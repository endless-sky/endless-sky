cmake_minimum_required(VERSION 3.21..3.25)

include(CMakeDependentOption)
option(ES_USE_VCPKG "Use vcpkg to get dependencies." ON)
cmake_dependent_option(ES_GLES "Build the game with OpenGL ES" OFF UNIX OFF)
<<<<<<< HEAD
cmake_dependent_option(ES_FLATPAK "Build the game inside the Flatpak runtime" OFF UNIX OFF)
=======
cmake_dependent_option(ES_STEAM "Build the game for the Steam Linux runtime" OFF UNIX OFF)
>>>>>>> d6e28dd6
cmake_dependent_option(ES_USE_SYSTEM_LIBRARIES "Use system libraries instead of the vcpkg ones." ON UNIX OFF)
cmake_dependent_option(ES_USE_OFFSCREEN
	"Use SDL's offscreen backend instead of Xvfb for the integration tests" OFF UNIX OFF)
cmake_dependent_option(ES_CREATE_BUNDLE "Create a Bundle instead of an executable. Not suitable for development purposes." OFF APPLE OFF)

# Support Debug and Release configurations.
set(CMAKE_CONFIGURATION_TYPES "Debug" "Release" CACHE STRING "" FORCE)

# Use C++11 without any compiler specific extensions.
set(CMAKE_CXX_STANDARD 11 CACHE STRING "")
set(CMAKE_CXX_STANDARD_REQUIRED ON)
set(CMAKE_CXX_EXTENSIONS OFF)
# Use LTO for Release builds only.
set(CMAKE_INTERPROCEDURAL_OPTIMIZATION_DEBUG FALSE)
set(CMAKE_INTERPROCEDURAL_OPTIMIZATION_RELEASE TRUE)
# On Linux use relative RPATH.
set(CMAKE_BUILD_RPATH_USE_ORIGIN ON)

# Setup vcpkg.
if(ES_USE_VCPKG)
	# No need to bootstrap vcpkg if the toolchain file is explictly provided.
	if(NOT CMAKE_TOOLCHAIN_FILE)
		include(utils/vcpkg_bootstrap.cmake)
		x_vcpkg_bootstrap()
	endif()

	set(VCPKG_BOOTSTRAP_OPTIONS "-disableMetrics")
	set(VCPKG_INSTALL_OPTIONS "--no-print-usage")
	set(CMAKE_POLICY_DEFAULT_CMP0077 NEW)
	set(X_VCPKG_APPLOCAL_DEPS_INSTALL ON)
	set(CMAKE_TOOLCHAIN_FILE "${CMAKE_CURRENT_SOURCE_DIR}/vcpkg/scripts/buildsystems/vcpkg.cmake"
		CACHE STRING "Vcpkg toolchain file")
endif()

if(NOT ES_USE_SYSTEM_LIBRARIES)
	# Tell vcpkg to use the required system libraries.
	list(APPEND VCPKG_MANIFEST_FEATURES "system-libs")
endif()

<<<<<<< HEAD
# Tell vcpkg to use system libraries that are missing in the Flatpak runtime if necessary.
if(ES_FLATPAK)
	list(APPEND VCPKG_MANIFEST_FEATURES "flatpak-libs")
=======
# Some system libraries aren't available on the default Sniper runtime and need to be built from source.
if(ES_STEAM)
	list(APPEND VCPKG_MANIFEST_FEATURES "steam-libs")
>>>>>>> d6e28dd6
endif()

# Various helpful options for IDEs.
set_property(GLOBAL PROPERTY USE_FOLDERS ON)
set_property(DIRECTORY ${CMAKE_CURRENT_SOURCE_DIR} PROPERTY VS_STARTUP_PROJECT EndlessSky)
set(CMAKE_VS_JUST_MY_CODE_DEBUGGING ON)

project("Endless Sky" VERSION 0.10.1
	DESCRIPTION "Space exploration, trading, and combat game."
	HOMEPAGE_URL https://endless-sky.github.io/
	LANGUAGES CXX)

# Find the needed library dependencies.
find_package(SDL2 CONFIG REQUIRED)
find_package(PNG REQUIRED)
find_package(JPEG REQUIRED)
if(NOT APPLE)
	find_package(GLEW REQUIRED)
endif()

# Only very new versions of OpenAL provide a config package, so try to find it manually.
find_package(OpenAL CONFIG QUIET)
if(NOT OpenAL_FOUND)
	find_library(OPENAL openal REQUIRED)
	add_library(OpenAL UNKNOWN IMPORTED)
	add_library(OpenAL::OpenAL ALIAS OpenAL)
	set_target_properties(OpenAL PROPERTIES IMPORTED_LOCATION "${OPENAL}")
endif()

# libmad doesn't provide native cmake support.
find_path(LIBMAD_INCLUDE_DIR mad.h)
find_library(LIBMAD_LIB_DEBUG NAMES mad libmad NAMES_PER_DIR PATHS "${_VCPKG_INSTALLED_DIR}/${VCPKG_TARGET_TRIPLET}/debug/lib")
find_library(LIBMAD_LIB_RELEASE NAMES mad libmad NAMES_PER_DIR PATHS "${_VCPKG_INSTALLED_DIR}/${VCPKG_TARGET_TRIPLET}/lib")

# Find the MinGW runtime DLLs.
if(MINGW AND WIN32)
	# On Windows copy the MinGW runtime DLLs to the output folder as well.
	# This is to avoid the situation where a user has other MinGW runtime DLLs
	# in their PATH that are incompatible with the MinGW used to compile ES.
	get_filename_component(PARENT_DIR "${CMAKE_CXX_COMPILER}" DIRECTORY)
	get_filename_component(MINGW_RUNTIME_DIR "${PARENT_DIR}" DIRECTORY)

	# MinGW doesn't have seh exceptions support for 32-bit Windows unfortunately,
	# and requires libgcc_s_dw2-1.dll instead of libgcc_s_seh-1.dll. There's no
	# perfect way to figure out which one to copy, so we simply copy both.
	# The executable will choose the correct DLL anyways.
	foreach(lib "stdc++-6" "winpthread-1" "gcc_s_seh-1" "gcc_s_dw2-1")
		file(GLOB_RECURSE FILE_PATH "${MINGW_RUNTIME_DIR}/lib${lib}.dll")
		if(FILE_PATH)
			list(APPEND MINGW_RUNTIME "${FILE_PATH}")
		endif()
	endforeach()
endif()

# Add the library target.
add_subdirectory(source)

# Create an interface library that contains common libraries for the game and unit tests.
add_library(ExternalLibraries INTERFACE)
target_link_libraries(EndlessSkyLib PUBLIC ExternalLibraries)

# The 'mingw32' lib needs to be linked first.
if(MINGW)
	target_link_libraries(ExternalLibraries INTERFACE mingw32)
endif()

# Link with the general libraries.
target_link_libraries(ExternalLibraries INTERFACE SDL2::SDL2 PNG::PNG JPEG::JPEG OpenAL::OpenAL
	"$<IF:$<CONFIG:Debug>,${LIBMAD_LIB_DEBUG},${LIBMAD_LIB_RELEASE}>")

# Link the needed OS-specific dependencies, if any.
if(WIN32)
	target_link_libraries(ExternalLibraries INTERFACE rpcrt4 Winmm)
else()
	target_link_libraries(ExternalLibraries INTERFACE pthread)
endif()

# Link with the UUID library, which is different for each OS.
if(UNIX)
	if(APPLE)
		find_library(UUID_LIB NAMES System PATHS /lib /usr/lib /usr/local/lib)
		find_path(UUID_INCLUDE uuid/uuid.h /usr/local/include /usr/include)
		target_link_libraries(ExternalLibraries INTERFACE "${UUID_LIB}")
		target_include_directories(ExternalLibraries INTERFACE "${UUID_INCLUDE}")
	elseif(ES_USE_SYSTEM_LIBRARIES)
		find_library(UUID_LIB uuid)
		target_link_libraries(ExternalLibraries INTERFACE "${UUID_LIB}")
	else()
		find_package(unofficial-libuuid CONFIG REQUIRED)
		target_link_libraries(ExternalLibraries INTERFACE unofficial::UUID::uuid)
	endif()
endif()

# Link with OpenGL or OpenGL ES.
if(ES_GLES)
	find_package(OpenGL REQUIRED OpenGL EGL)
	target_link_libraries(ExternalLibraries INTERFACE OpenGL::OpenGL OpenGL::EGL)
	target_compile_definitions(EndlessSkyLib PUBLIC ES_GLES)
else()
	# The Steam runtime can't rely on GLVND being available, so link against the legacy interface.
	if(ES_STEAM)
		set(OpenGL_GL_PREFERENCE "LEGACY")
	endif()

	find_package(OpenGL REQUIRED)
	target_link_libraries(ExternalLibraries INTERFACE OpenGL::GL)

	if(APPLE)
		# Apple deprecated OpenGL in MacOS 10.14, but we don't care.
		target_compile_definitions(EndlessSkyLib PUBLIC GL_SILENCE_DEPRECATION)
	else()
		# GLEW is only needed on Linux and Windows.
		target_link_libraries(ExternalLibraries INTERFACE GLEW::GLEW)
	endif()
endif()

# Setup for the testing frameworks.
include(CTest)
if(BUILD_TESTING)
	add_subdirectory(tests)
endif()

# Create game target.
if(APPLE AND ES_CREATE_BUNDLE)
	add_executable(EndlessSky MACOSX_BUNDLE source/main.cpp)

	# MacOS bundles are a bit special and need every resource specified when
	# creating the executable.
	# NOTE: This means that a reconfigure is needed if any assets are added/removed!
	foreach(folder "data" "images" "sounds")
		file(GLOB_RECURSE RESOURCES "${CMAKE_CURRENT_SOURCE_DIR}/${folder}/*")
		target_sources(EndlessSky PRIVATE "${RESOURCES}")

		foreach(FILE ${RESOURCES})
			# Get the relative path from the root folder to the current file.
			file(RELATIVE_PATH NEW_FILE "${CMAKE_CURRENT_SOURCE_DIR}" "${FILE}")
			# Get the parent directory for the new location.
			get_filename_component(FILE_PATH "${NEW_FILE}" DIRECTORY)

			# Resources belong under Resources/.
			set_source_files_properties("${FILE}" PROPERTIES MACOSX_PACKAGE_LOCATION "Resources/${FILE_PATH}")
		endforeach()
	endforeach()

	# Create the icns file, required for the bundle icon.
	add_custom_command(
		OUTPUT "${CMAKE_CURRENT_SOURCE_DIR}/icons/endless-sky.icns"
		COMMAND iconutil -c icns -o icons/endless-sky.icns icons/endless-sky.iconset
		DEPENDS icons/endless-sky.iconset/icon_16x16.png icons/endless-sky.iconset/icon_16x16@2x.png
			icons/endless-sky.iconset/icon_32x32.png icons/endless-sky.iconset/icon_32x32@2x.png
			icons/endless-sky.iconset/icon_128x128.png icons/endless-sky.iconset/icon_128x128@2x.png
			icons/endless-sky.iconset/icon_256x256.png icons/endless-sky.iconset/icon_256x256@2x.png
			icons/endless-sky.iconset/icon_512x512.png icons/endless-sky.iconset/icon_512x512@2x.png
		WORKING_DIRECTORY "${CMAKE_CURRENT_SOURCE_DIR}" VERBATIM)

	# Now do the same to standalone files.
	foreach(file "license.txt" "keys.txt" "credits.txt" "copyright" "changelog" "icons/endless-sky.icns")
		target_sources(EndlessSky PRIVATE ${file})
		set_source_files_properties(${file} PROPERTIES MACOSX_PACKAGE_LOCATION "Resources/")
	endforeach()

	# Add plist to bundle.
	set_target_properties(EndlessSky PROPERTIES
		MACOSX_BUNDLE_INFO_PLIST "${CMAKE_CURRENT_LIST_DIR}/resources/EndlessSky-Info.plist"
		XCODE_ATTRIBUTE_ASSETCATALOG_COMPILER_APPICON_NAME endless-sky)
	set_target_properties(EndlessSky PROPERTIES OUTPUT_NAME "Endless Sky")
elseif(WIN32)
	add_executable(EndlessSky WIN32 source/main.cpp source/WinApp.rc)
	set_target_properties(EndlessSky PROPERTIES OUTPUT_NAME "Endless Sky")
else()
	add_executable(EndlessSky source/main.cpp)
	set_target_properties(EndlessSky PROPERTIES OUTPUT_NAME "endless-sky")
endif()

# Link with the library dependencies.
target_link_libraries(EndlessSky PRIVATE ExternalLibraries $<TARGET_OBJECTS:EndlessSkyLib> $<TARGET_NAME_IF_EXISTS:SDL2::SDL2main>)

# Copy the MinGW runtime DLLs if necessary.
if(MINGW AND WIN32)
	foreach(FILE_PATH ${MINGW_RUNTIME})
		add_custom_command(TARGET EndlessSky POST_BUILD
			COMMAND "${CMAKE_COMMAND}" -E copy_if_different "${FILE_PATH}" "$<TARGET_FILE_DIR:EndlessSky>"
			COMMAND_EXPAND_LISTS VERBATIM)

		# Add an install rule for this DLLs, so that it is also included when installing.
		install(FILES ${FILE_PATH} DESTINATION .)
	endforeach()
endif()

# Installation configurations.
if(APPLE)
	install(TARGETS EndlessSky CONFIGURATIONS Release BUNDLE DESTINATION .)
elseif(WIN32)
	# Install the binary.
	install(TARGETS EndlessSky CONFIGURATIONS Release RUNTIME DESTINATION .)

	# The MinGW DLLs needed were already installed above, and vcpkg installs the library DLLs.

	# Install the resource files.
	install(DIRECTORY data DESTINATION .)
	install(DIRECTORY images DESTINATION .)
	install(DIRECTORY sounds DESTINATION .)
	install(FILES credits.txt DESTINATION .)
	install(FILES keys.txt DESTINATION .)
	install(FILES copyright DESTINATION .)
	install(FILES changelog DESTINATION .)
	install(FILES license.txt DESTINATION .)
elseif(UNIX)
	# Install the binary.
	install(TARGETS EndlessSky CONFIGURATIONS Release RUNTIME DESTINATION games)

	# Install the desktop file.
	install(FILES endless-sky.desktop DESTINATION share/applications)

	# Install app center metadata.
	install(FILES io.github.endless_sky.endless_sky.appdata.xml DESTINATION share/metainfo)

	# Install icons, keeping track of all the paths.
	# Most Ubuntu apps supply 16, 22, 24, 32, 48, and 256, and sometimes others.
	foreach(size "16x16" "22x22" "24x24" "32x32" "48x48" "128x128" "256x256" "512x512")
		install(FILES "icons/icon_${size}.png" DESTINATION "share/icons/hicolor/${size}/apps"
			RENAME endless-sky.png)
	endforeach()

	# Gzip and install man file.
	add_custom_command(
		OUTPUT endless-sky.6.gz
		COMMAND gzip -c endless-sky.6 > ${CMAKE_CURRENT_BINARY_DIR}/endless-sky.6.gz
		DEPENDS endless-sky.6
		WORKING_DIRECTORY ${CMAKE_CURRENT_SOURCE_DIR}
		VERBATIM)
	target_sources(EndlessSky PRIVATE endless-sky.6.gz)
	install(FILES ${CMAKE_CURRENT_BINARY_DIR}/endless-sky.6.gz DESTINATION share/man/man6)

	# Install the resource files.
	install(DIRECTORY data DESTINATION share/games/endless-sky)
	install(DIRECTORY images DESTINATION share/games/endless-sky)
	install(DIRECTORY sounds DESTINATION share/games/endless-sky)
	install(FILES credits.txt DESTINATION share/games/endless-sky)
	install(FILES keys.txt DESTINATION share/games/endless-sky)
	install(FILES copyright DESTINATION share/doc/endless-sky)
	install(FILES changelog DESTINATION share/doc/endless-sky)
	install(FILES license.txt DESTINATION share/doc/endless-sky)
endif()<|MERGE_RESOLUTION|>--- conflicted
+++ resolved
@@ -3,11 +3,8 @@
 include(CMakeDependentOption)
 option(ES_USE_VCPKG "Use vcpkg to get dependencies." ON)
 cmake_dependent_option(ES_GLES "Build the game with OpenGL ES" OFF UNIX OFF)
-<<<<<<< HEAD
 cmake_dependent_option(ES_FLATPAK "Build the game inside the Flatpak runtime" OFF UNIX OFF)
-=======
 cmake_dependent_option(ES_STEAM "Build the game for the Steam Linux runtime" OFF UNIX OFF)
->>>>>>> d6e28dd6
 cmake_dependent_option(ES_USE_SYSTEM_LIBRARIES "Use system libraries instead of the vcpkg ones." ON UNIX OFF)
 cmake_dependent_option(ES_USE_OFFSCREEN
 	"Use SDL's offscreen backend instead of Xvfb for the integration tests" OFF UNIX OFF)
@@ -47,15 +44,11 @@
 	list(APPEND VCPKG_MANIFEST_FEATURES "system-libs")
 endif()
 
-<<<<<<< HEAD
-# Tell vcpkg to use system libraries that are missing in the Flatpak runtime if necessary.
+# Tell vcpkg to use system libraries that are missing in the Flatpak or Steam runtime if necessary.
 if(ES_FLATPAK)
 	list(APPEND VCPKG_MANIFEST_FEATURES "flatpak-libs")
-=======
-# Some system libraries aren't available on the default Sniper runtime and need to be built from source.
-if(ES_STEAM)
+elseif(ES_STEAM)
 	list(APPEND VCPKG_MANIFEST_FEATURES "steam-libs")
->>>>>>> d6e28dd6
 endif()
 
 # Various helpful options for IDEs.
