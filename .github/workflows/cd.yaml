--- conflicted
+++ resolved
@@ -101,11 +101,7 @@
       - name: Update Homebrew
         run: brew update
       - name: Install dependencies
-<<<<<<< HEAD
-        run: brew install libpng libjpeg-turbo libmad sdl2 pango p7zip
-=======
-        run: brew install libpng libjpeg-turbo libmad sdl2
->>>>>>> 5c93c799
+        run: brew install libpng libjpeg-turbo libmad sdl2 pango
       - name: Adjust library paths
         run: |
           install_name_tool -id "@rpath/libpng16.16.dylib" /usr/local/lib/libpng16.16.dylib
