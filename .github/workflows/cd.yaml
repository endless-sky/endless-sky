--- conflicted
+++ resolved
@@ -21,11 +21,7 @@
         run: |
           sudo rm /etc/apt/sources.list.d/* && sudo dpkg --clear-avail # Speed up installation and get rid of unwanted lists
           sudo apt-get update
-<<<<<<< HEAD
-          sudo apt-get install -y --no-install-recommends libsdl2-dev libpng-dev libjpeg-turbo8-dev libopenal-dev libmad0-dev libglew-dev libgl1-mesa-dev libegl1-mesa-dev libgles2-mesa-dev libpango1.0-dev scons
-=======
-          sudo apt-get install -y --no-install-recommends libsdl2-dev libpng-dev libjpeg-turbo8-dev libopenal-dev libmad0-dev libglew-dev libgl1-mesa-dev libegl1-mesa-dev libgles2-mesa-dev uuid-dev scons
->>>>>>> aeb612f7
+          sudo apt-get install -y --no-install-recommends libsdl2-dev libpng-dev libjpeg-turbo8-dev libopenal-dev libmad0-dev libglew-dev libgl1-mesa-dev libegl1-mesa-dev libgles2-mesa-dev uuid-dev libpango1.0-dev scons
       - name: Adjust version strings
         run: ./utils/cd_update_versions.sh
         shell: bash
@@ -52,11 +48,7 @@
         run: |
           sudo rm /etc/apt/sources.list.d/* && sudo dpkg --clear-avail # Speed up installation and get rid of unwanted lists
           sudo apt-get update
-<<<<<<< HEAD
-          sudo apt-get install -y --no-install-recommends libsdl2-dev libpng-dev libjpeg-turbo8-dev libopenal-dev libmad0-dev libglew-dev libgl1-mesa-dev libegl1-mesa-dev libgles2-mesa-dev libpango1.0-dev scons
-=======
-          sudo apt-get install -y --no-install-recommends libsdl2-dev libpng-dev libjpeg-turbo8-dev libopenal-dev libmad0-dev libglew-dev libgl1-mesa-dev libegl1-mesa-dev libgles2-mesa-dev uuid-dev scons
->>>>>>> aeb612f7
+          sudo apt-get install -y --no-install-recommends libsdl2-dev libpng-dev libjpeg-turbo8-dev libopenal-dev libmad0-dev libglew-dev libgl1-mesa-dev libegl1-mesa-dev libgles2-mesa-dev uuid-dev libpango1.0-dev scons
       - name: Adjust version strings
         run: ./utils/cd_update_versions.sh
       - name: Build AppImage
