--- conflicted
+++ resolved
@@ -67,14 +67,7 @@
       run: |
         sudo rm /etc/apt/sources.list.d/* && sudo dpkg --clear-avail # Speed up installation and get rid of unwanted lists
         sudo apt-get update
-<<<<<<< HEAD
-        sudo apt-get install libsdl2-dev libpng-dev libjpeg-turbo8-dev libopenal-dev libmad0-dev libglew-dev libgl1-mesa-dev libegl1-mesa-dev libgles2-mesa-dev scons ccache
-    - name: Install test dependencies
-      run: |
-        sudo apt-get install mesa-utils libmad0 libegl1-mesa libgles2-mesa libgl1-mesa-dri libgl1-mesa-glx libosmesa6 xserver-xorg-video-dummy xserver-xorg-input-void xserver-xorg-core xvfb
-=======
         sudo apt-get install -y --no-install-recommends libsdl2-dev libpng-dev libjpeg-turbo8-dev libopenal-dev libmad0-dev libglew-dev libgl1-mesa-dev libegl1-mesa-dev libgles2-mesa-dev scons ccache
->>>>>>> f0251dab
     - name: Cache ccache
       if: steps.cache-artifact.outputs.cache-hit != 'true'
       uses: actions/cache@v1.1.0
@@ -88,12 +81,6 @@
     - name: Compile
       if: steps.cache-artifact.outputs.cache-hit != 'true'
       run: scons -j $(nproc);
-<<<<<<< HEAD
-    - name: Execute test_parse
-      run: ./tests/test_parse.sh ./endless-sky
-    - name: Execute available testcases
-      run: ./tests/run_tests_headless.sh
-=======
     - name: Upload artifact
       uses: actions/upload-artifact@v1.0.0
       with:
@@ -104,7 +91,7 @@
       run: |
         mkdir artifact
         mv ${{ env.ARTIFACT }} artifact/
->>>>>>> f0251dab
+
 
 
   build_windows:
@@ -234,6 +221,19 @@
       run: |
         chmod +x endless-sky
         ./tests/test_parse.sh ./endless-sky
+
+  test_ubuntu16
+    runs-on: ubuntu-16.04
+    needs: build_ubuntu
+    steps:
+    - uses: actions/checkout@v2
+    - name: Install dependencies
+      run: |
+        sudo rm /etc/apt/sources.list.d/* && sudo dpkg --clear-avail # Speed up installation and get rid of unwanted lists
+        sudo apt-get update
+        sudo apt-get install -y --no-install-recommends mesa-utils libmad0 libegl1-mesa libgles2-mesa libgl1-mesa-dri libgl1-mesa-glx libosmesa6 xvfb
+    - name: Execute available testcases
+      run: ./tests/run_tests_headless.sh
 
   test_windows:
     runs-on: ${{ matrix.os }}
