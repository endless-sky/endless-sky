name: Check

on:
  push:
    branches:
      - master
      - releases/v[0-9]+.[0-9]+.[0-9]+
  pull_request:
    types: [opened, synchronize]

concurrency:
  group: ${{ github.ref }}-${{ github.workflow }}-${{ github.event_name }}
  cancel-in-progress: true

jobs:
  changed:
    uses: ./.github/workflows/compute-changes.yml


  check-codeblocks:
    name: CodeBlocks
    needs: changed
    if: ${{ needs.changed.outputs.codeblocks_files == 'true' || needs.changed.outputs.game_code == 'true' || needs.changed.outputs.unit_tests == 'true' }}
    runs-on: ubuntu-latest
    steps:
    - uses: actions/checkout@v3
      with:
        fetch-depth: 1
    - name: Validate Code::Blocks project files
      run: ./utils/check_codeblocks.sh


  check_cmake:
    name: CMake
    needs: changed
    if: ${{ needs.changed.outputs.cmake_files == 'true' || needs.changed.outputs.game_code == 'true' || needs.changed.outputs.unit_tests == 'true' }}
    runs-on: ubuntu-latest
    steps:
    - uses: actions/checkout@v3
    - name: Validate CMake project files
      run: ./utils/check_cmake.sh



  validate_copyright:
    name: Copyright
    needs: changed
    if: ${{ needs.changed.outputs.copyright == 'true' }}
    runs-on: ubuntu-latest
    steps:
    - uses: actions/checkout@v3
      with:
        fetch-depth: 1
    - name: Install dependencies
      run: python3 -m pip install --user python-debian
    - name: Validate copyright file
      run: python3 ./utils/check_copyright.py


  spellcheck:
    name: Spelling
    needs: changed
    if: ${{ needs.changed.outputs.data == 'true' || needs.changed.outputs.codespell == 'true' || needs.changed.outputs.changelog == 'true' }}
    runs-on: ubuntu-latest
    steps:
    - uses: actions/checkout@v3
      with:
        ref: ${{ github.event.pull_request.head.sha }}
    - uses: codespell-project/actions-codespell@master
      with:
        builtin: clear,en-GB_to_en-US
        path: changelog data/
        exclude_file: .codespell.exclude


  style_check:
    name: Style
    needs: changed
    if: ${{ needs.changed.outputs.editorconfig_files == 'true' }}
    runs-on: ubuntu-latest
    steps:
    - uses: actions/checkout@v3
    - uses: editorconfig-checker/action-editorconfig-checker@main
    - run: editorconfig-checker


  check_coding_style:
    name: Code Style
    needs: changed
    if: ${{ needs.changed.outputs.game_code == 'true' || needs.changed.outputs.unit_tests == 'true' || needs.changed.outputs.code_style_check == 'true' }}
    runs-on: ubuntu-latest
    steps:
    - uses: actions/checkout@v3
    - uses: actions/setup-python@v4
      with:
        python-version: '3.x'
    - name: Install dependencies
      run: pip install regex
    - name: Run style checker
      run: python ./utils/check_code_style.py


  check_content_style:
    name: Content Style
    needs: changed
<<<<<<< HEAD
    if: ${{ needs.changed.outputs.data == 'true' || needs.changed.outputs.integration_tests == 'true' || needs.changed.outputs.content_style_script == 'true' }}
=======
    if: ${{ needs.changed.outputs.data == 'true' || needs.changed.outputs.content_style_check == 'true' }}
>>>>>>> 50b8aa70
    runs-on: ubuntu-latest
    steps:
    - uses: actions/checkout@v3
    - uses: actions/setup-python@v4
      with:
        python-version: '3.x'
    - name: Install dependencies
      run: pip install regex
    - name: Run style checker
      run: python ./utils/check_content_style.py<|MERGE_RESOLUTION|>--- conflicted
+++ resolved
@@ -103,11 +103,7 @@
   check_content_style:
     name: Content Style
     needs: changed
-<<<<<<< HEAD
-    if: ${{ needs.changed.outputs.data == 'true' || needs.changed.outputs.integration_tests == 'true' || needs.changed.outputs.content_style_script == 'true' }}
-=======
-    if: ${{ needs.changed.outputs.data == 'true' || needs.changed.outputs.content_style_check == 'true' }}
->>>>>>> 50b8aa70
+    if: ${{ needs.changed.outputs.data == 'true' || needs.changed.outputs.content_style_check == 'true' || needs.changed.outputs.integration_tests == 'true' || needs.changed.outputs.content_style_script == 'true' }}
     runs-on: ubuntu-latest
     steps:
     - uses: actions/checkout@v3
