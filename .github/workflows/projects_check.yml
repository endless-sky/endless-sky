--- conflicted
+++ resolved
@@ -5,25 +5,8 @@
     branches:
       - master
       - releases/v[0-9]+.[0-9]+.[0-9]+
-<<<<<<< HEAD
-    paths:
-      - '.github/workflows/projects_check.yml'
-      - 'copyright'
-      - 'source/**'
-      - 'tests/unit/**'
-      - 'utils/check_*.sh'
   pull_request:
     types: [opened, synchronize]
-    paths:
-      - '.github/workflows/projects_check.yml'
-      - 'copyright'
-      - 'source/**'
-      - 'tests/unit/**'
-      - 'utils/check_*.sh'
-=======
-  pull_request:
-    types: [opened, synchronize]
->>>>>>> 34e61982
 
 concurrency:
   group: ${{ github.ref }}-${{ github.workflow }}-${{ github.event_name }}
@@ -34,27 +17,10 @@
     uses: ./.github/workflows/compute-changes.yml
 
 
-<<<<<<< HEAD
-  check-cmake:
-=======
-  check-codeblocks:
-    name: CodeBlocks
-    needs: changed
-    if: ${{ needs.changed.outputs.codeblocks_files || needs.changed.outputs.game_code || needs.changed.outputs.unit_tests }}
-    runs-on: ubuntu-latest
-    steps:
-    - uses: actions/checkout@v3
-      with:
-        fetch-depth: 1
-    - name: Validate Code::Blocks project files
-      run: ./utils/check_codeblocks.sh
-
-
   check_cmake:
->>>>>>> 34e61982
     name: CMake
     needs: changed
-    if: ${{ needs.changed.outputs.cmake || needs.changed.outputs.game_code || needs.changed.outputs.unit_tests }}
+    if: ${{ needs.changed.outputs.cmake_files || needs.changed.outputs.game_code || needs.changed.outputs.unit_tests || needs.changed.outputs.integration_tests }}
     runs-on: ubuntu-latest
     steps:
     - uses: actions/checkout@v3
