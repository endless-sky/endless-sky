--- conflicted
+++ resolved
@@ -13,17 +13,12 @@
         value: ${{ jobs.changed.outputs.integration_tests }}
       codespell:
         value: ${{ jobs.changed.outputs.codespell }}
-<<<<<<< HEAD
-=======
-      codeblocks_files:
-        value: ${{ jobs.changed.outputs.codeblocks_files }}
       editorconfig_files:
         value: ${{ jobs.changed.outputs.editorconfig_files }}
       content_style_check:
         value: ${{ jobs.changed.outputs.content_style_check }}
       code_style_check:
         value: ${{ jobs.changed.outputs.code_style_check }}
->>>>>>> 7c815e1a
       cmake_files:
         value: ${{ jobs.changed.outputs.cmake_files }}
       copyright:
@@ -44,13 +39,9 @@
       unit_tests: ${{ steps.filter.outputs.unit_tests }}
       integration_tests: ${{ steps.filter.outputs.integration_tests }}
       codespell: ${{ steps.filter.outputs.codespell }}
-<<<<<<< HEAD
-=======
-      codeblocks_files: ${{ steps.filter.outputs.codeblocks_files }}
       editorconfig_files: ${{ steps.filter.outputs.editorconfig_files }}
       content_style_check: ${{ steps.filter.outputs.content_style_check }}
       code_style_check: ${{ steps.filter.outputs.code_style_check }}
->>>>>>> 7c815e1a
       cmake_files: ${{ steps.filter.outputs.cmake_files }}
       copyright: ${{ steps.filter.outputs.copyright }}
       changelog: ${{ steps.filter.outputs.changelog }}
