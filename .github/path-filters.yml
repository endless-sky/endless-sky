data:
  - 'data/**/*'
  - 'images/**/*'
  - 'sounds/**/*'

game_code:
  - 'source/**'

unit_tests:
  - 'tests/unit/**/*.h'
  - 'tests/unit/**/*.hpp'
  - 'tests/unit/**/*.cpp'

integration_tests:
  - 'tests/integration/config/plugins/integration-tests/**'

codespell:
  - .codespell.exclude

codeblocks_files:
  - '*.cbp'
  - utils/check_codeblocks.sh

editorconfig_files:
  - '**/!(*.mp3)'

content_style_check:
  - utils/check_content_style.py
  - utils/contentStyle.json

code_style_check:
  - utils/check_code_style.py

cmake_files:
  - CMakeLists.txt
  - source/CMakeLists.txt
  - tests/CMakeLists.txt
  - tests/integration/IntegrationTests.cmake
  - utils/vcpkg_bootstrap.cmake
  - utils/check_cmake.sh
  - CMakePresets.json
  - vcpkg.json
  - vcpkg-configuration.json

copyright:
  - copyright
  - utils/check_copyright.py

changelog:
  - changelog

parse_script:
<<<<<<< HEAD
  - 'utils/test_parse.ps1'

content_style_script:
  - 'utils/check_content_style.py'
  - 'utils/contentStyle.json'
=======
  - utils/test_parse.ps1
>>>>>>> 50b8aa70
<|MERGE_RESOLUTION|>--- conflicted
+++ resolved
@@ -50,12 +50,4 @@
   - changelog
 
 parse_script:
-<<<<<<< HEAD
-  - 'utils/test_parse.ps1'
-
-content_style_script:
-  - 'utils/check_content_style.py'
-  - 'utils/contentStyle.json'
-=======
-  - utils/test_parse.ps1
->>>>>>> 50b8aa70
+  - utils/test_parse.ps1