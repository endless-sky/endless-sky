--- conflicted
+++ resolved
@@ -6,15 +6,6 @@
 game_code: &build
   - 'source/**'
 
-<<<<<<< HEAD
-windows:
-  - EndlessSky.workspace
-  - SConstruct
-  - .winmake
-  - *build
-
-=======
->>>>>>> 34e61982
 linux:
   - SConstruct
   - *build
