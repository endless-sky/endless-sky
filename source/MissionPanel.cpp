--- conflicted
+++ resolved
@@ -200,13 +200,8 @@
 
 void MissionPanel::Draw(double deltaTime)
 {
-<<<<<<< HEAD
 	MapPanel::Draw(deltaTime);
-	
-=======
-	MapPanel::Draw();
-
->>>>>>> b1b1a78a
+
 	Color routeColor(.2f, .1f, 0.f, 0.f);
 	const System *system = selectedSystem;
 	while(distance.Days(system) > 0)
