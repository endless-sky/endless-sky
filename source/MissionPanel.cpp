/* MissionPanel.cpp
Copyright (c) 2014 by Michael Zahniser

Endless Sky is free software: you can redistribute it and/or modify it under the
terms of the GNU General Public License as published by the Free Software
Foundation, either version 3 of the License, or (at your option) any later version.

Endless Sky is distributed in the hope that it will be useful, but WITHOUT ANY
WARRANTY; without even the implied warranty of MERCHANTABILITY or FITNESS FOR A
PARTICULAR PURPOSE. See the GNU General Public License for more details.

You should have received a copy of the GNU General Public License along with
this program. If not, see <https://www.gnu.org/licenses/>.
*/



#include "MissionPanel.h"

#include "text/Alignment.h"
#include "audio/Audio.h"
#include "Command.h"
#include "CoreStartData.h"
#include "Dialog.h"
#include "text/DisplayText.h"
#include "shader/FillShader.h"
#include "text/Font.h"
#include "text/FontSet.h"
#include "text/Format.h"
#include "GameData.h"
#include "Information.h"
#include "Interface.h"
#include "shader/LineShader.h"
#include "Mission.h"
#include "Planet.h"
#include "PlayerInfo.h"
#include "shader/PointerShader.h"
#include "Preferences.h"
#include "shader/RingShader.h"
#include "Screen.h"
#include "Ship.h"
#include "image/Sprite.h"
#include "image/SpriteSet.h"
#include "shader/SpriteShader.h"
#include "System.h"
#include "TextArea.h"
#include "text/Truncate.h"
#include "UI.h"

#include <algorithm>
#include <cmath>
#include <sstream>

using namespace std;

namespace {
	constexpr int SIDE_WIDTH = 280;

	// Check if the mission involves the given system,
	bool Involves(const Mission &mission, const System *system)
	{
		if(!system)
			return false;

		if(mission.Destination()->IsInSystem(system))
			return true;

		for(const System *waypoint : mission.Waypoints())
			if(waypoint == system)
				return true;

		for(const Planet *stopover : mission.Stopovers())
			if(stopover->IsInSystem(system))
				return true;

		for(const System *mark : mission.MarkedSystems())
			if(mark == system)
				return true;

		return false;
	}

	size_t MaxDisplayedMissions(bool onRight)
	{
		return static_cast<unsigned>(max(0, static_cast<int>(floor((Screen::Height() - (onRight ? 160. : 190.)) / 20.))));
	}

	// Compute the required scroll amount for the given list of jobs/missions.
	void ScrollMissionList(const list<Mission> &missionList, const list<Mission>::const_iterator &it,
		double &sideScroll, bool checkVisibility)
	{
		// We don't need to scroll at all if the selection must be within the viewport. The current
		// scroll could be non-zero if missions were added/aborted, so return the delta that will reset it.
		const auto maxViewable = MaxDisplayedMissions(checkVisibility);
		const auto missionCount = missionList.size();
		if(missionCount < maxViewable)
			sideScroll = 0;
		else
		{
			const auto countBefore = static_cast<size_t>(checkVisibility
					? count_if(missionList.begin(), it, [](const Mission &m) { return m.IsVisible(); })
					: distance(missionList.begin(), it));

			const auto maximumScroll = (missionCount - maxViewable) * 20.;
			const auto pageScroll = maxViewable * 20.;
			const auto desiredScroll = countBefore * 20.;
			const auto bottomOfPage = sideScroll + pageScroll;
			if(desiredScroll < sideScroll)
			{
				// Scroll upwards.
				sideScroll = desiredScroll;
			}
			else if(desiredScroll > bottomOfPage)
			{
				// Scroll downwards (but not so far that the list's bottom sprite comes upwards further than needed).
				sideScroll = min(maximumScroll, sideScroll + (desiredScroll - bottomOfPage));
			}
		}
	}
}



// Open the missions panel directly.
MissionPanel::MissionPanel(PlayerInfo &player)
	: MapPanel(player),
	missionInterface(GameData::Interfaces().Get("mission")),
	available(player.AvailableJobs()),
	accepted(player.Missions()),
	availableIt(player.AvailableJobs().begin()),
	acceptedIt(player.AvailableJobs().empty() ? accepted.begin() : accepted.end()),
	tooltip(150, Alignment::LEFT, Tooltip::Direction::DOWN_RIGHT, Tooltip::Corner::BOTTOM_LEFT)
{
	// Re-do job sorting since something could have changed
	player.SortAvailable();

	while(acceptedIt != accepted.end() && !acceptedIt->IsVisible())
		++acceptedIt;

	description = make_shared<TextArea>();
	description->SetFont(FontSet::Get(14));
	description->SetAlignment(Alignment::JUSTIFIED);
	description->SetColor(*GameData::Colors().Get("bright"));
	description->SetRect(missionInterface->GetBox("description"));

	// Select the first available or accepted mission in the currently selected
	// system, or along the travel plan.
	if(!FindMissionForSystem(selectedSystem) && player.HasTravelPlan())
	{
		const auto &tp = player.TravelPlan();
		for(auto it = tp.crbegin(); it != tp.crend(); ++it)
			if(FindMissionForSystem(*it))
				break;
	}

	SetSelectedScrollAndCenter(true);
}



// Switch to the missions panel from another map panel.
MissionPanel::MissionPanel(const MapPanel &panel)
	: MapPanel(panel),
	missionInterface(GameData::Interfaces().Get("mission")),
	available(player.AvailableJobs()),
	accepted(player.Missions()),
	availableIt(player.AvailableJobs().begin()),
	acceptedIt(player.AvailableJobs().empty() ? accepted.begin() : accepted.end()),
	availableScroll(0), acceptedScroll(0), dragSide(0),
	tooltip(150, Alignment::LEFT, Tooltip::Direction::DOWN_RIGHT, Tooltip::Corner::BOTTOM_LEFT)
{
	Audio::Pause();

	// Re-do job sorting since something could have changed
	player.SortAvailable();

	// In this view, always color systems based on player reputation.
	commodity = SHOW_REPUTATION;

	while(acceptedIt != accepted.end() && !acceptedIt->IsVisible())
		++acceptedIt;

	description = make_shared<TextArea>();
	description->SetFont(FontSet::Get(14));
	description->SetAlignment(Alignment::JUSTIFIED);
	description->SetColor(*GameData::Colors().Get("bright"));
	description->SetRect(missionInterface->GetBox("description"));

	// Select the first available or accepted mission in the currently selected
	// system, or along the travel plan.
	if(!FindMissionForSystem(selectedSystem)
		&& !(player.GetSystem() != selectedSystem && FindMissionForSystem(player.GetSystem()))
		&& player.HasTravelPlan())
	{
		const auto &tp = player.TravelPlan();
		for(auto it = tp.crbegin(); it != tp.crend(); ++it)
			if(FindMissionForSystem(*it))
				break;
	}

	SetSelectedScrollAndCenter();
}



void MissionPanel::Step()
{
	MapPanel::Step();

	// If a job or mission that launches the player triggers,
	// immediately close the map.
	if(player.ShouldLaunch())
		GetUI()->Pop(this);

	if(GetUI()->IsTop(this) && player.GetPlanet() && player.GetDate() >= player.StartData().GetDate() + 12)
		DoHelp("map advanced");
	DoHelp("jobs");

	if(GetUI()->IsTop(this) && !fromMission)
	{
		Mission *mission = player.MissionToOffer(Mission::JOB_BOARD);
		if(mission)
		{
			// Prevent dragging while a mission is offering, to make sure
			// the screen fully pans to the destination system.
			canDrag = false;

			// Only highlight and pan to the destination if the mission is visible.
			// Otherwise, pan to the player's current system.
			specialSystem = mission->IsVisible() ? mission->Destination()->GetSystem() : nullptr;
			CenterOnSystem(specialSystem ? specialSystem : player.GetSystem());

			mission->Do(Mission::OFFER, player, GetUI());
		}
		else
		{
			canDrag = true;
			specialSystem = nullptr;
			player.HandleBlockedMissions(Mission::JOB_BOARD, GetUI());
		}
	}
}



void MissionPanel::Draw()
{
	MapPanel::Draw();

	// Update the tooltip timer.
	if(hoverSort >= 0)
		tooltip.IncrementCount();
	else
		tooltip.DecrementCount();

	const Set<Color> &colors = GameData::Colors();

	const Color &routeColor = *colors.Get("mission route");
	const Ship *flagship = player.Flagship();
	const double jumpRange = flagship ? flagship->JumpNavigation().JumpRange() : 0.;
	const System *previous = player.GetSystem();
	const vector<const System *> plan = distance.Plan(*selectedSystem);
	for(auto it = plan.rbegin(); it != plan.rend(); ++it)
	{
		const System *next = *it;

		bool isJump, isWormhole, isMappable;
		if(!GetTravelInfo(previous, next, jumpRange, isJump, isWormhole, isMappable, nullptr))
			break;
		if(isWormhole && !isMappable)
			continue;

		Point from = Zoom() * (previous->Position() + center);
		Point to = Zoom() * (next->Position() + center);
		const Point unit = (to - from).Unit();
		from += LINK_OFFSET * unit;
		to -= LINK_OFFSET * unit;

		// Non-hyperspace jumps are drawn with a dashed line.
		if(isJump)
			LineShader::DrawDashed(from, to, unit, 3.f, routeColor, 11., 4.);
		else
			LineShader::Draw(from, to, 3.f, routeColor);

		previous = next;
	}

	const Color &availableColor = *colors.Get("available back");
	const Color &unavailableColor = *colors.Get("unavailable back");
	const Color &currentColor = *colors.Get("active back");
	const Color &blockedColor = *colors.Get("blocked back");
	if(availableIt != available.end() && availableIt->Destination())
		DrawMissionSystem(*availableIt, CanAccept() ? availableColor : unavailableColor);
	if(acceptedIt != accepted.end() && acceptedIt->Destination())
		DrawMissionSystem(*acceptedIt, IsSatisfied(*acceptedIt) ? currentColor : blockedColor);

	Point pos;
	if(player.GetPlanet())
	{
		pos = DrawPanel(
			Screen::TopLeft() + Point(0., -availableScroll),
			"Missions available here:",
			available.size(),
			true);
		DrawList(available, pos, availableIt, true);
	}

	pos = DrawPanel(
		Screen::TopRight() + Point(-SIDE_WIDTH, -acceptedScroll),
		"Your current missions:",
		AcceptedVisible());
	DrawList(accepted, pos, acceptedIt);

	// Now that the mission lists and map elements are drawn, draw the top-most UI elements.
	DrawKey();
	DrawMissionInfo();
	DrawTooltips();
	FinishDrawing("is missions");
}



// Only override the ones you need; the default action is to return false.
bool MissionPanel::KeyDown(SDL_Keycode key, Uint16 mod, const Command &command, bool isNewPress)
{
	UI::UISound sound = UI::UISound::NORMAL;
	if(command.Has(Command::HELP))
	{
		sound = UI::UISound::NONE;
		DoHelp("jobs", true);
		DoHelp("map advanced", true);
	}
	else if(key == 'a' && CanAccept())
	{
		Accept((mod & KMOD_CTRL));
		return true;
	}
	else if(key == 'A' || (key == 'a' && (mod & KMOD_SHIFT)))
	{
		if(acceptedIt != accepted.end() && acceptedIt->IsVisible())
			GetUI()->Push(new Dialog(this, &MissionPanel::AbortMission,
				"Abort mission \"" + acceptedIt->Name() + "\"?"));
		return true;
	}
	else if(key == SDLK_LEFT && availableIt == available.end())
	{
		// Switch to the first mission in the "available missions" list.
		acceptedIt = accepted.end();
		availableIt = available.begin();
	}
	else if(key == SDLK_RIGHT && acceptedIt == accepted.end() && AcceptedVisible())
	{
		// Switch to the first mission in the "accepted missions" list.
		availableIt = available.end();
		acceptedIt = accepted.begin();
		while(acceptedIt != accepted.end() && !acceptedIt->IsVisible())
			++acceptedIt;
	}
	else if(key == SDLK_UP)
	{
		SelectAnyMission();
		// Select the previous mission, which may be at the end of the list.
		if(availableIt != available.end())
		{
			// All available missions are, by definition, visible.
			if(availableIt == available.begin())
				availableIt = available.end();
			--availableIt;
		}
		else if(acceptedIt != accepted.end())
		{
			// Skip over any invisible, accepted missions.
			do {
				if(acceptedIt == accepted.begin())
					acceptedIt = accepted.end();
				--acceptedIt;
			} while(!acceptedIt->IsVisible());
		}
	}
	else if(key == SDLK_DOWN)
	{
		if(SelectAnyMission())
		{
			// A mission was just auto-selected. Nothing else to do here.
		}
		else if(availableIt != available.end())
		{
			++availableIt;
			if(availableIt == available.end())
				availableIt = available.begin();
		}
		else if(acceptedIt != accepted.end())
		{
			do {
				++acceptedIt;
				if(acceptedIt == accepted.end())
					acceptedIt = accepted.begin();
			} while(!acceptedIt->IsVisible());
		}
	}
	else
		return MapPanel::KeyDown(key, mod, command, isNewPress);

	// To reach here, we changed the selected mission. Scroll the active
	// mission list, update the selected system, and pan the map.
	SetSelectedScrollAndCenter();

	UI::PlaySound(sound);
	return true;
}



bool MissionPanel::Click(int x, int y, MouseButton button, int clicks)
{
	if(button != MouseButton::LEFT)
		return MapPanel::Click(x, y, button, clicks);

	dragSide = 0;

	if(x > Screen::Right() - 80 && y > Screen::Bottom() - 50)
		return DoKey('p');

	if(x < Screen::Left() + SIDE_WIDTH)
	{
		// Panel header
		if(y + static_cast<int>(availableScroll) < Screen::Top() + 30)
		{
			dragSide = -1;
			if(y + static_cast<int>(availableScroll) < Screen::Top() + 10)
			{
				// empty space
				return false;
			}
			// Sorter buttons
			else if(hoverSort >= 0)
			{
				if(hoverSort == 0)
					player.ToggleSortSeparateDeadline();
				else if(hoverSort == 1)
					player.ToggleSortSeparatePossible();
				else if(hoverSort == 2)
				{
					player.NextAvailableSortType();
					tooltip.Clear();
				}
				else if(hoverSort == 3)
					player.ToggleSortAscending();
				UI::PlaySound(UI::UISound::NORMAL);
				return true;
			}
			return false;
		}
		// Available missions
		unsigned index = max(0, (y + static_cast<int>(availableScroll) - 36 - Screen::Top()) / 20);
		if(index < available.size())
		{
			const auto lastAvailableIt = availableIt;
			availableIt = available.begin();
			while(index--)
				++availableIt;
			acceptedIt = accepted.end();
			dragSide = -1;
			if(availableIt == lastAvailableIt)
			{
				CycleInvolvedSystems(*availableIt);
				return true;
			}
			SetSelectedScrollAndCenter();
			return true;
		}
	}
	else if(x >= Screen::Right() - SIDE_WIDTH)
	{
		// Accepted missions
		int index = max(0, (y + static_cast<int>(acceptedScroll) - 36 - Screen::Top()) / 20);
		if(index < AcceptedVisible())
		{
			const auto lastAcceptedIt = acceptedIt;
			acceptedIt = accepted.begin();
			while(index || !acceptedIt->IsVisible())
			{
				index -= acceptedIt->IsVisible();
				++acceptedIt;
			}
			availableIt = available.end();
			dragSide = 1;
			if(lastAcceptedIt == acceptedIt)
			{
				CycleInvolvedSystems(*acceptedIt);
				return true;
			}
			SetSelectedScrollAndCenter();
			return true;
		}
	}

	// Figure out if a system was clicked on.
	Point click = Point(x, y) / Zoom() - center;
	const System *system = nullptr;
	for(const auto &it : GameData::Systems())
		if(it.second.IsValid() && click.Distance(it.second.Position()) < 10.
				&& (player.HasSeen(it.second) || &it.second == specialSystem))
		{
			system = &it.second;
			break;
		}
	if(system)
	{
		Select(system);
		int options = available.size() + accepted.size();
		// If you just aborted your last mission, it is possible that neither
		// iterator is valid. In that case, start over from the beginning.
		if(availableIt == available.end() && acceptedIt == accepted.end())
		{
			if(!available.empty())
				availableIt = available.begin();
			else
				acceptedIt = accepted.begin();
		}

		// When clicking a new system, select the first available mission
		// (instead of continuing from wherever the iterator happens to be)
		if((availableIt != available.end() && !Involves(*availableIt, system)) ||
			(acceptedIt != accepted.end() && !Involves(*acceptedIt, system)))
		{
			auto firstExistingIt = find_if(available.begin(), available.end(),
				[&system](const Mission &m) { return Involves(m, system); });

			if(firstExistingIt != available.end())
			{
				availableIt = firstExistingIt;
				acceptedIt = accepted.end();
			}
			else
			{
				firstExistingIt = find_if(accepted.begin(), accepted.end(),
					[&system](const Mission &m) { return m.IsVisible() && Involves(m, system); });

				if(firstExistingIt != accepted.end())
				{
					availableIt = available.end();
					acceptedIt = firstExistingIt;
				}
			}
		}
		else while(options--)
		{
			if(availableIt != available.end())
			{
				++availableIt;
				if(availableIt == available.end())
				{
					if(!accepted.empty())
						acceptedIt = accepted.begin();
					else
						availableIt = available.begin();
				}
			}
			else if(acceptedIt != accepted.end())
			{
				++acceptedIt;
				if(acceptedIt == accepted.end())
				{
					if(!available.empty())
						availableIt = available.begin();
					else
						acceptedIt = accepted.begin();
				}
			}
			if(acceptedIt != accepted.end() && !acceptedIt->IsVisible())
				continue;

			if(availableIt != available.end() && Involves(*availableIt, system))
				break;
			if(acceptedIt != accepted.end() && Involves(*acceptedIt, system))
				break;
		}
		// Make sure invisible missions are never selected, even if there were
		// no other missions in this system.
		if(acceptedIt != accepted.end() && !acceptedIt->IsVisible())
			acceptedIt = accepted.end();
		// Scroll the relevant panel so that the mission highlighted is visible.
		if(availableIt != available.end())
			ScrollMissionList(available, availableIt, availableScroll, false);
		else if(acceptedIt != accepted.end())
			ScrollMissionList(accepted, acceptedIt, acceptedScroll, true);
	}

	return true;
}



bool MissionPanel::Drag(double dx, double dy)
{
	if(dragSide < 0)
	{
		availableScroll = max(0.,
			min(available.size() * 20. + 190. - Screen::Height(),
				availableScroll - dy));
	}
	else if(dragSide > 0)
	{
		acceptedScroll = max(0.,
			min(accepted.size() * 20. + 160. - Screen::Height(),
				acceptedScroll - dy));
	}
	else if(canDrag)
		MapPanel::Drag(dx, dy);

	return true;
}



// Check to see if the mouse is over either of the mission lists.
bool MissionPanel::Hover(int x, int y)
{
	dragSide = 0;
	int oldSort = hoverSort;
	hoverSort = -1;
	unsigned index = max(0, (y + static_cast<int>(availableScroll) - 36 - Screen::Top()) / 20);
	if(x < Screen::Left() + SIDE_WIDTH)
	{
		if(index < available.size())
		{
			dragSide = -1;

			// Hovering over sort buttons
			if(y + static_cast<int>(availableScroll) < Screen::Top() + 30 && y >= Screen::Top() + 10
				&& x >= Screen::Left() + SIDE_WIDTH - 110)
			{
				hoverSort = (x - Screen::Left() - SIDE_WIDTH + 110) / 30;
				if(hoverSort > 3)
					hoverSort = -1;
			}
		}
	}
	else if(x >= Screen::Right() - SIDE_WIDTH)
	{
		if(static_cast<int>(index) < AcceptedVisible())
			dragSide = 1;
	}

	if(oldSort != hoverSort)
		tooltip.Clear();

	return dragSide || MapPanel::Hover(x, y);
}



bool MissionPanel::Scroll(double dx, double dy)
{
	if(dragSide)
		return Drag(0., dy * Preferences::ScrollSpeed());

	return MapPanel::Scroll(dx, dy);
}



void MissionPanel::SetSelectedScrollAndCenter(bool immediate)
{
	// Auto select the destination system for the current mission.
	if(availableIt != available.end())
	{
		selectedSystem = availableIt->Destination()->GetSystem();
		UpdateCache();
		ScrollMissionList(available, availableIt, availableScroll, false);
	}
	else if(acceptedIt != accepted.end())
	{
		selectedSystem = acceptedIt->Destination()->GetSystem();
		UpdateCache();
		ScrollMissionList(accepted, acceptedIt, acceptedScroll, true);
	}

	// Center on the selected system.
	CenterOnSystem(selectedSystem, immediate);

	cycleInvolvedIndex = 0;
}



void MissionPanel::DrawKey() const
{
	const Sprite *back = SpriteSet::Get("ui/mission key");
	SpriteShader::Draw(back, Screen::BottomLeft() + .5 * Point(back->Width(), -back->Height()));

	const Font &font = FontSet::Get(14);
	Point angle = Point(1., 1.).Unit();

	const int ROWS = 5;
	Point pos(Screen::Left() + 10., Screen::Bottom() - ROWS * 20. + 5.);
	Point pointerOff(5., 5.);
	Point textOff(8., -.5 * font.Height());

	const Set<Color> &colors = GameData::Colors();
	const Color &bright = *colors.Get("bright");
	const Color &dim = *colors.Get("dim");
	const Color COLOR[ROWS] = {
		*colors.Get("available job"),
		*colors.Get("unavailable job"),
		*colors.Get("active mission"),
		*colors.Get("blocked mission"),
		*colors.Get("waypoint")
	};
	static const string LABEL[ROWS] = {
		"Available job; can accept",
		"Too little space to accept",
		"Active job; go here to complete",
		"Has unfinished requirements",
		"System of importance"
	};
	int selected = -1;
	if(availableIt != available.end())
		selected = 0 + !CanAccept();
	if(acceptedIt != accepted.end() && acceptedIt->Destination())
		selected = 2 + !IsSatisfied(*acceptedIt);

	for(int i = 0; i < ROWS; ++i)
	{
		PointerShader::Draw(pos + pointerOff, angle, 10.f, 18.f, 0.f, COLOR[i]);
		font.Draw(LABEL[i], pos + textOff, i == selected ? bright : dim);
		pos.Y() += 20.;
	}
}



// Highlight the systems associated with the given mission (i.e. destination and
// waypoints) by drawing colored rings around them.
void MissionPanel::DrawMissionSystem(const Mission &mission, const Color &color) const
{
	auto toVisit = set<const System *>{mission.Waypoints()};
	toVisit.insert(mission.MarkedSystems().begin(), mission.MarkedSystems().end());
	for(const Planet *planet : mission.Stopovers())
		toVisit.insert(planet->GetSystem());
	auto hasVisited = set<const System *>{mission.VisitedWaypoints()};
	hasVisited.insert(mission.UnmarkedSystems().begin(), mission.UnmarkedSystems().end());
	for(const Planet *planet : mission.VisitedStopovers())
		hasVisited.insert(planet->GetSystem());

	const Color &waypoint = *GameData::Colors().Get("waypoint back");
	const Color &visited = *GameData::Colors().Get("faint");

	double zoom = Zoom();
	auto drawRing = [&](const System *system, const Color &drawColor)
		{ RingShader::Add(zoom * (system->Position() + center), 22.f, 20.5f, drawColor); };

	RingShader::Bind();
	{
		// Draw a colored ring around the destination system.
		drawRing(mission.Destination()->GetSystem(), color);
		// Draw bright rings around systems that still need to be visited.
		for(const System *system : toVisit)
			drawRing(system, waypoint);
		// Draw faint rings around systems already visited for this mission.
		for(const System *system : hasVisited)
			drawRing(system, visited);
	}
	RingShader::Unbind();
}



// Draw the background for the lists of available and accepted missions (based on pos).
Point MissionPanel::DrawPanel(Point pos, const string &label, int entries, bool sorter) const
{
	const Color &back = *GameData::Colors().Get("map side panel background");
	const Color &text = *GameData::Colors().Get("medium");
	const Color separatorLine = text.Opaque();
	const Color &title = *GameData::Colors().Get("bright");
	const Color &highlight = *GameData::Colors().Get("dim");

	// Draw the panel.
	Point size(SIDE_WIDTH, 20 * entries + 40);
	FillShader::Fill(Rectangle::FromCorner(pos, size), back);

	// Edges:
	const Sprite *bottom = SpriteSet::Get("ui/bottom edge");
	Point edgePos = pos + Point(.5 * size.X(), size.Y());
	Point bottomOff(0., .5 * bottom->Height());
	SpriteShader::Draw(bottom, edgePos + bottomOff);

	const Sprite *left = SpriteSet::Get("ui/left edge");
	const Sprite *right = SpriteSet::Get("ui/right edge");
	double dy = .5 * left->Height();
	Point leftOff(-.5 * (size.X() + left->Width()), 0.);
	Point rightOff(.5 * (size.X() + right->Width()), 0.);
	while(dy && edgePos.Y() > Screen::Top())
	{
		edgePos.Y() -= dy;
		SpriteShader::Draw(left, edgePos + leftOff);
		SpriteShader::Draw(right, edgePos + rightOff);
		edgePos.Y() -= dy;
	}

	const Font &font = FontSet::Get(14);
	pos += Point(10., 10. + (20. - font.Height()) * .5);

	// Panel sorting
	const Sprite *rush[2] = {
			SpriteSet::Get("ui/sort rush include"), SpriteSet::Get("ui/sort rush separate") };
	const Sprite *acceptable[2] = {
			SpriteSet::Get("ui/sort unacceptable include"), SpriteSet::Get("ui/sort unacceptable separate") };
	const Sprite *sortIcon[4] = {
			SpriteSet::Get("ui/sort abc"), SpriteSet::Get("ui/sort pay"),
			SpriteSet::Get("ui/sort speed"), SpriteSet::Get("ui/sort convenient") };
	const Sprite *arrow[2] = {
			SpriteSet::Get("ui/sort descending"), SpriteSet::Get("ui/sort ascending") };

	// Draw Sorting Columns
	if(entries && sorter)
	{
		SpriteShader::Draw(arrow[player.ShouldSortAscending()], pos + Point(SIDE_WIDTH - 15., 7.5));

		SpriteShader::Draw(sortIcon[player.GetAvailableSortType()], pos + Point(SIDE_WIDTH - 45., 7.5));

		SpriteShader::Draw(acceptable[player.ShouldSortSeparatePossible()], pos + Point(SIDE_WIDTH - 75., 7.5));

		SpriteShader::Draw(rush[player.ShouldSortSeparateDeadline()], pos + Point(SIDE_WIDTH - 105., 7.5));

		if(hoverSort >= 0)
		{
			Rectangle zone = Rectangle(pos + Point(SIDE_WIDTH - 105. + 30 * hoverSort, 7.5), Point(22., 16.));
			tooltip.SetZone(zone);
			FillShader::Fill(zone.Center(), zone.Dimensions(), highlight);
		}
	}

	// Panel title
	font.Draw(label, pos, title);
	FillShader::Fill(
		pos + Point(.5 * size.X() - 5., 15.),
		Point(size.X() - 10., 1.),
		separatorLine);

	pos.Y() += 5.;

	return pos;
}



Point MissionPanel::DrawList(const list<Mission> &list, Point pos, const std::list<Mission>::const_iterator &selectIt,
	bool separateDeadlineOrPossible) const
{
	const Font &font = FontSet::Get(14);
	const Color &highlight = *GameData::Colors().Get("faint");
	const Color &unselected = *GameData::Colors().Get("medium");
	const Color &selected = *GameData::Colors().Get("bright");
	const Color &dim = *GameData::Colors().Get("dim");
	const Sprite *fast = SpriteSet::Get("ui/fast forward");
	bool separated = false;

	for(auto it = list.begin(); it != list.end(); ++it)
	{
		if(!it->IsVisible())
			continue;

		pos.Y() += 20.;
		if(separateDeadlineOrPossible && !separated
				&& ((player.ShouldSortSeparateDeadline() && it->Deadline())
						|| (player.ShouldSortSeparatePossible() && !it->CanAccept(player))))
		{
			pos.Y() += 8.;
			separated = true;
		}

		bool isSelected = it == selectIt;
		if(isSelected)
			FillShader::Fill(
				pos + Point(.5 * SIDE_WIDTH - 5., 8.),
				Point(SIDE_WIDTH - 10., 20.),
				highlight);

		if(it->Deadline())
			SpriteShader::Draw(fast, pos + Point(-4., 8.));

		const Color *color = nullptr;
		bool canAccept = (&list == &available ? it->CanAccept(player) : IsSatisfied(*it));
		if(!canAccept)
		{
			if(it->Unavailable().IsLoaded())
				color = &it->Unavailable();
			else
				color = &dim;
		}
		else if(isSelected)
		{
			if(it->Selected().IsLoaded())
				color = &it->Selected();
			else
				color = &selected;
		}
		else
		{
			if(it->Unselected().IsLoaded())
				color = &it->Unselected();
			else
				color = &unselected;
		}

		font.Draw({it->Name(), {SIDE_WIDTH - 11, Truncate::BACK}}, pos, *color);
	}

	return pos;
}



void MissionPanel::DrawMissionInfo()
{
	Information info;

	// The "accept / abort" button text and activation depends on what mission,
	// if any, is selected, and whether missions are available.
	if(CanAccept())
		info.SetCondition("can accept");
	else if(acceptedIt != accepted.end())
		info.SetCondition("can abort");

	if(availableIt != available.end() || acceptedIt != accepted.end())
		info.SetCondition("has description");

	info.SetString("cargo free", Format::SimplePluralization(player.Cargo().Free(), "ton"));
	info.SetString("bunks free", Format::SimplePluralization(player.Cargo().BunksFree(), "bunk"));

	info.SetString("today", player.GetDate().ToString());

	missionInterface->Draw(info, this);

	// If a mission is selected, draw its descriptive text.
	if(availableIt != available.end())
	{
		if(!descriptionVisible)
		{
			AddChild(description);
			descriptionVisible = true;
		}
		description->SetText(availableIt->Description());
	}
	else if(acceptedIt != accepted.end())
	{
		if(!descriptionVisible)
		{
			AddChild(description);
			descriptionVisible = true;
		}
		description->SetText(acceptedIt->Description());
	}
	else if(descriptionVisible)
	{
		RemoveChild(description.get());
		descriptionVisible = false;
	}
}



void MissionPanel::DrawTooltips()
{
	if(hoverSort < 0 || !tooltip.ShouldDraw())
		return;

	// Create the tooltip text.
	if(!tooltip.HasText())
	{
		string text;
		if(hoverSort == 0)
			text = "Filter out missions with a deadline";
		else if(hoverSort == 1)
			text = "Filter out missions that you can't accept";
		else if(hoverSort == 2)
		{
			switch(player.GetAvailableSortType())
			{
				case 0:
					text = "Sort alphabetically";
					break;
				case 1:
					text = "Sort by payment";
					break;
				case 2:
					text = "Sort by distance";
					break;
				case 3:
					text = "Sort by convenience: "
							"Prioritize missions going to a planet or system that is already a destination of one of your missions";
					break;
			}
		}
		else if(hoverSort == 3)
<<<<<<< HEAD
			text = "Sort direction";
		tooltip.SetText(text);
=======
			tooltip = "Sort direction";

		hoverText.Wrap(tooltip);
	}
	if(!tooltip.empty())
	{
		// Add 10px margin to all sides of the text.
		Point size(hoverText.WrapWidth(), hoverText.Height() - hoverText.ParagraphBreak());
		size += Point(20., 20.);
		Point topLeft = Point(Screen::Left() + SIDE_WIDTH - 120. + 30 * hoverSort, Screen::Top() + 30.);
		// Draw the background fill and the tooltip text.
		FillShader::Fill(Rectangle::FromCorner(topLeft, size), *GameData::Colors().Get("tooltip background"));
		hoverText.Draw(topLeft + Point(10., 10.), *GameData::Colors().Get("medium"));
>>>>>>> 37559fa3
	}

	tooltip.Draw();
}



bool MissionPanel::CanAccept() const
{
	if(availableIt == available.end())
		return false;

	return availableIt->CanAccept(player);
}



void MissionPanel::Accept(bool force)
{
	const Mission &toAccept = *availableIt;
	int cargoToSell = 0;
	if(toAccept.CargoSize())
		cargoToSell = toAccept.CargoSize() - player.Cargo().Free();
	int crewToFire = 0;
	if(toAccept.Passengers())
		crewToFire = toAccept.Passengers() - player.Cargo().BunksFree();
	if(cargoToSell > 0 || crewToFire > 0)
	{
		if(force)
		{
			MakeSpaceAndAccept();
			return;
		}
		ostringstream out;
		if(cargoToSell > 0 && crewToFire > 0)
			out << "You must fire " << crewToFire << " of your flagship's non-essential crew members and sell "
				<< Format::CargoString(cargoToSell, "ordinary commodities") << " to make room for this mission. Continue?";
		else if(crewToFire > 0)
			out << "You must fire " << crewToFire
				<< " of your flagship's non-essential crew members to make room for this mission. Continue?";
		else
			out << "You must sell " << Format::CargoString(cargoToSell, "ordinary commodities")
				<< " to make room for this mission. Continue?";
		GetUI()->Push(new Dialog(this, &MissionPanel::MakeSpaceAndAccept, out.str()));
		return;
	}

	++availableIt;
	player.AcceptJob(toAccept, GetUI());

	cycleInvolvedIndex = 0;

	if(available.empty())
		return;

	if(availableIt == available.end())
		--availableIt;

	// Check if any other jobs are available with the same destination. Prefer
	// jobs that also have the same destination planet.
	if(toAccept.Destination())
	{
		const Planet *planet = toAccept.Destination();
		const System *system = planet->GetSystem();
		bool stillLooking = true;

		// Updates availableIt if matching system found, returns true if planet also matches.
		auto SelectNext = [this, planet, system, &stillLooking](const list<Mission>::const_iterator &it) -> bool
		{
			if(it->Destination() && it->Destination()->IsInSystem(system))
			{
				if(it->Destination() == planet)
				{
					availableIt = it;
					return true;
				}
				else if(stillLooking)
				{
					stillLooking = false;
					availableIt = it;
				}
			}
			return false;
		};

		const list<Mission>::const_iterator startHere = availableIt;
		for(auto it = startHere; it != available.end(); ++it)
			if(SelectNext(it))
				return;
		for(auto it = startHere; it != available.begin(); )
			if(SelectNext(--it))
				return;
	}
}



void MissionPanel::MakeSpaceAndAccept()
{
	const Mission &toAccept = *availableIt;
	int cargoToSell = toAccept.CargoSize() - player.Cargo().Free();
	int crewToFire = toAccept.Passengers() - player.Cargo().BunksFree();

	if(crewToFire > 0)
		player.Flagship()->AddCrew(-crewToFire);

	for(const auto &it : player.Cargo().Commodities())
	{
		if(cargoToSell <= 0)
			break;

		int toSell = min(cargoToSell, it.second);
		int64_t price = player.GetSystem()->Trade(it.first);

		int64_t basis = player.GetBasis(it.first, toSell);
		player.AdjustBasis(it.first, -basis);
		player.Cargo().Remove(it.first, toSell);
		player.Accounts().AddCredits(toSell * price);
		cargoToSell -= toSell;
	}

	player.UpdateCargoCapacities();
	Accept();
}



void MissionPanel::AbortMission()
{
	if(acceptedIt != accepted.end())
	{
		const Mission &toAbort = *acceptedIt;
		++acceptedIt;
		player.RemoveMission(Mission::ABORT, toAbort, GetUI());
		if(acceptedIt == accepted.end() && !accepted.empty())
			--acceptedIt;
		if(acceptedIt != accepted.end() && !acceptedIt->IsVisible())
			acceptedIt = accepted.end();
	}
}



int MissionPanel::AcceptedVisible() const
{
	int count = 0;
	for(const Mission &mission : accepted)
		count += mission.IsVisible();
	return count;
}



bool MissionPanel::FindMissionForSystem(const System *system)
{
	if(!system)
		return false;

	acceptedIt = accepted.end();

	for(availableIt = available.begin(); availableIt != available.end(); ++availableIt)
		if(availableIt->Destination()->IsInSystem(system))
			return true;
	for(acceptedIt = accepted.begin(); acceptedIt != accepted.end(); ++acceptedIt)
		if(acceptedIt->IsVisible() && acceptedIt->Destination()->IsInSystem(system))
			return true;

	return false;
}



bool MissionPanel::SelectAnyMission()
{
	if(availableIt == available.end() && acceptedIt == accepted.end())
	{
		// No previous selected mission, so select the first job/mission for any system.
		if(!available.empty())
			availableIt = available.begin();
		else
		{
			acceptedIt = accepted.begin();
			while(acceptedIt != accepted.end() && !acceptedIt->IsVisible())
				++acceptedIt;
		}
		return availableIt != available.end() || acceptedIt != accepted.end();
	}
	return false;
}



void MissionPanel::CycleInvolvedSystems(const Mission &mission)
{
	cycleInvolvedIndex++;

	int index = 0;
	for(const System *waypoint : mission.Waypoints())
		if(++index == cycleInvolvedIndex)
		{
			CenterOnSystem(waypoint);
			return;
		}

	for(const Planet *stopover : mission.Stopovers())
		if(++index == cycleInvolvedIndex)
		{
			CenterOnSystem(stopover->GetSystem());
			return;
		}

	for(const System *mark : mission.MarkedSystems())
		if(++index == cycleInvolvedIndex)
		{
			CenterOnSystem(mark);
			return;
		}

	cycleInvolvedIndex = 0;
	CenterOnSystem(mission.Destination()->GetSystem());
}<|MERGE_RESOLUTION|>--- conflicted
+++ resolved
@@ -995,24 +995,8 @@
 			}
 		}
 		else if(hoverSort == 3)
-<<<<<<< HEAD
 			text = "Sort direction";
 		tooltip.SetText(text);
-=======
-			tooltip = "Sort direction";
-
-		hoverText.Wrap(tooltip);
-	}
-	if(!tooltip.empty())
-	{
-		// Add 10px margin to all sides of the text.
-		Point size(hoverText.WrapWidth(), hoverText.Height() - hoverText.ParagraphBreak());
-		size += Point(20., 20.);
-		Point topLeft = Point(Screen::Left() + SIDE_WIDTH - 120. + 30 * hoverSort, Screen::Top() + 30.);
-		// Draw the background fill and the tooltip text.
-		FillShader::Fill(Rectangle::FromCorner(topLeft, size), *GameData::Colors().Get("tooltip background"));
-		hoverText.Draw(topLeft + Point(10., 10.), *GameData::Colors().Get("medium"));
->>>>>>> 37559fa3
 	}
 
 	tooltip.Draw();
