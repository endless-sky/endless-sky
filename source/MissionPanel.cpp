/* MissionPanel.cpp
Copyright (c) 2014 by Michael Zahniser

Endless Sky is free software: you can redistribute it and/or modify it under the
terms of the GNU General Public License as published by the Free Software
Foundation, either version 3 of the License, or (at your option) any later version.

Endless Sky is distributed in the hope that it will be useful, but WITHOUT ANY
WARRANTY; without even the implied warranty of MERCHANTABILITY or FITNESS FOR A
PARTICULAR PURPOSE. See the GNU General Public License for more details.

You should have received a copy of the GNU General Public License along with
this program. If not, see <https://www.gnu.org/licenses/>.
*/



#include "MissionPanel.h"

#include "text/Alignment.h"
#include "audio/Audio.h"
#include "Command.h"
#include "CoreStartData.h"
#include "Dialog.h"
#include "text/DisplayText.h"
#include "shader/FillShader.h"
#include "text/Font.h"
#include "text/FontSet.h"
#include "text/Format.h"
#include "GameData.h"
#include "Information.h"
#include "Interface.h"
<<<<<<< HEAD
#include "text/layout.hpp"
#include "LineShader.h"
#include "MapDetailPanel.h"
#include "MapOutfitterPanel.h"
=======
#include "shader/LineShader.h"
>>>>>>> fcea652c
#include "Mission.h"
#include "Planet.h"
#include "PlayerInfo.h"
#include "shader/PointerShader.h"
#include "Preferences.h"
#include "shader/RingShader.h"
#include "Screen.h"
#include "Ship.h"
#include "image/Sprite.h"
#include "image/SpriteSet.h"
#include "shader/SpriteShader.h"
#include "System.h"
#include "TextArea.h"
#include "text/Truncate.h"
#include "UI.h"

#include <algorithm>
#include <cmath>
#include <sstream>

using namespace std;

namespace {
	constexpr int SIDE_WIDTH = 280;

	// Hovering over sort buttons for this many frames activates the tooltip.
	const int HOVER_TIME = 60;

	// Check if the mission involves the given system,
	bool Involves(const Mission &mission, const System *system)
	{
		if(!system)
			return false;

		if(mission.Destination()->IsInSystem(system))
			return true;

		for(const System *waypoint : mission.Waypoints())
			if(waypoint == system)
				return true;

		for(const Planet *stopover : mission.Stopovers())
			if(stopover->IsInSystem(system))
				return true;

		for(const System *mark : mission.MarkedSystems())
			if(mark == system)
				return true;

		return false;
	}

	size_t MaxDisplayedMissions(bool onRight)
	{
		return static_cast<unsigned>(max(0, static_cast<int>(floor((Screen::Height() - (onRight ? 160. : 190.)) / 20.))));
	}

	// Compute the required scroll amount for the given list of jobs/missions.
	void ScrollMissionList(const list<Mission> &missionList, const list<Mission>::const_iterator &it,
		double &sideScroll, bool checkVisibility)
	{
		// We don't need to scroll at all if the selection must be within the viewport. The current
		// scroll could be non-zero if missions were added/aborted, so return the delta that will reset it.
		const auto maxViewable = MaxDisplayedMissions(checkVisibility);
		const auto missionCount = missionList.size();
		if(missionCount < maxViewable)
			sideScroll = 0;
		else
		{
			const auto countBefore = static_cast<size_t>(checkVisibility
					? count_if(missionList.begin(), it, [](const Mission &m) { return m.IsVisible(); })
					: distance(missionList.begin(), it));

			const auto maximumScroll = (missionCount - maxViewable) * 20.;
			const auto pageScroll = maxViewable * 20.;
			const auto desiredScroll = countBefore * 20.;
			const auto bottomOfPage = sideScroll + pageScroll;
			if(desiredScroll < sideScroll)
			{
				// Scroll upwards.
				sideScroll = desiredScroll;
			}
			else if(desiredScroll > bottomOfPage)
			{
				// Scroll downwards (but not so far that the list's bottom sprite comes upwards further than needed).
				sideScroll = min(maximumScroll, sideScroll + (desiredScroll - bottomOfPage));
			}
		}
	}

	const set<Uint8> CONTROLLER_BUTTONS{
		SDL_CONTROLLER_BUTTON_X,
		SDL_CONTROLLER_BUTTON_Y,
		SDL_CONTROLLER_BUTTON_LEFTSHOULDER,
		SDL_CONTROLLER_BUTTON_RIGHTSHOULDER,
	};
}



// Open the missions panel directly.
MissionPanel::MissionPanel(PlayerInfo &player)
	: MapPanel(player),
	missionInterface(GameData::Interfaces().Get("mission")),
	available(player.AvailableJobs()),
	accepted(player.Missions()),
	availableIt(player.AvailableJobs().begin()),
	acceptedIt(player.AvailableJobs().empty() ? accepted.begin() : accepted.end())
{
	// Re-do job sorting since something could have changed
	player.SortAvailable();

	while(acceptedIt != accepted.end() && !acceptedIt->IsVisible())
		++acceptedIt;

	description = make_shared<TextArea>();
	description->SetFont(FontSet::Get(14));
	description->SetAlignment(Alignment::JUSTIFIED);
	description->SetColor(*GameData::Colors().Get("bright"));
	description->SetRect(missionInterface->GetBox("description"));

	// Select the first available or accepted mission in the currently selected
	// system, or along the travel plan.
	if(!FindMissionForSystem(selectedSystem) && player.HasTravelPlan())
	{
		const auto &tp = player.TravelPlan();
		for(auto it = tp.crbegin(); it != tp.crend(); ++it)
			if(FindMissionForSystem(*it))
				break;
	}

	SetSelectedScrollAndCenter(true);
}



// Switch to the missions panel from another map panel.
MissionPanel::MissionPanel(const MapPanel &panel)
	: MapPanel(panel),
	missionInterface(GameData::Interfaces().Get("mission")),
	available(player.AvailableJobs()),
	accepted(player.Missions()),
	availableIt(player.AvailableJobs().begin()),
	acceptedIt(player.AvailableJobs().empty() ? accepted.begin() : accepted.end()),
	availableScroll(0), acceptedScroll(0), dragSide(0)
{
	Audio::Pause();

	// Re-do job sorting since something could have changed
	player.SortAvailable();

	// In this view, always color systems based on player reputation.
	commodity = SHOW_REPUTATION;

	while(acceptedIt != accepted.end() && !acceptedIt->IsVisible())
		++acceptedIt;

	description = make_shared<TextArea>();
	description->SetFont(FontSet::Get(14));
	description->SetAlignment(Alignment::JUSTIFIED);
	description->SetColor(*GameData::Colors().Get("bright"));
	description->SetRect(missionInterface->GetBox("description"));

	// Select the first available or accepted mission in the currently selected
	// system, or along the travel plan.
	if(!FindMissionForSystem(selectedSystem)
		&& !(player.GetSystem() != selectedSystem && FindMissionForSystem(player.GetSystem()))
		&& player.HasTravelPlan())
	{
		const auto &tp = player.TravelPlan();
		for(auto it = tp.crbegin(); it != tp.crend(); ++it)
			if(FindMissionForSystem(*it))
				break;
	}

	SetSelectedScrollAndCenter();
}



void MissionPanel::Step()
{
	MapPanel::Step();

	// If a job or mission that launches the player triggers,
	// immediately close the map.
	if(player.ShouldLaunch())
		GetUI()->Pop(this);

	if(GetUI()->IsTop(this) && player.GetPlanet() && player.GetDate() >= player.StartData().GetDate() + 12)
		DoHelp("map advanced");
	DoHelp("jobs");

	if(GetUI()->IsTop(this) && !fromMission)
	{
		Mission *mission = player.MissionToOffer(Mission::JOB_BOARD);
		if(mission)
		{
			// Prevent dragging while a mission is offering, to make sure
			// the screen fully pans to the destination system.
			canDrag = false;

			// Only highlight and pan to the destination if the mission is visible.
			// Otherwise, pan to the player's current system.
			specialSystem = mission->IsVisible() ? mission->Destination()->GetSystem() : nullptr;
			CenterOnSystem(specialSystem ? specialSystem : player.GetSystem());

			mission->Do(Mission::OFFER, player, GetUI());
		}
		else
		{
			canDrag = true;
			specialSystem = nullptr;
			player.HandleBlockedMissions(Mission::JOB_BOARD, GetUI());
		}
	}
}



void MissionPanel::Draw()
{
	MapPanel::Draw();

	// Update the tooltip timer [0-60].
	hoverSortCount += hoverSort >= 0 ? (hoverSortCount < HOVER_TIME) : (hoverSortCount ? -1 : 0);

	const Set<Color> &colors = GameData::Colors();

	const Color &routeColor = *colors.Get("mission route");
	const Ship *flagship = player.Flagship();
	const double jumpRange = flagship ? flagship->JumpNavigation().JumpRange() : 0.;
	const System *previous = player.GetSystem();
	const vector<const System *> plan = distance.Plan(*selectedSystem);
	for(auto it = plan.rbegin(); it != plan.rend(); ++it)
	{
		const System *next = *it;

		bool isJump, isWormhole, isMappable;
		if(!GetTravelInfo(previous, next, jumpRange, isJump, isWormhole, isMappable, nullptr))
			break;
		if(isWormhole && !isMappable)
			continue;

		Point from = Zoom() * (previous->Position() + center);
		Point to = Zoom() * (next->Position() + center);
		const Point unit = (to - from).Unit();
		from += LINK_OFFSET * unit;
		to -= LINK_OFFSET * unit;

		// Non-hyperspace jumps are drawn with a dashed line.
		if(isJump)
			LineShader::DrawDashed(from, to, unit, 3.f, routeColor, 11., 4.);
		else
			LineShader::Draw(from, to, 3.f, routeColor);

		previous = next;
	}

	const Color &availableColor = *colors.Get("available back");
	const Color &unavailableColor = *colors.Get("unavailable back");
	const Color &currentColor = *colors.Get("active back");
	const Color &blockedColor = *colors.Get("blocked back");
	if(availableIt != available.end() && availableIt->Destination())
		DrawMissionSystem(*availableIt, CanAccept() ? availableColor : unavailableColor);
	if(acceptedIt != accepted.end() && acceptedIt->Destination())
		DrawMissionSystem(*acceptedIt, IsSatisfied(*acceptedIt) ? currentColor : blockedColor);

	Point pos;
	if(player.GetPlanet())
	{
		pos = DrawPanel(
			Screen::TopLeft() + Point(0., -availableScroll),
			"Missions available here:",
			available.size(),
			true);
		DrawList(available, pos, availableIt, true);
	}

	pos = DrawPanel(
		Screen::TopRight() + Point(-SIDE_WIDTH, -acceptedScroll),
		"Your current missions:",
		AcceptedVisible());
	DrawList(accepted, pos, acceptedIt);

	// Now that the mission lists and map elements are drawn, draw the top-most UI elements.
	DrawKey();
	DrawMissionInfo();
	DrawTooltips();
	FinishDrawing("is missions");
}



// Only override the ones you need; the default action is to return false.
bool MissionPanel::KeyDown(SDL_Keycode key, Uint16 mod, const Command &command, bool isNewPress)
{
	UI::UISound sound = UI::UISound::NORMAL;
	if(command.Has(Command::HELP))
	{
		sound = UI::UISound::NONE;
		DoHelp("jobs", true);
		DoHelp("map advanced", true);
	}
	else if(key == 'a' && CanAccept())
	{
		Accept((mod & KMOD_CTRL));
		return true;
	}
	else if(key == 'A' || (key == 'a' && (mod & KMOD_SHIFT)))
	{
		if(acceptedIt != accepted.end() && acceptedIt->IsVisible())
			GetUI()->Push(new Dialog(this, &MissionPanel::AbortMission,
				"Abort mission \"" + acceptedIt->Name() + "\"?"));
		return true;
	}
	else if(key == SDLK_LEFT && availableIt == available.end())
	{
		// Switch to the first mission in the "available missions" list.
		acceptedIt = accepted.end();
		availableIt = available.begin();
	}
	else if(key == SDLK_RIGHT && acceptedIt == accepted.end() && AcceptedVisible())
	{
		// Switch to the first mission in the "accepted missions" list.
		availableIt = available.end();
		acceptedIt = accepted.begin();
		while(acceptedIt != accepted.end() && !acceptedIt->IsVisible())
			++acceptedIt;
	}
	else if(key == SDLK_UP)
	{
		SelectAnyMission();
		// Select the previous mission, which may be at the end of the list.
		if(availableIt != available.end())
		{
			// All available missions are, by definition, visible.
			if(availableIt == available.begin())
				availableIt = available.end();
			--availableIt;
		}
		else if(acceptedIt != accepted.end())
		{
			// Skip over any invisible, accepted missions.
			do {
				if(acceptedIt == accepted.begin())
					acceptedIt = accepted.end();
				--acceptedIt;
			} while(!acceptedIt->IsVisible());
		}
	}
	else if(key == SDLK_DOWN)
	{
		if(SelectAnyMission())
		{
			// A mission was just auto-selected. Nothing else to do here.
		}
		else if(availableIt != available.end())
		{
			++availableIt;
			if(availableIt == available.end())
				availableIt = available.begin();
		}
		else if(acceptedIt != accepted.end())
		{
			do {
				++acceptedIt;
				if(acceptedIt == accepted.end())
					acceptedIt = accepted.begin();
			} while(!acceptedIt->IsVisible());
		}
	}
	else
		return MapPanel::KeyDown(key, mod, command, isNewPress);

	// To reach here, we changed the selected mission. Scroll the active
	// mission list, update the selected system, and pan the map.
	SetSelectedScrollAndCenter();

	UI::PlaySound(sound);
	return true;
}



bool MissionPanel::Click(int x, int y, int clicks)
{
	dragSide = 0;

	if(x > Screen::Right() - 80 && y > Screen::Bottom() - 50)
		return DoKey('p');

	if(x < Screen::Left() + SIDE_WIDTH)
	{
		// Panel header
		if(y + static_cast<int>(availableScroll) < Screen::Top() + 30)
		{
			dragSide = -1;
			if(y + static_cast<int>(availableScroll) < Screen::Top() + 10)
			{
				// empty space
				return false;
			}
			// Sorter buttons
			else if(hoverSort >= 0)
			{
				if(hoverSort == 0)
					player.ToggleSortSeparateDeadline();
				else if(hoverSort == 1)
					player.ToggleSortSeparatePossible();
				else if(hoverSort == 2)
				{
					player.NextAvailableSortType();
					tooltip.clear();
				}
				else if(hoverSort == 3)
					player.ToggleSortAscending();
				UI::PlaySound(UI::UISound::NORMAL);
				return true;
			}
			return false;
		}
		// Available missions
		unsigned index = max(0, (y + static_cast<int>(availableScroll) - 36 - Screen::Top()) / 20);
		if(index < available.size())
		{
			const auto lastAvailableIt = availableIt;
			availableIt = available.begin();
			while(index--)
				++availableIt;
			acceptedIt = accepted.end();
			dragSide = -1;
			if(availableIt == lastAvailableIt)
			{
				CycleInvolvedSystems(*availableIt);
				return true;
			}
			SetSelectedScrollAndCenter();
			return true;
		}
	}
	else if(x >= Screen::Right() - SIDE_WIDTH)
	{
		// Accepted missions
		int index = max(0, (y + static_cast<int>(acceptedScroll) - 36 - Screen::Top()) / 20);
		if(index < AcceptedVisible())
		{
			const auto lastAcceptedIt = acceptedIt;
			acceptedIt = accepted.begin();
			while(index || !acceptedIt->IsVisible())
			{
				index -= acceptedIt->IsVisible();
				++acceptedIt;
			}
			availableIt = available.end();
			dragSide = 1;
			if(lastAcceptedIt == acceptedIt)
			{
				CycleInvolvedSystems(*acceptedIt);
				return true;
			}
			SetSelectedScrollAndCenter();
			return true;
		}
	}

	// Figure out if a system was clicked on.
	Point click = Point(x, y) / Zoom() - center;
	const System *system = nullptr;
	for(const auto &it : GameData::Systems())
		if(it.second.IsValid() && click.Distance(it.second.Position()) < 10.
				&& (player.HasSeen(it.second) || &it.second == specialSystem))
		{
			system = &it.second;
			break;
		}
	if(system)
	{
		Select(system);
		int options = available.size() + accepted.size();
		// If you just aborted your last mission, it is possible that neither
		// iterator is valid. In that case, start over from the beginning.
		if(availableIt == available.end() && acceptedIt == accepted.end())
		{
			if(!available.empty())
				availableIt = available.begin();
			else
				acceptedIt = accepted.begin();
		}

		// When clicking a new system, select the first available mission
		// (instead of continuing from wherever the iterator happens to be)
		if((availableIt != available.end() && !Involves(*availableIt, system)) ||
			(acceptedIt != accepted.end() && !Involves(*acceptedIt, system)))
		{
			auto firstExistingIt = find_if(available.begin(), available.end(),
				[&system](const Mission &m) { return Involves(m, system); });

			if(firstExistingIt != available.end())
			{
				availableIt = firstExistingIt;
				acceptedIt = accepted.end();
			}
			else
			{
				firstExistingIt = find_if(accepted.begin(), accepted.end(),
					[&system](const Mission &m) { return m.IsVisible() && Involves(m, system); });

				if(firstExistingIt != accepted.end())
				{
					availableIt = available.end();
					acceptedIt = firstExistingIt;
				}
			}
		}
		else while(options--)
		{
			if(availableIt != available.end())
			{
				++availableIt;
				if(availableIt == available.end())
				{
					if(!accepted.empty())
						acceptedIt = accepted.begin();
					else
						availableIt = available.begin();
				}
			}
			else if(acceptedIt != accepted.end())
			{
				++acceptedIt;
				if(acceptedIt == accepted.end())
				{
					if(!available.empty())
						availableIt = available.begin();
					else
						acceptedIt = accepted.begin();
				}
			}
			if(acceptedIt != accepted.end() && !acceptedIt->IsVisible())
				continue;

			if(availableIt != available.end() && Involves(*availableIt, system))
				break;
			if(acceptedIt != accepted.end() && Involves(*acceptedIt, system))
				break;
		}
		// Make sure invisible missions are never selected, even if there were
		// no other missions in this system.
		if(acceptedIt != accepted.end() && !acceptedIt->IsVisible())
			acceptedIt = accepted.end();
		// Scroll the relevant panel so that the mission highlighted is visible.
		if(availableIt != available.end())
			ScrollMissionList(available, availableIt, availableScroll, false);
		else if(acceptedIt != accepted.end())
			ScrollMissionList(accepted, acceptedIt, acceptedScroll, true);
	}

	return true;
}



bool MissionPanel::Drag(double dx, double dy)
{
	if(dragSide < 0)
	{
		availableScroll = max(0.,
			min(available.size() * 20. + 190. - Screen::Height(),
				availableScroll - dy));
	}
	else if(dragSide > 0)
	{
		acceptedScroll = max(0.,
			min(accepted.size() * 20. + 160. - Screen::Height(),
				acceptedScroll - dy));
	}
	else if(canDrag)
		MapPanel::Drag(dx, dy);

	return true;
}



// Check to see if the mouse is over either of the mission lists.
bool MissionPanel::Hover(int x, int y)
{
	dragSide = 0;
	int oldSort = hoverSort;
	hoverSort = -1;
	unsigned index = max(0, (y + static_cast<int>(availableScroll) - 36 - Screen::Top()) / 20);
	if(x < Screen::Left() + SIDE_WIDTH)
	{
		if(index < available.size())
		{
			dragSide = -1;

			// Hovering over sort buttons
			if(y + static_cast<int>(availableScroll) < Screen::Top() + 30 && y >= Screen::Top() + 10
				&& x >= Screen::Left() + SIDE_WIDTH - 110)
			{
				hoverSort = (x - Screen::Left() - SIDE_WIDTH + 110) / 30;
				if(hoverSort > 3)
					hoverSort = -1;
			}
		}
	}
	else if(x >= Screen::Right() - SIDE_WIDTH)
	{
		if(static_cast<int>(index) < AcceptedVisible())
			dragSide = 1;
	}

	if(oldSort != hoverSort)
		tooltip.clear();

	return dragSide || MapPanel::Hover(x, y);
}



bool MissionPanel::Scroll(double dx, double dy)
{
	if(dragSide)
		return Drag(0., dy * Preferences::ScrollSpeed());

	return MapPanel::Scroll(dx, dy);
}



<<<<<<< HEAD
bool MissionPanel::GamePadState(GamePad &controller)
{
	if(controller.Held(SDL_CONTROLLER_BUTTON_X))
		DoKey('a');
	else if(controller.Held(SDL_CONTROLLER_BUTTON_Y))
		DoKey('A');
	else if(controller.Held(SDL_CONTROLLER_BUTTON_LEFTSHOULDER))
	{
		GetUI()->Pop(this);
		GetUI()->Push(new MapOutfitterPanel(*this));
	}
	else if(controller.Held(SDL_CONTROLLER_BUTTON_RIGHTSHOULDER))
	{
		GetUI()->Pop(this);
		GetUI()->Push(new MapDetailPanel(*this));
	}
	controller.Clear(CONTROLLER_BUTTONS);

	return Panel::GamePadState(controller);
=======
void MissionPanel::SetSelectedScrollAndCenter(bool immediate)
{
	// Auto select the destination system for the current mission.
	if(availableIt != available.end())
	{
		selectedSystem = availableIt->Destination()->GetSystem();
		UpdateCache();
		ScrollMissionList(available, availableIt, availableScroll, false);
	}
	else if(acceptedIt != accepted.end())
	{
		selectedSystem = acceptedIt->Destination()->GetSystem();
		UpdateCache();
		ScrollMissionList(accepted, acceptedIt, acceptedScroll, true);
	}

	// Center on the selected system.
	CenterOnSystem(selectedSystem, immediate);

	cycleInvolvedIndex = 0;
>>>>>>> fcea652c
}



void MissionPanel::DrawKey() const
{
	const Sprite *back = SpriteSet::Get("ui/mission key");
	SpriteShader::Draw(back, Screen::BottomLeft() + .5 * Point(back->Width(), -back->Height()));

	const Font &font = FontSet::Get(14);
	Point angle = Point(1., 1.).Unit();

	const int ROWS = 5;
	Point pos(Screen::Left() + 10., Screen::Bottom() - ROWS * 20. + 5.);
	Point pointerOff(5., 5.);
	Point textOff(8., -.5 * font.Height());

	const Set<Color> &colors = GameData::Colors();
	const Color &bright = *colors.Get("bright");
	const Color &dim = *colors.Get("dim");
	const Color COLOR[ROWS] = {
		*colors.Get("available job"),
		*colors.Get("unavailable job"),
		*colors.Get("active mission"),
		*colors.Get("blocked mission"),
		*colors.Get("waypoint")
	};
	static const string LABEL[ROWS] = {
		"Available job; can accept",
		"Too little space to accept",
		"Active job; go here to complete",
		"Has unfinished requirements",
		"System of importance"
	};
	int selected = -1;
	if(availableIt != available.end())
		selected = 0 + !CanAccept();
	if(acceptedIt != accepted.end() && acceptedIt->Destination())
		selected = 2 + !IsSatisfied(*acceptedIt);

	for(int i = 0; i < ROWS; ++i)
	{
		PointerShader::Draw(pos + pointerOff, angle, 10.f, 18.f, 0.f, COLOR[i]);
		font.Draw(LABEL[i], pos + textOff, i == selected ? bright : dim);
		pos.Y() += 20.;
	}
}



// Highlight the systems associated with the given mission (i.e. destination and
// waypoints) by drawing colored rings around them.
void MissionPanel::DrawMissionSystem(const Mission &mission, const Color &color) const
{
	auto toVisit = set<const System *>{mission.Waypoints()};
	toVisit.insert(mission.MarkedSystems().begin(), mission.MarkedSystems().end());
	for(const Planet *planet : mission.Stopovers())
		toVisit.insert(planet->GetSystem());
	auto hasVisited = set<const System *>{mission.VisitedWaypoints()};
	hasVisited.insert(mission.UnmarkedSystems().begin(), mission.UnmarkedSystems().end());
	for(const Planet *planet : mission.VisitedStopovers())
		hasVisited.insert(planet->GetSystem());

	const Color &waypoint = *GameData::Colors().Get("waypoint back");
	const Color &visited = *GameData::Colors().Get("faint");

	double zoom = Zoom();
	auto drawRing = [&](const System *system, const Color &drawColor)
		{ RingShader::Add(zoom * (system->Position() + center), 22.f, 20.5f, drawColor); };

	RingShader::Bind();
	{
		// Draw a colored ring around the destination system.
		drawRing(mission.Destination()->GetSystem(), color);
		// Draw bright rings around systems that still need to be visited.
		for(const System *system : toVisit)
			drawRing(system, waypoint);
		// Draw faint rings around systems already visited for this mission.
		for(const System *system : hasVisited)
			drawRing(system, visited);
	}
	RingShader::Unbind();
}



// Draw the background for the lists of available and accepted missions (based on pos).
Point MissionPanel::DrawPanel(Point pos, const string &label, int entries, bool sorter) const
{
	const Color &back = *GameData::Colors().Get("map side panel background");
	const Color &text = *GameData::Colors().Get("medium");
	const Color separatorLine = text.Opaque();
	const Color &title = *GameData::Colors().Get("bright");
	const Color &highlight = *GameData::Colors().Get("dim");

	// Draw the panel.
	Point size(SIDE_WIDTH, 20 * entries + 40);
	FillShader::Fill(pos + .5 * size, size, back);

	// Edges:
	const Sprite *bottom = SpriteSet::Get("ui/bottom edge");
	Point edgePos = pos + Point(.5 * size.X(), size.Y());
	Point bottomOff(0., .5 * bottom->Height());
	SpriteShader::Draw(bottom, edgePos + bottomOff);

	const Sprite *left = SpriteSet::Get("ui/left edge");
	const Sprite *right = SpriteSet::Get("ui/right edge");
	double dy = .5 * left->Height();
	Point leftOff(-.5 * (size.X() + left->Width()), 0.);
	Point rightOff(.5 * (size.X() + right->Width()), 0.);
	while(dy && edgePos.Y() > Screen::Top())
	{
		edgePos.Y() -= dy;
		SpriteShader::Draw(left, edgePos + leftOff);
		SpriteShader::Draw(right, edgePos + rightOff);
		edgePos.Y() -= dy;
	}

	const Font &font = FontSet::Get(14);
	pos += Point(10., 10. + (20. - font.Height()) * .5);

	// Panel sorting
	const Sprite *rush[2] = {
			SpriteSet::Get("ui/sort rush include"), SpriteSet::Get("ui/sort rush separate") };
	const Sprite *acceptable[2] = {
			SpriteSet::Get("ui/sort unacceptable include"), SpriteSet::Get("ui/sort unacceptable separate") };
	const Sprite *sortIcon[4] = {
			SpriteSet::Get("ui/sort abc"), SpriteSet::Get("ui/sort pay"),
			SpriteSet::Get("ui/sort speed"), SpriteSet::Get("ui/sort convenient") };
	const Sprite *arrow[2] = {
			SpriteSet::Get("ui/sort descending"), SpriteSet::Get("ui/sort ascending") };

	// Draw Sorting Columns
	if(entries && sorter)
	{
		SpriteShader::Draw(arrow[player.ShouldSortAscending()], pos + Point(SIDE_WIDTH - 15., 7.5));

		SpriteShader::Draw(sortIcon[player.GetAvailableSortType()], pos + Point(SIDE_WIDTH - 45., 7.5));

		SpriteShader::Draw(acceptable[player.ShouldSortSeparatePossible()], pos + Point(SIDE_WIDTH - 75., 7.5));

		SpriteShader::Draw(rush[player.ShouldSortSeparateDeadline()], pos + Point(SIDE_WIDTH - 105., 7.5));

		if(hoverSort >= 0)
			FillShader::Fill(pos + Point(SIDE_WIDTH - 105. + 30 * hoverSort, 7.5), Point(22., 16.), highlight);
	}

	// Panel title
	font.Draw(label, pos, title);
	FillShader::Fill(
		pos + Point(.5 * size.X() - 5., 15.),
		Point(size.X() - 10., 1.),
		separatorLine);

	pos.Y() += 5.;

	return pos;
}



Point MissionPanel::DrawList(const list<Mission> &list, Point pos, const std::list<Mission>::const_iterator &selectIt,
	bool separateDeadlineOrPossible) const
{
	const Font &font = FontSet::Get(14);
	const Color &highlight = *GameData::Colors().Get("faint");
	const Color &unselected = *GameData::Colors().Get("medium");
	const Color &selected = *GameData::Colors().Get("bright");
	const Color &dim = *GameData::Colors().Get("dim");
	const Sprite *fast = SpriteSet::Get("ui/fast forward");
	bool separated = false;

	for(auto it = list.begin(); it != list.end(); ++it)
	{
		if(!it->IsVisible())
			continue;

		pos.Y() += 20.;
		if(separateDeadlineOrPossible && !separated
				&& ((player.ShouldSortSeparateDeadline() && it->Deadline())
						|| (player.ShouldSortSeparatePossible() && !it->CanAccept(player))))
		{
			pos.Y() += 8.;
			separated = true;
		}

		bool isSelected = it == selectIt;
		if(isSelected)
			FillShader::Fill(
				pos + Point(.5 * SIDE_WIDTH - 5., 8.),
				Point(SIDE_WIDTH - 10., 20.),
				highlight);

		if(it->Deadline())
			SpriteShader::Draw(fast, pos + Point(-4., 8.));

		const Color *color = nullptr;
		bool canAccept = (&list == &available ? it->CanAccept(player) : IsSatisfied(*it));
		if(!canAccept)
		{
			if(it->Unavailable().IsLoaded())
				color = &it->Unavailable();
			else
				color = &dim;
		}
		else if(isSelected)
		{
			if(it->Selected().IsLoaded())
				color = &it->Selected();
			else
				color = &selected;
		}
		else
		{
			if(it->Unselected().IsLoaded())
				color = &it->Unselected();
			else
				color = &unselected;
		}

		font.Draw({it->Name(), {SIDE_WIDTH - 11, Truncate::BACK}}, pos, *color);
	}

	return pos;
}



void MissionPanel::DrawMissionInfo()
{
	Information info;

	// The "accept / abort" button text and activation depends on what mission,
	// if any, is selected, and whether missions are available.
	if(CanAccept())
		info.SetCondition("can accept");
	else if(acceptedIt != accepted.end())
		info.SetCondition("can abort");

	if(availableIt != available.end() || acceptedIt != accepted.end())
		info.SetCondition("has description");

	info.SetString("cargo free", Format::SimplePluralization(player.Cargo().Free(), "ton"));
	info.SetString("bunks free", Format::SimplePluralization(player.Cargo().BunksFree(), "bunk"));

	info.SetString("today", player.GetDate().ToString());

	missionInterface->Draw(info, this);

	// If a mission is selected, draw its descriptive text.
	if(availableIt != available.end())
	{
		if(!descriptionVisible)
		{
			AddChild(description);
			descriptionVisible = true;
		}
		description->SetText(availableIt->Description());
	}
	else if(acceptedIt != accepted.end())
	{
		if(!descriptionVisible)
		{
			AddChild(description);
			descriptionVisible = true;
		}
		description->SetText(acceptedIt->Description());
	}
	else if(descriptionVisible)
	{
		RemoveChild(description.get());
		descriptionVisible = false;
	}
}



void MissionPanel::DrawTooltips()
{
	if(hoverSort < 0 || hoverSortCount < HOVER_TIME)
		return;

	// Create the tooltip text.
	if(tooltip.empty())
	{
		if(hoverSort == 0)
			tooltip = "Filter out missions with a deadline";
		else if(hoverSort == 1)
			tooltip = "Filter out missions that you can't accept";
		else if(hoverSort == 2)
		{
			switch(player.GetAvailableSortType())
			{
				case 0:
					tooltip = "Sort alphabetically";
					break;
				case 1:
					tooltip = "Sort by payment";
					break;
				case 2:
					tooltip = "Sort by distance";
					break;
				case 3:
					tooltip = "Sort by convenience: "
							"Prioritize missions going to a planet or system that is already a destination of one of your missions";
					break;
			}
		}
		else if(hoverSort == 3)
			tooltip = "Sort direction";

		hoverText.Wrap(tooltip);
	}
	if(!tooltip.empty())
	{
		// Add 10px margin to all sides of the text.
		Point size(hoverText.WrapWidth(), hoverText.Height() - hoverText.ParagraphBreak());
		size += Point(20., 20.);
		Point topLeft = Point(Screen::Left() + SIDE_WIDTH - 120. + 30 * hoverSort, Screen::Top() + 30.);
		// Draw the background fill and the tooltip text.
		FillShader::Fill(topLeft + .5 * size, size, *GameData::Colors().Get("tooltip background"));
		hoverText.Draw(topLeft + Point(10., 10.), *GameData::Colors().Get("medium"));
	}
}



bool MissionPanel::CanAccept() const
{
	if(availableIt == available.end())
		return false;

	return availableIt->CanAccept(player);
}



void MissionPanel::Accept(bool force)
{
	const Mission &toAccept = *availableIt;
	int cargoToSell = 0;
	if(toAccept.CargoSize())
		cargoToSell = toAccept.CargoSize() - player.Cargo().Free();
	int crewToFire = 0;
	if(toAccept.Passengers())
		crewToFire = toAccept.Passengers() - player.Cargo().BunksFree();
	if(cargoToSell > 0 || crewToFire > 0)
	{
		if(force)
		{
			MakeSpaceAndAccept();
			return;
		}
		ostringstream out;
		if(cargoToSell > 0 && crewToFire > 0)
			out << "You must fire " << crewToFire << " of your flagship's non-essential crew members and sell "
				<< Format::CargoString(cargoToSell, "ordinary commodities") << " to make room for this mission. Continue?";
		else if(crewToFire > 0)
			out << "You must fire " << crewToFire
				<< " of your flagship's non-essential crew members to make room for this mission. Continue?";
		else
			out << "You must sell " << Format::CargoString(cargoToSell, "ordinary commodities")
				<< " to make room for this mission. Continue?";
		GetUI()->Push(new Dialog(this, &MissionPanel::MakeSpaceAndAccept, out.str()));
		return;
	}

	++availableIt;
	player.AcceptJob(toAccept, GetUI());

	cycleInvolvedIndex = 0;

	if(available.empty())
		return;

	if(availableIt == available.end())
		--availableIt;

	// Check if any other jobs are available with the same destination. Prefer
	// jobs that also have the same destination planet.
	if(toAccept.Destination())
	{
		const Planet *planet = toAccept.Destination();
		const System *system = planet->GetSystem();
		bool stillLooking = true;

		// Updates availableIt if matching system found, returns true if planet also matches.
		auto SelectNext = [this, planet, system, &stillLooking](const list<Mission>::const_iterator &it) -> bool
		{
			if(it->Destination() && it->Destination()->IsInSystem(system))
			{
				if(it->Destination() == planet)
				{
					availableIt = it;
					return true;
				}
				else if(stillLooking)
				{
					stillLooking = false;
					availableIt = it;
				}
			}
			return false;
		};

		const list<Mission>::const_iterator startHere = availableIt;
		for(auto it = startHere; it != available.end(); ++it)
			if(SelectNext(it))
				return;
		for(auto it = startHere; it != available.begin(); )
			if(SelectNext(--it))
				return;
	}
}



void MissionPanel::MakeSpaceAndAccept()
{
	const Mission &toAccept = *availableIt;
	int cargoToSell = toAccept.CargoSize() - player.Cargo().Free();
	int crewToFire = toAccept.Passengers() - player.Cargo().BunksFree();

	if(crewToFire > 0)
		player.Flagship()->AddCrew(-crewToFire);

	for(const auto &it : player.Cargo().Commodities())
	{
		if(cargoToSell <= 0)
			break;

		int toSell = min(cargoToSell, it.second);
		int64_t price = player.GetSystem()->Trade(it.first);

		int64_t basis = player.GetBasis(it.first, toSell);
		player.AdjustBasis(it.first, -basis);
		player.Cargo().Remove(it.first, toSell);
		player.Accounts().AddCredits(toSell * price);
		cargoToSell -= toSell;
	}

	player.UpdateCargoCapacities();
	Accept();
}



void MissionPanel::AbortMission()
{
	if(acceptedIt != accepted.end())
	{
		const Mission &toAbort = *acceptedIt;
		++acceptedIt;
		player.RemoveMission(Mission::ABORT, toAbort, GetUI());
		if(acceptedIt == accepted.end() && !accepted.empty())
			--acceptedIt;
		if(acceptedIt != accepted.end() && !acceptedIt->IsVisible())
			acceptedIt = accepted.end();
	}
}



int MissionPanel::AcceptedVisible() const
{
	int count = 0;
	for(const Mission &mission : accepted)
		count += mission.IsVisible();
	return count;
}



bool MissionPanel::FindMissionForSystem(const System *system)
{
	if(!system)
		return false;

	acceptedIt = accepted.end();

	for(availableIt = available.begin(); availableIt != available.end(); ++availableIt)
		if(availableIt->Destination()->IsInSystem(system))
			return true;
	for(acceptedIt = accepted.begin(); acceptedIt != accepted.end(); ++acceptedIt)
		if(acceptedIt->IsVisible() && acceptedIt->Destination()->IsInSystem(system))
			return true;

	return false;
}



bool MissionPanel::SelectAnyMission()
{
	if(availableIt == available.end() && acceptedIt == accepted.end())
	{
		// No previous selected mission, so select the first job/mission for any system.
		if(!available.empty())
			availableIt = available.begin();
		else
		{
			acceptedIt = accepted.begin();
			while(acceptedIt != accepted.end() && !acceptedIt->IsVisible())
				++acceptedIt;
		}
		return availableIt != available.end() || acceptedIt != accepted.end();
	}
	return false;
}



void MissionPanel::CycleInvolvedSystems(const Mission &mission)
{
	cycleInvolvedIndex++;

	int index = 0;
	for(const System *waypoint : mission.Waypoints())
		if(++index == cycleInvolvedIndex)
		{
			CenterOnSystem(waypoint);
			return;
		}

	for(const Planet *stopover : mission.Stopovers())
		if(++index == cycleInvolvedIndex)
		{
			CenterOnSystem(stopover->GetSystem());
			return;
		}

	for(const System *mark : mission.MarkedSystems())
		if(++index == cycleInvolvedIndex)
		{
			CenterOnSystem(mark);
			return;
		}

	cycleInvolvedIndex = 0;
	CenterOnSystem(mission.Destination()->GetSystem());
}<|MERGE_RESOLUTION|>--- conflicted
+++ resolved
@@ -30,14 +30,9 @@
 #include "GameData.h"
 #include "Information.h"
 #include "Interface.h"
-<<<<<<< HEAD
-#include "text/layout.hpp"
-#include "LineShader.h"
 #include "MapDetailPanel.h"
 #include "MapOutfitterPanel.h"
-=======
 #include "shader/LineShader.h"
->>>>>>> fcea652c
 #include "Mission.h"
 #include "Planet.h"
 #include "PlayerInfo.h"
@@ -670,7 +665,6 @@
 
 
 
-<<<<<<< HEAD
 bool MissionPanel::GamePadState(GamePad &controller)
 {
 	if(controller.Held(SDL_CONTROLLER_BUTTON_X))
@@ -685,12 +679,15 @@
 	else if(controller.Held(SDL_CONTROLLER_BUTTON_RIGHTSHOULDER))
 	{
 		GetUI()->Pop(this);
-		GetUI()->Push(new MapDetailPanel(*this));
+		GetUI()->Push(new MapDetailPanel(*this, true));
 	}
 	controller.Clear(CONTROLLER_BUTTONS);
 
 	return Panel::GamePadState(controller);
-=======
+}
+
+
+
 void MissionPanel::SetSelectedScrollAndCenter(bool immediate)
 {
 	// Auto select the destination system for the current mission.
@@ -711,7 +708,6 @@
 	CenterOnSystem(selectedSystem, immediate);
 
 	cycleInvolvedIndex = 0;
->>>>>>> fcea652c
 }
 
 
