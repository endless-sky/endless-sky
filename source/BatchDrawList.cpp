--- conflicted
+++ resolved
@@ -151,13 +151,8 @@
 	float frame = body.GetFrame(step);
 
 	// Get unit vectors in the direction of the object's width and height.
-<<<<<<< HEAD
 	Point unit = body.Unit();
-	Point uw = Point(unit.Y(), -unit.X()) * body.Width();
-=======
-	Point unit = body.Unit() * zoom;
 	Point uw = Point(-unit.Y(), unit.X()) * body.Width();
->>>>>>> 146862d3
 	Point uh = unit * body.Height();
 
 	// Get the "bottom" corner, the one that won't be clipped.
