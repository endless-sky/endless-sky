--- conflicted
+++ resolved
@@ -200,11 +200,8 @@
 	AmmoDisplay secWeapons;
 	std::vector<Status> statuses;
 	std::vector<PlanetLabel> labels;
-<<<<<<< HEAD
-=======
 	std::vector<AlertLabel> missileLabels;
 	std::vector<std::pair<const Outfit *, int>> ammo;
->>>>>>> f5e4503a
 	int jumpCount = 0;
 	const System *jumpInProgress[2] = {nullptr, nullptr};
 	const Sprite *highlightSprite = nullptr;
