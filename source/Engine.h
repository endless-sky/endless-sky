--- conflicted
+++ resolved
@@ -81,10 +81,7 @@
 	
 	// Give an (automated/scripted) command on behalf of the player.
 	void GiveCommand(const Command &command);
-<<<<<<< HEAD
-=======
-	
->>>>>>> c35b7680
+	
 	// Select the object the player clicked on.
 	void Click(const Point &from, const Point &to, bool hasShift);
 	void RClick(const Point &point);
