--- conflicted
+++ resolved
@@ -79,13 +79,8 @@
 	std::list<ShipEvent> &Events();
 
 	// Draw a frame.
-<<<<<<< HEAD
 	void Draw(double deltaTime);
-	
-=======
-	void Draw() const;
-
->>>>>>> b1b1a78a
+
 	// Set the given TestContext in the next step of the Engine.
 	void SetTestContext(TestContext &newTestContext);
 
@@ -141,15 +136,9 @@
 
 	class Status {
 	public:
-<<<<<<< HEAD
 		Status(const Body *body, double outer, double inner, double disabled, double radius, int type, double angle = 0.);
-		
+
 		const Body *body;
-=======
-		Status(const Point &position, double outer, double inner, double disabled, double radius, int type, double angle = 0.);
-
-		Point position;
->>>>>>> b1b1a78a
 		double outer;
 		double inner;
 		double disabled;
@@ -249,13 +238,6 @@
 	TestContext *testContext = nullptr;
 
 	double zoom = 1.;
-<<<<<<< HEAD
-=======
-
-	double load = 0.;
-	int loadCount = 0;
-	double loadSum = 0.;
->>>>>>> b1b1a78a
 };
 
 
