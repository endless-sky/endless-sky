--- conflicted
+++ resolved
@@ -77,12 +77,9 @@
 	void Step(bool isActive);
 	// Begin the next step of calculations.
 	void Go();
-<<<<<<< HEAD
 	float FrameTime() const;
-=======
 	// Whether the player has the game paused.
 	bool IsPaused() const;
->>>>>>> a024c4c0
 
 	// Give a command on behalf of the player, used for integration tests.
 	void GiveCommand(const Command &command);
