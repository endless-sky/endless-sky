/* Engine.h
Copyright (c) 2014 by Michael Zahniser

Endless Sky is free software: you can redistribute it and/or modify it under the
terms of the GNU General Public License as published by the Free Software
Foundation, either version 3 of the License, or (at your option) any later version.

Endless Sky is distributed in the hope that it will be useful, but WITHOUT ANY
WARRANTY; without even the implied warranty of MERCHANTABILITY or FITNESS FOR A
PARTICULAR PURPOSE. See the GNU General Public License for more details.

You should have received a copy of the GNU General Public License along with
this program. If not, see <https://www.gnu.org/licenses/>.
*/

#pragma once

#include "AI.h"
#include "AlertLabel.h"
#include "AmmoDisplay.h"
#include "AsteroidField.h"
#include "BatchDrawList.h"
#include "CollisionSet.h"
#include "Color.h"
#include "Command.h"
#include "DrawList.h"
#include "EscortDisplay.h"
#include "Fleet.h"
#include "Information.h"
<<<<<<< HEAD
#include "LimitedEvents.h"
=======
#include "PlanetLabel.h"
>>>>>>> 261e11cc
#include "Point.h"
#include "Preferences.h"
#include "Projectile.h"
#include "Radar.h"
#include "Rectangle.h"
<<<<<<< HEAD
#include "SpawnedFleet.h"
=======
#include "TaskQueue.h"
>>>>>>> 261e11cc

#include <condition_variable>
#include <list>
#include <map>
#include <memory>
<<<<<<< HEAD
#include <thread>
#include <unordered_map>
=======
>>>>>>> 261e11cc
#include <utility>
#include <vector>

class Flotsam;
class Government;
class NPC;
class Outfit;
class PlayerInfo;
class Ship;
class ShipEvent;
class Sprite;
class Visual;
class Weather;


// Class representing the game engine: its job is to track all of the objects in
// the game, and to move them, step by step. All the motion and collision
// calculations are handled in a separate thread so that the graphics thread is
// free to just work on drawing things; this means that the drawn state of the
// game is always one step (1/60 second) behind what is being calculated. This
// lag is too small to be detectable and means that the game can better handle
// situations where there are many objects on screen at once.
class Engine {
public:
	explicit Engine(PlayerInfo &player);
	~Engine();

	// Place all the player's ships, and "enter" the system the player is in.
	void Place();
	// Place NPCs spawned by a mission that offers when the player is not landed.
	void Place(const std::list<NPC> &npcs, std::shared_ptr<Ship> flagship = nullptr);

	// Wait for the previous calculations (if any) to be done.
	void Wait();
	// Perform all the work that can only be done while the calculation thread
	// is paused (for thread safety reasons).
	void Step(bool isActive);
	// Begin the next step of calculations.
	void Go();

	// Give a command on behalf of the player, used for integration tests.
	void GiveCommand(const Command &command);

	// Get any special events that happened in this step.
	// MainPanel::Step will clear this list.
	std::list<ShipEvent> &Events();

	// Draw a frame.
	void Draw() const;

	// Select the object the player clicked on.
	void Click(const Point &from, const Point &to, bool hasShift, bool hasControl);
	void RClick(const Point &point);
	void SelectGroup(int group, bool hasShift, bool hasControl);

	// Break targeting on all projectiles between the player and the given
	// government; gov projectiles stop targeting the player and player's
	// projectiles stop targeting gov.
	void BreakTargeting(const Government *gov);


private:
	class Outline {
	public:
		constexpr Outline(const Sprite *sprite, const Point &position, const Point &unit,
			const float frame, const Color &color)
			: sprite(sprite), position(position), unit(unit), frame(frame), color(color)
		{
		}

		const Sprite *sprite;
		const Point position;
		const Point unit;
		const float frame;
		const Color color;
	};

	class Target {
	public:
		Point center;
		Angle angle;
		double radius;
		const Color &color;
		int count;
	};

	class Status {
	public:
		constexpr Status(const Point &position, double outer, double inner,
			double disabled, double radius, int type, float alpha, double angle = 0.)
			: position(position), outer(outer), inner(inner),
				disabled(disabled), radius(radius), type(type), alpha(alpha), angle(angle) {}

		Point position;
		double outer;
		double inner;
		double disabled;
		double radius;
		int type;
		float alpha;
		double angle;
	};

	class Zoom {
	public:
		constexpr Zoom() : base(0.) {}
		explicit constexpr Zoom(double zoom) : base(zoom) {}

		constexpr operator double() const { return base * modifier; }

		double base;
		double modifier = 1.;
	};


private:
	void EnterSystem();

	void CalculateStep();

	void MoveShip(const std::shared_ptr<Ship> &ship);

	void SpawnFleets();
	void SpawnPersons();
	void GenerateWeather();
	void SendHails();
	void HandleKeyboardInputs();
	void HandleMouseClicks();
	void HandleMouseInput(Command &activeCommands);

	void FillCollisionSets();

	void DoCollisions(Projectile &projectile);
	void DoWeather(Weather &weather);
	void DoCollection(Flotsam &flotsam);
	void DoScanning(const std::shared_ptr<Ship> &ship);

	void FillRadar();

	void DrawShipSprites(const Ship &ship);

	void DoGrudge(const std::shared_ptr<Ship> &target, const Government *attacker);

	size_t FleetPlacementLimit(const LimitedEvents<Fleet> &fleet, unsigned frames, bool requireGovernment);
	size_t CountFleetsWithCategory(const std::string &category);
	size_t CountNonDisabledFleetsWithCategory(const std::string &category);
	void PruneSpawnedFleets();
	void AddSpawnedFleet(const LimitedEvents<Fleet> &category);

	void CreateStatusOverlays();
	void EmplaceStatusOverlay(const std::shared_ptr<Ship> &ship, Preferences::OverlayState overlaySetting,
		int value, double cloak);


private:
	PlayerInfo &player;

	std::list<std::shared_ptr<Ship>> ships;
	std::vector<Projectile> projectiles;
	std::vector<Weather> activeWeather;
	std::list<std::shared_ptr<Flotsam>> flotsam;
	std::vector<Visual> visuals;
	AsteroidField asteroids;
	std::unordered_multimap<std::string, std::weak_ptr<SpawnedFleet>> spawnedFleets;
	bool updateFleetCounters = false;

	// Temporary usage while adding a fleet:
	std::list<std::shared_ptr<Ship>> fleetShips;

	// New objects created within the latest step:
	std::list<std::shared_ptr<Ship>> newShips;
	std::vector<Projectile> newProjectiles;
	std::list<std::shared_ptr<Flotsam>> newFlotsam;
	std::vector<Visual> newVisuals;

	// Track which ships currently have anti-missiles or
	// tractor beams ready to fire.
	std::vector<Ship *> hasAntiMissile;
	std::vector<Ship *> hasTractorBeam;

	AI ai;

	TaskQueue queue;

	// ES uses a technique called double buffering to calculate the next frame and render the current one simultaneously.
	// To facilitate this, it uses two buffers for each list of things to draw - one for the next frame's calculations and
	// one for rendering the current frame. A little synchronization is required to prevent mutable references to the
	// currently rendering buffer.
	size_t currentCalcBuffer = 0;
	size_t currentDrawBuffer = 0;
	DrawList draw[2];
	BatchDrawList batchDraw[2];
	Radar radar[2];

	bool wasActive = false;
	bool isMouseHoldEnabled = false;
	bool isMouseTurningEnabled = false;

	// Viewport position and velocity.
	Point center;
	Point centerVelocity;
	// Other information to display.
	Information info;
	std::vector<Target> targets;
	Point targetVector;
	Point targetUnit;
	int targetSwizzle = -1;
	EscortDisplay escorts;
	AmmoDisplay ammoDisplay;
	std::vector<Outline> outlines;
	std::vector<Status> statuses;
	std::vector<PlanetLabel> labels;
	std::vector<AlertLabel> missileLabels;
	std::vector<std::pair<const Outfit *, int>> ammo;
	int jumpCount = 0;
	const System *jumpInProgress[2] = {nullptr, nullptr};
	// Flagship's hyperspace percentage converted to a [0, 1] double.
	double hyperspacePercentage = 0.;

	int step = 0;

	std::list<ShipEvent> eventQueue;
	std::list<ShipEvent> events;
	// Keep track of who has asked for help in fighting whom.
	std::map<const Government *, std::weak_ptr<const Ship>> grudge;
	int grudgeTime = 0;

	CollisionSet shipCollisions;

	int alarmTime = 0;
	double flash = 0.;
	bool doFlash = false;
	bool doEnterLabels = false;
	bool doEnter = false;
	bool hadHostiles = false;

	// Commands that are currently active (and not yet handled). This is a combination
	// of keyboard and mouse commands (and any other available input device).
	Command activeCommands;
	// Keyboard commands that were active in the previous step.
	Command keyHeld;
	// Pressing "land" or "board" rapidly toggles targets; pressing it once re-engages landing or boarding.
	int keyInterval = 0;

	// Inputs received from a mouse or other pointer device.
	bool doClickNextStep = false;
	bool doClick = false;
	bool hasShift = false;
	bool hasControl = false;
	bool isRightClick = false;
	bool isRadarClick = false;
	Point clickPoint;
	Rectangle uiClickBox;
	Rectangle clickBox;
	int groupSelect = -1;

	// Set of asteroids scanned in the current system.
	std::set<std::string> asteroidsScanned;
	bool isAsteroidCatalogComplete = false;

	Zoom zoom;
	// Tracks the next zoom change so that objects aren't drawn at different zooms in a single frame.
	Zoom nextZoom;

	double load = 0.;
	int loadCount = 0;
	double loadSum = 0.;
};<|MERGE_RESOLUTION|>--- conflicted
+++ resolved
@@ -27,31 +27,20 @@
 #include "EscortDisplay.h"
 #include "Fleet.h"
 #include "Information.h"
-<<<<<<< HEAD
 #include "LimitedEvents.h"
-=======
 #include "PlanetLabel.h"
->>>>>>> 261e11cc
 #include "Point.h"
 #include "Preferences.h"
 #include "Projectile.h"
 #include "Radar.h"
 #include "Rectangle.h"
-<<<<<<< HEAD
 #include "SpawnedFleet.h"
-=======
 #include "TaskQueue.h"
->>>>>>> 261e11cc
 
 #include <condition_variable>
 #include <list>
 #include <map>
 #include <memory>
-<<<<<<< HEAD
-#include <thread>
-#include <unordered_map>
-=======
->>>>>>> 261e11cc
 #include <utility>
 #include <vector>
 
