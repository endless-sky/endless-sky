/* AI.cpp
Copyright (c) 2014 by Michael Zahniser

Endless Sky is free software: you can redistribute it and/or modify it under the
terms of the GNU General Public License as published by the Free Software
Foundation, either version 3 of the License, or (at your option) any later version.

Endless Sky is distributed in the hope that it will be useful, but WITHOUT ANY
WARRANTY; without even the implied warranty of MERCHANTABILITY or FITNESS FOR A
PARTICULAR PURPOSE. See the GNU General Public License for more details.

You should have received a copy of the GNU General Public License along with
this program. If not, see <https://www.gnu.org/licenses/>.
*/

#include "AI.h"

#include "audio/Audio.h"
#include "Command.h"
#include "DistanceMap.h"
#include "FighterHitHelper.h"
#include "Flotsam.h"
#include "FormationPattern.h"
#include "FormationPositioner.h"
#include "GameData.h"
#include "Gamerules.h"
#include "Government.h"
#include "Hardpoint.h"
#include "JumpType.h"
#include "image/Mask.h"
#include "Messages.h"
#include "Minable.h"
#include "pi.h"
#include "Planet.h"
#include "PlayerInfo.h"
#include "Point.h"
#include "Port.h"
#include "Preferences.h"
#include "Random.h"
#include "RoutePlan.h"
#include "Ship.h"
#include "ship/ShipAICache.h"
#include "ShipEvent.h"
#include "ShipJumpNavigation.h"
#include "StellarObject.h"
#include "System.h"
#include "UI.h"
#include "Weapon.h"
#include "Wormhole.h"

#include <algorithm>
#include <cmath>
#include <limits>
#include <set>
#include <utility>

using namespace std;

namespace {
	// If the player issues any of those commands, then any autopilot actions for the player get cancelled.
	const Command &AutopilotCancelCommands()
	{
		static const Command cancelers(Command::LAND | Command::JUMP | Command::FLEET_JUMP | Command::BOARD
			| Command::AFTERBURNER | Command::BACK | Command::FORWARD | Command::LEFT | Command::RIGHT
			| Command::AUTOSTEER | Command::STOP);

		return cancelers;
	}

	bool NeedsFuel(const Ship &ship)
	{
		return ship.GetSystem() && !ship.IsEnteringHyperspace() && !ship.GetSystem()->HasFuelFor(ship)
				&& ship.NeedsFuel();
	}

	bool NeedsEnergy(const Ship &ship)
	{
		return ship.GetSystem() && !ship.IsEnteringHyperspace() && ship.NeedsEnergy();
	}

	bool IsStranded(const Ship &ship)
	{
		return NeedsFuel(ship) || NeedsEnergy(ship);
	}

	bool CanBoard(const Ship &ship, const Ship &target)
	{
		if(&ship == &target)
			return false;
		if(target.IsDestroyed() || !target.IsTargetable() || target.GetSystem() != ship.GetSystem())
			return false;
		if(IsStranded(target) && !ship.GetGovernment()->IsEnemy(target.GetGovernment()))
			return true;
		return target.IsDisabled();
	}

	// Check if the given ship can "swarm" the targeted ship, e.g. to provide anti-missile cover.
	bool CanSwarm(const Ship &ship, const Ship &target)
	{
		if(target.GetPersonality().IsSwarming() || target.IsHyperspacing())
			return false;
		if(target.GetGovernment()->IsEnemy(ship.GetGovernment()))
			return false;
		if(target.GetSystem() != ship.GetSystem())
			return false;
		return target.IsTargetable();
	}

	double AngleDiff(double a, double b)
	{
		a = abs(a - b);
		return min(a, 360. - a);
	}

	// Determine if all able, non-carried escorts are ready to jump with this
	// ship. Carried escorts are waited for in AI::Step.
	bool EscortsReadyToJump(const Ship &ship)
	{
		bool shipIsYours = ship.IsYours();
		const Government *gov = ship.GetGovernment();
		for(const weak_ptr<Ship> &ptr : ship.GetEscorts())
		{
			shared_ptr<const Ship> escort = ptr.lock();
			// Skip escorts which are not player-owned and not escort mission NPCs.
			if(!escort || (shipIsYours && !escort->IsYours() && (!escort->GetPersonality().IsEscort()
					|| gov->IsEnemy(escort->GetGovernment()))))
				continue;
			if(!escort->IsDisabled() && !escort->CanBeCarried()
					&& escort->GetSystem() == ship.GetSystem()
					&& escort->JumpNavigation().JumpFuel() && !escort->IsReadyToJump(true))
				return false;
		}
		return true;
	}

	bool EscortsReadyToLand(const Ship &ship)
	{
		bool shipIsYours = ship.IsYours();
		const Government *gov = ship.GetGovernment();
		for(const weak_ptr<Ship> &ptr : ship.GetEscorts())
		{
			shared_ptr<const Ship> escort = ptr.lock();
			// Skip escorts which are not player-owned and not escort mission NPCs.
			if(!escort || (shipIsYours && !escort->IsYours() && (!escort->GetPersonality().IsEscort()
				|| gov->IsEnemy(escort->GetGovernment()))))
				continue;
			if(escort->IsDisabled())
				continue;
			if(escort->GetTargetStellar() == ship.GetTargetStellar() && !escort->CanLand())
				return false;
		}
		return true;
	}

	// Determine if the ship has any usable weapons.
	bool IsArmed(const Ship &ship)
	{
		for(const Hardpoint &hardpoint : ship.Weapons())
		{
			const Weapon *weapon = hardpoint.GetOutfit();
			if(weapon && !hardpoint.IsSpecial())
			{
				if(weapon->Ammo() && !ship.OutfitCount(weapon->Ammo()))
					continue;
				return true;
			}
		}
		return false;
	}

	void Deploy(const Ship &ship, bool includingDamaged)
	{
		for(const Ship::Bay &bay : ship.Bays())
			if(bay.ship && (includingDamaged || bay.ship->Health() > .75) &&
					(!bay.ship->IsYours() || bay.ship->HasDeployOrder()))
				bay.ship->SetCommands(Command::DEPLOY);
	}

	// Helper function for selecting the ships for formation commands.
	vector<Ship *> GetShipsForFormationCommand(const PlayerInfo &player)
	{
		// Figure out what ships we are giving orders to.
		vector<Ship *> targetShips;
		auto &selectedShips = player.SelectedShips();
		// If selectedShips is empty, this applies to the whole fleet.
		if(selectedShips.empty())
		{
			auto &playerShips = player.Ships();
			targetShips.reserve(playerShips.size() - 1);
			for(const shared_ptr<Ship> &it : player.Ships())
				if(it.get() != player.Flagship() && !it->IsParked()
						&& !it->IsDestroyed() && !it->IsDisabled())
					targetShips.push_back(it.get());
		}
		else
		{
			targetShips.reserve(selectedShips.size());
			for(const weak_ptr<Ship> &it : selectedShips)
			{
				shared_ptr<Ship> ship = it.lock();
				if(ship)
					targetShips.push_back(ship.get());
			}
		}

		return targetShips;
	}

	// Issue deploy orders for the selected ships (or the full fleet if no ships are selected).
	void IssueDeploy(const PlayerInfo &player)
	{
		// Lay out the rules for what constitutes a deployable ship. (Since player ships are not
		// deleted from memory until the next landing, check both parked and destroyed states.)
		auto isCandidate = [](const shared_ptr<Ship> &ship) -> bool
		{
			return ship->CanBeCarried() && !ship->IsParked() && !ship->IsDestroyed();
		};

		auto toDeploy = vector<Ship *> {};
		auto toRecall = vector<Ship *> {};
		{
			auto maxCount = player.Ships().size() / 2;
			toDeploy.reserve(maxCount);
			toRecall.reserve(maxCount);
		}

		// First, check if the player selected any carried ships.
		for(const weak_ptr<Ship> &it : player.SelectedShips())
		{
			shared_ptr<Ship> ship = it.lock();
			if(ship && ship->IsYours() && isCandidate(ship))
				(ship->HasDeployOrder() ? toRecall : toDeploy).emplace_back(ship.get());
		}
		// If needed, check the player's fleet for deployable ships.
		if(toDeploy.empty() && toRecall.empty())
			for(const shared_ptr<Ship> &ship : player.Ships())
				if(isCandidate(ship) && ship.get() != player.Flagship())
					(ship->HasDeployOrder() ? toRecall : toDeploy).emplace_back(ship.get());

		// If any ships were not yet ordered to deploy, deploy them.
		if(!toDeploy.empty())
		{
			for(Ship *ship : toDeploy)
				ship->SetDeployOrder(true);
			string ship = (toDeploy.size() == 1 ? "ship" : "ships");
			Messages::Add("Deployed " + to_string(toDeploy.size()) + " carried " + ship + ".", Messages::Importance::High);
		}
		// Otherwise, instruct the carried ships to return to their berth.
		else if(!toRecall.empty())
		{
			for(Ship *ship : toRecall)
				ship->SetDeployOrder(false);
			string ship = (toRecall.size() == 1 ? "ship" : "ships");
			Messages::Add("Recalled " + to_string(toRecall.size()) + " carried " + ship + ".", Messages::Importance::High);
		}
	}

	// Check if the ship contains a carried ship that needs to launch.
	bool HasDeployments(const Ship &ship)
	{
		for(const Ship::Bay &bay : ship.Bays())
			if(bay.ship && bay.ship->HasDeployOrder())
				return true;
		return false;
	}

	// Determine if the ship with the given travel plan should refuel in
	// its current system, or if it should keep traveling.
	bool ShouldRefuel(const Ship &ship, const RoutePlan &route)
	{
		// If we can't get to the destination --- no reason to refuel.
		// (though AI may choose to elsewhere)
		if(!route.HasRoute())
			return false;

		// If the ship is full, no refuel.
		if(ship.Fuel() == 1.)
			return false;

		// If the ship has nowhere to refuel, no refuel.
		const System *from = ship.GetSystem();
		if(!from->HasFuelFor(ship))
			return false;

		// If the ship doesn't have fuel, no refuel.
		double fuelCapacity = ship.Attributes().Get("fuel capacity");
		if(!fuelCapacity)
			return false;

		// If the ship has no drive (or doesn't require fuel), no refuel.
		if(!ship.JumpNavigation().JumpFuel())
			return false;

		// Now we know it could refuel. But it could also jump along the route
		// and refuel later. Calculate if it can reach the next refuel.
		double fuel = fuelCapacity * ship.Fuel();
		const vector<pair<const System *, int>> costs = route.FuelCosts();
		for(auto it = costs.rbegin(); it != costs.rend(); ++it)
		{
			// If the next system with fuel is outside the range of this ship, should refuel.
			if(it->first->HasFuelFor(ship))
				return fuel < it->second;
		}

		// If no system on the way has fuel, refuel if needed to get to the destination.
		return fuel < route.RequiredFuel();
	}

	// The health remaining before becoming disabled, at which fighters and
	// other ships consider retreating from battle.
	const double RETREAT_HEALTH = .25;

	bool ShouldFlee(Ship &ship)
	{
		const Personality &personality = ship.GetPersonality();

		if(personality.IsFleeing())
			return true;

		if(personality.IsStaying())
			return false;

		const bool lowHealth = ship.Health() < RETREAT_HEALTH + .25 * personality.IsCoward();
		if(!personality.IsDaring() && lowHealth)
			return true;

		if(ship.GetAICache().NeedsAmmo())
			return true;

		if(personality.IsGetaway() && ship.Cargo().Free() == 0 && !ship.GetParent())
			return true;

		return false;
	}

	bool StayOrLinger(Ship &ship)
	{
		const Personality &personality = ship.GetPersonality();
		if(personality.IsStaying())
			return true;

		const Government *government = ship.GetGovernment();
		shared_ptr<const Ship> parent = ship.GetParent();
		if(parent && government && parent->GetGovernment()->IsEnemy(government))
			return true;

		if(ship.IsFleeing())
			return false;

		// Everything after here is the lingering logic.

		if(!personality.IsLingering())
			return false;
		// NPCs that can follow the player do not linger.
		if(ship.IsSpecial() && !personality.IsUninterested())
			return false;

		const System *system = ship.GetSystem();
		const System *destination = ship.GetTargetSystem();

		// Ships not yet at their destination must go there before they can linger.
		if(destination && destination != system)
			return false;
		// Ship cannot linger any longer in this system.
		if(!system || ship.GetLingerSteps() >= system->MinimumFleetPeriod() / 4)
			return false;

		ship.Linger();
		return true;
	}

	// Constants for the invisible fence timer.
	const int FENCE_DECAY = 4;
	const int FENCE_MAX = 600;

	// An offset to prevent the ship from being not quite over the point to departure.
	const double SAFETY_OFFSET = 1.;

	// The minimum speed advantage a ship has to have to consider running away.
	const double SAFETY_MULTIPLIER = 1.1;

	// If a ship's velocity is below this value, the ship is considered stopped.
	constexpr double VELOCITY_ZERO = .001;
}



AI::AI(const PlayerInfo &player, const List<Ship> &ships,
		const List<Minable> &minables, const List<Flotsam> &flotsam)
	: player(player), ships(ships), minables(minables), flotsam(flotsam)
{
	// Allocate a starting amount of hardpoints for ships.
	firingCommands.SetHardpoints(12);
}



// Fleet commands from the player.
void AI::IssueFormationChange(PlayerInfo &player)
{
	// Figure out what ships we are giving orders to
	vector<Ship *> targetShips = GetShipsForFormationCommand(player);
	if(targetShips.empty())
		return;

	const auto &formationPatterns = GameData::Formations();
	if(formationPatterns.empty())
	{
		Messages::Add("No formations available.", Messages::Importance::High);
		return;
	}

	// First check which and how many formation patterns we have in the current set of selected ships.
	// If there is more than 1 pattern in the selection, then this command will change all selected
	// ships to use the pattern that was found first. If there is only 1 pattern, then this command
	// will change all selected ships to use the next pattern available.
	const FormationPattern *toSet = nullptr;
	bool multiplePatternsSet = false;
	for(Ship *ship : targetShips)
	{
		const FormationPattern *shipsPattern = ship->GetFormationPattern();
		if(shipsPattern)
		{
			if(!toSet)
				toSet = shipsPattern;
			else if(toSet != shipsPattern)
			{
				multiplePatternsSet = true;
				break;
			}
		}
	}

	// Now determine what formation pattern to set.
	if(!toSet)
		// If no pattern was set at all, then we set the first one from the set of formationPatterns.
		toSet = &(formationPatterns.begin()->second);
	else if(!multiplePatternsSet)
	{
		// If only one pattern was found, then select the next pattern (or clear the pattern if there is no next).
		auto it = formationPatterns.find(toSet->Name());
		if(it != formationPatterns.end())
			++it;
		toSet = (it == formationPatterns.end() ? nullptr : &(it->second));
	}
	// If more than one formation was found on the ships, then we set the pattern it to the first one found.
	// No code is needed here for this option, since all variables are already set to just apply the change below.

	// Now set the pattern on the selected ships, and tell them to gather.
	for(Ship *ship : targetShips)
	{
		ship->SetFormationPattern(toSet);
		orders[ship].Set(Orders::GATHER);
		orders[ship].SetTargetShip(player.FlagshipPtr());
	}

	unsigned int count = targetShips.size();
	string message = to_string(count) + (count == 1 ? " ship" : " ships") + " will ";
	message += toSet ? ("assume \"" + toSet->Name() + "\" formation.") : "no longer fly in formation.";
	Messages::Add(message, Messages::Importance::Low);
}



void AI::IssueShipTarget(const shared_ptr<Ship> &target)
{
	bool isEnemy = target->GetGovernment()->IsEnemy();
	// TODO: There's an error in the code style checker that flags using {} instead of () below.
	OrderSingle newOrder(isEnemy ?
		target->IsDisabled() ? Orders::FINISH_OFF : Orders::ATTACK
		: Orders::KEEP_STATION);
	newOrder.SetTargetShip(target);
	IssueOrder(newOrder,
		(isEnemy ? "focusing fire on" : "following") + (" \"" + target->Name() + "\"."));
}



void AI::IssueAsteroidTarget(const shared_ptr<Minable> &targetAsteroid)
{
	OrderSingle newOrder{Orders::MINE};
	newOrder.SetTargetAsteroid(targetAsteroid);
	IssueOrder(newOrder,
		"focusing fire on " + targetAsteroid->DisplayName() + " " + targetAsteroid->Noun() + ".");
}



void AI::IssueMoveTarget(const Point &target, const System *moveToSystem)
{
	OrderSingle newOrder{Orders::MOVE_TO};
	newOrder.SetTargetPoint(target);
	newOrder.SetTargetSystem(moveToSystem);
	string description = "moving to the given location";
	description += player.GetSystem() == moveToSystem ? "." : (" in the " + moveToSystem->DisplayName() + " system.");
	IssueOrder(newOrder, description);
}



// Commands issued via the keyboard (mostly, to the flagship).
void AI::UpdateKeys(PlayerInfo &player, const Command &activeCommands)
{
	const Ship *flagship = player.Flagship();
	if(!flagship || flagship->IsDestroyed())
		return;

	escortsUseAmmo = Preferences::Has("Escorts expend ammo");
	escortsAreFrugal = Preferences::Has("Escorts use ammo frugally");

	if(!autoPilot.Has(Command::STOP) && activeCommands.Has(Command::STOP)
			&& flagship->Velocity().Length() > VELOCITY_ZERO)
		Messages::Add("Coming to a stop.", Messages::Importance::High);

	autoPilot |= activeCommands;
	if(activeCommands.Has(AutopilotCancelCommands()))
	{
		bool canceled = (autoPilot.Has(Command::JUMP) && !activeCommands.Has(Command::JUMP));
		canceled |= (autoPilot.Has(Command::STOP) && !activeCommands.Has(Command::STOP));
		canceled |= (autoPilot.Has(Command::LAND) && !activeCommands.Has(Command::LAND));
		canceled |= (autoPilot.Has(Command::BOARD) && !activeCommands.Has(Command::BOARD));
		if(canceled)
			Messages::Add("Disengaging autopilot.", Messages::Importance::High);
		autoPilot.Clear();
	}

	// Only toggle the "cloak" command if one of your ships has a cloaking device.
	if(activeCommands.Has(Command::CLOAK))
		for(const auto &it : player.Ships())
			if(!it->IsParked() && it->CloakingSpeed())
			{
				isCloaking = !isCloaking;
				Messages::Add(isCloaking ? "Engaging cloaking device." : "Disengaging cloaking device."
					, Messages::Importance::High);
				break;
			}

	// Toggle your secondary weapon.
	if(activeCommands.Has(Command::SELECT))
		player.SelectNextSecondary();

	// The commands below here only apply if you have escorts or fighters.
	if(player.Ships().size() < 2)
		return;

	// Toggle the "deploy" command for the fleet or selected ships.
	if(activeCommands.Has(Command::DEPLOY))
		IssueDeploy(player);

	// The gather command controls formation flying when combined with shift.
	const bool shift = activeCommands.Has(Command::SHIFT);
	if(shift && activeCommands.Has(Command::GATHER))
		IssueFormationChange(player);

	shared_ptr<Ship> target = flagship->GetTargetShip();
	shared_ptr<Minable> targetAsteroid = flagship->GetTargetAsteroid();
	if(activeCommands.Has(Command::FIGHT) && target && !target->IsYours() && !shift)
	{
		OrderSingle newOrder{target->IsDisabled() ? Orders::FINISH_OFF : Orders::ATTACK};
		newOrder.SetTargetShip(target);
		IssueOrder(newOrder, "focusing fire on \"" + target->Name() + "\".");
	}
	else if(activeCommands.Has(Command::FIGHT) && !shift && targetAsteroid)
		IssueAsteroidTarget(targetAsteroid);
	if(activeCommands.Has(Command::HOLD) && !shift)
	{
		OrderSingle newOrder{Orders::HOLD_POSITION};
		IssueOrder(newOrder, "holding position.");
	}
	if(activeCommands.Has(Command::GATHER) && !shift)
	{
		OrderSingle newOrder{Orders::GATHER};
		newOrder.SetTargetShip(player.FlagshipPtr());
		IssueOrder(newOrder, "gathering around your flagship.");
	}

	// Get rid of any invalid orders. Carried ships will retain orders in case they are deployed.
	for(auto it = orders.begin(); it != orders.end(); )
	{
		it->second.Validate(it->first, flagship->GetSystem());
		if(it->second.Empty())
		{
			it = orders.erase(it);
			continue;
		}
		++it;
	}
}



void AI::UpdateEvents(const list<ShipEvent> &events)
{
	for(const ShipEvent &event : events)
	{
		const auto &target = event.Target();
		if(!target)
			continue;

		if(event.Actor())
		{
			actions[event.Actor()][target] |= event.Type();
			if(event.TargetGovernment())
				notoriety[event.Actor()][event.TargetGovernment()] |= event.Type();
		}

		const auto &actorGovernment = event.ActorGovernment();
		if(actorGovernment)
		{
			governmentActions[actorGovernment][target] |= event.Type();
			if(actorGovernment->IsPlayer() && event.TargetGovernment())
			{
				int &bitmap = playerActions[target];
				int newActions = event.Type() - (event.Type() & bitmap);
				bitmap |= event.Type();
				// If you provoke the same ship twice, it should have an effect both times.
				if(event.Type() & ShipEvent::PROVOKE)
					newActions |= ShipEvent::PROVOKE;
				event.TargetGovernment()->Offend(newActions, target->CrewValue());
			}
		}
	}
}



// Remove records of what happened in the previous system, now that
// the player has entered a new one.
void AI::Clean()
{
	// Records of what various AI ships and factions have done.
	actions.clear();
	notoriety.clear();
	governmentActions.clear();
	scanPermissions.clear();
	playerActions.clear();
	swarmCount.clear();
	fenceCount.clear();
	cargoScans.clear();
	outfitScans.clear();
	scanTime.clear();
	miningAngle.clear();
	miningRadius.clear();
	miningTime.clear();
	appeasementThreshold.clear();
	// Records for formations flying around lead ships and other objects.
	formations.clear();
	// Records that affect the combat behavior of various governments.
	shipStrength.clear();
	enemyStrength.clear();
	allyStrength.clear();
}



// Clear ship orders and assistance requests. These should be done
// when the player lands, but not when they change systems.
void AI::ClearOrders()
{
	helperList.clear();
	orders.clear();
}



void AI::Step(Command &activeCommands)
{
	// First, figure out the comparative strengths of the present governments.
	const System *playerSystem = player.GetSystem();
	map<const Government *, int64_t> strength;
	UpdateStrengths(strength, playerSystem);
	CacheShipLists();

	// Update the counts of how long ships have been outside the "invisible fence."
	// If a ship ceases to exist, this also ensures that it will be removed from
	// the fence count map after a few seconds.
	for(auto it = fenceCount.begin(); it != fenceCount.end(); )
	{
		it->second -= FENCE_DECAY;
		if(it->second < 0)
			it = fenceCount.erase(it);
		else
			++it;
	}
	for(const auto &it : ships)
	{
		const System *system = it->GetActualSystem();
		if(system && it->Position().Length() >= system->InvisibleFenceRadius())
		{
			int &value = fenceCount[&*it];
			value = min(FENCE_MAX, value + FENCE_DECAY + 1);
		}
	}

	// Allow all formation-positioners to handle their internal administration to
	// prepare for the next cycle.
	for(auto &bodyIt : formations)
		for(auto &positionerIt : bodyIt.second)
			positionerIt.second.Step();

	const Ship *flagship = player.Flagship();
	step = (step + 1) & 31;
	int targetTurn = 0;
	int minerCount = 0;
	const int maxMinerCount = minables.empty() ? 0 : 9;
	bool opportunisticEscorts = !Preferences::Has("Turrets focus fire");
	bool fightersRetreat = Preferences::Has("Damaged fighters retreat");
	const int npcMaxMiningTime = GameData::GetGamerules().NPCMaxMiningTime();
	for(const auto &it : ships)
	{
		// A destroyed ship can't do anything.
		if(it->IsDestroyed())
			continue;
		// Skip any carried fighters or drones that are somehow in the list.
		if(!it->GetSystem())
			continue;

		if(it.get() == flagship)
		{
			// Player cannot do anything if the flagship is landing.
			if(!flagship->IsLanding())
				MovePlayer(*it, activeCommands);
			continue;
		}

		const Government *gov = it->GetGovernment();
		const Personality &personality = it->GetPersonality();
		double healthRemaining = it->Health();
		bool isPresent = (it->GetSystem() == playerSystem);
		bool isStranded = IsStranded(*it);
		bool thisIsLaunching = (isPresent && HasDeployments(*it));
		if(isStranded || it->IsDisabled())
		{
			// Attempt to find a friendly ship to render assistance.
			if(!it->GetPersonality().IsDerelict())
				AskForHelp(*it, isStranded, flagship);

			if(it->IsDisabled())
			{
				// Ships other than escorts should deploy fighters if disabled.
				if(!it->IsYours() || thisIsLaunching)
				{
					it->SetCommands(Command::DEPLOY);
					Deploy(*it, !(it->IsYours() && fightersRetreat));
				}
				// Avoid jettisoning cargo as soon as this ship is repaired.
				if(personality.IsAppeasing())
				{
					double health = .5 * it->Shields() + it->Hull();
					double &threshold = appeasementThreshold[it.get()];
					threshold = max((1. - health) + .1, threshold);
				}
				continue;
			}
		}
		// Overheated ships are effectively disabled, and cannot fire, cloak, etc.
		if(it->IsOverheated())
			continue;

		Command command;
		firingCommands.SetHardpoints(it->Weapons().size());
		if(it->IsYours())
		{
			if(it->HasBays() && thisIsLaunching)
			{
				// If this is a carrier, launch whichever of its fighters are at
				// good enough health to survive a fight.
				command |= Command::DEPLOY;
				Deploy(*it, !fightersRetreat);
			}
			if(isCloaking)
				command |= Command::CLOAK;
		}

		// Cloak if the AI considers it appropriate.
		if(!it->IsYours() || !isCloaking)
			if(DoCloak(*it, command))
			{
				// The ship chose to retreat from its target, e.g. to repair.
				it->SetCommands(command);
				continue;
			}

		shared_ptr<Ship> parent = it->GetParent();
		if(parent && parent->IsDestroyed())
		{
			// An NPC that loses its fleet leader should attempt to
			// follow that leader's parent. For most mission NPCs,
			// this is the player. Any regular NPCs and mission NPCs
			// with "personality uninterested" become independent.
			parent = parent->GetParent();
			it->SetParent(parent);
		}

		// Pick a target and automatically fire weapons.
		shared_ptr<Ship> target = it->GetTargetShip();
		shared_ptr<Minable> targetAsteroid = it->GetTargetAsteroid();
		shared_ptr<Flotsam> targetFlotsam = it->GetTargetFlotsam();
		if(isPresent && it->IsYours() && targetFlotsam && FollowOrders(*it, command))
			continue;
		// Determine if this ship was trying to scan its previous target. If so, keep
		// track of this ship's scan time and count.
		if(isPresent && !it->IsYours())
		{
			// Assume that if the target is friendly, not disabled, of a different
			// government to this ship, and this ship has scanning capabilities
			// then it was attempting to scan the target. This isn't a perfect
			// assumption, but should be good enough for now.
			bool cargoScan = it->Attributes().Get("cargo scan power");
			bool outfitScan = it->Attributes().Get("outfit scan power");
			if((cargoScan || outfitScan) && target && !target->IsDisabled()
				&& !target->GetGovernment()->IsEnemy(gov) && target->GetGovernment() != gov)
			{
				++scanTime[&*it];
				if(it->CargoScanFraction() == 1.)
					cargoScans[&*it].insert(&*target);
				if(it->OutfitScanFraction() == 1.)
					outfitScans[&*it].insert(&*target);
			}
		}
		if(isPresent && !personality.IsSwarming())
		{
			// Each ship only switches targets twice a second, so that it can
			// focus on damaging one particular ship.
			targetTurn = (targetTurn + 1) & 31;
			if(targetTurn == step || !target || target->IsDestroyed() || (target->IsDisabled() &&
					(personality.Disables() || (!FighterHitHelper::IsValidTarget(target.get()) && !personality.IsVindictive())))
					|| (target->IsFleeing() && personality.IsMerciful()) || !target->IsTargetable())
			{
				target = FindTarget(*it);
				it->SetTargetShip(target);
			}
		}
		if(isPresent)
		{
			AimTurrets(*it, firingCommands, it->IsYours() ? opportunisticEscorts : personality.IsOpportunistic());
			if(targetAsteroid)
				AutoFire(*it, firingCommands, *targetAsteroid);
			else
				AutoFire(*it, firingCommands);
		}

		// If this ship is hyperspacing, or in the act of
		// launching or landing, it can't do anything else.
		if(it->IsHyperspacing() || it->Zoom() < 1.)
		{
			it->SetCommands(command);
			it->SetCommands(firingCommands);
			continue;
		}

		// Run away if your hostile target is not disabled
		// and you are either badly damaged or have run out of ammo.
		// Player ships never stop targeting hostiles, while hostile mission NPCs will
		// do so only if they are allowed to leave.
		const bool shouldFlee = ShouldFlee(*it);
		if(!it->IsYours() && shouldFlee && target && target->GetGovernment()->IsEnemy(gov) && !target->IsDisabled()
			&& (!it->GetParent() || !it->GetParent()->GetGovernment()->IsEnemy(gov)))
		{
			// Make sure the ship has somewhere to flee to.
			const System *system = it->GetSystem();
			if(it->JumpsRemaining() && (!system->Links().empty() || it->JumpNavigation().HasJumpDrive()))
				target.reset();
			else
				for(const StellarObject &object : system->Objects())
					if(object.HasSprite() && object.HasValidPlanet() && object.GetPlanet()->IsInhabited()
							&& object.GetPlanet()->CanLand(*it))
					{
						target.reset();
						break;
					}

			if(target)
				// This ship has nowhere to flee to: Stop fleeing.
				it->SetFleeing(false);
			else
			{
				// This ship has somewhere to flee to: Remove target and mark this ship as fleeing.
				it->SetTargetShip(target);
				it->SetFleeing();
			}
		}
		else if(it->IsFleeing())
			it->SetFleeing(false);

		// Special actions when a ship is heavily damaged:
		if(healthRemaining < RETREAT_HEALTH + .25)
		{
			// Cowards abandon their fleets.
			if(parent && personality.IsCoward())
			{
				parent.reset();
				it->SetParent(parent);
			}
			// Appeasing ships jettison cargo to distract their pursuers.
			if(personality.IsAppeasing() && it->Cargo().Used())
				DoAppeasing(it, &appeasementThreshold[it.get()]);
		}

		// If recruited to assist a ship, follow through on the commitment
		// instead of ignoring it due to other personality traits.
		shared_ptr<Ship> shipToAssist = it->GetShipToAssist();
		if(shipToAssist)
		{
			if(shipToAssist->IsDestroyed() || shipToAssist->GetSystem() != it->GetSystem()
					|| shipToAssist->IsLanding() || shipToAssist->IsHyperspacing()
					|| shipToAssist->GetGovernment()->IsEnemy(gov)
					|| (!shipToAssist->IsDisabled() && !shipToAssist->NeedsFuel() && !shipToAssist->NeedsEnergy()))
			{
				if(target == shipToAssist)
				{
					target.reset();
					it->SetTargetShip(nullptr);
				}
				shipToAssist.reset();
				it->SetShipToAssist(nullptr);
			}
			else if(!it->IsBoarding())
			{
				MoveTo(*it, command, shipToAssist->Position(), shipToAssist->Velocity(), 40., .8);
				command |= Command::BOARD;
			}

			if(shipToAssist)
			{
				it->SetTargetShip(shipToAssist);
				it->SetCommands(command);
				it->SetCommands(firingCommands);
				continue;
			}
		}

		// This ship may have updated its target ship.
		double targetDistance = numeric_limits<double>::infinity();
		target = it->GetTargetShip();
		if(target)
			targetDistance = target->Position().Distance(it->Position());

		// Special case: if the player's flagship tries to board a ship to
		// refuel it, that escort should hold position for boarding.
		isStranded |= (flagship && it == flagship->GetTargetShip() && CanBoard(*flagship, *it)
			&& autoPilot.Has(Command::BOARD));

		// Stranded ships that have a helper need to stop and be assisted.
		bool strandedWithHelper = isStranded &&
			(HasHelper(*it, NeedsFuel(*it), NeedsEnergy(*it)) || it->GetPersonality().IsDerelict() || it->IsYours());

		// Behave in accordance with personality traits.
		if(isPresent && personality.IsSwarming() && !strandedWithHelper)
		{
			// Swarming ships should not wait for (or be waited for by) any ship.
			if(parent)
			{
				parent.reset();
				it->SetParent(parent);
			}
			// Flock between allied, in-system ships.
			DoSwarming(*it, command, target);
			it->SetCommands(command);
			it->SetCommands(firingCommands);
			continue;
		}

		if(isPresent && personality.IsSecretive())
		{
			if(DoSecretive(*it, command))
			{
				it->SetCommands(command);
				continue;
			}
		}

		// Surveillance NPCs with enforcement authority (or those from
		// missions) should perform scans and surveys of the system.
		if(isPresent && personality.IsSurveillance() && !strandedWithHelper
				&& (scanPermissions[gov] || it->IsSpecial()))
		{
			DoSurveillance(*it, command, target);
			it->SetCommands(command);
			it->SetCommands(firingCommands);
			continue;
		}

		// Ships that harvest flotsam prioritize it over stopping to be refueled.
		if(isPresent && personality.Harvests() && DoHarvesting(*it, command))
		{
			it->SetCommands(command);
			it->SetCommands(firingCommands);
			continue;
		}

		// Attacking a hostile ship, fleeing and stopping to be refueled are more important than mining.
		if(isPresent && personality.IsMining() && !shouldFlee && !target && !strandedWithHelper && maxMinerCount)
		{
			// Miners with free cargo space and available mining time should mine. Mission NPCs
			// should mine even if there are other miners or they have been mining a while.
			if(it->Cargo().Free() >= 5 && IsArmed(*it) && (it->IsSpecial()
					|| (++miningTime[&*it] < npcMaxMiningTime && ++minerCount < maxMinerCount)))
			{
				if(it->HasBays())
				{
					command |= Command::DEPLOY;
					Deploy(*it, false);
				}
				DoMining(*it, command);
				it->SetCommands(command);
				it->SetCommands(firingCommands);
				continue;
			}
			// Fighters and drones should assist their parent's mining operation if they cannot
			// carry ore, and the asteroid is near enough that the parent can harvest the ore.
			if(it->CanBeCarried() && parent && miningTime[parent.get()] < 3601)
			{
				const shared_ptr<Minable> &minable = parent->GetTargetAsteroid();
				if(minable && minable->Position().Distance(parent->Position()) < 600.)
				{
					it->SetTargetAsteroid(minable);
					MoveToAttack(*it, command, *minable);
					AutoFire(*it, firingCommands, *minable);
					it->SetCommands(command);
					it->SetCommands(firingCommands);
					continue;
				}
			}
			it->SetTargetAsteroid(nullptr);
		}

		// Handle carried ships:
		if(it->CanBeCarried())
		{
			// A carried ship must belong to the same government as its parent to dock with it.
			bool hasParent = parent && !parent->IsDestroyed() && parent->GetGovernment() == gov;
			bool inParentSystem = hasParent && parent->GetSystem() == it->GetSystem();
			// NPCs may take 30 seconds or longer to find a new parent. Player
			// owned fighter shouldn't take more than a few seconds.
			bool findNewParent = it->IsYours() ? !Random::Int(30) : !Random::Int(1800);
			bool parentHasSpace = inParentSystem && parent->BaysFree(it->Attributes().Category());
			if(findNewParent && parentHasSpace && it->IsYours())
				parentHasSpace = parent->CanCarry(*it);
			if(!hasParent || (!inParentSystem && !it->JumpNavigation().JumpFuel()) || (!parentHasSpace && findNewParent))
			{
				// Find the possible parents for orphaned fighters and drones.
				auto parentChoices = vector<shared_ptr<Ship>>{};
				parentChoices.reserve(ships.size() * .1);
				auto getParentFrom = [&it, &gov, &parentChoices](const list<shared_ptr<Ship>> &otherShips) -> shared_ptr<Ship>
				{
					for(const auto &other : otherShips)
						if(other->GetGovernment() == gov && other->GetSystem() == it->GetSystem() && !other->CanBeCarried())
						{
							if(!other->IsDisabled() && other->CanCarry(*it))
								return other;
							else
								parentChoices.emplace_back(other);
						}
					return shared_ptr<Ship>();
				};
				// Mission ships should only pick amongst ships from the same mission.
				auto missionIt = it->IsSpecial() && !it->IsYours()
					? find_if(player.Missions().begin(), player.Missions().end(),
						[&it](const Mission &m) { return m.HasShip(it); })
					: player.Missions().end();

				shared_ptr<Ship> newParent;
				if(missionIt != player.Missions().end())
				{
					auto &npcs = missionIt->NPCs();
					for(const auto &npc : npcs)
					{
						// Don't reparent to NPC ships that have not been spawned.
						if(!npc.ShouldSpawn())
							continue;
						newParent = getParentFrom(npc.Ships());
						if(newParent)
							break;
					}
				}
				else
					newParent = getParentFrom(ships);

				// If a new parent was found, then this carried ship should always reparent
				// as a ship of its own government is in-system and has space to carry it.
				if(newParent)
					parent = newParent;
				// Otherwise, if one or more in-system ships of the same government were found,
				// this carried ship should flock with one of them, even if they can't carry it.
				else if(!parentChoices.empty())
					parent = parentChoices[Random::Int(parentChoices.size())];
				// Player-owned carriables that can't be carried and have no ships to flock with
				// should keep their current parent, or if it is destroyed, their parent's parent.
				else if(it->IsYours())
				{
					if(parent && parent->IsDestroyed())
						parent = parent->GetParent();
				}
				// All remaining non-player ships should forget their previous parent entirely.
				else
					parent.reset();

				// Player-owned carriables should defer to player carrier if
				// selected parent can't carry it. This is necessary to prevent
				// fighters from jumping around fleet when there's not enough
				// bays.
				if(it->IsYours() && parent && parent->GetParent() && !parent->CanCarry(*it))
					parent = parent->GetParent();

				if(it->GetParent() != parent)
					it->SetParent(parent);
			}
			// Otherwise, check if this ship wants to return to its parent (e.g. to repair).
			else if(parentHasSpace && ShouldDock(*it, *parent, playerSystem))
			{
				it->SetTargetShip(parent);
				MoveTo(*it, command, parent->Position(), parent->Velocity(), 40., .8);
				command |= Command::BOARD;
				it->SetCommands(command);
				it->SetCommands(firingCommands);
				continue;
			}
			// If we get here, it means that the ship has not decided to return
			// to its mothership. So, it should continue to be deployed.
			command |= Command::DEPLOY;
		}
		// If this ship has decided to recall all of its fighters because combat has ceased,
		// it comes to a stop to facilitate their reboarding process.
		bool mustRecall = false;
		if(!target && it->HasBays() && !(it->IsYours() ?
				thisIsLaunching : it->Commands().Has(Command::DEPLOY)))
			for(const weak_ptr<Ship> &ptr : it->GetEscorts())
			{
				shared_ptr<const Ship> escort = ptr.lock();
				// Note: HasDeployOrder is always `false` for NPC ships, as it is solely used for player ships.
				if(escort && escort->CanBeCarried() && !escort->HasDeployOrder() && escort->GetSystem() == it->GetSystem()
						&& !escort->IsDisabled() && it->BaysFree(escort->Attributes().Category()))
				{
					mustRecall = true;
					break;
				}
			}

		// Construct movement / navigation commands as appropriate for the ship.
		if(mustRecall || (strandedWithHelper && !it->GetPersonality().IsDerelict()))
		{
			// Stopping to let fighters board or to be refueled takes priority
			// even over following orders from the player.
			if(it->Velocity().Length() > VELOCITY_ZERO || !target)
				Stop(*it, command);
			else
			{
				command.SetTurn(TurnToward(*it, TargetAim(*it)));
				it->SetVelocity({0., 0.});
			}
		}
		else if(FollowOrders(*it, command))
		{
			// If this is an escort and it followed orders, its only final task
			// is to convert completed MOVE_TO orders into HOLD_POSITION orders.
			UpdateOrders(*it);
		}
		// Hostile "escorts" (i.e. NPCs that are trailing you) only revert to
		// escort behavior when in a different system from you. Otherwise,
		// the behavior depends on what the parent is doing, whether there
		// are hostile targets nearby, and whether the escort has any
		// immediate needs (like refueling).
		else if(!parent)
			MoveIndependent(*it, command);
		else if(parent->GetSystem() != it->GetSystem())
		{
			if(personality.IsStaying() || !it->Attributes().Get("fuel capacity"))
				MoveIndependent(*it, command);
			else
				MoveEscort(*it, command);
		}
		// From here down, we're only dealing with ships that have a "parent"
		// which is in the same system as them.
		else if(parent->GetGovernment()->IsEnemy(gov))
		{
			// Fight your target, if you have one.
			if(target)
				MoveIndependent(*it, command);
			// Otherwise try to find and fight your parent. If your parent
			// can't be both targeted and pursued, then don't follow them.
			else if(parent->IsTargetable() && CanPursue(*it, *parent))
				MoveEscort(*it, command);
			else
				MoveIndependent(*it, command);
		}
		else if(parent->IsDisabled() && !it->CanBeCarried())
		{
			// Your parent is disabled, and is in this system. If you have enemy
			// targets present, fight them. Otherwise, repair your parent.
			if(target)
				MoveIndependent(*it, command);
			else if(!parent->GetPersonality().IsDerelict())
				it->SetShipToAssist(parent);
			else
				CircleAround(*it, command, *parent);
		}
		else if(personality.IsStaying())
			MoveIndependent(*it, command);
		// This is a friendly escort. If the parent is getting ready to
		// jump, always follow.
		else if(parent->Commands().Has(Command::JUMP) && !strandedWithHelper)
			MoveEscort(*it, command);
		// Timid ships always stay near their parent. Injured player
		// escorts will stay nearby until they have repaired a bit.
		else if((personality.IsTimid() || (it->IsYours() && healthRemaining < RETREAT_HEALTH))
				&& parent->Position().Distance(it->Position()) > 500.)
			MoveEscort(*it, command);
		// Otherwise, attack targets depending on your hunting attribute.
		else if(target && (targetDistance < 2000. || personality.IsHunting()))
			MoveIndependent(*it, command);
		// This ship does not feel like fighting.
		else
			MoveEscort(*it, command);

		// Force ships that are overlapping each other to "scatter":
		DoScatter(*it, command);

		it->SetCommands(command);
		it->SetCommands(firingCommands);
	}
}



void AI::SetMousePosition(Point position)
{
	mousePosition = position;
}



// Get the in-system strength of each government's allies and enemies.
int64_t AI::AllyStrength(const Government *government) const
{
	auto it = allyStrength.find(government);
	return (it == allyStrength.end() ? 0 : it->second);
}



int64_t AI::EnemyStrength(const Government *government) const
{
	auto it = enemyStrength.find(government);
	return (it == enemyStrength.end() ? 0 : it->second);
}



// Find nearest landing location.
const StellarObject *AI::FindLandingLocation(const Ship &ship, const bool refuel)
{
	const StellarObject *target = nullptr;
	const System *system = ship.GetSystem();
	if(system)
	{
		// Determine which, if any, planet with fuel or without fuel is closest.
		double closest = numeric_limits<double>::infinity();
		const Point &p = ship.Position();
		for(const StellarObject &object : system->Objects())
		{
			const Planet *planet = object.GetPlanet();
			if(object.HasSprite() && object.HasValidPlanet() && !planet->IsWormhole()
					&& planet->CanLand(ship) && planet->HasFuelFor(ship) == refuel)
			{
				double distance = p.Distance(object.Position());
				if(distance < closest)
				{
					target = &object;
					closest = distance;
				}
			}
		}
	}
	return target;
}



// Check if the given target can be pursued by this ship.
bool AI::CanPursue(const Ship &ship, const Ship &target) const
{
	// If this ship does not care about the "invisible fence", it can always pursue.
	if(ship.GetPersonality().IsUnconstrained())
		return true;

	// Owned ships ignore fence.
	if(ship.IsYours())
		return true;

	// Check if the target is beyond the "invisible fence" for this system.
	const auto fit = fenceCount.find(&target);
	if(fit == fenceCount.end())
		return true;
	else
		return (fit->second != FENCE_MAX);
}



// Check if the ship is being helped, and if not, ask for help.
void AI::AskForHelp(Ship &ship, bool &isStranded, const Ship *flagship)
{
	bool needsFuel = NeedsFuel(ship);
	bool needsEnergy = NeedsEnergy(ship);
	if(HasHelper(ship, needsFuel, needsEnergy))
		isStranded = true;
	else if(!Random::Int(30))
	{
		const Government *gov = ship.GetGovernment();
		bool hasEnemy = false;

		vector<Ship *> canHelp;
		canHelp.reserve(ships.size());
		for(const auto &helper : ships)
		{
			// Never ask yourself for help.
			if(helper.get() == &ship)
				continue;

			// If any able enemies of this ship are in its system, it cannot call for help.
			const System *system = ship.GetSystem();
			if(helper->GetGovernment()->IsEnemy(gov) && flagship && system == flagship->GetSystem())
			{
				// Disabled, overheated, or otherwise untargetable ships pose no threat.
				bool harmless = helper->IsDisabled() || (helper->IsOverheated() && helper->Heat() >= 1.1)
						|| !helper->IsTargetable();
				hasEnemy |= (system == helper->GetSystem() && !harmless);
				if(hasEnemy)
					break;
			}

			// Check if this ship is logically able to help.
			// If the ship is already assisting someone else, it cannot help this ship.
			if(helper->GetShipToAssist() && helper->GetShipToAssist().get() != &ship)
				continue;
			// If the ship is mining or chasing flotsam, it cannot help this ship.
			if(helper->GetTargetAsteroid() || helper->GetTargetFlotsam())
				continue;
			// Your escorts only help other escorts, and your flagship never helps.
			if((helper->IsYours() && !ship.IsYours()) || helper.get() == flagship)
				continue;
			// Your escorts should not help each other if already under orders.
			auto foundOrders = orders.find(helper.get());
			if(foundOrders != orders.end())
			{
				const OrderSet &helperOrders = foundOrders->second;
				// If your own escorts become disabled, then your mining fleet
				// should prioritize repairing escorts instead of mining or
				// harvesting flotsam.
				if(helper->IsYours() && ship.IsYours()
						&& !(helperOrders.Has(Orders::MINE) || helperOrders.Has(Orders::HARVEST)))
					continue;
			}

			// Check if this ship is physically able to help.
			if(!CanHelp(ship, *helper, needsFuel, needsEnergy))
				continue;

			// Prefer fast ships over slow ones.
			canHelp.insert(canHelp.end(), 1 + .3 * helper->MaxVelocity(), helper.get());
		}

		if(!hasEnemy && !canHelp.empty())
		{
			Ship *helper = canHelp[Random::Int(canHelp.size())];
			helper->SetShipToAssist((&ship)->shared_from_this());
			helperList[&ship] = helper->shared_from_this();
			isStranded = true;
		}
		else
			isStranded = false;
	}
	else
		isStranded = false;
}



// Determine if the selected ship is physically able to render assistance.
bool AI::CanHelp(const Ship &ship, const Ship &helper, const bool needsFuel, const bool needsEnergy) const
{
	// A ship being assisted cannot assist.
	if(helperList.find(&helper) != helperList.end())
		return false;

	// Fighters, drones, and disabled / absent ships can't offer assistance.
	if(helper.CanBeCarried() || helper.GetSystem() != ship.GetSystem() ||
			(helper.GetGovernment() != ship.GetGovernment() && helper.CannotAct(Ship::ActionType::COMMUNICATION))
			|| helper.IsOverheated() || helper.IsHyperspacing())
		return false;

	// An enemy cannot provide assistance, and only ships of the same government will repair disabled ships.
	if(helper.GetGovernment()->IsEnemy(ship.GetGovernment())
			|| (ship.IsDisabled() && helper.GetGovernment() != ship.GetGovernment()))
		return false;

	// If the helper has insufficient fuel or energy, it cannot help this ship unless this ship is also disabled.
	if(!ship.IsDisabled() && ((needsFuel && !helper.CanRefuel(ship)) || (needsEnergy && !helper.CanGiveEnergy(ship))))
		return false;

	// For player's escorts, check if the player knows the helper's language.
	if(ship.IsYours() && !helper.GetGovernment()->Language().empty()
			&& !player.Conditions().Get("language: " + helper.GetGovernment()->Language()))
		return false;

	return true;
}



bool AI::HasHelper(const Ship &ship, const bool needsFuel, const bool needsEnergy)
{
	// Do we have an existing ship that was asked to assist?
	if(helperList.find(&ship) != helperList.end())
	{
		shared_ptr<Ship> helper = helperList[&ship].lock();
		if(helper && helper->GetShipToAssist().get() == &ship && CanHelp(ship, *helper, needsFuel, needsEnergy))
			return true;
		else
			helperList.erase(&ship);
	}

	return false;
}



// Pick a new target for the given ship.
shared_ptr<Ship> AI::FindTarget(const Ship &ship) const
{
	// If this ship has no government, it has no enemies.
	shared_ptr<Ship> target;
	const Government *gov = ship.GetGovernment();
	if(!gov || ship.GetPersonality().IsPacifist())
		return FindNonHostileTarget(ship);

	bool isYours = ship.IsYours();
	if(isYours)
	{
		auto it = orders.find(&ship);
		if(it != orders.end() && (it->second.Has(Orders::ATTACK) || it->second.Has(Orders::FINISH_OFF)))
			return it->second.GetTargetShip();
	}

	// If this ship is not armed, do not make it fight.
	double minRange = numeric_limits<double>::infinity();
	double maxRange = 0.;
	for(const Hardpoint &weapon : ship.Weapons())
		if(weapon.GetOutfit() && !weapon.IsSpecial())
		{
			minRange = min(minRange, weapon.GetOutfit()->Range());
			maxRange = max(maxRange, weapon.GetOutfit()->Range());
		}
	if(!maxRange)
		return FindNonHostileTarget(ship);

	const Personality &person = ship.GetPersonality();
	shared_ptr<Ship> oldTarget = ship.GetTargetShip();
	if(oldTarget && !oldTarget->IsTargetable())
		oldTarget.reset();
	if(oldTarget && person.IsTimid() && oldTarget->IsDisabled()
			&& ship.Position().Distance(oldTarget->Position()) > 1000.)
		oldTarget.reset();
	// Ships with 'plunders' personality always destroy the ships they have boarded
	// unless they also have either or both of the 'disables' or 'merciful' personalities.
	if(oldTarget && person.Plunders() && !person.Disables() && !person.IsMerciful()
			&& oldTarget->IsDisabled() && Has(ship, oldTarget, ShipEvent::BOARD))
		return oldTarget;
	shared_ptr<Ship> parentTarget;
	if(ship.GetParent() && !ship.GetParent()->GetGovernment()->IsEnemy(gov))
		parentTarget = ship.GetParent()->GetTargetShip();
	if(parentTarget && !parentTarget->IsTargetable())
		parentTarget.reset();

	// Find the closest enemy ship (if there is one). If this ship is "hunting,"
	// it will attack any ship in system. Otherwise, if all its weapons have a
	// range higher than 2000, it will engage ships up to 50% beyond its range.
	// If a ship has short range weapons and is not hunting, it will engage any
	// ship that is within 3000 of it.
	double closest = person.IsHunting() ? numeric_limits<double>::infinity() :
		(minRange > 1000.) ? maxRange * 1.5 : 4000.;
	bool hasNemesis = false;
	bool canPlunder = person.Plunders() && ship.Cargo().Free() && !ship.CanBeCarried();
	// Figure out how strong this ship is.
	int64_t maxStrength = 0;
	auto strengthIt = shipStrength.find(&ship);
	if(!person.IsDaring() && strengthIt != shipStrength.end())
		maxStrength = 2 * strengthIt->second;

	// Get a list of all targetable, hostile ships in this system.
	const auto enemies = GetShipsList(ship, true);
	for(const auto &foe : enemies)
	{
		// If this is a "nemesis" ship and it has found one of the player's
		// ships to target, it will only consider the player's owned fleet,
		// or NPCs being escorted by the player.
		const bool isPotentialNemesis = person.IsNemesis()
				&& (foe->IsYours() || foe->GetPersonality().IsEscort());
		if(hasNemesis && !isPotentialNemesis)
			continue;
		if(!CanPursue(ship, *foe))
			continue;

		// Estimate the range a second from now, so ships prefer foes they are approaching.
		double range = (foe->Position() + 60. * foe->Velocity()).Distance(
			ship.Position() + 60. * ship.Velocity());
		// Prefer the previous target, or the parent's target, if they are nearby.
		if(foe == oldTarget.get() || foe == parentTarget.get())
			range -= 500.;

		// Unless this ship is "daring", it should not chase much stronger ships.
		if(maxStrength && range > 1000. && !foe->IsDisabled())
		{
			const auto otherStrengthIt = shipStrength.find(foe);
			if(otherStrengthIt != shipStrength.end() && otherStrengthIt->second > maxStrength)
				continue;
		}

		// Merciful ships do not attack any ships that are trying to escape.
		if(person.IsMerciful() && foe->IsFleeing())
			continue;

		// Ships which only disable never target already-disabled ships.
		if((person.Disables() || (!person.IsNemesis() && foe != oldTarget.get()))
				&& foe->IsDisabled() && (!canPlunder || Has(ship, foe->shared_from_this(), ShipEvent::BOARD)))
			continue;

		// Ships that don't (or can't) plunder strongly prefer active targets.
		if(!canPlunder)
			range += 5000. * foe->IsDisabled();
		// While those that do, do so only if no "live" enemies are nearby.
		else
			range += 2000. * (2 * foe->IsDisabled() - !Has(ship, foe->shared_from_this(), ShipEvent::BOARD));

		// Prefer to go after armed targets, especially if you're not a pirate.
		range += 1000. * (!IsArmed(*foe) * (1 + !person.Plunders()));
		// Targets which have plundered this ship's faction earn extra scorn.
		range -= 1000 * Has(*foe, gov, ShipEvent::BOARD);
		// Focus on nearly dead ships.
		range += 500. * (foe->Shields() + foe->Hull());
		// If a target is extremely overheated, focus on ships that can attack back.
		if(foe->IsOverheated())
			range += 3000. * (foe->Heat() - .9);
		if((isPotentialNemesis && !hasNemesis) || range < closest)
		{
			closest = range;
			target = foe->shared_from_this();
			hasNemesis = isPotentialNemesis;
		}
	}

	// With no hostile targets, NPCs with enforcement authority (and any
	// mission NPCs) should consider friendly targets for surveillance.
	if(!isYours && !target && (ship.IsSpecial() || scanPermissions.at(gov)))
		target = FindNonHostileTarget(ship);

	// Vindictive personalities without in-range hostile targets keep firing at an old
	// target (instead of perhaps moving about and finding one that is still alive).
	if(!target && person.IsVindictive())
	{
		target = ship.GetTargetShip();
		if(target && (target->IsCloaked() || target->GetSystem() != ship.GetSystem()))
			target.reset();
	}

	return target;
}



shared_ptr<Ship> AI::FindNonHostileTarget(const Ship &ship) const
{
	shared_ptr<Ship> target;

	// A ship may only make up to 6 successful scans (3 ships scanned if the ship
	// is using both scanners) and spend up to 2.5 minutes searching for scan targets.
	// After that, stop scanning targets. This is so that scanning ships in high spawn
	// rate systems don't build up over time, as they always have a new ship they
	// can try to scan.
	// Ships with the surveillance personality may make up to 12 successful scans and
	// spend 5 minutes searching.
	bool isSurveillance = ship.GetPersonality().IsSurveillance();
	int maxScanCount = isSurveillance ? 12 : 6;
	int searchTime = isSurveillance ? 9000 : 18000;
	// Ships will stop finding new targets to scan after the above scan time, but
	// may continue to pursue a target that they already started scanning for an
	// additional minute.
	int forfeitTime = searchTime + 3600;

	double cargoScan = ship.Attributes().Get("cargo scan power");
	double outfitScan = ship.Attributes().Get("outfit scan power");
	auto cargoScansIt = cargoScans.find(&ship);
	auto outfitScansIt = outfitScans.find(&ship);
	auto scanTimeIt = scanTime.find(&ship);
	int shipScanCount = cargoScansIt != cargoScans.end() ? cargoScansIt->second.size() : 0;
	shipScanCount += outfitScansIt != outfitScans.end() ? outfitScansIt->second.size() : 0;
	int shipScanTime = scanTimeIt != scanTime.end() ? scanTimeIt->second : 0;
	if((cargoScan || outfitScan) && shipScanCount < maxScanCount && shipScanTime < forfeitTime)
	{
		// If this ship already has a target, and is in the process of scanning it, prioritise that,
		// even if the scan time for this ship has exceeded 2.5 minutes.
		shared_ptr<Ship> oldTarget = ship.GetTargetShip();
		if(oldTarget && !oldTarget->IsTargetable())
			oldTarget.reset();
		if(oldTarget)
		{
			// If this ship started scanning this target then continue to scan it
			// unless it has traveled too far outside of the scan range. Surveillance
			// ships will continue to pursue targets regardless of range.
			bool cargoScanInProgress = ship.CargoScanFraction() > 0. && ship.CargoScanFraction() < 1.;
			bool outfitScanInProgress = ship.OutfitScanFraction() > 0. && ship.OutfitScanFraction() < 1.;
			// Divide the distance by 10,000 to normalize to the scan range that
			// scan power provides.
			double range = isSurveillance ? 0. : oldTarget->Position().DistanceSquared(ship.Position()) * .0001;
			if((cargoScanInProgress && range < 2. * cargoScan)
				|| (outfitScanInProgress && range < 2. * outfitScan))
				target = std::move(oldTarget);
		}
		else if(shipScanTime < searchTime)
		{
			// Don't try chasing targets that are too far away from this ship's scan range.
			// Surveillance ships will still prioritize nearby targets here, but if there
			// is no scan target nearby then they will pick a random target in the system
			// to pursue in DoSurveillance.
			double closest = max(cargoScan, outfitScan) * 2.;
			const Government *gov = ship.GetGovernment();
			for(const auto &it : GetShipsList(ship, false))
				if(it->GetGovernment() != gov)
				{
					auto ptr = it->shared_from_this();
					// Scan friendly ships that are as-yet unscanned by this ship's government.
					if((!cargoScan || Has(gov, ptr, ShipEvent::SCAN_CARGO))
							&& (!outfitScan || Has(gov, ptr, ShipEvent::SCAN_OUTFITS)))
						continue;

					// Divide the distance by 10,000 to normalize to the scan range that
					// scan power provides.
					double range = it->Position().DistanceSquared(ship.Position()) * .0001;
					if(range < closest)
					{
						closest = range;
						target = std::move(ptr);
					}
				}
		}
	}

	return target;
}



// Return a list of all targetable ships in the same system as the player that
// match the desired hostility (i.e. enemy or non-enemy). Does not consider the
// ship's current target, as its inclusion may or may not be desired.
vector<Ship *> AI::GetShipsList(const Ship &ship, bool targetEnemies, double maxRange) const
{
	if(maxRange < 0.)
		maxRange = numeric_limits<double>::infinity();

	auto targets = vector<Ship *>();

	// The cached lists are built each step based on the current ships in the player's system.
	const auto &rosters = targetEnemies ? enemyLists : allyLists;

	const auto it = rosters.find(ship.GetGovernment());
	if(it != rosters.end() && !it->second.empty())
	{
		targets.reserve(it->second.size());

		const System *here = ship.GetSystem();
		const Point &p = ship.Position();
		for(const auto &target : it->second)
			if(target->IsTargetable() && target->GetSystem() == here
					&& !(target->IsHyperspacing() && target->Velocity().Length() > 10.)
					&& p.Distance(target->Position()) < maxRange
					&& (ship.IsYours() || !target->GetPersonality().IsMarked())
					&& (target->IsYours() || !ship.GetPersonality().IsMarked()))
				targets.emplace_back(target);
	}

	return targets;
}



// TODO: This should be const when ships are not added and removed from formations in MoveInFormation
bool AI::FollowOrders(Ship &ship, Command &command)
{
	auto it = orders.find(&ship);
	if(it == orders.end())
		return false;

	const OrderSet &shipOrders = it->second;

	// Ships without an (alive) parent don't follow orders.
	shared_ptr<Ship> parent = ship.GetParent();
	if(!parent)
		return false;
	// If your parent is jumping or absent, that overrides your orders unless
	// your orders are to hold position.
	if(parent && !(shipOrders.Has(Orders::HOLD_POSITION)
		|| shipOrders.Has(Orders::HOLD_ACTIVE) || shipOrders.Has(Orders::MOVE_TO)))
	{
		if(parent->GetSystem() != ship.GetSystem())
			return false;
		if(parent->Commands().Has(Command::JUMP) && ship.JumpsRemaining())
			return false;
	}
	// Do not keep chasing flotsam because another order was given.
	if(ship.GetTargetFlotsam() && (!shipOrders.Has(Orders::HARVEST) || (ship.CanBeCarried() && !ship.HasDeployOrder())))
	{
		ship.SetTargetFlotsam(nullptr);
		return false;
	}

	shared_ptr<Ship> target = shipOrders.GetTargetShip();
	shared_ptr<Minable> targetAsteroid = shipOrders.GetTargetAsteroid();
	const System *targetSystem = shipOrders.GetTargetSystem();
	const Point &targetPoint = shipOrders.GetTargetPoint();
	if(shipOrders.Has(Orders::MOVE_TO) && targetSystem && ship.GetSystem() != targetSystem)
	{
		// The desired position is in a different system. Find the best
		// way to reach that system (via wormhole or jumping). This may
		// result in the ship landing to refuel.
		SelectRoute(ship, targetSystem);

		// Travel there even if your parent is not planning to travel.
		if((ship.GetTargetSystem() && ship.JumpsRemaining()) || ship.GetTargetStellar())
			MoveIndependent(ship, command);
		else
			return false;
	}
	else if((shipOrders.Has(Orders::MOVE_TO) || shipOrders.Has(Orders::HOLD_ACTIVE))
			&& ship.Position().Distance(targetPoint) > 20.)
		MoveTo(ship, command, targetPoint, Point(), 10., .1);
	else if(shipOrders.Has(Orders::HOLD_POSITION) || shipOrders.Has(Orders::HOLD_ACTIVE)
		|| shipOrders.Has(Orders::MOVE_TO))
	{
		if(ship.Velocity().Length() > VELOCITY_ZERO || !ship.GetTargetShip())
			Stop(ship, command);
		else
		{
			command.SetTurn(TurnToward(ship, TargetAim(ship)));
			ship.SetVelocity({0., 0.});
		}
	}
	else if(shipOrders.Has(Orders::MINE) && targetAsteroid)
	{
		ship.SetTargetAsteroid(targetAsteroid);
		// Escorts should chase the player-targeted asteroid.
		MoveToAttack(ship, command, *targetAsteroid);
	}
	else if(shipOrders.Has(Orders::HARVEST))
	{
		if(DoHarvesting(ship, command))
		{
			ship.SetCommands(command);
			ship.SetCommands(firingCommands);
		}
		else
			return false;
	}
	else if(!target)
	{
		// Note: in AI::UpdateKeys() we already made sure that if a set of orders
		// has a target, the target is in-system and targetable. But, to be sure:
		return false;
	}
	else if(shipOrders.Has(Orders::KEEP_STATION))
		KeepStation(ship, command, *target);
	else if(shipOrders.Has(Orders::GATHER))
	{
		if(ship.GetFormationPattern())
			MoveInFormation(ship, command);
		else
			CircleAround(ship, command, *target);
	}
	else
		MoveIndependent(ship, command);

	return true;
}



void AI::MoveInFormation(Ship &ship, Command &command)
{
	shared_ptr<Ship> parent = ship.GetParent();
	if(!parent)
		return;

	const Body *formationLead = parent.get();
	const FormationPattern *pattern = ship.GetFormationPattern();

	// First we retrieve the patterns that are formed around the parent.
	auto &patterns = formations[formationLead];

	// Find the existing FormationPositioner for the pattern, or add one if none exists yet.
	auto insert = patterns.emplace(piecewise_construct,
		forward_as_tuple(pattern),
		forward_as_tuple(formationLead, pattern));

	// Set an iterator to point to the just found or emplaced value.
	auto it = insert.first;

	// Aggressively try to match the position and velocity for the formation position.
	const double POSITION_DEADBAND = ship.Radius() * 1.25;
	constexpr double VELOCITY_DEADBAND = .1;
	bool inPosition = MoveTo(ship, command, it->second.Position(&ship), formationLead->Velocity(), POSITION_DEADBAND,
		VELOCITY_DEADBAND);

	// If we match the position and velocity, then also match the facing angle within some limits.
	constexpr double FACING_TOLERANCE_DEGREES = 3;
	if(inPosition)
	{
		double facingDeltaDegrees = (formationLead->Facing() - ship.Facing()).Degrees();
		if(abs(facingDeltaDegrees) > FACING_TOLERANCE_DEGREES)
			command.SetTurn(facingDeltaDegrees);

		// If the position and velocity matches, smoothly match velocity over multiple frames.
		Point velocityDelta = formationLead->Velocity() - ship.Velocity();
		Point snapAcceleration = velocityDelta.Length() < VELOCITY_ZERO ? velocityDelta : velocityDelta.Unit() * .001;
		if((ship.Velocity() + snapAcceleration).Length() <= ship.MaxVelocity())
			ship.SetVelocity(ship.Velocity() + snapAcceleration);
	}
}



void AI::MoveIndependent(Ship &ship, Command &command) const
{
	double invisibleFenceRadius = ship.GetSystem()->InvisibleFenceRadius();

	shared_ptr<const Ship> target = ship.GetTargetShip();
	// NPCs should not be beyond the "fence" unless their target is
	// fairly close to it (or they are intended to be there).
	if(!ship.IsYours() && !ship.GetPersonality().IsUnconstrained())
	{
		if(target)
		{
			Point extrapolated = target->Position() + 120. * (target->Velocity() - ship.Velocity());
			if(extrapolated.Length() >= invisibleFenceRadius)
			{
				MoveTo(ship, command, Point(), Point(), 40., .8);
				if(ship.Velocity().Dot(ship.Position()) > 0.)
					command |= Command::FORWARD;
				return;
			}
		}
		else if(ship.Position().Length() >= invisibleFenceRadius)
		{
			// This ship should not be beyond the fence.
			MoveTo(ship, command, Point(), Point(), 40, .8);
			return;
		}
	}

	bool friendlyOverride = false;
	bool ignoreTargetShip = false;
	if(ship.IsYours())
	{
		auto it = orders.find(&ship);
		if(it != orders.end())
		{
			if(it->second.Has(Orders::MOVE_TO))
				ignoreTargetShip = (ship.GetTargetSystem() && ship.JumpsRemaining()) || ship.GetTargetStellar();
			else if(it->second.Has(Orders::ATTACK) || it->second.Has(Orders::FINISH_OFF))
				friendlyOverride = it->second.GetTargetShip() == target;
		}
	}
	const Government *gov = ship.GetGovernment();
	if(ignoreTargetShip)
	{
		// Do not move to attack, scan, or assist the target ship.
	}
	else if(target && (gov->IsEnemy(target->GetGovernment()) || friendlyOverride))
	{
		bool shouldBoard = ship.Cargo().Free() && ship.GetPersonality().Plunders();
		bool hasBoarded = Has(ship, target, ShipEvent::BOARD);
		if(shouldBoard && target->IsDisabled() && !hasBoarded)
		{
			if(ship.IsBoarding())
				return;
			MoveTo(ship, command, target->Position(), target->Velocity(), 40., .8);
			command |= Command::BOARD;
		}
		else
			Attack(ship, command, *target);
		return;
	}
	else if(target)
	{
		// An AI ship that is targeting a non-hostile ship should scan it, or move on.
		bool cargoScan = ship.Attributes().Get("cargo scan power");
		bool outfitScan = ship.Attributes().Get("outfit scan power");
		// De-target if the target left my system.
		if(ship.GetSystem() != target->GetSystem())
		{
			target.reset();
			ship.SetTargetShip(nullptr);
		}
		// Detarget if I cannot scan, or if I already scanned the ship.
		else if((!cargoScan || Has(gov, target, ShipEvent::SCAN_CARGO))
				&& (!outfitScan || Has(gov, target, ShipEvent::SCAN_OUTFITS)))
		{
			target.reset();
			ship.SetTargetShip(nullptr);
		}
		// Move to (or near) the ship and scan it.
		else
		{
			if(target->Velocity().Length() > ship.MaxVelocity() * 0.9)
				CircleAround(ship, command, *target);
			else
				MoveTo(ship, command, target->Position(), target->Velocity(), 1., 1.);
			if(!ship.IsYours() && (ship.IsSpecial() || scanPermissions.at(gov)))
				command |= Command::SCAN;
			return;
		}
	}

	// A ship has restricted movement options if it is 'staying', 'lingering', or hostile to its parent.
	const bool shouldStay = StayOrLinger(ship);

	// Ships should choose a random system/planet for travel if they do not
	// already have a system/planet in mind, and are free to move about.
	const System *origin = ship.GetSystem();
	if(!ship.GetTargetSystem() && !ship.GetTargetStellar() && !shouldStay)
	{
		// TODO: This should probably be changed, because JumpsRemaining
		// does not return an accurate number.
		int jumps = ship.JumpsRemaining(false);
		// Each destination system has an average priority of 10.
		// If you only have one jump left, landing should be high priority.
		int planetWeight = jumps ? (1 + 40 / jumps) : 1;

		vector<int> systemWeights;
		int totalWeight = 0;
		const set<const System *> &links = ship.JumpNavigation().HasJumpDrive()
			? origin->JumpNeighbors(ship.JumpNavigation().JumpRange()) : origin->Links();
		if(jumps)
		{
			for(const System *link : links)
			{
				if(ship.IsRestrictedFrom(*link))
				{
					systemWeights.push_back(0);
					continue;
				}
				// Prefer systems in the direction we're facing.
				Point direction = link->Position() - origin->Position();
				int weight = static_cast<int>(
					11. + 10. * ship.Facing().Unit().Dot(direction.Unit()));

				systemWeights.push_back(weight);
				totalWeight += weight;
			}
		}
		int systemTotalWeight = totalWeight;

		// Anywhere you can land that has a port has the same weight. Ships will
		// not land anywhere without a port.
		vector<const StellarObject *> planets;
		for(const StellarObject &object : origin->Objects())
			if(object.HasSprite() && object.HasValidPlanet() && object.GetPlanet()->HasServices()
					&& object.GetPlanet()->CanLand(ship))
			{
				planets.push_back(&object);
				totalWeight += planetWeight;
			}
		// If there are no ports to land on and this ship cannot jump, consider
		// landing on uninhabited planets.
		if(!totalWeight)
			for(const StellarObject &object : origin->Objects())
				if(object.HasSprite() && object.HasValidPlanet() && object.GetPlanet()->CanLand(ship))
				{
					planets.push_back(&object);
					totalWeight += planetWeight;
				}
		if(!totalWeight)
		{
			// If there is nothing this ship can land on, have it just go to the
			// star and hover over it rather than drifting far away.
			if(origin->Objects().empty())
				return;
			totalWeight = 1;
			planets.push_back(&origin->Objects().front());
		}

		set<const System *>::const_iterator it = links.begin();
		int choice = Random::Int(totalWeight);
		if(choice < systemTotalWeight)
		{
			for(unsigned i = 0; i < systemWeights.size(); ++i, ++it)
			{
				choice -= systemWeights[i];
				if(choice < 0)
				{
					ship.SetTargetSystem(*it);
					break;
				}
			}
		}
		else
		{
			choice = (choice - systemTotalWeight) / planetWeight;
			ship.SetTargetStellar(planets[choice]);
		}
	}
	// Choose the best method of reaching the target system, which may mean
	// using a local wormhole rather than jumping. If this ship has chosen
	// to land, this decision will not be altered.
	SelectRoute(ship, ship.GetTargetSystem());

	if(ship.GetTargetSystem())
	{
		PrepareForHyperspace(ship, command);
		// Issuing the JUMP command prompts the escorts to get ready to jump.
		command |= Command::JUMP;
		// Issuing the WAIT command will prevent this parent from jumping.
		// When all its non-carried, in-system escorts that are not disabled and
		// have the ability to jump are ready, the WAIT command will be omitted.
		if(!EscortsReadyToJump(ship))
			command |= Command::WAIT;
	}
	else if(ship.GetTargetStellar())
	{
		MoveToPlanet(ship, command);
		if(!shouldStay && ship.Attributes().Get("fuel capacity") && ship.GetTargetStellar()->HasSprite()
				&& ship.GetTargetStellar()->GetPlanet() && ship.GetTargetStellar()->GetPlanet()->CanLand(ship))
			command |= Command::LAND;
		else if(ship.Position().Distance(ship.GetTargetStellar()->Position()) < 100.)
			ship.SetTargetStellar(nullptr);
	}
	else if(shouldStay && !ship.GetSystem()->Objects().empty())
	{
		unsigned i = Random::Int(origin->Objects().size());
		ship.SetTargetStellar(&origin->Objects()[i]);
	}
	// Nowhere to go, and nothing to do, so stay near the system center.
	else if(shouldStay)
		MoveTo(ship, command, Point(), Point(), 40, 0.8);
}



void AI::MoveWithParent(Ship &ship, Command &command, const Ship &parent)
{
	if(ship.GetFormationPattern())
		MoveInFormation(ship, command);
	else
		KeepStation(ship, command, parent);
}



// TODO: Function should be const, but formation flying needed write access to the FormationPositioner.
void AI::MoveEscort(Ship &ship, Command &command)
{
	const Ship &parent = *ship.GetParent();
	const System *currentSystem = ship.GetSystem();
	bool hasFuelCapacity = ship.Attributes().Get("fuel capacity");
	bool needsFuel = ship.NeedsFuel();
	bool isStaying = ship.GetPersonality().IsStaying() || !hasFuelCapacity;
	bool parentIsHere = (currentSystem == parent.GetSystem());
	// Check if the parent already landed, or has a target planet that is in the parent's system.
	const Planet *parentPlanet = (parent.GetPlanet() ? parent.GetPlanet() :
		(parent.GetTargetStellar() ? parent.GetTargetStellar()->GetPlanet() : nullptr));
	bool planetIsHere = (parentPlanet && parentPlanet->IsInSystem(parent.GetSystem()));
	bool systemHasFuel = hasFuelCapacity && currentSystem->HasFuelFor(ship);

	if(parent.Cloaking() == 1 && (ship.GetGovernment() != parent.GetGovernment()))
	{
		if(parent.GetGovernment() && parent.GetGovernment()->IsPlayer() &&
			ship.GetPersonality().IsEscort() && !ship.GetPersonality().IsUninterested())
		{
			// NPCs with the "escort" personality that are not uninterested
			// act as if they were escorts, following the cloaked flagship.
		}
		else
		{
			MoveIndependent(ship, command);
			return;
		}
	}

	// Non-staying escorts should route to their parent ship's system if not already in it.
	if(!parentIsHere && !isStaying)
	{
		if(ship.GetTargetStellar())
		{
			// An escort with an out-of-system parent only lands to
			// refuel or use a wormhole to route toward the parent.
			const Planet *targetPlanet = ship.GetTargetStellar()->GetPlanet();
			if(!targetPlanet || !targetPlanet->CanLand(ship)
					|| !ship.GetTargetStellar()->HasSprite()
					|| (!targetPlanet->IsWormhole() && ship.Fuel() == 1.))
				ship.SetTargetStellar(nullptr);
		}

		// If the ship has no destination or the destination is unreachable, route to the parent's system.
		if(!ship.GetTargetStellar() && (!ship.GetTargetSystem() || !ship.JumpNavigation().JumpFuel(ship.GetTargetSystem())))
		{
			// Route to the parent ship's system and check whether
			// the ship should land (refuel or wormhole) or jump.
			SelectRoute(ship, parent.GetSystem());
		}

		// Perform the action that this ship previously decided on.
		if(ship.GetTargetStellar())
		{
			MoveToPlanet(ship, command);
			command |= Command::LAND;
		}
		else if(ship.GetTargetSystem() && ship.JumpsRemaining())
		{
			PrepareForHyperspace(ship, command);
			command |= Command::JUMP;
			// If this ship is a parent to members of its fleet,
			// it should wait for them before jumping.
			if(!EscortsReadyToJump(ship))
				command |= Command::WAIT;
		}
		else if(systemHasFuel && ship.Fuel() < 1.)
			// Refuel so that when the parent returns, this ship is ready to rendezvous with it.
			Refuel(ship, command);
		else
			// This ship has no route to the parent's system, so park at the system's center.
			MoveTo(ship, command, Point(), Point(), 40., 0.1);
	}
	// If the parent is in-system and planning to jump, non-staying escorts should follow suit.
	else if(parent.Commands().Has(Command::JUMP) && parent.GetTargetSystem() && !isStaying)
	{
		if(parent.GetTargetSystem() != ship.GetTargetSystem())
			SelectRoute(ship, parent.GetTargetSystem());

		if(ship.GetTargetSystem())
		{
			PrepareForHyperspace(ship, command);
			command |= Command::JUMP;
			if(!(parent.IsEnteringHyperspace() || parent.IsReadyToJump()) || !EscortsReadyToJump(ship))
				command |= Command::WAIT;
		}
		else if(needsFuel && systemHasFuel)
			Refuel(ship, command);
		else if(ship.GetTargetStellar())
		{
			MoveToPlanet(ship, command);
			if(parent.IsEnteringHyperspace())
				command |= Command::LAND;
		}
		else if(needsFuel)
			// Return to the system center to maximize solar collection rate.
			MoveTo(ship, command, Point(), Point(), 40., 0.1);
		else
			// This ship has no route to the parent's destination system, so protect it until it jumps away.
			KeepStation(ship, command, parent);
	}
	// If an escort is out of fuel, they should refuel without waiting for the
	// "parent" to land (because the parent may not be planning on landing).
	else if(systemHasFuel && needsFuel)
		Refuel(ship, command);
	else if((parent.Commands().Has(Command::LAND) || parent.IsLanding()) && parentIsHere && planetIsHere)
	{
		if(parentPlanet->CanLand(ship))
		{
			ship.SetTargetSystem(nullptr);
			ship.SetTargetStellar(parent.GetTargetStellar());
			if(parent.IsLanding())
			{
				MoveToPlanet(ship, command);
				command |= Command::LAND;
			}
			else
				MoveWithParent(ship, command, parent);
		}
		else if(parentPlanet->IsWormhole())
		{
			const auto *wormhole = parentPlanet->GetWormhole();
			SelectRoute(ship, &wormhole->WormholeDestination(*currentSystem));

			if(ship.GetTargetSystem())
			{
				PrepareForHyperspace(ship, command);
				if(parent.IsLanding())
					command |= Command::JUMP;
			}
			else if(ship.GetTargetStellar())
			{
				MoveToPlanet(ship, command);
				if(parent.IsLanding())
					command |= Command::LAND;
			}
			else if(needsFuel)
				// Return to the system center to maximize solar collection rate.
				MoveTo(ship, command, Point(), Point(), 40., 0.1);
			else
				// This ship has no route to the parent's destination system, so protect it until it jumps away.
				MoveWithParent(ship, command, parent);
		}
		else
			MoveWithParent(ship, command, parent);
	}
	else if(parent.Commands().Has(Command::BOARD) && parent.GetTargetShip().get() == &ship)
		Stop(ship, command, .2);
	else
		MoveWithParent(ship, command, parent);
}



// Prefer your parent's target planet for refueling, but if it and your current
// target planet can't fuel you, try to find one that can.
void AI::Refuel(Ship &ship, Command &command)
{
	const StellarObject *parentTarget = (ship.GetParent() ? ship.GetParent()->GetTargetStellar() : nullptr);
	if(CanRefuel(ship, parentTarget))
		ship.SetTargetStellar(parentTarget);
	else if(!CanRefuel(ship, ship.GetTargetStellar()))
		ship.SetTargetStellar(FindLandingLocation(ship));

	if(ship.GetTargetStellar())
	{
		MoveToPlanet(ship, command);
		command |= Command::LAND;
	}
}



bool AI::CanRefuel(const Ship &ship, const StellarObject *target)
{
	if(!target)
		return false;

	const Planet *planet = target->GetPlanet();
	if(!planet)
		return false;

	if(!planet->IsInSystem(ship.GetSystem()))
		return false;

	if(!planet->HasFuelFor(ship))
		return false;

	return true;
}



// Set the ship's target system or planet in order to reach the
// next desired system. Will target a landable planet to refuel.
// If the ship is an escort it will only use routes known to the player.
void AI::SelectRoute(Ship &ship, const System *targetSystem) const
{
	const System *from = ship.GetSystem();
	if(from == targetSystem || !targetSystem)
		return;
	RoutePlan route(ship, *targetSystem, ship.IsYours() ? &player : nullptr);
	if(ShouldRefuel(ship, route))
	{
		// There is at least one planet that can refuel the ship.
		ship.SetTargetStellar(AI::FindLandingLocation(ship));
		return;
	}
	const System *nextSystem = route.FirstStep();
	// The destination may be accessible by both jump and wormhole.
	// Prefer wormhole travel in these cases, to conserve fuel.
	if(nextSystem)
		for(const StellarObject &object : from->Objects())
		{
			if(!object.HasSprite() || !object.HasValidPlanet())
				continue;

			const Planet &planet = *object.GetPlanet();
			if(planet.IsWormhole() && planet.IsAccessible(&ship)
				&& &planet.GetWormhole()->WormholeDestination(*from) == nextSystem)
			{
				ship.SetTargetStellar(&object);
				ship.SetTargetSystem(nullptr);
				return;
			}
		}
	// Either there is no viable wormhole route to this system, or
	// the target system cannot be reached.
	ship.SetTargetSystem(nextSystem);
	ship.SetTargetStellar(nullptr);
}



// Determine if a carried ship meets any of the criteria for returning to its parent.
bool AI::ShouldDock(const Ship &ship, const Ship &parent, const System *playerSystem) const
{
	// If your parent is disabled, you should not attempt to board it.
	// (Doing so during combat will likely lead to its destruction.)
	if(parent.IsDisabled())
		return false;

	// A player-owned carried ship should return to its carrier when the player
	// has ordered it to "no longer deploy" or when it is not in the current system.
	// A non-player-owned carried ship should retreat if its parent is calling it back.
	if(ship.IsYours())
	{
		if(!ship.HasDeployOrder() || ship.GetSystem() != playerSystem)
			return true;
	}
	else if(!parent.Commands().Has(Command::DEPLOY))
		return true;

	// If a carried ship has repair abilities, avoid having it get stuck oscillating between
	// retreating and attacking when at exactly 50% health by adding hysteresis to the check.
	double minHealth = RETREAT_HEALTH + .25 + .25 * !ship.Commands().Has(Command::DEPLOY);
	if(ship.Health() < minHealth && (!ship.IsYours() || Preferences::Has("Damaged fighters retreat")))
		return true;

	// If a fighter is armed with only ammo-using weapons, but no longer has the ammunition
	// needed to use them, it should dock if the parent can supply that ammo.
	auto requiredAmmo = set<const Outfit *>{};
	for(const Hardpoint &hardpoint : ship.Weapons())
	{
		const Weapon *weapon = hardpoint.GetOutfit();
		if(weapon && !hardpoint.IsSpecial())
		{
			const Outfit *ammo = weapon->Ammo();
			if(!ammo || ship.OutfitCount(ammo))
			{
				// This fighter has at least one usable weapon, and
				// thus does not need to dock to continue fighting.
				requiredAmmo.clear();
				break;
			}
			else if(parent.OutfitCount(ammo))
				requiredAmmo.insert(ammo);
		}
	}
	if(!requiredAmmo.empty())
		return true;

	// If a carried ship has fuel capacity but is very low, it should return if
	// the parent can refuel it.
	double maxFuel = ship.Attributes().Get("fuel capacity");
	if(maxFuel && ship.Fuel() < .005 && parent.JumpNavigation().JumpFuel() < parent.Fuel() *
			parent.Attributes().Get("fuel capacity") - maxFuel)
		return true;

	// NPC ships should always transfer cargo. Player ships should only
	// transfer cargo if the player has the AI preference set for it.
	if(!ship.IsYours() || Preferences::Has("Fighters transfer cargo"))
	{
		// If an out-of-combat carried ship is carrying a significant cargo
		// load and can transfer some of it to the parent, it should do so.
		bool hasEnemy = ship.GetTargetShip() && ship.GetTargetShip()->GetGovernment()->IsEnemy(ship.GetGovernment());
		if(!hasEnemy && parent.Cargo().Free())
		{
			const CargoHold &cargo = ship.Cargo();
			// Mining ships only mine while they have 5 or more free space. While mining, carried ships
			// do not consider docking unless their parent is far from a targetable asteroid.
			if(!cargo.IsEmpty() && cargo.Size() && cargo.Free() < 5)
				return true;
		}
	}

	return false;
}



double AI::TurnBackward(const Ship &ship)
{
	return TurnToward(ship, -ship.Velocity());
}



// Determine the value to use in Command::SetTurn() to turn the ship towards the desired facing.
// "precision" is an optional argument corresponding to a value of the dot product of the current and target facing
// vectors above which no turning should be attempting, to reduce constant, minute corrections.
double AI::TurnToward(const Ship &ship, const Point &vector, const double precision)
{
	Point facing = ship.Facing().Unit();
	double cross = vector.Cross(facing);

	double dot = vector.Dot(facing);
	if(dot > 0.)
	{
		// Is the facing direction aligned with the target direction with sufficient precision?
		// The maximum angle between the two directions is given by: arccos(sqrt(precision)).
		bool close = false;
		if(precision < 1. && precision > 0. && dot * dot >= precision * vector.LengthSquared())
			close = true;
		double angle = asin(min(1., max(-1., cross / vector.Length()))) * TO_DEG;
		// Is the angle between the facing and target direction smaller than
		// the angle the ship can turn through in one step?
		if(fabs(angle) < ship.TurnRate())
		{
			// If the ship is within one step of the target direction,
			// and the facing is already sufficiently aligned with the target direction,
			// don't turn any further.
			if(close)
				return 0.;
			return -angle / ship.TurnRate();
		}
	}

	bool left = cross < 0.;
	return left - !left;
}



bool AI::MoveToPlanet(const Ship &ship, Command &command, double cruiseSpeed)
{
	if(!ship.GetTargetStellar())
		return false;

	const Point &target = ship.GetTargetStellar()->Position();
	return MoveTo(ship, command, target, Point(), ship.GetTargetStellar()->Radius(), 1., cruiseSpeed);
}



// Instead of moving to a point with a fixed location, move to a moving point (Ship = position + velocity)
bool AI::MoveTo(const Ship &ship, Command &command, const Point &targetPosition,
	const Point &targetVelocity, double radius, double slow, double cruiseSpeed)
{
	const Point &position = ship.Position();
	const Point &velocity = ship.Velocity();
	const Angle &angle = ship.Facing();
	Point dp = targetPosition - position;
	Point dv = targetVelocity - velocity;

	double speed = dv.Length();

	bool isClose = (dp.Length() < radius);
	if(isClose && speed < slow)
		return true;

	bool shouldReverse = false;
	dp = targetPosition - StoppingPoint(ship, targetVelocity, shouldReverse);

	// Calculate target vector required to get where we want to be.
	Point tv = dp;
	bool hasCruiseSpeed = (cruiseSpeed > 0.);
	if(hasCruiseSpeed)
	{
		// The ship prefers a velocity at cruise-speed towards the target, so we need
		// to compare this preferred velocity to the current velocity and apply the
		// delta to get to the preferred velocity.
		tv = (dp.Unit() * cruiseSpeed) - velocity;
		// If we are moving close to our preferred velocity, then face towards the target.
		if(tv.LengthSquared() < .01)
			tv = dp;
	}

	bool isFacing = (tv.Unit().Dot(angle.Unit()) > .95);
	if(!isClose || (!isFacing && !shouldReverse))
		command.SetTurn(TurnToward(ship, tv));

	// Drag is not applied when not thrusting, so stop thrusting when close to max speed
	// to save energy. Work with a slightly lower maximum velocity to avoid border cases.
	// In order for a ship to use their afterburner, they must also have the forward
	// command active. Therefore, if this ship should use its afterburner, use the
	// max velocity with afterburner thrust included.
	double maxVelocity = ship.MaxVelocity(ShouldUseAfterburner(ship)) * .99;
	if(isFacing && (velocity.LengthSquared() <= maxVelocity * maxVelocity
			|| dp.Unit().Dot(velocity.Unit()) < .95))
	{
		// We set full forward power when we don't have a cruise-speed, when we are below
		// cruise-speed or when we need to do course corrections.
		bool movingTowardsTarget = (velocity.Unit().Dot(dp.Unit()) > .95);
		if(!hasCruiseSpeed || !movingTowardsTarget || velocity.Length() < cruiseSpeed)
			command |= Command::FORWARD;
	}
	else if(shouldReverse)
	{
		command.SetTurn(TurnToward(ship, velocity));
		command |= Command::BACK;
	}

	return false;
}



bool AI::Stop(const Ship &ship, Command &command, double maxSpeed, const Point &direction)
{
	const Point &velocity = ship.Velocity();
	const Angle &angle = ship.Facing();

	double speed = velocity.Length();

	// If asked for a complete stop, the ship needs to be going much slower.
	if(speed <= (maxSpeed ? maxSpeed : VELOCITY_ZERO))
		return true;
	if(!maxSpeed)
		command |= Command::STOP;

	// If you're moving slow enough that one frame of acceleration could bring
	// you to a stop, make sure you're pointed perfectly in the right direction.
	// This is a fudge factor for how straight you must be facing: it increases
	// from 0.8 when it will take many frames to stop, to nearly 1 when it will
	// take less than 1 frame to stop.
	double stopTime = speed / ship.Acceleration();
	double limit = .8 + .2 / (1. + stopTime * stopTime * stopTime * .001);

	// If you have a reverse thruster, figure out whether using it is faster
	// than turning around and using your main thruster.
	if(ship.Attributes().Get("reverse thrust"))
	{
		// Figure out your stopping time using your main engine:
		double degreesToTurn = TO_DEG * acos(min(1., max(-1., -velocity.Unit().Dot(angle.Unit()))));
		double forwardTime = degreesToTurn / ship.TurnRate();
		forwardTime += stopTime;

		// Figure out your reverse thruster stopping time:
		double reverseTime = (180. - degreesToTurn) / ship.TurnRate();
		reverseTime += speed / ship.ReverseAcceleration();

		// If you want to end up facing a specific direction, add the extra turning time.
		if(direction)
		{
			// Time to turn from facing backwards to target:
			double degreesFromBackwards = TO_DEG * acos(min(1., max(-1., direction.Unit().Dot(-velocity.Unit()))));
			double turnFromBackwardsTime = degreesFromBackwards / ship.TurnRate();
			forwardTime += turnFromBackwardsTime;

			// Time to turn from facing forwards to target:
			double degreesFromForward = TO_DEG * acos(min(1., max(-1., direction.Unit().Dot(angle.Unit()))));
			double turnFromForwardTime = degreesFromForward / ship.TurnRate();
			reverseTime += turnFromForwardTime;
		}

		if(reverseTime < forwardTime)
		{
			command.SetTurn(TurnToward(ship, velocity));
			if(velocity.Unit().Dot(angle.Unit()) > limit)
				command |= Command::BACK;
			return false;
		}
	}

	command.SetTurn(TurnBackward(ship));
	if(velocity.Unit().Dot(angle.Unit()) < -limit)
		command |= Command::FORWARD;

	return false;
}



void AI::PrepareForHyperspace(const Ship &ship, Command &command)
{
	bool hasHyperdrive = ship.JumpNavigation().HasHyperdrive();
	double scramThreshold = ship.Attributes().Get("scram drive");
	bool hasJumpDrive = ship.JumpNavigation().HasJumpDrive();
	if(!hasHyperdrive && !hasJumpDrive)
		return;

	bool isJump = (ship.JumpNavigation().GetCheapestJumpType(ship.GetTargetSystem()).first == JumpType::JUMP_DRIVE);

	Point direction = ship.GetTargetSystem()->Position() - ship.GetSystem()->Position();
	double departure = isJump ?
		ship.GetSystem()->JumpDepartureDistance() :
		ship.GetSystem()->HyperDepartureDistance();
	double squaredDeparture = departure * departure + SAFETY_OFFSET;
	if(ship.Position().LengthSquared() < squaredDeparture)
	{
		Point closestDeparturePoint = ship.Position().Unit() * (departure + SAFETY_OFFSET);
		MoveTo(ship, command, closestDeparturePoint, Point(), 0., 0.);
	}
	else if(!isJump && scramThreshold)
	{
		direction = direction.Unit();
		Point normal(-direction.Y(), direction.X());

		double deviation = ship.Velocity().Dot(normal);
		if(fabs(deviation) > scramThreshold)
		{
			// Need to maneuver; not ready to jump
			if((ship.Facing().Unit().Dot(normal) < 0) == (deviation < 0))
				// Thrusting from this angle is counterproductive
				direction = -deviation * normal;
			else
			{
				command |= Command::FORWARD;

				// How much correction will be applied to deviation by thrusting
				// as I turn back toward the jump direction.
				double turnRateRadians = ship.TurnRate() * TO_RAD;
				double cos = ship.Facing().Unit().Dot(direction);
				// integral(t*sin(r*x), angle/r, 0) = t/r * (1 - cos(angle)), so:
				double correctionWhileTurning = fabs(1 - cos) * ship.Acceleration() / turnRateRadians;
				// (Note that this will always underestimate because thrust happens before turn)

				if(fabs(deviation) - correctionWhileTurning > scramThreshold)
					// Want to thrust from an even sharper angle
					direction = -deviation * normal;
			}
		}
		command.SetTurn(TurnToward(ship, direction));
	}
	// If we're a jump drive, just stop.
	else if(isJump)
		Stop(ship, command, ship.Attributes().Get("jump speed"));
	// Else stop in the fastest way to end facing in the right direction
	else if(Stop(ship, command, ship.Attributes().Get("jump speed"), direction))
		command.SetTurn(TurnToward(ship, direction));
}



void AI::CircleAround(const Ship &ship, Command &command, const Body &target)
{
	Point direction = target.Position() - ship.Position();
	command.SetTurn(TurnToward(ship, direction));

	double length = direction.Length();
	if(length > 200. && ship.Facing().Unit().Dot(direction) >= 0.)
	{
		command |= Command::FORWARD;

		// If the ship is far away enough the ship should use the afterburner.
		if(length > 750. && ShouldUseAfterburner(ship))
			command |= Command::AFTERBURNER;
	}
}



void AI::Swarm(const Ship &ship, Command &command, const Body &target)
{
	Point direction = target.Position() - ship.Position();
	double maxSpeed = ship.MaxVelocity();
	double rendezvousTime = RendezvousTime(direction, target.Velocity(), maxSpeed);
	if(std::isnan(rendezvousTime) || rendezvousTime > 600.)
		rendezvousTime = 600.;
	direction += rendezvousTime * target.Velocity();
	MoveTo(ship, command, target.Position() + direction, .5 * maxSpeed * direction.Unit(), 50., 2.);
}



void AI::KeepStation(const Ship &ship, Command &command, const Body &target)
{
	// Constants:
	static const double MAX_TIME = 600.;
	static const double LEAD_TIME = 500.;
	static const double POSITION_DEADBAND = 200.;
	static const double VELOCITY_DEADBAND = 1.5;
	static const double TIME_DEADBAND = 120.;
	static const double THRUST_DEADBAND = .5;

	// Current properties of the two ships:
	double maxV = ship.MaxVelocity();
	double accel = ship.Acceleration();
	double turn = ship.TurnRate();
	double mass = ship.InertialMass();
	Point unit = ship.Facing().Unit();
	double currentAngle = ship.Facing().Degrees();
	// This is where we want to be relative to where we are now:
	Point velocityDelta = target.Velocity() - ship.Velocity();
	Point positionDelta = target.Position() + LEAD_TIME * velocityDelta - ship.Position();
	double positionSize = positionDelta.Length();
	double positionWeight = positionSize / (positionSize + POSITION_DEADBAND);
	// This is how fast we want to be going relative to how fast we're going now:
	velocityDelta -= unit * VELOCITY_DEADBAND;
	double velocitySize = velocityDelta.Length();
	double velocityWeight = velocitySize / (velocitySize + VELOCITY_DEADBAND);

	// Time it will take (roughly) to move to the target ship:
	double positionTime = RendezvousTime(positionDelta, target.Velocity(), maxV);
	if(std::isnan(positionTime) || positionTime > MAX_TIME)
		positionTime = MAX_TIME;
	Point rendezvous = positionDelta + target.Velocity() * positionTime;
	double positionAngle = Angle(rendezvous).Degrees();
	positionTime += AngleDiff(currentAngle, positionAngle) / turn;
	positionTime += (rendezvous.Unit() * maxV - ship.Velocity()).Length() / accel;
	// If you are very close, stop trying to adjust:
	positionTime *= positionWeight * positionWeight;

	// Time it will take (roughly) to adjust your velocity to match the target:
	double velocityTime = velocityDelta.Length() / accel;
	double velocityAngle = Angle(velocityDelta).Degrees();
	velocityTime += AngleDiff(currentAngle, velocityAngle) / turn;
	// If you are very close, stop trying to adjust:
	velocityTime *= velocityWeight * velocityWeight;

	// Focus on matching position or velocity depending on which will take longer.
	double totalTime = positionTime + velocityTime + TIME_DEADBAND;
	positionWeight = positionTime / totalTime;
	velocityWeight = velocityTime / totalTime;
	double facingWeight = TIME_DEADBAND / totalTime;

	// Determine the angle we want to face, interpolating smoothly between three options.
	Point facingGoal = rendezvous.Unit() * positionWeight
		+ velocityDelta.Unit() * velocityWeight
		+ target.Facing().Unit() * facingWeight;
	double targetAngle = Angle(facingGoal).Degrees() - currentAngle;
	if(abs(targetAngle) > 180.)
		targetAngle += (targetAngle < 0. ? 360. : -360.);
	// Avoid "turn jitter" when position & velocity are well-matched.
	bool changedDirection = (signbit(ship.Commands().Turn()) != signbit(targetAngle));
	double targetTurn = abs(targetAngle / turn);
	double lastTurn = abs(ship.Commands().Turn());
	if(lastTurn && (changedDirection || (lastTurn < 1. && targetTurn > lastTurn)))
	{
		// Keep the desired turn direction, but damp the per-frame turn rate increase.
		double dampedTurn = (changedDirection ? 0. : lastTurn) + min(.025, targetTurn);
		command.SetTurn(copysign(dampedTurn, targetAngle));
	}
	else if(targetTurn < 1.)
		command.SetTurn(copysign(targetTurn, targetAngle));
	else
		command.SetTurn(targetAngle);

	// Determine whether to apply thrust.
	Point drag = ship.Velocity() * ship.DragForce();
	if(ship.Attributes().Get("reverse thrust"))
	{
		// Don't take drag into account when reverse thrusting, because this
		// estimate of how it will be applied can be quite inaccurate.
		Point a = (unit * (-ship.Attributes().Get("reverse thrust") / mass)).Unit();
		double direction = positionWeight * positionDelta.Dot(a) / POSITION_DEADBAND
			+ velocityWeight * velocityDelta.Dot(a) / VELOCITY_DEADBAND;
		if(direction > THRUST_DEADBAND)
		{
			command |= Command::BACK;
			return;
		}
	}
	Point a = (unit * accel - drag).Unit();
	double direction = positionWeight * positionDelta.Dot(a) / POSITION_DEADBAND
		+ velocityWeight * velocityDelta.Dot(a) / VELOCITY_DEADBAND;
	if(direction > THRUST_DEADBAND)
		command |= Command::FORWARD;
}



void AI::Attack(const Ship &ship, Command &command, const Ship &target)
{
	// Deploy any fighters you are carrying.
	if(!ship.IsYours() && ship.HasBays())
	{
		command |= Command::DEPLOY;
		Deploy(ship, false);
	}
	// Ramming AI doesn't take weapon range or self-damage into account, instead opting to bum-rush the target.
	if(ship.GetPersonality().IsRamming())
	{
		MoveToAttack(ship, command, target);
		return;
	}

	// Check if this ship is fast enough to keep distance from target.
	// Have a 10% minimum to avoid ships getting in a chase loop.
	const bool isAbleToRun = target.MaxVelocity() * SAFETY_MULTIPLIER < ship.MaxVelocity();

	const ShipAICache &shipAICache = ship.GetAICache();
	const bool useArtilleryAI = shipAICache.IsArtilleryAI() && isAbleToRun;
	const double shortestRange = shipAICache.ShortestRange();
	const double shortestArtillery = shipAICache.ShortestArtillery();
	double minSafeDistance = isAbleToRun ? shipAICache.MinSafeDistance() : 0.;

	const double totalRadius = ship.Radius() + target.Radius();
	const Point direction = target.Position() - ship.Position();
	// Average distance from this ship's weapons to the enemy ship.
	const double weaponDistanceFromTarget = direction.Length() - totalRadius / 3.;

	// If this ship has mostly long-range weapons, or some weapons have a
	// blast radius, it should keep some distance instead of closing in.
	// If a weapon has blast radius, some leeway helps avoid getting hurt.
	if(minSafeDistance || (useArtilleryAI && shortestRange < weaponDistanceFromTarget))
	{
		minSafeDistance = 1.25 * minSafeDistance + totalRadius;

		double approachSpeed = (ship.Velocity() - target.Velocity()).Dot(direction.Unit());
		double slowdownDistance = 0.;
		// If this ship can use reverse thrusters, consider doing so.
		double reverseSpeed = ship.MaxReverseVelocity();
		bool useReverse = reverseSpeed && (reverseSpeed >= min(target.MaxVelocity(), ship.MaxVelocity())
				|| target.Velocity().Dot(-direction.Unit()) <= reverseSpeed);
		slowdownDistance = approachSpeed * approachSpeed / (useReverse ?
			ship.ReverseAcceleration() : (ship.Acceleration() + 160. / ship.TurnRate())) / 2.;

		// If we're too close, run away.
		if(direction.Length() <
				max(minSafeDistance + max(slowdownDistance, 0.), useArtilleryAI * .75 * shortestArtillery))
		{
			if(useReverse)
			{
				command.SetTurn(TurnToward(ship, direction));
				if(ship.Facing().Unit().Dot(direction) >= 0.)
					command |= Command::BACK;
			}
			else
			{
				command.SetTurn(TurnToward(ship, -direction));
				if(ship.Facing().Unit().Dot(direction) <= 0.)
					command |= Command::FORWARD;
			}
		}
		else
		{
			// This isn't perfect, but it works well enough.
			if((useArtilleryAI && (approachSpeed > 0. && weaponDistanceFromTarget < shortestArtillery * .9)) ||
					weaponDistanceFromTarget < shortestRange * .75)
				AimToAttack(ship, command, target);
			else
				MoveToAttack(ship, command, target);
		}
	}
	// Fire if we can or move closer to use all weapons.
	else
		if(weaponDistanceFromTarget < shortestRange * .75)
			AimToAttack(ship, command, target);
		else
			MoveToAttack(ship, command, target);
}



void AI::AimToAttack(const Ship &ship, Command &command, const Body &target)
{
	command.SetTurn(TurnToward(ship, TargetAim(ship, target)));
}



void AI::MoveToAttack(const Ship &ship, Command &command, const Body &target)
{
	Point direction = target.Position() - ship.Position();

	// First of all, aim in the direction that will hit this target.
	AimToAttack(ship, command, target);

	// Calculate this ship's "turning radius"; that is, the smallest circle it
	// can make while at its current speed.
	double stepsInFullTurn = 360. / ship.TurnRate();
	double circumference = stepsInFullTurn * ship.Velocity().Length();
	double diameter = max(200., circumference / PI);

	const auto facing = ship.Facing().Unit().Dot(direction.Unit());
	// If the ship has reverse thrusters and the target is behind it, we can
	// use them to reach the target more quickly.
	if(facing < -.75 && ship.Attributes().Get("reverse thrust"))
		command |= Command::BACK;
	// Only apply thrust if either:
	// This ship is within 90 degrees of facing towards its target and far enough away not to overshoot
	// if it accelerates while needing to turn further, or:
	// This ship is moving away from its target but facing mostly towards it.
	else if((facing >= 0. && direction.Length() > diameter)
			|| (ship.Velocity().Dot(direction) < 0. && facing >= .9))
	{
		command |= Command::FORWARD;
		// Use afterburner, if applicable.
		if(direction.Length() > 600. && ShouldUseAfterburner(ship))
			command |= Command::AFTERBURNER;
	}
}



void AI::PickUp(const Ship &ship, Command &command, const Body &target)
{
	// Figure out the target's velocity relative to the ship.
	Point p = target.Position() - ship.Position();
	Point v = target.Velocity() - ship.Velocity();
	double vMax = ship.MaxVelocity();

	// Estimate where the target will be by the time we reach it.
	double time = RendezvousTime(p, v, vMax);
	if(std::isnan(time))
		time = p.Length() / vMax;
	double degreesToTurn = TO_DEG * acos(min(1., max(-1., p.Unit().Dot(ship.Facing().Unit()))));
	time += degreesToTurn / ship.TurnRate();
	p += v * time;

	// Move toward the target.
	command.SetTurn(TurnToward(ship, p));
	double dp = p.Unit().Dot(ship.Facing().Unit());
	if(dp > .7)
		command |= Command::FORWARD;

	// Use the afterburner if it will not cause you to miss your target.
	double squareDistance = p.LengthSquared();
	if(command.Has(Command::FORWARD) && ShouldUseAfterburner(ship))
		if(dp > max(.9, min(.9999, 1. - squareDistance / 10000000.)))
			command |= Command::AFTERBURNER;
}



// Determine if using an afterburner does not use up reserve fuel, cause undue
// energy strain, or undue thermal loads if almost overheated.
bool AI::ShouldUseAfterburner(const Ship &ship)
{
	if(!ship.Attributes().Get("afterburner thrust"))
		return false;

	double fuel = ship.Fuel() * ship.Attributes().Get("fuel capacity");
	double neededFuel = ship.Attributes().Get("afterburner fuel");
	double energy = ship.Energy() * ship.Attributes().Get("energy capacity");
	double neededEnergy = ship.Attributes().Get("afterburner energy");
	if(energy == 0.)
		energy = ship.Attributes().Get("energy generation")
				+ 0.2 * ship.Attributes().Get("solar collection")
				- ship.Attributes().Get("energy consumption");
	double outputHeat = ship.Attributes().Get("afterburner heat") / (100 * ship.Mass());
	if((!neededFuel || fuel - neededFuel > ship.JumpNavigation().JumpFuel())
			&& (!neededEnergy || neededEnergy / energy < 0.25)
			&& (!outputHeat || ship.Heat() + outputHeat < .9))
		return true;

	return false;
}



// "Appeasing" ships will dump cargo after being injured, if they are being targeted.
void AI::DoAppeasing(const shared_ptr<Ship> &ship, double *threshold) const
{
	double health = .5 * ship->Shields() + ship->Hull();
	if(1. - health <= *threshold)
		return;

	const auto enemies = GetShipsList(*ship, true);
	if(none_of(enemies.begin(), enemies.end(), [&ship](const Ship *foe) noexcept -> bool
			{ return !foe->IsDisabled() && foe->GetTargetShip() == ship; }))
		return;

	int toDump = 11 + (1. - health) * .5 * ship->Cargo().Size();
	for(auto &&commodity : ship->Cargo().Commodities())
		if(commodity.second && toDump > 0)
		{
			int dumped = min(commodity.second, toDump);
			ship->Jettison(commodity.first, dumped, true);
			toDump -= dumped;
		}

	*threshold = (1. - health) + .1;

	if(ship->GetPersonality().IsMute())
		return;
	const Government *government = ship->GetGovernment();
	const string &language = government->Language();
	if(language.empty() || player.Conditions().Get("language: " + language))
		Messages::Add(government->GetName() + " " + ship->Noun() + " \"" + ship->Name()
			+ "\": Please, just take my cargo and leave me alone.", Messages::Importance::Low);

}



// Find a target ship to flock around at high speed.
void AI::DoSwarming(Ship &ship, Command &command, shared_ptr<Ship> &target)
{
	// Find a new ship to target on average every 10 seconds, or if the current target
	// is no longer eligible. If landing, release the old target so others can swarm it.
	if(ship.IsLanding() || !target || !CanSwarm(ship, *target) || !Random::Int(600))
	{
		if(target)
		{
			// Allow another swarming ship to consider the target.
			auto sit = swarmCount.find(target.get());
			if(sit != swarmCount.end() && sit->second > 0)
				--sit->second;
			// Release the current target.
			target.reset();
			ship.SetTargetShip(target);
		}
		// If here just because we are about to land, do not seek a new target.
		if(ship.IsLanding())
			return;

		int lowestCount = 7;
		// Consider swarming around non-hostile ships in the same system.
		const auto others = GetShipsList(ship, false);
		for(auto *other : others)
			if(!other->GetPersonality().IsSwarming())
			{
				// Prefer to swarm ships that are not already being heavily swarmed.
				int count = swarmCount[other] + Random::Int(4);
				if(count < lowestCount)
				{
					target = other->shared_from_this();
					lowestCount = count;
				}
			}
		ship.SetTargetShip(target);
		if(target)
			++swarmCount[target.get()];
	}
	// If a friendly ship to flock with was not found, return to an available planet.
	if(target)
		Swarm(ship, command, *target);
	else if(ship.Zoom() == 1.)
		Refuel(ship, command);
}



void AI::DoSurveillance(Ship &ship, Command &command, shared_ptr<Ship> &target) const
{
	const bool isStaying = ship.GetPersonality().IsStaying();
	// Since DoSurveillance is called after target-seeking and firing, if this
	// ship has a target, that target is guaranteed to be targetable.
	if(target && (target->GetSystem() != ship.GetSystem() || target->IsEnteringHyperspace()))
	{
		target.reset();
		ship.SetTargetShip(target);
	}
	// If you have a hostile target, pursuing and destroying it has priority.
	if(target && ship.GetGovernment()->IsEnemy(target->GetGovernment()))
	{
		// Automatic aiming and firing already occurred.
		MoveIndependent(ship, command);
		return;
	}

	// Choose a surveillance behavior.
	if(ship.GetTargetSystem())
	{
		// Unload surveillance drones in this system before leaving.
		if(!isStaying)
		{
			PrepareForHyperspace(ship, command);
			command |= Command::JUMP;
		}
		if(ship.HasBays())
		{
			command |= Command::DEPLOY;
			Deploy(ship, false);
		}
	}
	else if(ship.GetTargetStellar())
	{
		// Approach the planet and "land" on it (i.e. scan it).
		MoveToPlanet(ship, command);
		double atmosphereScan = ship.Attributes().Get("atmosphere scan");
		double distance = ship.Position().Distance(ship.GetTargetStellar()->Position());
		if(distance < atmosphereScan && !Random::Int(100))
			ship.SetTargetStellar(nullptr);
		else if(!isStaying)
			command |= Command::LAND;
	}
	else if(target)
	{
		// Approach and scan the targeted, friendly ship's cargo or outfits.
		bool cargoScan = ship.Attributes().Get("cargo scan power");
		bool outfitScan = ship.Attributes().Get("outfit scan power");
		// If the pointer to the target ship exists, it is targetable and in-system.
		const Government *gov = ship.GetGovernment();
		bool mustScanCargo = cargoScan && !Has(gov, target, ShipEvent::SCAN_CARGO);
		bool mustScanOutfits = outfitScan && !Has(gov, target, ShipEvent::SCAN_OUTFITS);
		if(!mustScanCargo && !mustScanOutfits)
			ship.SetTargetShip(shared_ptr<Ship>());
		else
		{
			if(target->Velocity().Length() > ship.MaxVelocity() * 0.9)
				CircleAround(ship, command, *target);
			else
				MoveTo(ship, command, target->Position(), target->Velocity(), 1., 1.);
			command |= Command::SCAN;
		}
	}
	else
	{
		const System *system = ship.GetSystem();
		const Government *gov = ship.GetGovernment();

		// Consider scanning any non-hostile ship in this system that your government hasn't scanned.
		// A surveillance ship may only make up to 12 successful scans (6 ships scanned
		// if the ship is using both scanners) and spend up to 5 minutes searching for
		// scan targets. After that, stop scanning ship targets. This is so that scanning
		// ships in high spawn rate systems don't build up over time, as they always have
		// a new ship they can try to scan.
		vector<Ship *> targetShips;
		bool cargoScan = ship.Attributes().Get("cargo scan power");
		bool outfitScan = ship.Attributes().Get("outfit scan power");
		auto cargoScansIt = cargoScans.find(&ship);
		auto outfitScansIt = outfitScans.find(&ship);
		auto scanTimeIt = scanTime.find(&ship);
		int shipScanCount = cargoScansIt != cargoScans.end() ? cargoScansIt->second.size() : 0;
		shipScanCount += outfitScansIt != outfitScans.end() ? outfitScansIt->second.size() : 0;
		int shipScanTime = scanTimeIt != scanTime.end() ? scanTimeIt->second : 0;
		if((cargoScan || outfitScan) && shipScanCount < 12 && shipScanTime < 18000)
		{
			for(const auto &it : GetShipsList(ship, false))
				if(it->GetGovernment() != gov)
				{
					auto ptr = it->shared_from_this();
					if((!cargoScan || Has(gov, ptr, ShipEvent::SCAN_CARGO))
							&& (!outfitScan || Has(gov, ptr, ShipEvent::SCAN_OUTFITS)))
						continue;

					if(it->IsTargetable())
						targetShips.emplace_back(it);
				}
		}

		// Consider scanning any planetary object in the system, if able.
		vector<const StellarObject *> targetPlanets;
		double atmosphereScan = ship.Attributes().Get("atmosphere scan");
		if(atmosphereScan)
			for(const StellarObject &object : system->Objects())
				if(object.HasSprite() && !object.IsStar() && !object.IsStation())
					targetPlanets.push_back(&object);

		// If this ship can jump away, consider traveling to a nearby system.
		vector<const System *> targetSystems;
		// TODO: These ships cannot travel through wormholes?
		if(ship.JumpsRemaining(false))
		{
			const auto &links = ship.JumpNavigation().HasJumpDrive() ?
				system->JumpNeighbors(ship.JumpNavigation().JumpRange()) : system->Links();
			for(const System *link : links)
				if(!ship.IsRestrictedFrom(*link))
					targetSystems.push_back(link);
		}

		unsigned total = targetShips.size() + targetPlanets.size() + targetSystems.size();
		// If there is nothing for this ship to scan, have it patrol the entire system
		// instead of drifting or stopping.
		if(!total)
		{
			DoPatrol(ship, command);
			return;
		}
		// Pick one of the valid surveillance targets at random to focus on.
		unsigned index = Random::Int(total);
		if(index < targetShips.size())
			ship.SetTargetShip(targetShips[index]->shared_from_this());
		else
		{
			index -= targetShips.size();
			if(index < targetPlanets.size())
				ship.SetTargetStellar(targetPlanets[index]);
			else
				ship.SetTargetSystem(targetSystems[index - targetPlanets.size()]);
		}
	}
}



void AI::DoMining(Ship &ship, Command &command)
{
	// This function is only called for ships that are in the player's system.
	// Update the radius that the ship is searching for asteroids at.
	bool isNew = !miningAngle.contains(&ship);
	Angle &angle = miningAngle[&ship];
	if(isNew)
	{
		angle = Angle::Random();
		miningRadius[&ship] = ship.GetSystem()->AsteroidBeltRadius();
	}
	angle += Angle::Random(1.) - Angle::Random(1.);
	double radius = miningRadius[&ship] * pow(2., angle.Unit().X());

	shared_ptr<Minable> target = ship.GetTargetAsteroid();
	if(!target || target->Velocity().Length() > ship.MaxVelocity())
	{
		for(const shared_ptr<Minable> &minable : minables)
		{
			Point offset = minable->Position() - ship.Position();
			// Target only nearby minables that are within 45deg of the current heading
			// and not moving faster than the ship can catch.
			if(offset.Length() < 800. && offset.Unit().Dot(ship.Facing().Unit()) > .7
					&& minable->Velocity().Dot(offset.Unit()) < ship.MaxVelocity())
			{
				target = minable;
				ship.SetTargetAsteroid(target);
				break;
			}
		}
	}
	if(target)
	{
		// If the asteroid has moved well out of reach, stop tracking it.
		if(target->Position().Distance(ship.Position()) > 1600.)
			ship.SetTargetAsteroid(nullptr);
		else
		{
			MoveToAttack(ship, command, *target);
			AutoFire(ship, firingCommands, *target);
			return;
		}
	}

	Point heading = Angle(30.).Rotate(ship.Position().Unit() * radius) - ship.Position();
	command.SetTurn(TurnToward(ship, heading));
	if(ship.Velocity().Dot(heading.Unit()) < .7 * ship.MaxVelocity())
		command |= Command::FORWARD;
}



bool AI::DoHarvesting(Ship &ship, Command &command) const
{
	// If the ship has no target to pick up, do nothing.
	shared_ptr<Flotsam> target = ship.GetTargetFlotsam();
	// Don't try to chase flotsam that are already being pulled toward the ship by a tractor beam.
	const set<const Flotsam *> &avoid = ship.GetTractorFlotsam();
	if(target && (!ship.CanPickUp(*target) || avoid.contains(target.get())))
	{
		target.reset();
		ship.SetTargetFlotsam(target);
	}
	if(!target)
	{
		// Only check for new targets every 10 frames, on average.
		if(Random::Int(10))
			return false;

		// Don't chase anything that will take more than 10 seconds to reach.
		double bestTime = 600.;
		for(const shared_ptr<Flotsam> &it : flotsam)
		{
			if(!ship.CanPickUp(*it) || avoid.contains(it.get()))
				continue;
			// Only pick up flotsam that is nearby and that you are facing toward. Player escorts should
			// always attempt to pick up nearby flotsams when they are given a harvest order, and so ignore
			// the facing angle check.
			Point p = it->Position() - ship.Position();
			double range = p.Length();
			// Player ships do not have a restricted field of view so that they target flotsam behind them.
			if(range > 800. || (range > 100. && p.Unit().Dot(ship.Facing().Unit()) < .9 && !ship.IsYours()))
				continue;

			// Estimate how long it would take to intercept this flotsam.
			Point v = it->Velocity() - ship.Velocity();
			double vMax = ship.MaxVelocity();
			double time = RendezvousTime(p, v, vMax);
			if(std::isnan(time))
				continue;

			double degreesToTurn = TO_DEG * acos(min(1., max(-1., p.Unit().Dot(ship.Facing().Unit()))));
			time += degreesToTurn / ship.TurnRate();
			if(time < bestTime)
			{
				bestTime = time;
				target = it;
			}
		}
		if(!target)
			return false;

		ship.SetTargetFlotsam(target);
	}
	// Deploy any carried ships to improve maneuverability.
	if(ship.HasBays())
	{
		command |= Command::DEPLOY;
		Deploy(ship, false);
	}

	PickUp(ship, command, *target);
	return true;
}



// Check if this ship should cloak. Returns true if this ship decided to run away while cloaking.
bool AI::DoCloak(const Ship &ship, Command &command) const
{
	if(ship.GetPersonality().IsDecloaked())
		return false;
	double cloakingSpeed = ship.CloakingSpeed();
	if(!cloakingSpeed)
		return false;
	// Never cloak if it will cause you to be stranded.
	const Outfit &attributes = ship.Attributes();
	double cloakingFuel = attributes.Get("cloaking fuel");
	double fuelCost = cloakingFuel
		+ attributes.Get("fuel consumption") - attributes.Get("fuel generation");
	if(cloakingFuel && !attributes.Get("ramscoop"))
	{
		double fuel = ship.Fuel() * attributes.Get("fuel capacity");
		int steps = ceil((1. - ship.Cloaking()) / cloakingSpeed);
		// Only cloak if you will be able to fully cloak and also maintain it
		// for as long as it will take you to reach full cloak.
		fuel -= fuelCost * (1 + 2 * steps);
		if(fuel < ship.JumpNavigation().JumpFuel())
			return false;
	}

	// If your parent has chosen to cloak, cloak and rendezvous with them.
	const shared_ptr<const Ship> &parent = ship.GetParent();
	bool shouldCloakWithParent = false;
	if(parent && parent->GetGovernment() && parent->Commands().Has(Command::CLOAK)
			&& parent->GetSystem() == ship.GetSystem())
	{
		const Government *parentGovernment = parent->GetGovernment();
		bool isPlayer = parentGovernment->IsPlayer();
		if(isPlayer && ship.GetGovernment() == parentGovernment)
			shouldCloakWithParent = true;
		else if(isPlayer && ship.GetPersonality().IsEscort() && !ship.GetPersonality().IsUninterested())
			shouldCloakWithParent = true;
		else if(!isPlayer && !parent->GetGovernment()->IsEnemy(ship.GetGovernment()))
			shouldCloakWithParent = true;
	}
	if(shouldCloakWithParent)
	{
		command |= Command::CLOAK;
		KeepStation(ship, command, *parent);
		return true;
	}

	// Otherwise, always cloak if you are in imminent danger.
	static const double MAX_RANGE = 10000.;
	double range = MAX_RANGE;
	const Ship *nearestEnemy = nullptr;
	// Find the nearest targetable, in-system enemy that could attack this ship.
	const auto enemies = GetShipsList(ship, true);
	for(const auto &foe : enemies)
		if(!foe->IsDisabled())
		{
			double distance = ship.Position().Distance(foe->Position());
			if(distance < range)
			{
				range = distance;
				nearestEnemy = foe;
			}
		}

	// If this ship has started cloaking, it must get at least 40% repaired
	// or 40% farther away before it begins decloaking again.
	double hysteresis = ship.Commands().Has(Command::CLOAK) ? .4 : 0.;
	// If cloaking costs nothing, and no one has asked you for help, cloak at will.
	// Player ships should never cloak automatically if they are not in danger.
	bool cloakFreely = (fuelCost <= 0.) && !ship.GetShipToAssist() && !ship.IsYours();
	// If this ship is injured and can repair those injuries while cloaked,
	// then it should cloak while under threat.
	bool canRecoverShieldsCloaked = false;
	bool canRecoverHullCloaked = false;
	if(attributes.Get("cloaked regen multiplier") > -1.)
	{
		if(attributes.Get("shield generation") > 0.)
			canRecoverShieldsCloaked = true;
		else if(attributes.Get("cloaking shield delay") < 1. && attributes.Get("delayed shield generation") > 0.)
			canRecoverShieldsCloaked = true;
	}
	if(attributes.Get("cloaked repair multiplier") > -1.)
	{
		if(attributes.Get("hull repair rate") > 0.)
			canRecoverHullCloaked = true;
		else if(attributes.Get("cloaking repair delay") < 1. && attributes.Get("delayed hull repair") > 0.)
			canRecoverHullCloaked = true;
	}
	bool cloakToRepair = (ship.Health() < RETREAT_HEALTH + hysteresis)
			&& ((ship.Shields() < 1. && canRecoverShieldsCloaked)
			|| (ship.Hull() < 1. && canRecoverHullCloaked));
	if(cloakToRepair && (cloakFreely || range < 2000. * (1. + hysteresis)))
	{
		command |= Command::CLOAK;
		// Move away from the nearest enemy.
		if(nearestEnemy)
		{
			Point safety;
			// TODO: This could use an "Avoid" method, to account for other in-system hazards.
			// Simple approximation: move equally away from both the system center and the
			// nearest enemy, until the constrainment boundary is reached.
			if(ship.GetPersonality().IsUnconstrained() || !fenceCount.contains(&ship))
				safety = 2 * ship.Position().Unit() - nearestEnemy->Position().Unit();
			else
				safety = -ship.Position().Unit();

			safety *= ship.MaxVelocity();
			MoveTo(ship, command, ship.Position() + safety, safety, 1., .8);
			return true;
		}
	}
	// Choose to cloak if there are no enemies nearby and cloaking is sensible.
	if(range == MAX_RANGE && cloakFreely && !ship.GetTargetShip())
		command |= Command::CLOAK;

	return false;
}



void AI::DoPatrol(Ship &ship, Command &command) const
{
	double radius = ship.GetSystem()->ExtraHyperArrivalDistance();
	if(radius == 0.)
		radius = 500.;

	// The ship is outside of the effective range of the system,
	// so we turn it around.
	if(ship.Position().LengthSquared() > radius * radius)
	{
		// Allow ships to land after a while, otherwise they would continue to accumulate in the system.
		if(!ship.GetPersonality().IsStaying() && !Random::Int(10000))
		{
			vector<const StellarObject *> landingTargets;
			for(const StellarObject &object : ship.GetSystem()->Objects())
				if(object.HasSprite() && object.GetPlanet() && object.GetPlanet()->CanLand(ship))
					landingTargets.push_back(&object);
			if(!landingTargets.empty())
			{
				ship.SetTargetStellar(landingTargets[Random::Int(landingTargets.size())]);
				MoveToPlanet(ship, command);
				command |= Command::LAND;
				return;
			}
		}
		// Hacky way of differentiating ship behaviour without additional storage,
		// while keeping it consistent for each ship. TODO: change when Ship::SetTargetLocation exists.
		// This uses the pointer of the ship to choose a pseudo-random angle and instructs it to
		// patrol the system in a criss-crossing pattern, where each turn is this specific angle.
		intptr_t seed = reinterpret_cast<intptr_t>(&ship);
		int behaviour = abs(seed % 23);
		Angle delta = Angle(360. / (behaviour / 2. + 2.) * (behaviour % 2 ? -1. : 1.));
		Angle target = Angle(ship.Position()) + delta;
		MoveTo(ship, command, target.Unit() * radius / 2, Point(), 10., 1.);
	}
	// Otherwise, keep going forward.
	else
	{
		const Point targetVelocity = ship.Facing().Unit() * (ship.MaxVelocity() + 1);
		const Point targetPosition = ship.Position() + targetVelocity;
		MoveTo(ship, command, targetPosition, targetVelocity, 10., 1.);
	}
}



void AI::DoScatter(const Ship &ship, Command &command) const
{
	if(!command.Has(Command::FORWARD) && !command.Has(Command::BACK))
		return;

	double flip = command.Has(Command::BACK) ? -1 : 1;
	double turnRate = ship.TurnRate();
	double acceleration = ship.Acceleration();
	// TODO: If there are many ships, use CollisionSet::Circle or another
	// suitable method to limit which ships are checked.
	for(const shared_ptr<Ship> &other : ships)
	{
		// Do not scatter away from yourself, or ships in other systems.
		if(other.get() == &ship || other->GetSystem() != ship.GetSystem())
			continue;

		// Check for any ships that have nearly the same movement profile as
		// this ship and are in nearly the same location.
		Point offset = other->Position() - ship.Position();
		if(offset.LengthSquared() > 400.)
			continue;
		if(fabs(other->TurnRate() / turnRate - 1.) > .05)
			continue;
		if(fabs(other->Acceleration() / acceleration - 1.) > .05)
			continue;

		// We are too close to this ship. Turn away from it if we aren't already facing away.
		if(fabs(other->Facing().Unit().Dot(ship.Facing().Unit())) > 0.99) // 0.99 => 8 degrees
			command.SetTurn(flip * offset.Cross(ship.Facing().Unit()) > 0. ? 1. : -1.);
		return;
	}
}



bool AI::DoSecretive(Ship &ship, Command &command) const
{
	shared_ptr<Ship> scanningShip;
	// Figure out if any ship is currently scanning us. If that is the case, move away from it.
	for(auto &otherShip : GetShipsList(ship, false))
		if(!ship.GetGovernment()->Trusts(otherShip->GetGovernment()) &&
				otherShip->Commands().Has(Command::SCAN) &&
				otherShip->GetTargetShip() == ship.shared_from_this() &&
				!otherShip->IsDisabled() && !otherShip->IsDestroyed())
			scanningShip = make_shared<Ship>(*otherShip);

	if(scanningShip)
	{
		Point scanningPos = scanningShip->Position();
		Point pos = ship.Position();

		double cargoDistance = scanningShip->Attributes().Get("cargo scan power");
		double outfitDistance = scanningShip->Attributes().Get("outfit scan power");

		double maxScanRange = max(cargoDistance, outfitDistance);
		double distance = scanningPos.DistanceSquared(pos) * .0001;

		// If it can scan us we need to evade.
		if(distance < maxScanRange)
		{
			Point away;
			if(ship.GetPersonality().IsUnconstrained() || !fenceCount.contains(&ship))
				away = pos - scanningPos;
			else
				away = -pos;
			away *= ship.MaxVelocity();
			MoveTo(ship, command, pos + away, away, 1., 1.);
			return true;
		}
	}
	return false;
}



// Instead of coming to a full stop, adjust to a target velocity vector
Point AI::StoppingPoint(const Ship &ship, const Point &targetVelocity, bool &shouldReverse)
{
	Point position = ship.Position();
	Point velocity = ship.Velocity() - targetVelocity;
	Angle angle = ship.Facing();
	double acceleration = ship.Acceleration();
	double turnRate = ship.TurnRate();
	shouldReverse = false;

	// If I were to turn around and stop now the relative movement, where would that put me?
	double v = velocity.Length();
	if(!v)
		return position;
	// It makes no sense to calculate a stopping point for a ship entering hyperspace.
	if(ship.IsHyperspacing())
	{
		if(ship.IsUsingJumpDrive() || ship.IsEnteringHyperspace())
			return position;

		double maxVelocity = ship.MaxVelocity();
		double jumpTime = (v - maxVelocity) / 2.;
		position += velocity.Unit() * (jumpTime * (v + maxVelocity) * .5);
		v = maxVelocity;
	}

	// This assumes you're facing exactly the wrong way.
	double degreesToTurn = TO_DEG * acos(min(1., max(-1., -velocity.Unit().Dot(angle.Unit()))));
	double stopDistance = v * (degreesToTurn / turnRate);
	// Sum of: v + (v - a) + (v - 2a) + ... + 0.
	// The number of terms will be v / a.
	// The average term's value will be v / 2. So:
	stopDistance += .5 * v * v / acceleration;

	if(ship.Attributes().Get("reverse thrust"))
	{
		// Figure out your reverse thruster stopping distance:
		double reverseAcceleration = ship.Attributes().Get("reverse thrust") / ship.InertialMass();
		double reverseDistance = v * (180. - degreesToTurn) / turnRate;
		reverseDistance += .5 * v * v / reverseAcceleration;

		if(reverseDistance < stopDistance)
		{
			shouldReverse = true;
			stopDistance = reverseDistance;
		}
	}

	return position + stopDistance * velocity.Unit();
}



// Get a vector giving the direction this ship should aim in in order to do
// maximum damaged to a target at the given position with its non-turret,
// non-homing weapons. If the ship has no non-homing weapons, this just
// returns the direction to the target.
Point AI::TargetAim(const Ship &ship)
{
	shared_ptr<const Ship> target = ship.GetTargetShip();
	if(target)
		return TargetAim(ship, *target);

	shared_ptr<const Minable> targetAsteroid = ship.GetTargetAsteroid();
	if(targetAsteroid)
		return TargetAim(ship, *targetAsteroid);

	return Point();
}



Point AI::TargetAim(const Ship &ship, const Body &target)
{
	Point result;
	for(const Hardpoint &hardpoint : ship.Weapons())
	{
		const Weapon *weapon = hardpoint.GetOutfit();
		if(!weapon || hardpoint.IsHoming() || hardpoint.IsTurret())
			continue;

		Point start = ship.Position() + ship.Facing().Rotate(hardpoint.GetPoint());
		Point p = target.Position() - start + ship.GetPersonality().Confusion();
		Point v = target.Velocity() - ship.Velocity();
		double steps = RendezvousTime(p, v, weapon->WeightedVelocity() + .5 * weapon->RandomVelocity());
		if(std::isnan(steps))
			continue;

		steps = min(steps, weapon->TotalLifetime());
		p += steps * v;

		double damage = weapon->ShieldDamage() + weapon->HullDamage();
		result += p.Unit() * abs(damage);
	}

	return result ? result : target.Position() - ship.Position();
}



// Aim the given ship's turrets.
void AI::AimTurrets(const Ship &ship, FireCommand &command, bool opportunistic,
		const optional<Point> &targetOverride) const
{
	// (Position, Velocity) pairs of the targets.
	vector<pair<Point, Point>> targets;
	if(!targetOverride)
	{
		// First, get the set of potential hostile ships.
		vector<const Body *> targetBodies;
		const Ship *currentTarget = ship.GetTargetShip().get();
		if(opportunistic || !currentTarget || !currentTarget->IsTargetable())
		{
			// Find the maximum range of any of this ship's turrets.
			double maxRange = 0.;
			for(const Hardpoint &weapon : ship.Weapons())
				if(weapon.CanAim(ship))
					maxRange = max(maxRange, weapon.GetOutfit()->Range());
			// If this ship has no turrets, bail out.
			if(!maxRange)
				return;
			// Extend the weapon range slightly to account for velocity differences.
			maxRange *= 1.5;

			// Now, find all enemy ships within that radius.
			auto enemies = GetShipsList(ship, true, maxRange);
			// Convert the shared_ptr<Ship> into const Body *, to allow aiming turrets
			// at a targeted asteroid. Skip disabled ships, which pose no threat.
			for(auto &&foe : enemies)
				if(!foe->IsDisabled())
					targetBodies.emplace_back(foe);
			// Even if the ship's current target ship is beyond maxRange,
			// or is already disabled, consider aiming at it.
			if(currentTarget && currentTarget->IsTargetable()
					&& find(targetBodies.cbegin(), targetBodies.cend(), currentTarget) == targetBodies.cend())
				targetBodies.push_back(currentTarget);
		}
		else
			targetBodies.push_back(currentTarget);
		// If this ship is mining, consider aiming at its target asteroid.
		if(ship.GetTargetAsteroid())
			targetBodies.push_back(ship.GetTargetAsteroid().get());

		// If there are no targets to aim at, opportunistic turrets should sweep
		// back and forth at random, with the sweep centered on the "outward-facing"
		// angle. Focused turrets should just point forward.
		if(targetBodies.empty() && !opportunistic)
		{
			for(const Hardpoint &hardpoint : ship.Weapons())
				if(hardpoint.CanAim(ship))
				{
					// Get the index of this weapon.
					int index = &hardpoint - &ship.Weapons().front();
					double offset = (hardpoint.GetIdleAngle() - hardpoint.GetAngle()).Degrees();
					command.SetAim(index, offset / hardpoint.TurnRate(ship));
				}
			return;
		}
		if(targetBodies.empty())
		{
			for(const Hardpoint &hardpoint : ship.Weapons())
				if(hardpoint.CanAim(ship))
				{
					// Get the index of this weapon.
					int index = &hardpoint - &ship.Weapons().front();
					// First, check if this turret is currently in motion. If not,
					// it only has a small chance of beginning to move.
					double previous = ship.FiringCommands().Aim(index);
					if(!previous && Random::Int(60))
						continue;

					// Sweep between the min and max arc.
					Angle centerAngle = Angle(hardpoint.GetIdleAngle());
					const Angle minArc = hardpoint.GetMinArc();
					const Angle maxArc = hardpoint.GetMaxArc();
					const double arcMiddleDegrees = (minArc.AbsDegrees() + maxArc.AbsDegrees()) / 2.;
					double bias = (centerAngle - hardpoint.GetAngle()).Degrees() / min(arcMiddleDegrees, 180.);
					double acceleration = Random::Real() - Random::Real() + bias;
					command.SetAim(index, previous + .1 * acceleration);
				}
			return;
		}

		targets.reserve(targetBodies.size());
		for(auto body : targetBodies)
			targets.emplace_back(body->Position(), body->Velocity());
	}
	else
		targets.emplace_back(*targetOverride + ship.Position(), ship.Velocity());
	// Each hardpoint should aim at the target that it is "closest" to hitting.
	for(const Hardpoint &hardpoint : ship.Weapons())
		if(hardpoint.CanAim(ship))
		{
			// This is where this projectile fires from. Add some randomness
			// based on how skilled the pilot is.
			Point start = ship.Position() + ship.Facing().Rotate(hardpoint.GetPoint());
			start += ship.GetPersonality().Confusion();
			// Get the turret's current facing, in absolute coordinates:
			Angle aim = ship.Facing() + hardpoint.GetAngle();
			// Get this projectile's average velocity.
			const Weapon *weapon = hardpoint.GetOutfit();
			double vp = weapon->WeightedVelocity() + .5 * weapon->RandomVelocity();
			// Loop through each body this hardpoint could shoot at. Find the
			// one that is the "best" in terms of how many frames it will take
			// to aim at it and for a projectile to hit it.
			double bestScore = numeric_limits<double>::infinity();
			double bestAngle = 0.;
			for(auto [p, v] : targets)
			{
				p -= start;

				// Only take the ship's velocity into account if this weapon
				// does not have its own acceleration.
				if(!weapon->Acceleration())
					v -= ship.Velocity();
				// By the time this action is performed, the target will
				// have moved forward one time step.
				p += v;

				double rendezvousTime = numeric_limits<double>::quiet_NaN();
				double distance = p.Length();
				// Beam weapons hit instantaneously if they are in range.
				bool isInstantaneous = weapon->TotalLifetime() == 1.;
				if(isInstantaneous && distance < vp)
					rendezvousTime = 0.;
				else
				{
					// Find out how long it would take for this projectile to reach the target.
					if(!isInstantaneous)
						rendezvousTime = RendezvousTime(p, v, vp);

					// If there is no intersection (i.e. the turret is not facing the target),
					// consider this target "out-of-range" but still targetable.
					if(std::isnan(rendezvousTime))
						rendezvousTime = max(distance / (vp ? vp : 1.), 2 * weapon->TotalLifetime());

					// Determine where the target will be at that point.
					p += v * rendezvousTime;

					// All bodies within weapons range have the same basic
					// weight. Outside that range, give them lower priority.
					rendezvousTime = max(0., rendezvousTime - weapon->TotalLifetime());
				}

				// Determine how much the turret must turn to face that vector.
				double degrees = 0.;
				Angle angleToPoint = Angle(p);
				if(hardpoint.IsOmnidirectional())
					degrees = (angleToPoint - aim).Degrees();
				else
				{
					// For turret with limited arc, determine the turn up to the nearest arc limit.
					// Also reduce priority of target if it's not within the firing arc.
					const Angle facing = ship.Facing();
					const Angle minArc = hardpoint.GetMinArc() + facing;
					const Angle maxArc = hardpoint.GetMaxArc() + facing;
					if(!angleToPoint.IsInRange(minArc, maxArc))
					{
						// Decrease the priority of the target.
						rendezvousTime += 2. * weapon->TotalLifetime();

						// Point to the nearer edge of the arc.
						const double minDegree = (minArc - angleToPoint).Degrees();
						const double maxDegree = (maxArc - angleToPoint).Degrees();
						if(fabs(minDegree) < fabs(maxDegree))
							angleToPoint = minArc;
						else
							angleToPoint = maxArc;
					}
					degrees = (angleToPoint - minArc).AbsDegrees() - (aim - minArc).AbsDegrees();
				}
				double turnTime = fabs(degrees) / hardpoint.TurnRate(ship);
				// Always prefer targets that you are able to hit.
				double score = turnTime + (180. / hardpoint.TurnRate(ship)) * rendezvousTime;
				if(score < bestScore)
				{
					bestScore = score;
					bestAngle = degrees;
				}
			}
			if(bestAngle)
			{
				// Get the index of this weapon.
				int index = &hardpoint - &ship.Weapons().front();
				command.SetAim(index, bestAngle / hardpoint.TurnRate(ship));
			}
		}
}



// Fire whichever of the given ship's weapons can hit a hostile target.
void AI::AutoFire(const Ship &ship, FireCommand &command, bool secondary, bool isFlagship) const
{
	const Personality &person = ship.GetPersonality();
	if(person.IsPacifist() || ship.CannotAct(Ship::ActionType::FIRE))
		return;

	bool beFrugal = (ship.IsYours() && !escortsUseAmmo);
	if(person.IsFrugal() || (ship.IsYours() && escortsAreFrugal && escortsUseAmmo))
	{
		// The frugal personality is only active when ships have more than a certain fraction of their total health,
		// and are not outgunned. The default threshold is 75%.
		beFrugal = (ship.Health() > GameData::GetGamerules().UniversalFrugalThreshold());
		if(beFrugal)
		{
			auto ait = allyStrength.find(ship.GetGovernment());
			auto eit = enemyStrength.find(ship.GetGovernment());
			if(ait != allyStrength.end() && eit != enemyStrength.end() && ait->second < eit->second)
				beFrugal = false;
		}
	}

	// Special case: your target is not your enemy. Do not fire, because you do
	// not want to risk damaging that target. Ships will target friendly ships
	// while assisting and performing surveillance.
	shared_ptr<Ship> currentTarget = ship.GetTargetShip();
	const Government *gov = ship.GetGovernment();
	bool friendlyOverride = false;
	bool disabledOverride = false;
	if(ship.IsYours())
	{
		auto it = orders.find(&ship);
		if(it != orders.end() && it->second.GetTargetShip() == currentTarget)
		{
			disabledOverride = it->second.Has(Orders::FINISH_OFF);
			friendlyOverride = disabledOverride || it->second.Has(Orders::ATTACK);
		}
	}
	bool currentIsEnemy = currentTarget
		&& currentTarget->GetGovernment()->IsEnemy(gov)
		&& currentTarget->GetSystem() == ship.GetSystem();
	if(currentTarget && !(currentIsEnemy || friendlyOverride))
		currentTarget.reset();

	// Only fire on disabled targets if you don't want to plunder them.
	bool plunders = (person.Plunders() && ship.Cargo().Free());
	bool disables = person.Disables();

	// Don't use weapons with firing force if you are preparing to jump.
	bool isWaitingToJump = ship.Commands().Has(Command::JUMP | Command::WAIT);

	// Find the longest range of any of your non-homing weapons. Homing weapons
	// that don't consume ammo may also fire in non-homing mode.
	double maxRange = 0.;
	for(const Hardpoint &weapon : ship.Weapons())
		if(weapon.IsReady()
				&& !(!currentTarget && weapon.IsHoming() && weapon.GetOutfit()->Ammo())
				&& !(!secondary && weapon.GetOutfit()->Icon())
				&& !(beFrugal && weapon.GetOutfit()->Ammo())
				&& !(isWaitingToJump && weapon.GetOutfit()->FiringForce()))
			maxRange = max(maxRange, weapon.GetOutfit()->Range());
	// Extend the weapon range slightly to account for velocity differences.
	maxRange *= 1.5;

	// Find all enemy ships within range of at least one weapon.
	auto enemies = GetShipsList(ship, true, maxRange);
	// Consider the current target if it is not already considered (i.e. it
	// is a friendly ship and this is a player ship ordered to attack it).
	if(currentTarget && currentTarget->IsTargetable()
			&& find(enemies.cbegin(), enemies.cend(), currentTarget.get()) == enemies.cend())
		enemies.push_back(currentTarget.get());

	int index = -1;
	for(const Hardpoint &hardpoint : ship.Weapons())
	{
		++index;
		// Skip weapons that are not ready to fire.
		if(!hardpoint.IsReady())
			continue;

		// Skip weapons omitted by the "Automatic firing" preference.
		if(isFlagship)
		{
			const Preferences::AutoFire autoFireMode = Preferences::GetAutoFire();
			if(autoFireMode == Preferences::AutoFire::GUNS_ONLY && hardpoint.IsTurret())
				continue;
			if(autoFireMode == Preferences::AutoFire::TURRETS_ONLY && !hardpoint.IsTurret())
				continue;
		}

		const Weapon *weapon = hardpoint.GetOutfit();
		// Don't expend ammo for homing weapons that have no target selected.
		if(!currentTarget && weapon->Homing() && weapon->Ammo())
			continue;
		// Don't fire secondary weapons if told not to.
		if(!secondary && weapon->Icon())
			continue;
		// Don't expend ammo if trying to be frugal.
		if(beFrugal && weapon->Ammo())
			continue;
		// Don't use weapons with firing force if you are preparing to jump.
		if(isWaitingToJump && weapon->FiringForce())
			continue;

		// Special case: if the weapon uses fuel, be careful not to spend so much
		// fuel that you cannot leave the system if necessary.
		if(weapon->FiringFuel())
		{
			double fuel = ship.Fuel() * ship.Attributes().Get("fuel capacity");
			fuel -= weapon->FiringFuel();
			// If the ship is not ever leaving this system, it does not need to
			// reserve any fuel.
			bool isStaying = person.IsStaying();
			if(!secondary || fuel < (isStaying ? 0. : ship.JumpNavigation().JumpFuel()))
				continue;
		}
		// Figure out where this weapon will fire from, but add some randomness
		// depending on how accurate this ship's pilot is.
		Point start = ship.Position() + ship.Facing().Rotate(hardpoint.GetPoint());
		start += person.Confusion();

		double vp = weapon->WeightedVelocity() + .5 * weapon->RandomVelocity();
		double lifetime = weapon->TotalLifetime();

		// Homing weapons revert to "dumb firing" if they have no target.
		if(weapon->Homing() && currentTarget)
		{
			// NPCs shoot ships that they just plundered.
			bool hasBoarded = !ship.IsYours() && Has(ship, currentTarget, ShipEvent::BOARD);
			if(currentTarget->IsDisabled() && (disables || (plunders && !hasBoarded)) && !disabledOverride)
				continue;
			// Don't fire secondary weapons at targets that have started jumping.
			if(weapon->Icon() && currentTarget->IsEnteringHyperspace())
				continue;

			// For homing weapons, don't take the velocity of the ship firing it
			// into account, because the projectile will settle into a velocity
			// that depends on its own acceleration and drag.
			Point p = currentTarget->Position() - start;
			Point v = currentTarget->Velocity();
			// By the time this action is performed, the ships will have moved
			// forward one time step.
			p += v;

			// If this weapon has a blast radius, don't fire it if the target is
			// so close that you'll be hit by the blast. Weapons using proximity
			// triggers will explode sooner, so a larger separation is needed.
			if(!weapon->IsSafe() && p.Length() <= (weapon->BlastRadius() + weapon->TriggerRadius()))
				continue;

			// Calculate how long it will take the projectile to reach its target.
			double steps = RendezvousTime(p, v, vp);
			if(!std::isnan(steps) && steps <= lifetime)
			{
				command.SetFire(index);
				continue;
			}
			continue;
		}
		// For non-homing weapons:
		for(const auto &target : enemies)
		{
			// NPCs shoot ships that they just plundered.
			bool hasBoarded = !ship.IsYours() && Has(ship, target->shared_from_this(), ShipEvent::BOARD);
			if(target->IsDisabled() && (disables || (plunders && !hasBoarded)) && !disabledOverride)
				continue;
			// Merciful ships let fleeing ships go.
			if(target->IsFleeing() && person.IsMerciful())
				continue;
			// Don't hit ships that cannot be hit without targeting
			if(target != currentTarget.get() && !FighterHitHelper::IsValidTarget(target))
				continue;

			Point p = target->Position() - start;
			Point v = target->Velocity();
			// Only take the ship's velocity into account if this weapon
			// does not have its own acceleration.
			if(!weapon->Acceleration())
				v -= ship.Velocity();
			// By the time this action is performed, the ships will have moved
			// forward one time step.
			p += v;

			// Non-homing weapons may have a blast radius or proximity trigger.
			// Do not fire this weapon if we will be caught in the blast.
			if(!weapon->IsSafe() && p.Length() <= (weapon->BlastRadius() + weapon->TriggerRadius()))
				continue;

			// Get the vector the weapon will travel along.
			v = (ship.Facing() + hardpoint.GetAngle()).Unit() * vp - v;
			// Extrapolate over the lifetime of the projectile.
			v *= lifetime;

			const Mask &mask = target->GetMask(step);
			if(mask.Collide(-p, v, target->Facing()) < 1.)
			{
				command.SetFire(index);
				break;
			}
		}
	}
}



void AI::AutoFire(const Ship &ship, FireCommand &command, const Body &target) const
{
	int index = -1;
	for(const Hardpoint &hardpoint : ship.Weapons())
	{
		++index;
		// Only auto-fire primary weapons that take no ammunition.
		if(!hardpoint.IsReady() || hardpoint.GetOutfit()->Icon() || hardpoint.GetOutfit()->Ammo())
			continue;

		// Figure out where this weapon will fire from, but add some randomness
		// depending on how accurate this ship's pilot is.
		Point start = ship.Position() + ship.Facing().Rotate(hardpoint.GetPoint());
		start += ship.GetPersonality().Confusion();

		const Weapon *weapon = hardpoint.GetOutfit();
		double vp = weapon->WeightedVelocity() + .5 * weapon->RandomVelocity();
		double lifetime = weapon->TotalLifetime();

		Point p = target.Position() - start;
		Point v = target.Velocity();
		// Only take the ship's velocity into account if this weapon
		// does not have its own acceleration.
		if(!weapon->Acceleration())
			v -= ship.Velocity();
		// By the time this action is performed, the ships will have moved
		// forward one time step.
		p += v;

		// Get the vector the weapon will travel along.
		v = (ship.Facing() + hardpoint.GetAngle()).Unit() * vp - v;
		// Extrapolate over the lifetime of the projectile.
		v *= lifetime;

		const Mask &mask = target.GetMask(step);
		if(mask.Collide(-p, v, target.Facing()) < 1.)
			command.SetFire(index);
	}
}



// Get the amount of time it would take the given weapon to reach the given
// target, assuming it can be fired in any direction (i.e. turreted). For
// non-turreted weapons this can be used to calculate the ideal direction to
// point the ship in.
double AI::RendezvousTime(const Point &p, const Point &v, double vp)
{
	// How many steps will it take this projectile
	// to intersect the target?
	// (p.x + v.x*t)^2 + (p.y + v.y*t)^2 = vp^2*t^2
	// p.x^2 + 2*p.x*v.x*t + v.x^2*t^2
	//    + p.y^2 + 2*p.y*v.y*t + v.y^2t^2
	//    - vp^2*t^2 = 0
	// (v.x^2 + v.y^2 - vp^2) * t^2
	//    + (2 * (p.x * v.x + p.y * v.y)) * t
	//    + (p.x^2 + p.y^2) = 0
	double a = v.Dot(v) - vp * vp;
	double b = 2. * p.Dot(v);
	double c = p.Dot(p);
	double discriminant = b * b - 4 * a * c;
	if(discriminant < 0.)
		return numeric_limits<double>::quiet_NaN();

	discriminant = sqrt(discriminant);

	// The solutions are b +- discriminant.
	// But it's not a solution if it's negative.
	double r1 = (-b + discriminant) / (2. * a);
	double r2 = (-b - discriminant) / (2. * a);
	if(r1 >= 0. && r2 >= 0.)
		return min(r1, r2);
	else if(r1 >= 0. || r2 >= 0.)
		return max(r1, r2);

	return numeric_limits<double>::quiet_NaN();
}



// Searches every asteroid within the ship scan limit and returns either the
// asteroid closest to the ship or the asteroid of highest value in range, depending
// on the player's preferences.
bool AI::TargetMinable(Ship &ship) const
{
	double scanRangeMetric = 10000. * ship.Attributes().Get("asteroid scan power");
	if(!scanRangeMetric)
		return false;
	const bool findClosest = Preferences::Has("Target asteroid based on");
	auto bestMinable = ship.GetTargetAsteroid();
	double bestScore = findClosest ? numeric_limits<double>::max() : 0.;
	auto GetDistanceMetric = [&ship](const Minable &minable) -> double {
		return ship.Position().DistanceSquared(minable.Position());
	};
	if(bestMinable)
	{
		if(findClosest)
			bestScore = GetDistanceMetric(*bestMinable);
		else
			bestScore = bestMinable->GetValue();
	}
	auto MinableStrategy = [&findClosest, &bestMinable, &bestScore, &GetDistanceMetric]()
			-> function<void(const shared_ptr<Minable> &)>
	{
		if(findClosest)
			return [&bestMinable, &bestScore, &GetDistanceMetric]
					(const shared_ptr<Minable> &minable) -> void {
				double newScore = GetDistanceMetric(*minable);
				if(newScore < bestScore || (newScore == bestScore && minable->GetValue() > bestMinable->GetValue()))
				{
					bestScore = newScore;
					bestMinable = minable;
				}
			};
		else
			return [&bestMinable, &bestScore, &GetDistanceMetric]
					(const shared_ptr<Minable> &minable) -> void {
				double newScore = minable->GetValue();
				if(newScore > bestScore || (newScore == bestScore
						&& GetDistanceMetric(*minable) < GetDistanceMetric(*bestMinable)))
				{
					bestScore = newScore;
					bestMinable = minable;
				}
			};
	};
	auto UpdateBestMinable = MinableStrategy();
	for(auto &&minable : minables)
	{
		if(GetDistanceMetric(*minable) > scanRangeMetric)
			continue;
		if(bestMinable)
			UpdateBestMinable(minable);
		else
			bestMinable = minable;
	}
	if(bestMinable)
		ship.SetTargetAsteroid(bestMinable);
	return static_cast<bool>(ship.GetTargetAsteroid());
}



void AI::MovePlayer(Ship &ship, Command &activeCommands)
{
	Command command;
	firingCommands.SetHardpoints(ship.Weapons().size());

	bool shift = activeCommands.Has(Command::SHIFT);

	bool isWormhole = false;
	if(player.HasTravelPlan())
	{
		// Determine if the player is jumping to their target system or landing on a wormhole.
		const System *system = player.TravelPlan().back();
		for(const StellarObject &object : ship.GetSystem()->Objects())
			if(object.HasSprite() && object.HasValidPlanet() && object.GetPlanet()->IsWormhole()
				&& object.GetPlanet()->IsAccessible(&ship) && player.HasVisited(*object.GetPlanet())
				&& player.CanView(*system))
			{
				const auto *wormhole = object.GetPlanet()->GetWormhole();
				if(&wormhole->WormholeDestination(*ship.GetSystem()) != system)
					continue;

				isWormhole = true;
				if(!ship.GetTargetStellar() || autoPilot.Has(Command::JUMP))
					ship.SetTargetStellar(&object);
				break;
			}
		if(!isWormhole)
			ship.SetTargetSystem(system);
	}

	if(ship.IsEnteringHyperspace() && !ship.IsHyperspacing())
	{
		// Check if there's a particular planet there we want to visit.
		const System *system = ship.GetTargetSystem();
		set<const Planet *> destinations;
		Date deadline;
		const Planet *bestDestination = nullptr;
		size_t missions = 0;
		for(const Mission &mission : player.Missions())
		{
			// Don't include invisible and failed missions in the check.
			if(!mission.IsVisible() || mission.IsFailed())
				continue;

			// If the accessible destination of a mission is in this system, and you've been
			// to all waypoints and stopovers (i.e. could complete it), consider landing on it.
			if(mission.Stopovers().empty() && mission.Waypoints().empty()
					&& mission.Destination()->IsInSystem(system)
					&& mission.Destination()->IsAccessible(&ship))
			{
				destinations.insert(mission.Destination());
				++missions;
				// If this mission has a deadline, check if it is the soonest
				// deadline. If so, this should be your ship's destination.
				if(!deadline || (mission.Deadline() && mission.Deadline() < deadline))
				{
					deadline = mission.Deadline();
					bestDestination = mission.Destination();
				}
			}
			// Also check for stopovers in the destination system.
			for(const Planet *planet : mission.Stopovers())
				if(planet->IsInSystem(system) && planet->IsAccessible(&ship))
				{
					destinations.insert(planet);
					++missions;
					if(!bestDestination)
						bestDestination = planet;
				}
		}

		// Inform the player of any destinations in the system they are jumping to.
		if(!destinations.empty() && Preferences::GetNotificationSetting() != Preferences::NotificationSetting::OFF)
		{
			string message = "Note: you have ";
			message += (missions == 1 ? "a mission that requires" : "missions that require");
			message += " landing on ";
			size_t count = destinations.size();
			bool oxfordComma = (count > 2);
			for(const Planet *planet : destinations)
			{
				message += planet->DisplayName();
				--count;
				if(count > 1)
					message += ", ";
				else if(count == 1)
					message += (oxfordComma ? ", and " : " and ");
			}
			message += " in the system you are jumping to.";
			Messages::Add(message, Messages::Importance::Info);

			if(Preferences::GetNotificationSetting() == Preferences::NotificationSetting::BOTH)
				UI::PlaySound(UI::UISound::FAILURE);
		}
		// If any destination was found, find the corresponding stellar object
		// and set it as your ship's target planet.
		if(bestDestination)
			ship.SetTargetStellar(system->FindStellar(bestDestination));
	}

	if(activeCommands.Has(Command::NEAREST))
	{
		// Find the nearest enemy ship to the flagship. If `Shift` is held, consider friendly ships too.
		double closest = numeric_limits<double>::infinity();
		bool foundActive = false;
		bool found = false;
		for(const shared_ptr<Ship> &other : ships)
			if(other.get() != &ship && other->IsTargetable())
			{
				bool enemy = other->GetGovernment()->IsEnemy(ship.GetGovernment());
				// Do not let "target nearest" select a friendly ship, so that
				// if the player is repeatedly targeting nearest to, say, target
				// a bunch of fighters, they won't start firing on friendly
				// ships as soon as the last one is gone.
				if((!enemy && !shift) || other->IsYours())
					continue;

				// Sort ships by active or disabled:
				// Prefer targeting an active ship over a disabled one
				bool active = !other->IsDisabled();

				double d = other->Position().Distance(ship.Position());

				if((!foundActive && active) || (foundActive == active && d < closest))
				{
					ship.SetTargetShip(other);
					closest = d;
					foundActive = active;
					found = true;
				}
			}
		// If no ship was found, look for nearby asteroids.
		if(!found)
			TargetMinable(ship);
		else
			UI::PlaySound(UI::UISound::TARGET);
	}
	else if(activeCommands.Has(Command::TARGET))
	{
		// Find the "next" ship to target. Holding `Shift` will cycle through escorts.
		shared_ptr<const Ship> target = ship.GetTargetShip();
		// Whether the next eligible ship should be targeted.
		bool selectNext = !target || !target->IsTargetable();
		for(const shared_ptr<Ship> &other : ships)
		{
			// Do not target yourself.
			if(other.get() == &ship)
				continue;
			// The default behavior is to ignore your fleet and any friendly escorts.
			bool isPlayer = other->IsYours() || (other->GetPersonality().IsEscort()
					&& !other->GetGovernment()->IsEnemy());
			if(other == target)
				selectNext = true;
			else if(selectNext && isPlayer == shift && other->IsTargetable())
			{
				ship.SetTargetShip(other);
				selectNext = false;
				break;
			}
		}
		if(selectNext)
			ship.SetTargetShip(shared_ptr<Ship>());
		else
			UI::PlaySound(UI::UISound::TARGET);
	}
	else if(activeCommands.Has(Command::BOARD))
	{
		// Determine the player's boarding target based on their current target and their boarding preference. They may
		// press BOARD repeatedly to cycle between ships, or use SHIFT to prioritize repairing their owned escorts.
		shared_ptr<Ship> target = ship.GetTargetShip();
		if(target && !CanBoard(ship, *target))
			target.reset();
		if(!target || activeCommands.Has(Command::WAIT) || (shift && !target->IsYours()))
		{
			if(shift)
				ship.SetTargetShip(shared_ptr<Ship>());

			const auto boardingPriority = Preferences::GetBoardingPriority();
			auto strategy = [&]() noexcept -> function<double(const Ship &)>
			{
				Point current = ship.Position();
				switch(boardingPriority)
				{
					case Preferences::BoardingPriority::VALUE:
						return [this, &ship](const Ship &other) noexcept -> double
						{
							// Use the exact cost if the ship was scanned, otherwise use an estimation.
							return this->Has(ship, other.shared_from_this(), ShipEvent::SCAN_OUTFITS) ?
								other.Cost() : (other.ChassisCost() * 2.);
						};
					case Preferences::BoardingPriority::MIXED:
						return [this, &ship, current](const Ship &other) noexcept -> double
						{
							double cost = this->Has(ship, other.shared_from_this(), ShipEvent::SCAN_OUTFITS) ?
								other.Cost() : (other.ChassisCost() * 2.);
							// Even if we divide by 0, doubles can contain and handle infinity,
							// and we should definitely board that one then.
							return cost * cost / (current.DistanceSquared(other.Position()) + 0.1);
						};
					case Preferences::BoardingPriority::PROXIMITY:
					default:
						return [current](const Ship &other) noexcept -> double
						{
							return current.DistanceSquared(other.Position());
						};
				}
			}();

			using ShipValue = pair<Ship *, double>;
			auto options = vector<ShipValue>{};
			if(shift)
			{
				const auto &owned = governmentRosters[ship.GetGovernment()];
				options.reserve(owned.size());
				for(auto &&escort : owned)
					if(CanBoard(ship, *escort))
						options.emplace_back(escort, strategy(*escort));
			}
			else
			{
				auto ships = GetShipsList(ship, true);
				options.reserve(ships.size());
				// The current target is not considered by GetShipsList.
				if(target)
					options.emplace_back(target.get(), strategy(*target));

				// First check if we can board enemy ships, then allies.
				for(auto &&enemy : ships)
					if(CanBoard(ship, *enemy))
						options.emplace_back(enemy, strategy(*enemy));
				if(options.empty())
				{
					ships = GetShipsList(ship, false);
					options.reserve(ships.size());
					for(auto &&ally : ships)
						if(CanBoard(ship, *ally))
							options.emplace_back(ally, strategy(*ally));
				}
			}

			if(options.empty())
				activeCommands.Clear(Command::BOARD);
			else
			{
				// Sort the list of options in increasing order of desirability.
				sort(options.begin(), options.end(),
					[&ship, boardingPriority](const ShipValue &lhs, const ShipValue &rhs)
					{
						if(boardingPriority == Preferences::BoardingPriority::PROXIMITY)
							return lhs.second > rhs.second;

						// If their cost is the same, prefer the closest ship.
						return (boardingPriority == Preferences::BoardingPriority::VALUE && lhs.second == rhs.second)
							? lhs.first->Position().DistanceSquared(ship.Position()) >
								rhs.first->Position().DistanceSquared(ship.Position())
							: lhs.second < rhs.second;
					}
				);

				// Pick the (next) most desirable option.
				auto it = !target ? options.end() : find_if(options.begin(), options.end(),
					[&target](const ShipValue &lhs) noexcept -> bool { return lhs.first == target.get(); });
				if(it == options.begin())
					it = options.end();
				ship.SetTargetShip((--it)->first->shared_from_this());
				UI::PlaySound(UI::UISound::TARGET);
			}
		}
	}
	// Player cannot attempt to land while departing from a planet.
	else if(activeCommands.Has(Command::LAND) && !ship.IsEnteringHyperspace() && ship.Zoom() == 1.)
	{
		// Track all possible landable objects in the current system.
		auto landables = vector<const StellarObject *>{};

		string message;
		const bool isMovingSlowly = (ship.Velocity().Length() < (MIN_LANDING_VELOCITY / 60.));
		const StellarObject *potentialTarget = nullptr;
		for(const StellarObject &object : ship.GetSystem()->Objects())
		{
			if(!object.HasSprite())
				continue;

			// If the player is moving slowly over an object, then the player is considering landing there.
			// The target object might not be able to be landed on, for example an enemy planet or a star.
			const bool isTryingLanding = (ship.Position().Distance(object.Position()) < object.Radius() && isMovingSlowly);
			if(object.HasValidPlanet() && object.GetPlanet()->IsAccessible(&ship) && object.IsVisible(ship.Position()))
			{
				landables.emplace_back(&object);
				if(isTryingLanding)
					potentialTarget = &object;
			}
			else if(isTryingLanding)
				message = object.LandingMessage();
		}

		const StellarObject *target = ship.GetTargetStellar();
		// Require that the player's planetary target is one of the current system's planets.
		auto landIt = find(landables.cbegin(), landables.cend(), target);
		if(landIt == landables.cend())
			target = nullptr;

		// Consider the potential target as a landing target first.
		if(!target && potentialTarget)
		{
			target = potentialTarget;
			ship.SetTargetStellar(potentialTarget);
		}

		// If the player has a target in mind already, don't emit an error if the player
		// is hovering above a star or inaccessible planet.
		if(target)
			message.clear();
		else if(!message.empty())
			UI::PlaySound(UI::UISound::FAILURE);

		Messages::Importance messageImportance = Messages::Importance::High;

		if(target && (ship.Zoom() < 1. || ship.Position().Distance(target->Position()) < target->Radius()))
		{
			// Special case: if there are two planets in system and you have one
			// selected, then press "land" again, do not toggle to the other if
			// you are within landing range of the one you have selected.
		}
		else if(message.empty() && target && activeCommands.Has(Command::WAIT))
		{
			// Select the next landable in the list after the currently selected object.
			if(++landIt == landables.cend())
				landIt = landables.cbegin();
			const StellarObject *next = *landIt;
			ship.SetTargetStellar(next);

			if(!next->GetPlanet()->CanLand())
			{
				message = "The authorities on this " + next->GetPlanet()->Noun() +
					" refuse to clear you to land here.";
				messageImportance = Messages::Importance::Highest;
				UI::PlaySound(UI::UISound::FAILURE);
			}
			else if(next != target)
				message = "Switching landing targets. Now landing on " + next->DisplayName() + ".";
		}
		else if(message.empty())
		{
			// This is the first press, or it has been long enough since the last press,
			// so land on the nearest eligible planet. Prefer inhabited ones with fuel.
			set<string> types;
			if(!target && !landables.empty())
			{
				if(landables.size() == 1)
					ship.SetTargetStellar(landables.front());
				else
				{
					double closest = numeric_limits<double>::infinity();
					for(const auto &object : landables)
					{
						double distance = ship.Position().Distance(object->Position());
						const Planet *planet = object->GetPlanet();
						types.insert(planet->Noun());
						if((!planet->CanLand() || !planet->GetPort().CanRecharge(Port::RechargeType::Fuel))
								&& !planet->IsWormhole())
							distance += 10000.;

						if(distance < closest)
						{
							ship.SetTargetStellar(object);
							closest = distance;
						}
					}
				}
				target = ship.GetTargetStellar();
			}

			if(!target)
			{
				message = "There are no planets in this system that you can land on.";
				messageImportance = Messages::Importance::Highest;
				UI::PlaySound(UI::UISound::FAILURE);
			}
			else if(!target->GetPlanet()->CanLand())
			{
				message = "The authorities on this " + target->GetPlanet()->Noun() +
					" refuse to clear you to land here.";
				messageImportance = Messages::Importance::Highest;
				UI::PlaySound(UI::UISound::FAILURE);
			}
			else if(!types.empty())
			{
				message = "You can land on more than one ";
				set<string>::const_iterator it = types.begin();
				message += *it++;
				if(it != types.end())
				{
					set<string>::const_iterator last = --types.end();
					if(it != last)
						message += ',';
					while(it != last)
						message += ' ' + *it++ + ',';
					message += " or " + *it;
				}
				message += " in this system. Landing on " + target->DisplayName() + ".";
			}
			else
				message = "Landing on " + target->DisplayName() + ".";
		}
		if(!message.empty())
			Messages::Add(message, messageImportance);
	}
	else if(activeCommands.Has(Command::JUMP | Command::FLEET_JUMP))
	{
		if(player.TravelPlan().empty() && !isWormhole)
		{
			double bestMatch = -2.;
			const auto &links = (ship.JumpNavigation().HasJumpDrive() ?
				ship.GetSystem()->JumpNeighbors(ship.JumpNavigation().JumpRange()) : ship.GetSystem()->Links());
			for(const System *link : links)
			{
				// Not all systems in range are necessarily visible. Don't allow
				// jumping to systems which haven't been seen.
				if(!player.HasSeen(*link))
					continue;

				Point direction = link->Position() - ship.GetSystem()->Position();
				double match = ship.Facing().Unit().Dot(direction.Unit());
				if(match > bestMatch)
				{
					bestMatch = match;
					ship.SetTargetSystem(link);
				}
			}
		}
		else if(isWormhole)
		{
			// The player is guaranteed to have a travel plan for isWormhole to be true.
			Messages::Add("Landing on a local wormhole to navigate to the "
					+ player.TravelPlan().back()->DisplayName() + " system.", Messages::Importance::High);
		}
		if(ship.GetTargetSystem() && !isWormhole)
		{
			string name = "selected star";
			if(player.KnowsName(*ship.GetTargetSystem()))
				name = ship.GetTargetSystem()->DisplayName();

			if(activeCommands.Has(Command::FLEET_JUMP))
				Messages::Add("Engaging fleet autopilot to jump to the " + name + " system."
					" Your fleet will jump when ready.", Messages::Importance::High);
			else
				Messages::Add("Engaging autopilot to jump to the " + name + " system.", Messages::Importance::High);
		}
	}
	else if(activeCommands.Has(Command::SCAN))
		command |= Command::SCAN;
	else if(activeCommands.Has(Command::HARVEST))
	{
		OrderSingle newOrder{Orders::HARVEST};
		IssueOrder(newOrder, "preparing to harvest.");
	}
	else if(activeCommands.Has(Command::NEAREST_ASTEROID))
	{
		TargetMinable(ship);
	}

	const shared_ptr<const Ship> target = ship.GetTargetShip();
	auto targetOverride = Preferences::Has("Aim turrets with mouse") ^ activeCommands.Has(Command::AIM_TURRET_HOLD)
		? optional(mousePosition) : nullopt;
	AimTurrets(ship, firingCommands, !Preferences::Has("Turrets focus fire"), targetOverride);
	if(Preferences::GetAutoFire() != Preferences::AutoFire::OFF && !ship.IsBoarding()
			&& !(autoPilot | activeCommands).Has(Command::LAND | Command::JUMP | Command::FLEET_JUMP | Command::BOARD)
			&& (!target || target->GetGovernment()->IsEnemy()))
		AutoFire(ship, firingCommands, false, true);

	const bool mouseTurning = activeCommands.Has(Command::MOUSE_TURNING_HOLD);
	if(mouseTurning && !ship.IsBoarding() && (!ship.IsReversing() || ship.Attributes().Get("reverse thrust")))
		command.SetTurn(TurnToward(ship, mousePosition));

	if(activeCommands)
	{
		if(activeCommands.Has(Command::FORWARD))
			command |= Command::FORWARD;
		if(activeCommands.Has(Command::RIGHT | Command::LEFT) && !mouseTurning)
			command.SetTurn(activeCommands.Has(Command::RIGHT) - activeCommands.Has(Command::LEFT));
		if(activeCommands.Has(Command::BACK))
		{
			if(!activeCommands.Has(Command::FORWARD) && ship.Attributes().Get("reverse thrust"))
				command |= Command::BACK;
			else if(!activeCommands.Has(Command::RIGHT | Command::LEFT | Command::AUTOSTEER))
				command.SetTurn(TurnBackward(ship));
		}

		if(activeCommands.Has(Command::PRIMARY))
		{
			int index = 0;
			for(const Hardpoint &hardpoint : ship.Weapons())
			{
				if(hardpoint.IsReady() && !hardpoint.GetOutfit()->Icon())
					firingCommands.SetFire(index);
				++index;
			}
		}
		if(activeCommands.Has(Command::SECONDARY))
		{
			int index = 0;
			const auto &playerSelectedWeapons = player.SelectedSecondaryWeapons();
			for(const Hardpoint &hardpoint : ship.Weapons())
			{
				if(hardpoint.IsReady() && (playerSelectedWeapons.find(hardpoint.GetOutfit()) != playerSelectedWeapons.end()))
					firingCommands.SetFire(index);
				++index;
			}
		}
		if(activeCommands.Has(Command::AFTERBURNER))
			command |= Command::AFTERBURNER;

		if(activeCommands.Has(AutopilotCancelCommands()))
			autoPilot = activeCommands;
	}
	bool shouldAutoAim = false;
	bool isFiring = activeCommands.Has(Command::PRIMARY) || activeCommands.Has(Command::SECONDARY);
	if(activeCommands.Has(Command::AUTOSTEER) && !command.Turn() && !ship.IsBoarding()
			&& !autoPilot.Has(Command::LAND | Command::JUMP | Command::FLEET_JUMP | Command::BOARD))
	{
		if(target && target->GetSystem() == ship.GetSystem() && target->IsTargetable())
			command.SetTurn(TurnToward(ship, TargetAim(ship)));
		else if(ship.GetTargetAsteroid())
			command.SetTurn(TurnToward(ship, TargetAim(ship, *ship.GetTargetAsteroid())));
		else if(ship.GetTargetStellar())
			command.SetTurn(TurnToward(ship, ship.GetTargetStellar()->Position() - ship.Position()));
	}
	else if((Preferences::GetAutoAim() == Preferences::AutoAim::ALWAYS_ON
			|| (Preferences::GetAutoAim() == Preferences::AutoAim::WHEN_FIRING && isFiring))
			&& !command.Turn() && !ship.IsBoarding()
			&& ((target && target->GetSystem() == ship.GetSystem() && target->IsTargetable()) || ship.GetTargetAsteroid())
			&& !autoPilot.Has(Command::LAND | Command::JUMP | Command::FLEET_JUMP | Command::BOARD))
	{
		// Check if this ship has any forward-facing weapons.
		for(const Hardpoint &weapon : ship.Weapons())
			if(!weapon.CanAim(ship) && !weapon.IsTurret() && weapon.GetOutfit())
			{
				shouldAutoAim = true;
				break;
			}
	}
	if(shouldAutoAim)
	{
		Point pos = (target ? target->Position() : ship.GetTargetAsteroid()->Position());
		if((pos - ship.Position()).Unit().Dot(ship.Facing().Unit()) >= .8)
			command.SetTurn(TurnToward(ship, TargetAim(ship)));
	}

	if(autoPilot.Has(Command::JUMP | Command::FLEET_JUMP) && !(player.HasTravelPlan() || ship.GetTargetSystem()))
	{
		// The player completed their travel plan, which may have indicated a destination within the final system.
		autoPilot.Clear(Command::JUMP | Command::FLEET_JUMP);
		const Planet *planet = player.TravelDestination();
		if(planet && planet->IsInSystem(ship.GetSystem()) && planet->IsAccessible(&ship))
		{
			Messages::Add("Autopilot: landing on " + planet->DisplayName() + ".", Messages::Importance::High);
			autoPilot |= Command::LAND;
			ship.SetTargetStellar(ship.GetSystem()->FindStellar(planet));
		}
	}

	// Clear autopilot actions if actions can't be performed.
	if(autoPilot.Has(Command::LAND) && !ship.GetTargetStellar())
		autoPilot.Clear(Command::LAND);
	if(autoPilot.Has(Command::JUMP | Command::FLEET_JUMP) && !(ship.GetTargetSystem() || isWormhole))
		autoPilot.Clear(Command::JUMP | Command::FLEET_JUMP);
	if(autoPilot.Has(Command::BOARD) && !(ship.GetTargetShip() && CanBoard(ship, *ship.GetTargetShip())))
		autoPilot.Clear(Command::BOARD);

	if(autoPilot.Has(Command::LAND) || (autoPilot.Has(Command::JUMP | Command::FLEET_JUMP) && isWormhole))
	{
		if(activeCommands.Has(Command::WAIT) || (autoPilot.Has(Command::FLEET_JUMP) && !EscortsReadyToLand(ship)))
			command |= Command::WAIT;

		if(ship.GetPlanet())
			autoPilot.Clear(Command::LAND | Command::JUMP | Command::FLEET_JUMP);
		else
		{
			MoveToPlanet(ship, command);
			command |= Command::LAND;
		}
	}
	else if(autoPilot.Has(Command::STOP))
	{
		// STOP is automatically cleared once the ship has stopped.
		if(Stop(ship, command))
			autoPilot.Clear(Command::STOP);
	}
	else if(autoPilot.Has(Command::JUMP | Command::FLEET_JUMP) && !ship.IsEnteringHyperspace())
	{
		if(!ship.JumpNavigation().HasHyperdrive() && !ship.JumpNavigation().HasJumpDrive())
		{
			Messages::Add("You do not have a hyperdrive installed.", Messages::Importance::Highest);
			autoPilot.Clear();
			UI::PlaySound(UI::UISound::FAILURE);
		}
		else if(!ship.JumpNavigation().JumpFuel(ship.GetTargetSystem()))
		{
			Messages::Add("You cannot jump to the selected system.", Messages::Importance::Highest);
			autoPilot.Clear();
			UI::PlaySound(UI::UISound::FAILURE);
		}
		else if(!ship.JumpsRemaining() && !ship.IsEnteringHyperspace())
		{
			Messages::Add("You do not have enough fuel to make a hyperspace jump.", Messages::Importance::Highest);
			autoPilot.Clear();
			UI::PlaySound(UI::UISound::FAILURE);
		}
		else if(ship.IsLanding())
		{
			Messages::Add("You cannot jump while landing.", Messages::Importance::Highest);
			autoPilot.Clear(Command::JUMP);
			UI::PlaySound(UI::UISound::FAILURE);
		}
		else
		{
			PrepareForHyperspace(ship, command);
			command |= Command::JUMP;

			// Don't jump yet if the player is holding jump key or fleet jump is active and
			// escorts are not ready to jump yet.
			if(activeCommands.Has(Command::WAIT) || (autoPilot.Has(Command::FLEET_JUMP) && !EscortsReadyToJump(ship)))
				command |= Command::WAIT;
		}
	}
	else if(autoPilot.Has(Command::BOARD))
	{
		if(!CanBoard(ship, *target))
			autoPilot.Clear(Command::BOARD);
		else
		{
			MoveTo(ship, command, target->Position(), target->Velocity(), 40., .8);
			command |= Command::BOARD;
		}
	}

	if(ship.HasBays() && HasDeployments(ship))
	{
		command |= Command::DEPLOY;
		Deploy(ship, !Preferences::Has("Damaged fighters retreat"));
	}
	if(isCloaking)
		command |= Command::CLOAK;

	ship.SetCommands(command);
	ship.SetCommands(firingCommands);
}



bool AI::Has(const Ship &ship, const weak_ptr<const Ship> &other, int type) const
{
	auto sit = actions.find(ship.shared_from_this());
	if(sit == actions.end())
		return false;

	auto oit = sit->second.find(other);
	if(oit == sit->second.end())
		return false;

	return (oit->second & type);
}



bool AI::Has(const Government *government, const weak_ptr<const Ship> &other, int type) const
{
	auto git = governmentActions.find(government);
	if(git == governmentActions.end())
		return false;

	auto oit = git->second.find(other);
	if(oit == git->second.end())
		return false;

	return (oit->second & type);
}



// True if the ship has committed the action against that government. For
// example, if the player boarded any ship belonging to that government.
bool AI::Has(const Ship &ship, const Government *government, int type) const
{
	auto sit = notoriety.find(ship.shared_from_this());
	if(sit == notoriety.end())
		return false;

	auto git = sit->second.find(government);
	if(git == sit->second.end())
		return false;

	return (git->second & type);
}



void AI::UpdateStrengths(map<const Government *, int64_t> &strength, const System *playerSystem)
{
	// Tally the strength of a government by the strength of its present and able ships.
	governmentRosters.clear();
	for(const auto &it : ships)
		if(it->GetGovernment() && it->GetSystem() == playerSystem)
		{
			governmentRosters[it->GetGovernment()].emplace_back(it.get());
			if(!it->IsDisabled())
				strength[it->GetGovernment()] += it->Strength();
		}

	// Strengths of enemies and allies are rebuilt every step.
	enemyStrength.clear();
	allyStrength.clear();
	for(const auto &gov : strength)
	{
		set<const Government *> allies;
		for(const auto &enemy : strength)
			if(enemy.first->IsEnemy(gov.first))
			{
				// "Know your enemies."
				enemyStrength[gov.first] += enemy.second;
				for(const auto &ally : strength)
					if(ally.first->IsEnemy(enemy.first) && !allies.contains(ally.first))
					{
						// "The enemy of my enemy is my friend."
						allyStrength[gov.first] += ally.second;
						allies.insert(ally.first);
					}
			}
	}

	// Ships with nearby allies consider their allies' strength as well as their own.
	for(const auto &it : ships)
	{
		const Government *gov = it->GetGovernment();

		// Check if this ship's government has the authority to enforce scans & fines in this system.
		if(!scanPermissions.contains(gov))
			scanPermissions.emplace(gov, gov && gov->CanEnforce(playerSystem));

		// Only have ships update their strength estimate once per second on average.
		if(!gov || it->GetSystem() != playerSystem || it->IsDisabled() || Random::Int(60))
			continue;

		int64_t &myStrength = shipStrength[it.get()];
		for(const auto &allies : governmentRosters)
		{
			// If this is not an allied government, its ships will not assist this ship when attacked.
			if(allies.first->AttitudeToward(gov) <= 0.)
				continue;
			for(const auto &ally : allies.second)
				if(!ally->IsDisabled() && ally->Position().Distance(it->Position()) < 2000.)
					myStrength += ally->Strength();
		}
	}
}



// Cache various lists of all targetable ships in the player's system for this Step.
void AI::CacheShipLists()
{
	allyLists.clear();
	enemyLists.clear();
	for(const auto &git : governmentRosters)
	{
		allyLists.emplace(git.first, vector<Ship *>());
		allyLists.at(git.first).reserve(ships.size());
		enemyLists.emplace(git.first, vector<Ship *>());
		enemyLists.at(git.first).reserve(ships.size());
		for(const auto &oit : governmentRosters)
		{
			auto &list = git.first->IsEnemy(oit.first)
					? enemyLists[git.first] : allyLists[git.first];
			list.insert(list.end(), oit.second.begin(), oit.second.end());
		}
	}
}



void AI::IssueOrder(const OrderSingle &newOrder, const string &description)
{
	// Figure out what ships we are giving orders to.
	string who;
	vector<const Ship *> ships;
	size_t destroyedCount = 0;
	if(player.SelectedShips().empty())
	{
		for(const shared_ptr<Ship> &it : player.Ships())
			if(it.get() != player.Flagship() && !it->IsParked())
			{
				if(it->IsDestroyed())
					++destroyedCount;
				else
					ships.push_back(it.get());
			}
		who = (ships.empty() ? destroyedCount : ships.size()) > 1
			? "Your fleet is " : "Your escort is ";
	}
	else
	{
		for(const weak_ptr<Ship> &it : player.SelectedShips())
		{
			shared_ptr<Ship> ship = it.lock();
			if(!ship)
				continue;
			if(ship->IsDestroyed())
				++destroyedCount;
			else
				ships.push_back(ship.get());
		}
		who = (ships.empty() ? destroyedCount : ships.size()) > 1
			? "The selected escorts are " : "The selected escort is ";
	}
	if(ships.empty())
	{
		if(destroyedCount)
			Messages::Add(who + "destroyed and unable to execute your orders.",
				Messages::Importance::High);
		return;
	}

	Point centerOfGravity;
	bool isMoveOrder = newOrder.type == Orders::MOVE_TO;
	int squadCount = 0;
	if(isMoveOrder)
	{
		for(const Ship *ship : ships)
			if(ship->GetSystem() && !ship->IsDisabled())
			{
				centerOfGravity += ship->Position();
				++squadCount;
			}
		if(squadCount > 1)
			centerOfGravity /= squadCount;
	}
	// If this is a move command, make sure the fleet is bunched together
	// enough that each ship takes up no more than about 30,000 square pixels.
	double maxSquadOffset = sqrt(10000. * squadCount);

	const Ship *flagship = player.Flagship();
	const Ship *newTargetShip = newOrder.GetTargetShip().get();
	// A target is valid if we have no target, or when the target is in the
	// same system as the flagship.
	bool isValidTarget = !newTargetShip || newOrder.GetTargetAsteroid()
		|| (flagship && newTargetShip->GetSystem() == flagship->GetSystem());

	// Now, go through all the given ships and add the new order to their sets.
	// But, if it turns out that they already had the given order,
	// this order will be cleared instead. The only command that does not
	// toggle is a move command; it always counts as a new command.
	bool hasMismatch = isMoveOrder;
	bool gaveOrder = false;
	bool alreadyHarvesting = false;
	if(isValidTarget)
	{
		for(const Ship *ship : ships)
		{
			// Never issue orders to a ship to target itself.
			if(ship == newTargetShip)
				continue;

			gaveOrder = true;
			hasMismatch |= !orders.contains(ship);

			OrderSet &existing = orders[ship];
			existing.Add(newOrder, hasMismatch, alreadyHarvesting);

			if(isMoveOrder)
			{
				// In a move order, rather than commanding every ship to move to the
				// same point, they move as a mass so their center of gravity is
				// that point but their relative positions are unchanged.
				Point offset = ship->Position() - centerOfGravity;
				if(offset.Length() > maxSquadOffset)
					offset = offset.Unit() * maxSquadOffset;
				existing.SetTargetPoint(existing.GetTargetPoint() + offset);
			}
			else if(existing.Has(Orders::HOLD_POSITION))
			{
				bool shouldReverse = false;
				// Set the point this ship will "guard," so it can return
				// to it if knocked away by projectiles / explosions.
				existing.SetTargetPoint(StoppingPoint(*ship, Point(), shouldReverse));
			}
		}
		if(!gaveOrder)
			return;
	}

	if(alreadyHarvesting)
		return;
	else if(hasMismatch)
		Messages::Add(who + description, Messages::Importance::High);
	else
	{
		if(!isValidTarget)
			Messages::Add(who + "unable to and no longer " + description, Messages::Importance::High);
		else
			Messages::Add(who + "no longer " + description, Messages::Importance::High);

		// Clear any orders that are now empty.
		for(const Ship *ship : ships)
		{
			auto it = orders.find(ship);
			if(it != orders.end() && it->second.Empty())
				orders.erase(it);
		}
	}
}



// Change the ship's order based on its current fulfillment of the order.
void AI::UpdateOrders(const Ship &ship)
{
	// This should only be called for ships with orders that can be carried out.
	auto it = orders.find(&ship);
	if(it == orders.end())
		return;

<<<<<<< HEAD
	it->second.Update(ship);
=======
	Orders &order = it->second;
	if((order.type == Orders::MOVE_TO || order.type == Orders::HOLD_ACTIVE) && ship.GetSystem() == order.targetSystem)
	{
		// If nearly stopped on the desired point, switch to a HOLD_POSITION order.
		if(ship.Position().Distance(order.point) < 20. && ship.Velocity().Length() < VELOCITY_ZERO)
			order.type = Orders::HOLD_POSITION;
	}
	else if(order.type == Orders::HOLD_POSITION && ship.Position().Distance(order.point) > 20.)
	{
		// If far from the defined target point, return via a HOLD_ACTIVE order.
		order.type = Orders::HOLD_ACTIVE;
		// Ensure the system reference is maintained.
		order.targetSystem = ship.GetSystem();
	}
>>>>>>> 79fa0c17
}<|MERGE_RESOLUTION|>--- conflicted
+++ resolved
@@ -5065,22 +5065,5 @@
 	if(it == orders.end())
 		return;
 
-<<<<<<< HEAD
 	it->second.Update(ship);
-=======
-	Orders &order = it->second;
-	if((order.type == Orders::MOVE_TO || order.type == Orders::HOLD_ACTIVE) && ship.GetSystem() == order.targetSystem)
-	{
-		// If nearly stopped on the desired point, switch to a HOLD_POSITION order.
-		if(ship.Position().Distance(order.point) < 20. && ship.Velocity().Length() < VELOCITY_ZERO)
-			order.type = Orders::HOLD_POSITION;
-	}
-	else if(order.type == Orders::HOLD_POSITION && ship.Position().Distance(order.point) > 20.)
-	{
-		// If far from the defined target point, return via a HOLD_ACTIVE order.
-		order.type = Orders::HOLD_ACTIVE;
-		// Ensure the system reference is maintained.
-		order.targetSystem = ship.GetSystem();
-	}
->>>>>>> 79fa0c17
 }