/* AI.cpp
Copyright (c) 2014 by Michael Zahniser

Endless Sky is free software: you can redistribute it and/or modify it under the
terms of the GNU General Public License as published by the Free Software
Foundation, either version 3 of the License, or (at your option) any later version.

Endless Sky is distributed in the hope that it will be useful, but WITHOUT ANY
WARRANTY; without even the implied warranty of MERCHANTABILITY or FITNESS FOR A
PARTICULAR PURPOSE. See the GNU General Public License for more details.

You should have received a copy of the GNU General Public License along with
this program. If not, see <https://www.gnu.org/licenses/>.
*/

#include "AI.h"

#include "Audio.h"
#include "Command.h"
#include "DistanceMap.h"
#include "Flotsam.h"
#include "GameData.h"
#include "Gamerules.h"
#include "Government.h"
#include "Hardpoint.h"
#include "JumpTypes.h"
#include "Mask.h"
#include "Messages.h"
#include "Minable.h"
#include "pi.h"
#include "Planet.h"
#include "PlayerInfo.h"
#include "Point.h"
#include "Preferences.h"
#include "Random.h"
#include "Ship.h"
#include "ship/ShipAICache.h"
#include "ShipEvent.h"
#include "ShipJumpNavigation.h"
#include "StellarObject.h"
#include "System.h"
#include "Weapon.h"
#include "Wormhole.h"

#include <algorithm>
#include <cmath>
#include <limits>
#include <set>

using namespace std;

namespace {
	// If the player issues any of those commands, then any autopilot actions for the player get cancelled.
	const Command &AutopilotCancelCommands()
	{
		static const Command cancelers(Command::LAND | Command::JUMP | Command::FLEET_JUMP | Command::BOARD
			| Command::AFTERBURNER | Command::BACK | Command::FORWARD | Command::LEFT | Command::RIGHT
			| Command::AUTOSTEER | Command::STOP);

		return cancelers;
	}

	bool IsStranded(const Ship &ship)
	{
		return ship.GetSystem() && !ship.IsEnteringHyperspace() && !ship.GetSystem()->HasFuelFor(ship)
			&& ship.NeedsFuel();
	}

	bool CanBoard(const Ship &ship, const Ship &target)
	{
		if(&ship == &target)
			return false;
		if(target.IsDestroyed() || !target.IsTargetable() || target.GetSystem() != ship.GetSystem())
			return false;
		if(IsStranded(target) && !ship.GetGovernment()->IsEnemy(target.GetGovernment()))
			return true;
		return target.IsDisabled();
	}

	// Check if the given ship can "swarm" the targeted ship, e.g. to provide anti-missile cover.
	bool CanSwarm(const Ship &ship, const Ship &target)
	{
		if(target.GetPersonality().IsSwarming() || target.IsHyperspacing())
			return false;
		if(target.GetGovernment()->IsEnemy(ship.GetGovernment()))
			return false;
		if(target.GetSystem() != ship.GetSystem())
			return false;
		return target.IsTargetable();
	}

	double AngleDiff(double a, double b)
	{
		a = abs(a - b);
		return min(a, 360. - a);
	}

	// Determine if all able, non-carried escorts are ready to jump with this
	// ship. Carried escorts are waited for in AI::Step.
	bool EscortsReadyToJump(const Ship &ship)
	{
		bool shipIsYours = ship.IsYours();
		const Government *gov = ship.GetGovernment();
		for(const weak_ptr<Ship> &ptr : ship.GetEscorts())
		{
			shared_ptr<const Ship> escort = ptr.lock();
			// Skip escorts which are not player-owned and not escort mission NPCs.
			if(!escort || (shipIsYours && !escort->IsYours() && (!escort->GetPersonality().IsEscort()
					|| gov->IsEnemy(escort->GetGovernment()))))
				continue;
			if(!escort->IsDisabled() && !escort->CanBeCarried()
					&& escort->GetSystem() == ship.GetSystem()
					&& escort->JumpNavigation().JumpFuel() && !escort->IsReadyToJump(true))
				return false;
		}
		return true;
	}

	// Determine if the ship has any usable weapons.
	bool IsArmed(const Ship &ship)
	{
		for(const Hardpoint &hardpoint : ship.Weapons())
		{
			const Weapon *weapon = hardpoint.GetOutfit();
			if(weapon && !hardpoint.IsAntiMissile())
			{
				if(weapon->Ammo() && !ship.OutfitCount(weapon->Ammo()))
					continue;
				return true;
			}
		}
		return false;
	}

	void Deploy(const Ship &ship, bool includingDamaged)
	{
		for(const Ship::Bay &bay : ship.Bays())
			if(bay.ship && (includingDamaged || bay.ship->Health() > .75) &&
					(!bay.ship->IsYours() || bay.ship->HasDeployOrder()))
				bay.ship->SetCommands(Command::DEPLOY);
	}

	// Issue deploy orders for the selected ships (or the full fleet if no ships are selected).
	void IssueDeploy(const PlayerInfo &player)
	{
		// Lay out the rules for what constitutes a deployable ship. (Since player ships are not
		// deleted from memory until the next landing, check both parked and destroyed states.)
		auto isCandidate = [](const shared_ptr<Ship> &ship) -> bool
		{
			return ship->CanBeCarried() && !ship->IsParked() && !ship->IsDestroyed();
		};

		auto toDeploy = vector<Ship *> {};
		auto toRecall = vector<Ship *> {};
		{
			auto maxCount = player.Ships().size() / 2;
			toDeploy.reserve(maxCount);
			toRecall.reserve(maxCount);
		}

		// First, check if the player selected any carried ships.
		for(const weak_ptr<Ship> &it : player.SelectedShips())
		{
			shared_ptr<Ship> ship = it.lock();
			if(ship && ship->IsYours() && isCandidate(ship))
				(ship->HasDeployOrder() ? toRecall : toDeploy).emplace_back(ship.get());
		}
		// If needed, check the player's fleet for deployable ships.
		if(toDeploy.empty() && toRecall.empty())
			for(const shared_ptr<Ship> &ship : player.Ships())
				if(isCandidate(ship) && ship.get() != player.Flagship())
					(ship->HasDeployOrder() ? toRecall : toDeploy).emplace_back(ship.get());

		// If any ships were not yet ordered to deploy, deploy them.
		if(!toDeploy.empty())
		{
			for(Ship *ship : toDeploy)
				ship->SetDeployOrder(true);
			Messages::Add("Deployed " + to_string(toDeploy.size()) + " carried ships.", Messages::Importance::High);
		}
		// Otherwise, instruct the carried ships to return to their berth.
		else if(!toRecall.empty())
		{
			for(Ship *ship : toRecall)
				ship->SetDeployOrder(false);
			Messages::Add("Recalled " + to_string(toRecall.size()) + " carried ships", Messages::Importance::High);
		}
	}

	// Check if the ship contains a carried ship that needs to launch.
	bool HasDeployments(const Ship &ship)
	{
		for(const Ship::Bay &bay : ship.Bays())
			if(bay.ship && bay.ship->HasDeployOrder())
				return true;
		return false;
	}

	// Determine if the ship with the given travel plan should refuel in
	// its current system, or if it should keep traveling.
	bool ShouldRefuel(const Ship &ship, const DistanceMap &route, double fuelCapacity = 0.)
	{
		if(!fuelCapacity)
			fuelCapacity = ship.Attributes().Get("fuel capacity");

		const System *from = ship.GetSystem();
		const bool systemHasFuel = from->HasFuelFor(ship) && fuelCapacity;
		// If there is no fuel capacity in this ship, no fuel in this
		// system, if it is fully fueled, or its drive doesn't require
		// fuel, then it should not refuel before traveling.
		if(!systemHasFuel || ship.Fuel() == 1. || !ship.JumpNavigation().JumpFuel())
			return false;

		// Calculate the fuel needed to reach the next system with fuel.
		double fuel = fuelCapacity * ship.Fuel();
		const System *to = route.Route(from);
		while(to && !to->HasFuelFor(ship))
			to = route.Route(to);

		// The returned system from Route is nullptr when the route is
		// "complete." If 'to' is nullptr here, then there are no fuel
		// stops between the current system (which has fuel) and the
		// desired endpoint system - refuel only if needed.
		return fuel < route.RequiredFuel(from, (to ? to : route.End()));
	}

	const StellarObject *GetRefuelLocation(const Ship &ship)
	{
		const StellarObject *target = nullptr;
		const System *system = ship.GetSystem();
		if(system)
		{
			// Determine which, if any, planet with fuel is closest.
			double closest = numeric_limits<double>::infinity();
			const Point &p = ship.Position();
			for(const StellarObject &object : system->Objects())
				if(object.HasSprite() && object.HasValidPlanet() && !object.GetPlanet()->IsWormhole()
						&& object.GetPlanet()->HasFuelFor(ship))
				{
					double distance = p.Distance(object.Position());
					if(distance < closest)
					{
						target = &object;
						closest = distance;
					}
				}
		}
		return target;
	}

<<<<<<< HEAD
	const double MAX_DISTANCE_FROM_CENTER = 10000.;
=======
	// Set the ship's TargetStellar or TargetSystem in order to reach the
	// next desired system. Will target a landable planet to refuel.
	void SelectRoute(Ship &ship, const System *targetSystem)
	{
		const System *from = ship.GetSystem();
		if(from == targetSystem || !targetSystem)
			return;
		const DistanceMap route(ship, targetSystem);
		const bool needsRefuel = ShouldRefuel(ship, route);
		const System *to = route.Route(from);
		// The destination may be accessible by both jump and wormhole.
		// Prefer wormhole travel in these cases, to conserve fuel. Must
		// check accessibility as DistanceMap may only see the jump path.
		if(to && !needsRefuel)
			for(const StellarObject &object : from->Objects())
			{
				if(!object.HasSprite() || !object.HasValidPlanet())
					continue;

				const Planet &planet = *object.GetPlanet();
				if(planet.IsWormhole() && planet.IsAccessible(&ship)
						&& &planet.GetWormhole()->WormholeDestination(*from) == to)
				{
					ship.SetTargetStellar(&object);
					ship.SetTargetSystem(nullptr);
					return;
				}
			}
		else if(needsRefuel)
		{
			// There is at least one planet that can refuel the ship.
			ship.SetTargetStellar(GetRefuelLocation(ship));
			return;
		}
		// Either there is no viable wormhole route to this system, or
		// the target system cannot be reached.
		ship.SetTargetSystem(to);
		ship.SetTargetStellar(nullptr);
	}

	bool StayOrLinger(Ship &ship)
	{
		const Personality &personality = ship.GetPersonality();
		if(personality.IsStaying())
			return true;

		const Government *government = ship.GetGovernment();
		shared_ptr<const Ship> parent = ship.GetParent();
		if(parent && government && parent->GetGovernment()->IsEnemy(government))
			return true;

		if(ship.IsFleeing())
			return false;

		// Everything after here is the lingering logic.

		if(!personality.IsLingering())
			return false;
		// NPCs that can follow the player do not linger.
		if(ship.IsSpecial() && !personality.IsUninterested())
			return false;

		const System *system = ship.GetSystem();
		const System *destination = ship.GetTargetSystem();

		// Ships not yet at their destination must go there before they can linger.
		if(destination && destination != system)
			return false;
		// Ship cannot linger any longer in this system.
		if(!system || ship.GetLingerSteps() >= system->MinimumFleetPeriod() / 4)
			return false;

		ship.Linger();
		return true;
	}

>>>>>>> 0aaa6795
	// Constants for the invisible fence timer.
	const int FENCE_DECAY = 4;
	const int FENCE_MAX = 600;
	// The health remaining before becoming disabled, at which fighters and
	// other ships consider retreating from battle.
	const double RETREAT_HEALTH = .25;

	// An offset to prevent the ship from being not quite over the point to departure.
	const double SAFETY_OFFSET = 1.;

	// The minimum speed advantage a ship has to have to consider running away.
	const double SAFETY_MULTIPLIER = 1.1;
}



AI::AI(const PlayerInfo &player, const List<Ship> &ships,
		const List<Minable> &minables, const List<Flotsam> &flotsam)
	: player(player), ships(ships), minables(minables), flotsam(flotsam)
{
	// Allocate a starting amount of hardpoints for ships.
	firingCommands.SetHardpoints(12);
}



// Fleet commands from the player.
void AI::IssueShipTarget(const PlayerInfo &player, const shared_ptr<Ship> &target)
{
	Orders newOrders;
	bool isEnemy = target->GetGovernment()->IsEnemy();
	newOrders.type = (!isEnemy ? Orders::KEEP_STATION
		: target->IsDisabled() ? Orders::FINISH_OFF : Orders::ATTACK);
	newOrders.target = target;
	string description = (isEnemy ? "focusing fire on" : "following") + (" \"" + target->Name() + "\".");
	IssueOrders(player, newOrders, description);
}



void AI::IssueAsteroidTarget(const PlayerInfo &player, const shared_ptr<Minable> &targetAsteroid)
{
	Orders newOrders;
	newOrders.type = Orders::MINE;
	newOrders.targetAsteroid = targetAsteroid;
	IssueOrders(player, newOrders,
			"focusing fire on " + targetAsteroid->DisplayName() + " " + targetAsteroid->Noun() + ".");
}



void AI::IssueMoveTarget(const PlayerInfo &player, const Point &target, const System *moveToSystem)
{
	Orders newOrders;
	newOrders.type = Orders::MOVE_TO;
	newOrders.point = target;
	newOrders.targetSystem = moveToSystem;
	string description = "moving to the given location";
	description += player.GetSystem() == moveToSystem ? "." : (" in the " + moveToSystem->Name() + " system.");
	IssueOrders(player, newOrders, description);
}



// Commands issued via the keyboard (mostly, to the flagship).
void AI::UpdateKeys(PlayerInfo &player, Command &activeCommands)
{
	escortsUseAmmo = Preferences::Has("Escorts expend ammo");
	escortsAreFrugal = Preferences::Has("Escorts use ammo frugally");

	autoPilot |= activeCommands;
	if(activeCommands.Has(AutopilotCancelCommands()))
	{
		bool canceled = (autoPilot.Has(Command::JUMP) && !activeCommands.Has(Command::JUMP));
		canceled |= (autoPilot.Has(Command::STOP) && !activeCommands.Has(Command::STOP));
		canceled |= (autoPilot.Has(Command::LAND) && !activeCommands.Has(Command::LAND));
		canceled |= (autoPilot.Has(Command::BOARD) && !activeCommands.Has(Command::BOARD));
		if(canceled)
			Messages::Add("Disengaging autopilot.", Messages::Importance::High);
		autoPilot.Clear();
	}

	const Ship *flagship = player.Flagship();
	if(!flagship || flagship->IsDestroyed())
		return;

	if(activeCommands.Has(Command::STOP))
		Messages::Add("Coming to a stop.", Messages::Importance::High);

	// Only toggle the "cloak" command if one of your ships has a cloaking device.
	if(activeCommands.Has(Command::CLOAK))
		for(const auto &it : player.Ships())
			if(!it->IsParked() && it->Attributes().Get("cloak"))
			{
				isCloaking = !isCloaking;
				Messages::Add(isCloaking ? "Engaging cloaking device." : "Disengaging cloaking device."
					, Messages::Importance::High);
				break;
			}

	// Toggle your secondary weapon.
	if(activeCommands.Has(Command::SELECT))
		player.SelectNextSecondary();

	// The commands below here only apply if you have escorts or fighters.
	if(player.Ships().size() < 2)
		return;

	// Toggle the "deploy" command for the fleet or selected ships.
	if(activeCommands.Has(Command::DEPLOY))
		IssueDeploy(player);

	shared_ptr<Ship> target = flagship->GetTargetShip();
	shared_ptr<Minable> targetAsteroid = flagship->GetTargetAsteroid();
	Orders newOrders;
	if(activeCommands.Has(Command::FIGHT) && target && !target->IsYours())
	{
		newOrders.type = target->IsDisabled() ? Orders::FINISH_OFF : Orders::ATTACK;
		newOrders.target = target;
		IssueOrders(player, newOrders, "focusing fire on \"" + target->Name() + "\".");
	}
	else if(activeCommands.Has(Command::FIGHT) && targetAsteroid)
		IssueAsteroidTarget(player, targetAsteroid);
	if(activeCommands.Has(Command::HOLD))
	{
		newOrders.type = Orders::HOLD_POSITION;
		IssueOrders(player, newOrders, "holding position.");
	}
	if(activeCommands.Has(Command::GATHER))
	{
		newOrders.type = Orders::GATHER;
		newOrders.target = player.FlagshipPtr();
		IssueOrders(player, newOrders, "gathering around your flagship.");
	}

	// Get rid of any invalid orders. Carried ships will retain orders in case they are deployed.
	for(auto it = orders.begin(); it != orders.end(); )
	{
		if(it->second.type == Orders::MINE && it->first->Cargo().Free() && it->second.targetAsteroid.expired())
			it->second.type = Orders::HARVEST;
		else if(it->second.type & Orders::REQUIRES_TARGET)
		{
			shared_ptr<Ship> ship = it->second.target.lock();
			shared_ptr<Minable> asteroid = it->second.targetAsteroid.lock();
			// Check if the target ship itself is targetable.
			bool invalidTarget = !ship || !ship->IsTargetable() || (ship->IsDisabled() && it->second.type == Orders::ATTACK);
			// Alternately, if an asteroid is targeted, then not an invalid target.
			invalidTarget &= !asteroid;
			// Check if the target ship is in a system where we can target.
			// This check only checks for undocked ships (that have a current system).
			bool targetOutOfReach = !ship || (it->first->GetSystem() && ship->GetSystem() != it->first->GetSystem()
					&& ship->GetSystem() != flagship->GetSystem());
			// Asteroids are never out of reach since they're in the same system as flagship.
			targetOutOfReach &= !asteroid;

			if(invalidTarget || targetOutOfReach)
			{
				it = orders.erase(it);
				continue;
			}
		}
		++it;
	}
}



void AI::UpdateEvents(const list<ShipEvent> &events)
{
	for(const ShipEvent &event : events)
	{
		const auto &target = event.Target();
		if(!target)
			continue;

		if(event.Actor())
		{
			actions[event.Actor()][target] |= event.Type();
			if(event.TargetGovernment())
				notoriety[event.Actor()][event.TargetGovernment()] |= event.Type();
		}

		const auto &actorGovernment = event.ActorGovernment();
		if(actorGovernment)
		{
			governmentActions[actorGovernment][target] |= event.Type();
			if(actorGovernment->IsPlayer() && event.TargetGovernment())
			{
				int &bitmap = playerActions[target];
				int newActions = event.Type() - (event.Type() & bitmap);
				bitmap |= event.Type();
				// If you provoke the same ship twice, it should have an effect both times.
				if(event.Type() & ShipEvent::PROVOKE)
					newActions |= ShipEvent::PROVOKE;
				event.TargetGovernment()->Offend(newActions, target->CrewValue());
			}
		}
	}
}



// Remove records of what happened in the previous system, now that
// the player has entered a new one.
void AI::Clean()
{
	actions.clear();
	notoriety.clear();
	governmentActions.clear();
	scanPermissions.clear();
	playerActions.clear();
	swarmCount.clear();
	fenceCount.clear();
	miningAngle.clear();
	miningRadius.clear();
	miningTime.clear();
	appeasementThreshold.clear();
	shipStrength.clear();
	enemyStrength.clear();
	allyStrength.clear();
}



// Clear ship orders and assistance requests. These should be done
// when the player lands, but not when they change systems.
void AI::ClearOrders()
{
	helperList.clear();
	orders.clear();
}



void AI::Step(const PlayerInfo &player, Command &activeCommands)
{
	// First, figure out the comparative strengths of the present governments.
	const System *playerSystem = player.GetSystem();
	map<const Government *, int64_t> strength;
	UpdateStrengths(strength, playerSystem);
	CacheShipLists();

	// Update the counts of how long ships have been outside the "invisible fence."
	// If a ship ceases to exist, this also ensures that it will be removed from
	// the fence count map after a few seconds.
	for(auto it = fenceCount.begin(); it != fenceCount.end(); )
	{
		it->second -= FENCE_DECAY;
		if(it->second < 0)
			it = fenceCount.erase(it);
		else
			++it;
	}
	for(const auto &it : ships)
	{
		const System *system = it->GetActualSystem();
		if(system && it->Position().Length() >= system->InvisibleFenceRadius())
		{
			int &value = fenceCount[&*it];
			value = min(FENCE_MAX, value + FENCE_DECAY + 1);
		}
	}

	const Ship *flagship = player.Flagship();
	step = (step + 1) & 31;
	int targetTurn = 0;
	int minerCount = 0;
	const int maxMinerCount = minables.empty() ? 0 : 9;
	bool opportunisticEscorts = !Preferences::Has("Turrets focus fire");
	bool fightersRetreat = Preferences::Has("Damaged fighters retreat");
	const int npcMaxMiningTime = GameData::GetGamerules().NPCMaxMiningTime();
	for(const auto &it : ships)
	{
		// Skip any carried fighters or drones that are somehow in the list.
		if(!it->GetSystem())
			continue;

		if(it.get() == flagship)
		{
			// Player cannot do anything if the flagship is landing.
			if(!flagship->IsLanding())
				MovePlayer(*it, player, activeCommands);
			continue;
		}

		const Government *gov = it->GetGovernment();
		const Personality &personality = it->GetPersonality();
		double healthRemaining = it->Health();
		bool isPresent = (it->GetSystem() == playerSystem);
		bool isStranded = IsStranded(*it);
		bool thisIsLaunching = (isPresent && HasDeployments(*it));
		if(isStranded || it->IsDisabled())
		{
			// Derelicts never ask for help (only the player should repair them).
			if(it->IsDestroyed() || it->GetPersonality().IsDerelict())
				continue;

			// Attempt to find a friendly ship to render assistance.
			AskForHelp(*it, isStranded, flagship);

			if(it->IsDisabled())
			{
				// Ships other than escorts should deploy fighters if disabled.
				if(!it->IsYours() || thisIsLaunching)
				{
					it->SetCommands(Command::DEPLOY);
					Deploy(*it, !(it->IsYours() && fightersRetreat));
				}
				// Avoid jettisoning cargo as soon as this ship is repaired.
				if(personality.IsAppeasing())
				{
					double health = .5 * it->Shields() + it->Hull();
					double &threshold = appeasementThreshold[it.get()];
					threshold = max((1. - health) + .1, threshold);
				}
				continue;
			}
		}
		// Overheated ships are effectively disabled, and cannot fire, cloak, etc.
		if(it->IsOverheated())
			continue;

		// Special case: if the player's flagship tries to board a ship to
		// refuel it, that escort should hold position for boarding.
		isStranded |= (flagship && it == flagship->GetTargetShip() && CanBoard(*flagship, *it)
			&& autoPilot.Has(Command::BOARD));

		Command command;
		firingCommands.SetHardpoints(it->Weapons().size());
		if(it->IsYours())
		{
			if(it->HasBays() && thisIsLaunching)
			{
				// If this is a carrier, launch whichever of its fighters are at
				// good enough health to survive a fight.
				command |= Command::DEPLOY;
				Deploy(*it, !fightersRetreat);
			}
			if(isCloaking)
				command |= Command::CLOAK;
		}
		// Cloak if the AI considers it appropriate.
		else if(DoCloak(*it, command))
		{
			// The ship chose to retreat from its target, e.g. to repair.
			it->SetCommands(command);
			continue;
		}

		shared_ptr<Ship> parent = it->GetParent();
		if(parent && parent->IsDestroyed())
		{
			// An NPC that loses its fleet leader should attempt to
			// follow that leader's parent. For most mission NPCs,
			// this is the player. Any regular NPCs and mission NPCs
			// with "personality uninterested" become independent.
			parent = parent->GetParent();
			it->SetParent(parent);
		}

		// Pick a target and automatically fire weapons.
		shared_ptr<Ship> target = it->GetTargetShip();
		shared_ptr<Minable> targetAsteroid = it->GetTargetAsteroid();
		shared_ptr<Flotsam> targetFlotsam = it->GetTargetFlotsam();
		if(isPresent && it->IsYours() && targetFlotsam && FollowOrders(*it, command))
			continue;
		if(isPresent && !personality.IsSwarming() && !targetAsteroid)
		{
			// Each ship only switches targets twice a second, so that it can
			// focus on damaging one particular ship.
			targetTurn = (targetTurn + 1) & 31;
			if(targetTurn == step || !target || target->IsDestroyed() || (target->IsDisabled() && personality.Disables())
					|| (target->IsFleeing() && personality.IsMerciful()) || !target->IsTargetable())
			{
				target = FindTarget(*it);
				it->SetTargetShip(target);
			}
		}
		if(isPresent)
		{
			AimTurrets(*it, firingCommands, it->IsYours() ? opportunisticEscorts : personality.IsOpportunistic());
			if(targetAsteroid)
				AutoFire(*it, firingCommands, *targetAsteroid);
			else
				AutoFire(*it, firingCommands);
		}

		// If this ship is hyperspacing, or in the act of
		// launching or landing, it can't do anything else.
		if(it->IsHyperspacing() || it->Zoom() < 1.)
		{
			it->SetCommands(command);
			it->SetCommands(firingCommands);
			continue;
		}

		// Run away if your hostile target is not disabled and you are badly damaged.
		// Player ships never stop targeting hostiles, while hostile mission NPCs will
		// do so only if they are allowed to leave.
		const bool shouldFlee = (personality.IsFleeing() ||
			(!personality.IsDaring() && !personality.IsStaying()
			&& healthRemaining < RETREAT_HEALTH + .25 * personality.IsCoward()));
		if(!it->IsYours() && shouldFlee && target && target->GetGovernment()->IsEnemy(gov) && !target->IsDisabled()
			&& (!it->GetParent() || !it->GetParent()->GetGovernment()->IsEnemy(gov)))
		{
			// Make sure the ship has somewhere to flee to.
			const System *system = it->GetSystem();
			if(it->JumpsRemaining() && (!system->Links().empty() || it->JumpNavigation().HasJumpDrive()))
				target.reset();
			else
				for(const StellarObject &object : system->Objects())
					if(object.HasSprite() && object.HasValidPlanet() && object.GetPlanet()->HasSpaceport()
							&& object.GetPlanet()->CanLand(*it))
					{
						target.reset();
						break;
					}

			if(target)
				// This ship has nowhere to flee to: Stop fleeing.
				it->SetFleeing(false);
			else
			{
				// This ship has somewhere to flee to: Remove target and mark this ship as fleeing.
				it->SetTargetShip(target);
				it->SetFleeing();
			}
		}
		else if(it->IsFleeing())
			it->SetFleeing(false);

		// Special actions when a ship is heavily damaged:
		if(healthRemaining < RETREAT_HEALTH + .25)
		{
			// Cowards abandon their fleets.
			if(parent && personality.IsCoward())
			{
				parent.reset();
				it->SetParent(parent);
			}
			// Appeasing ships jettison cargo to distract their pursuers.
			if(personality.IsAppeasing() && it->Cargo().Used())
				DoAppeasing(it, &appeasementThreshold[it.get()]);
		}

		// If recruited to assist a ship, follow through on the commitment
		// instead of ignoring it due to other personality traits.
		shared_ptr<Ship> shipToAssist = it->GetShipToAssist();
		if(shipToAssist)
		{
			if(shipToAssist->IsDestroyed() || shipToAssist->GetSystem() != it->GetSystem()
					|| shipToAssist->IsLanding() || shipToAssist->IsHyperspacing()
					|| shipToAssist->GetGovernment()->IsEnemy(gov)
					|| (!shipToAssist->IsDisabled() && !shipToAssist->NeedsFuel()))
			{
				shipToAssist.reset();
				it->SetShipToAssist(nullptr);
			}
			else if(!it->IsBoarding())
			{
				MoveTo(*it, command, shipToAssist->Position(), shipToAssist->Velocity(), 40., .8);
				command |= Command::BOARD;
			}

			if(shipToAssist)
			{
				it->SetTargetShip(shipToAssist);
				it->SetCommands(command);
				it->SetCommands(firingCommands);
				continue;
			}
		}

		// This ship may have updated its target ship.
		double targetDistance = numeric_limits<double>::infinity();
		target = it->GetTargetShip();
		if(target)
			targetDistance = target->Position().Distance(it->Position());

		// Behave in accordance with personality traits.
		if(isPresent && personality.IsSwarming() && !isStranded)
		{
			// Swarming ships should not wait for (or be waited for by) any ship.
			if(parent)
			{
				parent.reset();
				it->SetParent(parent);
			}
			// Flock between allied, in-system ships.
			DoSwarming(*it, command, target);
			it->SetCommands(command);
			it->SetCommands(firingCommands);
			continue;
		}

		if(isPresent && personality.IsSecretive())
		{
			if(DoSecretive(*it, command))
			{
				it->SetCommands(command);
				continue;
			}
		}

		// Surveillance NPCs with enforcement authority (or those from
		// missions) should perform scans and surveys of the system.
		if(isPresent && personality.IsSurveillance() && !isStranded
				&& (scanPermissions[gov] || it->IsSpecial()))
		{
			DoSurveillance(*it, command, target);
			it->SetCommands(command);
			it->SetCommands(firingCommands);
			continue;
		}

		// Ships that harvest flotsam prioritize it over stopping to be refueled.
		if(isPresent && personality.Harvests() && DoHarvesting(*it, command))
		{
			it->SetCommands(command);
			it->SetCommands(firingCommands);
			continue;
		}

		// Attacking a hostile ship, fleeing and stopping to be refueled are more important than mining.
		if(isPresent && personality.IsMining() && !shouldFlee && !target && !isStranded && maxMinerCount)
		{
			// Miners with free cargo space and available mining time should mine. Mission NPCs
			// should mine even if there are other miners or they have been mining a while.
			if(it->Cargo().Free() >= 5 && IsArmed(*it) && (it->IsSpecial()
					|| (++miningTime[&*it] < npcMaxMiningTime && ++minerCount < maxMinerCount)))
			{
				if(it->HasBays())
				{
					command |= Command::DEPLOY;
					Deploy(*it, false);
				}
				DoMining(*it, command);
				it->SetCommands(command);
				it->SetCommands(firingCommands);
				continue;
			}
			// Fighters and drones should assist their parent's mining operation if they cannot
			// carry ore, and the asteroid is near enough that the parent can harvest the ore.
			if(it->CanBeCarried() && parent && miningTime[parent.get()] < 3601)
			{
				const shared_ptr<Minable> &minable = parent->GetTargetAsteroid();
				if(minable && minable->Position().Distance(parent->Position()) < 600.)
				{
					it->SetTargetAsteroid(minable);
					MoveToAttack(*it, command, *minable);
					AutoFire(*it, firingCommands, *minable);
					it->SetCommands(command);
					it->SetCommands(firingCommands);
					continue;
				}
			}
			it->SetTargetAsteroid(nullptr);
		}

		// Handle carried ships:
		if(it->CanBeCarried())
		{
			// A carried ship must belong to the same government as its parent to dock with it.
			bool hasParent = parent && !parent->IsDestroyed() && parent->GetGovernment() == gov;
			bool inParentSystem = hasParent && parent->GetSystem() == it->GetSystem();
			// NPCs may take 30 seconds or longer to find a new parent. Player
			// owned fighter shouldn't take more than a few seconds.
			bool findNewParent = it->IsYours() ? !Random::Int(30) : !Random::Int(1800);
			bool parentHasSpace = inParentSystem && parent->BaysFree(it->Attributes().Category());
			if(findNewParent && parentHasSpace && it->IsYours())
				parentHasSpace = parent->CanCarry(*it);
			if(!hasParent || (!inParentSystem && !it->JumpNavigation().JumpFuel()) || (!parentHasSpace && findNewParent))
			{
				// Find the possible parents for orphaned fighters and drones.
				auto parentChoices = vector<shared_ptr<Ship>>{};
				parentChoices.reserve(ships.size() * .1);
				auto getParentFrom = [&it, &gov, &parentChoices](const list<shared_ptr<Ship>> otherShips) -> shared_ptr<Ship>
				{
					for(const auto &other : otherShips)
						if(other->GetGovernment() == gov && other->GetSystem() == it->GetSystem() && !other->CanBeCarried())
						{
							if(!other->IsDisabled() && other->CanCarry(*it.get()))
								return other;
							else
								parentChoices.emplace_back(other);
						}
					return shared_ptr<Ship>();
				};
				// Mission ships should only pick amongst ships from the same mission.
				auto missionIt = it->IsSpecial() && !it->IsYours()
					? find_if(player.Missions().begin(), player.Missions().end(),
						[&it](const Mission &m) { return m.HasShip(it); })
					: player.Missions().end();

				shared_ptr<Ship> newParent;
				if(missionIt != player.Missions().end())
				{
					auto &npcs = missionIt->NPCs();
					for(const auto &npc : npcs)
					{
						// Don't reparent to NPC ships that have not been spawned.
						if(!npc.ShouldSpawn())
							continue;
						newParent = getParentFrom(npc.Ships());
						if(newParent)
							break;
					}
				}
				else
					newParent = getParentFrom(ships);

				// If a new parent was found, then this carried ship should always reparent
				// as a ship of its own government is in-system and has space to carry it.
				if(newParent)
					parent = newParent;
				// Otherwise, if one or more in-system ships of the same government were found,
				// this carried ship should flock with one of them, even if they can't carry it.
				else if(!parentChoices.empty())
					parent = parentChoices[Random::Int(parentChoices.size())];
				// Player-owned carriables that can't be carried and have no ships to flock with
				// should keep their current parent, or if it is destroyed, their parent's parent.
				else if(it->IsYours())
				{
					if(parent && parent->IsDestroyed())
						parent = parent->GetParent();
				}
				// All remaining non-player ships should forget their previous parent entirely.
				else
					parent.reset();

				// Player-owned carriables should defer to player carrier if
				// selected parent can't carry it. This is necessary to prevent
				// fighters from jumping around fleet when there's not enough
				// bays.
				if(it->IsYours() && parent && parent->GetParent() && !parent->CanCarry(*it))
					parent = parent->GetParent();

				if(it->GetParent() != parent)
					it->SetParent(parent);
			}
			// Otherwise, check if this ship wants to return to its parent (e.g. to repair).
			else if(parentHasSpace && ShouldDock(*it, *parent, playerSystem))
			{
				it->SetTargetShip(parent);
				MoveTo(*it, command, parent->Position(), parent->Velocity(), 40., .8);
				command |= Command::BOARD;
				it->SetCommands(command);
				it->SetCommands(firingCommands);
				continue;
			}
			// If we get here, it means that the ship has not decided to return
			// to its mothership. So, it should continue to be deployed.
			command |= Command::DEPLOY;
		}
		// If this ship has decided to recall all of its fighters because combat has ceased,
		// it comes to a stop to facilitate their reboarding process.
		bool mustRecall = false;
		if(!target && it->HasBays() && !(it->IsYours() ?
				thisIsLaunching : it->Commands().Has(Command::DEPLOY)))
			for(const weak_ptr<Ship> &ptr : it->GetEscorts())
			{
				shared_ptr<const Ship> escort = ptr.lock();
				// Note: HasDeployOrder is always `false` for NPC ships, as it is solely used for player ships.
				if(escort && escort->CanBeCarried() && !escort->HasDeployOrder() && escort->GetSystem() == it->GetSystem()
						&& !escort->IsDisabled() && it->BaysFree(escort->Attributes().Category()))
				{
					mustRecall = true;
					break;
				}
			}

		// Construct movement / navigation commands as appropriate for the ship.
		if(mustRecall || isStranded)
		{
			// Stopping to let fighters board or to be refueled takes priority
			// even over following orders from the player.
			if(it->Velocity().Length() > .001 || !target)
				Stop(*it, command);
			else
				command.SetTurn(TurnToward(*it, TargetAim(*it)));
		}
		else if(FollowOrders(*it, command))
		{
			// If this is an escort and it followed orders, its only final task
			// is to convert completed MOVE_TO orders into HOLD_POSITION orders.
			UpdateOrders(*it);
		}
		// Hostile "escorts" (i.e. NPCs that are trailing you) only revert to
		// escort behavior when in a different system from you. Otherwise,
		// the behavior depends on what the parent is doing, whether there
		// are hostile targets nearby, and whether the escort has any
		// immediate needs (like refueling).
		else if(!parent)
			MoveIndependent(*it, command);
		else if(parent->GetSystem() != it->GetSystem())
		{
			if(personality.IsStaying() || !it->Attributes().Get("fuel capacity"))
				MoveIndependent(*it, command);
			else
				MoveEscort(*it, command);
		}
		// From here down, we're only dealing with ships that have a "parent"
		// which is in the same system as them.
		else if(parent->GetGovernment()->IsEnemy(gov))
		{
			// Fight your target, if you have one.
			if(target)
				MoveIndependent(*it, command);
			// Otherwise try to find and fight your parent. If your parent
			// can't be both targeted and pursued, then don't follow them.
			else if(parent->IsTargetable() && CanPursue(*it, *parent))
				MoveEscort(*it, command);
			else
				MoveIndependent(*it, command);
		}
		else if(parent->IsDisabled() && !it->CanBeCarried())
		{
			// Your parent is disabled, and is in this system. If you have enemy
			// targets present, fight them. Otherwise, repair your parent.
			if(target)
				MoveIndependent(*it, command);
			else if(!parent->GetPersonality().IsDerelict())
				it->SetShipToAssist(parent);
			else
				CircleAround(*it, command, *parent);
		}
		else if(personality.IsStaying())
			MoveIndependent(*it, command);
		// This is a friendly escort. If the parent is getting ready to
		// jump, always follow.
		else if(parent->Commands().Has(Command::JUMP) && !isStranded)
			MoveEscort(*it, command);
		// Timid ships always stay near their parent. Injured player
		// escorts will stay nearby until they have repaired a bit.
		else if((personality.IsTimid() || (it->IsYours() && healthRemaining < RETREAT_HEALTH))
				&& parent->Position().Distance(it->Position()) > 500.)
			MoveEscort(*it, command);
		// Otherwise, attack targets depending on your hunting attribute.
		else if(target && (targetDistance < 2000. || personality.IsHunting()))
			MoveIndependent(*it, command);
		// This ship does not feel like fighting.
		else
			MoveEscort(*it, command);

		// Force ships that are overlapping each other to "scatter":
		DoScatter(*it, command);

		it->SetCommands(command);
		it->SetCommands(firingCommands);
	}
}



void AI::SetMousePosition(Point position)
{
	mousePosition = position;
}



// Get the in-system strength of each government's allies and enemies.
int64_t AI::AllyStrength(const Government *government)
{
	auto it = allyStrength.find(government);
	return (it == allyStrength.end() ? 0 : it->second);
}



int64_t AI::EnemyStrength(const Government *government)
{
	auto it = enemyStrength.find(government);
	return (it == enemyStrength.end() ? 0 : it->second);
}



// Check if the given target can be pursued by this ship.
bool AI::CanPursue(const Ship &ship, const Ship &target) const
{
	// If this ship does not care about the "invisible fence", it can always pursue.
	if(ship.GetPersonality().IsUnconstrained())
		return true;

	// Owned ships ignore fence.
	if(ship.IsYours())
		return true;

	// Check if the target is beyond the "invisible fence" for this system.
	const auto fit = fenceCount.find(&target);
	if(fit == fenceCount.end())
		return true;
	else
		return (fit->second != FENCE_MAX);
}



// Check if the ship is being helped, and if not, ask for help.
void AI::AskForHelp(Ship &ship, bool &isStranded, const Ship *flagship)
{
	if(HasHelper(ship, isStranded))
		isStranded = true;
	else if(!Random::Int(30))
	{
		const Government *gov = ship.GetGovernment();
		bool hasEnemy = false;

		vector<Ship *> canHelp;
		canHelp.reserve(ships.size());
		for(const auto &helper : ships)
		{
			// Never ask yourself for help.
			if(helper.get() == &ship)
				continue;

			// If any able enemies of this ship are in its system, it cannot call for help.
			const System *system = ship.GetSystem();
			if(helper->GetGovernment()->IsEnemy(gov) && flagship && system == flagship->GetSystem())
			{
				// Disabled, overheated, or otherwise untargetable ships pose no threat.
				bool harmless = helper->IsDisabled() || (helper->IsOverheated() && helper->Heat() >= 1.1)
						|| !helper->IsTargetable();
				hasEnemy |= (system == helper->GetSystem() && !harmless);
				if(hasEnemy)
					break;
			}

			// Check if this ship is logically able to help.
			// If the ship is already assisting someone else, it cannot help this ship.
			if(helper->GetShipToAssist() && helper->GetShipToAssist().get() != &ship)
				continue;
			// If the ship is mining or chasing flotsam, it cannot help this ship.
			if(helper->GetTargetAsteroid() || helper->GetTargetFlotsam())
				continue;
			// Your escorts only help other escorts, and your flagship never helps.
			if((helper->IsYours() && !ship.IsYours()) || helper.get() == flagship)
				continue;
			// Your escorts should not help each other if already under orders.
			auto foundOrders = orders.find(helper.get());
			if(foundOrders != orders.end())
			{
				int helperOrders = foundOrders->second.type;
				// If your own escorts become disabled, then your mining fleet
				// should prioritize repairing escorts instead of mining or
				// harvesting flotsam.
				if(helper->IsYours() && ship.IsYours() && helperOrders != Orders::MINE && helperOrders != Orders::HARVEST)
					continue;
			}

			// Check if this ship is physically able to help.
			if(!CanHelp(ship, *helper, isStranded))
				continue;

			// Prefer fast ships over slow ones.
			canHelp.insert(canHelp.end(), 1 + .3 * helper->MaxVelocity(), helper.get());
		}

		if(!hasEnemy && !canHelp.empty())
		{
			Ship *helper = canHelp[Random::Int(canHelp.size())];
			helper->SetShipToAssist((&ship)->shared_from_this());
			helperList[&ship] = helper->shared_from_this();
			isStranded = true;
		}
		else
			isStranded = false;
	}
	else
		isStranded = false;
}



// Determine if the selected ship is physically able to render assistance.
bool AI::CanHelp(const Ship &ship, const Ship &helper, const bool needsFuel)
{
	// Fighters, drones, and disabled / absent ships can't offer assistance.
	if(helper.CanBeCarried() || helper.GetSystem() != ship.GetSystem()
			|| (helper.Cloaking() == 1. && helper.GetGovernment() != ship.GetGovernment())
			|| helper.IsDisabled() || helper.IsOverheated() || helper.IsHyperspacing())
		return false;

	// An enemy cannot provide assistance, and only ships of the same government will repair disabled ships.
	if(helper.GetGovernment()->IsEnemy(ship.GetGovernment())
			|| (ship.IsDisabled() && helper.GetGovernment() != ship.GetGovernment()))
		return false;

	// If the helper has insufficient fuel, it cannot help this ship unless this ship is also disabled.
	if(!ship.IsDisabled() && needsFuel && !helper.CanRefuel(ship))
		return false;

	return true;
}



bool AI::HasHelper(const Ship &ship, const bool needsFuel)
{
	// Do we have an existing ship that was asked to assist?
	if(helperList.find(&ship) != helperList.end())
	{
		shared_ptr<Ship> helper = helperList[&ship].lock();
		if(helper && helper->GetShipToAssist().get() == &ship && CanHelp(ship, *helper, needsFuel))
			return true;
		else
			helperList.erase(&ship);
	}

	return false;
}



// Pick a new target for the given ship.
shared_ptr<Ship> AI::FindTarget(const Ship &ship) const
{
	// If this ship has no government, it has no enemies.
	shared_ptr<Ship> target;
	const Government *gov = ship.GetGovernment();
	if(!gov || ship.GetPersonality().IsPacifist())
		return FindNonHostileTarget(ship);

	bool isYours = ship.IsYours();
	if(isYours)
	{
		auto it = orders.find(&ship);
		if(it != orders.end() && (it->second.type == Orders::ATTACK || it->second.type == Orders::FINISH_OFF))
			return it->second.target.lock();
	}

	// If this ship is not armed, do not make it fight.
	double minRange = numeric_limits<double>::infinity();
	double maxRange = 0.;
	for(const Hardpoint &weapon : ship.Weapons())
		if(weapon.GetOutfit() && !weapon.IsAntiMissile())
		{
			minRange = min(minRange, weapon.GetOutfit()->Range());
			maxRange = max(maxRange, weapon.GetOutfit()->Range());
		}
	if(!maxRange)
		return FindNonHostileTarget(ship);

	const Personality &person = ship.GetPersonality();
	shared_ptr<Ship> oldTarget = ship.GetTargetShip();
	if(oldTarget && !oldTarget->IsTargetable())
		oldTarget.reset();
	if(oldTarget && person.IsTimid() && oldTarget->IsDisabled()
			&& ship.Position().Distance(oldTarget->Position()) > 1000.)
		oldTarget.reset();
	// Ships with 'plunders' personality always destroy the ships they have boarded
	// unless they also have either or both of the 'disables' or 'merciful' personalities.
	if(oldTarget && person.Plunders() && !person.Disables() && !person.IsMerciful()
			&& oldTarget->IsDisabled() && Has(ship, oldTarget, ShipEvent::BOARD))
		return oldTarget;
	shared_ptr<Ship> parentTarget;
	if(ship.GetParent() && !ship.GetParent()->GetGovernment()->IsEnemy(gov))
		parentTarget = ship.GetParent()->GetTargetShip();
	if(parentTarget && !parentTarget->IsTargetable())
		parentTarget.reset();

	// Find the closest enemy ship (if there is one). If this ship is "hunting,"
	// it will attack any ship in system. Otherwise, if all its weapons have a
	// range higher than 2000, it will engage ships up to 50% beyond its range.
	// If a ship has short range weapons and is not hunting, it will engage any
	// ship that is within 3000 of it.
	double closest = person.IsHunting() ? numeric_limits<double>::infinity() :
		(minRange > 1000.) ? maxRange * 1.5 : 4000.;
	bool hasNemesis = false;
	bool canPlunder = person.Plunders() && ship.Cargo().Free() && !ship.CanBeCarried();
	// Figure out how strong this ship is.
	int64_t maxStrength = 0;
	auto strengthIt = shipStrength.find(&ship);
	if(!person.IsDaring() && strengthIt != shipStrength.end())
		maxStrength = 2 * strengthIt->second;

	// Get a list of all targetable, hostile ships in this system.
	const auto enemies = GetShipsList(ship, true);
	for(const auto &foe : enemies)
	{
		// If this is a "nemesis" ship and it has found one of the player's
		// ships to target, it will only consider the player's owned fleet,
		// or NPCs being escorted by the player.
		const bool isPotentialNemesis = person.IsNemesis()
				&& (foe->IsYours() || foe->GetPersonality().IsEscort());
		if(hasNemesis && !isPotentialNemesis)
			continue;
		if(!CanPursue(ship, *foe))
			continue;

		// Estimate the range a second from now, so ships prefer foes they are approaching.
		double range = (foe->Position() + 60. * foe->Velocity()).Distance(
			ship.Position() + 60. * ship.Velocity());
		// Prefer the previous target, or the parent's target, if they are nearby.
		if(foe == oldTarget.get() || foe == parentTarget.get())
			range -= 500.;

		// Unless this ship is "daring", it should not chase much stronger ships.
		if(maxStrength && range > 1000. && !foe->IsDisabled())
		{
			const auto otherStrengthIt = shipStrength.find(foe);
			if(otherStrengthIt != shipStrength.end() && otherStrengthIt->second > maxStrength)
				continue;
		}

		// Merciful ships do not attack any ships that are trying to escape.
		if(person.IsMerciful() && foe->IsFleeing())
			continue;

		// Ships which only disable never target already-disabled ships.
		if((person.Disables() || (!person.IsNemesis() && foe != oldTarget.get()))
				&& foe->IsDisabled() && (!canPlunder || Has(ship, foe->shared_from_this(), ShipEvent::BOARD)))
			continue;

		// Ships that don't (or can't) plunder strongly prefer active targets.
		if(!canPlunder)
			range += 5000. * foe->IsDisabled();
		// While those that do, do so only if no "live" enemies are nearby.
		else
			range += 2000. * (2 * foe->IsDisabled() - !Has(ship, foe->shared_from_this(), ShipEvent::BOARD));

		// Prefer to go after armed targets, especially if you're not a pirate.
		range += 1000. * (!IsArmed(*foe) * (1 + !person.Plunders()));
		// Targets which have plundered this ship's faction earn extra scorn.
		range -= 1000 * Has(*foe, gov, ShipEvent::BOARD);
		// Focus on nearly dead ships.
		range += 500. * (foe->Shields() + foe->Hull());
		// If a target is extremely overheated, focus on ships that can attack back.
		if(foe->IsOverheated())
			range += 3000. * (foe->Heat() - .9);
		if((isPotentialNemesis && !hasNemesis) || range < closest)
		{
			closest = range;
			target = foe->shared_from_this();
			hasNemesis = isPotentialNemesis;
		}
	}

	// With no hostile targets, NPCs with enforcement authority (and any
	// mission NPCs) should consider friendly targets for surveillance.
	if(!isYours && !target && (ship.IsSpecial() || scanPermissions.at(gov)))
		target = FindNonHostileTarget(ship);

	// Vindictive personalities without in-range hostile targets keep firing at an old
	// target (instead of perhaps moving about and finding one that is still alive).
	if(!target && person.IsVindictive())
	{
		target = ship.GetTargetShip();
		if(target && (target->Cloaking() == 1. || target->GetSystem() != ship.GetSystem()))
			target.reset();
	}

	return target;
}



shared_ptr<Ship> AI::FindNonHostileTarget(const Ship &ship) const
{
	shared_ptr<Ship> target;
	bool cargoScan = ship.Attributes().Get("cargo scan power");
	bool outfitScan = ship.Attributes().Get("outfit scan power");
	if(cargoScan || outfitScan)
	{
		const auto allies = GetShipsList(ship, false);
		// If this ship already has a target, and is in the process of scanning it, prioritise that.
		shared_ptr<Ship> oldTarget = ship.GetTargetShip();
		if(oldTarget && !oldTarget->IsTargetable())
			oldTarget.reset();
		if(oldTarget)
		{
			bool cargoScanInProgress = ship.CargoScanFraction() > 0. && ship.CargoScanFraction() < 1.;
			bool outfitScanInProgress = ship.OutfitScanFraction() > 0. && ship.OutfitScanFraction() < 1.;
			if(cargoScanInProgress || outfitScanInProgress)
				target = std::move(oldTarget);
		}
		else
		{
			double closest = numeric_limits<double>::infinity();
			const Government *gov = ship.GetGovernment();
			for(const auto &it : allies)
				if(it->GetGovernment() != gov)
				{
					auto ptr = it->shared_from_this();
					// Scan friendly ships that are as-yet unscanned by this ship's government.
					if((!cargoScan || Has(gov, ptr, ShipEvent::SCAN_CARGO))
							&& (!outfitScan || Has(gov, ptr, ShipEvent::SCAN_OUTFITS)))
						continue;

					double range = it->Position().DistanceSquared(ship.Position());
					if(range < closest)
					{
						closest = range;
						target = std::move(ptr);
					}
				}
		}
	}

	return target;
}



// Return a list of all targetable ships in the same system as the player that
// match the desired hostility (i.e. enemy or non-enemy). Does not consider the
// ship's current target, as its inclusion may or may not be desired.
vector<Ship *> AI::GetShipsList(const Ship &ship, bool targetEnemies, double maxRange) const
{
	if(maxRange < 0.)
		maxRange = numeric_limits<double>::infinity();

	auto targets = vector<Ship *>();

	// The cached lists are built each step based on the current ships in the player's system.
	const auto &rosters = targetEnemies ? enemyLists : allyLists;

	const auto it = rosters.find(ship.GetGovernment());
	if(it != rosters.end() && !it->second.empty())
	{
		targets.reserve(it->second.size());

		const System *here = ship.GetSystem();
		const Point &p = ship.Position();
		for(const auto &target : it->second)
			if(target->IsTargetable() && target->GetSystem() == here
					&& !(target->IsHyperspacing() && target->Velocity().Length() > 10.)
					&& p.Distance(target->Position()) < maxRange
					&& (ship.IsYours() || !target->GetPersonality().IsMarked())
					&& (target->IsYours() || !ship.GetPersonality().IsMarked()))
				targets.emplace_back(target);
	}

	return targets;
}



bool AI::FollowOrders(Ship &ship, Command &command) const
{
	auto it = orders.find(&ship);
	if(it == orders.end())
		return false;

	int type = it->second.type;

	// If your parent is jumping or absent, that overrides your orders unless
	// your orders are to hold position.
	shared_ptr<Ship> parent = ship.GetParent();
	if(parent && type != Orders::HOLD_POSITION && type != Orders::HOLD_ACTIVE && type != Orders::MOVE_TO)
	{
		if(parent->GetSystem() != ship.GetSystem())
			return false;
		if(parent->Commands().Has(Command::JUMP) && ship.JumpsRemaining())
			return false;
	}
	// Do not keep chasing flotsam because another order was given.
	if(ship.GetTargetFlotsam() && (type != Orders::HARVEST || (ship.CanBeCarried() && !ship.HasDeployOrder())))
	{
		ship.SetTargetFlotsam(nullptr);
		return false;
	}

	shared_ptr<Ship> target = it->second.target.lock();
	shared_ptr<Minable> targetAsteroid = it->second.targetAsteroid.lock();
	if(type == Orders::MOVE_TO && it->second.targetSystem && ship.GetSystem() != it->second.targetSystem)
	{
		// The desired position is in a different system. Find the best
		// way to reach that system (via wormhole or jumping). This may
		// result in the ship landing to refuel.
		SelectRoute(ship, it->second.targetSystem);

		// Travel there even if your parent is not planning to travel.
		if((ship.GetTargetSystem() && ship.JumpsRemaining()) || ship.GetTargetStellar())
			MoveIndependent(ship, command);
		else
			return false;
	}
	else if((type == Orders::MOVE_TO || type == Orders::HOLD_ACTIVE) && ship.Position().Distance(it->second.point) > 20.)
		MoveTo(ship, command, it->second.point, Point(), 10., .1);
	else if(type == Orders::HOLD_POSITION || type == Orders::HOLD_ACTIVE || type == Orders::MOVE_TO)
	{
		if(ship.Velocity().Length() > .001 || !ship.GetTargetShip())
			Stop(ship, command);
		else
			command.SetTurn(TurnToward(ship, TargetAim(ship)));
	}
	else if(type == Orders::MINE && targetAsteroid)
	{
		ship.SetTargetAsteroid(targetAsteroid);
		// Escorts should chase the player-targeted asteroid.
		MoveToAttack(ship, command, *targetAsteroid);
	}
	else if(type == Orders::HARVEST)
	{
		if(DoHarvesting(ship, command))
		{
			ship.SetCommands(command);
			ship.SetCommands(firingCommands);
		}
		else
			return false;
	}
	else if(!target)
	{
		// Note: in AI::UpdateKeys() we already made sure that if a set of orders
		// has a target, the target is in-system and targetable. But, to be sure:
		return false;
	}
	else if(type == Orders::KEEP_STATION)
		KeepStation(ship, command, *target);
	else if(type == Orders::GATHER)
		CircleAround(ship, command, *target);
	else
		MoveIndependent(ship, command);

	return true;
}



void AI::MoveIndependent(Ship &ship, Command &command) const
{
	double invisibleFenceRadius = ship.GetSystem()->InvisibleFenceRadius();

	shared_ptr<const Ship> target = ship.GetTargetShip();
	// NPCs should not be beyond the "fence" unless their target is
	// fairly close to it (or they are intended to be there).
	if(!ship.IsYours() && !ship.GetPersonality().IsUnconstrained())
	{
		if(target)
		{
			Point extrapolated = target->Position() + 120. * (target->Velocity() - ship.Velocity());
			if(extrapolated.Length() >= invisibleFenceRadius)
			{
				MoveTo(ship, command, Point(), Point(), 40., .8);
				if(ship.Velocity().Dot(ship.Position()) > 0.)
					command |= Command::FORWARD;
				return;
			}
		}
		else if(ship.Position().Length() >= invisibleFenceRadius)
		{
			// This ship should not be beyond the fence.
			MoveTo(ship, command, Point(), Point(), 40, .8);
			return;
		}
	}

	bool friendlyOverride = false;
	bool ignoreTargetShip = false;
	if(ship.IsYours())
	{
		auto it = orders.find(&ship);
		if(it != orders.end())
		{
			if(it->second.type == Orders::MOVE_TO)
				ignoreTargetShip = (ship.GetTargetSystem() && ship.JumpsRemaining()) || ship.GetTargetStellar();
			else if(it->second.type == Orders::ATTACK || it->second.type == Orders::FINISH_OFF)
				friendlyOverride = it->second.target.lock() == target;
		}
	}
	const Government *gov = ship.GetGovernment();
	if(ignoreTargetShip)
	{
		// Do not move to attack, scan, or assist the target ship.
	}
	else if(target && (gov->IsEnemy(target->GetGovernment()) || friendlyOverride))
	{
		bool shouldBoard = ship.Cargo().Free() && ship.GetPersonality().Plunders();
		bool hasBoarded = Has(ship, target, ShipEvent::BOARD);
		if(shouldBoard && target->IsDisabled() && !hasBoarded)
		{
			if(ship.IsBoarding())
				return;
			MoveTo(ship, command, target->Position(), target->Velocity(), 40., .8);
			command |= Command::BOARD;
		}
		else
			Attack(ship, command, *target);
		return;
	}
	else if(target)
	{
		// An AI ship that is targeting a non-hostile ship should scan it, or move on.
		bool cargoScan = ship.Attributes().Get("cargo scan power");
		bool outfitScan = ship.Attributes().Get("outfit scan power");
		if((!cargoScan || Has(gov, target, ShipEvent::SCAN_CARGO))
				&& (!outfitScan || Has(gov, target, ShipEvent::SCAN_OUTFITS)))
			target.reset();
		else
		{
			if(target->Velocity().Length() > ship.MaxVelocity() * 0.9)
				CircleAround(ship, command, *target);
			else
				MoveTo(ship, command, target->Position(), target->Velocity(), 1., 1.);
			if(!ship.IsYours() && (ship.IsSpecial() || scanPermissions.at(gov)))
				command |= Command::SCAN;
		}
		return;
	}

	// A ship has restricted movement options if it is 'staying', 'lingering', or hostile to its parent.
	const bool shouldStay = StayOrLinger(ship);

	// Ships should choose a random system/planet for travel if they do not
	// already have a system/planet in mind, and are free to move about.
	const System *origin = ship.GetSystem();
	if(!ship.GetTargetSystem() && !ship.GetTargetStellar() && !shouldStay)
	{
		// TODO: This should problably be changed, because JumpsRemaining
		// does not return an accurate number.
		int jumps = ship.JumpsRemaining(false);
		// Each destination system has an average priority of 10.
		// If you only have one jump left, landing should be high priority.
		int planetWeight = jumps ? (1 + 40 / jumps) : 1;

		vector<int> systemWeights;
		int totalWeight = 0;
		const set<const System *> &links = ship.JumpNavigation().HasJumpDrive()
			? origin->JumpNeighbors(ship.JumpNavigation().JumpRange()) : origin->Links();
		if(jumps)
		{
			for(const System *link : links)
			{
				// Prefer systems in the direction we're facing.
				Point direction = link->Position() - origin->Position();
				int weight = static_cast<int>(
					11. + 10. * ship.Facing().Unit().Dot(direction.Unit()));

				systemWeights.push_back(weight);
				totalWeight += weight;
			}
		}
		int systemTotalWeight = totalWeight;

		// Anywhere you can land that has a port has the same weight. Ships will
		// not land anywhere without a port.
		vector<const StellarObject *> planets;
		for(const StellarObject &object : origin->Objects())
			if(object.HasSprite() && object.HasValidPlanet() && object.GetPlanet()->HasSpaceport()
					&& object.GetPlanet()->CanLand(ship))
			{
				planets.push_back(&object);
				totalWeight += planetWeight;
			}
		// If there are no ports to land on and this ship cannot jump, consider
		// landing on uninhabited planets.
		if(!totalWeight)
			for(const StellarObject &object : origin->Objects())
				if(object.HasSprite() && object.HasValidPlanet() && object.GetPlanet()->CanLand(ship))
				{
					planets.push_back(&object);
					totalWeight += planetWeight;
				}
		if(!totalWeight)
		{
			// If there is nothing this ship can land on, have it just go to the
			// star and hover over it rather than drifting far away.
			if(origin->Objects().empty())
				return;
			totalWeight = 1;
			planets.push_back(&origin->Objects().front());
		}

		set<const System *>::const_iterator it = links.begin();
		int choice = Random::Int(totalWeight);
		if(choice < systemTotalWeight)
		{
			for(unsigned i = 0; i < systemWeights.size(); ++i, ++it)
			{
				choice -= systemWeights[i];
				if(choice < 0)
				{
					ship.SetTargetSystem(*it);
					break;
				}
			}
		}
		else
		{
			choice = (choice - systemTotalWeight) / planetWeight;
			ship.SetTargetStellar(planets[choice]);
		}
	}
	// Choose the best method of reaching the target system, which may mean
	// using a local wormhole rather than jumping. If this ship has chosen
	// to land, this decision will not be altered.
	SelectRoute(ship, ship.GetTargetSystem());

	if(ship.GetTargetSystem())
	{
		PrepareForHyperspace(ship, command);
		// Issuing the JUMP command prompts the escorts to get ready to jump.
		command |= Command::JUMP;
		// Issuing the WAIT command will prevent this parent from jumping.
		// When all its non-carried, in-system escorts that are not disabled and
		// have the ability to jump are ready, the WAIT command will be omitted.
		if(!EscortsReadyToJump(ship))
			command |= Command::WAIT;
	}
	else if(ship.GetTargetStellar())
	{
		MoveToPlanet(ship, command);
		if(!shouldStay && ship.Attributes().Get("fuel capacity") && ship.GetTargetStellar()->HasSprite()
				&& ship.GetTargetStellar()->GetPlanet() && ship.GetTargetStellar()->GetPlanet()->CanLand(ship))
			command |= Command::LAND;
		else if(ship.Position().Distance(ship.GetTargetStellar()->Position()) < 100.)
			ship.SetTargetStellar(nullptr);
	}
	else if(shouldStay && !ship.GetSystem()->Objects().empty())
	{
		unsigned i = Random::Int(origin->Objects().size());
		ship.SetTargetStellar(&origin->Objects()[i]);
	}
}



void AI::MoveEscort(Ship &ship, Command &command) const
{
	const Ship &parent = *ship.GetParent();
	const System *currentSystem = ship.GetSystem();
	bool hasFuelCapacity = ship.Attributes().Get("fuel capacity");
	bool needsFuel = ship.NeedsFuel();
	bool isStaying = ship.GetPersonality().IsStaying() || !hasFuelCapacity;
	bool parentIsHere = (currentSystem == parent.GetSystem());
	// Check if the parent has a target planet that is in the parent's system.
	const Planet *parentPlanet = (parent.GetTargetStellar() ? parent.GetTargetStellar()->GetPlanet() : nullptr);
	bool planetIsHere = (parentPlanet && parentPlanet->IsInSystem(parent.GetSystem()));
	bool systemHasFuel = hasFuelCapacity && currentSystem->HasFuelFor(ship);

	if(parent.Cloaking() == 1 && (ship.GetGovernment() != parent.GetGovernment()))
	{
		if(parent.GetGovernment() && parent.GetGovernment()->IsPlayer() &&
			ship.GetPersonality().IsEscort() && !ship.GetPersonality().IsUninterested())
		{
			// NPCs with the "escort" personality that are not uninterested
			// act as if they were escorts, following the cloaked flagship.
		}
		else
		{
			MoveIndependent(ship, command);
			return;
		}
	}

	// Non-staying escorts should route to their parent ship's system if not already in it.
	if(!parentIsHere && !isStaying)
	{
		if(ship.GetTargetStellar())
		{
			// An escort with an out-of-system parent only lands to
			// refuel or use a wormhole to route toward the parent.
			const Planet *targetPlanet = ship.GetTargetStellar()->GetPlanet();
			if(!targetPlanet || !targetPlanet->CanLand(ship)
					|| !ship.GetTargetStellar()->HasSprite()
					|| (!targetPlanet->IsWormhole() && ship.Fuel() == 1.))
				ship.SetTargetStellar(nullptr);
		}

		// If the ship has no destination or the destination is unreachable, route to the parent's system.
		if(!ship.GetTargetStellar() && (!ship.GetTargetSystem() || !ship.JumpNavigation().JumpFuel(ship.GetTargetSystem())))
		{
			// Route to the parent ship's system and check whether
			// the ship should land (refuel or wormhole) or jump.
			SelectRoute(ship, parent.GetSystem());
		}

		// Perform the action that this ship previously decided on.
		if(ship.GetTargetStellar())
		{
			MoveToPlanet(ship, command);
			command |= Command::LAND;
		}
		else if(ship.GetTargetSystem() && ship.JumpsRemaining())
		{
			PrepareForHyperspace(ship, command);
			command |= Command::JUMP;
			// If this ship is a parent to members of its fleet,
			// it should wait for them before jumping.
			if(!EscortsReadyToJump(ship))
				command |= Command::WAIT;
		}
		else if(systemHasFuel && ship.Fuel() < 1.)
			// Refuel so that when the parent returns, this ship is ready to rendezvous with it.
			Refuel(ship, command);
		else
			// This ship has no route to the parent's system, so park at the system's center.
			MoveTo(ship, command, Point(), Point(), 40., 0.1);
	}
	// If the parent is in-system and planning to jump, non-staying escorts should follow suit.
	else if(parent.Commands().Has(Command::JUMP) && parent.GetTargetSystem() && !isStaying)
	{
		SelectRoute(ship, parent.GetTargetSystem());

		if(ship.GetTargetSystem())
		{
			PrepareForHyperspace(ship, command);
			command |= Command::JUMP;
			if(!(parent.IsEnteringHyperspace() || parent.IsReadyToJump()) || !EscortsReadyToJump(ship))
				command |= Command::WAIT;
		}
		else if(ship.GetTargetStellar())
		{
			MoveToPlanet(ship, command);
			if(parent.IsEnteringHyperspace())
				command |= Command::LAND;
		}
		else if(needsFuel)
			// Return to the system center to maximize solar collection rate.
			MoveTo(ship, command, Point(), Point(), 40., 0.1);
		else
			// This ship has no route to the parent's destination system, so protect it until it jumps away.
			KeepStation(ship, command, parent);
	}
	// If an escort is out of fuel, they should refuel without waiting for the
	// "parent" to land (because the parent may not be planning on landing).
	else if(systemHasFuel && needsFuel)
		Refuel(ship, command);
	else if(parent.Commands().Has(Command::LAND) && parentIsHere && planetIsHere)
	{
		if(parentPlanet->CanLand(ship))
		{
			ship.SetTargetSystem(nullptr);
			ship.SetTargetStellar(parent.GetTargetStellar());
			MoveToPlanet(ship, command);
			if(parent.IsLanding())
				command |= Command::LAND;
		}
		else if(parentPlanet->IsWormhole())
		{
			const auto *wormhole = parentPlanet->GetWormhole();
			SelectRoute(ship, &wormhole->WormholeDestination(*currentSystem));

			if(ship.GetTargetSystem())
			{
				PrepareForHyperspace(ship, command);
				if(parent.IsLanding())
					command |= Command::JUMP;
			}
			else if(ship.GetTargetStellar())
			{
				MoveToPlanet(ship, command);
				if(parent.IsLanding())
					command |= Command::LAND;
			}
			else if(needsFuel)
				// Return to the system center to maximize solar collection rate.
				MoveTo(ship, command, Point(), Point(), 40., 0.1);
			else
				// This ship has no route to the parent's destination system, so protect it until it jumps away.
				KeepStation(ship, command, parent);
		}
		else
			KeepStation(ship, command, parent);
	}
	else if(parent.Commands().Has(Command::BOARD) && parent.GetTargetShip().get() == &ship)
		Stop(ship, command, .2);
	else
		KeepStation(ship, command, parent);
}



// Prefer your parent's target planet for refueling, but if it and your current
// target planet can't fuel you, try to find one that can.
void AI::Refuel(Ship &ship, Command &command)
{
	const StellarObject *parentTarget = (ship.GetParent() ? ship.GetParent()->GetTargetStellar() : nullptr);
	if(CanRefuel(ship, parentTarget))
		ship.SetTargetStellar(parentTarget);
	else if(!CanRefuel(ship, ship.GetTargetStellar()))
		ship.SetTargetStellar(GetRefuelLocation(ship));

	if(ship.GetTargetStellar())
	{
		MoveToPlanet(ship, command);
		command |= Command::LAND;
	}
}



bool AI::CanRefuel(const Ship &ship, const StellarObject *target)
{
	if(!target)
		return false;

	const Planet *planet = target->GetPlanet();
	if(!planet)
		return false;

	if(!planet->IsInSystem(ship.GetSystem()))
		return false;

	if(!planet->HasFuelFor(ship))
		return false;

	return true;
}


// Set the ship's target system or planet in order to reach the
// next desired system. Will target a landable planet to refuel.
// If the ship is an escort it will only use routes known to the player.
void AI::SelectRoute(Ship &ship, const System *targetSystem) const
{
	const System *from = ship.GetSystem();
	if(from == targetSystem || !targetSystem)
		return;
	const DistanceMap route(ship, targetSystem, ship.IsYours() ? &player : nullptr);
	const bool needsRefuel = ShouldRefuel(ship, route);
	const System *to = route.Route(from);
	// The destination may be accessible by both jump and wormhole.
	// Prefer wormhole travel in these cases, to conserve fuel. Must
	// check accessibility as DistanceMap may only see the jump path.
	if(to && !needsRefuel)
		for(const StellarObject &object : from->Objects())
		{
			if(!object.HasSprite() || !object.HasValidPlanet())
				continue;

			const Planet &planet = *object.GetPlanet();
			if(planet.IsWormhole() && planet.IsAccessible(&ship) && planet.WormholeDestination(from) == to)
			{
				ship.SetTargetStellar(&object);
				ship.SetTargetSystem(nullptr);
				return;
			}
		}
	else if(needsRefuel)
	{
		// There is at least one planet that can refuel the ship.
		ship.SetTargetStellar(GetRefuelLocation(ship));
		return;
	}
	// Either there is no viable wormhole route to this system, or
	// the target system cannot be reached.
	ship.SetTargetSystem(to);
	ship.SetTargetStellar(nullptr);
}



// Determine if a carried ship meets any of the criteria for returning to its parent.
bool AI::ShouldDock(const Ship &ship, const Ship &parent, const System *playerSystem) const
{
	// If your parent is disabled, you should not attempt to board it.
	// (Doing so during combat will likely lead to its destruction.)
	if(parent.IsDisabled())
		return false;

	// A player-owned carried ship should return to its carrier when the player
	// has ordered it to "no longer deploy" or when it is not in the current system.
	// A non-player-owned carried ship should retreat if its parent is calling it back.
	if(ship.IsYours())
	{
		if(!ship.HasDeployOrder() || ship.GetSystem() != playerSystem)
			return true;
	}
	else if(!parent.Commands().Has(Command::DEPLOY))
		return true;

	// If a carried ship has repair abilities, avoid having it get stuck oscillating between
	// retreating and attacking when at exactly 50% health by adding hysteresis to the check.
	double minHealth = RETREAT_HEALTH + .25 + .25 * !ship.Commands().Has(Command::DEPLOY);
	if(ship.Health() < minHealth && (!ship.IsYours() || Preferences::Has("Damaged fighters retreat")))
		return true;

	// If a fighter is armed with only ammo-using weapons, but no longer has the ammunition
	// needed to use them, it should dock if the parent can supply that ammo.
	auto requiredAmmo = set<const Outfit *>{};
	for(const Hardpoint &hardpoint : ship.Weapons())
	{
		const Weapon *weapon = hardpoint.GetOutfit();
		if(weapon && !hardpoint.IsAntiMissile())
		{
			const Outfit *ammo = weapon->Ammo();
			if(!ammo || ship.OutfitCount(ammo))
			{
				// This fighter has at least one usable weapon, and
				// thus does not need to dock to continue fighting.
				requiredAmmo.clear();
				break;
			}
			else if(parent.OutfitCount(ammo))
				requiredAmmo.insert(ammo);
		}
	}
	if(!requiredAmmo.empty())
		return true;

	// If a carried ship has fuel capacity but is very low, it should return if
	// the parent can refuel it.
	double maxFuel = ship.Attributes().Get("fuel capacity");
	if(maxFuel && ship.Fuel() < .005 && parent.JumpNavigation().JumpFuel() < parent.Fuel() *
			parent.Attributes().Get("fuel capacity") - maxFuel)
		return true;

	// NPC ships should always transfer cargo. Player ships should only
	// transfer cargo if the player has the AI preference set for it.
	if(!ship.IsYours() || Preferences::Has("Fighters transfer cargo"))
	{
		// If an out-of-combat carried ship is carrying a significant cargo
		// load and can transfer some of it to the parent, it should do so.
		bool hasEnemy = ship.GetTargetShip() && ship.GetTargetShip()->GetGovernment()->IsEnemy(ship.GetGovernment());
		if(!hasEnemy && parent.Cargo().Free())
		{
			const CargoHold &cargo = ship.Cargo();
			// Mining ships only mine while they have 5 or more free space. While mining, carried ships
			// do not consider docking unless their parent is far from a targetable asteroid.
			if(!cargo.IsEmpty() && cargo.Size() && cargo.Free() < 5)
				return true;
		}
	}

	return false;
}



double AI::TurnBackward(const Ship &ship)
{
	return TurnToward(ship, -ship.Velocity());
}



// Determine the value to use in Command::SetTurn() to turn the ship towards the desired facing.
// "precision" is an optional argument corresponding to a value of the dot product of the current and target facing
// vectors above which no turning should be attempting, to reduce constant, minute corrections.
double AI::TurnToward(const Ship &ship, const Point &vector, const double precision)
{
	Point facing = ship.Facing().Unit();
	double cross = vector.Cross(facing);

	double dot = vector.Dot(facing);
	if(dot > 0.)
	{
		// Is the facing direction aligned with the target direction with sufficient precision?
		// The maximum angle between the two directions is given by: arccos(sqrt(precision)).
		bool close = false;
		if(precision < 1. && precision > 0. && dot * dot >= precision * vector.LengthSquared())
			close = true;
		double angle = asin(min(1., max(-1., cross / vector.Length()))) * TO_DEG;
		// Is the angle between the facing and target direction smaller than
		// the angle the ship can turn through in one step?
		if(fabs(angle) < ship.TurnRate())
		{
			// If the ship is within one step of the target direction,
			// and the facing is already sufficiently aligned with the target direction,
			// don't turn any further.
			if(close)
				return 0.;
			return -angle / ship.TurnRate();
		}
	}

	bool left = cross < 0.;
	return left - !left;
}



bool AI::MoveToPlanet(Ship &ship, Command &command)
{
	if(!ship.GetTargetStellar())
		return false;

	const Point &target = ship.GetTargetStellar()->Position();
	return MoveTo(ship, command, target, Point(), ship.GetTargetStellar()->Radius(), 1.);
}



// Instead of moving to a point with a fixed location, move to a moving point (Ship = position + velocity)
bool AI::MoveTo(Ship &ship, Command &command, const Point &targetPosition,
	const Point &targetVelocity, double radius, double slow)
{
	const Point &position = ship.Position();
	const Point &velocity = ship.Velocity();
	const Angle &angle = ship.Facing();
	Point dp = targetPosition - position;
	Point dv = targetVelocity - velocity;

	double speed = dv.Length();

	bool isClose = (dp.Length() < radius);
	if(isClose && speed < slow)
		return true;

	bool shouldReverse = false;
	dp = targetPosition - StoppingPoint(ship, targetVelocity, shouldReverse);

	bool isFacing = (dp.Unit().Dot(angle.Unit()) > .95);
	if(!isClose || (!isFacing && !shouldReverse))
		command.SetTurn(TurnToward(ship, dp));
	if(isFacing)
		command |= Command::FORWARD;
	else if(shouldReverse)
	{
		command.SetTurn(TurnToward(ship, velocity));
		command |= Command::BACK;
	}

	return false;
}



bool AI::Stop(Ship &ship, Command &command, double maxSpeed, const Point direction)
{
	const Point &velocity = ship.Velocity();
	const Angle &angle = ship.Facing();

	double speed = velocity.Length();

	// If asked for a complete stop, the ship needs to be going much slower.
	if(speed <= (maxSpeed ? maxSpeed : .001))
		return true;
	if(!maxSpeed)
		command |= Command::STOP;

	// If you're moving slow enough that one frame of acceleration could bring
	// you to a stop, make sure you're pointed perfectly in the right direction.
	// This is a fudge factor for how straight you must be facing: it increases
	// from 0.8 when it will take many frames to stop, to nearly 1 when it will
	// take less than 1 frame to stop.
	double stopTime = speed / ship.Acceleration();
	double limit = .8 + .2 / (1. + stopTime * stopTime * stopTime * .001);

	// If you have a reverse thruster, figure out whether using it is faster
	// than turning around and using your main thruster.
	if(ship.Attributes().Get("reverse thrust"))
	{
		// Figure out your stopping time using your main engine:
		double degreesToTurn = TO_DEG * acos(min(1., max(-1., -velocity.Unit().Dot(angle.Unit()))));
		double forwardTime = degreesToTurn / ship.TurnRate();
		forwardTime += stopTime;

		// Figure out your reverse thruster stopping time:
		double reverseAcceleration = ship.Attributes().Get("reverse thrust") / ship.InertialMass();
		double reverseTime = (180. - degreesToTurn) / ship.TurnRate();
		reverseTime += speed / reverseAcceleration;

		// If you want to end up facing a specific direction, add the extra turning time.
		if(direction)
		{
			// Time to turn from facing backwards to target:
			double degreesFromBackwards = TO_DEG * acos(min(1., max(-1., direction.Unit().Dot(-velocity.Unit()))));
			double turnFromBackwardsTime = degreesFromBackwards / ship.TurnRate();
			forwardTime += turnFromBackwardsTime;

			// Time to turn from facing forwards to target:
			double degreesFromForward = TO_DEG * acos(min(1., max(-1., direction.Unit().Dot(angle.Unit()))));
			double turnFromForwardTime = degreesFromForward / ship.TurnRate();
			reverseTime += turnFromForwardTime;
		}

		if(reverseTime < forwardTime)
		{
			command.SetTurn(TurnToward(ship, velocity));
			if(velocity.Unit().Dot(angle.Unit()) > limit)
				command |= Command::BACK;
			return false;
		}
	}

	command.SetTurn(TurnBackward(ship));
	if(velocity.Unit().Dot(angle.Unit()) < -limit)
		command |= Command::FORWARD;

	return false;
}



void AI::PrepareForHyperspace(Ship &ship, Command &command)
{
	bool hasHyperdrive = ship.JumpNavigation().HasHyperdrive();
	double scramThreshold = ship.Attributes().Get("scram drive");
	bool hasJumpDrive = ship.JumpNavigation().HasJumpDrive();
	if(!hasHyperdrive && !hasJumpDrive)
		return;

	bool isJump = (ship.JumpNavigation().GetCheapestJumpType(ship.GetTargetSystem()).first == JumpType::JUMP_DRIVE);

	Point direction = ship.GetTargetSystem()->Position() - ship.GetSystem()->Position();
	double departure = isJump ?
		ship.GetSystem()->JumpDepartureDistance() :
		ship.GetSystem()->HyperDepartureDistance();
	double squaredDeparture = departure * departure + SAFETY_OFFSET;
	if(ship.Position().LengthSquared() < squaredDeparture)
	{
		Point closestDeparturePoint = ship.Position().Unit() * (departure + SAFETY_OFFSET);
		MoveTo(ship, command, closestDeparturePoint, Point(), 0., 0.);
	}
	else if(!isJump && scramThreshold)
	{
		direction = direction.Unit();
		Point normal(-direction.Y(), direction.X());

		double deviation = ship.Velocity().Dot(normal);
		if(fabs(deviation) > scramThreshold)
		{
			// Need to maneuver; not ready to jump
			if((ship.Facing().Unit().Dot(normal) < 0) == (deviation < 0))
				// Thrusting from this angle is counterproductive
				direction = -deviation * normal;
			else
			{
				command |= Command::FORWARD;

				// How much correction will be applied to deviation by thrusting
				// as I turn back toward the jump direction.
				double turnRateRadians = ship.TurnRate() * TO_RAD;
				double cos = ship.Facing().Unit().Dot(direction);
				// integral(t*sin(r*x), angle/r, 0) = t/r * (1 - cos(angle)), so:
				double correctionWhileTurning = fabs(1 - cos) * ship.Acceleration() / turnRateRadians;
				// (Note that this will always underestimate because thrust happens before turn)

				if(fabs(deviation) - correctionWhileTurning > scramThreshold)
					// Want to thrust from an even sharper angle
					direction = -deviation * normal;
			}
		}
		command.SetTurn(TurnToward(ship, direction));
	}
	// If we're a jump drive, just stop.
	else if(isJump)
		Stop(ship, command, ship.Attributes().Get("jump speed"));
	// Else stop in the fastest way to end facing in the right direction
	else if(Stop(ship, command, ship.Attributes().Get("jump speed"), direction))
		command.SetTurn(TurnToward(ship, direction));
}



void AI::CircleAround(Ship &ship, Command &command, const Body &target)
{
	Point direction = target.Position() - ship.Position();
	command.SetTurn(TurnToward(ship, direction));

	double length = direction.Length();
	if(length > 200. && ship.Facing().Unit().Dot(direction) >= 0.)
	{
		command |= Command::FORWARD;

		// If the ship is far away enough the ship should use the afterburner.
		if(length > 750. && ShouldUseAfterburner(ship))
			command |= Command::AFTERBURNER;
	}
}



void AI::Swarm(Ship &ship, Command &command, const Body &target)
{
	Point direction = target.Position() - ship.Position();
	double maxSpeed = ship.MaxVelocity();
	double rendezvousTime = RendezvousTime(direction, target.Velocity(), maxSpeed);
	if(std::isnan(rendezvousTime) || rendezvousTime > 600.)
		rendezvousTime = 600.;
	direction += rendezvousTime * target.Velocity();
	MoveTo(ship, command, target.Position() + direction, .5 * maxSpeed * direction.Unit(), 50., 2.);
}



void AI::KeepStation(Ship &ship, Command &command, const Body &target)
{
	// Constants:
	static const double MAX_TIME = 600.;
	static const double LEAD_TIME = 500.;
	static const double POSITION_DEADBAND = 200.;
	static const double VELOCITY_DEADBAND = 1.5;
	static const double TIME_DEADBAND = 120.;
	static const double THRUST_DEADBAND = .5;

	// Current properties of the two ships:
	double maxV = ship.MaxVelocity();
	double accel = ship.Acceleration();
	double turn = ship.TurnRate();
	double mass = ship.InertialMass();
	Point unit = ship.Facing().Unit();
	double currentAngle = ship.Facing().Degrees();
	// This is where we want to be relative to where we are now:
	Point velocityDelta = target.Velocity() - ship.Velocity();
	Point positionDelta = target.Position() + LEAD_TIME * velocityDelta - ship.Position();
	double positionSize = positionDelta.Length();
	double positionWeight = positionSize / (positionSize + POSITION_DEADBAND);
	// This is how fast we want to be going relative to how fast we're going now:
	velocityDelta -= unit * VELOCITY_DEADBAND;
	double velocitySize = velocityDelta.Length();
	double velocityWeight = velocitySize / (velocitySize + VELOCITY_DEADBAND);

	// Time it will take (roughly) to move to the target ship:
	double positionTime = RendezvousTime(positionDelta, target.Velocity(), maxV);
	if(std::isnan(positionTime) || positionTime > MAX_TIME)
		positionTime = MAX_TIME;
	Point rendezvous = positionDelta + target.Velocity() * positionTime;
	double positionAngle = Angle(rendezvous).Degrees();
	positionTime += AngleDiff(currentAngle, positionAngle) / turn;
	positionTime += (rendezvous.Unit() * maxV - ship.Velocity()).Length() / accel;
	// If you are very close, stop trying to adjust:
	positionTime *= positionWeight * positionWeight;

	// Time it will take (roughly) to adjust your velocity to match the target:
	double velocityTime = velocityDelta.Length() / accel;
	double velocityAngle = Angle(velocityDelta).Degrees();
	velocityTime += AngleDiff(currentAngle, velocityAngle) / turn;
	// If you are very close, stop trying to adjust:
	velocityTime *= velocityWeight * velocityWeight;

	// Focus on matching position or velocity depending on which will take longer.
	double totalTime = positionTime + velocityTime + TIME_DEADBAND;
	positionWeight = positionTime / totalTime;
	velocityWeight = velocityTime / totalTime;
	double facingWeight = TIME_DEADBAND / totalTime;

	// Determine the angle we want to face, interpolating smoothly between three options.
	Point facingGoal = rendezvous.Unit() * positionWeight
		+ velocityDelta.Unit() * velocityWeight
		+ target.Facing().Unit() * facingWeight;
	double targetAngle = Angle(facingGoal).Degrees() - currentAngle;
	if(abs(targetAngle) > 180.)
		targetAngle += (targetAngle < 0. ? 360. : -360.);
	// Avoid "turn jitter" when position & velocity are well-matched.
	bool changedDirection = (signbit(ship.Commands().Turn()) != signbit(targetAngle));
	double targetTurn = abs(targetAngle / turn);
	double lastTurn = abs(ship.Commands().Turn());
	if(lastTurn && (changedDirection || (lastTurn < 1. && targetTurn > lastTurn)))
	{
		// Keep the desired turn direction, but damp the per-frame turn rate increase.
		double dampedTurn = (changedDirection ? 0. : lastTurn) + min(.025, targetTurn);
		command.SetTurn(copysign(dampedTurn, targetAngle));
	}
	else if(targetTurn < 1.)
		command.SetTurn(copysign(targetTurn, targetAngle));
	else
		command.SetTurn(targetAngle);

	// Determine whether to apply thrust.
	Point drag = ship.Velocity() * ship.Drag() / mass;
	if(ship.Attributes().Get("reverse thrust"))
	{
		// Don't take drag into account when reverse thrusting, because this
		// estimate of how it will be applied can be quite inaccurate.
		Point a = (unit * (-ship.Attributes().Get("reverse thrust") / mass)).Unit();
		double direction = positionWeight * positionDelta.Dot(a) / POSITION_DEADBAND
			+ velocityWeight * velocityDelta.Dot(a) / VELOCITY_DEADBAND;
		if(direction > THRUST_DEADBAND)
		{
			command |= Command::BACK;
			return;
		}
	}
	Point a = (unit * accel - drag).Unit();
	double direction = positionWeight * positionDelta.Dot(a) / POSITION_DEADBAND
		+ velocityWeight * velocityDelta.Dot(a) / VELOCITY_DEADBAND;
	if(direction > THRUST_DEADBAND)
		command |= Command::FORWARD;
}



void AI::Attack(Ship &ship, Command &command, const Ship &target)
{
	// Deploy any fighters you are carrying.
	if(!ship.IsYours() && ship.HasBays())
	{
		command |= Command::DEPLOY;
		Deploy(ship, false);
	}
	// Ramming AI doesn't take weapon range or self-damage into account, instead opting to bum-rush the target.
	if(ship.GetPersonality().IsRamming())
	{
		MoveToAttack(ship, command, target);
		return;
	}

	// Check if this ship is fast enough to keep distance from target.
	// Have a 10% minimum to avoid ships getting in a chase loop.
	const bool isAbleToRun = target.MaxVelocity() * SAFETY_MULTIPLIER < ship.MaxVelocity();

	ShipAICache &shipAICache = ship.GetAICache();
	const bool useArtilleryAI = shipAICache.IsArtilleryAI() && isAbleToRun;
	const double shortestRange = shipAICache.ShortestRange();
	const double shortestArtillery = shipAICache.ShortestArtillery();
	double minSafeDistance = isAbleToRun ? shipAICache.MinSafeDistance() : 0.;

	const double totalRadius = ship.Radius() + target.Radius();
	const Point direction = target.Position() - ship.Position();
	// Average distance from this ship's weapons to the enemy ship.
	const double weaponDistanceFromTarget = direction.Length() - totalRadius / 3.;

	// If this ship has mostly long-range weapons, or some weapons have a
	// blast radius, it should keep some distance instead of closing in.
	// If a weapon has blast radius, some leeway helps avoid getting hurt.
	if(minSafeDistance || (useArtilleryAI && shortestRange < weaponDistanceFromTarget))
	{
		minSafeDistance = 1.25 * minSafeDistance + totalRadius;

		double approachSpeed = (ship.Velocity() - target.Velocity()).Dot(direction.Unit());
		double slowdownDistance = 0.;
		// If this ship can use reverse thrusters, consider doing so.
		double reverseSpeed = ship.MaxReverseVelocity();
		bool useReverse = reverseSpeed && (reverseSpeed >= min(target.MaxVelocity(), ship.MaxVelocity())
				|| target.Velocity().Dot(-direction.Unit()) <= reverseSpeed);
		slowdownDistance = approachSpeed * approachSpeed / (useReverse ?
			ship.ReverseAcceleration() : (ship.Acceleration() + 160. / ship.TurnRate())) / 2.;

		// If we're too close, run away.
		if(direction.Length() <
				max(minSafeDistance + max(slowdownDistance, 0.), useArtilleryAI * .75 * shortestArtillery))
		{
			if(useReverse)
			{
				command.SetTurn(TurnToward(ship, direction));
				if(ship.Facing().Unit().Dot(direction) >= 0.)
					command |= Command::BACK;
			}
			else
			{
				command.SetTurn(TurnToward(ship, -direction));
				if(ship.Facing().Unit().Dot(direction) <= 0.)
					command |= Command::FORWARD;
			}
		}
		else
		{
			// This isn't perfect, but it works well enough.
			if((useArtilleryAI && (approachSpeed > 0. && weaponDistanceFromTarget < shortestArtillery * .9)) ||
					weaponDistanceFromTarget < shortestRange * .75)
				AimToAttack(ship, command, target);
			else
				MoveToAttack(ship, command, target);
		}
	}
	// Fire if we can or move closer to use all weapons.
	else
		if(weaponDistanceFromTarget < shortestRange * .75)
			AimToAttack(ship, command, target);
		else
			MoveToAttack(ship, command, target);
}



void AI::AimToAttack(Ship &ship, Command &command, const Body &target)
{
	command.SetTurn(TurnToward(ship, TargetAim(ship, target)));
}



void AI::MoveToAttack(Ship &ship, Command &command, const Body &target)
{
	Point direction = target.Position() - ship.Position();

	// First of all, aim in the direction that will hit this target.
	AimToAttack(ship, command, target);

	// Calculate this ship's "turning radius"; that is, the smallest circle it
	// can make while at its current speed.
	double stepsInFullTurn = 360. / ship.TurnRate();
	double circumference = stepsInFullTurn * ship.Velocity().Length();
	double diameter = max(200., circumference / PI);

	const auto facing = ship.Facing().Unit().Dot(direction.Unit());
	// If the ship has reverse thrusters and the target is behind it, we can
	// use them to reach the target more quickly.
	if(facing < -.75 && ship.Attributes().Get("reverse thrust"))
		command |= Command::BACK;
	// This isn't perfect, but it works well enough.
	else if((facing >= 0. && direction.Length() > diameter)
			|| (ship.Velocity().Dot(direction) < 0. &&
				facing) >= .9)
		command |= Command::FORWARD;

	// Use an equipped afterburner if possible.
	if(command.Has(Command::FORWARD) && direction.Length() < 1000. && ShouldUseAfterburner(ship))
		command |= Command::AFTERBURNER;
}



void AI::PickUp(Ship &ship, Command &command, const Body &target)
{
	// Figure out the target's velocity relative to the ship.
	Point p = target.Position() - ship.Position();
	Point v = target.Velocity() - ship.Velocity();
	double vMax = ship.MaxVelocity();

	// Estimate where the target will be by the time we reach it.
	double time = RendezvousTime(p, v, vMax);
	if(std::isnan(time))
		time = p.Length() / vMax;
	double degreesToTurn = TO_DEG * acos(min(1., max(-1., p.Unit().Dot(ship.Facing().Unit()))));
	time += degreesToTurn / ship.TurnRate();
	p += v * time;

	// Move toward the target.
	command.SetTurn(TurnToward(ship, p));
	double dp = p.Unit().Dot(ship.Facing().Unit());
	if(dp > .7)
		command |= Command::FORWARD;

	// Use the afterburner if it will not cause you to miss your target.
	double squareDistance = p.LengthSquared();
	if(command.Has(Command::FORWARD) && ShouldUseAfterburner(ship))
		if(dp > max(.9, min(.9999, 1. - squareDistance / 10000000.)))
			command |= Command::AFTERBURNER;
}



// Determine if using an afterburner does not use up reserve fuel, cause undue
// energy strain, or undue thermal loads if almost overheated.
bool AI::ShouldUseAfterburner(Ship &ship)
{
	if(!ship.Attributes().Get("afterburner thrust"))
		return false;

	double fuel = ship.Fuel() * ship.Attributes().Get("fuel capacity");
	double neededFuel = ship.Attributes().Get("afterburner fuel");
	double energy = ship.Energy() * ship.Attributes().Get("energy capacity");
	double neededEnergy = ship.Attributes().Get("afterburner energy");
	if(energy == 0.)
		energy = ship.Attributes().Get("energy generation")
				+ 0.2 * ship.Attributes().Get("solar collection")
				- ship.Attributes().Get("energy consumption");
	double outputHeat = ship.Attributes().Get("afterburner heat") / (100 * ship.Mass());
	if((!neededFuel || fuel - neededFuel > ship.JumpNavigation().JumpFuel())
			&& (!neededEnergy || neededEnergy / energy < 0.25)
			&& (!outputHeat || ship.Heat() + outputHeat < .9))
		return true;

	return false;
}



// "Appeasing" ships will dump cargo after being injured, if they are being targeted.
void AI::DoAppeasing(const shared_ptr<Ship> &ship, double *threshold) const
{
	double health = .5 * ship->Shields() + ship->Hull();
	if(1. - health <= *threshold)
		return;

	const auto enemies = GetShipsList(*ship, true);
	if(none_of(enemies.begin(), enemies.end(), [&ship](const Ship *foe) noexcept -> bool
			{ return !foe->IsDisabled() && foe->GetTargetShip() == ship; }))
		return;

	int toDump = 11 + (1. - health) * .5 * ship->Cargo().Size();
	for(auto &&commodity : ship->Cargo().Commodities())
		if(commodity.second && toDump > 0)
		{
			int dumped = min(commodity.second, toDump);
			ship->Jettison(commodity.first, dumped, true);
			toDump -= dumped;
		}

	Messages::Add(ship->GetGovernment()->GetName() + " " + ship->Noun() + " \"" + ship->Name()
		+ "\": Please, just take my cargo and leave me alone.", Messages::Importance::Low);

	*threshold = (1. - health) + .1;
}



// Find a target ship to flock around at high speed.
void AI::DoSwarming(Ship &ship, Command &command, shared_ptr<Ship> &target)
{
	// Find a new ship to target on average every 10 seconds, or if the current target
	// is no longer eligible. If landing, release the old target so others can swarm it.
	if(ship.IsLanding() || !target || !CanSwarm(ship, *target) || !Random::Int(600))
	{
		if(target)
		{
			// Allow another swarming ship to consider the target.
			auto sit = swarmCount.find(target.get());
			if(sit != swarmCount.end() && sit->second > 0)
				--sit->second;
			// Release the current target.
			target.reset();
			ship.SetTargetShip(target);
		}
		// If here just because we are about to land, do not seek a new target.
		if(ship.IsLanding())
			return;

		int lowestCount = 7;
		// Consider swarming around non-hostile ships in the same system.
		const auto others = GetShipsList(ship, false);
		for(auto *other : others)
			if(!other->GetPersonality().IsSwarming())
			{
				// Prefer to swarm ships that are not already being heavily swarmed.
				int count = swarmCount[other] + Random::Int(4);
				if(count < lowestCount)
				{
					target = other->shared_from_this();
					lowestCount = count;
				}
			}
		ship.SetTargetShip(target);
		if(target)
			++swarmCount[target.get()];
	}
	// If a friendly ship to flock with was not found, return to an available planet.
	if(target)
		Swarm(ship, command, *target);
	else if(ship.Zoom() == 1.)
		Refuel(ship, command);
}



void AI::DoSurveillance(Ship &ship, Command &command, shared_ptr<Ship> &target) const
{
	const bool isStaying = ship.GetPersonality().IsStaying();
	// Since DoSurveillance is called after target-seeking and firing, if this
	// ship has a target, that target is guaranteed to be targetable.
	if(target && (target->GetSystem() != ship.GetSystem() || target->IsEnteringHyperspace()))
	{
		target.reset();
		ship.SetTargetShip(target);
	}
	// If you have a hostile target, pursuing and destroying it has priority.
	if(target && ship.GetGovernment()->IsEnemy(target->GetGovernment()))
	{
		// Automatic aiming and firing already occurred.
		MoveIndependent(ship, command);
		return;
	}

	// Choose a surveillance behavior.
	if(ship.GetTargetSystem())
	{
		// Unload surveillance drones in this system before leaving.
		if(!isStaying)
		{
			PrepareForHyperspace(ship, command);
			command |= Command::JUMP;
		}
		if(ship.HasBays())
		{
			command |= Command::DEPLOY;
			Deploy(ship, false);
		}
	}
	else if(ship.GetTargetStellar())
	{
		// Approach the planet and "land" on it (i.e. scan it).
		MoveToPlanet(ship, command);
		double atmosphereScan = ship.Attributes().Get("atmosphere scan");
		double distance = ship.Position().Distance(ship.GetTargetStellar()->Position());
		if(distance < atmosphereScan && !Random::Int(100))
			ship.SetTargetStellar(nullptr);
		else if(!isStaying)
			command |= Command::LAND;
	}
	else if(target && target->IsTargetable())
	{
		// Approach and scan the targeted, friendly ship's cargo or outfits.
		bool cargoScan = ship.Attributes().Get("cargo scan power");
		bool outfitScan = ship.Attributes().Get("outfit scan power");
		// If the pointer to the target ship exists, it is targetable and in-system.
		bool mustScanCargo = cargoScan && !Has(ship, target, ShipEvent::SCAN_CARGO);
		bool mustScanOutfits = outfitScan && !Has(ship, target, ShipEvent::SCAN_OUTFITS);
		if(!mustScanCargo && !mustScanOutfits)
			ship.SetTargetShip(shared_ptr<Ship>());
		else
		{
			if(target->Velocity().Length() > ship.MaxVelocity() * 0.9)
				CircleAround(ship, command, *target);
			else
				MoveTo(ship, command, target->Position(), target->Velocity(), 1., 1.);
			command |= Command::SCAN;
		}
	}
	else
	{
		const System *system = ship.GetSystem();
		const Government *gov = ship.GetGovernment();

		// Consider scanning any non-hostile ship in this system that you haven't yet personally scanned.
		vector<Ship *> targetShips;
		bool cargoScan = ship.Attributes().Get("cargo scan power");
		bool outfitScan = ship.Attributes().Get("outfit scan power");
		if(cargoScan || outfitScan)
			for(const auto &grit : governmentRosters)
			{
				if(gov == grit.first || gov->IsEnemy(grit.first))
					continue;
				for(const auto &it : grit.second)
				{
					auto ptr = it->shared_from_this();
					if((!cargoScan || Has(ship, ptr, ShipEvent::SCAN_CARGO))
							&& (!outfitScan || Has(ship, ptr, ShipEvent::SCAN_OUTFITS)))
						continue;

					if(it->IsTargetable())
						targetShips.emplace_back(it);
				}
			}

		// Consider scanning any planetary object in the system, if able.
		vector<const StellarObject *> targetPlanets;
		double atmosphereScan = ship.Attributes().Get("atmosphere scan");
		if(atmosphereScan)
			for(const StellarObject &object : system->Objects())
				if(object.HasSprite() && !object.IsStar() && !object.IsStation())
					targetPlanets.push_back(&object);

		// If this ship can jump away, consider traveling to a nearby system.
		vector<const System *> targetSystems;
		// TODO: These ships cannot travel through wormholes?
		if(ship.JumpsRemaining(false))
		{
			const auto &links = ship.JumpNavigation().HasJumpDrive() ?
				system->JumpNeighbors(ship.JumpNavigation().JumpRange()) : system->Links();
			targetSystems.insert(targetSystems.end(), links.begin(), links.end());
		}

		unsigned total = targetShips.size() + targetPlanets.size() + targetSystems.size();
		if(!total)
		{
			// If there is nothing for this ship to scan, have it hold still
			// instead of drifting away from the system center.
			Stop(ship, command);
			return;
		}

		unsigned index = Random::Int(total);
		if(index < targetShips.size())
			ship.SetTargetShip(targetShips[index]->shared_from_this());
		else
		{
			index -= targetShips.size();
			if(index < targetPlanets.size())
				ship.SetTargetStellar(targetPlanets[index]);
			else
				ship.SetTargetSystem(targetSystems[index - targetPlanets.size()]);
		}
	}
}



void AI::DoMining(Ship &ship, Command &command)
{
	// This function is only called for ships that are in the player's system.
	// Update the radius that the ship is searching for asteroids at.
	bool isNew = !miningAngle.count(&ship);
	Angle &angle = miningAngle[&ship];
	if(isNew)
	{
		angle = Angle::Random();
		miningRadius[&ship] = ship.GetSystem()->AsteroidBeltRadius();
	}
	angle += Angle::Random(1.) - Angle::Random(1.);
	double radius = miningRadius[&ship] * pow(2., angle.Unit().X());

	shared_ptr<Minable> target = ship.GetTargetAsteroid();
	if(!target || target->Velocity().Length() > ship.MaxVelocity())
	{
		for(const shared_ptr<Minable> &minable : minables)
		{
			Point offset = minable->Position() - ship.Position();
			// Target only nearby minables that are within 45deg of the current heading
			// and not moving faster than the ship can catch.
			if(offset.Length() < 800. && offset.Unit().Dot(ship.Facing().Unit()) > .7
					&& minable->Velocity().Dot(offset.Unit()) < ship.MaxVelocity())
			{
				target = minable;
				ship.SetTargetAsteroid(target);
				break;
			}
		}
	}
	if(target)
	{
		// If the asteroid has moved well out of reach, stop tracking it.
		if(target->Position().Distance(ship.Position()) > 1600.)
			ship.SetTargetAsteroid(nullptr);
		else
		{
			MoveToAttack(ship, command, *target);
			AutoFire(ship, firingCommands, *target);
			return;
		}
	}

	Point heading = Angle(30.).Rotate(ship.Position().Unit() * radius) - ship.Position();
	command.SetTurn(TurnToward(ship, heading));
	if(ship.Velocity().Dot(heading.Unit()) < .7 * ship.MaxVelocity())
		command |= Command::FORWARD;
}



bool AI::DoHarvesting(Ship &ship, Command &command) const
{
	// If the ship has no target to pick up, do nothing.
	shared_ptr<Flotsam> target = ship.GetTargetFlotsam();
	if(target && !ship.CanPickUp(*target))
	{
		target.reset();
		ship.SetTargetFlotsam(target);
	}
	if(!target)
	{
		// Only check for new targets every 10 frames, on average.
		if(Random::Int(10))
			return false;

		// Don't chase anything that will take more than 10 seconds to reach.
		double bestTime = 600.;
		for(const shared_ptr<Flotsam> &it : flotsam)
		{
			if(!ship.CanPickUp(*it))
				continue;
			// Only pick up flotsam that is nearby and that you are facing toward. Player escorts should
			// always attempt to pick up nearby flotsams when they are given a harvest order, and so ignore
			// the facing angle check.
			Point p = it->Position() - ship.Position();
			double range = p.Length();
			// Player ships do not have a restricted field of view so that they target flotsam behind them.
			if(range > 800. || (range > 100. && p.Unit().Dot(ship.Facing().Unit()) < .9 && !ship.IsYours()))
				continue;

			// Estimate how long it would take to intercept this flotsam.
			Point v = it->Velocity() - ship.Velocity();
			double vMax = ship.MaxVelocity();
			double time = RendezvousTime(p, v, vMax);
			if(std::isnan(time))
				continue;

			double degreesToTurn = TO_DEG * acos(min(1., max(-1., p.Unit().Dot(ship.Facing().Unit()))));
			time += degreesToTurn / ship.TurnRate();
			if(time < bestTime)
			{
				bestTime = time;
				target = it;
			}
		}
		if(!target)
			return false;

		ship.SetTargetFlotsam(target);
	}
	// Deploy any carried ships to improve maneuverability.
	if(ship.HasBays())
	{
		command |= Command::DEPLOY;
		Deploy(ship, false);
	}

	PickUp(ship, command, *target);
	return true;
}



// Check if this ship should cloak. Returns true if this ship decided to run away while cloaking.
bool AI::DoCloak(Ship &ship, Command &command)
{
	if(ship.Attributes().Get("cloak"))
	{
		// Never cloak if it will cause you to be stranded.
		const Outfit &attributes = ship.Attributes();
		double fuelCost = attributes.Get("cloaking fuel") + attributes.Get("fuel consumption")
			- attributes.Get("fuel generation");
		if(attributes.Get("cloaking fuel") && !attributes.Get("ramscoop"))
		{
			double fuel = ship.Fuel() * attributes.Get("fuel capacity");
			int steps = ceil((1. - ship.Cloaking()) / attributes.Get("cloak"));
			// Only cloak if you will be able to fully cloak and also maintain it
			// for as long as it will take you to reach full cloak.
			fuel -= fuelCost * (1 + 2 * steps);
			if(fuel < ship.JumpNavigation().JumpFuel())
				return false;
		}

		// If your parent has chosen to cloak, cloak and rendezvous with them.
		const shared_ptr<const Ship> &parent = ship.GetParent();
		bool shouldCloakWithParent = false;
		if(parent && parent->GetGovernment() && parent->Commands().Has(Command::CLOAK)
				&& parent->GetSystem() == ship.GetSystem())
		{
			const Government *parentGovernment = parent->GetGovernment();
			bool isPlayer = parentGovernment->IsPlayer();
			if(isPlayer && ship.GetGovernment() == parentGovernment)
				shouldCloakWithParent = true;
			else if(isPlayer && ship.GetPersonality().IsEscort() && !ship.GetPersonality().IsUninterested())
				shouldCloakWithParent = true;
			else if(!isPlayer && !parent->GetGovernment()->IsEnemy(ship.GetGovernment()))
				shouldCloakWithParent = true;
		}
		if(shouldCloakWithParent)
		{
			command |= Command::CLOAK;
			KeepStation(ship, command, *parent);
			return true;
		}

		// Otherwise, always cloak if you are in imminent danger.
		static const double MAX_RANGE = 10000.;
		double range = MAX_RANGE;
		const Ship *nearestEnemy = nullptr;
		// Find the nearest targetable, in-system enemy that could attack this ship.
		const auto enemies = GetShipsList(ship, true);
		for(const auto &foe : enemies)
			if(!foe->IsDisabled())
			{
				double distance = ship.Position().Distance(foe->Position());
				if(distance < range)
				{
					range = distance;
					nearestEnemy = foe;
				}
			}

		// If this ship has started cloaking, it must get at least 40% repaired
		// or 40% farther away before it begins decloaking again.
		double hysteresis = ship.Commands().Has(Command::CLOAK) ? .4 : 0.;
		// If cloaking costs nothing, and no one has asked you for help, cloak at will.
		bool cloakFreely = (fuelCost <= 0.) && !ship.GetShipToAssist();
		// If this ship is injured / repairing, it should cloak while under threat.
		bool cloakToRepair = (ship.Health() < RETREAT_HEALTH + hysteresis)
				&& (attributes.Get("shield generation") || attributes.Get("hull repair rate"));
		if(cloakToRepair && (cloakFreely || range < 2000. * (1. + hysteresis)))
		{
			command |= Command::CLOAK;
			// Move away from the nearest enemy.
			if(nearestEnemy)
			{
				Point safety;
				// TODO: This could use an "Avoid" method, to account for other in-system hazards.
				// Simple approximation: move equally away from both the system center and the
				// nearest enemy, until the constrainment boundary is reached.
				if(ship.GetPersonality().IsUnconstrained() || !fenceCount.count(&ship))
					safety = 2 * ship.Position().Unit() - nearestEnemy->Position().Unit();
				else
					safety = -ship.Position().Unit();

				safety *= ship.MaxVelocity();
				MoveTo(ship, command, ship.Position() + safety, safety, 1., .8);
				return true;
			}
		}
		// Choose to cloak if there are no enemies nearby and cloaking is sensible.
		if(range == MAX_RANGE && cloakFreely && !ship.GetTargetShip())
			command |= Command::CLOAK;
	}
	return false;
}



void AI::DoScatter(Ship &ship, Command &command)
{
	if(!command.Has(Command::FORWARD))
		return;

	double turnRate = ship.TurnRate();
	double acceleration = ship.Acceleration();
	// TODO: If there are many ships, use CollisionSet::Circle or another
	// suitable method to limit which ships are checked.
	for(const shared_ptr<Ship> &other : ships)
	{
		// Do not scatter away from yourself, or ships in other systems.
		if(other.get() == &ship || other->GetSystem() != ship.GetSystem())
			continue;

		// Check for any ships that have nearly the same movement profile as
		// this ship and are in nearly the same location.
		Point offset = other->Position() - ship.Position();
		if(offset.LengthSquared() > 400.)
			continue;
		if(fabs(other->TurnRate() / turnRate - 1.) > .05)
			continue;
		if(fabs(other->Acceleration() / acceleration - 1.) > .05)
			continue;

		// Move away from this ship. What side of me is it on?
		command.SetTurn(offset.Cross(ship.Facing().Unit()) > 0. ? 1. : -1.);
		return;
	}
}



bool AI::DoSecretive(Ship &ship, Command &command)
{
	shared_ptr<Ship> scanningShip;
	// Figure out if any ship is currently scanning us. If that is the case, move away from it.
	for(auto &otherShip : GetShipsList(ship, false))
		if(!ship.GetGovernment()->Trusts(otherShip->GetGovernment()) &&
				otherShip->Commands().Has(Command::SCAN) &&
				otherShip->GetTargetShip() == ship.shared_from_this() &&
				!otherShip->IsDisabled() && !otherShip->IsDestroyed())
			scanningShip = make_shared<Ship>(*otherShip);

	if(scanningShip)
	{
		Point scanningPos = scanningShip->Position();
		Point pos = ship.Position();

		double cargoDistance = scanningShip->Attributes().Get("cargo scan power");
		double outfitDistance = scanningShip->Attributes().Get("outfit scan power");

		double maxScanRange = max(cargoDistance, outfitDistance);
		double distance = scanningPos.DistanceSquared(pos) * .0001;

		// If it can scan us we need to evade.
		if(distance < maxScanRange)
		{
			Point away;
			if(ship.GetPersonality().IsUnconstrained() || !fenceCount.count(&ship))
				away = pos - scanningPos;
			else
				away = -pos;
			away *= ship.MaxVelocity();
			MoveTo(ship, command, pos + away, away, 1., 1.);
			return true;
		}
	}
	return false;
}



// Instead of coming to a full stop, adjust to a target velocity vector
Point AI::StoppingPoint(const Ship &ship, const Point &targetVelocity, bool &shouldReverse)
{
	Point position = ship.Position();
	Point velocity = ship.Velocity() - targetVelocity;
	Angle angle = ship.Facing();
	double acceleration = ship.Acceleration();
	double turnRate = ship.TurnRate();
	shouldReverse = false;

	// If I were to turn around and stop now the relative movement, where would that put me?
	double v = velocity.Length();
	if(!v)
		return position;
	// It makes no sense to calculate a stopping point for a ship entering hyperspace.
	if(ship.IsHyperspacing())
	{
		if(ship.IsUsingJumpDrive() || ship.IsEnteringHyperspace())
			return position;

		double maxVelocity = ship.MaxVelocity();
		double jumpTime = (v - maxVelocity) / 2.;
		position += velocity.Unit() * (jumpTime * (v + maxVelocity) * .5);
		v = maxVelocity;
	}

	// This assumes you're facing exactly the wrong way.
	double degreesToTurn = TO_DEG * acos(min(1., max(-1., -velocity.Unit().Dot(angle.Unit()))));
	double stopDistance = v * (degreesToTurn / turnRate);
	// Sum of: v + (v - a) + (v - 2a) + ... + 0.
	// The number of terms will be v / a.
	// The average term's value will be v / 2. So:
	stopDistance += .5 * v * v / acceleration;

	if(ship.Attributes().Get("reverse thrust"))
	{
		// Figure out your reverse thruster stopping distance:
		double reverseAcceleration = ship.Attributes().Get("reverse thrust") / ship.InertialMass();
		double reverseDistance = v * (180. - degreesToTurn) / turnRate;
		reverseDistance += .5 * v * v / reverseAcceleration;

		if(reverseDistance < stopDistance)
		{
			shouldReverse = true;
			stopDistance = reverseDistance;
		}
	}

	return position + stopDistance * velocity.Unit();
}



// Get a vector giving the direction this ship should aim in in order to do
// maximum damaged to a target at the given position with its non-turret,
// non-homing weapons. If the ship has no non-homing weapons, this just
// returns the direction to the target.
Point AI::TargetAim(const Ship &ship)
{
	shared_ptr<const Ship> target = ship.GetTargetShip();
	if(target)
		return TargetAim(ship, *target);

	shared_ptr<const Minable> targetAsteroid = ship.GetTargetAsteroid();
	if(targetAsteroid)
		return TargetAim(ship, *targetAsteroid);

	return Point();
}



Point AI::TargetAim(const Ship &ship, const Body &target)
{
	Point result;
	for(const Hardpoint &hardpoint : ship.Weapons())
	{
		const Weapon *weapon = hardpoint.GetOutfit();
		if(!weapon || hardpoint.IsHoming() || hardpoint.IsTurret())
			continue;

		Point start = ship.Position() + ship.Facing().Rotate(hardpoint.GetPoint());
		Point p = target.Position() - start + ship.GetPersonality().Confusion();
		Point v = target.Velocity() - ship.Velocity();
		double steps = RendezvousTime(p, v, weapon->WeightedVelocity() + .5 * weapon->RandomVelocity());
		if(std::isnan(steps))
			continue;

		steps = min(steps, weapon->TotalLifetime());
		p += steps * v;

		double damage = weapon->ShieldDamage() + weapon->HullDamage();
		result += p.Unit() * abs(damage);
	}

	return result ? result : target.Position() - ship.Position();
}



// Aim the given ship's turrets.
void AI::AimTurrets(const Ship &ship, FireCommand &command, bool opportunistic) const
{
	// First, get the set of potential hostile ships.
	auto targets = vector<const Body *>();
	const Ship *currentTarget = ship.GetTargetShip().get();
	if(opportunistic || !currentTarget || !currentTarget->IsTargetable())
	{
		// Find the maximum range of any of this ship's turrets.
		double maxRange = 0.;
		for(const Hardpoint &weapon : ship.Weapons())
			if(weapon.CanAim())
				maxRange = max(maxRange, weapon.GetOutfit()->Range());
		// If this ship has no turrets, bail out.
		if(!maxRange)
			return;
		// Extend the weapon range slightly to account for velocity differences.
		maxRange *= 1.5;

		// Now, find all enemy ships within that radius.
		auto enemies = GetShipsList(ship, true, maxRange);
		// Convert the shared_ptr<Ship> into const Body *, to allow aiming turrets
		// at a targeted asteroid. Skip disabled ships, which pose no threat.
		for(auto &&foe : enemies)
			if(!foe->IsDisabled())
				targets.emplace_back(foe);
		// Even if the ship's current target ship is beyond maxRange,
		// or is already disabled, consider aiming at it.
		if(currentTarget && currentTarget->IsTargetable()
				&& find(targets.cbegin(), targets.cend(), currentTarget) == targets.cend())
			targets.push_back(currentTarget);
	}
	else
		targets.push_back(currentTarget);
	// If this ship is mining, consider aiming at its target asteroid.
	if(ship.GetTargetAsteroid())
		targets.push_back(ship.GetTargetAsteroid().get());

	// If there are no targets to aim at, opportunistic turrets should sweep
	// back and forth at random, with the sweep centered on the "outward-facing"
	// angle. Focused turrets should just point forward.
	if(targets.empty() && !opportunistic)
	{
		for(const Hardpoint &hardpoint : ship.Weapons())
			if(hardpoint.CanAim())
			{
				// Get the index of this weapon.
				int index = &hardpoint - &ship.Weapons().front();
				double offset = (hardpoint.HarmonizedAngle() - hardpoint.GetAngle()).Degrees();
				command.SetAim(index, offset / hardpoint.GetOutfit()->TurretTurn());
			}
		return;
	}
	if(targets.empty())
	{
		for(const Hardpoint &hardpoint : ship.Weapons())
			if(hardpoint.CanAim())
			{
				// Get the index of this weapon.
				int index = &hardpoint - &ship.Weapons().front();
				// First, check if this turret is currently in motion. If not,
				// it only has a small chance of beginning to move.
				double previous = ship.FiringCommands().Aim(index);
				if(!previous && (Random::Int(60)))
					continue;

				Angle centerAngle = Angle(hardpoint.GetPoint());
				double bias = (centerAngle - hardpoint.GetAngle()).Degrees() / 180.;
				double acceleration = Random::Real() - Random::Real() + bias;
				command.SetAim(index, previous + .1 * acceleration);
			}
		return;
	}
	// Each hardpoint should aim at the target that it is "closest" to hitting.
	for(const Hardpoint &hardpoint : ship.Weapons())
		if(hardpoint.CanAim())
		{
			// This is where this projectile fires from. Add some randomness
			// based on how skilled the pilot is.
			Point start = ship.Position() + ship.Facing().Rotate(hardpoint.GetPoint());
			start += ship.GetPersonality().Confusion();
			// Get the turret's current facing, in absolute coordinates:
			Angle aim = ship.Facing() + hardpoint.GetAngle();
			// Get this projectile's average velocity.
			const Weapon *weapon = hardpoint.GetOutfit();
			double vp = weapon->WeightedVelocity() + .5 * weapon->RandomVelocity();
			// Loop through each body this hardpoint could shoot at. Find the
			// one that is the "best" in terms of how many frames it will take
			// to aim at it and for a projectile to hit it.
			double bestScore = numeric_limits<double>::infinity();
			double bestAngle = 0.;
			for(const Body *target : targets)
			{
				Point p = target->Position() - start;
				Point v = target->Velocity();
				// Only take the ship's velocity into account if this weapon
				// does not have its own acceleration.
				if(!weapon->Acceleration())
					v -= ship.Velocity();
				// By the time this action is performed, the target will
				// have moved forward one time step.
				p += v;

				double rendezvousTime = numeric_limits<double>::quiet_NaN();
				double distance = p.Length();
				// Beam weapons hit instantaneously if they are in range.
				bool isInstantaneous = weapon->TotalLifetime() == 1.;
				if(isInstantaneous && distance < vp)
					rendezvousTime = 0.;
				else
				{
					// Find out how long it would take for this projectile to reach the target.
					if(!isInstantaneous)
						rendezvousTime = RendezvousTime(p, v, vp);

					// If there is no intersection (i.e. the turret is not facing the target),
					// consider this target "out-of-range" but still targetable.
					if(std::isnan(rendezvousTime))
						rendezvousTime = max(distance / (vp ? vp : 1.), 2 * weapon->TotalLifetime());

					// Determine where the target will be at that point.
					p += v * rendezvousTime;

					// All bodies within weapons range have the same basic
					// weight. Outside that range, give them lower priority.
					rendezvousTime = max(0., rendezvousTime - weapon->TotalLifetime());
				}

				// Determine how much the turret must turn to face that vector.
				double degrees = (Angle(p) - aim).Degrees();
				double turnTime = fabs(degrees) / weapon->TurretTurn();
				// Always prefer targets that you are able to hit.
				double score = turnTime + (180. / weapon->TurretTurn()) * rendezvousTime;
				if(score < bestScore)
				{
					bestScore = score;
					bestAngle = degrees;
				}
			}
			if(bestAngle)
			{
				// Get the index of this weapon.
				int index = &hardpoint - &ship.Weapons().front();
				command.SetAim(index, bestAngle / weapon->TurretTurn());
			}
		}
}



// Fire whichever of the given ship's weapons can hit a hostile target.
void AI::AutoFire(const Ship &ship, FireCommand &command, bool secondary, bool isFlagship) const
{
	const Personality &person = ship.GetPersonality();
	if(person.IsPacifist() || ship.CannotAct())
		return;

	bool beFrugal = (ship.IsYours() && !escortsUseAmmo);
	if(person.IsFrugal() || (ship.IsYours() && escortsAreFrugal && escortsUseAmmo))
	{
		// The frugal personality is only active when ships have more than a certain fraction of their total health,
		// and are not outgunned. The default threshold is 75%.
		beFrugal = (ship.Health() > GameData::GetGamerules().UniversalFrugalThreshold());
		if(beFrugal)
		{
			auto ait = allyStrength.find(ship.GetGovernment());
			auto eit = enemyStrength.find(ship.GetGovernment());
			if(ait != allyStrength.end() && eit != enemyStrength.end() && ait->second < eit->second)
				beFrugal = false;
		}
	}

	// Special case: your target is not your enemy. Do not fire, because you do
	// not want to risk damaging that target. Ships will target friendly ships
	// while assisting and performing surveillance.
	shared_ptr<Ship> currentTarget = ship.GetTargetShip();
	const Government *gov = ship.GetGovernment();
	bool friendlyOverride = false;
	bool disabledOverride = false;
	if(ship.IsYours())
	{
		auto it = orders.find(&ship);
		if(it != orders.end() && it->second.target.lock() == currentTarget)
		{
			disabledOverride = (it->second.type == Orders::FINISH_OFF);
			friendlyOverride = disabledOverride | (it->second.type == Orders::ATTACK);
		}
	}
	bool currentIsEnemy = currentTarget
		&& currentTarget->GetGovernment()->IsEnemy(gov)
		&& currentTarget->GetSystem() == ship.GetSystem();
	if(currentTarget && !(currentIsEnemy || friendlyOverride))
		currentTarget.reset();

	// Only fire on disabled targets if you don't want to plunder them.
	bool plunders = (person.Plunders() && ship.Cargo().Free());
	bool disables = person.Disables();

	// Don't use weapons with firing force if you are preparing to jump.
	bool isWaitingToJump = ship.Commands().Has(Command::JUMP | Command::WAIT);

	// Find the longest range of any of your non-homing weapons. Homing weapons
	// that don't consume ammo may also fire in non-homing mode.
	double maxRange = 0.;
	for(const Hardpoint &weapon : ship.Weapons())
		if(weapon.IsReady()
				&& !(!currentTarget && weapon.IsHoming() && weapon.GetOutfit()->Ammo())
				&& !(!secondary && weapon.GetOutfit()->Icon())
				&& !(beFrugal && weapon.GetOutfit()->Ammo())
				&& !(isWaitingToJump && weapon.GetOutfit()->FiringForce()))
			maxRange = max(maxRange, weapon.GetOutfit()->Range());
	// Extend the weapon range slightly to account for velocity differences.
	maxRange *= 1.5;

	// Find all enemy ships within range of at least one weapon.
	auto enemies = GetShipsList(ship, true, maxRange);
	// Consider the current target if it is not already considered (i.e. it
	// is a friendly ship and this is a player ship ordered to attack it).
	if(currentTarget && currentTarget->IsTargetable()
			&& find(enemies.cbegin(), enemies.cend(), currentTarget.get()) == enemies.cend())
		enemies.push_back(currentTarget.get());

	int index = -1;
	for(const Hardpoint &hardpoint : ship.Weapons())
	{
		++index;
		// Skip weapons that are not ready to fire.
		if(!hardpoint.IsReady())
			continue;

		// Skip weapons omitted by the "Automatic firing" preference.
		if(isFlagship)
		{
			const Preferences::AutoFire autoFireMode = Preferences::GetAutoFire();
			if(autoFireMode == Preferences::AutoFire::GUNS_ONLY && hardpoint.IsTurret())
				continue;
			if(autoFireMode == Preferences::AutoFire::TURRETS_ONLY && !hardpoint.IsTurret())
				continue;
		}

		const Weapon *weapon = hardpoint.GetOutfit();
		// Don't expend ammo for homing weapons that have no target selected.
		if(!currentTarget && weapon->Homing() && weapon->Ammo())
			continue;
		// Don't fire secondary weapons if told not to.
		if(!secondary && weapon->Icon())
			continue;
		// Don't expend ammo if trying to be frugal.
		if(beFrugal && weapon->Ammo())
			continue;
		// Don't use weapons with firing force if you are preparing to jump.
		if(isWaitingToJump && weapon->FiringForce())
			continue;

		// Special case: if the weapon uses fuel, be careful not to spend so much
		// fuel that you cannot leave the system if necessary.
		if(weapon->FiringFuel())
		{
			double fuel = ship.Fuel() * ship.Attributes().Get("fuel capacity");
			fuel -= weapon->FiringFuel();
			// If the ship is not ever leaving this system, it does not need to
			// reserve any fuel.
			bool isStaying = person.IsStaying();
			if(!secondary || fuel < (isStaying ? 0. : ship.JumpNavigation().JumpFuel()))
				continue;
		}
		// Figure out where this weapon will fire from, but add some randomness
		// depending on how accurate this ship's pilot is.
		Point start = ship.Position() + ship.Facing().Rotate(hardpoint.GetPoint());
		start += person.Confusion();

		double vp = weapon->WeightedVelocity() + .5 * weapon->RandomVelocity();
		double lifetime = weapon->TotalLifetime();

		// Homing weapons revert to "dumb firing" if they have no target.
		if(weapon->Homing() && currentTarget)
		{
			// NPCs shoot ships that they just plundered.
			bool hasBoarded = !ship.IsYours() && Has(ship, currentTarget, ShipEvent::BOARD);
			if(currentTarget->IsDisabled() && (disables || (plunders && !hasBoarded)) && !disabledOverride)
				continue;
			// Don't fire secondary weapons at targets that have started jumping.
			if(weapon->Icon() && currentTarget->IsEnteringHyperspace())
				continue;

			// For homing weapons, don't take the velocity of the ship firing it
			// into account, because the projectile will settle into a velocity
			// that depends on its own acceleration and drag.
			Point p = currentTarget->Position() - start;
			Point v = currentTarget->Velocity();
			// By the time this action is performed, the ships will have moved
			// forward one time step.
			p += v;

			// If this weapon has a blast radius, don't fire it if the target is
			// so close that you'll be hit by the blast. Weapons using proximity
			// triggers will explode sooner, so a larger separation is needed.
			if(!weapon->IsSafe() && p.Length() <= (weapon->BlastRadius() + weapon->TriggerRadius()))
				continue;

			// Calculate how long it will take the projectile to reach its target.
			double steps = RendezvousTime(p, v, vp);
			if(!std::isnan(steps) && steps <= lifetime)
			{
				command.SetFire(index);
				continue;
			}
			continue;
		}
		// For non-homing weapons:
		for(const auto &target : enemies)
		{
			// NPCs shoot ships that they just plundered.
			bool hasBoarded = !ship.IsYours() && Has(ship, target->shared_from_this(), ShipEvent::BOARD);
			if(target->IsDisabled() && (disables || (plunders && !hasBoarded)) && !disabledOverride)
				continue;
			// Merciful ships let fleeing ships go.
			if(target->IsFleeing() && person.IsMerciful())
				continue;

			Point p = target->Position() - start;
			Point v = target->Velocity();
			// Only take the ship's velocity into account if this weapon
			// does not have its own acceleration.
			if(!weapon->Acceleration())
				v -= ship.Velocity();
			// By the time this action is performed, the ships will have moved
			// forward one time step.
			p += v;

			// Non-homing weapons may have a blast radius or proximity trigger.
			// Do not fire this weapon if we will be caught in the blast.
			if(!weapon->IsSafe() && p.Length() <= (weapon->BlastRadius() + weapon->TriggerRadius()))
				continue;

			// Get the vector the weapon will travel along.
			v = (ship.Facing() + hardpoint.GetAngle()).Unit() * vp - v;
			// Extrapolate over the lifetime of the projectile.
			v *= lifetime;

			const Mask &mask = target->GetMask(step);
			if(mask.Collide(-p, v, target->Facing()) < 1.)
			{
				command.SetFire(index);
				break;
			}
		}
	}
}



void AI::AutoFire(const Ship &ship, FireCommand &command, const Body &target) const
{
	int index = -1;
	for(const Hardpoint &hardpoint : ship.Weapons())
	{
		++index;
		// Only auto-fire primary weapons that take no ammunition.
		if(!hardpoint.IsReady() || hardpoint.GetOutfit()->Icon() || hardpoint.GetOutfit()->Ammo())
			continue;

		// Figure out where this weapon will fire from, but add some randomness
		// depending on how accurate this ship's pilot is.
		Point start = ship.Position() + ship.Facing().Rotate(hardpoint.GetPoint());
		start += ship.GetPersonality().Confusion();

		const Weapon *weapon = hardpoint.GetOutfit();
		double vp = weapon->WeightedVelocity() + .5 * weapon->RandomVelocity();
		double lifetime = weapon->TotalLifetime();

		Point p = target.Position() - start;
		Point v = target.Velocity();
		// Only take the ship's velocity into account if this weapon
		// does not have its own acceleration.
		if(!weapon->Acceleration())
			v -= ship.Velocity();
		// By the time this action is performed, the ships will have moved
		// forward one time step.
		p += v;

		// Get the vector the weapon will travel along.
		v = (ship.Facing() + hardpoint.GetAngle()).Unit() * vp - v;
		// Extrapolate over the lifetime of the projectile.
		v *= lifetime;

		const Mask &mask = target.GetMask(step);
		if(mask.Collide(-p, v, target.Facing()) < 1.)
			command.SetFire(index);
	}
}



// Get the amount of time it would take the given weapon to reach the given
// target, assuming it can be fired in any direction (i.e. turreted). For
// non-turreted weapons this can be used to calculate the ideal direction to
// point the ship in.
double AI::RendezvousTime(const Point &p, const Point &v, double vp)
{
	// How many steps will it take this projectile
	// to intersect the target?
	// (p.x + v.x*t)^2 + (p.y + v.y*t)^2 = vp^2*t^2
	// p.x^2 + 2*p.x*v.x*t + v.x^2*t^2
	//    + p.y^2 + 2*p.y*v.y*t + v.y^2t^2
	//    - vp^2*t^2 = 0
	// (v.x^2 + v.y^2 - vp^2) * t^2
	//    + (2 * (p.x * v.x + p.y * v.y)) * t
	//    + (p.x^2 + p.y^2) = 0
	double a = v.Dot(v) - vp * vp;
	double b = 2. * p.Dot(v);
	double c = p.Dot(p);
	double discriminant = b * b - 4 * a * c;
	if(discriminant < 0.)
		return numeric_limits<double>::quiet_NaN();

	discriminant = sqrt(discriminant);

	// The solutions are b +- discriminant.
	// But it's not a solution if it's negative.
	double r1 = (-b + discriminant) / (2. * a);
	double r2 = (-b - discriminant) / (2. * a);
	if(r1 >= 0. && r2 >= 0.)
		return min(r1, r2);
	else if(r1 >= 0. || r2 >= 0.)
		return max(r1, r2);

	return numeric_limits<double>::quiet_NaN();
}


// Searches every asteroid within the ship scan limit and returns either the
// asteroid closest to the ship or the asteroid of highest value in range, depending
// on the player's preferences.
bool AI::TargetMinable(Ship &ship) const
{
	double scanRangeMetric = 10000. * ship.Attributes().Get("asteroid scan power");
	if(!scanRangeMetric)
		return false;
	const bool findClosest = Preferences::Has("Target asteroid based on");
	auto bestMinable = ship.GetTargetAsteroid();
	double bestScore = findClosest ? numeric_limits<double>::max() : 0.;
	auto GetDistanceMetric = [&ship](const Minable &minable) -> double {
		return ship.Position().DistanceSquared(minable.Position());
	};
	if(bestMinable)
	{
		if(findClosest)
			bestScore = GetDistanceMetric(*bestMinable);
		else
			bestScore = bestMinable->GetValue();
	}
	auto MinableStrategy = [&findClosest, &bestMinable, &bestScore, &GetDistanceMetric]()
			-> function<void(const shared_ptr<Minable> &)>
	{
		if(findClosest)
			return [&bestMinable, &bestScore, &GetDistanceMetric]
					(const shared_ptr<Minable> &minable) -> void {
				double newScore = GetDistanceMetric(*minable);
				if(newScore < bestScore || (newScore == bestScore && minable->GetValue() > bestMinable->GetValue()))
				{
					bestScore = newScore;
					bestMinable = minable;
				}
			};
		else
			return [&bestMinable, &bestScore, &GetDistanceMetric]
					(const shared_ptr<Minable> &minable) -> void {
				double newScore = minable->GetValue();
				if(newScore > bestScore || (newScore == bestScore
						&& GetDistanceMetric(*minable) < GetDistanceMetric(*bestMinable)))
				{
					bestScore = newScore;
					bestMinable = minable;
				}
			};
	};
	auto UpdateBestMinable = MinableStrategy();
	for(auto &&minable : minables)
		UpdateBestMinable(minable);
	if(bestMinable)
		ship.SetTargetAsteroid(bestMinable);
	return static_cast<bool>(ship.GetTargetAsteroid());
}



void AI::MovePlayer(Ship &ship, const PlayerInfo &player, Command &activeCommands)
{
	Command command;
	firingCommands.SetHardpoints(ship.Weapons().size());

	bool shift = activeCommands.Has(Command::SHIFT);

	bool isWormhole = false;
	if(player.HasTravelPlan())
	{
		// Determine if the player is jumping to their target system or landing on a wormhole.
		const System *system = player.TravelPlan().back();
		for(const StellarObject &object : ship.GetSystem()->Objects())
			if(object.HasSprite() && object.HasValidPlanet() && object.GetPlanet()->IsWormhole()
				&& object.GetPlanet()->IsAccessible(&ship) && player.HasVisited(*object.GetPlanet())
				&& player.HasVisited(*system))
			{
				const auto *wormhole = object.GetPlanet()->GetWormhole();
				if(&wormhole->WormholeDestination(*ship.GetSystem()) != system)
					continue;

				isWormhole = true;
				if(!ship.GetTargetStellar() || autoPilot.Has(Command::JUMP))
					ship.SetTargetStellar(&object);
				break;
			}
		if(!isWormhole)
			ship.SetTargetSystem(system);
	}

	if(ship.IsEnteringHyperspace() && !ship.IsHyperspacing())
	{
		// Check if there's a particular planet there we want to visit.
		const System *system = ship.GetTargetSystem();
		set<const Planet *> destinations;
		Date deadline;
		const Planet *bestDestination = nullptr;
		size_t missions = 0;
		for(const Mission &mission : player.Missions())
		{
			// Don't include invisible missions in the check.
			if(!mission.IsVisible())
				continue;

			// If the accessible destination of a mission is in this system, and you've been
			// to all waypoints and stopovers (i.e. could complete it), consider landing on it.
			if(mission.Stopovers().empty() && mission.Waypoints().empty()
					&& mission.Destination()->IsInSystem(system)
					&& mission.Destination()->IsAccessible(&ship))
			{
				destinations.insert(mission.Destination());
				++missions;
				// If this mission has a deadline, check if it is the soonest
				// deadline. If so, this should be your ship's destination.
				if(!deadline || (mission.Deadline() && mission.Deadline() < deadline))
				{
					deadline = mission.Deadline();
					bestDestination = mission.Destination();
				}
			}
			// Also check for stopovers in the destination system.
			for(const Planet *planet : mission.Stopovers())
				if(planet->IsInSystem(system) && planet->IsAccessible(&ship))
				{
					destinations.insert(planet);
					++missions;
					if(!bestDestination)
						bestDestination = planet;
				}
		}

		// Inform the player of any destinations in the system they are jumping to.
		if(!destinations.empty())
		{
			string message = "Note: you have ";
			message += (missions == 1 ? "a mission that requires" : "missions that require");
			message += " landing on ";
			size_t count = destinations.size();
			bool oxfordComma = (count > 2);
			for(const Planet *planet : destinations)
			{
				message += planet->Name();
				--count;
				if(count > 1)
					message += ", ";
				else if(count == 1)
					message += (oxfordComma ? ", and " : " and ");
			}
			message += " in the system you are jumping to.";
			Messages::Add(message, Messages::Importance::High);
		}
		// If any destination was found, find the corresponding stellar object
		// and set it as your ship's target planet.
		if(bestDestination)
			ship.SetTargetStellar(system->FindStellar(bestDestination));
	}

	if(activeCommands.Has(Command::NEAREST))
	{
		// Find the nearest enemy ship to the flagship. If `Shift` is held, consider friendly ships too.
		double closest = numeric_limits<double>::infinity();
		bool foundActive = false;
		bool found = false;
		for(const shared_ptr<Ship> &other : ships)
			if(other.get() != &ship && other->IsTargetable())
			{
				bool enemy = other->GetGovernment()->IsEnemy(ship.GetGovernment());
				// Do not let "target nearest" select a friendly ship, so that
				// if the player is repeatedly targeting nearest to, say, target
				// a bunch of fighters, they won't start firing on friendly
				// ships as soon as the last one is gone.
				if((!enemy && !shift) || other->IsYours())
					continue;

				// Sort ships by active or disabled:
				// Prefer targeting an active ship over a disabled one
				bool active = !other->IsDisabled();

				double d = other->Position().Distance(ship.Position());

				if((!foundActive && active) || (foundActive == active && d < closest))
				{
					ship.SetTargetShip(other);
					closest = d;
					foundActive = active;
					found = true;
				}
			}
		// If no ship was found, look for nearby asteroids.
		if(!found)
			TargetMinable(ship);
	}
	else if(activeCommands.Has(Command::TARGET))
	{
		// Find the "next" ship to target. Holding `Shift` will cycle through escorts.
		shared_ptr<const Ship> target = ship.GetTargetShip();
		// Whether the next eligible ship should be targeted.
		bool selectNext = !target || !target->IsTargetable();
		for(const shared_ptr<Ship> &other : ships)
		{
			// Do not target yourself.
			if(other.get() == &ship)
				continue;
			// The default behavior is to ignore your fleet and any friendly escorts.
			bool isPlayer = other->IsYours() || (other->GetPersonality().IsEscort()
					&& !other->GetGovernment()->IsEnemy());
			if(other == target)
				selectNext = true;
			else if(selectNext && isPlayer == shift && other->IsTargetable())
			{
				ship.SetTargetShip(other);
				selectNext = false;
				break;
			}
		}
		if(selectNext)
			ship.SetTargetShip(shared_ptr<Ship>());
	}
	else if(activeCommands.Has(Command::BOARD))
	{
		// Determine the player's boarding target based on their current target and their boarding preference. They may
		// press BOARD repeatedly to cycle between ships, or use SHIFT to prioritize repairing their owned escorts.
		shared_ptr<Ship> target = ship.GetTargetShip();
		if(target && !CanBoard(ship, *target))
			target.reset();
		if(!target || activeCommands.Has(Command::WAIT) || (shift && !target->IsYours()))
		{
			if(shift)
				ship.SetTargetShip(shared_ptr<Ship>());

			const auto boardingPriority = Preferences::GetBoardingPriority();
			auto strategy = [&]() noexcept -> function<double(const Ship &)>
			{
				Point current = ship.Position();
				switch(boardingPriority)
				{
					case Preferences::BoardingPriority::VALUE:
						return [this, &ship](const Ship &other) noexcept -> double
						{
							// Use the exact cost if the ship was scanned, otherwise use an estimation.
							return this->Has(ship, other.shared_from_this(), ShipEvent::SCAN_OUTFITS) ?
								other.Cost() : (other.ChassisCost() * 2.);
						};
					case Preferences::BoardingPriority::MIXED:
						return [this, &ship, current](const Ship &other) noexcept -> double
						{
							double cost = this->Has(ship, other.shared_from_this(), ShipEvent::SCAN_OUTFITS) ?
								other.Cost() : (other.ChassisCost() * 2.);
							// Even if we divide by 0, doubles can contain and handle infinity,
							// and we should definitely board that one then.
							return cost * cost / (current.DistanceSquared(other.Position()) + 0.1);
						};
					case Preferences::BoardingPriority::PROXIMITY:
					default:
						return [current](const Ship &other) noexcept -> double
						{
							return current.DistanceSquared(other.Position());
						};
				}
			}();

			using ShipValue = pair<Ship *, double>;
			auto options = vector<ShipValue>{};
			if(shift)
			{
				const auto &owned = governmentRosters[ship.GetGovernment()];
				options.reserve(owned.size());
				for(auto &&escort : owned)
					if(CanBoard(ship, *escort))
						options.emplace_back(escort, strategy(*escort));
			}
			else
			{
				auto ships = GetShipsList(ship, true);
				options.reserve(ships.size());
				// The current target is not considered by GetShipsList.
				if(target)
					options.emplace_back(target.get(), strategy(*target));

				// First check if we can board enemy ships, then allies.
				for(auto &&enemy : ships)
					if(CanBoard(ship, *enemy))
						options.emplace_back(enemy, strategy(*enemy));
				if(options.empty())
				{
					ships = GetShipsList(ship, false);
					options.reserve(ships.size());
					for(auto &&ally : ships)
						if(CanBoard(ship, *ally))
							options.emplace_back(ally, strategy(*ally));
				}
			}

			if(options.empty())
				activeCommands.Clear(Command::BOARD);
			else
			{
				// Sort the list of options in increasing order of desirability.
				sort(options.begin(), options.end(),
					[&ship, boardingPriority](const ShipValue &lhs, const ShipValue &rhs)
					{
						if(boardingPriority == Preferences::BoardingPriority::PROXIMITY)
							return lhs.second > rhs.second;

						// If their cost is the same, prefer the closest ship.
						return (boardingPriority == Preferences::BoardingPriority::VALUE && lhs.second == rhs.second)
							? lhs.first->Position().DistanceSquared(ship.Position()) >
								rhs.first->Position().DistanceSquared(ship.Position())
							: lhs.second < rhs.second;
					}
				);

				// Pick the (next) most desirable option.
				auto it = !target ? options.end() : find_if(options.begin(), options.end(),
					[&target](const ShipValue &lhs) noexcept -> bool { return lhs.first == target.get(); });
				if(it == options.begin())
					it = options.end();
				ship.SetTargetShip((--it)->first->shared_from_this());
			}
		}
	}
	// Player cannot attempt to land while departing from a planet.
	else if(activeCommands.Has(Command::LAND) && !ship.IsEnteringHyperspace() && ship.Zoom() == 1.)
	{
		// Track all possible landable objects in the current system.
		auto landables = vector<const StellarObject *>{};

		// If the player is moving slowly over an uninhabited or inaccessible planet,
		// display the default message explaining why they cannot land there.
		string message;
		for(const StellarObject &object : ship.GetSystem()->Objects())
		{
			if(object.HasSprite() && object.HasValidPlanet() && object.GetPlanet()->IsAccessible(&ship))
				landables.emplace_back(&object);
			else if(object.HasSprite())
			{
				double distance = ship.Position().Distance(object.Position());
				if(distance < object.Radius() && ship.Velocity().Length() < (MIN_LANDING_VELOCITY / 60.))
					message = object.LandingMessage();
			}
		}
		if(!message.empty())
			Audio::Play(Audio::Get("fail"));

		const StellarObject *target = ship.GetTargetStellar();
		// Require that the player's planetary target is one of the current system's planets.
		auto landIt = find(landables.cbegin(), landables.cend(), target);
		if(landIt == landables.cend())
			target = nullptr;

		if(target && (ship.Zoom() < 1. || ship.Position().Distance(target->Position()) < target->Radius()))
		{
			// Special case: if there are two planets in system and you have one
			// selected, then press "land" again, do not toggle to the other if
			// you are within landing range of the one you have selected.
		}
		else if(message.empty() && target && activeCommands.Has(Command::WAIT))
		{
			// Select the next landable in the list after the currently selected object.
			if(++landIt == landables.cend())
				landIt = landables.cbegin();
			const StellarObject *next = *landIt;
			ship.SetTargetStellar(next);

			if(!next->GetPlanet()->CanLand())
			{
				message = "The authorities on this " + next->GetPlanet()->Noun() +
					" refuse to clear you to land here.";
				Audio::Play(Audio::Get("fail"));
			}
			else if(next != target)
				message = "Switching landing targets. Now landing on " + next->Name() + ".";
		}
		else if(message.empty())
		{
			// This is the first press, or it has been long enough since the last press,
			// so land on the nearest eligible planet. Prefer inhabited ones with fuel.
			set<string> types;
			if(!target && !landables.empty())
			{
				if(landables.size() == 1)
					ship.SetTargetStellar(landables.front());
				else
				{
					double closest = numeric_limits<double>::infinity();
					for(const auto &object : landables)
					{
						double distance = ship.Position().Distance(object->Position());
						const Planet *planet = object->GetPlanet();
						types.insert(planet->Noun());
						if((!planet->CanLand() || !planet->HasSpaceport()) && !planet->IsWormhole())
							distance += 10000.;

						if(distance < closest)
						{
							ship.SetTargetStellar(object);
							closest = distance;
						}
					}
				}
				target = ship.GetTargetStellar();
			}

			if(!target)
			{
				message = "There are no planets in this system that you can land on.";
				Audio::Play(Audio::Get("fail"));
			}
			else if(!target->GetPlanet()->CanLand())
			{
				message = "The authorities on this " + target->GetPlanet()->Noun() +
					" refuse to clear you to land here.";
				Audio::Play(Audio::Get("fail"));
			}
			else if(!types.empty())
			{
				message = "You can land on more than one ";
				set<string>::const_iterator it = types.begin();
				message += *it++;
				if(it != types.end())
				{
					set<string>::const_iterator last = --types.end();
					if(it != last)
						message += ',';
					while(it != last)
						message += ' ' + *it++ + ',';
					message += " or " + *it;
				}
				message += " in this system. Landing on " + target->Name() + ".";
			}
			else
				message = "Landing on " + target->Name() + ".";
		}
		if(!message.empty())
			Messages::Add(message, Messages::Importance::High);
	}
	else if(activeCommands.Has(Command::JUMP | Command::FLEET_JUMP))
	{
		if(player.TravelPlan().empty() && !isWormhole)
		{
			double bestMatch = -2.;
			const auto &links = (ship.JumpNavigation().HasJumpDrive() ?
				ship.GetSystem()->JumpNeighbors(ship.JumpNavigation().JumpRange()) : ship.GetSystem()->Links());
			for(const System *link : links)
			{
				// Not all systems in range are necessarily visible. Don't allow
				// jumping to systems which haven't been seen.
				if(!player.HasSeen(*link))
					continue;

				Point direction = link->Position() - ship.GetSystem()->Position();
				double match = ship.Facing().Unit().Dot(direction.Unit());
				if(match > bestMatch)
				{
					bestMatch = match;
					ship.SetTargetSystem(link);
				}
			}
		}
		else if(isWormhole)
		{
			// The player is guaranteed to have a travel plan for isWormhole to be true.
			Messages::Add("Landing on a local wormhole to navigate to the "
					+ player.TravelPlan().back()->Name() + " system.", Messages::Importance::High);
		}
		if(ship.GetTargetSystem() && !isWormhole)
		{
			string name = "selected star";
			if(player.KnowsName(*ship.GetTargetSystem()))
				name = ship.GetTargetSystem()->Name();

			if(activeCommands.Has(Command::FLEET_JUMP))
				Messages::Add("Engaging fleet autopilot to jump to the " + name + " system."
					" Your fleet will jump when ready.", Messages::Importance::High);
			else
				Messages::Add("Engaging autopilot to jump to the " + name + " system.", Messages::Importance::High);
		}
	}
	else if(activeCommands.Has(Command::SCAN))
		command |= Command::SCAN;
	else if(activeCommands.Has(Command::HARVEST))
	{
		Orders newOrders;
		newOrders.type = Orders::HARVEST;
		IssueOrders(player, newOrders, "preparing to harvest.");
	}
	else if(activeCommands.Has(Command::NEAREST_ASTEROID))
	{
		TargetMinable(ship);
	}

	const shared_ptr<const Ship> target = ship.GetTargetShip();
	AimTurrets(ship, firingCommands, !Preferences::Has("Turrets focus fire"));
	if(Preferences::GetAutoFire() != Preferences::AutoFire::OFF && !ship.IsBoarding()
			&& !(autoPilot | activeCommands).Has(Command::LAND | Command::JUMP | Command::FLEET_JUMP | Command::BOARD)
			&& (!target || target->GetGovernment()->IsEnemy()))
		AutoFire(ship, firingCommands, false, true);

	const bool mouseTurning = activeCommands.Has(Command::MOUSE_TURNING_HOLD);
	if(mouseTurning && !ship.IsBoarding() && !ship.IsReversing())
		command.SetTurn(TurnToward(ship, mousePosition));

	if(activeCommands)
	{
		if(activeCommands.Has(Command::FORWARD))
			command |= Command::FORWARD;
		if(activeCommands.Has(Command::RIGHT | Command::LEFT) && !mouseTurning)
			command.SetTurn(activeCommands.Has(Command::RIGHT) - activeCommands.Has(Command::LEFT));
		if(activeCommands.Has(Command::BACK))
		{
			if(!activeCommands.Has(Command::FORWARD) && ship.Attributes().Get("reverse thrust"))
				command |= Command::BACK;
			else if(!activeCommands.Has(Command::RIGHT | Command::LEFT | Command::AUTOSTEER))
				command.SetTurn(TurnBackward(ship));
		}

		if(activeCommands.Has(Command::PRIMARY))
		{
			int index = 0;
			for(const Hardpoint &hardpoint : ship.Weapons())
			{
				if(hardpoint.IsReady() && !hardpoint.GetOutfit()->Icon())
					firingCommands.SetFire(index);
				++index;
			}
		}
		if(activeCommands.Has(Command::SECONDARY))
		{
			int index = 0;
			const auto &playerSelectedWeapons = player.SelectedSecondaryWeapons();
			for(const Hardpoint &hardpoint : ship.Weapons())
			{
				if(hardpoint.IsReady() && (playerSelectedWeapons.find(hardpoint.GetOutfit()) != playerSelectedWeapons.end()))
					firingCommands.SetFire(index);
				++index;
			}
		}
		if(activeCommands.Has(Command::AFTERBURNER))
			command |= Command::AFTERBURNER;

		if(activeCommands.Has(AutopilotCancelCommands()))
			autoPilot = activeCommands;
	}
	bool shouldAutoAim = false;
	bool isFiring = activeCommands.Has(Command::PRIMARY) || activeCommands.Has(Command::SECONDARY);
	if(activeCommands.Has(Command::AUTOSTEER) && !command.Turn() && !ship.IsBoarding()
			&& !autoPilot.Has(Command::LAND | Command::JUMP | Command::FLEET_JUMP | Command::BOARD))
	{
		if(target && target->GetSystem() == ship.GetSystem() && target->IsTargetable())
			command.SetTurn(TurnToward(ship, TargetAim(ship)));
		else if(ship.GetTargetAsteroid())
			command.SetTurn(TurnToward(ship, TargetAim(ship, *ship.GetTargetAsteroid())));
		else if(ship.GetTargetStellar())
			command.SetTurn(TurnToward(ship, ship.GetTargetStellar()->Position() - ship.Position()));
	}
	else if((Preferences::GetAutoAim() == Preferences::AutoAim::ALWAYS_ON
			|| (Preferences::GetAutoAim() == Preferences::AutoAim::WHEN_FIRING && isFiring))
			&& !command.Turn() && !ship.IsBoarding()
			&& ((target && target->GetSystem() == ship.GetSystem() && target->IsTargetable()) || ship.GetTargetAsteroid())
			&& !autoPilot.Has(Command::LAND | Command::JUMP | Command::FLEET_JUMP | Command::BOARD))
	{
		// Check if this ship has any forward-facing weapons.
		for(const Hardpoint &weapon : ship.Weapons())
			if(!weapon.CanAim() && !weapon.IsTurret() && weapon.GetOutfit())
			{
				shouldAutoAim = true;
				break;
			}
	}
	if(shouldAutoAim)
	{
		Point pos = (target ? target->Position() : ship.GetTargetAsteroid()->Position());
		if((pos - ship.Position()).Unit().Dot(ship.Facing().Unit()) >= .8)
			command.SetTurn(TurnToward(ship, TargetAim(ship)));
	}

	if(autoPilot.Has(Command::JUMP | Command::FLEET_JUMP) && !(player.HasTravelPlan() || ship.GetTargetSystem()))
	{
		// The player completed their travel plan, which may have indicated a destination within the final system.
		autoPilot.Clear(Command::JUMP | Command::FLEET_JUMP);
		const Planet *planet = player.TravelDestination();
		if(planet && planet->IsInSystem(ship.GetSystem()) && planet->IsAccessible(&ship))
		{
			Messages::Add("Autopilot: landing on " + planet->Name() + ".", Messages::Importance::High);
			autoPilot |= Command::LAND;
			ship.SetTargetStellar(ship.GetSystem()->FindStellar(planet));
		}
	}

	// Clear autopilot actions if actions can't be performed.
	if(autoPilot.Has(Command::LAND) && !ship.GetTargetStellar())
		autoPilot.Clear(Command::LAND);
	if(autoPilot.Has(Command::JUMP | Command::FLEET_JUMP) && !(ship.GetTargetSystem() || isWormhole))
		autoPilot.Clear(Command::JUMP | Command::FLEET_JUMP);
	if(autoPilot.Has(Command::BOARD) && !(ship.GetTargetShip() && CanBoard(ship, *ship.GetTargetShip())))
		autoPilot.Clear(Command::BOARD);

	if(autoPilot.Has(Command::LAND) || (autoPilot.Has(Command::JUMP | Command::FLEET_JUMP) && isWormhole))
	{
		if(ship.GetPlanet())
			autoPilot.Clear(Command::LAND | Command::JUMP | Command::FLEET_JUMP);
		else
		{
			MoveToPlanet(ship, command);
			command |= Command::LAND;
		}
	}
	else if(autoPilot.Has(Command::STOP))
	{
		// STOP is automatically cleared once the ship has stopped.
		if(Stop(ship, command))
			autoPilot.Clear(Command::STOP);
	}
	else if(autoPilot.Has(Command::JUMP | Command::FLEET_JUMP))
	{
		if(!ship.JumpNavigation().HasHyperdrive() && !ship.JumpNavigation().HasJumpDrive())
		{
			Messages::Add("You do not have a hyperdrive installed.", Messages::Importance::Highest);
			autoPilot.Clear();
			Audio::Play(Audio::Get("fail"));
		}
		else if(!ship.JumpNavigation().JumpFuel(ship.GetTargetSystem()))
		{
			Messages::Add("You cannot jump to the selected system.", Messages::Importance::Highest);
			autoPilot.Clear();
			Audio::Play(Audio::Get("fail"));
		}
		else if(!ship.JumpsRemaining() && !ship.IsEnteringHyperspace())
		{
			Messages::Add("You do not have enough fuel to make a hyperspace jump.", Messages::Importance::Highest);
			autoPilot.Clear();
			Audio::Play(Audio::Get("fail"));
		}
		else if(ship.IsLanding())
		{
			Messages::Add("You cannot jump while landing.", Messages::Importance::Highest);
			autoPilot.Clear(Command::JUMP);
			Audio::Play(Audio::Get("fail"));
		}
		else
		{
			PrepareForHyperspace(ship, command);
			command |= Command::JUMP;

			// Don't jump yet if the player is holding jump key or fleet jump is active and
			// escorts are not ready to jump yet.
			if(activeCommands.Has(Command::WAIT) || (autoPilot.Has(Command::FLEET_JUMP) && !EscortsReadyToJump(ship)))
				command |= Command::WAIT;
		}
	}
	else if(autoPilot.Has(Command::BOARD))
	{
		if(!CanBoard(ship, *target))
			autoPilot.Clear(Command::BOARD);
		else
		{
			MoveTo(ship, command, target->Position(), target->Velocity(), 40., .8);
			command |= Command::BOARD;
		}
	}

	if(ship.HasBays() && HasDeployments(ship))
	{
		command |= Command::DEPLOY;
		Deploy(ship, !Preferences::Has("Damaged fighters retreat"));
	}
	if(isCloaking)
		command |= Command::CLOAK;

	ship.SetCommands(command);
	ship.SetCommands(firingCommands);
}



bool AI::Has(const Ship &ship, const weak_ptr<const Ship> &other, int type) const
{
	auto sit = actions.find(ship.shared_from_this());
	if(sit == actions.end())
		return false;

	auto oit = sit->second.find(other);
	if(oit == sit->second.end())
		return false;

	return (oit->second & type);
}



bool AI::Has(const Government *government, const weak_ptr<const Ship> &other, int type) const
{
	auto git = governmentActions.find(government);
	if(git == governmentActions.end())
		return false;

	auto oit = git->second.find(other);
	if(oit == git->second.end())
		return false;

	return (oit->second & type);
}



// True if the ship has committed the action against that government. For
// example, if the player boarded any ship belonging to that government.
bool AI::Has(const Ship &ship, const Government *government, int type) const
{
	auto sit = notoriety.find(ship.shared_from_this());
	if(sit == notoriety.end())
		return false;

	auto git = sit->second.find(government);
	if(git == sit->second.end())
		return false;

	return (git->second & type);
}



void AI::UpdateStrengths(map<const Government *, int64_t> &strength, const System *playerSystem)
{
	// Tally the strength of a government by the strength of its present and able ships.
	governmentRosters.clear();
	for(const auto &it : ships)
		if(it->GetGovernment() && it->GetSystem() == playerSystem)
		{
			governmentRosters[it->GetGovernment()].emplace_back(it.get());
			if(!it->IsDisabled())
				strength[it->GetGovernment()] += it->Strength();
		}

	// Strengths of enemies and allies are rebuilt every step.
	enemyStrength.clear();
	allyStrength.clear();
	for(const auto &gov : strength)
	{
		set<const Government *> allies;
		for(const auto &enemy : strength)
			if(enemy.first->IsEnemy(gov.first))
			{
				// "Know your enemies."
				enemyStrength[gov.first] += enemy.second;
				for(const auto &ally : strength)
					if(ally.first->IsEnemy(enemy.first) && !allies.count(ally.first))
					{
						// "The enemy of my enemy is my friend."
						allyStrength[gov.first] += ally.second;
						allies.insert(ally.first);
					}
			}
	}

	// Ships with nearby allies consider their allies' strength as well as their own.
	for(const auto &it : ships)
	{
		const Government *gov = it->GetGovernment();

		// Check if this ship's government has the authority to enforce scans & fines in this system.
		if(!scanPermissions.count(gov))
			scanPermissions.emplace(gov, gov && gov->CanEnforce(playerSystem));

		// Only have ships update their strength estimate once per second on average.
		if(!gov || it->GetSystem() != playerSystem || it->IsDisabled() || Random::Int(60))
			continue;

		int64_t &myStrength = shipStrength[it.get()];
		for(const auto &allies : governmentRosters)
		{
			// If this is not an allied government, its ships will not assist this ship when attacked.
			if(allies.first->AttitudeToward(gov) <= 0.)
				continue;
			for(const auto &ally : allies.second)
				if(!ally->IsDisabled() && ally->Position().Distance(it->Position()) < 2000.)
					myStrength += ally->Strength();
		}
	}
}



// Cache various lists of all targetable ships in the player's system for this Step.
void AI::CacheShipLists()
{
	allyLists.clear();
	enemyLists.clear();
	for(const auto &git : governmentRosters)
	{
		allyLists.emplace(git.first, vector<Ship *>());
		allyLists.at(git.first).reserve(ships.size());
		enemyLists.emplace(git.first, vector<Ship *>());
		enemyLists.at(git.first).reserve(ships.size());
		for(const auto &oit : governmentRosters)
		{
			auto &list = git.first->IsEnemy(oit.first)
					? enemyLists[git.first] : allyLists[git.first];
			list.insert(list.end(), oit.second.begin(), oit.second.end());
		}
	}
}



void AI::IssueOrders(const PlayerInfo &player, const Orders &newOrders, const string &description)
{
	string who;

	// Find out what the target of these orders is.
	const Ship *targetShip = newOrders.target.lock().get();
	const Minable *targetAsteroid = newOrders.targetAsteroid.lock().get();

	// Figure out what ships we are giving orders to.
	vector<const Ship *> ships;
	if(player.SelectedShips().empty())
	{
		for(const shared_ptr<Ship> &it : player.Ships())
			if(it.get() != player.Flagship() && !it->IsParked())
				ships.push_back(it.get());
		who = ships.size() > 1 ? "Your fleet is " : "Your escort is ";
	}
	else
	{
		for(const weak_ptr<Ship> &it : player.SelectedShips())
		{
			shared_ptr<Ship> ship = it.lock();
			if(ship)
				ships.push_back(ship.get());
		}
		who = ships.size() > 1 ? "The selected escorts are " : "The selected escort is ";
	}
	// This should never happen, but just in case:
	if(ships.empty())
		return;

	Point centerOfGravity;
	bool isMoveOrder = (newOrders.type == Orders::MOVE_TO);
	int squadCount = 0;
	if(isMoveOrder)
	{
		for(const Ship *ship : ships)
			if(ship->GetSystem() && !ship->IsDisabled())
			{
				centerOfGravity += ship->Position();
				++squadCount;
			}
		if(squadCount > 1)
			centerOfGravity /= squadCount;
	}
	// If this is a move command, make sure the fleet is bunched together
	// enough that each ship takes up no more than about 30,000 square pixels.
	double maxSquadOffset = sqrt(10000. * squadCount);

	// A target is valid if we have no target, or when the target is in the
	// same system as the flagship.
	bool isValidTarget = !targetShip || targetAsteroid
		|| (targetShip && player.Flagship() && targetShip->GetSystem() == player.Flagship()->GetSystem());

	// Now, go through all the given ships and set their orders to the new
	// orders. But, if it turns out that they already had the given orders,
	// their orders will be cleared instead. The only command that does not
	// toggle is a move command; it always counts as a new command.
	bool hasMismatch = isMoveOrder;
	bool gaveOrder = false;
	bool alreadyHarvesting = false;
	if(isValidTarget)
	{
		for(const Ship *ship : ships)
		{
			// Never issue orders to a ship to target itself.
			if(ship == targetShip)
				continue;

			gaveOrder = true;
			hasMismatch |= !orders.count(ship);

			Orders &existing = orders[ship];
			// HOLD_ACTIVE cannot be given as manual order, but we make sure here
			// that any HOLD_ACTIVE order also matches when an HOLD_POSITION
			// command is given.
			if(existing.type == Orders::HOLD_ACTIVE)
				existing.type = Orders::HOLD_POSITION;

			hasMismatch |= (existing.type != newOrders.type);
			hasMismatch |= (existing.target.lock().get() != targetShip);
			hasMismatch |= (existing.targetAsteroid.lock().get() != targetAsteroid);
			// Skip giving any new orders if the fleet is already in harvest mode and the player has selected a new
			// asteroid.
			if(hasMismatch && targetAsteroid)
				alreadyHarvesting = (existing.type == newOrders.type) && (newOrders.type == Orders::HARVEST);
			existing = newOrders;

			if(isMoveOrder)
			{
				// In a move order, rather than commanding every ship to move to the
				// same point, they move as a mass so their center of gravity is
				// that point but their relative positions are unchanged.
				Point offset = ship->Position() - centerOfGravity;
				if(offset.Length() > maxSquadOffset)
					offset = offset.Unit() * maxSquadOffset;
				existing.point += offset;
			}
			else if(existing.type == Orders::HOLD_POSITION)
			{
				bool shouldReverse = false;
				// Set the point this ship will "guard," so it can return
				// to it if knocked away by projectiles / explosions.
				existing.point = StoppingPoint(*ship, Point(), shouldReverse);
			}
		}
		if(!gaveOrder)
			return;
	}

	if(alreadyHarvesting)
		return;
	else if(hasMismatch)
		Messages::Add(who + description, Messages::Importance::High);
	else
	{
		// Clear all the orders for these ships.
		if(!isValidTarget)
			Messages::Add(who + "unable to and no longer " + description, Messages::Importance::High);
		else
			Messages::Add(who + "no longer " + description, Messages::Importance::High);

		for(const Ship *ship : ships)
			orders.erase(ship);
	}
}



// Change the ship's order based on its current fulfillment of the order.
void AI::UpdateOrders(const Ship &ship)
{
	// This should only be called for ships with orders that can be carried out.
	auto it = orders.find(&ship);
	if(it == orders.end())
		return;

	Orders &order = it->second;
	if((order.type == Orders::MOVE_TO || order.type == Orders::HOLD_ACTIVE) && ship.GetSystem() == order.targetSystem)
	{
		// If nearly stopped on the desired point, switch to a HOLD_POSITION order.
		if(ship.Position().Distance(order.point) < 20. && ship.Velocity().Length() < .001)
			order.type = Orders::HOLD_POSITION;
	}
	else if(order.type == Orders::HOLD_POSITION && ship.Position().Distance(order.point) > 20.)
	{
		// If far from the defined target point, return via a HOLD_ACTIVE order.
		order.type = Orders::HOLD_ACTIVE;
		// Ensure the system reference is maintained.
		order.targetSystem = ship.GetSystem();
	}
}<|MERGE_RESOLUTION|>--- conflicted
+++ resolved
@@ -248,49 +248,6 @@
 		return target;
 	}
 
-<<<<<<< HEAD
-	const double MAX_DISTANCE_FROM_CENTER = 10000.;
-=======
-	// Set the ship's TargetStellar or TargetSystem in order to reach the
-	// next desired system. Will target a landable planet to refuel.
-	void SelectRoute(Ship &ship, const System *targetSystem)
-	{
-		const System *from = ship.GetSystem();
-		if(from == targetSystem || !targetSystem)
-			return;
-		const DistanceMap route(ship, targetSystem);
-		const bool needsRefuel = ShouldRefuel(ship, route);
-		const System *to = route.Route(from);
-		// The destination may be accessible by both jump and wormhole.
-		// Prefer wormhole travel in these cases, to conserve fuel. Must
-		// check accessibility as DistanceMap may only see the jump path.
-		if(to && !needsRefuel)
-			for(const StellarObject &object : from->Objects())
-			{
-				if(!object.HasSprite() || !object.HasValidPlanet())
-					continue;
-
-				const Planet &planet = *object.GetPlanet();
-				if(planet.IsWormhole() && planet.IsAccessible(&ship)
-						&& &planet.GetWormhole()->WormholeDestination(*from) == to)
-				{
-					ship.SetTargetStellar(&object);
-					ship.SetTargetSystem(nullptr);
-					return;
-				}
-			}
-		else if(needsRefuel)
-		{
-			// There is at least one planet that can refuel the ship.
-			ship.SetTargetStellar(GetRefuelLocation(ship));
-			return;
-		}
-		// Either there is no viable wormhole route to this system, or
-		// the target system cannot be reached.
-		ship.SetTargetSystem(to);
-		ship.SetTargetStellar(nullptr);
-	}
-
 	bool StayOrLinger(Ship &ship)
 	{
 		const Personality &personality = ship.GetPersonality();
@@ -327,7 +284,6 @@
 		return true;
 	}
 
->>>>>>> 0aaa6795
 	// Constants for the invisible fence timer.
 	const int FENCE_DECAY = 4;
 	const int FENCE_MAX = 600;
@@ -1937,39 +1893,40 @@
 // If the ship is an escort it will only use routes known to the player.
 void AI::SelectRoute(Ship &ship, const System *targetSystem) const
 {
-	const System *from = ship.GetSystem();
-	if(from == targetSystem || !targetSystem)
-		return;
-	const DistanceMap route(ship, targetSystem, ship.IsYours() ? &player : nullptr);
-	const bool needsRefuel = ShouldRefuel(ship, route);
-	const System *to = route.Route(from);
-	// The destination may be accessible by both jump and wormhole.
-	// Prefer wormhole travel in these cases, to conserve fuel. Must
-	// check accessibility as DistanceMap may only see the jump path.
-	if(to && !needsRefuel)
-		for(const StellarObject &object : from->Objects())
-		{
-			if(!object.HasSprite() || !object.HasValidPlanet())
-				continue;
-
-			const Planet &planet = *object.GetPlanet();
-			if(planet.IsWormhole() && planet.IsAccessible(&ship) && planet.WormholeDestination(from) == to)
-			{
-				ship.SetTargetStellar(&object);
-				ship.SetTargetSystem(nullptr);
-				return;
-			}
-		}
-	else if(needsRefuel)
-	{
-		// There is at least one planet that can refuel the ship.
-		ship.SetTargetStellar(GetRefuelLocation(ship));
-		return;
-	}
-	// Either there is no viable wormhole route to this system, or
-	// the target system cannot be reached.
-	ship.SetTargetSystem(to);
-	ship.SetTargetStellar(nullptr);
+		const System *from = ship.GetSystem();
+		if(from == targetSystem || !targetSystem)
+			return;
+		const DistanceMap route(ship, targetSystem, ship.IsYours() ? &player : nullptr);
+		const bool needsRefuel = ShouldRefuel(ship, route);
+		const System *to = route.Route(from);
+		// The destination may be accessible by both jump and wormhole.
+		// Prefer wormhole travel in these cases, to conserve fuel. Must
+		// check accessibility as DistanceMap may only see the jump path.
+		if(to && !needsRefuel)
+			for(const StellarObject &object : from->Objects())
+			{
+				if(!object.HasSprite() || !object.HasValidPlanet())
+					continue;
+
+				const Planet &planet = *object.GetPlanet();
+				if(planet.IsWormhole() && planet.IsAccessible(&ship)
+						&& &planet.GetWormhole()->WormholeDestination(*from) == to)
+				{
+					ship.SetTargetStellar(&object);
+					ship.SetTargetSystem(nullptr);
+					return;
+				}
+			}
+		else if(needsRefuel)
+		{
+			// There is at least one planet that can refuel the ship.
+			ship.SetTargetStellar(GetRefuelLocation(ship));
+			return;
+		}
+		// Either there is no viable wormhole route to this system, or
+		// the target system cannot be reached.
+		ship.SetTargetSystem(to);
+		ship.SetTargetStellar(nullptr);
 }
 
 
