--- conflicted
+++ resolved
@@ -487,13 +487,8 @@
 	newOrder.SetTargetPoint(target);
 	newOrder.SetTargetSystem(moveToSystem);
 	string description = "moving to the given location";
-<<<<<<< HEAD
-	description += player.GetSystem() == moveToSystem ? "." : (" in the " + moveToSystem->Name() + " system.");
+	description += player.GetSystem() == moveToSystem ? "." : (" in the " + moveToSystem->DisplayName() + " system.");
 	IssueOrder(newOrder, description);
-=======
-	description += player.GetSystem() == moveToSystem ? "." : (" in the " + moveToSystem->DisplayName() + " system.");
-	IssueOrders(newOrders, description);
->>>>>>> 401425b6
 }
 
 
