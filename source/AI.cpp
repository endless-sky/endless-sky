--- conflicted
+++ resolved
@@ -668,12 +668,8 @@
 			if(shipToAssist->IsDestroyed() || shipToAssist->GetSystem() != it->GetSystem()
 					|| shipToAssist->IsLanding() || shipToAssist->IsHyperspacing()
 					|| shipToAssist->GetGovernment()->IsEnemy(gov)
-<<<<<<< HEAD
 					|| (!shipToAssist->IsDisabled() && !it->CanRefuel(*shipToAssist) && shipToAssist->JumpsRemaining())
 					|| it->IsEnergyLow())
-=======
-					|| (!shipToAssist->IsDisabled() && !shipToAssist->NeedsFuel()))
->>>>>>> 304d0ee3
 			{
 				shipToAssist.reset();
 				it->SetShipToAssist(nullptr);
