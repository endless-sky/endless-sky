--- conflicted
+++ resolved
@@ -509,8 +509,6 @@
 	if(activeCommands.Has(Command::SELECT))
 		player.SelectNextSecondary();
 
-<<<<<<< HEAD
-=======
 	// The commands below here only apply if you have escorts or fighters.
 	if(player.Ships().size() < 2)
 		return;
@@ -524,7 +522,6 @@
 	if(shift && activeCommands.Has(Command::GATHER))
 		IssueFormationChange(player);
 
->>>>>>> 86f81935
 	shared_ptr<Ship> target = flagship->GetTargetShip();
 	shared_ptr<Minable> targetAsteroid = flagship->GetTargetAsteroid();
 	Orders newOrders;
@@ -539,20 +536,7 @@
 	}
 	else if(activeCommands.Has(Command::FIGHT) && !shift && targetAsteroid)
 		IssueAsteroidTarget(targetAsteroid);
-<<<<<<< HEAD
-
-	// The commands below here only apply if you have escorts or fighters.
-	if(player.Ships().size() < 2)
-		return;
-
-	// Toggle the "deploy" command for the fleet or selected ships.
-	if(activeCommands.Has(Command::DEPLOY))
-		IssueDeploy(player);
-
-	if(activeCommands.Has(Command::HOLD))
-=======
 	if(activeCommands.Has(Command::HOLD_FIRE) && !shift)
->>>>>>> 86f81935
 	{
 		newOrders.SetHoldFire();
 		IssueOrders(newOrders, "holding fire.");
