--- conflicted
+++ resolved
@@ -2435,13 +2435,9 @@
 		if(ship.JumpsRemaining(false))
 		{
 			const auto &links = ship.Attributes().Get("jump drive") ? system->JumpNeighbors(ship.JumpRange()) : system->Links();
-<<<<<<< HEAD
 			for(const auto &link : links)
 				if(ship.GetPersonality().IsUnconstrained() || ship.GetGovernment()->AllowJumpingTo(*link))
 					targetSystems.push_back(link);
-=======
-			targetSystems.insert(targetSystems.end(), links.begin(), links.end());
->>>>>>> 68eab0a2
 		}
 
 		unsigned total = targetShips.size() + targetPlanets.size() + targetSystems.size();
