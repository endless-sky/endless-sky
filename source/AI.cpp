/* AI.cpp
Copyright (c) 2014 by Michael Zahniser

Endless Sky is free software: you can redistribute it and/or modify it under the
terms of the GNU General Public License as published by the Free Software
Foundation, either version 3 of the License, or (at your option) any later version.

Endless Sky is distributed in the hope that it will be useful, but WITHOUT ANY
WARRANTY; without even the implied warranty of MERCHANTABILITY or FITNESS FOR A
PARTICULAR PURPOSE. See the GNU General Public License for more details.

You should have received a copy of the GNU General Public License along with
this program. If not, see <https://www.gnu.org/licenses/>.
*/

#include "AI.h"

#include "audio/Audio.h"
#include "Command.h"
#include "ConditionsStore.h"
#include "DistanceMap.h"
#include "FighterHitHelper.h"
#include "Flotsam.h"
#include "text/Format.h"
#include "FormationPattern.h"
#include "FormationPositioner.h"
#include "GameData.h"
#include "Gamerules.h"
#include "Government.h"
#include "Hardpoint.h"
#include "JumpType.h"
#include "image/Mask.h"
#include "Messages.h"
#include "Minable.h"
#include "pi.h"
#include "Planet.h"
#include "PlayerInfo.h"
#include "Point.h"
#include "Port.h"
#include "Preferences.h"
#include "Random.h"
#include "RoutePlan.h"
#include "Ship.h"
#include "ship/ShipAICache.h"
#include "ShipEvent.h"
#include "ShipJumpNavigation.h"
#include "StellarObject.h"
#include "System.h"
#include "UI.h"
#include "Weapon.h"
#include "Wormhole.h"

#include <ranges>

using namespace std;

namespace {
	// If the player issues any of those commands, then any autopilot actions for the player get cancelled.
	const Command &AutopilotCancelCommands()
	{
		static const Command cancelers(Command::LAND | Command::JUMP | Command::FLEET_JUMP | Command::BOARD
			| Command::AFTERBURNER | Command::BACK | Command::FORWARD | Command::LEFT | Command::RIGHT
			| Command::AUTOSTEER | Command::STOP);

		return cancelers;
	}

	bool NeedsFuel(const Ship &ship)
	{
		return ship.GetSystem() && !ship.IsEnteringHyperspace() && !ship.GetSystem()->HasFuelFor(ship)
				&& ship.NeedsFuel();
	}

	bool NeedsEnergy(const Ship &ship)
	{
		return ship.GetSystem() && !ship.IsEnteringHyperspace() && ship.NeedsEnergy();
	}

	bool IsStranded(const Ship &ship)
	{
		return NeedsFuel(ship) || NeedsEnergy(ship);
	}

	bool CanBoard(const Ship &ship, const Ship &target)
	{
		if(&ship == &target)
			return false;
		if(target.IsDestroyed() || !target.IsTargetable() || target.GetSystem() != ship.GetSystem())
			return false;
		if(IsStranded(target) && !ship.GetGovernment()->IsEnemy(target.GetGovernment()))
			return true;
		return target.IsDisabled();
	}

	// Check if the given ship can "swarm" the targeted ship, e.g. to provide anti-missile cover.
	bool CanSwarm(const Ship &ship, const Ship &target)
	{
		if(target.GetPersonality().IsSwarming() || target.IsHyperspacing())
			return false;
		if(target.GetGovernment()->IsEnemy(ship.GetGovernment()))
			return false;
		if(target.GetSystem() != ship.GetSystem())
			return false;
		return target.IsTargetable();
	}

	double AngleDiff(double a, double b)
	{
		a = abs(a - b);
		return min(a, 360. - a);
	}

	// Determine if all able, non-carried escorts are ready to jump with this
	// ship. Carried escorts are waited for in AI::Step.
	bool EscortsReadyToJump(const Ship &ship)
	{
		bool shipIsYours = ship.IsYours();
		const Government *gov = ship.GetGovernment();
		for(const weak_ptr<Ship> &ptr : ship.GetEscorts())
		{
			shared_ptr<const Ship> escort = ptr.lock();
			// Skip escorts which are not player-owned and not escort mission NPCs.
			if(!escort || (shipIsYours && !escort->IsYours() && (!escort->GetPersonality().IsEscort()
					|| gov->IsEnemy(escort->GetGovernment()))))
				continue;
			if(!escort->IsDisabled() && !escort->CanBeCarried()
					&& escort->GetSystem() == ship.GetSystem()
					&& escort->JumpNavigation().JumpFuel() && !escort->IsReadyToJump(true))
				return false;
		}
		return true;
	}

	bool EscortsReadyToLand(const Ship &ship)
	{
		bool shipIsYours = ship.IsYours();
		const Government *gov = ship.GetGovernment();
		for(const weak_ptr<Ship> &ptr : ship.GetEscorts())
		{
			shared_ptr<const Ship> escort = ptr.lock();
			// Skip escorts which are not player-owned and not escort mission NPCs.
			if(!escort || (shipIsYours && !escort->IsYours() && (!escort->GetPersonality().IsEscort()
				|| gov->IsEnemy(escort->GetGovernment()))))
				continue;
			if(escort->IsDisabled())
				continue;
			if(escort->GetTargetStellar() == ship.GetTargetStellar() && !escort->CanLand())
				return false;
		}
		return true;
	}

	// Determine if the ship has any usable weapons.
	bool IsArmed(const Ship &ship)
	{
		for(const Hardpoint &hardpoint : ship.Weapons())
		{
			const Weapon *weapon = hardpoint.GetWeapon();
			if(weapon && !hardpoint.IsSpecial())
			{
				const Outfit *ammo = weapon->Ammo();
				if(ammo && !ship.OutfitCount(ammo))
					continue;
				return true;
			}
		}
		return false;
	}

	void Deploy(const Ship &ship, bool includingDamaged)
	{
		for(const Ship::Bay &bay : ship.Bays())
			if(bay.ship && (includingDamaged || bay.ship->Health() > .75) &&
					(!bay.ship->IsYours() || bay.ship->HasDeployOrder()))
				bay.ship->SetCommands(Command::DEPLOY);
	}

	// Helper function for selecting the ships for formation commands.
	vector<Ship *> GetShipsForFormationCommand(const PlayerInfo &player)
	{
		// Figure out what ships we are giving orders to.
		vector<Ship *> targetShips;
		auto &selectedShips = player.SelectedShips();
		// If selectedShips is empty, this applies to the whole fleet.
		if(selectedShips.empty())
		{
			auto &playerShips = player.Ships();
			targetShips.reserve(playerShips.size() - 1);
			for(const shared_ptr<Ship> &it : player.Ships())
				if(it.get() != player.Flagship() && !it->IsParked()
						&& !it->IsDestroyed() && !it->IsDisabled())
					targetShips.push_back(it.get());
		}
		else
		{
			targetShips.reserve(selectedShips.size());
			for(const weak_ptr<Ship> &it : selectedShips)
			{
				shared_ptr<Ship> ship = it.lock();
				if(ship)
					targetShips.push_back(ship.get());
			}
		}

		return targetShips;
	}

	// Issue deploy orders for the selected ships (or the full fleet if no ships are selected).
	void IssueDeploy(const PlayerInfo &player)
	{
		// Lay out the rules for what constitutes a deployable ship. (Since player ships are not
		// deleted from memory until the next landing, check both parked and destroyed states.)
		auto isCandidate = [](const shared_ptr<Ship> &ship) -> bool
		{
			return ship->CanBeCarried() && !ship->IsParked() && !ship->IsDestroyed();
		};

		auto toDeploy = vector<Ship *> {};
		auto toRecall = vector<Ship *> {};
		{
			auto maxCount = player.Ships().size() / 2;
			toDeploy.reserve(maxCount);
			toRecall.reserve(maxCount);
		}

		// First, check if the player selected any carried ships.
		for(const weak_ptr<Ship> &it : player.SelectedShips())
		{
			shared_ptr<Ship> ship = it.lock();
			if(ship && ship->IsYours() && isCandidate(ship))
				(ship->HasDeployOrder() ? toRecall : toDeploy).emplace_back(ship.get());
		}
		// If needed, check the player's fleet for deployable ships.
		if(toDeploy.empty() && toRecall.empty())
			for(const shared_ptr<Ship> &ship : player.Ships())
				if(isCandidate(ship) && ship.get() != player.Flagship())
					(ship->HasDeployOrder() ? toRecall : toDeploy).emplace_back(ship.get());

		// If any ships were not yet ordered to deploy, deploy them.
		if(!toDeploy.empty())
		{
			for(Ship *ship : toDeploy)
				ship->SetDeployOrder(true);
			string ship = (toDeploy.size() == 1 ? "ship" : "ships");
			Messages::Add("Deployed " + to_string(toDeploy.size()) + " carried " + ship + ".", Messages::Importance::High);
		}
		// Otherwise, instruct the carried ships to return to their berth.
		else if(!toRecall.empty())
		{
			for(Ship *ship : toRecall)
				ship->SetDeployOrder(false);
			string ship = (toRecall.size() == 1 ? "ship" : "ships");
			Messages::Add("Recalled " + to_string(toRecall.size()) + " carried " + ship + ".", Messages::Importance::High);
		}
	}

	// Check if the ship contains a carried ship that needs to launch.
	bool HasDeployments(const Ship &ship)
	{
		for(const Ship::Bay &bay : ship.Bays())
			if(bay.ship && bay.ship->HasDeployOrder())
				return true;
		return false;
	}

	// Determine if the ship with the given travel plan should refuel in
	// its current system, or if it should keep traveling.
	bool ShouldRefuel(const Ship &ship, const RoutePlan &route)
	{
		// If we can't get to the destination --- no reason to refuel.
		// (though AI may choose to elsewhere)
		if(!route.HasRoute())
			return false;

		// If the ship is full, no refuel.
		if(ship.Fuel() == 1.)
			return false;

		// If the ship has nowhere to refuel, no refuel.
		const System *from = ship.GetSystem();
		if(!from->HasFuelFor(ship))
			return false;

		// If the ship doesn't have fuel, no refuel.
		double fuelCapacity = ship.Attributes().Get("fuel capacity");
		if(!fuelCapacity)
			return false;

		// If the ship has no drive (or doesn't require fuel), no refuel.
		if(!ship.JumpNavigation().JumpFuel())
			return false;

		// Now we know it could refuel. But it could also jump along the route
		// and refuel later. Calculate if it can reach the next refuel.
		double fuel = fuelCapacity * ship.Fuel();
		const vector<pair<const System *, int>> costs = route.FuelCosts();
		for(auto it = costs.rbegin(); it != costs.rend(); ++it)
		{
			// If the next system with fuel is outside the range of this ship, should refuel.
			if(it->first->HasFuelFor(ship))
				return fuel < it->second;
		}

		// If no system on the way has fuel, refuel if needed to get to the destination.
		return fuel < route.RequiredFuel();
	}

	// The health remaining before becoming disabled, at which fighters and
	// other ships consider retreating from battle.
	const double RETREAT_HEALTH = .25;

	bool ShouldFlee(Ship &ship)
	{
		const Personality &personality = ship.GetPersonality();

		if(personality.IsFleeing())
			return true;

		if(personality.IsStaying())
			return false;

		const bool lowHealth = ship.Health() < RETREAT_HEALTH + .25 * personality.IsCoward();
		if(!personality.IsDaring() && lowHealth)
			return true;

		if(ship.GetAICache().NeedsAmmo())
			return true;

		if(personality.IsGetaway() && ship.Cargo().Free() == 0 && !ship.GetParent())
			return true;

		return false;
	}

	bool StayOrLinger(Ship &ship)
	{
		const Personality &personality = ship.GetPersonality();
		if(personality.IsStaying())
			return true;

		const Government *government = ship.GetGovernment();
		shared_ptr<const Ship> parent = ship.GetParent();
		if(parent && government && parent->GetGovernment()->IsEnemy(government))
			return true;

		if(ship.IsFleeing())
			return false;

		// Everything after here is the lingering logic.

		if(!personality.IsLingering())
			return false;
		// NPCs that can follow the player do not linger.
		if(ship.IsSpecial() && !personality.IsUninterested())
			return false;

		const System *system = ship.GetSystem();
		const System *destination = ship.GetTargetSystem();

		// Ships not yet at their destination must go there before they can linger.
		if(destination && destination != system)
			return false;
		// Ship cannot linger any longer in this system.
		if(!system || ship.GetLingerSteps() >= system->MinimumFleetPeriod() / 4)
			return false;

		ship.Linger();
		return true;
	}

	// Constants for the invisible fence timer.
	const int FENCE_DECAY = 4;
	const int FENCE_MAX = 600;

	// An offset to prevent the ship from being not quite over the point to departure.
	const double SAFETY_OFFSET = 1.;

	// The minimum speed advantage a ship has to have to consider running away.
	const double SAFETY_MULTIPLIER = 1.1;

	// If a ship's velocity is below this value, the ship is considered stopped.
	constexpr double VELOCITY_ZERO = .001;
}



<<<<<<< HEAD
AI::AI(PlayerInfo &player, const List<Ship> &ships,
		const List<Minable> &minables, const List<Flotsam> &flotsam)
	: player(player), ships(ships), minables(minables), flotsam(flotsam), routeCache()
=======
AI::AI(PlayerInfo &player, const List<Ship> &ships, const List<Minable> &minables, const List<Flotsam> &flotsam)
	: player(player), ships(ships), minables(minables), flotsam(flotsam)
>>>>>>> 025d7ad9
{
	// Allocate a starting amount of hardpoints for ships.
	firingCommands.SetHardpoints(12);
	RegisterDerivedConditions(player.Conditions());
}



// Fleet commands from the player.
void AI::IssueFormationChange(PlayerInfo &player)
{
	// Figure out what ships we are giving orders to
	vector<Ship *> targetShips = GetShipsForFormationCommand(player);
	if(targetShips.empty())
		return;

	const auto &formationPatterns = GameData::Formations();
	if(formationPatterns.empty())
	{
		Messages::Add("No formations available.", Messages::Importance::High);
		return;
	}

	// First check which and how many formation patterns we have in the current set of selected ships.
	// If there is more than 1 pattern in the selection, then this command will change all selected
	// ships to use the pattern that was found first. If there is only 1 pattern, then this command
	// will change all selected ships to use the next pattern available.
	const FormationPattern *toSet = nullptr;
	bool multiplePatternsSet = false;
	for(Ship *ship : targetShips)
	{
		const FormationPattern *shipsPattern = ship->GetFormationPattern();
		if(shipsPattern)
		{
			if(!toSet)
				toSet = shipsPattern;
			else if(toSet != shipsPattern)
			{
				multiplePatternsSet = true;
				break;
			}
		}
	}

	// Now determine what formation pattern to set.
	if(!toSet)
		// If no pattern was set at all, then we set the first one from the set of formationPatterns.
		toSet = &(formationPatterns.begin()->second);
	else if(!multiplePatternsSet)
	{
		// If only one pattern was found, then select the next pattern (or clear the pattern if there is no next).
		auto it = formationPatterns.find(toSet->TrueName());
		if(it != formationPatterns.end())
			++it;
		toSet = (it == formationPatterns.end() ? nullptr : &(it->second));
	}
	// If more than one formation was found on the ships, then we set the pattern it to the first one found.
	// No code is needed here for this option, since all variables are already set to just apply the change below.

	// Now set the pattern on the selected ships, and tell them to gather.
	for(Ship *ship : targetShips)
	{
		ship->SetFormationPattern(toSet);
		orders[ship].Add(OrderSingle{Orders::Types::GATHER});
		orders[ship].SetTargetShip(player.FlagshipPtr());
	}

	unsigned int count = targetShips.size();
	string message = to_string(count) + (count == 1 ? " ship" : " ships") + " will ";
	message += toSet ? ("assume \"" + toSet->TrueName() + "\" formation.") : "no longer fly in formation.";
	Messages::Add(message, Messages::Importance::Low);
}



void AI::IssueShipTarget(const shared_ptr<Ship> &target)
{
	bool isEnemy = target->GetGovernment()->IsEnemy();
	// TODO: There's an error in the code style checker that flags using {} instead of () below.
	OrderSingle newOrder(isEnemy ?
		target->IsDisabled() ? Orders::Types::FINISH_OFF : Orders::Types::ATTACK
		: Orders::Types::KEEP_STATION);
	newOrder.SetTargetShip(target);
	IssueOrder(newOrder,
		(isEnemy ? "focusing fire on" : "following") + (" \"" + target->GivenName() + "\"."));
}



void AI::IssueAsteroidTarget(const shared_ptr<Minable> &targetAsteroid)
{
	OrderSingle newOrder{Orders::Types::MINE};
	newOrder.SetTargetAsteroid(targetAsteroid);
	IssueOrder(newOrder,
		"focusing fire on " + targetAsteroid->DisplayName() + " " + targetAsteroid->Noun() + ".");
}



void AI::IssueMoveTarget(const Point &target, const System *moveToSystem)
{
	OrderSingle newOrder{Orders::Types::MOVE_TO};
	newOrder.SetTargetPoint(target);
	newOrder.SetTargetSystem(moveToSystem);
	string description = "moving to the given location";
	description += player.GetSystem() == moveToSystem ? "." : (" in the " + moveToSystem->DisplayName() + " system.");
	IssueOrder(newOrder, description);
}



// Commands issued via the keyboard (mostly, to the flagship).
void AI::UpdateKeys(PlayerInfo &player, const Command &activeCommands)
{
	const Ship *flagship = player.Flagship();
	if(!flagship || flagship->IsDestroyed())
		return;

	escortsUseAmmo = Preferences::Has("Escorts expend ammo");
	escortsAreFrugal = Preferences::Has("Escorts use ammo frugally");

	if(!autoPilot.Has(Command::STOP) && activeCommands.Has(Command::STOP)
			&& flagship->Velocity().Length() > VELOCITY_ZERO)
		Messages::Add("Coming to a stop.", Messages::Importance::High);

	autoPilot |= activeCommands;
	if(activeCommands.Has(AutopilotCancelCommands()))
	{
		bool canceled = (autoPilot.Has(Command::JUMP) && !activeCommands.Has(Command::JUMP | Command::FLEET_JUMP));
		canceled |= (autoPilot.Has(Command::STOP) && !activeCommands.Has(Command::STOP));
		canceled |= (autoPilot.Has(Command::LAND) && !activeCommands.Has(Command::LAND));
		canceled |= (autoPilot.Has(Command::BOARD) && !activeCommands.Has(Command::BOARD));
		if(canceled)
			Messages::Add("Disengaging autopilot.", Messages::Importance::High);
		autoPilot.Clear();
	}

	// Only toggle the "cloak" command if one of your ships has a cloaking device.
	if(activeCommands.Has(Command::CLOAK))
		for(const auto &it : player.Ships())
			if(!it->IsParked() && it->CloakingSpeed())
			{
				isCloaking = !isCloaking;
				Messages::Add(isCloaking ? "Engaging cloaking device." : "Disengaging cloaking device."
					, Messages::Importance::High);
				break;
			}

	// Toggle your secondary weapon.
	if(activeCommands.Has(Command::SELECT))
		player.SelectNextSecondary();

	// The commands below here only apply if you have escorts or fighters.
	if(player.Ships().size() < 2)
		return;

	// Toggle the "deploy" command for the fleet or selected ships.
	if(activeCommands.Has(Command::DEPLOY))
		IssueDeploy(player);

	// The gather command controls formation flying when combined with shift.
	const bool shift = activeCommands.Has(Command::SHIFT);
	if(shift && activeCommands.Has(Command::GATHER))
		IssueFormationChange(player);

	shared_ptr<Ship> target = flagship->GetTargetShip();
	shared_ptr<Minable> targetAsteroid = flagship->GetTargetAsteroid();
	if(activeCommands.Has(Command::FIGHT) && target && !target->IsYours() && !shift)
	{
		OrderSingle newOrder{target->IsDisabled() ? Orders::Types::FINISH_OFF : Orders::Types::ATTACK};
		newOrder.SetTargetShip(target);
		IssueOrder(newOrder, "focusing fire on \"" + target->GivenName() + "\".");
	}
	else if(activeCommands.Has(Command::FIGHT) && !shift && targetAsteroid)
		IssueAsteroidTarget(targetAsteroid);
	if(activeCommands.Has(Command::HOLD_FIRE) && !shift)
	{
		OrderSingle newOrder{Orders::Types::HOLD_FIRE};
		IssueOrder(newOrder, "holding fire.");
	}
	if(activeCommands.Has(Command::HOLD_POSITION) && !shift)
	{
		OrderSingle newOrder{Orders::Types::HOLD_POSITION};
		IssueOrder(newOrder, "holding position.");
	}
	if(activeCommands.Has(Command::GATHER) && !shift)
	{
		OrderSingle newOrder{Orders::Types::GATHER};
		newOrder.SetTargetShip(player.FlagshipPtr());
		IssueOrder(newOrder, "gathering around your flagship.");
	}

	// Get rid of any invalid orders. Carried ships will retain orders in case they are deployed.
	for(auto it = orders.begin(); it != orders.end(); )
	{
		it->second.Validate(it->first, flagship->GetSystem());
		if(it->second.Empty())
		{
			it = orders.erase(it);
			continue;
		}
		++it;
	}
}



void AI::UpdateEvents(const list<ShipEvent> &events)
{
	for(const ShipEvent &event : events)
	{
		const auto &target = event.Target();
		if(!target)
			continue;

		if(event.Actor())
		{
			actions[event.Actor()][target] |= event.Type();
			if(event.TargetGovernment())
				notoriety[event.Actor()][event.TargetGovernment()] |= event.Type();
		}

		const auto &actorGovernment = event.ActorGovernment();
		if(actorGovernment)
		{
			governmentActions[actorGovernment][target] |= event.Type();
			if(actorGovernment->IsPlayer() && event.TargetGovernment())
			{
				int &bitmap = playerActions[target];
				int newActions = event.Type() - (event.Type() & bitmap);
				bitmap |= event.Type();
				// If you provoke the same ship twice, it should have an effect both times.
				if(event.Type() & ShipEvent::PROVOKE)
					newActions |= ShipEvent::PROVOKE;
				event.TargetGovernment()->Offend(newActions, target->CrewValue());
			}
		}
	}
}



// Remove records of what happened in the previous system, now that
// the player has entered a new one.
void AI::Clean()
{
	// Records of what various AI ships and factions have done.
	actions.clear();
	notoriety.clear();
	governmentActions.clear();
	scanPermissions.clear();
	playerActions.clear();
	swarmCount.clear();
	fenceCount.clear();
	cargoScans.clear();
	outfitScans.clear();
	scanTime.clear();
	miningAngle.clear();
	miningRadius.clear();
	miningTime.clear();
	appeasementThreshold.clear();
	boarders.clear();
	// Records for formations flying around lead ships and other objects.
	formations.clear();
	// Records that affect the combat behavior of various governments.
	shipStrength.clear();
	enemyStrength.clear();
	allyStrength.clear();
}



// Clear ship orders and assistance requests. These should be done
// when the player lands, but not when they change systems.
void AI::ClearOrders()
{
	helperList.clear();
	orders.clear();
}



void AI::Step(Command &activeCommands)
{
	// First, figure out the comparative strengths of the present governments.
	const System *playerSystem = player.GetSystem();
	map<const Government *, int64_t> strength;
	UpdateStrengths(strength, playerSystem);
	CacheShipLists();

	// At each step, reconsider all routes as new.
	routeCache.clear();
	// Create a complete list of the attributes which may be required for a ship to use wormholes within
	// the universe. This will be a complete set of all attributes that affect any wormhole in the universe.
	universeWormholeRequirements.clear();
	for(const auto &wormhole : std::views::values(GameData::Wormholes()))
	{
		if(!wormhole.IsValid())
			continue;

		const Planet &p = *wormhole.GetPlanet();
		if(!p.IsValid())
			continue;

		for(const auto &req : p.RequiredAttributes())
			universeWormholeRequirements.emplace(req);
	}

	// Update the counts of how long ships have been outside the "invisible fence."
	// If a ship ceases to exist, this also ensures that it will be removed from
	// the fence count map after a few seconds.
	for(auto it = fenceCount.begin(); it != fenceCount.end(); )
	{
		it->second -= FENCE_DECAY;
		if(it->second < 0)
			it = fenceCount.erase(it);
		else
			++it;
	}
	for(const auto &it : ships)
	{
		const System *system = it->GetActualSystem();
		if(system && it->Position().Length() >= system->InvisibleFenceRadius())
		{
			int &value = fenceCount[&*it];
			value = min(FENCE_MAX, value + FENCE_DECAY + 1);
		}
	}

	// Allow all formation-positioners to handle their internal administration to
	// prepare for the next cycle.
	for(auto &bodyIt : formations)
		for(auto &positionerIt : bodyIt.second)
			positionerIt.second.Step();

	const Ship *flagship = player.Flagship();
	step = (step + 1) & 31;
	int targetTurn = 0;
	int minerCount = 0;
	const int maxMinerCount = minables.empty() ? 0 : 9;
	bool opportunisticEscorts = !Preferences::Has("Turrets focus fire");
	bool fightersRetreat = Preferences::Has("Damaged fighters retreat");
	const int npcMaxMiningTime = GameData::GetGamerules().NPCMaxMiningTime();
	for(const auto &it : ships)
	{
		// A destroyed ship can't do anything.
		if(it->IsDestroyed())
			continue;
		// Skip any carried fighters or drones that are somehow in the list.
		if(!it->GetSystem())
			continue;

		if(it.get() == flagship)
		{
			// Player cannot do anything if the flagship is landing.
			if(!flagship->IsLanding())
				MovePlayer(*it, activeCommands);
			continue;
		}

		const Government *gov = it->GetGovernment();
		const Personality &personality = it->GetPersonality();
		double healthRemaining = it->Health();
		bool isPresent = (it->GetSystem() == playerSystem);
		bool isStranded = IsStranded(*it);
		bool thisIsLaunching = (isPresent && HasDeployments(*it));
		if(isStranded || it->IsDisabled())
		{
			// Attempt to find a friendly ship to render assistance.
			if(!it->GetPersonality().IsDerelict())
				AskForHelp(*it, isStranded, flagship);

			if(it->IsDisabled())
			{
				// Ships other than escorts should deploy fighters if disabled.
				if(!it->IsYours() || thisIsLaunching)
				{
					it->SetCommands(Command::DEPLOY);
					Deploy(*it, !(it->IsYours() && fightersRetreat));
				}
				// Avoid jettisoning cargo as soon as this ship is repaired.
				if(personality.IsAppeasing())
				{
					double health = .5 * it->Shields() + it->Hull();
					double &threshold = appeasementThreshold[it.get()];
					threshold = max((1. - health) + .1, threshold);
				}
				continue;
			}
		}
		// Overheated ships are effectively disabled, and cannot fire, cloak, etc.
		if(it->IsOverheated())
			continue;

		Command command;
		firingCommands.SetHardpoints(it->Weapons().size());
		if(it->IsYours())
		{
			if(it->HasBays() && thisIsLaunching)
			{
				// If this is a carrier, launch whichever of its fighters are at
				// good enough health to survive a fight.
				command |= Command::DEPLOY;
				Deploy(*it, !fightersRetreat);
			}
			if(isCloaking)
				command |= Command::CLOAK;
		}

		// Cloak if the AI considers it appropriate.
		if(!it->IsYours() || !isCloaking)
			if(DoCloak(*it, command))
			{
				// The ship chose to retreat from its target, e.g. to repair.
				it->SetCommands(command);
				continue;
			}

		shared_ptr<Ship> parent = it->GetParent();
		if(parent && parent->IsDestroyed())
		{
			// An NPC that loses its fleet leader should attempt to
			// follow that leader's parent. For most mission NPCs,
			// this is the player. Any regular NPCs and mission NPCs
			// with "personality uninterested" become independent.
			parent = parent->GetParent();
			it->SetParent(parent);
		}

		// Pick a target and automatically fire weapons.
		shared_ptr<Ship> target = it->GetTargetShip();
		shared_ptr<Minable> targetAsteroid = it->GetTargetAsteroid();
		shared_ptr<Flotsam> targetFlotsam = it->GetTargetFlotsam();
		if(isPresent && it->IsYours() && targetFlotsam && FollowOrders(*it, command))
			continue;
		// Determine if this ship was trying to scan its previous target. If so, keep
		// track of this ship's scan time and count.
		if(isPresent && !it->IsYours())
		{
			// Assume that if the target is friendly, not disabled, of a different
			// government to this ship, and this ship has scanning capabilities
			// then it was attempting to scan the target. This isn't a perfect
			// assumption, but should be good enough for now.
			bool cargoScan = it->Attributes().Get("cargo scan power");
			bool outfitScan = it->Attributes().Get("outfit scan power");
			if((cargoScan || outfitScan) && target && !target->IsDisabled()
				&& !target->GetGovernment()->IsEnemy(gov) && target->GetGovernment() != gov)
			{
				++scanTime[&*it];
				if(it->CargoScanFraction() == 1.)
					cargoScans[&*it].insert(&*target);
				if(it->OutfitScanFraction() == 1.)
					outfitScans[&*it].insert(&*target);
			}
		}
		if(isPresent && !personality.IsSwarming())
		{
			// Each ship only switches targets twice a second, so that it can
			// focus on damaging one particular ship.
			targetTurn = (targetTurn + 1) & 31;
			if(targetTurn == step || !target || target->IsDestroyed() || (target->IsDisabled() &&
					(personality.Disables() || (!FighterHitHelper::IsValidTarget(target.get()) && !personality.IsVindictive())))
					|| (target->IsFleeing() && personality.IsMerciful()) || !target->IsTargetable())
			{
				target = FindTarget(*it);
				it->SetTargetShip(target);
			}
		}
		if(isPresent)
		{
			AimTurrets(*it, firingCommands, it->IsYours() ? opportunisticEscorts : personality.IsOpportunistic());
			if(targetAsteroid)
				AutoFire(*it, firingCommands, *targetAsteroid);
			else
				AutoFire(*it, firingCommands);
		}

		// If this ship is hyperspacing, or in the act of
		// launching or landing, it can't do anything else.
		if(it->IsHyperspacing() || it->Zoom() < 1.)
		{
			it->SetCommands(command);
			it->SetCommands(firingCommands);
			continue;
		}

		// Run away if your hostile target is not disabled
		// and you are either badly damaged or have run out of ammo.
		// Player ships never stop targeting hostiles, while hostile mission NPCs will
		// do so only if they are allowed to leave.
		const bool shouldFlee = ShouldFlee(*it);
		if(!it->IsYours() && shouldFlee && target && target->GetGovernment()->IsEnemy(gov) && !target->IsDisabled()
			&& (!it->GetParent() || !it->GetParent()->GetGovernment()->IsEnemy(gov)))
		{
			// Make sure the ship has somewhere to flee to.
			const System *system = it->GetSystem();
			if(it->JumpsRemaining() && (!system->Links().empty() || it->JumpNavigation().HasJumpDrive()))
				target.reset();
			else
				for(const StellarObject &object : system->Objects())
					if(object.HasSprite() && object.HasValidPlanet() && object.GetPlanet()->IsInhabited()
							&& object.GetPlanet()->CanLand(*it))
					{
						target.reset();
						break;
					}

			if(target)
				// This ship has nowhere to flee to: Stop fleeing.
				it->SetFleeing(false);
			else
			{
				// This ship has somewhere to flee to: Remove target and mark this ship as fleeing.
				it->SetTargetShip(target);
				it->SetFleeing();
			}
		}
		else if(it->IsFleeing())
			it->SetFleeing(false);

		// Special actions when a ship is heavily damaged:
		if(healthRemaining < RETREAT_HEALTH + .25)
		{
			// Cowards abandon their fleets.
			if(parent && personality.IsCoward())
			{
				parent.reset();
				it->SetParent(parent);
			}
			// Appeasing ships jettison cargo to distract their pursuers.
			if(personality.IsAppeasing() && it->Cargo().Used())
				DoAppeasing(it, &appeasementThreshold[it.get()]);
		}

		// If recruited to assist a ship, follow through on the commitment
		// instead of ignoring it due to other personality traits.
		shared_ptr<Ship> shipToAssist = it->GetShipToAssist();
		if(shipToAssist)
		{
			if(shipToAssist->IsDestroyed() || shipToAssist->GetSystem() != it->GetSystem()
					|| shipToAssist->IsLanding() || shipToAssist->IsHyperspacing()
					|| shipToAssist->GetGovernment()->IsEnemy(gov)
					|| (!shipToAssist->IsDisabled() && !shipToAssist->NeedsFuel() && !shipToAssist->NeedsEnergy()))
			{
				if(target == shipToAssist)
				{
					target.reset();
					it->SetTargetShip(nullptr);
				}
				shipToAssist.reset();
				it->SetShipToAssist(nullptr);
			}
			else if(!it->IsBoarding())
			{
				MoveTo(*it, command, shipToAssist->Position(), shipToAssist->Velocity(), 40., .8);
				command |= Command::BOARD;
			}

			if(shipToAssist)
			{
				it->SetTargetShip(shipToAssist);
				it->SetCommands(command);
				it->SetCommands(firingCommands);
				continue;
			}
		}

		// This ship may have updated its target ship.
		double targetDistance = numeric_limits<double>::infinity();
		target = it->GetTargetShip();
		if(target)
			targetDistance = target->Position().Distance(it->Position());

		// Special case: if the player's flagship tries to board a ship to
		// refuel it, that escort should hold position for boarding.
		isStranded |= (flagship && it == flagship->GetTargetShip() && CanBoard(*flagship, *it)
			&& autoPilot.Has(Command::BOARD));

		// Stranded ships that have a helper need to stop and be assisted.
		bool strandedWithHelper = isStranded &&
			(HasHelper(*it, NeedsFuel(*it), NeedsEnergy(*it)) || it->GetPersonality().IsDerelict() || it->IsYours());

		// Behave in accordance with personality traits.
		if(isPresent && personality.IsSwarming() && !strandedWithHelper)
		{
			// Swarming ships should not wait for (or be waited for by) any ship.
			if(parent)
			{
				parent.reset();
				it->SetParent(parent);
			}
			// Flock between allied, in-system ships.
			DoSwarming(*it, command, target);
			it->SetCommands(command);
			it->SetCommands(firingCommands);
			continue;
		}

		if(isPresent && personality.IsSecretive())
		{
			if(DoSecretive(*it, command))
			{
				it->SetCommands(command);
				continue;
			}
		}

		// Surveillance NPCs with enforcement authority (or those from
		// missions) should perform scans and surveys of the system.
		if(isPresent && personality.IsSurveillance() && !strandedWithHelper
				&& (scanPermissions[gov] || it->IsSpecial()))
		{
			DoSurveillance(*it, command, target);
			it->SetCommands(command);
			it->SetCommands(firingCommands);
			continue;
		}

		// Ships that harvest flotsam prioritize it over stopping to be refueled.
		if(isPresent && personality.Harvests() && DoHarvesting(*it, command))
		{
			it->SetCommands(command);
			it->SetCommands(firingCommands);
			continue;
		}

		// Attacking a hostile ship, fleeing and stopping to be refueled are more important than mining.
		if(isPresent && personality.IsMining() && !shouldFlee && !target && !strandedWithHelper && maxMinerCount)
		{
			// Miners with free cargo space and available mining time should mine. Mission NPCs
			// should mine even if there are other miners or they have been mining a while.
			if(it->Cargo().Free() >= 5 && IsArmed(*it) && (it->IsSpecial()
					|| (++miningTime[&*it] < npcMaxMiningTime && ++minerCount < maxMinerCount)))
			{
				if(it->HasBays())
				{
					command |= Command::DEPLOY;
					Deploy(*it, false);
				}
				DoMining(*it, command);
				it->SetCommands(command);
				it->SetCommands(firingCommands);
				continue;
			}
			// Fighters and drones should assist their parent's mining operation if they cannot
			// carry ore, and the asteroid is near enough that the parent can harvest the ore.
			if(it->CanBeCarried() && parent && miningTime[parent.get()] < 3601)
			{
				const shared_ptr<Minable> &minable = parent->GetTargetAsteroid();
				if(minable && minable->Position().Distance(parent->Position()) < 600.)
				{
					it->SetTargetAsteroid(minable);
					MoveToAttack(*it, command, *minable);
					AutoFire(*it, firingCommands, *minable);
					it->SetCommands(command);
					it->SetCommands(firingCommands);
					continue;
				}
			}
			it->SetTargetAsteroid(nullptr);
		}

		// Handle carried ships:
		if(it->CanBeCarried())
		{
			// A carried ship must belong to the same government as its parent to dock with it.
			bool hasParent = parent && !parent->IsDestroyed() && parent->GetGovernment() == gov;
			bool inParentSystem = hasParent && parent->GetSystem() == it->GetSystem();
			// NPCs may take 30 seconds or longer to find a new parent. Player
			// owned fighter shouldn't take more than a few seconds.
			bool findNewParent = it->IsYours() ? !Random::Int(30) : !Random::Int(1800);
			bool parentHasSpace = inParentSystem && parent->BaysFree(it->Attributes().Category());
			if(findNewParent && parentHasSpace && it->IsYours())
				parentHasSpace = parent->CanCarry(*it);
			if(!hasParent || (!inParentSystem && !it->JumpNavigation().JumpFuel()) || (!parentHasSpace && findNewParent))
			{
				// Find the possible parents for orphaned fighters and drones.
				auto parentChoices = vector<shared_ptr<Ship>>{};
				parentChoices.reserve(ships.size() * .1);
				auto getParentFrom = [&it, &gov, &parentChoices](const list<shared_ptr<Ship>> &otherShips) -> shared_ptr<Ship>
				{
					for(const auto &other : otherShips)
						if(other->GetGovernment() == gov && other->GetSystem() == it->GetSystem() && !other->CanBeCarried())
						{
							if(!other->IsDisabled() && other->CanCarry(*it))
								return other;
							else
								parentChoices.emplace_back(other);
						}
					return shared_ptr<Ship>();
				};
				// Mission ships should only pick amongst ships from the same mission.
				auto missionIt = it->IsSpecial() && !it->IsYours()
					? find_if(player.Missions().begin(), player.Missions().end(),
						[&it](const Mission &m) { return m.HasShip(it); })
					: player.Missions().end();

				shared_ptr<Ship> newParent;
				if(missionIt != player.Missions().end())
				{
					auto &npcs = missionIt->NPCs();
					for(const auto &npc : npcs)
					{
						// Don't reparent to NPC ships that have not been spawned.
						if(!npc.ShouldSpawn())
							continue;
						newParent = getParentFrom(npc.Ships());
						if(newParent)
							break;
					}
				}
				else
					newParent = getParentFrom(ships);

				// If a new parent was found, then this carried ship should always reparent
				// as a ship of its own government is in-system and has space to carry it.
				if(newParent)
					parent = newParent;
				// Otherwise, if one or more in-system ships of the same government were found,
				// this carried ship should flock with one of them, even if they can't carry it.
				else if(!parentChoices.empty())
					parent = parentChoices[Random::Int(parentChoices.size())];
				// Player-owned carriables that can't be carried and have no ships to flock with
				// should keep their current parent, or if it is destroyed, their parent's parent.
				else if(it->IsYours())
				{
					if(parent && parent->IsDestroyed())
						parent = parent->GetParent();
				}
				// All remaining non-player ships should forget their previous parent entirely.
				else
					parent.reset();

				// Player-owned carriables should defer to player carrier if
				// selected parent can't carry it. This is necessary to prevent
				// fighters from jumping around fleet when there's not enough
				// bays.
				if(it->IsYours() && parent && parent->GetParent() && !parent->CanCarry(*it))
					parent = parent->GetParent();

				if(it->GetParent() != parent)
					it->SetParent(parent);
			}
			// Otherwise, check if this ship wants to return to its parent (e.g. to repair).
			else if(parentHasSpace && ShouldDock(*it, *parent, playerSystem))
			{
				it->SetTargetShip(parent);
				MoveTo(*it, command, parent->Position(), parent->Velocity(), 40., .8);
				command |= Command::BOARD;
				it->SetCommands(command);
				it->SetCommands(firingCommands);
				continue;
			}
			// If we get here, it means that the ship has not decided to return
			// to its mothership. So, it should continue to be deployed.
			command |= Command::DEPLOY;
		}
		// If this ship has decided to recall all of its fighters because combat has ceased,
		// it comes to a stop to facilitate their reboarding process.
		bool mustRecall = false;
		if(!target && it->HasBays() && !(it->IsYours() ?
				thisIsLaunching : it->Commands().Has(Command::DEPLOY)))
			for(const weak_ptr<Ship> &ptr : it->GetEscorts())
			{
				shared_ptr<const Ship> escort = ptr.lock();
				// Note: HasDeployOrder is always `false` for NPC ships, as it is solely used for player ships.
				if(escort && escort->CanBeCarried() && !escort->HasDeployOrder() && escort->GetSystem() == it->GetSystem()
						&& !escort->IsDisabled() && it->BaysFree(escort->Attributes().Category()))
				{
					mustRecall = true;
					break;
				}
			}

		// Construct movement / navigation commands as appropriate for the ship.
		if(mustRecall || (strandedWithHelper && !it->GetPersonality().IsDerelict()))
		{
			// Stopping to let fighters board or to be refueled takes priority
			// even over following orders from the player.
			if(it->Velocity().Length() > VELOCITY_ZERO || !target)
				Stop(*it, command);
			else
			{
				command.SetTurn(TurnToward(*it, TargetAim(*it)));
				it->SetVelocity({0., 0.});
			}
		}
		else if(FollowOrders(*it, command))
		{
			// If this is an escort and it followed orders, its only final task
			// is to convert completed MOVE_TO orders into HOLD_POSITION orders.
			UpdateOrders(*it);
		}
		// Hostile "escorts" (i.e. NPCs that are trailing you) only revert to
		// escort behavior when in a different system from you. Otherwise,
		// the behavior depends on what the parent is doing, whether there
		// are hostile targets nearby, and whether the escort has any
		// immediate needs (like refueling).
		else if(!parent)
			MoveIndependent(*it, command);
		else if(parent->GetSystem() != it->GetSystem())
		{
			if(personality.IsStaying() || !it->Attributes().Get("fuel capacity"))
				MoveIndependent(*it, command);
			else
				MoveEscort(*it, command);
		}
		// From here down, we're only dealing with ships that have a "parent"
		// which is in the same system as them.
		else if(parent->GetGovernment()->IsEnemy(gov))
		{
			// Fight your target, if you have one.
			if(target)
				MoveIndependent(*it, command);
			// Otherwise try to find and fight your parent. If your parent
			// can't be both targeted and pursued, then don't follow them.
			else if(parent->IsTargetable() && CanPursue(*it, *parent))
				MoveEscort(*it, command);
			else
				MoveIndependent(*it, command);
		}
		else if(parent->IsDisabled() && !it->CanBeCarried())
		{
			// Your parent is disabled, and is in this system. If you have enemy
			// targets present, fight them. Otherwise, repair your parent.
			if(target)
				MoveIndependent(*it, command);
			else if(!parent->GetPersonality().IsDerelict())
				it->SetShipToAssist(parent);
			else
				CircleAround(*it, command, *parent);
		}
		else if(personality.IsStaying())
			MoveIndependent(*it, command);
		// This is a friendly escort. If the parent is getting ready to
		// jump, always follow.
		else if(parent->Commands().Has(Command::JUMP) && !strandedWithHelper)
			MoveEscort(*it, command);
		// Timid ships always stay near their parent. Injured player
		// escorts will stay nearby until they have repaired a bit.
		else if((personality.IsTimid() || (it->IsYours() && healthRemaining < RETREAT_HEALTH))
				&& parent->Position().Distance(it->Position()) > 500.)
			MoveEscort(*it, command);
		// Otherwise, attack targets depending on your hunting attribute.
		else if(target && (targetDistance < 2000. || personality.IsHunting()))
			MoveIndependent(*it, command);
		// This ship does not feel like fighting.
		else
			MoveEscort(*it, command);

		// Force ships that are overlapping each other to "scatter":
		DoScatter(*it, command);

		it->SetCommands(command);
		it->SetCommands(firingCommands);
	}
}



void AI::SetMousePosition(Point position)
{
	mousePosition = position;
}



// Get the in-system strength of each government's allies and enemies.
int64_t AI::AllyStrength(const Government *government) const
{
	auto it = allyStrength.find(government);
	return (it == allyStrength.end() ? 0 : it->second);
}



int64_t AI::EnemyStrength(const Government *government) const
{
	auto it = enemyStrength.find(government);
	return (it == enemyStrength.end() ? 0 : it->second);
}



// Find nearest landing location.
const StellarObject *AI::FindLandingLocation(const Ship &ship, const bool refuel)
{
	const StellarObject *target = nullptr;
	const System *system = ship.GetSystem();
	if(system)
	{
		// Determine which, if any, planet with fuel or without fuel is closest.
		double closest = numeric_limits<double>::infinity();
		const Point &p = ship.Position();
		for(const StellarObject &object : system->Objects())
		{
			const Planet *planet = object.GetPlanet();
			if(object.HasSprite() && object.HasValidPlanet() && !planet->IsWormhole()
					&& planet->CanLand(ship) && planet->HasFuelFor(ship) == refuel)
			{
				double distance = p.Distance(object.Position());
				if(distance < closest)
				{
					target = &object;
					closest = distance;
				}
			}
		}
	}
	return target;
}



// Check if the given target can be pursued by this ship.
bool AI::CanPursue(const Ship &ship, const Ship &target) const
{
	// If this ship does not care about the "invisible fence", it can always pursue.
	if(ship.GetPersonality().IsUnconstrained())
		return true;

	// Owned ships ignore fence.
	if(ship.IsYours())
		return true;

	// Check if the target is beyond the "invisible fence" for this system.
	const auto fit = fenceCount.find(&target);
	if(fit == fenceCount.end())
		return true;
	else
		return (fit->second != FENCE_MAX);
}



// Check if the ship is being helped, and if not, ask for help.
void AI::AskForHelp(Ship &ship, bool &isStranded, const Ship *flagship)
{
	bool needsFuel = NeedsFuel(ship);
	bool needsEnergy = NeedsEnergy(ship);
	if(HasHelper(ship, needsFuel, needsEnergy))
		isStranded = true;
	else if(!Random::Int(30))
	{
		const Government *gov = ship.GetGovernment();
		bool hasEnemy = false;

		vector<Ship *> canHelp;
		canHelp.reserve(ships.size());
		for(const auto &helper : ships)
		{
			// Never ask yourself for help.
			if(helper.get() == &ship)
				continue;

			// If any able enemies of this ship are in its system, it cannot call for help.
			const System *system = ship.GetSystem();
			if(helper->GetGovernment()->IsEnemy(gov) && flagship && system == flagship->GetSystem())
			{
				// Disabled, overheated, or otherwise untargetable ships pose no threat.
				bool harmless = helper->IsDisabled() || (helper->IsOverheated() && helper->Heat() >= 1.1)
						|| !helper->IsTargetable();
				hasEnemy |= (system == helper->GetSystem() && !harmless);
				if(hasEnemy)
					break;
			}

			// Check if this ship is logically able to help.
			// If the ship is already assisting someone else, it cannot help this ship.
			if(helper->GetShipToAssist() && helper->GetShipToAssist().get() != &ship)
				continue;
			// If the ship is mining or chasing flotsam, it cannot help this ship.
			if(helper->GetTargetAsteroid() || helper->GetTargetFlotsam())
				continue;
			// Your escorts only help other escorts, and your flagship never helps.
			if((helper->IsYours() && !ship.IsYours()) || helper.get() == flagship)
				continue;
			// Your escorts should not help each other if already under orders.
			auto foundOrders = orders.find(helper.get());
			if(foundOrders != orders.end())
			{
				const OrderSet &helperOrders = foundOrders->second;
				// If your own escorts become disabled, then your mining fleet
				// should prioritize repairing escorts instead of mining or
				// harvesting flotsam.
				if(helper->IsYours() && ship.IsYours()
						&& !(helperOrders.Has(Orders::Types::MINE) || helperOrders.Has(Orders::Types::HARVEST)))
					continue;
			}

			// Check if this ship is physically able to help.
			if(!CanHelp(ship, *helper, needsFuel, needsEnergy))
				continue;

			// Prefer fast ships over slow ones.
			canHelp.insert(canHelp.end(), 1 + .3 * helper->MaxVelocity(), helper.get());
		}

		if(!hasEnemy && !canHelp.empty())
		{
			Ship *helper = canHelp[Random::Int(canHelp.size())];
			helper->SetShipToAssist((&ship)->shared_from_this());
			helperList[&ship] = helper->shared_from_this();
			isStranded = true;
		}
		else
			isStranded = false;
	}
	else
		isStranded = false;
}



// Determine if the selected ship is physically able to render assistance.
bool AI::CanHelp(const Ship &ship, const Ship &helper, const bool needsFuel, const bool needsEnergy) const
{
	// A ship being assisted cannot assist.
	if(helperList.find(&helper) != helperList.end())
		return false;

	// Fighters, drones, and disabled / absent ships can't offer assistance.
	if(helper.CanBeCarried() || helper.GetSystem() != ship.GetSystem() ||
			(helper.GetGovernment() != ship.GetGovernment() && helper.CannotAct(Ship::ActionType::COMMUNICATION))
			|| helper.IsOverheated() || helper.IsHyperspacing())
		return false;

	// An enemy cannot provide assistance, and only ships of the same government will repair disabled ships.
	if(helper.GetGovernment()->IsEnemy(ship.GetGovernment())
			|| (ship.IsDisabled() && helper.GetGovernment() != ship.GetGovernment()))
		return false;

	// If the helper has insufficient fuel or energy, it cannot help this ship unless this ship is also disabled.
	if(!ship.IsDisabled() && ((needsFuel && !helper.CanRefuel(ship)) || (needsEnergy && !helper.CanGiveEnergy(ship))))
		return false;

	// For player's escorts, check if the player knows the helper's language.
	if(ship.IsYours() && !helper.GetGovernment()->Language().empty()
			&& !player.Conditions().Get("language: " + helper.GetGovernment()->Language()))
		return false;

	return true;
}



bool AI::HasHelper(const Ship &ship, const bool needsFuel, const bool needsEnergy)
{
	// Do we have an existing ship that was asked to assist?
	if(helperList.find(&ship) != helperList.end())
	{
		shared_ptr<Ship> helper = helperList[&ship].lock();
		if(helper && helper->GetShipToAssist().get() == &ship && CanHelp(ship, *helper, needsFuel, needsEnergy))
			return true;
		else
			helperList.erase(&ship);
	}

	return false;
}



// Pick a new target for the given ship.
shared_ptr<Ship> AI::FindTarget(const Ship &ship) const
{
	// If this ship has no government, it has no enemies.
	shared_ptr<Ship> target;
	const Government *gov = ship.GetGovernment();
	if(!gov || ship.GetPersonality().IsPacifist())
		return FindNonHostileTarget(ship);

	bool isYours = ship.IsYours();
	if(isYours)
	{
		auto it = orders.find(&ship);
		if(it != orders.end())
		{
			if(it->second.Has(Orders::Types::ATTACK) || it->second.Has(Orders::Types::FINISH_OFF))
				return it->second.GetTargetShip();
			if(it->second.Has(Orders::Types::HOLD_FIRE))
				return target;
		}
	}

	// If this ship is not armed, do not make it fight.
	double minRange = numeric_limits<double>::infinity();
	double maxRange = 0.;
	for(const Hardpoint &hardpoint : ship.Weapons())
	{
		const Weapon *weapon = hardpoint.GetWeapon();
		if(weapon && !hardpoint.IsSpecial())
		{
			double range = weapon->Range();
			minRange = min(minRange, range);
			maxRange = max(maxRange, range);
		}
	}
	if(!maxRange)
		return FindNonHostileTarget(ship);

	const Personality &person = ship.GetPersonality();
	shared_ptr<Ship> oldTarget = ship.GetTargetShip();
	if(oldTarget && !oldTarget->IsTargetable())
		oldTarget.reset();
	if(oldTarget && person.IsTimid() && oldTarget->IsDisabled()
			&& ship.Position().Distance(oldTarget->Position()) > 1000.)
		oldTarget.reset();
	// Ships with 'plunders' personality always destroy the ships they have boarded
	// unless they also have either or both of the 'disables' or 'merciful' personalities.
	if(oldTarget && person.Plunders() && !person.Disables() && !person.IsMerciful()
			&& oldTarget->IsDisabled() && Has(ship, oldTarget, ShipEvent::BOARD))
		return oldTarget;
	shared_ptr<Ship> parentTarget;
	if(ship.GetParent() && !ship.GetParent()->GetGovernment()->IsEnemy(gov))
		parentTarget = ship.GetParent()->GetTargetShip();
	if(parentTarget && !parentTarget->IsTargetable())
		parentTarget.reset();

	// Find the closest enemy ship (if there is one). If this ship is "hunting,"
	// it will attack any ship in system. Otherwise, if all its weapons have a
	// range higher than 2000, it will engage ships up to 50% beyond its range.
	// If a ship has short range weapons and is not hunting, it will engage any
	// ship that is within 3000 of it.
	double closest = person.IsHunting() ? numeric_limits<double>::infinity() :
		(minRange > 1000.) ? maxRange * 1.5 : 4000.;
	bool hasNemesis = false;
	bool canPlunder = person.Plunders() && ship.Cargo().Free() && !ship.CanBeCarried();
	// Figure out how strong this ship is.
	int64_t maxStrength = 0;
	auto strengthIt = shipStrength.find(&ship);
	if(!person.IsDaring() && strengthIt != shipStrength.end())
		maxStrength = 2 * strengthIt->second;

	// Get a list of all targetable, hostile ships in this system.
	const auto enemies = GetShipsList(ship, true);
	for(const auto &foe : enemies)
	{
		// If this is a "nemesis" ship and it has found one of the player's
		// ships to target, it will only consider the player's owned fleet,
		// or NPCs being escorted by the player.
		const bool isPotentialNemesis = person.IsNemesis()
				&& (foe->IsYours() || foe->GetPersonality().IsEscort());
		if(hasNemesis && !isPotentialNemesis)
			continue;
		if(!CanPursue(ship, *foe))
			continue;

		// Estimate the range a second from now, so ships prefer foes they are approaching.
		double range = (foe->Position() + 60. * foe->Velocity()).Distance(
			ship.Position() + 60. * ship.Velocity());
		// Prefer the previous target, or the parent's target, if they are nearby.
		if(foe == oldTarget.get() || foe == parentTarget.get())
			range -= 500.;

		// Unless this ship is "daring", it should not chase much stronger ships.
		if(maxStrength && range > 1000. && !foe->IsDisabled())
		{
			const auto otherStrengthIt = shipStrength.find(foe);
			if(otherStrengthIt != shipStrength.end() && otherStrengthIt->second > maxStrength)
				continue;
		}

		// Merciful ships do not attack any ships that are trying to escape.
		if(person.IsMerciful() && foe->IsFleeing())
			continue;

		// Ships which only disable never target already-disabled ships.
		if((person.Disables() || (!person.IsNemesis() && foe != oldTarget.get()))
				&& foe->IsDisabled() && (!canPlunder || Has(ship, foe->shared_from_this(), ShipEvent::BOARD)))
			continue;

		// Ships that don't (or can't) plunder strongly prefer active targets.
		if(!canPlunder)
			range += 5000. * foe->IsDisabled();
		// While those that do, do so only if no "live" enemies are nearby.
		else
		{
			if(any_of(boarders.begin(), boarders.end(), [&ship, &foe](auto &it)
					{ return it.first != &ship && it.second == foe; }))
				continue;
			range += 2000. * (2 * foe->IsDisabled() - !Has(ship, foe->shared_from_this(), ShipEvent::BOARD));
		}

		// Prefer to go after armed targets, especially if you're not a pirate.
		range += 1000. * (!IsArmed(*foe) * (1 + !person.Plunders()));
		// Targets which have plundered this ship's faction earn extra scorn.
		range -= 1000 * Has(*foe, gov, ShipEvent::BOARD);
		// Focus on nearly dead ships.
		range += 500. * (foe->Shields() + foe->Hull());
		// If a target is extremely overheated, focus on ships that can attack back.
		if(foe->IsOverheated())
			range += 3000. * (foe->Heat() - .9);
		if((isPotentialNemesis && !hasNemesis) || range < closest)
		{
			closest = range;
			target = foe->shared_from_this();
			hasNemesis = isPotentialNemesis;
		}
	}

	// With no hostile targets, NPCs with enforcement authority (and any
	// mission NPCs) should consider friendly targets for surveillance.
	if(!isYours && !target && (ship.IsSpecial() || scanPermissions.at(gov)))
		target = FindNonHostileTarget(ship);

	// Vindictive personalities without in-range hostile targets keep firing at an old
	// target (instead of perhaps moving about and finding one that is still alive).
	if(!target && person.IsVindictive())
	{
		target = ship.GetTargetShip();
		if(target && (target->IsCloaked() || target->GetSystem() != ship.GetSystem()))
			target.reset();
	}

	return target;
}



shared_ptr<Ship> AI::FindNonHostileTarget(const Ship &ship) const
{
	shared_ptr<Ship> target;

	// A ship may only make up to 6 successful scans (3 ships scanned if the ship
	// is using both scanners) and spend up to 2.5 minutes searching for scan targets.
	// After that, stop scanning targets. This is so that scanning ships in high spawn
	// rate systems don't build up over time, as they always have a new ship they
	// can try to scan.
	// Ships with the surveillance personality may make up to 12 successful scans and
	// spend 5 minutes searching.
	bool isSurveillance = ship.GetPersonality().IsSurveillance();
	int maxScanCount = isSurveillance ? 12 : 6;
	int searchTime = isSurveillance ? 9000 : 18000;
	// Ships will stop finding new targets to scan after the above scan time, but
	// may continue to pursue a target that they already started scanning for an
	// additional minute.
	int forfeitTime = searchTime + 3600;

	double cargoScan = ship.Attributes().Get("cargo scan power");
	double outfitScan = ship.Attributes().Get("outfit scan power");
	auto cargoScansIt = cargoScans.find(&ship);
	auto outfitScansIt = outfitScans.find(&ship);
	auto scanTimeIt = scanTime.find(&ship);
	int shipScanCount = cargoScansIt != cargoScans.end() ? cargoScansIt->second.size() : 0;
	shipScanCount += outfitScansIt != outfitScans.end() ? outfitScansIt->second.size() : 0;
	int shipScanTime = scanTimeIt != scanTime.end() ? scanTimeIt->second : 0;
	if((cargoScan || outfitScan) && shipScanCount < maxScanCount && shipScanTime < forfeitTime)
	{
		// If this ship already has a target, and is in the process of scanning it, prioritise that,
		// even if the scan time for this ship has exceeded 2.5 minutes.
		shared_ptr<Ship> oldTarget = ship.GetTargetShip();
		if(oldTarget && !oldTarget->IsTargetable())
			oldTarget.reset();
		if(oldTarget)
		{
			// If this ship started scanning this target then continue to scan it
			// unless it has traveled too far outside of the scan range. Surveillance
			// ships will continue to pursue targets regardless of range.
			bool cargoScanInProgress = ship.CargoScanFraction() > 0. && ship.CargoScanFraction() < 1.;
			bool outfitScanInProgress = ship.OutfitScanFraction() > 0. && ship.OutfitScanFraction() < 1.;
			// Divide the distance by 10,000 to normalize to the scan range that
			// scan power provides.
			double range = isSurveillance ? 0. : oldTarget->Position().DistanceSquared(ship.Position()) * .0001;
			if((cargoScanInProgress && range < 2. * cargoScan)
				|| (outfitScanInProgress && range < 2. * outfitScan))
				target = std::move(oldTarget);
		}
		else if(shipScanTime < searchTime)
		{
			// Don't try chasing targets that are too far away from this ship's scan range.
			// Surveillance ships will still prioritize nearby targets here, but if there
			// is no scan target nearby then they will pick a random target in the system
			// to pursue in DoSurveillance.
			double closest = max(cargoScan, outfitScan) * 2.;
			const Government *gov = ship.GetGovernment();
			for(const auto &it : GetShipsList(ship, false))
				if(it->GetGovernment() != gov)
				{
					auto ptr = it->shared_from_this();
					// Scan friendly ships that are as-yet unscanned by this ship's government.
					if((!cargoScan || Has(gov, ptr, ShipEvent::SCAN_CARGO))
							&& (!outfitScan || Has(gov, ptr, ShipEvent::SCAN_OUTFITS)))
						continue;

					// Divide the distance by 10,000 to normalize to the scan range that
					// scan power provides.
					double range = it->Position().DistanceSquared(ship.Position()) * .0001;
					if(range < closest)
					{
						closest = range;
						target = std::move(ptr);
					}
				}
		}
	}

	return target;
}



// Return a list of all targetable ships in the same system as the player that
// match the desired hostility (i.e. enemy or non-enemy). Does not consider the
// ship's current target, as its inclusion may or may not be desired.
vector<Ship *> AI::GetShipsList(const Ship &ship, bool targetEnemies, double maxRange) const
{
	if(maxRange < 0.)
		maxRange = numeric_limits<double>::infinity();

	auto targets = vector<Ship *>();

	// The cached lists are built each step based on the current ships in the player's system.
	const auto &rosters = targetEnemies ? enemyLists : allyLists;

	const auto it = rosters.find(ship.GetGovernment());
	if(it != rosters.end() && !it->second.empty())
	{
		targets.reserve(it->second.size());

		const System *here = ship.GetSystem();
		const Point &p = ship.Position();
		for(const auto &target : it->second)
			if(target->IsTargetable() && target->GetSystem() == here
					&& !(target->IsHyperspacing() && target->Velocity().Length() > 10.)
					&& p.Distance(target->Position()) < maxRange
					&& (ship.IsYours() || !target->GetPersonality().IsMarked())
					&& (target->IsYours() || !ship.GetPersonality().IsMarked()))
				targets.emplace_back(target);
	}

	return targets;
}



// TODO: This should be const when ships are not added and removed from formations in MoveInFormation
bool AI::FollowOrders(Ship &ship, Command &command)
{
	auto it = orders.find(&ship);
	if(it == orders.end())
		return false;

	const OrderSet &shipOrders = it->second;

	// Ships without an (alive) parent don't follow orders.
	shared_ptr<Ship> parent = ship.GetParent();
	if(!parent)
		return false;
	// If your parent is jumping or absent, that overrides your orders unless
	// your orders are to hold position.
	if(parent && !(shipOrders.Has(Orders::Types::HOLD_POSITION)
		|| shipOrders.Has(Orders::Types::HOLD_ACTIVE) || shipOrders.Has(Orders::Types::MOVE_TO)))
	{
		if(parent->GetSystem() != ship.GetSystem())
			return false;
		if(parent->Commands().Has(Command::JUMP) && ship.JumpsRemaining())
			return false;
	}
	// Do not keep chasing flotsam because another order was given.
	if(ship.GetTargetFlotsam()
		&& (!shipOrders.Has(Orders::Types::HARVEST) || (ship.CanBeCarried() && !ship.HasDeployOrder())))
	{
		ship.SetTargetFlotsam(nullptr);
		return false;
	}

	shared_ptr<Ship> target = shipOrders.GetTargetShip();
	shared_ptr<Minable> targetAsteroid = shipOrders.GetTargetAsteroid();
	const System *targetSystem = shipOrders.GetTargetSystem();
	const Point &targetPoint = shipOrders.GetTargetPoint();
	if(shipOrders.Has(Orders::Types::MOVE_TO) && targetSystem && ship.GetSystem() != targetSystem)
	{
		// The desired position is in a different system. Find the best
		// way to reach that system (via wormhole or jumping). This may
		// result in the ship landing to refuel.
		SelectRoute(ship, targetSystem);

		// Travel there even if your parent is not planning to travel.
		if((ship.GetTargetSystem() && ship.JumpsRemaining()) || ship.GetTargetStellar())
			MoveIndependent(ship, command);
		else
			return false;
	}
	else if((shipOrders.Has(Orders::Types::MOVE_TO) || shipOrders.Has(Orders::Types::HOLD_ACTIVE))
			&& ship.Position().Distance(targetPoint) > 20.)
		MoveTo(ship, command, targetPoint, Point(), 10., .1);
	else if(shipOrders.Has(Orders::Types::HOLD_POSITION) || shipOrders.Has(Orders::Types::HOLD_ACTIVE)
		|| shipOrders.Has(Orders::Types::MOVE_TO))
	{
		if(ship.Velocity().Length() > VELOCITY_ZERO || !ship.GetTargetShip())
			Stop(ship, command);
		else
		{
			command.SetTurn(TurnToward(ship, TargetAim(ship)));
			ship.SetVelocity({0., 0.});
		}
	}
	else if(shipOrders.Has(Orders::Types::MINE) && targetAsteroid)
	{
		ship.SetTargetAsteroid(targetAsteroid);
		// Escorts should chase the player-targeted asteroid.
		MoveToAttack(ship, command, *targetAsteroid);
	}
	else if(shipOrders.Has(Orders::Types::HARVEST))
	{
		if(DoHarvesting(ship, command))
		{
			ship.SetCommands(command);
			ship.SetCommands(firingCommands);
		}
		else
			return false;
	}
	else if(!target)
	{
		// Note: in AI::UpdateKeys() we already made sure that if a set of orders
		// has a target, the target is in-system and targetable. But, to be sure:
		return false;
	}
	else if(shipOrders.Has(Orders::Types::KEEP_STATION))
		KeepStation(ship, command, *target);
	else if(shipOrders.Has(Orders::Types::GATHER))
	{
		if(ship.GetFormationPattern())
			MoveInFormation(ship, command);
		else
			CircleAround(ship, command, *target);
	}
	else
		MoveIndependent(ship, command);

	return true;
}



void AI::MoveInFormation(Ship &ship, Command &command)
{
	shared_ptr<Ship> parent = ship.GetParent();
	if(!parent)
		return;

	const Body *formationLead = parent.get();
	const FormationPattern *pattern = ship.GetFormationPattern();

	// First we retrieve the patterns that are formed around the parent.
	auto &patterns = formations[formationLead];

	// Find the existing FormationPositioner for the pattern, or add one if none exists yet.
	auto insert = patterns.emplace(piecewise_construct,
		forward_as_tuple(pattern),
		forward_as_tuple(formationLead, pattern));

	// Set an iterator to point to the just found or emplaced value.
	auto it = insert.first;

	// Aggressively try to match the position and velocity for the formation position.
	const double POSITION_DEADBAND = ship.Radius() * 1.25;
	constexpr double VELOCITY_DEADBAND = .1;
	bool inPosition = MoveTo(ship, command, it->second.Position(&ship), formationLead->Velocity(), POSITION_DEADBAND,
		VELOCITY_DEADBAND);

	// If we match the position and velocity, then also match the facing angle within some limits.
	constexpr double FACING_TOLERANCE_DEGREES = 3;
	if(inPosition)
	{
		double facingDeltaDegrees = (formationLead->Facing() - ship.Facing()).Degrees();
		if(abs(facingDeltaDegrees) > FACING_TOLERANCE_DEGREES)
			command.SetTurn(facingDeltaDegrees);

		// If the position and velocity matches, smoothly match velocity over multiple frames.
		Point velocityDelta = formationLead->Velocity() - ship.Velocity();
		Point snapAcceleration = velocityDelta.Length() < VELOCITY_ZERO ? velocityDelta : velocityDelta.Unit() * .001;
		if((ship.Velocity() + snapAcceleration).Length() <= ship.MaxVelocity())
			ship.SetVelocity(ship.Velocity() + snapAcceleration);
	}
}



void AI::MoveIndependent(Ship &ship, Command &command)
{
	double invisibleFenceRadius = ship.GetSystem()->InvisibleFenceRadius();

	shared_ptr<const Ship> target = ship.GetTargetShip();
	// NPCs should not be beyond the "fence" unless their target is
	// fairly close to it (or they are intended to be there).
	if(!ship.IsYours() && !ship.GetPersonality().IsUnconstrained())
	{
		if(target)
		{
			Point extrapolated = target->Position() + 120. * (target->Velocity() - ship.Velocity());
			if(extrapolated.Length() >= invisibleFenceRadius)
			{
				MoveTo(ship, command, Point(), Point(), 40., .8);
				if(ship.Velocity().Dot(ship.Position()) > 0.)
					command |= Command::FORWARD;
				return;
			}
		}
		else if(ship.Position().Length() >= invisibleFenceRadius)
		{
			// This ship should not be beyond the fence.
			MoveTo(ship, command, Point(), Point(), 40, .8);
			return;
		}
	}

	bool friendlyOverride = false;
	bool ignoreTargetShip = false;
	if(ship.IsYours())
	{
		auto it = orders.find(&ship);
		if(it != orders.end())
		{
			if(it->second.Has(Orders::Types::MOVE_TO))
				ignoreTargetShip = (ship.GetTargetSystem() && ship.JumpsRemaining()) || ship.GetTargetStellar();
			else if(it->second.Has(Orders::Types::ATTACK) || it->second.Has(Orders::Types::FINISH_OFF))
				friendlyOverride = it->second.GetTargetShip() == target;
		}
	}
	const Government *gov = ship.GetGovernment();
	if(ignoreTargetShip)
	{
		// Do not move to attack, scan, or assist the target ship.
	}
	else if(target && (gov->IsEnemy(target->GetGovernment()) || friendlyOverride))
	{
		bool shouldBoard = ship.Cargo().Free() && ship.GetPersonality().Plunders();
		bool hasBoarded = Has(ship, target, ShipEvent::BOARD);
		if(shouldBoard && target->IsDisabled() && !hasBoarded)
		{
			if(ship.IsBoarding())
				return;
			MoveTo(ship, command, target->Position(), target->Velocity(), 40., .8);
			command |= Command::BOARD;
			boarders[&ship] = target.get();
		}
		else
		{
			Attack(ship, command, *target);
			boarders.erase(&ship);
		}
		return;
	}
	else
	{
		boarders.erase(&ship);
		if(target)
		{
			// An AI ship that is targeting a non-hostile ship should scan it, or move on.
			bool cargoScan = ship.Attributes().Get("cargo scan power");
			bool outfitScan = ship.Attributes().Get("outfit scan power");
			// De-target if the target left my system.
			if(ship.GetSystem() != target->GetSystem())
			{
				target.reset();
				ship.SetTargetShip(nullptr);
			}
			// Detarget if I cannot scan, or if I already scanned the ship.
			else if((!cargoScan || Has(gov, target, ShipEvent::SCAN_CARGO))
					&& (!outfitScan || Has(gov, target, ShipEvent::SCAN_OUTFITS)))
			{
				target.reset();
				ship.SetTargetShip(nullptr);
			}
			// Move to (or near) the ship and scan it.
			else
			{
				if(target->Velocity().Length() > ship.MaxVelocity() * 0.9)
					CircleAround(ship, command, *target);
				else
					MoveTo(ship, command, target->Position(), target->Velocity(), 1., 1.);
				if(!ship.IsYours() && (ship.IsSpecial() || scanPermissions.at(gov)))
					command |= Command::SCAN;
				return;
			}
		}
	}

	// A ship has restricted movement options if it is 'staying', 'lingering', or hostile to its parent.
	const bool shouldStay = StayOrLinger(ship);

	// Ships should choose a random system/planet for travel if they do not
	// already have a system/planet in mind, and are free to move about.
	const System *origin = ship.GetSystem();
	if(!ship.GetTargetSystem() && !ship.GetTargetStellar() && !shouldStay)
	{
		// TODO: This should probably be changed, because JumpsRemaining
		// does not return an accurate number.
		int jumps = ship.JumpsRemaining(false);
		// Each destination system has an average priority of 10.
		// If you only have one jump left, landing should be high priority.
		int planetWeight = jumps ? (1 + 40 / jumps) : 1;

		vector<int> systemWeights;
		int totalWeight = 0;
		const set<const System *> &links = ship.JumpNavigation().HasJumpDrive()
			? origin->JumpNeighbors(ship.JumpNavigation().JumpRange()) : origin->Links();
		if(jumps)
		{
			for(const System *link : links)
			{
				if(ship.IsRestrictedFrom(*link))
				{
					systemWeights.push_back(0);
					continue;
				}
				// Prefer systems in the direction we're facing.
				Point direction = link->Position() - origin->Position();
				int weight = static_cast<int>(
					11. + 10. * ship.Facing().Unit().Dot(direction.Unit()));

				systemWeights.push_back(weight);
				totalWeight += weight;
			}
		}
		int systemTotalWeight = totalWeight;

		// Anywhere you can land that has a port has the same weight. Ships will
		// not land anywhere without a port.
		vector<const StellarObject *> planets;
		for(const StellarObject &object : origin->Objects())
			if(object.HasSprite() && object.HasValidPlanet() && object.GetPlanet()->HasServices(ship.IsYours())
					&& object.GetPlanet()->CanLand(ship))
			{
				planets.push_back(&object);
				totalWeight += planetWeight;
			}
		// If there are no ports to land on and this ship cannot jump, consider
		// landing on uninhabited planets.
		if(!totalWeight)
			for(const StellarObject &object : origin->Objects())
				if(object.HasSprite() && object.HasValidPlanet() && object.GetPlanet()->CanLand(ship))
				{
					planets.push_back(&object);
					totalWeight += planetWeight;
				}
		if(!totalWeight)
		{
			// If there is nothing this ship can land on, have it just go to the
			// star and hover over it rather than drifting far away.
			if(origin->Objects().empty())
				return;
			totalWeight = 1;
			planets.push_back(&origin->Objects().front());
		}

		set<const System *>::const_iterator it = links.begin();
		int choice = Random::Int(totalWeight);
		if(choice < systemTotalWeight)
		{
			for(unsigned i = 0; i < systemWeights.size(); ++i, ++it)
			{
				choice -= systemWeights[i];
				if(choice < 0)
				{
					ship.SetTargetSystem(*it);
					break;
				}
			}
		}
		else
		{
			choice = (choice - systemTotalWeight) / planetWeight;
			ship.SetTargetStellar(planets[choice]);
		}
	}
	// Choose the best method of reaching the target system, which may mean
	// using a local wormhole rather than jumping. If this ship has chosen
	// to land, this decision will not be altered.
	SelectRoute(ship, ship.GetTargetSystem());

	if(ship.GetTargetSystem())
	{
		PrepareForHyperspace(ship, command);
		// Issuing the JUMP command prompts the escorts to get ready to jump.
		command |= Command::JUMP;
		// Issuing the WAIT command will prevent this parent from jumping.
		// When all its non-carried, in-system escorts that are not disabled and
		// have the ability to jump are ready, the WAIT command will be omitted.
		if(!EscortsReadyToJump(ship))
			command |= Command::WAIT;
	}
	else if(ship.GetTargetStellar())
	{
		MoveToPlanet(ship, command);
		if(!shouldStay && ship.Attributes().Get("fuel capacity") && ship.GetTargetStellar()->HasSprite()
				&& ship.GetTargetStellar()->GetPlanet() && ship.GetTargetStellar()->GetPlanet()->CanLand(ship))
			command |= Command::LAND;
		else if(ship.Position().Distance(ship.GetTargetStellar()->Position()) < 100.)
			ship.SetTargetStellar(nullptr);
	}
	else if(shouldStay && !ship.GetSystem()->Objects().empty())
	{
		unsigned i = Random::Int(origin->Objects().size());
		ship.SetTargetStellar(&origin->Objects()[i]);
	}
	// Nowhere to go, and nothing to do, so stay near the system center.
	else if(shouldStay)
		MoveTo(ship, command, Point(), Point(), 40, 0.8);
}



void AI::MoveWithParent(Ship &ship, Command &command, const Ship &parent)
{
	if(ship.GetFormationPattern())
		MoveInFormation(ship, command);
	else
		KeepStation(ship, command, parent);
}



// TODO: Function should be const, but formation flying needed write access to the FormationPositioner.
void AI::MoveEscort(Ship &ship, Command &command)
{
	const Ship &parent = *ship.GetParent();
	const System *currentSystem = ship.GetSystem();
	bool hasFuelCapacity = ship.Attributes().Get("fuel capacity");
	bool needsFuel = ship.NeedsFuel();
	bool isStaying = ship.GetPersonality().IsStaying() || !hasFuelCapacity;
	bool parentIsHere = (currentSystem == parent.GetSystem());
	// Check if the parent already landed, or has a target planet that is in the parent's system.
	const Planet *parentPlanet = (parent.GetPlanet() ? parent.GetPlanet() :
		(parent.GetTargetStellar() ? parent.GetTargetStellar()->GetPlanet() : nullptr));
	bool planetIsHere = (parentPlanet && parentPlanet->IsInSystem(parent.GetSystem()));
	bool systemHasFuel = hasFuelCapacity && currentSystem->HasFuelFor(ship);

	if(parent.Cloaking() == 1 && (ship.GetGovernment() != parent.GetGovernment()))
	{
		if(parent.GetGovernment() && parent.GetGovernment()->IsPlayer() &&
			ship.GetPersonality().IsEscort() && !ship.GetPersonality().IsUninterested())
		{
			// NPCs with the "escort" personality that are not uninterested
			// act as if they were escorts, following the cloaked flagship.
		}
		else
		{
			MoveIndependent(ship, command);
			return;
		}
	}

	// Non-staying escorts should route to their parent ship's system if not already in it.
	if(!parentIsHere && !isStaying)
	{
		if(ship.GetTargetStellar())
		{
			// An escort with an out-of-system parent only lands to
			// refuel or use a wormhole to route toward the parent.
			const Planet *targetPlanet = ship.GetTargetStellar()->GetPlanet();
			if(!targetPlanet || !targetPlanet->CanLand(ship)
					|| !ship.GetTargetStellar()->HasSprite()
					|| (!targetPlanet->IsWormhole() && ship.Fuel() == 1.))
				ship.SetTargetStellar(nullptr);
		}

		// If the ship has no destination or the destination is unreachable, route to the parent's system.
		if(!ship.GetTargetStellar() && (!ship.GetTargetSystem() || !ship.JumpNavigation().JumpFuel(ship.GetTargetSystem())))
		{
			// Route to the parent ship's system and check whether
			// the ship should land (refuel or wormhole) or jump.
			SelectRoute(ship, parent.GetSystem());
		}

		// Perform the action that this ship previously decided on.
		if(ship.GetTargetStellar())
		{
			MoveToPlanet(ship, command);
			command |= Command::LAND;
		}
		else if(ship.GetTargetSystem() && ship.JumpsRemaining())
		{
			PrepareForHyperspace(ship, command);
			command |= Command::JUMP;
			// If this ship is a parent to members of its fleet,
			// it should wait for them before jumping.
			if(!EscortsReadyToJump(ship))
				command |= Command::WAIT;
		}
		else if(systemHasFuel && ship.Fuel() < 1.)
			// Refuel so that when the parent returns, this ship is ready to rendezvous with it.
			Refuel(ship, command);
		else
			// This ship has no route to the parent's system, so park at the system's center.
			MoveTo(ship, command, Point(), Point(), 40., 0.1);
	}
	// If the parent is in-system and planning to jump, non-staying escorts should follow suit.
	else if(parent.Commands().Has(Command::JUMP) && parent.GetTargetSystem() && !isStaying)
	{
		if(parent.GetTargetSystem() != ship.GetTargetSystem())
			SelectRoute(ship, parent.GetTargetSystem());

		if(ship.GetTargetSystem())
		{
			PrepareForHyperspace(ship, command);
			command |= Command::JUMP;
			if(!(parent.IsEnteringHyperspace() || parent.IsReadyToJump()) || !EscortsReadyToJump(ship))
				command |= Command::WAIT;
		}
		else if(needsFuel && systemHasFuel)
			Refuel(ship, command);
		else if(ship.GetTargetStellar())
		{
			MoveToPlanet(ship, command);
			if(parent.IsEnteringHyperspace())
				command |= Command::LAND;
		}
		else if(needsFuel)
			// Return to the system center to maximize solar collection rate.
			MoveTo(ship, command, Point(), Point(), 40., 0.1);
		else
			// This ship has no route to the parent's destination system, so protect it until it jumps away.
			KeepStation(ship, command, parent);
	}
	// If an escort is out of fuel, they should refuel without waiting for the
	// "parent" to land (because the parent may not be planning on landing).
	else if(systemHasFuel && needsFuel)
		Refuel(ship, command);
	else if((parent.Commands().Has(Command::LAND) || parent.IsLanding()) && parentIsHere && planetIsHere)
	{
		if(parentPlanet->CanLand(ship))
		{
			ship.SetTargetSystem(nullptr);
			ship.SetTargetStellar(parent.GetTargetStellar());
			if(parent.IsLanding())
			{
				MoveToPlanet(ship, command);
				command |= Command::LAND;
			}
			else
				MoveWithParent(ship, command, parent);
		}
		else if(parentPlanet->IsWormhole())
		{
			const auto *wormhole = parentPlanet->GetWormhole();
			SelectRoute(ship, &wormhole->WormholeDestination(*currentSystem));

			if(ship.GetTargetSystem())
			{
				PrepareForHyperspace(ship, command);
				if(parent.IsLanding())
					command |= Command::JUMP;
			}
			else if(ship.GetTargetStellar())
			{
				MoveToPlanet(ship, command);
				if(parent.IsLanding())
					command |= Command::LAND;
			}
			else if(needsFuel)
				// Return to the system center to maximize solar collection rate.
				MoveTo(ship, command, Point(), Point(), 40., 0.1);
			else
				// This ship has no route to the parent's destination system, so protect it until it jumps away.
				MoveWithParent(ship, command, parent);
		}
		else
			MoveWithParent(ship, command, parent);
	}
	else if(parent.Commands().Has(Command::BOARD) && parent.GetTargetShip().get() == &ship)
		Stop(ship, command, .2);
	else
		MoveWithParent(ship, command, parent);
}



// Prefer your parent's target planet for refueling, but if it and your current
// target planet can't fuel you, try to find one that can.
void AI::Refuel(Ship &ship, Command &command)
{
	const StellarObject *parentTarget = (ship.GetParent() ? ship.GetParent()->GetTargetStellar() : nullptr);
	if(CanRefuel(ship, parentTarget))
		ship.SetTargetStellar(parentTarget);
	else if(!CanRefuel(ship, ship.GetTargetStellar()))
		ship.SetTargetStellar(FindLandingLocation(ship));

	if(ship.GetTargetStellar())
	{
		MoveToPlanet(ship, command);
		command |= Command::LAND;
	}
}



bool AI::CanRefuel(const Ship &ship, const StellarObject *target)
{
	if(!target)
		return false;

	const Planet *planet = target->GetPlanet();
	if(!planet)
		return false;

	if(!planet->IsInSystem(ship.GetSystem()))
		return false;

	if(!planet->HasFuelFor(ship))
		return false;

	return true;
}



// Set the ship's target system or planet in order to reach the
// next desired system. Will target a landable planet to refuel.
// If the ship is an escort it will only use routes known to the player.
void AI::SelectRoute(Ship &ship, const System *targetSystem)
{
	const System *from = ship.GetSystem();
	if(from == targetSystem || !targetSystem)
		return;

	auto route = GetRoutePlan(ship, targetSystem);

	if(ShouldRefuel(ship, route))
	{
		// There is at least one planet that can refuel the ship.
		ship.SetTargetStellar(AI::FindLandingLocation(ship));
		return;
	}
	const System *nextSystem = route.FirstStep();
	// The destination may be accessible by both jump and wormhole.
	// Prefer wormhole travel in these cases, to conserve fuel.
	if(nextSystem)
	{
		for(const StellarObject &object : from->Objects())
		{
			if(!object.HasSprite() || !object.HasValidPlanet())
				continue;

			const Planet &planet = *object.GetPlanet();
			if(planet.IsWormhole() && planet.IsAccessible(&ship)
				&& &planet.GetWormhole()->WormholeDestination(*from) == nextSystem)
			{
				ship.SetTargetStellar(&object);
				ship.SetTargetSystem(nullptr);
				return;
			}
		}
	}
	// Either there is no viable wormhole route to this system, or
	// the target system cannot be reached.
	ship.SetTargetSystem(nextSystem);
	ship.SetTargetStellar(nullptr);
}



// Determine if a carried ship meets any of the criteria for returning to its parent.
bool AI::ShouldDock(const Ship &ship, const Ship &parent, const System *playerSystem) const
{
	// If your parent is disabled, you should not attempt to board it.
	// (Doing so during combat will likely lead to its destruction.)
	if(parent.IsDisabled())
		return false;

	// A player-owned carried ship should return to its carrier when the player
	// has ordered it to "no longer deploy" or when it is not in the current system.
	// A non-player-owned carried ship should retreat if its parent is calling it back.
	if(ship.IsYours())
	{
		if(!ship.HasDeployOrder() || ship.GetSystem() != playerSystem)
			return true;
	}
	else if(!parent.Commands().Has(Command::DEPLOY))
		return true;

	// If a carried ship has repair abilities, avoid having it get stuck oscillating between
	// retreating and attacking when at exactly 50% health by adding hysteresis to the check.
	double minHealth = RETREAT_HEALTH + .25 + .25 * !ship.Commands().Has(Command::DEPLOY);
	if(ship.Health() < minHealth && (!ship.IsYours() || Preferences::Has("Damaged fighters retreat")))
		return true;

	// If a fighter is armed with only ammo-using weapons, but no longer has the ammunition
	// needed to use them, it should dock if the parent can supply that ammo.
	auto requiredAmmo = set<const Outfit *>{};
	for(const Hardpoint &hardpoint : ship.Weapons())
	{
		const Weapon *weapon = hardpoint.GetWeapon();
		if(weapon && !hardpoint.IsSpecial())
		{
			const Outfit *ammo = weapon->Ammo();
			if(!ammo || ship.OutfitCount(ammo))
			{
				// This fighter has at least one usable weapon, and
				// thus does not need to dock to continue fighting.
				requiredAmmo.clear();
				break;
			}
			else if(parent.OutfitCount(ammo))
				requiredAmmo.insert(ammo);
		}
	}
	if(!requiredAmmo.empty())
		return true;

	// If a carried ship has fuel capacity but is very low, it should return if
	// the parent can refuel it.
	double maxFuel = ship.Attributes().Get("fuel capacity");
	if(maxFuel && ship.Fuel() < .005 && parent.JumpNavigation().JumpFuel() < parent.Fuel() *
			parent.Attributes().Get("fuel capacity") - maxFuel)
		return true;

	// NPC ships should always transfer cargo. Player ships should only
	// transfer cargo if the player has the AI preference set for it.
	if(!ship.IsYours() || Preferences::Has("Fighters transfer cargo"))
	{
		// If an out-of-combat carried ship is carrying a significant cargo
		// load and can transfer some of it to the parent, it should do so.
		bool hasEnemy = ship.GetTargetShip() && ship.GetTargetShip()->GetGovernment()->IsEnemy(ship.GetGovernment());
		if(!hasEnemy && parent.Cargo().Free())
		{
			const CargoHold &cargo = ship.Cargo();
			// Mining ships only mine while they have 5 or more free space. While mining, carried ships
			// do not consider docking unless their parent is far from a targetable asteroid.
			if(!cargo.IsEmpty() && cargo.Size() && cargo.Free() < 5)
				return true;
		}
	}

	return false;
}



double AI::TurnBackward(const Ship &ship)
{
	return TurnToward(ship, -ship.Velocity());
}



// Determine the value to use in Command::SetTurn() to turn the ship towards the desired facing.
// "precision" is an optional argument corresponding to a value of the dot product of the current and target facing
// vectors above which no turning should be attempting, to reduce constant, minute corrections.
double AI::TurnToward(const Ship &ship, const Point &vector, const double precision)
{
	Point facing = ship.Facing().Unit();
	double cross = vector.Cross(facing);

	double dot = vector.Dot(facing);
	if(dot > 0.)
	{
		// Is the facing direction aligned with the target direction with sufficient precision?
		// The maximum angle between the two directions is given by: arccos(sqrt(precision)).
		bool close = false;
		if(precision < 1. && precision > 0. && dot * dot >= precision * vector.LengthSquared())
			close = true;
		double angle = asin(min(1., max(-1., cross / vector.Length()))) * TO_DEG;
		// Is the angle between the facing and target direction smaller than
		// the angle the ship can turn through in one step?
		if(fabs(angle) < ship.TurnRate())
		{
			// If the ship is within one step of the target direction,
			// and the facing is already sufficiently aligned with the target direction,
			// don't turn any further.
			if(close)
				return 0.;
			return -angle / ship.TurnRate();
		}
	}

	bool left = cross < 0.;
	return left - !left;
}



bool AI::MoveToPlanet(const Ship &ship, Command &command, double cruiseSpeed)
{
	if(!ship.GetTargetStellar())
		return false;

	const Point &target = ship.GetTargetStellar()->Position();
	return MoveTo(ship, command, target, Point(), ship.GetTargetStellar()->Radius(), 1., cruiseSpeed);
}



// Instead of moving to a point with a fixed location, move to a moving point (Ship = position + velocity)
bool AI::MoveTo(const Ship &ship, Command &command, const Point &targetPosition,
	const Point &targetVelocity, double radius, double slow, double cruiseSpeed)
{
	const Point &position = ship.Position();
	const Point &velocity = ship.Velocity();
	const Angle &angle = ship.Facing();
	Point dp = targetPosition - position;
	Point dv = targetVelocity - velocity;

	double speed = dv.Length();

	bool isClose = (dp.Length() < radius);
	if(isClose && speed < slow)
		return true;

	bool shouldReverse = false;
	dp = targetPosition - StoppingPoint(ship, targetVelocity, shouldReverse);

	// Calculate target vector required to get where we want to be.
	Point tv = dp;
	bool hasCruiseSpeed = (cruiseSpeed > 0.);
	if(hasCruiseSpeed)
	{
		// The ship prefers a velocity at cruise-speed towards the target, so we need
		// to compare this preferred velocity to the current velocity and apply the
		// delta to get to the preferred velocity.
		tv = (dp.Unit() * cruiseSpeed) - velocity;
		// If we are moving close to our preferred velocity, then face towards the target.
		if(tv.LengthSquared() < .01)
			tv = dp;
	}

	bool isFacing = (tv.Unit().Dot(angle.Unit()) > .95);
	if(!isClose || (!isFacing && !shouldReverse))
		command.SetTurn(TurnToward(ship, tv));

	// Drag is not applied when not thrusting, so stop thrusting when close to max speed
	// to save energy. Work with a slightly lower maximum velocity to avoid border cases.
	// In order for a ship to use their afterburner, they must also have the forward
	// command active. Therefore, if this ship should use its afterburner, use the
	// max velocity with afterburner thrust included.
	double maxVelocity = ship.MaxVelocity(ShouldUseAfterburner(ship)) * .99;
	if(isFacing && (velocity.LengthSquared() <= maxVelocity * maxVelocity
			|| dp.Unit().Dot(velocity.Unit()) < .95))
	{
		// We set full forward power when we don't have a cruise-speed, when we are below
		// cruise-speed or when we need to do course corrections.
		bool movingTowardsTarget = (velocity.Unit().Dot(dp.Unit()) > .95);
		if(!hasCruiseSpeed || !movingTowardsTarget || velocity.Length() < cruiseSpeed)
			command |= Command::FORWARD;
	}
	else if(shouldReverse)
	{
		command.SetTurn(TurnToward(ship, velocity));
		command |= Command::BACK;
	}

	return false;
}



bool AI::Stop(const Ship &ship, Command &command, double maxSpeed, const Point &direction)
{
	const Point &velocity = ship.Velocity();
	const Angle &angle = ship.Facing();

	double speed = velocity.Length();

	// If asked for a complete stop, the ship needs to be going much slower.
	if(speed <= (maxSpeed ? maxSpeed : VELOCITY_ZERO))
		return true;
	if(!maxSpeed)
		command |= Command::STOP;

	// If you're moving slow enough that one frame of acceleration could bring
	// you to a stop, make sure you're pointed perfectly in the right direction.
	// This is a fudge factor for how straight you must be facing: it increases
	// from 0.8 when it will take many frames to stop, to nearly 1 when it will
	// take less than 1 frame to stop.
	double stopTime = speed / ship.Acceleration();
	double limit = .8 + .2 / (1. + stopTime * stopTime * stopTime * .001);

	// If you have a reverse thruster, figure out whether using it is faster
	// than turning around and using your main thruster.
	if(ship.Attributes().Get("reverse thrust"))
	{
		// Figure out your stopping time using your main engine:
		double degreesToTurn = TO_DEG * acos(min(1., max(-1., -velocity.Unit().Dot(angle.Unit()))));
		double forwardTime = degreesToTurn / ship.TurnRate();
		forwardTime += stopTime;

		// Figure out your reverse thruster stopping time:
		double reverseTime = (180. - degreesToTurn) / ship.TurnRate();
		reverseTime += speed / ship.ReverseAcceleration();

		// If you want to end up facing a specific direction, add the extra turning time.
		if(direction)
		{
			// Time to turn from facing backwards to target:
			double degreesFromBackwards = TO_DEG * acos(min(1., max(-1., direction.Unit().Dot(-velocity.Unit()))));
			double turnFromBackwardsTime = degreesFromBackwards / ship.TurnRate();
			forwardTime += turnFromBackwardsTime;

			// Time to turn from facing forwards to target:
			double degreesFromForward = TO_DEG * acos(min(1., max(-1., direction.Unit().Dot(angle.Unit()))));
			double turnFromForwardTime = degreesFromForward / ship.TurnRate();
			reverseTime += turnFromForwardTime;
		}

		if(reverseTime < forwardTime)
		{
			command.SetTurn(TurnToward(ship, velocity));
			if(velocity.Unit().Dot(angle.Unit()) > limit)
				command |= Command::BACK;
			return false;
		}
	}

	command.SetTurn(TurnBackward(ship));
	if(velocity.Unit().Dot(angle.Unit()) < -limit)
		command |= Command::FORWARD;

	return false;
}



void AI::PrepareForHyperspace(const Ship &ship, Command &command)
{
	bool hasHyperdrive = ship.JumpNavigation().HasHyperdrive();
	double scramThreshold = ship.Attributes().Get("scram drive");
	bool hasJumpDrive = ship.JumpNavigation().HasJumpDrive();
	if(!hasHyperdrive && !hasJumpDrive)
		return;

	bool isJump = (ship.JumpNavigation().GetCheapestJumpType(ship.GetTargetSystem()).first == JumpType::JUMP_DRIVE);

	Point direction = ship.GetTargetSystem()->Position() - ship.GetSystem()->Position();
	double departure = isJump ?
		ship.GetSystem()->JumpDepartureDistance() :
		ship.GetSystem()->HyperDepartureDistance();
	double squaredDeparture = departure * departure + SAFETY_OFFSET;
	if(ship.Position().LengthSquared() < squaredDeparture)
	{
		Point closestDeparturePoint = ship.Position().Unit() * (departure + SAFETY_OFFSET);
		MoveTo(ship, command, closestDeparturePoint, Point(), 0., 0.);
	}
	else if(!isJump && scramThreshold)
	{
		direction = direction.Unit();
		Point normal(-direction.Y(), direction.X());

		double deviation = ship.Velocity().Dot(normal);
		if(fabs(deviation) > scramThreshold)
		{
			// Need to maneuver; not ready to jump
			if((ship.Facing().Unit().Dot(normal) < 0) == (deviation < 0))
				// Thrusting from this angle is counterproductive
				direction = -deviation * normal;
			else
			{
				command |= Command::FORWARD;

				// How much correction will be applied to deviation by thrusting
				// as I turn back toward the jump direction.
				double turnRateRadians = ship.TurnRate() * TO_RAD;
				double cos = ship.Facing().Unit().Dot(direction);
				// integral(t*sin(r*x), angle/r, 0) = t/r * (1 - cos(angle)), so:
				double correctionWhileTurning = fabs(1 - cos) * ship.Acceleration() / turnRateRadians;
				// (Note that this will always underestimate because thrust happens before turn)

				if(fabs(deviation) - correctionWhileTurning > scramThreshold)
					// Want to thrust from an even sharper angle
					direction = -deviation * normal;
			}
		}
		command.SetTurn(TurnToward(ship, direction));
	}
	// If we're a jump drive, just stop.
	else if(isJump)
		Stop(ship, command, ship.Attributes().Get("jump speed"));
	// Else stop in the fastest way to end facing in the right direction
	else if(Stop(ship, command, ship.Attributes().Get("jump speed"), direction))
		command.SetTurn(TurnToward(ship, direction));
}



void AI::CircleAround(const Ship &ship, Command &command, const Body &target)
{
	Point direction = target.Position() - ship.Position();
	command.SetTurn(TurnToward(ship, direction));

	double length = direction.Length();
	if(length > 200. && ship.Facing().Unit().Dot(direction) >= 0.)
	{
		command |= Command::FORWARD;

		// If the ship is far away enough the ship should use the afterburner.
		if(length > 750. && ShouldUseAfterburner(ship))
			command |= Command::AFTERBURNER;
	}
}



void AI::Swarm(const Ship &ship, Command &command, const Body &target)
{
	Point direction = target.Position() - ship.Position();
	double maxSpeed = ship.MaxVelocity();
	double rendezvousTime = RendezvousTime(direction, target.Velocity(), maxSpeed);
	if(std::isnan(rendezvousTime) || rendezvousTime > 600.)
		rendezvousTime = 600.;
	direction += rendezvousTime * target.Velocity();
	MoveTo(ship, command, target.Position() + direction, .5 * maxSpeed * direction.Unit(), 50., 2.);
}



void AI::KeepStation(const Ship &ship, Command &command, const Body &target)
{
	// Constants:
	static const double MAX_TIME = 600.;
	static const double LEAD_TIME = 500.;
	static const double POSITION_DEADBAND = 200.;
	static const double VELOCITY_DEADBAND = 1.5;
	static const double TIME_DEADBAND = 120.;
	static const double THRUST_DEADBAND = .5;

	// Current properties of the two ships:
	double maxV = ship.MaxVelocity();
	double accel = ship.Acceleration();
	double turn = ship.TurnRate();
	double mass = ship.InertialMass();
	Point unit = ship.Facing().Unit();
	double currentAngle = ship.Facing().Degrees();
	// This is where we want to be relative to where we are now:
	Point velocityDelta = target.Velocity() - ship.Velocity();
	Point positionDelta = target.Position() + LEAD_TIME * velocityDelta - ship.Position();
	double positionSize = positionDelta.Length();
	double positionWeight = positionSize / (positionSize + POSITION_DEADBAND);
	// This is how fast we want to be going relative to how fast we're going now:
	velocityDelta -= unit * VELOCITY_DEADBAND;
	double velocitySize = velocityDelta.Length();
	double velocityWeight = velocitySize / (velocitySize + VELOCITY_DEADBAND);

	// Time it will take (roughly) to move to the target ship:
	double positionTime = RendezvousTime(positionDelta, target.Velocity(), maxV);
	if(std::isnan(positionTime) || positionTime > MAX_TIME)
		positionTime = MAX_TIME;
	Point rendezvous = positionDelta + target.Velocity() * positionTime;
	double positionAngle = Angle(rendezvous).Degrees();
	positionTime += AngleDiff(currentAngle, positionAngle) / turn;
	positionTime += (rendezvous.Unit() * maxV - ship.Velocity()).Length() / accel;
	// If you are very close, stop trying to adjust:
	positionTime *= positionWeight * positionWeight;

	// Time it will take (roughly) to adjust your velocity to match the target:
	double velocityTime = velocityDelta.Length() / accel;
	double velocityAngle = Angle(velocityDelta).Degrees();
	velocityTime += AngleDiff(currentAngle, velocityAngle) / turn;
	// If you are very close, stop trying to adjust:
	velocityTime *= velocityWeight * velocityWeight;

	// Focus on matching position or velocity depending on which will take longer.
	double totalTime = positionTime + velocityTime + TIME_DEADBAND;
	positionWeight = positionTime / totalTime;
	velocityWeight = velocityTime / totalTime;
	double facingWeight = TIME_DEADBAND / totalTime;

	// Determine the angle we want to face, interpolating smoothly between three options.
	Point facingGoal = rendezvous.Unit() * positionWeight
		+ velocityDelta.Unit() * velocityWeight
		+ target.Facing().Unit() * facingWeight;
	double targetAngle = Angle(facingGoal).Degrees() - currentAngle;
	if(abs(targetAngle) > 180.)
		targetAngle += (targetAngle < 0. ? 360. : -360.);
	// Avoid "turn jitter" when position & velocity are well-matched.
	bool changedDirection = (signbit(ship.Commands().Turn()) != signbit(targetAngle));
	double targetTurn = abs(targetAngle / turn);
	double lastTurn = abs(ship.Commands().Turn());
	if(lastTurn && (changedDirection || (lastTurn < 1. && targetTurn > lastTurn)))
	{
		// Keep the desired turn direction, but damp the per-frame turn rate increase.
		double dampedTurn = (changedDirection ? 0. : lastTurn) + min(.025, targetTurn);
		command.SetTurn(copysign(dampedTurn, targetAngle));
	}
	else if(targetTurn < 1.)
		command.SetTurn(copysign(targetTurn, targetAngle));
	else
		command.SetTurn(targetAngle);

	// Determine whether to apply thrust.
	Point drag = ship.Velocity() * ship.DragForce();
	if(ship.Attributes().Get("reverse thrust"))
	{
		// Don't take drag into account when reverse thrusting, because this
		// estimate of how it will be applied can be quite inaccurate.
		Point a = (unit * (-ship.Attributes().Get("reverse thrust") / mass)).Unit();
		double direction = positionWeight * positionDelta.Dot(a) / POSITION_DEADBAND
			+ velocityWeight * velocityDelta.Dot(a) / VELOCITY_DEADBAND;
		if(direction > THRUST_DEADBAND)
		{
			command |= Command::BACK;
			return;
		}
	}
	Point a = (unit * accel - drag).Unit();
	double direction = positionWeight * positionDelta.Dot(a) / POSITION_DEADBAND
		+ velocityWeight * velocityDelta.Dot(a) / VELOCITY_DEADBAND;
	if(direction > THRUST_DEADBAND)
		command |= Command::FORWARD;
}



void AI::Attack(const Ship &ship, Command &command, const Ship &target)
{
	// Deploy any fighters you are carrying.
	if(!ship.IsYours() && ship.HasBays())
	{
		command |= Command::DEPLOY;
		Deploy(ship, false);
	}
	// Ramming AI doesn't take weapon range or self-damage into account, instead opting to bum-rush the target.
	if(ship.GetPersonality().IsRamming())
	{
		MoveToAttack(ship, command, target);
		return;
	}

	// Check if this ship is fast enough to keep distance from target.
	// Have a 10% minimum to avoid ships getting in a chase loop.
	const bool isAbleToRun = target.MaxVelocity() * SAFETY_MULTIPLIER < ship.MaxVelocity();

	const ShipAICache &shipAICache = ship.GetAICache();
	const bool useArtilleryAI = shipAICache.IsArtilleryAI() && isAbleToRun;
	const double shortestRange = shipAICache.ShortestRange();
	const double shortestArtillery = shipAICache.ShortestArtillery();
	double minSafeDistance = isAbleToRun ? shipAICache.MinSafeDistance() : 0.;

	const double totalRadius = ship.Radius() + target.Radius();
	const Point direction = target.Position() - ship.Position();
	// Average distance from this ship's weapons to the enemy ship.
	const double weaponDistanceFromTarget = direction.Length() - totalRadius / 3.;

	// If this ship has mostly long-range weapons, or some weapons have a
	// blast radius, it should keep some distance instead of closing in.
	// If a weapon has blast radius, some leeway helps avoid getting hurt.
	if(minSafeDistance || (useArtilleryAI && shortestRange < weaponDistanceFromTarget))
	{
		minSafeDistance = 1.25 * minSafeDistance + totalRadius;

		double approachSpeed = (ship.Velocity() - target.Velocity()).Dot(direction.Unit());
		double slowdownDistance = 0.;
		// If this ship can use reverse thrusters, consider doing so.
		double reverseSpeed = ship.MaxReverseVelocity();
		bool useReverse = reverseSpeed && (reverseSpeed >= min(target.MaxVelocity(), ship.MaxVelocity())
				|| target.Velocity().Dot(-direction.Unit()) <= reverseSpeed);
		slowdownDistance = approachSpeed * approachSpeed / (useReverse ?
			ship.ReverseAcceleration() : (ship.Acceleration() + 160. / ship.TurnRate())) / 2.;

		// If we're too close, run away.
		if(direction.Length() <
				max(minSafeDistance + max(slowdownDistance, 0.), useArtilleryAI * .75 * shortestArtillery))
		{
			if(useReverse)
			{
				command.SetTurn(TurnToward(ship, direction));
				if(ship.Facing().Unit().Dot(direction) >= 0.)
					command |= Command::BACK;
			}
			else
			{
				command.SetTurn(TurnToward(ship, -direction));
				if(ship.Facing().Unit().Dot(direction) <= 0.)
					command |= Command::FORWARD;
			}
		}
		else
		{
			// This isn't perfect, but it works well enough.
			if((useArtilleryAI && (approachSpeed > 0. && weaponDistanceFromTarget < shortestArtillery * .9)) ||
					weaponDistanceFromTarget < shortestRange * .75)
				AimToAttack(ship, command, target);
			else
				MoveToAttack(ship, command, target);
		}
	}
	// Fire if we can or move closer to use all weapons.
	else
		if(weaponDistanceFromTarget < shortestRange * .75)
			AimToAttack(ship, command, target);
		else
			MoveToAttack(ship, command, target);
}



void AI::AimToAttack(const Ship &ship, Command &command, const Body &target)
{
	command.SetTurn(TurnToward(ship, TargetAim(ship, target)));
}



void AI::MoveToAttack(const Ship &ship, Command &command, const Body &target)
{
	Point direction = target.Position() - ship.Position();

	// First of all, aim in the direction that will hit this target.
	AimToAttack(ship, command, target);

	// Calculate this ship's "turning radius"; that is, the smallest circle it
	// can make while at its current speed.
	double stepsInFullTurn = 360. / ship.TurnRate();
	double circumference = stepsInFullTurn * ship.Velocity().Length();
	double diameter = max(200., circumference / PI);

	const auto facing = ship.Facing().Unit().Dot(direction.Unit());
	// If the ship has reverse thrusters and the target is behind it, we can
	// use them to reach the target more quickly.
	if(facing < -.75 && ship.Attributes().Get("reverse thrust"))
		command |= Command::BACK;
	// Only apply thrust if either:
	// This ship is within 90 degrees of facing towards its target and far enough away not to overshoot
	// if it accelerates while needing to turn further, or:
	// This ship is moving away from its target but facing mostly towards it.
	else if((facing >= 0. && direction.Length() > diameter)
			|| (ship.Velocity().Dot(direction) < 0. && facing >= .9))
	{
		command |= Command::FORWARD;
		// Use afterburner, if applicable.
		if(direction.Length() > 600. && ShouldUseAfterburner(ship))
			command |= Command::AFTERBURNER;
	}
}



void AI::PickUp(const Ship &ship, Command &command, const Body &target)
{
	// Figure out the target's velocity relative to the ship.
	Point p = target.Position() - ship.Position();
	Point v = target.Velocity() - ship.Velocity();
	double vMax = ship.MaxVelocity();

	// Estimate where the target will be by the time we reach it.
	double time = RendezvousTime(p, v, vMax);
	if(std::isnan(time))
		time = p.Length() / vMax;
	double degreesToTurn = TO_DEG * acos(min(1., max(-1., p.Unit().Dot(ship.Facing().Unit()))));
	time += degreesToTurn / ship.TurnRate();
	p += v * time;

	// Move toward the target.
	command.SetTurn(TurnToward(ship, p));
	double dp = p.Unit().Dot(ship.Facing().Unit());
	if(dp > .7)
		command |= Command::FORWARD;

	// Use the afterburner if it will not cause you to miss your target.
	double squareDistance = p.LengthSquared();
	if(command.Has(Command::FORWARD) && ShouldUseAfterburner(ship))
		if(dp > max(.9, min(.9999, 1. - squareDistance / 10000000.)))
			command |= Command::AFTERBURNER;
}



// Determine if using an afterburner does not use up reserve fuel, cause undue
// energy strain, or undue thermal loads if almost overheated.
bool AI::ShouldUseAfterburner(const Ship &ship)
{
	if(!ship.Attributes().Get("afterburner thrust"))
		return false;

	double fuel = ship.Fuel() * ship.Attributes().Get("fuel capacity");
	double neededFuel = ship.Attributes().Get("afterburner fuel");
	double energy = ship.Energy() * ship.Attributes().Get("energy capacity");
	double neededEnergy = ship.Attributes().Get("afterburner energy");
	if(energy == 0.)
		energy = ship.Attributes().Get("energy generation")
				+ 0.2 * ship.Attributes().Get("solar collection")
				- ship.Attributes().Get("energy consumption");
	double outputHeat = ship.Attributes().Get("afterburner heat") / (100 * ship.Mass());
	if((!neededFuel || fuel - neededFuel > ship.JumpNavigation().JumpFuel())
			&& (!neededEnergy || neededEnergy / energy < 0.25)
			&& (!outputHeat || ship.Heat() + outputHeat < .9))
		return true;

	return false;
}



// "Appeasing" ships will dump cargo after being injured, if they are being targeted.
void AI::DoAppeasing(const shared_ptr<Ship> &ship, double *threshold) const
{
	double health = .5 * ship->Shields() + ship->Hull();
	if(1. - health <= *threshold)
		return;

	const auto enemies = GetShipsList(*ship, true);
	if(none_of(enemies.begin(), enemies.end(), [&ship](const Ship *foe) noexcept -> bool
			{ return !foe->IsDisabled() && foe->GetTargetShip() == ship; }))
		return;

	int toDump = 11 + (1. - health) * .5 * ship->Cargo().Size();
	for(auto &&commodity : ship->Cargo().Commodities())
		if(commodity.second && toDump > 0)
		{
			int dumped = min(commodity.second, toDump);
			ship->Jettison(commodity.first, dumped, true);
			toDump -= dumped;
		}

	*threshold = (1. - health) + .1;

	if(ship->GetPersonality().IsMute())
		return;
	const Government *government = ship->GetGovernment();
	const string &language = government->Language();
	if(language.empty() || player.Conditions().Get("language: " + language))
		Messages::Add(government->DisplayName() + " " + ship->Noun() + " \"" + ship->GivenName()
			+ "\": Please, just take my cargo and leave me alone.", Messages::Importance::Low);

}



// Find a target ship to flock around at high speed.
void AI::DoSwarming(Ship &ship, Command &command, shared_ptr<Ship> &target)
{
	// Find a new ship to target on average every 10 seconds, or if the current target
	// is no longer eligible. If landing, release the old target so others can swarm it.
	if(ship.IsLanding() || !target || !CanSwarm(ship, *target) || !Random::Int(600))
	{
		if(target)
		{
			// Allow another swarming ship to consider the target.
			auto sit = swarmCount.find(target.get());
			if(sit != swarmCount.end() && sit->second > 0)
				--sit->second;
			// Release the current target.
			target.reset();
			ship.SetTargetShip(target);
		}
		// If here just because we are about to land, do not seek a new target.
		if(ship.IsLanding())
			return;

		int lowestCount = 7;
		// Consider swarming around non-hostile ships in the same system.
		const auto others = GetShipsList(ship, false);
		for(auto *other : others)
			if(!other->GetPersonality().IsSwarming())
			{
				// Prefer to swarm ships that are not already being heavily swarmed.
				int count = swarmCount[other] + Random::Int(4);
				if(count < lowestCount)
				{
					target = other->shared_from_this();
					lowestCount = count;
				}
			}
		ship.SetTargetShip(target);
		if(target)
			++swarmCount[target.get()];
	}
	// If a friendly ship to flock with was not found, return to an available planet.
	if(target)
		Swarm(ship, command, *target);
	else if(ship.Zoom() == 1.)
		Refuel(ship, command);
}



void AI::DoSurveillance(Ship &ship, Command &command, shared_ptr<Ship> &target)
{
	const bool isStaying = ship.GetPersonality().IsStaying();
	// Since DoSurveillance is called after target-seeking and firing, if this
	// ship has a target, that target is guaranteed to be targetable.
	if(target && (target->GetSystem() != ship.GetSystem() || target->IsEnteringHyperspace()))
	{
		target.reset();
		ship.SetTargetShip(target);
	}
	// If you have a hostile target, pursuing and destroying it has priority.
	if(target && ship.GetGovernment()->IsEnemy(target->GetGovernment()))
	{
		// Automatic aiming and firing already occurred.
		MoveIndependent(ship, command);
		return;
	}

	// Choose a surveillance behavior.
	if(ship.GetTargetSystem())
	{
		// Unload surveillance drones in this system before leaving.
		if(!isStaying)
		{
			PrepareForHyperspace(ship, command);
			command |= Command::JUMP;
		}
		if(ship.HasBays())
		{
			command |= Command::DEPLOY;
			Deploy(ship, false);
		}
	}
	else if(ship.GetTargetStellar())
	{
		// Approach the planet and "land" on it (i.e. scan it).
		MoveToPlanet(ship, command);
		double atmosphereScan = ship.Attributes().Get("atmosphere scan");
		double distance = ship.Position().Distance(ship.GetTargetStellar()->Position());
		if(distance < atmosphereScan && !Random::Int(100))
			ship.SetTargetStellar(nullptr);
		else if(!isStaying)
			command |= Command::LAND;
	}
	else if(target)
	{
		// Approach and scan the targeted, friendly ship's cargo or outfits.
		bool cargoScan = ship.Attributes().Get("cargo scan power");
		bool outfitScan = ship.Attributes().Get("outfit scan power");
		// If the pointer to the target ship exists, it is targetable and in-system.
		const Government *gov = ship.GetGovernment();
		bool mustScanCargo = cargoScan && !Has(gov, target, ShipEvent::SCAN_CARGO);
		bool mustScanOutfits = outfitScan && !Has(gov, target, ShipEvent::SCAN_OUTFITS);
		if(!mustScanCargo && !mustScanOutfits)
			ship.SetTargetShip(shared_ptr<Ship>());
		else
		{
			if(target->Velocity().Length() > ship.MaxVelocity() * 0.9)
				CircleAround(ship, command, *target);
			else
				MoveTo(ship, command, target->Position(), target->Velocity(), 1., 1.);
			command |= Command::SCAN;
		}
	}
	else
	{
		const System *system = ship.GetSystem();
		const Government *gov = ship.GetGovernment();

		// Consider scanning any non-hostile ship in this system that your government hasn't scanned.
		// A surveillance ship may only make up to 12 successful scans (6 ships scanned
		// if the ship is using both scanners) and spend up to 5 minutes searching for
		// scan targets. After that, stop scanning ship targets. This is so that scanning
		// ships in high spawn rate systems don't build up over time, as they always have
		// a new ship they can try to scan.
		vector<Ship *> targetShips;
		bool cargoScan = ship.Attributes().Get("cargo scan power");
		bool outfitScan = ship.Attributes().Get("outfit scan power");
		auto cargoScansIt = cargoScans.find(&ship);
		auto outfitScansIt = outfitScans.find(&ship);
		auto scanTimeIt = scanTime.find(&ship);
		int shipScanCount = cargoScansIt != cargoScans.end() ? cargoScansIt->second.size() : 0;
		shipScanCount += outfitScansIt != outfitScans.end() ? outfitScansIt->second.size() : 0;
		int shipScanTime = scanTimeIt != scanTime.end() ? scanTimeIt->second : 0;
		if((cargoScan || outfitScan) && shipScanCount < 12 && shipScanTime < 18000)
		{
			for(const auto &it : GetShipsList(ship, false))
				if(it->GetGovernment() != gov)
				{
					auto ptr = it->shared_from_this();
					if((!cargoScan || Has(gov, ptr, ShipEvent::SCAN_CARGO))
							&& (!outfitScan || Has(gov, ptr, ShipEvent::SCAN_OUTFITS)))
						continue;

					if(it->IsTargetable())
						targetShips.emplace_back(it);
				}
		}

		// Consider scanning any planetary object in the system, if able.
		vector<const StellarObject *> targetPlanets;
		double atmosphereScan = ship.Attributes().Get("atmosphere scan");
		if(atmosphereScan)
			for(const StellarObject &object : system->Objects())
				if(object.HasSprite() && !object.IsStar() && !object.IsStation())
					targetPlanets.push_back(&object);

		// If this ship can jump away, consider traveling to a nearby system.
		vector<const System *> targetSystems;
		// TODO: These ships cannot travel through wormholes?
		if(ship.JumpsRemaining(false))
		{
			const auto &links = ship.JumpNavigation().HasJumpDrive() ?
				system->JumpNeighbors(ship.JumpNavigation().JumpRange()) : system->Links();
			for(const System *link : links)
				if(!ship.IsRestrictedFrom(*link))
					targetSystems.push_back(link);
		}

		unsigned total = targetShips.size() + targetPlanets.size() + targetSystems.size();
		// If there is nothing for this ship to scan, have it patrol the entire system
		// instead of drifting or stopping.
		if(!total)
		{
			DoPatrol(ship, command);
			return;
		}
		// Pick one of the valid surveillance targets at random to focus on.
		unsigned index = Random::Int(total);
		if(index < targetShips.size())
			ship.SetTargetShip(targetShips[index]->shared_from_this());
		else
		{
			index -= targetShips.size();
			if(index < targetPlanets.size())
				ship.SetTargetStellar(targetPlanets[index]);
			else
				ship.SetTargetSystem(targetSystems[index - targetPlanets.size()]);
		}
	}
}



void AI::DoMining(Ship &ship, Command &command)
{
	// This function is only called for ships that are in the player's system.
	// Update the radius that the ship is searching for asteroids at.
	bool isNew = !miningAngle.contains(&ship);
	Angle &angle = miningAngle[&ship];
	if(isNew)
	{
		angle = Angle::Random();
		miningRadius[&ship] = ship.GetSystem()->AsteroidBeltRadius();
	}
	angle += Angle::Random(1.) - Angle::Random(1.);
	double radius = miningRadius[&ship] * pow(2., angle.Unit().X());

	shared_ptr<Minable> target = ship.GetTargetAsteroid();
	if(!target || target->Velocity().Length() > ship.MaxVelocity())
	{
		for(const shared_ptr<Minable> &minable : minables)
		{
			Point offset = minable->Position() - ship.Position();
			// Target only nearby minables that are within 45deg of the current heading
			// and not moving faster than the ship can catch.
			if(offset.Length() < 800. && offset.Unit().Dot(ship.Facing().Unit()) > .7
					&& minable->Velocity().Dot(offset.Unit()) < ship.MaxVelocity())
			{
				target = minable;
				ship.SetTargetAsteroid(target);
				break;
			}
		}
	}
	if(target)
	{
		// If the asteroid has moved well out of reach, stop tracking it.
		if(target->Position().Distance(ship.Position()) > 1600.)
			ship.SetTargetAsteroid(nullptr);
		else
		{
			MoveToAttack(ship, command, *target);
			AutoFire(ship, firingCommands, *target);
			return;
		}
	}

	Point heading = Angle(30.).Rotate(ship.Position().Unit() * radius) - ship.Position();
	command.SetTurn(TurnToward(ship, heading));
	if(ship.Velocity().Dot(heading.Unit()) < .7 * ship.MaxVelocity())
		command |= Command::FORWARD;
}



bool AI::DoHarvesting(Ship &ship, Command &command) const
{
	// If the ship has no target to pick up, do nothing.
	shared_ptr<Flotsam> target = ship.GetTargetFlotsam();
	// Don't try to chase flotsam that are already being pulled toward the ship by a tractor beam.
	const set<const Flotsam *> &avoid = ship.GetTractorFlotsam();
	if(target && (!ship.CanPickUp(*target) || avoid.contains(target.get())))
	{
		target.reset();
		ship.SetTargetFlotsam(target);
	}
	if(!target)
	{
		// Only check for new targets every 10 frames, on average.
		if(Random::Int(10))
			return false;

		// Don't chase anything that will take more than 10 seconds to reach.
		double bestTime = 600.;
		for(const shared_ptr<Flotsam> &it : flotsam)
		{
			if(!ship.CanPickUp(*it) || avoid.contains(it.get()))
				continue;
			// Only pick up flotsam that is nearby and that you are facing toward. Player escorts should
			// always attempt to pick up nearby flotsams when they are given a harvest order, and so ignore
			// the facing angle check.
			Point p = it->Position() - ship.Position();
			double range = p.Length();
			// Player ships do not have a restricted field of view so that they target flotsam behind them.
			if(range > 800. || (range > 100. && p.Unit().Dot(ship.Facing().Unit()) < .9 && !ship.IsYours()))
				continue;

			// Estimate how long it would take to intercept this flotsam.
			Point v = it->Velocity() - ship.Velocity();
			double vMax = ship.MaxVelocity();
			double time = RendezvousTime(p, v, vMax);
			if(std::isnan(time))
				continue;

			double degreesToTurn = TO_DEG * acos(min(1., max(-1., p.Unit().Dot(ship.Facing().Unit()))));
			time += degreesToTurn / ship.TurnRate();
			if(time < bestTime)
			{
				bestTime = time;
				target = it;
			}
		}
		if(!target)
			return false;

		ship.SetTargetFlotsam(target);
	}
	// Deploy any carried ships to improve maneuverability.
	if(ship.HasBays())
	{
		command |= Command::DEPLOY;
		Deploy(ship, false);
	}

	PickUp(ship, command, *target);
	return true;
}



// Check if this ship should cloak. Returns true if this ship decided to run away while cloaking.
bool AI::DoCloak(const Ship &ship, Command &command) const
{
	if(ship.GetPersonality().IsDecloaked())
		return false;
	double cloakingSpeed = ship.CloakingSpeed();
	if(!cloakingSpeed)
		return false;
	// Never cloak if it will cause you to be stranded.
	const Outfit &attributes = ship.Attributes();
	double cloakingFuel = attributes.Get("cloaking fuel");
	double fuelCost = cloakingFuel
		+ attributes.Get("fuel consumption") - attributes.Get("fuel generation");
	if(cloakingFuel && !attributes.Get("ramscoop"))
	{
		double fuel = ship.Fuel() * attributes.Get("fuel capacity");
		int steps = ceil((1. - ship.Cloaking()) / cloakingSpeed);
		// Only cloak if you will be able to fully cloak and also maintain it
		// for as long as it will take you to reach full cloak.
		fuel -= fuelCost * (1 + 2 * steps);
		if(fuel < ship.JumpNavigation().JumpFuel())
			return false;
	}

	// If your parent has chosen to cloak, cloak and rendezvous with them.
	const shared_ptr<const Ship> &parent = ship.GetParent();
	bool shouldCloakWithParent = false;
	if(parent && parent->GetGovernment() && parent->Commands().Has(Command::CLOAK)
			&& parent->GetSystem() == ship.GetSystem())
	{
		const Government *parentGovernment = parent->GetGovernment();
		bool isPlayer = parentGovernment->IsPlayer();
		if(isPlayer && ship.GetGovernment() == parentGovernment)
			shouldCloakWithParent = true;
		else if(isPlayer && ship.GetPersonality().IsEscort() && !ship.GetPersonality().IsUninterested())
			shouldCloakWithParent = true;
		else if(!isPlayer && !parent->GetGovernment()->IsEnemy(ship.GetGovernment()))
			shouldCloakWithParent = true;
	}
	if(shouldCloakWithParent)
	{
		command |= Command::CLOAK;
		KeepStation(ship, command, *parent);
		return true;
	}

	// Otherwise, always cloak if you are in imminent danger.
	static const double MAX_RANGE = 10000.;
	double range = MAX_RANGE;
	const Ship *nearestEnemy = nullptr;
	// Find the nearest targetable, in-system enemy that could attack this ship.
	const auto enemies = GetShipsList(ship, true);
	for(const auto &foe : enemies)
		if(!foe->IsDisabled())
		{
			double distance = ship.Position().Distance(foe->Position());
			if(distance < range)
			{
				range = distance;
				nearestEnemy = foe;
			}
		}

	// If this ship has started cloaking, it must get at least 40% repaired
	// or 40% farther away before it begins decloaking again.
	double hysteresis = ship.Commands().Has(Command::CLOAK) ? .4 : 0.;
	// If cloaking costs nothing, and no one has asked you for help, cloak at will.
	// Player ships should never cloak automatically if they are not in danger.
	bool cloakFreely = (fuelCost <= 0.) && !ship.GetShipToAssist() && !ship.IsYours();
	// If this ship is injured and can repair those injuries while cloaked,
	// then it should cloak while under threat.
	bool canRecoverShieldsCloaked = false;
	bool canRecoverHullCloaked = false;
	if(attributes.Get("cloaked regen multiplier") > -1.)
	{
		if(attributes.Get("shield generation") > 0.)
			canRecoverShieldsCloaked = true;
		else if(attributes.Get("cloaking shield delay") < 1. && attributes.Get("delayed shield generation") > 0.)
			canRecoverShieldsCloaked = true;
	}
	if(attributes.Get("cloaked repair multiplier") > -1.)
	{
		if(attributes.Get("hull repair rate") > 0.)
			canRecoverHullCloaked = true;
		else if(attributes.Get("cloaking repair delay") < 1. && attributes.Get("delayed hull repair") > 0.)
			canRecoverHullCloaked = true;
	}
	bool cloakToRepair = (ship.Health() < RETREAT_HEALTH + hysteresis)
			&& ((ship.Shields() < 1. && canRecoverShieldsCloaked)
			|| (ship.Hull() < 1. && canRecoverHullCloaked));
	if(cloakToRepair && (cloakFreely || range < 2000. * (1. + hysteresis)))
	{
		command |= Command::CLOAK;
		// Move away from the nearest enemy.
		if(nearestEnemy)
		{
			Point safety;
			// TODO: This could use an "Avoid" method, to account for other in-system hazards.
			// Simple approximation: move equally away from both the system center and the
			// nearest enemy, until the constrainment boundary is reached.
			if(ship.GetPersonality().IsUnconstrained() || !fenceCount.contains(&ship))
				safety = 2 * ship.Position().Unit() - nearestEnemy->Position().Unit();
			else
				safety = -ship.Position().Unit();

			safety *= ship.MaxVelocity();
			MoveTo(ship, command, ship.Position() + safety, safety, 1., .8);
			return true;
		}
	}
	// Choose to cloak if there are no enemies nearby and cloaking is sensible.
	if(range == MAX_RANGE && cloakFreely && !ship.GetTargetShip())
		command |= Command::CLOAK;

	return false;
}



void AI::DoPatrol(Ship &ship, Command &command) const
{
	double radius = ship.GetSystem()->ExtraHyperArrivalDistance();
	if(radius == 0.)
		radius = 500.;

	// The ship is outside of the effective range of the system,
	// so we turn it around.
	if(ship.Position().LengthSquared() > radius * radius)
	{
		// Allow ships to land after a while, otherwise they would continue to accumulate in the system.
		if(!ship.GetPersonality().IsStaying() && !Random::Int(10000))
		{
			vector<const StellarObject *> landingTargets;
			for(const StellarObject &object : ship.GetSystem()->Objects())
				if(object.HasSprite() && object.GetPlanet() && object.GetPlanet()->CanLand(ship))
					landingTargets.push_back(&object);
			if(!landingTargets.empty())
			{
				ship.SetTargetStellar(landingTargets[Random::Int(landingTargets.size())]);
				MoveToPlanet(ship, command);
				command |= Command::LAND;
				return;
			}
		}
		// Hacky way of differentiating ship behaviour without additional storage,
		// while keeping it consistent for each ship. TODO: change when Ship::SetTargetLocation exists.
		// This uses the pointer of the ship to choose a pseudo-random angle and instructs it to
		// patrol the system in a criss-crossing pattern, where each turn is this specific angle.
		intptr_t seed = reinterpret_cast<intptr_t>(&ship);
		int behaviour = abs(seed % 23);
		Angle delta = Angle(360. / (behaviour / 2. + 2.) * (behaviour % 2 ? -1. : 1.));
		Angle target = Angle(ship.Position()) + delta;
		MoveTo(ship, command, target.Unit() * radius / 2, Point(), 10., 1.);
	}
	// Otherwise, keep going forward.
	else
	{
		const Point targetVelocity = ship.Facing().Unit() * (ship.MaxVelocity() + 1);
		const Point targetPosition = ship.Position() + targetVelocity;
		MoveTo(ship, command, targetPosition, targetVelocity, 10., 1.);
	}
}



void AI::DoScatter(const Ship &ship, Command &command) const
{
	if(!command.Has(Command::FORWARD) && !command.Has(Command::BACK))
		return;

	double flip = command.Has(Command::BACK) ? -1 : 1;
	double turnRate = ship.TurnRate();
	double acceleration = ship.Acceleration();
	// TODO: If there are many ships, use CollisionSet::Circle or another
	// suitable method to limit which ships are checked.
	for(const shared_ptr<Ship> &other : ships)
	{
		// Do not scatter away from yourself, or ships in other systems.
		if(other.get() == &ship || other->GetSystem() != ship.GetSystem())
			continue;

		// Check for any ships that have nearly the same movement profile as
		// this ship and are in nearly the same location.
		Point offset = other->Position() - ship.Position();
		if(offset.LengthSquared() > 400.)
			continue;
		if(fabs(other->TurnRate() / turnRate - 1.) > .05)
			continue;
		if(fabs(other->Acceleration() / acceleration - 1.) > .05)
			continue;

		// We are too close to this ship. Turn away from it if we aren't already facing away.
		if(fabs(other->Facing().Unit().Dot(ship.Facing().Unit())) > 0.99) // 0.99 => 8 degrees
			command.SetTurn(flip * offset.Cross(ship.Facing().Unit()) > 0. ? 1. : -1.);
		return;
	}
}



bool AI::DoSecretive(Ship &ship, Command &command) const
{
	shared_ptr<Ship> scanningShip;
	// Figure out if any ship is currently scanning us. If that is the case, move away from it.
	for(auto &otherShip : GetShipsList(ship, false))
		if(!ship.GetGovernment()->Trusts(otherShip->GetGovernment()) &&
				otherShip->Commands().Has(Command::SCAN) &&
				otherShip->GetTargetShip() == ship.shared_from_this() &&
				!otherShip->IsDisabled() && !otherShip->IsDestroyed())
			scanningShip = make_shared<Ship>(*otherShip);

	if(scanningShip)
	{
		Point scanningPos = scanningShip->Position();
		Point pos = ship.Position();

		double cargoDistance = scanningShip->Attributes().Get("cargo scan power");
		double outfitDistance = scanningShip->Attributes().Get("outfit scan power");

		double maxScanRange = max(cargoDistance, outfitDistance);
		double distance = scanningPos.DistanceSquared(pos) * .0001;

		// If it can scan us we need to evade.
		if(distance < maxScanRange)
		{
			Point away;
			if(ship.GetPersonality().IsUnconstrained() || !fenceCount.contains(&ship))
				away = pos - scanningPos;
			else
				away = -pos;
			away *= ship.MaxVelocity();
			MoveTo(ship, command, pos + away, away, 1., 1.);
			return true;
		}
	}
	return false;
}



// Instead of coming to a full stop, adjust to a target velocity vector
Point AI::StoppingPoint(const Ship &ship, const Point &targetVelocity, bool &shouldReverse)
{
	Point position = ship.Position();
	Point velocity = ship.Velocity() - targetVelocity;
	Angle angle = ship.Facing();
	double acceleration = ship.CrewAcceleration();
	double turnRate = ship.CrewTurnRate();
	shouldReverse = false;

	// If I were to turn around and stop now the relative movement, where would that put me?
	double v = velocity.Length();
	if(!v)
		return position;
	// It makes no sense to calculate a stopping point for a ship entering hyperspace.
	if(ship.IsHyperspacing())
	{
		if(ship.IsUsingJumpDrive() || ship.IsEnteringHyperspace())
			return position;

		double maxVelocity = ship.MaxVelocity();
		double jumpTime = (v - maxVelocity) / 2.;
		position += velocity.Unit() * (jumpTime * (v + maxVelocity) * .5);
		v = maxVelocity;
	}

	// This assumes you're facing exactly the wrong way.
	double degreesToTurn = TO_DEG * acos(min(1., max(-1., -velocity.Unit().Dot(angle.Unit()))));
	double stopDistance = v * (degreesToTurn / turnRate);
	// Sum of: v + (v - a) + (v - 2a) + ... + 0.
	// The number of terms will be v / a.
	// The average term's value will be v / 2. So:
	stopDistance += .5 * v * v / acceleration;

	if(ship.Attributes().Get("reverse thrust"))
	{
		// Figure out your reverse thruster stopping distance:
		double reverseAcceleration = ship.Attributes().Get("reverse thrust") / ship.InertialMass();
		double reverseDistance = v * (180. - degreesToTurn) / turnRate;
		reverseDistance += .5 * v * v / reverseAcceleration;

		if(reverseDistance < stopDistance)
		{
			shouldReverse = true;
			stopDistance = reverseDistance;
		}
	}

	return position + stopDistance * velocity.Unit();
}



// Get a vector giving the direction this ship should aim in in order to do
// maximum damaged to a target at the given position with its non-turret,
// non-homing weapons. If the ship has no non-homing weapons, this just
// returns the direction to the target.
Point AI::TargetAim(const Ship &ship)
{
	shared_ptr<const Ship> target = ship.GetTargetShip();
	if(target)
		return TargetAim(ship, *target);

	shared_ptr<const Minable> targetAsteroid = ship.GetTargetAsteroid();
	if(targetAsteroid)
		return TargetAim(ship, *targetAsteroid);

	return Point();
}



Point AI::TargetAim(const Ship &ship, const Body &target)
{
	Point result;
	for(const Hardpoint &hardpoint : ship.Weapons())
	{
		const Weapon *weapon = hardpoint.GetWeapon();
		if(!weapon || hardpoint.IsHoming() || hardpoint.IsTurret())
			continue;

		Point start = ship.Position() + ship.Facing().Rotate(hardpoint.GetPoint());
		Point p = target.Position() - start + ship.GetPersonality().Confusion();
		Point v = target.Velocity() - ship.Velocity();
		double steps = RendezvousTime(p, v, weapon->WeightedVelocity() + .5 * weapon->RandomVelocity());
		if(std::isnan(steps))
			continue;

		steps = min(steps, weapon->TotalLifetime());
		p += steps * v;

		double damage = weapon->ShieldDamage() + weapon->HullDamage();
		result += p.Unit() * abs(damage);
	}

	return result ? result : target.Position() - ship.Position();
}



// Aim the given ship's turrets.
void AI::AimTurrets(const Ship &ship, FireCommand &command, bool opportunistic,
		const optional<Point> &targetOverride) const
{
	// (Position, Velocity) pairs of the targets.
	vector<pair<Point, Point>> targets;
	if(!targetOverride)
	{
		// First, get the set of potential hostile ships.
		vector<const Body *> targetBodies;
		const Ship *currentTarget = ship.GetTargetShip().get();
		if(opportunistic || !currentTarget || !currentTarget->IsTargetable())
		{
			// Find the maximum range of any of this ship's turrets.
			double maxRange = 0.;
			for(const Hardpoint &hardpoint : ship.Weapons())
				if(hardpoint.CanAim(ship))
					maxRange = max(maxRange, hardpoint.GetWeapon()->Range());
			// If this ship has no turrets, bail out.
			if(!maxRange)
				return;
			// Extend the weapon range slightly to account for velocity differences.
			maxRange *= 1.5;

			// Now, find all enemy ships within that radius.
			auto enemies = GetShipsList(ship, true, maxRange);
			// Convert the shared_ptr<Ship> into const Body *, to allow aiming turrets
			// at a targeted asteroid. Skip disabled ships, which pose no threat.
			for(auto &&foe : enemies)
				if(!foe->IsDisabled())
					targetBodies.emplace_back(foe);
			// Even if the ship's current target ship is beyond maxRange,
			// or is already disabled, consider aiming at it.
			if(currentTarget && currentTarget->IsTargetable()
					&& find(targetBodies.cbegin(), targetBodies.cend(), currentTarget) == targetBodies.cend())
				targetBodies.push_back(currentTarget);
		}
		else
			targetBodies.push_back(currentTarget);
		// If this ship is mining, consider aiming at its target asteroid.
		if(ship.GetTargetAsteroid())
			targetBodies.push_back(ship.GetTargetAsteroid().get());

		// If there are no targets to aim at, opportunistic turrets should sweep
		// back and forth at random, with the sweep centered on the "outward-facing"
		// angle. Focused turrets should just point forward.
		if(targetBodies.empty() && !opportunistic)
		{
			for(const Hardpoint &hardpoint : ship.Weapons())
				if(hardpoint.CanAim(ship))
				{
					// Get the index of this weapon.
					int index = &hardpoint - &ship.Weapons().front();
					double offset = (hardpoint.GetIdleAngle() - hardpoint.GetAngle()).Degrees();
					command.SetAim(index, offset / hardpoint.TurnRate(ship));
				}
			return;
		}
		if(targetBodies.empty())
		{
			for(const Hardpoint &hardpoint : ship.Weapons())
				if(hardpoint.CanAim(ship))
				{
					// Get the index of this weapon.
					int index = &hardpoint - &ship.Weapons().front();
					// First, check if this turret is currently in motion. If not,
					// it only has a small chance of beginning to move.
					double previous = ship.FiringCommands().Aim(index);
					if(!previous && Random::Int(60))
						continue;

					// Sweep between the min and max arc.
					Angle centerAngle = Angle(hardpoint.GetIdleAngle());
					const Angle minArc = hardpoint.GetMinArc();
					const Angle maxArc = hardpoint.GetMaxArc();
					const double arcMiddleDegrees = (minArc.AbsDegrees() + maxArc.AbsDegrees()) / 2.;
					double bias = (centerAngle - hardpoint.GetAngle()).Degrees() / min(arcMiddleDegrees, 180.);
					double acceleration = Random::Real() - Random::Real() + bias;
					command.SetAim(index, previous + .1 * acceleration);
				}
			return;
		}

		targets.reserve(targetBodies.size());
		for(auto body : targetBodies)
			targets.emplace_back(body->Position(), body->Velocity());
	}
	else
		targets.emplace_back(*targetOverride + ship.Position(), ship.Velocity());
	// Each hardpoint should aim at the target that it is "closest" to hitting.
	for(const Hardpoint &hardpoint : ship.Weapons())
		if(hardpoint.CanAim(ship))
		{
			// This is where this projectile fires from. Add some randomness
			// based on how skilled the pilot is.
			Point start = ship.Position() + ship.Facing().Rotate(hardpoint.GetPoint());
			start += ship.GetPersonality().Confusion();
			// Get the turret's current facing, in absolute coordinates:
			Angle aim = ship.Facing() + hardpoint.GetAngle();
			// Get this projectile's average velocity.
			const Weapon *weapon = hardpoint.GetWeapon();
			double vp = weapon->WeightedVelocity() + .5 * weapon->RandomVelocity();
			// Loop through each body this hardpoint could shoot at. Find the
			// one that is the "best" in terms of how many frames it will take
			// to aim at it and for a projectile to hit it.
			double bestScore = numeric_limits<double>::infinity();
			double bestAngle = 0.;
			for(auto [p, v] : targets)
			{
				p -= start;

				// Only take the ship's velocity into account if this weapon
				// does not have its own acceleration.
				if(!weapon->Acceleration())
					v -= ship.Velocity();
				// By the time this action is performed, the target will
				// have moved forward one time step.
				p += v;

				double rendezvousTime = numeric_limits<double>::quiet_NaN();
				double distance = p.Length();
				// Beam weapons hit instantaneously if they are in range.
				bool isInstantaneous = weapon->TotalLifetime() == 1.;
				if(isInstantaneous && distance < vp)
					rendezvousTime = 0.;
				else
				{
					// Find out how long it would take for this projectile to reach the target.
					if(!isInstantaneous)
						rendezvousTime = RendezvousTime(p, v, vp);

					// If there is no intersection (i.e. the turret is not facing the target),
					// consider this target "out-of-range" but still targetable.
					if(std::isnan(rendezvousTime))
						rendezvousTime = max(distance / (vp ? vp : 1.), 2 * weapon->TotalLifetime());

					// Determine where the target will be at that point.
					p += v * rendezvousTime;

					// All bodies within weapons range have the same basic
					// weight. Outside that range, give them lower priority.
					rendezvousTime = max(0., rendezvousTime - weapon->TotalLifetime());
				}

				// Determine how much the turret must turn to face that vector.
				double degrees = 0.;
				Angle angleToPoint = Angle(p);
				if(hardpoint.IsOmnidirectional())
					degrees = (angleToPoint - aim).Degrees();
				else
				{
					// For turret with limited arc, determine the turn up to the nearest arc limit.
					// Also reduce priority of target if it's not within the firing arc.
					const Angle facing = ship.Facing();
					const Angle minArc = hardpoint.GetMinArc() + facing;
					const Angle maxArc = hardpoint.GetMaxArc() + facing;
					if(!angleToPoint.IsInRange(minArc, maxArc))
					{
						// Decrease the priority of the target.
						rendezvousTime += 2. * weapon->TotalLifetime();

						// Point to the nearer edge of the arc.
						const double minDegree = (minArc - angleToPoint).Degrees();
						const double maxDegree = (maxArc - angleToPoint).Degrees();
						if(fabs(minDegree) < fabs(maxDegree))
							angleToPoint = minArc;
						else
							angleToPoint = maxArc;
					}
					degrees = (angleToPoint - minArc).AbsDegrees() - (aim - minArc).AbsDegrees();
				}
				double turnTime = fabs(degrees) / hardpoint.TurnRate(ship);
				// Always prefer targets that you are able to hit.
				double score = turnTime + (180. / hardpoint.TurnRate(ship)) * rendezvousTime;
				if(score < bestScore)
				{
					bestScore = score;
					bestAngle = degrees;
				}
			}
			if(bestAngle)
			{
				// Get the index of this weapon.
				int index = &hardpoint - &ship.Weapons().front();
				command.SetAim(index, bestAngle / hardpoint.TurnRate(ship));
			}
		}
}



// Fire whichever of the given ship's weapons can hit a hostile target.
void AI::AutoFire(const Ship &ship, FireCommand &command, bool secondary, bool isFlagship) const
{
	const Personality &person = ship.GetPersonality();
	if(person.IsPacifist() || ship.CannotAct(Ship::ActionType::FIRE))
		return;

	bool beFrugal = (ship.IsYours() && !escortsUseAmmo);
	if(person.IsFrugal() || (ship.IsYours() && escortsAreFrugal && escortsUseAmmo))
	{
		// The frugal personality is only active when ships have more than a certain fraction of their total health,
		// and are not outgunned. The default threshold is 75%.
		beFrugal = (ship.Health() > GameData::GetGamerules().UniversalFrugalThreshold());
		if(beFrugal)
		{
			auto ait = allyStrength.find(ship.GetGovernment());
			auto eit = enemyStrength.find(ship.GetGovernment());
			if(ait != allyStrength.end() && eit != enemyStrength.end() && ait->second < eit->second)
				beFrugal = false;
		}
	}

	// Special case: your target is not your enemy. Do not fire, because you do
	// not want to risk damaging that target. Ships will target friendly ships
	// while assisting and performing surveillance.
	shared_ptr<Ship> currentTarget = ship.GetTargetShip();
	const Government *gov = ship.GetGovernment();
	bool friendlyOverride = false;
	bool disabledOverride = false;
	if(ship.IsYours())
	{
		auto it = orders.find(&ship);
		if(it != orders.end())
		{
			if(it->second.Has(Orders::Types::HOLD_FIRE))
				return;
			if(it->second.GetTargetShip() == currentTarget)
			{
				disabledOverride = it->second.Has(Orders::Types::FINISH_OFF);
				friendlyOverride = disabledOverride || it->second.Has(Orders::Types::ATTACK);
			}
		}
	}
	bool currentIsEnemy = currentTarget
		&& currentTarget->GetGovernment()->IsEnemy(gov)
		&& currentTarget->GetSystem() == ship.GetSystem();
	if(currentTarget && !(currentIsEnemy || friendlyOverride))
		currentTarget.reset();

	// Only fire on disabled targets if you don't want to plunder them.
	bool plunders = (person.Plunders() && ship.Cargo().Free());
	bool disables = person.Disables();

	// Don't use weapons with firing force if you are preparing to jump.
	bool isWaitingToJump = ship.Commands().Has(Command::JUMP | Command::WAIT);

	// Find the longest range of any of your non-homing weapons. Homing weapons
	// that don't consume ammo may also fire in non-homing mode.
	double maxRange = 0.;
	for(const Hardpoint &hardpoint : ship.Weapons())
		if(hardpoint.IsReady())
		{
			const Weapon *weapon = hardpoint.GetWeapon();
			if(!(!currentTarget && hardpoint.IsHoming() && weapon->Ammo())
					&& !(!secondary && weapon->Icon())
					&& !(beFrugal && weapon->Ammo())
					&& !(isWaitingToJump && weapon->FiringForce()))
				maxRange = max(maxRange, weapon->Range());
		}
	// Extend the weapon range slightly to account for velocity differences.
	maxRange *= 1.5;

	// Find all enemy ships within range of at least one weapon.
	auto enemies = GetShipsList(ship, true, maxRange);
	// Consider the current target if it is not already considered (i.e. it
	// is a friendly ship and this is a player ship ordered to attack it).
	if(currentTarget && currentTarget->IsTargetable()
			&& find(enemies.cbegin(), enemies.cend(), currentTarget.get()) == enemies.cend())
		enemies.push_back(currentTarget.get());

	int index = -1;
	for(const Hardpoint &hardpoint : ship.Weapons())
	{
		++index;
		// Skip weapons that are not ready to fire.
		if(!hardpoint.IsReady())
			continue;

		// Skip weapons omitted by the "Automatic firing" preference.
		if(isFlagship)
		{
			const Preferences::AutoFire autoFireMode = Preferences::GetAutoFire();
			if(autoFireMode == Preferences::AutoFire::GUNS_ONLY && hardpoint.IsTurret())
				continue;
			if(autoFireMode == Preferences::AutoFire::TURRETS_ONLY && !hardpoint.IsTurret())
				continue;
		}

		const Weapon *weapon = hardpoint.GetWeapon();
		// Don't expend ammo for homing weapons that have no target selected.
		if(!currentTarget && weapon->Homing() && weapon->Ammo())
			continue;
		// Don't fire secondary weapons if told not to.
		if(!secondary && weapon->Icon())
			continue;
		// Don't expend ammo if trying to be frugal.
		if(beFrugal && weapon->Ammo())
			continue;
		// Don't use weapons with firing force if you are preparing to jump.
		if(isWaitingToJump && weapon->FiringForce())
			continue;

		// Special case: if the weapon uses fuel, be careful not to spend so much
		// fuel that you cannot leave the system if necessary.
		if(weapon->FiringFuel())
		{
			double fuel = ship.Fuel() * ship.Attributes().Get("fuel capacity");
			fuel -= weapon->FiringFuel();
			// If the ship is not ever leaving this system, it does not need to
			// reserve any fuel.
			bool isStaying = person.IsStaying();
			if(!secondary || fuel < (isStaying ? 0. : ship.JumpNavigation().JumpFuel()))
				continue;
		}
		// Figure out where this weapon will fire from, but add some randomness
		// depending on how accurate this ship's pilot is.
		Point start = ship.Position() + ship.Facing().Rotate(hardpoint.GetPoint());
		start += person.Confusion();

		double vp = weapon->WeightedVelocity() + .5 * weapon->RandomVelocity();
		double lifetime = weapon->TotalLifetime();

		// Homing weapons revert to "dumb firing" if they have no target.
		if(weapon->Homing() && currentTarget)
		{
			// NPCs shoot ships that they just plundered.
			bool hasBoarded = !ship.IsYours() && Has(ship, currentTarget, ShipEvent::BOARD);
			if(currentTarget->IsDisabled() && (disables || (plunders && !hasBoarded)) && !disabledOverride)
				continue;
			// Don't fire secondary weapons at targets that have started jumping.
			if(weapon->Icon() && currentTarget->IsEnteringHyperspace())
				continue;

			// For homing weapons, don't take the velocity of the ship firing it
			// into account, because the projectile will settle into a velocity
			// that depends on its own acceleration and drag.
			Point p = currentTarget->Position() - start;
			Point v = currentTarget->Velocity();
			// By the time this action is performed, the ships will have moved
			// forward one time step.
			p += v;

			// If this weapon has a blast radius, don't fire it if the target is
			// so close that you'll be hit by the blast. Weapons using proximity
			// triggers will explode sooner, so a larger separation is needed.
			if(!weapon->IsSafe() && p.Length() <= (weapon->BlastRadius() + weapon->TriggerRadius()))
				continue;

			// Calculate how long it will take the projectile to reach its target.
			double steps = RendezvousTime(p, v, vp);
			if(!std::isnan(steps) && steps <= lifetime)
			{
				command.SetFire(index);
				continue;
			}
			continue;
		}
		// For non-homing weapons:
		for(const auto &target : enemies)
		{
			// NPCs shoot ships that they just plundered.
			bool hasBoarded = !ship.IsYours() && Has(ship, target->shared_from_this(), ShipEvent::BOARD);
			if(target->IsDisabled() && (disables || (plunders && !hasBoarded)) && !disabledOverride)
				continue;
			// Merciful ships let fleeing ships go.
			if(target->IsFleeing() && person.IsMerciful())
				continue;
			// Don't hit ships that cannot be hit without targeting
			if(target != currentTarget.get() && !FighterHitHelper::IsValidTarget(target))
				continue;

			Point p = target->Position() - start;
			Point v = target->Velocity();
			// Only take the ship's velocity into account if this weapon
			// does not have its own acceleration.
			if(!weapon->Acceleration())
				v -= ship.Velocity();
			// By the time this action is performed, the ships will have moved
			// forward one time step.
			p += v;

			// Non-homing weapons may have a blast radius or proximity trigger.
			// Do not fire this weapon if we will be caught in the blast.
			if(!weapon->IsSafe() && p.Length() <= (weapon->BlastRadius() + weapon->TriggerRadius()))
				continue;

			// Get the vector the weapon will travel along.
			v = (ship.Facing() + hardpoint.GetAngle()).Unit() * vp - v;
			// Extrapolate over the lifetime of the projectile.
			v *= lifetime;

			const Mask &mask = target->GetMask(step);
			if(mask.Collide(-p, v, target->Facing()) < 1.)
			{
				command.SetFire(index);
				break;
			}
		}
	}
}



void AI::AutoFire(const Ship &ship, FireCommand &command, const Body &target) const
{
	int index = -1;
	for(const Hardpoint &hardpoint : ship.Weapons())
	{
		++index;
		// Only auto-fire primary weapons that take no ammunition.
		if(!hardpoint.IsReady())
			continue;
		const Weapon *weapon = hardpoint.GetWeapon();
		if(weapon->Icon() || weapon->Ammo())
			continue;

		// Figure out where this weapon will fire from, but add some randomness
		// depending on how accurate this ship's pilot is.
		Point start = ship.Position() + ship.Facing().Rotate(hardpoint.GetPoint());
		start += ship.GetPersonality().Confusion();

		double vp = weapon->WeightedVelocity() + .5 * weapon->RandomVelocity();
		double lifetime = weapon->TotalLifetime();

		Point p = target.Position() - start;
		Point v = target.Velocity();
		// Only take the ship's velocity into account if this weapon
		// does not have its own acceleration.
		if(!weapon->Acceleration())
			v -= ship.Velocity();
		// By the time this action is performed, the ships will have moved
		// forward one time step.
		p += v;

		// Get the vector the weapon will travel along.
		v = (ship.Facing() + hardpoint.GetAngle()).Unit() * vp - v;
		// Extrapolate over the lifetime of the projectile.
		v *= lifetime;

		const Mask &mask = target.GetMask(step);
		if(mask.Collide(-p, v, target.Facing()) < 1.)
			command.SetFire(index);
	}
}



// Get the amount of time it would take the given weapon to reach the given
// target, assuming it can be fired in any direction (i.e. turreted). For
// non-turreted weapons this can be used to calculate the ideal direction to
// point the ship in.
double AI::RendezvousTime(const Point &p, const Point &v, double vp)
{
	// How many steps will it take this projectile
	// to intersect the target?
	// (p.x + v.x*t)^2 + (p.y + v.y*t)^2 = vp^2*t^2
	// p.x^2 + 2*p.x*v.x*t + v.x^2*t^2
	//    + p.y^2 + 2*p.y*v.y*t + v.y^2t^2
	//    - vp^2*t^2 = 0
	// (v.x^2 + v.y^2 - vp^2) * t^2
	//    + (2 * (p.x * v.x + p.y * v.y)) * t
	//    + (p.x^2 + p.y^2) = 0
	double a = v.Dot(v) - vp * vp;
	double b = 2. * p.Dot(v);
	double c = p.Dot(p);
	double discriminant = b * b - 4 * a * c;
	if(discriminant < 0.)
		return numeric_limits<double>::quiet_NaN();

	discriminant = sqrt(discriminant);

	// The solutions are b +- discriminant.
	// But it's not a solution if it's negative.
	double r1 = (-b + discriminant) / (2. * a);
	double r2 = (-b - discriminant) / (2. * a);
	if(r1 >= 0. && r2 >= 0.)
		return min(r1, r2);
	else if(r1 >= 0. || r2 >= 0.)
		return max(r1, r2);

	return numeric_limits<double>::quiet_NaN();
}



// Searches every asteroid within the ship scan limit and returns either the
// asteroid closest to the ship or the asteroid of highest value in range, depending
// on the player's preferences.
bool AI::TargetMinable(Ship &ship) const
{
	double scanRangeMetric = 10000. * ship.Attributes().Get("asteroid scan power");
	if(!scanRangeMetric)
		return false;
	const bool findClosest = Preferences::Has("Target asteroid based on");
	auto bestMinable = ship.GetTargetAsteroid();
	double bestScore = findClosest ? numeric_limits<double>::max() : 0.;
	auto GetDistanceMetric = [&ship](const Minable &minable) -> double {
		return ship.Position().DistanceSquared(minable.Position());
	};
	if(bestMinable)
	{
		if(findClosest)
			bestScore = GetDistanceMetric(*bestMinable);
		else
			bestScore = bestMinable->GetValue();
	}
	auto MinableStrategy = [&findClosest, &bestMinable, &bestScore, &GetDistanceMetric]()
			-> function<void(const shared_ptr<Minable> &)>
	{
		if(findClosest)
			return [&bestMinable, &bestScore, &GetDistanceMetric]
					(const shared_ptr<Minable> &minable) -> void {
				double newScore = GetDistanceMetric(*minable);
				if(newScore < bestScore || (newScore == bestScore && minable->GetValue() > bestMinable->GetValue()))
				{
					bestScore = newScore;
					bestMinable = minable;
				}
			};
		else
			return [&bestMinable, &bestScore, &GetDistanceMetric]
					(const shared_ptr<Minable> &minable) -> void {
				double newScore = minable->GetValue();
				if(newScore > bestScore || (newScore == bestScore
						&& GetDistanceMetric(*minable) < GetDistanceMetric(*bestMinable)))
				{
					bestScore = newScore;
					bestMinable = minable;
				}
			};
	};
	auto UpdateBestMinable = MinableStrategy();
	for(auto &&minable : minables)
	{
		if(GetDistanceMetric(*minable) > scanRangeMetric)
			continue;
		if(bestMinable)
			UpdateBestMinable(minable);
		else
			bestMinable = minable;
	}
	if(bestMinable)
		ship.SetTargetAsteroid(bestMinable);
	return static_cast<bool>(ship.GetTargetAsteroid());
}



void AI::MovePlayer(Ship &ship, Command &activeCommands)
{
	Command command;
	firingCommands.SetHardpoints(ship.Weapons().size());

	bool shift = activeCommands.Has(Command::SHIFT);

	bool isWormhole = false;
	if(player.HasTravelPlan())
	{
		// Determine if the player is jumping to their target system or landing on a wormhole.
		const System *system = player.TravelPlan().back();
		for(const StellarObject &object : ship.GetSystem()->Objects())
			if(object.HasSprite() && object.HasValidPlanet() && object.GetPlanet()->IsWormhole()
				&& object.GetPlanet()->IsAccessible(&ship) && player.HasVisited(*object.GetPlanet())
				&& player.CanView(*system))
			{
				const auto *wormhole = object.GetPlanet()->GetWormhole();
				if(&wormhole->WormholeDestination(*ship.GetSystem()) != system)
					continue;

				isWormhole = true;
				if(!ship.GetTargetStellar() || autoPilot.Has(Command::JUMP))
					ship.SetTargetStellar(&object);
				break;
			}
		if(!isWormhole)
			ship.SetTargetSystem(system);
	}

	if(ship.IsEnteringHyperspace() && !ship.IsHyperspacing())
	{
		// Check if there's a particular planet there we want to visit.
		const System *system = ship.GetTargetSystem();
		set<const Planet *> destinations;
		Date deadline;
		const Planet *bestDestination = nullptr;
		size_t missions = 0;
		for(const Mission &mission : player.Missions())
		{
			// Don't include invisible and failed missions in the check.
			if(!mission.IsVisible() || mission.IsFailed())
				continue;

			// If the accessible destination of a mission is in this system, and you've been
			// to all waypoints and stopovers (i.e. could complete it), consider landing on it.
			if(mission.Stopovers().empty() && mission.Waypoints().empty()
					&& mission.Destination()->IsInSystem(system)
					&& mission.Destination()->IsAccessible(&ship))
			{
				destinations.insert(mission.Destination());
				++missions;
				// If this mission has a deadline, check if it is the soonest
				// deadline. If so, this should be your ship's destination.
				if(!deadline || (mission.Deadline() && mission.Deadline() < deadline))
				{
					deadline = mission.Deadline();
					bestDestination = mission.Destination();
				}
			}
			// Also check for stopovers in the destination system.
			for(const Planet *planet : mission.Stopovers())
				if(planet->IsInSystem(system) && planet->IsAccessible(&ship))
				{
					destinations.insert(planet);
					++missions;
					if(!bestDestination)
						bestDestination = planet;
				}
		}

		// Inform the player of any destinations in the system they are jumping to.
		if(!destinations.empty() && Preferences::GetNotificationSetting() != Preferences::NotificationSetting::OFF)
		{
			string message = "Note: you have ";
			message += (missions == 1 ? "a mission that requires" : "missions that require");
			message += " landing on ";
			message += Format::List<set, const Planet *>(destinations,
				[](const Planet *const &planet)
				{
					return planet->DisplayName();
				});
			message += " in the system you are jumping to.";
			Messages::Add(message, Messages::Importance::Info);

			if(Preferences::GetNotificationSetting() == Preferences::NotificationSetting::BOTH)
				UI::PlaySound(UI::UISound::FAILURE);
		}
		// If any destination was found, find the corresponding stellar object
		// and set it as your ship's target planet.
		if(bestDestination)
			ship.SetTargetStellar(system->FindStellar(bestDestination));
	}

	if(activeCommands.Has(Command::NEAREST))
	{
		// Find the nearest enemy ship to the flagship. If `Shift` is held, consider friendly ships too.
		double closest = numeric_limits<double>::infinity();
		bool foundActive = false;
		bool found = false;
		for(const shared_ptr<Ship> &other : ships)
			if(other.get() != &ship && other->IsTargetable())
			{
				bool enemy = other->GetGovernment()->IsEnemy(ship.GetGovernment());
				// Do not let "target nearest" select a friendly ship, so that
				// if the player is repeatedly targeting nearest to, say, target
				// a bunch of fighters, they won't start firing on friendly
				// ships as soon as the last one is gone.
				if((!enemy && !shift) || other->IsYours())
					continue;

				// Sort ships by active or disabled:
				// Prefer targeting an active ship over a disabled one
				bool active = !other->IsDisabled();

				double d = other->Position().Distance(ship.Position());

				if((!foundActive && active) || (foundActive == active && d < closest))
				{
					ship.SetTargetShip(other);
					closest = d;
					foundActive = active;
					found = true;
				}
			}
		// If no ship was found, look for nearby asteroids.
		if(!found)
			TargetMinable(ship);
		else
			UI::PlaySound(UI::UISound::TARGET);
	}
	else if(activeCommands.Has(Command::TARGET))
	{
		// Find the "next" ship to target. Holding `Shift` will cycle through escorts.
		shared_ptr<const Ship> target = ship.GetTargetShip();
		// Whether the next eligible ship should be targeted.
		bool selectNext = !target || !target->IsTargetable();
		for(const shared_ptr<Ship> &other : ships)
		{
			// Do not target yourself.
			if(other.get() == &ship)
				continue;
			// The default behavior is to ignore your fleet and any friendly escorts.
			bool isPlayer = other->IsYours() || (other->GetPersonality().IsEscort()
					&& !other->GetGovernment()->IsEnemy());
			if(other == target)
				selectNext = true;
			else if(selectNext && isPlayer == shift && other->IsTargetable())
			{
				ship.SetTargetShip(other);
				if(isPlayer)
					player.SelectShip(other.get(), false);
				selectNext = false;
				break;
			}
		}
		if(selectNext)
		{
			ship.SetTargetShip(shared_ptr<Ship>());
			player.SelectShip(nullptr, false);
		}
		else
			UI::PlaySound(UI::UISound::TARGET);
	}
	else if(activeCommands.Has(Command::BOARD))
	{
		// Determine the player's boarding target based on their current target and their boarding preference. They may
		// press BOARD repeatedly to cycle between ships, or use SHIFT to prioritize repairing their owned escorts.
		shared_ptr<Ship> target = ship.GetTargetShip();
		if(target && !CanBoard(ship, *target))
			target.reset();
		if(!target || activeCommands.Has(Command::WAIT) || (shift && !target->IsYours()))
		{
			if(shift)
				ship.SetTargetShip(shared_ptr<Ship>());

			const auto boardingPriority = Preferences::GetBoardingPriority();
			auto strategy = [&]() noexcept -> function<double(const Ship &)>
			{
				Point current = ship.Position();
				switch(boardingPriority)
				{
					case Preferences::BoardingPriority::VALUE:
						return [this, &ship](const Ship &other) noexcept -> double
						{
							// Use the exact cost if the ship was scanned, otherwise use an estimation.
							return this->Has(ship, other.shared_from_this(), ShipEvent::SCAN_OUTFITS) ?
								other.Cost() : (other.ChassisCost() * 2.);
						};
					case Preferences::BoardingPriority::MIXED:
						return [this, &ship, current](const Ship &other) noexcept -> double
						{
							double cost = this->Has(ship, other.shared_from_this(), ShipEvent::SCAN_OUTFITS) ?
								other.Cost() : (other.ChassisCost() * 2.);
							// Even if we divide by 0, doubles can contain and handle infinity,
							// and we should definitely board that one then.
							return cost * cost / (current.DistanceSquared(other.Position()) + 0.1);
						};
					case Preferences::BoardingPriority::PROXIMITY:
					default:
						return [current](const Ship &other) noexcept -> double
						{
							return current.DistanceSquared(other.Position());
						};
				}
			}();

			using ShipValue = pair<Ship *, double>;
			auto options = vector<ShipValue>{};
			if(shift)
			{
				const auto &owned = governmentRosters[ship.GetGovernment()];
				options.reserve(owned.size());
				for(auto &&escort : owned)
					if(CanBoard(ship, *escort))
						options.emplace_back(escort, strategy(*escort));
			}
			else
			{
				auto ships = GetShipsList(ship, true);
				options.reserve(ships.size());
				// The current target is not considered by GetShipsList.
				if(target)
					options.emplace_back(target.get(), strategy(*target));

				// First check if we can board enemy ships, then allies.
				for(auto &&enemy : ships)
					if(CanBoard(ship, *enemy))
						options.emplace_back(enemy, strategy(*enemy));
				if(options.empty())
				{
					ships = GetShipsList(ship, false);
					options.reserve(ships.size());
					for(auto &&ally : ships)
						if(CanBoard(ship, *ally))
							options.emplace_back(ally, strategy(*ally));
				}
			}

			if(options.empty())
				activeCommands.Clear(Command::BOARD);
			else
			{
				// Sort the list of options in increasing order of desirability.
				sort(options.begin(), options.end(),
					[&ship, boardingPriority](const ShipValue &lhs, const ShipValue &rhs)
					{
						if(boardingPriority == Preferences::BoardingPriority::PROXIMITY)
							return lhs.second > rhs.second;

						// If their cost is the same, prefer the closest ship.
						return (boardingPriority == Preferences::BoardingPriority::VALUE && lhs.second == rhs.second)
							? lhs.first->Position().DistanceSquared(ship.Position()) >
								rhs.first->Position().DistanceSquared(ship.Position())
							: lhs.second < rhs.second;
					}
				);

				// Pick the (next) most desirable option.
				auto it = !target ? options.end() : find_if(options.begin(), options.end(),
					[&target](const ShipValue &lhs) noexcept -> bool { return lhs.first == target.get(); });
				if(it == options.begin())
					it = options.end();
				ship.SetTargetShip((--it)->first->shared_from_this());
				UI::PlaySound(UI::UISound::TARGET);
			}
		}
	}
	// Player cannot attempt to land while departing from a planet.
	else if(activeCommands.Has(Command::LAND) && !ship.IsEnteringHyperspace() && ship.Zoom() == 1.)
	{
		// Track all possible landable objects in the current system.
		auto landables = vector<const StellarObject *>{};

		string message;
		const bool isMovingSlowly = (ship.Velocity().Length() < (MIN_LANDING_VELOCITY / 60.));
		const StellarObject *potentialTarget = nullptr;
		for(const StellarObject &object : ship.GetSystem()->Objects())
		{
			if(!object.HasSprite())
				continue;

			// If the player is moving slowly over an object, then the player is considering landing there.
			// The target object might not be able to be landed on, for example an enemy planet or a star.
			const bool isTryingLanding = (ship.Position().Distance(object.Position()) < object.Radius() && isMovingSlowly);
			if(object.HasValidPlanet() && object.GetPlanet()->IsAccessible(&ship) && object.IsVisible(ship.Position()))
			{
				landables.emplace_back(&object);
				if(isTryingLanding)
					potentialTarget = &object;
			}
			else if(isTryingLanding)
				message = object.LandingMessage();
		}

		const StellarObject *target = ship.GetTargetStellar();
		// Require that the player's planetary target is one of the current system's planets.
		auto landIt = find(landables.cbegin(), landables.cend(), target);
		if(landIt == landables.cend())
			target = nullptr;

		// Consider the potential target as a landing target first.
		if(!target && potentialTarget)
		{
			target = potentialTarget;
			ship.SetTargetStellar(potentialTarget);
		}

		// If the player has a target in mind already, don't emit an error if the player
		// is hovering above a star or inaccessible planet.
		if(target)
			message.clear();
		else if(!message.empty())
			UI::PlaySound(UI::UISound::FAILURE);

		Messages::Importance messageImportance = Messages::Importance::High;

		if(target && (ship.Zoom() < 1. || ship.Position().Distance(target->Position()) < target->Radius()))
		{
			// Special case: if there are two planets in system and you have one
			// selected, then press "land" again, do not toggle to the other if
			// you are within landing range of the one you have selected.
		}
		else if(message.empty() && target && activeCommands.Has(Command::WAIT))
		{
			// Select the next landable in the list after the currently selected object.
			if(++landIt == landables.cend())
				landIt = landables.cbegin();
			const StellarObject *next = *landIt;
			ship.SetTargetStellar(next);

			if(!next->GetPlanet()->CanLand())
			{
				message = "The authorities on this " + next->GetPlanet()->Noun() +
					" refuse to clear you to land here.";
				messageImportance = Messages::Importance::Highest;
				UI::PlaySound(UI::UISound::FAILURE);
			}
			else if(next != target)
				message = "Switching landing targets. Now landing on " + next->DisplayName() + ".";
		}
		else if(message.empty())
		{
			// This is the first press, or it has been long enough since the last press,
			// so land on the nearest eligible planet. Prefer inhabited ones with fuel.
			set<string> types;
			if(!target && !landables.empty())
			{
				if(landables.size() == 1)
					ship.SetTargetStellar(landables.front());
				else
				{
					double closest = numeric_limits<double>::infinity();
					for(const auto &object : landables)
					{
						double distance = ship.Position().Distance(object->Position());
						const Planet *planet = object->GetPlanet();
						types.insert(planet->Noun());
						if((!planet->CanLand()
								|| !planet->GetPort().CanRecharge(Port::RechargeType::Fuel, ship.IsYours()))
								&& !planet->IsWormhole())
							distance += 10000.;

						if(distance < closest)
						{
							ship.SetTargetStellar(object);
							closest = distance;
						}
					}
				}
				target = ship.GetTargetStellar();
			}

			if(!target)
			{
				message = "There are no planets in this system that you can land on.";
				messageImportance = Messages::Importance::Highest;
				UI::PlaySound(UI::UISound::FAILURE);
			}
			else if(!target->GetPlanet()->CanLand())
			{
				message = "The authorities on this " + target->GetPlanet()->Noun() +
					" refuse to clear you to land here.";
				messageImportance = Messages::Importance::Highest;
				UI::PlaySound(UI::UISound::FAILURE);
			}
			else if(!types.empty())
			{
				message = "You can land on more than one ";
				set<string>::const_iterator it = types.begin();
				message += *it++;
				if(it != types.end())
				{
					set<string>::const_iterator last = --types.end();
					if(it != last)
						message += ',';
					while(it != last)
						message += ' ' + *it++ + ',';
					message += " or " + *it;
				}
				message += " in this system. Landing on " + target->DisplayName() + ".";
			}
			else
				message = "Landing on " + target->DisplayName() + ".";
		}
		if(!message.empty())
			Messages::Add(message, messageImportance);
	}
	else if(activeCommands.Has(Command::JUMP | Command::FLEET_JUMP))
	{
		if(player.TravelPlan().empty() && !isWormhole)
		{
			double bestMatch = -2.;
			const auto &links = (ship.JumpNavigation().HasJumpDrive() ?
				ship.GetSystem()->JumpNeighbors(ship.JumpNavigation().JumpRange()) : ship.GetSystem()->Links());
			for(const System *link : links)
			{
				// Not all systems in range are necessarily visible. Don't allow
				// jumping to systems which haven't been seen.
				if(!player.HasSeen(*link))
					continue;

				Point direction = link->Position() - ship.GetSystem()->Position();
				double match = ship.Facing().Unit().Dot(direction.Unit());
				if(match > bestMatch)
				{
					bestMatch = match;
					ship.SetTargetSystem(link);
				}
			}
		}
		else if(isWormhole)
		{
			// The player is guaranteed to have a travel plan for isWormhole to be true.
			Messages::Add("Landing on a local wormhole to navigate to the "
					+ player.TravelPlan().back()->DisplayName() + " system.", Messages::Importance::High);
		}
		if(ship.GetTargetSystem() && !isWormhole)
		{
			string name = "selected star";
			if(player.KnowsName(*ship.GetTargetSystem()))
				name = ship.GetTargetSystem()->DisplayName();

			if(activeCommands.Has(Command::FLEET_JUMP))
			{
				// Note: also has command JUMP on only the first call.
				if(activeCommands.Has(Command::JUMP))
					Messages::Add("Engaging fleet autopilot to jump to the " + name + " system."
						" Your fleet will jump when ready.", Messages::Importance::High);
			}
			else
				Messages::Add("Engaging autopilot to jump to the " + name + " system.", Messages::Importance::High);
		}
	}
	else if(activeCommands.Has(Command::SCAN))
		command |= Command::SCAN;
	else if(activeCommands.Has(Command::HARVEST))
	{
		OrderSingle newOrder{Orders::Types::HARVEST};
		IssueOrder(newOrder, "preparing to harvest.");
	}
	else if(activeCommands.Has(Command::NEAREST_ASTEROID))
	{
		TargetMinable(ship);
	}

	const shared_ptr<const Ship> target = ship.GetTargetShip();
	auto targetOverride = Preferences::Has("Aim turrets with mouse") ^ activeCommands.Has(Command::AIM_TURRET_HOLD)
		? optional(mousePosition) : nullopt;
	AimTurrets(ship, firingCommands, !Preferences::Has("Turrets focus fire"), targetOverride);
	if(Preferences::GetAutoFire() != Preferences::AutoFire::OFF && !ship.IsBoarding()
			&& !(autoPilot | activeCommands).Has(Command::LAND | Command::JUMP | Command::FLEET_JUMP | Command::BOARD)
			&& (!target || target->GetGovernment()->IsEnemy()))
		AutoFire(ship, firingCommands, false, true);

	const bool mouseTurning = activeCommands.Has(Command::MOUSE_TURNING_HOLD);
	if(mouseTurning && !ship.IsBoarding() && (!ship.IsReversing() || ship.Attributes().Get("reverse thrust")))
		command.SetTurn(TurnToward(ship, mousePosition));

	if(activeCommands)
	{
		if(activeCommands.Has(Command::FORWARD))
			command |= Command::FORWARD;
		if(activeCommands.Has(Command::RIGHT | Command::LEFT) && !mouseTurning)
			command.SetTurn(activeCommands.Has(Command::RIGHT) - activeCommands.Has(Command::LEFT));
		if(activeCommands.Has(Command::BACK))
		{
			if(!activeCommands.Has(Command::FORWARD) && ship.Attributes().Get("reverse thrust"))
				command |= Command::BACK;
			else if(!activeCommands.Has(Command::RIGHT | Command::LEFT | Command::AUTOSTEER))
				command.SetTurn(TurnBackward(ship));
		}

		if(activeCommands.Has(Command::PRIMARY))
		{
			int index = 0;
			for(const Hardpoint &hardpoint : ship.Weapons())
			{
				if(hardpoint.IsReady() && !hardpoint.GetWeapon()->Icon())
					firingCommands.SetFire(index);
				++index;
			}
		}
		if(activeCommands.Has(Command::SECONDARY))
		{
			int index = 0;
			const auto &playerSelectedWeapons = player.SelectedSecondaryWeapons();
			for(const Hardpoint &hardpoint : ship.Weapons())
			{
				if(hardpoint.IsReady() && (playerSelectedWeapons.find(hardpoint.GetOutfit()) != playerSelectedWeapons.end()))
					firingCommands.SetFire(index);
				++index;
			}
		}
		if(activeCommands.Has(Command::AFTERBURNER))
			command |= Command::AFTERBURNER;

		if(activeCommands.Has(AutopilotCancelCommands()))
			autoPilot = activeCommands;
	}
	bool shouldAutoAim = false;
	bool isFiring = activeCommands.Has(Command::PRIMARY) || activeCommands.Has(Command::SECONDARY);
	if(activeCommands.Has(Command::AUTOSTEER) && !command.Turn() && !ship.IsBoarding()
			&& !autoPilot.Has(Command::LAND | Command::JUMP | Command::FLEET_JUMP | Command::BOARD))
	{
		if(target && target->GetSystem() == ship.GetSystem() && target->IsTargetable())
			command.SetTurn(TurnToward(ship, TargetAim(ship)));
		else if(ship.GetTargetAsteroid())
			command.SetTurn(TurnToward(ship, TargetAim(ship, *ship.GetTargetAsteroid())));
		else if(ship.GetTargetStellar())
			command.SetTurn(TurnToward(ship, ship.GetTargetStellar()->Position() - ship.Position()));
	}
	else if((Preferences::GetAutoAim() == Preferences::AutoAim::ALWAYS_ON
			|| (Preferences::GetAutoAim() == Preferences::AutoAim::WHEN_FIRING && isFiring))
			&& !command.Turn() && !ship.IsBoarding()
			&& ((target && target->GetSystem() == ship.GetSystem() && target->IsTargetable()) || ship.GetTargetAsteroid())
			&& !autoPilot.Has(Command::LAND | Command::JUMP | Command::FLEET_JUMP | Command::BOARD))
	{
		// Check if this ship has any forward-facing weapons.
		for(const Hardpoint &weapon : ship.Weapons())
			if(!weapon.CanAim(ship) && !weapon.IsTurret() && weapon.GetOutfit())
			{
				shouldAutoAim = true;
				break;
			}
	}
	if(shouldAutoAim)
	{
		Point pos = (target ? target->Position() : ship.GetTargetAsteroid()->Position());
		if((pos - ship.Position()).Unit().Dot(ship.Facing().Unit()) >= .8)
			command.SetTurn(TurnToward(ship, TargetAim(ship)));
	}

	if(autoPilot.Has(Command::JUMP | Command::FLEET_JUMP) && !(player.HasTravelPlan() || ship.GetTargetSystem()))
	{
		// The player completed their travel plan, which may have indicated a destination within the final system.
		autoPilot.Clear(Command::JUMP | Command::FLEET_JUMP);
		const Planet *planet = player.TravelDestination();
		if(planet && planet->IsInSystem(ship.GetSystem()) && planet->IsAccessible(&ship))
		{
			Messages::Add("Autopilot: landing on " + planet->DisplayName() + ".", Messages::Importance::High);
			autoPilot |= Command::LAND;
			ship.SetTargetStellar(ship.GetSystem()->FindStellar(planet));
		}
	}

	// Clear autopilot actions if actions can't be performed.
	if(autoPilot.Has(Command::LAND) && !ship.GetTargetStellar())
		autoPilot.Clear(Command::LAND);
	if(autoPilot.Has(Command::JUMP | Command::FLEET_JUMP) && !(ship.GetTargetSystem() || isWormhole))
		autoPilot.Clear(Command::JUMP | Command::FLEET_JUMP);
	if(autoPilot.Has(Command::BOARD) && !(ship.GetTargetShip() && CanBoard(ship, *ship.GetTargetShip())))
		autoPilot.Clear(Command::BOARD);

	if(autoPilot.Has(Command::LAND) || (autoPilot.Has(Command::JUMP | Command::FLEET_JUMP) && isWormhole))
	{
		if(activeCommands.Has(Command::WAIT) || (autoPilot.Has(Command::FLEET_JUMP) && !EscortsReadyToLand(ship)))
			command |= Command::WAIT;

		if(ship.GetPlanet())
			autoPilot.Clear(Command::LAND | Command::JUMP | Command::FLEET_JUMP);
		else
		{
			MoveToPlanet(ship, command);
			command |= Command::LAND;
		}
	}
	else if(autoPilot.Has(Command::STOP))
	{
		// STOP is automatically cleared once the ship has stopped.
		if(Stop(ship, command))
			autoPilot.Clear(Command::STOP);
	}
	else if(autoPilot.Has(Command::JUMP | Command::FLEET_JUMP) && !ship.IsEnteringHyperspace())
	{
		if(!ship.JumpNavigation().HasHyperdrive() && !ship.JumpNavigation().HasJumpDrive())
		{
			Messages::Add("You do not have a hyperdrive installed.", Messages::Importance::Highest);
			autoPilot.Clear();
			UI::PlaySound(UI::UISound::FAILURE);
		}
		else if(!ship.JumpNavigation().JumpFuel(ship.GetTargetSystem()))
		{
			Messages::Add("You cannot jump to the selected system.", Messages::Importance::Highest);
			autoPilot.Clear();
			UI::PlaySound(UI::UISound::FAILURE);
		}
		else if(!ship.JumpsRemaining() && !ship.IsEnteringHyperspace())
		{
			Messages::Add("You do not have enough fuel to make a hyperspace jump.", Messages::Importance::Highest);
			autoPilot.Clear();
			UI::PlaySound(UI::UISound::FAILURE);
		}
		else if(ship.IsLanding())
		{
			Messages::Add("You cannot jump while landing.", Messages::Importance::Highest);
			autoPilot.Clear(Command::JUMP);
			UI::PlaySound(UI::UISound::FAILURE);
		}
		else
		{
			PrepareForHyperspace(ship, command);
			command |= Command::JUMP;

			// Don't jump yet if the player is holding jump key or fleet jump is active and
			// escorts are not ready to jump yet.
			if(activeCommands.Has(Command::WAIT) || (autoPilot.Has(Command::FLEET_JUMP) && !EscortsReadyToJump(ship)))
				command |= Command::WAIT;
		}
	}
	else if(autoPilot.Has(Command::BOARD))
	{
		if(!CanBoard(ship, *target))
			autoPilot.Clear(Command::BOARD);
		else
		{
			MoveTo(ship, command, target->Position(), target->Velocity(), 40., .8);
			command |= Command::BOARD;
		}
	}

	if(ship.HasBays() && HasDeployments(ship))
	{
		command |= Command::DEPLOY;
		Deploy(ship, !Preferences::Has("Damaged fighters retreat"));
	}
	if(isCloaking)
		command |= Command::CLOAK;

	ship.SetCommands(command);
	ship.SetCommands(firingCommands);
}



void AI::DisengageAutopilot()
{
	Messages::Add("Disengaging autopilot.", Messages::Importance::High);
	autoPilot.Clear();
}



bool AI::Has(const Ship &ship, const weak_ptr<const Ship> &other, int type) const
{
	auto sit = actions.find(ship.shared_from_this());
	if(sit == actions.end())
		return false;

	auto oit = sit->second.find(other);
	if(oit == sit->second.end())
		return false;

	return (oit->second & type);
}



bool AI::Has(const Government *government, const weak_ptr<const Ship> &other, int type) const
{
	auto git = governmentActions.find(government);
	if(git == governmentActions.end())
		return false;

	auto oit = git->second.find(other);
	if(oit == git->second.end())
		return false;

	return (oit->second & type);
}



// True if the ship has committed the action against that government. For
// example, if the player boarded any ship belonging to that government.
bool AI::Has(const Ship &ship, const Government *government, int type) const
{
	auto sit = notoriety.find(ship.shared_from_this());
	if(sit == notoriety.end())
		return false;

	auto git = sit->second.find(government);
	if(git == sit->second.end())
		return false;

	return (git->second & type);
}



void AI::UpdateStrengths(map<const Government *, int64_t> &strength, const System *playerSystem)
{
	// Tally the strength of a government by the strength of its present and able ships.
	governmentRosters.clear();
	for(const auto &it : ships)
		if(it->GetGovernment() && it->GetSystem() == playerSystem)
		{
			governmentRosters[it->GetGovernment()].emplace_back(it.get());
			if(!it->IsDisabled() && !it->IsOverheated() && !it->IsIonized())
				strength[it->GetGovernment()] += it->Strength();
		}

	// Strengths of enemies and allies are rebuilt every step.
	enemyStrength.clear();
	allyStrength.clear();
	for(const auto &gov : strength)
	{
		set<const Government *> allies;
		for(const auto &enemy : strength)
			if(enemy.first->IsEnemy(gov.first))
			{
				// "Know your enemies."
				enemyStrength[gov.first] += enemy.second;
				for(const auto &ally : strength)
					if(ally.first->IsEnemy(enemy.first) && !allies.contains(ally.first))
					{
						// "The enemy of my enemy is my friend."
						allyStrength[gov.first] += ally.second;
						allies.insert(ally.first);
					}
			}
	}

	// Ships with nearby allies consider their allies' strength as well as their own.
	for(const auto &it : ships)
	{
		const Government *gov = it->GetGovernment();

		// Check if this ship's government has the authority to enforce scans & fines in this system.
		if(!scanPermissions.contains(gov))
			scanPermissions.emplace(gov, gov && gov->CanEnforce(playerSystem));

		// Only have ships update their strength estimate once per second on average.
		if(!gov || it->GetSystem() != playerSystem || it->IsDisabled() || Random::Int(60))
			continue;

		int64_t &myStrength = shipStrength[it.get()];
		for(const auto &allies : governmentRosters)
		{
			// If this is not an allied government, its ships will not assist this ship when attacked.
			if(allies.first->AttitudeToward(gov) <= 0.)
				continue;
			for(const auto &ally : allies.second)
				if(!ally->IsDisabled() && ally->Position().Distance(it->Position()) < 2000.)
					myStrength += ally->Strength();
		}
	}
}



// Cache various lists of all targetable ships in the player's system for this Step.
void AI::CacheShipLists()
{
	allyLists.clear();
	enemyLists.clear();
	for(const auto &git : governmentRosters)
	{
		allyLists.emplace(git.first, vector<Ship *>());
		allyLists.at(git.first).reserve(ships.size());
		enemyLists.emplace(git.first, vector<Ship *>());
		enemyLists.at(git.first).reserve(ships.size());
		for(const auto &oit : governmentRosters)
		{
			auto &list = git.first->IsEnemy(oit.first)
					? enemyLists[git.first] : allyLists[git.first];
			list.insert(list.end(), oit.second.begin(), oit.second.end());
		}
	}
}



void AI::RegisterDerivedConditions(ConditionsStore &conditions)
{
	// Special conditions about system hostility.
	conditions["government strength: "].ProvidePrefixed([this](const ConditionEntry &ce) -> int64_t {
		const Government *gov = GameData::Governments().Get(ce.NameWithoutPrefix());
		int64_t strength = 0;
		for(const Ship *ship : governmentRosters[gov])
			if(ship)
				strength += ship->Strength();
		return strength;
	});
	conditions["ally strength"].ProvideNamed([this](const ConditionEntry &ce) -> int64_t {
		return allyStrength[GameData::PlayerGovernment()];
	});
	conditions["enemy strength"].ProvideNamed([this](const ConditionEntry &ce) -> int64_t {
		return enemyStrength[GameData::PlayerGovernment()];
	});
	conditions["ally strength: "].ProvidePrefixed([this](const ConditionEntry &ce) -> int64_t {
		const Government *gov = GameData::Governments().Get(ce.NameWithoutPrefix());
		return gov ? allyStrength[gov] : 0.;
	});
	conditions["enemy strength: "].ProvidePrefixed([this](const ConditionEntry &ce) -> int64_t {
		const Government *gov = GameData::Governments().Get(ce.NameWithoutPrefix());
		return gov ? enemyStrength[gov] : 0.;
	});
}



void AI::IssueOrder(const OrderSingle &newOrder, const string &description)
{
	// Figure out what ships we are giving orders to.
	string who;
	vector<const Ship *> ships;
	size_t destroyedCount = 0;
	// A "hold fire" order can used on the flagship to temporarily block autofire.
	// Other orders can be issued only to escorts.
	bool includeFlagship = newOrder.type == Orders::Types::HOLD_FIRE;
	if(player.SelectedShips().empty())
	{
		for(const shared_ptr<Ship> &it : player.Ships())
			if((includeFlagship || it.get() != player.Flagship()) && !it->IsParked())
			{
				if(it->IsDestroyed())
					++destroyedCount;
				else
					ships.push_back(it.get());
			}
		who = (ships.empty() ? destroyedCount : ships.size()) > 1
			? "Your fleet is " : includeFlagship ? "Your flagship is " : "Your escort is ";
	}
	else
	{
		for(const weak_ptr<Ship> &it : player.SelectedShips())
		{
			shared_ptr<Ship> ship = it.lock();
			if(!ship)
				continue;
			if(ship->IsDestroyed())
				++destroyedCount;
			else
				ships.push_back(ship.get());
		}
		who = (ships.empty() ? destroyedCount : ships.size()) > 1
			? "The selected escorts are " : "The selected escort is ";
	}
	if(ships.empty())
	{
		if(destroyedCount)
			Messages::Add(who + "destroyed and unable to execute your orders.",
				Messages::Importance::High);
		return;
	}

	Point centerOfGravity;
	bool isMoveOrder = newOrder.type == Orders::Types::MOVE_TO;
	int squadCount = 0;
	if(isMoveOrder)
	{
		for(const Ship *ship : ships)
			if(ship->GetSystem() && !ship->IsDisabled())
			{
				centerOfGravity += ship->Position();
				++squadCount;
			}
		if(squadCount > 1)
			centerOfGravity /= squadCount;
	}
	// If this is a move command, make sure the fleet is bunched together
	// enough that each ship takes up no more than about 30,000 square pixels.
	double maxSquadOffset = sqrt(10000. * squadCount);

	const Ship *flagship = player.Flagship();
	const Ship *newTargetShip = newOrder.GetTargetShip().get();
	// A target is valid if we have no target, or when the target is in the
	// same system as the flagship.
	bool isValidTarget = !newTargetShip || newOrder.GetTargetAsteroid()
		|| (flagship && newTargetShip->GetSystem() == flagship->GetSystem());

	// Now, go through all the given ships and add the new order to their sets.
	// But, if it turns out that they already had the given order,
	// this order will be cleared instead. The only command that does not
	// toggle is a move command; it always counts as a new command.
	bool hasMismatch = isMoveOrder;
	bool gaveOrder = false;
	bool alreadyHarvesting = false;
	if(isValidTarget)
	{
		for(const Ship *ship : ships)
		{
			// Never issue orders to a ship to target itself.
			if(ship == newTargetShip)
				continue;

			gaveOrder = true;
			hasMismatch |= !orders.contains(ship);

			OrderSet &existing = orders[ship];
			existing.Add(newOrder, &hasMismatch, &alreadyHarvesting);

			if(isMoveOrder)
			{
				// In a move order, rather than commanding every ship to move to the
				// same point, they move as a mass so their center of gravity is
				// that point but their relative positions are unchanged.
				Point offset = ship->Position() - centerOfGravity;
				if(offset.Length() > maxSquadOffset)
					offset = offset.Unit() * maxSquadOffset;
				existing.SetTargetPoint(existing.GetTargetPoint() + offset);
			}
			else if(existing.Has(Orders::Types::HOLD_POSITION))
			{
				bool shouldReverse = false;
				// Set the point this ship will "guard," so it can return
				// to it if knocked away by projectiles / explosions.
				existing.SetTargetPoint(StoppingPoint(*ship, Point(), shouldReverse));
			}
		}
		if(!gaveOrder)
			return;
	}

	if(alreadyHarvesting)
		return;
	else if(hasMismatch)
		Messages::Add(who + description, Messages::Importance::High);
	else
	{
		if(!isValidTarget)
			Messages::Add(who + "unable to and no longer " + description, Messages::Importance::High);
		else
			Messages::Add(who + "no longer " + description, Messages::Importance::High);

		// Clear any orders that are now empty.
		for(const Ship *ship : ships)
		{
			auto it = orders.find(ship);
			if(it != orders.end() && it->second.Empty())
				orders.erase(it);
		}
	}
}



// Change the ship's order based on its current fulfillment of the order.
void AI::UpdateOrders(const Ship &ship)
{
	// This should only be called for ships with orders that can be carried out.
	auto it = orders.find(&ship);
	if(it == orders.end())
		return;

	it->second.Update(ship);
}



RoutePlan AI::GetRoutePlan(Ship &ship, const System *targetSystem)
{
	const System *from = ship.GetSystem();
	const Government *gov = ship.GetGovernment();

	// Look for an existing distance map for this combination of inputs before calculating a new one
	// Make the key for the cache
	const JumpType driveCapability = ship.JumpNavigation().HasJumpDrive() ? JumpType::JUMP_DRIVE : JumpType::HYPERDRIVE;

	// A cached route that could be used for this ship could depend on the wormholes which this ship can
	// travel through. Find the intersection of all known wormhole required attributes and the attributes
	// which this ship satisfies.
	vector<string> wormholeKeys;
	const auto &shipAttributes = ship.Attributes();
	for(auto requirement : universeWormholeRequirements)
		if(shipAttributes.Get(requirement))
			wormholeKeys.emplace_back(requirement);

	// Search for a cached solution for this route.
	auto key = RouteCacheKey(from, targetSystem, gov, ship.JumpNavigation().JumpRange(),
		driveCapability, wormholeKeys);

	RoutePlan route;
	auto it = routeCache.find(key);
	if(it == routeCache.end())
	{
		route = RoutePlan(ship, *targetSystem, ship.IsYours() ? &player : nullptr);
		routeCache.emplace(key, route);
	}
	else
	{
		route = RoutePlan(it->second);
	}

	return route;
}



AI::RouteCacheKey::RouteCacheKey(
	const System *from, const System *to, const Government *gov, double jumpDistance,
	JumpType jumpType, const vector<string> &wormholeKeys)
		: from(from), to(to), gov(gov), jumpDistance(jumpDistance),
			jumpType(jumpType), wormholeKeys(wormholeKeys)
{
}



size_t AI::RouteCacheKey::HashFunction::operator()(RouteCacheKey const &key) const
{
	// Used by unordered_map to determine equivalence.
	int shift = 0;
	size_t hash = std::hash<string>()(key.from->TrueName());
	hash ^= std::hash<string>()(key.to->TrueName()) << ++shift;
	hash ^= std::hash<string>()(key.gov->GetTrueName()) << ++shift;
	hash ^= std::hash<int>()(key.jumpDistance) << ++shift;
	hash ^= std::hash<int>()(static_cast<std::size_t>(key.jumpType)) << ++shift;
	for(string k : key.wormholeKeys)
	{
		hash ^= std::hash<string>()(k) << ++shift;;
	}
	return hash;
}



bool AI::RouteCacheKey::operator==(const RouteCacheKey &other) const
{
	// Used by unordered_map to determine equivalence.
	bool eq = true;
	eq &= from == other.from;
	eq &= to == other.to;
	eq &= gov == other.gov;
	eq &= jumpDistance == other.jumpDistance;
	eq &= jumpType == other.jumpType;
	eq &= wormholeKeys == other.wormholeKeys;
	return eq;
}



bool AI::RouteCacheKey::operator!=(const RouteCacheKey &other) const
{
	// Used by unordered_map to determine equivalence.
	return !(*this == other);
}<|MERGE_RESOLUTION|>--- conflicted
+++ resolved
@@ -384,14 +384,8 @@
 
 
 
-<<<<<<< HEAD
-AI::AI(PlayerInfo &player, const List<Ship> &ships,
-		const List<Minable> &minables, const List<Flotsam> &flotsam)
+AI::AI(PlayerInfo &player, const List<Ship> &ships, const List<Minable> &minables, const List<Flotsam> &flotsam)
 	: player(player), ships(ships), minables(minables), flotsam(flotsam), routeCache()
-=======
-AI::AI(PlayerInfo &player, const List<Ship> &ships, const List<Minable> &minables, const List<Flotsam> &flotsam)
-	: player(player), ships(ships), minables(minables), flotsam(flotsam)
->>>>>>> 025d7ad9
 {
 	// Allocate a starting amount of hardpoints for ships.
 	firingCommands.SetHardpoints(12);
@@ -5235,7 +5229,7 @@
 	int shift = 0;
 	size_t hash = std::hash<string>()(key.from->TrueName());
 	hash ^= std::hash<string>()(key.to->TrueName()) << ++shift;
-	hash ^= std::hash<string>()(key.gov->GetTrueName()) << ++shift;
+	hash ^= std::hash<string>()(key.gov->TrueName()) << ++shift;
 	hash ^= std::hash<int>()(key.jumpDistance) << ++shift;
 	hash ^= std::hash<int>()(static_cast<std::size_t>(key.jumpType)) << ++shift;
 	for(string k : key.wormholeKeys)
