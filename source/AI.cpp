/* AI.cpp
Copyright (c) 2014 by Michael Zahniser

Endless Sky is free software: you can redistribute it and/or modify it under the
terms of the GNU General Public License as published by the Free Software
Foundation, either version 3 of the License, or (at your option) any later version.

Endless Sky is distributed in the hope that it will be useful, but WITHOUT ANY
WARRANTY; without even the implied warranty of MERCHANTABILITY or FITNESS FOR A
PARTICULAR PURPOSE. See the GNU General Public License for more details.

You should have received a copy of the GNU General Public License along with
this program. If not, see <https://www.gnu.org/licenses/>.
*/

#include "AI.h"

#include "audio/Audio.h"
#include "Command.h"
#include "DistanceMap.h"
#include "FighterHitHelper.h"
#include "Flotsam.h"
#include "FormationPattern.h"
#include "FormationPositioner.h"
#include "GameData.h"
#include "Gamerules.h"
#include "Government.h"
#include "Hardpoint.h"
#include "JumpType.h"
#include "image/Mask.h"
#include "Messages.h"
#include "Minable.h"
#include "pi.h"
#include "Planet.h"
#include "PlayerInfo.h"
#include "Point.h"
#include "Port.h"
#include "Preferences.h"
#include "Random.h"
#include "RoutePlan.h"
#include "Ship.h"
#include "ship/ShipAICache.h"
#include "ShipEvent.h"
#include "ShipJumpNavigation.h"
#include "StellarObject.h"
#include "System.h"
#include "UI.h"
#include "Weapon.h"
#include "Wormhole.h"

#include <algorithm>
#include <cmath>
#include <limits>
#include <set>
#include <utility>

using namespace std;

namespace {
	// If the player issues any of those commands, then any autopilot actions for the player get cancelled.
	const Command &AutopilotCancelCommands()
	{
		static const Command cancelers(Command::LAND | Command::JUMP | Command::FLEET_JUMP | Command::BOARD
			| Command::AFTERBURNER | Command::BACK | Command::FORWARD | Command::LEFT | Command::RIGHT
			| Command::AUTOSTEER | Command::STOP);

		return cancelers;
	}

	bool NeedsFuel(const Ship &ship)
	{
		return ship.GetSystem() && !ship.IsEnteringHyperspace() && !ship.GetSystem()->HasFuelFor(ship)
				&& ship.NeedsFuel();
	}

	bool NeedsEnergy(const Ship &ship)
	{
		return ship.GetSystem() && !ship.IsEnteringHyperspace() && ship.NeedsEnergy();
	}

	bool IsStranded(const Ship &ship)
	{
		return NeedsFuel(ship) || NeedsEnergy(ship);
	}

	bool CanBoard(const Ship &ship, const Ship &target)
	{
		if(&ship == &target)
			return false;
		if(target.IsDestroyed() || !target.IsTargetable() || target.GetSystem() != ship.GetSystem())
			return false;
		if(IsStranded(target) && !ship.GetGovernment()->IsEnemy(target.GetGovernment()))
			return true;
		return target.IsDisabled();
	}

	// Check if the given ship can "swarm" the targeted ship, e.g. to provide anti-missile cover.
	bool CanSwarm(const Ship &ship, const Ship &target)
	{
		if(target.GetPersonality().IsSwarming() || target.IsHyperspacing())
			return false;
		if(target.GetGovernment()->IsEnemy(ship.GetGovernment()))
			return false;
		if(target.GetSystem() != ship.GetSystem())
			return false;
		return target.IsTargetable();
	}

	double AngleDiff(double a, double b)
	{
		a = abs(a - b);
		return min(a, 360. - a);
	}

	// Determine if all able, non-carried escorts are ready to jump with this
	// ship. Carried escorts are waited for in AI::Step.
	bool EscortsReadyToJump(const Ship &ship)
	{
		bool shipIsYours = ship.IsYours();
		const Government *gov = ship.GetGovernment();
		for(const weak_ptr<Ship> &ptr : ship.GetEscorts())
		{
			shared_ptr<const Ship> escort = ptr.lock();
			// Skip escorts which are not player-owned and not escort mission NPCs.
			if(!escort || (shipIsYours && !escort->IsYours() && (!escort->GetPersonality().IsEscort()
					|| gov->IsEnemy(escort->GetGovernment()))))
				continue;
			if(!escort->IsDisabled() && !escort->CanBeCarried()
					&& escort->GetSystem() == ship.GetSystem()
					&& escort->JumpNavigation().JumpFuel() && !escort->IsReadyToJump(true))
				return false;
		}
		return true;
	}

	bool EscortsReadyToLand(const Ship &ship)
	{
		bool shipIsYours = ship.IsYours();
		const Government *gov = ship.GetGovernment();
		for(const weak_ptr<Ship> &ptr : ship.GetEscorts())
		{
			shared_ptr<const Ship> escort = ptr.lock();
			// Skip escorts which are not player-owned and not escort mission NPCs.
			if(!escort || (shipIsYours && !escort->IsYours() && (!escort->GetPersonality().IsEscort()
				|| gov->IsEnemy(escort->GetGovernment()))))
				continue;
			if(escort->IsDisabled())
				continue;
			if(escort->GetTargetStellar() == ship.GetTargetStellar() && !escort->CanLand())
				return false;
		}
		return true;
	}

	// Determine if the ship has any usable weapons.
	bool IsArmed(const Ship &ship)
	{
		for(const Hardpoint &hardpoint : ship.Weapons())
		{
			const Weapon *weapon = hardpoint.GetOutfit();
			if(weapon && !hardpoint.IsSpecial())
			{
				if(weapon->Ammo() && !ship.OutfitCount(weapon->Ammo()))
					continue;
				return true;
			}
		}
		return false;
	}

	void Deploy(const Ship &ship, bool includingDamaged)
	{
		for(const Ship::Bay &bay : ship.Bays())
			if(bay.ship && (includingDamaged || bay.ship->Health() > .75) &&
					(!bay.ship->IsYours() || bay.ship->HasDeployOrder()))
				bay.ship->SetCommands(Command::DEPLOY);
	}

	// Helper function for selecting the ships for formation commands.
	vector<Ship *> GetShipsForFormationCommand(const PlayerInfo &player)
	{
		// Figure out what ships we are giving orders to.
		vector<Ship *> targetShips;
		auto &selectedShips = player.SelectedShips();
		// If selectedShips is empty, this applies to the whole fleet.
		if(selectedShips.empty())
		{
			auto &playerShips = player.Ships();
			targetShips.reserve(playerShips.size() - 1);
			for(const shared_ptr<Ship> &it : player.Ships())
				if(it.get() != player.Flagship() && !it->IsParked()
						&& !it->IsDestroyed() && !it->IsDisabled())
					targetShips.push_back(it.get());
		}
		else
		{
			targetShips.reserve(selectedShips.size());
			for(const weak_ptr<Ship> &it : selectedShips)
			{
				shared_ptr<Ship> ship = it.lock();
				if(ship)
					targetShips.push_back(ship.get());
			}
		}

		return targetShips;
	}

	// Issue deploy orders for the selected ships (or the full fleet if no ships are selected).
	void IssueDeploy(const PlayerInfo &player)
	{
		// Lay out the rules for what constitutes a deployable ship. (Since player ships are not
		// deleted from memory until the next landing, check both parked and destroyed states.)
		auto isCandidate = [](const shared_ptr<Ship> &ship) -> bool
		{
			return ship->CanBeCarried() && !ship->IsParked() && !ship->IsDestroyed();
		};

		auto toDeploy = vector<Ship *> {};
		auto toRecall = vector<Ship *> {};
		{
			auto maxCount = player.Ships().size() / 2;
			toDeploy.reserve(maxCount);
			toRecall.reserve(maxCount);
		}

		// First, check if the player selected any carried ships.
		for(const weak_ptr<Ship> &it : player.SelectedShips())
		{
			shared_ptr<Ship> ship = it.lock();
			if(ship && ship->IsYours() && isCandidate(ship))
				(ship->HasDeployOrder() ? toRecall : toDeploy).emplace_back(ship.get());
		}
		// If needed, check the player's fleet for deployable ships.
		if(toDeploy.empty() && toRecall.empty())
			for(const shared_ptr<Ship> &ship : player.Ships())
				if(isCandidate(ship) && ship.get() != player.Flagship())
					(ship->HasDeployOrder() ? toRecall : toDeploy).emplace_back(ship.get());

		// If any ships were not yet ordered to deploy, deploy them.
		if(!toDeploy.empty())
		{
			for(Ship *ship : toDeploy)
				ship->SetDeployOrder(true);
			string ship = (toDeploy.size() == 1 ? "ship" : "ships");
			Messages::Add({"Deployed " + to_string(toDeploy.size()) + " carried " + ship + ".",
				GameData::MessageCategories().Get("normal")});
		}
		// Otherwise, instruct the carried ships to return to their berth.
		else if(!toRecall.empty())
		{
			for(Ship *ship : toRecall)
				ship->SetDeployOrder(false);
			string ship = (toRecall.size() == 1 ? "ship" : "ships");
			Messages::Add({"Recalled " + to_string(toRecall.size()) + " carried " + ship + ".",
				GameData::MessageCategories().Get("normal")});
		}
	}

	// Check if the ship contains a carried ship that needs to launch.
	bool HasDeployments(const Ship &ship)
	{
		for(const Ship::Bay &bay : ship.Bays())
			if(bay.ship && bay.ship->HasDeployOrder())
				return true;
		return false;
	}

	// Determine if the ship with the given travel plan should refuel in
	// its current system, or if it should keep traveling.
	bool ShouldRefuel(const Ship &ship, const RoutePlan &route)
	{
		// If we can't get to the destination --- no reason to refuel.
		// (though AI may choose to elsewhere)
		if(!route.HasRoute())
			return false;

		// If the ship is full, no refuel.
		if(ship.Fuel() == 1.)
			return false;

		// If the ship has nowhere to refuel, no refuel.
		const System *from = ship.GetSystem();
		if(!from->HasFuelFor(ship))
			return false;

		// If the ship doesn't have fuel, no refuel.
		double fuelCapacity = ship.Attributes().Get("fuel capacity");
		if(!fuelCapacity)
			return false;

		// If the ship has no drive (or doesn't require fuel), no refuel.
		if(!ship.JumpNavigation().JumpFuel())
			return false;

		// Now we know it could refuel. But it could also jump along the route
		// and refuel later. Calculate if it can reach the next refuel.
		double fuel = fuelCapacity * ship.Fuel();
		const vector<pair<const System *, int>> costs = route.FuelCosts();
		for(auto it = costs.rbegin(); it != costs.rend(); ++it)
		{
			// If the next system with fuel is outside the range of this ship, should refuel.
			if(it->first->HasFuelFor(ship))
				return fuel < it->second;
		}

		// If no system on the way has fuel, refuel if needed to get to the destination.
		return fuel < route.RequiredFuel();
	}

	// The health remaining before becoming disabled, at which fighters and
	// other ships consider retreating from battle.
	const double RETREAT_HEALTH = .25;

	bool ShouldFlee(Ship &ship)
	{
		const Personality &personality = ship.GetPersonality();

		if(personality.IsFleeing())
			return true;

		if(personality.IsStaying())
			return false;

		const bool lowHealth = ship.Health() < RETREAT_HEALTH + .25 * personality.IsCoward();
		if(!personality.IsDaring() && lowHealth)
			return true;

		if(ship.GetAICache().NeedsAmmo())
			return true;

		if(personality.IsGetaway() && ship.Cargo().Free() == 0 && !ship.GetParent())
			return true;

		return false;
	}

	bool StayOrLinger(Ship &ship)
	{
		const Personality &personality = ship.GetPersonality();
		if(personality.IsStaying())
			return true;

		const Government *government = ship.GetGovernment();
		shared_ptr<const Ship> parent = ship.GetParent();
		if(parent && government && parent->GetGovernment()->IsEnemy(government))
			return true;

		if(ship.IsFleeing())
			return false;

		// Everything after here is the lingering logic.

		if(!personality.IsLingering())
			return false;
		// NPCs that can follow the player do not linger.
		if(ship.IsSpecial() && !personality.IsUninterested())
			return false;

		const System *system = ship.GetSystem();
		const System *destination = ship.GetTargetSystem();

		// Ships not yet at their destination must go there before they can linger.
		if(destination && destination != system)
			return false;
		// Ship cannot linger any longer in this system.
		if(!system || ship.GetLingerSteps() >= system->MinimumFleetPeriod() / 4)
			return false;

		ship.Linger();
		return true;
	}

	// Constants for the invisible fence timer.
	const int FENCE_DECAY = 4;
	const int FENCE_MAX = 600;

	// An offset to prevent the ship from being not quite over the point to departure.
	const double SAFETY_OFFSET = 1.;

	// The minimum speed advantage a ship has to have to consider running away.
	const double SAFETY_MULTIPLIER = 1.1;
}



AI::AI(const PlayerInfo &player, const List<Ship> &ships,
		const List<Minable> &minables, const List<Flotsam> &flotsam)
	: player(player), ships(ships), minables(minables), flotsam(flotsam)
{
	// Allocate a starting amount of hardpoints for ships.
	firingCommands.SetHardpoints(12);
}



// Fleet commands from the player.
void AI::IssueFormationChange(PlayerInfo &player)
{
	// Figure out what ships we are giving orders to
	vector<Ship *> targetShips = GetShipsForFormationCommand(player);
	if(targetShips.empty())
		return;

	const auto &formationPatterns = GameData::Formations();
	if(formationPatterns.empty())
	{
		Messages::Add(*GameData::Messages().Get("no formations"));
		return;
	}

	// First check which and how many formation patterns we have in the current set of selected ships.
	// If there is more than 1 pattern in the selection, then this command will change all selected
	// ships to use the pattern that was found first. If there is only 1 pattern, then this command
	// will change all selected ships to use the next pattern available.
	const FormationPattern *toSet = nullptr;
	bool multiplePatternsSet = false;
	for(Ship *ship : targetShips)
	{
		const FormationPattern *shipsPattern = ship->GetFormationPattern();
		if(shipsPattern)
		{
			if(!toSet)
				toSet = shipsPattern;
			else if(toSet != shipsPattern)
			{
				multiplePatternsSet = true;
				break;
			}
		}
	}

	// Now determine what formation pattern to set.
	if(!toSet)
		// If no pattern was set at all, then we set the first one from the set of formationPatterns.
		toSet = &(formationPatterns.begin()->second);
	else if(!multiplePatternsSet)
	{
		// If only one pattern was found, then select the next pattern (or clear the pattern if there is no next).
		auto it = formationPatterns.find(toSet->Name());
		if(it != formationPatterns.end())
			++it;
		toSet = (it == formationPatterns.end() ? nullptr : &(it->second));
	}
	// If more than one formation was found on the ships, then we set the pattern it to the first one found.
	// No code is needed here for this option, since all variables are already set to just apply the change below.

	// Now set the pattern on the selected ships, and tell them to gather.
	for(Ship *ship : targetShips)
	{
		ship->SetFormationPattern(toSet);
		orders[ship].type = Orders::GATHER;
		orders[ship].target = player.FlagshipPtr();
	}

	unsigned int count = targetShips.size();
	string message = to_string(count) + (count == 1 ? " ship" : " ships") + " will ";
	message += toSet ? ("assume \"" + toSet->Name() + "\" formation.") : "no longer fly in formation.";
	Messages::Add({message, GameData::MessageCategories().Get("low")});
}



void AI::IssueShipTarget(const shared_ptr<Ship> &target)
{
	Orders newOrders;
	bool isEnemy = target->GetGovernment()->IsEnemy();
	newOrders.type = (!isEnemy ? Orders::KEEP_STATION
		: target->IsDisabled() ? Orders::FINISH_OFF : Orders::ATTACK);
	newOrders.target = target;
	string description = (isEnemy ? "focusing fire on" : "following") + (" \"" + target->Name() + "\".");
	IssueOrders(newOrders, description);
}



void AI::IssueAsteroidTarget(const shared_ptr<Minable> &targetAsteroid)
{
	Orders newOrders;
	newOrders.type = Orders::MINE;
	newOrders.targetAsteroid = targetAsteroid;
	IssueOrders(newOrders,
			"focusing fire on " + targetAsteroid->DisplayName() + " " + targetAsteroid->Noun() + ".");
}



void AI::IssueMoveTarget(const Point &target, const System *moveToSystem)
{
	Orders newOrders;
	newOrders.type = Orders::MOVE_TO;
	newOrders.point = target;
	newOrders.targetSystem = moveToSystem;
	string description = "moving to the given location";
	description += player.GetSystem() == moveToSystem ? "." : (" in the " + moveToSystem->DisplayName() + " system.");
	IssueOrders(newOrders, description);
}



// Commands issued via the keyboard (mostly, to the flagship).
void AI::UpdateKeys(PlayerInfo &player, const Command &activeCommands)
{
	escortsUseAmmo = Preferences::Has("Escorts expend ammo");
	escortsAreFrugal = Preferences::Has("Escorts use ammo frugally");

	autoPilot |= activeCommands;
	if(activeCommands.Has(AutopilotCancelCommands()))
	{
		bool canceled = (autoPilot.Has(Command::JUMP) && !activeCommands.Has(Command::JUMP));
		canceled |= (autoPilot.Has(Command::STOP) && !activeCommands.Has(Command::STOP));
		canceled |= (autoPilot.Has(Command::LAND) && !activeCommands.Has(Command::LAND));
		canceled |= (autoPilot.Has(Command::BOARD) && !activeCommands.Has(Command::BOARD));
		if(canceled)
			Messages::Add(*GameData::Messages().Get("disengaging autopilot"));
		autoPilot.Clear();
	}

	const Ship *flagship = player.Flagship();
	if(!flagship || flagship->IsDestroyed())
		return;

	if(activeCommands.Has(Command::STOP))
		Messages::Add(*GameData::Messages().Get("coming to a stop"));

	// Only toggle the "cloak" command if one of your ships has a cloaking device.
	if(activeCommands.Has(Command::CLOAK))
		for(const auto &it : player.Ships())
			if(!it->IsParked() && it->CloakingSpeed())
			{
				isCloaking = !isCloaking;
				Messages::Add(*GameData::Messages().Get(isCloaking ?
					"engaging cloaking device" : "disengaging cloaking device"));
				break;
			}

	// Toggle your secondary weapon.
	if(activeCommands.Has(Command::SELECT))
		player.SelectNextSecondary();

	// The commands below here only apply if you have escorts or fighters.
	if(player.Ships().size() < 2)
		return;

	// Toggle the "deploy" command for the fleet or selected ships.
	if(activeCommands.Has(Command::DEPLOY))
		IssueDeploy(player);

	// The gather command controls formation flying when combined with shift.
	const bool shift = activeCommands.Has(Command::SHIFT);
	if(shift && activeCommands.Has(Command::GATHER))
		IssueFormationChange(player);

	shared_ptr<Ship> target = flagship->GetTargetShip();
	shared_ptr<Minable> targetAsteroid = flagship->GetTargetAsteroid();
	Orders newOrders;
	if(activeCommands.Has(Command::FIGHT) && target && !target->IsYours() && !shift)
	{
		newOrders.type = target->IsDisabled() ? Orders::FINISH_OFF : Orders::ATTACK;
		newOrders.target = target;
		IssueOrders(newOrders, "focusing fire on \"" + target->Name() + "\".");
	}
	else if(activeCommands.Has(Command::FIGHT) && !shift && targetAsteroid)
		IssueAsteroidTarget(targetAsteroid);
	if(activeCommands.Has(Command::HOLD) && !shift)
	{
		newOrders.type = Orders::HOLD_POSITION;
		IssueOrders(newOrders, "holding position.");
	}
	if(activeCommands.Has(Command::GATHER) && !shift)
	{
		newOrders.type = Orders::GATHER;
		newOrders.target = player.FlagshipPtr();
		IssueOrders(newOrders, "gathering around your flagship.");
	}

	// Get rid of any invalid orders. Carried ships will retain orders in case they are deployed.
	for(auto it = orders.begin(); it != orders.end(); )
	{
		if(it->second.type == Orders::MINE && it->first->Cargo().Free() && it->second.targetAsteroid.expired())
			it->second.type = Orders::HARVEST;
		else if(it->second.type & Orders::REQUIRES_TARGET)
		{
			shared_ptr<Ship> ship = it->second.target.lock();
			shared_ptr<Minable> asteroid = it->second.targetAsteroid.lock();
			// Check if the target ship itself is targetable, or if it is one of your ship that you targeted.
			bool invalidTarget = !ship || (!ship->IsTargetable() && it->first->GetGovernment() != ship->GetGovernment()) ||
				(ship->IsDisabled() && it->second.type == Orders::ATTACK);
			// Alternately, if an asteroid is targeted, then not an invalid target.
			invalidTarget &= !asteroid;
			// Check if the target ship is in a system where we can target.
			// This check only checks for undocked ships (that have a current system).
			bool targetOutOfReach = !ship || (it->first->GetSystem() && ship->GetSystem() != it->first->GetSystem()
					&& ship->GetSystem() != flagship->GetSystem());
			// Asteroids are never out of reach since they're in the same system as flagship.
			targetOutOfReach &= !asteroid;

			if(invalidTarget || targetOutOfReach)
			{
				it = orders.erase(it);
				continue;
			}
		}
		++it;
	}
}



void AI::UpdateEvents(const list<ShipEvent> &events)
{
	for(const ShipEvent &event : events)
	{
		const auto &target = event.Target();
		if(!target)
			continue;

		if(event.Actor())
		{
			actions[event.Actor()][target] |= event.Type();
			if(event.TargetGovernment())
				notoriety[event.Actor()][event.TargetGovernment()] |= event.Type();
		}

		const auto &actorGovernment = event.ActorGovernment();
		if(actorGovernment)
		{
			governmentActions[actorGovernment][target] |= event.Type();
			if(actorGovernment->IsPlayer() && event.TargetGovernment())
			{
				int &bitmap = playerActions[target];
				int newActions = event.Type() - (event.Type() & bitmap);
				bitmap |= event.Type();
				// If you provoke the same ship twice, it should have an effect both times.
				if(event.Type() & ShipEvent::PROVOKE)
					newActions |= ShipEvent::PROVOKE;
				event.TargetGovernment()->Offend(newActions, target->CrewValue());
			}
		}
	}
}



// Remove records of what happened in the previous system, now that
// the player has entered a new one.
void AI::Clean()
{
	// Records of what various AI ships and factions have done.
	actions.clear();
	notoriety.clear();
	governmentActions.clear();
	scanPermissions.clear();
	playerActions.clear();
	swarmCount.clear();
	fenceCount.clear();
	cargoScans.clear();
	outfitScans.clear();
	scanTime.clear();
	miningAngle.clear();
	miningRadius.clear();
	miningTime.clear();
	appeasementThreshold.clear();
	// Records for formations flying around lead ships and other objects.
	formations.clear();
	// Records that affect the combat behavior of various governments.
	shipStrength.clear();
	enemyStrength.clear();
	allyStrength.clear();
}



// Clear ship orders and assistance requests. These should be done
// when the player lands, but not when they change systems.
void AI::ClearOrders()
{
	helperList.clear();
	orders.clear();
}



void AI::Step(Command &activeCommands)
{
	// First, figure out the comparative strengths of the present governments.
	const System *playerSystem = player.GetSystem();
	map<const Government *, int64_t> strength;
	UpdateStrengths(strength, playerSystem);
	CacheShipLists();

	// Update the counts of how long ships have been outside the "invisible fence."
	// If a ship ceases to exist, this also ensures that it will be removed from
	// the fence count map after a few seconds.
	for(auto it = fenceCount.begin(); it != fenceCount.end(); )
	{
		it->second -= FENCE_DECAY;
		if(it->second < 0)
			it = fenceCount.erase(it);
		else
			++it;
	}
	for(const auto &it : ships)
	{
		const System *system = it->GetActualSystem();
		if(system && it->Position().Length() >= system->InvisibleFenceRadius())
		{
			int &value = fenceCount[&*it];
			value = min(FENCE_MAX, value + FENCE_DECAY + 1);
		}
	}

	// Allow all formation-positioners to handle their internal administration to
	// prepare for the next cycle.
	for(auto &bodyIt : formations)
		for(auto &positionerIt : bodyIt.second)
			positionerIt.second.Step();

	const Ship *flagship = player.Flagship();
	step = (step + 1) & 31;
	int targetTurn = 0;
	int minerCount = 0;
	const int maxMinerCount = minables.empty() ? 0 : 9;
	bool opportunisticEscorts = !Preferences::Has("Turrets focus fire");
	bool fightersRetreat = Preferences::Has("Damaged fighters retreat");
	const int npcMaxMiningTime = GameData::GetGamerules().NPCMaxMiningTime();
	for(const auto &it : ships)
	{
		// A destroyed ship can't do anything.
		if(it->IsDestroyed())
			continue;
		// Skip any carried fighters or drones that are somehow in the list.
		if(!it->GetSystem())
			continue;

		if(it.get() == flagship)
		{
			// Player cannot do anything if the flagship is landing.
			if(!flagship->IsLanding())
				MovePlayer(*it, activeCommands);
			continue;
		}

		const Government *gov = it->GetGovernment();
		const Personality &personality = it->GetPersonality();
		double healthRemaining = it->Health();
		bool isPresent = (it->GetSystem() == playerSystem);
		bool isStranded = IsStranded(*it);
		bool thisIsLaunching = (isPresent && HasDeployments(*it));
		if(isStranded || it->IsDisabled())
		{
			// Attempt to find a friendly ship to render assistance.
			if(!it->GetPersonality().IsDerelict())
				AskForHelp(*it, isStranded, flagship);

			if(it->IsDisabled())
			{
				// Ships other than escorts should deploy fighters if disabled.
				if(!it->IsYours() || thisIsLaunching)
				{
					it->SetCommands(Command::DEPLOY);
					Deploy(*it, !(it->IsYours() && fightersRetreat));
				}
				// Avoid jettisoning cargo as soon as this ship is repaired.
				if(personality.IsAppeasing())
				{
					double health = .5 * it->Shields() + it->Hull();
					double &threshold = appeasementThreshold[it.get()];
					threshold = max((1. - health) + .1, threshold);
				}
				continue;
			}
		}
		// Overheated ships are effectively disabled, and cannot fire, cloak, etc.
		if(it->IsOverheated())
			continue;

		Command command;
		firingCommands.SetHardpoints(it->Weapons().size());
		if(it->IsYours())
		{
			if(it->HasBays() && thisIsLaunching)
			{
				// If this is a carrier, launch whichever of its fighters are at
				// good enough health to survive a fight.
				command |= Command::DEPLOY;
				Deploy(*it, !fightersRetreat);
			}
			if(isCloaking)
				command |= Command::CLOAK;
		}

		// Cloak if the AI considers it appropriate.
		if(!it->IsYours() || !isCloaking)
			if(DoCloak(*it, command))
			{
				// The ship chose to retreat from its target, e.g. to repair.
				it->SetCommands(command);
				continue;
			}

		shared_ptr<Ship> parent = it->GetParent();
		if(parent && parent->IsDestroyed())
		{
			// An NPC that loses its fleet leader should attempt to
			// follow that leader's parent. For most mission NPCs,
			// this is the player. Any regular NPCs and mission NPCs
			// with "personality uninterested" become independent.
			parent = parent->GetParent();
			it->SetParent(parent);
		}

		// Pick a target and automatically fire weapons.
		shared_ptr<Ship> target = it->GetTargetShip();
		shared_ptr<Minable> targetAsteroid = it->GetTargetAsteroid();
		shared_ptr<Flotsam> targetFlotsam = it->GetTargetFlotsam();
		if(isPresent && it->IsYours() && targetFlotsam && FollowOrders(*it, command))
			continue;
		// Determine if this ship was trying to scan its previous target. If so, keep
		// track of this ship's scan time and count.
		if(isPresent && !it->IsYours())
		{
			// Assume that if the target is friendly, not disabled, of a different
			// government to this ship, and this ship has scanning capabilities
			// then it was attempting to scan the target. This isn't a perfect
			// assumption, but should be good enough for now.
			bool cargoScan = it->Attributes().Get("cargo scan power");
			bool outfitScan = it->Attributes().Get("outfit scan power");
			if((cargoScan || outfitScan) && target && !target->IsDisabled()
				&& !target->GetGovernment()->IsEnemy(gov) && target->GetGovernment() != gov)
			{
				++scanTime[&*it];
				if(it->CargoScanFraction() == 1.)
					cargoScans[&*it].insert(&*target);
				if(it->OutfitScanFraction() == 1.)
					outfitScans[&*it].insert(&*target);
			}
		}
		if(isPresent && !personality.IsSwarming())
		{
			// Each ship only switches targets twice a second, so that it can
			// focus on damaging one particular ship.
			targetTurn = (targetTurn + 1) & 31;
			if(targetTurn == step || !target || target->IsDestroyed() || (target->IsDisabled() &&
					(personality.Disables() || (!FighterHitHelper::IsValidTarget(target.get()) && !personality.IsVindictive())))
					|| (target->IsFleeing() && personality.IsMerciful()) || !target->IsTargetable())
			{
				target = FindTarget(*it);
				it->SetTargetShip(target);
			}
		}
		if(isPresent)
		{
			AimTurrets(*it, firingCommands, it->IsYours() ? opportunisticEscorts : personality.IsOpportunistic());
			if(targetAsteroid)
				AutoFire(*it, firingCommands, *targetAsteroid);
			else
				AutoFire(*it, firingCommands);
		}

		// If this ship is hyperspacing, or in the act of
		// launching or landing, it can't do anything else.
		if(it->IsHyperspacing() || it->Zoom() < 1.)
		{
			it->SetCommands(command);
			it->SetCommands(firingCommands);
			continue;
		}

		// Run away if your hostile target is not disabled
		// and you are either badly damaged or have run out of ammo.
		// Player ships never stop targeting hostiles, while hostile mission NPCs will
		// do so only if they are allowed to leave.
		const bool shouldFlee = ShouldFlee(*it);
		if(!it->IsYours() && shouldFlee && target && target->GetGovernment()->IsEnemy(gov) && !target->IsDisabled()
			&& (!it->GetParent() || !it->GetParent()->GetGovernment()->IsEnemy(gov)))
		{
			// Make sure the ship has somewhere to flee to.
			const System *system = it->GetSystem();
			if(it->JumpsRemaining() && (!system->Links().empty() || it->JumpNavigation().HasJumpDrive()))
				target.reset();
			else
				for(const StellarObject &object : system->Objects())
					if(object.HasSprite() && object.HasValidPlanet() && object.GetPlanet()->IsInhabited()
							&& object.GetPlanet()->CanLand(*it))
					{
						target.reset();
						break;
					}

			if(target)
				// This ship has nowhere to flee to: Stop fleeing.
				it->SetFleeing(false);
			else
			{
				// This ship has somewhere to flee to: Remove target and mark this ship as fleeing.
				it->SetTargetShip(target);
				it->SetFleeing();
			}
		}
		else if(it->IsFleeing())
			it->SetFleeing(false);

		// Special actions when a ship is heavily damaged:
		if(healthRemaining < RETREAT_HEALTH + .25)
		{
			// Cowards abandon their fleets.
			if(parent && personality.IsCoward())
			{
				parent.reset();
				it->SetParent(parent);
			}
			// Appeasing ships jettison cargo to distract their pursuers.
			if(personality.IsAppeasing() && it->Cargo().Used())
				DoAppeasing(it, &appeasementThreshold[it.get()]);
		}

		// If recruited to assist a ship, follow through on the commitment
		// instead of ignoring it due to other personality traits.
		shared_ptr<Ship> shipToAssist = it->GetShipToAssist();
		if(shipToAssist)
		{
			if(shipToAssist->IsDestroyed() || shipToAssist->GetSystem() != it->GetSystem()
					|| shipToAssist->IsLanding() || shipToAssist->IsHyperspacing()
					|| shipToAssist->GetGovernment()->IsEnemy(gov)
					|| (!shipToAssist->IsDisabled() && !shipToAssist->NeedsFuel() && !shipToAssist->NeedsEnergy()))
			{
				if(target == shipToAssist)
				{
					target.reset();
					it->SetTargetShip(nullptr);
				}
				shipToAssist.reset();
				it->SetShipToAssist(nullptr);
			}
			else if(!it->IsBoarding())
			{
				MoveTo(*it, command, shipToAssist->Position(), shipToAssist->Velocity(), 40., .8);
				command |= Command::BOARD;
			}

			if(shipToAssist)
			{
				it->SetTargetShip(shipToAssist);
				it->SetCommands(command);
				it->SetCommands(firingCommands);
				continue;
			}
		}

		// This ship may have updated its target ship.
		double targetDistance = numeric_limits<double>::infinity();
		target = it->GetTargetShip();
		if(target)
			targetDistance = target->Position().Distance(it->Position());

		// Special case: if the player's flagship tries to board a ship to
		// refuel it, that escort should hold position for boarding.
		isStranded |= (flagship && it == flagship->GetTargetShip() && CanBoard(*flagship, *it)
			&& autoPilot.Has(Command::BOARD));

		// Stranded ships that have a helper need to stop and be assisted.
		bool strandedWithHelper = isStranded &&
			(HasHelper(*it, NeedsFuel(*it), NeedsEnergy(*it)) || it->GetPersonality().IsDerelict() || it->IsYours());

		// Behave in accordance with personality traits.
		if(isPresent && personality.IsSwarming() && !strandedWithHelper)
		{
			// Swarming ships should not wait for (or be waited for by) any ship.
			if(parent)
			{
				parent.reset();
				it->SetParent(parent);
			}
			// Flock between allied, in-system ships.
			DoSwarming(*it, command, target);
			it->SetCommands(command);
			it->SetCommands(firingCommands);
			continue;
		}

		if(isPresent && personality.IsSecretive())
		{
			if(DoSecretive(*it, command))
			{
				it->SetCommands(command);
				continue;
			}
		}

		// Surveillance NPCs with enforcement authority (or those from
		// missions) should perform scans and surveys of the system.
		if(isPresent && personality.IsSurveillance() && !strandedWithHelper
				&& (scanPermissions[gov] || it->IsSpecial()))
		{
			DoSurveillance(*it, command, target);
			it->SetCommands(command);
			it->SetCommands(firingCommands);
			continue;
		}

		// Ships that harvest flotsam prioritize it over stopping to be refueled.
		if(isPresent && personality.Harvests() && DoHarvesting(*it, command))
		{
			it->SetCommands(command);
			it->SetCommands(firingCommands);
			continue;
		}

		// Attacking a hostile ship, fleeing and stopping to be refueled are more important than mining.
		if(isPresent && personality.IsMining() && !shouldFlee && !target && !strandedWithHelper && maxMinerCount)
		{
			// Miners with free cargo space and available mining time should mine. Mission NPCs
			// should mine even if there are other miners or they have been mining a while.
			if(it->Cargo().Free() >= 5 && IsArmed(*it) && (it->IsSpecial()
					|| (++miningTime[&*it] < npcMaxMiningTime && ++minerCount < maxMinerCount)))
			{
				if(it->HasBays())
				{
					command |= Command::DEPLOY;
					Deploy(*it, false);
				}
				DoMining(*it, command);
				it->SetCommands(command);
				it->SetCommands(firingCommands);
				continue;
			}
			// Fighters and drones should assist their parent's mining operation if they cannot
			// carry ore, and the asteroid is near enough that the parent can harvest the ore.
			if(it->CanBeCarried() && parent && miningTime[parent.get()] < 3601)
			{
				const shared_ptr<Minable> &minable = parent->GetTargetAsteroid();
				if(minable && minable->Position().Distance(parent->Position()) < 600.)
				{
					it->SetTargetAsteroid(minable);
					MoveToAttack(*it, command, *minable);
					AutoFire(*it, firingCommands, *minable);
					it->SetCommands(command);
					it->SetCommands(firingCommands);
					continue;
				}
			}
			it->SetTargetAsteroid(nullptr);
		}

		// Handle carried ships:
		if(it->CanBeCarried())
		{
			// A carried ship must belong to the same government as its parent to dock with it.
			bool hasParent = parent && !parent->IsDestroyed() && parent->GetGovernment() == gov;
			bool inParentSystem = hasParent && parent->GetSystem() == it->GetSystem();
			// NPCs may take 30 seconds or longer to find a new parent. Player
			// owned fighter shouldn't take more than a few seconds.
			bool findNewParent = it->IsYours() ? !Random::Int(30) : !Random::Int(1800);
			bool parentHasSpace = inParentSystem && parent->BaysFree(it->Attributes().Category());
			if(findNewParent && parentHasSpace && it->IsYours())
				parentHasSpace = parent->CanCarry(*it);
			if(!hasParent || (!inParentSystem && !it->JumpNavigation().JumpFuel()) || (!parentHasSpace && findNewParent))
			{
				// Find the possible parents for orphaned fighters and drones.
				auto parentChoices = vector<shared_ptr<Ship>>{};
				parentChoices.reserve(ships.size() * .1);
				auto getParentFrom = [&it, &gov, &parentChoices](const list<shared_ptr<Ship>> &otherShips) -> shared_ptr<Ship>
				{
					for(const auto &other : otherShips)
						if(other->GetGovernment() == gov && other->GetSystem() == it->GetSystem() && !other->CanBeCarried())
						{
							if(!other->IsDisabled() && other->CanCarry(*it))
								return other;
							else
								parentChoices.emplace_back(other);
						}
					return shared_ptr<Ship>();
				};
				// Mission ships should only pick amongst ships from the same mission.
				auto missionIt = it->IsSpecial() && !it->IsYours()
					? find_if(player.Missions().begin(), player.Missions().end(),
						[&it](const Mission &m) { return m.HasShip(it); })
					: player.Missions().end();

				shared_ptr<Ship> newParent;
				if(missionIt != player.Missions().end())
				{
					auto &npcs = missionIt->NPCs();
					for(const auto &npc : npcs)
					{
						// Don't reparent to NPC ships that have not been spawned.
						if(!npc.ShouldSpawn())
							continue;
						newParent = getParentFrom(npc.Ships());
						if(newParent)
							break;
					}
				}
				else
					newParent = getParentFrom(ships);

				// If a new parent was found, then this carried ship should always reparent
				// as a ship of its own government is in-system and has space to carry it.
				if(newParent)
					parent = newParent;
				// Otherwise, if one or more in-system ships of the same government were found,
				// this carried ship should flock with one of them, even if they can't carry it.
				else if(!parentChoices.empty())
					parent = parentChoices[Random::Int(parentChoices.size())];
				// Player-owned carriables that can't be carried and have no ships to flock with
				// should keep their current parent, or if it is destroyed, their parent's parent.
				else if(it->IsYours())
				{
					if(parent && parent->IsDestroyed())
						parent = parent->GetParent();
				}
				// All remaining non-player ships should forget their previous parent entirely.
				else
					parent.reset();

				// Player-owned carriables should defer to player carrier if
				// selected parent can't carry it. This is necessary to prevent
				// fighters from jumping around fleet when there's not enough
				// bays.
				if(it->IsYours() && parent && parent->GetParent() && !parent->CanCarry(*it))
					parent = parent->GetParent();

				if(it->GetParent() != parent)
					it->SetParent(parent);
			}
			// Otherwise, check if this ship wants to return to its parent (e.g. to repair).
			else if(parentHasSpace && ShouldDock(*it, *parent, playerSystem))
			{
				it->SetTargetShip(parent);
				MoveTo(*it, command, parent->Position(), parent->Velocity(), 40., .8);
				command |= Command::BOARD;
				it->SetCommands(command);
				it->SetCommands(firingCommands);
				continue;
			}
			// If we get here, it means that the ship has not decided to return
			// to its mothership. So, it should continue to be deployed.
			command |= Command::DEPLOY;
		}
		// If this ship has decided to recall all of its fighters because combat has ceased,
		// it comes to a stop to facilitate their reboarding process.
		bool mustRecall = false;
		if(!target && it->HasBays() && !(it->IsYours() ?
				thisIsLaunching : it->Commands().Has(Command::DEPLOY)))
			for(const weak_ptr<Ship> &ptr : it->GetEscorts())
			{
				shared_ptr<const Ship> escort = ptr.lock();
				// Note: HasDeployOrder is always `false` for NPC ships, as it is solely used for player ships.
				if(escort && escort->CanBeCarried() && !escort->HasDeployOrder() && escort->GetSystem() == it->GetSystem()
						&& !escort->IsDisabled() && it->BaysFree(escort->Attributes().Category()))
				{
					mustRecall = true;
					break;
				}
			}

		// Construct movement / navigation commands as appropriate for the ship.
		if(mustRecall || (strandedWithHelper && !it->GetPersonality().IsDerelict()))
		{
			// Stopping to let fighters board or to be refueled takes priority
			// even over following orders from the player.
			if(it->Velocity().Length() > .001 || !target)
				Stop(*it, command);
			else
			{
				command.SetTurn(TurnToward(*it, TargetAim(*it)));
				it->SetVelocity({0., 0.});
			}
		}
		else if(FollowOrders(*it, command))
		{
			// If this is an escort and it followed orders, its only final task
			// is to convert completed MOVE_TO orders into HOLD_POSITION orders.
			UpdateOrders(*it);
		}
		// Hostile "escorts" (i.e. NPCs that are trailing you) only revert to
		// escort behavior when in a different system from you. Otherwise,
		// the behavior depends on what the parent is doing, whether there
		// are hostile targets nearby, and whether the escort has any
		// immediate needs (like refueling).
		else if(!parent)
			MoveIndependent(*it, command);
		else if(parent->GetSystem() != it->GetSystem())
		{
			if(personality.IsStaying() || !it->Attributes().Get("fuel capacity"))
				MoveIndependent(*it, command);
			else
				MoveEscort(*it, command);
		}
		// From here down, we're only dealing with ships that have a "parent"
		// which is in the same system as them.
		else if(parent->GetGovernment()->IsEnemy(gov))
		{
			// Fight your target, if you have one.
			if(target)
				MoveIndependent(*it, command);
			// Otherwise try to find and fight your parent. If your parent
			// can't be both targeted and pursued, then don't follow them.
			else if(parent->IsTargetable() && CanPursue(*it, *parent))
				MoveEscort(*it, command);
			else
				MoveIndependent(*it, command);
		}
		else if(parent->IsDisabled() && !it->CanBeCarried())
		{
			// Your parent is disabled, and is in this system. If you have enemy
			// targets present, fight them. Otherwise, repair your parent.
			if(target)
				MoveIndependent(*it, command);
			else if(!parent->GetPersonality().IsDerelict())
				it->SetShipToAssist(parent);
			else
				CircleAround(*it, command, *parent);
		}
		else if(personality.IsStaying())
			MoveIndependent(*it, command);
		// This is a friendly escort. If the parent is getting ready to
		// jump, always follow.
		else if(parent->Commands().Has(Command::JUMP) && !strandedWithHelper)
			MoveEscort(*it, command);
		// Timid ships always stay near their parent. Injured player
		// escorts will stay nearby until they have repaired a bit.
		else if((personality.IsTimid() || (it->IsYours() && healthRemaining < RETREAT_HEALTH))
				&& parent->Position().Distance(it->Position()) > 500.)
			MoveEscort(*it, command);
		// Otherwise, attack targets depending on your hunting attribute.
		else if(target && (targetDistance < 2000. || personality.IsHunting()))
			MoveIndependent(*it, command);
		// This ship does not feel like fighting.
		else
			MoveEscort(*it, command);

		// Force ships that are overlapping each other to "scatter":
		DoScatter(*it, command);

		it->SetCommands(command);
		it->SetCommands(firingCommands);
	}
}



void AI::SetMousePosition(Point position)
{
	mousePosition = position;
}



// Get the in-system strength of each government's allies and enemies.
int64_t AI::AllyStrength(const Government *government) const
{
	auto it = allyStrength.find(government);
	return (it == allyStrength.end() ? 0 : it->second);
}



int64_t AI::EnemyStrength(const Government *government) const
{
	auto it = enemyStrength.find(government);
	return (it == enemyStrength.end() ? 0 : it->second);
}



// Find nearest landing location.
const StellarObject *AI::FindLandingLocation(const Ship &ship, const bool refuel)
{
	const StellarObject *target = nullptr;
	const System *system = ship.GetSystem();
	if(system)
	{
		// Determine which, if any, planet with fuel or without fuel is closest.
		double closest = numeric_limits<double>::infinity();
		const Point &p = ship.Position();
		for(const StellarObject &object : system->Objects())
		{
			const Planet *planet = object.GetPlanet();
			if(object.HasSprite() && object.HasValidPlanet() && !planet->IsWormhole()
					&& planet->CanLand(ship) && planet->HasFuelFor(ship) == refuel)
			{
				double distance = p.Distance(object.Position());
				if(distance < closest)
				{
					target = &object;
					closest = distance;
				}
			}
		}
	}
	return target;
}



// Check if the given target can be pursued by this ship.
bool AI::CanPursue(const Ship &ship, const Ship &target) const
{
	// If this ship does not care about the "invisible fence", it can always pursue.
	if(ship.GetPersonality().IsUnconstrained())
		return true;

	// Owned ships ignore fence.
	if(ship.IsYours())
		return true;

	// Check if the target is beyond the "invisible fence" for this system.
	const auto fit = fenceCount.find(&target);
	if(fit == fenceCount.end())
		return true;
	else
		return (fit->second != FENCE_MAX);
}



// Check if the ship is being helped, and if not, ask for help.
void AI::AskForHelp(Ship &ship, bool &isStranded, const Ship *flagship)
{
	bool needsFuel = NeedsFuel(ship);
	bool needsEnergy = NeedsEnergy(ship);
	if(HasHelper(ship, needsFuel, needsEnergy))
		isStranded = true;
	else if(!Random::Int(30))
	{
		const Government *gov = ship.GetGovernment();
		bool hasEnemy = false;

		vector<Ship *> canHelp;
		canHelp.reserve(ships.size());
		for(const auto &helper : ships)
		{
			// Never ask yourself for help.
			if(helper.get() == &ship)
				continue;

			// If any able enemies of this ship are in its system, it cannot call for help.
			const System *system = ship.GetSystem();
			if(helper->GetGovernment()->IsEnemy(gov) && flagship && system == flagship->GetSystem())
			{
				// Disabled, overheated, or otherwise untargetable ships pose no threat.
				bool harmless = helper->IsDisabled() || (helper->IsOverheated() && helper->Heat() >= 1.1)
						|| !helper->IsTargetable();
				hasEnemy |= (system == helper->GetSystem() && !harmless);
				if(hasEnemy)
					break;
			}

			// Check if this ship is logically able to help.
			// If the ship is already assisting someone else, it cannot help this ship.
			if(helper->GetShipToAssist() && helper->GetShipToAssist().get() != &ship)
				continue;
			// If the ship is mining or chasing flotsam, it cannot help this ship.
			if(helper->GetTargetAsteroid() || helper->GetTargetFlotsam())
				continue;
			// Your escorts only help other escorts, and your flagship never helps.
			if((helper->IsYours() && !ship.IsYours()) || helper.get() == flagship)
				continue;
			// Your escorts should not help each other if already under orders.
			auto foundOrders = orders.find(helper.get());
			if(foundOrders != orders.end())
			{
				int helperOrders = foundOrders->second.type;
				// If your own escorts become disabled, then your mining fleet
				// should prioritize repairing escorts instead of mining or
				// harvesting flotsam.
				if(helper->IsYours() && ship.IsYours() && helperOrders != Orders::MINE && helperOrders != Orders::HARVEST)
					continue;
			}

			// Check if this ship is physically able to help.
			if(!CanHelp(ship, *helper, needsFuel, needsEnergy))
				continue;

			// Prefer fast ships over slow ones.
			canHelp.insert(canHelp.end(), 1 + .3 * helper->MaxVelocity(), helper.get());
		}

		if(!hasEnemy && !canHelp.empty())
		{
			Ship *helper = canHelp[Random::Int(canHelp.size())];
			helper->SetShipToAssist((&ship)->shared_from_this());
			helperList[&ship] = helper->shared_from_this();
			isStranded = true;
		}
		else
			isStranded = false;
	}
	else
		isStranded = false;
}



// Determine if the selected ship is physically able to render assistance.
bool AI::CanHelp(const Ship &ship, const Ship &helper, const bool needsFuel, const bool needsEnergy) const
{
	// A ship being assisted cannot assist.
	if(helperList.find(&helper) != helperList.end())
		return false;

	// Fighters, drones, and disabled / absent ships can't offer assistance.
	if(helper.CanBeCarried() || helper.GetSystem() != ship.GetSystem() ||
			(helper.GetGovernment() != ship.GetGovernment() && helper.CannotAct(Ship::ActionType::COMMUNICATION))
			|| helper.IsOverheated() || helper.IsHyperspacing())
		return false;

	// An enemy cannot provide assistance, and only ships of the same government will repair disabled ships.
	if(helper.GetGovernment()->IsEnemy(ship.GetGovernment())
			|| (ship.IsDisabled() && helper.GetGovernment() != ship.GetGovernment()))
		return false;

	// If the helper has insufficient fuel or energy, it cannot help this ship unless this ship is also disabled.
	if(!ship.IsDisabled() && ((needsFuel && !helper.CanRefuel(ship)) || (needsEnergy && !helper.CanGiveEnergy(ship))))
		return false;

	// For player's escorts, check if the player knows the helper's language.
	if(ship.IsYours() && !helper.GetGovernment()->Language().empty()
			&& !player.Conditions().Get("language: " + helper.GetGovernment()->Language()))
		return false;

	return true;
}



bool AI::HasHelper(const Ship &ship, const bool needsFuel, const bool needsEnergy)
{
	// Do we have an existing ship that was asked to assist?
	if(helperList.find(&ship) != helperList.end())
	{
		shared_ptr<Ship> helper = helperList[&ship].lock();
		if(helper && helper->GetShipToAssist().get() == &ship && CanHelp(ship, *helper, needsFuel, needsEnergy))
			return true;
		else
			helperList.erase(&ship);
	}

	return false;
}



// Pick a new target for the given ship.
shared_ptr<Ship> AI::FindTarget(const Ship &ship) const
{
	// If this ship has no government, it has no enemies.
	shared_ptr<Ship> target;
	const Government *gov = ship.GetGovernment();
	if(!gov || ship.GetPersonality().IsPacifist())
		return FindNonHostileTarget(ship);

	bool isYours = ship.IsYours();
	if(isYours)
	{
		auto it = orders.find(&ship);
		if(it != orders.end() && (it->second.type == Orders::ATTACK || it->second.type == Orders::FINISH_OFF))
			return it->second.target.lock();
	}

	// If this ship is not armed, do not make it fight.
	double minRange = numeric_limits<double>::infinity();
	double maxRange = 0.;
	for(const Hardpoint &weapon : ship.Weapons())
		if(weapon.GetOutfit() && !weapon.IsSpecial())
		{
			minRange = min(minRange, weapon.GetOutfit()->Range());
			maxRange = max(maxRange, weapon.GetOutfit()->Range());
		}
	if(!maxRange)
		return FindNonHostileTarget(ship);

	const Personality &person = ship.GetPersonality();
	shared_ptr<Ship> oldTarget = ship.GetTargetShip();
	if(oldTarget && !oldTarget->IsTargetable())
		oldTarget.reset();
	if(oldTarget && person.IsTimid() && oldTarget->IsDisabled()
			&& ship.Position().Distance(oldTarget->Position()) > 1000.)
		oldTarget.reset();
	// Ships with 'plunders' personality always destroy the ships they have boarded
	// unless they also have either or both of the 'disables' or 'merciful' personalities.
	if(oldTarget && person.Plunders() && !person.Disables() && !person.IsMerciful()
			&& oldTarget->IsDisabled() && Has(ship, oldTarget, ShipEvent::BOARD))
		return oldTarget;
	shared_ptr<Ship> parentTarget;
	if(ship.GetParent() && !ship.GetParent()->GetGovernment()->IsEnemy(gov))
		parentTarget = ship.GetParent()->GetTargetShip();
	if(parentTarget && !parentTarget->IsTargetable())
		parentTarget.reset();

	// Find the closest enemy ship (if there is one). If this ship is "hunting,"
	// it will attack any ship in system. Otherwise, if all its weapons have a
	// range higher than 2000, it will engage ships up to 50% beyond its range.
	// If a ship has short range weapons and is not hunting, it will engage any
	// ship that is within 3000 of it.
	double closest = person.IsHunting() ? numeric_limits<double>::infinity() :
		(minRange > 1000.) ? maxRange * 1.5 : 4000.;
	bool hasNemesis = false;
	bool canPlunder = person.Plunders() && ship.Cargo().Free() && !ship.CanBeCarried();
	// Figure out how strong this ship is.
	int64_t maxStrength = 0;
	auto strengthIt = shipStrength.find(&ship);
	if(!person.IsDaring() && strengthIt != shipStrength.end())
		maxStrength = 2 * strengthIt->second;

	// Get a list of all targetable, hostile ships in this system.
	const auto enemies = GetShipsList(ship, true);
	for(const auto &foe : enemies)
	{
		// If this is a "nemesis" ship and it has found one of the player's
		// ships to target, it will only consider the player's owned fleet,
		// or NPCs being escorted by the player.
		const bool isPotentialNemesis = person.IsNemesis()
				&& (foe->IsYours() || foe->GetPersonality().IsEscort());
		if(hasNemesis && !isPotentialNemesis)
			continue;
		if(!CanPursue(ship, *foe))
			continue;

		// Estimate the range a second from now, so ships prefer foes they are approaching.
		double range = (foe->Position() + 60. * foe->Velocity()).Distance(
			ship.Position() + 60. * ship.Velocity());
		// Prefer the previous target, or the parent's target, if they are nearby.
		if(foe == oldTarget.get() || foe == parentTarget.get())
			range -= 500.;

		// Unless this ship is "daring", it should not chase much stronger ships.
		if(maxStrength && range > 1000. && !foe->IsDisabled())
		{
			const auto otherStrengthIt = shipStrength.find(foe);
			if(otherStrengthIt != shipStrength.end() && otherStrengthIt->second > maxStrength)
				continue;
		}

		// Merciful ships do not attack any ships that are trying to escape.
		if(person.IsMerciful() && foe->IsFleeing())
			continue;

		// Ships which only disable never target already-disabled ships.
		if((person.Disables() || (!person.IsNemesis() && foe != oldTarget.get()))
				&& foe->IsDisabled() && (!canPlunder || Has(ship, foe->shared_from_this(), ShipEvent::BOARD)))
			continue;

		// Ships that don't (or can't) plunder strongly prefer active targets.
		if(!canPlunder)
			range += 5000. * foe->IsDisabled();
		// While those that do, do so only if no "live" enemies are nearby.
		else
			range += 2000. * (2 * foe->IsDisabled() - !Has(ship, foe->shared_from_this(), ShipEvent::BOARD));

		// Prefer to go after armed targets, especially if you're not a pirate.
		range += 1000. * (!IsArmed(*foe) * (1 + !person.Plunders()));
		// Targets which have plundered this ship's faction earn extra scorn.
		range -= 1000 * Has(*foe, gov, ShipEvent::BOARD);
		// Focus on nearly dead ships.
		range += 500. * (foe->Shields() + foe->Hull());
		// If a target is extremely overheated, focus on ships that can attack back.
		if(foe->IsOverheated())
			range += 3000. * (foe->Heat() - .9);
		if((isPotentialNemesis && !hasNemesis) || range < closest)
		{
			closest = range;
			target = foe->shared_from_this();
			hasNemesis = isPotentialNemesis;
		}
	}

	// With no hostile targets, NPCs with enforcement authority (and any
	// mission NPCs) should consider friendly targets for surveillance.
	if(!isYours && !target && (ship.IsSpecial() || scanPermissions.at(gov)))
		target = FindNonHostileTarget(ship);

	// Vindictive personalities without in-range hostile targets keep firing at an old
	// target (instead of perhaps moving about and finding one that is still alive).
	if(!target && person.IsVindictive())
	{
		target = ship.GetTargetShip();
		if(target && (target->IsCloaked() || target->GetSystem() != ship.GetSystem()))
			target.reset();
	}

	return target;
}



shared_ptr<Ship> AI::FindNonHostileTarget(const Ship &ship) const
{
	shared_ptr<Ship> target;

	// A ship may only make up to 6 successful scans (3 ships scanned if the ship
	// is using both scanners) and spend up to 2.5 minutes searching for scan targets.
	// After that, stop scanning targets. This is so that scanning ships in high spawn
	// rate systems don't build up over time, as they always have a new ship they
	// can try to scan.
	// Ships with the surveillance personality may make up to 12 successful scans and
	// spend 5 minutes searching.
	bool isSurveillance = ship.GetPersonality().IsSurveillance();
	int maxScanCount = isSurveillance ? 12 : 6;
	int searchTime = isSurveillance ? 9000 : 18000;
	// Ships will stop finding new targets to scan after the above scan time, but
	// may continue to pursue a target that they already started scanning for an
	// additional minute.
	int forfeitTime = searchTime + 3600;

	double cargoScan = ship.Attributes().Get("cargo scan power");
	double outfitScan = ship.Attributes().Get("outfit scan power");
	auto cargoScansIt = cargoScans.find(&ship);
	auto outfitScansIt = outfitScans.find(&ship);
	auto scanTimeIt = scanTime.find(&ship);
	int shipScanCount = cargoScansIt != cargoScans.end() ? cargoScansIt->second.size() : 0;
	shipScanCount += outfitScansIt != outfitScans.end() ? outfitScansIt->second.size() : 0;
	int shipScanTime = scanTimeIt != scanTime.end() ? scanTimeIt->second : 0;
	if((cargoScan || outfitScan) && shipScanCount < maxScanCount && shipScanTime < forfeitTime)
	{
		// If this ship already has a target, and is in the process of scanning it, prioritise that,
		// even if the scan time for this ship has exceeded 2.5 minutes.
		shared_ptr<Ship> oldTarget = ship.GetTargetShip();
		if(oldTarget && !oldTarget->IsTargetable())
			oldTarget.reset();
		if(oldTarget)
		{
			// If this ship started scanning this target then continue to scan it
			// unless it has traveled too far outside of the scan range. Surveillance
			// ships will continue to pursue targets regardless of range.
			bool cargoScanInProgress = ship.CargoScanFraction() > 0. && ship.CargoScanFraction() < 1.;
			bool outfitScanInProgress = ship.OutfitScanFraction() > 0. && ship.OutfitScanFraction() < 1.;
			// Divide the distance by 10,000 to normalize to the scan range that
			// scan power provides.
			double range = isSurveillance ? 0. : oldTarget->Position().DistanceSquared(ship.Position()) * .0001;
			if((cargoScanInProgress && range < 2. * cargoScan)
				|| (outfitScanInProgress && range < 2. * outfitScan))
				target = std::move(oldTarget);
		}
		else if(shipScanTime < searchTime)
		{
			// Don't try chasing targets that are too far away from this ship's scan range.
			// Surveillance ships will still prioritize nearby targets here, but if there
			// is no scan target nearby then they will pick a random target in the system
			// to pursue in DoSurveillance.
			double closest = max(cargoScan, outfitScan) * 2.;
			const Government *gov = ship.GetGovernment();
			for(const auto &it : GetShipsList(ship, false))
				if(it->GetGovernment() != gov)
				{
					auto ptr = it->shared_from_this();
					// Scan friendly ships that are as-yet unscanned by this ship's government.
					if((!cargoScan || Has(gov, ptr, ShipEvent::SCAN_CARGO))
							&& (!outfitScan || Has(gov, ptr, ShipEvent::SCAN_OUTFITS)))
						continue;

					// Divide the distance by 10,000 to normalize to the scan range that
					// scan power provides.
					double range = it->Position().DistanceSquared(ship.Position()) * .0001;
					if(range < closest)
					{
						closest = range;
						target = std::move(ptr);
					}
				}
		}
	}

	return target;
}



// Return a list of all targetable ships in the same system as the player that
// match the desired hostility (i.e. enemy or non-enemy). Does not consider the
// ship's current target, as its inclusion may or may not be desired.
vector<Ship *> AI::GetShipsList(const Ship &ship, bool targetEnemies, double maxRange) const
{
	if(maxRange < 0.)
		maxRange = numeric_limits<double>::infinity();

	auto targets = vector<Ship *>();

	// The cached lists are built each step based on the current ships in the player's system.
	const auto &rosters = targetEnemies ? enemyLists : allyLists;

	const auto it = rosters.find(ship.GetGovernment());
	if(it != rosters.end() && !it->second.empty())
	{
		targets.reserve(it->second.size());

		const System *here = ship.GetSystem();
		const Point &p = ship.Position();
		for(const auto &target : it->second)
			if(target->IsTargetable() && target->GetSystem() == here
					&& !(target->IsHyperspacing() && target->Velocity().Length() > 10.)
					&& p.Distance(target->Position()) < maxRange
					&& (ship.IsYours() || !target->GetPersonality().IsMarked())
					&& (target->IsYours() || !ship.GetPersonality().IsMarked()))
				targets.emplace_back(target);
	}

	return targets;
}



// TODO: This should be const when ships are not added and removed from formations in MoveInFormation
bool AI::FollowOrders(Ship &ship, Command &command)
{
	auto it = orders.find(&ship);
	if(it == orders.end())
		return false;

	int type = it->second.type;

	// Ships without an (alive) parent don't follow orders.
	shared_ptr<Ship> parent = ship.GetParent();
	if(!parent)
		return false;
	// If your parent is jumping or absent, that overrides your orders unless
	// your orders are to hold position.
	if(parent && type != Orders::HOLD_POSITION && type != Orders::HOLD_ACTIVE && type != Orders::MOVE_TO)
	{
		if(parent->GetSystem() != ship.GetSystem())
			return false;
		if(parent->Commands().Has(Command::JUMP) && ship.JumpsRemaining())
			return false;
	}
	// Do not keep chasing flotsam because another order was given.
	if(ship.GetTargetFlotsam() && (type != Orders::HARVEST || (ship.CanBeCarried() && !ship.HasDeployOrder())))
	{
		ship.SetTargetFlotsam(nullptr);
		return false;
	}

	shared_ptr<Ship> target = it->second.target.lock();
	shared_ptr<Minable> targetAsteroid = it->second.targetAsteroid.lock();
	if(type == Orders::MOVE_TO && it->second.targetSystem && ship.GetSystem() != it->second.targetSystem)
	{
		// The desired position is in a different system. Find the best
		// way to reach that system (via wormhole or jumping). This may
		// result in the ship landing to refuel.
		SelectRoute(ship, it->second.targetSystem);

		// Travel there even if your parent is not planning to travel.
		if((ship.GetTargetSystem() && ship.JumpsRemaining()) || ship.GetTargetStellar())
			MoveIndependent(ship, command);
		else
			return false;
	}
	else if((type == Orders::MOVE_TO || type == Orders::HOLD_ACTIVE) && ship.Position().Distance(it->second.point) > 20.)
		MoveTo(ship, command, it->second.point, Point(), 10., .1);
	else if(type == Orders::HOLD_POSITION || type == Orders::HOLD_ACTIVE || type == Orders::MOVE_TO)
	{
		if(ship.Velocity().Length() > .001 || !ship.GetTargetShip())
			Stop(ship, command);
		else
		{
			command.SetTurn(TurnToward(ship, TargetAim(ship)));
			ship.SetVelocity({0., 0.});
		}
	}
	else if(type == Orders::MINE && targetAsteroid)
	{
		ship.SetTargetAsteroid(targetAsteroid);
		// Escorts should chase the player-targeted asteroid.
		MoveToAttack(ship, command, *targetAsteroid);
	}
	else if(type == Orders::HARVEST)
	{
		if(DoHarvesting(ship, command))
		{
			ship.SetCommands(command);
			ship.SetCommands(firingCommands);
		}
		else
			return false;
	}
	else if(!target)
	{
		// Note: in AI::UpdateKeys() we already made sure that if a set of orders
		// has a target, the target is in-system and targetable. But, to be sure:
		return false;
	}
	else if(type == Orders::KEEP_STATION)
		KeepStation(ship, command, *target);
	else if(type == Orders::GATHER)
	{
		if(ship.GetFormationPattern())
			MoveInFormation(ship, command);
		else
			CircleAround(ship, command, *target);
	}
	else
		MoveIndependent(ship, command);

	return true;
}



void AI::MoveInFormation(Ship &ship, Command &command)
{
	shared_ptr<Ship> parent = ship.GetParent();
	if(!parent)
		return;

	const Body *formationLead = parent.get();
	const FormationPattern *pattern = ship.GetFormationPattern();

	// First we retrieve the patterns that are formed around the parent.
	auto &patterns = formations[formationLead];

	// Find the existing FormationPositioner for the pattern, or add one if none exists yet.
	auto insert = patterns.emplace(piecewise_construct,
		forward_as_tuple(pattern),
		forward_as_tuple(formationLead, pattern));

	// Set an iterator to point to the just found or emplaced value.
	auto it = insert.first;

	// Aggressively try to match the position and velocity for the formation position.
	const double POSITION_DEADBAND = ship.Radius() * 1.25;
	constexpr double VELOCITY_DEADBAND = .1;
	bool inPosition = MoveTo(ship, command, it->second.Position(&ship), formationLead->Velocity(), POSITION_DEADBAND,
		VELOCITY_DEADBAND);

	// If we match the position and velocity, then also match the facing angle within some limits.
	constexpr double FACING_TOLERANCE_DEGREES = 3;
	if(inPosition)
	{
		double facingDeltaDegrees = (formationLead->Facing() - ship.Facing()).Degrees();
		if(abs(facingDeltaDegrees) > FACING_TOLERANCE_DEGREES)
			command.SetTurn(facingDeltaDegrees);

		// If the position and velocity matches, smoothly match velocity over multiple frames.
		Point velocityDelta = formationLead->Velocity() - ship.Velocity();
		Point snapAcceleration = velocityDelta.Length() < 0.001 ? velocityDelta : velocityDelta.Unit() * 0.001;
		if((ship.Velocity() + snapAcceleration).Length() <= ship.MaxVelocity())
			ship.SetVelocity(ship.Velocity() + snapAcceleration);
	}
}



void AI::MoveIndependent(Ship &ship, Command &command) const
{
	double invisibleFenceRadius = ship.GetSystem()->InvisibleFenceRadius();

	shared_ptr<const Ship> target = ship.GetTargetShip();
	// NPCs should not be beyond the "fence" unless their target is
	// fairly close to it (or they are intended to be there).
	if(!ship.IsYours() && !ship.GetPersonality().IsUnconstrained())
	{
		if(target)
		{
			Point extrapolated = target->Position() + 120. * (target->Velocity() - ship.Velocity());
			if(extrapolated.Length() >= invisibleFenceRadius)
			{
				MoveTo(ship, command, Point(), Point(), 40., .8);
				if(ship.Velocity().Dot(ship.Position()) > 0.)
					command |= Command::FORWARD;
				return;
			}
		}
		else if(ship.Position().Length() >= invisibleFenceRadius)
		{
			// This ship should not be beyond the fence.
			MoveTo(ship, command, Point(), Point(), 40, .8);
			return;
		}
	}

	bool friendlyOverride = false;
	bool ignoreTargetShip = false;
	if(ship.IsYours())
	{
		auto it = orders.find(&ship);
		if(it != orders.end())
		{
			if(it->second.type == Orders::MOVE_TO)
				ignoreTargetShip = (ship.GetTargetSystem() && ship.JumpsRemaining()) || ship.GetTargetStellar();
			else if(it->second.type == Orders::ATTACK || it->second.type == Orders::FINISH_OFF)
				friendlyOverride = it->second.target.lock() == target;
		}
	}
	const Government *gov = ship.GetGovernment();
	if(ignoreTargetShip)
	{
		// Do not move to attack, scan, or assist the target ship.
	}
	else if(target && (gov->IsEnemy(target->GetGovernment()) || friendlyOverride))
	{
		bool shouldBoard = ship.Cargo().Free() && ship.GetPersonality().Plunders();
		bool hasBoarded = Has(ship, target, ShipEvent::BOARD);
		if(shouldBoard && target->IsDisabled() && !hasBoarded)
		{
			if(ship.IsBoarding())
				return;
			MoveTo(ship, command, target->Position(), target->Velocity(), 40., .8);
			command |= Command::BOARD;
		}
		else
			Attack(ship, command, *target);
		return;
	}
	else if(target)
	{
		// An AI ship that is targeting a non-hostile ship should scan it, or move on.
		bool cargoScan = ship.Attributes().Get("cargo scan power");
		bool outfitScan = ship.Attributes().Get("outfit scan power");
		// De-target if the target left my system.
		if(ship.GetSystem() != target->GetSystem())
		{
			target.reset();
			ship.SetTargetShip(nullptr);
		}
		// Detarget if I cannot scan, or if I already scanned the ship.
		else if((!cargoScan || Has(gov, target, ShipEvent::SCAN_CARGO))
				&& (!outfitScan || Has(gov, target, ShipEvent::SCAN_OUTFITS)))
		{
			target.reset();
			ship.SetTargetShip(nullptr);
		}
		// Move to (or near) the ship and scan it.
		else
		{
			if(target->Velocity().Length() > ship.MaxVelocity() * 0.9)
				CircleAround(ship, command, *target);
			else
				MoveTo(ship, command, target->Position(), target->Velocity(), 1., 1.);
			if(!ship.IsYours() && (ship.IsSpecial() || scanPermissions.at(gov)))
				command |= Command::SCAN;
			return;
		}
	}

	// A ship has restricted movement options if it is 'staying', 'lingering', or hostile to its parent.
	const bool shouldStay = StayOrLinger(ship);

	// Ships should choose a random system/planet for travel if they do not
	// already have a system/planet in mind, and are free to move about.
	const System *origin = ship.GetSystem();
	if(!ship.GetTargetSystem() && !ship.GetTargetStellar() && !shouldStay)
	{
		// TODO: This should probably be changed, because JumpsRemaining
		// does not return an accurate number.
		int jumps = ship.JumpsRemaining(false);
		// Each destination system has an average priority of 10.
		// If you only have one jump left, landing should be high priority.
		int planetWeight = jumps ? (1 + 40 / jumps) : 1;

		vector<int> systemWeights;
		int totalWeight = 0;
		const set<const System *> &links = ship.JumpNavigation().HasJumpDrive()
			? origin->JumpNeighbors(ship.JumpNavigation().JumpRange()) : origin->Links();
		if(jumps)
		{
			for(const System *link : links)
			{
				if(ship.IsRestrictedFrom(*link))
				{
					systemWeights.push_back(0);
					continue;
				}
				// Prefer systems in the direction we're facing.
				Point direction = link->Position() - origin->Position();
				int weight = static_cast<int>(
					11. + 10. * ship.Facing().Unit().Dot(direction.Unit()));

				systemWeights.push_back(weight);
				totalWeight += weight;
			}
		}
		int systemTotalWeight = totalWeight;

		// Anywhere you can land that has a port has the same weight. Ships will
		// not land anywhere without a port.
		vector<const StellarObject *> planets;
		for(const StellarObject &object : origin->Objects())
			if(object.HasSprite() && object.HasValidPlanet() && object.GetPlanet()->HasServices()
					&& object.GetPlanet()->CanLand(ship))
			{
				planets.push_back(&object);
				totalWeight += planetWeight;
			}
		// If there are no ports to land on and this ship cannot jump, consider
		// landing on uninhabited planets.
		if(!totalWeight)
			for(const StellarObject &object : origin->Objects())
				if(object.HasSprite() && object.HasValidPlanet() && object.GetPlanet()->CanLand(ship))
				{
					planets.push_back(&object);
					totalWeight += planetWeight;
				}
		if(!totalWeight)
		{
			// If there is nothing this ship can land on, have it just go to the
			// star and hover over it rather than drifting far away.
			if(origin->Objects().empty())
				return;
			totalWeight = 1;
			planets.push_back(&origin->Objects().front());
		}

		set<const System *>::const_iterator it = links.begin();
		int choice = Random::Int(totalWeight);
		if(choice < systemTotalWeight)
		{
			for(unsigned i = 0; i < systemWeights.size(); ++i, ++it)
			{
				choice -= systemWeights[i];
				if(choice < 0)
				{
					ship.SetTargetSystem(*it);
					break;
				}
			}
		}
		else
		{
			choice = (choice - systemTotalWeight) / planetWeight;
			ship.SetTargetStellar(planets[choice]);
		}
	}
	// Choose the best method of reaching the target system, which may mean
	// using a local wormhole rather than jumping. If this ship has chosen
	// to land, this decision will not be altered.
	SelectRoute(ship, ship.GetTargetSystem());

	if(ship.GetTargetSystem())
	{
		PrepareForHyperspace(ship, command);
		// Issuing the JUMP command prompts the escorts to get ready to jump.
		command |= Command::JUMP;
		// Issuing the WAIT command will prevent this parent from jumping.
		// When all its non-carried, in-system escorts that are not disabled and
		// have the ability to jump are ready, the WAIT command will be omitted.
		if(!EscortsReadyToJump(ship))
			command |= Command::WAIT;
	}
	else if(ship.GetTargetStellar())
	{
		MoveToPlanet(ship, command);
		if(!shouldStay && ship.Attributes().Get("fuel capacity") && ship.GetTargetStellar()->HasSprite()
				&& ship.GetTargetStellar()->GetPlanet() && ship.GetTargetStellar()->GetPlanet()->CanLand(ship))
			command |= Command::LAND;
		else if(ship.Position().Distance(ship.GetTargetStellar()->Position()) < 100.)
			ship.SetTargetStellar(nullptr);
	}
	else if(shouldStay && !ship.GetSystem()->Objects().empty())
	{
		unsigned i = Random::Int(origin->Objects().size());
		ship.SetTargetStellar(&origin->Objects()[i]);
	}
	// Nowhere to go, and nothing to do, so stay near the system center.
	else if(shouldStay)
		MoveTo(ship, command, Point(), Point(), 40, 0.8);
}



void AI::MoveWithParent(Ship &ship, Command &command, const Ship &parent)
{
	if(ship.GetFormationPattern())
		MoveInFormation(ship, command);
	else
		KeepStation(ship, command, parent);
}



// TODO: Function should be const, but formation flying needed write access to the FormationPositioner.
void AI::MoveEscort(Ship &ship, Command &command)
{
	const Ship &parent = *ship.GetParent();
	const System *currentSystem = ship.GetSystem();
	bool hasFuelCapacity = ship.Attributes().Get("fuel capacity");
	bool needsFuel = ship.NeedsFuel();
	bool isStaying = ship.GetPersonality().IsStaying() || !hasFuelCapacity;
	bool parentIsHere = (currentSystem == parent.GetSystem());
	// Check if the parent already landed, or has a target planet that is in the parent's system.
	const Planet *parentPlanet = (parent.GetPlanet() ? parent.GetPlanet() :
		(parent.GetTargetStellar() ? parent.GetTargetStellar()->GetPlanet() : nullptr));
	bool planetIsHere = (parentPlanet && parentPlanet->IsInSystem(parent.GetSystem()));
	bool systemHasFuel = hasFuelCapacity && currentSystem->HasFuelFor(ship);

	if(parent.Cloaking() == 1 && (ship.GetGovernment() != parent.GetGovernment()))
	{
		if(parent.GetGovernment() && parent.GetGovernment()->IsPlayer() &&
			ship.GetPersonality().IsEscort() && !ship.GetPersonality().IsUninterested())
		{
			// NPCs with the "escort" personality that are not uninterested
			// act as if they were escorts, following the cloaked flagship.
		}
		else
		{
			MoveIndependent(ship, command);
			return;
		}
	}

	// Non-staying escorts should route to their parent ship's system if not already in it.
	if(!parentIsHere && !isStaying)
	{
		if(ship.GetTargetStellar())
		{
			// An escort with an out-of-system parent only lands to
			// refuel or use a wormhole to route toward the parent.
			const Planet *targetPlanet = ship.GetTargetStellar()->GetPlanet();
			if(!targetPlanet || !targetPlanet->CanLand(ship)
					|| !ship.GetTargetStellar()->HasSprite()
					|| (!targetPlanet->IsWormhole() && ship.Fuel() == 1.))
				ship.SetTargetStellar(nullptr);
		}

		// If the ship has no destination or the destination is unreachable, route to the parent's system.
		if(!ship.GetTargetStellar() && (!ship.GetTargetSystem() || !ship.JumpNavigation().JumpFuel(ship.GetTargetSystem())))
		{
			// Route to the parent ship's system and check whether
			// the ship should land (refuel or wormhole) or jump.
			SelectRoute(ship, parent.GetSystem());
		}

		// Perform the action that this ship previously decided on.
		if(ship.GetTargetStellar())
		{
			MoveToPlanet(ship, command);
			command |= Command::LAND;
		}
		else if(ship.GetTargetSystem() && ship.JumpsRemaining())
		{
			PrepareForHyperspace(ship, command);
			command |= Command::JUMP;
			// If this ship is a parent to members of its fleet,
			// it should wait for them before jumping.
			if(!EscortsReadyToJump(ship))
				command |= Command::WAIT;
		}
		else if(systemHasFuel && ship.Fuel() < 1.)
			// Refuel so that when the parent returns, this ship is ready to rendezvous with it.
			Refuel(ship, command);
		else
			// This ship has no route to the parent's system, so park at the system's center.
			MoveTo(ship, command, Point(), Point(), 40., 0.1);
	}
	// If the parent is in-system and planning to jump, non-staying escorts should follow suit.
	else if(parent.Commands().Has(Command::JUMP) && parent.GetTargetSystem() && !isStaying)
	{
		if(parent.GetTargetSystem() != ship.GetTargetSystem())
			SelectRoute(ship, parent.GetTargetSystem());

		if(ship.GetTargetSystem())
		{
			PrepareForHyperspace(ship, command);
			command |= Command::JUMP;
			if(!(parent.IsEnteringHyperspace() || parent.IsReadyToJump()) || !EscortsReadyToJump(ship))
				command |= Command::WAIT;
		}
		else if(needsFuel && systemHasFuel)
			Refuel(ship, command);
		else if(ship.GetTargetStellar())
		{
			MoveToPlanet(ship, command);
			if(parent.IsEnteringHyperspace())
				command |= Command::LAND;
		}
		else if(needsFuel)
			// Return to the system center to maximize solar collection rate.
			MoveTo(ship, command, Point(), Point(), 40., 0.1);
		else
			// This ship has no route to the parent's destination system, so protect it until it jumps away.
			KeepStation(ship, command, parent);
	}
	// If an escort is out of fuel, they should refuel without waiting for the
	// "parent" to land (because the parent may not be planning on landing).
	else if(systemHasFuel && needsFuel)
		Refuel(ship, command);
	else if((parent.Commands().Has(Command::LAND) || parent.IsLanding()) && parentIsHere && planetIsHere)
	{
		if(parentPlanet->CanLand(ship))
		{
			ship.SetTargetSystem(nullptr);
			ship.SetTargetStellar(parent.GetTargetStellar());
			if(parent.IsLanding())
			{
				MoveToPlanet(ship, command);
				command |= Command::LAND;
			}
			else
				MoveWithParent(ship, command, parent);
		}
		else if(parentPlanet->IsWormhole())
		{
			const auto *wormhole = parentPlanet->GetWormhole();
			SelectRoute(ship, &wormhole->WormholeDestination(*currentSystem));

			if(ship.GetTargetSystem())
			{
				PrepareForHyperspace(ship, command);
				if(parent.IsLanding())
					command |= Command::JUMP;
			}
			else if(ship.GetTargetStellar())
			{
				MoveToPlanet(ship, command);
				if(parent.IsLanding())
					command |= Command::LAND;
			}
			else if(needsFuel)
				// Return to the system center to maximize solar collection rate.
				MoveTo(ship, command, Point(), Point(), 40., 0.1);
			else
				// This ship has no route to the parent's destination system, so protect it until it jumps away.
				MoveWithParent(ship, command, parent);
		}
		else
			MoveWithParent(ship, command, parent);
	}
	else if(parent.Commands().Has(Command::BOARD) && parent.GetTargetShip().get() == &ship)
		Stop(ship, command, .2);
	else
		MoveWithParent(ship, command, parent);
}



// Prefer your parent's target planet for refueling, but if it and your current
// target planet can't fuel you, try to find one that can.
void AI::Refuel(Ship &ship, Command &command)
{
	const StellarObject *parentTarget = (ship.GetParent() ? ship.GetParent()->GetTargetStellar() : nullptr);
	if(CanRefuel(ship, parentTarget))
		ship.SetTargetStellar(parentTarget);
	else if(!CanRefuel(ship, ship.GetTargetStellar()))
		ship.SetTargetStellar(FindLandingLocation(ship));

	if(ship.GetTargetStellar())
	{
		MoveToPlanet(ship, command);
		command |= Command::LAND;
	}
}



bool AI::CanRefuel(const Ship &ship, const StellarObject *target)
{
	if(!target)
		return false;

	const Planet *planet = target->GetPlanet();
	if(!planet)
		return false;

	if(!planet->IsInSystem(ship.GetSystem()))
		return false;

	if(!planet->HasFuelFor(ship))
		return false;

	return true;
}



// Set the ship's target system or planet in order to reach the
// next desired system. Will target a landable planet to refuel.
// If the ship is an escort it will only use routes known to the player.
void AI::SelectRoute(Ship &ship, const System *targetSystem) const
{
	const System *from = ship.GetSystem();
	if(from == targetSystem || !targetSystem)
		return;
	RoutePlan route(ship, *targetSystem, ship.IsYours() ? &player : nullptr);
	if(ShouldRefuel(ship, route))
	{
		// There is at least one planet that can refuel the ship.
		ship.SetTargetStellar(AI::FindLandingLocation(ship));
		return;
	}
	const System *nextSystem = route.FirstStep();
	// The destination may be accessible by both jump and wormhole.
	// Prefer wormhole travel in these cases, to conserve fuel.
	if(nextSystem)
		for(const StellarObject &object : from->Objects())
		{
			if(!object.HasSprite() || !object.HasValidPlanet())
				continue;

			const Planet &planet = *object.GetPlanet();
			if(planet.IsWormhole() && planet.IsAccessible(&ship)
				&& &planet.GetWormhole()->WormholeDestination(*from) == nextSystem)
			{
				ship.SetTargetStellar(&object);
				ship.SetTargetSystem(nullptr);
				return;
			}
		}
	// Either there is no viable wormhole route to this system, or
	// the target system cannot be reached.
	ship.SetTargetSystem(nextSystem);
	ship.SetTargetStellar(nullptr);
}



// Determine if a carried ship meets any of the criteria for returning to its parent.
bool AI::ShouldDock(const Ship &ship, const Ship &parent, const System *playerSystem) const
{
	// If your parent is disabled, you should not attempt to board it.
	// (Doing so during combat will likely lead to its destruction.)
	if(parent.IsDisabled())
		return false;

	// A player-owned carried ship should return to its carrier when the player
	// has ordered it to "no longer deploy" or when it is not in the current system.
	// A non-player-owned carried ship should retreat if its parent is calling it back.
	if(ship.IsYours())
	{
		if(!ship.HasDeployOrder() || ship.GetSystem() != playerSystem)
			return true;
	}
	else if(!parent.Commands().Has(Command::DEPLOY))
		return true;

	// If a carried ship has repair abilities, avoid having it get stuck oscillating between
	// retreating and attacking when at exactly 50% health by adding hysteresis to the check.
	double minHealth = RETREAT_HEALTH + .25 + .25 * !ship.Commands().Has(Command::DEPLOY);
	if(ship.Health() < minHealth && (!ship.IsYours() || Preferences::Has("Damaged fighters retreat")))
		return true;

	// If a fighter is armed with only ammo-using weapons, but no longer has the ammunition
	// needed to use them, it should dock if the parent can supply that ammo.
	auto requiredAmmo = set<const Outfit *>{};
	for(const Hardpoint &hardpoint : ship.Weapons())
	{
		const Weapon *weapon = hardpoint.GetOutfit();
		if(weapon && !hardpoint.IsSpecial())
		{
			const Outfit *ammo = weapon->Ammo();
			if(!ammo || ship.OutfitCount(ammo))
			{
				// This fighter has at least one usable weapon, and
				// thus does not need to dock to continue fighting.
				requiredAmmo.clear();
				break;
			}
			else if(parent.OutfitCount(ammo))
				requiredAmmo.insert(ammo);
		}
	}
	if(!requiredAmmo.empty())
		return true;

	// If a carried ship has fuel capacity but is very low, it should return if
	// the parent can refuel it.
	double maxFuel = ship.Attributes().Get("fuel capacity");
	if(maxFuel && ship.Fuel() < .005 && parent.JumpNavigation().JumpFuel() < parent.Fuel() *
			parent.Attributes().Get("fuel capacity") - maxFuel)
		return true;

	// NPC ships should always transfer cargo. Player ships should only
	// transfer cargo if the player has the AI preference set for it.
	if(!ship.IsYours() || Preferences::Has("Fighters transfer cargo"))
	{
		// If an out-of-combat carried ship is carrying a significant cargo
		// load and can transfer some of it to the parent, it should do so.
		bool hasEnemy = ship.GetTargetShip() && ship.GetTargetShip()->GetGovernment()->IsEnemy(ship.GetGovernment());
		if(!hasEnemy && parent.Cargo().Free())
		{
			const CargoHold &cargo = ship.Cargo();
			// Mining ships only mine while they have 5 or more free space. While mining, carried ships
			// do not consider docking unless their parent is far from a targetable asteroid.
			if(!cargo.IsEmpty() && cargo.Size() && cargo.Free() < 5)
				return true;
		}
	}

	return false;
}



double AI::TurnBackward(const Ship &ship)
{
	return TurnToward(ship, -ship.Velocity());
}



// Determine the value to use in Command::SetTurn() to turn the ship towards the desired facing.
// "precision" is an optional argument corresponding to a value of the dot product of the current and target facing
// vectors above which no turning should be attempting, to reduce constant, minute corrections.
double AI::TurnToward(const Ship &ship, const Point &vector, const double precision)
{
	Point facing = ship.Facing().Unit();
	double cross = vector.Cross(facing);

	double dot = vector.Dot(facing);
	if(dot > 0.)
	{
		// Is the facing direction aligned with the target direction with sufficient precision?
		// The maximum angle between the two directions is given by: arccos(sqrt(precision)).
		bool close = false;
		if(precision < 1. && precision > 0. && dot * dot >= precision * vector.LengthSquared())
			close = true;
		double angle = asin(min(1., max(-1., cross / vector.Length()))) * TO_DEG;
		// Is the angle between the facing and target direction smaller than
		// the angle the ship can turn through in one step?
		if(fabs(angle) < ship.TurnRate())
		{
			// If the ship is within one step of the target direction,
			// and the facing is already sufficiently aligned with the target direction,
			// don't turn any further.
			if(close)
				return 0.;
			return -angle / ship.TurnRate();
		}
	}

	bool left = cross < 0.;
	return left - !left;
}



bool AI::MoveToPlanet(const Ship &ship, Command &command, double cruiseSpeed)
{
	if(!ship.GetTargetStellar())
		return false;

	const Point &target = ship.GetTargetStellar()->Position();
	return MoveTo(ship, command, target, Point(), ship.GetTargetStellar()->Radius(), 1., cruiseSpeed);
}



// Instead of moving to a point with a fixed location, move to a moving point (Ship = position + velocity)
bool AI::MoveTo(const Ship &ship, Command &command, const Point &targetPosition,
	const Point &targetVelocity, double radius, double slow, double cruiseSpeed)
{
	const Point &position = ship.Position();
	const Point &velocity = ship.Velocity();
	const Angle &angle = ship.Facing();
	Point dp = targetPosition - position;
	Point dv = targetVelocity - velocity;

	double speed = dv.Length();

	bool isClose = (dp.Length() < radius);
	if(isClose && speed < slow)
		return true;

	bool shouldReverse = false;
	dp = targetPosition - StoppingPoint(ship, targetVelocity, shouldReverse);

	// Calculate target vector required to get where we want to be.
	Point tv = dp;
	bool hasCruiseSpeed = (cruiseSpeed > 0.);
	if(hasCruiseSpeed)
	{
		// The ship prefers a velocity at cruise-speed towards the target, so we need
		// to compare this preferred velocity to the current velocity and apply the
		// delta to get to the preferred velocity.
		tv = (dp.Unit() * cruiseSpeed) - velocity;
		// If we are moving close to our preferred velocity, then face towards the target.
		if(tv.LengthSquared() < .01)
			tv = dp;
	}

	bool isFacing = (tv.Unit().Dot(angle.Unit()) > .95);
	if(!isClose || (!isFacing && !shouldReverse))
		command.SetTurn(TurnToward(ship, tv));

	// Drag is not applied when not thrusting, so stop thrusting when close to max speed
	// to save energy. Work with a slightly lower maximum velocity to avoid border cases.
	// In order for a ship to use their afterburner, they must also have the forward
	// command active. Therefore, if this ship should use its afterburner, use the
	// max velocity with afterburner thrust included.
	double maxVelocity = ship.MaxVelocity(ShouldUseAfterburner(ship)) * .99;
	if(isFacing && (velocity.LengthSquared() <= maxVelocity * maxVelocity
			|| dp.Unit().Dot(velocity.Unit()) < .95))
	{
		// We set full forward power when we don't have a cruise-speed, when we are below
		// cruise-speed or when we need to do course corrections.
		bool movingTowardsTarget = (velocity.Unit().Dot(dp.Unit()) > .95);
		if(!hasCruiseSpeed || !movingTowardsTarget || velocity.Length() < cruiseSpeed)
			command |= Command::FORWARD;
	}
	else if(shouldReverse)
	{
		command.SetTurn(TurnToward(ship, velocity));
		command |= Command::BACK;
	}

	return false;
}



bool AI::Stop(const Ship &ship, Command &command, double maxSpeed, const Point &direction)
{
	const Point &velocity = ship.Velocity();
	const Angle &angle = ship.Facing();

	double speed = velocity.Length();

	// If asked for a complete stop, the ship needs to be going much slower.
	if(speed <= (maxSpeed ? maxSpeed : .001))
		return true;
	if(!maxSpeed)
		command |= Command::STOP;

	// If you're moving slow enough that one frame of acceleration could bring
	// you to a stop, make sure you're pointed perfectly in the right direction.
	// This is a fudge factor for how straight you must be facing: it increases
	// from 0.8 when it will take many frames to stop, to nearly 1 when it will
	// take less than 1 frame to stop.
	double stopTime = speed / ship.Acceleration();
	double limit = .8 + .2 / (1. + stopTime * stopTime * stopTime * .001);

	// If you have a reverse thruster, figure out whether using it is faster
	// than turning around and using your main thruster.
	if(ship.Attributes().Get("reverse thrust"))
	{
		// Figure out your stopping time using your main engine:
		double degreesToTurn = TO_DEG * acos(min(1., max(-1., -velocity.Unit().Dot(angle.Unit()))));
		double forwardTime = degreesToTurn / ship.TurnRate();
		forwardTime += stopTime;

		// Figure out your reverse thruster stopping time:
		double reverseTime = (180. - degreesToTurn) / ship.TurnRate();
		reverseTime += speed / ship.ReverseAcceleration();

		// If you want to end up facing a specific direction, add the extra turning time.
		if(direction)
		{
			// Time to turn from facing backwards to target:
			double degreesFromBackwards = TO_DEG * acos(min(1., max(-1., direction.Unit().Dot(-velocity.Unit()))));
			double turnFromBackwardsTime = degreesFromBackwards / ship.TurnRate();
			forwardTime += turnFromBackwardsTime;

			// Time to turn from facing forwards to target:
			double degreesFromForward = TO_DEG * acos(min(1., max(-1., direction.Unit().Dot(angle.Unit()))));
			double turnFromForwardTime = degreesFromForward / ship.TurnRate();
			reverseTime += turnFromForwardTime;
		}

		if(reverseTime < forwardTime)
		{
			command.SetTurn(TurnToward(ship, velocity));
			if(velocity.Unit().Dot(angle.Unit()) > limit)
				command |= Command::BACK;
			return false;
		}
	}

	command.SetTurn(TurnBackward(ship));
	if(velocity.Unit().Dot(angle.Unit()) < -limit)
		command |= Command::FORWARD;

	return false;
}



void AI::PrepareForHyperspace(const Ship &ship, Command &command)
{
	bool hasHyperdrive = ship.JumpNavigation().HasHyperdrive();
	double scramThreshold = ship.Attributes().Get("scram drive");
	bool hasJumpDrive = ship.JumpNavigation().HasJumpDrive();
	if(!hasHyperdrive && !hasJumpDrive)
		return;

	bool isJump = (ship.JumpNavigation().GetCheapestJumpType(ship.GetTargetSystem()).first == JumpType::JUMP_DRIVE);

	Point direction = ship.GetTargetSystem()->Position() - ship.GetSystem()->Position();
	double departure = isJump ?
		ship.GetSystem()->JumpDepartureDistance() :
		ship.GetSystem()->HyperDepartureDistance();
	double squaredDeparture = departure * departure + SAFETY_OFFSET;
	if(ship.Position().LengthSquared() < squaredDeparture)
	{
		Point closestDeparturePoint = ship.Position().Unit() * (departure + SAFETY_OFFSET);
		MoveTo(ship, command, closestDeparturePoint, Point(), 0., 0.);
	}
	else if(!isJump && scramThreshold)
	{
		direction = direction.Unit();
		Point normal(-direction.Y(), direction.X());

		double deviation = ship.Velocity().Dot(normal);
		if(fabs(deviation) > scramThreshold)
		{
			// Need to maneuver; not ready to jump
			if((ship.Facing().Unit().Dot(normal) < 0) == (deviation < 0))
				// Thrusting from this angle is counterproductive
				direction = -deviation * normal;
			else
			{
				command |= Command::FORWARD;

				// How much correction will be applied to deviation by thrusting
				// as I turn back toward the jump direction.
				double turnRateRadians = ship.TurnRate() * TO_RAD;
				double cos = ship.Facing().Unit().Dot(direction);
				// integral(t*sin(r*x), angle/r, 0) = t/r * (1 - cos(angle)), so:
				double correctionWhileTurning = fabs(1 - cos) * ship.Acceleration() / turnRateRadians;
				// (Note that this will always underestimate because thrust happens before turn)

				if(fabs(deviation) - correctionWhileTurning > scramThreshold)
					// Want to thrust from an even sharper angle
					direction = -deviation * normal;
			}
		}
		command.SetTurn(TurnToward(ship, direction));
	}
	// If we're a jump drive, just stop.
	else if(isJump)
		Stop(ship, command, ship.Attributes().Get("jump speed"));
	// Else stop in the fastest way to end facing in the right direction
	else if(Stop(ship, command, ship.Attributes().Get("jump speed"), direction))
		command.SetTurn(TurnToward(ship, direction));
}



void AI::CircleAround(const Ship &ship, Command &command, const Body &target)
{
	Point direction = target.Position() - ship.Position();
	command.SetTurn(TurnToward(ship, direction));

	double length = direction.Length();
	if(length > 200. && ship.Facing().Unit().Dot(direction) >= 0.)
	{
		command |= Command::FORWARD;

		// If the ship is far away enough the ship should use the afterburner.
		if(length > 750. && ShouldUseAfterburner(ship))
			command |= Command::AFTERBURNER;
	}
}



void AI::Swarm(const Ship &ship, Command &command, const Body &target)
{
	Point direction = target.Position() - ship.Position();
	double maxSpeed = ship.MaxVelocity();
	double rendezvousTime = RendezvousTime(direction, target.Velocity(), maxSpeed);
	if(std::isnan(rendezvousTime) || rendezvousTime > 600.)
		rendezvousTime = 600.;
	direction += rendezvousTime * target.Velocity();
	MoveTo(ship, command, target.Position() + direction, .5 * maxSpeed * direction.Unit(), 50., 2.);
}



void AI::KeepStation(const Ship &ship, Command &command, const Body &target)
{
	// Constants:
	static const double MAX_TIME = 600.;
	static const double LEAD_TIME = 500.;
	static const double POSITION_DEADBAND = 200.;
	static const double VELOCITY_DEADBAND = 1.5;
	static const double TIME_DEADBAND = 120.;
	static const double THRUST_DEADBAND = .5;

	// Current properties of the two ships:
	double maxV = ship.MaxVelocity();
	double accel = ship.Acceleration();
	double turn = ship.TurnRate();
	double mass = ship.InertialMass();
	Point unit = ship.Facing().Unit();
	double currentAngle = ship.Facing().Degrees();
	// This is where we want to be relative to where we are now:
	Point velocityDelta = target.Velocity() - ship.Velocity();
	Point positionDelta = target.Position() + LEAD_TIME * velocityDelta - ship.Position();
	double positionSize = positionDelta.Length();
	double positionWeight = positionSize / (positionSize + POSITION_DEADBAND);
	// This is how fast we want to be going relative to how fast we're going now:
	velocityDelta -= unit * VELOCITY_DEADBAND;
	double velocitySize = velocityDelta.Length();
	double velocityWeight = velocitySize / (velocitySize + VELOCITY_DEADBAND);

	// Time it will take (roughly) to move to the target ship:
	double positionTime = RendezvousTime(positionDelta, target.Velocity(), maxV);
	if(std::isnan(positionTime) || positionTime > MAX_TIME)
		positionTime = MAX_TIME;
	Point rendezvous = positionDelta + target.Velocity() * positionTime;
	double positionAngle = Angle(rendezvous).Degrees();
	positionTime += AngleDiff(currentAngle, positionAngle) / turn;
	positionTime += (rendezvous.Unit() * maxV - ship.Velocity()).Length() / accel;
	// If you are very close, stop trying to adjust:
	positionTime *= positionWeight * positionWeight;

	// Time it will take (roughly) to adjust your velocity to match the target:
	double velocityTime = velocityDelta.Length() / accel;
	double velocityAngle = Angle(velocityDelta).Degrees();
	velocityTime += AngleDiff(currentAngle, velocityAngle) / turn;
	// If you are very close, stop trying to adjust:
	velocityTime *= velocityWeight * velocityWeight;

	// Focus on matching position or velocity depending on which will take longer.
	double totalTime = positionTime + velocityTime + TIME_DEADBAND;
	positionWeight = positionTime / totalTime;
	velocityWeight = velocityTime / totalTime;
	double facingWeight = TIME_DEADBAND / totalTime;

	// Determine the angle we want to face, interpolating smoothly between three options.
	Point facingGoal = rendezvous.Unit() * positionWeight
		+ velocityDelta.Unit() * velocityWeight
		+ target.Facing().Unit() * facingWeight;
	double targetAngle = Angle(facingGoal).Degrees() - currentAngle;
	if(abs(targetAngle) > 180.)
		targetAngle += (targetAngle < 0. ? 360. : -360.);
	// Avoid "turn jitter" when position & velocity are well-matched.
	bool changedDirection = (signbit(ship.Commands().Turn()) != signbit(targetAngle));
	double targetTurn = abs(targetAngle / turn);
	double lastTurn = abs(ship.Commands().Turn());
	if(lastTurn && (changedDirection || (lastTurn < 1. && targetTurn > lastTurn)))
	{
		// Keep the desired turn direction, but damp the per-frame turn rate increase.
		double dampedTurn = (changedDirection ? 0. : lastTurn) + min(.025, targetTurn);
		command.SetTurn(copysign(dampedTurn, targetAngle));
	}
	else if(targetTurn < 1.)
		command.SetTurn(copysign(targetTurn, targetAngle));
	else
		command.SetTurn(targetAngle);

	// Determine whether to apply thrust.
	Point drag = ship.Velocity() * ship.DragForce();
	if(ship.Attributes().Get("reverse thrust"))
	{
		// Don't take drag into account when reverse thrusting, because this
		// estimate of how it will be applied can be quite inaccurate.
		Point a = (unit * (-ship.Attributes().Get("reverse thrust") / mass)).Unit();
		double direction = positionWeight * positionDelta.Dot(a) / POSITION_DEADBAND
			+ velocityWeight * velocityDelta.Dot(a) / VELOCITY_DEADBAND;
		if(direction > THRUST_DEADBAND)
		{
			command |= Command::BACK;
			return;
		}
	}
	Point a = (unit * accel - drag).Unit();
	double direction = positionWeight * positionDelta.Dot(a) / POSITION_DEADBAND
		+ velocityWeight * velocityDelta.Dot(a) / VELOCITY_DEADBAND;
	if(direction > THRUST_DEADBAND)
		command |= Command::FORWARD;
}



void AI::Attack(const Ship &ship, Command &command, const Ship &target)
{
	// Deploy any fighters you are carrying.
	if(!ship.IsYours() && ship.HasBays())
	{
		command |= Command::DEPLOY;
		Deploy(ship, false);
	}
	// Ramming AI doesn't take weapon range or self-damage into account, instead opting to bum-rush the target.
	if(ship.GetPersonality().IsRamming())
	{
		MoveToAttack(ship, command, target);
		return;
	}

	// Check if this ship is fast enough to keep distance from target.
	// Have a 10% minimum to avoid ships getting in a chase loop.
	const bool isAbleToRun = target.MaxVelocity() * SAFETY_MULTIPLIER < ship.MaxVelocity();

	const ShipAICache &shipAICache = ship.GetAICache();
	const bool useArtilleryAI = shipAICache.IsArtilleryAI() && isAbleToRun;
	const double shortestRange = shipAICache.ShortestRange();
	const double shortestArtillery = shipAICache.ShortestArtillery();
	double minSafeDistance = isAbleToRun ? shipAICache.MinSafeDistance() : 0.;

	const double totalRadius = ship.Radius() + target.Radius();
	const Point direction = target.Position() - ship.Position();
	// Average distance from this ship's weapons to the enemy ship.
	const double weaponDistanceFromTarget = direction.Length() - totalRadius / 3.;

	// If this ship has mostly long-range weapons, or some weapons have a
	// blast radius, it should keep some distance instead of closing in.
	// If a weapon has blast radius, some leeway helps avoid getting hurt.
	if(minSafeDistance || (useArtilleryAI && shortestRange < weaponDistanceFromTarget))
	{
		minSafeDistance = 1.25 * minSafeDistance + totalRadius;

		double approachSpeed = (ship.Velocity() - target.Velocity()).Dot(direction.Unit());
		double slowdownDistance = 0.;
		// If this ship can use reverse thrusters, consider doing so.
		double reverseSpeed = ship.MaxReverseVelocity();
		bool useReverse = reverseSpeed && (reverseSpeed >= min(target.MaxVelocity(), ship.MaxVelocity())
				|| target.Velocity().Dot(-direction.Unit()) <= reverseSpeed);
		slowdownDistance = approachSpeed * approachSpeed / (useReverse ?
			ship.ReverseAcceleration() : (ship.Acceleration() + 160. / ship.TurnRate())) / 2.;

		// If we're too close, run away.
		if(direction.Length() <
				max(minSafeDistance + max(slowdownDistance, 0.), useArtilleryAI * .75 * shortestArtillery))
		{
			if(useReverse)
			{
				command.SetTurn(TurnToward(ship, direction));
				if(ship.Facing().Unit().Dot(direction) >= 0.)
					command |= Command::BACK;
			}
			else
			{
				command.SetTurn(TurnToward(ship, -direction));
				if(ship.Facing().Unit().Dot(direction) <= 0.)
					command |= Command::FORWARD;
			}
		}
		else
		{
			// This isn't perfect, but it works well enough.
			if((useArtilleryAI && (approachSpeed > 0. && weaponDistanceFromTarget < shortestArtillery * .9)) ||
					weaponDistanceFromTarget < shortestRange * .75)
				AimToAttack(ship, command, target);
			else
				MoveToAttack(ship, command, target);
		}
	}
	// Fire if we can or move closer to use all weapons.
	else
		if(weaponDistanceFromTarget < shortestRange * .75)
			AimToAttack(ship, command, target);
		else
			MoveToAttack(ship, command, target);
}



void AI::AimToAttack(const Ship &ship, Command &command, const Body &target)
{
	command.SetTurn(TurnToward(ship, TargetAim(ship, target)));
}



void AI::MoveToAttack(const Ship &ship, Command &command, const Body &target)
{
	Point direction = target.Position() - ship.Position();

	// First of all, aim in the direction that will hit this target.
	AimToAttack(ship, command, target);

	// Calculate this ship's "turning radius"; that is, the smallest circle it
	// can make while at its current speed.
	double stepsInFullTurn = 360. / ship.TurnRate();
	double circumference = stepsInFullTurn * ship.Velocity().Length();
	double diameter = max(200., circumference / PI);

	const auto facing = ship.Facing().Unit().Dot(direction.Unit());
	// If the ship has reverse thrusters and the target is behind it, we can
	// use them to reach the target more quickly.
	if(facing < -.75 && ship.Attributes().Get("reverse thrust"))
		command |= Command::BACK;
	// Only apply thrust if either:
	// This ship is within 90 degrees of facing towards its target and far enough away not to overshoot
	// if it accelerates while needing to turn further, or:
	// This ship is moving away from its target but facing mostly towards it.
	else if((facing >= 0. && direction.Length() > diameter)
			|| (ship.Velocity().Dot(direction) < 0. && facing >= .9))
	{
		command |= Command::FORWARD;
		// Use afterburner, if applicable.
		if(direction.Length() > 600. && ShouldUseAfterburner(ship))
			command |= Command::AFTERBURNER;
	}
}



void AI::PickUp(const Ship &ship, Command &command, const Body &target)
{
	// Figure out the target's velocity relative to the ship.
	Point p = target.Position() - ship.Position();
	Point v = target.Velocity() - ship.Velocity();
	double vMax = ship.MaxVelocity();

	// Estimate where the target will be by the time we reach it.
	double time = RendezvousTime(p, v, vMax);
	if(std::isnan(time))
		time = p.Length() / vMax;
	double degreesToTurn = TO_DEG * acos(min(1., max(-1., p.Unit().Dot(ship.Facing().Unit()))));
	time += degreesToTurn / ship.TurnRate();
	p += v * time;

	// Move toward the target.
	command.SetTurn(TurnToward(ship, p));
	double dp = p.Unit().Dot(ship.Facing().Unit());
	if(dp > .7)
		command |= Command::FORWARD;

	// Use the afterburner if it will not cause you to miss your target.
	double squareDistance = p.LengthSquared();
	if(command.Has(Command::FORWARD) && ShouldUseAfterburner(ship))
		if(dp > max(.9, min(.9999, 1. - squareDistance / 10000000.)))
			command |= Command::AFTERBURNER;
}



// Determine if using an afterburner does not use up reserve fuel, cause undue
// energy strain, or undue thermal loads if almost overheated.
bool AI::ShouldUseAfterburner(const Ship &ship)
{
	if(!ship.Attributes().Get("afterburner thrust"))
		return false;

	double fuel = ship.Fuel() * ship.Attributes().Get("fuel capacity");
	double neededFuel = ship.Attributes().Get("afterburner fuel");
	double energy = ship.Energy() * ship.Attributes().Get("energy capacity");
	double neededEnergy = ship.Attributes().Get("afterburner energy");
	if(energy == 0.)
		energy = ship.Attributes().Get("energy generation")
				+ 0.2 * ship.Attributes().Get("solar collection")
				- ship.Attributes().Get("energy consumption");
	double outputHeat = ship.Attributes().Get("afterburner heat") / (100 * ship.Mass());
	if((!neededFuel || fuel - neededFuel > ship.JumpNavigation().JumpFuel())
			&& (!neededEnergy || neededEnergy / energy < 0.25)
			&& (!outputHeat || ship.Heat() + outputHeat < .9))
		return true;

	return false;
}



// "Appeasing" ships will dump cargo after being injured, if they are being targeted.
void AI::DoAppeasing(const shared_ptr<Ship> &ship, double *threshold) const
{
	double health = .5 * ship->Shields() + ship->Hull();
	if(1. - health <= *threshold)
		return;

	const auto enemies = GetShipsList(*ship, true);
	if(none_of(enemies.begin(), enemies.end(), [&ship](const Ship *foe) noexcept -> bool
			{ return !foe->IsDisabled() && foe->GetTargetShip() == ship; }))
		return;

	int toDump = 11 + (1. - health) * .5 * ship->Cargo().Size();
	for(auto &&commodity : ship->Cargo().Commodities())
		if(commodity.second && toDump > 0)
		{
			int dumped = min(commodity.second, toDump);
			ship->Jettison(commodity.first, dumped, true);
			toDump -= dumped;
		}

	*threshold = (1. - health) + .1;

	if(ship->GetPersonality().IsMute())
		return;
	const Government *government = ship->GetGovernment();
	const string &language = government->Language();
	if(language.empty() || player.Conditions().Get("language: " + language))
		Messages::Add({government->GetName() + " " + ship->Noun() + " \"" + ship->Name()
			+ "\": Please, just take my cargo and leave me alone.",
			GameData::MessageCategories().Get("low")});

}



// Find a target ship to flock around at high speed.
void AI::DoSwarming(Ship &ship, Command &command, shared_ptr<Ship> &target)
{
	// Find a new ship to target on average every 10 seconds, or if the current target
	// is no longer eligible. If landing, release the old target so others can swarm it.
	if(ship.IsLanding() || !target || !CanSwarm(ship, *target) || !Random::Int(600))
	{
		if(target)
		{
			// Allow another swarming ship to consider the target.
			auto sit = swarmCount.find(target.get());
			if(sit != swarmCount.end() && sit->second > 0)
				--sit->second;
			// Release the current target.
			target.reset();
			ship.SetTargetShip(target);
		}
		// If here just because we are about to land, do not seek a new target.
		if(ship.IsLanding())
			return;

		int lowestCount = 7;
		// Consider swarming around non-hostile ships in the same system.
		const auto others = GetShipsList(ship, false);
		for(auto *other : others)
			if(!other->GetPersonality().IsSwarming())
			{
				// Prefer to swarm ships that are not already being heavily swarmed.
				int count = swarmCount[other] + Random::Int(4);
				if(count < lowestCount)
				{
					target = other->shared_from_this();
					lowestCount = count;
				}
			}
		ship.SetTargetShip(target);
		if(target)
			++swarmCount[target.get()];
	}
	// If a friendly ship to flock with was not found, return to an available planet.
	if(target)
		Swarm(ship, command, *target);
	else if(ship.Zoom() == 1.)
		Refuel(ship, command);
}



void AI::DoSurveillance(Ship &ship, Command &command, shared_ptr<Ship> &target) const
{
	const bool isStaying = ship.GetPersonality().IsStaying();
	// Since DoSurveillance is called after target-seeking and firing, if this
	// ship has a target, that target is guaranteed to be targetable.
	if(target && (target->GetSystem() != ship.GetSystem() || target->IsEnteringHyperspace()))
	{
		target.reset();
		ship.SetTargetShip(target);
	}
	// If you have a hostile target, pursuing and destroying it has priority.
	if(target && ship.GetGovernment()->IsEnemy(target->GetGovernment()))
	{
		// Automatic aiming and firing already occurred.
		MoveIndependent(ship, command);
		return;
	}

	// Choose a surveillance behavior.
	if(ship.GetTargetSystem())
	{
		// Unload surveillance drones in this system before leaving.
		if(!isStaying)
		{
			PrepareForHyperspace(ship, command);
			command |= Command::JUMP;
		}
		if(ship.HasBays())
		{
			command |= Command::DEPLOY;
			Deploy(ship, false);
		}
	}
	else if(ship.GetTargetStellar())
	{
		// Approach the planet and "land" on it (i.e. scan it).
		MoveToPlanet(ship, command);
		double atmosphereScan = ship.Attributes().Get("atmosphere scan");
		double distance = ship.Position().Distance(ship.GetTargetStellar()->Position());
		if(distance < atmosphereScan && !Random::Int(100))
			ship.SetTargetStellar(nullptr);
		else if(!isStaying)
			command |= Command::LAND;
	}
	else if(target)
	{
		// Approach and scan the targeted, friendly ship's cargo or outfits.
		bool cargoScan = ship.Attributes().Get("cargo scan power");
		bool outfitScan = ship.Attributes().Get("outfit scan power");
		// If the pointer to the target ship exists, it is targetable and in-system.
		const Government *gov = ship.GetGovernment();
		bool mustScanCargo = cargoScan && !Has(gov, target, ShipEvent::SCAN_CARGO);
		bool mustScanOutfits = outfitScan && !Has(gov, target, ShipEvent::SCAN_OUTFITS);
		if(!mustScanCargo && !mustScanOutfits)
			ship.SetTargetShip(shared_ptr<Ship>());
		else
		{
			if(target->Velocity().Length() > ship.MaxVelocity() * 0.9)
				CircleAround(ship, command, *target);
			else
				MoveTo(ship, command, target->Position(), target->Velocity(), 1., 1.);
			command |= Command::SCAN;
		}
	}
	else
	{
		const System *system = ship.GetSystem();
		const Government *gov = ship.GetGovernment();

		// Consider scanning any non-hostile ship in this system that your government hasn't scanned.
		// A surveillance ship may only make up to 12 successful scans (6 ships scanned
		// if the ship is using both scanners) and spend up to 5 minutes searching for
		// scan targets. After that, stop scanning ship targets. This is so that scanning
		// ships in high spawn rate systems don't build up over time, as they always have
		// a new ship they can try to scan.
		vector<Ship *> targetShips;
		bool cargoScan = ship.Attributes().Get("cargo scan power");
		bool outfitScan = ship.Attributes().Get("outfit scan power");
		auto cargoScansIt = cargoScans.find(&ship);
		auto outfitScansIt = outfitScans.find(&ship);
		auto scanTimeIt = scanTime.find(&ship);
		int shipScanCount = cargoScansIt != cargoScans.end() ? cargoScansIt->second.size() : 0;
		shipScanCount += outfitScansIt != outfitScans.end() ? outfitScansIt->second.size() : 0;
		int shipScanTime = scanTimeIt != scanTime.end() ? scanTimeIt->second : 0;
		if((cargoScan || outfitScan) && shipScanCount < 12 && shipScanTime < 18000)
		{
			for(const auto &it : GetShipsList(ship, false))
				if(it->GetGovernment() != gov)
				{
					auto ptr = it->shared_from_this();
					if((!cargoScan || Has(gov, ptr, ShipEvent::SCAN_CARGO))
							&& (!outfitScan || Has(gov, ptr, ShipEvent::SCAN_OUTFITS)))
						continue;

					if(it->IsTargetable())
						targetShips.emplace_back(it);
				}
		}

		// Consider scanning any planetary object in the system, if able.
		vector<const StellarObject *> targetPlanets;
		double atmosphereScan = ship.Attributes().Get("atmosphere scan");
		if(atmosphereScan)
			for(const StellarObject &object : system->Objects())
				if(object.HasSprite() && !object.IsStar() && !object.IsStation())
					targetPlanets.push_back(&object);

		// If this ship can jump away, consider traveling to a nearby system.
		vector<const System *> targetSystems;
		// TODO: These ships cannot travel through wormholes?
		if(ship.JumpsRemaining(false))
		{
			const auto &links = ship.JumpNavigation().HasJumpDrive() ?
				system->JumpNeighbors(ship.JumpNavigation().JumpRange()) : system->Links();
			for(const System *link : links)
				if(!ship.IsRestrictedFrom(*link))
					targetSystems.push_back(link);
		}

		unsigned total = targetShips.size() + targetPlanets.size() + targetSystems.size();
		// If there is nothing for this ship to scan, have it patrol the entire system
		// instead of drifting or stopping.
		if(!total)
		{
			DoPatrol(ship, command);
			return;
		}
		// Pick one of the valid surveillance targets at random to focus on.
		unsigned index = Random::Int(total);
		if(index < targetShips.size())
			ship.SetTargetShip(targetShips[index]->shared_from_this());
		else
		{
			index -= targetShips.size();
			if(index < targetPlanets.size())
				ship.SetTargetStellar(targetPlanets[index]);
			else
				ship.SetTargetSystem(targetSystems[index - targetPlanets.size()]);
		}
	}
}



void AI::DoMining(Ship &ship, Command &command)
{
	// This function is only called for ships that are in the player's system.
	// Update the radius that the ship is searching for asteroids at.
	bool isNew = !miningAngle.contains(&ship);
	Angle &angle = miningAngle[&ship];
	if(isNew)
	{
		angle = Angle::Random();
		miningRadius[&ship] = ship.GetSystem()->AsteroidBeltRadius();
	}
	angle += Angle::Random(1.) - Angle::Random(1.);
	double radius = miningRadius[&ship] * pow(2., angle.Unit().X());

	shared_ptr<Minable> target = ship.GetTargetAsteroid();
	if(!target || target->Velocity().Length() > ship.MaxVelocity())
	{
		for(const shared_ptr<Minable> &minable : minables)
		{
			Point offset = minable->Position() - ship.Position();
			// Target only nearby minables that are within 45deg of the current heading
			// and not moving faster than the ship can catch.
			if(offset.Length() < 800. && offset.Unit().Dot(ship.Facing().Unit()) > .7
					&& minable->Velocity().Dot(offset.Unit()) < ship.MaxVelocity())
			{
				target = minable;
				ship.SetTargetAsteroid(target);
				break;
			}
		}
	}
	if(target)
	{
		// If the asteroid has moved well out of reach, stop tracking it.
		if(target->Position().Distance(ship.Position()) > 1600.)
			ship.SetTargetAsteroid(nullptr);
		else
		{
			MoveToAttack(ship, command, *target);
			AutoFire(ship, firingCommands, *target);
			return;
		}
	}

	Point heading = Angle(30.).Rotate(ship.Position().Unit() * radius) - ship.Position();
	command.SetTurn(TurnToward(ship, heading));
	if(ship.Velocity().Dot(heading.Unit()) < .7 * ship.MaxVelocity())
		command |= Command::FORWARD;
}



bool AI::DoHarvesting(Ship &ship, Command &command) const
{
	// If the ship has no target to pick up, do nothing.
	shared_ptr<Flotsam> target = ship.GetTargetFlotsam();
	// Don't try to chase flotsam that are already being pulled toward the ship by a tractor beam.
	const set<const Flotsam *> &avoid = ship.GetTractorFlotsam();
	if(target && (!ship.CanPickUp(*target) || avoid.contains(target.get())))
	{
		target.reset();
		ship.SetTargetFlotsam(target);
	}
	if(!target)
	{
		// Only check for new targets every 10 frames, on average.
		if(Random::Int(10))
			return false;

		// Don't chase anything that will take more than 10 seconds to reach.
		double bestTime = 600.;
		for(const shared_ptr<Flotsam> &it : flotsam)
		{
			if(!ship.CanPickUp(*it) || avoid.contains(it.get()))
				continue;
			// Only pick up flotsam that is nearby and that you are facing toward. Player escorts should
			// always attempt to pick up nearby flotsams when they are given a harvest order, and so ignore
			// the facing angle check.
			Point p = it->Position() - ship.Position();
			double range = p.Length();
			// Player ships do not have a restricted field of view so that they target flotsam behind them.
			if(range > 800. || (range > 100. && p.Unit().Dot(ship.Facing().Unit()) < .9 && !ship.IsYours()))
				continue;

			// Estimate how long it would take to intercept this flotsam.
			Point v = it->Velocity() - ship.Velocity();
			double vMax = ship.MaxVelocity();
			double time = RendezvousTime(p, v, vMax);
			if(std::isnan(time))
				continue;

			double degreesToTurn = TO_DEG * acos(min(1., max(-1., p.Unit().Dot(ship.Facing().Unit()))));
			time += degreesToTurn / ship.TurnRate();
			if(time < bestTime)
			{
				bestTime = time;
				target = it;
			}
		}
		if(!target)
			return false;

		ship.SetTargetFlotsam(target);
	}
	// Deploy any carried ships to improve maneuverability.
	if(ship.HasBays())
	{
		command |= Command::DEPLOY;
		Deploy(ship, false);
	}

	PickUp(ship, command, *target);
	return true;
}



// Check if this ship should cloak. Returns true if this ship decided to run away while cloaking.
bool AI::DoCloak(const Ship &ship, Command &command) const
{
	if(ship.GetPersonality().IsDecloaked())
		return false;
	double cloakingSpeed = ship.CloakingSpeed();
	if(!cloakingSpeed)
		return false;
	// Never cloak if it will cause you to be stranded.
	const Outfit &attributes = ship.Attributes();
	double cloakingFuel = attributes.Get("cloaking fuel");
	double fuelCost = cloakingFuel
		+ attributes.Get("fuel consumption") - attributes.Get("fuel generation");
	if(cloakingFuel && !attributes.Get("ramscoop"))
	{
		double fuel = ship.Fuel() * attributes.Get("fuel capacity");
		int steps = ceil((1. - ship.Cloaking()) / cloakingSpeed);
		// Only cloak if you will be able to fully cloak and also maintain it
		// for as long as it will take you to reach full cloak.
		fuel -= fuelCost * (1 + 2 * steps);
		if(fuel < ship.JumpNavigation().JumpFuel())
			return false;
	}

	// If your parent has chosen to cloak, cloak and rendezvous with them.
	const shared_ptr<const Ship> &parent = ship.GetParent();
	bool shouldCloakWithParent = false;
	if(parent && parent->GetGovernment() && parent->Commands().Has(Command::CLOAK)
			&& parent->GetSystem() == ship.GetSystem())
	{
		const Government *parentGovernment = parent->GetGovernment();
		bool isPlayer = parentGovernment->IsPlayer();
		if(isPlayer && ship.GetGovernment() == parentGovernment)
			shouldCloakWithParent = true;
		else if(isPlayer && ship.GetPersonality().IsEscort() && !ship.GetPersonality().IsUninterested())
			shouldCloakWithParent = true;
		else if(!isPlayer && !parent->GetGovernment()->IsEnemy(ship.GetGovernment()))
			shouldCloakWithParent = true;
	}
	if(shouldCloakWithParent)
	{
		command |= Command::CLOAK;
		KeepStation(ship, command, *parent);
		return true;
	}

	// Otherwise, always cloak if you are in imminent danger.
	static const double MAX_RANGE = 10000.;
	double range = MAX_RANGE;
	const Ship *nearestEnemy = nullptr;
	// Find the nearest targetable, in-system enemy that could attack this ship.
	const auto enemies = GetShipsList(ship, true);
	for(const auto &foe : enemies)
		if(!foe->IsDisabled())
		{
			double distance = ship.Position().Distance(foe->Position());
			if(distance < range)
			{
				range = distance;
				nearestEnemy = foe;
			}
		}

	// If this ship has started cloaking, it must get at least 40% repaired
	// or 40% farther away before it begins decloaking again.
	double hysteresis = ship.Commands().Has(Command::CLOAK) ? .4 : 0.;
	// If cloaking costs nothing, and no one has asked you for help, cloak at will.
	// Player ships should never cloak automatically if they are not in danger.
	bool cloakFreely = (fuelCost <= 0.) && !ship.GetShipToAssist() && !ship.IsYours();
	// If this ship is injured and can repair those injuries while cloaked,
	// then it should cloak while under threat.
	bool canRecoverShieldsCloaked = false;
	bool canRecoverHullCloaked = false;
	if(attributes.Get("cloaked regen multiplier") > -1.)
	{
		if(attributes.Get("shield generation") > 0.)
			canRecoverShieldsCloaked = true;
		else if(attributes.Get("cloaking shield delay") < 1. && attributes.Get("delayed shield generation") > 0.)
			canRecoverShieldsCloaked = true;
	}
	if(attributes.Get("cloaked repair multiplier") > -1.)
	{
		if(attributes.Get("hull repair rate") > 0.)
			canRecoverHullCloaked = true;
		else if(attributes.Get("cloaking repair delay") < 1. && attributes.Get("delayed hull repair") > 0.)
			canRecoverHullCloaked = true;
	}
	bool cloakToRepair = (ship.Health() < RETREAT_HEALTH + hysteresis)
			&& ((ship.Shields() < 1. && canRecoverShieldsCloaked)
			|| (ship.Hull() < 1. && canRecoverHullCloaked));
	if(cloakToRepair && (cloakFreely || range < 2000. * (1. + hysteresis)))
	{
		command |= Command::CLOAK;
		// Move away from the nearest enemy.
		if(nearestEnemy)
		{
			Point safety;
			// TODO: This could use an "Avoid" method, to account for other in-system hazards.
			// Simple approximation: move equally away from both the system center and the
			// nearest enemy, until the constrainment boundary is reached.
			if(ship.GetPersonality().IsUnconstrained() || !fenceCount.contains(&ship))
				safety = 2 * ship.Position().Unit() - nearestEnemy->Position().Unit();
			else
				safety = -ship.Position().Unit();

			safety *= ship.MaxVelocity();
			MoveTo(ship, command, ship.Position() + safety, safety, 1., .8);
			return true;
		}
	}
	// Choose to cloak if there are no enemies nearby and cloaking is sensible.
	if(range == MAX_RANGE && cloakFreely && !ship.GetTargetShip())
		command |= Command::CLOAK;

	return false;
}



void AI::DoPatrol(Ship &ship, Command &command) const
{
	double radius = ship.GetSystem()->ExtraHyperArrivalDistance();
	if(radius == 0.)
		radius = 500.;

	// The ship is outside of the effective range of the system,
	// so we turn it around.
	if(ship.Position().LengthSquared() > radius * radius)
	{
		// Allow ships to land after a while, otherwise they would continue to accumulate in the system.
		if(!ship.GetPersonality().IsStaying() && !Random::Int(10000))
		{
			vector<const StellarObject *> landingTargets;
			for(const StellarObject &object : ship.GetSystem()->Objects())
				if(object.HasSprite() && object.GetPlanet() && object.GetPlanet()->CanLand(ship))
					landingTargets.push_back(&object);
			if(!landingTargets.empty())
			{
				ship.SetTargetStellar(landingTargets[Random::Int(landingTargets.size())]);
				MoveToPlanet(ship, command);
				command |= Command::LAND;
				return;
			}
		}
		// Hacky way of differentiating ship behaviour without additional storage,
		// while keeping it consistent for each ship. TODO: change when Ship::SetTargetLocation exists.
		// This uses the pointer of the ship to choose a pseudo-random angle and instructs it to
		// patrol the system in a criss-crossing pattern, where each turn is this specific angle.
		intptr_t seed = reinterpret_cast<intptr_t>(&ship);
		int behaviour = abs(seed % 23);
		Angle delta = Angle(360. / (behaviour / 2. + 2.) * (behaviour % 2 ? -1. : 1.));
		Angle target = Angle(ship.Position()) + delta;
		MoveTo(ship, command, target.Unit() * radius / 2, Point(), 10., 1.);
	}
	// Otherwise, keep going forward.
	else
	{
		const Point targetVelocity = ship.Facing().Unit() * (ship.MaxVelocity() + 1);
		const Point targetPosition = ship.Position() + targetVelocity;
		MoveTo(ship, command, targetPosition, targetVelocity, 10., 1.);
	}
}



void AI::DoScatter(const Ship &ship, Command &command) const
{
	if(!command.Has(Command::FORWARD) && !command.Has(Command::BACK))
		return;

	double flip = command.Has(Command::BACK) ? -1 : 1;
	double turnRate = ship.TurnRate();
	double acceleration = ship.Acceleration();
	// TODO: If there are many ships, use CollisionSet::Circle or another
	// suitable method to limit which ships are checked.
	for(const shared_ptr<Ship> &other : ships)
	{
		// Do not scatter away from yourself, or ships in other systems.
		if(other.get() == &ship || other->GetSystem() != ship.GetSystem())
			continue;

		// Check for any ships that have nearly the same movement profile as
		// this ship and are in nearly the same location.
		Point offset = other->Position() - ship.Position();
		if(offset.LengthSquared() > 400.)
			continue;
		if(fabs(other->TurnRate() / turnRate - 1.) > .05)
			continue;
		if(fabs(other->Acceleration() / acceleration - 1.) > .05)
			continue;

		// We are too close to this ship. Turn away from it if we aren't already facing away.
		if(fabs(other->Facing().Unit().Dot(ship.Facing().Unit())) > 0.99) // 0.99 => 8 degrees
			command.SetTurn(flip * offset.Cross(ship.Facing().Unit()) > 0. ? 1. : -1.);
		return;
	}
}



bool AI::DoSecretive(Ship &ship, Command &command) const
{
	shared_ptr<Ship> scanningShip;
	// Figure out if any ship is currently scanning us. If that is the case, move away from it.
	for(auto &otherShip : GetShipsList(ship, false))
		if(!ship.GetGovernment()->Trusts(otherShip->GetGovernment()) &&
				otherShip->Commands().Has(Command::SCAN) &&
				otherShip->GetTargetShip() == ship.shared_from_this() &&
				!otherShip->IsDisabled() && !otherShip->IsDestroyed())
			scanningShip = make_shared<Ship>(*otherShip);

	if(scanningShip)
	{
		Point scanningPos = scanningShip->Position();
		Point pos = ship.Position();

		double cargoDistance = scanningShip->Attributes().Get("cargo scan power");
		double outfitDistance = scanningShip->Attributes().Get("outfit scan power");

		double maxScanRange = max(cargoDistance, outfitDistance);
		double distance = scanningPos.DistanceSquared(pos) * .0001;

		// If it can scan us we need to evade.
		if(distance < maxScanRange)
		{
			Point away;
			if(ship.GetPersonality().IsUnconstrained() || !fenceCount.contains(&ship))
				away = pos - scanningPos;
			else
				away = -pos;
			away *= ship.MaxVelocity();
			MoveTo(ship, command, pos + away, away, 1., 1.);
			return true;
		}
	}
	return false;
}



// Instead of coming to a full stop, adjust to a target velocity vector
Point AI::StoppingPoint(const Ship &ship, const Point &targetVelocity, bool &shouldReverse)
{
	Point position = ship.Position();
	Point velocity = ship.Velocity() - targetVelocity;
	Angle angle = ship.Facing();
	double acceleration = ship.Acceleration();
	double turnRate = ship.TurnRate();
	shouldReverse = false;

	// If I were to turn around and stop now the relative movement, where would that put me?
	double v = velocity.Length();
	if(!v)
		return position;
	// It makes no sense to calculate a stopping point for a ship entering hyperspace.
	if(ship.IsHyperspacing())
	{
		if(ship.IsUsingJumpDrive() || ship.IsEnteringHyperspace())
			return position;

		double maxVelocity = ship.MaxVelocity();
		double jumpTime = (v - maxVelocity) / 2.;
		position += velocity.Unit() * (jumpTime * (v + maxVelocity) * .5);
		v = maxVelocity;
	}

	// This assumes you're facing exactly the wrong way.
	double degreesToTurn = TO_DEG * acos(min(1., max(-1., -velocity.Unit().Dot(angle.Unit()))));
	double stopDistance = v * (degreesToTurn / turnRate);
	// Sum of: v + (v - a) + (v - 2a) + ... + 0.
	// The number of terms will be v / a.
	// The average term's value will be v / 2. So:
	stopDistance += .5 * v * v / acceleration;

	if(ship.Attributes().Get("reverse thrust"))
	{
		// Figure out your reverse thruster stopping distance:
		double reverseAcceleration = ship.Attributes().Get("reverse thrust") / ship.InertialMass();
		double reverseDistance = v * (180. - degreesToTurn) / turnRate;
		reverseDistance += .5 * v * v / reverseAcceleration;

		if(reverseDistance < stopDistance)
		{
			shouldReverse = true;
			stopDistance = reverseDistance;
		}
	}

	return position + stopDistance * velocity.Unit();
}



// Get a vector giving the direction this ship should aim in in order to do
// maximum damaged to a target at the given position with its non-turret,
// non-homing weapons. If the ship has no non-homing weapons, this just
// returns the direction to the target.
Point AI::TargetAim(const Ship &ship)
{
	shared_ptr<const Ship> target = ship.GetTargetShip();
	if(target)
		return TargetAim(ship, *target);

	shared_ptr<const Minable> targetAsteroid = ship.GetTargetAsteroid();
	if(targetAsteroid)
		return TargetAim(ship, *targetAsteroid);

	return Point();
}



Point AI::TargetAim(const Ship &ship, const Body &target)
{
	Point result;
	for(const Hardpoint &hardpoint : ship.Weapons())
	{
		const Weapon *weapon = hardpoint.GetOutfit();
		if(!weapon || hardpoint.IsHoming() || hardpoint.IsTurret())
			continue;

		Point start = ship.Position() + ship.Facing().Rotate(hardpoint.GetPoint());
		Point p = target.Position() - start + ship.GetPersonality().Confusion();
		Point v = target.Velocity() - ship.Velocity();
		double steps = RendezvousTime(p, v, weapon->WeightedVelocity() + .5 * weapon->RandomVelocity());
		if(std::isnan(steps))
			continue;

		steps = min(steps, weapon->TotalLifetime());
		p += steps * v;

		double damage = weapon->ShieldDamage() + weapon->HullDamage();
		result += p.Unit() * abs(damage);
	}

	return result ? result : target.Position() - ship.Position();
}



// Aim the given ship's turrets.
void AI::AimTurrets(const Ship &ship, FireCommand &command, bool opportunistic,
		const optional<Point> &targetOverride) const
{
	// (Position, Velocity) pairs of the targets.
	vector<pair<Point, Point>> targets;
	if(!targetOverride)
	{
		// First, get the set of potential hostile ships.
		vector<const Body *> targetBodies;
		const Ship *currentTarget = ship.GetTargetShip().get();
		if(opportunistic || !currentTarget || !currentTarget->IsTargetable())
		{
			// Find the maximum range of any of this ship's turrets.
			double maxRange = 0.;
			for(const Hardpoint &weapon : ship.Weapons())
				if(weapon.CanAim(ship))
					maxRange = max(maxRange, weapon.GetOutfit()->Range());
			// If this ship has no turrets, bail out.
			if(!maxRange)
				return;
			// Extend the weapon range slightly to account for velocity differences.
			maxRange *= 1.5;

			// Now, find all enemy ships within that radius.
			auto enemies = GetShipsList(ship, true, maxRange);
			// Convert the shared_ptr<Ship> into const Body *, to allow aiming turrets
			// at a targeted asteroid. Skip disabled ships, which pose no threat.
			for(auto &&foe : enemies)
				if(!foe->IsDisabled())
					targetBodies.emplace_back(foe);
			// Even if the ship's current target ship is beyond maxRange,
			// or is already disabled, consider aiming at it.
			if(currentTarget && currentTarget->IsTargetable()
					&& find(targetBodies.cbegin(), targetBodies.cend(), currentTarget) == targetBodies.cend())
				targetBodies.push_back(currentTarget);
		}
		else
			targetBodies.push_back(currentTarget);
		// If this ship is mining, consider aiming at its target asteroid.
		if(ship.GetTargetAsteroid())
			targetBodies.push_back(ship.GetTargetAsteroid().get());

		// If there are no targets to aim at, opportunistic turrets should sweep
		// back and forth at random, with the sweep centered on the "outward-facing"
		// angle. Focused turrets should just point forward.
		if(targetBodies.empty() && !opportunistic)
		{
			for(const Hardpoint &hardpoint : ship.Weapons())
				if(hardpoint.CanAim(ship))
				{
					// Get the index of this weapon.
					int index = &hardpoint - &ship.Weapons().front();
					double offset = (hardpoint.GetIdleAngle() - hardpoint.GetAngle()).Degrees();
					command.SetAim(index, offset / hardpoint.TurnRate(ship));
				}
			return;
		}
		if(targetBodies.empty())
		{
			for(const Hardpoint &hardpoint : ship.Weapons())
				if(hardpoint.CanAim(ship))
				{
					// Get the index of this weapon.
					int index = &hardpoint - &ship.Weapons().front();
					// First, check if this turret is currently in motion. If not,
					// it only has a small chance of beginning to move.
					double previous = ship.FiringCommands().Aim(index);
					if(!previous && Random::Int(60))
						continue;

					// Sweep between the min and max arc.
					Angle centerAngle = Angle(hardpoint.GetIdleAngle());
					const Angle minArc = hardpoint.GetMinArc();
					const Angle maxArc = hardpoint.GetMaxArc();
					const double arcMiddleDegrees = (minArc.AbsDegrees() + maxArc.AbsDegrees()) / 2.;
					double bias = (centerAngle - hardpoint.GetAngle()).Degrees() / min(arcMiddleDegrees, 180.);
					double acceleration = Random::Real() - Random::Real() + bias;
					command.SetAim(index, previous + .1 * acceleration);
				}
			return;
		}

		targets.reserve(targetBodies.size());
		for(auto body : targetBodies)
			targets.emplace_back(body->Position(), body->Velocity());
	}
	else
		targets.emplace_back(*targetOverride + ship.Position(), ship.Velocity());
	// Each hardpoint should aim at the target that it is "closest" to hitting.
	for(const Hardpoint &hardpoint : ship.Weapons())
		if(hardpoint.CanAim(ship))
		{
			// This is where this projectile fires from. Add some randomness
			// based on how skilled the pilot is.
			Point start = ship.Position() + ship.Facing().Rotate(hardpoint.GetPoint());
			start += ship.GetPersonality().Confusion();
			// Get the turret's current facing, in absolute coordinates:
			Angle aim = ship.Facing() + hardpoint.GetAngle();
			// Get this projectile's average velocity.
			const Weapon *weapon = hardpoint.GetOutfit();
			double vp = weapon->WeightedVelocity() + .5 * weapon->RandomVelocity();
			// Loop through each body this hardpoint could shoot at. Find the
			// one that is the "best" in terms of how many frames it will take
			// to aim at it and for a projectile to hit it.
			double bestScore = numeric_limits<double>::infinity();
			double bestAngle = 0.;
			for(auto [p, v] : targets)
			{
				p -= start;

				// Only take the ship's velocity into account if this weapon
				// does not have its own acceleration.
				if(!weapon->Acceleration())
					v -= ship.Velocity();
				// By the time this action is performed, the target will
				// have moved forward one time step.
				p += v;

				double rendezvousTime = numeric_limits<double>::quiet_NaN();
				double distance = p.Length();
				// Beam weapons hit instantaneously if they are in range.
				bool isInstantaneous = weapon->TotalLifetime() == 1.;
				if(isInstantaneous && distance < vp)
					rendezvousTime = 0.;
				else
				{
					// Find out how long it would take for this projectile to reach the target.
					if(!isInstantaneous)
						rendezvousTime = RendezvousTime(p, v, vp);

					// If there is no intersection (i.e. the turret is not facing the target),
					// consider this target "out-of-range" but still targetable.
					if(std::isnan(rendezvousTime))
						rendezvousTime = max(distance / (vp ? vp : 1.), 2 * weapon->TotalLifetime());

					// Determine where the target will be at that point.
					p += v * rendezvousTime;

					// All bodies within weapons range have the same basic
					// weight. Outside that range, give them lower priority.
					rendezvousTime = max(0., rendezvousTime - weapon->TotalLifetime());
				}

				// Determine how much the turret must turn to face that vector.
				double degrees = 0.;
				Angle angleToPoint = Angle(p);
				if(hardpoint.IsOmnidirectional())
					degrees = (angleToPoint - aim).Degrees();
				else
				{
					// For turret with limited arc, determine the turn up to the nearest arc limit.
					// Also reduce priority of target if it's not within the firing arc.
					const Angle facing = ship.Facing();
					const Angle minArc = hardpoint.GetMinArc() + facing;
					const Angle maxArc = hardpoint.GetMaxArc() + facing;
					if(!angleToPoint.IsInRange(minArc, maxArc))
					{
						// Decrease the priority of the target.
						rendezvousTime += 2. * weapon->TotalLifetime();

						// Point to the nearer edge of the arc.
						const double minDegree = (minArc - angleToPoint).Degrees();
						const double maxDegree = (maxArc - angleToPoint).Degrees();
						if(fabs(minDegree) < fabs(maxDegree))
							angleToPoint = minArc;
						else
							angleToPoint = maxArc;
					}
					degrees = (angleToPoint - minArc).AbsDegrees() - (aim - minArc).AbsDegrees();
				}
				double turnTime = fabs(degrees) / hardpoint.TurnRate(ship);
				// Always prefer targets that you are able to hit.
				double score = turnTime + (180. / hardpoint.TurnRate(ship)) * rendezvousTime;
				if(score < bestScore)
				{
					bestScore = score;
					bestAngle = degrees;
				}
			}
			if(bestAngle)
			{
				// Get the index of this weapon.
				int index = &hardpoint - &ship.Weapons().front();
				command.SetAim(index, bestAngle / hardpoint.TurnRate(ship));
			}
		}
}



// Fire whichever of the given ship's weapons can hit a hostile target.
void AI::AutoFire(const Ship &ship, FireCommand &command, bool secondary, bool isFlagship) const
{
	const Personality &person = ship.GetPersonality();
	if(person.IsPacifist() || ship.CannotAct(Ship::ActionType::FIRE))
		return;

	bool beFrugal = (ship.IsYours() && !escortsUseAmmo);
	if(person.IsFrugal() || (ship.IsYours() && escortsAreFrugal && escortsUseAmmo))
	{
		// The frugal personality is only active when ships have more than a certain fraction of their total health,
		// and are not outgunned. The default threshold is 75%.
		beFrugal = (ship.Health() > GameData::GetGamerules().UniversalFrugalThreshold());
		if(beFrugal)
		{
			auto ait = allyStrength.find(ship.GetGovernment());
			auto eit = enemyStrength.find(ship.GetGovernment());
			if(ait != allyStrength.end() && eit != enemyStrength.end() && ait->second < eit->second)
				beFrugal = false;
		}
	}

	// Special case: your target is not your enemy. Do not fire, because you do
	// not want to risk damaging that target. Ships will target friendly ships
	// while assisting and performing surveillance.
	shared_ptr<Ship> currentTarget = ship.GetTargetShip();
	const Government *gov = ship.GetGovernment();
	bool friendlyOverride = false;
	bool disabledOverride = false;
	if(ship.IsYours())
	{
		auto it = orders.find(&ship);
		if(it != orders.end() && it->second.target.lock() == currentTarget)
		{
			disabledOverride = (it->second.type == Orders::FINISH_OFF);
			friendlyOverride = disabledOverride | (it->second.type == Orders::ATTACK);
		}
	}
	bool currentIsEnemy = currentTarget
		&& currentTarget->GetGovernment()->IsEnemy(gov)
		&& currentTarget->GetSystem() == ship.GetSystem();
	if(currentTarget && !(currentIsEnemy || friendlyOverride))
		currentTarget.reset();

	// Only fire on disabled targets if you don't want to plunder them.
	bool plunders = (person.Plunders() && ship.Cargo().Free());
	bool disables = person.Disables();

	// Don't use weapons with firing force if you are preparing to jump.
	bool isWaitingToJump = ship.Commands().Has(Command::JUMP | Command::WAIT);

	// Find the longest range of any of your non-homing weapons. Homing weapons
	// that don't consume ammo may also fire in non-homing mode.
	double maxRange = 0.;
	for(const Hardpoint &weapon : ship.Weapons())
		if(weapon.IsReady()
				&& !(!currentTarget && weapon.IsHoming() && weapon.GetOutfit()->Ammo())
				&& !(!secondary && weapon.GetOutfit()->Icon())
				&& !(beFrugal && weapon.GetOutfit()->Ammo())
				&& !(isWaitingToJump && weapon.GetOutfit()->FiringForce()))
			maxRange = max(maxRange, weapon.GetOutfit()->Range());
	// Extend the weapon range slightly to account for velocity differences.
	maxRange *= 1.5;

	// Find all enemy ships within range of at least one weapon.
	auto enemies = GetShipsList(ship, true, maxRange);
	// Consider the current target if it is not already considered (i.e. it
	// is a friendly ship and this is a player ship ordered to attack it).
	if(currentTarget && currentTarget->IsTargetable()
			&& find(enemies.cbegin(), enemies.cend(), currentTarget.get()) == enemies.cend())
		enemies.push_back(currentTarget.get());

	int index = -1;
	for(const Hardpoint &hardpoint : ship.Weapons())
	{
		++index;
		// Skip weapons that are not ready to fire.
		if(!hardpoint.IsReady())
			continue;

		// Skip weapons omitted by the "Automatic firing" preference.
		if(isFlagship)
		{
			const Preferences::AutoFire autoFireMode = Preferences::GetAutoFire();
			if(autoFireMode == Preferences::AutoFire::GUNS_ONLY && hardpoint.IsTurret())
				continue;
			if(autoFireMode == Preferences::AutoFire::TURRETS_ONLY && !hardpoint.IsTurret())
				continue;
		}

		const Weapon *weapon = hardpoint.GetOutfit();
		// Don't expend ammo for homing weapons that have no target selected.
		if(!currentTarget && weapon->Homing() && weapon->Ammo())
			continue;
		// Don't fire secondary weapons if told not to.
		if(!secondary && weapon->Icon())
			continue;
		// Don't expend ammo if trying to be frugal.
		if(beFrugal && weapon->Ammo())
			continue;
		// Don't use weapons with firing force if you are preparing to jump.
		if(isWaitingToJump && weapon->FiringForce())
			continue;

		// Special case: if the weapon uses fuel, be careful not to spend so much
		// fuel that you cannot leave the system if necessary.
		if(weapon->FiringFuel())
		{
			double fuel = ship.Fuel() * ship.Attributes().Get("fuel capacity");
			fuel -= weapon->FiringFuel();
			// If the ship is not ever leaving this system, it does not need to
			// reserve any fuel.
			bool isStaying = person.IsStaying();
			if(!secondary || fuel < (isStaying ? 0. : ship.JumpNavigation().JumpFuel()))
				continue;
		}
		// Figure out where this weapon will fire from, but add some randomness
		// depending on how accurate this ship's pilot is.
		Point start = ship.Position() + ship.Facing().Rotate(hardpoint.GetPoint());
		start += person.Confusion();

		double vp = weapon->WeightedVelocity() + .5 * weapon->RandomVelocity();
		double lifetime = weapon->TotalLifetime();

		// Homing weapons revert to "dumb firing" if they have no target.
		if(weapon->Homing() && currentTarget)
		{
			// NPCs shoot ships that they just plundered.
			bool hasBoarded = !ship.IsYours() && Has(ship, currentTarget, ShipEvent::BOARD);
			if(currentTarget->IsDisabled() && (disables || (plunders && !hasBoarded)) && !disabledOverride)
				continue;
			// Don't fire secondary weapons at targets that have started jumping.
			if(weapon->Icon() && currentTarget->IsEnteringHyperspace())
				continue;

			// For homing weapons, don't take the velocity of the ship firing it
			// into account, because the projectile will settle into a velocity
			// that depends on its own acceleration and drag.
			Point p = currentTarget->Position() - start;
			Point v = currentTarget->Velocity();
			// By the time this action is performed, the ships will have moved
			// forward one time step.
			p += v;

			// If this weapon has a blast radius, don't fire it if the target is
			// so close that you'll be hit by the blast. Weapons using proximity
			// triggers will explode sooner, so a larger separation is needed.
			if(!weapon->IsSafe() && p.Length() <= (weapon->BlastRadius() + weapon->TriggerRadius()))
				continue;

			// Calculate how long it will take the projectile to reach its target.
			double steps = RendezvousTime(p, v, vp);
			if(!std::isnan(steps) && steps <= lifetime)
			{
				command.SetFire(index);
				continue;
			}
			continue;
		}
		// For non-homing weapons:
		for(const auto &target : enemies)
		{
			// NPCs shoot ships that they just plundered.
			bool hasBoarded = !ship.IsYours() && Has(ship, target->shared_from_this(), ShipEvent::BOARD);
			if(target->IsDisabled() && (disables || (plunders && !hasBoarded)) && !disabledOverride)
				continue;
			// Merciful ships let fleeing ships go.
			if(target->IsFleeing() && person.IsMerciful())
				continue;
			// Don't hit ships that cannot be hit without targeting
			if(target != currentTarget.get() && !FighterHitHelper::IsValidTarget(target))
				continue;

			Point p = target->Position() - start;
			Point v = target->Velocity();
			// Only take the ship's velocity into account if this weapon
			// does not have its own acceleration.
			if(!weapon->Acceleration())
				v -= ship.Velocity();
			// By the time this action is performed, the ships will have moved
			// forward one time step.
			p += v;

			// Non-homing weapons may have a blast radius or proximity trigger.
			// Do not fire this weapon if we will be caught in the blast.
			if(!weapon->IsSafe() && p.Length() <= (weapon->BlastRadius() + weapon->TriggerRadius()))
				continue;

			// Get the vector the weapon will travel along.
			v = (ship.Facing() + hardpoint.GetAngle()).Unit() * vp - v;
			// Extrapolate over the lifetime of the projectile.
			v *= lifetime;

			const Mask &mask = target->GetMask(step);
			if(mask.Collide(-p, v, target->Facing()) < 1.)
			{
				command.SetFire(index);
				break;
			}
		}
	}
}



void AI::AutoFire(const Ship &ship, FireCommand &command, const Body &target) const
{
	int index = -1;
	for(const Hardpoint &hardpoint : ship.Weapons())
	{
		++index;
		// Only auto-fire primary weapons that take no ammunition.
		if(!hardpoint.IsReady() || hardpoint.GetOutfit()->Icon() || hardpoint.GetOutfit()->Ammo())
			continue;

		// Figure out where this weapon will fire from, but add some randomness
		// depending on how accurate this ship's pilot is.
		Point start = ship.Position() + ship.Facing().Rotate(hardpoint.GetPoint());
		start += ship.GetPersonality().Confusion();

		const Weapon *weapon = hardpoint.GetOutfit();
		double vp = weapon->WeightedVelocity() + .5 * weapon->RandomVelocity();
		double lifetime = weapon->TotalLifetime();

		Point p = target.Position() - start;
		Point v = target.Velocity();
		// Only take the ship's velocity into account if this weapon
		// does not have its own acceleration.
		if(!weapon->Acceleration())
			v -= ship.Velocity();
		// By the time this action is performed, the ships will have moved
		// forward one time step.
		p += v;

		// Get the vector the weapon will travel along.
		v = (ship.Facing() + hardpoint.GetAngle()).Unit() * vp - v;
		// Extrapolate over the lifetime of the projectile.
		v *= lifetime;

		const Mask &mask = target.GetMask(step);
		if(mask.Collide(-p, v, target.Facing()) < 1.)
			command.SetFire(index);
	}
}



// Get the amount of time it would take the given weapon to reach the given
// target, assuming it can be fired in any direction (i.e. turreted). For
// non-turreted weapons this can be used to calculate the ideal direction to
// point the ship in.
double AI::RendezvousTime(const Point &p, const Point &v, double vp)
{
	// How many steps will it take this projectile
	// to intersect the target?
	// (p.x + v.x*t)^2 + (p.y + v.y*t)^2 = vp^2*t^2
	// p.x^2 + 2*p.x*v.x*t + v.x^2*t^2
	//    + p.y^2 + 2*p.y*v.y*t + v.y^2t^2
	//    - vp^2*t^2 = 0
	// (v.x^2 + v.y^2 - vp^2) * t^2
	//    + (2 * (p.x * v.x + p.y * v.y)) * t
	//    + (p.x^2 + p.y^2) = 0
	double a = v.Dot(v) - vp * vp;
	double b = 2. * p.Dot(v);
	double c = p.Dot(p);
	double discriminant = b * b - 4 * a * c;
	if(discriminant < 0.)
		return numeric_limits<double>::quiet_NaN();

	discriminant = sqrt(discriminant);

	// The solutions are b +- discriminant.
	// But it's not a solution if it's negative.
	double r1 = (-b + discriminant) / (2. * a);
	double r2 = (-b - discriminant) / (2. * a);
	if(r1 >= 0. && r2 >= 0.)
		return min(r1, r2);
	else if(r1 >= 0. || r2 >= 0.)
		return max(r1, r2);

	return numeric_limits<double>::quiet_NaN();
}



// Searches every asteroid within the ship scan limit and returns either the
// asteroid closest to the ship or the asteroid of highest value in range, depending
// on the player's preferences.
bool AI::TargetMinable(Ship &ship) const
{
	double scanRangeMetric = 10000. * ship.Attributes().Get("asteroid scan power");
	if(!scanRangeMetric)
		return false;
	const bool findClosest = Preferences::Has("Target asteroid based on");
	auto bestMinable = ship.GetTargetAsteroid();
	double bestScore = findClosest ? numeric_limits<double>::max() : 0.;
	auto GetDistanceMetric = [&ship](const Minable &minable) -> double {
		return ship.Position().DistanceSquared(minable.Position());
	};
	if(bestMinable)
	{
		if(findClosest)
			bestScore = GetDistanceMetric(*bestMinable);
		else
			bestScore = bestMinable->GetValue();
	}
	auto MinableStrategy = [&findClosest, &bestMinable, &bestScore, &GetDistanceMetric]()
			-> function<void(const shared_ptr<Minable> &)>
	{
		if(findClosest)
			return [&bestMinable, &bestScore, &GetDistanceMetric]
					(const shared_ptr<Minable> &minable) -> void {
				double newScore = GetDistanceMetric(*minable);
				if(newScore < bestScore || (newScore == bestScore && minable->GetValue() > bestMinable->GetValue()))
				{
					bestScore = newScore;
					bestMinable = minable;
				}
			};
		else
			return [&bestMinable, &bestScore, &GetDistanceMetric]
					(const shared_ptr<Minable> &minable) -> void {
				double newScore = minable->GetValue();
				if(newScore > bestScore || (newScore == bestScore
						&& GetDistanceMetric(*minable) < GetDistanceMetric(*bestMinable)))
				{
					bestScore = newScore;
					bestMinable = minable;
				}
			};
	};
	auto UpdateBestMinable = MinableStrategy();
	for(auto &&minable : minables)
	{
		if(GetDistanceMetric(*minable) > scanRangeMetric)
			continue;
		if(bestMinable)
			UpdateBestMinable(minable);
		else
			bestMinable = minable;
	}
	if(bestMinable)
		ship.SetTargetAsteroid(bestMinable);
	return static_cast<bool>(ship.GetTargetAsteroid());
}



void AI::MovePlayer(Ship &ship, Command &activeCommands)
{
	Command command;
	firingCommands.SetHardpoints(ship.Weapons().size());

	bool shift = activeCommands.Has(Command::SHIFT);

	bool isWormhole = false;
	if(player.HasTravelPlan())
	{
		// Determine if the player is jumping to their target system or landing on a wormhole.
		const System *system = player.TravelPlan().back();
		for(const StellarObject &object : ship.GetSystem()->Objects())
			if(object.HasSprite() && object.HasValidPlanet() && object.GetPlanet()->IsWormhole()
				&& object.GetPlanet()->IsAccessible(&ship) && player.HasVisited(*object.GetPlanet())
				&& player.CanView(*system))
			{
				const auto *wormhole = object.GetPlanet()->GetWormhole();
				if(&wormhole->WormholeDestination(*ship.GetSystem()) != system)
					continue;

				isWormhole = true;
				if(!ship.GetTargetStellar() || autoPilot.Has(Command::JUMP))
					ship.SetTargetStellar(&object);
				break;
			}
		if(!isWormhole)
			ship.SetTargetSystem(system);
	}

	if(ship.IsEnteringHyperspace() && !ship.IsHyperspacing())
	{
		// Check if there's a particular planet there we want to visit.
		const System *system = ship.GetTargetSystem();
		set<const Planet *> destinations;
		Date deadline;
		const Planet *bestDestination = nullptr;
		size_t missions = 0;
		for(const Mission &mission : player.Missions())
		{
			// Don't include invisible and failed missions in the check.
			if(!mission.IsVisible() || mission.IsFailed())
				continue;

			// If the accessible destination of a mission is in this system, and you've been
			// to all waypoints and stopovers (i.e. could complete it), consider landing on it.
			if(mission.Stopovers().empty() && mission.Waypoints().empty()
					&& mission.Destination()->IsInSystem(system)
					&& mission.Destination()->IsAccessible(&ship))
			{
				destinations.insert(mission.Destination());
				++missions;
				// If this mission has a deadline, check if it is the soonest
				// deadline. If so, this should be your ship's destination.
				if(!deadline || (mission.Deadline() && mission.Deadline() < deadline))
				{
					deadline = mission.Deadline();
					bestDestination = mission.Destination();
				}
			}
			// Also check for stopovers in the destination system.
			for(const Planet *planet : mission.Stopovers())
				if(planet->IsInSystem(system) && planet->IsAccessible(&ship))
				{
					destinations.insert(planet);
					++missions;
					if(!bestDestination)
						bestDestination = planet;
				}
		}

		// Inform the player of any destinations in the system they are jumping to.
		if(!destinations.empty() && Preferences::GetNotificationSetting() != Preferences::NotificationSetting::OFF)
		{
			string message = "Note: you have ";
			message += (missions == 1 ? "a mission that requires" : "missions that require");
			message += " landing on ";
			size_t count = destinations.size();
			bool oxfordComma = (count > 2);
			for(const Planet *planet : destinations)
			{
				message += planet->DisplayName();
				--count;
				if(count > 1)
					message += ", ";
				else if(count == 1)
					message += (oxfordComma ? ", and " : " and ");
			}
			message += " in the system you are jumping to.";
			Messages::Add({message, GameData::MessageCategories().Get("info")});

			if(Preferences::GetNotificationSetting() == Preferences::NotificationSetting::BOTH)
				UI::PlaySound(UI::UISound::FAILURE);
		}
		// If any destination was found, find the corresponding stellar object
		// and set it as your ship's target planet.
		if(bestDestination)
			ship.SetTargetStellar(system->FindStellar(bestDestination));
	}

	if(activeCommands.Has(Command::NEAREST))
	{
		// Find the nearest enemy ship to the flagship. If `Shift` is held, consider friendly ships too.
		double closest = numeric_limits<double>::infinity();
		bool foundActive = false;
		bool found = false;
		for(const shared_ptr<Ship> &other : ships)
			if(other.get() != &ship && other->IsTargetable())
			{
				bool enemy = other->GetGovernment()->IsEnemy(ship.GetGovernment());
				// Do not let "target nearest" select a friendly ship, so that
				// if the player is repeatedly targeting nearest to, say, target
				// a bunch of fighters, they won't start firing on friendly
				// ships as soon as the last one is gone.
				if((!enemy && !shift) || other->IsYours())
					continue;

				// Sort ships by active or disabled:
				// Prefer targeting an active ship over a disabled one
				bool active = !other->IsDisabled();

				double d = other->Position().Distance(ship.Position());

				if((!foundActive && active) || (foundActive == active && d < closest))
				{
					ship.SetTargetShip(other);
					closest = d;
					foundActive = active;
					found = true;
				}
			}
		// If no ship was found, look for nearby asteroids.
		if(!found)
			TargetMinable(ship);
		else
			UI::PlaySound(UI::UISound::TARGET);
	}
	else if(activeCommands.Has(Command::TARGET))
	{
		// Find the "next" ship to target. Holding `Shift` will cycle through escorts.
		shared_ptr<const Ship> target = ship.GetTargetShip();
		// Whether the next eligible ship should be targeted.
		bool selectNext = !target || !target->IsTargetable();
		for(const shared_ptr<Ship> &other : ships)
		{
			// Do not target yourself.
			if(other.get() == &ship)
				continue;
			// The default behavior is to ignore your fleet and any friendly escorts.
			bool isPlayer = other->IsYours() || (other->GetPersonality().IsEscort()
					&& !other->GetGovernment()->IsEnemy());
			if(other == target)
				selectNext = true;
			else if(selectNext && isPlayer == shift && other->IsTargetable())
			{
				ship.SetTargetShip(other);
				selectNext = false;
				break;
			}
		}
		if(selectNext)
			ship.SetTargetShip(shared_ptr<Ship>());
		else
			UI::PlaySound(UI::UISound::TARGET);
	}
	else if(activeCommands.Has(Command::BOARD))
	{
		// Determine the player's boarding target based on their current target and their boarding preference. They may
		// press BOARD repeatedly to cycle between ships, or use SHIFT to prioritize repairing their owned escorts.
		shared_ptr<Ship> target = ship.GetTargetShip();
		if(target && !CanBoard(ship, *target))
			target.reset();
		if(!target || activeCommands.Has(Command::WAIT) || (shift && !target->IsYours()))
		{
			if(shift)
				ship.SetTargetShip(shared_ptr<Ship>());

			const auto boardingPriority = Preferences::GetBoardingPriority();
			auto strategy = [&]() noexcept -> function<double(const Ship &)>
			{
				Point current = ship.Position();
				switch(boardingPriority)
				{
					case Preferences::BoardingPriority::VALUE:
						return [this, &ship](const Ship &other) noexcept -> double
						{
							// Use the exact cost if the ship was scanned, otherwise use an estimation.
							return this->Has(ship, other.shared_from_this(), ShipEvent::SCAN_OUTFITS) ?
								other.Cost() : (other.ChassisCost() * 2.);
						};
					case Preferences::BoardingPriority::MIXED:
						return [this, &ship, current](const Ship &other) noexcept -> double
						{
							double cost = this->Has(ship, other.shared_from_this(), ShipEvent::SCAN_OUTFITS) ?
								other.Cost() : (other.ChassisCost() * 2.);
							// Even if we divide by 0, doubles can contain and handle infinity,
							// and we should definitely board that one then.
							return cost * cost / (current.DistanceSquared(other.Position()) + 0.1);
						};
					case Preferences::BoardingPriority::PROXIMITY:
					default:
						return [current](const Ship &other) noexcept -> double
						{
							return current.DistanceSquared(other.Position());
						};
				}
			}();

			using ShipValue = pair<Ship *, double>;
			auto options = vector<ShipValue>{};
			if(shift)
			{
				const auto &owned = governmentRosters[ship.GetGovernment()];
				options.reserve(owned.size());
				for(auto &&escort : owned)
					if(CanBoard(ship, *escort))
						options.emplace_back(escort, strategy(*escort));
			}
			else
			{
				auto ships = GetShipsList(ship, true);
				options.reserve(ships.size());
				// The current target is not considered by GetShipsList.
				if(target)
					options.emplace_back(target.get(), strategy(*target));

				// First check if we can board enemy ships, then allies.
				for(auto &&enemy : ships)
					if(CanBoard(ship, *enemy))
						options.emplace_back(enemy, strategy(*enemy));
				if(options.empty())
				{
					ships = GetShipsList(ship, false);
					options.reserve(ships.size());
					for(auto &&ally : ships)
						if(CanBoard(ship, *ally))
							options.emplace_back(ally, strategy(*ally));
				}
			}

			if(options.empty())
				activeCommands.Clear(Command::BOARD);
			else
			{
				// Sort the list of options in increasing order of desirability.
				sort(options.begin(), options.end(),
					[&ship, boardingPriority](const ShipValue &lhs, const ShipValue &rhs)
					{
						if(boardingPriority == Preferences::BoardingPriority::PROXIMITY)
							return lhs.second > rhs.second;

						// If their cost is the same, prefer the closest ship.
						return (boardingPriority == Preferences::BoardingPriority::VALUE && lhs.second == rhs.second)
							? lhs.first->Position().DistanceSquared(ship.Position()) >
								rhs.first->Position().DistanceSquared(ship.Position())
							: lhs.second < rhs.second;
					}
				);

				// Pick the (next) most desirable option.
				auto it = !target ? options.end() : find_if(options.begin(), options.end(),
					[&target](const ShipValue &lhs) noexcept -> bool { return lhs.first == target.get(); });
				if(it == options.begin())
					it = options.end();
				ship.SetTargetShip((--it)->first->shared_from_this());
				UI::PlaySound(UI::UISound::TARGET);
			}
		}
	}
	// Player cannot attempt to land while departing from a planet.
	else if(activeCommands.Has(Command::LAND) && !ship.IsEnteringHyperspace() && ship.Zoom() == 1.)
	{
		// Track all possible landable objects in the current system.
		auto landables = vector<const StellarObject *>{};

		string message;
		const bool isMovingSlowly = (ship.Velocity().Length() < (MIN_LANDING_VELOCITY / 60.));
		const StellarObject *potentialTarget = nullptr;
		for(const StellarObject &object : ship.GetSystem()->Objects())
		{
			if(!object.HasSprite())
				continue;

			// If the player is moving slowly over an object, then the player is considering landing there.
			// The target object might not be able to be landed on, for example an enemy planet or a star.
			const bool isTryingLanding = (ship.Position().Distance(object.Position()) < object.Radius() && isMovingSlowly);
			if(object.HasValidPlanet() && object.GetPlanet()->IsAccessible(&ship) && object.IsVisible(ship.Position()))
			{
				landables.emplace_back(&object);
				if(isTryingLanding)
					potentialTarget = &object;
			}
			else if(isTryingLanding)
				message = object.LandingMessage();
		}

		const StellarObject *target = ship.GetTargetStellar();
		// Require that the player's planetary target is one of the current system's planets.
		auto landIt = find(landables.cbegin(), landables.cend(), target);
		if(landIt == landables.cend())
			target = nullptr;

		// Consider the potential target as a landing target first.
		if(!target && potentialTarget)
		{
			target = potentialTarget;
			ship.SetTargetStellar(potentialTarget);
		}

		// If the player has a target in mind already, don't emit an error if the player
		// is hovering above a star or inaccessible planet.
		if(target)
			message.clear();
		else if(!message.empty())
			UI::PlaySound(UI::UISound::FAILURE);

		const Message::Category *messageCategory = GameData::MessageCategories().Get("normal");

		if(target && (ship.Zoom() < 1. || ship.Position().Distance(target->Position()) < target->Radius()))
		{
			// Special case: if there are two planets in system and you have one
			// selected, then press "land" again, do not toggle to the other if
			// you are within landing range of the one you have selected.
		}
		else if(message.empty() && target && activeCommands.Has(Command::WAIT))
		{
			// Select the next landable in the list after the currently selected object.
			if(++landIt == landables.cend())
				landIt = landables.cbegin();
			const StellarObject *next = *landIt;
			ship.SetTargetStellar(next);

			if(!next->GetPlanet()->CanLand())
			{
				message = "The authorities on this " + next->GetPlanet()->Noun() +
					" refuse to clear you to land here.";
<<<<<<< HEAD
				messageCategory = GameData::MessageCategories().Get("high");
				Audio::Play(Audio::Get("fail"), SoundCategory::UI);
=======
				messageImportance = Messages::Importance::Highest;
				UI::PlaySound(UI::UISound::FAILURE);
>>>>>>> 46b81c92
			}
			else if(next != target)
				message = "Switching landing targets. Now landing on " + next->DisplayName() + ".";
		}
		else if(message.empty())
		{
			// This is the first press, or it has been long enough since the last press,
			// so land on the nearest eligible planet. Prefer inhabited ones with fuel.
			set<string> types;
			if(!target && !landables.empty())
			{
				if(landables.size() == 1)
					ship.SetTargetStellar(landables.front());
				else
				{
					double closest = numeric_limits<double>::infinity();
					for(const auto &object : landables)
					{
						double distance = ship.Position().Distance(object->Position());
						const Planet *planet = object->GetPlanet();
						types.insert(planet->Noun());
						if((!planet->CanLand() || !planet->GetPort().CanRecharge(Port::RechargeType::Fuel))
								&& !planet->IsWormhole())
							distance += 10000.;

						if(distance < closest)
						{
							ship.SetTargetStellar(object);
							closest = distance;
						}
					}
				}
				target = ship.GetTargetStellar();
			}

			if(!target)
			{
<<<<<<< HEAD
				Messages::Add(*GameData::Messages().Get("no landables"));
				message.clear();
				Audio::Play(Audio::Get("fail"), SoundCategory::UI);
=======
				message = "There are no planets in this system that you can land on.";
				messageImportance = Messages::Importance::Highest;
				UI::PlaySound(UI::UISound::FAILURE);
>>>>>>> 46b81c92
			}
			else if(!target->GetPlanet()->CanLand())
			{
				message = "The authorities on this " + target->GetPlanet()->Noun() +
					" refuse to clear you to land here.";
<<<<<<< HEAD
				messageCategory = GameData::MessageCategories().Get("high");
				Audio::Play(Audio::Get("fail"), SoundCategory::UI);
=======
				messageImportance = Messages::Importance::Highest;
				UI::PlaySound(UI::UISound::FAILURE);
>>>>>>> 46b81c92
			}
			else if(!types.empty())
			{
				message = "You can land on more than one ";
				set<string>::const_iterator it = types.begin();
				message += *it++;
				if(it != types.end())
				{
					set<string>::const_iterator last = --types.end();
					if(it != last)
						message += ',';
					while(it != last)
						message += ' ' + *it++ + ',';
					message += " or " + *it;
				}
				message += " in this system. Landing on " + target->DisplayName() + ".";
			}
			else
				message = "Landing on " + target->DisplayName() + ".";
		}
		if(!message.empty())
			Messages::Add({message, messageCategory});
	}
	else if(activeCommands.Has(Command::JUMP | Command::FLEET_JUMP))
	{
		if(player.TravelPlan().empty() && !isWormhole)
		{
			double bestMatch = -2.;
			const auto &links = (ship.JumpNavigation().HasJumpDrive() ?
				ship.GetSystem()->JumpNeighbors(ship.JumpNavigation().JumpRange()) : ship.GetSystem()->Links());
			for(const System *link : links)
			{
				// Not all systems in range are necessarily visible. Don't allow
				// jumping to systems which haven't been seen.
				if(!player.HasSeen(*link))
					continue;

				Point direction = link->Position() - ship.GetSystem()->Position();
				double match = ship.Facing().Unit().Dot(direction.Unit());
				if(match > bestMatch)
				{
					bestMatch = match;
					ship.SetTargetSystem(link);
				}
			}
		}
		else if(isWormhole)
		{
			// The player is guaranteed to have a travel plan for isWormhole to be true.
			Messages::Add({"Landing on a local wormhole to navigate to the "
					+ player.TravelPlan().back()->DisplayName() + " system.",
					GameData::MessageCategories().Get("normal")});
		}
		if(ship.GetTargetSystem() && !isWormhole)
		{
			string name = "selected star";
			if(player.KnowsName(*ship.GetTargetSystem()))
				name = ship.GetTargetSystem()->DisplayName();

			if(activeCommands.Has(Command::FLEET_JUMP))
				Messages::Add({"Engaging fleet autopilot to jump to the " + name + " system."
					" Your fleet will jump when ready.",
					GameData::MessageCategories().Get("normal")});
			else
				Messages::Add({"Engaging autopilot to jump to the " + name + " system.",
					GameData::MessageCategories().Get("normal")});
		}
	}
	else if(activeCommands.Has(Command::SCAN))
		command |= Command::SCAN;
	else if(activeCommands.Has(Command::HARVEST))
	{
		Orders newOrders;
		newOrders.type = Orders::HARVEST;
		IssueOrders(newOrders, "preparing to harvest.");
	}
	else if(activeCommands.Has(Command::NEAREST_ASTEROID))
	{
		TargetMinable(ship);
	}

	const shared_ptr<const Ship> target = ship.GetTargetShip();
	auto targetOverride = Preferences::Has("Aim turrets with mouse") ^ activeCommands.Has(Command::AIM_TURRET_HOLD)
		? optional(mousePosition) : nullopt;
	AimTurrets(ship, firingCommands, !Preferences::Has("Turrets focus fire"), targetOverride);
	if(Preferences::GetAutoFire() != Preferences::AutoFire::OFF && !ship.IsBoarding()
			&& !(autoPilot | activeCommands).Has(Command::LAND | Command::JUMP | Command::FLEET_JUMP | Command::BOARD)
			&& (!target || target->GetGovernment()->IsEnemy()))
		AutoFire(ship, firingCommands, false, true);

	const bool mouseTurning = activeCommands.Has(Command::MOUSE_TURNING_HOLD);
	if(mouseTurning && !ship.IsBoarding() && (!ship.IsReversing() || ship.Attributes().Get("reverse thrust")))
		command.SetTurn(TurnToward(ship, mousePosition));

	if(activeCommands)
	{
		if(activeCommands.Has(Command::FORWARD))
			command |= Command::FORWARD;
		if(activeCommands.Has(Command::RIGHT | Command::LEFT) && !mouseTurning)
			command.SetTurn(activeCommands.Has(Command::RIGHT) - activeCommands.Has(Command::LEFT));
		if(activeCommands.Has(Command::BACK))
		{
			if(!activeCommands.Has(Command::FORWARD) && ship.Attributes().Get("reverse thrust"))
				command |= Command::BACK;
			else if(!activeCommands.Has(Command::RIGHT | Command::LEFT | Command::AUTOSTEER))
				command.SetTurn(TurnBackward(ship));
		}

		if(activeCommands.Has(Command::PRIMARY))
		{
			int index = 0;
			for(const Hardpoint &hardpoint : ship.Weapons())
			{
				if(hardpoint.IsReady() && !hardpoint.GetOutfit()->Icon())
					firingCommands.SetFire(index);
				++index;
			}
		}
		if(activeCommands.Has(Command::SECONDARY))
		{
			int index = 0;
			const auto &playerSelectedWeapons = player.SelectedSecondaryWeapons();
			for(const Hardpoint &hardpoint : ship.Weapons())
			{
				if(hardpoint.IsReady() && (playerSelectedWeapons.find(hardpoint.GetOutfit()) != playerSelectedWeapons.end()))
					firingCommands.SetFire(index);
				++index;
			}
		}
		if(activeCommands.Has(Command::AFTERBURNER))
			command |= Command::AFTERBURNER;

		if(activeCommands.Has(AutopilotCancelCommands()))
			autoPilot = activeCommands;
	}
	bool shouldAutoAim = false;
	bool isFiring = activeCommands.Has(Command::PRIMARY) || activeCommands.Has(Command::SECONDARY);
	if(activeCommands.Has(Command::AUTOSTEER) && !command.Turn() && !ship.IsBoarding()
			&& !autoPilot.Has(Command::LAND | Command::JUMP | Command::FLEET_JUMP | Command::BOARD))
	{
		if(target && target->GetSystem() == ship.GetSystem() && target->IsTargetable())
			command.SetTurn(TurnToward(ship, TargetAim(ship)));
		else if(ship.GetTargetAsteroid())
			command.SetTurn(TurnToward(ship, TargetAim(ship, *ship.GetTargetAsteroid())));
		else if(ship.GetTargetStellar())
			command.SetTurn(TurnToward(ship, ship.GetTargetStellar()->Position() - ship.Position()));
	}
	else if((Preferences::GetAutoAim() == Preferences::AutoAim::ALWAYS_ON
			|| (Preferences::GetAutoAim() == Preferences::AutoAim::WHEN_FIRING && isFiring))
			&& !command.Turn() && !ship.IsBoarding()
			&& ((target && target->GetSystem() == ship.GetSystem() && target->IsTargetable()) || ship.GetTargetAsteroid())
			&& !autoPilot.Has(Command::LAND | Command::JUMP | Command::FLEET_JUMP | Command::BOARD))
	{
		// Check if this ship has any forward-facing weapons.
		for(const Hardpoint &weapon : ship.Weapons())
			if(!weapon.CanAim(ship) && !weapon.IsTurret() && weapon.GetOutfit())
			{
				shouldAutoAim = true;
				break;
			}
	}
	if(shouldAutoAim)
	{
		Point pos = (target ? target->Position() : ship.GetTargetAsteroid()->Position());
		if((pos - ship.Position()).Unit().Dot(ship.Facing().Unit()) >= .8)
			command.SetTurn(TurnToward(ship, TargetAim(ship)));
	}

	if(autoPilot.Has(Command::JUMP | Command::FLEET_JUMP) && !(player.HasTravelPlan() || ship.GetTargetSystem()))
	{
		// The player completed their travel plan, which may have indicated a destination within the final system.
		autoPilot.Clear(Command::JUMP | Command::FLEET_JUMP);
		const Planet *planet = player.TravelDestination();
		if(planet && planet->IsInSystem(ship.GetSystem()) && planet->IsAccessible(&ship))
		{
			Messages::Add({"Autopilot: landing on " + planet->DisplayName() + ".",
				GameData::MessageCategories().Get("normal")});
			autoPilot |= Command::LAND;
			ship.SetTargetStellar(ship.GetSystem()->FindStellar(planet));
		}
	}

	// Clear autopilot actions if actions can't be performed.
	if(autoPilot.Has(Command::LAND) && !ship.GetTargetStellar())
		autoPilot.Clear(Command::LAND);
	if(autoPilot.Has(Command::JUMP | Command::FLEET_JUMP) && !(ship.GetTargetSystem() || isWormhole))
		autoPilot.Clear(Command::JUMP | Command::FLEET_JUMP);
	if(autoPilot.Has(Command::BOARD) && !(ship.GetTargetShip() && CanBoard(ship, *ship.GetTargetShip())))
		autoPilot.Clear(Command::BOARD);

	if(autoPilot.Has(Command::LAND) || (autoPilot.Has(Command::JUMP | Command::FLEET_JUMP) && isWormhole))
	{
		if(activeCommands.Has(Command::WAIT) || (autoPilot.Has(Command::FLEET_JUMP) && !EscortsReadyToLand(ship)))
			command |= Command::WAIT;

		if(ship.GetPlanet())
			autoPilot.Clear(Command::LAND | Command::JUMP | Command::FLEET_JUMP);
		else
		{
			MoveToPlanet(ship, command);
			command |= Command::LAND;
		}
	}
	else if(autoPilot.Has(Command::STOP))
	{
		// STOP is automatically cleared once the ship has stopped.
		if(Stop(ship, command))
			autoPilot.Clear(Command::STOP);
	}
	else if(autoPilot.Has(Command::JUMP | Command::FLEET_JUMP) && !ship.IsEnteringHyperspace())
	{
		if(!ship.JumpNavigation().HasHyperdrive() && !ship.JumpNavigation().HasJumpDrive())
		{
			Messages::Add(*GameData::Messages().Get("no hyperdrive"));
			autoPilot.Clear();
			UI::PlaySound(UI::UISound::FAILURE);
		}
		else if(!ship.JumpNavigation().JumpFuel(ship.GetTargetSystem()))
		{
			Messages::Add(*GameData::Messages().Get("cannot jump"));
			autoPilot.Clear();
			UI::PlaySound(UI::UISound::FAILURE);
		}
		else if(!ship.JumpsRemaining() && !ship.IsEnteringHyperspace())
		{
			Messages::Add(*GameData::Messages().Get("no fuel"));
			autoPilot.Clear();
			UI::PlaySound(UI::UISound::FAILURE);
		}
		else if(ship.IsLanding())
		{
			Messages::Add(*GameData::Messages().Get("cannot jump while landing"));
			autoPilot.Clear(Command::JUMP);
			UI::PlaySound(UI::UISound::FAILURE);
		}
		else
		{
			PrepareForHyperspace(ship, command);
			command |= Command::JUMP;

			// Don't jump yet if the player is holding jump key or fleet jump is active and
			// escorts are not ready to jump yet.
			if(activeCommands.Has(Command::WAIT) || (autoPilot.Has(Command::FLEET_JUMP) && !EscortsReadyToJump(ship)))
				command |= Command::WAIT;
		}
	}
	else if(autoPilot.Has(Command::BOARD))
	{
		if(!CanBoard(ship, *target))
			autoPilot.Clear(Command::BOARD);
		else
		{
			MoveTo(ship, command, target->Position(), target->Velocity(), 40., .8);
			command |= Command::BOARD;
		}
	}

	if(ship.HasBays() && HasDeployments(ship))
	{
		command |= Command::DEPLOY;
		Deploy(ship, !Preferences::Has("Damaged fighters retreat"));
	}
	if(isCloaking)
		command |= Command::CLOAK;

	ship.SetCommands(command);
	ship.SetCommands(firingCommands);
}



bool AI::Has(const Ship &ship, const weak_ptr<const Ship> &other, int type) const
{
	auto sit = actions.find(ship.shared_from_this());
	if(sit == actions.end())
		return false;

	auto oit = sit->second.find(other);
	if(oit == sit->second.end())
		return false;

	return (oit->second & type);
}



bool AI::Has(const Government *government, const weak_ptr<const Ship> &other, int type) const
{
	auto git = governmentActions.find(government);
	if(git == governmentActions.end())
		return false;

	auto oit = git->second.find(other);
	if(oit == git->second.end())
		return false;

	return (oit->second & type);
}



// True if the ship has committed the action against that government. For
// example, if the player boarded any ship belonging to that government.
bool AI::Has(const Ship &ship, const Government *government, int type) const
{
	auto sit = notoriety.find(ship.shared_from_this());
	if(sit == notoriety.end())
		return false;

	auto git = sit->second.find(government);
	if(git == sit->second.end())
		return false;

	return (git->second & type);
}



void AI::UpdateStrengths(map<const Government *, int64_t> &strength, const System *playerSystem)
{
	// Tally the strength of a government by the strength of its present and able ships.
	governmentRosters.clear();
	for(const auto &it : ships)
		if(it->GetGovernment() && it->GetSystem() == playerSystem)
		{
			governmentRosters[it->GetGovernment()].emplace_back(it.get());
			if(!it->IsDisabled())
				strength[it->GetGovernment()] += it->Strength();
		}

	// Strengths of enemies and allies are rebuilt every step.
	enemyStrength.clear();
	allyStrength.clear();
	for(const auto &gov : strength)
	{
		set<const Government *> allies;
		for(const auto &enemy : strength)
			if(enemy.first->IsEnemy(gov.first))
			{
				// "Know your enemies."
				enemyStrength[gov.first] += enemy.second;
				for(const auto &ally : strength)
					if(ally.first->IsEnemy(enemy.first) && !allies.contains(ally.first))
					{
						// "The enemy of my enemy is my friend."
						allyStrength[gov.first] += ally.second;
						allies.insert(ally.first);
					}
			}
	}

	// Ships with nearby allies consider their allies' strength as well as their own.
	for(const auto &it : ships)
	{
		const Government *gov = it->GetGovernment();

		// Check if this ship's government has the authority to enforce scans & fines in this system.
		if(!scanPermissions.contains(gov))
			scanPermissions.emplace(gov, gov && gov->CanEnforce(playerSystem));

		// Only have ships update their strength estimate once per second on average.
		if(!gov || it->GetSystem() != playerSystem || it->IsDisabled() || Random::Int(60))
			continue;

		int64_t &myStrength = shipStrength[it.get()];
		for(const auto &allies : governmentRosters)
		{
			// If this is not an allied government, its ships will not assist this ship when attacked.
			if(allies.first->AttitudeToward(gov) <= 0.)
				continue;
			for(const auto &ally : allies.second)
				if(!ally->IsDisabled() && ally->Position().Distance(it->Position()) < 2000.)
					myStrength += ally->Strength();
		}
	}
}



// Cache various lists of all targetable ships in the player's system for this Step.
void AI::CacheShipLists()
{
	allyLists.clear();
	enemyLists.clear();
	for(const auto &git : governmentRosters)
	{
		allyLists.emplace(git.first, vector<Ship *>());
		allyLists.at(git.first).reserve(ships.size());
		enemyLists.emplace(git.first, vector<Ship *>());
		enemyLists.at(git.first).reserve(ships.size());
		for(const auto &oit : governmentRosters)
		{
			auto &list = git.first->IsEnemy(oit.first)
					? enemyLists[git.first] : allyLists[git.first];
			list.insert(list.end(), oit.second.begin(), oit.second.end());
		}
	}
}



void AI::IssueOrders(const Orders &newOrders, const string &description)
{
	string who;

	// Find out what the target of these orders is.
	const Ship *targetShip = newOrders.target.lock().get();
	const Minable *targetAsteroid = newOrders.targetAsteroid.lock().get();

	// Figure out what ships we are giving orders to.
	vector<const Ship *> ships;
	size_t destroyedCount = 0;
	if(player.SelectedShips().empty())
	{
		for(const shared_ptr<Ship> &it : player.Ships())
			if(it.get() != player.Flagship() && !it->IsParked())
			{
				if(it->IsDestroyed())
					++destroyedCount;
				else
					ships.push_back(it.get());
			}
		who = (ships.empty() ? destroyedCount : ships.size()) > 1
			? "Your fleet is " : "Your escort is ";
	}
	else
	{
		for(const weak_ptr<Ship> &it : player.SelectedShips())
		{
			shared_ptr<Ship> ship = it.lock();
			if(!ship)
				continue;
			if(ship->IsDestroyed())
				++destroyedCount;
			else
				ships.push_back(ship.get());
		}
		who = (ships.empty() ? destroyedCount : ships.size()) > 1
			? "The selected escorts are " : "The selected escort is ";
	}
	if(ships.empty())
	{
		if(destroyedCount)
			Messages::Add({who + "destroyed and unable to execute your orders.",
				GameData::MessageCategories().Get("normal")});
		return;
	}

	Point centerOfGravity;
	bool isMoveOrder = (newOrders.type == Orders::MOVE_TO);
	int squadCount = 0;
	if(isMoveOrder)
	{
		for(const Ship *ship : ships)
			if(ship->GetSystem() && !ship->IsDisabled())
			{
				centerOfGravity += ship->Position();
				++squadCount;
			}
		if(squadCount > 1)
			centerOfGravity /= squadCount;
	}
	// If this is a move command, make sure the fleet is bunched together
	// enough that each ship takes up no more than about 30,000 square pixels.
	double maxSquadOffset = sqrt(10000. * squadCount);

	// A target is valid if we have no target, or when the target is in the
	// same system as the flagship.
	bool isValidTarget = !targetShip || targetAsteroid
		|| (targetShip && player.Flagship() && targetShip->GetSystem() == player.Flagship()->GetSystem());

	// Now, go through all the given ships and set their orders to the new
	// orders. But, if it turns out that they already had the given orders,
	// their orders will be cleared instead. The only command that does not
	// toggle is a move command; it always counts as a new command.
	bool hasMismatch = isMoveOrder;
	bool gaveOrder = false;
	bool alreadyHarvesting = false;
	if(isValidTarget)
	{
		for(const Ship *ship : ships)
		{
			// Never issue orders to a ship to target itself.
			if(ship == targetShip)
				continue;

			gaveOrder = true;
			hasMismatch |= !orders.contains(ship);

			Orders &existing = orders[ship];
			// HOLD_ACTIVE cannot be given as manual order, but we make sure here
			// that any HOLD_ACTIVE order also matches when an HOLD_POSITION
			// command is given.
			if(existing.type == Orders::HOLD_ACTIVE)
				existing.type = Orders::HOLD_POSITION;

			hasMismatch |= (existing.type != newOrders.type);
			hasMismatch |= (existing.target.lock().get() != targetShip);
			hasMismatch |= (existing.targetAsteroid.lock().get() != targetAsteroid);
			// Skip giving any new orders if the fleet is already in harvest mode and the player has selected a new
			// asteroid.
			if(hasMismatch && targetAsteroid)
				alreadyHarvesting = (existing.type == newOrders.type) && (newOrders.type == Orders::HARVEST);
			existing = newOrders;

			if(isMoveOrder)
			{
				// In a move order, rather than commanding every ship to move to the
				// same point, they move as a mass so their center of gravity is
				// that point but their relative positions are unchanged.
				Point offset = ship->Position() - centerOfGravity;
				if(offset.Length() > maxSquadOffset)
					offset = offset.Unit() * maxSquadOffset;
				existing.point += offset;
			}
			else if(existing.type == Orders::HOLD_POSITION)
			{
				bool shouldReverse = false;
				// Set the point this ship will "guard," so it can return
				// to it if knocked away by projectiles / explosions.
				existing.point = StoppingPoint(*ship, Point(), shouldReverse);
			}
		}
		if(!gaveOrder)
			return;
	}

	if(alreadyHarvesting)
		return;
	else if(hasMismatch)
		Messages::Add({who + description, GameData::MessageCategories().Get("normal")});
	else
	{
		// Clear all the orders for these ships.
		if(!isValidTarget)
			Messages::Add({who + "unable to and no longer " + description,
				GameData::MessageCategories().Get("normal")});
		else
			Messages::Add({who + "no longer " + description, GameData::MessageCategories().Get("normal")});

		for(const Ship *ship : ships)
			orders.erase(ship);
	}
}



// Change the ship's order based on its current fulfillment of the order.
void AI::UpdateOrders(const Ship &ship)
{
	// This should only be called for ships with orders that can be carried out.
	auto it = orders.find(&ship);
	if(it == orders.end())
		return;

	Orders &order = it->second;
	if((order.type == Orders::MOVE_TO || order.type == Orders::HOLD_ACTIVE) && ship.GetSystem() == order.targetSystem)
	{
		// If nearly stopped on the desired point, switch to a HOLD_POSITION order.
		if(ship.Position().Distance(order.point) < 20. && ship.Velocity().Length() < .001)
			order.type = Orders::HOLD_POSITION;
	}
	else if(order.type == Orders::HOLD_POSITION && ship.Position().Distance(order.point) > 20.)
	{
		// If far from the defined target point, return via a HOLD_ACTIVE order.
		order.type = Orders::HOLD_ACTIVE;
		// Ensure the system reference is maintained.
		order.targetSystem = ship.GetSystem();
	}
}<|MERGE_RESOLUTION|>--- conflicted
+++ resolved
@@ -4492,13 +4492,8 @@
 			{
 				message = "The authorities on this " + next->GetPlanet()->Noun() +
 					" refuse to clear you to land here.";
-<<<<<<< HEAD
 				messageCategory = GameData::MessageCategories().Get("high");
-				Audio::Play(Audio::Get("fail"), SoundCategory::UI);
-=======
-				messageImportance = Messages::Importance::Highest;
 				UI::PlaySound(UI::UISound::FAILURE);
->>>>>>> 46b81c92
 			}
 			else if(next != target)
 				message = "Switching landing targets. Now landing on " + next->DisplayName() + ".";
@@ -4536,27 +4531,16 @@
 
 			if(!target)
 			{
-<<<<<<< HEAD
 				Messages::Add(*GameData::Messages().Get("no landables"));
 				message.clear();
-				Audio::Play(Audio::Get("fail"), SoundCategory::UI);
-=======
-				message = "There are no planets in this system that you can land on.";
-				messageImportance = Messages::Importance::Highest;
 				UI::PlaySound(UI::UISound::FAILURE);
->>>>>>> 46b81c92
 			}
 			else if(!target->GetPlanet()->CanLand())
 			{
 				message = "The authorities on this " + target->GetPlanet()->Noun() +
 					" refuse to clear you to land here.";
-<<<<<<< HEAD
 				messageCategory = GameData::MessageCategories().Get("high");
-				Audio::Play(Audio::Get("fail"), SoundCategory::UI);
-=======
-				messageImportance = Messages::Importance::Highest;
 				UI::PlaySound(UI::UISound::FAILURE);
->>>>>>> 46b81c92
 			}
 			else if(!types.empty())
 			{
