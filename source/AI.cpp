/* AI.cpp
Copyright (c) 2014 by Michael Zahniser

Endless Sky is free software: you can redistribute it and/or modify it under the
terms of the GNU General Public License as published by the Free Software
Foundation, either version 3 of the License, or (at your option) any later version.

Endless Sky is distributed in the hope that it will be useful, but WITHOUT ANY
WARRANTY; without even the implied warranty of MERCHANTABILITY or FITNESS FOR A
PARTICULAR PURPOSE.  See the GNU General Public License for more details.
*/

#include "AI.h"

#include "Audio.h"
#include "Command.h"
#include "DistanceMap.h"
#include "Flotsam.h"
#include "Government.h"
#include "Hardpoint.h"
#include "Mask.h"
#include "Messages.h"
#include "Minable.h"
#include "pi.h"
#include "Planet.h"
#include "PlayerInfo.h"
#include "Point.h"
#include "Preferences.h"
#include "Random.h"
#include "Ship.h"
#include "ShipEvent.h"
#include "StellarObject.h"
#include "System.h"
#include "Weapon.h"

#include <SDL2/SDL.h>

#include <cmath>
#include <limits>
#include <set>
#include <vector>

using namespace std;

namespace {
	const Command &AutopilotCancelKeys()
	{
		static const Command keys(Command::LAND | Command::JUMP | Command::BOARD | Command::AFTERBURNER
			| Command::BACK | Command::FORWARD | Command::LEFT | Command::RIGHT);
		
		return keys;
	}
	
	bool IsStranded(const Ship &ship)
	{
		return ship.GetSystem() && !ship.IsEnteringHyperspace() && !ship.GetSystem()->HasFuelFor(ship)
			&& ship.JumpFuel() && ship.Attributes().Get("fuel capacity") && !ship.JumpsRemaining();
	}
	
	bool CanBoard(const Ship &ship, const Ship &target)
	{
		if(&ship == &target)
			return false;
		if(target.IsDestroyed() || !target.IsTargetable() || target.GetSystem() != ship.GetSystem())
			return false;
		if(IsStranded(target) && !ship.GetGovernment()->IsEnemy(target.GetGovernment()))
			return true;
		return target.IsDisabled();
	}
	
	// Check if the given ship can "swarm" the targeted ship, e.g. to provide anti-missile cover.
	bool CanSwarm(const Ship &ship, const Ship &target)
	{
		if(target.GetPersonality().IsSwarming() || target.IsHyperspacing())
			return false;
		if(target.GetGovernment()->IsEnemy(ship.GetGovernment()))
			return false;
		if(target.GetSystem() != ship.GetSystem())
			return false;
		return target.IsTargetable();
	}
	
	double AngleDiff(double a, double b)
	{
		a = abs(a - b);
		return min(a, 360. - a);
	}
	
	// Determine if all able, non-carried escorts are ready to jump with this
	// ship. Carried escorts are waited for in AI::Step.
	bool EscortsReadyToJump(const Ship &ship)
	{
		for(const weak_ptr<Ship> &escort : ship.GetEscorts())
		{
			shared_ptr<const Ship> locked = escort.lock();
			if(locked && !locked->IsDisabled() && !locked->CanBeCarried()
					&& locked->GetSystem() == ship.GetSystem()
					&& locked->JumpFuel() && !locked->IsReadyToJump(true))
				return false;
		}
		return true;
	}
	
	// Determine if the ship has any usable weapons.
	bool IsArmed(const Ship &ship)
	{
		for(const Hardpoint &hardpoint : ship.Weapons())
		{
			const Weapon *weapon = hardpoint.GetOutfit();
			if(weapon && !hardpoint.IsAntiMissile())
			{
				if(weapon->Ammo() && !ship.OutfitCount(weapon->Ammo()))
					continue;
				return true;
			}
		}
		return false;
	}
	
	void Deploy(const Ship &ship, bool includingDamaged)
	{
		for(const Ship::Bay &bay : ship.Bays())
			if(bay.ship && (includingDamaged || bay.ship->Health() > .75))
				bay.ship->SetCommands(Command::DEPLOY);
	}
	
	// Determine if the ship with the given travel plan should refuel in
	// its current system, or if it should keep traveling.
	bool ShouldRefuel(const Ship &ship, const DistanceMap &route, double fuelCapacity = 0.)
	{
		if(!fuelCapacity)
			fuelCapacity = ship.Attributes().Get("fuel capacity");
		
		const System *from = ship.GetSystem();
		const bool systemHasFuel = from->HasFuelFor(ship) && fuelCapacity;
		// If there is no fuel capacity in this ship, no fuel in this
		// system, if it is fully fueled, or its drive doesn't require
		// fuel, then it should not refuel before traveling.
		if(!systemHasFuel || ship.Fuel() == 1. || !ship.JumpFuel())
			return false;
		
		// Calculate the fuel needed to reach the next system with fuel.
		double fuel = fuelCapacity * ship.Fuel();
		const System *to = route.Route(from);
		while(to && !to->HasFuelFor(ship))
			to = route.Route(to);
		
		// The returned system from Route is nullptr when the route is
		// "complete." If 'to' is nullptr here, then there are no fuel
		// stops between the current system (which has fuel) and the
		// desired endpoint system - refuel only if needed.
		return fuel < route.RequiredFuel(from, (to ? to : route.End()));
	}
	
	// Wrapper for ship - target system uses.
	bool ShouldRefuel(const Ship &ship, const System *to)
	{
		if(!to || ship.Fuel() == 1. || !ship.GetSystem()->HasFuelFor(ship))
			return false;
		double fuelCapacity = ship.Attributes().Get("fuel capacity");
		if(!fuelCapacity)
			return false;
		double needed = ship.JumpFuel(to);
		if(needed && to->HasFuelFor(ship))
			return ship.Fuel() * fuelCapacity < needed;
		else
		{
			// If no direct jump route, or the target system has no
			// fuel, perform a more elaborate refueling check.
			return ShouldRefuel(ship, DistanceMap(ship, to), fuelCapacity);
		}
	}
	
	const StellarObject *GetRefuelLocation(const Ship &ship)
	{
		const StellarObject *target = nullptr;
		const System *system = ship.GetSystem();
		if(system)
		{
			// Determine which, if any, planet with fuel is closest.
			double closest = numeric_limits<double>::infinity();
			const Point &p = ship.Position();
			for(const StellarObject &object : system->Objects())
				if(object.GetPlanet() && object.GetPlanet()->HasFuelFor(ship))
				{
					double distance = p.Distance(object.Position());
					if(distance < closest)
					{
						target = &object;
						closest = distance;
					}
				}
		}
		return target;
	}
	
	// Set the ship's TargetStellar or TargetSystem in order to reach the
	// next desired system. Will target a landable planet to refuel.
	void SelectRoute(Ship &ship, const System *targetSystem)
	{
		const System *from = ship.GetSystem();
		if(from == targetSystem || !targetSystem)
			return;
		const DistanceMap route(ship, targetSystem);
		const bool needsRefuel = ShouldRefuel(ship, route);
		const System *to = route.Route(from);
		// The destination may be accessible by both jump and wormhole.
		// Prefer wormhole travel in these cases, to conserve fuel. Must
		// check accessibility as DistanceMap may only see the jump path.
		if(to && !needsRefuel)
			for(const StellarObject &object : from->Objects())
			{
				const Planet *planet = object.GetPlanet();
				if(planet && planet->IsWormhole() && planet->IsAccessible(&ship)
						&& planet->WormholeDestination(from) == to)
				{
					ship.SetTargetStellar(&object);
					ship.SetTargetSystem(nullptr);
					return;
				}
			}
		else if(needsRefuel)
		{
			// There is at least one planet that can refuel the ship.
			ship.SetTargetStellar(GetRefuelLocation(ship));
			return;
		}
		// Either there is no viable wormhole route to this system, or
		// the target system cannot be reached.
		ship.SetTargetSystem(to);
		ship.SetTargetStellar(nullptr);
	}
	
	const double MAX_DISTANCE_FROM_CENTER = 10000.;
	// Constants for the invisible fence timer.
	const int FENCE_DECAY = 4;
	const int FENCE_MAX = 600;
	// The health remaining before becoming disabled, at which fighters and
	// other ships consider retreating from battle.
	const double RETREAT_HEALTH = .25;
}



AI::AI(const List<Ship> &ships, const List<Minable> &minables, const List<Flotsam> &flotsam)
	: ships(ships), minables(minables), flotsam(flotsam)
{
}


	
// Fleet commands from the player.
void AI::IssueShipTarget(const PlayerInfo &player, const shared_ptr<Ship> &target)
{
	Orders newOrders;
	bool isEnemy = target->GetGovernment()->IsEnemy();
	newOrders.type = (!isEnemy ? Orders::KEEP_STATION
		: target->IsDisabled() ? Orders::FINISH_OFF : Orders::ATTACK);
	newOrders.target = target;
	string description = (isEnemy ? "focusing fire on" : "following") + (" \"" + target->Name() + "\".");
	IssueOrders(player, newOrders, description);
}



void AI::IssueMoveTarget(const PlayerInfo &player, const Point &target, const System *moveToSystem)
{
	Orders newOrders;
	newOrders.type = Orders::MOVE_TO;
	newOrders.point = target;
	newOrders.targetSystem = moveToSystem;
	IssueOrders(player, newOrders, "moving to the given location.");
}



// Commands issued via the keyboard (mostly, to the flagship).
void AI::UpdateKeys(PlayerInfo &player, Command &clickCommands, bool isActive)
{
	shift = (SDL_GetModState() & KMOD_SHIFT);
	escortsUseAmmo = Preferences::Has("Escorts expend ammo");
	escortsAreFrugal = Preferences::Has("Escorts use ammo frugally");
	
	Command oldHeld = keyHeld;
	keyHeld.ReadKeyboard();
	keyStuck |= clickCommands;
	clickCommands.Clear();
	keyDown = keyHeld.AndNot(oldHeld);
	if(keyHeld.Has(AutopilotCancelKeys()))
	{
		bool canceled = (keyStuck.Has(Command::JUMP) && !keyHeld.Has(Command::JUMP));
		canceled |= (keyStuck.Has(Command::LAND) && !keyHeld.Has(Command::LAND));
		canceled |= (keyStuck.Has(Command::BOARD) && !keyHeld.Has(Command::BOARD));
		if(canceled)
			Messages::Add("Disengaging autopilot.");
		keyStuck.Clear();
	}
	const Ship *flagship = player.Flagship();
	
	if(!isActive || !flagship || flagship->IsDestroyed())
		return;
	
	++landKeyInterval;
	if(oldHeld.Has(Command::LAND))
		landKeyInterval = 0;
	
	// Only toggle the "cloak" command if one of your ships has a cloaking device.
	if(keyDown.Has(Command::CLOAK))
		for(const auto &it : player.Ships())
			if(!it->IsParked() && it->Attributes().Get("cloak"))
			{
				isCloaking = !isCloaking;
				Messages::Add(isCloaking ? "Engaging cloaking device." : "Disengaging cloaking device.");
				break;
			}
	
	// Toggle your secondary weapon.
	if(keyDown.Has(Command::SELECT))
		player.SelectNext();
	
	// The commands below here only apply if you have escorts or fighters.
	if(player.Ships().size() < 2)
		return;
	
	// Only toggle the "deploy" command if one of your ships has fighter bays.
	if(keyDown.Has(Command::DEPLOY))
		for(const auto &it : player.Ships())
			if(it->HasBays())
			{
				isLaunching = !isLaunching;
				Messages::Add(isLaunching ? "Deploying fighters." : "Recalling fighters.");
				break;
			}
	
	shared_ptr<Ship> target = flagship->GetTargetShip();
	Orders newOrders;
	if(keyDown.Has(Command::FIGHT) && target && !target->IsYours())
	{
		newOrders.type = target->IsDisabled() ? Orders::FINISH_OFF : Orders::ATTACK;
		newOrders.target = target;
		IssueOrders(player, newOrders, "focusing fire on \"" + target->Name() + "\".");
	}
	if(keyDown.Has(Command::HOLD))
	{
		newOrders.type = Orders::HOLD_POSITION;
		IssueOrders(player, newOrders, "holding position.");
	}
	if(keyDown.Has(Command::GATHER))
	{
		newOrders.type = Orders::GATHER;
		newOrders.target = player.FlagshipPtr();
		IssueOrders(player, newOrders, "gathering around your flagship.");
	}
	// Get rid of any invalid orders. Carried ships will retain orders in case they are deployed.
	for(auto it = orders.begin(); it != orders.end(); )
	{
		if(it->second.type & Orders::REQUIRES_TARGET)
		{
			shared_ptr<Ship> ship = it->second.target.lock();
			if(!ship || !ship->IsTargetable() || (it->first->GetSystem() && ship->GetSystem() != it->first->GetSystem())
					|| (ship->IsDisabled() && it->second.type == Orders::ATTACK))
			{
				it = orders.erase(it);
				continue;
			}
		}
		++it;
	}
}



void AI::UpdateEvents(const list<ShipEvent> &events)
{
	for(const ShipEvent &event : events)
	{
		if(event.Actor() && event.Target())
		{
			actions[event.Actor()][event.Target()] |= event.Type();
			notoriety[event.Actor()][event.TargetGovernment()] |= event.Type();
		}
		if(event.ActorGovernment() && event.Target())
			governmentActions[event.ActorGovernment()][event.Target()] |= event.Type();
		if(event.ActorGovernment()->IsPlayer() && event.Target())
		{
			int &bitmap = playerActions[event.Target()];
			int newActions = event.Type() - (event.Type() & bitmap);
			bitmap |= event.Type();
			// If you provoke the same ship twice, it should have an effect both times.
			if(event.Type() & ShipEvent::PROVOKE)
				newActions |= ShipEvent::PROVOKE;
			event.TargetGovernment()->Offend(newActions, event.Target()->RequiredCrew());
		}
	}
}



// Remove records of what happened in the previous system, now that
// the player has entered a new one.
void AI::Clean()
{
	actions.clear();
	notoriety.clear();
	governmentActions.clear();
	playerActions.clear();
	swarmCount.clear();
	fenceCount.clear();
	miningAngle.clear();
	miningTime.clear();
	appeasmentThreshold.clear();
	shipStrength.clear();
	enemyStrength.clear();
	allyStrength.clear();
}



// Clear ship orders and assistance requests. These should be done
// when the player lands, but not when they change systems.
void AI::ClearOrders()
{
	helperList.clear();
	orders.clear();
}



void AI::Step(const PlayerInfo &player)
{
	// First, figure out the comparative strengths of the present governments.
	const System *playerSystem = player.GetSystem();
	map<const Government *, int64_t> strength;
	UpdateStrengths(strength, playerSystem);
	
	// Update the counts of how long ships have been outside the "invisible fence."
	// If a ship ceases to exist, this also ensures that it will be removed from
	// the fence count map after a few seconds.
	for(auto it = fenceCount.begin(); it != fenceCount.end(); )
	{
		it->second -= FENCE_DECAY;
		if(it->second < 0)
			it = fenceCount.erase(it);
		else
			++it;
	}
	for(const auto &it : ships)
		if(it->Position().Length() >= MAX_DISTANCE_FROM_CENTER)
		{
			int &value = fenceCount[&*it];
			value = min(FENCE_MAX, value + FENCE_DECAY + 1);
		}
	
	const Ship *flagship = player.Flagship();
	step = (step + 1) & 31;
	int targetTurn = 0;
	int minerCount = 0;
	const int maxMinerCount = minables.empty() ? 0 : 9;
	bool opportunisticEscorts = !Preferences::Has("Turrets focus fire");
	bool fightersRetreat = Preferences::Has("Damaged fighters retreat");
	for(const auto &it : ships)
	{
		// Skip any carried fighters or drones that are somehow in the list.
		if(!it->GetSystem())
			continue;
		
		if(it.get() == flagship)
		{
			MovePlayer(*it, player);
			continue;
		}
		
		const Government *gov = it->GetGovernment();
		const Personality &personality = it->GetPersonality();
		double healthRemaining = it->Health();
		bool isPresent = (it->GetSystem() == playerSystem);
		bool isStranded = IsStranded(*it);
		bool thisIsLaunching = (isLaunching && isPresent);
		if(isStranded || it->IsDisabled())
		{
			// Derelicts never ask for help (only the player should repair them).
			if(it->IsDestroyed() || it->GetPersonality().IsDerelict())
				continue;
			
			// Attempt to find a friendly ship to render assistance.
			AskForHelp(*it, isStranded, flagship);
			
			if(it->IsDisabled())
			{
				// Ships other than escorts should deploy fighters if disabled.
				if(!it->IsYours() || thisIsLaunching)
				{
					it->SetCommands(Command::DEPLOY);
					Deploy(*it, !(it->IsYours() && fightersRetreat));
				}
				// Avoid jettisoning cargo as soon as this ship is repaired.
				if(personality.IsAppeasing())
				{
					double health = .5 * it->Shields() + it->Hull();
					double &threshold = appeasmentThreshold[it.get()];
					threshold = max((1. - health) + .1, threshold);
				}
				continue;
			}
		}
		// Overheated ships are effectively disabled, and cannot fire, cloak, etc.
		if(it->IsOverheated())
			continue;
		
		// Special case: if the player's flagship tries to board a ship to
		// refuel it, that escort should hold position for boarding.
		isStranded |= (flagship && it == flagship->GetTargetShip() && CanBoard(*flagship, *it)
			&& keyStuck.Has(Command::BOARD));
		
		Command command;
		if(it->IsYours())
		{
			if(it->HasBays() && thisIsLaunching)
			{
				// If this is a carrier, launch whichever of its fighters are at
				// good enough health to survive a fight.
				command |= Command::DEPLOY;
				Deploy(*it, !fightersRetreat);
			}
			if(isCloaking)
				command |= Command::CLOAK;
		}
		// Cloak if the AI considers it appropriate.
		else if(DoCloak(*it, command))
		{
			// The ship chose to retreat from its target, e.g. to repair.
			it->SetCommands(command);
			continue;
		}
		
		shared_ptr<Ship> parent = it->GetParent();
		if(parent && parent->IsDestroyed())
		{
			// An NPC that loses its fleet leader should attempt to
			// follow that leader's parent. For most mission NPCs,
			// this is the player. Any regular NPCs and mission NPCs
			// with "personality uninterested" become independent.
			parent = parent->GetParent();
			it->SetParent(parent);
		}
		
		// Pick a target and automatically fire weapons.
		shared_ptr<Ship> target = it->GetTargetShip();
		if(isPresent && !personality.IsSwarming())
		{
			// Each ship only switches targets twice a second, so that it can
			// focus on damaging one particular ship.
			targetTurn = (targetTurn + 1) & 31;
			if(targetTurn == step || !target || target->IsDestroyed() || (target->IsDisabled()
					&& personality.Disables()) || !target->IsTargetable())
				it->SetTargetShip(FindTarget(*it));
		}
		if(isPresent)
		{
			AimTurrets(*it, command, it->IsYours() ? opportunisticEscorts : personality.IsOpportunistic());
			AutoFire(*it, command);
		}
		
		// If this ship is hyperspacing, or in the act of
		// launching or landing, it can't do anything else.
		if(it->IsHyperspacing() || it->Zoom() < 1.)
		{
			it->SetCommands(command);
			continue;
		}
		
		// Special actions when a ship is heavily damaged:
		if(healthRemaining < RETREAT_HEALTH + .1)
		{
			// Cowards abandon their fleets.
			if(parent && personality.IsCoward())
			{
				parent.reset();
				it->SetParent(parent);
			}
			// Appeasing ships jettison cargo to distract their pursuers.
			if(personality.IsAppeasing() && it->Cargo().Used())
			{
				double health = .5 * it->Shields() + it->Hull();
				double &threshold = appeasmentThreshold[it.get()];
				if(1. - health > threshold)
				{
					int toDump = 11 + (1. - health) * .5 * it->Cargo().Size();
					for(const auto &commodity : it->Cargo().Commodities())
						if(commodity.second && toDump > 0)
						{
							int dumped = min(commodity.second, toDump);
							it->Jettison(commodity.first, dumped);
							toDump -= dumped;
						}
					Messages::Add(gov->GetName() + " " + it->Noun() + " \"" + it->Name()
						+ "\": Please, just take my cargo and leave me alone.");
					threshold = (1. - health) + .1;
				}
			}
		}
		
		// If recruited to assist a ship, follow through on the commitment
		// instead of ignoring it due to other personality traits.
		shared_ptr<Ship> shipToAssist = it->GetShipToAssist();
		if(shipToAssist)
		{
			if(shipToAssist->IsDestroyed() || shipToAssist->GetSystem() != it->GetSystem()
					|| shipToAssist->IsLanding() || shipToAssist->IsHyperspacing()
					|| shipToAssist->GetGovernment()->IsEnemy(gov)
					|| (!shipToAssist->IsDisabled() && shipToAssist->JumpsRemaining()))
			{
				shipToAssist.reset();
				it->SetShipToAssist(shipToAssist);
			}
			else if(!it->IsBoarding())
			{
				MoveTo(*it, command, shipToAssist->Position(), shipToAssist->Velocity(), 40., .8);
				command |= Command::BOARD;
			}
			
			if(shipToAssist)
			{
				it->SetTargetShip(shipToAssist);
				it->SetCommands(command);
				continue;
			}
		}
		
		// This ship may have updated its target ship.
		double targetDistance = numeric_limits<double>::infinity();
		target = it->GetTargetShip();
		if(target)
			targetDistance = target->Position().Distance(it->Position());
		
		// Behave in accordance with personality traits.
		if(isPresent && personality.IsSwarming() && !isStranded)
		{
			// Swarming ships should not wait for (or be waited for by) any ship.
			if(parent)
			{
				parent.reset();
				it->SetParent(parent);
			}
			// Flock between allied, in-system ships.
			DoSwarming(*it, command, target);
			it->SetCommands(command);
			continue;
		}
		
		if(isPresent && personality.IsSurveillance() && !isStranded)
		{
			DoSurveillance(*it, command, target);
			it->SetCommands(command);
			continue;
		}
		
		// Ships that harvest flotsam prioritize it over stopping to be refueled.
		if(isPresent && personality.Harvests() && DoHarvesting(*it, command))
		{
			it->SetCommands(command);
			continue;
		}
		
		// Attacking a hostile ship and stopping to be refueled are more important than mining.
		if(isPresent && personality.IsMining() && !target && !isStranded && maxMinerCount)
		{
			// Miners with free cargo space and available mining time should mine. Mission NPCs
			// should mine even if there are other miners or they have been mining a while.
			if(it->Cargo().Free() >= 5 && IsArmed(*it) && (it->IsSpecial()
					|| (++miningTime[&*it] < 3600 && ++minerCount < maxMinerCount)))
			{
				if(it->HasBays())
				{
					command |= Command::DEPLOY;
					Deploy(*it, false);
				}
				DoMining(*it, command);
				it->SetCommands(command);
				continue;
			}
			// Fighters and drones should assist their parent's mining operation if they cannot
			// carry ore, and the asteroid is near enough that the parent can harvest the ore.
			const shared_ptr<Minable> &minable = parent ? parent->GetTargetAsteroid() : nullptr;
			if(it->CanBeCarried() && parent && miningTime[&*parent] < 3601 && minable
					&& minable->Position().Distance(parent->Position()) < 600.)
			{
				it->SetTargetAsteroid(minable);
				MoveToAttack(*it, command, *minable);
				AutoFire(*it, command, *minable);
				it->SetCommands(command);
				continue;
			}
			else
				it->SetTargetAsteroid(nullptr);
		}
		
		// Handle fighters:
		if(it->CanBeCarried())
		{
			bool isFighter = (it->Attributes().Category() == "Fighter");
			// A fighter must belong to the same government as its parent to dock with it.
			bool hasParent = parent && parent->GetGovernment() == gov;
			bool hasSpace = hasParent && parent->BaysFree(isFighter);
			if(!hasParent || (!hasSpace && !Random::Int(600)) || parent->IsDestroyed()
					|| parent->GetSystem() != it->GetSystem())
			{
				// Find a parent for orphaned fighters and drones.
				parent.reset();
				it->SetParent(parent);
				vector<shared_ptr<Ship>> parentChoices;
				parentChoices.reserve(ships.size() * .1);
				for(const auto &other : ships)
					if(other->GetGovernment() == gov && other->GetSystem() == it->GetSystem() && !other->CanBeCarried())
					{
						if(!other->IsDisabled() && other->CanCarry(*it.get()))
						{
							parent = other;
							it->SetParent(other);
							break;
						}
						else
							parentChoices.emplace_back(other);
					}
				
				if(!parent && !parentChoices.empty())
				{
					parent = parentChoices[Random::Int(parentChoices.size())];
					it->SetParent(parent);
				}
			}
			// Otherwise, check if this ship wants to return to its parent (e.g. to repair).
			else if(hasSpace && ShouldDock(*it, *parent, thisIsLaunching))
			{
<<<<<<< HEAD
				// A fighter should retreat if its parent is calling it back, or
				// it is a player's ship and is not in the current system, or if
				// its health is low and it is not a player ship that is
				// instructed to never retreat.
				bool shouldRetreat = !parent->Commands().Has(Command::DEPLOY);
				if(it->IsYours() && !thisIsLaunching)
					shouldRetreat = true;
				// If a fighter has repair abilities, avoid having it get stuck
				// oscillating between retreating and attacking when at exactly
				// 25% health by adding hysteresis to the check.
				double minHealth = RETREAT_HEALTH + .1 * !it->Commands().Has(Command::DEPLOY);
				if(healthRemaining < minHealth && (!it->IsYours() || fightersRetreat))
					shouldRetreat = true;
				
				if(shouldRetreat)
				{
					it->SetTargetShip(parent);
					MoveTo(*it, command, parent->Position(), parent->Velocity(), 40., .8);
					command |= Command::BOARD;
					it->SetCommands(command);
					continue;
				}
=======
				it->SetTargetShip(parent);
				MoveTo(*it, command, parent->Position(), parent->Velocity(), 40., .8);
				command |= Command::BOARD;
				it->SetCommands(command);
				continue;
>>>>>>> 5f712ac3
			}
			// If we get here, it means that the ship has not decided to return
			// to its mothership. So, it should continue to be deployed.
			command |= Command::DEPLOY;
		}
		// If this ship has decided to recall all of its fighters because combat has ceased,
		// it comes to a stop to facilitate their reboarding process.
		bool mustRecall = false;
		if(!target && it->HasBays() && !(it->IsYours() ?
				thisIsLaunching : it->Commands().Has(Command::DEPLOY)))
			for(const weak_ptr<Ship> &ptr : it->GetEscorts())
			{
				shared_ptr<const Ship> escort = ptr.lock();
				if(escort && escort->CanBeCarried() && escort->GetSystem() == it->GetSystem()
						&& !escort->IsDisabled() && it->BaysFree(escort->Attributes().Category() == "Fighter"))
				{
					mustRecall = true;
					break;
				}
			}
		
		// Construct movement / navigation commands as appropriate for the ship.
		if(mustRecall || isStranded)
		{
			// Stopping to let fighters board or to be refueled takes priority
			// even over following orders from the player.
			if(it->Velocity().Length() > .001 || !target)
				Stop(*it, command);
			else
				command.SetTurn(TurnToward(*it, TargetAim(*it)));
		}
		else if(FollowOrders(*it, command))
		{
			// If this is an escort and it followed orders, its only final task
			// is to convert completed MOVE_TO orders into HOLD_POSITION orders.
			UpdateOrders(*it);
		}
		// Hostile "escorts" (i.e. NPCs that are trailing you) only revert to
		// escort behavior when in a different system from you. Otherwise,
		// the behavior depends on what the parent is doing, whether there
		// are hostile targets nearby, and whether the escort has any
		// immediate needs (like refueling).
		else if(!parent)
			MoveIndependent(*it, command);
		else if(parent->GetSystem() != it->GetSystem())
		{
			if(personality.IsStaying() || !it->Attributes().Get("fuel capacity"))
				MoveIndependent(*it, command);
			else
				MoveEscort(*it, command);
		}
		// From here down, we're only dealing with ships that have a "parent"
		// which is in the same system as them.
		else if(parent->GetGovernment()->IsEnemy(gov))
		{
			// Fight your target, if you have one.
			if(target)
				MoveIndependent(*it, command);
			// Otherwise try to find and fight your parent. If your parent
			// can't be both targeted and pursued, then don't follow them.
			else if(parent->IsTargetable() && CanPursue(*it, *parent))
				MoveEscort(*it, command);
			else
				MoveIndependent(*it, command);
		}
		else if(parent->IsDisabled() && !it->CanBeCarried())
		{
			// Your parent is disabled, and is in this system. If you have enemy
			// targets present, fight them. Otherwise, repair your parent.
			if(target)
				MoveIndependent(*it, command);
			else if(!parent->GetPersonality().IsDerelict())
				it->SetShipToAssist(parent);
			else
				CircleAround(*it, command, *parent);
		}
		else if(personality.IsStaying())
			MoveIndependent(*it, command);
		// This is a friendly escort. If the parent is getting ready to
		// jump, always follow.
		else if(parent->Commands().Has(Command::JUMP) && it->JumpsRemaining())
			MoveEscort(*it, command);
		// Timid ships always stay near their parent. Injured player
		// escorts will stay nearby until they have repaired a bit.
		else if((personality.IsTimid() || (it->IsYours() && healthRemaining < RETREAT_HEALTH))
				&& parent->Position().Distance(it->Position()) > 500.)
			MoveEscort(*it, command);
		// Otherwise, attack targets depending on how heroic you are.
		else if(target && (targetDistance < 2000. || personality.IsHeroic()))
			MoveIndependent(*it, command);
		// This ship does not feel like fighting.
		else
			MoveEscort(*it, command);
		
		// Force ships that are overlapping each other to "scatter":
		DoScatter(*it, command);
		
		it->SetCommands(command);
	}
}



// Get the in-system strength of each government's allies and enemies.
int64_t AI::AllyStrength(const Government *government)
{
	auto it = allyStrength.find(government);
	return (it == allyStrength.end() ? 0 : it->second);
}



int64_t AI::EnemyStrength(const Government *government)
{
	auto it = enemyStrength.find(government);
	return (it == enemyStrength.end() ? 0 : it->second);
}



// Check if the given target can be pursued by this ship.
bool AI::CanPursue(const Ship &ship, const Ship &target) const
{
	// If this ship does not care about the "invisible fence", it can always pursue.
	if(ship.GetPersonality().IsUnconstrained())
		return true;
	
	// Check if the target is beyond the "invisible fence" for this system.
	const auto &fit = fenceCount.find(&target);
	if(fit == fenceCount.end())
		return true;
	else
		return (fit->second != FENCE_MAX);
}



// Check if the ship is being helped, and if not, ask for help.
void AI::AskForHelp(Ship &ship, bool &isStranded, const Ship *flagship)
{
	if(HasHelper(ship, isStranded))
		isStranded = true;
	else if(!Random::Int(30))
	{
		const Government *gov = ship.GetGovernment();
		bool hasEnemy = false;
		
		vector<Ship *> canHelp;
		canHelp.reserve(ships.size());
		for(const auto &helper : ships)
		{
			// Never ask yourself for help.
			if(helper.get() == &ship)
				continue;
			
			// If any able enemies of this ship are in its system, it cannot call for help.
			const System *system = ship.GetSystem();
			if(helper->GetGovernment()->IsEnemy(gov) && flagship && system == flagship->GetSystem())
			{
				// Disabled, overheated, or otherwise untargetable ships pose no threat.
				bool harmless = helper->IsDisabled() || (helper->IsOverheated() && helper->Heat() >= 1.1) || !helper->IsTargetable();
				hasEnemy |= (system == helper->GetSystem() && !harmless);
				if(hasEnemy)
					break;
			}
			
			// Check if this ship is logically able to help.
			// If the ship is already assisting someone else, it cannot help this ship.
			if(helper->GetShipToAssist() && helper->GetShipToAssist().get() != &ship)
				continue;
			// If the ship is mining or chasing flotsam, it cannot help this ship.
			if(helper->GetTargetAsteroid() || helper->GetTargetFlotsam())
				continue;
			// Your escorts only help other escorts, and your flagship never helps.
			if((helper->IsYours() && !ship.IsYours()) || helper.get() == flagship)
				continue;
			// Your escorts should not help each other if already under orders.
			if(helper->IsYours() && ship.IsYours() && orders.count(helper.get()))
				continue;
			
			// Check if this ship is physically able to help.
			if(!CanHelp(ship, *helper, isStranded))
				continue;
			
			// Prefer fast ships over slow ones.
			canHelp.insert(canHelp.end(), 1 + .3 * helper->MaxVelocity(), helper.get());
		}
		
		if(!hasEnemy && !canHelp.empty())
		{
			Ship *helper = canHelp[Random::Int(canHelp.size())];
			helper->SetShipToAssist((&ship)->shared_from_this());
			helperList[&ship] = helper->shared_from_this();
			isStranded = true;
		}
		else
			isStranded = false;
	}
	else
		isStranded = false;
}



// Determine if the selected ship is physically able to render assistance.
bool AI::CanHelp(const Ship &ship, const Ship &helper, const bool needsFuel)
{
	// Fighters, drones, and disabled / absent ships can't offer assistance.
	if(helper.CanBeCarried() || helper.GetSystem() != ship.GetSystem()
			|| (helper.Cloaking() == 1. && helper.GetGovernment() != ship.GetGovernment())
			|| helper.IsDisabled() || helper.IsOverheated() || helper.IsHyperspacing())
		return false;
	
	// An enemy cannot provide assistance, and only ships of the same government will repair disabled ships.
	if(helper.GetGovernment()->IsEnemy(ship.GetGovernment())
			|| (ship.IsDisabled() && helper.GetGovernment() != ship.GetGovernment()))
		return false;
	
	// If the helper has insufficient fuel, it cannot help this ship unless this ship is also disabled.
	if(!ship.IsDisabled() && needsFuel && !helper.CanRefuel(ship))
		return false;
	
	return true;
}



bool AI::HasHelper(const Ship &ship, const bool needsFuel)
{
	// Do we have an existing ship that was asked to assist?
	if(helperList.find(&ship) != helperList.end())
	{
		shared_ptr<Ship> helper = helperList[&ship].lock();
		if(helper && helper->GetShipToAssist().get() == &ship && CanHelp(ship, *helper, needsFuel))
			return true;
		else
			helperList.erase(&ship);
	}
	
	return false;
}



// Pick a new target for the given ship.
shared_ptr<Ship> AI::FindTarget(const Ship &ship) const
{
	// If this ship has no government, it has no enemies.
	shared_ptr<Ship> target;
	const Government *gov = ship.GetGovernment();
	if(!gov || ship.GetPersonality().IsPacifist())
		return target;
	
	bool isYours = ship.IsYours();
	if(isYours)
	{
		auto it = orders.find(&ship);
		if(it != orders.end() && (it->second.type == Orders::ATTACK || it->second.type == Orders::FINISH_OFF))
			return it->second.target.lock();
	}
	
	// If this ship is not armed, do not make it fight.
	double minRange = numeric_limits<double>::infinity();
	double maxRange = 0.;
	for(const Hardpoint &weapon : ship.Weapons())
		if(weapon.GetOutfit() && !weapon.IsAntiMissile())
		{
			minRange = min(minRange, weapon.GetOutfit()->Range());
			maxRange = max(maxRange, weapon.GetOutfit()->Range());
		}
	if(!maxRange)
		return target;
	
	const Personality &person = ship.GetPersonality();
	shared_ptr<Ship> oldTarget = ship.GetTargetShip();
	if(oldTarget && !oldTarget->IsTargetable())
		oldTarget.reset();
	if(oldTarget && person.IsTimid() && oldTarget->IsDisabled()
			&& ship.Position().Distance(oldTarget->Position()) > 1000.)
		oldTarget.reset();
	shared_ptr<Ship> parentTarget;
	bool parentIsEnemy = (ship.GetParent() && ship.GetParent()->GetGovernment()->IsEnemy(gov));
	if(ship.GetParent() && !parentIsEnemy)
		parentTarget = ship.GetParent()->GetTargetShip();
	if(parentTarget && !parentTarget->IsTargetable())
		parentTarget.reset();

	// Find the closest enemy ship (if there is one). If this ship is "heroic,"
	// it will attack any ship in system. Otherwise, if all its weapons have a
	// range higher than 2000, it will engage ships up to 50% beyond its range.
	// If a ship has short range weapons and is not heroic, it will engage any
	// ship that is within 3000 of it.
	double closest = person.IsHeroic() ? numeric_limits<double>::infinity() :
		(minRange > 1000.) ? maxRange * 1.5 : 4000.;
	const System *system = ship.GetSystem();
	bool isDisabled = false;
	bool hasNemesis = false;
	bool canPlunder = person.Plunders() && ship.Cargo().Free();
	// Figure out how strong this ship is.
	int64_t maxStrength = 0;
	auto strengthIt = shipStrength.find(&ship);
	if(!person.IsHeroic() && strengthIt != shipStrength.end())
		maxStrength = 2 * strengthIt->second;
	for(const auto &it : ships)
		if(it->GetSystem() == system && it->GetGovernment()->IsEnemy(gov) && it->IsTargetable())
		{
			// If this is a "nemesis" ship and it has found one of the player's
			// ships to target, it will only consider the player's owned fleet,
			// or NPCs allied with the player.
			const bool isPotentialNemesis = person.IsNemesis()
					&& (it->IsYours() || it->GetPersonality().IsEscort());
			if(hasNemesis && !isPotentialNemesis)
				continue;
			if(!isYours && it->GetPersonality().IsMarked())
				continue;
			if(!it->IsYours() && person.IsMarked())
				continue;
			if(!CanPursue(ship, *it))
				continue;
			
			// Calculate what the range will be a second from now, so that ships
			// will prefer targets that they are headed toward.
			double range = (it->Position() + 60. * it->Velocity()).Distance(
				ship.Position() + 60. * ship.Velocity());
			// Preferentially focus on your previous target or your parent ship's
			// target if they are nearby.
			if(it == oldTarget || it == parentTarget)
				range -= 500.;
			
			// Unless this ship is heroic, it will not chase much stronger ships
			// unless it has strong allies nearby.
			if(maxStrength && range > 1000. && !it->IsDisabled())
			{
				auto otherStrengthIt = shipStrength.find(it.get());
				if(otherStrengthIt != shipStrength.end() && otherStrengthIt->second > maxStrength)
					continue;
			}
			
			// If your personality is to disable ships rather than destroy them,
			// never target disabled ships unless you plunder them too.
			if((person.Disables() || (!person.IsNemesis() && it != oldTarget))
					&& it->IsDisabled() && !canPlunder)
				continue;
			
			// Ships that don't (or can't) plunder strongly prefer active targets.
			if(!canPlunder)
				range += 5000. * it->IsDisabled();
			// While those that do, do so only if no "live" enemies are nearby.
			else
				range += 2000. * (2 * it->IsDisabled() - !Has(ship, it, ShipEvent::BOARD));
			
			// Prefer to go after armed targets, especially if you're not a pirate.
			range += 1000. * (!IsArmed(*it) * (1 + !person.Plunders()));
			// Targets which have plundered this ship's faction earn extra scorn.
			range -= 1000 * Has(*it, gov, ShipEvent::BOARD);
			// Focus on nearly dead ships.
			range += 500. * (it->Shields() + it->Hull());
			// If a target is extremely overheated, focus on ships that can attack back.
			if(it->IsOverheated())
				range += 3000. * (it->Heat() - .9);
			if((isPotentialNemesis && !hasNemesis) || range < closest)
			{
				closest = range;
				target = it;
				isDisabled = it->IsDisabled();
				hasNemesis = isPotentialNemesis;
			}
		}
	
	// AI ships without an in-range hostile target consider scanning other ships.
	if(!isYours && !target)
	{
		bool cargoScan = ship.Attributes().Get("cargo scan power");
		bool outfitScan = ship.Attributes().Get("outfit scan power");
		if(cargoScan || outfitScan)
		{
			closest = numeric_limits<double>::infinity();
			for(const auto &it : ships)
				if(it->GetSystem() == system && it->GetGovernment() != gov
						&& !gov->IsEnemy(it->GetGovernment()) && it->IsTargetable())
				{
					if((!cargoScan || Has(gov, it, ShipEvent::SCAN_CARGO))
							&& (!outfitScan || Has(gov, it, ShipEvent::SCAN_OUTFITS)))
						continue;
					
					double range = it->Position().Distance(ship.Position());
					if(range < closest)
					{
						closest = range;
						target = it;
					}
				}
		}
	}
	
	// Run away if your hostile target is not disabled and you are badly damaged.
	// Player ships never stop targeting hostiles, while hostile mission NPCs will
	// do so only if they are allowed to leave.
	if(!isYours && target && target->GetGovernment()->IsEnemy(gov) && !isDisabled
			&& (person.IsFleeing() || (ship.Health() < RETREAT_HEALTH && !person.IsHeroic()
				&& !person.IsStaying() && !parentIsEnemy)))
	{
		// Make sure the ship has somewhere to flee to.
		if(ship.JumpsRemaining() && (!system->Links().empty() || ship.Attributes().Get("jump drive")))
			target.reset();
		else
			for(const StellarObject &object : system->Objects())
				if(object.GetPlanet() && object.GetPlanet()->HasSpaceport()
						&& object.GetPlanet()->CanLand(ship))
				{
					target.reset();
					break;
				}
	}
	
	// Vindictive personalities without in-range hostile targets keep firing at an old
	// target (instead of perhaps moving about and finding one that is still alive).
	if(!target && person.IsVindictive())
	{
		target = ship.GetTargetShip();
		if(target && (target->Cloaking() == 1. || target->GetSystem() != system))
			target.reset();
	}
	
	return target;
}



bool AI::FollowOrders(Ship &ship, Command &command) const
{
	auto it = orders.find(&ship);
	if(it == orders.end())
		return false;
	
	int type = it->second.type;
	
	// If your parent is jumping or absent, that overrides your orders unless
	// your orders are to hold position.
	shared_ptr<Ship> parent = ship.GetParent();
	if(parent && type != Orders::HOLD_POSITION && type != Orders::MOVE_TO)
	{
		if(parent->GetSystem() != ship.GetSystem())
			return false;
		if(parent->Commands().Has(Command::JUMP) && ship.JumpsRemaining())
			return false;
	}
	
	shared_ptr<Ship> target = it->second.target.lock();
	if(type == Orders::MOVE_TO && it->second.targetSystem && ship.GetSystem() != it->second.targetSystem)
	{
		// The desired position is in a different system. Find the best
		// way to reach that system (via wormhole or jumping). This may
		// result in the ship landing to refuel.
		SelectRoute(ship, it->second.targetSystem);
		return false;
	}
	else if(type == Orders::MOVE_TO && ship.Position().Distance(it->second.point) > 20.)
		MoveTo(ship, command, it->second.point, Point(), 10., .1);
	else if(type == Orders::HOLD_POSITION || type == Orders::MOVE_TO)
	{
		if(ship.Velocity().Length() > .001 || !ship.GetTargetShip())
			Stop(ship, command);
		else
			command.SetTurn(TurnToward(ship, TargetAim(ship)));
	}
	else if(!target)
	{
		// Note: in AI::UpdateKeys() we already made sure that if a set of orders
		// has a target, the target is in-system and targetable. But, to be sure:
		return false;
	}
	else if(type == Orders::KEEP_STATION)
		KeepStation(ship, command, *target);
	else if(type == Orders::GATHER)
		CircleAround(ship, command, *target);
	else
		MoveIndependent(ship, command);
	
	return true;
}



void AI::MoveIndependent(Ship &ship, Command &command) const
{
	shared_ptr<const Ship> target = ship.GetTargetShip();
	// NPCs should not be beyond the "fence" unless their target is
	// fairly close to it (or they are intended to be there).
	if(!ship.IsYours() && !ship.GetPersonality().IsUnconstrained())
	{
		if(target)
		{
			Point extrapolated = target->Position() + 120. * (target->Velocity() - ship.Velocity());
			if(extrapolated.Length() >= MAX_DISTANCE_FROM_CENTER)
			{
				MoveTo(ship, command, Point(), Point(), 40., .8);
				if(ship.Velocity().Dot(ship.Position()) > 0.)
					command |= Command::FORWARD;
				return;
			}
		}
		else if(ship.Position().Length() >= MAX_DISTANCE_FROM_CENTER)
		{
			// This ship should not be beyond the fence.
			MoveTo(ship, command, Point(), Point(), 40, .8);
			return;
		}
	}
	
	bool friendlyOverride = false;
	if(ship.IsYours())
	{
		auto it = orders.find(&ship);
		if(it != orders.end() && it->second.target.lock() == target)
			friendlyOverride = (it->second.type == Orders::ATTACK || it->second.type == Orders::FINISH_OFF);
	}
	const Government *gov = ship.GetGovernment();
	if(target && (gov->IsEnemy(target->GetGovernment()) || friendlyOverride))
	{
		bool shouldBoard = ship.Cargo().Free() && ship.GetPersonality().Plunders();
		bool hasBoarded = Has(ship, target, ShipEvent::BOARD);
		if(shouldBoard && target->IsDisabled() && !hasBoarded)
		{
			if(ship.IsBoarding())
				return;
			MoveTo(ship, command, target->Position(), target->Velocity(), 40., .8);
			command |= Command::BOARD;
		}
		else
			Attack(ship, command, *target);
		return;
	}
	else if(target)
	{
		bool cargoScan = ship.Attributes().Get("cargo scan power");
		bool outfitScan = ship.Attributes().Get("outfit scan power");
		if((!cargoScan || Has(gov, target, ShipEvent::SCAN_CARGO))
				&& (!outfitScan || Has(gov, target, ShipEvent::SCAN_OUTFITS)))
			target.reset();
		else
		{
			CircleAround(ship, command, *target);
			if(!ship.IsYours())
				command |= Command::SCAN;
		}
		return;
	}
	
	// A ship has restricted movement options if it is 'staying' or is hostile to its parent.
	const bool shouldStay = ship.GetPersonality().IsStaying()
			|| (ship.GetParent() && ship.GetParent()->GetGovernment()->IsEnemy(gov));
	// Ships should choose a random system/planet for travel if they do not
	// already have a system/planet in mind, and are free to move about.
	const System *origin = ship.GetSystem();
	if(!ship.GetTargetSystem() && !ship.GetTargetStellar() && !shouldStay)
	{
		int jumps = ship.JumpsRemaining();
		// Each destination system has an average priority of 10.
		// If you only have one jump left, landing should be high priority.
		int planetWeight = jumps ? (1 + 40 / jumps) : 1;
		
		vector<int> systemWeights;
		int totalWeight = 0;
		const set<const System *> &links = ship.Attributes().Get("jump drive")
			? origin->Neighbors() : origin->Links();
		if(jumps)
		{
			for(const System *link : links)
			{
				// Prefer systems in the direction we're facing.
				Point direction = link->Position() - origin->Position();
				int weight = static_cast<int>(
					11. + 10. * ship.Facing().Unit().Dot(direction.Unit()));
				
				systemWeights.push_back(weight);
				totalWeight += weight;
			}
		}
		int systemTotalWeight = totalWeight;
		
		// Anywhere you can land that has a port has the same weight. Ships will
		// not land anywhere without a port.
		vector<const StellarObject *> planets;
		for(const StellarObject &object : origin->Objects())
			if(object.GetPlanet() && object.GetPlanet()->HasSpaceport()
					&& object.GetPlanet()->CanLand(ship))
			{
				planets.push_back(&object);
				totalWeight += planetWeight;
			}
		// If there are no ports to land on and this ship cannot jump, consider
		// landing on uninhabited planets.
		if(!totalWeight)
			for(const StellarObject &object : origin->Objects())
				if(object.GetPlanet() && object.GetPlanet()->CanLand(ship))
				{
					planets.push_back(&object);
					totalWeight += planetWeight;
				}
		if(!totalWeight)
		{
			// If there is nothing this ship can land on, have it just go to the
			// star and hover over it rather than drifting far away.
			if(origin->Objects().empty())
				return;
			totalWeight = 1;
			planets.push_back(&origin->Objects().front());
		}
		
		set<const System *>::const_iterator it = links.begin();
		int choice = Random::Int(totalWeight);
		if(choice < systemTotalWeight)
		{
			for(unsigned i = 0; i < systemWeights.size(); ++i, ++it)
			{
				choice -= systemWeights[i];
				if(choice < 0)
				{
					ship.SetTargetSystem(*it);
					break;
				}
			}
		}
		else
		{
			choice = (choice - systemTotalWeight) / planetWeight;
			ship.SetTargetStellar(planets[choice]);
		}
	}
	// Choose the best method of reaching the target system, which may mean
	// using a local wormhole rather than jumping. If this ship has chosen
	// to land, this decision will not be altered.
	SelectRoute(ship, ship.GetTargetSystem());
	
	if(ship.GetTargetSystem())
	{
		PrepareForHyperspace(ship, command);
		// Issuing the JUMP command prompts the escorts to get ready to jump.
		command |= Command::JUMP;
		// Issuing the WAIT command will prevent this parent from jumping.
		// When all its non-carried, in-system escorts that are not disabled and
		// have the ability to jump are ready, the WAIT command will be omitted.
		if(!EscortsReadyToJump(ship))
			command |= Command::WAIT;
	}
	else if(ship.GetTargetStellar())
	{
		MoveToPlanet(ship, command);
		if(!shouldStay && ship.Attributes().Get("fuel capacity")
				&& ship.GetTargetStellar()->GetPlanet() && ship.GetTargetStellar()->GetPlanet()->CanLand(ship))
			command |= Command::LAND;
		else if(ship.Position().Distance(ship.GetTargetStellar()->Position()) < 100.)
			ship.SetTargetStellar(nullptr);
	}
	else if(shouldStay && !ship.GetSystem()->Objects().empty())
	{
		unsigned i = Random::Int(origin->Objects().size());
		ship.SetTargetStellar(&origin->Objects()[i]);
	}
}



void AI::MoveEscort(Ship &ship, Command &command) const
{
	const Ship &parent = *ship.GetParent();
	bool hasFuelCapacity = ship.Attributes().Get("fuel capacity") && ship.JumpFuel();
	bool isStaying = ship.GetPersonality().IsStaying() || !hasFuelCapacity;
	bool parentIsHere = (ship.GetSystem() == parent.GetSystem());
	// Check if the parent has a target planet that is in the parent's system.
	const Planet *parentPlanet = (parent.GetTargetStellar() ? parent.GetTargetStellar()->GetPlanet() : nullptr);
	bool planetIsHere = (parentPlanet && parentPlanet->IsInSystem(parent.GetSystem()));
	bool systemHasFuel = hasFuelCapacity && ship.GetSystem()->HasFuelFor(ship);
	// If an escort is out of fuel, they should refuel without waiting for the
	// "parent" to land (because the parent may not be planning on landing).
	if(systemHasFuel && !ship.JumpsRemaining())
		Refuel(ship, command);
	else if(!parentIsHere && !isStaying)
	{
		if(ship.GetTargetStellar())
		{
			// An escort with an out-of-system parent only lands to
			// refuel or use a wormhole to route toward the parent.
			const Planet *targetPlanet = ship.GetTargetStellar()->GetPlanet();
			if(!targetPlanet || !targetPlanet->CanLand(ship)
					|| (!targetPlanet->IsWormhole() && ship.Fuel() == 1.))
				ship.SetTargetStellar(nullptr);
		}
		
		if(!ship.GetTargetStellar() && !ship.GetTargetSystem())
		{
			// Route to the parent ship's system and check whether
			// the ship should land (refuel or wormhole) or jump.
			SelectRoute(ship, parent.GetSystem());
		}
		
		// Perform the action that this ship previously decided on.
		if(ship.GetTargetStellar())
		{
			MoveToPlanet(ship, command);
			command |= Command::LAND;
		}
		else if(ship.GetTargetSystem() && ship.JumpsRemaining())
		{
			PrepareForHyperspace(ship, command);
			command |= Command::JUMP;
			// If this ship is a parent to members of its fleet,
			// it should wait for them before jumping.
			if(!EscortsReadyToJump(ship))
				command |= Command::WAIT;
		}
		else if(systemHasFuel && ship.Fuel() < 1.)
			// Refuel so that when the parent returns, this ship is ready to rendezvous with it.
			Refuel(ship, command);
		else
			// This ship has no route to the parent's system, so park at the system's center.
			MoveTo(ship, command, Point(), Point(), 40., 0.1);
	}
	else if(parent.Commands().Has(Command::LAND) && parentIsHere && planetIsHere && parentPlanet->CanLand(ship))
	{
		ship.SetTargetSystem(nullptr);
		ship.SetTargetStellar(parent.GetTargetStellar());
		MoveToPlanet(ship, command);
		if(parent.IsLanding() || parent.CanLand())
			command |= Command::LAND;
	}
	else if(parent.Commands().Has(Command::BOARD) && parent.GetTargetShip().get() == &ship)
		Stop(ship, command, .2);
	else if(parent.Commands().Has(Command::JUMP) && parent.GetTargetSystem() && !isStaying)
	{
		DistanceMap distance(ship, parent.GetTargetSystem());
		const System *dest = distance.Route(ship.GetSystem());
		ship.SetTargetSystem(dest);
		if(!dest)
			// This ship has no route to the parent's destination system, so protect it until it jumps away.
			KeepStation(ship, command, parent);
		else if(ShouldRefuel(ship, dest))
			Refuel(ship, command);
		else if(!ship.JumpsRemaining())
			MoveTo(ship, command, Point(), Point(), 40., 0.1);
		else
		{
			PrepareForHyperspace(ship, command);
			command |= Command::JUMP;
			if(!(parent.IsEnteringHyperspace() || parent.IsReadyToJump()) || !EscortsReadyToJump(ship))
				command |= Command::WAIT;
		}
	}
	else
		KeepStation(ship, command, parent);
}



// Prefer your parent's target planet for refueling, but if it and your current
// target planet can't fuel you, try to find one that can.
void AI::Refuel(Ship &ship, Command &command)
{
	const StellarObject *parentTarget = (ship.GetParent() ? ship.GetParent()->GetTargetStellar() : nullptr);
	if(CanRefuel(ship, parentTarget))
		ship.SetTargetStellar(parentTarget);
	else if(!CanRefuel(ship, ship.GetTargetStellar()))
		ship.SetTargetStellar(GetRefuelLocation(ship));

	if(ship.GetTargetStellar())
	{
		MoveToPlanet(ship, command);
		command |= Command::LAND;
	}
}



bool AI::CanRefuel(const Ship &ship, const StellarObject *target)
{
	if(!target)
		return false;
	
	const Planet *planet = target->GetPlanet();
	if(!planet)
		return false;
	
	if(!planet->IsInSystem(ship.GetSystem()))
		return false;
	
	if(!planet->HasFuelFor(ship))
		return false;
	
	return true;
}



// Determine if a fighter meets any of the criteria for returning to its parent.
bool AI::ShouldDock(const Ship &ship, const Ship &parent, bool playerShipsLaunch) const
{
	// If your parent is disabled, you should not attempt to board it.
	// (Doing so during combat will likely lead to its destruction.)
	if(parent.IsDisabled())
		return false;
	
	// A fighter should retreat if its parent is calling it back, or it is
	// a player's ship and is not in the current system.
	if(!parent.Commands().Has(Command::DEPLOY) || (ship.IsYours() && !playerShipsLaunch))
		return true;
	
	// If a fighter has repair abilities, avoid having it get stuck oscillating between
	// retreating and attacking when at exactly 25% health by adding hysteresis to the check.
	double minHealth = RETREAT_HEALTH + .1 * !ship.Commands().Has(Command::DEPLOY);
	if(ship.Health() < minHealth && (!ship.IsYours() || Preferences::Has("Damaged fighters retreat")))
		return true;
	
	// TODO: Reboard if in need of ammo.
	
	// If a fighter has fuel capacity but is very low, it should return if
	// the parent can refuel it.
	double maxFuel = ship.Attributes().Get("fuel capacity");
	if(maxFuel && ship.Fuel() < .005 && parent.JumpFuel() < parent.Fuel() *
			parent.Attributes().Get("fuel capacity") - maxFuel)
		return true;
	
	// If an out-of-combat NPC fighter is carrying a significant cargo
	// load and can transfer some of it to the parent, it should do so.
	if(!ship.IsYours())
	{
		bool hasEnemy = ship.GetTargetShip() && ship.GetTargetShip()->GetGovernment()->IsEnemy(ship.GetGovernment());
		if(!hasEnemy)
		{
			const CargoHold &cargo = ship.Cargo();
			// Mining ships only mine while they have 5 or more free space. While mining, fighters
			// do not consider docking unless their parent is far from a targetable asteroid.
			if(parent.Cargo().Free() && !cargo.IsEmpty() && cargo.Size() && cargo.Free() < 5)
				return true;
		}
	}
	
	return false;
}



double AI::TurnBackward(const Ship &ship)
{
	return TurnToward(ship, -ship.Velocity());
}



double AI::TurnToward(const Ship &ship, const Point &vector)
{
	Point facing = ship.Facing().Unit();
	double cross = vector.Cross(facing);
	
	if(vector.Dot(facing) > 0.)
	{
		double angle = asin(min(1., max(-1., cross / vector.Length()))) * TO_DEG;
		if(fabs(angle) <= ship.TurnRate())
			return -angle / ship.TurnRate();
	}
	
	bool left = cross < 0.;
	return left - !left;
}



bool AI::MoveToPlanet(Ship &ship, Command &command)
{
	if(!ship.GetTargetStellar())
		return false;
	
	const Point &target = ship.GetTargetStellar()->Position();
	return MoveTo(ship, command, target, Point(), ship.GetTargetStellar()->Radius(), 1.);
}



// Instead of moving to a point with a fixed location, move to a moving point (Ship = position + velocity)
bool AI::MoveTo(Ship &ship, Command &command, const Point &targetPosition, const Point &targetVelocity, double radius, double slow)
{
	const Point &position = ship.Position();
	const Point &velocity = ship.Velocity();
	const Angle &angle = ship.Facing();
	Point dp = targetPosition - position;
	Point dv = targetVelocity - velocity;
	
	double speed = dv.Length();
	
	bool isClose = (dp.Length() < radius);
	if(isClose && speed < slow)
		return true;
	
	bool shouldReverse = false;
	dp = targetPosition - StoppingPoint(ship, targetVelocity, shouldReverse);
	bool isFacing = (dp.Unit().Dot(angle.Unit()) > .8);
	if(!isClose || (!isFacing && !shouldReverse))
		command.SetTurn(TurnToward(ship, dp));
	if(isFacing)
		command |= Command::FORWARD;
	else if(shouldReverse)
		command |= Command::BACK;
	
	return false;
}



bool AI::Stop(Ship &ship, Command &command, double maxSpeed, const Point direction)
{
	const Point &velocity = ship.Velocity();
	const Angle &angle = ship.Facing();
	
	double speed = velocity.Length();
	
	// If asked for a complete stop, the ship needs to be going much slower.
	if(speed <= (maxSpeed ? maxSpeed : .001))
		return true;
	if(!maxSpeed)
		command |= Command::STOP;
	
	// If you're moving slow enough that one frame of acceleration could bring
	// you to a stop, make sure you're pointed perfectly in the right direction.
	// This is a fudge factor for how straight you must be facing: it increases
	// from 0.8 when it will take many frames to stop, to nearly 1 when it will
	// take less than 1 frame to stop.
	double stopTime = speed / ship.Acceleration();
	double limit = .8 + .2 / (1. + stopTime * stopTime * stopTime * .001);
	
	// If you have a reverse thruster, figure out whether using it is faster
	// than turning around and using your main thruster.
	if(ship.Attributes().Get("reverse thrust"))
	{
		// Figure out your stopping time using your main engine:
		double degreesToTurn = TO_DEG * acos(min(1., max(-1., -velocity.Unit().Dot(angle.Unit()))));
		double forwardTime = degreesToTurn / ship.TurnRate();
		forwardTime += stopTime;
		
		// Figure out your reverse thruster stopping time:
		double reverseAcceleration = ship.Attributes().Get("reverse thrust") / ship.Mass();
		double reverseTime = (180. - degreesToTurn) / ship.TurnRate();
		reverseTime += speed / reverseAcceleration;
		
		// If you want to end up facing a specific direction, add the extra turning time.
		if(direction)
		{
			// Time to turn from facing backwards to target:
			double degreesFromBackwards = TO_DEG * acos(min(1., max(-1., direction.Unit().Dot(-velocity.Unit()))));
			double turnFromBackwardsTime = degreesFromBackwards / ship.TurnRate();
			forwardTime += turnFromBackwardsTime;
			
			// Time to turn from facing forwards to target:
			double degreesFromForward = TO_DEG * acos(min(1., max(-1., direction.Unit().Dot(angle.Unit()))));
			double turnFromForwardTime = degreesFromForward / ship.TurnRate();
			reverseTime += turnFromForwardTime;
		}
		
		if(reverseTime < forwardTime)
		{
			command.SetTurn(TurnToward(ship, velocity));
			if(velocity.Unit().Dot(angle.Unit()) > limit)
				command |= Command::BACK;
			return false;
		}
	}
	
	command.SetTurn(TurnBackward(ship));
	if(velocity.Unit().Dot(angle.Unit()) < -limit)
		command |= Command::FORWARD;
	
	return false;
}



void AI::PrepareForHyperspace(Ship &ship, Command &command)
{
	bool hasHyperdrive = ship.Attributes().Get("hyperdrive");
	double scramThreshold = ship.Attributes().Get("scram drive");
	bool hasJumpDrive = ship.Attributes().Get("jump drive");
	if(!hasHyperdrive && !hasJumpDrive)
		return;
	
	bool isJump = !hasHyperdrive || !ship.GetSystem()->Links().count(ship.GetTargetSystem());
	
	Point direction = ship.GetTargetSystem()->Position() - ship.GetSystem()->Position();
	if(!isJump && scramThreshold)
	{
		direction = direction.Unit();
		Point normal(-direction.Y(), direction.X());
		
		double deviation = ship.Velocity().Dot(normal);
		if(fabs(deviation) > scramThreshold)
		{
			// Need to maneuver; not ready to jump
			if((ship.Facing().Unit().Dot(normal) < 0) == (deviation < 0))
				// Thrusting from this angle is counterproductive
				direction = -deviation * normal;
			else
			{
				command |= Command::FORWARD;
				
				// How much correction will be applied to deviation by thrusting
				// as I turn back toward the jump direction.
				double turnRateRadians = ship.TurnRate() * TO_RAD;
				double cos = ship.Facing().Unit().Dot(direction);
				// integral(t*sin(r*x), angle/r, 0) = t/r * (1 - cos(angle)), so:
				double correctionWhileTurning = fabs(1 - cos) * ship.Acceleration() / turnRateRadians;
				// (Note that this will always underestimate because thrust happens before turn)
				
				if(fabs(deviation) - correctionWhileTurning > scramThreshold)
					// Want to thrust from an even sharper angle
					direction = -deviation * normal;
			}
		}
		command.SetTurn(TurnToward(ship, direction));
	}
	// If we're a jump drive, just stop.
	else if(isJump)
		Stop(ship, command, ship.Attributes().Get("jump speed"));
	// Else stop in the fastest way to end facing in the right direction
	else if(Stop(ship, command, ship.Attributes().Get("jump speed"), direction))
		command.SetTurn(TurnToward(ship, direction));
}


	
void AI::CircleAround(Ship &ship, Command &command, const Ship &target)
{
	Point direction = target.Position() - ship.Position();
	command.SetTurn(TurnToward(ship, direction));
	if(ship.Facing().Unit().Dot(direction) >= 0. && direction.Length() > 200.)
		command |= Command::FORWARD;
}



void AI::Swarm(Ship &ship, Command &command, const Ship &target)
{
	Point direction = target.Position() - ship.Position();
	double maxSpeed = ship.MaxVelocity();
	double rendezvousTime = RendezvousTime(direction, target.Velocity(), maxSpeed);
	if(std::isnan(rendezvousTime) || rendezvousTime > 600.)
		rendezvousTime = 600.;
	direction += rendezvousTime * target.Velocity();
	MoveTo(ship, command, target.Position() + direction, .5 * maxSpeed * direction.Unit(), 50., 2.);
}



void AI::KeepStation(Ship &ship, Command &command, const Ship &target)
{
	// Constants:
	static const double MAX_TIME = 600.;
	static const double LEAD_TIME = 500.;
	static const double POSITION_DEADBAND = 200.;
	static const double VELOCITY_DEADBAND = 1.5;
	static const double TIME_DEADBAND = 120.;
	static const double THRUST_DEADBAND = .5;
	
	// Current properties of the two ships:
	double maxV = ship.MaxVelocity();
	double accel = ship.Acceleration();
	double turn = ship.TurnRate();
	double mass = ship.Mass();
	Point unit = ship.Facing().Unit();
	double currentAngle = ship.Facing().Degrees();
	// This is where we want to be relative to where we are now:
	Point velocityDelta = target.Velocity() - ship.Velocity();
	Point positionDelta = target.Position() + LEAD_TIME * velocityDelta - ship.Position();
	double positionSize = positionDelta.Length();
	double positionWeight = positionSize / (positionSize + POSITION_DEADBAND);
	// This is how fast we want to be going relative to how fast we're going now:
	velocityDelta -= unit * VELOCITY_DEADBAND;
	double velocitySize = velocityDelta.Length();
	double velocityWeight = velocitySize / (velocitySize + VELOCITY_DEADBAND);
	
	// Time it will take (roughly) to move to the target ship:
	double positionTime = RendezvousTime(positionDelta, target.Velocity(), maxV);
	if(std::isnan(positionTime) || positionTime > MAX_TIME)
		positionTime = MAX_TIME;
	Point rendezvous = positionDelta + target.Velocity() * positionTime;
	double positionAngle = Angle(rendezvous).Degrees();
	positionTime += AngleDiff(currentAngle, positionAngle) / turn;
	positionTime += (rendezvous.Unit() * maxV - ship.Velocity()).Length() / accel;
	// If you are very close, stop trying to adjust:
	positionTime *= positionWeight * positionWeight;
	
	// Time it will take (roughly) to adjust your velocity to match the target:
	double velocityTime = velocityDelta.Length() / accel;
	double velocityAngle = Angle(velocityDelta).Degrees();
	velocityTime += AngleDiff(currentAngle, velocityAngle) / turn;
	// If you are very close, stop trying to adjust:
	velocityTime *= velocityWeight * velocityWeight;
	
	// Focus on matching position or velocity depending on which will take longer.
	double totalTime = positionTime + velocityTime + TIME_DEADBAND;
	positionWeight = positionTime / totalTime;
	velocityWeight = velocityTime / totalTime;
	double facingWeight = TIME_DEADBAND / totalTime;
	
	// Determine the angle we want to face, interpolating smoothly between three options.
	Point facingGoal = rendezvous.Unit() * positionWeight
		+ velocityDelta.Unit() * velocityWeight
		+ target.Facing().Unit() * facingWeight;
	double targetAngle = Angle(facingGoal).Degrees() - currentAngle;
	if(abs(targetAngle) > 180.)
		targetAngle += (targetAngle < 0. ? 360. : -360.);
	// Avoid "turn jitter" when position & velocity are well-matched.
	bool changedDirection = (signbit(ship.Commands().Turn()) != signbit(targetAngle));
	double targetTurn = abs(targetAngle / turn);
	double lastTurn = abs(ship.Commands().Turn());
	if(lastTurn && (changedDirection || (lastTurn < 1. && targetTurn > lastTurn)))
	{
		// Keep the desired turn direction, but damp the per-frame turn rate increase.
		double dampedTurn = (changedDirection ? 0. : lastTurn) + min(.025, targetTurn);
		command.SetTurn(copysign(dampedTurn, targetAngle));
	}
	else if(targetTurn < 1.)
		command.SetTurn(copysign(targetTurn, targetAngle));
	else
		command.SetTurn(targetAngle);
	
	// Determine whether to apply thrust.
	Point drag = ship.Velocity() * (ship.Attributes().Get("drag") / mass);
	if(ship.Attributes().Get("reverse thrust"))
	{
		// Don't take drag into account when reverse thrusting, because this
		// estimate of how it will be applied can be quite inaccurate.
		Point a = (unit * (-ship.Attributes().Get("reverse thrust") / mass)).Unit();
		double direction = positionWeight * positionDelta.Dot(a) / POSITION_DEADBAND
			+ velocityWeight * velocityDelta.Dot(a) / VELOCITY_DEADBAND;
		if(direction > THRUST_DEADBAND)
		{
			command |= Command::BACK;
			return;
		}
	}
	Point a = (unit * accel - drag).Unit();
	double direction = positionWeight * positionDelta.Dot(a) / POSITION_DEADBAND
		+ velocityWeight * velocityDelta.Dot(a) / VELOCITY_DEADBAND;
	if(direction > THRUST_DEADBAND)
		command |= Command::FORWARD;
}



void AI::Attack(Ship &ship, Command &command, const Ship &target)
{
	// First, figure out what your shortest-range weapon is.
	double shortestRange = 4000.;
	bool isArmed = false;
	bool hasAmmo = false;
	double minSafeDistance = 0.;
	for(const Hardpoint &hardpoint : ship.Weapons())
	{
		const Weapon *weapon = hardpoint.GetOutfit();
		if(weapon && !hardpoint.IsAntiMissile())
		{
			isArmed = true;
			bool hasThisAmmo = (!weapon->Ammo() || ship.OutfitCount(weapon->Ammo()));
			hasAmmo |= hasThisAmmo;
			
			// Exploding weaponry that can damage this ship requires special
			// consideration (while we have the ammo to use the weapon).
			if(hasThisAmmo && weapon->BlastRadius() && !weapon->IsSafe())
				minSafeDistance = max(weapon->BlastRadius() + weapon->TriggerRadius(), minSafeDistance);
			
			// The missile boat AI should be applied at 1000 pixels range if
			// all weapons are homing or turrets, and at 2000 if not.
			double multiplier = (hardpoint.IsHoming() || hardpoint.IsTurret()) ? 1. : .5;
			shortestRange = min(multiplier * weapon->Range(), shortestRange);
		}
	}
	// If this ship was using the missile boat AI to run away and bombard its
	// target from a distance, have it stop running once it is out of ammo. This
	// is not realistic, but it's a whole lot less annoying for the player when
	// they are trying to hunt down and kill the last missile boat in a fleet.
	if(isArmed && !hasAmmo)
		shortestRange = 0.;
	
	// Deploy any fighters you are carrying.
	if(!ship.IsYours() && ship.HasBays())
	{
		command |= Command::DEPLOY;
		Deploy(ship, false);
	}
	
	// If this ship has only long-range weapons, or some weapons have a
	// blast radius, it should keep some distance instead of closing in.
	Point d = (target.Position() + target.Velocity()) - (ship.Position() + ship.Velocity());
	if((minSafeDistance > 0. || shortestRange > 1000.)
			&& d.Length() < max(1.25 * minSafeDistance, .5 * shortestRange))
	{
		// If this ship can use reverse thrusters, consider doing so.
		double reverseSpeed = ship.MaxReverseVelocity();
		if(reverseSpeed && (reverseSpeed >= min(target.MaxVelocity(), ship.MaxVelocity())
				|| target.Velocity().Dot(-d.Unit()) <= reverseSpeed))
		{
			command.SetTurn(TurnToward(ship, d));
			if(ship.Facing().Unit().Dot(d) >= 0.)
				command |= Command::BACK;
		}
		else
		{
			command.SetTurn(TurnToward(ship, -d));
			if(ship.Facing().Unit().Dot(d) <= 0.)
				command |= Command::FORWARD;
		}
		return;
	}
	
	MoveToAttack(ship, command, target);
}


	
void AI::MoveToAttack(Ship &ship, Command &command, const Body &target)
{
	Point d = target.Position() - ship.Position();
	
	// First of all, aim in the direction that will hit this target.
	command.SetTurn(TurnToward(ship, TargetAim(ship, target)));
	
	// Calculate this ship's "turning radius"; that is, the smallest circle it
	// can make while at full speed.
	double stepsInFullTurn = 360. / ship.TurnRate();
	double circumference = stepsInFullTurn * ship.Velocity().Length();
	double diameter = max(200., circumference / PI);
	
	// This isn't perfect, but it works well enough.
	if((ship.Facing().Unit().Dot(d) >= 0. && d.Length() > diameter)
			|| (ship.Velocity().Dot(d) < 0. && ship.Facing().Unit().Dot(d.Unit()) >= .9))
		command |= Command::FORWARD;
	
	// Use an equipped afterburner if possible.
	if(command.Has(Command::FORWARD) && d.Length() < 1000. && ShouldUseAfterburner(ship))
		command |= Command::AFTERBURNER;
}



void AI::PickUp(Ship &ship, Command &command, const Body &target)
{
	// Figure out the target's velocity relative to the ship.
	Point p = target.Position() - ship.Position();
	Point v = target.Velocity() - ship.Velocity();
	double vMax = ship.MaxVelocity();
	
	// Estimate where the target will be by the time we reach it.
	double time = RendezvousTime(p, v, vMax);
	if(std::isnan(time))
		time = p.Length() / vMax;
	double degreesToTurn = TO_DEG * acos(min(1., max(-1., p.Unit().Dot(ship.Facing().Unit()))));
	time += degreesToTurn / ship.TurnRate();
	p += v * time;
	
	// Move toward the target.
	command.SetTurn(TurnToward(ship, p));
	double dp = p.Unit().Dot(ship.Facing().Unit());
	if(dp > .7)
		command |= Command::FORWARD;
	
	// Use the afterburner if it will not cause you to miss your target.
	double squareDistance = p.LengthSquared();
	if(command.Has(Command::FORWARD) && ShouldUseAfterburner(ship))
		if(dp > max(.9, min(.9999, 1. - squareDistance / 10000000.)))
			command |= Command::AFTERBURNER;
}



// Determine if using an afterburner does not use up reserve fuel, cause undue
// energy strain, or undue thermal loads if almost overheated.
bool AI::ShouldUseAfterburner(Ship &ship)
{
	if(!ship.Attributes().Get("afterburner thrust"))
		return false;
	
	double fuel = ship.Fuel() * ship.Attributes().Get("fuel capacity");
	double neededFuel = ship.Attributes().Get("afterburner fuel");
	double energy = ship.Energy() * ship.Attributes().Get("energy capacity");
	double neededEnergy = ship.Attributes().Get("afterburner energy");
	if(energy == 0.)
		energy = ship.Attributes().Get("energy generation")
				+ 0.2 * ship.Attributes().Get("solar collection")
				- ship.Attributes().Get("energy consumption");
	double outputHeat = ship.Attributes().Get("afterburner heat") / (100 * ship.Mass());
	if((!neededFuel || fuel - neededFuel > ship.JumpFuel())
			&& (!neededEnergy || neededEnergy / energy < 0.25)
			&& (!outputHeat || ship.Heat() + outputHeat < .9))
		return true;
	
	return false;
}



// Find a target ship to flock around at high speed.
void AI::DoSwarming(Ship &ship, Command &command, shared_ptr<Ship> &target)
{
	// Find a new ship to target on average every 10 seconds, or if the current target
	// is no longer eligible. If landing, release the old target so others can swarm it.
	if(ship.IsLanding() || !target || !CanSwarm(ship, *target) || !Random::Int(600))
	{
		if(target)
		{
			// Allow another swarming ship to consider the target.
			auto sit = swarmCount.find(target.get());
			if(sit != swarmCount.end() && sit->second > 0)
				--sit->second;
			// Release the current target.
			target.reset();
			ship.SetTargetShip(target);
		}
		// If here just because we are about to land, do not seek a new target.
		if(ship.IsLanding())
			return;
		
		int lowestCount = 7;
		for(const shared_ptr<Ship> &other : ships)
			if(CanSwarm(ship, *other))
			{
				// Prefer to swarm ships that are not already being heavily swarmed.
				int count = swarmCount[other.get()] + Random::Int(4);
				if(count < lowestCount)
				{
					target = other;
					lowestCount = count;
				}
			}
		ship.SetTargetShip(target);
		if(target)
			++swarmCount[target.get()];
	}
	// If a friendly ship to flock with was not found, return to an available planet.
	if(target)
		Swarm(ship, command, *target);
	else if(ship.Zoom() == 1.)
		Refuel(ship, command);
}



void AI::DoSurveillance(Ship &ship, Command &command, shared_ptr<Ship> &target) const
{
	// Since DoSurveillance is called after target-seeking and firing, if this
	// ship has a target, that target is guaranteed to be targetable.
	if(target && (target->GetSystem() != ship.GetSystem() || target->IsEnteringHyperspace()))
	{
		target.reset();
		ship.SetTargetShip(target);
	}
	// If you have a hostile target, pursuing and destroying it has priority.
	if(target && ship.GetGovernment()->IsEnemy(target->GetGovernment()))
	{
		// Automatic aiming and firing already occurred.
		MoveIndependent(ship, command);
		return;
	}
	
	// Choose a surveillance behavior.
	if(ship.GetTargetSystem())
	{
		// Unload surveillance drones in this system before leaving.
		PrepareForHyperspace(ship, command);
		command |= Command::JUMP;
		if(ship.HasBays())
		{
			command |= Command::DEPLOY;
			Deploy(ship, false);
		}
	}
	else if(ship.GetTargetStellar())
	{
		// Approach the planet and "land" on it (i.e. scan it).
		MoveToPlanet(ship, command);
		double atmosphereScan = ship.Attributes().Get("atmosphere scan");
		double distance = ship.Position().Distance(ship.GetTargetStellar()->Position());
		if(distance < atmosphereScan && !Random::Int(100))
			ship.SetTargetStellar(nullptr);
		else
			command |= Command::LAND;
	}
	else if(target)
	{
		// Approach and scan the targeted, friendly ship's cargo or outfits.
		bool cargoScan = ship.Attributes().Get("cargo scan power");
		bool outfitScan = ship.Attributes().Get("outfit scan power");
		// If the pointer to the target ship exists, it is targetable and in-system.
		bool mustScanCargo = cargoScan && !Has(ship, target, ShipEvent::SCAN_CARGO);
		bool mustScanOutfits = outfitScan && !Has(ship, target, ShipEvent::SCAN_OUTFITS);
		if(!mustScanCargo && !mustScanOutfits)
			ship.SetTargetShip(shared_ptr<Ship>());
		else
		{
			CircleAround(ship, command, *target);
			command |= Command::SCAN;
		}
	}
	else
	{
		const System *system = ship.GetSystem();
		const Government *gov = ship.GetGovernment();
		
		// Consider scanning any non-hostile ship in this system that you haven't yet personally scanned.
		vector<shared_ptr<Ship>> targetShips;
		bool cargoScan = ship.Attributes().Get("cargo scan power");
		bool outfitScan = ship.Attributes().Get("outfit scan power");
		if(cargoScan || outfitScan)
			for(const auto &it : ships)
				if(it->GetGovernment() != gov && !it->GetGovernment()->IsEnemy(gov)
						&& it->GetSystem() == system && it->IsTargetable())
				{
					if((!cargoScan || Has(ship, it, ShipEvent::SCAN_CARGO))
							&& (!outfitScan || Has(ship, it, ShipEvent::SCAN_OUTFITS)))
						continue;
					
					targetShips.push_back(it);
				}
		
		// Consider scanning any planetary object in the system, if able.
		vector<const StellarObject *> targetPlanets;
		double atmosphereScan = ship.Attributes().Get("atmosphere scan");
		if(atmosphereScan)
			for(const StellarObject &object : system->Objects())
				if(!object.IsStar() && !object.IsStation())
					targetPlanets.push_back(&object);
		
		// If this ship can jump away, consider traveling to a nearby system.
		vector<const System *> targetSystems;
		if(ship.JumpsRemaining())
		{
			const auto &links  = ship.Attributes().Get("jump drive") ? system->Neighbors() : system->Links();
			targetSystems.insert(targetSystems.end(), links.begin(), links.end());
		}
		
		unsigned total = targetShips.size() + targetPlanets.size() + targetSystems.size();
		if(!total)
		{
			// If there is nothing for this ship to scan, have it hold still
			// instead of drifting away from the system center.
			Stop(ship, command);
			return;
		}
		
		unsigned index = Random::Int(total);
		if(index < targetShips.size())
			ship.SetTargetShip(targetShips[index]);
		else
		{
			index -= targetShips.size();
			if(index < targetPlanets.size())
				ship.SetTargetStellar(targetPlanets[index]);
			else
				ship.SetTargetSystem(targetSystems[index - targetPlanets.size()]);
		}
	}
}



void AI::DoMining(Ship &ship, Command &command)
{
	// This function is only called for ships that are in the player's system.
	// Update the radius that the ship is searching for asteroids at.
	bool isNew = !miningAngle.count(&ship);
	Angle &angle = miningAngle[&ship];
	if(isNew)
		angle = Angle::Random();
	angle += Angle::Random(1.) - Angle::Random(1.);
	double miningRadius = ship.GetSystem()->AsteroidBelt() * pow(2., angle.Unit().X());
	
	shared_ptr<Minable> target = ship.GetTargetAsteroid();
	if(!target || target->Velocity().Length() > ship.MaxVelocity())
	{
		for(const shared_ptr<Minable> &minable : minables)
		{
			Point offset = minable->Position() - ship.Position();
			// Target only nearby minables that are within 45deg of the current heading
			// and not moving faster than the ship can catch.
			if(offset.Length() < 800. && offset.Unit().Dot(ship.Facing().Unit()) > .7
					&& minable->Velocity().Dot(offset.Unit()) < ship.MaxVelocity())
			{
				target = minable;
				ship.SetTargetAsteroid(target);
				break;
			}
		}
	}
	if(target)
	{
		// If the asteroid has moved well out of reach, stop tracking it.
		if(target->Position().Distance(ship.Position()) > 1600.)
			ship.SetTargetAsteroid(nullptr);
		else
		{
			MoveToAttack(ship, command, *target);
			AutoFire(ship, command, *target);
			return;
		}
	}
	
	Point heading = Angle(30.).Rotate(ship.Position().Unit() * miningRadius) - ship.Position();
	command.SetTurn(TurnToward(ship, heading));
	if(ship.Velocity().Dot(heading.Unit()) < .7 * ship.MaxVelocity())
		command |= Command::FORWARD;
}



bool AI::DoHarvesting(Ship &ship, Command &command)
{
	// If the ship has no target to pick up, do nothing.
	shared_ptr<Flotsam> target = ship.GetTargetFlotsam();
	if(target && ship.Cargo().Free() < target->UnitSize())
	{
		target.reset();
		ship.SetTargetFlotsam(target);
	}
	if(!target)
	{
		// Only check for new targets every 10 frames, on average.
		if(Random::Int(10))
			return false;
		
		// Don't chase anything that will take more than 10 seconds to reach.
		double bestTime = 600.;
		for(const shared_ptr<Flotsam> &it : flotsam)
		{
			if(ship.Cargo().Free() < it->UnitSize())
				continue;
			// Only pick up flotsam that is nearby and that you are facing toward.
			Point p = it->Position() - ship.Position();
			double range = p.Length();
			if(range > 800. || (range > 100. && p.Unit().Dot(ship.Facing().Unit()) < .9))
				continue;
			
			// Estimate how long it would take to intercept this flotsam.
			Point v = it->Velocity() - ship.Velocity();
			double vMax = ship.MaxVelocity();
			double time = RendezvousTime(p, v, vMax);
			if(std::isnan(time))
				continue;
			
			double degreesToTurn = TO_DEG * acos(min(1., max(-1., p.Unit().Dot(ship.Facing().Unit()))));
			time += degreesToTurn / ship.TurnRate();
			if(time < bestTime)
			{
				bestTime = time;
				target = it;
			}
		}
		if(!target)
			return false;
		
		ship.SetTargetFlotsam(target);
	}
	// Deploy any carried ships to improve maneuverability.
	if(ship.HasBays())
	{
		command |= Command::DEPLOY;
		Deploy(ship, false);
	}
	
	PickUp(ship, command, *target);
	return true;
}



// Check if this ship should cloak. Returns true if this ship decided to run away while cloaking.
bool AI::DoCloak(Ship &ship, Command &command)
{
	if(ship.Attributes().Get("cloak"))
	{
		// Never cloak if it will cause you to be stranded.
		const Outfit &attributes = ship.Attributes();
		if(attributes.Get("cloaking fuel") && !attributes.Get("ramscoop"))
		{
			double fuel = ship.Fuel() * attributes.Get("fuel capacity");
			int steps = ceil((1. - ship.Cloaking()) / attributes.Get("cloak"));
			// Only cloak if you will be able to fully cloak and also maintain it
			// for as long as it will take you to reach full cloak.
			fuel -= attributes.Get("cloaking fuel") * (1 + 2 * steps);
			if(fuel < ship.JumpFuel())
				return false;
		}
		
		// If your parent has chosen to cloak, cloak and rendezvous with them.
		const shared_ptr<const Ship> &parent = ship.GetParent();
		if(parent && parent->Commands().Has(Command::CLOAK) && parent->GetSystem() == ship.GetSystem()
				&& !parent->GetGovernment()->IsEnemy(ship.GetGovernment()))
		{
			command |= Command::CLOAK;
			KeepStation(ship, command, *parent);
			return true;
		}
		
		// Otherwise, always cloak if you are in imminent danger.
		static const double MAX_RANGE = 10000.;
		double range = MAX_RANGE;
		shared_ptr<const Ship> nearestEnemy;
		for(const auto &other : ships)
			if(other->GetSystem() == ship.GetSystem() && other->IsTargetable()
					&& other->GetGovernment()->IsEnemy(ship.GetGovernment())
					&& !other->IsDisabled())
			{
				double distance = ship.Position().Distance(other->Position());
				if(distance < range)
				{
					range = distance;
					nearestEnemy = other;
				}
			}
		
		// If this ship has started cloaking, it must get at least 40% repaired
		// or 40% farther away before it begins decloaking again.
		double hysteresis = ship.Commands().Has(Command::CLOAK) ? .4 : 0.;
		// If cloaking costs nothing, and no one has asked you for help, cloak at will.
		bool cloakFreely = !attributes.Get("cloaking fuel") && !ship.GetShipToAssist();
		// If this ship is injured / repairing, it should cloak while under threat.
		bool cloakToRepair = (ship.Health() < RETREAT_HEALTH + hysteresis)
				&& (attributes.Get("shield generation") || attributes.Get("hull repair rate"));
		if(cloakToRepair && (cloakFreely || range < 2000. * (1. + hysteresis)))
		{
			command |= Command::CLOAK;
			// Move away from the nearest enemy.
			if(nearestEnemy)
			{
				Point safety;
				// TODO: This could use an "Avoid" method, to account for other in-system hazards.
				// Simple approximation: move equally away from both the system center and the
				// nearest enemy, until the constrainment boundary is reached.
				if(ship.GetPersonality().IsUnconstrained() || !fenceCount.count(&ship))
					safety = 2 * ship.Position().Unit() - nearestEnemy->Position().Unit();
				else
					safety = -ship.Position().Unit();
				
				safety *= ship.MaxVelocity();
				MoveTo(ship, command, ship.Position() + safety, safety, 1., .8);
				return true;
			}
		}
		// Choose to cloak if there are no enemies nearby and cloaking is sensible.
		if(range == MAX_RANGE && cloakFreely && !ship.GetTargetShip())
			command |= Command::CLOAK;
	}
	return false;
}



void AI::DoScatter(Ship &ship, Command &command)
{
	if(!command.Has(Command::FORWARD))
		return;
	
	double turnRate = ship.TurnRate();
	double acceleration = ship.Acceleration();
	// TODO: If there are many ships, use CollisionSet::Circle or another
	// suitable method to limit which ships are checked.
	for(const shared_ptr<Ship> &other : ships)
	{
		// Do not scatter away from yourself, or ships in other systems.
		if(other.get() == &ship || other->GetSystem() != ship.GetSystem())
			continue;
		
		// Check for any ships that have nearly the same movement profile as
		// this ship and are in nearly the same location.
		Point offset = other->Position() - ship.Position();
		if(offset.LengthSquared() > 400.)
			continue;
		if(fabs(other->TurnRate() / turnRate - 1.) > .05)
			continue;
		if(fabs(other->Acceleration() / acceleration - 1.) > .05)
			continue;
		
		// Move away from this ship. What side of me is it on?
		command.SetTurn(offset.Cross(ship.Facing().Unit()) > 0. ? 1. : -1.);
		return;
	}
}



// Instead of coming to a full stop, adjust to a target velocity vector
Point AI::StoppingPoint(const Ship &ship, const Point &targetVelocity, bool &shouldReverse)
{
	Point position = ship.Position();
	Point velocity = ship.Velocity() - targetVelocity;
	Angle angle = ship.Facing();
	double acceleration = ship.Acceleration();
	double turnRate = ship.TurnRate();
	shouldReverse = false;
	
	// If I were to turn around and stop now the relative movement, where would that put me?
	double v = velocity.Length();
	if(!v)
		return position;
	// It makes no sense to calculate a stopping point for a ship entering hyperspace.
	if(ship.IsHyperspacing())
	{
		if(ship.IsUsingJumpDrive() || ship.IsEnteringHyperspace())
			return position;
		
		double maxVelocity = ship.MaxVelocity();
		double jumpTime = (v - maxVelocity) / 2.;
		position += velocity.Unit() * (jumpTime * (v + maxVelocity) * .5);
		v = maxVelocity;
	}
	
	// This assumes you're facing exactly the wrong way.
	double degreesToTurn = TO_DEG * acos(min(1., max(-1., -velocity.Unit().Dot(angle.Unit()))));
	double stopDistance = v * (degreesToTurn / turnRate);
	// Sum of: v + (v - a) + (v - 2a) + ... + 0.
	// The number of terms will be v / a.
	// The average term's value will be v / 2. So:
	stopDistance += .5 * v * v / acceleration;
	
	if(ship.Attributes().Get("reverse thrust"))
	{
		// Figure out your reverse thruster stopping distance:
		double reverseAcceleration = ship.Attributes().Get("reverse thrust") / ship.Mass();
		double reverseDistance = v * (180. - degreesToTurn) / turnRate;
		reverseDistance += .5 * v * v / reverseAcceleration;
		
		if(reverseDistance < stopDistance)
		{
			shouldReverse = true;
			stopDistance = reverseDistance;
		}
	}
	
	return position + stopDistance * velocity.Unit();
}



// Get a vector giving the direction this ship should aim in in order to do
// maximum damaged to a target at the given position with its non-turret,
// non-homing weapons. If the ship has no non-homing weapons, this just
// returns the direction to the target.
Point AI::TargetAim(const Ship &ship)
{
	shared_ptr<const Ship> target = ship.GetTargetShip();
	if(target)
		return TargetAim(ship, *target);
	
	shared_ptr<const Minable> targetAsteroid = ship.GetTargetAsteroid();
	if(targetAsteroid)
		return TargetAim(ship, *targetAsteroid);
	
	return Point();
}



Point AI::TargetAim(const Ship &ship, const Body &target)
{
	Point result;
	for(const Hardpoint &hardpoint : ship.Weapons())
	{
		const Weapon *weapon = hardpoint.GetOutfit();
		if(!weapon || hardpoint.IsHoming() || hardpoint.IsTurret())
			continue;
		
		Point start = ship.Position() + ship.Facing().Rotate(hardpoint.GetPoint());
		Point p = target.Position() - start + ship.GetPersonality().Confusion();
		Point v = target.Velocity() - ship.Velocity();
		double steps = RendezvousTime(p, v, weapon->Velocity() + .5 * weapon->RandomVelocity());
		if(std::isnan(steps))
			continue;
		
		steps = min(steps, weapon->TotalLifetime());
		p += steps * v;
		
		double damage = weapon->ShieldDamage() + weapon->HullDamage();
		result += p.Unit() * abs(damage);
	}
	
	return result ? result : target.Position() - ship.Position();
}



// Aim the given ship's turrets.
void AI::AimTurrets(const Ship &ship, Command &command, bool opportunistic) const
{
	// First, get the set of potential targets.
	vector<const Body *> enemies;
	const Ship *currentTarget = ship.GetTargetShip().get();
	// If the ship has a target selected, that ship is always in the running as
	// something to aim at, even if it is too far away.
	if(currentTarget && currentTarget->IsTargetable())
		enemies.push_back(currentTarget);
	if(opportunistic || !currentTarget)
	{
		// Find the maximum range of any of this ship's turrets.
		double maxRange = 0.;
		for(const Hardpoint &weapon : ship.Weapons())
			if(weapon.CanAim())
				maxRange = max(maxRange, weapon.GetOutfit()->Range());
		// If this ship has no turrets, bail out.
		if(!maxRange)
			return;
		// Extend the weapon range slightly to account for velocity differences.
		maxRange *= 1.5;
		
		// Now, find all enemy ships within that radius.
		// TODO: This could use CollisionSet::Circle() for increased efficiency.
		const Government *gov = ship.GetGovernment();
		for(const shared_ptr<Ship> &target : ships)
			if(target->IsTargetable() && gov->IsEnemy(target->GetGovernment())
					&& !(target->IsHyperspacing() && target->Velocity().Length() > 10.)
					&& target->GetSystem() == ship.GetSystem()
					&& target->Position().Distance(ship.Position()) < maxRange
					&& target.get() != currentTarget
					&& !target->IsDisabled()
					&& (ship.IsYours() || !target->GetPersonality().IsMarked())
					&& (target->IsYours() || !ship.GetPersonality().IsMarked()))
				enemies.push_back(target.get());
	}
	// If this ship is mining, its target asteroid counts as an "enemy."
	if(ship.GetTargetAsteroid())
		enemies.push_back(ship.GetTargetAsteroid().get());
	
	// If there are no enemies to aim at, opportunistic turrets should sweep
	// back and forth at random, with the sweep centered on the "outward-facing"
	// angle. Focused turrets should just point forward.
	if(enemies.empty() && !opportunistic)
	{
		for(const Hardpoint &hardpoint : ship.Weapons())
			if(hardpoint.CanAim())
			{
				// Get the index of this weapon.
				int index = &hardpoint - &ship.Weapons().front();
				double offset = (hardpoint.HarmonizedAngle() - hardpoint.GetAngle()).Degrees();
				command.SetAim(index, offset / hardpoint.GetOutfit()->TurretTurn());
			}
		return;
	}
	if(enemies.empty())
	{
		for(const Hardpoint &hardpoint : ship.Weapons())
			if(hardpoint.CanAim())
			{
				// Get the index of this weapon.
				int index = &hardpoint - &ship.Weapons().front();
				// First, check if this turret is currently in motion. If not,
				// it only has a small chance of beginning to move.
				double previous = ship.Commands().Aim(index);
				if(!previous && (Random::Int(60)))
					continue;
				
				Angle centerAngle = Angle(hardpoint.GetPoint());
				double bias = (centerAngle - hardpoint.GetAngle()).Degrees() / 180.;
				double acceleration = Random::Real() - Random::Real() + bias;
				command.SetAim(index, previous + .1 * acceleration);
			}
		return;
	}
	// Each hardpoint should aim at the target that it is "closest" to hitting.
	for(const Hardpoint &hardpoint : ship.Weapons())
		if(hardpoint.CanAim())
		{
			// This is where this projectile fires from. Add some randomness
			// based on how skilled the pilot is.
			Point start = ship.Position() + ship.Facing().Rotate(hardpoint.GetPoint());
			start += ship.GetPersonality().Confusion();
			// Get the turret's current facing, in absolute coordinates:
			Angle aim = ship.Facing() + hardpoint.GetAngle();
			// Get this projectile's average velocity.
			const Weapon *weapon = hardpoint.GetOutfit();
			double vp = weapon->Velocity() + .5 * weapon->RandomVelocity();
			// Loop through each ship this hardpoint could shoot at. Find the
			// one that is the "best" in terms of how many frames it will take
			// to aim at it and for a projectile to hit it.
			double bestScore = numeric_limits<double>::infinity();
			double bestAngle = 0.;
			for(const Body *target : enemies)
			{
				Point p = target->Position() - start;
				Point v = target->Velocity();
				// Only take the ship's velocity into account if this weapon
				// does not have its own acceleration.
				if(!weapon->Acceleration())
					v -= ship.Velocity();
				// By the time this action is performed, the ships will have moved
				// forward one time step.
				p += v;
				
				// Find out how long it would take for this projectile to reach the target.
				double rendezvousTime = RendezvousTime(p, v, vp);
				// If there is no intersection (i.e. the turret is not facing the target),
				// consider this target "out-of-range" but still targetable.
				if(std::isnan(rendezvousTime))
					rendezvousTime = max(p.Length() / (vp ? vp : 1.), 2 * weapon->TotalLifetime());
				
				// Determine where the target will be at that point.
				p += v * rendezvousTime;
				
				// Determine how much the turret must turn to face that vector.
				double degrees = (Angle(p) - aim).Degrees();
				double turnTime = fabs(degrees) / weapon->TurretTurn();
				// All ships that are within weapons range have the same basic
				// weight. Outside that range, give them lower priority.
				rendezvousTime = max(0., rendezvousTime - weapon->TotalLifetime());
				// Always prefer ships that you are able to hit.
				double score = turnTime + (180. / weapon->TurretTurn()) * rendezvousTime;
				if(score < bestScore)
				{
					bestScore = score;
					bestAngle = degrees;
				}
			}
			if(bestAngle)
			{
				// Get the index of this weapon.
				int index = &hardpoint - &ship.Weapons().front();
				command.SetAim(index, bestAngle / weapon->TurretTurn());
			}
		}
}



// Fire whichever of the given ship's weapons can hit a hostile target.
void AI::AutoFire(const Ship &ship, Command &command, bool secondary) const
{
	const Personality &person = ship.GetPersonality();
	if(person.IsPacifist() || ship.CannotAct())
		return;
	
	bool beFrugal = (ship.IsYours() && !escortsUseAmmo);
	if(person.IsFrugal() || (ship.IsYours() && escortsAreFrugal && escortsUseAmmo))
	{
		// Frugal ships only expend ammunition if they have lost 50% of shields
		// or hull, or if they are outgunned.
		beFrugal = (ship.Hull() + ship.Shields() > 1.5);
		auto ait = allyStrength.find(ship.GetGovernment());
		auto eit = enemyStrength.find(ship.GetGovernment());
		if(ait != allyStrength.end() && eit != enemyStrength.end() && ait->second < eit->second)
			beFrugal = false;
	}
	
	// Special case: your target is not your enemy. Do not fire, because you do
	// not want to risk damaging that target. The only time a ship other than
	// the player will target a friendly ship is if the player has asked a ship
	// for assistance.
	shared_ptr<Ship> currentTarget = ship.GetTargetShip();
	const Government *gov = ship.GetGovernment();
	bool friendlyOverride = false;
	bool disabledOverride = false;
	if(ship.IsYours())
	{
		auto it = orders.find(&ship);
		if(it != orders.end() && it->second.target.lock() == currentTarget)
		{
			disabledOverride = (it->second.type == Orders::FINISH_OFF);
			friendlyOverride = disabledOverride | (it->second.type == Orders::ATTACK);
		}
	}
	bool currentIsEnemy = currentTarget
		&& currentTarget->GetGovernment()->IsEnemy(gov)
		&& currentTarget->GetSystem() == ship.GetSystem();
	if(currentTarget && !(currentIsEnemy || friendlyOverride))
		currentTarget.reset();
	
	// Only fire on disabled targets if you don't want to plunder them.
	bool spareDisabled = (person.Disables() || (person.Plunders() && ship.Cargo().Free()));
	
	// Don't use weapons with firing force if you are preparing to jump.
	bool isWaitingToJump = ship.Commands().Has(Command::JUMP | Command::WAIT);
	
	// Find the longest range of any of your non-homing weapons. Homing weapons
	// that don't consume ammo may also fire in non-homing mode.
	double maxRange = 0.;
	for(const Hardpoint &weapon : ship.Weapons())
		if(weapon.IsReady()
				&& !(!currentTarget && weapon.IsHoming() && weapon.GetOutfit()->Ammo())
				&& !(!secondary && weapon.GetOutfit()->Icon())
				&& !(beFrugal && weapon.GetOutfit()->Ammo())
				&& !(isWaitingToJump && weapon.GetOutfit()->FiringForce()))
			maxRange = max(maxRange, weapon.GetOutfit()->Range());
	// Extend the weapon range slightly to account for velocity differences.
	maxRange *= 1.5;
	
	// Find all enemy ships within range of at least one weapon.
	vector<shared_ptr<const Ship>> enemies;
	if(currentTarget && currentTarget->IsTargetable())
		enemies.push_back(currentTarget);
	for(const auto &target : ships)
		if(target->IsTargetable() && gov->IsEnemy(target->GetGovernment())
				&& !(target->IsHyperspacing() && target->Velocity().Length() > 10.)
				&& target->GetSystem() == ship.GetSystem()
				&& target->Position().Distance(ship.Position()) < maxRange
				&& target != currentTarget
				&& (ship.IsYours() || !target->GetPersonality().IsMarked())
				&& (target->IsYours() || !person.IsMarked()))
			enemies.push_back(target);
	
	int index = -1;
	for(const Hardpoint &hardpoint : ship.Weapons())
	{
		++index;
		// Skip weapons that are not ready to fire.
		if(!hardpoint.IsReady())
			continue;
		
		const Weapon *weapon = hardpoint.GetOutfit();
		// Don't expend ammo for homing weapons that have no target selected.
		if(!currentTarget && weapon->Homing() && weapon->Ammo())
			continue;
		// Don't fire secondary weapons if told not to.
		if(!secondary && weapon->Icon())
			continue;
		// Don't expend ammo if trying to be frugal.
		if(beFrugal && weapon->Ammo())
			continue;
		// Don't use weapons with firing force if you are preparing to jump.
		if(isWaitingToJump && weapon->FiringForce())
			continue;
		
		// Special case: if the weapon uses fuel, be careful not to spend so much
		// fuel that you cannot leave the system if necessary.
		if(weapon->FiringFuel())
		{
			double fuel = ship.Fuel() * ship.Attributes().Get("fuel capacity");
			fuel -= weapon->FiringFuel();
			// If the ship is not ever leaving this system, it does not need to
			// reserve any fuel.
			bool isStaying = person.IsStaying();
			if(!secondary || fuel < (isStaying ? 0. : ship.JumpFuel()))
				continue;
		}
		// Figure out where this weapon will fire from, but add some randomness
		// depending on how accurate this ship's pilot is.
		Point start = ship.Position() + ship.Facing().Rotate(hardpoint.GetPoint());
		start += person.Confusion();
		
		double vp = weapon->Velocity() + .5 * weapon->RandomVelocity();
		double lifetime = weapon->TotalLifetime();
		
		// Homing weapons revert to "dumb firing" if they have no target.
		if(weapon->Homing() && currentTarget)
		{
			bool hasBoarded = Has(ship, currentTarget, ShipEvent::BOARD);
			if(currentTarget->IsDisabled() && spareDisabled && !hasBoarded && !disabledOverride)
				continue;
			// Don't fire secondary weapons at targets that have started jumping.
			if(weapon->Icon() && currentTarget->IsEnteringHyperspace())
				continue;
			
			// For homing weapons, don't take the velocity of the ship firing it
			// into account, because the projectile will settle into a velocity
			// that depends on its own acceleration and drag.
			Point p = currentTarget->Position() - start;
			Point v = currentTarget->Velocity();
			// By the time this action is performed, the ships will have moved
			// forward one time step.
			p += v;
			
			// If this weapon has a blast radius, don't fire it if the target is
			// so close that you'll be hit by the blast. Weapons using proximity
			// triggers will explode sooner, so a larger separation is needed.
			if(!weapon->IsSafe() && p.Length() <= (weapon->BlastRadius() + weapon->TriggerRadius()))
				continue;
			
			// Calculate how long it will take the projectile to reach its target.
			double steps = RendezvousTime(p, v, vp);
			if(!std::isnan(steps) && steps <= lifetime)
			{
				command.SetFire(index);
				continue;
			}
			continue;
		}
		// For non-homing weapons:
		for(const shared_ptr<const Ship> &target : enemies)
		{
			// Don't shoot ships we want to plunder.
			bool hasBoarded = Has(ship, target, ShipEvent::BOARD);
			if(target->IsDisabled() && spareDisabled && !hasBoarded && !disabledOverride)
				continue;
			
			Point p = target->Position() - start;
			Point v = target->Velocity();
			// Only take the ship's velocity into account if this weapon
			// does not have its own acceleration.
			if(!weapon->Acceleration())
				v -= ship.Velocity();
			// By the time this action is performed, the ships will have moved
			// forward one time step.
			p += v;
			
			// Non-homing weapons may have a blast radius or proximity trigger.
			// Do not fire this weapon if we will be caught in the blast.
			if(!weapon->IsSafe() && p.Length() <= (weapon->BlastRadius() + weapon->TriggerRadius()))
				continue;
			
			// Get the vector the weapon will travel along.
			v = (ship.Facing() + hardpoint.GetAngle()).Unit() * vp - v;
			// Extrapolate over the lifetime of the projectile.
			v *= lifetime;
			
			const Mask &mask = target->GetMask(step);
			if(mask.Collide(-p, v, target->Facing()) < 1.)
			{
				command.SetFire(index);
				break;
			}
		}
	}
}



void AI::AutoFire(const Ship &ship, Command &command, const Body &target) const
{
	int index = -1;
	for(const Hardpoint &hardpoint : ship.Weapons())
	{
		++index;
		// Only auto-fire primary weapons that take no ammunition.
		if(!hardpoint.IsReady() || hardpoint.GetOutfit()->Icon() || hardpoint.GetOutfit()->Ammo())
			continue;
		
		// Figure out where this weapon will fire from, but add some randomness
		// depending on how accurate this ship's pilot is.
		Point start = ship.Position() + ship.Facing().Rotate(hardpoint.GetPoint());
		start += ship.GetPersonality().Confusion();
		
		const Weapon *weapon = hardpoint.GetOutfit();
		double vp = weapon->Velocity() + .5 * weapon->RandomVelocity();
		double lifetime = weapon->TotalLifetime();
		
		Point p = target.Position() - start;
		Point v = target.Velocity();
		// Only take the ship's velocity into account if this weapon
		// does not have its own acceleration.
		if(!weapon->Acceleration())
			v -= ship.Velocity();
		// By the time this action is performed, the ships will have moved
		// forward one time step.
		p += v;
		
		// Get the vector the weapon will travel along.
		v = (ship.Facing() + hardpoint.GetAngle()).Unit() * vp - v;
		// Extrapolate over the lifetime of the projectile.
		v *= lifetime;
		
		const Mask &mask = target.GetMask(step);
		if(mask.Collide(-p, v, target.Facing()) < 1.)
			command.SetFire(index);
	}
}



// Get the amount of time it would take the given weapon to reach the given
// target, assuming it can be fired in any direction (i.e. turreted). For
// non-turreted weapons this can be used to calculate the ideal direction to
// point the ship in.
double AI::RendezvousTime(const Point &p, const Point &v, double vp)
{
	// How many steps will it take this projectile
	// to intersect the target?
	// (p.x + v.x*t)^2 + (p.y + v.y*t)^2 = vp^2*t^2
	// p.x^2 + 2*p.x*v.x*t + v.x^2*t^2
	//    + p.y^2 + 2*p.y*v.y*t + v.y^2t^2
	//    - vp^2*t^2 = 0
	// (v.x^2 + v.y^2 - vp^2) * t^2
	//    + (2 * (p.x * v.x + p.y * v.y)) * t
	//    + (p.x^2 + p.y^2) = 0
	double a = v.Dot(v) - vp * vp;
	double b = 2. * p.Dot(v);
	double c = p.Dot(p);
	double discriminant = b * b - 4 * a * c;
	if(discriminant < 0.)
		return numeric_limits<double>::quiet_NaN();

	discriminant = sqrt(discriminant);

	// The solutions are b +- discriminant.
	// But it's not a solution if it's negative.
	double r1 = (-b + discriminant) / (2. * a);
	double r2 = (-b - discriminant) / (2. * a);
	if(r1 >= 0. && r2 >= 0.)
		return min(r1, r2);
	else if(r1 >= 0. || r2 >= 0.)
		return max(r1, r2);

	return numeric_limits<double>::quiet_NaN();
}



void AI::MovePlayer(Ship &ship, const PlayerInfo &player)
{
	Command command;
	
	bool isWormhole = false;
	if(player.HasTravelPlan())
	{
		const System *system = player.TravelPlan().back();
		for(const StellarObject &object : ship.GetSystem()->Objects())
			if(object.GetPlanet() && object.GetPlanet()->IsAccessible(&ship) && player.HasVisited(object.GetPlanet())
				&& object.GetPlanet()->WormholeDestination(ship.GetSystem()) == system && player.HasVisited(system))
			{
				isWormhole = true;
				if(!ship.GetTargetStellar() || keyStuck.Has(Command::JUMP))
					ship.SetTargetStellar(&object);
				break;
			}
		if(!isWormhole)
			ship.SetTargetSystem(system);
	}
	if(ship.IsEnteringHyperspace() && !wasHyperspacing)
	{
		// Check if there's a particular planet there we want to visit.
		const System *system = ship.GetTargetSystem();
		set<const Planet *> destinations;
		Date deadline;
		const Planet *bestDestination = nullptr;
		size_t missions = 0;
		for(const Mission &mission : player.Missions())
		{
			// Don't include invisible missions in the check.
			if(!mission.IsVisible())
				continue;
			
			// If the accessible destination of a mission is in this system, and you've been
			// to all waypoints and stopovers (i.e. could complete it), consider landing on it.
			if(mission.Stopovers().empty() && mission.Waypoints().empty()
					&& mission.Destination()->IsInSystem(system)
					&& mission.Destination()->IsAccessible(&ship))
			{
				destinations.insert(mission.Destination());
				++missions;
				// If this mission has a deadline, check if it is the soonest
				// deadline. If so, this should be your ship's destination.
				if(!deadline || (mission.Deadline() && mission.Deadline() < deadline))
				{
					deadline = mission.Deadline();
					bestDestination = mission.Destination();
				}
			}
			// Also check for stopovers in the destination system.
			for(const Planet *planet : mission.Stopovers())
				if(planet->IsInSystem(system) && planet->IsAccessible(&ship))
				{
					destinations.insert(planet);
					++missions;
					if(!bestDestination)
						bestDestination = planet;
				}
		}
		
		// Inform the player of any destinations in the system they are jumping to.
		if(!destinations.empty())
		{
			string message = "Note: you have ";
			message += (missions == 1 ? "a mission that requires" : "missions that require");
			message += " landing on ";
			size_t count = destinations.size();
			bool oxfordComma = (count > 2);
			for(const Planet *planet : destinations)
			{
				message += planet->Name();
				--count;
				if(count > 1)
					message += ", ";
				else if(count == 1)
					message += (oxfordComma ? ", and " : " and ");
			}
			message += " in the system you are jumping to.";
			Messages::Add(message);
		}
		// If any destination was found, find the corresponding stellar object
		// and set it as your ship's target planet.
		if(bestDestination)
			ship.SetTargetStellar(system->FindStellar(bestDestination));
	}
	wasHyperspacing = ship.IsEnteringHyperspace();
	
	if(keyDown.Has(Command::NEAREST))
	{
		double closest = numeric_limits<double>::infinity();
		int closeState = 0;
		bool found = false;
		for(const shared_ptr<Ship> &other : ships)
			if(other.get() != &ship && other->IsTargetable())
			{
				// Sort ships into one of three priority states:
				// 0 = friendly, 1 = disabled enemy, 2 = active enemy.
				int state = other->GetGovernment()->IsEnemy(ship.GetGovernment());
				// Do not let "target nearest" select a friendly ship, so that
				// if the player is repeatedly targeting nearest to, say, target
				// a bunch of fighters, they won't start firing on friendly
				// ships as soon as the last one is gone.
				if((!state && !shift) || other->IsYours())
					continue;
				
				state += state * !other->IsDisabled();
				
				double d = other->Position().Distance(ship.Position());
				
				if(state > closeState || (state == closeState && d < closest))
				{
					ship.SetTargetShip(other);
					closest = d;
					closeState = state;
					found = true;
				}
			}
		// If no ship was found, look for nearby asteroids.
		double asteroidRange = 100. * sqrt(ship.Attributes().Get("asteroid scan power"));
		if(!found && asteroidRange)
		{
			for(const shared_ptr<Minable> &asteroid : minables)
			{
				double range = ship.Position().Distance(asteroid->Position());
				if(range < asteroidRange)
				{
					ship.SetTargetAsteroid(asteroid);
					asteroidRange = range;
				}
			}
		}
	}
	else if(keyDown.Has(Command::TARGET))
	{
		shared_ptr<const Ship> target = ship.GetTargetShip();
		bool selectNext = !target || !target->IsTargetable();
		for(const shared_ptr<Ship> &other : ships)
		{
			bool isPlayer = other->IsYours() || other->GetPersonality().IsEscort();
			if(other == target)
				selectNext = true;
			else if(other.get() != &ship && selectNext && other->IsTargetable() && isPlayer == shift)
			{
				ship.SetTargetShip(other);
				selectNext = false;
				break;
			}
		}
		if(selectNext)
			ship.SetTargetShip(shared_ptr<Ship>());
	}
	else if(keyDown.Has(Command::BOARD))
	{
		shared_ptr<const Ship> target = ship.GetTargetShip();
		if(!target || !CanBoard(ship, *target) || (shift && !target->IsYours()))
		{
			if(shift)
				ship.SetTargetShip(shared_ptr<Ship>());
			
			double closest = numeric_limits<double>::infinity();
			bool foundEnemy = false;
			bool foundAnything = false;
			for(const shared_ptr<Ship> &other : ships)
				if(CanBoard(ship, *other))
				{
					if(shift && !other->IsYours())
						continue;
					
					bool isEnemy = other->GetGovernment()->IsEnemy(ship.GetGovernment());
					double d = other->Position().Distance(ship.Position());
					if((isEnemy && !foundEnemy) || (d < closest && isEnemy == foundEnemy))
					{
						closest = d;
						foundEnemy = isEnemy;
						foundAnything = true;
						ship.SetTargetShip(other);
					}
				}
			if(!foundAnything)
				keyDown.Clear(Command::BOARD);
		}
	}
	else if(keyDown.Has(Command::LAND))
	{
		// If the player is right over an uninhabited or inaccessible planet, display
		// the default message explaining why they cannot land there.
		string message;
		for(const StellarObject &object : ship.GetSystem()->Objects())
			if((!object.GetPlanet() || !object.GetPlanet()->IsAccessible(&ship)) && object.HasSprite())
			{
				double distance = ship.Position().Distance(object.Position());
				if(distance < object.Radius())
					message = object.LandingMessage();
			}
		if(!message.empty())
			Audio::Play(Audio::Get("fail"));
		
		const StellarObject *target = ship.GetTargetStellar();
		if(target && (ship.Position().Distance(target->Position()) < target->Radius() || ship.Zoom() < 1.))
		{
			// Special case: if there are two planets in system and you have one
			// selected, then press "land" again, do not toggle to the other if
			// you are within landing range of the one you have selected.
		}
		else if(message.empty() && target && landKeyInterval < 60)
		{
			bool found = false;
			int count = 0;
			const StellarObject *next = nullptr;
			// Select the next landable in the list after the currently selected object.
			for(const StellarObject &object : ship.GetSystem()->Objects())
				if(object.GetPlanet() && object.GetPlanet()->IsAccessible(&ship))
				{
					++count;
					if(found)
					{
						next = &object;
						break;
					}
					else if(&object == ship.GetTargetStellar())
						found = true;
				}
			if(!next)
			{
				// No landable objects were found after the current object.
				// Pick the first landable object in the list.
				for(const StellarObject &object : ship.GetSystem()->Objects())
					if(object.GetPlanet() && object.GetPlanet()->IsAccessible(&ship))
					{
						next = &object;
						break;
					}
			}
			ship.SetTargetStellar(next);
			
			if(next->GetPlanet() && !next->GetPlanet()->CanLand())
			{
				message = "The authorities on this " + ship.GetTargetStellar()->GetPlanet()->Noun() +
					" refuse to clear you to land here.";
				Audio::Play(Audio::Get("fail"));
			}
			else if(count > 1)
				message = "Switching landing targets. Now landing on " + next->Name() + ".";
		}
		else if(message.empty())
		{
			double closest = numeric_limits<double>::infinity();
			int count = 0;
			set<string> types;
			if(!target)
			{
				for(const StellarObject &object : ship.GetSystem()->Objects())
					if(object.GetPlanet() && object.GetPlanet()->IsAccessible(&ship))
					{
						++count;
						types.insert(object.GetPlanet()->Noun());
						double distance = ship.Position().Distance(object.Position());
						const Planet *planet = object.GetPlanet();
						if((!planet->CanLand() || !planet->HasSpaceport()) && !planet->IsWormhole())
							distance += 10000.;
					
						if(distance < closest)
						{
							ship.SetTargetStellar(&object);
							closest = distance;
						}
					}
				target = ship.GetTargetStellar();
			}
			if(!target)
			{
				message = "There are no planets in this system that you can land on.";
				Audio::Play(Audio::Get("fail"));
			}
			else if(!target->GetPlanet()->CanLand())
			{
				message = "The authorities on this " + ship.GetTargetStellar()->GetPlanet()->Noun() +
					" refuse to clear you to land here.";
				Audio::Play(Audio::Get("fail"));
			}
			else if(count > 1)
			{
				message = "You can land on more than one ";
				set<string>::const_iterator it = types.begin();
				message += *it++;
				if(it != types.end())
				{
					set<string>::const_iterator last = --types.end();
					if(it != last)
						message += ',';
					while(it != last)
						message += ' ' + *it++ + ',';
					message += " or " + *it;
				}
				message += " in this system. Landing on " + target->Name() + ".";
			}
			else
				message = "Landing on " + target->Name() + ".";
		}
		if(!message.empty())
			Messages::Add(message);
	}
	else if(keyDown.Has(Command::JUMP))
	{
		if(!ship.GetTargetSystem() && !isWormhole)
		{
			double bestMatch = -2.;
			const auto &links = (ship.Attributes().Get("jump drive") ?
				ship.GetSystem()->Neighbors() : ship.GetSystem()->Links());
			for(const System *link : links)
			{
				Point direction = link->Position() - ship.GetSystem()->Position();
				double match = ship.Facing().Unit().Dot(direction.Unit());
				if(match > bestMatch)
				{
					bestMatch = match;
					ship.SetTargetSystem(link);
				}
			}
		}
		else if(isWormhole)
		{
			// The player is guaranteed to have a travel plan for isWormhole to be true.
			Messages::Add("Landing on a local wormhole to navigate to the "
					+ player.TravelPlan().back()->Name() + " system.");
		}
		if(ship.GetTargetSystem() && !isWormhole)
		{
			string name = "selected star";
			if(player.KnowsName(ship.GetTargetSystem()))
				name = ship.GetTargetSystem()->Name();
			
			Messages::Add("Engaging autopilot to jump to the " + name + " system.");
		}
	}
	else if(keyHeld.Has(Command::SCAN))
		command |= Command::SCAN;
	
	const shared_ptr<const Ship> target = ship.GetTargetShip();
	AimTurrets(ship, command, !Preferences::Has("Turrets focus fire"));
	if(Preferences::Has("Automatic firing") && !ship.IsBoarding()
			&& !(keyStuck | keyHeld).Has(Command::LAND | Command::JUMP | Command::BOARD)
			&& (!target || target->GetGovernment()->IsEnemy()))
		AutoFire(ship, command, false);
	if(keyHeld)
	{
		if(keyHeld.Has(Command::FORWARD))
			command |= Command::FORWARD;
		if(keyHeld.Has(Command::RIGHT | Command::LEFT))
			command.SetTurn(keyHeld.Has(Command::RIGHT) - keyHeld.Has(Command::LEFT));
		if(keyHeld.Has(Command::BACK))
		{
			if(!keyHeld.Has(Command::FORWARD) && ship.Attributes().Get("reverse thrust"))
				command |= Command::BACK;
			else if(!keyHeld.Has(Command::RIGHT | Command::LEFT))
				command.SetTurn(TurnBackward(ship));
		}
		
		if(keyHeld.Has(Command::PRIMARY))
		{
			int index = 0;
			for(const Hardpoint &hardpoint : ship.Weapons())
			{
				if(hardpoint.IsReady() && !hardpoint.GetOutfit()->Icon())
					command.SetFire(index);
				++index;
			}
		}
		if(keyHeld.Has(Command::SECONDARY))
		{
			int index = 0;
			for(const Hardpoint &hardpoint : ship.Weapons())
			{
				if(hardpoint.IsReady() && hardpoint.GetOutfit() == player.SelectedWeapon())
					command.SetFire(index);
				++index;
			}
		}
		if(keyHeld.Has(Command::AFTERBURNER))
			command |= Command::AFTERBURNER;
		
		if(keyHeld.Has(AutopilotCancelKeys()))
			keyStuck = keyHeld;
	}
	bool shouldAutoAim = false;
	if(Preferences::Has("Automatic aiming") && !command.Turn() && !ship.IsBoarding()
			&& (Preferences::Has("Automatic firing") || keyHeld.Has(Command::PRIMARY))
			&& ((target && target->GetSystem() == ship.GetSystem() && target->IsTargetable())
				|| ship.GetTargetAsteroid())
			&& !keyStuck.Has(Command::LAND | Command::JUMP | Command::BOARD))
	{
		// Check if this ship has any forward-facing weapons.
		for(const Hardpoint &weapon : ship.Weapons())
			if(!weapon.CanAim() && !weapon.IsTurret() && weapon.GetOutfit())
			{
				shouldAutoAim = true;
				break;
			}
	}
	if(shouldAutoAim)
	{
		Point pos = (target ? target->Position() : ship.GetTargetAsteroid()->Position());
		if((pos - ship.Position()).Unit().Dot(ship.Facing().Unit()) >= .8)
			command.SetTurn(TurnToward(ship, TargetAim(ship)));
	}
	
	if(keyStuck.Has(Command::JUMP) && !player.HasTravelPlan())
	{
		// The player completed their travel plan, which may have indicated a destination within the final system.
		keyStuck.Clear(Command::JUMP);
		const Planet *planet = player.TravelDestination();
		if(planet && planet->IsInSystem(ship.GetSystem()) && planet->IsAccessible(&ship))
		{
			Messages::Add("Autopilot: landing on " + planet->Name() + ".");
			keyStuck |= Command::LAND;
			ship.SetTargetStellar(ship.GetSystem()->FindStellar(planet));
		}
	}
	
	// Clear "stuck" keys if actions can't be performed.
	if(keyStuck.Has(Command::LAND) && !ship.GetTargetStellar())
		keyStuck.Clear(Command::LAND);
	if(keyStuck.Has(Command::JUMP) && !(ship.GetTargetSystem() || isWormhole))
		keyStuck.Clear(Command::JUMP);
	if(keyStuck.Has(Command::BOARD) && !(ship.GetTargetShip() && CanBoard(ship, *ship.GetTargetShip())))
		keyStuck.Clear(Command::BOARD);
	
	if(keyStuck.Has(Command::LAND) || (keyStuck.Has(Command::JUMP) && isWormhole))
	{
		if(ship.GetPlanet())
			keyStuck.Clear();
		else
		{
			MoveToPlanet(ship, command);
			command |= Command::LAND;
		}
	}
	else if(keyStuck.Has(Command::JUMP))
	{
		if(!ship.Attributes().Get("hyperdrive") && !ship.Attributes().Get("jump drive"))
		{
			Messages::Add("You do not have a hyperdrive installed.");
			keyStuck.Clear();
			Audio::Play(Audio::Get("fail"));
		}
		else if(!ship.JumpFuel(ship.GetTargetSystem()))
		{
			Messages::Add("You cannot jump to the selected system.");
			keyStuck.Clear();
			Audio::Play(Audio::Get("fail"));
		}
		else if(!ship.JumpsRemaining() && !ship.IsEnteringHyperspace())
		{
			Messages::Add("You do not have enough fuel to make a hyperspace jump.");
			keyStuck.Clear();
			if(keyDown.Has(Command::JUMP) || !keyHeld.Has(Command::JUMP))
				Audio::Play(Audio::Get("fail"));
		}
		else
		{
			PrepareForHyperspace(ship, command);
			command |= Command::JUMP;
			if(keyHeld.Has(Command::JUMP))
				command |= Command::WAIT;
		}
	}
	else if(keyStuck.Has(Command::BOARD))
	{
		if(!CanBoard(ship, *target))
			keyStuck.Clear(Command::BOARD);
		else
		{
			MoveTo(ship, command, target->Position(), target->Velocity(), 40., .8);
			command |= Command::BOARD;
		}
	}
	
	if(ship.HasBays() && isLaunching)
	{
		command |= Command::DEPLOY;
		Deploy(ship, !Preferences::Has("Damaged fighters retreat"));
	}
	if(isCloaking)
		command |= Command::CLOAK;
	
	ship.SetCommands(command);
}



bool AI::Has(const Ship &ship, const weak_ptr<const Ship> &other, int type) const
{
	auto sit = actions.find(ship.shared_from_this());
	if(sit == actions.end())
		return false;
	
	auto oit = sit->second.find(other);
	if(oit == sit->second.end())
		return false;
	
	return (oit->second & type);
}



bool AI::Has(const Government *government, const weak_ptr<const Ship> &other, int type) const
{
	auto git = governmentActions.find(government);
	if(git == governmentActions.end())
		return false;
	
	auto oit = git->second.find(other);
	if(oit == git->second.end())
		return false;
	
	return (oit->second & type);
}



// True if the ship has committed the action against that government. For
// example, if the player boarded any ship belonging to that government.
bool AI::Has(const Ship &ship, const Government *government, int type) const
{
	auto sit = notoriety.find(ship.shared_from_this());
	if(sit == notoriety.end())
		return false;
	
	auto git = sit->second.find(government);
	if(git == sit->second.end())
		return false;
	
	return (git->second & type);
}



void AI::UpdateStrengths(map<const Government *, int64_t> &strength, const System *playerSystem)
{
	// Tally the strength of a government by the cost of its present and able ships.
	map<const Government *, vector<const Ship *>> governmentRosters;
	for(const auto &it : ships)
		if(it->GetGovernment() && it->GetSystem() == playerSystem)
		{
			governmentRosters[it->GetGovernment()].emplace_back(it.get());
			if(!it->IsDisabled())
				strength[it->GetGovernment()] += it->Cost();
		}
	
	// Strengths of enemies and allies are rebuilt every step.
	enemyStrength.clear();
	allyStrength.clear();
	for(const auto &gov : strength)
	{
		set<const Government *> allies;
		for(const auto &enemy : strength)
			if(enemy.first->IsEnemy(gov.first))
			{
				// "Know your enemies."
				enemyStrength[gov.first] += enemy.second;
				for(const auto &ally : strength)
					if(ally.first->IsEnemy(enemy.first) && !allies.count(ally.first))
					{
						// "The enemy of my enemy is my friend."
						allyStrength[gov.first] += ally.second;
						allies.insert(ally.first);
					}
			}
	}
	
	// Ships with nearby allies consider their allies strength as well as their own.
	for(const auto &it : ships)
	{
		const Government *gov = it->GetGovernment();
		// Only have ships update their strength estimate once per second on average.
		if(!gov || it->GetSystem() != playerSystem || it->IsDisabled() || Random::Int(60))
			continue;
		
		int64_t &myStrength = shipStrength[it.get()];
		for(const auto &allies : governmentRosters)
		{
			// If this is not an allied government, its ships will not assist this ship when attacked.
			if(allies.first->AttitudeToward(gov) <= 0.)
				continue;
			for(const auto &ally : allies.second)
				if(!ally->IsDisabled() && ally->Position().Distance(it->Position()) < 2000.)
					myStrength += ally->Cost();
		}
	}
}



void AI::IssueOrders(const PlayerInfo &player, const Orders &newOrders, const string &description)
{
	string who;
	
	// Find out what the target of these orders is.
	const Ship *newTarget = newOrders.target.lock().get();
	
	// Figure out what ships we are giving orders to.
	vector<const Ship *> ships;
	if(player.SelectedShips().empty())
	{
		for(const shared_ptr<Ship> &it : player.Ships())
			if(it.get() != player.Flagship() && !it->IsParked())
				ships.push_back(it.get());
		who = ships.size() > 1 ? "Your fleet is " : "Your escort is ";
	}
	else
	{
		for(const weak_ptr<Ship> &it : player.SelectedShips())
		{
			shared_ptr<Ship> ship = it.lock();
			if(ship)
				ships.push_back(ship.get());
		}
		who = ships.size() > 1 ? "The selected escorts are " : "The selected escort is ";
	}
	// This should never happen, but just in case:
	if(ships.empty())
		return;
	
	Point centerOfGravity;
	bool isMoveOrder = (newOrders.type == Orders::MOVE_TO);
	int squadCount = 0;
	if(isMoveOrder)
	{
		for(const Ship *ship : ships)
			if(ship->GetSystem() && !ship->IsDisabled())
			{
				centerOfGravity += ship->Position();
				++squadCount;
			}
		if(squadCount > 1)
			centerOfGravity /= squadCount;
	}
	// If this is a move command, make sure the fleet is bunched together
	// enough that each ship takes up no more than about 30,000 square pixels.
	double maxSquadOffset = sqrt(10000. * squadCount);
	
	// Now, go through all the given ships and set their orders to the new
	// orders. But, if it turns out that they already had the given orders,
	// their orders will be cleared instead. The only command that does not
	// toggle is a move command; it always counts as a new command.
	bool hasMismatch = isMoveOrder;
	bool gaveOrder = false;
	for(const Ship *ship : ships)
	{
		// Never issue orders to a ship to target itself.
		if(ship == newTarget)
			continue;
		
		// Never issue orders that target a ship in another system.
		if(newTarget && ship->GetSystem() != newTarget->GetSystem())
			continue;
		
		gaveOrder = true;
		hasMismatch |= !orders.count(ship);
		
		Orders &existing = orders[ship];
		hasMismatch |= (existing.type != newOrders.type);
		hasMismatch |= (existing.target.lock().get() != newTarget);
		existing = newOrders;
		
		if(isMoveOrder)
		{
			// In a move order, rather than commanding every ship to move to the
			// same point, they move as a mass so their center of gravity is
			// that point but their relative positions are unchanged.
			Point offset = ship->Position() - centerOfGravity;
			if(offset.Length() > maxSquadOffset)
				offset = offset.Unit() * maxSquadOffset;
			existing.point += offset;
		}
		else if(existing.type == Orders::HOLD_POSITION)
		{
			bool shouldReverse = false;
			// Set the point this ship will "guard," so it can return
			// to it if knocked away by projectiles / explosions.
			existing.point = StoppingPoint(*ship, Point(), shouldReverse);
		}
	}
	if(!gaveOrder)
		return;
	if(hasMismatch)
		Messages::Add(who + description);
	else
	{
		// Clear all the orders for these ships.
		Messages::Add(who + "no longer " + description);
		for(const Ship *ship : ships)
			orders.erase(ship);
	}
}



// Change the ship's order based on its current fulfillment of the order.
void AI::UpdateOrders(const Ship &ship)
{
	// This should only be called for ships with orders that can be carried out.
	auto it = orders.find(&ship);
	if(it == orders.end())
		return;
	
	Orders &order = it->second;
	if(order.type == Orders::MOVE_TO && ship.GetSystem() == order.targetSystem)
	{
		// If nearly stopped on the desired point, switch to a HOLD_POSITION order.
		if(ship.Position().Distance(order.point) < 20. && ship.Velocity().Length() < .001)
			order.type = Orders::HOLD_POSITION;
	}
	else if(order.type == Orders::HOLD_POSITION && ship.Position().Distance(order.point) > 20.)
	{
		// If far from the defined target point, return via a MOVE_TO order.
		order.type = Orders::MOVE_TO;
		// Ensure the system reference is maintained.
		order.targetSystem = ship.GetSystem();
	}
}<|MERGE_RESOLUTION|>--- conflicted
+++ resolved
@@ -732,36 +732,11 @@
 			// Otherwise, check if this ship wants to return to its parent (e.g. to repair).
 			else if(hasSpace && ShouldDock(*it, *parent, thisIsLaunching))
 			{
-<<<<<<< HEAD
-				// A fighter should retreat if its parent is calling it back, or
-				// it is a player's ship and is not in the current system, or if
-				// its health is low and it is not a player ship that is
-				// instructed to never retreat.
-				bool shouldRetreat = !parent->Commands().Has(Command::DEPLOY);
-				if(it->IsYours() && !thisIsLaunching)
-					shouldRetreat = true;
-				// If a fighter has repair abilities, avoid having it get stuck
-				// oscillating between retreating and attacking when at exactly
-				// 25% health by adding hysteresis to the check.
-				double minHealth = RETREAT_HEALTH + .1 * !it->Commands().Has(Command::DEPLOY);
-				if(healthRemaining < minHealth && (!it->IsYours() || fightersRetreat))
-					shouldRetreat = true;
-				
-				if(shouldRetreat)
-				{
-					it->SetTargetShip(parent);
-					MoveTo(*it, command, parent->Position(), parent->Velocity(), 40., .8);
-					command |= Command::BOARD;
-					it->SetCommands(command);
-					continue;
-				}
-=======
 				it->SetTargetShip(parent);
 				MoveTo(*it, command, parent->Position(), parent->Velocity(), 40., .8);
 				command |= Command::BOARD;
 				it->SetCommands(command);
 				continue;
->>>>>>> 5f712ac3
 			}
 			// If we get here, it means that the ship has not decided to return
 			// to its mothership. So, it should continue to be deployed.
