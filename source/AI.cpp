/* AI.cpp
Copyright (c) 2014 by Michael Zahniser

Endless Sky is free software: you can redistribute it and/or modify it under the
terms of the GNU General Public License as published by the Free Software
Foundation, either version 3 of the License, or (at your option) any later version.

Endless Sky is distributed in the hope that it will be useful, but WITHOUT ANY
WARRANTY; without even the implied warranty of MERCHANTABILITY or FITNESS FOR A
PARTICULAR PURPOSE.  See the GNU General Public License for more details.
*/

#include "AI.h"

#include "Audio.h"
#include "Command.h"
#include "DistanceMap.h"
#include "Flotsam.h"
#include "Government.h"
#include "Hardpoint.h"
#include "Mask.h"
#include "Messages.h"
#include "Minable.h"
#include "pi.h"
#include "Planet.h"
#include "PlayerInfo.h"
#include "Point.h"
#include "Preferences.h"
#include "Random.h"
#include "Ship.h"
#include "ShipEvent.h"
#include "StellarObject.h"
#include "System.h"
#include "Weapon.h"

#include <algorithm>
#include <cmath>
#include <limits>
#include <set>

using namespace std;

namespace {
	// If the player issues any of those commands, then any auto-pilot actions for the player get cancelled
	const Command &AutopilotCancelCommands()
	{
		static const Command cancelers(Command::LAND | Command::JUMP | Command::BOARD | Command::AFTERBURNER
			| Command::BACK | Command::FORWARD | Command::LEFT | Command::RIGHT | Command::STOP);
		
		return cancelers;
	}
	
	bool IsStranded(const Ship &ship)
	{
		return ship.GetSystem() && !ship.IsEnteringHyperspace() && !ship.GetSystem()->HasFuelFor(ship)
			&& ship.JumpFuel() && ship.Attributes().Get("fuel capacity") && !ship.JumpsRemaining();
	}
	
	bool CanBoard(const Ship &ship, const Ship &target)
	{
		if(&ship == &target)
			return false;
		if(target.IsDestroyed() || !target.IsTargetable() || target.GetSystem() != ship.GetSystem())
			return false;
		if(IsStranded(target) && !ship.GetGovernment()->IsEnemy(target.GetGovernment()))
			return true;
		return target.IsDisabled();
	}
	
	// Check if the given ship can "swarm" the targeted ship, e.g. to provide anti-missile cover.
	bool CanSwarm(const Ship &ship, const Ship &target)
	{
		if(target.GetPersonality().IsSwarming() || target.IsHyperspacing())
			return false;
		if(target.GetGovernment()->IsEnemy(ship.GetGovernment()))
			return false;
		if(target.GetSystem() != ship.GetSystem())
			return false;
		return target.IsTargetable();
	}
	
	double AngleDiff(double a, double b)
	{
		a = abs(a - b);
		return min(a, 360. - a);
	}
	
	// Determine if all able, non-carried escorts are ready to jump with this
	// ship. Carried escorts are waited for in AI::Step.
	bool EscortsReadyToJump(const Ship &ship)
	{
		for(const weak_ptr<Ship> &escort : ship.GetEscorts())
		{
			shared_ptr<const Ship> locked = escort.lock();
			if(locked && !locked->IsDisabled() && !locked->CanBeCarried()
					&& locked->GetSystem() == ship.GetSystem()
					&& locked->JumpFuel() && !locked->IsReadyToJump(true))
				return false;
		}
		return true;
	}
	
	// Determine if the ship has any usable weapons.
	bool IsArmed(const Ship &ship)
	{
		for(const Hardpoint &hardpoint : ship.Weapons())
		{
			const Weapon *weapon = hardpoint.GetOutfit();
			if(weapon && !hardpoint.IsAntiMissile())
			{
				if(weapon->Ammo() && !ship.OutfitCount(weapon->Ammo()))
					continue;
				return true;
			}
		}
		return false;
	}
	
	void Deploy(const Ship &ship, bool includingDamaged)
	{
		for(const Ship::Bay &bay : ship.Bays())
			if(bay.ship && (includingDamaged || bay.ship->Health() > .75) &&
					(!bay.ship->IsYours() || bay.ship->HasDeployOrder()))
				bay.ship->SetCommands(Command::DEPLOY);
	}
	
	// Issue deploy orders for the selected ships (or the full fleet if no ships are selected).
	void IssueDeploy(const PlayerInfo &player)
	{
		// Lay out the rules for what constitutes a deployable ship. (Since player ships are not
		// deleted from memory until the next landing, check both parked and destroyed states.)
		auto isCandidate = [](const shared_ptr<Ship> &ship) -> bool
		{
			return ship->CanBeCarried() && !ship->IsParked() && !ship->IsDestroyed();
		};
		
		auto toDeploy = vector<Ship *> {};
		auto toRecall = vector<Ship *> {};
		{
			auto maxCount = player.Ships().size() / 2;
			toDeploy.reserve(maxCount);
			toRecall.reserve(maxCount);
		}
		
		// First, check if the player selected any carreid ships.
		for(const weak_ptr<Ship> &it : player.SelectedShips())
		{
			shared_ptr<Ship> ship = it.lock();
			if(ship && ship->IsYours() && isCandidate(ship))
				(ship->HasDeployOrder() ? toRecall : toDeploy).emplace_back(ship.get());
		}
		// If needed, check the player's fleet for deployable ships.
		if(toDeploy.empty() && toRecall.empty())
			for(const shared_ptr<Ship> &ship : player.Ships())
				if(isCandidate(ship) && ship.get() != player.Flagship())
					(ship->HasDeployOrder() ? toRecall : toDeploy).emplace_back(ship.get());
		
		// If any ships were not yet ordered to deployed, deploy them.
		if(!toDeploy.empty())
		{
			for(Ship *ship : toDeploy)
				ship->SetDeployOrder(true);
			Messages::Add("Deployed " + to_string(toDeploy.size()) + " carried ships.");
		}
		// Otherwise, instruct the carried ships to return to their berth.
		else if(!toRecall.empty())
		{
			for(Ship *ship : toRecall)
				ship->SetDeployOrder(false);
			Messages::Add("Recalled " + to_string(toRecall.size()) + " carried ships");
		}
	}
	
	// Check if the ship contains a carried ship that needs to launch.
	bool HasDeployments(const Ship &ship)
	{
		for(const Ship::Bay &bay : ship.Bays())
			if(bay.ship && bay.ship->HasDeployOrder())
				return true;
		return false;
	}
	
	// Determine if the ship with the given travel plan should refuel in
	// its current system, or if it should keep traveling.
	bool ShouldRefuel(const Ship &ship, const DistanceMap &route, double fuelCapacity = 0.)
	{
		if(!fuelCapacity)
			fuelCapacity = ship.Attributes().Get("fuel capacity");
		
		const System *from = ship.GetSystem();
		const bool systemHasFuel = from->HasFuelFor(ship) && fuelCapacity;
		// If there is no fuel capacity in this ship, no fuel in this
		// system, if it is fully fueled, or its drive doesn't require
		// fuel, then it should not refuel before traveling.
		if(!systemHasFuel || ship.Fuel() == 1. || !ship.JumpFuel())
			return false;
		
		// Calculate the fuel needed to reach the next system with fuel.
		double fuel = fuelCapacity * ship.Fuel();
		const System *to = route.Route(from);
		while(to && !to->HasFuelFor(ship))
			to = route.Route(to);
		
		// The returned system from Route is nullptr when the route is
		// "complete." If 'to' is nullptr here, then there are no fuel
		// stops between the current system (which has fuel) and the
		// desired endpoint system - refuel only if needed.
		return fuel < route.RequiredFuel(from, (to ? to : route.End()));
	}
	
	// Wrapper for ship - target system uses.
	bool ShouldRefuel(const Ship &ship, const System *to)
	{
		if(!to || ship.Fuel() == 1. || !ship.GetSystem()->HasFuelFor(ship))
			return false;
		double fuelCapacity = ship.Attributes().Get("fuel capacity");
		if(!fuelCapacity)
			return false;
		double needed = ship.JumpFuel(to);
		if(needed && to->HasFuelFor(ship))
			return ship.Fuel() * fuelCapacity < needed;
		else
		{
			// If no direct jump route, or the target system has no
			// fuel, perform a more elaborate refueling check.
			return ShouldRefuel(ship, DistanceMap(ship, to), fuelCapacity);
		}
	}
	
	const StellarObject *GetRefuelLocation(const Ship &ship)
	{
		const StellarObject *target = nullptr;
		const System *system = ship.GetSystem();
		if(system)
		{
			// Determine which, if any, planet with fuel is closest.
			double closest = numeric_limits<double>::infinity();
			const Point &p = ship.Position();
			for(const StellarObject &object : system->Objects())
				if(object.HasSprite() && object.GetPlanet() && !object.GetPlanet()->IsWormhole() && object.GetPlanet()->HasFuelFor(ship))
				{
					double distance = p.Distance(object.Position());
					if(distance < closest)
					{
						target = &object;
						closest = distance;
					}
				}
		}
		return target;
	}
	
	// Set the ship's TargetStellar or TargetSystem in order to reach the
	// next desired system. Will target a landable planet to refuel.
	void SelectRoute(Ship &ship, const System *targetSystem)
	{
		const System *from = ship.GetSystem();
		if(from == targetSystem || !targetSystem)
			return;
		const DistanceMap route(ship, targetSystem);
		const bool needsRefuel = ShouldRefuel(ship, route);
		const System *to = route.Route(from);
		// The destination may be accessible by both jump and wormhole.
		// Prefer wormhole travel in these cases, to conserve fuel. Must
		// check accessibility as DistanceMap may only see the jump path.
		if(to && !needsRefuel)
			for(const StellarObject &object : from->Objects())
			{
				const Planet *planet = object.GetPlanet();
				if(object.HasSprite() && planet && planet->IsWormhole() && planet->IsAccessible(&ship)
						&& planet->WormholeDestination(from) == to)
				{
					ship.SetTargetStellar(&object);
					ship.SetTargetSystem(nullptr);
					return;
				}
			}
		else if(needsRefuel)
		{
			// There is at least one planet that can refuel the ship.
			ship.SetTargetStellar(GetRefuelLocation(ship));
			return;
		}
		// Either there is no viable wormhole route to this system, or
		// the target system cannot be reached.
		ship.SetTargetSystem(to);
		ship.SetTargetStellar(nullptr);
	}
	
	const double MAX_DISTANCE_FROM_CENTER = 10000.;
	// Constants for the invisible fence timer.
	const int FENCE_DECAY = 4;
	const int FENCE_MAX = 600;
	// The health remaining before becoming disabled, at which fighters and
	// other ships consider retreating from battle.
	const double RETREAT_HEALTH = .25;
}



AI::AI(const List<Ship> &ships, const List<Minable> &minables, const List<Flotsam> &flotsam)
	: ships(ships), minables(minables), flotsam(flotsam)
{
}



// Fleet commands from the player.
void AI::IssueShipTarget(const PlayerInfo &player, const shared_ptr<Ship> &target)
{
	Orders newOrders;
	bool isEnemy = target->GetGovernment()->IsEnemy();
	newOrders.type = (!isEnemy ? Orders::KEEP_STATION
		: target->IsDisabled() ? Orders::FINISH_OFF : Orders::ATTACK);
	newOrders.target = target;
	string description = (isEnemy ? "focusing fire on" : "following") + (" \"" + target->Name() + "\".");
	IssueOrders(player, newOrders, description);
}



void AI::IssueMoveTarget(const PlayerInfo &player, const Point &target, const System *moveToSystem)
{
	Orders newOrders;
	newOrders.type = Orders::MOVE_TO;
	newOrders.point = target;
	newOrders.targetSystem = moveToSystem;
	string description = "moving to the given location";
	description += player.GetSystem() == moveToSystem ? "." : (" in the " + moveToSystem->Name() + " system.");
	IssueOrders(player, newOrders, description);
}



// Commands issued via the keyboard (mostly, to the flagship).
void AI::UpdateKeys(PlayerInfo &player, Command &activeCommands)
{
	escortsUseAmmo = Preferences::Has("Escorts expend ammo");
	escortsAreFrugal = Preferences::Has("Escorts use ammo frugally");
	
	autoPilot |= activeCommands;
	if(activeCommands.Has(AutopilotCancelCommands()))
	{
		bool canceled = (autoPilot.Has(Command::JUMP) && !activeCommands.Has(Command::JUMP));
		canceled |= (autoPilot.Has(Command::STOP) && !activeCommands.Has(Command::STOP));
		canceled |= (autoPilot.Has(Command::LAND) && !activeCommands.Has(Command::LAND));
		canceled |= (autoPilot.Has(Command::BOARD) && !activeCommands.Has(Command::BOARD));
		if(canceled)
			Messages::Add("Disengaging autopilot.");
		autoPilot.Clear();
	}
	
	const Ship *flagship = player.Flagship();
	if(!flagship || flagship->IsDestroyed())
		return;
	
	if(activeCommands.Has(Command::STOP))
		Messages::Add("Coming to a stop.");
	
	// Only toggle the "cloak" command if one of your ships has a cloaking device.
	if(activeCommands.Has(Command::CLOAK))
		for(const auto &it : player.Ships())
			if(!it->IsParked() && it->Attributes().Get("cloak"))
			{
				isCloaking = !isCloaking;
				Messages::Add(isCloaking ? "Engaging cloaking device." : "Disengaging cloaking device.");
				break;
			}
	
	// Toggle your secondary weapon.
	if(activeCommands.Has(Command::SELECT))
		player.SelectNext();
	
	// The commands below here only apply if you have escorts or fighters.
	if(player.Ships().size() < 2)
		return;
	
	// Toggle the "deploy" command for the fleet or selected ships.
	if(activeCommands.Has(Command::DEPLOY))
		IssueDeploy(player);
	
	shared_ptr<Ship> target = flagship->GetTargetShip();
	Orders newOrders;
	if(activeCommands.Has(Command::FIGHT) && target && !target->IsYours())
	{
		newOrders.type = target->IsDisabled() ? Orders::FINISH_OFF : Orders::ATTACK;
		newOrders.target = target;
		IssueOrders(player, newOrders, "focusing fire on \"" + target->Name() + "\".");
	}
	if(activeCommands.Has(Command::HOLD))
	{
		newOrders.type = Orders::HOLD_POSITION;
		IssueOrders(player, newOrders, "holding position.");
	}
	if(activeCommands.Has(Command::GATHER))
	{
		newOrders.type = Orders::GATHER;
		newOrders.target = player.FlagshipPtr();
		IssueOrders(player, newOrders, "gathering around your flagship.");
	}
	
	// Get rid of any invalid orders. Carried ships will retain orders in case they are deployed.
	for(auto it = orders.begin(); it != orders.end(); )
	{
		if(it->second.type & Orders::REQUIRES_TARGET)
		{
			shared_ptr<Ship> ship = it->second.target.lock();
			// Check if the target ship itself is targetable.
			bool invalidTarget = !ship || !ship->IsTargetable() || (ship->IsDisabled() && it->second.type == Orders::ATTACK);
			// Check if the target ship is in a system where we can target.
			// This check only checks for undocked ships (that have a current system).
			bool targetOutOfReach = !ship || (it->first->GetSystem() && ship->GetSystem() != it->first->GetSystem()
					&& ship->GetSystem() != flagship->GetSystem());
			
			if(invalidTarget || targetOutOfReach)
			{
				it = orders.erase(it);
				continue;
			}
		}
		++it;
	}
}



void AI::UpdateEvents(const list<ShipEvent> &events)
{
	for(const ShipEvent &event : events)
	{
		const auto &target = event.Target();
		if(!target)
			continue;
		
		if(event.Actor())
		{
			actions[event.Actor()][target] |= event.Type();
			if(event.TargetGovernment())
				notoriety[event.Actor()][event.TargetGovernment()] |= event.Type();
		}
		
		const auto &actorGovernment = event.ActorGovernment();
		if(actorGovernment)
		{
			governmentActions[actorGovernment][target] |= event.Type();
			if(actorGovernment->IsPlayer() && event.TargetGovernment())
			{
				int &bitmap = playerActions[target];
				int newActions = event.Type() - (event.Type() & bitmap);
				bitmap |= event.Type();
				// If you provoke the same ship twice, it should have an effect both times.
				if(event.Type() & ShipEvent::PROVOKE)
					newActions |= ShipEvent::PROVOKE;
				event.TargetGovernment()->Offend(newActions, target->RequiredCrew());
			}
		}
	}
}



// Remove records of what happened in the previous system, now that
// the player has entered a new one.
void AI::Clean()
{
	actions.clear();
	notoriety.clear();
	governmentActions.clear();
	scanPermissions.clear();
	playerActions.clear();
	swarmCount.clear();
	fenceCount.clear();
	miningAngle.clear();
	miningTime.clear();
	appeasmentThreshold.clear();
	shipStrength.clear();
	enemyStrength.clear();
	allyStrength.clear();
}



// Clear ship orders and assistance requests. These should be done
// when the player lands, but not when they change systems.
void AI::ClearOrders()
{
	helperList.clear();
	orders.clear();
}



void AI::Step(const PlayerInfo &player, Command &activeCommands)
{
	// First, figure out the comparative strengths of the present governments.
	const System *playerSystem = player.GetSystem();
	map<const Government *, int64_t> strength;
	UpdateStrengths(strength, playerSystem);
	CacheShipLists();
	
	// Update the counts of how long ships have been outside the "invisible fence."
	// If a ship ceases to exist, this also ensures that it will be removed from
	// the fence count map after a few seconds.
	for(auto it = fenceCount.begin(); it != fenceCount.end(); )
	{
		it->second -= FENCE_DECAY;
		if(it->second < 0)
			it = fenceCount.erase(it);
		else
			++it;
	}
	for(const auto &it : ships)
		if(it->Position().Length() >= MAX_DISTANCE_FROM_CENTER)
		{
			int &value = fenceCount[&*it];
			value = min(FENCE_MAX, value + FENCE_DECAY + 1);
		}
	
	const Ship *flagship = player.Flagship();
	step = (step + 1) & 31;
	int targetTurn = 0;
	int minerCount = 0;
	const int maxMinerCount = minables.empty() ? 0 : 9;
	bool opportunisticEscorts = !Preferences::Has("Turrets focus fire");
	bool fightersRetreat = Preferences::Has("Damaged fighters retreat");
	for(const auto &it : ships)
	{
		// Skip any carried fighters or drones that are somehow in the list.
		if(!it->GetSystem())
			continue;
		
		if(it.get() == flagship)
		{
			// Player cannot do anything if the flagship is landing.
			if(!flagship->IsLanding())
				MovePlayer(*it, player, activeCommands);
			continue;
		}
		
		const Government *gov = it->GetGovernment();
		const Personality &personality = it->GetPersonality();
		double healthRemaining = it->Health();
		bool isPresent = (it->GetSystem() == playerSystem);
		bool isStranded = IsStranded(*it);
		bool thisIsLaunching = (isPresent && HasDeployments(*it));
		if(isStranded || it->IsDisabled())
		{
			// Derelicts never ask for help (only the player should repair them).
			if(it->IsDestroyed() || it->GetPersonality().IsDerelict())
				continue;
			
			// Attempt to find a friendly ship to render assistance.
			AskForHelp(*it, isStranded, flagship);
			
			if(it->IsDisabled())
			{
				// Ships other than escorts should deploy fighters if disabled.
				if(!it->IsYours() || thisIsLaunching)
				{
					it->SetCommands(Command::DEPLOY);
					Deploy(*it, !(it->IsYours() && fightersRetreat));
				}
				// Avoid jettisoning cargo as soon as this ship is repaired.
				if(personality.IsAppeasing())
				{
					double health = .5 * it->Shields() + it->Hull();
					double &threshold = appeasmentThreshold[it.get()];
					threshold = max((1. - health) + .1, threshold);
				}
				continue;
			}
		}
		// Overheated ships are effectively disabled, and cannot fire, cloak, etc.
		if(it->IsOverheated())
			continue;
		
		// Special case: if the player's flagship tries to board a ship to
		// refuel it, that escort should hold position for boarding.
		isStranded |= (flagship && it == flagship->GetTargetShip() && CanBoard(*flagship, *it)
			&& autoPilot.Has(Command::BOARD));
		
		Command command;
		if(it->IsYours())
		{
			if(it->HasBays() && thisIsLaunching)
			{
				// If this is a carrier, launch whichever of its fighters are at
				// good enough health to survive a fight.
				command |= Command::DEPLOY;
				Deploy(*it, !fightersRetreat);
			}
			if(isCloaking)
				command |= Command::CLOAK;
		}
		// Cloak if the AI considers it appropriate.
		else if(DoCloak(*it, command))
		{
			// The ship chose to retreat from its target, e.g. to repair.
			it->SetCommands(command);
			continue;
		}
		
		shared_ptr<Ship> parent = it->GetParent();
		if(parent && parent->IsDestroyed())
		{
			// An NPC that loses its fleet leader should attempt to
			// follow that leader's parent. For most mission NPCs,
			// this is the player. Any regular NPCs and mission NPCs
			// with "personality uninterested" become independent.
			parent = parent->GetParent();
			it->SetParent(parent);
		}
		
		// Pick a target and automatically fire weapons.
		shared_ptr<Ship> target = it->GetTargetShip();
		if(isPresent && !personality.IsSwarming() && !personality.IsEvasive())
		{
			// Each ship only switches targets twice a second, so that it can
			// focus on damaging one particular ship.
			targetTurn = (targetTurn + 1) & 31;
			if(targetTurn == step || !target || target->IsDestroyed() || (target->IsDisabled()
					&& personality.Disables()) || !target->IsTargetable())
				it->SetTargetShip(FindTarget(*it));
		}
		if(isPresent)
		{
			AimTurrets(*it, command, it->IsYours() ? opportunisticEscorts : personality.IsOpportunistic());
			AutoFire(*it, command);
		}
		
		// If this ship is hyperspacing, or in the act of
		// launching or landing, it can't do anything else.
		if(it->IsHyperspacing() || it->Zoom() < 1.)
		{
			it->SetCommands(command);
			continue;
		}
		
		// Special actions when a ship is heavily damaged:
		if(healthRemaining < RETREAT_HEALTH + .1)
		{
			// Cowards abandon their fleets.
			if(parent && personality.IsCoward())
			{
				parent.reset();
				it->SetParent(parent);
			}
			// Appeasing ships jettison cargo to distract their pursuers.
			if(personality.IsAppeasing() && it->Cargo().Used())
			{
				double health = .5 * it->Shields() + it->Hull();
				double &threshold = appeasmentThreshold[it.get()];
				if(1. - health > threshold)
				{
					int toDump = 11 + (1. - health) * .5 * it->Cargo().Size();
					for(const auto &commodity : it->Cargo().Commodities())
						if(commodity.second && toDump > 0)
						{
							int dumped = min(commodity.second, toDump);
							it->Jettison(commodity.first, dumped);
							toDump -= dumped;
						}
					Messages::Add(gov->GetName() + " " + it->Noun() + " \"" + it->Name()
						+ "\": Please, just take my cargo and leave me alone.");
					threshold = (1. - health) + .1;
				}
			}
		}
		
		// If recruited to assist a ship, follow through on the commitment
		// instead of ignoring it due to other personality traits.
		shared_ptr<Ship> shipToAssist = it->GetShipToAssist();
		if(shipToAssist)
		{
			if(shipToAssist->IsDestroyed() || shipToAssist->GetSystem() != it->GetSystem()
					|| shipToAssist->IsLanding() || shipToAssist->IsHyperspacing()
					|| shipToAssist->GetGovernment()->IsEnemy(gov)
					|| (!shipToAssist->IsDisabled() && shipToAssist->JumpsRemaining()))
			{
				shipToAssist.reset();
				it->SetShipToAssist(shipToAssist);
			}
			else if(!it->IsBoarding())
			{
				MoveTo(*it, command, shipToAssist->Position(), shipToAssist->Velocity(), 40., .8);
				command |= Command::BOARD;
			}
			
			if(shipToAssist)
			{
				it->SetTargetShip(shipToAssist);
				it->SetCommands(command);
				continue;
			}
		}
		
		// This ship may have updated its target ship.
		double targetDistance = numeric_limits<double>::infinity();
		target = it->GetTargetShip();
		if(target)
			targetDistance = target->Position().Distance(it->Position());
		
		// Behave in accordance with personality traits.
		if(isPresent && personality.IsHiding() && !isStranded)
		{
			command |= Command::CLOAK;
		}
		
		// Evasive ships will run away from other ships
		if(isPresent && personality.IsEvasive() && !isStranded)
		{
			if(DoEvasive(*it, command))
			{
				it->SetCommands(command);
				continue;
			}
		}

		if(isPresent && personality.IsSwarming() && !isStranded)
		{
			// Swarming ships should not wait for (or be waited for by) any ship.
			if(parent)
			{
				parent.reset();
				it->SetParent(parent);
			}
			// Flock between allied, in-system ships.
			DoSwarming(*it, command, target);
			it->SetCommands(command);
			continue;
		}
		
		// Surveillance NPCs with enforcement authority (or those from
		// missions) should perform scans and surveys of the system.
		if(isPresent && personality.IsSurveillance() && !isStranded
				&& (scanPermissions[gov] || it->IsSpecial()))
		{
			DoSurveillance(*it, command, target);
			it->SetCommands(command);
			continue;
		}
		
		// Ships that harvest flotsam prioritize it over stopping to be refueled.
		if(isPresent && personality.Harvests() && DoHarvesting(*it, command))
		{
			it->SetCommands(command);
			continue;
		}
		
		// Attacking a hostile ship and stopping to be refueled are more important than mining.
		if(isPresent && personality.IsMining() && !target && !isStranded && maxMinerCount)
		{
			// Miners with free cargo space and available mining time should mine. Mission NPCs
			// should mine even if there are other miners or they have been mining a while.
			if(it->Cargo().Free() >= 5 && IsArmed(*it) && (it->IsSpecial()
					|| (++miningTime[&*it] < 3600 && ++minerCount < maxMinerCount)))
			{
				if(it->HasBays())
				{
					command |= Command::DEPLOY;
					Deploy(*it, false);
				}
				DoMining(*it, command);
				it->SetCommands(command);
				continue;
			}
			// Fighters and drones should assist their parent's mining operation if they cannot
			// carry ore, and the asteroid is near enough that the parent can harvest the ore.
			const shared_ptr<Minable> &minable = parent ? parent->GetTargetAsteroid() : nullptr;
			if(it->CanBeCarried() && parent && miningTime[&*parent] < 3601 && minable
					&& minable->Position().Distance(parent->Position()) < 600.)
			{
				it->SetTargetAsteroid(minable);
				MoveToAttack(*it, command, *minable);
				AutoFire(*it, command, *minable);
				it->SetCommands(command);
				continue;
			}
			else
				it->SetTargetAsteroid(nullptr);
		}

		// Ships with the Roving personality should aimlessly scoot about the system.
		if(isPresent && personality.IsRoving() && !target && !isStranded)
		{
			DoRoving(*it, command);
			it->SetCommands(command);
			continue;
		}
		
		// Handle carried ships:
		if(it->CanBeCarried())
		{
			// A carried ship must belong to the same government as its parent to dock with it.
			bool hasParent = parent && !parent->IsDestroyed() && parent->GetGovernment() == gov;
			bool inParentSystem = hasParent && parent->GetSystem() == it->GetSystem();
			bool parentHasSpace = inParentSystem && parent->BaysFree(it->Attributes().Category());
			if(!hasParent || (!inParentSystem && !it->JumpFuel()) || (!parentHasSpace && !Random::Int(1800)))
			{
				// Find the possible parents for orphaned fighters and drones.
				auto parentChoices = vector<shared_ptr<Ship>>{};
				parentChoices.reserve(ships.size() * .1);
				auto getParentFrom = [&it, &gov, &parentChoices](const list<shared_ptr<Ship>> otherShips) -> shared_ptr<Ship>
				{
					for(const auto &other : otherShips)
						if(other->GetGovernment() == gov && other->GetSystem() == it->GetSystem() && !other->CanBeCarried())
						{
							if(!other->IsDisabled() && other->CanCarry(*it.get()))
								return other;
							else
								parentChoices.emplace_back(other);
						}
					return shared_ptr<Ship>();
				};
				// Mission ships should only pick amongst ships from the same mission.
				auto missionIt = it->IsSpecial() && !it->IsYours()
					? find_if(player.Missions().begin(), player.Missions().end(),
						[&it](const Mission &m) { return m.HasShip(it); })
					: player.Missions().end();
				
				shared_ptr<Ship> newParent;
				if(missionIt != player.Missions().end())
				{
					auto &npcs = missionIt->NPCs();
					for(const auto &npc : npcs)
					{
						newParent = getParentFrom(npc.Ships());
						if(newParent)
							break;
					}
				}
				else
					newParent = getParentFrom(ships);
				
				// If a new parent was found, then this carried ship should always reparent
				// as a ship of its own government is in-system and has space to carry it.
				if(newParent)
					parent = newParent;
				// Otherwise, if one or more in-system ships of the same government were found,
				// this carried ship should flock with one of them, even if they can't carry it.
				else if(!parentChoices.empty())
					parent = parentChoices[Random::Int(parentChoices.size())];
				// Player-owned carriables that can't be carried and have no ships to flock with
				// should keep their current parent, or if it is destroyed, their parent's parent.
				else if(it->IsYours())
				{
					if(parent && parent->IsDestroyed())
						parent = parent->GetParent();
				}
				// All remaining non-player ships should forget their previous parent entirely.
				else
					parent.reset();
				
				it->SetParent(parent);
			}
			// Otherwise, check if this ship wants to return to its parent (e.g. to repair).
			else if(parentHasSpace && ShouldDock(*it, *parent, playerSystem))
			{
				it->SetTargetShip(parent);
				MoveTo(*it, command, parent->Position(), parent->Velocity(), 40., .8);
				command |= Command::BOARD;
				it->SetCommands(command);
				continue;
			}
			// If we get here, it means that the ship has not decided to return
			// to its mothership. So, it should continue to be deployed.
			command |= Command::DEPLOY;
		}
		// If this ship has decided to recall all of its fighters because combat has ceased,
		// it comes to a stop to facilitate their reboarding process.
		bool mustRecall = false;
		if(!target && it->HasBays() && !(it->IsYours() ?
				thisIsLaunching : it->Commands().Has(Command::DEPLOY)))
			for(const weak_ptr<Ship> &ptr : it->GetEscorts())
			{
				shared_ptr<const Ship> escort = ptr.lock();
				// Note: HasDeployOrder is always `false` for NPC ships, as it is solely used for player ships.
				if(escort && escort->CanBeCarried() && !escort->HasDeployOrder() && escort->GetSystem() == it->GetSystem()
						&& !escort->IsDisabled() && it->BaysFree(escort->Attributes().Category()))
				{
					mustRecall = true;
					break;
				}
			}
		
		// Construct movement / navigation commands as appropriate for the ship.
		if(mustRecall || isStranded)
		{
			// Stopping to let fighters board or to be refueled takes priority
			// even over following orders from the player.
			if(it->Velocity().Length() > .001 || !target)
				Stop(*it, command);
			else
				command.SetTurn(TurnToward(*it, TargetAim(*it)));
		}
		else if(FollowOrders(*it, command))
		{
			// If this is an escort and it followed orders, its only final task
			// is to convert completed MOVE_TO orders into HOLD_POSITION orders.
			UpdateOrders(*it);
		}
		// Hostile "escorts" (i.e. NPCs that are trailing you) only revert to
		// escort behavior when in a different system from you. Otherwise,
		// the behavior depends on what the parent is doing, whether there
		// are hostile targets nearby, and whether the escort has any
		// immediate needs (like refueling).
		else if(!parent)
			MoveIndependent(*it, command);
		else if(parent->GetSystem() != it->GetSystem())
		{
			if(personality.IsStaying() || !it->Attributes().Get("fuel capacity"))
				MoveIndependent(*it, command);
			else
				MoveEscort(*it, command);
		}
		// From here down, we're only dealing with ships that have a "parent"
		// which is in the same system as them.
		else if(parent->GetGovernment()->IsEnemy(gov))
		{
			// Fight your target, if you have one.
			if(target)
				MoveIndependent(*it, command);
			// Otherwise try to find and fight your parent. If your parent
			// can't be both targeted and pursued, then don't follow them.
			else if(parent->IsTargetable() && CanPursue(*it, *parent))
				MoveEscort(*it, command);
			else
				MoveIndependent(*it, command);
		}
		else if(parent->IsDisabled() && !it->CanBeCarried())
		{
			// Your parent is disabled, and is in this system. If you have enemy
			// targets present, fight them. Otherwise, repair your parent.
			if(target)
				MoveIndependent(*it, command);
			else if(!parent->GetPersonality().IsDerelict())
				it->SetShipToAssist(parent);
			else
				CircleAround(*it, command, *parent);
		}
		else if(personality.IsStaying())
			MoveIndependent(*it, command);
		// This is a friendly escort. If the parent is getting ready to
		// jump, always follow.
		else if(parent->Commands().Has(Command::JUMP) && it->JumpsRemaining())
			MoveEscort(*it, command);
		// Timid ships always stay near their parent. Injured player
		// escorts will stay nearby until they have repaired a bit.
		else if((personality.IsTimid() || (it->IsYours() && healthRemaining < RETREAT_HEALTH))
				&& parent->Position().Distance(it->Position()) > 500.)
			MoveEscort(*it, command);
		// Otherwise, attack targets depending on how heroic you are.
		else if(target && (targetDistance < 2000. || personality.IsHeroic()))
			MoveIndependent(*it, command);
		// This ship does not feel like fighting.
		else
			MoveEscort(*it, command);
		
		// Force ships that are overlapping each other to "scatter":
		DoScatter(*it, command);
		
		it->SetCommands(command);
	}
}



// Get the in-system strength of each government's allies and enemies.
int64_t AI::AllyStrength(const Government *government)
{
	auto it = allyStrength.find(government);
	return (it == allyStrength.end() ? 0 : it->second);
}



int64_t AI::EnemyStrength(const Government *government)
{
	auto it = enemyStrength.find(government);
	return (it == enemyStrength.end() ? 0 : it->second);
}



// Check if the given target can be pursued by this ship.
bool AI::CanPursue(const Ship &ship, const Ship &target) const
{
	// If this ship does not care about the "invisible fence", it can always pursue.
	if(ship.GetPersonality().IsUnconstrained())
		return true;
	
	// Check if the target is beyond the "invisible fence" for this system.
	const auto fit = fenceCount.find(&target);
	if(fit == fenceCount.end())
		return true;
	else
		return (fit->second != FENCE_MAX);
}



// Check if the ship is being helped, and if not, ask for help.
void AI::AskForHelp(Ship &ship, bool &isStranded, const Ship *flagship)
{
	if(HasHelper(ship, isStranded))
		isStranded = true;
	else if(!Random::Int(30))
	{
		const Government *gov = ship.GetGovernment();
		bool hasEnemy = false;
		
		vector<Ship *> canHelp;
		canHelp.reserve(ships.size());
		for(const auto &helper : ships)
		{
			// Never ask yourself for help.
			if(helper.get() == &ship)
				continue;
			
			// Evasive ships will never ask for help from another government.
			const Government* helperGov = helper->GetGovernment();
			if(helperGov != gov)
				continue;
			
			// If any able enemies of this ship are in its system, it cannot call for help.
			const System *system = ship.GetSystem();
			if(helperGov->IsEnemy(gov) && flagship && system == flagship->GetSystem())
			{
				// Disabled, overheated, or otherwise untargetable ships pose no threat.
				bool harmless = helper->IsDisabled() || (helper->IsOverheated() && helper->Heat() >= 1.1) || !helper->IsTargetable();
				hasEnemy |= (system == helper->GetSystem() && !harmless);
				if(hasEnemy)
					break;
			}
			
			// Check if this ship is logically able to help.
			// If the ship is already assisting someone else, it cannot help this ship.
			if(helper->GetShipToAssist() && helper->GetShipToAssist().get() != &ship)
				continue;
			// If the ship is mining or chasing flotsam, it cannot help this ship.
			if(helper->GetTargetAsteroid() || helper->GetTargetFlotsam())
				continue;
			// Your escorts only help other escorts, and your flagship never helps.
			if((helper->IsYours() && !ship.IsYours()) || helper.get() == flagship)
				continue;
			// Your escorts should not help each other if already under orders.
			if(helper->IsYours() && ship.IsYours() && orders.count(helper.get()))
				continue;
			
			// Check if this ship is physically able to help.
			if(!CanHelp(ship, *helper, isStranded))
				continue;
			
			// Prefer fast ships over slow ones.
			canHelp.insert(canHelp.end(), 1 + .3 * helper->MaxVelocity(), helper.get());
		}
		
		if(!hasEnemy && !canHelp.empty())
		{
			Ship *helper = canHelp[Random::Int(canHelp.size())];
			helper->SetShipToAssist((&ship)->shared_from_this());
			helperList[&ship] = helper->shared_from_this();
			isStranded = true;
		}
		else
			isStranded = false;
	}
	else
		isStranded = false;
}



// Determine if the selected ship is physically able to render assistance.
bool AI::CanHelp(const Ship &ship, const Ship &helper, const bool needsFuel)
{
	// Fighters, drones, and disabled / absent ships can't offer assistance.
	if(helper.CanBeCarried() || helper.GetSystem() != ship.GetSystem()
			|| (helper.Cloaking() == 1. && helper.GetGovernment() != ship.GetGovernment())
			|| helper.IsDisabled() || helper.IsOverheated() || helper.IsHyperspacing())
		return false;
	
	// An enemy cannot provide assistance, and only ships of the same government will repair disabled ships.
	if(helper.GetGovernment()->IsEnemy(ship.GetGovernment())
			|| (ship.IsDisabled() && helper.GetGovernment() != ship.GetGovernment()))
		return false;
	
	// If the helper has insufficient fuel, it cannot help this ship unless this ship is also disabled.
	if(!ship.IsDisabled() && needsFuel && !helper.CanRefuel(ship))
		return false;
	
	return true;
}



bool AI::HasHelper(const Ship &ship, const bool needsFuel)
{
	// Do we have an existing ship that was asked to assist?
	if(helperList.find(&ship) != helperList.end())
	{
		shared_ptr<Ship> helper = helperList[&ship].lock();
		if(helper && helper->GetShipToAssist().get() == &ship && CanHelp(ship, *helper, needsFuel))
			return true;
		else
			helperList.erase(&ship);
	}
	
	return false;
}



// Pick a new target for the given ship.
shared_ptr<Ship> AI::FindTarget(const Ship &ship) const
{
	// If this ship is evasive, it will not fight.
	if(ship.GetPersonality().IsEvasive())
		return nullptr;
	
	// If this ship has no government, it has no enemies.
	shared_ptr<Ship> target;
	const Government *gov = ship.GetGovernment();
	if(!gov || ship.GetPersonality().IsPacifist())
		return target;
	
	bool isYours = ship.IsYours();
	if(isYours)
	{
		auto it = orders.find(&ship);
		if(it != orders.end() && (it->second.type == Orders::ATTACK || it->second.type == Orders::FINISH_OFF))
			return it->second.target.lock();
	}
	
	// If this ship is not armed, do not make it fight.
	double minRange = numeric_limits<double>::infinity();
	double maxRange = 0.;
	for(const Hardpoint &weapon : ship.Weapons())
		if(weapon.GetOutfit() && !weapon.IsAntiMissile())
		{
			minRange = min(minRange, weapon.GetOutfit()->Range());
			maxRange = max(maxRange, weapon.GetOutfit()->Range());
		}
	if(!maxRange)
		return target;
	
	const Personality &person = ship.GetPersonality();
	shared_ptr<Ship> oldTarget = ship.GetTargetShip();
	if(oldTarget && !oldTarget->IsTargetable())
		oldTarget.reset();
	if(oldTarget && person.IsTimid() && oldTarget->IsDisabled()
			&& ship.Position().Distance(oldTarget->Position()) > 1000.)
		oldTarget.reset();
	// Ships with 'plunders' personality always destroy the ships they have boarded.
	if(oldTarget && person.Plunders() && !person.Disables() 
			&& oldTarget->IsDisabled() && Has(ship, oldTarget, ShipEvent::BOARD))
		return oldTarget;
	shared_ptr<Ship> parentTarget;
	bool parentIsEnemy = (ship.GetParent() && ship.GetParent()->GetGovernment()->IsEnemy(gov));
	if(ship.GetParent() && !parentIsEnemy)
		parentTarget = ship.GetParent()->GetTargetShip();
	if(parentTarget && !parentTarget->IsTargetable())
		parentTarget.reset();
	
	// Find the closest enemy ship (if there is one). If this ship is "heroic,"
	// it will attack any ship in system. Otherwise, if all its weapons have a
	// range higher than 2000, it will engage ships up to 50% beyond its range.
	// If a ship has short range weapons and is not heroic, it will engage any
	// ship that is within 3000 of it.
	double closest = person.IsHeroic() ? numeric_limits<double>::infinity() :
		(minRange > 1000.) ? maxRange * 1.5 : 4000.;
	bool isDisabled = false;
	bool hasNemesis = false;
	bool canPlunder = person.Plunders() && ship.Cargo().Free();
	// Figure out how strong this ship is.
	int64_t maxStrength = 0;
	auto strengthIt = shipStrength.find(&ship);
	if(!person.IsHeroic() && strengthIt != shipStrength.end())
		maxStrength = 2 * strengthIt->second;
	
	// Get a list of all targetable, hostile ships in this system.
	const auto enemies = GetShipsList(ship, true);
	for(const auto &foe : enemies)
	{
		// If this is a "nemesis" ship and it has found one of the player's
		// ships to target, it will only consider the player's owned fleet,
		// or NPCs being escorted by the player.
		const bool isPotentialNemesis = person.IsNemesis()
				&& (foe->IsYours() || foe->GetPersonality().IsEscort());
		if(hasNemesis && !isPotentialNemesis)
			continue;
		if(!CanPursue(ship, *foe))
			continue;
		
		// Estimate the range a second from now, so ships prefer foes they are approaching.
		double range = (foe->Position() + 60. * foe->Velocity()).Distance(
			ship.Position() + 60. * ship.Velocity());
		// Prefer the previous target, or the parent's target, if they are nearby.
		if(foe == oldTarget || foe == parentTarget)
			range -= 500.;
		
		// Unless this ship is "heroic", it should not chase much stronger ships.
		if(maxStrength && range > 1000. && !foe->IsDisabled())
		{
			const auto otherStrengthIt = shipStrength.find(foe.get());
			if(otherStrengthIt != shipStrength.end() && otherStrengthIt->second > maxStrength)
				continue;
		}
		
		// Ships which only disable never target already-disabled ships.
		if((person.Disables() || (!person.IsNemesis() && foe != oldTarget))
				&& foe->IsDisabled() && !canPlunder)
			continue;
		
		// Ships that don't (or can't) plunder strongly prefer active targets.
		if(!canPlunder)
			range += 5000. * foe->IsDisabled();
		// While those that do, do so only if no "live" enemies are nearby.
		else
			range += 2000. * (2 * foe->IsDisabled() - !Has(ship, foe, ShipEvent::BOARD));
		
		// Prefer to go after armed targets, especially if you're not a pirate.
		range += 1000. * (!IsArmed(*foe) * (1 + !person.Plunders()));
		// Targets which have plundered this ship's faction earn extra scorn.
		range -= 1000 * Has(*foe, gov, ShipEvent::BOARD);
		// Focus on nearly dead ships.
		range += 500. * (foe->Shields() + foe->Hull());
		// If a target is extremely overheated, focus on ships that can attack back.
		if(foe->IsOverheated())
			range += 3000. * (foe->Heat() - .9);
		if((isPotentialNemesis && !hasNemesis) || range < closest)
		{
			closest = range;
			target = foe;
			isDisabled = foe->IsDisabled();
			hasNemesis = isPotentialNemesis;
		}
	}
	
	// With no hostile targets, NPCs with enforcement authority (and any
	// mission NPCs) should consider friendly targets for surveillance.
	if(!isYours && !target && (ship.IsSpecial() || scanPermissions.at(gov)))
	{
		bool cargoScan = ship.Attributes().Get("cargo scan power");
		bool outfitScan = ship.Attributes().Get("outfit scan power");
		if(cargoScan || outfitScan)
		{
			closest = numeric_limits<double>::infinity();
			const auto allies = GetShipsList(ship, false);
			for(const auto &it : allies)
				if(it->GetGovernment() != gov)
				{
					// Scan friendly ships that are as-yet unscanned by this ship's government.
					if((!cargoScan || Has(gov, it, ShipEvent::SCAN_CARGO))
							&& (!outfitScan || Has(gov, it, ShipEvent::SCAN_OUTFITS)))
						continue;
					
					double range = it->Position().Distance(ship.Position());
					if(range < closest)
					{
						closest = range;
						target = it;
					}
				}
		}
	}
	
	// Run away if your hostile target is not disabled and you are badly damaged.
	// Player ships never stop targeting hostiles, while hostile mission NPCs will
	// do so only if they are allowed to leave.
	if(!isYours && target && target->GetGovernment()->IsEnemy(gov) && !isDisabled
			&& (person.IsFleeing() || (ship.Health() < RETREAT_HEALTH && !person.IsHeroic()
				&& !person.IsStaying() && !parentIsEnemy)))
	{
		// Make sure the ship has somewhere to flee to.
		const System *system = ship.GetSystem();
		if(ship.JumpsRemaining() && (!system->Links().empty() || ship.Attributes().Get("jump drive")))
			target.reset();
		else
			for(const StellarObject &object : system->Objects())
				if(object.HasSprite() && object.GetPlanet() && object.GetPlanet()->HasSpaceport()
						&& object.GetPlanet()->CanLand(ship))
				{
					target.reset();
					break;
				}
	}
	
	// Vindictive personalities without in-range hostile targets keep firing at an old
	// target (instead of perhaps moving about and finding one that is still alive).
	if(!target && person.IsVindictive())
	{
		target = ship.GetTargetShip();
		if(target && (target->Cloaking() == 1. || target->GetSystem() != ship.GetSystem()))
			target.reset();
	}
	
	return target;
}



// Return a list of all targetable ships in the same system as the player that
// match the desired hostility (i.e. enemy or non-enemy). Does not consider the
// ship's current target, as its inclusion may or may not be desired.
vector<shared_ptr<Ship>> AI::GetShipsList(const Ship &ship, bool targetEnemies, double maxRange) const
{
	if(maxRange < 0.)
		maxRange = numeric_limits<double>::infinity();
	
	auto targets = vector<shared_ptr<Ship>>();
	
	// The cached lists are built each step based on the current ships in the player's system.
	const auto &rosters = targetEnemies ? enemyLists : allyLists;
	
	const auto it = rosters.find(ship.GetGovernment());
	if(it != rosters.end() && !it->second.empty())
	{
		targets.reserve(it->second.size());
		
		const System *here = ship.GetSystem();
		const Point &p = ship.Position();
		for(const auto &target : it->second)
			if(target->IsTargetable() && target->GetSystem() == here
					&& !(target->IsHyperspacing() && target->Velocity().Length() > 10.)
					&& p.Distance(target->Position()) < maxRange
					&& (ship.IsYours() || !target->GetPersonality().IsMarked())
					&& (target->IsYours() || !ship.GetPersonality().IsMarked()))
				targets.emplace_back(target);
	}
	
	return targets;
}



bool AI::FollowOrders(Ship &ship, Command &command) const
{
	auto it = orders.find(&ship);
	if(it == orders.end())
		return false;
	
	int type = it->second.type;
	
	// If your parent is jumping or absent, that overrides your orders unless
	// your orders are to hold position.
	shared_ptr<Ship> parent = ship.GetParent();
	if(parent && type != Orders::HOLD_POSITION && type != Orders::HOLD_ACTIVE && type != Orders::MOVE_TO)
	{
		if(parent->GetSystem() != ship.GetSystem())
			return false;
		if(parent->Commands().Has(Command::JUMP) && ship.JumpsRemaining())
			return false;
	}
	
	shared_ptr<Ship> target = it->second.target.lock();
	if(type == Orders::MOVE_TO && it->second.targetSystem && ship.GetSystem() != it->second.targetSystem)
	{
		// The desired position is in a different system. Find the best
		// way to reach that system (via wormhole or jumping). This may
		// result in the ship landing to refuel.
		SelectRoute(ship, it->second.targetSystem);
		
		// Travel there even if your parent is not planning to travel.
		if(ship.GetTargetSystem())
			MoveIndependent(ship, command);
		else
			return false;
	}
	else if((type == Orders::MOVE_TO || type == Orders::HOLD_ACTIVE) && ship.Position().Distance(it->second.point) > 20.)
		MoveTo(ship, command, it->second.point, Point(), 10., .1);
	else if(type == Orders::HOLD_POSITION || type == Orders::HOLD_ACTIVE || type == Orders::MOVE_TO)
	{
		if(ship.Velocity().Length() > .001 || !ship.GetTargetShip())
			Stop(ship, command);
		else
			command.SetTurn(TurnToward(ship, TargetAim(ship)));
	}
	else if(!target)
	{
		// Note: in AI::UpdateKeys() we already made sure that if a set of orders
		// has a target, the target is in-system and targetable. But, to be sure:
		return false;
	}
	else if(type == Orders::KEEP_STATION)
		KeepStation(ship, command, *target);
	else if(type == Orders::GATHER)
		CircleAround(ship, command, *target);
	else
		MoveIndependent(ship, command);
	
	return true;
}



void AI::MoveIndependent(Ship &ship, Command &command) const
{
	shared_ptr<const Ship> target = ship.GetTargetShip();
	// NPCs should not be beyond the "fence" unless their target is
	// fairly close to it (or they are intended to be there).
	if(!ship.IsYours() && !ship.GetPersonality().IsUnconstrained())
	{
		if(target)
		{
			Point extrapolated = target->Position() + 120. * (target->Velocity() - ship.Velocity());
			if(extrapolated.Length() >= MAX_DISTANCE_FROM_CENTER)
			{
				MoveTo(ship, command, Point(), Point(), 40., .8);
				if(ship.Velocity().Dot(ship.Position()) > 0.)
					command |= Command::FORWARD;
				return;
			}
		}
		else if(ship.Position().Length() >= MAX_DISTANCE_FROM_CENTER)
		{
			// This ship should not be beyond the fence.
			MoveTo(ship, command, Point(), Point(), 40, .8);
			return;
		}
	}
	
	bool friendlyOverride = false;
	if(ship.IsYours())
	{
		auto it = orders.find(&ship);
		if(it != orders.end() && it->second.target.lock() == target)
			friendlyOverride = (it->second.type == Orders::ATTACK || it->second.type == Orders::FINISH_OFF);
	}
	const Government *gov = ship.GetGovernment();
	if(target && (gov->IsEnemy(target->GetGovernment()) || friendlyOverride))
	{
		bool shouldBoard = ship.Cargo().Free() && ship.GetPersonality().Plunders();
		bool hasBoarded = Has(ship, target, ShipEvent::BOARD);
		if(shouldBoard && target->IsDisabled() && !hasBoarded)
		{
			if(ship.IsBoarding())
				return;
			MoveTo(ship, command, target->Position(), target->Velocity(), 40., .8);
			command |= Command::BOARD;
		}
		else
			Attack(ship, command, *target);
		return;
	}
	else if(target)
	{
		// An AI ship that is targeting a non-hostile ship should scan it, or move on.
		bool cargoScan = ship.Attributes().Get("cargo scan power");
		bool outfitScan = ship.Attributes().Get("outfit scan power");
		if((!cargoScan || Has(gov, target, ShipEvent::SCAN_CARGO))
				&& (!outfitScan || Has(gov, target, ShipEvent::SCAN_OUTFITS)))
			target.reset();
		else
		{
			CircleAround(ship, command, *target);
			if(!ship.IsYours() && (ship.IsSpecial() || scanPermissions.at(gov)))
				command |= Command::SCAN;
		}
		return;
	}
	
	// A ship has restricted movement options if it is 'staying' or is hostile to its parent.
	const bool shouldStay = ship.GetPersonality().IsStaying()
			|| (ship.GetParent() && ship.GetParent()->GetGovernment()->IsEnemy(gov));
	// Ships should choose a random system/planet for travel if they do not
	// already have a system/planet in mind, and are free to move about.
	const System *origin = ship.GetSystem();
	if(!ship.GetTargetSystem() && !ship.GetTargetStellar() && !shouldStay)
	{
		int jumps = ship.JumpsRemaining(false);
		// Each destination system has an average priority of 10.
		// If you only have one jump left, landing should be high priority.
		int planetWeight = jumps ? (1 + 40 / jumps) : 1;
		
		vector<int> systemWeights;
		int totalWeight = 0;
		const set<const System *> &links = ship.Attributes().Get("jump drive")
			? origin->JumpNeighbors(ship.JumpRange()) : origin->Links();
		if(jumps)
		{
			for(const System *link : links)
			{
				// Prefer systems in the direction we're facing.
				Point direction = link->Position() - origin->Position();
				int weight = static_cast<int>(
					11. + 10. * ship.Facing().Unit().Dot(direction.Unit()));
				
				systemWeights.push_back(weight);
				totalWeight += weight;
			}
		}
		int systemTotalWeight = totalWeight;
		
		// Anywhere you can land that has a port has the same weight. Ships will
		// not land anywhere without a port.
		vector<const StellarObject *> planets;
		for(const StellarObject &object : origin->Objects())
			if(object.HasSprite() && object.GetPlanet() && object.GetPlanet()->HasSpaceport()
					&& object.GetPlanet()->CanLand(ship))
			{
				planets.push_back(&object);
				totalWeight += planetWeight;
			}
		// If there are no ports to land on and this ship cannot jump, consider
		// landing on uninhabited planets.
		if(!totalWeight)
			for(const StellarObject &object : origin->Objects())
				if(object.HasSprite() && object.GetPlanet() && object.GetPlanet()->CanLand(ship))
				{
					planets.push_back(&object);
					totalWeight += planetWeight;
				}
		if(!totalWeight)
		{
			// If there is nothing this ship can land on, have it just go to the
			// star and hover over it rather than drifting far away.
			if(origin->Objects().empty())
				return;
			totalWeight = 1;
			planets.push_back(&origin->Objects().front());
		}
		
		set<const System *>::const_iterator it = links.begin();
		int choice = Random::Int(totalWeight);
		if(choice < systemTotalWeight)
		{
			for(unsigned i = 0; i < systemWeights.size(); ++i, ++it)
			{
				choice -= systemWeights[i];
				if(choice < 0)
				{
					ship.SetTargetSystem(*it);
					break;
				}
			}
		}
		else
		{
			choice = (choice - systemTotalWeight) / planetWeight;
			ship.SetTargetStellar(planets[choice]);
		}
	}
	// Choose the best method of reaching the target system, which may mean
	// using a local wormhole rather than jumping. If this ship has chosen
	// to land, this decision will not be altered.
	SelectRoute(ship, ship.GetTargetSystem());
	
	if(ship.GetTargetSystem())
	{
		PrepareForHyperspace(ship, command);
		// Issuing the JUMP command prompts the escorts to get ready to jump.
		command |= Command::JUMP;
		// Issuing the WAIT command will prevent this parent from jumping.
		// When all its non-carried, in-system escorts that are not disabled and
		// have the ability to jump are ready, the WAIT command will be omitted.
		if(!EscortsReadyToJump(ship))
			command |= Command::WAIT;
	}
	else if(ship.GetTargetStellar())
	{
		MoveToPlanet(ship, command);
		if(!shouldStay && ship.Attributes().Get("fuel capacity") && ship.GetTargetStellar()->HasSprite()
				&& ship.GetTargetStellar()->GetPlanet() && ship.GetTargetStellar()->GetPlanet()->CanLand(ship))
			command |= Command::LAND;
		else if(ship.Position().Distance(ship.GetTargetStellar()->Position()) < 100.)
			ship.SetTargetStellar(nullptr);
	}
	else if(shouldStay && !ship.GetSystem()->Objects().empty())
	{
		unsigned i = Random::Int(origin->Objects().size());
		ship.SetTargetStellar(&origin->Objects()[i]);
	}
}



void AI::MoveEscort(Ship &ship, Command &command) const
{
	const Ship &parent = *ship.GetParent();
	bool hasFuelCapacity = ship.Attributes().Get("fuel capacity") && ship.JumpFuel();
	bool isStaying = ship.GetPersonality().IsStaying() || !hasFuelCapacity;
	bool parentIsHere = (ship.GetSystem() == parent.GetSystem());
	// Check if the parent has a target planet that is in the parent's system.
	const Planet *parentPlanet = (parent.GetTargetStellar() ? parent.GetTargetStellar()->GetPlanet() : nullptr);
	bool planetIsHere = (parentPlanet && parentPlanet->IsInSystem(parent.GetSystem()));
	bool systemHasFuel = hasFuelCapacity && ship.GetSystem()->HasFuelFor(ship);
	// Non-staying escorts should route to their parent ship's system if not already in it.
	if(!parentIsHere && !isStaying)
	{
		if(ship.GetTargetStellar())
		{
			// An escort with an out-of-system parent only lands to
			// refuel or use a wormhole to route toward the parent.
			const Planet *targetPlanet = ship.GetTargetStellar()->GetPlanet();
			if(!targetPlanet || !targetPlanet->CanLand(ship)
					|| !ship.GetTargetStellar()->HasSprite()
					|| (!targetPlanet->IsWormhole() && ship.Fuel() == 1.))
				ship.SetTargetStellar(nullptr);
		}
		
		if(!ship.GetTargetStellar() && !ship.GetTargetSystem())
		{
			// Route to the parent ship's system and check whether
			// the ship should land (refuel or wormhole) or jump.
			SelectRoute(ship, parent.GetSystem());
		}
		
		// Perform the action that this ship previously decided on.
		if(ship.GetTargetStellar())
		{
			MoveToPlanet(ship, command);
			command |= Command::LAND;
		}
		else if(ship.GetTargetSystem() && ship.JumpsRemaining())
		{
			PrepareForHyperspace(ship, command);
			command |= Command::JUMP;
			// If this ship is a parent to members of its fleet,
			// it should wait for them before jumping.
			if(!EscortsReadyToJump(ship))
				command |= Command::WAIT;
		}
		else if(systemHasFuel && ship.Fuel() < 1.)
			// Refuel so that when the parent returns, this ship is ready to rendezvous with it.
			Refuel(ship, command);
		else
			// This ship has no route to the parent's system, so park at the system's center.
			MoveTo(ship, command, Point(), Point(), 40., 0.1);
	}
	// If the parent is in-system and planning to jump, non-staying escorts should follow suit.
	else if(parent.Commands().Has(Command::JUMP) && parent.GetTargetSystem() && !isStaying)
	{
		DistanceMap distance(ship, parent.GetTargetSystem());
		const System *dest = distance.Route(ship.GetSystem());
		ship.SetTargetSystem(dest);
		if(!dest)
			// This ship has no route to the parent's destination system, so protect it until it jumps away.
			KeepStation(ship, command, parent);
		else if(ShouldRefuel(ship, dest))
			Refuel(ship, command);
		else if(!ship.JumpsRemaining())
			// Return to the system center to maximize solar collection rate.
			MoveTo(ship, command, Point(), Point(), 40., 0.1);
		else
		{
			PrepareForHyperspace(ship, command);
			command |= Command::JUMP;
			if(!(parent.IsEnteringHyperspace() || parent.IsReadyToJump()) || !EscortsReadyToJump(ship))
				command |= Command::WAIT;
		}
	}
	// If an escort is out of fuel, they should refuel without waiting for the
	// "parent" to land (because the parent may not be planning on landing).
	else if(systemHasFuel && !ship.JumpsRemaining())
		Refuel(ship, command);
	else if(parent.Commands().Has(Command::LAND) && parentIsHere && planetIsHere && parentPlanet->CanLand(ship))
	{
		ship.SetTargetSystem(nullptr);
		ship.SetTargetStellar(parent.GetTargetStellar());
		if(parent.IsLanding() || parent.CanLand())
		{
			MoveToPlanet(ship, command);
			command |= Command::LAND;
		}
		else
			KeepStation(ship, command, parent);
	}
	else if(parent.Commands().Has(Command::BOARD) && parent.GetTargetShip().get() == &ship)
		Stop(ship, command, .2);
	else
		KeepStation(ship, command, parent);
}



// Prefer your parent's target planet for refueling, but if it and your current
// target planet can't fuel you, try to find one that can.
void AI::Refuel(Ship &ship, Command &command)
{
	const StellarObject *parentTarget = (ship.GetParent() ? ship.GetParent()->GetTargetStellar() : nullptr);
	if(CanRefuel(ship, parentTarget))
		ship.SetTargetStellar(parentTarget);
	else if(!CanRefuel(ship, ship.GetTargetStellar()))
		ship.SetTargetStellar(GetRefuelLocation(ship));

	if(ship.GetTargetStellar())
	{
		MoveToPlanet(ship, command);
		command |= Command::LAND;
	}
}



bool AI::CanRefuel(const Ship &ship, const StellarObject *target)
{
	if(!target)
		return false;
	
	const Planet *planet = target->GetPlanet();
	if(!planet)
		return false;
	
	if(!planet->IsInSystem(ship.GetSystem()))
		return false;
	
	if(!planet->HasFuelFor(ship))
		return false;
	
	return true;
}



// Determine if a carried ship meets any of the criteria for returning to its parent.
bool AI::ShouldDock(const Ship &ship, const Ship &parent, const System *playerSystem) const
{
	// If your parent is disabled, you should not attempt to board it.
	// (Doing so during combat will likely lead to its destruction.)
	if(parent.IsDisabled())
		return false;
	
	// A player-owned carried ship should return to its carrier when the player
	// has ordered it to "no longer deploy" or when it is not in the current system.
	// A non-player-owned carried ship should retreat if its parent is calling it back.
	if(ship.IsYours())
	{
		if(!ship.HasDeployOrder() || ship.GetSystem() != playerSystem)
			return true;
	}
	else if(!parent.Commands().Has(Command::DEPLOY))
		return true;
	
	// If a carried ship has repair abilities, avoid having it get stuck oscillating between
	// retreating and attacking when at exactly 25% health by adding hysteresis to the check.
	double minHealth = RETREAT_HEALTH + .1 * !ship.Commands().Has(Command::DEPLOY);
	if(ship.Health() < minHealth && (!ship.IsYours() || Preferences::Has("Damaged fighters retreat")))
		return true;
	
	// TODO: Reboard if in need of ammo.
	
	// If a carried ship has fuel capacity but is very low, it should return if
	// the parent can refuel it.
	double maxFuel = ship.Attributes().Get("fuel capacity");
	if(maxFuel && ship.Fuel() < .005 && parent.JumpFuel() < parent.Fuel() *
			parent.Attributes().Get("fuel capacity") - maxFuel)
		return true;
	
	// If an out-of-combat NPC carried ship is carrying a significant cargo
	// load and can transfer some of it to the parent, it should do so.
	if(!ship.IsYours())
	{
		bool hasEnemy = ship.GetTargetShip() && ship.GetTargetShip()->GetGovernment()->IsEnemy(ship.GetGovernment());
		if(!hasEnemy)
		{
			const CargoHold &cargo = ship.Cargo();
			// Mining ships only mine while they have 5 or more free space. While mining, carried ships
			// do not consider docking unless their parent is far from a targetable asteroid.
			if(parent.Cargo().Free() && !cargo.IsEmpty() && cargo.Size() && cargo.Free() < 5)
				return true;
		}
	}
	
	return false;
}



double AI::TurnBackward(const Ship &ship)
{
	return TurnToward(ship, -ship.Velocity());
}



double AI::TurnToward(const Ship &ship, const Point &vector)
{
	Point facing = ship.Facing().Unit();
	double cross = vector.Cross(facing);
	
	if(vector.Dot(facing) > 0.)
	{
		double angle = asin(min(1., max(-1., cross / vector.Length()))) * TO_DEG;
		if(fabs(angle) <= ship.TurnRate())
			return -angle / ship.TurnRate();
	}
	
	bool left = cross < 0.;
	return left - !left;
}



bool AI::MoveToPlanet(Ship &ship, Command &command)
{
	if(!ship.GetTargetStellar())
		return false;
	
	const Point &target = ship.GetTargetStellar()->Position();
	return MoveTo(ship, command, target, Point(), ship.GetTargetStellar()->Radius(), 1.);
}



// Instead of moving to a point with a fixed location, move to a moving point (Ship = position + velocity)
bool AI::MoveTo(Ship &ship, Command &command, const Point &targetPosition, const Point &targetVelocity, double radius, double slow)
{
	const Point &position = ship.Position();
	const Point &velocity = ship.Velocity();
	const Angle &angle = ship.Facing();
	Point dp = targetPosition - position;
	Point dv = targetVelocity - velocity;
	
	double speed = dv.Length();
	
	bool isClose = (dp.Length() < radius);
	if(isClose && speed < slow)
		return true;
	
	bool shouldReverse = false;
	dp = targetPosition - StoppingPoint(ship, targetVelocity, shouldReverse);

	bool isFacing = (dp.Unit().Dot(angle.Unit()) > .95);
	if(!isClose || (!isFacing && !shouldReverse))
		command.SetTurn(TurnToward(ship, dp));
	if(isFacing)
		command |= Command::FORWARD;
	else if(shouldReverse)
	{
		command.SetTurn(TurnToward(ship, velocity));
		command |= Command::BACK;
	}
	
	return false;
}



bool AI::Stop(Ship &ship, Command &command, double maxSpeed, const Point direction)
{
	const Point &velocity = ship.Velocity();
	const Angle &angle = ship.Facing();
	
	double speed = velocity.Length();
	
	// If asked for a complete stop, the ship needs to be going much slower.
	if(speed <= (maxSpeed ? maxSpeed : .001))
		return true;
	if(!maxSpeed)
		command |= Command::STOP;
	
	// If you're moving slow enough that one frame of acceleration could bring
	// you to a stop, make sure you're pointed perfectly in the right direction.
	// This is a fudge factor for how straight you must be facing: it increases
	// from 0.8 when it will take many frames to stop, to nearly 1 when it will
	// take less than 1 frame to stop.
	double stopTime = speed / ship.Acceleration();
	double limit = .8 + .2 / (1. + stopTime * stopTime * stopTime * .001);
	
	// If you have a reverse thruster, figure out whether using it is faster
	// than turning around and using your main thruster.
	if(ship.Attributes().Get("reverse thrust"))
	{
		// Figure out your stopping time using your main engine:
		double degreesToTurn = TO_DEG * acos(min(1., max(-1., -velocity.Unit().Dot(angle.Unit()))));
		double forwardTime = degreesToTurn / ship.TurnRate();
		forwardTime += stopTime;
		
		// Figure out your reverse thruster stopping time:
		double reverseAcceleration = ship.Attributes().Get("reverse thrust") / ship.Mass();
		double reverseTime = (180. - degreesToTurn) / ship.TurnRate();
		reverseTime += speed / reverseAcceleration;
		
		// If you want to end up facing a specific direction, add the extra turning time.
		if(direction)
		{
			// Time to turn from facing backwards to target:
			double degreesFromBackwards = TO_DEG * acos(min(1., max(-1., direction.Unit().Dot(-velocity.Unit()))));
			double turnFromBackwardsTime = degreesFromBackwards / ship.TurnRate();
			forwardTime += turnFromBackwardsTime;
			
			// Time to turn from facing forwards to target:
			double degreesFromForward = TO_DEG * acos(min(1., max(-1., direction.Unit().Dot(angle.Unit()))));
			double turnFromForwardTime = degreesFromForward / ship.TurnRate();
			reverseTime += turnFromForwardTime;
		}
		
		if(reverseTime < forwardTime)
		{
			command.SetTurn(TurnToward(ship, velocity));
			if(velocity.Unit().Dot(angle.Unit()) > limit)
				command |= Command::BACK;
			return false;
		}
	}
	
	command.SetTurn(TurnBackward(ship));
	if(velocity.Unit().Dot(angle.Unit()) < -limit)
		command |= Command::FORWARD;
	
	return false;
}



void AI::PrepareForHyperspace(Ship &ship, Command &command)
{
	bool hasHyperdrive = ship.Attributes().Get("hyperdrive");
	double scramThreshold = ship.Attributes().Get("scram drive");
	bool hasJumpDrive = ship.Attributes().Get("jump drive");
	if(!hasHyperdrive && !hasJumpDrive)
		return;
	
	bool isJump = !hasHyperdrive || !ship.GetSystem()->Links().count(ship.GetTargetSystem());
	
	Point direction = ship.GetTargetSystem()->Position() - ship.GetSystem()->Position();
	if(!isJump && scramThreshold)
	{
		direction = direction.Unit();
		Point normal(-direction.Y(), direction.X());
		
		double deviation = ship.Velocity().Dot(normal);
		if(fabs(deviation) > scramThreshold)
		{
			// Need to maneuver; not ready to jump
			if((ship.Facing().Unit().Dot(normal) < 0) == (deviation < 0))
				// Thrusting from this angle is counterproductive
				direction = -deviation * normal;
			else
			{
				command |= Command::FORWARD;
				
				// How much correction will be applied to deviation by thrusting
				// as I turn back toward the jump direction.
				double turnRateRadians = ship.TurnRate() * TO_RAD;
				double cos = ship.Facing().Unit().Dot(direction);
				// integral(t*sin(r*x), angle/r, 0) = t/r * (1 - cos(angle)), so:
				double correctionWhileTurning = fabs(1 - cos) * ship.Acceleration() / turnRateRadians;
				// (Note that this will always underestimate because thrust happens before turn)
				
				if(fabs(deviation) - correctionWhileTurning > scramThreshold)
					// Want to thrust from an even sharper angle
					direction = -deviation * normal;
			}
		}
		command.SetTurn(TurnToward(ship, direction));
	}
	// If we're a jump drive, just stop.
	else if(isJump)
		Stop(ship, command, ship.Attributes().Get("jump speed"));
	// Else stop in the fastest way to end facing in the right direction
	else if(Stop(ship, command, ship.Attributes().Get("jump speed"), direction))
		command.SetTurn(TurnToward(ship, direction));
}


	
void AI::CircleAround(Ship &ship, Command &command, const Body &target)
{
	Point direction = target.Position() - ship.Position();
	command.SetTurn(TurnToward(ship, direction));

	double length = direction.Length();
	if(length > 200. && ship.Facing().Unit().Dot(direction) >= 0.)
	{
		command |= Command::FORWARD;

		// If the ship is far away enough the ship should use the afterburner.
		if(length > 750. && ShouldUseAfterburner(ship))
			command |= Command::AFTERBURNER;
	}
}



void AI::Swarm(Ship &ship, Command &command, const Body &target)
{
	Point direction = target.Position() - ship.Position();
	double maxSpeed = ship.MaxVelocity();
	double rendezvousTime = RendezvousTime(direction, target.Velocity(), maxSpeed);
	if(std::isnan(rendezvousTime) || rendezvousTime > 600.)
		rendezvousTime = 600.;
	direction += rendezvousTime * target.Velocity();
	MoveTo(ship, command, target.Position() + direction, .5 * maxSpeed * direction.Unit(), 50., 2.);
}



void AI::KeepStation(Ship &ship, Command &command, const Body &target)
{
	// Constants:
	static const double MAX_TIME = 600.;
	static const double LEAD_TIME = 500.;
	static const double POSITION_DEADBAND = 200.;
	static const double VELOCITY_DEADBAND = 1.5;
	static const double TIME_DEADBAND = 120.;
	static const double THRUST_DEADBAND = .5;
	
	// Current properties of the two ships:
	double maxV = ship.MaxVelocity();
	double accel = ship.Acceleration();
	double turn = ship.TurnRate();
	double mass = ship.Mass();
	Point unit = ship.Facing().Unit();
	double currentAngle = ship.Facing().Degrees();
	// This is where we want to be relative to where we are now:
	Point velocityDelta = target.Velocity() - ship.Velocity();
	Point positionDelta = target.Position() + LEAD_TIME * velocityDelta - ship.Position();
	double positionSize = positionDelta.Length();
	double positionWeight = positionSize / (positionSize + POSITION_DEADBAND);
	// This is how fast we want to be going relative to how fast we're going now:
	velocityDelta -= unit * VELOCITY_DEADBAND;
	double velocitySize = velocityDelta.Length();
	double velocityWeight = velocitySize / (velocitySize + VELOCITY_DEADBAND);
	
	// Time it will take (roughly) to move to the target ship:
	double positionTime = RendezvousTime(positionDelta, target.Velocity(), maxV);
	if(std::isnan(positionTime) || positionTime > MAX_TIME)
		positionTime = MAX_TIME;
	Point rendezvous = positionDelta + target.Velocity() * positionTime;
	double positionAngle = Angle(rendezvous).Degrees();
	positionTime += AngleDiff(currentAngle, positionAngle) / turn;
	positionTime += (rendezvous.Unit() * maxV - ship.Velocity()).Length() / accel;
	// If you are very close, stop trying to adjust:
	positionTime *= positionWeight * positionWeight;
	
	// Time it will take (roughly) to adjust your velocity to match the target:
	double velocityTime = velocityDelta.Length() / accel;
	double velocityAngle = Angle(velocityDelta).Degrees();
	velocityTime += AngleDiff(currentAngle, velocityAngle) / turn;
	// If you are very close, stop trying to adjust:
	velocityTime *= velocityWeight * velocityWeight;
	
	// Focus on matching position or velocity depending on which will take longer.
	double totalTime = positionTime + velocityTime + TIME_DEADBAND;
	positionWeight = positionTime / totalTime;
	velocityWeight = velocityTime / totalTime;
	double facingWeight = TIME_DEADBAND / totalTime;
	
	// Determine the angle we want to face, interpolating smoothly between three options.
	Point facingGoal = rendezvous.Unit() * positionWeight
		+ velocityDelta.Unit() * velocityWeight
		+ target.Facing().Unit() * facingWeight;
	double targetAngle = Angle(facingGoal).Degrees() - currentAngle;
	if(abs(targetAngle) > 180.)
		targetAngle += (targetAngle < 0. ? 360. : -360.);
	// Avoid "turn jitter" when position & velocity are well-matched.
	bool changedDirection = (signbit(ship.Commands().Turn()) != signbit(targetAngle));
	double targetTurn = abs(targetAngle / turn);
	double lastTurn = abs(ship.Commands().Turn());
	if(lastTurn && (changedDirection || (lastTurn < 1. && targetTurn > lastTurn)))
	{
		// Keep the desired turn direction, but damp the per-frame turn rate increase.
		double dampedTurn = (changedDirection ? 0. : lastTurn) + min(.025, targetTurn);
		command.SetTurn(copysign(dampedTurn, targetAngle));
	}
	else if(targetTurn < 1.)
		command.SetTurn(copysign(targetTurn, targetAngle));
	else
		command.SetTurn(targetAngle);
	
	// Determine whether to apply thrust.
	Point drag = ship.Velocity() * (ship.Attributes().Get("drag") / mass);
	if(ship.Attributes().Get("reverse thrust"))
	{
		// Don't take drag into account when reverse thrusting, because this
		// estimate of how it will be applied can be quite inaccurate.
		Point a = (unit * (-ship.Attributes().Get("reverse thrust") / mass)).Unit();
		double direction = positionWeight * positionDelta.Dot(a) / POSITION_DEADBAND
			+ velocityWeight * velocityDelta.Dot(a) / VELOCITY_DEADBAND;
		if(direction > THRUST_DEADBAND)
		{
			command |= Command::BACK;
			return;
		}
	}
	Point a = (unit * accel - drag).Unit();
	double direction = positionWeight * positionDelta.Dot(a) / POSITION_DEADBAND
		+ velocityWeight * velocityDelta.Dot(a) / VELOCITY_DEADBAND;
	if(direction > THRUST_DEADBAND)
		command |= Command::FORWARD;
}



void AI::Attack(Ship &ship, Command &command, const Ship &target)
{
	// First, figure out what your shortest-range weapon is.
	double shortestRange = 4000.;
	bool isArmed = false;
	bool hasAmmo = false;
	double minSafeDistance = 0.;
	for(const Hardpoint &hardpoint : ship.Weapons())
	{
		const Weapon *weapon = hardpoint.GetOutfit();
		if(weapon && !hardpoint.IsAntiMissile())
		{
			isArmed = true;
			bool hasThisAmmo = (!weapon->Ammo() || ship.OutfitCount(weapon->Ammo()));
			hasAmmo |= hasThisAmmo;
			
			// Exploding weaponry that can damage this ship requires special
			// consideration (while we have the ammo to use the weapon).
			if(hasThisAmmo && weapon->BlastRadius() && !weapon->IsSafe())
				minSafeDistance = max(weapon->BlastRadius() + weapon->TriggerRadius(), minSafeDistance);
			
			// The missile boat AI should be applied at 1000 pixels range if
			// all weapons are homing or turrets, and at 2000 if not.
			double multiplier = (hardpoint.IsHoming() || hardpoint.IsTurret()) ? 1. : .5;
			shortestRange = min(multiplier * weapon->Range(), shortestRange);
		}
	}
	// If this ship was using the missile boat AI to run away and bombard its
	// target from a distance, have it stop running once it is out of ammo. This
	// is not realistic, but it's a whole lot less annoying for the player when
	// they are trying to hunt down and kill the last missile boat in a fleet.
	if(isArmed && !hasAmmo)
		shortestRange = 0.;
	
	// Deploy any fighters you are carrying.
	if(!ship.IsYours() && ship.HasBays())
	{
		command |= Command::DEPLOY;
		Deploy(ship, false);
	}
	
	// If this ship has only long-range weapons, or some weapons have a
	// blast radius, it should keep some distance instead of closing in.
	Point d = (target.Position() + target.Velocity()) - (ship.Position() + ship.Velocity());
	if((minSafeDistance > 0. || shortestRange > 1000.)
			&& d.Length() < max(1.25 * minSafeDistance, .5 * shortestRange))
	{
		// If this ship can use reverse thrusters, consider doing so.
		double reverseSpeed = ship.MaxReverseVelocity();
		if(reverseSpeed && (reverseSpeed >= min(target.MaxVelocity(), ship.MaxVelocity())
				|| target.Velocity().Dot(-d.Unit()) <= reverseSpeed))
		{
			command.SetTurn(TurnToward(ship, d));
			if(ship.Facing().Unit().Dot(d) >= 0.)
				command |= Command::BACK;
		}
		else
		{
			command.SetTurn(TurnToward(ship, -d));
			if(ship.Facing().Unit().Dot(d) <= 0.)
				command |= Command::FORWARD;
		}
		return;
	}
	
	MoveToAttack(ship, command, target);
}


	
void AI::MoveToAttack(Ship &ship, Command &command, const Body &target)
{
	Point d = target.Position() - ship.Position();
	
	// First of all, aim in the direction that will hit this target.
	command.SetTurn(TurnToward(ship, TargetAim(ship, target)));
	
	// Calculate this ship's "turning radius"; that is, the smallest circle it
	// can make while at full speed.
	double stepsInFullTurn = 360. / ship.TurnRate();
	double circumference = stepsInFullTurn * ship.Velocity().Length();
	double diameter = max(200., circumference / PI);
	
	// If the ship has reverse thrusters and the target is behind it, we can
	// use them to reach the target more quickly.
	if(ship.Facing().Unit().Dot(d.Unit()) < -.75 && ship.Attributes().Get("reverse thrust"))
		command |= Command::BACK;
	// This isn't perfect, but it works well enough.
	else if((ship.Facing().Unit().Dot(d) >= 0. && d.Length() > diameter)
			|| (ship.Velocity().Dot(d) < 0. && ship.Facing().Unit().Dot(d.Unit()) >= .9))
		command |= Command::FORWARD;
	
	// Use an equipped afterburner if possible.
	if(command.Has(Command::FORWARD) && d.Length() < 1000. && ShouldUseAfterburner(ship))
		command |= Command::AFTERBURNER;
}



void AI::PickUp(Ship &ship, Command &command, const Body &target)
{
	// Figure out the target's velocity relative to the ship.
	Point p = target.Position() - ship.Position();
	Point v = target.Velocity() - ship.Velocity();
	double vMax = ship.MaxVelocity();
	
	// Estimate where the target will be by the time we reach it.
	double time = RendezvousTime(p, v, vMax);
	if(std::isnan(time))
		time = p.Length() / vMax;
	double degreesToTurn = TO_DEG * acos(min(1., max(-1., p.Unit().Dot(ship.Facing().Unit()))));
	time += degreesToTurn / ship.TurnRate();
	p += v * time;
	
	// Move toward the target.
	command.SetTurn(TurnToward(ship, p));
	double dp = p.Unit().Dot(ship.Facing().Unit());
	if(dp > .7)
		command |= Command::FORWARD;
	
	// Use the afterburner if it will not cause you to miss your target.
	double squareDistance = p.LengthSquared();
	if(command.Has(Command::FORWARD) && ShouldUseAfterburner(ship))
		if(dp > max(.9, min(.9999, 1. - squareDistance / 10000000.)))
			command |= Command::AFTERBURNER;
}



// Determine if using an afterburner does not use up reserve fuel, cause undue
// energy strain, or undue thermal loads if almost overheated.
bool AI::ShouldUseAfterburner(Ship &ship)
{
	if(!ship.Attributes().Get("afterburner thrust"))
		return false;
	
	double fuel = ship.Fuel() * ship.Attributes().Get("fuel capacity");
	double neededFuel = ship.Attributes().Get("afterburner fuel");
	double energy = ship.Energy() * ship.Attributes().Get("energy capacity");
	double neededEnergy = ship.Attributes().Get("afterburner energy");
	if(energy == 0.)
		energy = ship.Attributes().Get("energy generation")
				+ 0.2 * ship.Attributes().Get("solar collection")
				- ship.Attributes().Get("energy consumption");
	double outputHeat = ship.Attributes().Get("afterburner heat") / (100 * ship.Mass());
	if((!neededFuel || fuel - neededFuel > ship.JumpFuel())
			&& (!neededEnergy || neededEnergy / energy < 0.25)
			&& (!outputHeat || ship.Heat() + outputHeat < .9))
		return true;
	
	return false;
}



// Find a target ship to flock around at high speed.
void AI::DoSwarming(Ship &ship, Command &command, shared_ptr<Ship> &target)
{
	// Find a new ship to target on average every 10 seconds, or if the current target
	// is no longer eligible. If landing, release the old target so others can swarm it.
	if(ship.IsLanding() || !target || !CanSwarm(ship, *target) || !Random::Int(600))
	{
		if(target)
		{
			// Allow another swarming ship to consider the target.
			auto sit = swarmCount.find(target.get());
			if(sit != swarmCount.end() && sit->second > 0)
				--sit->second;
			// Release the current target.
			target.reset();
			ship.SetTargetShip(target);
		}
		// If here just because we are about to land, do not seek a new target.
		if(ship.IsLanding())
			return;
		
		int lowestCount = 7;
		// Consider swarming around non-hostile ships in the same system.
		const auto others = GetShipsList(ship, false);
		for(const shared_ptr<Ship> &other : others)
			if(!other->GetPersonality().IsSwarming())
			{
				// Prefer to swarm ships that are not already being heavily swarmed.
				int count = swarmCount[other.get()] + Random::Int(4);
				if(count < lowestCount)
				{
					target = other;
					lowestCount = count;
				}
			}
		ship.SetTargetShip(target);
		if(target)
			++swarmCount[target.get()];
	}
	// If a friendly ship to flock with was not found, return to an available planet.
	if(target)
		Swarm(ship, command, *target);
	else if(ship.Zoom() == 1.)
		Refuel(ship, command);
}



void AI::DoSurveillance(Ship &ship, Command &command, shared_ptr<Ship> &target) const
{
	// Since DoSurveillance is called after target-seeking and firing, if this
	// ship has a target, that target is guaranteed to be targetable.
	if(target && (target->GetSystem() != ship.GetSystem() || target->IsEnteringHyperspace()))
	{
		target.reset();
		ship.SetTargetShip(target);
	}
	// If you have a hostile target, pursuing and destroying it has priority.
	if(target && ship.GetGovernment()->IsEnemy(target->GetGovernment()))
	{
		// Automatic aiming and firing already occurred.
		MoveIndependent(ship, command);
		return;
	}
	
	// Choose a surveillance behavior.
	if(ship.GetTargetSystem())
	{
		// Unload surveillance drones in this system before leaving.
		PrepareForHyperspace(ship, command);
		command |= Command::JUMP;
		if(ship.HasBays())
		{
			command |= Command::DEPLOY;
			Deploy(ship, false);
		}
	}
	else if(ship.GetTargetStellar())
	{
		// Approach the planet and "land" on it (i.e. scan it).
		MoveToPlanet(ship, command);
		double atmosphereScan = ship.Attributes().Get("atmosphere scan");
		double distance = ship.Position().Distance(ship.GetTargetStellar()->Position());
		if(distance < atmosphereScan && !Random::Int(100))
			ship.SetTargetStellar(nullptr);
		else
			command |= Command::LAND;
	}
	else if(target)
	{
		// Approach and scan the targeted, friendly ship's cargo or outfits.
		bool cargoScan = ship.Attributes().Get("cargo scan power");
		bool outfitScan = ship.Attributes().Get("outfit scan power");
		// If the pointer to the target ship exists, it is targetable and in-system.
		bool mustScanCargo = cargoScan && !Has(ship, target, ShipEvent::SCAN_CARGO);
		bool mustScanOutfits = outfitScan && !Has(ship, target, ShipEvent::SCAN_OUTFITS);
		if(!mustScanCargo && !mustScanOutfits)
			ship.SetTargetShip(shared_ptr<Ship>());
		else
		{
			CircleAround(ship, command, *target);
			command |= Command::SCAN;
		}
	}
	else
	{
		const System *system = ship.GetSystem();
		const Government *gov = ship.GetGovernment();
		
		// Consider scanning any non-hostile ship in this system that you haven't yet personally scanned.
		vector<shared_ptr<Ship>> targetShips;
		bool cargoScan = ship.Attributes().Get("cargo scan power");
		bool outfitScan = ship.Attributes().Get("outfit scan power");
		if(cargoScan || outfitScan)
			for(const auto &grit : governmentRosters)
			{
				if(gov == grit.first || gov->IsEnemy(grit.first))
					continue;
				for(const shared_ptr<Ship> &it : grit.second)
				{
					if((!cargoScan || Has(ship, it, ShipEvent::SCAN_CARGO))
							&& (!outfitScan || Has(ship, it, ShipEvent::SCAN_OUTFITS)))
						continue;
					
					if(it->IsTargetable())
						targetShips.emplace_back(it);
				}
			}
		
		// Consider scanning any planetary object in the system, if able.
		vector<const StellarObject *> targetPlanets;
		double atmosphereScan = ship.Attributes().Get("atmosphere scan");
		if(atmosphereScan)
			for(const StellarObject &object : system->Objects())
				if(object.HasSprite() && !object.IsStar() && !object.IsStation())
					targetPlanets.push_back(&object);
		
		// If this ship can jump away, consider traveling to a nearby system.
		vector<const System *> targetSystems;
		if(ship.JumpsRemaining(false))
		{
			const auto &links  = ship.Attributes().Get("jump drive") ? system->JumpNeighbors(ship.JumpRange()) : system->Links();
			targetSystems.insert(targetSystems.end(), links.begin(), links.end());
		}
		
		unsigned total = targetShips.size() + targetPlanets.size() + targetSystems.size();
		if(!total)
		{
			// If there is nothing for this ship to scan, have it hold still
			// instead of drifting away from the system center.
			Stop(ship, command);
			return;
		}
		
		unsigned index = Random::Int(total);
		if(index < targetShips.size())
			ship.SetTargetShip(targetShips[index]);
		else
		{
			index -= targetShips.size();
			if(index < targetPlanets.size())
				ship.SetTargetStellar(targetPlanets[index]);
			else
				ship.SetTargetSystem(targetSystems[index - targetPlanets.size()]);
		}
	}
}



void AI::DoMining(Ship &ship, Command &command)
{
	// This function is only called for ships that are in the player's system.
	// Update the radius that the ship is searching for asteroids at.
	bool isNew = !miningAngle.count(&ship);
	Angle &angle = miningAngle[&ship];
	if(isNew)
		angle = Angle::Random();
	angle += Angle::Random(1.) - Angle::Random(1.);
	double miningRadius = ship.GetSystem()->AsteroidBelt() * pow(2., angle.Unit().X());
	
	shared_ptr<Minable> target = ship.GetTargetAsteroid();
	if(!target || target->Velocity().Length() > ship.MaxVelocity())
	{
		for(const shared_ptr<Minable> &minable : minables)
		{
			Point offset = minable->Position() - ship.Position();
			// Target only nearby minables that are within 45deg of the current heading
			// and not moving faster than the ship can catch.
			if(offset.Length() < 800. && offset.Unit().Dot(ship.Facing().Unit()) > .7
					&& minable->Velocity().Dot(offset.Unit()) < ship.MaxVelocity())
			{
				target = minable;
				ship.SetTargetAsteroid(target);
				break;
			}
		}
	}
	if(target)
	{
		// If the asteroid has moved well out of reach, stop tracking it.
		if(target->Position().Distance(ship.Position()) > 1600.)
			ship.SetTargetAsteroid(nullptr);
		else
		{
			MoveToAttack(ship, command, *target);
			AutoFire(ship, command, *target);
			return;
		}
	}
	
	Point heading = Angle(30.).Rotate(ship.Position().Unit() * miningRadius) - ship.Position();
	command.SetTurn(TurnToward(ship, heading));
	if(ship.Velocity().Dot(heading.Unit()) < .7 * ship.MaxVelocity())
		command |= Command::FORWARD;
}



bool AI::DoHarvesting(Ship &ship, Command &command)
{
	// If the ship has no target to pick up, do nothing.
	shared_ptr<Flotsam> target = ship.GetTargetFlotsam();
	if(target && ship.Cargo().Free() < target->UnitSize())
	{
		target.reset();
		ship.SetTargetFlotsam(target);
	}
	if(!target)
	{
		// Only check for new targets every 10 frames, on average.
		if(Random::Int(10))
			return false;
		
		// Don't chase anything that will take more than 10 seconds to reach.
		double bestTime = 600.;
		for(const shared_ptr<Flotsam> &it : flotsam)
		{
			if(ship.Cargo().Free() < it->UnitSize())
				continue;
			// Only pick up flotsam that is nearby and that you are facing toward.
			Point p = it->Position() - ship.Position();
			double range = p.Length();
			if(range > 800. || (range > 100. && p.Unit().Dot(ship.Facing().Unit()) < .9))
				continue;
			
			// Estimate how long it would take to intercept this flotsam.
			Point v = it->Velocity() - ship.Velocity();
			double vMax = ship.MaxVelocity();
			double time = RendezvousTime(p, v, vMax);
			if(std::isnan(time))
				continue;
			
			double degreesToTurn = TO_DEG * acos(min(1., max(-1., p.Unit().Dot(ship.Facing().Unit()))));
			time += degreesToTurn / ship.TurnRate();
			if(time < bestTime)
			{
				bestTime = time;
				target = it;
			}
		}
		if(!target)
			return false;
		
		ship.SetTargetFlotsam(target);
	}
	// Deploy any carried ships to improve maneuverability.
	if(ship.HasBays())
	{
		command |= Command::DEPLOY;
		Deploy(ship, false);
	}
	
	PickUp(ship, command, *target);
	return true;
}



// Check if this ship should cloak. Returns true if this ship decided to run away while cloaking.
bool AI::DoCloak(Ship &ship, Command &command)
{
	if(ship.Attributes().Get("cloak"))
	{
		// Never cloak if it will cause you to be stranded.
		const Outfit &attributes = ship.Attributes();
		double fuelCost = attributes.Get("cloaking fuel") + attributes.Get("fuel consumption") - attributes.Get("fuel generation");
		if(attributes.Get("cloaking fuel") && !attributes.Get("ramscoop"))
		{
			double fuel = ship.Fuel() * attributes.Get("fuel capacity");
			int steps = ceil((1. - ship.Cloaking()) / attributes.Get("cloak"));
			// Only cloak if you will be able to fully cloak and also maintain it
			// for as long as it will take you to reach full cloak.
			fuel -= fuelCost * (1 + 2 * steps);
			if(fuel < ship.JumpFuel())
				return false;
		}
		
		// If your parent has chosen to cloak, cloak and rendezvous with them.
		const shared_ptr<const Ship> &parent = ship.GetParent();
		if(parent && parent->Commands().Has(Command::CLOAK) && parent->GetSystem() == ship.GetSystem()
				&& !parent->GetGovernment()->IsEnemy(ship.GetGovernment()))
		{
			command |= Command::CLOAK;
			KeepStation(ship, command, *parent);
			return true;
		}
		
		// Otherwise, always cloak if you are in imminent danger.
		static const double MAX_RANGE = 10000.;
		double range = MAX_RANGE;
		shared_ptr<const Ship> nearestEnemy;
		// Find the nearest targetable, in-system enemy that could attack this ship.
		const auto enemies = GetShipsList(ship, true);
		for(const auto &foe : enemies)
			if(!foe->IsDisabled())
			{
				double distance = ship.Position().Distance(foe->Position());
				if(distance < range)
				{
					range = distance;
					nearestEnemy = foe;
				}
			}
		
		// If this ship has started cloaking, it must get at least 40% repaired
		// or 40% farther away before it begins decloaking again.
		double hysteresis = ship.Commands().Has(Command::CLOAK) ? .4 : 0.;
		// If cloaking costs nothing, and no one has asked you for help, cloak at will.
		bool cloakFreely = (fuelCost <= 0.) && !ship.GetShipToAssist();
		// If this ship is injured / repairing, it should cloak while under threat.
		bool cloakToRepair = (ship.Health() < RETREAT_HEALTH + hysteresis)
				&& (attributes.Get("shield generation") || attributes.Get("hull repair rate"));
		if(cloakToRepair && (cloakFreely || range < 2000. * (1. + hysteresis)))
		{
			command |= Command::CLOAK;
			// Move away from the nearest enemy.
			if(nearestEnemy)
			{
				Point safety;
				// TODO: This could use an "Avoid" method, to account for other in-system hazards.
				// Simple approximation: move equally away from both the system center and the
				// nearest enemy, until the constrainment boundary is reached.
				if(ship.GetPersonality().IsUnconstrained() || !fenceCount.count(&ship))
					safety = 2 * ship.Position().Unit() - nearestEnemy->Position().Unit();
				else
					safety = -ship.Position().Unit();
				
				safety *= ship.MaxVelocity();
				MoveTo(ship, command, ship.Position() + safety, safety, 1., .8);
				return true;
			}
		}
		// Choose to cloak if there are no enemies nearby and cloaking is sensible.
		if(range == MAX_RANGE && cloakFreely && !ship.GetTargetShip())
			command |= Command::CLOAK;
	}
	return false;
}



void AI::DoRoving(Ship &ship, Command &command)
{
	const Point target = ship.GetTargetPosition();
	const auto v = ship.MaxVelocity();
    if(!target || MoveTo(ship, command, target, Point(), v, v))
    {
        Point newTarget = Angle::Random().Unit() * Random::Real() * MAX_DISTANCE_FROM_CENTER;
        ship.SetTargetPosition(newTarget);
    }
}



bool AI::DoEvasive(Ship &ship, Command &command)
{
<<<<<<< HEAD
	// Create a list of optimal target positions directly away from each enemy.
	vector<Point> targets;
	for(const auto otherShip : GetShipsList(ship, true))
=======
	// Did I have to move my targetPosition?
	bool movedTarget = false;
	
	// First, figure out which ships are not of the same government. Ignore disabled/destroyed ships.
	vector<shared_ptr<Ship>> enemies;
	for(const auto otherShip : GetShipsList(ship, false))
		if(otherShip->GetGovernment() != ship.GetGovernment())
			enemies.push_back(otherShip);
	
	// Loop through enemies and figure out their range and how to evade them.
	vector<Point> paths;
	double maxRange = 0.;
	const Point pos = ship.Position();
	for(const auto enemy : enemies)
>>>>>>> f1e2b909
	{
		// Ignore disabled/destroyed ships.
		if(enemy->IsDisabled() || enemy->IsDestroyed())
			continue;
		
		// Find out their weapons range.
		for(const auto weapon : enemy->Weapons())
			maxRange = max(maxRange, weapon.GetOutfit()->Range());
		maxRange *= 2;
		
<<<<<<< HEAD
		double maxRange = 100;
		for(const auto weapon : otherShip->Weapons())
=======
		// Evade the enemy if you need to.
		const Point enemyPos = enemy->Position();
		const Point relative = pos - enemyPos;
		if(pos.Distance(enemyPos) < maxRange)
			paths.push_back(enemyPos + Angle(relative).Unit() * maxRange);
		
		// While we're looping: If the targetPosition is taking the ship into danger, cancel that action.
		const Angle path = Angle(ship.GetTargetPosition() - pos);
		if(enemyPos.Distance(path.Unit() * relative.Length()) < maxRange)
>>>>>>> f1e2b909
		{
			ship.SetTargetPosition(pos);
			movedTarget = true;
		}
	}
	
	// Special case: if this ship is heroic or nemesis, attack.
	const auto personality = ship.GetPersonality();
	if(personality.IsHeroic() || personality.IsNemesis())
	{
		Attack(ship, command, *ship.GetTargetShip());
		return true;
	}
	
	// Evade.
	if(!paths.empty())
	{
<<<<<<< HEAD
		auto targetAvg = Point();
		for(const auto target : targets)
			targetAvg += target;
		targetAvg /= targets.size();
=======
		Point avg = Point();
		for(const auto path : paths)
			avg += path;
		avg /= paths.size();
>>>>>>> f1e2b909
		
		// If the target is too close, just pick a random direction and roll with it.
		if(avg.Distance(pos) < maxRange)
		{
			MoveTo(ship, command, Angle::Random().Unit() * maxRange, Point(), 0, ship.MaxVelocity());
			return true;
		}
		
		// Otherwise, move to the average path away from all enemies.
		MoveTo(ship, command, avg, Point(), 0, ship.MaxVelocity());
		return true;
	}
	
	return movedTarget;
}



void AI::DoScatter(Ship &ship, Command &command)
{
	if(!command.Has(Command::FORWARD))
		return;
	
	double turnRate = ship.TurnRate();
	double acceleration = ship.Acceleration();
	// TODO: If there are many ships, use CollisionSet::Circle or another
	// suitable method to limit which ships are checked.
	for(const shared_ptr<Ship> &other : ships)
	{
		// Do not scatter away from yourself, or ships in other systems.
		if(other.get() == &ship || other->GetSystem() != ship.GetSystem())
			continue;
		
		// Check for any ships that have nearly the same movement profile as
		// this ship and are in nearly the same location.
		Point offset = other->Position() - ship.Position();
		if(offset.LengthSquared() > 400.)
			continue;
		if(fabs(other->TurnRate() / turnRate - 1.) > .05)
			continue;
		if(fabs(other->Acceleration() / acceleration - 1.) > .05)
			continue;
		
		// Move away from this ship. What side of me is it on?
		command.SetTurn(offset.Cross(ship.Facing().Unit()) > 0. ? 1. : -1.);
		return;
	}
}



// Instead of coming to a full stop, adjust to a target velocity vector
Point AI::StoppingPoint(const Ship &ship, const Point &targetVelocity, bool &shouldReverse)
{
	Point position = ship.Position();
	Point velocity = ship.Velocity() - targetVelocity;
	Angle angle = ship.Facing();
	double acceleration = ship.Acceleration();
	double turnRate = ship.TurnRate();
	shouldReverse = false;
	
	// If I were to turn around and stop now the relative movement, where would that put me?
	double v = velocity.Length();
	if(!v)
		return position;
	// It makes no sense to calculate a stopping point for a ship entering hyperspace.
	if(ship.IsHyperspacing())
	{
		if(ship.IsUsingJumpDrive() || ship.IsEnteringHyperspace())
			return position;
		
		double maxVelocity = ship.MaxVelocity();
		double jumpTime = (v - maxVelocity) / 2.;
		position += velocity.Unit() * (jumpTime * (v + maxVelocity) * .5);
		v = maxVelocity;
	}
	
	// This assumes you're facing exactly the wrong way.
	double degreesToTurn = TO_DEG * acos(min(1., max(-1., -velocity.Unit().Dot(angle.Unit()))));
	double stopDistance = v * (degreesToTurn / turnRate);
	// Sum of: v + (v - a) + (v - 2a) + ... + 0.
	// The number of terms will be v / a.
	// The average term's value will be v / 2. So:
	stopDistance += .5 * v * v / acceleration;
	
	if(ship.Attributes().Get("reverse thrust"))
	{
		// Figure out your reverse thruster stopping distance:
		double reverseAcceleration = ship.Attributes().Get("reverse thrust") / ship.Mass();
		double reverseDistance = v * (180. - degreesToTurn) / turnRate;
		reverseDistance += .5 * v * v / reverseAcceleration;
		
		if(reverseDistance < stopDistance)
		{
			shouldReverse = true;
			stopDistance = reverseDistance;
		}
	}
	
	return position + stopDistance * velocity.Unit();
}



// Get a vector giving the direction this ship should aim in in order to do
// maximum damaged to a target at the given position with its non-turret,
// non-homing weapons. If the ship has no non-homing weapons, this just
// returns the direction to the target.
Point AI::TargetAim(const Ship &ship)
{
	shared_ptr<const Ship> target = ship.GetTargetShip();
	if(target)
		return TargetAim(ship, *target);
	
	shared_ptr<const Minable> targetAsteroid = ship.GetTargetAsteroid();
	if(targetAsteroid)
		return TargetAim(ship, *targetAsteroid);
	
	return Point();
}



Point AI::TargetAim(const Ship &ship, const Body &target)
{
	Point result;
	for(const Hardpoint &hardpoint : ship.Weapons())
	{
		const Weapon *weapon = hardpoint.GetOutfit();
		if(!weapon || hardpoint.IsHoming() || hardpoint.IsTurret())
			continue;
		
		Point start = ship.Position() + ship.Facing().Rotate(hardpoint.GetPoint());
		Point p = target.Position() - start + ship.GetPersonality().Confusion();
		Point v = target.Velocity() - ship.Velocity();
		double steps = RendezvousTime(p, v, weapon->WeightedVelocity() + .5 * weapon->RandomVelocity());
		if(std::isnan(steps))
			continue;
		
		steps = min(steps, weapon->TotalLifetime());
		p += steps * v;
		
		double damage = weapon->ShieldDamage() + weapon->HullDamage();
		result += p.Unit() * abs(damage);
	}
	
	return result ? result : target.Position() - ship.Position();
}



// Aim the given ship's turrets.
void AI::AimTurrets(const Ship &ship, Command &command, bool opportunistic) const
{
	// First, get the set of potential hostile ships.
	auto targets = vector<const Body *>();
	const Ship *currentTarget = ship.GetTargetShip().get();
	if(opportunistic || !currentTarget || !currentTarget->IsTargetable())
	{
		// Find the maximum range of any of this ship's turrets.
		double maxRange = 0.;
		for(const Hardpoint &weapon : ship.Weapons())
			if(weapon.CanAim())
				maxRange = max(maxRange, weapon.GetOutfit()->Range());
		// If this ship has no turrets, bail out.
		if(!maxRange)
			return;
		// Extend the weapon range slightly to account for velocity differences.
		maxRange *= 1.5;
		
		// Now, find all enemy ships within that radius.
		auto enemies = GetShipsList(ship, true, maxRange);
		// Convert the shared_ptr<Ship> into const Body *, to allow aiming turrets
		// at a targeted asteroid. Skip disabled ships, which pose no threat.
		for(auto &&foe : enemies)
			if(!foe->IsDisabled())
				targets.emplace_back(foe.get());
		// Even if the ship's current target ship is beyond maxRange,
		// or is already disabled, consider aiming at it.
		if(currentTarget && currentTarget->IsTargetable()
				&& find(targets.cbegin(), targets.cend(), currentTarget) == targets.cend())
			targets.push_back(currentTarget);
	}
	else
		targets.push_back(currentTarget);
	// If this ship is mining, consider aiming at its target asteroid.
	if(ship.GetTargetAsteroid())
		targets.push_back(ship.GetTargetAsteroid().get());
	
	// If there are no targets to aim at, opportunistic turrets should sweep
	// back and forth at random, with the sweep centered on the "outward-facing"
	// angle. Focused turrets should just point forward.
	if(targets.empty() && !opportunistic)
	{
		for(const Hardpoint &hardpoint : ship.Weapons())
			if(hardpoint.CanAim())
			{
				// Get the index of this weapon.
				int index = &hardpoint - &ship.Weapons().front();
				double offset = (hardpoint.HarmonizedAngle() - hardpoint.GetAngle()).Degrees();
				command.SetAim(index, offset / hardpoint.GetOutfit()->TurretTurn());
			}
		return;
	}
	if(targets.empty())
	{
		for(const Hardpoint &hardpoint : ship.Weapons())
			if(hardpoint.CanAim())
			{
				// Get the index of this weapon.
				int index = &hardpoint - &ship.Weapons().front();
				// First, check if this turret is currently in motion. If not,
				// it only has a small chance of beginning to move.
				double previous = ship.Commands().Aim(index);
				if(!previous && (Random::Int(60)))
					continue;
				
				Angle centerAngle = Angle(hardpoint.GetPoint());
				double bias = (centerAngle - hardpoint.GetAngle()).Degrees() / 180.;
				double acceleration = Random::Real() - Random::Real() + bias;
				command.SetAim(index, previous + .1 * acceleration);
			}
		return;
	}
	// Each hardpoint should aim at the target that it is "closest" to hitting.
	for(const Hardpoint &hardpoint : ship.Weapons())
		if(hardpoint.CanAim())
		{
			// This is where this projectile fires from. Add some randomness
			// based on how skilled the pilot is.
			Point start = ship.Position() + ship.Facing().Rotate(hardpoint.GetPoint());
			start += ship.GetPersonality().Confusion();
			// Get the turret's current facing, in absolute coordinates:
			Angle aim = ship.Facing() + hardpoint.GetAngle();
			// Get this projectile's average velocity.
			const Weapon *weapon = hardpoint.GetOutfit();
			double vp = weapon->WeightedVelocity() + .5 * weapon->RandomVelocity();
			// Loop through each body this hardpoint could shoot at. Find the
			// one that is the "best" in terms of how many frames it will take
			// to aim at it and for a projectile to hit it.
			double bestScore = numeric_limits<double>::infinity();
			double bestAngle = 0.;
			for(const Body *target : targets)
			{
				Point p = target->Position() - start;
				Point v = target->Velocity();
				// Only take the ship's velocity into account if this weapon
				// does not have its own acceleration.
				if(!weapon->Acceleration())
					v -= ship.Velocity();
				// By the time this action is performed, the target will
				// have moved forward one time step.
				p += v;
				
				// Find out how long it would take for this projectile to reach the target.
				double rendezvousTime = RendezvousTime(p, v, vp);
				// If there is no intersection (i.e. the turret is not facing the target),
				// consider this target "out-of-range" but still targetable.
				if(std::isnan(rendezvousTime))
					rendezvousTime = max(p.Length() / (vp ? vp : 1.), 2 * weapon->TotalLifetime());
				
				// Determine where the target will be at that point.
				p += v * rendezvousTime;
				
				// Determine how much the turret must turn to face that vector.
				double degrees = (Angle(p) - aim).Degrees();
				double turnTime = fabs(degrees) / weapon->TurretTurn();
				// All bodies within weapons range have the same basic
				// weight. Outside that range, give them lower priority.
				rendezvousTime = max(0., rendezvousTime - weapon->TotalLifetime());
				// Always prefer targets that you are able to hit.
				double score = turnTime + (180. / weapon->TurretTurn()) * rendezvousTime;
				if(score < bestScore)
				{
					bestScore = score;
					bestAngle = degrees;
				}
			}
			if(bestAngle)
			{
				// Get the index of this weapon.
				int index = &hardpoint - &ship.Weapons().front();
				command.SetAim(index, bestAngle / weapon->TurretTurn());
			}
		}
}



// Fire whichever of the given ship's weapons can hit a hostile target.
void AI::AutoFire(const Ship &ship, Command &command, bool secondary) const
{
	const Personality &person = ship.GetPersonality();
	if(person.IsPacifist() || ship.CannotAct())
		return;
	
	bool beFrugal = (ship.IsYours() && !escortsUseAmmo);
	if(person.IsFrugal() || (ship.IsYours() && escortsAreFrugal && escortsUseAmmo))
	{
		// Frugal ships only expend ammunition if they have lost 50% of shields
		// or hull, or if they are outgunned.
		beFrugal = (ship.Hull() + ship.Shields() > 1.5);
		auto ait = allyStrength.find(ship.GetGovernment());
		auto eit = enemyStrength.find(ship.GetGovernment());
		if(ait != allyStrength.end() && eit != enemyStrength.end() && ait->second < eit->second)
			beFrugal = false;
	}
	
	// Special case: your target is not your enemy. Do not fire, because you do
	// not want to risk damaging that target. Ships will target friendly ships
	// while assisting and performing surveillance.
	shared_ptr<Ship> currentTarget = ship.GetTargetShip();
	const Government *gov = ship.GetGovernment();
	bool friendlyOverride = false;
	bool disabledOverride = false;
	if(ship.IsYours())
	{
		auto it = orders.find(&ship);
		if(it != orders.end() && it->second.target.lock() == currentTarget)
		{
			disabledOverride = (it->second.type == Orders::FINISH_OFF);
			friendlyOverride = disabledOverride | (it->second.type == Orders::ATTACK);
		}
	}
	bool currentIsEnemy = currentTarget
		&& currentTarget->GetGovernment()->IsEnemy(gov)
		&& currentTarget->GetSystem() == ship.GetSystem();
	if(currentTarget && !(currentIsEnemy || friendlyOverride))
		currentTarget.reset();
	
	// Only fire on disabled targets if you don't want to plunder them.
	bool plunders = (person.Plunders() && ship.Cargo().Free());
	bool disables = person.Disables();
	
	// Don't use weapons with firing force if you are preparing to jump.
	bool isWaitingToJump = ship.Commands().Has(Command::JUMP | Command::WAIT);
	
	// Find the longest range of any of your non-homing weapons. Homing weapons
	// that don't consume ammo may also fire in non-homing mode.
	double maxRange = 0.;
	for(const Hardpoint &weapon : ship.Weapons())
		if(weapon.IsReady()
				&& !(!currentTarget && weapon.IsHoming() && weapon.GetOutfit()->Ammo())
				&& !(!secondary && weapon.GetOutfit()->Icon())
				&& !(beFrugal && weapon.GetOutfit()->Ammo())
				&& !(isWaitingToJump && weapon.GetOutfit()->FiringForce()))
			maxRange = max(maxRange, weapon.GetOutfit()->Range());
	// Extend the weapon range slightly to account for velocity differences.
	maxRange *= 1.5;
	
	// Find all enemy ships within range of at least one weapon.
	auto enemies = GetShipsList(ship, true, maxRange);
	// Consider the current target if it is not already considered (i.e. it
	// is a friendly ship and this is a player ship ordered to attack it).
	if(currentTarget && currentTarget->IsTargetable()
			&& find(enemies.cbegin(), enemies.cend(), currentTarget) == enemies.cend())
		enemies.push_back(currentTarget);
	
	int index = -1;
	for(const Hardpoint &hardpoint : ship.Weapons())
	{
		++index;
		// Skip weapons that are not ready to fire.
		if(!hardpoint.IsReady())
			continue;
		
		const Weapon *weapon = hardpoint.GetOutfit();
		// Don't expend ammo for homing weapons that have no target selected.
		if(!currentTarget && weapon->Homing() && weapon->Ammo())
			continue;
		// Don't fire secondary weapons if told not to.
		if(!secondary && weapon->Icon())
			continue;
		// Don't expend ammo if trying to be frugal.
		if(beFrugal && weapon->Ammo())
			continue;
		// Don't use weapons with firing force if you are preparing to jump.
		if(isWaitingToJump && weapon->FiringForce())
			continue;
		
		// Special case: if the weapon uses fuel, be careful not to spend so much
		// fuel that you cannot leave the system if necessary.
		if(weapon->FiringFuel())
		{
			double fuel = ship.Fuel() * ship.Attributes().Get("fuel capacity");
			fuel -= weapon->FiringFuel();
			// If the ship is not ever leaving this system, it does not need to
			// reserve any fuel.
			bool isStaying = person.IsStaying();
			if(!secondary || fuel < (isStaying ? 0. : ship.JumpFuel()))
				continue;
		}
		// Figure out where this weapon will fire from, but add some randomness
		// depending on how accurate this ship's pilot is.
		Point start = ship.Position() + ship.Facing().Rotate(hardpoint.GetPoint());
		start += person.Confusion();
		
		double vp = weapon->WeightedVelocity() + .5 * weapon->RandomVelocity();
		double lifetime = weapon->TotalLifetime();
		
		// Homing weapons revert to "dumb firing" if they have no target.
		if(weapon->Homing() && currentTarget)
		{
			// NPCs shoot ships that they just plundered.
			bool hasBoarded = !ship.IsYours() && Has(ship, currentTarget, ShipEvent::BOARD);
			if(currentTarget->IsDisabled() && (disables || (plunders && !hasBoarded)) && !disabledOverride)
				continue;
			// Don't fire secondary weapons at targets that have started jumping.
			if(weapon->Icon() && currentTarget->IsEnteringHyperspace())
				continue;
			
			// For homing weapons, don't take the velocity of the ship firing it
			// into account, because the projectile will settle into a velocity
			// that depends on its own acceleration and drag.
			Point p = currentTarget->Position() - start;
			Point v = currentTarget->Velocity();
			// By the time this action is performed, the ships will have moved
			// forward one time step.
			p += v;
			
			// If this weapon has a blast radius, don't fire it if the target is
			// so close that you'll be hit by the blast. Weapons using proximity
			// triggers will explode sooner, so a larger separation is needed.
			if(!weapon->IsSafe() && p.Length() <= (weapon->BlastRadius() + weapon->TriggerRadius()))
				continue;
			
			// Calculate how long it will take the projectile to reach its target.
			double steps = RendezvousTime(p, v, vp);
			if(!std::isnan(steps) && steps <= lifetime)
			{
				command.SetFire(index);
				continue;
			}
			continue;
		}
		// For non-homing weapons:
		for(const auto &target : enemies)
		{
			// NPCs shoot ships that they just plundered.
			bool hasBoarded = !ship.IsYours() && Has(ship, target, ShipEvent::BOARD);
			if(target->IsDisabled() && (disables || (plunders && !hasBoarded)) && !disabledOverride)
				continue;
			
			Point p = target->Position() - start;
			Point v = target->Velocity();
			// Only take the ship's velocity into account if this weapon
			// does not have its own acceleration.
			if(!weapon->Acceleration())
				v -= ship.Velocity();
			// By the time this action is performed, the ships will have moved
			// forward one time step.
			p += v;
			
			// Non-homing weapons may have a blast radius or proximity trigger.
			// Do not fire this weapon if we will be caught in the blast.
			if(!weapon->IsSafe() && p.Length() <= (weapon->BlastRadius() + weapon->TriggerRadius()))
				continue;
			
			// Get the vector the weapon will travel along.
			v = (ship.Facing() + hardpoint.GetAngle()).Unit() * vp - v;
			// Extrapolate over the lifetime of the projectile.
			v *= lifetime;
			
			const Mask &mask = target->GetMask(step);
			if(mask.Collide(-p, v, target->Facing()) < 1.)
			{
				command.SetFire(index);
				break;
			}
		}
	}
}



void AI::AutoFire(const Ship &ship, Command &command, const Body &target) const
{
	int index = -1;
	for(const Hardpoint &hardpoint : ship.Weapons())
	{
		++index;
		// Only auto-fire primary weapons that take no ammunition.
		if(!hardpoint.IsReady() || hardpoint.GetOutfit()->Icon() || hardpoint.GetOutfit()->Ammo())
			continue;
		
		// Figure out where this weapon will fire from, but add some randomness
		// depending on how accurate this ship's pilot is.
		Point start = ship.Position() + ship.Facing().Rotate(hardpoint.GetPoint());
		start += ship.GetPersonality().Confusion();
		
		const Weapon *weapon = hardpoint.GetOutfit();
		double vp = weapon->WeightedVelocity() + .5 * weapon->RandomVelocity();
		double lifetime = weapon->TotalLifetime();
		
		Point p = target.Position() - start;
		Point v = target.Velocity();
		// Only take the ship's velocity into account if this weapon
		// does not have its own acceleration.
		if(!weapon->Acceleration())
			v -= ship.Velocity();
		// By the time this action is performed, the ships will have moved
		// forward one time step.
		p += v;
		
		// Get the vector the weapon will travel along.
		v = (ship.Facing() + hardpoint.GetAngle()).Unit() * vp - v;
		// Extrapolate over the lifetime of the projectile.
		v *= lifetime;
		
		const Mask &mask = target.GetMask(step);
		if(mask.Collide(-p, v, target.Facing()) < 1.)
			command.SetFire(index);
	}
}



// Get the amount of time it would take the given weapon to reach the given
// target, assuming it can be fired in any direction (i.e. turreted). For
// non-turreted weapons this can be used to calculate the ideal direction to
// point the ship in.
double AI::RendezvousTime(const Point &p, const Point &v, double vp)
{
	// How many steps will it take this projectile
	// to intersect the target?
	// (p.x + v.x*t)^2 + (p.y + v.y*t)^2 = vp^2*t^2
	// p.x^2 + 2*p.x*v.x*t + v.x^2*t^2
	//    + p.y^2 + 2*p.y*v.y*t + v.y^2t^2
	//    - vp^2*t^2 = 0
	// (v.x^2 + v.y^2 - vp^2) * t^2
	//    + (2 * (p.x * v.x + p.y * v.y)) * t
	//    + (p.x^2 + p.y^2) = 0
	double a = v.Dot(v) - vp * vp;
	double b = 2. * p.Dot(v);
	double c = p.Dot(p);
	double discriminant = b * b - 4 * a * c;
	if(discriminant < 0.)
		return numeric_limits<double>::quiet_NaN();

	discriminant = sqrt(discriminant);

	// The solutions are b +- discriminant.
	// But it's not a solution if it's negative.
	double r1 = (-b + discriminant) / (2. * a);
	double r2 = (-b - discriminant) / (2. * a);
	if(r1 >= 0. && r2 >= 0.)
		return min(r1, r2);
	else if(r1 >= 0. || r2 >= 0.)
		return max(r1, r2);

	return numeric_limits<double>::quiet_NaN();
}



void AI::MovePlayer(Ship &ship, const PlayerInfo &player, Command &activeCommands)
{
	Command command;
	bool shift = activeCommands.Has(Command::SHIFT);
	
	bool isWormhole = false;
	if(player.HasTravelPlan())
	{
		// Determine if the player is jumping to their target system or landing on a wormhole.
		const System *system = player.TravelPlan().back();
		for(const StellarObject &object : ship.GetSystem()->Objects())
			if(object.HasSprite() && object.GetPlanet()
				&& object.GetPlanet()->IsAccessible(&ship) && player.HasVisited(*object.GetPlanet())
				&& object.GetPlanet()->WormholeDestination(ship.GetSystem()) == system && player.HasVisited(*system))
			{
				isWormhole = true;
				if(!ship.GetTargetStellar() || autoPilot.Has(Command::JUMP))
					ship.SetTargetStellar(&object);
				break;
			}
		if(!isWormhole)
			ship.SetTargetSystem(system);
	}
	
	if(ship.IsEnteringHyperspace() && !ship.IsHyperspacing())
	{
		// Check if there's a particular planet there we want to visit.
		const System *system = ship.GetTargetSystem();
		set<const Planet *> destinations;
		Date deadline;
		const Planet *bestDestination = nullptr;
		size_t missions = 0;
		for(const Mission &mission : player.Missions())
		{
			// Don't include invisible missions in the check.
			if(!mission.IsVisible())
				continue;
			
			// If the accessible destination of a mission is in this system, and you've been
			// to all waypoints and stopovers (i.e. could complete it), consider landing on it.
			if(mission.Stopovers().empty() && mission.Waypoints().empty()
					&& mission.Destination()->IsInSystem(system)
					&& mission.Destination()->IsAccessible(&ship))
			{
				destinations.insert(mission.Destination());
				++missions;
				// If this mission has a deadline, check if it is the soonest
				// deadline. If so, this should be your ship's destination.
				if(!deadline || (mission.Deadline() && mission.Deadline() < deadline))
				{
					deadline = mission.Deadline();
					bestDestination = mission.Destination();
				}
			}
			// Also check for stopovers in the destination system.
			for(const Planet *planet : mission.Stopovers())
				if(planet->IsInSystem(system) && planet->IsAccessible(&ship))
				{
					destinations.insert(planet);
					++missions;
					if(!bestDestination)
						bestDestination = planet;
				}
		}
		
		// Inform the player of any destinations in the system they are jumping to.
		if(!destinations.empty())
		{
			string message = "Note: you have ";
			message += (missions == 1 ? "a mission that requires" : "missions that require");
			message += " landing on ";
			size_t count = destinations.size();
			bool oxfordComma = (count > 2);
			for(const Planet *planet : destinations)
			{
				message += planet->Name();
				--count;
				if(count > 1)
					message += ", ";
				else if(count == 1)
					message += (oxfordComma ? ", and " : " and ");
			}
			message += " in the system you are jumping to.";
			Messages::Add(message);
		}
		// If any destination was found, find the corresponding stellar object
		// and set it as your ship's target planet.
		if(bestDestination)
			ship.SetTargetStellar(system->FindStellar(bestDestination));
	}
	
	if(activeCommands.Has(Command::NEAREST))
	{
		// Find the nearest ship to the flagship. If `Shift` is held, consider friendly ships too.
		double closest = numeric_limits<double>::infinity();
		int closeState = 0;
		bool found = false;
		for(const shared_ptr<Ship> &other : ships)
			if(other.get() != &ship && other->IsTargetable())
			{
				// Sort ships into one of three priority states:
				// 0 = friendly, 1 = disabled enemy, 2 = active enemy.
				int state = other->GetGovernment()->IsEnemy(ship.GetGovernment());
				// Do not let "target nearest" select a friendly ship, so that
				// if the player is repeatedly targeting nearest to, say, target
				// a bunch of fighters, they won't start firing on friendly
				// ships as soon as the last one is gone.
				if((!state && !shift) || other->IsYours())
					continue;
				
				state += state * !other->IsDisabled();
				
				double d = other->Position().Distance(ship.Position());
				
				if(state > closeState || (state == closeState && d < closest))
				{
					ship.SetTargetShip(other);
					closest = d;
					closeState = state;
					found = true;
				}
			}
		// If no ship was found, look for nearby asteroids.
		double asteroidRange = 100. * sqrt(ship.Attributes().Get("asteroid scan power"));
		if(!found && asteroidRange)
		{
			for(const shared_ptr<Minable> &asteroid : minables)
			{
				double range = ship.Position().Distance(asteroid->Position());
				if(range < asteroidRange)
				{
					ship.SetTargetAsteroid(asteroid);
					asteroidRange = range;
				}
			}
		}
	}
	else if(activeCommands.Has(Command::TARGET))
	{
		// Find the "next" ship to target. Holding `Shift` will cycle through escorts.
		shared_ptr<const Ship> target = ship.GetTargetShip();
		// Whether the next eligible ship should be targeted.
		bool selectNext = !target || !target->IsTargetable();
		for(const shared_ptr<Ship> &other : ships)
		{
			// Do not target yourself.
			if(other.get() == &ship)
				continue;
			// The default behavior is to ignore your fleet and any friendly escorts.
			bool isPlayer = other->IsYours() || (other->GetPersonality().IsEscort()
					&& !other->GetGovernment()->IsEnemy());
			if(other == target)
				selectNext = true;
			else if(selectNext && isPlayer == shift && other->IsTargetable())
			{
				ship.SetTargetShip(other);
				selectNext = false;
				break;
			}
		}
		if(selectNext)
			ship.SetTargetShip(shared_ptr<Ship>());
	}
	else if(activeCommands.Has(Command::BOARD))
	{
		// Board the nearest disabled ship, focusing on hostiles before allies. Holding
		// `Shift` results in boarding only player-owned escorts in need of assistance.
		shared_ptr<const Ship> target = ship.GetTargetShip();
		if(!target || !CanBoard(ship, *target) || (shift && !target->IsYours()))
		{
			if(shift)
				ship.SetTargetShip(shared_ptr<Ship>());
			
			double closest = numeric_limits<double>::infinity();
			bool foundEnemy = false;
			bool foundAnything = false;
			for(const shared_ptr<Ship> &other : ships)
				if(CanBoard(ship, *other))
				{
					if(shift && !other->IsYours())
						continue;
					
					bool isEnemy = other->GetGovernment()->IsEnemy(ship.GetGovernment());
					double d = other->Position().Distance(ship.Position());
					if((isEnemy && !foundEnemy) || (d < closest && isEnemy == foundEnemy))
					{
						closest = d;
						foundEnemy = isEnemy;
						foundAnything = true;
						ship.SetTargetShip(other);
					}
				}
			if(!foundAnything)
				activeCommands.Clear(Command::BOARD);
		}
	}
	// Player cannot attempt to land while departing from a planet.
	else if(activeCommands.Has(Command::LAND) && !ship.IsEnteringHyperspace() && ship.Zoom() == 1.)
	{
		// Track all possible landable objects in the current system.
		auto landables = vector<const StellarObject *>{};
		
		// If the player is right over an uninhabited or inaccessible planet, display
		// the default message explaining why they cannot land there.
		string message;
		for(const StellarObject &object : ship.GetSystem()->Objects())
		{
			if(object.HasSprite() && object.GetPlanet() && object.GetPlanet()->IsAccessible(&ship))
				landables.emplace_back(&object);
			else if(object.HasSprite())
			{
				double distance = ship.Position().Distance(object.Position());
				if(distance < object.Radius())
					message = object.LandingMessage();
			}
		}
		if(!message.empty())
			Audio::Play(Audio::Get("fail"));
		
		const StellarObject *target = ship.GetTargetStellar();
		// Require that the player's planetary target is one of the current system's planets.
		auto landIt = find(landables.cbegin(), landables.cend(), target);
		if(landIt == landables.cend())
			target = nullptr;
		
		if(target && (ship.Zoom() < 1. || ship.Position().Distance(target->Position()) < target->Radius()))
		{
			// Special case: if there are two planets in system and you have one
			// selected, then press "land" again, do not toggle to the other if
			// you are within landing range of the one you have selected.
		}
		else if(message.empty() && target && activeCommands.Has(Command::WAIT))
		{
			// Select the next landable in the list after the currently selected object.
			if(++landIt == landables.cend())
				landIt = landables.cbegin();
			const StellarObject *next = *landIt;
			ship.SetTargetStellar(next);
			
			if(!next->GetPlanet()->CanLand())
			{
				message = "The authorities on this " + next->GetPlanet()->Noun() +
					" refuse to clear you to land here.";
				Audio::Play(Audio::Get("fail"));
			}
			else if(next != target)
				message = "Switching landing targets. Now landing on " + next->Name() + ".";
		}
		else if(message.empty())
		{
			// This is the first press, or it has been long enough since the last press,
			// so land on the nearest eligible planet. Prefer inhabited ones with fuel.
			set<string> types;
			if(!target && !landables.empty())
			{
				if(landables.size() == 1)
					ship.SetTargetStellar(landables.front());
				else
				{
					double closest = numeric_limits<double>::infinity();
					for(const auto &object : landables)
					{
						double distance = ship.Position().Distance(object->Position());
						const Planet *planet = object->GetPlanet();
						types.insert(planet->Noun());
						if((!planet->CanLand() || !planet->HasSpaceport()) && !planet->IsWormhole())
							distance += 10000.;
						
						if(distance < closest)
						{
							ship.SetTargetStellar(object);
							closest = distance;
						}
					}
				}
				target = ship.GetTargetStellar();
			}
			
			if(!target)
			{
				message = "There are no planets in this system that you can land on.";
				Audio::Play(Audio::Get("fail"));
			}
			else if(!target->GetPlanet()->CanLand())
			{
				message = "The authorities on this " + target->GetPlanet()->Noun() +
					" refuse to clear you to land here.";
				Audio::Play(Audio::Get("fail"));
			}
			else if(!types.empty())
			{
				message = "You can land on more than one ";
				set<string>::const_iterator it = types.begin();
				message += *it++;
				if(it != types.end())
				{
					set<string>::const_iterator last = --types.end();
					if(it != last)
						message += ',';
					while(it != last)
						message += ' ' + *it++ + ',';
					message += " or " + *it;
				}
				message += " in this system. Landing on " + target->Name() + ".";
			}
			else
				message = "Landing on " + target->Name() + ".";
		}
		if(!message.empty())
			Messages::Add(message);
	}
	else if(activeCommands.Has(Command::JUMP))
	{
		if(!ship.GetTargetSystem() && !isWormhole)
		{
			double bestMatch = -2.;
			const auto &links = (ship.Attributes().Get("jump drive") ?
				ship.GetSystem()->JumpNeighbors(ship.JumpRange()) : ship.GetSystem()->Links());
			for(const System *link : links)
			{
				// Not all systems in range are necessarily visible. Don't allow
				// jumping to systems which haven't been seen.
				if(!player.HasSeen(*link))
					continue;
				
				Point direction = link->Position() - ship.GetSystem()->Position();
				double match = ship.Facing().Unit().Dot(direction.Unit());
				if(match > bestMatch)
				{
					bestMatch = match;
					ship.SetTargetSystem(link);
				}
			}
		}
		else if(isWormhole)
		{
			// The player is guaranteed to have a travel plan for isWormhole to be true.
			Messages::Add("Landing on a local wormhole to navigate to the "
					+ player.TravelPlan().back()->Name() + " system.");
		}
		if(ship.GetTargetSystem() && !isWormhole)
		{
			string name = "selected star";
			if(player.KnowsName(*ship.GetTargetSystem()))
				name = ship.GetTargetSystem()->Name();
			
			Messages::Add("Engaging autopilot to jump to the " + name + " system.");
		}
	}
	else if(activeCommands.Has(Command::SCAN))
		command |= Command::SCAN;
	
	const shared_ptr<const Ship> target = ship.GetTargetShip();
	AimTurrets(ship, command, !Preferences::Has("Turrets focus fire"));
	if(Preferences::Has("Automatic firing") && !ship.IsBoarding()
			&& !(autoPilot | activeCommands).Has(Command::LAND | Command::JUMP | Command::BOARD)
			&& (!target || target->GetGovernment()->IsEnemy()))
		AutoFire(ship, command, false);
	if(activeCommands)
	{
		if(activeCommands.Has(Command::FORWARD))
			command |= Command::FORWARD;
		if(activeCommands.Has(Command::RIGHT | Command::LEFT))
			command.SetTurn(activeCommands.Has(Command::RIGHT) - activeCommands.Has(Command::LEFT));
		if(activeCommands.Has(Command::BACK))
		{
			if(!activeCommands.Has(Command::FORWARD) && ship.Attributes().Get("reverse thrust"))
				command |= Command::BACK;
			else if(!activeCommands.Has(Command::RIGHT | Command::LEFT))
				command.SetTurn(TurnBackward(ship));
		}
		
		if(activeCommands.Has(Command::PRIMARY))
		{
			int index = 0;
			for(const Hardpoint &hardpoint : ship.Weapons())
			{
				if(hardpoint.IsReady() && !hardpoint.GetOutfit()->Icon())
					command.SetFire(index);
				++index;
			}
		}
		if(activeCommands.Has(Command::SECONDARY))
		{
			int index = 0;
			for(const Hardpoint &hardpoint : ship.Weapons())
			{
				if(hardpoint.IsReady() && hardpoint.GetOutfit() == player.SelectedWeapon())
					command.SetFire(index);
				++index;
			}
		}
		if(activeCommands.Has(Command::AFTERBURNER))
			command |= Command::AFTERBURNER;
		
		if(activeCommands.Has(AutopilotCancelCommands()))
			autoPilot = activeCommands;
	}
	bool shouldAutoAim = false;
	if(Preferences::Has("Automatic aiming") && !command.Turn() && !ship.IsBoarding()
			&& (Preferences::Has("Automatic firing") || activeCommands.Has(Command::PRIMARY))
			&& ((target && target->GetSystem() == ship.GetSystem() && target->IsTargetable())
				|| ship.GetTargetAsteroid())
			&& !autoPilot.Has(Command::LAND | Command::JUMP | Command::BOARD))
	{
		// Check if this ship has any forward-facing weapons.
		for(const Hardpoint &weapon : ship.Weapons())
			if(!weapon.CanAim() && !weapon.IsTurret() && weapon.GetOutfit())
			{
				shouldAutoAim = true;
				break;
			}
	}
	if(shouldAutoAim)
	{
		Point pos = (target ? target->Position() : ship.GetTargetAsteroid()->Position());
		if((pos - ship.Position()).Unit().Dot(ship.Facing().Unit()) >= .8)
			command.SetTurn(TurnToward(ship, TargetAim(ship)));
	}
	
	if(autoPilot.Has(Command::JUMP) && !(player.HasTravelPlan() || ship.GetTargetSystem()))
	{
		// The player completed their travel plan, which may have indicated a destination within the final system.
		autoPilot.Clear(Command::JUMP);
		const Planet *planet = player.TravelDestination();
		if(planet && planet->IsInSystem(ship.GetSystem()) && planet->IsAccessible(&ship))
		{
			Messages::Add("Autopilot: landing on " + planet->Name() + ".");
			autoPilot |= Command::LAND;
			ship.SetTargetStellar(ship.GetSystem()->FindStellar(planet));
		}
	}
	
	// Clear autopilot actions if actions can't be performed.
	if(autoPilot.Has(Command::LAND) && !ship.GetTargetStellar())
		autoPilot.Clear(Command::LAND);
	if(autoPilot.Has(Command::JUMP) && !(ship.GetTargetSystem() || isWormhole))
		autoPilot.Clear(Command::JUMP);
	if(autoPilot.Has(Command::BOARD) && !(ship.GetTargetShip() && CanBoard(ship, *ship.GetTargetShip())))
		autoPilot.Clear(Command::BOARD);
	
	if(autoPilot.Has(Command::LAND) || (autoPilot.Has(Command::JUMP) && isWormhole))
	{
		if(ship.GetPlanet())
			autoPilot.Clear(Command::LAND | Command::JUMP);
		else
		{
			MoveToPlanet(ship, command);
			command |= Command::LAND;
		}
	}
	else if(autoPilot.Has(Command::STOP))
	{
		// STOP is automatically cleared once the ship has stopped.
		if(Stop(ship, command))
			autoPilot.Clear(Command::STOP);
	}
	else if(autoPilot.Has(Command::JUMP))
	{
		if(!ship.Attributes().Get("hyperdrive") && !ship.Attributes().Get("jump drive"))
		{
			Messages::Add("You do not have a hyperdrive installed.");
			autoPilot.Clear();
			Audio::Play(Audio::Get("fail"));
		}
		else if(!ship.JumpFuel(ship.GetTargetSystem()))
		{
			Messages::Add("You cannot jump to the selected system.");
			autoPilot.Clear();
			Audio::Play(Audio::Get("fail"));
		}
		else if(!ship.JumpsRemaining() && !ship.IsEnteringHyperspace())
		{
			Messages::Add("You do not have enough fuel to make a hyperspace jump.");
			autoPilot.Clear();
			Audio::Play(Audio::Get("fail"));
		}
		else
		{
			PrepareForHyperspace(ship, command);
			command |= Command::JUMP;
			if(activeCommands.Has(Command::WAIT))
				command |= Command::WAIT;
		}
	}
	else if(autoPilot.Has(Command::BOARD))
	{
		if(!CanBoard(ship, *target))
			autoPilot.Clear(Command::BOARD);
		else
		{
			MoveTo(ship, command, target->Position(), target->Velocity(), 40., .8);
			command |= Command::BOARD;
		}
	}
	
	if(ship.HasBays() && HasDeployments(ship))
	{
		command |= Command::DEPLOY;
		Deploy(ship, !Preferences::Has("Damaged fighters retreat"));
	}
	if(isCloaking)
		command |= Command::CLOAK;
	
	ship.SetCommands(command);
}



bool AI::Has(const Ship &ship, const weak_ptr<const Ship> &other, int type) const
{
	auto sit = actions.find(ship.shared_from_this());
	if(sit == actions.end())
		return false;
	
	auto oit = sit->second.find(other);
	if(oit == sit->second.end())
		return false;
	
	return (oit->second & type);
}



bool AI::Has(const Government *government, const weak_ptr<const Ship> &other, int type) const
{
	auto git = governmentActions.find(government);
	if(git == governmentActions.end())
		return false;
	
	auto oit = git->second.find(other);
	if(oit == git->second.end())
		return false;
	
	return (oit->second & type);
}



// True if the ship has committed the action against that government. For
// example, if the player boarded any ship belonging to that government.
bool AI::Has(const Ship &ship, const Government *government, int type) const
{
	auto sit = notoriety.find(ship.shared_from_this());
	if(sit == notoriety.end())
		return false;
	
	auto git = sit->second.find(government);
	if(git == sit->second.end())
		return false;
	
	return (git->second & type);
}



void AI::UpdateStrengths(map<const Government *, int64_t> &strength, const System *playerSystem)
{
	// Tally the strength of a government by the cost of its present and able ships.
	governmentRosters.clear();
	for(const auto &it : ships)
		if(it->GetGovernment() && it->GetSystem() == playerSystem)
		{
			governmentRosters[it->GetGovernment()].emplace_back(it);
			if(!it->IsDisabled())
				strength[it->GetGovernment()] += it->Cost();
		}
	
	// Strengths of enemies and allies are rebuilt every step.
	enemyStrength.clear();
	allyStrength.clear();
	for(const auto &gov : strength)
	{
		set<const Government *> allies;
		for(const auto &enemy : strength)
			if(enemy.first->IsEnemy(gov.first))
			{
				// "Know your enemies."
				enemyStrength[gov.first] += enemy.second;
				for(const auto &ally : strength)
					if(ally.first->IsEnemy(enemy.first) && !allies.count(ally.first))
					{
						// "The enemy of my enemy is my friend."
						allyStrength[gov.first] += ally.second;
						allies.insert(ally.first);
					}
			}
	}
	
	// Ships with nearby allies consider their allies' strength as well as their own.
	for(const auto &it : ships)
	{
		const Government *gov = it->GetGovernment();
	
		// Check if this ship's government has the authority to enforce scans & fines in this system.
		if(!scanPermissions.count(gov))
			scanPermissions.emplace(gov, gov && gov->CanEnforce(playerSystem));

		// Only have ships update their strength estimate once per second on average.
		if(!gov || it->GetSystem() != playerSystem || it->IsDisabled() || Random::Int(60))
			continue;
		
		int64_t &myStrength = shipStrength[it.get()];
		for(const auto &allies : governmentRosters)
		{
			// If this is not an allied government, its ships will not assist this ship when attacked.
			if(allies.first->AttitudeToward(gov) <= 0.)
				continue;
			for(const auto &ally : allies.second)
				if(!ally->IsDisabled() && ally->Position().Distance(it->Position()) < 2000.)
					myStrength += ally->Cost();
		}
	}
}



// Cache various lists of all targetable ships in the player's system for this Step.
void AI::CacheShipLists()
{
	allyLists.clear();
	enemyLists.clear();
	for(const auto &git : governmentRosters)
	{
		allyLists.emplace(git.first, vector<shared_ptr<Ship>>());
		allyLists.at(git.first).reserve(ships.size());
		enemyLists.emplace(git.first, vector<shared_ptr<Ship>>());
		enemyLists.at(git.first).reserve(ships.size());
		for(const auto &oit : governmentRosters)
		{
			auto &list = git.first->IsEnemy(oit.first)
					? enemyLists[git.first] : allyLists[git.first];
			list.insert(list.end(), oit.second.begin(), oit.second.end());
		}
	}
}



void AI::IssueOrders(const PlayerInfo &player, const Orders &newOrders, const string &description)
{
	string who;
	
	// Find out what the target of these orders is.
	const Ship *newTarget = newOrders.target.lock().get();
	
	// Figure out what ships we are giving orders to.
	vector<const Ship *> ships;
	if(player.SelectedShips().empty())
	{
		for(const shared_ptr<Ship> &it : player.Ships())
			if(it.get() != player.Flagship() && !it->IsParked())
				ships.push_back(it.get());
		who = ships.size() > 1 ? "Your fleet is " : "Your escort is ";
	}
	else
	{
		for(const weak_ptr<Ship> &it : player.SelectedShips())
		{
			shared_ptr<Ship> ship = it.lock();
			if(ship)
				ships.push_back(ship.get());
		}
		who = ships.size() > 1 ? "The selected escorts are " : "The selected escort is ";
	}
	// This should never happen, but just in case:
	if(ships.empty())
		return;
	
	Point centerOfGravity;
	bool isMoveOrder = (newOrders.type == Orders::MOVE_TO);
	int squadCount = 0;
	if(isMoveOrder)
	{
		for(const Ship *ship : ships)
			if(ship->GetSystem() && !ship->IsDisabled())
			{
				centerOfGravity += ship->Position();
				++squadCount;
			}
		if(squadCount > 1)
			centerOfGravity /= squadCount;
	}
	// If this is a move command, make sure the fleet is bunched together
	// enough that each ship takes up no more than about 30,000 square pixels.
	double maxSquadOffset = sqrt(10000. * squadCount);

	// A target is valid if we have no target, or when the target is in the
	// same system as the flagship.
	bool isValidTarget = !newTarget || (newTarget && player.Flagship() &&
		newTarget->GetSystem() == player.Flagship()->GetSystem());
	
	// Now, go through all the given ships and set their orders to the new
	// orders. But, if it turns out that they already had the given orders,
	// their orders will be cleared instead. The only command that does not
	// toggle is a move command; it always counts as a new command.
	bool hasMismatch = isMoveOrder;
	bool gaveOrder = false;
	if(isValidTarget)
	{
		for(const Ship *ship : ships)
		{
			// Never issue orders to a ship to target itself.
			if(ship == newTarget)
				continue;
			
			gaveOrder = true;
			hasMismatch |= !orders.count(ship);

			Orders &existing = orders[ship];
			// HOLD_ACTIVE cannot be given as manual order, but we make sure here
			// that any HOLD_ACTIVE order also matches when an HOLD_POSITION
			// command is given.
			if(existing.type == Orders::HOLD_ACTIVE)
				existing.type = Orders::HOLD_POSITION;
			
			hasMismatch |= (existing.type != newOrders.type);
			hasMismatch |= (existing.target.lock().get() != newTarget);
			existing = newOrders;
			
			if(isMoveOrder)
			{
				// In a move order, rather than commanding every ship to move to the
				// same point, they move as a mass so their center of gravity is
				// that point but their relative positions are unchanged.
				Point offset = ship->Position() - centerOfGravity;
				if(offset.Length() > maxSquadOffset)
					offset = offset.Unit() * maxSquadOffset;
				existing.point += offset;
			}
			else if(existing.type == Orders::HOLD_POSITION)
			{
				bool shouldReverse = false;
				// Set the point this ship will "guard," so it can return
				// to it if knocked away by projectiles / explosions.
				existing.point = StoppingPoint(*ship, Point(), shouldReverse);
			}
		}
		if(!gaveOrder)
			return;
	}
	if(hasMismatch)
		Messages::Add(who + description);
	else
	{
		// Clear all the orders for these ships.
		if(!isValidTarget)
			Messages::Add(who + "unable to and no longer " + description);
		else
			Messages::Add(who + "no longer " + description);
		
		for(const Ship *ship : ships)
			orders.erase(ship);
	}
}



// Change the ship's order based on its current fulfillment of the order.
void AI::UpdateOrders(const Ship &ship)
{
	// This should only be called for ships with orders that can be carried out.
	auto it = orders.find(&ship);
	if(it == orders.end())
		return;
	
	Orders &order = it->second;
	if((order.type == Orders::MOVE_TO || order.type == Orders::HOLD_ACTIVE) && ship.GetSystem() == order.targetSystem)
	{
		// If nearly stopped on the desired point, switch to a HOLD_POSITION order.
		if(ship.Position().Distance(order.point) < 20. && ship.Velocity().Length() < .001)
			order.type = Orders::HOLD_POSITION;
	}
	else if(order.type == Orders::HOLD_POSITION && ship.Position().Distance(order.point) > 20.)
	{
		// If far from the defined target point, return via a HOLD_ACTIVE order.
		order.type = Orders::HOLD_ACTIVE;
		// Ensure the system reference is maintained.
		order.targetSystem = ship.GetSystem();
	}
}<|MERGE_RESOLUTION|>--- conflicted
+++ resolved
@@ -2616,11 +2616,6 @@
 
 bool AI::DoEvasive(Ship &ship, Command &command)
 {
-<<<<<<< HEAD
-	// Create a list of optimal target positions directly away from each enemy.
-	vector<Point> targets;
-	for(const auto otherShip : GetShipsList(ship, true))
-=======
 	// Did I have to move my targetPosition?
 	bool movedTarget = false;
 	
@@ -2635,7 +2630,6 @@
 	double maxRange = 0.;
 	const Point pos = ship.Position();
 	for(const auto enemy : enemies)
->>>>>>> f1e2b909
 	{
 		// Ignore disabled/destroyed ships.
 		if(enemy->IsDisabled() || enemy->IsDestroyed())
@@ -2646,10 +2640,6 @@
 			maxRange = max(maxRange, weapon.GetOutfit()->Range());
 		maxRange *= 2;
 		
-<<<<<<< HEAD
-		double maxRange = 100;
-		for(const auto weapon : otherShip->Weapons())
-=======
 		// Evade the enemy if you need to.
 		const Point enemyPos = enemy->Position();
 		const Point relative = pos - enemyPos;
@@ -2659,7 +2649,6 @@
 		// While we're looping: If the targetPosition is taking the ship into danger, cancel that action.
 		const Angle path = Angle(ship.GetTargetPosition() - pos);
 		if(enemyPos.Distance(path.Unit() * relative.Length()) < maxRange)
->>>>>>> f1e2b909
 		{
 			ship.SetTargetPosition(pos);
 			movedTarget = true;
@@ -2677,17 +2666,10 @@
 	// Evade.
 	if(!paths.empty())
 	{
-<<<<<<< HEAD
-		auto targetAvg = Point();
-		for(const auto target : targets)
-			targetAvg += target;
-		targetAvg /= targets.size();
-=======
 		Point avg = Point();
 		for(const auto path : paths)
 			avg += path;
 		avg /= paths.size();
->>>>>>> f1e2b909
 		
 		// If the target is too close, just pick a random direction and roll with it.
 		if(avg.Distance(pos) < maxRange)
