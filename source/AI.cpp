--- conflicted
+++ resolved
@@ -1297,7 +1297,7 @@
 	if(!target && person.IsVindictive())
 	{
 		target = ship.GetTargetShip();
-		if(target && (target->Cloaking() == 1. || target->GetSystem() != ship.GetSystem()))
+		if(target && (!target->IsCloakTargetable() || target->GetSystem() != ship.GetSystem()))
 			target.reset();
 	}
 
@@ -1348,18 +1348,6 @@
 		}
 	}
 
-<<<<<<< HEAD
-	// Vindictive personalities without in-range hostile targets keep firing at an old
-	// target (instead of perhaps moving about and finding one that is still alive).
-	if(!target && person.IsVindictive())
-	{
-		target = ship.GetTargetShip();
-		if(target && (!target->IsCloakTargetable() || target->GetSystem() != ship.GetSystem()))
-			target.reset();
-	}
-
-=======
->>>>>>> 9bc0568e
 	return target;
 }
 
