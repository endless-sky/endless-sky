--- conflicted
+++ resolved
@@ -1676,14 +1676,8 @@
 	if(!parent)
 		return false;
 	// If your parent is jumping or absent, that overrides your orders unless
-<<<<<<< HEAD
 	// your orders are to hold position, or a travel directive.
-	shared_ptr<Ship> parent = ship.GetParent();
-	if(parent && type != Orders::HOLD_POSITION && type != Orders::HOLD_ACTIVE && !hasTravelOrder)
-=======
-	// your orders are to hold position.
-	if(parent && type != Orders::HOLD_POSITION && type != Orders::HOLD_ACTIVE && type != Orders::MOVE_TO)
->>>>>>> ea8ebed5
+	if(parent && type != Orders::HOLD_POSITION && type != Orders::HOLD_ACTIVE && type != Orders::MOVE_TO && !hasTravelOrder)
 	{
 		if(parent->GetSystem() != ship.GetSystem())
 			return false;
