--- conflicted
+++ resolved
@@ -5166,21 +5166,7 @@
 	if(it == orders.end())
 		return;
 
-<<<<<<< HEAD
-	Orders &order = it->second;
-	if((order.type == Orders::MOVE_TO || order.type == Orders::HOLD_ACTIVE) && ship.GetSystem() == order.targetSystem)
-	{
-		// If nearly stopped on the desired point, switch to a HOLD_POSITION order.
-		if(ship.Position().Distance(order.point) < 20. && ship.Velocity().Length() < .001)
-			order.type = Orders::HOLD_POSITION;
-	}
-	else if(order.type == Orders::HOLD_POSITION && ship.Position().Distance(order.point) > 20.)
-	{
-		// If far from the defined target point, return via a HOLD_ACTIVE order.
-		order.type = Orders::HOLD_ACTIVE;
-		// Ensure the system reference is maintained.
-		order.targetSystem = ship.GetSystem();
-	}
+	it->second.Update(ship);
 }
 
 
@@ -5194,7 +5180,4 @@
 	if(IsStranded(target) && !ship.GetGovernment()->IsEnemy(target.GetGovernment()))
 		return true;
 	return target.IsDisabled();
-=======
-	it->second.Update(ship);
->>>>>>> dccf2a2d
 }