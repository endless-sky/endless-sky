--- conflicted
+++ resolved
@@ -150,11 +150,6 @@
 			toDeploy.reserve(maxCount);
 			toRecall.reserve(maxCount);
 		}
-<<<<<<< HEAD
-		
-=======
-
->>>>>>> d40852ff
 		// First, check if the player selected any carried ships.
 		for(const weak_ptr<Ship> &it : player.SelectedShips())
 		{
@@ -220,9 +215,6 @@
 		// desired endpoint system - refuel only if needed.
 		return fuel < route.RequiredFuel(from, (to ? to : route.End()));
 	}
-<<<<<<< HEAD
-	
-=======
 
 	// Wrapper for ship - target system uses.
 	bool ShouldRefuel(const Ship &ship, const System *to)
@@ -243,7 +235,6 @@
 		}
 	}
 
->>>>>>> d40852ff
 	const StellarObject *GetRefuelLocation(const Ship &ship)
 	{
 		const StellarObject *target = nullptr;
@@ -1605,14 +1596,9 @@
 					|| (!targetPlanet->IsWormhole() && ship.Fuel() == 1.))
 				ship.SetTargetStellar(nullptr);
 		}
-<<<<<<< HEAD
-		
+
 		// If the ship has no destination or the destination is unreachable, route to the parent's system.
 		if(!ship.GetTargetStellar() && (!ship.GetTargetSystem() || !ship.JumpFuel(ship.GetTargetSystem())))
-=======
-
-		if(!ship.GetTargetStellar() && !ship.GetTargetSystem())
->>>>>>> d40852ff
 		{
 			// Route to the parent ship's system and check whether
 			// the ship should land (refuel or wormhole) or jump.
@@ -3675,13 +3661,8 @@
 	// Clear autopilot actions if actions can't be performed.
 	if(autoPilot.Has(Command::LAND) && !ship.GetTargetStellar())
 		autoPilot.Clear(Command::LAND);
-<<<<<<< HEAD
-	if(autoPilot.Has(Command::JUMP) && !ship.GetTargetSystem() && !isWormhole)
-		autoPilot.Clear(Command::JUMP);
-=======
-	if(autoPilot.Has(Command::JUMP | Command::FLEET_JUMP) && !(ship.GetTargetSystem() || isWormhole))
+	if(autoPilot.Has(Command::JUMP | Command::FLEET_JUMP) && !(ship.GetTargetSystem() || !isWormhole))
 		autoPilot.Clear(Command::JUMP | Command::FLEET_JUMP);
->>>>>>> d40852ff
 	if(autoPilot.Has(Command::BOARD) && !(ship.GetTargetShip() && CanBoard(ship, *ship.GetTargetShip())))
 		autoPilot.Clear(Command::BOARD);
 
