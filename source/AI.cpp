/* AI.cpp
Copyright (c) 2014 by Michael Zahniser

Endless Sky is free software: you can redistribute it and/or modify it under the
terms of the GNU General Public License as published by the Free Software
Foundation, either version 3 of the License, or (at your option) any later version.

Endless Sky is distributed in the hope that it will be useful, but WITHOUT ANY
WARRANTY; without even the implied warranty of MERCHANTABILITY or FITNESS FOR A
PARTICULAR PURPOSE.  See the GNU General Public License for more details.
*/

#include "AI.h"

#include "Audio.h"
#include "Command.h"
#include "DistanceMap.h"
#include "Flotsam.h"
#include "Government.h"
#include "Hardpoint.h"
#include "Mask.h"
#include "Messages.h"
#include "Minable.h"
#include "pi.h"
#include "Planet.h"
#include "PlayerInfo.h"
#include "Point.h"
#include "Preferences.h"
#include "Random.h"
#include "Ship.h"
#include "ShipEvent.h"
#include "StellarObject.h"
#include "System.h"
#include "Weapon.h"

#include <SDL2/SDL.h>

#include <algorithm>
#include <cmath>
#include <limits>
#include <set>

using namespace std;

namespace {
	const Command &AutopilotCancelKeys()
	{
		static const Command keys(Command::LAND | Command::JUMP | Command::BOARD | Command::AFTERBURNER
			| Command::BACK | Command::FORWARD | Command::LEFT | Command::RIGHT);
		
		return keys;
	}
	
	bool IsStranded(const Ship &ship)
	{
		return ship.GetSystem() && !ship.IsEnteringHyperspace() && !ship.GetSystem()->HasFuelFor(ship)
			&& ship.JumpFuel() && ship.Attributes().Get("fuel capacity") && !ship.JumpsRemaining();
	}
	
	bool CanBoard(const Ship &ship, const Ship &target)
	{
		if(&ship == &target)
			return false;
		if(target.IsDestroyed() || !target.IsTargetable() || target.GetSystem() != ship.GetSystem())
			return false;
		if(IsStranded(target) && !ship.GetGovernment()->IsEnemy(target.GetGovernment()))
			return true;
		return target.IsDisabled();
	}
	
	// Check if the given ship can "swarm" the targeted ship, e.g. to provide anti-missile cover.
	bool CanSwarm(const Ship &ship, const Ship &target)
	{
		if(target.GetPersonality().IsSwarming() || target.IsHyperspacing())
			return false;
		if(target.GetGovernment()->IsEnemy(ship.GetGovernment()))
			return false;
		if(target.GetSystem() != ship.GetSystem())
			return false;
		return target.IsTargetable();
	}
	
	double AngleDiff(double a, double b)
	{
		a = abs(a - b);
		return min(a, 360. - a);
	}
	
	// Determine if all able, non-carried escorts are ready to jump with this
	// ship. Carried escorts are waited for in AI::Step.
	bool EscortsReadyToJump(const Ship &ship)
	{
		for(const weak_ptr<Ship> &escort : ship.GetEscorts())
		{
			shared_ptr<const Ship> locked = escort.lock();
			if(locked && !locked->IsDisabled() && !locked->CanBeCarried()
					&& locked->GetSystem() == ship.GetSystem()
					&& locked->JumpFuel() && !locked->IsReadyToJump(true))
				return false;
		}
		return true;
	}
	
	// Determine if the ship has any usable weapons.
	bool IsArmed(const Ship &ship)
	{
		for(const Hardpoint &hardpoint : ship.Weapons())
		{
			const Weapon *weapon = hardpoint.GetOutfit();
			if(weapon && !hardpoint.IsAntiMissile())
			{
				if(weapon->Ammo() && !ship.OutfitCount(weapon->Ammo()))
					continue;
				return true;
			}
		}
		return false;
	}
	
	void Deploy(const Ship &ship, bool includingDamaged)
	{
		for(const Ship::Bay &bay : ship.Bays())
			if(bay.ship && (includingDamaged || bay.ship->Health() > .75))
				bay.ship->SetCommands(Command::DEPLOY);
	}
	
	// Determine if the ship with the given travel plan should refuel in
	// its current system, or if it should keep traveling.
	bool ShouldRefuel(const Ship &ship, const DistanceMap &route, double fuelCapacity = 0.)
	{
		if(!fuelCapacity)
			fuelCapacity = ship.Attributes().Get("fuel capacity");
		
		const System *from = ship.GetSystem();
		const bool systemHasFuel = from->HasFuelFor(ship) && fuelCapacity;
		// If there is no fuel capacity in this ship, no fuel in this
		// system, if it is fully fueled, or its drive doesn't require
		// fuel, then it should not refuel before traveling.
		if(!systemHasFuel || ship.Fuel() == 1. || !ship.JumpFuel())
			return false;
		
		// Calculate the fuel needed to reach the next system with fuel.
		double fuel = fuelCapacity * ship.Fuel();
		const System *to = route.Route(from);
		while(to && !to->HasFuelFor(ship))
			to = route.Route(to);
		
		// The returned system from Route is nullptr when the route is
		// "complete." If 'to' is nullptr here, then there are no fuel
		// stops between the current system (which has fuel) and the
		// desired endpoint system - refuel only if needed.
		return fuel < route.RequiredFuel(from, (to ? to : route.End()));
	}
	
	// Wrapper for ship - target system uses.
	bool ShouldRefuel(const Ship &ship, const System *to)
	{
		if(!to || ship.Fuel() == 1. || !ship.GetSystem()->HasFuelFor(ship))
			return false;
		double fuelCapacity = ship.Attributes().Get("fuel capacity");
		if(!fuelCapacity)
			return false;
		double needed = ship.JumpFuel(to);
		if(needed && to->HasFuelFor(ship))
			return ship.Fuel() * fuelCapacity < needed;
		else
		{
			// If no direct jump route, or the target system has no
			// fuel, perform a more elaborate refueling check.
			return ShouldRefuel(ship, DistanceMap(ship, to), fuelCapacity);
		}
	}
	
	const StellarObject *GetRefuelLocation(const Ship &ship)
	{
		const StellarObject *target = nullptr;
		const System *system = ship.GetSystem();
		if(system)
		{
			// Determine which, if any, planet with fuel is closest.
			double closest = numeric_limits<double>::infinity();
			const Point &p = ship.Position();
			for(const StellarObject &object : system->Objects())
				if(object.GetPlanet() && object.GetPlanet()->HasFuelFor(ship))
				{
					double distance = p.Distance(object.Position());
					if(distance < closest)
					{
						target = &object;
						closest = distance;
					}
				}
		}
		return target;
	}
	
	// Set the ship's TargetStellar or TargetSystem in order to reach the
	// next desired system. Will target a landable planet to refuel.
	void SelectRoute(Ship &ship, const System *targetSystem)
	{
		const System *from = ship.GetSystem();
		if(from == targetSystem || !targetSystem)
			return;
		const DistanceMap route(ship, targetSystem);
		const bool needsRefuel = ShouldRefuel(ship, route);
		const System *to = route.Route(from);
		// The destination may be accessible by both jump and wormhole.
		// Prefer wormhole travel in these cases, to conserve fuel. Must
		// check accessibility as DistanceMap may only see the jump path.
		if(to && !needsRefuel)
			for(const StellarObject &object : from->Objects())
			{
				const Planet *planet = object.GetPlanet();
				if(planet && planet->IsWormhole() && planet->IsAccessible(&ship)
						&& planet->WormholeDestination(from) == to)
				{
					ship.SetTargetStellar(&object);
					ship.SetTargetSystem(nullptr);
					return;
				}
			}
		else if(needsRefuel)
		{
			// There is at least one planet that can refuel the ship.
			ship.SetTargetStellar(GetRefuelLocation(ship));
			return;
		}
		// Either there is no viable wormhole route to this system, or
		// the target system cannot be reached.
		ship.SetTargetSystem(to);
		ship.SetTargetStellar(nullptr);
	}
	
	const double MAX_DISTANCE_FROM_CENTER = 10000.;
	// Constants for the invisible fence timer.
	const int FENCE_DECAY = 4;
	const int FENCE_MAX = 600;
	// The health remaining before becoming disabled, at which fighters and
	// other ships consider retreating from battle.
	const double RETREAT_HEALTH = .25;
}



AI::AI(const List<Ship> &ships, const List<Minable> &minables, const List<Flotsam> &flotsam)
	: ships(ships), minables(minables), flotsam(flotsam)
{
}


	
// Fleet commands from the player.
void AI::IssueShipTarget(const PlayerInfo &player, const shared_ptr<Ship> &target)
{
	Orders newOrders;
	bool isEnemy = target->GetGovernment()->IsEnemy();
	newOrders.type = (!isEnemy ? Orders::KEEP_STATION
		: target->IsDisabled() ? Orders::FINISH_OFF : Orders::ATTACK);
	newOrders.target = target;
	string description = (isEnemy ? "focusing fire on" : "following") + (" \"" + target->Name() + "\".");
	IssueOrders(player, newOrders, description);
}



void AI::IssueMoveTarget(const PlayerInfo &player, const Point &target, const System *moveToSystem)
{
	Orders newOrders;
	newOrders.type = Orders::MOVE_TO;
	newOrders.point = target;
	newOrders.targetSystem = moveToSystem;
	IssueOrders(player, newOrders, "moving to the given location.");
}



// Commands issued via the keyboard (mostly, to the flagship).
void AI::UpdateKeys(PlayerInfo &player, Command &clickCommands, bool isActive)
{
	shift = (SDL_GetModState() & KMOD_SHIFT);
	escortsUseAmmo = Preferences::Has("Escorts expend ammo");
	escortsAreFrugal = Preferences::Has("Escorts use ammo frugally");
	
	Command oldHeld = keyHeld;
	keyHeld.ReadKeyboard();
	keyStuck |= clickCommands;
	clickCommands.Clear();
	keyDown = keyHeld.AndNot(oldHeld);
	if(keyHeld.Has(AutopilotCancelKeys()))
	{
		bool canceled = (keyStuck.Has(Command::JUMP) && !keyHeld.Has(Command::JUMP));
		canceled |= (keyStuck.Has(Command::LAND) && !keyHeld.Has(Command::LAND));
		canceled |= (keyStuck.Has(Command::BOARD) && !keyHeld.Has(Command::BOARD));
		if(canceled)
			Messages::Add("Disengaging autopilot.");
		keyStuck.Clear();
	}
	const Ship *flagship = player.Flagship();
	
	if(!isActive || !flagship || flagship->IsDestroyed())
		return;
	
	++landKeyInterval;
	if(oldHeld.Has(Command::LAND))
		landKeyInterval = 0;
	
	// Only toggle the "cloak" command if one of your ships has a cloaking device.
	if(keyDown.Has(Command::CLOAK))
		for(const auto &it : player.Ships())
			if(!it->IsParked() && it->Attributes().Get("cloak"))
			{
				isCloaking = !isCloaking;
				Messages::Add(isCloaking ? "Engaging cloaking device." : "Disengaging cloaking device.");
				break;
			}
	
	// Toggle your secondary weapon.
	if(keyDown.Has(Command::SELECT))
		player.SelectNext();
	
	// The commands below here only apply if you have escorts or fighters.
	if(player.Ships().size() < 2)
		return;
	
	// Only toggle the "deploy" command if one of your ships has fighter bays.
	if(keyDown.Has(Command::DEPLOY))
		for(const auto &it : player.Ships())
			if(it->HasBays())
			{
				isLaunching = !isLaunching;
				Messages::Add(isLaunching ? "Deploying fighters." : "Recalling fighters.");
				break;
			}
	
	shared_ptr<Ship> target = flagship->GetTargetShip();
	Orders newOrders;
	if(keyDown.Has(Command::FIGHT) && target && !target->IsYours())
	{
		newOrders.type = target->IsDisabled() ? Orders::FINISH_OFF : Orders::ATTACK;
		newOrders.target = target;
		IssueOrders(player, newOrders, "focusing fire on \"" + target->Name() + "\".");
	}
	if(keyDown.Has(Command::HOLD))
	{
		newOrders.type = Orders::HOLD_POSITION;
		IssueOrders(player, newOrders, "holding position.");
	}
	if(keyDown.Has(Command::GATHER))
	{
		newOrders.type = Orders::GATHER;
		newOrders.target = player.FlagshipPtr();
		IssueOrders(player, newOrders, "gathering around your flagship.");
	}
	// Get rid of any invalid orders. Carried ships will retain orders in case they are deployed.
	for(auto it = orders.begin(); it != orders.end(); )
	{
		if(it->second.type & Orders::REQUIRES_TARGET)
		{
			shared_ptr<Ship> ship = it->second.target.lock();
			if(!ship || !ship->IsTargetable() || (it->first->GetSystem() && ship->GetSystem() != it->first->GetSystem())
					|| (ship->IsDisabled() && it->second.type == Orders::ATTACK))
			{
				it = orders.erase(it);
				continue;
			}
		}
		++it;
	}
}



void AI::UpdateEvents(const list<ShipEvent> &events)
{
	for(const ShipEvent &event : events)
	{
		if(event.Actor() && event.Target())
		{
			actions[event.Actor()][event.Target()] |= event.Type();
			notoriety[event.Actor()][event.TargetGovernment()] |= event.Type();
		}
		if(event.ActorGovernment() && event.Target())
			governmentActions[event.ActorGovernment()][event.Target()] |= event.Type();
		if(event.ActorGovernment()->IsPlayer() && event.Target())
		{
			int &bitmap = playerActions[event.Target()];
			int newActions = event.Type() - (event.Type() & bitmap);
			bitmap |= event.Type();
			// If you provoke the same ship twice, it should have an effect both times.
			if(event.Type() & ShipEvent::PROVOKE)
				newActions |= ShipEvent::PROVOKE;
			event.TargetGovernment()->Offend(newActions, event.Target()->RequiredCrew());
		}
	}
}



void AI::Clean()
{
	actions.clear();
	notoriety.clear();
	governmentActions.clear();
	playerActions.clear();
	helperList.clear();
	swarmCount.clear();
	fenceCount.clear();
	miningAngle.clear();
	miningTime.clear();
	appeasmentThreshold.clear();
	shipStrength.clear();
	enemyStrength.clear();
	allyStrength.clear();
}



// Clear ship orders. This should be done when the player lands on a planet,
// but not when they jump from one system to another.
void AI::ClearOrders()
{
	orders.clear();
}



void AI::Step(const PlayerInfo &player)
{
	// First, figure out the comparative strengths of the present governments.
	const System *playerSystem = player.GetSystem();
	map<const Government *, int64_t> strength;
	UpdateStrengths(strength, playerSystem);
	CacheShipLists();
	
	// Update the counts of how long ships have been outside the "invisible fence."
	// If a ship ceases to exist, this also ensures that it will be removed from
	// the fence count map after a few seconds.
	for(auto it = fenceCount.begin(); it != fenceCount.end(); )
	{
		it->second -= FENCE_DECAY;
		if(it->second < 0)
			it = fenceCount.erase(it);
		else
			++it;
	}
	for(const auto &it : ships)
		if(it->Position().Length() >= MAX_DISTANCE_FROM_CENTER)
		{
			int &value = fenceCount[&*it];
			value = min(FENCE_MAX, value + FENCE_DECAY + 1);
		}
	
	const Ship *flagship = player.Flagship();
	step = (step + 1) & 31;
	int targetTurn = 0;
	int minerCount = 0;
	const int maxMinerCount = minables.empty() ? 0 : 9;
	bool opportunisticEscorts = !Preferences::Has("Turrets focus fire");
	bool fightersRetreat = Preferences::Has("Damaged fighters retreat");
	for(const auto &it : ships)
	{
		// Skip any carried fighters or drones that are somehow in the list.
		if(!it->GetSystem())
			continue;
		
		if(it.get() == flagship)
		{
			MovePlayer(*it, player);
			continue;
		}
		
		const Government *gov = it->GetGovernment();
		const Personality &personality = it->GetPersonality();
		double health = .5 * it->Shields() + it->Hull();
		bool isPresent = (it->GetSystem() == playerSystem);
		bool isStranded = IsStranded(*it);
		bool thisIsLaunching = (isLaunching && isPresent);
		if(isStranded || it->IsDisabled())
		{
			// Derelicts never ask for help (only the player should repair them).
			if(it->IsDestroyed() || it->GetPersonality().IsDerelict())
				continue;
			
			// Attempt to find a friendly ship to render assistance.
			AskForHelp(*it, isStranded, flagship);
			
			if(it->IsDisabled())
			{
				// Ships other than escorts should deploy fighters if disabled.
				if(!it->IsYours() || thisIsLaunching)
				{
					it->SetCommands(Command::DEPLOY);
					Deploy(*it, !(it->IsYours() && fightersRetreat));
				}
				// Avoid jettisoning cargo as soon as this ship is repaired.
				if(personality.IsAppeasing())
				{
					double &threshold = appeasmentThreshold[it.get()];
					threshold = max((1. - health) + .1, threshold);
				}
				continue;
			}
		}
		// Overheated ships are effectively disabled, and cannot fire, cloak, etc.
		if(it->IsOverheated())
			continue;
		
		// Special case: if the player's flagship tries to board a ship to
		// refuel it, that escort should hold position for boarding.
		isStranded |= (flagship && it == flagship->GetTargetShip() && CanBoard(*flagship, *it)
			&& keyStuck.Has(Command::BOARD));
		
		Command command;
		if(it->IsYours())
		{
			if(it->HasBays() && thisIsLaunching)
			{
				// If this is a carrier, launch whichever of its fighters are at
				// good enough health to survive a fight.
				command |= Command::DEPLOY;
				Deploy(*it, !fightersRetreat);
			}
			if(isCloaking)
				command |= Command::CLOAK;
		}
		// Cloak if the AI considers it appropriate.
		else if(DoCloak(*it, command))
		{
			// The ship chose to retreat from its target, e.g. to repair.
			it->SetCommands(command);
			continue;
		}
		
		shared_ptr<Ship> parent = it->GetParent();
		if(parent && parent->IsDestroyed())
		{
			// An NPC that loses its fleet leader should attempt to
			// follow that leader's parent. For most mission NPCs,
			// this is the player. Any regular NPCs and mission NPCs
			// with "personality uninterested" become independent.
			parent = parent->GetParent();
			it->SetParent(parent);
		}
		
		// Pick a target and automatically fire weapons.
		shared_ptr<Ship> target = it->GetTargetShip();
		if(isPresent && !personality.IsSwarming())
		{
			// Each ship only switches targets twice a second, so that it can
			// focus on damaging one particular ship.
			targetTurn = (targetTurn + 1) & 31;
			if(targetTurn == step || !target || target->IsDestroyed() || (target->IsDisabled()
					&& personality.Disables()) || !target->IsTargetable())
				it->SetTargetShip(FindTarget(*it));
		}
		if(isPresent)
		{
			AimTurrets(*it, command, it->IsYours() ? opportunisticEscorts : personality.IsOpportunistic());
			AutoFire(*it, command);
		}
		
		// If this ship is hyperspacing, or in the act of
		// launching or landing, it can't do anything else.
		if(it->IsHyperspacing() || it->Zoom() < 1.)
		{
			it->SetCommands(command);
			continue;
		}
		
		// Special actions when a ship is near death:
		if(health < 1.)
		{
			// Cowards abandon their fleets.
			if(parent && personality.IsCoward())
			{
				parent.reset();
				it->SetParent(parent);
			}
			// Appeasing ships jettison cargo to distract their pursuers.
			if(personality.IsAppeasing() && it->Cargo().Used())
			{
				double &threshold = appeasmentThreshold[it.get()];
				if(1. - health > threshold)
				{
					// "Appeasing" ships will dump some fraction of their cargo.
					int toDump = 11 + (1. - health) * .5 * it->Cargo().Size();
					for(const auto &commodity : it->Cargo().Commodities())
						if(commodity.second && toDump > 0)
						{
							int dumped = min(commodity.second, toDump);
							it->Jettison(commodity.first, dumped);
							toDump -= dumped;
						}
					Messages::Add(gov->GetName() + " " + it->Noun() + " \"" + it->Name()
						+ "\": Please, just take my cargo and leave me alone.");
					threshold = (1. - health) + .1;
				}
			}
		}
		
		// If recruited to assist a ship, follow through on the commitment
		// instead of ignoring it due to other personality traits.
		shared_ptr<Ship> shipToAssist = it->GetShipToAssist();
		if(shipToAssist)
		{
			if(shipToAssist->IsDestroyed() || shipToAssist->GetSystem() != it->GetSystem()
					|| shipToAssist->IsLanding() || shipToAssist->IsHyperspacing()
					|| shipToAssist->GetGovernment()->IsEnemy(gov)
					|| (!shipToAssist->IsDisabled() && shipToAssist->JumpsRemaining()))
			{
				shipToAssist.reset();
				it->SetShipToAssist(shipToAssist);
			}
			else if(!it->IsBoarding())
			{
				MoveTo(*it, command, shipToAssist->Position(), shipToAssist->Velocity(), 40., .8);
				command |= Command::BOARD;
			}
			
			if(shipToAssist)
			{
				it->SetTargetShip(shipToAssist);
				it->SetCommands(command);
				continue;
			}
		}
		
		// This ship may have updated its target ship.
		double targetDistance = numeric_limits<double>::infinity();
		target = it->GetTargetShip();
		if(target)
			targetDistance = target->Position().Distance(it->Position());
		
		// Behave in accordance with personality traits.
		if(isPresent && personality.IsSwarming() && !isStranded)
		{
			// Swarming ships should not wait for (or be waited for by) any ship.
			if(parent)
			{
				parent.reset();
				it->SetParent(parent);
			}
			// Flock between allied, in-system ships.
			DoSwarming(*it, command, target);
			it->SetCommands(command);
			continue;
		}
		
		if(isPresent && personality.IsSurveillance() && !isStranded)
		{
			DoSurveillance(*it, command, target);
			it->SetCommands(command);
			continue;
		}
		
		// Ships that harvest flotsam prioritize it over stopping to be refueled.
		if(isPresent && personality.Harvests() && DoHarvesting(*it, command))
		{
			it->SetCommands(command);
			continue;
		}
		
		// Attacking a hostile ship and stopping to be refueled are more important than mining.
		if(isPresent && personality.IsMining() && !target && !isStranded && maxMinerCount)
		{
			// Miners with free cargo space and available mining time should mine. Mission NPCs
			// should mine even if there are other miners or they have been mining a while.
			if(it->Cargo().Free() >= 5 && IsArmed(*it) && (it->IsSpecial()
					|| (++miningTime[&*it] < 3600 && ++minerCount < maxMinerCount)))
			{
				if(it->HasBays())
				{
					command |= Command::DEPLOY;
					Deploy(*it, false);
				}
				DoMining(*it, command);
				it->SetCommands(command);
				continue;
			}
			// Fighters and drones should assist their parent's mining operation if they cannot
			// carry ore, and the asteroid is near enough that the parent can harvest the ore.
			const shared_ptr<Minable> &minable = parent ? parent->GetTargetAsteroid() : nullptr;
			if(it->CanBeCarried() && parent && miningTime[&*parent] < 3601 && minable
					&& minable->Position().Distance(parent->Position()) < 600.)
			{
				it->SetTargetAsteroid(minable);
				MoveToAttack(*it, command, *minable);
				AutoFire(*it, command, *minable);
				it->SetCommands(command);
				continue;
			}
			else
				it->SetTargetAsteroid(nullptr);
		}
		
		// Handle fighters:
		if(it->CanBeCarried())
		{
			bool isFighter = (it->Attributes().Category() == "Fighter");
			// A fighter must belong to the same government as its parent to dock with it.
			bool hasParent = parent && parent->GetGovernment() == gov;
			bool hasSpace = hasParent && parent->BaysFree(isFighter);
			if(!hasParent || (!hasSpace && !Random::Int(600)) || parent->IsDestroyed()
					|| parent->GetSystem() != it->GetSystem())
			{
				// Find a parent for orphaned fighters and drones.
				parent.reset();
				it->SetParent(parent);
				vector<shared_ptr<Ship>> parentChoices;
				parentChoices.reserve(ships.size() * .1);
				for(const auto &other : ships)
					if(other->GetGovernment() == gov && other->GetSystem() == it->GetSystem() && !other->CanBeCarried())
					{
						if(!other->IsDisabled() && other->CanCarry(*it.get()))
						{
							parent = other;
							it->SetParent(other);
							break;
						}
						else
							parentChoices.emplace_back(other);
					}
				
				if(!parent && !parentChoices.empty())
				{
					parent = parentChoices[Random::Int(parentChoices.size())];
					it->SetParent(parent);
				}
			}
			// Otherwise, check if this ship wants to return to its parent (e.g. to repair).
			else if(hasSpace)
			{
				// A fighter should retreat if its parent is calling it back, or
				// it is a player's ship and is not in the current system, or if
				// its health is low and it is not a player ship that is
				// instructed to never retreat.
				bool shouldRetreat = !parent->Commands().Has(Command::DEPLOY);
				if(it->IsYours() && !thisIsLaunching)
					shouldRetreat = true;
				// If a fighter has repair abilities, avoid having it get stuck
				// oscillating between retreating and attacking when at exactly
				// 25% health by adding hysteresis to the check.
				double minHealth = RETREAT_HEALTH + .1 * !it->Commands().Has(Command::DEPLOY);
				if(it->Health() < minHealth && (!it->IsYours() || fightersRetreat))
					shouldRetreat = true;
				
				if(shouldRetreat)
				{
					it->SetTargetShip(parent);
					MoveTo(*it, command, parent->Position(), parent->Velocity(), 40., .8);
					command |= Command::BOARD;
					it->SetCommands(command);
					continue;
				}
			}
			// If we get here, it means that the ship has not decided to return
			// to its mothership. So, it should continue to be deployed.
			command |= Command::DEPLOY;
		}
		// If this ship has decided to recall all of its fighters because combat has ceased,
		// it comes to a stop to facilitate their reboarding process.
		bool mustRecall = false;
		if(!target && it->HasBays() && !(it->IsYours() ?
				thisIsLaunching : it->Commands().Has(Command::DEPLOY)))
			for(const weak_ptr<Ship> &ptr : it->GetEscorts())
			{
				shared_ptr<const Ship> escort = ptr.lock();
				if(escort && escort->CanBeCarried() && escort->GetSystem() == it->GetSystem()
						&& !escort->IsDisabled() && it->BaysFree(escort->Attributes().Category() == "Fighter"))
				{
					mustRecall = true;
					break;
				}
			}
		
		// Construct movement / navigation commands as appropriate for the ship.
		if(mustRecall || isStranded)
		{
			// Stopping to let fighters board or to be refueled takes priority
			// even over following orders from the player.
			if(it->Velocity().Length() > .001 || !target)
				Stop(*it, command);
			else
				command.SetTurn(TurnToward(*it, TargetAim(*it)));
		}
		else if(FollowOrders(*it, command))
		{
			// If this is an escort and it followed orders, its only final task
			// is to convert completed MOVE_TO orders into HOLD_POSITION orders.
			UpdateOrders(*it);
		}
		// Hostile "escorts" (i.e. NPCs that are trailing you) only revert to
		// escort behavior when in a different system from you. Otherwise,
		// the behavior depends on what the parent is doing, whether there
		// are hostile targets nearby, and whether the escort has any
		// immediate needs (like refueling).
		else if(!parent)
			MoveIndependent(*it, command);
		else if(parent->GetSystem() != it->GetSystem())
		{
			if(personality.IsStaying() || !it->Attributes().Get("fuel capacity"))
				MoveIndependent(*it, command);
			else
				MoveEscort(*it, command);
		}
		// From here down, we're only dealing with ships that have a "parent"
		// which is in the same system as them.
		else if(parent->GetGovernment()->IsEnemy(gov))
		{
			// Fight your target, if you have one.
			if(target)
				MoveIndependent(*it, command);
			// Otherwise try to find and fight your parent. If your parent
			// can't be both targeted and pursued, then don't follow them.
			else if(parent->IsTargetable() && CanPursue(*it, *parent))
				MoveEscort(*it, command);
			else
				MoveIndependent(*it, command);
		}
		else if(parent->IsDisabled() && !it->CanBeCarried())
		{
			// Your parent is disabled, and is in this system. If you have enemy
			// targets present, fight them. Otherwise, repair your parent.
			if(target)
				MoveIndependent(*it, command);
			else if(!parent->GetPersonality().IsDerelict())
				it->SetShipToAssist(parent);
			else
				CircleAround(*it, command, *parent);
		}
		else if(personality.IsStaying())
			MoveIndependent(*it, command);
		// This is a friendly escort. If the parent is getting ready to
		// jump, always follow.
		else if(parent->Commands().Has(Command::JUMP) && it->JumpsRemaining())
			MoveEscort(*it, command);
		// Timid ships always stay near their parent.
		else if(personality.IsTimid() && parent->Position().Distance(it->Position()) > 500.)
			MoveEscort(*it, command);
		// Otherwise, attack targets depending on how heroic you are.
		else if(target && (targetDistance < 2000. || personality.IsHeroic()))
			MoveIndependent(*it, command);
		// This ship does not feel like fighting.
		else
			MoveEscort(*it, command);
		
		// Force ships that are overlapping each other to "scatter":
		DoScatter(*it, command);
		
		it->SetCommands(command);
	}
}



// Get the in-system strength of each government's allies and enemies.
int64_t AI::AllyStrength(const Government *government)
{
	auto it = allyStrength.find(government);
	return (it == allyStrength.end() ? 0 : it->second);
}



int64_t AI::EnemyStrength(const Government *government)
{
	auto it = enemyStrength.find(government);
	return (it == enemyStrength.end() ? 0 : it->second);
}



// Check if the given target can be pursued by this ship.
bool AI::CanPursue(const Ship &ship, const Ship &target) const
{
	// If this ship does not care about the "invisible fence", it can always pursue.
	if(ship.GetPersonality().IsUnconstrained())
		return true;
	
	// Check if the target is beyond the "invisible fence" for this system.
	const auto &fit = fenceCount.find(&target);
	if(fit == fenceCount.end())
		return true;
	else
		return (fit->second != FENCE_MAX);
}



// Check if the ship is being helped, and if not, ask for help.
void AI::AskForHelp(Ship &ship, bool &isStranded, const Ship *flagship)
{
	if(HasHelper(ship, isStranded))
		isStranded = true;
	else if(!Random::Int(30))
	{
		const Government *gov = ship.GetGovernment();
		bool hasEnemy = false;
		
		vector<Ship *> canHelp;
		canHelp.reserve(ships.size());
		for(const auto &helper : ships)
		{
			// Never ask yourself for help.
			if(helper.get() == &ship)
				continue;
			
			// If any enemies of this ship are in its system, it cannot call for help.
			const System *system = ship.GetSystem();
			if(helper->GetGovernment()->IsEnemy(gov) && flagship && system == flagship->GetSystem())
			{
				hasEnemy |= (system == helper->GetSystem() && !helper->IsDisabled());
				if(hasEnemy)
					break;
			}
			
			// Check if this ship is logically able to help.
			// If the ship is already assisting someone else, it cannot help this ship.
			if(helper->GetShipToAssist() && helper->GetShipToAssist().get() != &ship)
				continue;
			// If the ship is mining or chasing flotsam, it cannot help this ship.
			if(helper->GetTargetAsteroid() || helper->GetTargetFlotsam())
				continue;
			// Your escorts only help other escorts, and your flagship never helps.
			if((helper->IsYours() && !ship.IsYours()) || helper.get() == flagship)
				continue;
			// Your escorts should not help each other if already under orders.
			if(helper->IsYours() && ship.IsYours() && orders.count(helper.get()))
				continue;
			
			// Check if this ship is physically able to help.
			if(!CanHelp(ship, *helper, isStranded))
				continue;
			
			// Prefer fast ships over slow ones.
			canHelp.insert(canHelp.end(), 1 + .3 * helper->MaxVelocity(), helper.get());
		}
		
		if(!hasEnemy && !canHelp.empty())
		{
			Ship *helper = canHelp[Random::Int(canHelp.size())];
			helper->SetShipToAssist((&ship)->shared_from_this());
			helperList[&ship] = helper->shared_from_this();
			isStranded = true;
		}
		else
			isStranded = false;
	}
	else
		isStranded = false;
}



// Determine if the selected ship is physically able to render assistance.
bool AI::CanHelp(const Ship &ship, const Ship &helper, const bool needsFuel)
{
	// Fighters, drones, and disabled / absent ships can't offer assistance.
	if(helper.CanBeCarried() || helper.GetSystem() != ship.GetSystem()
			|| (helper.Cloaking() == 1. && helper.GetGovernment() != ship.GetGovernment())
			|| helper.IsDisabled() || helper.IsOverheated() || helper.IsHyperspacing())
		return false;
	
	// An enemy cannot provide assistance, and only ships of the same government will repair disabled ships.
	if(helper.GetGovernment()->IsEnemy(ship.GetGovernment())
			|| (ship.IsDisabled() && helper.GetGovernment() != ship.GetGovernment()))
		return false;
	
	// If the helper has insufficient fuel, it cannot help this ship unless this ship is also disabled.
	if(!ship.IsDisabled() && needsFuel && !helper.CanRefuel(ship))
		return false;
	
	return true;
}



bool AI::HasHelper(const Ship &ship, const bool needsFuel)
{
	// Do we have an existing ship that was asked to assist?
	if(helperList.find(&ship) != helperList.end())
	{
		shared_ptr<Ship> helper = helperList[&ship].lock();
		if(helper && helper->GetShipToAssist().get() == &ship && CanHelp(ship, *helper, needsFuel))
			return true;
		else
			helperList.erase(&ship);
	}
	
	return false;
}



// Pick a new target for the given ship.
shared_ptr<Ship> AI::FindTarget(const Ship &ship) const
{
	// If this ship has no government, it has no enemies.
	shared_ptr<Ship> target;
	const Government *gov = ship.GetGovernment();
	if(!gov || ship.GetPersonality().IsPacifist())
		return target;
	
	bool isYours = ship.IsYours();
	if(isYours)
	{
		auto it = orders.find(&ship);
		if(it != orders.end() && (it->second.type == Orders::ATTACK || it->second.type == Orders::FINISH_OFF))
			return it->second.target.lock();
	}
	
	// If this ship is not armed, do not make it fight.
	double minRange = numeric_limits<double>::infinity();
	double maxRange = 0.;
	for(const Hardpoint &weapon : ship.Weapons())
		if(weapon.GetOutfit() && !weapon.IsAntiMissile())
		{
			minRange = min(minRange, weapon.GetOutfit()->Range());
			maxRange = max(maxRange, weapon.GetOutfit()->Range());
		}
	if(!maxRange)
		return target;
	
	const Personality &person = ship.GetPersonality();
	shared_ptr<Ship> oldTarget = ship.GetTargetShip();
	if(oldTarget && !oldTarget->IsTargetable())
		oldTarget.reset();
	if(oldTarget && person.IsTimid() && oldTarget->IsDisabled()
			&& ship.Position().Distance(oldTarget->Position()) > 1000.)
		oldTarget.reset();
	shared_ptr<Ship> parentTarget;
	bool parentIsEnemy = (ship.GetParent() && ship.GetParent()->GetGovernment()->IsEnemy(gov));
	if(ship.GetParent() && !parentIsEnemy)
		parentTarget = ship.GetParent()->GetTargetShip();
	if(parentTarget && !parentTarget->IsTargetable())
		parentTarget.reset();
	
	// Find the closest enemy ship (if there is one). If this ship is "heroic,"
	// it will attack any ship in system. Otherwise, if all its weapons have a
	// range higher than 2000, it will engage ships up to 50% beyond its range.
	// If a ship has short range weapons and is not heroic, it will engage any
	// ship that is within 3000 of it.
	double closest = person.IsHeroic() ? numeric_limits<double>::infinity() :
		(minRange > 1000.) ? maxRange * 1.5 : 4000.;
	bool isDisabled = false;
	bool hasNemesis = false;
	bool canPlunder = person.Plunders() && ship.Cargo().Free();
	// Figure out how strong this ship is.
	int64_t maxStrength = 0;
	auto strengthIt = shipStrength.find(&ship);
	if(!person.IsHeroic() && strengthIt != shipStrength.end())
		maxStrength = 2 * strengthIt->second;
	
	// Get a list of all targetable, hostile ships in this system.
	const vector<shared_ptr<Ship>> enemies = GetShipsList(ship, true);
	for(const auto &foe : enemies)
	{
		// If this is a "nemesis" ship and it has found one of the player's
		// ships to target, it will only consider the player's owned fleet,
		// or NPCs being escorted by the player.
		const bool isPotentialNemesis = person.IsNemesis()
				&& (foe->IsYours() || foe->GetPersonality().IsEscort());
		if(hasNemesis && !isPotentialNemesis)
			continue;
		if(!CanPursue(ship, *foe))
			continue;
		
		// Estimate the range a second from now, so ships prefer foes they are approaching.
		double range = (foe->Position() + 60. * foe->Velocity()).Distance(
			ship.Position() + 60. * ship.Velocity());
		// Prefer the previous target, or the parent's target, if they are nearby.
		if(foe == oldTarget || foe == parentTarget)
			range -= 500.;
		
		// Unless this ship is "heroic", it should not chase much stronger ships.
		if(maxStrength && range > 1000. && !foe->IsDisabled())
		{
			const auto &otherStrengthIt = shipStrength.find(foe.get());
			if(otherStrengthIt != shipStrength.end() && otherStrengthIt->second > maxStrength)
				continue;
		}
		
		// Ships which only disable never target already-disabled ships.
		if((person.Disables() || (!person.IsNemesis() && foe != oldTarget))
				&& foe->IsDisabled() && !canPlunder)
			continue;
		
		// Ships that don't (or can't) plunder strongly prefer active targets.
		if(!canPlunder)
			range += 5000. * foe->IsDisabled();
		// While those that do, do so only if no "live" enemies are nearby.
		else
			range += 2000. * (2 * foe->IsDisabled() - !Has(ship, foe, ShipEvent::BOARD));
		
		// Prefer to go after armed targets, especially if you're not a pirate.
		range += 1000. * (!IsArmed(*foe) * (1 + !person.Plunders()));
		// Targets which have plundered this ship's faction earn extra scorn.
		range -= 1000 * Has(*foe, gov, ShipEvent::BOARD);
		// Focus on nearly dead ships.
		range += 500. * (foe->Shields() + foe->Hull());
		// If a target is extremely overheated, focus on ships that can attack back.
		if(foe->IsOverheated())
			range += 3000. * (foe->Heat() - .9);
		if((isPotentialNemesis && !hasNemesis) || range < closest)
		{
			closest = range;
			target = foe;
			isDisabled = foe->IsDisabled();
			hasNemesis = isPotentialNemesis;
		}
	}
	
	// AI ships without an in-range hostile target consider scanning other ships.
	if(!isYours && !target)
	{
		bool cargoScan = ship.Attributes().Get("cargo scan power");
		bool outfitScan = ship.Attributes().Get("outfit scan power");
		if(cargoScan || outfitScan)
		{
			closest = numeric_limits<double>::infinity();
<<<<<<< HEAD
			const vector<shared_ptr<Ship>> allies = GetShipsList(ship, false);
			for(const auto &it : allies)
				if(it->GetGovernment() != gov)
=======
			for(const auto &it : ships)
				if(it->GetSystem() == system && it->GetGovernment() != gov
						&& !gov->IsEnemy(it->GetGovernment()) && it->IsTargetable())
>>>>>>> 9d4d8319
				{
					if((!cargoScan || Has(gov, it, ShipEvent::SCAN_CARGO))
							&& (!outfitScan || Has(gov, it, ShipEvent::SCAN_OUTFITS)))
						continue;
					
					double range = it->Position().Distance(ship.Position());
					if(range < closest)
					{
						closest = range;
						target = it;
					}
				}
		}
	}
	
	// Run away if your hostile target is not disabled and you are badly damaged.
	// Player ships never stop targeting hostiles, while hostile mission NPCs will
	// do so only if they are allowed to leave.
	if(!isYours && target && target->GetGovernment()->IsEnemy(gov) && !isDisabled
			&& (person.IsFleeing() || (ship.Health() < RETREAT_HEALTH && !person.IsHeroic()
				&& !person.IsStaying() && !parentIsEnemy)))
	{
		// Make sure the ship has somewhere to flee to.
		const System *system = ship.GetSystem();
		if(ship.JumpsRemaining() && (!system->Links().empty() || ship.Attributes().Get("jump drive")))
			target.reset();
		else
			for(const StellarObject &object : system->Objects())
				if(object.GetPlanet() && object.GetPlanet()->HasSpaceport()
						&& object.GetPlanet()->CanLand(ship))
				{
					target.reset();
					break;
				}
	}
	
	// Vindictive personalities without in-range hostile targets keep firing at an old
	// target (instead of perhaps moving about and finding one that is still alive).
	if(!target && person.IsVindictive())
	{
		target = ship.GetTargetShip();
		if(target && (target->Cloaking() == 1. || target->GetSystem() != ship.GetSystem()))
			target.reset();
	}
	
	return target;
}



// Return a list of all targetable ships in the same system as the player that
// match the desired hostility (i.e. enemy or non-enemy). Does not consider the
// ship's current target, as its inclusion may or may not be desired.
vector<shared_ptr<Ship>> AI::GetShipsList(const Ship &ship, bool targetEnemies, double maxRange) const
{
	if(maxRange < 0.)
		maxRange = numeric_limits<double>::infinity();
	
	const Government *gov = ship.GetGovernment();
	// The cached list is built each step based on the current ships in the player's system.
	const vector<shared_ptr<Ship>> &shipList = targetEnemies ? enemyLists.at(gov) : allyLists.at(gov);
	vector<shared_ptr<Ship>> targets;
	targets.reserve(shipList.size());
	
	const System *here = ship.GetSystem();
	const Point &p = ship.Position();
	for(const shared_ptr<Ship> &target : shipList)
		if(target->IsTargetable() && target->GetSystem() == here
				&& !(target->IsHyperspacing() && target->Velocity().Length() > 10.)
				&& p.Distance(target->Position()) < maxRange
				&& (ship.IsYours() || !target->GetPersonality().IsMarked())
				&& (target->IsYours() || !ship.GetPersonality().IsMarked()))
			targets.emplace_back(target);
	
	return targets;
}



bool AI::FollowOrders(Ship &ship, Command &command) const
{
	auto it = orders.find(&ship);
	if(it == orders.end())
		return false;
	
	int type = it->second.type;
	
	// If your parent is jumping or absent, that overrides your orders unless
	// your orders are to hold position.
	shared_ptr<Ship> parent = ship.GetParent();
	if(parent && type != Orders::HOLD_POSITION && type != Orders::MOVE_TO)
	{
		if(parent->GetSystem() != ship.GetSystem())
			return false;
		if(parent->Commands().Has(Command::JUMP) && ship.JumpsRemaining())
			return false;
	}
	
	shared_ptr<Ship> target = it->second.target.lock();
	if(type == Orders::MOVE_TO && it->second.targetSystem && ship.GetSystem() != it->second.targetSystem)
	{
		// The desired position is in a different system. Find the best
		// way to reach that system (via wormhole or jumping). This may
		// result in the ship landing to refuel.
		SelectRoute(ship, it->second.targetSystem);
		return false;
	}
	else if(type == Orders::MOVE_TO && ship.Position().Distance(it->second.point) > 20.)
		MoveTo(ship, command, it->second.point, Point(), 10., .1);
	else if(type == Orders::HOLD_POSITION || type == Orders::MOVE_TO)
	{
		if(ship.Velocity().Length() > .001 || !ship.GetTargetShip())
			Stop(ship, command);
		else
			command.SetTurn(TurnToward(ship, TargetAim(ship)));
	}
	else if(!target)
	{
		// Note: in AI::UpdateKeys() we already made sure that if a set of orders
		// has a target, the target is in-system and targetable. But, to be sure:
		return false;
	}
	else if(type == Orders::KEEP_STATION)
		KeepStation(ship, command, *target);
	else if(type == Orders::GATHER)
		CircleAround(ship, command, *target);
	else
		MoveIndependent(ship, command);
	
	return true;
}



void AI::MoveIndependent(Ship &ship, Command &command) const
{
	shared_ptr<const Ship> target = ship.GetTargetShip();
	// NPCs should not be beyond the "fence" unless their target is
	// fairly close to it (or they are intended to be there).
	if(!ship.IsYours() && !ship.GetPersonality().IsUnconstrained())
	{
		if(target)
		{
			Point extrapolated = target->Position() + 120. * (target->Velocity() - ship.Velocity());
			if(extrapolated.Length() >= MAX_DISTANCE_FROM_CENTER)
			{
				MoveTo(ship, command, Point(), Point(), 40., .8);
				if(ship.Velocity().Dot(ship.Position()) > 0.)
					command |= Command::FORWARD;
				return;
			}
		}
		else if(ship.Position().Length() >= MAX_DISTANCE_FROM_CENTER)
		{
			// This ship should not be beyond the fence.
			MoveTo(ship, command, Point(), Point(), 40, .8);
			return;
		}
	}
	
	bool friendlyOverride = false;
	if(ship.IsYours())
	{
		auto it = orders.find(&ship);
		if(it != orders.end() && it->second.target.lock() == target)
			friendlyOverride = (it->second.type == Orders::ATTACK || it->second.type == Orders::FINISH_OFF);
	}
	const Government *gov = ship.GetGovernment();
	if(target && (gov->IsEnemy(target->GetGovernment()) || friendlyOverride))
	{
		bool shouldBoard = ship.Cargo().Free() && ship.GetPersonality().Plunders();
		bool hasBoarded = Has(ship, target, ShipEvent::BOARD);
		if(shouldBoard && target->IsDisabled() && !hasBoarded)
		{
			if(ship.IsBoarding())
				return;
			MoveTo(ship, command, target->Position(), target->Velocity(), 40., .8);
			command |= Command::BOARD;
		}
		else
			Attack(ship, command, *target);
		return;
	}
	else if(target)
	{
		bool cargoScan = ship.Attributes().Get("cargo scan power");
		bool outfitScan = ship.Attributes().Get("outfit scan power");
		if((!cargoScan || Has(gov, target, ShipEvent::SCAN_CARGO))
				&& (!outfitScan || Has(gov, target, ShipEvent::SCAN_OUTFITS)))
			target.reset();
		else
		{
			CircleAround(ship, command, *target);
			if(!ship.IsYours())
				command |= Command::SCAN;
		}
		return;
	}
	
	// A ship has restricted movement options if it is 'staying' or is hostile to its parent.
	const bool shouldStay = ship.GetPersonality().IsStaying()
			|| (ship.GetParent() && ship.GetParent()->GetGovernment()->IsEnemy(gov));
	// Ships should choose a random system/planet for travel if they do not
	// already have a system/planet in mind, and are free to move about.
	const System *origin = ship.GetSystem();
	if(!ship.GetTargetSystem() && !ship.GetTargetStellar() && !shouldStay)
	{
		int jumps = ship.JumpsRemaining();
		// Each destination system has an average priority of 10.
		// If you only have one jump left, landing should be high priority.
		int planetWeight = jumps ? (1 + 40 / jumps) : 1;
		
		vector<int> systemWeights;
		int totalWeight = 0;
		const set<const System *> &links = ship.Attributes().Get("jump drive")
			? origin->Neighbors() : origin->Links();
		if(jumps)
		{
			for(const System *link : links)
			{
				// Prefer systems in the direction we're facing.
				Point direction = link->Position() - origin->Position();
				int weight = static_cast<int>(
					11. + 10. * ship.Facing().Unit().Dot(direction.Unit()));
				
				systemWeights.push_back(weight);
				totalWeight += weight;
			}
		}
		int systemTotalWeight = totalWeight;
		
		// Anywhere you can land that has a port has the same weight. Ships will
		// not land anywhere without a port.
		vector<const StellarObject *> planets;
		for(const StellarObject &object : origin->Objects())
			if(object.GetPlanet() && object.GetPlanet()->HasSpaceport()
					&& object.GetPlanet()->CanLand(ship))
			{
				planets.push_back(&object);
				totalWeight += planetWeight;
			}
		// If there are no ports to land on and this ship cannot jump, consider
		// landing on uninhabited planets.
		if(!totalWeight)
			for(const StellarObject &object : origin->Objects())
				if(object.GetPlanet() && object.GetPlanet()->CanLand(ship))
				{
					planets.push_back(&object);
					totalWeight += planetWeight;
				}
		if(!totalWeight)
		{
			// If there is nothing this ship can land on, have it just go to the
			// star and hover over it rather than drifting far away.
			if(origin->Objects().empty())
				return;
			totalWeight = 1;
			planets.push_back(&origin->Objects().front());
		}
		
		set<const System *>::const_iterator it = links.begin();
		int choice = Random::Int(totalWeight);
		if(choice < systemTotalWeight)
		{
			for(unsigned i = 0; i < systemWeights.size(); ++i, ++it)
			{
				choice -= systemWeights[i];
				if(choice < 0)
				{
					ship.SetTargetSystem(*it);
					break;
				}
			}
		}
		else
		{
			choice = (choice - systemTotalWeight) / planetWeight;
			ship.SetTargetStellar(planets[choice]);
		}
	}
	// Choose the best method of reaching the target system, which may mean
	// using a local wormhole rather than jumping. If this ship has chosen
	// to land, this decision will not be altered.
	SelectRoute(ship, ship.GetTargetSystem());
	
	if(ship.GetTargetSystem())
	{
		PrepareForHyperspace(ship, command);
		// Issuing the JUMP command prompts the escorts to get ready to jump.
		command |= Command::JUMP;
		// Issuing the WAIT command will prevent this parent from jumping.
		// When all its non-carried, in-system escorts that are not disabled and
		// have the ability to jump are ready, the WAIT command will be omitted.
		if(!EscortsReadyToJump(ship))
			command |= Command::WAIT;
	}
	else if(ship.GetTargetStellar())
	{
		MoveToPlanet(ship, command);
		if(!shouldStay && ship.Attributes().Get("fuel capacity")
				&& ship.GetTargetStellar()->GetPlanet() && ship.GetTargetStellar()->GetPlanet()->CanLand(ship))
			command |= Command::LAND;
		else if(ship.Position().Distance(ship.GetTargetStellar()->Position()) < 100.)
			ship.SetTargetStellar(nullptr);
	}
	else if(shouldStay && !ship.GetSystem()->Objects().empty())
	{
		unsigned i = Random::Int(origin->Objects().size());
		ship.SetTargetStellar(&origin->Objects()[i]);
	}
}



void AI::MoveEscort(Ship &ship, Command &command) const
{
	const Ship &parent = *ship.GetParent();
	bool hasFuelCapacity = ship.Attributes().Get("fuel capacity") && ship.JumpFuel();
	bool isStaying = ship.GetPersonality().IsStaying() || !hasFuelCapacity;
	bool parentIsHere = (ship.GetSystem() == parent.GetSystem());
	// Check if the parent has a target planet that is in the parent's system.
	const Planet *parentPlanet = (parent.GetTargetStellar() ? parent.GetTargetStellar()->GetPlanet() : nullptr);
	bool planetIsHere = (parentPlanet && parentPlanet->IsInSystem(parent.GetSystem()));
	bool systemHasFuel = hasFuelCapacity && ship.GetSystem()->HasFuelFor(ship);
	// If an escort is out of fuel, they should refuel without waiting for the
	// "parent" to land (because the parent may not be planning on landing).
	if(systemHasFuel && !ship.JumpsRemaining())
		Refuel(ship, command);
	else if(!parentIsHere && !isStaying)
	{
		if(ship.GetTargetStellar())
		{
			// An escort with an out-of-system parent only lands to
			// refuel or use a wormhole to route toward the parent.
			const Planet *targetPlanet = ship.GetTargetStellar()->GetPlanet();
			if(!targetPlanet || !targetPlanet->CanLand(ship)
					|| (!targetPlanet->IsWormhole() && ship.Fuel() == 1.))
				ship.SetTargetStellar(nullptr);
		}
		
		if(!ship.GetTargetStellar() && !ship.GetTargetSystem())
		{
			// Route to the parent ship's system and check whether
			// the ship should land (refuel or wormhole) or jump.
			SelectRoute(ship, parent.GetSystem());
		}
		
		// Perform the action that this ship previously decided on.
		if(ship.GetTargetStellar())
		{
			MoveToPlanet(ship, command);
			command |= Command::LAND;
		}
		else if(ship.GetTargetSystem() && ship.JumpsRemaining())
		{
			PrepareForHyperspace(ship, command);
			command |= Command::JUMP;
			// If this ship is a parent to members of its fleet,
			// it should wait for them before jumping.
			if(!EscortsReadyToJump(ship))
				command |= Command::WAIT;
		}
		else if(systemHasFuel && ship.Fuel() < 1.)
			// Refuel so that when the parent returns, this ship is ready to rendezvous with it.
			Refuel(ship, command);
		else
			// This ship has no route to the parent's system, so park at the system's center.
			MoveTo(ship, command, Point(), Point(), 40., 0.1);
	}
	else if(parent.Commands().Has(Command::LAND) && parentIsHere && planetIsHere && parentPlanet->CanLand(ship))
	{
		ship.SetTargetSystem(nullptr);
		ship.SetTargetStellar(parent.GetTargetStellar());
		MoveToPlanet(ship, command);
		if(parent.IsLanding() || parent.CanLand())
			command |= Command::LAND;
	}
	else if(parent.Commands().Has(Command::BOARD) && parent.GetTargetShip().get() == &ship)
		Stop(ship, command, .2);
	else if(parent.Commands().Has(Command::JUMP) && parent.GetTargetSystem() && !isStaying)
	{
		DistanceMap distance(ship, parent.GetTargetSystem());
		const System *dest = distance.Route(ship.GetSystem());
		ship.SetTargetSystem(dest);
		if(!dest)
			// This ship has no route to the parent's destination system, so protect it until it jumps away.
			KeepStation(ship, command, parent);
		else if(ShouldRefuel(ship, dest))
			Refuel(ship, command);
		else if(!ship.JumpsRemaining())
			MoveTo(ship, command, Point(), Point(), 40., 0.1);
		else
		{
			PrepareForHyperspace(ship, command);
			command |= Command::JUMP;
			if(!(parent.IsEnteringHyperspace() || parent.IsReadyToJump()) || !EscortsReadyToJump(ship))
				command |= Command::WAIT;
		}
	}
	else
		KeepStation(ship, command, parent);
}



// Prefer your parent's target planet for refueling, but if it and your current
// target planet can't fuel you, try to find one that can.
void AI::Refuel(Ship &ship, Command &command)
{
	const StellarObject *parentTarget = (ship.GetParent() ? ship.GetParent()->GetTargetStellar() : nullptr);
	if(CanRefuel(ship, parentTarget))
		ship.SetTargetStellar(parentTarget);
	else if(!CanRefuel(ship, ship.GetTargetStellar()))
		ship.SetTargetStellar(GetRefuelLocation(ship));

	if(ship.GetTargetStellar())
	{
		MoveToPlanet(ship, command);
		command |= Command::LAND;
	}
}



bool AI::CanRefuel(const Ship &ship, const StellarObject *target)
{
	if(!target)
		return false;
	
	const Planet *planet = target->GetPlanet();
	if(!planet)
		return false;
	
	if(!planet->IsInSystem(ship.GetSystem()))
		return false;
	
	if(!planet->HasFuelFor(ship))
		return false;
	
	return true;
}



double AI::TurnBackward(const Ship &ship)
{
	return TurnToward(ship, -ship.Velocity());
}



double AI::TurnToward(const Ship &ship, const Point &vector)
{
	Point facing = ship.Facing().Unit();
	double cross = vector.Cross(facing);
	
	if(vector.Dot(facing) > 0.)
	{
		double angle = asin(min(1., max(-1., cross / vector.Length()))) * TO_DEG;
		if(fabs(angle) <= ship.TurnRate())
			return -angle / ship.TurnRate();
	}
	
	bool left = cross < 0.;
	return left - !left;
}



bool AI::MoveToPlanet(Ship &ship, Command &command)
{
	if(!ship.GetTargetStellar())
		return false;
	
	const Point &target = ship.GetTargetStellar()->Position();
	return MoveTo(ship, command, target, Point(), ship.GetTargetStellar()->Radius(), 1.);
}



// Instead of moving to a point with a fixed location, move to a moving point (Ship = position + velocity)
bool AI::MoveTo(Ship &ship, Command &command, const Point &targetPosition, const Point &targetVelocity, double radius, double slow)
{
	const Point &position = ship.Position();
	const Point &velocity = ship.Velocity();
	const Angle &angle = ship.Facing();
	Point dp = targetPosition - position;
	Point dv = targetVelocity - velocity;
	
	double speed = dv.Length();
	
	bool isClose = (dp.Length() < radius);
	if(isClose && speed < slow)
		return true;
	
	bool shouldReverse = false;
	dp = targetPosition - StoppingPoint(ship, targetVelocity, shouldReverse);
	bool isFacing = (dp.Unit().Dot(angle.Unit()) > .8);
	if(!isClose || (!isFacing && !shouldReverse))
		command.SetTurn(TurnToward(ship, dp));
	if(isFacing)
		command |= Command::FORWARD;
	else if(shouldReverse)
		command |= Command::BACK;
	
	return false;
}



bool AI::Stop(Ship &ship, Command &command, double maxSpeed, const Point direction)
{
	const Point &velocity = ship.Velocity();
	const Angle &angle = ship.Facing();
	
	double speed = velocity.Length();
	
	// If asked for a complete stop, the ship needs to be going much slower.
	if(speed <= (maxSpeed ? maxSpeed : .001))
		return true;
	if(!maxSpeed)
		command |= Command::STOP;
	
	// If you're moving slow enough that one frame of acceleration could bring
	// you to a stop, make sure you're pointed perfectly in the right direction.
	// This is a fudge factor for how straight you must be facing: it increases
	// from 0.8 when it will take many frames to stop, to nearly 1 when it will
	// take less than 1 frame to stop.
	double stopTime = speed / ship.Acceleration();
	double limit = .8 + .2 / (1. + stopTime * stopTime * stopTime * .001);
	
	// If you have a reverse thruster, figure out whether using it is faster
	// than turning around and using your main thruster.
	if(ship.Attributes().Get("reverse thrust"))
	{
		// Figure out your stopping time using your main engine:
		double degreesToTurn = TO_DEG * acos(min(1., max(-1., -velocity.Unit().Dot(angle.Unit()))));
		double forwardTime = degreesToTurn / ship.TurnRate();
		forwardTime += stopTime;
		
		// Figure out your reverse thruster stopping time:
		double reverseAcceleration = ship.Attributes().Get("reverse thrust") / ship.Mass();
		double reverseTime = (180. - degreesToTurn) / ship.TurnRate();
		reverseTime += speed / reverseAcceleration;
		
		// If you want to end up facing a specific direction, add the extra turning time.
		if(direction)
		{
			// Time to turn from facing backwards to target:
			double degreesFromBackwards = TO_DEG * acos(min(1., max(-1., direction.Unit().Dot(-velocity.Unit()))));
			double turnFromBackwardsTime = degreesFromBackwards / ship.TurnRate();
			forwardTime += turnFromBackwardsTime;
			
			// Time to turn from facing forwards to target:
			double degreesFromForward = TO_DEG * acos(min(1., max(-1., direction.Unit().Dot(angle.Unit()))));
			double turnFromForwardTime = degreesFromForward / ship.TurnRate();
			reverseTime += turnFromForwardTime;
		}
		
		if(reverseTime < forwardTime)
		{
			command.SetTurn(TurnToward(ship, velocity));
			if(velocity.Unit().Dot(angle.Unit()) > limit)
				command |= Command::BACK;
			return false;
		}
	}
	
	command.SetTurn(TurnBackward(ship));
	if(velocity.Unit().Dot(angle.Unit()) < -limit)
		command |= Command::FORWARD;
	
	return false;
}



void AI::PrepareForHyperspace(Ship &ship, Command &command)
{
	bool hasHyperdrive = ship.Attributes().Get("hyperdrive");
	double scramThreshold = ship.Attributes().Get("scram drive");
	bool hasJumpDrive = ship.Attributes().Get("jump drive");
	if(!hasHyperdrive && !hasJumpDrive)
		return;
	
	bool isJump = !hasHyperdrive || !ship.GetSystem()->Links().count(ship.GetTargetSystem());
	
	Point direction = ship.GetTargetSystem()->Position() - ship.GetSystem()->Position();
	if(!isJump && scramThreshold)
	{
		direction = direction.Unit();
		Point normal(-direction.Y(), direction.X());
		
		double deviation = ship.Velocity().Dot(normal);
		if(fabs(deviation) > scramThreshold)
		{
			// Need to maneuver; not ready to jump
			if((ship.Facing().Unit().Dot(normal) < 0) == (deviation < 0))
				// Thrusting from this angle is counterproductive
				direction = -deviation * normal;
			else
			{
				command |= Command::FORWARD;
				
				// How much correction will be applied to deviation by thrusting
				// as I turn back toward the jump direction.
				double turnRateRadians = ship.TurnRate() * TO_RAD;
				double cos = ship.Facing().Unit().Dot(direction);
				// integral(t*sin(r*x), angle/r, 0) = t/r * (1 - cos(angle)), so:
				double correctionWhileTurning = fabs(1 - cos) * ship.Acceleration() / turnRateRadians;
				// (Note that this will always underestimate because thrust happens before turn)
				
				if(fabs(deviation) - correctionWhileTurning > scramThreshold)
					// Want to thrust from an even sharper angle
					direction = -deviation * normal;
			}
		}
		command.SetTurn(TurnToward(ship, direction));
	}
	// If we're a jump drive, just stop.
	else if(isJump)
		Stop(ship, command, ship.Attributes().Get("jump speed"));
	// Else stop in the fastest way to end facing in the right direction
	else if(Stop(ship, command, ship.Attributes().Get("jump speed"), direction))
		command.SetTurn(TurnToward(ship, direction));
}


	
void AI::CircleAround(Ship &ship, Command &command, const Ship &target)
{
	Point direction = target.Position() - ship.Position();
	command.SetTurn(TurnToward(ship, direction));
	if(ship.Facing().Unit().Dot(direction) >= 0. && direction.Length() > 200.)
		command |= Command::FORWARD;
}



void AI::Swarm(Ship &ship, Command &command, const Ship &target)
{
	Point direction = target.Position() - ship.Position();
	double maxSpeed = ship.MaxVelocity();
	double rendezvousTime = RendezvousTime(direction, target.Velocity(), maxSpeed);
	if(std::isnan(rendezvousTime) || rendezvousTime > 600.)
		rendezvousTime = 600.;
	direction += rendezvousTime * target.Velocity();
	MoveTo(ship, command, target.Position() + direction, .5 * maxSpeed * direction.Unit(), 50., 2.);
}



void AI::KeepStation(Ship &ship, Command &command, const Ship &target)
{
	// Constants:
	static const double MAX_TIME = 600.;
	static const double LEAD_TIME = 500.;
	static const double POSITION_DEADBAND = 200.;
	static const double VELOCITY_DEADBAND = 1.5;
	static const double TIME_DEADBAND = 120.;
	static const double THRUST_DEADBAND = .5;
	
	// Current properties of the two ships:
	double maxV = ship.MaxVelocity();
	double accel = ship.Acceleration();
	double turn = ship.TurnRate();
	double mass = ship.Mass();
	Point unit = ship.Facing().Unit();
	double currentAngle = ship.Facing().Degrees();
	// This is where we want to be relative to where we are now:
	Point velocityDelta = target.Velocity() - ship.Velocity();
	Point positionDelta = target.Position() + LEAD_TIME * velocityDelta - ship.Position();
	double positionSize = positionDelta.Length();
	double positionWeight = positionSize / (positionSize + POSITION_DEADBAND);
	// This is how fast we want to be going relative to how fast we're going now:
	velocityDelta -= unit * VELOCITY_DEADBAND;
	double velocitySize = velocityDelta.Length();
	double velocityWeight = velocitySize / (velocitySize + VELOCITY_DEADBAND);
	
	// Time it will take (roughly) to move to the target ship:
	double positionTime = RendezvousTime(positionDelta, target.Velocity(), maxV);
	if(std::isnan(positionTime) || positionTime > MAX_TIME)
		positionTime = MAX_TIME;
	Point rendezvous = positionDelta + target.Velocity() * positionTime;
	double positionAngle = Angle(rendezvous).Degrees();
	positionTime += AngleDiff(currentAngle, positionAngle) / turn;
	positionTime += (rendezvous.Unit() * maxV - ship.Velocity()).Length() / accel;
	// If you are very close, stop trying to adjust:
	positionTime *= positionWeight * positionWeight;
	
	// Time it will take (roughly) to adjust your velocity to match the target:
	double velocityTime = velocityDelta.Length() / accel;
	double velocityAngle = Angle(velocityDelta).Degrees();
	velocityTime += AngleDiff(currentAngle, velocityAngle) / turn;
	// If you are very close, stop trying to adjust:
	velocityTime *= velocityWeight * velocityWeight;
	
	// Focus on matching position or velocity depending on which will take longer.
	double totalTime = positionTime + velocityTime + TIME_DEADBAND;
	positionWeight = positionTime / totalTime;
	velocityWeight = velocityTime / totalTime;
	double facingWeight = TIME_DEADBAND / totalTime;
	
	// Determine the angle we want to face, interpolating smoothly between three options.
	Point facingGoal = rendezvous.Unit() * positionWeight
		+ velocityDelta.Unit() * velocityWeight
		+ target.Facing().Unit() * facingWeight;
	double targetAngle = Angle(facingGoal).Degrees() - currentAngle;
	if(abs(targetAngle) > 180.)
		targetAngle += (targetAngle < 0. ? 360. : -360.);
	if(abs(targetAngle) < turn)
		command.SetTurn(targetAngle / turn);
	else
		command.SetTurn(targetAngle < 0. ? -1. : 1.);
	
	// Determine whether to apply thrust.
	Point drag = ship.Velocity() * (ship.Attributes().Get("drag") / mass);
	if(ship.Attributes().Get("reverse thrust"))
	{
		// Don't take drag into account when reverse thrusting, because this
		// estimate of how it will be applied can be quite inaccurate.
		Point a = (unit * (-ship.Attributes().Get("reverse thrust") / mass)).Unit();
		double direction = positionWeight * positionDelta.Dot(a) / POSITION_DEADBAND
			+ velocityWeight * velocityDelta.Dot(a) / VELOCITY_DEADBAND;
		if(direction > THRUST_DEADBAND)
		{
			command |= Command::BACK;
			return;
		}
	}
	Point a = (unit * accel - drag).Unit();
	double direction = positionWeight * positionDelta.Dot(a) / POSITION_DEADBAND
		+ velocityWeight * velocityDelta.Dot(a) / VELOCITY_DEADBAND;
	if(direction > THRUST_DEADBAND)
		command |= Command::FORWARD;
}



void AI::Attack(Ship &ship, Command &command, const Ship &target)
{
	// First, figure out what your shortest-range weapon is.
	double shortestRange = 4000.;
	bool isArmed = false;
	bool hasAmmo = false;
	double minSafeDistance = 0.;
	for(const Hardpoint &hardpoint : ship.Weapons())
	{
		const Weapon *weapon = hardpoint.GetOutfit();
		if(weapon && !hardpoint.IsAntiMissile())
		{
			isArmed = true;
			bool hasThisAmmo = (!weapon->Ammo() || ship.OutfitCount(weapon->Ammo()));
			hasAmmo |= hasThisAmmo;
			
			// Exploding weaponry that can damage this ship requires special
			// consideration (while we have the ammo to use the weapon).
			if(hasThisAmmo && weapon->BlastRadius() && !weapon->IsSafe())
				minSafeDistance = max(weapon->BlastRadius() + weapon->TriggerRadius(), minSafeDistance);
			
			// The missile boat AI should be applied at 1000 pixels range if
			// all weapons are homing or turrets, and at 2000 if not.
			double multiplier = (hardpoint.IsHoming() || hardpoint.IsTurret()) ? 1. : .5;
			shortestRange = min(multiplier * weapon->Range(), shortestRange);
		}
	}
	// If this ship was using the missile boat AI to run away and bombard its
	// target from a distance, have it stop running once it is out of ammo. This
	// is not realistic, but it's a whole lot less annoying for the player when
	// they are trying to hunt down and kill the last missile boat in a fleet.
	if(isArmed && !hasAmmo)
		shortestRange = 0.;
	
	// Deploy any fighters you are carrying.
	if(!ship.IsYours() && ship.HasBays())
	{
		command |= Command::DEPLOY;
		Deploy(ship, false);
	}
	
	// If this ship has only long-range weapons, or some weapons have a
	// blast radius, it should keep some distance instead of closing in.
	Point d = (target.Position() + target.Velocity()) - (ship.Position() + ship.Velocity());
	if((minSafeDistance > 0. || shortestRange > 1000.)
			&& d.Length() < max(1.25 * minSafeDistance, .5 * shortestRange))
	{
		// If this ship can use reverse thrusters, consider doing so.
		double reverseSpeed = ship.MaxReverseVelocity();
		if(reverseSpeed && (reverseSpeed >= min(target.MaxVelocity(), ship.MaxVelocity())
				|| target.Velocity().Dot(-d.Unit()) <= reverseSpeed))
		{
			command.SetTurn(TurnToward(ship, d));
			if(ship.Facing().Unit().Dot(d) >= 0.)
				command |= Command::BACK;
		}
		else
		{
			command.SetTurn(TurnToward(ship, -d));
			if(ship.Facing().Unit().Dot(d) <= 0.)
				command |= Command::FORWARD;
		}
		return;
	}
	
	MoveToAttack(ship, command, target);
}


	
void AI::MoveToAttack(Ship &ship, Command &command, const Body &target)
{
	Point d = target.Position() - ship.Position();
	
	// First of all, aim in the direction that will hit this target.
	command.SetTurn(TurnToward(ship, TargetAim(ship, target)));
	
	// Calculate this ship's "turning radius"; that is, the smallest circle it
	// can make while at full speed.
	double stepsInFullTurn = 360. / ship.TurnRate();
	double circumference = stepsInFullTurn * ship.Velocity().Length();
	double diameter = max(200., circumference / PI);
	
	// This isn't perfect, but it works well enough.
	if((ship.Facing().Unit().Dot(d) >= 0. && d.Length() > diameter)
			|| (ship.Velocity().Dot(d) < 0. && ship.Facing().Unit().Dot(d.Unit()) >= .9))
		command |= Command::FORWARD;
	
	// Use an equipped afterburner if possible.
	if(command.Has(Command::FORWARD) && d.Length() < 1000. && ShouldUseAfterburner(ship))
		command |= Command::AFTERBURNER;
}



void AI::PickUp(Ship &ship, Command &command, const Body &target)
{
	// Figure out the target's velocity relative to the ship.
	Point p = target.Position() - ship.Position();
	Point v = target.Velocity() - ship.Velocity();
	double vMax = ship.MaxVelocity();
	
	// Estimate where the target will be by the time we reach it.
	double time = RendezvousTime(p, v, vMax);
	if(std::isnan(time))
		time = p.Length() / vMax;
	double degreesToTurn = TO_DEG * acos(min(1., max(-1., p.Unit().Dot(ship.Facing().Unit()))));
	time += degreesToTurn / ship.TurnRate();
	p += v * time;
	
	// Move toward the target.
	command.SetTurn(TurnToward(ship, p));
	double dp = p.Unit().Dot(ship.Facing().Unit());
	if(dp > .7)
		command |= Command::FORWARD;
	
	// Use the afterburner if it will not cause you to miss your target.
	double squareDistance = p.LengthSquared();
	if(command.Has(Command::FORWARD) && ShouldUseAfterburner(ship))
		if(dp > max(.9, min(.9999, 1. - squareDistance / 10000000.)))
			command |= Command::AFTERBURNER;
}



// Determine if using an afterburner does not use up reserve fuel, cause undue
// energy strain, or undue thermal loads if almost overheated.
bool AI::ShouldUseAfterburner(Ship &ship)
{
	if(!ship.Attributes().Get("afterburner thrust"))
		return false;
	
	double fuel = ship.Fuel() * ship.Attributes().Get("fuel capacity");
	double neededFuel = ship.Attributes().Get("afterburner fuel");
	double energy = ship.Energy() * ship.Attributes().Get("energy capacity");
	double neededEnergy = ship.Attributes().Get("afterburner energy");
	if(energy == 0.)
		energy = ship.Attributes().Get("energy generation")
				+ 0.2 * ship.Attributes().Get("solar collection")
				- ship.Attributes().Get("energy consumption");
	double outputHeat = ship.Attributes().Get("afterburner heat") / (100 * ship.Mass());
	if((!neededFuel || fuel - neededFuel > ship.JumpFuel())
			&& (!neededEnergy || neededEnergy / energy < 0.25)
			&& (!outputHeat || ship.Heat() + outputHeat < .9))
		return true;
	
	return false;
}



// Find a target ship to flock around at high speed.
void AI::DoSwarming(Ship &ship, Command &command, shared_ptr<Ship> &target)
{
	// Find a new ship to target on average every 10 seconds, or if the current target
	// is no longer eligible. If landing, release the old target so others can swarm it.
	if(ship.IsLanding() || !target || !CanSwarm(ship, *target) || !Random::Int(600))
	{
		if(target)
		{
			// Allow another swarming ship to consider the target.
			auto sit = swarmCount.find(target.get());
			if(sit != swarmCount.end() && sit->second > 0)
				--sit->second;
			// Release the current target.
			target.reset();
			ship.SetTargetShip(target);
		}
		// If here just because we are about to land, do not seek a new target.
		if(ship.IsLanding())
			return;
		
		int lowestCount = 7;
		// Consider swarming around non-hostile ships in the same system.
		const vector<shared_ptr<Ship>> others = GetShipsList(ship, false);
		for(const shared_ptr<Ship> &other : others)
			if(!other->GetPersonality().IsSwarming())
			{
				// Prefer to swarm ships that are not already being heavily swarmed.
				int count = swarmCount[other.get()] + Random::Int(4);
				if(count < lowestCount)
				{
					target = other;
					lowestCount = count;
				}
			}
		ship.SetTargetShip(target);
		if(target)
			++swarmCount[target.get()];
	}
	// If a friendly ship to flock with was not found, return to an available planet.
	if(target)
		Swarm(ship, command, *target);
	else if(ship.Zoom() == 1.)
		Refuel(ship, command);
}



void AI::DoSurveillance(Ship &ship, Command &command, shared_ptr<Ship> &target) const
{
	// Since DoSurveillance is called after target-seeking and firing, if this
	// ship has a target, that target is guaranteed to be targetable.
	if(target && (target->GetSystem() != ship.GetSystem() || target->IsEnteringHyperspace()))
	{
		target.reset();
		ship.SetTargetShip(target);
	}
	// If you have a hostile target, pursuing and destroying it has priority.
	if(target && ship.GetGovernment()->IsEnemy(target->GetGovernment()))
	{
		// Automatic aiming and firing already occurred.
		MoveIndependent(ship, command);
		return;
	}
	
	// Choose a surveillance behavior.
	if(ship.GetTargetSystem())
	{
		// Unload surveillance drones in this system before leaving.
		PrepareForHyperspace(ship, command);
		command |= Command::JUMP;
		if(ship.HasBays())
		{
			command |= Command::DEPLOY;
			Deploy(ship, false);
		}
	}
	else if(ship.GetTargetStellar())
	{
		// Approach the planet and "land" on it (i.e. scan it).
		MoveToPlanet(ship, command);
		double atmosphereScan = ship.Attributes().Get("atmosphere scan");
		double distance = ship.Position().Distance(ship.GetTargetStellar()->Position());
		if(distance < atmosphereScan && !Random::Int(100))
			ship.SetTargetStellar(nullptr);
		else
			command |= Command::LAND;
	}
	else if(target)
	{
		// Approach and scan the targeted, friendly ship's cargo or outfits.
		bool cargoScan = ship.Attributes().Get("cargo scan power");
		bool outfitScan = ship.Attributes().Get("outfit scan power");
		// If the pointer to the target ship exists, it is targetable and in-system.
		bool mustScanCargo = cargoScan && !Has(ship, target, ShipEvent::SCAN_CARGO);
		bool mustScanOutfits = outfitScan && !Has(ship, target, ShipEvent::SCAN_OUTFITS);
		if(!mustScanCargo && !mustScanOutfits)
			ship.SetTargetShip(shared_ptr<Ship>());
		else
		{
			CircleAround(ship, command, *target);
			command |= Command::SCAN;
		}
	}
	else
	{
		const System *system = ship.GetSystem();
		const Government *gov = ship.GetGovernment();
		
		// Consider scanning any non-hostile ship in this system that you haven't yet personally scanned.
		vector<shared_ptr<Ship>> targetShips;
		bool cargoScan = ship.Attributes().Get("cargo scan power");
		bool outfitScan = ship.Attributes().Get("outfit scan power");
		if(cargoScan || outfitScan)
<<<<<<< HEAD
			for(const pair<const Government *, vector<shared_ptr<Ship>>> &git : governmentRosters)
			{
				if(gov == git.first)
					continue;
				for(const shared_ptr<Ship> &it : git.second)
=======
			for(const auto &it : ships)
				if(it->GetGovernment() != gov && !it->GetGovernment()->IsEnemy(gov)
						&& it->GetSystem() == system && it->IsTargetable())
>>>>>>> 9d4d8319
				{
					if((!cargoScan || Has(ship, it, ShipEvent::SCAN_CARGO))
							&& (!outfitScan || Has(ship, it, ShipEvent::SCAN_OUTFITS)))
						continue;
					
					if(it->IsTargetable())
						targetShips.emplace_back(it);
				}
			}
		
		// Consider scanning any planetary object in the system, if able.
		vector<const StellarObject *> targetPlanets;
		double atmosphereScan = ship.Attributes().Get("atmosphere scan");
		if(atmosphereScan)
			for(const StellarObject &object : system->Objects())
				if(!object.IsStar() && !object.IsStation())
					targetPlanets.push_back(&object);
		
		// If this ship can jump away, consider traveling to a nearby system.
		vector<const System *> targetSystems;
		if(ship.JumpsRemaining())
		{
			const auto &links  = ship.Attributes().Get("jump drive") ? system->Neighbors() : system->Links();
			targetSystems.insert(targetSystems.end(), links.begin(), links.end());
		}
		
		unsigned total = targetShips.size() + targetPlanets.size() + targetSystems.size();
		if(!total)
		{
			// If there is nothing for this ship to scan, have it hold still
			// instead of drifting away from the system center.
			Stop(ship, command);
			return;
		}
		
		unsigned index = Random::Int(total);
		if(index < targetShips.size())
			ship.SetTargetShip(targetShips[index]);
		else
		{
			index -= targetShips.size();
			if(index < targetPlanets.size())
				ship.SetTargetStellar(targetPlanets[index]);
			else
				ship.SetTargetSystem(targetSystems[index - targetPlanets.size()]);
		}
	}
}



void AI::DoMining(Ship &ship, Command &command)
{
	// This function is only called for ships that are in the player's system.
	// Update the radius that the ship is searching for asteroids at.
	bool isNew = !miningAngle.count(&ship);
	Angle &angle = miningAngle[&ship];
	if(isNew)
		angle = Angle::Random();
	angle += Angle::Random(1.) - Angle::Random(1.);
	double miningRadius = ship.GetSystem()->AsteroidBelt() * pow(2., angle.Unit().X());
	
	shared_ptr<Minable> target = ship.GetTargetAsteroid();
	if(!target || target->Velocity().Length() > ship.MaxVelocity())
	{
		for(const shared_ptr<Minable> &minable : minables)
		{
			Point offset = minable->Position() - ship.Position();
			// Target only nearby minables that are within 45deg of the current heading
			// and not moving faster than the ship can catch.
			if(offset.Length() < 800. && offset.Unit().Dot(ship.Facing().Unit()) > .7
					&& minable->Velocity().Dot(offset.Unit()) < ship.MaxVelocity())
			{
				target = minable;
				ship.SetTargetAsteroid(target);
				break;
			}
		}
	}
	if(target)
	{
		// If the asteroid has moved well out of reach, stop tracking it.
		if(target->Position().Distance(ship.Position()) > 1600.)
			ship.SetTargetAsteroid(nullptr);
		else
		{
			MoveToAttack(ship, command, *target);
			AutoFire(ship, command, *target);
			return;
		}
	}
	
	Point heading = Angle(30.).Rotate(ship.Position().Unit() * miningRadius) - ship.Position();
	command.SetTurn(TurnToward(ship, heading));
	if(ship.Velocity().Dot(heading.Unit()) < .7 * ship.MaxVelocity())
		command |= Command::FORWARD;
}



bool AI::DoHarvesting(Ship &ship, Command &command)
{
	// If the ship has no target to pick up, do nothing.
	shared_ptr<Flotsam> target = ship.GetTargetFlotsam();
	if(target && ship.Cargo().Free() < target->UnitSize())
	{
		target.reset();
		ship.SetTargetFlotsam(target);
	}
	if(!target)
	{
		// Only check for new targets every 10 frames, on average.
		if(Random::Int(10))
			return false;
		
		// Don't chase anything that will take more than 10 seconds to reach.
		double bestTime = 600.;
		for(const shared_ptr<Flotsam> &it : flotsam)
		{
			if(ship.Cargo().Free() < it->UnitSize())
				continue;
			// Only pick up flotsam that is nearby and that you are facing toward.
			Point p = it->Position() - ship.Position();
			double range = p.Length();
			if(range > 800. || (range > 100. && p.Unit().Dot(ship.Facing().Unit()) < .9))
				continue;
			
			// Estimate how long it would take to intercept this flotsam.
			Point v = it->Velocity() - ship.Velocity();
			double vMax = ship.MaxVelocity();
			double time = RendezvousTime(p, v, vMax);
			if(std::isnan(time))
				continue;
			
			double degreesToTurn = TO_DEG * acos(min(1., max(-1., p.Unit().Dot(ship.Facing().Unit()))));
			time += degreesToTurn / ship.TurnRate();
			if(time < bestTime)
			{
				bestTime = time;
				target = it;
			}
		}
		if(!target)
			return false;
		
		ship.SetTargetFlotsam(target);
	}
	// Deploy any carried ships to improve maneuverability.
	if(ship.HasBays())
	{
		command |= Command::DEPLOY;
		Deploy(ship, false);
	}
	
	PickUp(ship, command, *target);
	return true;
}



// Check if this ship should cloak. Returns true if this ship decided to run away while cloaking.
bool AI::DoCloak(Ship &ship, Command &command)
{
	if(ship.Attributes().Get("cloak"))
	{
		// Never cloak if it will cause you to be stranded.
		const Outfit &attributes = ship.Attributes();
		if(attributes.Get("cloaking fuel") && !attributes.Get("ramscoop"))
		{
			double fuel = ship.Fuel() * attributes.Get("fuel capacity");
			int steps = ceil((1. - ship.Cloaking()) / attributes.Get("cloak"));
			// Only cloak if you will be able to fully cloak and also maintain it
			// for as long as it will take you to reach full cloak.
			fuel -= attributes.Get("cloaking fuel") * (1 + 2 * steps);
			if(fuel < ship.JumpFuel())
				return false;
		}
		
		// If your parent has chosen to cloak, cloak and rendezvous with them.
		const shared_ptr<const Ship> &parent = ship.GetParent();
		if(parent && parent->Commands().Has(Command::CLOAK) && parent->GetSystem() == ship.GetSystem()
				&& !parent->GetGovernment()->IsEnemy(ship.GetGovernment()))
		{
			command |= Command::CLOAK;
			KeepStation(ship, command, *parent);
			return true;
		}
		
		// Otherwise, always cloak if you are in imminent danger.
		static const double MAX_RANGE = 10000.;
		double range = MAX_RANGE;
		shared_ptr<const Ship> nearestEnemy;
		// Find the nearest targetable, in-system enemy that could attack this ship.
		const vector<shared_ptr<Ship>> enemies = GetShipsList(ship, true);
		for(const auto &foe : enemies)
			if(!foe->IsDisabled())
			{
				double distance = ship.Position().Distance(foe->Position());
				if(distance < range)
				{
					range = distance;
					nearestEnemy = foe;
				}
			}
		
		// If this ship has started cloaking, it must get at least 40% repaired
		// or 40% farther away before it begins decloaking again.
		double hysteresis = ship.Commands().Has(Command::CLOAK) ? .4 : 0.;
		// If cloaking costs nothing, and no one has asked you for help, cloak at will.
		bool cloakFreely = !attributes.Get("cloaking fuel") && !ship.GetShipToAssist();
		// If this ship is injured / repairing, it should cloak while under threat.
		bool cloakToRepair = (ship.Health() < RETREAT_HEALTH + hysteresis)
				&& (attributes.Get("shield generation") || attributes.Get("hull repair rate"));
		if(cloakToRepair && (cloakFreely || range < 2000. * (1. + hysteresis)))
		{
			command |= Command::CLOAK;
			// Move away from the nearest enemy.
			if(nearestEnemy)
			{
				Point safety;
				// TODO: This could use an "Avoid" method, to account for other in-system hazards.
				// Simple approximation: move equally away from both the system center and the
				// nearest enemy, until the constrainment boundary is reached.
				if(ship.GetPersonality().IsUnconstrained() || !fenceCount.count(&ship))
					safety = 2 * ship.Position().Unit() - nearestEnemy->Position().Unit();
				else
					safety = -ship.Position().Unit();
				
				safety *= ship.MaxVelocity();
				MoveTo(ship, command, ship.Position() + safety, safety, 1., .8);
				return true;
			}
		}
		// Choose to cloak if there are no enemies nearby and cloaking is sensible.
		if(range == MAX_RANGE && cloakFreely && !ship.GetTargetShip())
			command |= Command::CLOAK;
	}
	return false;
}



void AI::DoScatter(Ship &ship, Command &command)
{
	if(!command.Has(Command::FORWARD))
		return;
	
	double turnRate = ship.TurnRate();
	double acceleration = ship.Acceleration();
	// TODO: If there are many ships, use CollisionSet::Circle or another
	// suitable method to limit which ships are checked.
	for(const shared_ptr<Ship> &other : ships)
	{
		// Do not scatter away from yourself, or ships in other systems.
		if(other.get() == &ship || other->GetSystem() != ship.GetSystem())
			continue;
		
		// Check for any ships that have nearly the same movement profile as
		// this ship and are in nearly the same location.
		Point offset = other->Position() - ship.Position();
		if(offset.LengthSquared() > 400.)
			continue;
		if(fabs(other->TurnRate() / turnRate - 1.) > .05)
			continue;
		if(fabs(other->Acceleration() / acceleration - 1.) > .05)
			continue;
		
		// Move away from this ship. What side of me is it on?
		command.SetTurn(offset.Cross(ship.Facing().Unit()) > 0. ? 1. : -1.);
		return;
	}
}



// Instead of coming to a full stop, adjust to a target velocity vector
Point AI::StoppingPoint(const Ship &ship, const Point &targetVelocity, bool &shouldReverse)
{
	Point position = ship.Position();
	Point velocity = ship.Velocity() - targetVelocity;
	Angle angle = ship.Facing();
	double acceleration = ship.Acceleration();
	double turnRate = ship.TurnRate();
	shouldReverse = false;
	
	// If I were to turn around and stop now the relative movement, where would that put me?
	double v = velocity.Length();
	if(!v)
		return position;
	// It makes no sense to calculate a stopping point for a ship entering hyperspace.
	if(ship.IsHyperspacing())
	{
		if(ship.IsUsingJumpDrive() || ship.IsEnteringHyperspace())
			return position;
		
		double maxVelocity = ship.MaxVelocity();
		double jumpTime = (v - maxVelocity) / 2.;
		position += velocity.Unit() * (jumpTime * (v + maxVelocity) * .5);
		v = maxVelocity;
	}
	
	// This assumes you're facing exactly the wrong way.
	double degreesToTurn = TO_DEG * acos(min(1., max(-1., -velocity.Unit().Dot(angle.Unit()))));
	double stopDistance = v * (degreesToTurn / turnRate);
	// Sum of: v + (v - a) + (v - 2a) + ... + 0.
	// The number of terms will be v / a.
	// The average term's value will be v / 2. So:
	stopDistance += .5 * v * v / acceleration;
	
	if(ship.Attributes().Get("reverse thrust"))
	{
		// Figure out your reverse thruster stopping distance:
		double reverseAcceleration = ship.Attributes().Get("reverse thrust") / ship.Mass();
		double reverseDistance = v * (180. - degreesToTurn) / turnRate;
		reverseDistance += .5 * v * v / reverseAcceleration;
		
		if(reverseDistance < stopDistance)
		{
			shouldReverse = true;
			stopDistance = reverseDistance;
		}
	}
	
	return position + stopDistance * velocity.Unit();
}



// Get a vector giving the direction this ship should aim in in order to do
// maximum damaged to a target at the given position with its non-turret,
// non-homing weapons. If the ship has no non-homing weapons, this just
// returns the direction to the target.
Point AI::TargetAim(const Ship &ship)
{
	shared_ptr<const Ship> target = ship.GetTargetShip();
	if(target)
		return TargetAim(ship, *target);
	
	shared_ptr<const Minable> targetAsteroid = ship.GetTargetAsteroid();
	if(targetAsteroid)
		return TargetAim(ship, *targetAsteroid);
	
	return Point();
}



Point AI::TargetAim(const Ship &ship, const Body &target)
{
	Point result;
	for(const Hardpoint &hardpoint : ship.Weapons())
	{
		const Weapon *weapon = hardpoint.GetOutfit();
		if(!weapon || hardpoint.IsHoming() || hardpoint.IsTurret())
			continue;
		
		Point start = ship.Position() + ship.Facing().Rotate(hardpoint.GetPoint());
		Point p = target.Position() - start + ship.GetPersonality().Confusion();
		Point v = target.Velocity() - ship.Velocity();
		double steps = RendezvousTime(p, v, weapon->Velocity() + .5 * weapon->RandomVelocity());
		if(std::isnan(steps))
			continue;
		
		steps = min(steps, weapon->TotalLifetime());
		p += steps * v;
		
		double damage = weapon->ShieldDamage() + weapon->HullDamage();
		result += p.Unit() * abs(damage);
	}
	
	return result ? result : target.Position() - ship.Position();
}



// Aim the given ship's turrets.
void AI::AimTurrets(const Ship &ship, Command &command, bool opportunistic) const
{
	// First, get the set of potential hostile ships.
	vector<const Body *> targets;
	const Ship *currentTarget = ship.GetTargetShip().get();
	if(opportunistic || !currentTarget || !currentTarget->IsTargetable())
	{
		// Find the maximum range of any of this ship's turrets.
		double maxRange = 0.;
		for(const Hardpoint &weapon : ship.Weapons())
			if(weapon.CanAim())
				maxRange = max(maxRange, weapon.GetOutfit()->Range());
		// If this ship has no turrets, bail out.
		if(!maxRange)
			return;
		// Extend the weapon range slightly to account for velocity differences.
		maxRange *= 1.5;
		
		// Now, find all enemy ships within that radius.
		vector<shared_ptr<Ship>> enemies = GetShipsList(ship, true, maxRange);
		// Convert the shared_ptr<Ship> into const Body *, to allow aiming turrets
		// at a targeted asteroid. Skip disabled ships, which pose no threat.
		for(const shared_ptr<Ship> &ship : enemies)
			if(!ship->IsDisabled())
				targets.emplace_back(ship.get());
		// Even if the ship's current target ship is beyond maxRange,
		// or is already disabled, consider aiming at it.
		if(currentTarget && currentTarget->IsTargetable()
				&& find(targets.cbegin(), targets.cend(), currentTarget) == targets.cend())
			targets.push_back(currentTarget);
	}
	else
		targets.push_back(currentTarget);
	// If this ship is mining, consider aiming at its target asteroid.
	if(ship.GetTargetAsteroid())
		targets.push_back(ship.GetTargetAsteroid().get());
	
	// If there are no targets to aim at, opportunistic turrets should sweep
	// back and forth at random, with the sweep centered on the "outward-facing"
	// angle. Focused turrets should just point forward.
	if(targets.empty() && !opportunistic)
	{
		for(const Hardpoint &hardpoint : ship.Weapons())
			if(hardpoint.CanAim())
			{
				// Get the index of this weapon.
				int index = &hardpoint - &ship.Weapons().front();
				double offset = (hardpoint.HarmonizedAngle() - hardpoint.GetAngle()).Degrees();
				command.SetAim(index, offset / hardpoint.GetOutfit()->TurretTurn());
			}
		return;
	}
	if(targets.empty())
	{
		for(const Hardpoint &hardpoint : ship.Weapons())
			if(hardpoint.CanAim())
			{
				// Get the index of this weapon.
				int index = &hardpoint - &ship.Weapons().front();
				// First, check if this turret is currently in motion. If not,
				// it only has a small chance of beginning to move.
				double previous = ship.Commands().Aim(index);
				if(!previous && (Random::Int(60)))
					continue;
				
				Angle centerAngle = Angle(hardpoint.GetPoint());
				double bias = (centerAngle - hardpoint.GetAngle()).Degrees() / 180.;
				double acceleration = Random::Real() - Random::Real() + bias;
				command.SetAim(index, previous + .1 * acceleration);
			}
		return;
	}
	// Each hardpoint should aim at the target that it is "closest" to hitting.
	for(const Hardpoint &hardpoint : ship.Weapons())
		if(hardpoint.CanAim())
		{
			// This is where this projectile fires from. Add some randomness
			// based on how skilled the pilot is.
			Point start = ship.Position() + ship.Facing().Rotate(hardpoint.GetPoint());
			start += ship.GetPersonality().Confusion();
			// Get the turret's current facing, in absolute coordinates:
			Angle aim = ship.Facing() + hardpoint.GetAngle();
			// Get this projectile's average velocity.
			const Weapon *weapon = hardpoint.GetOutfit();
			double vp = weapon->Velocity() + .5 * weapon->RandomVelocity();
			// Loop through each body this hardpoint could shoot at. Find the
			// one that is the "best" in terms of how many frames it will take
			// to aim at it and for a projectile to hit it.
			double bestScore = numeric_limits<double>::infinity();
			double bestAngle = 0.;
			for(const Body *target : targets)
			{
				Point p = target->Position() - start;
				Point v = target->Velocity();
				// Only take the ship's velocity into account if this weapon
				// does not have its own acceleration.
				if(!weapon->Acceleration())
					v -= ship.Velocity();
				// By the time this action is performed, the target will
				// have moved forward one time step.
				p += v;
				
				// Find out how long it would take for this projectile to reach the target.
				double rendezvousTime = RendezvousTime(p, v, vp);
				// If there is no intersection (i.e. the turret is not facing the target),
				// consider this target "out-of-range" but still targetable.
				if(std::isnan(rendezvousTime))
					rendezvousTime = max(p.Length() / (vp ? vp : 1.), 2 * weapon->TotalLifetime());
				
				// Determine where the target will be at that point.
				p += v * rendezvousTime;
				
				// Determine how much the turret must turn to face that vector.
				double degrees = (Angle(p) - aim).Degrees();
				double turnTime = fabs(degrees) / weapon->TurretTurn();
				// All bodies within weapons range have the same basic
				// weight. Outside that range, give them lower priority.
				rendezvousTime = max(0., rendezvousTime - weapon->TotalLifetime());
				// Always prefer targets that you are able to hit.
				double score = turnTime + (180. / weapon->TurretTurn()) * rendezvousTime;
				if(score < bestScore)
				{
					bestScore = score;
					bestAngle = degrees;
				}
			}
			if(bestAngle)
			{
				// Get the index of this weapon.
				int index = &hardpoint - &ship.Weapons().front();
				command.SetAim(index, bestAngle / weapon->TurretTurn());
			}
		}
}



// Fire whichever of the given ship's weapons can hit a hostile target.
void AI::AutoFire(const Ship &ship, Command &command, bool secondary) const
{
	const Personality &person = ship.GetPersonality();
	if(person.IsPacifist() || ship.CannotAct())
		return;
	
	bool beFrugal = (ship.IsYours() && !escortsUseAmmo);
	if(person.IsFrugal() || (ship.IsYours() && escortsAreFrugal && escortsUseAmmo))
	{
		// Frugal ships only expend ammunition if they have lost 50% of shields
		// or hull, or if they are outgunned.
		beFrugal = (ship.Hull() + ship.Shields() > 1.5);
		auto ait = allyStrength.find(ship.GetGovernment());
		auto eit = enemyStrength.find(ship.GetGovernment());
		if(ait != allyStrength.end() && eit != enemyStrength.end() && ait->second < eit->second)
			beFrugal = false;
	}
	
	// Special case: your target is not your enemy. Do not fire, because you do
	// not want to risk damaging that target. Ships will target friendly ships
	// while assisting and performing surveillance.
	shared_ptr<Ship> currentTarget = ship.GetTargetShip();
	const Government *gov = ship.GetGovernment();
	bool friendlyOverride = false;
	bool disabledOverride = false;
	if(ship.IsYours())
	{
		auto it = orders.find(&ship);
		if(it != orders.end() && it->second.target.lock() == currentTarget)
		{
			disabledOverride = (it->second.type == Orders::FINISH_OFF);
			friendlyOverride = disabledOverride | (it->second.type == Orders::ATTACK);
		}
	}
	bool currentIsEnemy = currentTarget
		&& currentTarget->GetGovernment()->IsEnemy(gov)
		&& currentTarget->GetSystem() == ship.GetSystem();
	if(currentTarget && !(currentIsEnemy || friendlyOverride))
		currentTarget.reset();
	
	// Only fire on disabled targets if you don't want to plunder them.
	bool spareDisabled = (person.Disables() || (person.Plunders() && ship.Cargo().Free()));
	
	// Don't use weapons with firing force if you are preparing to jump.
	bool isWaitingToJump = ship.Commands().Has(Command::JUMP | Command::WAIT);
	
	// Find the longest range of any of your non-homing weapons. Homing weapons
	// that don't consume ammo may also fire in non-homing mode.
	double maxRange = 0.;
	for(const Hardpoint &weapon : ship.Weapons())
		if(weapon.IsReady()
				&& !(!currentTarget && weapon.IsHoming() && weapon.GetOutfit()->Ammo())
				&& !(!secondary && weapon.GetOutfit()->Icon())
				&& !(beFrugal && weapon.GetOutfit()->Ammo())
				&& !(isWaitingToJump && weapon.GetOutfit()->FiringForce()))
			maxRange = max(maxRange, weapon.GetOutfit()->Range());
	// Extend the weapon range slightly to account for velocity differences.
	maxRange *= 1.5;
	
	// Find all enemy ships within range of at least one weapon.
	vector<shared_ptr<Ship>> enemies = GetShipsList(ship, true, maxRange);
	// Consider the current target if it is not already considered (i.e. it
	// is a friendly ship and this is a player ship ordered to attack it).
	if(currentTarget && currentTarget->IsTargetable()
			&& find(enemies.cbegin(), enemies.cend(), currentTarget) == enemies.cend())
		enemies.push_back(currentTarget);
	
	int index = -1;
	for(const Hardpoint &hardpoint : ship.Weapons())
	{
		++index;
		// Skip weapons that are not ready to fire.
		if(!hardpoint.IsReady())
			continue;
		
		const Weapon *weapon = hardpoint.GetOutfit();
		// Don't expend ammo for homing weapons that have no target selected.
		if(!currentTarget && weapon->Homing() && weapon->Ammo())
			continue;
		// Don't fire secondary weapons if told not to.
		if(!secondary && weapon->Icon())
			continue;
		// Don't expend ammo if trying to be frugal.
		if(beFrugal && weapon->Ammo())
			continue;
		// Don't use weapons with firing force if you are preparing to jump.
		if(isWaitingToJump && weapon->FiringForce())
			continue;
		
		// Special case: if the weapon uses fuel, be careful not to spend so much
		// fuel that you cannot leave the system if necessary.
		if(weapon->FiringFuel())
		{
			double fuel = ship.Fuel() * ship.Attributes().Get("fuel capacity");
			fuel -= weapon->FiringFuel();
			// If the ship is not ever leaving this system, it does not need to
			// reserve any fuel.
			bool isStaying = person.IsStaying();
			if(!secondary || fuel < (isStaying ? 0. : ship.JumpFuel()))
				continue;
		}
		// Figure out where this weapon will fire from, but add some randomness
		// depending on how accurate this ship's pilot is.
		Point start = ship.Position() + ship.Facing().Rotate(hardpoint.GetPoint());
		start += person.Confusion();
		
		double vp = weapon->Velocity() + .5 * weapon->RandomVelocity();
		double lifetime = weapon->TotalLifetime();
		
		// Homing weapons revert to "dumb firing" if they have no target.
		if(weapon->Homing() && currentTarget)
		{
			bool hasBoarded = Has(ship, currentTarget, ShipEvent::BOARD);
			if(currentTarget->IsDisabled() && spareDisabled && !hasBoarded && !disabledOverride)
				continue;
			// Don't fire secondary weapons at targets that have started jumping.
			if(weapon->Icon() && currentTarget->IsEnteringHyperspace())
				continue;
			
			// For homing weapons, don't take the velocity of the ship firing it
			// into account, because the projectile will settle into a velocity
			// that depends on its own acceleration and drag.
			Point p = currentTarget->Position() - start;
			Point v = currentTarget->Velocity();
			// By the time this action is performed, the ships will have moved
			// forward one time step.
			p += v;
			
			// If this weapon has a blast radius, don't fire it if the target is
			// so close that you'll be hit by the blast. Weapons using proximity
			// triggers will explode sooner, so a larger separation is needed.
			if(!weapon->IsSafe() && p.Length() <= (weapon->BlastRadius() + weapon->TriggerRadius()))
				continue;
			
			// Calculate how long it will take the projectile to reach its target.
			double steps = RendezvousTime(p, v, vp);
			if(!std::isnan(steps) && steps <= lifetime)
			{
				command.SetFire(index);
				continue;
			}
			continue;
		}
		// For non-homing weapons:
		for(const shared_ptr<const Ship> &target : enemies)
		{
			// Don't shoot ships we want to plunder.
			bool hasBoarded = Has(ship, target, ShipEvent::BOARD);
			if(target->IsDisabled() && spareDisabled && !hasBoarded && !disabledOverride)
				continue;
			
			Point p = target->Position() - start;
			Point v = target->Velocity();
			// Only take the ship's velocity into account if this weapon
			// does not have its own acceleration.
			if(!weapon->Acceleration())
				v -= ship.Velocity();
			// By the time this action is performed, the ships will have moved
			// forward one time step.
			p += v;
			
			// Non-homing weapons may have a blast radius or proximity trigger.
			// Do not fire this weapon if we will be caught in the blast.
			if(!weapon->IsSafe() && p.Length() <= (weapon->BlastRadius() + weapon->TriggerRadius()))
				continue;
			
			// Get the vector the weapon will travel along.
			v = (ship.Facing() + hardpoint.GetAngle()).Unit() * vp - v;
			// Extrapolate over the lifetime of the projectile.
			v *= lifetime;
			
			const Mask &mask = target->GetMask(step);
			if(mask.Collide(-p, v, target->Facing()) < 1.)
			{
				command.SetFire(index);
				break;
			}
		}
	}
}



void AI::AutoFire(const Ship &ship, Command &command, const Body &target) const
{
	int index = -1;
	for(const Hardpoint &hardpoint : ship.Weapons())
	{
		++index;
		// Only auto-fire primary weapons that take no ammunition.
		if(!hardpoint.IsReady() || hardpoint.GetOutfit()->Icon() || hardpoint.GetOutfit()->Ammo())
			continue;
		
		// Figure out where this weapon will fire from, but add some randomness
		// depending on how accurate this ship's pilot is.
		Point start = ship.Position() + ship.Facing().Rotate(hardpoint.GetPoint());
		start += ship.GetPersonality().Confusion();
		
		const Weapon *weapon = hardpoint.GetOutfit();
		double vp = weapon->Velocity() + .5 * weapon->RandomVelocity();
		double lifetime = weapon->TotalLifetime();
		
		Point p = target.Position() - start;
		Point v = target.Velocity();
		// Only take the ship's velocity into account if this weapon
		// does not have its own acceleration.
		if(!weapon->Acceleration())
			v -= ship.Velocity();
		// By the time this action is performed, the ships will have moved
		// forward one time step.
		p += v;
		
		// Get the vector the weapon will travel along.
		v = (ship.Facing() + hardpoint.GetAngle()).Unit() * vp - v;
		// Extrapolate over the lifetime of the projectile.
		v *= lifetime;
		
		const Mask &mask = target.GetMask(step);
		if(mask.Collide(-p, v, target.Facing()) < 1.)
			command.SetFire(index);
	}
}



// Get the amount of time it would take the given weapon to reach the given
// target, assuming it can be fired in any direction (i.e. turreted). For
// non-turreted weapons this can be used to calculate the ideal direction to
// point the ship in.
double AI::RendezvousTime(const Point &p, const Point &v, double vp)
{
	// How many steps will it take this projectile
	// to intersect the target?
	// (p.x + v.x*t)^2 + (p.y + v.y*t)^2 = vp^2*t^2
	// p.x^2 + 2*p.x*v.x*t + v.x^2*t^2
	//    + p.y^2 + 2*p.y*v.y*t + v.y^2t^2
	//    - vp^2*t^2 = 0
	// (v.x^2 + v.y^2 - vp^2) * t^2
	//    + (2 * (p.x * v.x + p.y * v.y)) * t
	//    + (p.x^2 + p.y^2) = 0
	double a = v.Dot(v) - vp * vp;
	double b = 2. * p.Dot(v);
	double c = p.Dot(p);
	double discriminant = b * b - 4 * a * c;
	if(discriminant < 0.)
		return numeric_limits<double>::quiet_NaN();

	discriminant = sqrt(discriminant);

	// The solutions are b +- discriminant.
	// But it's not a solution if it's negative.
	double r1 = (-b + discriminant) / (2. * a);
	double r2 = (-b - discriminant) / (2. * a);
	if(r1 >= 0. && r2 >= 0.)
		return min(r1, r2);
	else if(r1 >= 0. || r2 >= 0.)
		return max(r1, r2);

	return numeric_limits<double>::quiet_NaN();
}



void AI::MovePlayer(Ship &ship, const PlayerInfo &player)
{
	Command command;
	
	bool isWormhole = false;
	if(player.HasTravelPlan())
	{
		const System *system = player.TravelPlan().back();
		for(const StellarObject &object : ship.GetSystem()->Objects())
			if(object.GetPlanet() && object.GetPlanet()->IsAccessible(&ship) && player.HasVisited(object.GetPlanet())
				&& object.GetPlanet()->WormholeDestination(ship.GetSystem()) == system && player.HasVisited(system))
			{
				isWormhole = true;
				if(!ship.GetTargetStellar() || keyStuck.Has(Command::JUMP))
					ship.SetTargetStellar(&object);
				break;
			}
		if(!isWormhole)
			ship.SetTargetSystem(system);
	}
	if(ship.IsEnteringHyperspace() && !wasHyperspacing)
	{
		// Check if there's a particular planet there we want to visit.
		const System *system = ship.GetTargetSystem();
		set<const Planet *> destinations;
		Date deadline;
		const Planet *bestDestination = nullptr;
		size_t missions = 0;
		for(const Mission &mission : player.Missions())
		{
			// Don't include invisible missions in the check.
			if(!mission.IsVisible())
				continue;
			
			// If the accessible destination of a mission is in this system, and you've been
			// to all waypoints and stopovers (i.e. could complete it), consider landing on it.
			if(mission.Stopovers().empty() && mission.Waypoints().empty()
					&& mission.Destination()->IsInSystem(system)
					&& mission.Destination()->IsAccessible(&ship))
			{
				destinations.insert(mission.Destination());
				++missions;
				// If this mission has a deadline, check if it is the soonest
				// deadline. If so, this should be your ship's destination.
				if(!deadline || (mission.Deadline() && mission.Deadline() < deadline))
				{
					deadline = mission.Deadline();
					bestDestination = mission.Destination();
				}
			}
			// Also check for stopovers in the destination system.
			for(const Planet *planet : mission.Stopovers())
				if(planet->IsInSystem(system) && planet->IsAccessible(&ship))
				{
					destinations.insert(planet);
					++missions;
					if(!bestDestination)
						bestDestination = planet;
				}
		}
		
		// Inform the player of any destinations in the system they are jumping to.
		if(!destinations.empty())
		{
			string message = "Note: you have ";
			message += (missions == 1 ? "a mission that requires" : "missions that require");
			message += " landing on ";
			size_t count = destinations.size();
			bool oxfordComma = (count > 2);
			for(const Planet *planet : destinations)
			{
				message += planet->Name();
				--count;
				if(count > 1)
					message += ", ";
				else if(count == 1)
					message += (oxfordComma ? ", and " : " and ");
			}
			message += " in the system you are jumping to.";
			Messages::Add(message);
		}
		// If any destination was found, find the corresponding stellar object
		// and set it as your ship's target planet.
		if(bestDestination)
			ship.SetTargetStellar(system->FindStellar(bestDestination));
	}
	wasHyperspacing = ship.IsEnteringHyperspace();
	
	if(keyDown.Has(Command::NEAREST))
	{
		double closest = numeric_limits<double>::infinity();
		int closeState = 0;
		bool found = false;
		for(const shared_ptr<Ship> &other : ships)
			if(other.get() != &ship && other->IsTargetable())
			{
				// Sort ships into one of three priority states:
				// 0 = friendly, 1 = disabled enemy, 2 = active enemy.
				int state = other->GetGovernment()->IsEnemy(ship.GetGovernment());
				// Do not let "target nearest" select a friendly ship, so that
				// if the player is repeatedly targeting nearest to, say, target
				// a bunch of fighters, they won't start firing on friendly
				// ships as soon as the last one is gone.
				if((!state && !shift) || other->IsYours())
					continue;
				
				state += state * !other->IsDisabled();
				
				double d = other->Position().Distance(ship.Position());
				
				if(state > closeState || (state == closeState && d < closest))
				{
					ship.SetTargetShip(other);
					closest = d;
					closeState = state;
					found = true;
				}
			}
		// If no ship was found, look for nearby asteroids.
		double asteroidRange = 100. * sqrt(ship.Attributes().Get("asteroid scan power"));
		if(!found && asteroidRange)
		{
			for(const shared_ptr<Minable> &asteroid : minables)
			{
				double range = ship.Position().Distance(asteroid->Position());
				if(range < asteroidRange)
				{
					ship.SetTargetAsteroid(asteroid);
					asteroidRange = range;
				}
			}
		}
	}
	else if(keyDown.Has(Command::TARGET))
	{
		shared_ptr<const Ship> target = ship.GetTargetShip();
		bool selectNext = !target || !target->IsTargetable();
		for(const shared_ptr<Ship> &other : ships)
		{
			bool isPlayer = other->IsYours() || other->GetPersonality().IsEscort();
			if(other == target)
				selectNext = true;
			else if(other.get() != &ship && selectNext && other->IsTargetable() && isPlayer == shift)
			{
				ship.SetTargetShip(other);
				selectNext = false;
				break;
			}
		}
		if(selectNext)
			ship.SetTargetShip(shared_ptr<Ship>());
	}
	else if(keyDown.Has(Command::BOARD))
	{
		shared_ptr<const Ship> target = ship.GetTargetShip();
		if(!target || !CanBoard(ship, *target) || (shift && !target->IsYours()))
		{
			if(shift)
				ship.SetTargetShip(shared_ptr<Ship>());
			
			double closest = numeric_limits<double>::infinity();
			bool foundEnemy = false;
			bool foundAnything = false;
			for(const shared_ptr<Ship> &other : ships)
				if(CanBoard(ship, *other))
				{
					if(shift && !other->IsYours())
						continue;
					
					bool isEnemy = other->GetGovernment()->IsEnemy(ship.GetGovernment());
					double d = other->Position().Distance(ship.Position());
					if((isEnemy && !foundEnemy) || (d < closest && isEnemy == foundEnemy))
					{
						closest = d;
						foundEnemy = isEnemy;
						foundAnything = true;
						ship.SetTargetShip(other);
					}
				}
			if(!foundAnything)
				keyDown.Clear(Command::BOARD);
		}
	}
	else if(keyDown.Has(Command::LAND))
	{
		// If the player is right over an uninhabited or inaccessible planet, display
		// the default message explaining why they cannot land there.
		string message;
		for(const StellarObject &object : ship.GetSystem()->Objects())
			if((!object.GetPlanet() || !object.GetPlanet()->IsAccessible(&ship)) && object.HasSprite())
			{
				double distance = ship.Position().Distance(object.Position());
				if(distance < object.Radius())
					message = object.LandingMessage();
			}
		if(!message.empty())
			Audio::Play(Audio::Get("fail"));
		
		const StellarObject *target = ship.GetTargetStellar();
		if(target && (ship.Position().Distance(target->Position()) < target->Radius() || ship.Zoom() < 1.))
		{
			// Special case: if there are two planets in system and you have one
			// selected, then press "land" again, do not toggle to the other if
			// you are within landing range of the one you have selected.
		}
		else if(message.empty() && target && landKeyInterval < 60)
		{
			bool found = false;
			int count = 0;
			const StellarObject *next = nullptr;
			// Select the next landable in the list after the currently selected object.
			for(const StellarObject &object : ship.GetSystem()->Objects())
				if(object.GetPlanet() && object.GetPlanet()->IsAccessible(&ship))
				{
					++count;
					if(found)
					{
						next = &object;
						break;
					}
					else if(&object == ship.GetTargetStellar())
						found = true;
				}
			if(!next)
			{
				// No landable objects were found after the current object.
				// Pick the first landable object in the list.
				for(const StellarObject &object : ship.GetSystem()->Objects())
					if(object.GetPlanet() && object.GetPlanet()->IsAccessible(&ship))
					{
						next = &object;
						break;
					}
			}
			ship.SetTargetStellar(next);
			
			if(next->GetPlanet() && !next->GetPlanet()->CanLand())
			{
				message = "The authorities on this " + ship.GetTargetStellar()->GetPlanet()->Noun() +
					" refuse to clear you to land here.";
				Audio::Play(Audio::Get("fail"));
			}
			else if(count > 1)
				message = "Switching landing targets. Now landing on " + next->Name() + ".";
		}
		else if(message.empty())
		{
			double closest = numeric_limits<double>::infinity();
			int count = 0;
			set<string> types;
			if(!target)
			{
				for(const StellarObject &object : ship.GetSystem()->Objects())
					if(object.GetPlanet() && object.GetPlanet()->IsAccessible(&ship))
					{
						++count;
						types.insert(object.GetPlanet()->Noun());
						double distance = ship.Position().Distance(object.Position());
						const Planet *planet = object.GetPlanet();
						if((!planet->CanLand() || !planet->HasSpaceport()) && !planet->IsWormhole())
							distance += 10000.;
					
						if(distance < closest)
						{
							ship.SetTargetStellar(&object);
							closest = distance;
						}
					}
				target = ship.GetTargetStellar();
			}
			if(!target)
			{
				message = "There are no planets in this system that you can land on.";
				Audio::Play(Audio::Get("fail"));
			}
			else if(!target->GetPlanet()->CanLand())
			{
				message = "The authorities on this " + ship.GetTargetStellar()->GetPlanet()->Noun() +
					" refuse to clear you to land here.";
				Audio::Play(Audio::Get("fail"));
			}
			else if(count > 1)
			{
				message = "You can land on more than one ";
				set<string>::const_iterator it = types.begin();
				message += *it++;
				if(it != types.end())
				{
					set<string>::const_iterator last = --types.end();
					if(it != last)
						message += ',';
					while(it != last)
						message += ' ' + *it++ + ',';
					message += " or " + *it;
				}
				message += " in this system. Landing on " + target->Name() + ".";
			}
			else
				message = "Landing on " + target->Name() + ".";
		}
		if(!message.empty())
			Messages::Add(message);
	}
	else if(keyDown.Has(Command::JUMP))
	{
		if(!ship.GetTargetSystem() && !isWormhole)
		{
			double bestMatch = -2.;
			const auto &links = (ship.Attributes().Get("jump drive") ?
				ship.GetSystem()->Neighbors() : ship.GetSystem()->Links());
			for(const System *link : links)
			{
				Point direction = link->Position() - ship.GetSystem()->Position();
				double match = ship.Facing().Unit().Dot(direction.Unit());
				if(match > bestMatch)
				{
					bestMatch = match;
					ship.SetTargetSystem(link);
				}
			}
		}
		else if(isWormhole)
		{
			// The player is guaranteed to have a travel plan for isWormhole to be true.
			Messages::Add("Landing on a local wormhole to navigate to the "
					+ player.TravelPlan().back()->Name() + " system.");
		}
		if(ship.GetTargetSystem() && !isWormhole)
		{
			string name = "selected star";
			if(player.KnowsName(ship.GetTargetSystem()))
				name = ship.GetTargetSystem()->Name();
			
			Messages::Add("Engaging autopilot to jump to the " + name + " system.");
		}
	}
	else if(keyHeld.Has(Command::SCAN))
		command |= Command::SCAN;
	
	const shared_ptr<const Ship> target = ship.GetTargetShip();
	AimTurrets(ship, command, !Preferences::Has("Turrets focus fire"));
	if(Preferences::Has("Automatic firing") && !ship.IsBoarding()
			&& !(keyStuck | keyHeld).Has(Command::LAND | Command::JUMP | Command::BOARD)
			&& (!target || target->GetGovernment()->IsEnemy()))
		AutoFire(ship, command, false);
	if(keyHeld)
	{
		if(keyHeld.Has(Command::FORWARD))
			command |= Command::FORWARD;
		if(keyHeld.Has(Command::RIGHT | Command::LEFT))
			command.SetTurn(keyHeld.Has(Command::RIGHT) - keyHeld.Has(Command::LEFT));
		if(keyHeld.Has(Command::BACK))
		{
			if(!keyHeld.Has(Command::FORWARD) && ship.Attributes().Get("reverse thrust"))
				command |= Command::BACK;
			else if(!keyHeld.Has(Command::RIGHT | Command::LEFT))
				command.SetTurn(TurnBackward(ship));
		}
		
		if(keyHeld.Has(Command::PRIMARY))
		{
			int index = 0;
			for(const Hardpoint &hardpoint : ship.Weapons())
			{
				if(hardpoint.IsReady() && !hardpoint.GetOutfit()->Icon())
					command.SetFire(index);
				++index;
			}
		}
		if(keyHeld.Has(Command::SECONDARY))
		{
			int index = 0;
			for(const Hardpoint &hardpoint : ship.Weapons())
			{
				if(hardpoint.IsReady() && hardpoint.GetOutfit() == player.SelectedWeapon())
					command.SetFire(index);
				++index;
			}
		}
		if(keyHeld.Has(Command::AFTERBURNER))
			command |= Command::AFTERBURNER;
		
		if(keyHeld.Has(AutopilotCancelKeys()))
			keyStuck = keyHeld;
	}
	bool shouldAutoAim = false;
	if(Preferences::Has("Automatic aiming") && !command.Turn() && !ship.IsBoarding()
			&& (Preferences::Has("Automatic firing") || keyHeld.Has(Command::PRIMARY))
			&& ((target && target->GetSystem() == ship.GetSystem() && target->IsTargetable())
				|| ship.GetTargetAsteroid())
			&& !keyStuck.Has(Command::LAND | Command::JUMP | Command::BOARD))
	{
		// Check if this ship has any forward-facing weapons.
		for(const Hardpoint &weapon : ship.Weapons())
			if(!weapon.CanAim() && !weapon.IsTurret() && weapon.GetOutfit())
			{
				shouldAutoAim = true;
				break;
			}
	}
	if(shouldAutoAim)
	{
		Point pos = (target ? target->Position() : ship.GetTargetAsteroid()->Position());
		if((pos - ship.Position()).Unit().Dot(ship.Facing().Unit()) >= .8)
			command.SetTurn(TurnToward(ship, TargetAim(ship)));
	}
	
	if(keyStuck.Has(Command::JUMP) && !player.HasTravelPlan())
	{
		// The player completed their travel plan, which may have indicated a destination within the final system.
		keyStuck.Clear(Command::JUMP);
		const Planet *planet = player.TravelDestination();
		if(planet && planet->IsInSystem(ship.GetSystem()) && planet->IsAccessible(&ship))
		{
			Messages::Add("Autopilot: landing on " + planet->Name() + ".");
			keyStuck |= Command::LAND;
			ship.SetTargetStellar(ship.GetSystem()->FindStellar(planet));
		}
	}
	
	// Clear "stuck" keys if actions can't be performed.
	if(keyStuck.Has(Command::LAND) && !ship.GetTargetStellar())
		keyStuck.Clear(Command::LAND);
	if(keyStuck.Has(Command::JUMP) && !(ship.GetTargetSystem() || isWormhole))
		keyStuck.Clear(Command::JUMP);
	if(keyStuck.Has(Command::BOARD) && !(ship.GetTargetShip() && CanBoard(ship, *ship.GetTargetShip())))
		keyStuck.Clear(Command::BOARD);
	
	if(keyStuck.Has(Command::LAND) || (keyStuck.Has(Command::JUMP) && isWormhole))
	{
		if(ship.GetPlanet())
			keyStuck.Clear();
		else
		{
			MoveToPlanet(ship, command);
			command |= Command::LAND;
		}
	}
	else if(keyStuck.Has(Command::JUMP))
	{
		if(!ship.Attributes().Get("hyperdrive") && !ship.Attributes().Get("jump drive"))
		{
			Messages::Add("You do not have a hyperdrive installed.");
			keyStuck.Clear();
			Audio::Play(Audio::Get("fail"));
		}
		else if(!ship.JumpFuel(ship.GetTargetSystem()))
		{
			Messages::Add("You cannot jump to the selected system.");
			keyStuck.Clear();
			Audio::Play(Audio::Get("fail"));
		}
		else if(!ship.JumpsRemaining() && !ship.IsEnteringHyperspace())
		{
			Messages::Add("You do not have enough fuel to make a hyperspace jump.");
			keyStuck.Clear();
			if(keyDown.Has(Command::JUMP) || !keyHeld.Has(Command::JUMP))
				Audio::Play(Audio::Get("fail"));
		}
		else
		{
			PrepareForHyperspace(ship, command);
			command |= Command::JUMP;
			if(keyHeld.Has(Command::JUMP))
				command |= Command::WAIT;
		}
	}
	else if(keyStuck.Has(Command::BOARD))
	{
		if(!CanBoard(ship, *target))
			keyStuck.Clear(Command::BOARD);
		else
		{
			MoveTo(ship, command, target->Position(), target->Velocity(), 40., .8);
			command |= Command::BOARD;
		}
	}
	
	if(ship.HasBays() && isLaunching)
	{
		command |= Command::DEPLOY;
		Deploy(ship, !Preferences::Has("Damaged fighters retreat"));
	}
	if(isCloaking)
		command |= Command::CLOAK;
	
	ship.SetCommands(command);
}



bool AI::Has(const Ship &ship, const weak_ptr<const Ship> &other, int type) const
{
	auto sit = actions.find(ship.shared_from_this());
	if(sit == actions.end())
		return false;
	
	auto oit = sit->second.find(other);
	if(oit == sit->second.end())
		return false;
	
	return (oit->second & type);
}



bool AI::Has(const Government *government, const weak_ptr<const Ship> &other, int type) const
{
	auto git = governmentActions.find(government);
	if(git == governmentActions.end())
		return false;
	
	auto oit = git->second.find(other);
	if(oit == git->second.end())
		return false;
	
	return (oit->second & type);
}



// True if the ship has committed the action against that government. For
// example, if the player boarded any ship belonging to that government.
bool AI::Has(const Ship &ship, const Government *government, int type) const
{
	auto sit = notoriety.find(ship.shared_from_this());
	if(sit == notoriety.end())
		return false;
	
	auto git = sit->second.find(government);
	if(git == sit->second.end())
		return false;
	
	return (git->second & type);
}



void AI::UpdateStrengths(map<const Government *, int64_t> &strength, const System *playerSystem)
{
	// Tally the strength of a government by the cost of its present and able ships.
	governmentRosters.clear();
	for(const auto &it : ships)
		if(it->GetGovernment() && it->GetSystem() == playerSystem)
		{
			governmentRosters[it->GetGovernment()].emplace_back(it);
			if(!it->IsDisabled())
				strength[it->GetGovernment()] += it->Cost();
		}
	
	// Strengths of enemies and allies are rebuilt every step.
	enemyStrength.clear();
	allyStrength.clear();
	for(const auto &gov : strength)
	{
		set<const Government *> allies;
		for(const auto &enemy : strength)
			if(enemy.first->IsEnemy(gov.first))
			{
				// "Know your enemies."
				enemyStrength[gov.first] += enemy.second;
				for(const auto &ally : strength)
					if(ally.first->IsEnemy(enemy.first) && !allies.count(ally.first))
					{
						// "The enemy of my enemy is my friend."
						allyStrength[gov.first] += ally.second;
						allies.insert(ally.first);
					}
			}
	}
	
	// Ships with nearby allies consider their allies' strength as well as their own.
	for(const auto &it : ships)
	{
		const Government *gov = it->GetGovernment();
		// Only have ships update their strength estimate once per second on average.
		if(!gov || it->GetSystem() != playerSystem || it->IsDisabled() || Random::Int(60))
			continue;
		
		int64_t &myStrength = shipStrength[it.get()];
		for(const auto &allies : governmentRosters)
		{
			// If this is not an allied government, its ships will not assist this ship when attacked.
			if(allies.first->AttitudeToward(gov) <= 0.)
				continue;
			for(const auto &ally : allies.second)
				if(!ally->IsDisabled() && ally->Position().Distance(it->Position()) < 2000.)
					myStrength += ally->Cost();
		}
	}
}



// Cache various lists of all targetable ships in the player's system for this Step.
void AI::CacheShipLists()
{
	allyLists.clear();
	enemyLists.clear();
	for(const pair<const Government *, vector<shared_ptr<Ship>>> &git : governmentRosters)
	{
		allyLists.emplace(git.first, vector<shared_ptr<Ship>>());
		allyLists.at(git.first).reserve(ships.size());
		enemyLists.emplace(git.first, vector<shared_ptr<Ship>>());
		enemyLists.at(git.first).reserve(ships.size());
		for(const pair<const Government *, vector<shared_ptr<Ship>>> &oit : governmentRosters)
		{
			vector<shared_ptr<Ship>> &list = git.first->IsEnemy(oit.first)
					? enemyLists.at(git.first) : allyLists.at(git.first);
			list.insert(list.end(), oit.second.begin(), oit.second.end());
		}
	}
}



void AI::IssueOrders(const PlayerInfo &player, const Orders &newOrders, const string &description)
{
	string who;
	
	// Find out what the target of these orders is.
	const Ship *newTarget = newOrders.target.lock().get();
	
	// Figure out what ships we are giving orders to.
	vector<const Ship *> ships;
	if(player.SelectedShips().empty())
	{
		for(const shared_ptr<Ship> &it : player.Ships())
			if(it.get() != player.Flagship() && !it->IsParked())
				ships.push_back(it.get());
		who = ships.size() > 1 ? "Your fleet is " : "Your escort is ";
	}
	else
	{
		for(const weak_ptr<Ship> &it : player.SelectedShips())
		{
			shared_ptr<Ship> ship = it.lock();
			if(ship)
				ships.push_back(ship.get());
		}
		who = ships.size() > 1 ? "The selected escorts are " : "The selected escort is ";
	}
	// This should never happen, but just in case:
	if(ships.empty())
		return;
	
	Point centerOfGravity;
	bool isMoveOrder = (newOrders.type == Orders::MOVE_TO);
	int squadCount = 0;
	if(isMoveOrder)
	{
		for(const Ship *ship : ships)
			if(ship->GetSystem() && !ship->IsDisabled())
			{
				centerOfGravity += ship->Position();
				++squadCount;
			}
		if(squadCount > 1)
			centerOfGravity /= squadCount;
	}
	// If this is a move command, make sure the fleet is bunched together
	// enough that each ship takes up no more than about 30,000 square pixels.
	double maxSquadOffset = sqrt(10000. * squadCount);
	
	// Now, go through all the given ships and set their orders to the new
	// orders. But, if it turns out that they already had the given orders,
	// their orders will be cleared instead. The only command that does not
	// toggle is a move command; it always counts as a new command.
	bool hasMismatch = isMoveOrder;
	bool gaveOrder = false;
	for(const Ship *ship : ships)
	{
		// Never issue orders to a ship to target itself.
		if(ship == newTarget)
			continue;
		
		// Never issue orders that target a ship in another system.
		if(newTarget && ship->GetSystem() != newTarget->GetSystem())
			continue;
		
		gaveOrder = true;
		hasMismatch |= !orders.count(ship);
		
		Orders &existing = orders[ship];
		hasMismatch |= (existing.type != newOrders.type);
		hasMismatch |= (existing.target.lock().get() != newTarget);
		existing = newOrders;
		
		if(isMoveOrder)
		{
			// In a move order, rather than commanding every ship to move to the
			// same point, they move as a mass so their center of gravity is
			// that point but their relative positions are unchanged.
			Point offset = ship->Position() - centerOfGravity;
			if(offset.Length() > maxSquadOffset)
				offset = offset.Unit() * maxSquadOffset;
			existing.point += offset;
		}
		else if(existing.type == Orders::HOLD_POSITION)
		{
			bool shouldReverse = false;
			// Set the point this ship will "guard," so it can return
			// to it if knocked away by projectiles / explosions.
			existing.point = StoppingPoint(*ship, Point(), shouldReverse);
		}
	}
	if(!gaveOrder)
		return;
	if(hasMismatch)
		Messages::Add(who + description);
	else
	{
		// Clear all the orders for these ships.
		Messages::Add(who + "no longer " + description);
		for(const Ship *ship : ships)
			orders.erase(ship);
	}
}



// Change the ship's order based on its current fulfillment of the order.
void AI::UpdateOrders(const Ship &ship)
{
	// This should only be called for ships with orders that can be carried out.
	auto it = orders.find(&ship);
	if(it == orders.end())
		return;
	
	Orders &order = it->second;
	if(order.type == Orders::MOVE_TO && ship.GetSystem() == order.targetSystem)
	{
		// If nearly stopped on the desired point, switch to a HOLD_POSITION order.
		if(ship.Position().Distance(order.point) < 20. && ship.Velocity().Length() < .001)
			order.type = Orders::HOLD_POSITION;
	}
	else if(order.type == Orders::HOLD_POSITION && ship.Position().Distance(order.point) > 20.)
	{
		// If far from the defined target point, return via a MOVE_TO order.
		order.type = Orders::MOVE_TO;
		// Ensure the system reference is maintained.
		order.targetSystem = ship.GetSystem();
	}
}<|MERGE_RESOLUTION|>--- conflicted
+++ resolved
@@ -1118,15 +1118,9 @@
 		if(cargoScan || outfitScan)
 		{
 			closest = numeric_limits<double>::infinity();
-<<<<<<< HEAD
 			const vector<shared_ptr<Ship>> allies = GetShipsList(ship, false);
 			for(const auto &it : allies)
 				if(it->GetGovernment() != gov)
-=======
-			for(const auto &it : ships)
-				if(it->GetSystem() == system && it->GetGovernment() != gov
-						&& !gov->IsEnemy(it->GetGovernment()) && it->IsTargetable())
->>>>>>> 9d4d8319
 				{
 					if((!cargoScan || Has(gov, it, ShipEvent::SCAN_CARGO))
 							&& (!outfitScan || Has(gov, it, ShipEvent::SCAN_OUTFITS)))
@@ -2131,17 +2125,11 @@
 		bool cargoScan = ship.Attributes().Get("cargo scan power");
 		bool outfitScan = ship.Attributes().Get("outfit scan power");
 		if(cargoScan || outfitScan)
-<<<<<<< HEAD
-			for(const pair<const Government *, vector<shared_ptr<Ship>>> &git : governmentRosters)
-			{
-				if(gov == git.first)
+			for(const auto &grit : governmentRosters)
+			{
+				if(gov == grit.first || gov->IsEnemy(grit.first))
 					continue;
-				for(const shared_ptr<Ship> &it : git.second)
-=======
-			for(const auto &it : ships)
-				if(it->GetGovernment() != gov && !it->GetGovernment()->IsEnemy(gov)
-						&& it->GetSystem() == system && it->IsTargetable())
->>>>>>> 9d4d8319
+				for(const shared_ptr<Ship> &it : grit.second)
 				{
 					if((!cargoScan || Has(ship, it, ShipEvent::SCAN_CARGO))
 							&& (!outfitScan || Has(ship, it, ShipEvent::SCAN_OUTFITS)))
