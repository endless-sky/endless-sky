--- conflicted
+++ resolved
@@ -614,13 +614,8 @@
 		IssueAsteroidTarget(targetAsteroid);
 	if(activeCommands.Has(Command::HOLD) && !shift)
 	{
-<<<<<<< HEAD
 		newOrders.newType = HOLD_POSITION;
-		IssueOrders(player, newOrders, "holding position.");
-=======
-		newOrders.type = Orders::HOLD_POSITION;
 		IssueOrders(newOrders, "holding position.");
->>>>>>> 44c04c66
 	}
 	if(activeCommands.Has(Command::GATHER) && !shift)
 	{
@@ -638,18 +633,12 @@
 			ApplyOrder(orders.type, HARVEST);
 		else if((orders.type & REQUIRES_TARGET).any())
 		{
-<<<<<<< HEAD
 			shared_ptr<Ship> targetShip = orders.target.lock();
 			shared_ptr<Minable> targetAsteroid = orders.targetAsteroid.lock();
-			// Check if the target ship itself is targetable.
-			bool invalidTarget = !targetShip || !targetShip->IsTargetable() || (targetShip->IsDisabled() && orders.type.test(ATTACK));
-=======
-			shared_ptr<Ship> ship = it->second.target.lock();
-			shared_ptr<Minable> asteroid = it->second.targetAsteroid.lock();
 			// Check if the target ship itself is targetable, or if it is one of your ship that you targeted.
-			bool invalidTarget = !ship || (!ship->IsTargetable() && it->first->GetGovernment() != ship->GetGovernment()) ||
-				(ship->IsDisabled() && it->second.type == Orders::ATTACK);
->>>>>>> 44c04c66
+			bool invalidTarget = !targetShip
+					|| (!targetShip->IsTargetable() && ship->GetGovernment() != targetShip->GetGovernment())
+					|| (targetShip->IsDisabled() && orders.type.test(ATTACK));
 			// Alternately, if an asteroid is targeted, then not an invalid target.
 			invalidTarget &= !targetAsteroid;
 			// Check if the target ship is in a system where we can target.
@@ -1764,12 +1753,7 @@
 		return false;
 	// If your parent is jumping or absent, that overrides your orders unless
 	// your orders are to hold position.
-<<<<<<< HEAD
-	shared_ptr<Ship> parent = ship.GetParent();
 	if(parent && !type.test(HOLD_POSITION) && !type.test(HOLD_ACTIVE) && !type.test(MOVE_TO))
-=======
-	if(parent && type != Orders::HOLD_POSITION && type != Orders::HOLD_ACTIVE && type != Orders::MOVE_TO)
->>>>>>> 44c04c66
 	{
 		if(parent->GetSystem() != ship.GetSystem())
 			return false;
@@ -1831,18 +1815,13 @@
 	}
 	else if(type.test(KEEP_STATION))
 		KeepStation(ship, command, *target);
-<<<<<<< HEAD
 	else if(type.test(GATHER))
-		CircleAround(ship, command, *target);
-=======
-	else if(type == Orders::GATHER)
 	{
 		if(ship.GetFormationPattern())
 			MoveInFormation(ship, command);
 		else
 			CircleAround(ship, command, *target);
 	}
->>>>>>> 44c04c66
 	else
 		MoveIndependent(ship, command);
 
@@ -4581,13 +4560,8 @@
 	else if(activeCommands.Has(Command::HARVEST))
 	{
 		Orders newOrders;
-<<<<<<< HEAD
 		newOrders.newType = HARVEST;
-		IssueOrders(player, newOrders, "preparing to harvest.");
-=======
-		newOrders.type = Orders::HARVEST;
 		IssueOrders(newOrders, "preparing to harvest.");
->>>>>>> 44c04c66
 	}
 	else if(activeCommands.Has(Command::NEAREST_ASTEROID))
 	{
