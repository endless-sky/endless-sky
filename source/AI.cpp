/* AI.cpp
Copyright (c) 2014 by Michael Zahniser

Endless Sky is free software: you can redistribute it and/or modify it under the
terms of the GNU General Public License as published by the Free Software
Foundation, either version 3 of the License, or (at your option) any later version.

Endless Sky is distributed in the hope that it will be useful, but WITHOUT ANY
WARRANTY; without even the implied warranty of MERCHANTABILITY or FITNESS FOR A
PARTICULAR PURPOSE. See the GNU General Public License for more details.

You should have received a copy of the GNU General Public License along with
this program. If not, see <https://www.gnu.org/licenses/>.
*/

#include "AI.h"

#include "Audio.h"
#include "Command.h"
#include "DistanceMap.h"
#include "Flotsam.h"
#include "Government.h"
#include "Hardpoint.h"
#include "JumpTypes.h"
#include "Mask.h"
#include "Messages.h"
#include "Minable.h"
#include "pi.h"
#include "Planet.h"
#include "PlayerInfo.h"
#include "Point.h"
#include "Preferences.h"
#include "Random.h"
#include "Ship.h"
#include "ShipEvent.h"
#include "ShipJumpNavigation.h"
#include "StellarObject.h"
#include "System.h"
#include "Weapon.h"
#include "Wormhole.h"

#include <algorithm>
#include <cmath>
#include <limits>
#include <set>

using namespace std;

namespace {
	// If the player issues any of those commands, then any auto-pilot actions for the player get cancelled.
	const Command &AutopilotCancelCommands()
	{
		static const Command cancelers(Command::LAND | Command::JUMP | Command::FLEET_JUMP | Command::BOARD
			| Command::AFTERBURNER | Command::BACK | Command::FORWARD | Command::LEFT | Command::RIGHT | Command::STOP);

		return cancelers;
	}

	bool IsStranded(const Ship &ship)
	{
		return ship.GetSystem() && !ship.IsEnteringHyperspace() && !ship.GetSystem()->HasFuelFor(ship)
			&& ship.NeedsFuel();
	}

	bool CanBoard(const Ship &ship, const Ship &target)
	{
		if(&ship == &target)
			return false;
		if(target.IsDestroyed() || !target.IsTargetable() || target.GetSystem() != ship.GetSystem())
			return false;
		if(IsStranded(target) && !ship.GetGovernment()->IsEnemy(target.GetGovernment()))
			return true;
		return target.IsDisabled();
	}

	// Check if the given ship can "swarm" the targeted ship, e.g. to provide anti-missile cover.
	bool CanSwarm(const Ship &ship, const Ship &target)
	{
		if(target.GetPersonality().IsSwarming() || target.IsHyperspacing())
			return false;
		if(target.GetGovernment()->IsEnemy(ship.GetGovernment()))
			return false;
		if(target.GetSystem() != ship.GetSystem())
			return false;
		return target.IsTargetable();
	}

	double AngleDiff(double a, double b)
	{
		a = abs(a - b);
		return min(a, 360. - a);
	}

	// Determine if all able, non-carried escorts are ready to jump with this
	// ship. Carried escorts are waited for in AI::Step.
	bool EscortsReadyToJump(const Ship &ship)
	{
		bool shipIsYours = ship.IsYours();
		const Government *gov = ship.GetGovernment();
		for(const weak_ptr<Ship> &ptr : ship.GetEscorts())
		{
			shared_ptr<const Ship> escort = ptr.lock();
			// Skip escorts which are not player-owned and not escort mission NPCs.
			if(!escort || (shipIsYours && !escort->IsYours() && (!escort->GetPersonality().IsEscort()
					|| gov->IsEnemy(escort->GetGovernment()))))
				continue;
			if(!escort->IsDisabled() && !escort->CanBeCarried()
					&& escort->GetSystem() == ship.GetSystem()
					&& escort->JumpNavigation().JumpFuel() && !escort->IsReadyToJump(true))
				return false;
		}
		return true;
	}

	// Determine if the ship has any usable weapons.
	bool IsArmed(const Ship &ship)
	{
		for(const Hardpoint &hardpoint : ship.Weapons())
		{
			const Weapon *weapon = hardpoint.GetOutfit();
			if(weapon && !hardpoint.IsAntiMissile())
			{
				if(weapon->Ammo() && !ship.OutfitCount(weapon->Ammo()))
					continue;
				return true;
			}
		}
		return false;
	}

	void Deploy(const Ship &ship, bool includingDamaged)
	{
		for(const Ship::Bay &bay : ship.Bays())
			if(bay.ship && (includingDamaged || bay.ship->Health() > .75) &&
					(!bay.ship->IsYours() || bay.ship->HasDeployOrder()))
				bay.ship->SetCommands(Command::DEPLOY);
	}

	// Issue deploy orders for the selected ships (or the full fleet if no ships are selected).
	void IssueDeploy(const PlayerInfo &player)
	{
		// Lay out the rules for what constitutes a deployable ship. (Since player ships are not
		// deleted from memory until the next landing, check both parked and destroyed states.)
		auto isCandidate = [](const shared_ptr<Ship> &ship) -> bool
		{
			return ship->CanBeCarried() && !ship->IsParked() && !ship->IsDestroyed();
		};

		auto toDeploy = vector<Ship *> {};
		auto toRecall = vector<Ship *> {};
		{
			auto maxCount = player.Ships().size() / 2;
			toDeploy.reserve(maxCount);
			toRecall.reserve(maxCount);
		}

		// First, check if the player selected any carried ships.
		for(const weak_ptr<Ship> &it : player.SelectedShips())
		{
			shared_ptr<Ship> ship = it.lock();
			if(ship && ship->IsYours() && isCandidate(ship))
				(ship->HasDeployOrder() ? toRecall : toDeploy).emplace_back(ship.get());
		}
		// If needed, check the player's fleet for deployable ships.
		if(toDeploy.empty() && toRecall.empty())
			for(const shared_ptr<Ship> &ship : player.Ships())
				if(isCandidate(ship) && ship.get() != player.Flagship())
					(ship->HasDeployOrder() ? toRecall : toDeploy).emplace_back(ship.get());

		// If any ships were not yet ordered to deploy, deploy them.
		if(!toDeploy.empty())
		{
			for(Ship *ship : toDeploy)
				ship->SetDeployOrder(true);
			Messages::Add("Deployed " + to_string(toDeploy.size()) + " carried ships.", Messages::Importance::High);
		}
		// Otherwise, instruct the carried ships to return to their berth.
		else if(!toRecall.empty())
		{
			for(Ship *ship : toRecall)
				ship->SetDeployOrder(false);
			Messages::Add("Recalled " + to_string(toRecall.size()) + " carried ships", Messages::Importance::High);
		}
	}

	// Check if the ship contains a carried ship that needs to launch.
	bool HasDeployments(const Ship &ship)
	{
		for(const Ship::Bay &bay : ship.Bays())
			if(bay.ship && bay.ship->HasDeployOrder())
				return true;
		return false;
	}

	// Determine if the ship with the given travel plan should refuel in
	// its current system, or if it should keep traveling.
	bool ShouldRefuel(const Ship &ship, const DistanceMap &route, double fuelCapacity = 0.)
	{
		if(!fuelCapacity)
			fuelCapacity = ship.Attributes().Get("fuel capacity");

		const System *from = ship.GetSystem();
		const bool systemHasFuel = from->HasFuelFor(ship) && fuelCapacity;
		// If there is no fuel capacity in this ship, no fuel in this
		// system, if it is fully fueled, or its drive doesn't require
		// fuel, then it should not refuel before traveling.
		if(!systemHasFuel || ship.Fuel() == 1. || !ship.JumpNavigation().JumpFuel())
			return false;

		// Calculate the fuel needed to reach the next system with fuel.
		double fuel = fuelCapacity * ship.Fuel();
		const System *to = route.Route(from);
		while(to && !to->HasFuelFor(ship))
			to = route.Route(to);

		// The returned system from Route is nullptr when the route is
		// "complete." If 'to' is nullptr here, then there are no fuel
		// stops between the current system (which has fuel) and the
		// desired endpoint system - refuel only if needed.
		return fuel < route.RequiredFuel(from, (to ? to : route.End()));
	}

	const StellarObject *GetRefuelLocation(const Ship &ship)
	{
		const StellarObject *target = nullptr;
		const System *system = ship.GetSystem();
		if(system)
		{
			// Determine which, if any, planet with fuel is closest.
			double closest = numeric_limits<double>::infinity();
			const Point &p = ship.Position();
			for(const StellarObject &object : system->Objects())
				if(object.HasSprite() && object.HasValidPlanet() && !object.GetPlanet()->IsWormhole()
						&& object.GetPlanet()->HasFuelFor(ship))
				{
					double distance = p.Distance(object.Position());
					if(distance < closest)
					{
						target = &object;
						closest = distance;
					}
				}
		}
		return target;
	}

	// Set the ship's TargetStellar or TargetSystem in order to reach the
	// next desired system. Will target a landable planet to refuel.
	void SelectRoute(Ship &ship, const System *targetSystem)
	{
		const System *from = ship.GetSystem();
		if(from == targetSystem || !targetSystem)
			return;
		const DistanceMap route(ship, targetSystem);
		const bool needsRefuel = ShouldRefuel(ship, route);
		const System *to = route.Route(from);
		// The destination may be accessible by both jump and wormhole.
		// Prefer wormhole travel in these cases, to conserve fuel. Must
		// check accessibility as DistanceMap may only see the jump path.
		if(to && !needsRefuel)
			for(const StellarObject &object : from->Objects())
			{
				if(!object.HasSprite() || !object.HasValidPlanet())
					continue;

				const Planet &planet = *object.GetPlanet();
				if(planet.IsWormhole() && planet.IsAccessible(&ship)
						&& &planet.GetWormhole()->WormholeDestination(*from) == to)
				{
					ship.SetTargetStellar(&object);
					ship.SetTargetSystem(nullptr);
					return;
				}
			}
		else if(needsRefuel)
		{
			// There is at least one planet that can refuel the ship.
			ship.SetTargetStellar(GetRefuelLocation(ship));
			return;
		}
		// Either there is no viable wormhole route to this system, or
		// the target system cannot be reached.
		ship.SetTargetSystem(to);
		ship.SetTargetStellar(nullptr);
	}

	// Constants for the invisible fence timer.
	const int FENCE_DECAY = 4;
	const int FENCE_MAX = 600;
	// The health remaining before becoming disabled, at which fighters and
	// other ships consider retreating from battle.
	const double RETREAT_HEALTH = .25;

	// An offset to prevent the ship from being not quite over the point to departure.
	const double SAFETY_OFFSET = 1.;
}



AI::AI(const List<Ship> &ships, const List<Minable> &minables, const List<Flotsam> &flotsam)
	: ships(ships), minables(minables), flotsam(flotsam)
{
	// Allocate a starting amount of hardpoints for ships.
	firingCommands.SetHardpoints(12);
}



// Fleet commands from the player.
void AI::IssueShipTarget(const PlayerInfo &player, const shared_ptr<Ship> &target)
{
	Orders newOrders;
	bool isEnemy = target->GetGovernment()->IsEnemy();
	newOrders.type = (!isEnemy ? Orders::KEEP_STATION
		: target->IsDisabled() ? Orders::FINISH_OFF : Orders::ATTACK);
	newOrders.target = target;
	string description = (isEnemy ? "focusing fire on" : "following") + (" \"" + target->Name() + "\".");
	IssueOrders(player, newOrders, description);
}



void AI::IssueMoveTarget(const PlayerInfo &player, const Point &target, const System *moveToSystem)
{
	Orders newOrders;
	newOrders.type = Orders::MOVE_TO;
	newOrders.point = target;
	newOrders.targetSystem = moveToSystem;
	string description = "moving to the given location";
	description += player.GetSystem() == moveToSystem ? "." : (" in the " + moveToSystem->Name() + " system.");
	IssueOrders(player, newOrders, description);
}



// Commands issued via the keyboard (mostly, to the flagship).
void AI::UpdateKeys(PlayerInfo &player, Command &activeCommands)
{
	escortsUseAmmo = Preferences::Has("Escorts expend ammo");
	escortsAreFrugal = Preferences::Has("Escorts use ammo frugally");

	autoPilot |= activeCommands;
	if(activeCommands.Has(AutopilotCancelCommands()))
	{
		bool canceled = (autoPilot.Has(Command::JUMP) && !activeCommands.Has(Command::JUMP));
		canceled |= (autoPilot.Has(Command::STOP) && !activeCommands.Has(Command::STOP));
		canceled |= (autoPilot.Has(Command::LAND) && !activeCommands.Has(Command::LAND));
		canceled |= (autoPilot.Has(Command::BOARD) && !activeCommands.Has(Command::BOARD));
		if(canceled)
			Messages::Add("Disengaging autopilot.", Messages::Importance::High);
		autoPilot.Clear();
	}

	const Ship *flagship = player.Flagship();
	if(!flagship || flagship->IsDestroyed())
		return;

	if(activeCommands.Has(Command::STOP))
		Messages::Add("Coming to a stop.", Messages::Importance::High);

	// Only toggle the "cloak" command if one of your ships has a cloaking device.
	if(activeCommands.Has(Command::CLOAK))
		for(const auto &it : player.Ships())
			if(!it->IsParked() && it->Attributes().Get("cloak"))
			{
				isCloaking = !isCloaking;
				Messages::Add(isCloaking ? "Engaging cloaking device." : "Disengaging cloaking device."
					, Messages::Importance::High);
				break;
			}

	// Toggle your secondary weapon.
	if(activeCommands.Has(Command::SELECT))
		player.SelectNextSecondary();

	// The commands below here only apply if you have escorts or fighters.
	if(player.Ships().size() < 2)
		return;

	// Toggle the "deploy" command for the fleet or selected ships.
	if(activeCommands.Has(Command::DEPLOY))
		IssueDeploy(player);

	shared_ptr<Ship> target = flagship->GetTargetShip();
	Orders newOrders;
	if(activeCommands.Has(Command::FIGHT) && target && !target->IsYours())
	{
		newOrders.type = target->IsDisabled() ? Orders::FINISH_OFF : Orders::ATTACK;
		newOrders.target = target;
		IssueOrders(player, newOrders, "focusing fire on \"" + target->Name() + "\".");
	}
	if(activeCommands.Has(Command::HOLD))
	{
		newOrders.type = Orders::HOLD_POSITION;
		IssueOrders(player, newOrders, "holding position.");
	}
	if(activeCommands.Has(Command::GATHER))
	{
		newOrders.type = Orders::GATHER;
		newOrders.target = player.FlagshipPtr();
		IssueOrders(player, newOrders, "gathering around your flagship.");
	}

	// Get rid of any invalid orders. Carried ships will retain orders in case they are deployed.
	for(auto it = orders.begin(); it != orders.end(); )
	{
		if(it->second.type & Orders::REQUIRES_TARGET)
		{
			shared_ptr<Ship> ship = it->second.target.lock();
			// Check if the target ship itself is targetable.
			bool invalidTarget = !ship || !ship->IsTargetable() || (ship->IsDisabled() && it->second.type == Orders::ATTACK);
			// Check if the target ship is in a system where we can target.
			// This check only checks for undocked ships (that have a current system).
			bool targetOutOfReach = !ship || (it->first->GetSystem() && ship->GetSystem() != it->first->GetSystem()
					&& ship->GetSystem() != flagship->GetSystem());

			if(invalidTarget || targetOutOfReach)
			{
				it = orders.erase(it);
				continue;
			}
		}
		++it;
	}
}



void AI::UpdateEvents(const list<ShipEvent> &events)
{
	for(const ShipEvent &event : events)
	{
		const auto &target = event.Target();
		if(!target)
			continue;

		if(event.Actor())
		{
			actions[event.Actor()][target] |= event.Type();
			if(event.TargetGovernment())
				notoriety[event.Actor()][event.TargetGovernment()] |= event.Type();
		}

		const auto &actorGovernment = event.ActorGovernment();
		if(actorGovernment)
		{
			governmentActions[actorGovernment][target] |= event.Type();
			if(actorGovernment->IsPlayer() && event.TargetGovernment())
			{
				int &bitmap = playerActions[target];
				int newActions = event.Type() - (event.Type() & bitmap);
				bitmap |= event.Type();
				// If you provoke the same ship twice, it should have an effect both times.
				if(event.Type() & ShipEvent::PROVOKE)
					newActions |= ShipEvent::PROVOKE;
				event.TargetGovernment()->Offend(newActions, target->CrewValue());
			}
		}
	}
}



// Remove records of what happened in the previous system, now that
// the player has entered a new one.
void AI::Clean()
{
	actions.clear();
	notoriety.clear();
	governmentActions.clear();
	scanPermissions.clear();
	playerActions.clear();
	swarmCount.clear();
	fenceCount.clear();
	miningAngle.clear();
	miningRadius.clear();
	miningTime.clear();
	appeasementThreshold.clear();
	shipStrength.clear();
	enemyStrength.clear();
	allyStrength.clear();
}



// Clear ship orders and assistance requests. These should be done
// when the player lands, but not when they change systems.
void AI::ClearOrders()
{
	helperList.clear();
	orders.clear();
}



void AI::Step(const PlayerInfo &player, Command &activeCommands)
{
	// First, figure out the comparative strengths of the present governments.
	const System *playerSystem = player.GetSystem();
	map<const Government *, int64_t> strength;
	UpdateStrengths(strength, playerSystem);
	CacheShipLists();

	// Update the counts of how long ships have been outside the "invisible fence."
	// If a ship ceases to exist, this also ensures that it will be removed from
	// the fence count map after a few seconds.
	for(auto it = fenceCount.begin(); it != fenceCount.end(); )
	{
		it->second -= FENCE_DECAY;
		if(it->second < 0)
			it = fenceCount.erase(it);
		else
			++it;
	}
	for(const auto &it : ships)
	{
		const System *system = it->GetActualSystem();
		if(system && it->Position().Length() >= system->InvisibleFenceRadius())
		{
			int &value = fenceCount[&*it];
			value = min(FENCE_MAX, value + FENCE_DECAY + 1);
		}
	}

	const Ship *flagship = player.Flagship();
	step = (step + 1) & 31;
	int targetTurn = 0;
	int minerCount = 0;
	const int maxMinerCount = minables.empty() ? 0 : 9;
	bool opportunisticEscorts = !Preferences::Has("Turrets focus fire");
	bool fightersRetreat = Preferences::Has("Damaged fighters retreat");
	for(const auto &it : ships)
	{
		// Skip any carried fighters or drones that are somehow in the list.
		if(!it->GetSystem())
			continue;

		if(it.get() == flagship)
		{
			// Player cannot do anything if the flagship is landing.
			if(!flagship->IsLanding())
				MovePlayer(*it, player, activeCommands);
			continue;
		}

		const Government *gov = it->GetGovernment();
		const Personality &personality = it->GetPersonality();
		double healthRemaining = it->Health();
		bool isPresent = (it->GetSystem() == playerSystem);
		bool isStranded = IsStranded(*it);
		bool thisIsLaunching = (isPresent && HasDeployments(*it));
		if(isStranded || it->IsDisabled())
		{
			// Derelicts never ask for help (only the player should repair them).
			if(it->IsDestroyed() || it->GetPersonality().IsDerelict())
				continue;

			// Attempt to find a friendly ship to render assistance.
			AskForHelp(*it, isStranded, flagship);

			if(it->IsDisabled())
			{
				// Ships other than escorts should deploy fighters if disabled.
				if(!it->IsYours() || thisIsLaunching)
				{
					it->SetCommands(Command::DEPLOY);
					Deploy(*it, !(it->IsYours() && fightersRetreat));
				}
				// Avoid jettisoning cargo as soon as this ship is repaired.
				if(personality.IsAppeasing())
				{
					double health = .5 * it->Shields() + it->Hull();
					double &threshold = appeasementThreshold[it.get()];
					threshold = max((1. - health) + .1, threshold);
				}
				continue;
			}
		}
		// Overheated ships are effectively disabled, and cannot fire, cloak, etc.
		if(it->IsOverheated())
			continue;

		// Special case: if the player's flagship tries to board a ship to
		// refuel it, that escort should hold position for boarding.
		isStranded |= (flagship && it == flagship->GetTargetShip() && CanBoard(*flagship, *it)
			&& autoPilot.Has(Command::BOARD));

		Command command;
		firingCommands.SetHardpoints(it->Weapons().size());
		if(it->IsYours())
		{
			if(it->HasBays() && thisIsLaunching)
			{
				// If this is a carrier, launch whichever of its fighters are at
				// good enough health to survive a fight.
				command |= Command::DEPLOY;
				Deploy(*it, !fightersRetreat);
			}
			if(isCloaking)
				command |= Command::CLOAK;
		}
		// Cloak if the AI considers it appropriate.
		else if(DoCloak(*it, command))
		{
			// The ship chose to retreat from its target, e.g. to repair.
			it->SetCommands(command);
			continue;
		}

		shared_ptr<Ship> parent = it->GetParent();
		if(parent && parent->IsDestroyed())
		{
			// An NPC that loses its fleet leader should attempt to
			// follow that leader's parent. For most mission NPCs,
			// this is the player. Any regular NPCs and mission NPCs
			// with "personality uninterested" become independent.
			parent = parent->GetParent();
			it->SetParent(parent);
		}

		// Pick a target and automatically fire weapons.
		shared_ptr<Ship> target = it->GetTargetShip();
		if(isPresent && !personality.IsSwarming())
		{
			// Each ship only switches targets twice a second, so that it can
			// focus on damaging one particular ship.
			targetTurn = (targetTurn + 1) & 31;
			if(targetTurn == step || !target || target->IsDestroyed() || (target->IsDisabled() && personality.Disables())
					|| (target->IsFleeing() && personality.IsMerciful()) || !target->IsTargetable())
			{
				target = FindTarget(*it);
				it->SetTargetShip(target);
			}
		}
		if(isPresent)
		{
			AimTurrets(*it, firingCommands, it->IsYours() ? opportunisticEscorts : personality.IsOpportunistic());
			AutoFire(*it, firingCommands);
		}

		// If this ship is hyperspacing, or in the act of
		// launching or landing, it can't do anything else.
		if(it->IsHyperspacing() || it->Zoom() < 1.)
		{
			it->SetCommands(command);
			it->SetCommands(firingCommands);
			continue;
		}

		// Run away if your hostile target is not disabled and you are badly damaged,
		// unless the ship is pragmatic enough to realize disabling one more ship
		// isn't worth dying for.
		// Player ships never stop targeting hostiles, while hostile mission NPCs will
		// do so only if they are allowed to leave.
		const bool shouldFlee = (personality.IsFleeing() ||
			(!personality.IsDaring() && !personality.IsStaying()
			&& healthRemaining < RETREAT_HEALTH + .25 * personality.IsCoward()));
		if(!it->IsYours() && shouldFlee && (personality.IsPragmatic() ||
			(target && target->GetGovernment()->IsEnemy(gov) && !target->IsDisabled()
			&& (!it->GetParent() || !it->GetParent()->GetGovernment()->IsEnemy(gov)))))
		{
			// Make sure the ship has somewhere to flee to.
			const System *system = it->GetSystem();
			if(it->JumpsRemaining() && (!system->Links().empty() || it->JumpNavigation().HasJumpDrive()))
				target.reset();
			else
				for(const StellarObject &object : system->Objects())
					if(object.HasSprite() && object.HasValidPlanet() && object.GetPlanet()->HasSpaceport()
							&& object.GetPlanet()->CanLand(*it))
					{
						target.reset();
						break;
					}

			if(target)
				// This ship has nowhere to flee to: Stop fleeing.
				it->SetFleeing(false);
			else
			{
				// This ship has somewhere to flee to: Remove target and mark this ship as fleeing.
				it->SetTargetShip(target);
				it->SetFleeing();
			}
		}
		else if(it->IsFleeing())
			it->SetFleeing(false);

		// Special actions when a ship is heavily damaged:
		if(healthRemaining < RETREAT_HEALTH + .25)
		{
			// Cowards abandon their fleets.
			if(parent && personality.IsCoward())
			{
				parent.reset();
				it->SetParent(parent);
			}
			// Appeasing ships jettison cargo to distract their pursuers.
			if(personality.IsAppeasing() && it->Cargo().Used())
				DoAppeasing(it, &appeasementThreshold[it.get()]);
		}

		// If recruited to assist a ship, follow through on the commitment
		// instead of ignoring it due to other personality traits.
		shared_ptr<Ship> shipToAssist = it->GetShipToAssist();
		if(shipToAssist)
		{
			if(shipToAssist->IsDestroyed() || shipToAssist->GetSystem() != it->GetSystem()
					|| shipToAssist->IsLanding() || shipToAssist->IsHyperspacing()
					|| shipToAssist->GetGovernment()->IsEnemy(gov)
					|| (!shipToAssist->IsDisabled() && !shipToAssist->NeedsFuel()))
			{
				shipToAssist.reset();
				it->SetShipToAssist(nullptr);
			}
			else if(!it->IsBoarding())
			{
				MoveTo(*it, command, shipToAssist->Position(), shipToAssist->Velocity(), 40., .8);
				command |= Command::BOARD;
			}

			if(shipToAssist)
			{
				it->SetTargetShip(shipToAssist);
				it->SetCommands(command);
				it->SetCommands(firingCommands);
				continue;
			}
		}

		// This ship may have updated its target ship.
		double targetDistance = numeric_limits<double>::infinity();
		target = it->GetTargetShip();
		if(target)
			targetDistance = target->Position().Distance(it->Position());

		// Behave in accordance with personality traits.
		if(isPresent && personality.IsSwarming() && !isStranded)
		{
			// Swarming ships should not wait for (or be waited for by) any ship.
			if(parent)
			{
				parent.reset();
				it->SetParent(parent);
			}
			// Flock between allied, in-system ships.
			DoSwarming(*it, command, target);
			it->SetCommands(command);
			it->SetCommands(firingCommands);
			continue;
		}

		// Surveillance NPCs with enforcement authority (or those from
		// missions) should perform scans and surveys of the system.
		if(isPresent && personality.IsSurveillance() && !isStranded
				&& (scanPermissions[gov] || it->IsSpecial()))
		{
			DoSurveillance(*it, command, target);
			it->SetCommands(command);
			it->SetCommands(firingCommands);
			continue;
		}

		// Ships that harvest flotsam prioritize it over stopping to be refueled.
		if(isPresent && personality.Harvests() && DoHarvesting(*it, command))
		{
			it->SetCommands(command);
			it->SetCommands(firingCommands);
			continue;
		}

		// Attacking a hostile ship, fleeing and stopping to be refueled are more important than mining.
		if(isPresent && personality.IsMining() && !shouldFlee && !target && !isStranded && maxMinerCount)
		{
			// Miners with free cargo space and available mining time should mine. Mission NPCs
			// should mine even if there are other miners or they have been mining a while.
			if(it->Cargo().Free() >= 5 && IsArmed(*it) && (it->IsSpecial()
					|| (++miningTime[&*it] < 3600 && ++minerCount < maxMinerCount)))
			{
				if(it->HasBays())
				{
					command |= Command::DEPLOY;
					Deploy(*it, false);
				}
				DoMining(*it, command);
				it->SetCommands(command);
				it->SetCommands(firingCommands);
				continue;
			}
			// Fighters and drones should assist their parent's mining operation if they cannot
			// carry ore, and the asteroid is near enough that the parent can harvest the ore.
			if(it->CanBeCarried() && parent && miningTime[parent.get()] < 3601)
			{
				const shared_ptr<Minable> &minable = parent->GetTargetAsteroid();
				if(minable && minable->Position().Distance(parent->Position()) < 600.)
				{
					it->SetTargetAsteroid(minable);
					MoveToAttack(*it, command, *minable);
					AutoFire(*it, firingCommands, *minable);
					it->SetCommands(command);
					it->SetCommands(firingCommands);
					continue;
				}
			}
			it->SetTargetAsteroid(nullptr);
		}

		// Handle carried ships:
		if(it->CanBeCarried())
		{
			// A carried ship must belong to the same government as its parent to dock with it.
			bool hasParent = parent && !parent->IsDestroyed() && parent->GetGovernment() == gov;
			bool inParentSystem = hasParent && parent->GetSystem() == it->GetSystem();
			// NPCs may take 30 seconds or longer to find a new parent. Player
			// owned fighter shouldn't take more than a few seconds.
			bool findNewParent = it->IsYours() ? !Random::Int(30) : !Random::Int(1800);
			bool parentHasSpace = inParentSystem && parent->BaysFree(it->Attributes().Category());
			if(findNewParent && parentHasSpace && it->IsYours())
				parentHasSpace = parent->CanCarry(*it);
			if(!hasParent || (!inParentSystem && !it->JumpNavigation().JumpFuel()) || (!parentHasSpace && findNewParent))
			{
				// Find the possible parents for orphaned fighters and drones.
				auto parentChoices = vector<shared_ptr<Ship>>{};
				parentChoices.reserve(ships.size() * .1);
				auto getParentFrom = [&it, &gov, &parentChoices](const list<shared_ptr<Ship>> otherShips) -> shared_ptr<Ship>
				{
					for(const auto &other : otherShips)
						if(other->GetGovernment() == gov && other->GetSystem() == it->GetSystem() && !other->CanBeCarried())
						{
							if(!other->IsDisabled() && other->CanCarry(*it.get()))
								return other;
							else
								parentChoices.emplace_back(other);
						}
					return shared_ptr<Ship>();
				};
				// Mission ships should only pick amongst ships from the same mission.
				auto missionIt = it->IsSpecial() && !it->IsYours()
					? find_if(player.Missions().begin(), player.Missions().end(),
						[&it](const Mission &m) { return m.HasShip(it); })
					: player.Missions().end();

				shared_ptr<Ship> newParent;
				if(missionIt != player.Missions().end())
				{
					auto &npcs = missionIt->NPCs();
					for(const auto &npc : npcs)
					{
						// Don't reparent to NPC ships that have not been spawned.
						if(!npc.ShouldSpawn())
							continue;
						newParent = getParentFrom(npc.Ships());
						if(newParent)
							break;
					}
				}
				else
					newParent = getParentFrom(ships);

				// If a new parent was found, then this carried ship should always reparent
				// as a ship of its own government is in-system and has space to carry it.
				if(newParent)
					parent = newParent;
				// Otherwise, if one or more in-system ships of the same government were found,
				// this carried ship should flock with one of them, even if they can't carry it.
				else if(!parentChoices.empty())
					parent = parentChoices[Random::Int(parentChoices.size())];
				// Player-owned carriables that can't be carried and have no ships to flock with
				// should keep their current parent, or if it is destroyed, their parent's parent.
				else if(it->IsYours())
				{
					if(parent && parent->IsDestroyed())
						parent = parent->GetParent();
				}
				// All remaining non-player ships should forget their previous parent entirely.
				else
					parent.reset();

				// Player-owned carriables should defer to player carrier if
				// selected parent can't carry it. This is necessary to prevent
				// fighters from jumping around fleet when there's not enough
				// bays.
				if(it->IsYours() && parent && parent->GetParent() && !parent->CanCarry(*it))
					parent = parent->GetParent();

				if(it->GetParent() != parent)
					it->SetParent(parent);
			}
			// Otherwise, check if this ship wants to return to its parent (e.g. to repair).
			else if(parentHasSpace && ShouldDock(*it, *parent, playerSystem))
			{
				it->SetTargetShip(parent);
				MoveTo(*it, command, parent->Position(), parent->Velocity(), 40., .8);
				command |= Command::BOARD;
				it->SetCommands(command);
				it->SetCommands(firingCommands);
				continue;
			}
			// If we get here, it means that the ship has not decided to return
			// to its mothership. So, it should continue to be deployed.
			command |= Command::DEPLOY;
		}
		// If this ship has decided to recall all of its fighters because combat has ceased,
		// it comes to a stop to facilitate their reboarding process.
		bool mustRecall = false;
		if(!target && it->HasBays() && !(it->IsYours() ?
				thisIsLaunching : it->Commands().Has(Command::DEPLOY)))
			for(const weak_ptr<Ship> &ptr : it->GetEscorts())
			{
				shared_ptr<const Ship> escort = ptr.lock();
				// Note: HasDeployOrder is always `false` for NPC ships, as it is solely used for player ships.
				if(escort && escort->CanBeCarried() && !escort->HasDeployOrder() && escort->GetSystem() == it->GetSystem()
						&& !escort->IsDisabled() && it->BaysFree(escort->Attributes().Category()))
				{
					mustRecall = true;
					break;
				}
			}

		// Construct movement / navigation commands as appropriate for the ship.
		if(mustRecall || isStranded)
		{
			// Stopping to let fighters board or to be refueled takes priority
			// even over following orders from the player.
			if(it->Velocity().Length() > .001 || !target)
				Stop(*it, command);
			else
				command.SetTurn(TurnToward(*it, TargetAim(*it)));
		}
		else if(FollowOrders(*it, command))
		{
			// If this is an escort and it followed orders, its only final task
			// is to convert completed MOVE_TO orders into HOLD_POSITION orders.
			UpdateOrders(*it);
		}
		// Hostile "escorts" (i.e. NPCs that are trailing you) only revert to
		// escort behavior when in a different system from you. Otherwise,
		// the behavior depends on what the parent is doing, whether there
		// are hostile targets nearby, and whether the escort has any
		// immediate needs (like refueling).
		else if(!parent)
			MoveIndependent(*it, command);
		else if(parent->GetSystem() != it->GetSystem())
		{
			if(personality.IsStaying() || !it->Attributes().Get("fuel capacity"))
				MoveIndependent(*it, command);
			else
				MoveEscort(*it, command);
		}
		// From here down, we're only dealing with ships that have a "parent"
		// which is in the same system as them.
		else if(parent->GetGovernment()->IsEnemy(gov))
		{
			// Fight your target, if you have one.
			if(target)
				MoveIndependent(*it, command);
			// Otherwise try to find and fight your parent. If your parent
			// can't be both targeted and pursued, then don't follow them.
			else if(parent->IsTargetable() && CanPursue(*it, *parent))
				MoveEscort(*it, command);
			else
				MoveIndependent(*it, command);
		}
		else if(parent->IsDisabled() && !it->CanBeCarried())
		{
			// Your parent is disabled, and is in this system. If you have enemy
			// targets present, fight them. Otherwise, repair your parent.
			if(target)
				MoveIndependent(*it, command);
			else if(!parent->GetPersonality().IsDerelict())
				it->SetShipToAssist(parent);
			else
				CircleAround(*it, command, *parent);
		}
		else if(personality.IsStaying())
			MoveIndependent(*it, command);
		// This is a friendly escort. If the parent is getting ready to
		// jump, always follow.
		else if(parent->Commands().Has(Command::JUMP) && !isStranded)
			MoveEscort(*it, command);
		// Timid ships always stay near their parent. Injured player
		// escorts will stay nearby until they have repaired a bit.
		else if((personality.IsTimid() || (it->IsYours() && healthRemaining < RETREAT_HEALTH))
				&& parent->Position().Distance(it->Position()) > 500.)
			MoveEscort(*it, command);
		// Otherwise, attack targets depending on how heroic you are.
<<<<<<< HEAD
		else if(target && personality.WithinAggroRange(targetDistance))
=======
		else if(target && (targetDistance < 2000. || personality.IsHunting()))
>>>>>>> 514ff1c9
			MoveIndependent(*it, command);
		// This ship does not feel like fighting.
		else
			MoveEscort(*it, command);

		// Force ships that are overlapping each other to "scatter":
		DoScatter(*it, command);

		it->SetCommands(command);
		it->SetCommands(firingCommands);
	}
}



// Get the in-system strength of each government's allies and enemies.
int64_t AI::AllyStrength(const Government *government)
{
	auto it = allyStrength.find(government);
	return (it == allyStrength.end() ? 0 : it->second);
}



int64_t AI::EnemyStrength(const Government *government)
{
	auto it = enemyStrength.find(government);
	return (it == enemyStrength.end() ? 0 : it->second);
}



// Check if the given target can be pursued by this ship.
bool AI::CanPursue(const Ship &ship, const Ship &target) const
{
	// If this ship does not care about the "invisible fence", it can always pursue.
	if(ship.GetPersonality().IsUnconstrained())
		return true;

	// Owned ships ignore fence.
	if(ship.IsYours())
		return true;

	// Check if the target is beyond the "invisible fence" for this system.
	const auto fit = fenceCount.find(&target);
	if(fit == fenceCount.end())
		return true;
	else
		return (fit->second != FENCE_MAX);
}



// Check if the ship is being helped, and if not, ask for help.
void AI::AskForHelp(Ship &ship, bool &isStranded, const Ship *flagship)
{
	if(HasHelper(ship, isStranded))
		isStranded = true;
	else if(!Random::Int(30))
	{
		const Government *gov = ship.GetGovernment();
		bool hasEnemy = false;

		vector<Ship *> canHelp;
		canHelp.reserve(ships.size());
		for(const auto &helper : ships)
		{
			// Never ask yourself for help.
			if(helper.get() == &ship)
				continue;

			// If any able enemies of this ship are in its system, it cannot call for help.
			const System *system = ship.GetSystem();
			if(helper->GetGovernment()->IsEnemy(gov) && flagship && system == flagship->GetSystem())
			{
				// Disabled, overheated, or otherwise untargetable ships pose no threat.
				bool harmless = helper->IsDisabled() || (helper->IsOverheated() && helper->Heat() >= 1.1)
						|| !helper->IsTargetable();
				hasEnemy |= (system == helper->GetSystem() && !harmless);
				if(hasEnemy)
					break;
			}

			// Check if this ship is logically able to help.
			// If the ship is already assisting someone else, it cannot help this ship.
			if(helper->GetShipToAssist() && helper->GetShipToAssist().get() != &ship)
				continue;
			// If the ship is mining or chasing flotsam, it cannot help this ship.
			if(helper->GetTargetAsteroid() || helper->GetTargetFlotsam())
				continue;
			// Your escorts only help other escorts, and your flagship never helps.
			if((helper->IsYours() && !ship.IsYours()) || helper.get() == flagship)
				continue;
			// Your escorts should not help each other if already under orders.
			if(helper->IsYours() && ship.IsYours() && orders.count(helper.get()))
				continue;

			// Check if this ship is physically able to help.
			if(!CanHelp(ship, *helper, isStranded))
				continue;

			// Prefer fast ships over slow ones.
			canHelp.insert(canHelp.end(), 1 + .3 * helper->MaxVelocity(), helper.get());
		}

		if(!hasEnemy && !canHelp.empty())
		{
			Ship *helper = canHelp[Random::Int(canHelp.size())];
			helper->SetShipToAssist((&ship)->shared_from_this());
			helperList[&ship] = helper->shared_from_this();
			isStranded = true;
		}
		else
			isStranded = false;
	}
	else
		isStranded = false;
}



// Determine if the selected ship is physically able to render assistance.
bool AI::CanHelp(const Ship &ship, const Ship &helper, const bool needsFuel)
{
	// Fighters, drones, and disabled / absent ships can't offer assistance.
	if(helper.CanBeCarried() || helper.GetSystem() != ship.GetSystem()
			|| (helper.Cloaking() == 1. && helper.GetGovernment() != ship.GetGovernment())
			|| helper.IsDisabled() || helper.IsOverheated() || helper.IsHyperspacing())
		return false;

	// An enemy cannot provide assistance, and only ships of the same government will repair disabled ships.
	if(helper.GetGovernment()->IsEnemy(ship.GetGovernment())
			|| (ship.IsDisabled() && helper.GetGovernment() != ship.GetGovernment()))
		return false;

	// If the helper has insufficient fuel, it cannot help this ship unless this ship is also disabled.
	if(!ship.IsDisabled() && needsFuel && !helper.CanRefuel(ship))
		return false;

	return true;
}



bool AI::HasHelper(const Ship &ship, const bool needsFuel)
{
	// Do we have an existing ship that was asked to assist?
	if(helperList.find(&ship) != helperList.end())
	{
		shared_ptr<Ship> helper = helperList[&ship].lock();
		if(helper && helper->GetShipToAssist().get() == &ship && CanHelp(ship, *helper, needsFuel))
			return true;
		else
			helperList.erase(&ship);
	}

	return false;
}



// Pick a new target for the given ship.
shared_ptr<Ship> AI::FindTarget(const Ship &ship) const
{
	// If this ship has no government, it has no enemies.
	shared_ptr<Ship> target;
	const Government *gov = ship.GetGovernment();
	if(!gov || ship.GetPersonality().IsPacifist())
		return target;

	bool isYours = ship.IsYours();
	if(isYours)
	{
		auto it = orders.find(&ship);
		if(it != orders.end() && (it->second.type == Orders::ATTACK || it->second.type == Orders::FINISH_OFF))
			return it->second.target.lock();
	}

	// If this ship is not armed, do not make it fight.
	double minRange = numeric_limits<double>::infinity();
	double maxRange = 0.;
	for(const Hardpoint &weapon : ship.Weapons())
		if(weapon.GetOutfit() && !weapon.IsAntiMissile())
		{
			minRange = min(minRange, weapon.GetOutfit()->Range());
			maxRange = max(maxRange, weapon.GetOutfit()->Range());
		}
	if(!maxRange)
		return target;

	const Personality &person = ship.GetPersonality();
	shared_ptr<Ship> oldTarget = ship.GetTargetShip();
	if(oldTarget && !oldTarget->IsTargetable())
		oldTarget.reset();
	if(oldTarget && person.IsTimid() && oldTarget->IsDisabled()
			&& ship.Position().Distance(oldTarget->Position()) > 1000.)
		oldTarget.reset();
	// Ships with 'plunders' personality always destroy the ships they have boarded
	// unless they also have either or both of the 'disables' or 'merciful' personalities.
	if(oldTarget && person.Plunders() && !person.Disables() && !person.IsMerciful()
			&& oldTarget->IsDisabled() && Has(ship, oldTarget, ShipEvent::BOARD))
		return oldTarget;
	shared_ptr<Ship> parentTarget;
	if(ship.GetParent() && !ship.GetParent()->GetGovernment()->IsEnemy(gov))
		parentTarget = ship.GetParent()->GetTargetShip();
	if(parentTarget && !parentTarget->IsTargetable())
		parentTarget.reset();

<<<<<<< HEAD
	// Find the closest enemy ship (if there is one). If this ship has no aggro range
	// it will attack any ship in system. Otherwise, if all its weapons have a
	// range higher than 2000, it will engage ships up to 50% beyond its range.
	// If a ship has short range weapons and it has an aggro range, it will engage any
	// ship that is within 3000 of it.
	double closest = !person.HasAggroRange() ? numeric_limits<double>::infinity() :
=======
	// Find the closest enemy ship (if there is one). If this ship is "hunting,"
	// it will attack any ship in system. Otherwise, if all its weapons have a
	// range higher than 2000, it will engage ships up to 50% beyond its range.
	// If a ship has short range weapons and is not hunting, it will engage any
	// ship that is within 3000 of it.
	double closest = person.IsHunting() ? numeric_limits<double>::infinity() :
>>>>>>> 514ff1c9
		(minRange > 1000.) ? maxRange * 1.5 : 4000.;
	bool hasNemesis = false;
	bool canPlunder = person.Plunders() && ship.Cargo().Free();
	// Figure out how strong this ship is.
	int64_t maxStrength = 0;
	auto strengthIt = shipStrength.find(&ship);
	if(!person.IsDaring() && strengthIt != shipStrength.end())
		maxStrength = 2 * strengthIt->second;

	// Get a list of all targetable, hostile ships in this system.
	const auto enemies = GetShipsList(ship, true);
	for(const auto &foe : enemies)
	{
		// If this is a "nemesis" ship and it has found one of the player's
		// ships to target, it will only consider the player's owned fleet,
		// or NPCs being escorted by the player.
		const bool isPotentialNemesis = person.IsNemesis()
				&& (foe->IsYours() || foe->GetPersonality().IsEscort());
		if(hasNemesis && !isPotentialNemesis)
			continue;
		if(!CanPursue(ship, *foe))
			continue;

		// Estimate the range a second from now, so ships prefer foes they are approaching.
		double range = (foe->Position() + 60. * foe->Velocity()).Distance(
			ship.Position() + 60. * ship.Velocity());
		// Prefer the previous target, or the parent's target, if they are nearby.
		if(foe == oldTarget.get() || foe == parentTarget.get())
			range -= 500.;

		// Unless this ship is "daring", it should not chase much stronger ships.
		if(maxStrength && range > 1000. && !foe->IsDisabled())
		{
			const auto otherStrengthIt = shipStrength.find(foe);
			if(otherStrengthIt != shipStrength.end() && otherStrengthIt->second > maxStrength)
				continue;
		}

		// Merciful ships do not attack any ships that are trying to escape.
		if(person.IsMerciful() && foe->IsFleeing())
			continue;

		// Ships which only disable never target already-disabled ships.
		if((person.Disables() || (!person.IsNemesis() && foe != oldTarget.get()))
				&& foe->IsDisabled() && !canPlunder)
			continue;

		// Ships that don't (or can't) plunder strongly prefer active targets.
		if(!canPlunder)
			range += 5000. * foe->IsDisabled();
		// While those that do, do so only if no "live" enemies are nearby.
		else
			range += 2000. * (2 * foe->IsDisabled() - !Has(ship, foe->shared_from_this(), ShipEvent::BOARD));

		// Prefer to go after armed targets, especially if you're not a pirate.
		range += 1000. * (!IsArmed(*foe) * (1 + !person.Plunders()));
		// Targets which have plundered this ship's faction earn extra scorn.
		range -= 1000 * Has(*foe, gov, ShipEvent::BOARD);
		// Focus on nearly dead ships.
		range += 500. * (foe->Shields() + foe->Hull());
		// If a target is extremely overheated, focus on ships that can attack back.
		if(foe->IsOverheated())
			range += 3000. * (foe->Heat() - .9);
		if((isPotentialNemesis && !hasNemesis) || range < closest)
		{
			closest = range;
			target = foe->shared_from_this();
			hasNemesis = isPotentialNemesis;
		}
	}

	// With no hostile targets, NPCs with enforcement authority (and any
	// mission NPCs) should consider friendly targets for surveillance.
	if(!isYours && !target && (ship.IsSpecial() || scanPermissions.at(gov)))
	{
		bool cargoScan = ship.Attributes().Get("cargo scan power");
		bool outfitScan = ship.Attributes().Get("outfit scan power");
		if(cargoScan || outfitScan)
		{
			closest = numeric_limits<double>::infinity();
			const auto allies = GetShipsList(ship, false);
			for(const auto &it : allies)
				if(it->GetGovernment() != gov)
				{
					auto ptr = it->shared_from_this();
					// Scan friendly ships that are as-yet unscanned by this ship's government.
					if((!cargoScan || Has(gov, ptr, ShipEvent::SCAN_CARGO))
							&& (!outfitScan || Has(gov, ptr, ShipEvent::SCAN_OUTFITS)))
						continue;

					double range = it->Position().Distance(ship.Position());
					if(range < closest)
					{
						closest = range;
						target = std::move(ptr);
					}
				}
		}
	}

	// Vindictive personalities without in-range hostile targets keep firing at an old
	// target (instead of perhaps moving about and finding one that is still alive).
	if(!target && person.IsVindictive())
	{
		target = ship.GetTargetShip();
		if(target && (target->Cloaking() == 1. || target->GetSystem() != ship.GetSystem()))
			target.reset();
	}

	return target;
}



// Return a list of all targetable ships in the same system as the player that
// match the desired hostility (i.e. enemy or non-enemy). Does not consider the
// ship's current target, as its inclusion may or may not be desired.
vector<Ship *> AI::GetShipsList(const Ship &ship, bool targetEnemies, double maxRange) const
{
	if(maxRange < 0.)
		maxRange = numeric_limits<double>::infinity();

	auto targets = vector<Ship *>();

	// The cached lists are built each step based on the current ships in the player's system.
	const auto &rosters = targetEnemies ? enemyLists : allyLists;

	const auto it = rosters.find(ship.GetGovernment());
	if(it != rosters.end() && !it->second.empty())
	{
		targets.reserve(it->second.size());

		const System *here = ship.GetSystem();
		const Point &p = ship.Position();
		for(const auto &target : it->second)
			if(target->IsTargetable() && target->GetSystem() == here
					&& !(target->IsHyperspacing() && target->Velocity().Length() > 10.)
					&& p.Distance(target->Position()) < maxRange
					&& (ship.IsYours() || !target->GetPersonality().IsMarked())
					&& (target->IsYours() || !ship.GetPersonality().IsMarked()))
				targets.emplace_back(target);
	}

	return targets;
}



bool AI::FollowOrders(Ship &ship, Command &command) const
{
	auto it = orders.find(&ship);
	if(it == orders.end())
		return false;

	int type = it->second.type;

	// If your parent is jumping or absent, that overrides your orders unless
	// your orders are to hold position.
	shared_ptr<Ship> parent = ship.GetParent();
	if(parent && type != Orders::HOLD_POSITION && type != Orders::HOLD_ACTIVE && type != Orders::MOVE_TO)
	{
		if(parent->GetSystem() != ship.GetSystem())
			return false;
		if(parent->Commands().Has(Command::JUMP) && ship.JumpsRemaining())
			return false;
	}

	shared_ptr<Ship> target = it->second.target.lock();
	if(type == Orders::MOVE_TO && it->second.targetSystem && ship.GetSystem() != it->second.targetSystem)
	{
		// The desired position is in a different system. Find the best
		// way to reach that system (via wormhole or jumping). This may
		// result in the ship landing to refuel.
		SelectRoute(ship, it->second.targetSystem);

		// Travel there even if your parent is not planning to travel.
		if((ship.GetTargetSystem() && ship.JumpsRemaining()) || ship.GetTargetStellar())
			MoveIndependent(ship, command);
		else
			return false;
	}
	else if((type == Orders::MOVE_TO || type == Orders::HOLD_ACTIVE) && ship.Position().Distance(it->second.point) > 20.)
		MoveTo(ship, command, it->second.point, Point(), 10., .1);
	else if(type == Orders::HOLD_POSITION || type == Orders::HOLD_ACTIVE || type == Orders::MOVE_TO)
	{
		if(ship.Velocity().Length() > .001 || !ship.GetTargetShip())
			Stop(ship, command);
		else
			command.SetTurn(TurnToward(ship, TargetAim(ship)));
	}
	else if(!target)
	{
		// Note: in AI::UpdateKeys() we already made sure that if a set of orders
		// has a target, the target is in-system and targetable. But, to be sure:
		return false;
	}
	else if(type == Orders::KEEP_STATION)
		KeepStation(ship, command, *target);
	else if(type == Orders::GATHER)
		CircleAround(ship, command, *target);
	else
		MoveIndependent(ship, command);

	return true;
}



void AI::MoveIndependent(Ship &ship, Command &command) const
{
	double invisibleFenceRadius = ship.GetSystem()->InvisibleFenceRadius();

	shared_ptr<const Ship> target = ship.GetTargetShip();
	// NPCs should not be beyond the "fence" unless their target is
	// fairly close to it (or they are intended to be there).
	if(!ship.IsYours() && !ship.GetPersonality().IsUnconstrained())
	{
		if(target)
		{
			Point extrapolated = target->Position() + 120. * (target->Velocity() - ship.Velocity());
			if(extrapolated.Length() >= invisibleFenceRadius)
			{
				MoveTo(ship, command, Point(), Point(), 40., .8);
				if(ship.Velocity().Dot(ship.Position()) > 0.)
					command |= Command::FORWARD;
				return;
			}
		}
		else if(ship.Position().Length() >= invisibleFenceRadius)
		{
			// This ship should not be beyond the fence.
			MoveTo(ship, command, Point(), Point(), 40, .8);
			return;
		}
	}

	bool friendlyOverride = false;
	bool ignoreTargetShip = false;
	if(ship.IsYours())
	{
		auto it = orders.find(&ship);
		if(it != orders.end())
		{
			if(it->second.type == Orders::MOVE_TO)
				ignoreTargetShip = (ship.GetTargetSystem() && ship.JumpsRemaining()) || ship.GetTargetStellar();
			else if(it->second.type == Orders::ATTACK || it->second.type == Orders::FINISH_OFF)
				friendlyOverride = it->second.target.lock() == target;
		}
	}
	const Government *gov = ship.GetGovernment();
	if(ignoreTargetShip)
	{
		// Do not move to attack, scan, or assist the target ship.
	}
	else if(target && (gov->IsEnemy(target->GetGovernment()) || friendlyOverride))
	{
		bool shouldBoard = ship.Cargo().Free() && ship.GetPersonality().Plunders();
		bool hasBoarded = Has(ship, target, ShipEvent::BOARD);
		if(shouldBoard && target->IsDisabled() && !hasBoarded)
		{
			if(ship.IsBoarding())
				return;
			MoveTo(ship, command, target->Position(), target->Velocity(), 40., .8);
			command |= Command::BOARD;
		}
		else
			Attack(ship, command, *target);
		return;
	}
	else if(target)
	{
		// An AI ship that is targeting a non-hostile ship should scan it, or move on.
		bool cargoScan = ship.Attributes().Get("cargo scan power");
		bool outfitScan = ship.Attributes().Get("outfit scan power");
		if((!cargoScan || Has(gov, target, ShipEvent::SCAN_CARGO))
				&& (!outfitScan || Has(gov, target, ShipEvent::SCAN_OUTFITS)))
			target.reset();
		else
		{
			CircleAround(ship, command, *target);
			if(!ship.IsYours() && (ship.IsSpecial() || scanPermissions.at(gov)))
				command |= Command::SCAN;
		}
		return;
	}

	// A ship has restricted movement options if it is 'staying' or is hostile to its parent.
	const System *origin = ship.GetSystem();
	const bool shouldStay = ship.GetPersonality().IsStaying()
			|| (ship.GetParent() && ship.GetParent()->GetGovernment()->IsEnemy(gov))
			|| (origin && !ship.IsFleeing() && ship.GetPersonality().IsLingering() &&
			Random::Int(max<int>(300, origin->MinimumFleetPeriod())));

	// Ships should choose a random system/planet for travel if they do not
	// already have a system/planet in mind, and are free to move about.
	if(!ship.GetTargetSystem() && !ship.GetTargetStellar() && !shouldStay)
	{
		// TODO: This should problably be changed, because JumpsRemaining
		// does not return an accurate number.
		int jumps = ship.JumpsRemaining(false);
		// Each destination system has an average priority of 10.
		// If you only have one jump left, landing should be high priority.
		int planetWeight = jumps ? (1 + 40 / jumps) : 1;

		vector<int> systemWeights;
		int totalWeight = 0;
		const set<const System *> &links = ship.JumpNavigation().HasJumpDrive()
			? origin->JumpNeighbors(ship.JumpNavigation().JumpRange()) : origin->Links();
		if(jumps)
		{
			for(const System *link : links)
			{
				// Prefer systems in the direction we're facing.
				Point direction = link->Position() - origin->Position();
				int weight = static_cast<int>(
					11. + 10. * ship.Facing().Unit().Dot(direction.Unit()));

				systemWeights.push_back(weight);
				totalWeight += weight;
			}
		}
		int systemTotalWeight = totalWeight;

		// Anywhere you can land that has a port has the same weight. Ships will
		// not land anywhere without a port.
		vector<const StellarObject *> planets;
		for(const StellarObject &object : origin->Objects())
			if(object.HasSprite() && object.HasValidPlanet() && object.GetPlanet()->HasSpaceport()
					&& object.GetPlanet()->CanLand(ship))
			{
				planets.push_back(&object);
				totalWeight += planetWeight;
			}
		// If there are no ports to land on and this ship cannot jump, consider
		// landing on uninhabited planets.
		if(!totalWeight)
			for(const StellarObject &object : origin->Objects())
				if(object.HasSprite() && object.HasValidPlanet() && object.GetPlanet()->CanLand(ship))
				{
					planets.push_back(&object);
					totalWeight += planetWeight;
				}
		if(!totalWeight)
		{
			// If there is nothing this ship can land on, have it just go to the
			// star and hover over it rather than drifting far away.
			if(origin->Objects().empty())
				return;
			totalWeight = 1;
			planets.push_back(&origin->Objects().front());
		}

		set<const System *>::const_iterator it = links.begin();
		int choice = Random::Int(totalWeight);
		if(choice < systemTotalWeight)
		{
			for(unsigned i = 0; i < systemWeights.size(); ++i, ++it)
			{
				choice -= systemWeights[i];
				if(choice < 0)
				{
					ship.SetTargetSystem(*it);
					break;
				}
			}
		}
		else
		{
			choice = (choice - systemTotalWeight) / planetWeight;
			ship.SetTargetStellar(planets[choice]);
		}
	}
	// Choose the best method of reaching the target system, which may mean
	// using a local wormhole rather than jumping. If this ship has chosen
	// to land, this decision will not be altered.
	SelectRoute(ship, ship.GetTargetSystem());

	if(ship.GetTargetSystem())
	{
		PrepareForHyperspace(ship, command);
		// Issuing the JUMP command prompts the escorts to get ready to jump.
		command |= Command::JUMP;
		// Issuing the WAIT command will prevent this parent from jumping.
		// When all its non-carried, in-system escorts that are not disabled and
		// have the ability to jump are ready, the WAIT command will be omitted.
		if(!EscortsReadyToJump(ship))
			command |= Command::WAIT;
	}
	else if(ship.GetTargetStellar())
	{
		MoveToPlanet(ship, command);
		if(!shouldStay && ship.Attributes().Get("fuel capacity") && ship.GetTargetStellar()->HasSprite()
				&& ship.GetTargetStellar()->GetPlanet() && ship.GetTargetStellar()->GetPlanet()->CanLand(ship))
			command |= Command::LAND;
		else if(ship.Position().Distance(ship.GetTargetStellar()->Position()) < 100.)
			ship.SetTargetStellar(nullptr);
	}
	else if(shouldStay && !ship.GetSystem()->Objects().empty())
	{
		unsigned i = Random::Int(origin->Objects().size());
		ship.SetTargetStellar(&origin->Objects()[i]);
	}
}



void AI::MoveEscort(Ship &ship, Command &command) const
{
	const Ship &parent = *ship.GetParent();
	const System *currentSystem = ship.GetSystem();
	bool hasFuelCapacity = ship.Attributes().Get("fuel capacity");
	bool needsFuel = ship.NeedsFuel();
	bool isStaying = ship.GetPersonality().IsStaying() || !hasFuelCapacity;
	bool parentIsHere = (currentSystem == parent.GetSystem());
	// Check if the parent has a target planet that is in the parent's system.
	const Planet *parentPlanet = (parent.GetTargetStellar() ? parent.GetTargetStellar()->GetPlanet() : nullptr);
	bool planetIsHere = (parentPlanet && parentPlanet->IsInSystem(parent.GetSystem()));
	bool systemHasFuel = hasFuelCapacity && currentSystem->HasFuelFor(ship);

	// Non-staying escorts should route to their parent ship's system if not already in it.
	if(!parentIsHere && !isStaying)
	{
		if(ship.GetTargetStellar())
		{
			// An escort with an out-of-system parent only lands to
			// refuel or use a wormhole to route toward the parent.
			const Planet *targetPlanet = ship.GetTargetStellar()->GetPlanet();
			if(!targetPlanet || !targetPlanet->CanLand(ship)
					|| !ship.GetTargetStellar()->HasSprite()
					|| (!targetPlanet->IsWormhole() && ship.Fuel() == 1.))
				ship.SetTargetStellar(nullptr);
		}

		// If the ship has no destination or the destination is unreachable, route to the parent's system.
		if(!ship.GetTargetStellar() && (!ship.GetTargetSystem() || !ship.JumpNavigation().JumpFuel(ship.GetTargetSystem())))
		{
			// Route to the parent ship's system and check whether
			// the ship should land (refuel or wormhole) or jump.
			SelectRoute(ship, parent.GetSystem());
		}

		// Perform the action that this ship previously decided on.
		if(ship.GetTargetStellar())
		{
			MoveToPlanet(ship, command);
			command |= Command::LAND;
		}
		else if(ship.GetTargetSystem() && ship.JumpsRemaining())
		{
			PrepareForHyperspace(ship, command);
			command |= Command::JUMP;
			// If this ship is a parent to members of its fleet,
			// it should wait for them before jumping.
			if(!EscortsReadyToJump(ship))
				command |= Command::WAIT;
		}
		else if(systemHasFuel && ship.Fuel() < 1.)
			// Refuel so that when the parent returns, this ship is ready to rendezvous with it.
			Refuel(ship, command);
		else
			// This ship has no route to the parent's system, so park at the system's center.
			MoveTo(ship, command, Point(), Point(), 40., 0.1);
	}
	// If the parent is in-system and planning to jump, non-staying escorts should follow suit.
	else if(parent.Commands().Has(Command::JUMP) && parent.GetTargetSystem() && !isStaying)
	{
		SelectRoute(ship, parent.GetTargetSystem());

		if(ship.GetTargetSystem())
		{
			PrepareForHyperspace(ship, command);
			command |= Command::JUMP;
			if(!(parent.IsEnteringHyperspace() || parent.IsReadyToJump()) || !EscortsReadyToJump(ship))
				command |= Command::WAIT;
		}
		else if(ship.GetTargetStellar())
		{
			MoveToPlanet(ship, command);
			if(parent.IsEnteringHyperspace())
				command |= Command::LAND;
		}
		else if(needsFuel)
			// Return to the system center to maximize solar collection rate.
			MoveTo(ship, command, Point(), Point(), 40., 0.1);
		else
			// This ship has no route to the parent's destination system, so protect it until it jumps away.
			KeepStation(ship, command, parent);
	}
	// If an escort is out of fuel, they should refuel without waiting for the
	// "parent" to land (because the parent may not be planning on landing).
	else if(systemHasFuel && needsFuel)
		Refuel(ship, command);
	else if(parent.Commands().Has(Command::LAND) && parentIsHere && planetIsHere)
	{
		if(parentPlanet->CanLand(ship))
		{
			ship.SetTargetSystem(nullptr);
			ship.SetTargetStellar(parent.GetTargetStellar());
			MoveToPlanet(ship, command);
			if(parent.IsLanding())
				command |= Command::LAND;
		}
		else if(parentPlanet->IsWormhole())
		{
			const auto *wormhole = parentPlanet->GetWormhole();
			SelectRoute(ship, &wormhole->WormholeDestination(*currentSystem));

			if(ship.GetTargetSystem())
			{
				PrepareForHyperspace(ship, command);
				if(parent.IsLanding())
					command |= Command::JUMP;
			}
			else if(ship.GetTargetStellar())
			{
				MoveToPlanet(ship, command);
				if(parent.IsLanding())
					command |= Command::LAND;
			}
			else if(needsFuel)
				// Return to the system center to maximize solar collection rate.
				MoveTo(ship, command, Point(), Point(), 40., 0.1);
			else
				// This ship has no route to the parent's destination system, so protect it until it jumps away.
				KeepStation(ship, command, parent);
		}
		else
			KeepStation(ship, command, parent);
	}
	else if(parent.Commands().Has(Command::BOARD) && parent.GetTargetShip().get() == &ship)
		Stop(ship, command, .2);
	else
		KeepStation(ship, command, parent);
}



// Prefer your parent's target planet for refueling, but if it and your current
// target planet can't fuel you, try to find one that can.
void AI::Refuel(Ship &ship, Command &command)
{
	const StellarObject *parentTarget = (ship.GetParent() ? ship.GetParent()->GetTargetStellar() : nullptr);
	if(CanRefuel(ship, parentTarget))
		ship.SetTargetStellar(parentTarget);
	else if(!CanRefuel(ship, ship.GetTargetStellar()))
		ship.SetTargetStellar(GetRefuelLocation(ship));

	if(ship.GetTargetStellar())
	{
		MoveToPlanet(ship, command);
		command |= Command::LAND;
	}
}



bool AI::CanRefuel(const Ship &ship, const StellarObject *target)
{
	if(!target)
		return false;

	const Planet *planet = target->GetPlanet();
	if(!planet)
		return false;

	if(!planet->IsInSystem(ship.GetSystem()))
		return false;

	if(!planet->HasFuelFor(ship))
		return false;

	return true;
}



// Determine if a carried ship meets any of the criteria for returning to its parent.
bool AI::ShouldDock(const Ship &ship, const Ship &parent, const System *playerSystem) const
{
	// If your parent is disabled, you should not attempt to board it.
	// (Doing so during combat will likely lead to its destruction.)
	if(parent.IsDisabled())
		return false;

	// A player-owned carried ship should return to its carrier when the player
	// has ordered it to "no longer deploy" or when it is not in the current system.
	// A non-player-owned carried ship should retreat if its parent is calling it back.
	if(ship.IsYours())
	{
		if(!ship.HasDeployOrder() || ship.GetSystem() != playerSystem)
			return true;
	}
	else if(!parent.Commands().Has(Command::DEPLOY))
		return true;

	// If a carried ship has repair abilities, avoid having it get stuck oscillating between
	// retreating and attacking when at exactly 50% health by adding hysteresis to the check.
	double minHealth = RETREAT_HEALTH + .25 + .25 * !ship.Commands().Has(Command::DEPLOY);
	if(ship.Health() < minHealth && (!ship.IsYours() || Preferences::Has("Damaged fighters retreat")))
		return true;

	// If a fighter is armed with only ammo-using weapons, but no longer has the ammunition
	// needed to use them, it should dock if the parent can supply that ammo.
	auto requiredAmmo = set<const Outfit *>{};
	for(const Hardpoint &hardpoint : ship.Weapons())
	{
		const Weapon *weapon = hardpoint.GetOutfit();
		if(weapon && !hardpoint.IsAntiMissile())
		{
			const Outfit *ammo = weapon->Ammo();
			if(!ammo || ship.OutfitCount(ammo))
			{
				// This fighter has at least one usable weapon, and
				// thus does not need to dock to continue fighting.
				requiredAmmo.clear();
				break;
			}
			else if(parent.OutfitCount(ammo))
				requiredAmmo.insert(ammo);
		}
	}
	if(!requiredAmmo.empty())
		return true;

	// If a carried ship has fuel capacity but is very low, it should return if
	// the parent can refuel it.
	double maxFuel = ship.Attributes().Get("fuel capacity");
	if(maxFuel && ship.Fuel() < .005 && parent.JumpNavigation().JumpFuel() < parent.Fuel() *
			parent.Attributes().Get("fuel capacity") - maxFuel)
		return true;

	// If an out-of-combat NPC carried ship is carrying a significant cargo
	// load and can transfer some of it to the parent, it should do so.
	if(!ship.IsYours())
	{
		bool hasEnemy = ship.GetTargetShip() && ship.GetTargetShip()->GetGovernment()->IsEnemy(ship.GetGovernment());
		if(!hasEnemy && parent.Cargo().Free())
		{
			const CargoHold &cargo = ship.Cargo();
			// Mining ships only mine while they have 5 or more free space. While mining, carried ships
			// do not consider docking unless their parent is far from a targetable asteroid.
			if(!cargo.IsEmpty() && cargo.Size() && cargo.Free() < 5)
				return true;
		}
	}

	return false;
}



double AI::TurnBackward(const Ship &ship)
{
	return TurnToward(ship, -ship.Velocity());
}



double AI::TurnToward(const Ship &ship, const Point &vector)
{
	Point facing = ship.Facing().Unit();
	double cross = vector.Cross(facing);

	if(vector.Dot(facing) > 0.)
	{
		double angle = asin(min(1., max(-1., cross / vector.Length()))) * TO_DEG;
		if(fabs(angle) <= ship.TurnRate())
			return -angle / ship.TurnRate();
	}

	bool left = cross < 0.;
	return left - !left;
}



bool AI::MoveToPlanet(Ship &ship, Command &command)
{
	if(!ship.GetTargetStellar())
		return false;

	const Point &target = ship.GetTargetStellar()->Position();
	return MoveTo(ship, command, target, Point(), ship.GetTargetStellar()->Radius(), 1.);
}



// Instead of moving to a point with a fixed location, move to a moving point (Ship = position + velocity)
bool AI::MoveTo(Ship &ship, Command &command, const Point &targetPosition,
	const Point &targetVelocity, double radius, double slow)
{
	const Point &position = ship.Position();
	const Point &velocity = ship.Velocity();
	const Angle &angle = ship.Facing();
	Point dp = targetPosition - position;
	Point dv = targetVelocity - velocity;

	double speed = dv.Length();

	bool isClose = (dp.Length() < radius);
	if(isClose && speed < slow)
		return true;

	bool shouldReverse = false;
	dp = targetPosition - StoppingPoint(ship, targetVelocity, shouldReverse);

	bool isFacing = (dp.Unit().Dot(angle.Unit()) > .95);
	if(!isClose || (!isFacing && !shouldReverse))
		command.SetTurn(TurnToward(ship, dp));
	if(isFacing)
		command |= Command::FORWARD;
	else if(shouldReverse)
	{
		command.SetTurn(TurnToward(ship, velocity));
		command |= Command::BACK;
	}

	return false;
}



bool AI::Stop(Ship &ship, Command &command, double maxSpeed, const Point direction)
{
	const Point &velocity = ship.Velocity();
	const Angle &angle = ship.Facing();

	double speed = velocity.Length();

	// If asked for a complete stop, the ship needs to be going much slower.
	if(speed <= (maxSpeed ? maxSpeed : .001))
		return true;
	if(!maxSpeed)
		command |= Command::STOP;

	// If you're moving slow enough that one frame of acceleration could bring
	// you to a stop, make sure you're pointed perfectly in the right direction.
	// This is a fudge factor for how straight you must be facing: it increases
	// from 0.8 when it will take many frames to stop, to nearly 1 when it will
	// take less than 1 frame to stop.
	double stopTime = speed / ship.Acceleration();
	double limit = .8 + .2 / (1. + stopTime * stopTime * stopTime * .001);

	// If you have a reverse thruster, figure out whether using it is faster
	// than turning around and using your main thruster.
	if(ship.Attributes().Get("reverse thrust"))
	{
		// Figure out your stopping time using your main engine:
		double degreesToTurn = TO_DEG * acos(min(1., max(-1., -velocity.Unit().Dot(angle.Unit()))));
		double forwardTime = degreesToTurn / ship.TurnRate();
		forwardTime += stopTime;

		// Figure out your reverse thruster stopping time:
		double reverseAcceleration = ship.Attributes().Get("reverse thrust") / ship.InertialMass();
		double reverseTime = (180. - degreesToTurn) / ship.TurnRate();
		reverseTime += speed / reverseAcceleration;

		// If you want to end up facing a specific direction, add the extra turning time.
		if(direction)
		{
			// Time to turn from facing backwards to target:
			double degreesFromBackwards = TO_DEG * acos(min(1., max(-1., direction.Unit().Dot(-velocity.Unit()))));
			double turnFromBackwardsTime = degreesFromBackwards / ship.TurnRate();
			forwardTime += turnFromBackwardsTime;

			// Time to turn from facing forwards to target:
			double degreesFromForward = TO_DEG * acos(min(1., max(-1., direction.Unit().Dot(angle.Unit()))));
			double turnFromForwardTime = degreesFromForward / ship.TurnRate();
			reverseTime += turnFromForwardTime;
		}

		if(reverseTime < forwardTime)
		{
			command.SetTurn(TurnToward(ship, velocity));
			if(velocity.Unit().Dot(angle.Unit()) > limit)
				command |= Command::BACK;
			return false;
		}
	}

	command.SetTurn(TurnBackward(ship));
	if(velocity.Unit().Dot(angle.Unit()) < -limit)
		command |= Command::FORWARD;

	return false;
}



void AI::PrepareForHyperspace(Ship &ship, Command &command)
{
	bool hasHyperdrive = ship.JumpNavigation().HasHyperdrive();
	double scramThreshold = ship.Attributes().Get("scram drive");
	bool hasJumpDrive = ship.JumpNavigation().HasJumpDrive();
	if(!hasHyperdrive && !hasJumpDrive)
		return;

	bool isJump = (ship.JumpNavigation().GetCheapestJumpType(ship.GetTargetSystem()).first == JumpType::JUMP_DRIVE);

	Point direction = ship.GetTargetSystem()->Position() - ship.GetSystem()->Position();
	double departure = isJump ?
		ship.GetSystem()->JumpDepartureDistance() :
		ship.GetSystem()->HyperDepartureDistance();
	double squaredDeparture = departure * departure + SAFETY_OFFSET;
	if(ship.Position().LengthSquared() < squaredDeparture)
	{
		Point closestDeparturePoint = ship.Position().Unit() * (departure + SAFETY_OFFSET);
		MoveTo(ship, command, closestDeparturePoint, Point(), 0., 0.);
	}
	else if(!isJump && scramThreshold)
	{
		direction = direction.Unit();
		Point normal(-direction.Y(), direction.X());

		double deviation = ship.Velocity().Dot(normal);
		if(fabs(deviation) > scramThreshold)
		{
			// Need to maneuver; not ready to jump
			if((ship.Facing().Unit().Dot(normal) < 0) == (deviation < 0))
				// Thrusting from this angle is counterproductive
				direction = -deviation * normal;
			else
			{
				command |= Command::FORWARD;

				// How much correction will be applied to deviation by thrusting
				// as I turn back toward the jump direction.
				double turnRateRadians = ship.TurnRate() * TO_RAD;
				double cos = ship.Facing().Unit().Dot(direction);
				// integral(t*sin(r*x), angle/r, 0) = t/r * (1 - cos(angle)), so:
				double correctionWhileTurning = fabs(1 - cos) * ship.Acceleration() / turnRateRadians;
				// (Note that this will always underestimate because thrust happens before turn)

				if(fabs(deviation) - correctionWhileTurning > scramThreshold)
					// Want to thrust from an even sharper angle
					direction = -deviation * normal;
			}
		}
		command.SetTurn(TurnToward(ship, direction));
	}
	// If we're a jump drive, just stop.
	else if(isJump)
		Stop(ship, command, ship.Attributes().Get("jump speed"));
	// Else stop in the fastest way to end facing in the right direction
	else if(Stop(ship, command, ship.Attributes().Get("jump speed"), direction))
		command.SetTurn(TurnToward(ship, direction));
}



void AI::CircleAround(Ship &ship, Command &command, const Body &target)
{
	Point direction = target.Position() - ship.Position();
	command.SetTurn(TurnToward(ship, direction));

	double length = direction.Length();
	if(length > 200. && ship.Facing().Unit().Dot(direction) >= 0.)
	{
		command |= Command::FORWARD;

		// If the ship is far away enough the ship should use the afterburner.
		if(length > 750. && ShouldUseAfterburner(ship))
			command |= Command::AFTERBURNER;
	}
}



void AI::Swarm(Ship &ship, Command &command, const Body &target)
{
	Point direction = target.Position() - ship.Position();
	double maxSpeed = ship.MaxVelocity();
	double rendezvousTime = RendezvousTime(direction, target.Velocity(), maxSpeed);
	if(std::isnan(rendezvousTime) || rendezvousTime > 600.)
		rendezvousTime = 600.;
	direction += rendezvousTime * target.Velocity();
	MoveTo(ship, command, target.Position() + direction, .5 * maxSpeed * direction.Unit(), 50., 2.);
}



void AI::KeepStation(Ship &ship, Command &command, const Body &target)
{
	// Constants:
	static const double MAX_TIME = 600.;
	static const double LEAD_TIME = 500.;
	static const double POSITION_DEADBAND = 200.;
	static const double VELOCITY_DEADBAND = 1.5;
	static const double TIME_DEADBAND = 120.;
	static const double THRUST_DEADBAND = .5;

	// Current properties of the two ships:
	double maxV = ship.MaxVelocity();
	double accel = ship.Acceleration();
	double turn = ship.TurnRate();
	double mass = ship.InertialMass();
	Point unit = ship.Facing().Unit();
	double currentAngle = ship.Facing().Degrees();
	// This is where we want to be relative to where we are now:
	Point velocityDelta = target.Velocity() - ship.Velocity();
	Point positionDelta = target.Position() + LEAD_TIME * velocityDelta - ship.Position();
	double positionSize = positionDelta.Length();
	double positionWeight = positionSize / (positionSize + POSITION_DEADBAND);
	// This is how fast we want to be going relative to how fast we're going now:
	velocityDelta -= unit * VELOCITY_DEADBAND;
	double velocitySize = velocityDelta.Length();
	double velocityWeight = velocitySize / (velocitySize + VELOCITY_DEADBAND);

	// Time it will take (roughly) to move to the target ship:
	double positionTime = RendezvousTime(positionDelta, target.Velocity(), maxV);
	if(std::isnan(positionTime) || positionTime > MAX_TIME)
		positionTime = MAX_TIME;
	Point rendezvous = positionDelta + target.Velocity() * positionTime;
	double positionAngle = Angle(rendezvous).Degrees();
	positionTime += AngleDiff(currentAngle, positionAngle) / turn;
	positionTime += (rendezvous.Unit() * maxV - ship.Velocity()).Length() / accel;
	// If you are very close, stop trying to adjust:
	positionTime *= positionWeight * positionWeight;

	// Time it will take (roughly) to adjust your velocity to match the target:
	double velocityTime = velocityDelta.Length() / accel;
	double velocityAngle = Angle(velocityDelta).Degrees();
	velocityTime += AngleDiff(currentAngle, velocityAngle) / turn;
	// If you are very close, stop trying to adjust:
	velocityTime *= velocityWeight * velocityWeight;

	// Focus on matching position or velocity depending on which will take longer.
	double totalTime = positionTime + velocityTime + TIME_DEADBAND;
	positionWeight = positionTime / totalTime;
	velocityWeight = velocityTime / totalTime;
	double facingWeight = TIME_DEADBAND / totalTime;

	// Determine the angle we want to face, interpolating smoothly between three options.
	Point facingGoal = rendezvous.Unit() * positionWeight
		+ velocityDelta.Unit() * velocityWeight
		+ target.Facing().Unit() * facingWeight;
	double targetAngle = Angle(facingGoal).Degrees() - currentAngle;
	if(abs(targetAngle) > 180.)
		targetAngle += (targetAngle < 0. ? 360. : -360.);
	// Avoid "turn jitter" when position & velocity are well-matched.
	bool changedDirection = (signbit(ship.Commands().Turn()) != signbit(targetAngle));
	double targetTurn = abs(targetAngle / turn);
	double lastTurn = abs(ship.Commands().Turn());
	if(lastTurn && (changedDirection || (lastTurn < 1. && targetTurn > lastTurn)))
	{
		// Keep the desired turn direction, but damp the per-frame turn rate increase.
		double dampedTurn = (changedDirection ? 0. : lastTurn) + min(.025, targetTurn);
		command.SetTurn(copysign(dampedTurn, targetAngle));
	}
	else if(targetTurn < 1.)
		command.SetTurn(copysign(targetTurn, targetAngle));
	else
		command.SetTurn(targetAngle);

	// Determine whether to apply thrust.
	Point drag = ship.Velocity() * ship.Drag() / mass;
	if(ship.Attributes().Get("reverse thrust"))
	{
		// Don't take drag into account when reverse thrusting, because this
		// estimate of how it will be applied can be quite inaccurate.
		Point a = (unit * (-ship.Attributes().Get("reverse thrust") / mass)).Unit();
		double direction = positionWeight * positionDelta.Dot(a) / POSITION_DEADBAND
			+ velocityWeight * velocityDelta.Dot(a) / VELOCITY_DEADBAND;
		if(direction > THRUST_DEADBAND)
		{
			command |= Command::BACK;
			return;
		}
	}
	Point a = (unit * accel - drag).Unit();
	double direction = positionWeight * positionDelta.Dot(a) / POSITION_DEADBAND
		+ velocityWeight * velocityDelta.Dot(a) / VELOCITY_DEADBAND;
	if(direction > THRUST_DEADBAND)
		command |= Command::FORWARD;
}



void AI::Attack(Ship &ship, Command &command, const Ship &target)
{
	// First, figure out what your shortest-range weapon is.
	double shortestRange = 4000.;
	bool isArmed = false;
	bool hasAmmo = false;
	double minSafeDistance = 0.;
	for(const Hardpoint &hardpoint : ship.Weapons())
	{
		const Weapon *weapon = hardpoint.GetOutfit();
		if(weapon && !hardpoint.IsAntiMissile())
		{
			isArmed = true;
			bool hasThisAmmo = (!weapon->Ammo() || ship.OutfitCount(weapon->Ammo()));
			hasAmmo |= hasThisAmmo;

			// Exploding weaponry that can damage this ship requires special
			// consideration (while we have the ammo to use the weapon).
			if(hasThisAmmo && weapon->BlastRadius() && !weapon->IsSafe())
				minSafeDistance = max(weapon->BlastRadius() + weapon->TriggerRadius(), minSafeDistance);

			// The missile boat AI should be applied at 1000 pixels range if
			// all weapons are homing or turrets, and at 2000 if not.
			double multiplier = (hardpoint.IsHoming() || hardpoint.IsTurret()) ? 1. : .5;
			shortestRange = min(multiplier * weapon->Range(), shortestRange);
		}
	}
	// If this ship was using the missile boat AI to run away and bombard its
	// target from a distance, have it stop running once it is out of ammo. This
	// is not realistic, but it's a whole lot less annoying for the player when
	// they are trying to hunt down and kill the last missile boat in a fleet.
	if(isArmed && !hasAmmo)
		shortestRange = 0.;

	// Deploy any fighters you are carrying.
	if(!ship.IsYours() && ship.HasBays())
	{
		command |= Command::DEPLOY;
		Deploy(ship, false);
	}

	// If this ship has only long-range weapons, or some weapons have a
	// blast radius, it should keep some distance instead of closing in.
	Point d = (target.Position() + target.Velocity()) - (ship.Position() + ship.Velocity());
	if((minSafeDistance > 0. || shortestRange > 1000.)
			&& d.Length() < max(1.25 * minSafeDistance, .5 * shortestRange))
	{
		// If this ship can use reverse thrusters, consider doing so.
		double reverseSpeed = ship.MaxReverseVelocity();
		if(reverseSpeed && (reverseSpeed >= min(target.MaxVelocity(), ship.MaxVelocity())
				|| target.Velocity().Dot(-d.Unit()) <= reverseSpeed))
		{
			command.SetTurn(TurnToward(ship, d));
			if(ship.Facing().Unit().Dot(d) >= 0.)
				command |= Command::BACK;
		}
		else
		{
			command.SetTurn(TurnToward(ship, -d));
			if(ship.Facing().Unit().Dot(d) <= 0.)
				command |= Command::FORWARD;
		}
		return;
	}

	MoveToAttack(ship, command, target);
}



void AI::MoveToAttack(Ship &ship, Command &command, const Body &target)
{
	Point d = target.Position() - ship.Position();

	// First of all, aim in the direction that will hit this target.
	command.SetTurn(TurnToward(ship, TargetAim(ship, target)));

	// Calculate this ship's "turning radius"; that is, the smallest circle it
	// can make while at full speed.
	double stepsInFullTurn = 360. / ship.TurnRate();
	double circumference = stepsInFullTurn * ship.Velocity().Length();
	double diameter = max(200., circumference / PI);

	// If the ship has reverse thrusters and the target is behind it, we can
	// use them to reach the target more quickly.
	if(ship.Facing().Unit().Dot(d.Unit()) < -.75 && ship.Attributes().Get("reverse thrust"))
		command |= Command::BACK;
	// This isn't perfect, but it works well enough.
	else if((ship.Facing().Unit().Dot(d) >= 0. && d.Length() > diameter)
			|| (ship.Velocity().Dot(d) < 0. && ship.Facing().Unit().Dot(d.Unit()) >= .9))
		command |= Command::FORWARD;

	// Use an equipped afterburner if possible.
	if(command.Has(Command::FORWARD) && d.Length() < 1000. && ShouldUseAfterburner(ship))
		command |= Command::AFTERBURNER;
}



void AI::PickUp(Ship &ship, Command &command, const Body &target)
{
	// Figure out the target's velocity relative to the ship.
	Point p = target.Position() - ship.Position();
	Point v = target.Velocity() - ship.Velocity();
	double vMax = ship.MaxVelocity();

	// Estimate where the target will be by the time we reach it.
	double time = RendezvousTime(p, v, vMax);
	if(std::isnan(time))
		time = p.Length() / vMax;
	double degreesToTurn = TO_DEG * acos(min(1., max(-1., p.Unit().Dot(ship.Facing().Unit()))));
	time += degreesToTurn / ship.TurnRate();
	p += v * time;

	// Move toward the target.
	command.SetTurn(TurnToward(ship, p));
	double dp = p.Unit().Dot(ship.Facing().Unit());
	if(dp > .7)
		command |= Command::FORWARD;

	// Use the afterburner if it will not cause you to miss your target.
	double squareDistance = p.LengthSquared();
	if(command.Has(Command::FORWARD) && ShouldUseAfterburner(ship))
		if(dp > max(.9, min(.9999, 1. - squareDistance / 10000000.)))
			command |= Command::AFTERBURNER;
}



// Determine if using an afterburner does not use up reserve fuel, cause undue
// energy strain, or undue thermal loads if almost overheated.
bool AI::ShouldUseAfterburner(Ship &ship)
{
	if(!ship.Attributes().Get("afterburner thrust"))
		return false;

	double fuel = ship.Fuel() * ship.Attributes().Get("fuel capacity");
	double neededFuel = ship.Attributes().Get("afterburner fuel");
	double energy = ship.Energy() * ship.Attributes().Get("energy capacity");
	double neededEnergy = ship.Attributes().Get("afterburner energy");
	if(energy == 0.)
		energy = ship.Attributes().Get("energy generation")
				+ 0.2 * ship.Attributes().Get("solar collection")
				- ship.Attributes().Get("energy consumption");
	double outputHeat = ship.Attributes().Get("afterburner heat") / (100 * ship.Mass());
	if((!neededFuel || fuel - neededFuel > ship.JumpNavigation().JumpFuel())
			&& (!neededEnergy || neededEnergy / energy < 0.25)
			&& (!outputHeat || ship.Heat() + outputHeat < .9))
		return true;

	return false;
}



// "Appeasing" ships will dump cargo after being injured, if they are being targeted.
void AI::DoAppeasing(const shared_ptr<Ship> &ship, double *threshold) const
{
	double health = .5 * ship->Shields() + ship->Hull();
	if(1. - health <= *threshold)
		return;

	const auto enemies = GetShipsList(*ship, true);
	if(none_of(enemies.begin(), enemies.end(), [&ship](const Ship *foe) noexcept -> bool
			{ return !foe->IsDisabled() && foe->GetTargetShip() == ship; }))
		return;

	int toDump = 11 + (1. - health) * .5 * ship->Cargo().Size();
	for(auto &&commodity : ship->Cargo().Commodities())
		if(commodity.second && toDump > 0)
		{
			int dumped = min(commodity.second, toDump);
			ship->Jettison(commodity.first, dumped, true);
			toDump -= dumped;
		}

	Messages::Add(ship->GetGovernment()->GetName() + " " + ship->Noun() + " \"" + ship->Name()
		+ "\": Please, just take my cargo and leave me alone.", Messages::Importance::Low);

	*threshold = (1. - health) + .1;
}



// Find a target ship to flock around at high speed.
void AI::DoSwarming(Ship &ship, Command &command, shared_ptr<Ship> &target)
{
	// Find a new ship to target on average every 10 seconds, or if the current target
	// is no longer eligible. If landing, release the old target so others can swarm it.
	if(ship.IsLanding() || !target || !CanSwarm(ship, *target) || !Random::Int(600))
	{
		if(target)
		{
			// Allow another swarming ship to consider the target.
			auto sit = swarmCount.find(target.get());
			if(sit != swarmCount.end() && sit->second > 0)
				--sit->second;
			// Release the current target.
			target.reset();
			ship.SetTargetShip(target);
		}
		// If here just because we are about to land, do not seek a new target.
		if(ship.IsLanding())
			return;

		int lowestCount = 7;
		// Consider swarming around non-hostile ships in the same system.
		const auto others = GetShipsList(ship, false);
		for(auto *other : others)
			if(!other->GetPersonality().IsSwarming())
			{
				// Prefer to swarm ships that are not already being heavily swarmed.
				int count = swarmCount[other] + Random::Int(4);
				if(count < lowestCount)
				{
					target = other->shared_from_this();
					lowestCount = count;
				}
			}
		ship.SetTargetShip(target);
		if(target)
			++swarmCount[target.get()];
	}
	// If a friendly ship to flock with was not found, return to an available planet.
	if(target)
		Swarm(ship, command, *target);
	else if(ship.Zoom() == 1.)
		Refuel(ship, command);
}



void AI::DoSurveillance(Ship &ship, Command &command, shared_ptr<Ship> &target) const
{
	const bool isStaying = ship.GetPersonality().IsStaying();
	// Since DoSurveillance is called after target-seeking and firing, if this
	// ship has a target, that target is guaranteed to be targetable.
	if(target && (target->GetSystem() != ship.GetSystem() || target->IsEnteringHyperspace()))
	{
		target.reset();
		ship.SetTargetShip(target);
	}
	// If you have a hostile target, pursuing and destroying it has priority.
	if(target && ship.GetGovernment()->IsEnemy(target->GetGovernment()))
	{
		// Automatic aiming and firing already occurred.
		MoveIndependent(ship, command);
		return;
	}

	// Choose a surveillance behavior.
	if(ship.GetTargetSystem())
	{
		// Unload surveillance drones in this system before leaving.
		if(!isStaying)
		{
			PrepareForHyperspace(ship, command);
			command |= Command::JUMP;
		}
		if(ship.HasBays())
		{
			command |= Command::DEPLOY;
			Deploy(ship, false);
		}
	}
	else if(ship.GetTargetStellar())
	{
		// Approach the planet and "land" on it (i.e. scan it).
		MoveToPlanet(ship, command);
		double atmosphereScan = ship.Attributes().Get("atmosphere scan");
		double distance = ship.Position().Distance(ship.GetTargetStellar()->Position());
		if(distance < atmosphereScan && !Random::Int(100))
			ship.SetTargetStellar(nullptr);
		else if(!isStaying)
			command |= Command::LAND;
	}
	else if(target)
	{
		// Approach and scan the targeted, friendly ship's cargo or outfits.
		bool cargoScan = ship.Attributes().Get("cargo scan power");
		bool outfitScan = ship.Attributes().Get("outfit scan power");
		// If the pointer to the target ship exists, it is targetable and in-system.
		bool mustScanCargo = cargoScan && !Has(ship, target, ShipEvent::SCAN_CARGO);
		bool mustScanOutfits = outfitScan && !Has(ship, target, ShipEvent::SCAN_OUTFITS);
		if(!mustScanCargo && !mustScanOutfits)
			ship.SetTargetShip(shared_ptr<Ship>());
		else
		{
			CircleAround(ship, command, *target);
			command |= Command::SCAN;
		}
	}
	else
	{
		const System *system = ship.GetSystem();
		const Government *gov = ship.GetGovernment();

		// Consider scanning any non-hostile ship in this system that you haven't yet personally scanned.
		vector<Ship *> targetShips;
		bool cargoScan = ship.Attributes().Get("cargo scan power");
		bool outfitScan = ship.Attributes().Get("outfit scan power");
		if(cargoScan || outfitScan)
			for(const auto &grit : governmentRosters)
			{
				if(gov == grit.first || gov->IsEnemy(grit.first))
					continue;
				for(const auto &it : grit.second)
				{
					auto ptr = it->shared_from_this();
					if((!cargoScan || Has(ship, ptr, ShipEvent::SCAN_CARGO))
							&& (!outfitScan || Has(ship, ptr, ShipEvent::SCAN_OUTFITS)))
						continue;

					if(it->IsTargetable())
						targetShips.emplace_back(it);
				}
			}

		// Consider scanning any planetary object in the system, if able.
		vector<const StellarObject *> targetPlanets;
		double atmosphereScan = ship.Attributes().Get("atmosphere scan");
		if(atmosphereScan)
			for(const StellarObject &object : system->Objects())
				if(object.HasSprite() && !object.IsStar() && !object.IsStation())
					targetPlanets.push_back(&object);

		// If this ship can jump away, consider traveling to a nearby system.
		vector<const System *> targetSystems;
		// TODO: These ships cannot travel through wormholes?
		if(ship.JumpsRemaining(false))
		{
			const auto &links = ship.JumpNavigation().HasJumpDrive() ?
				system->JumpNeighbors(ship.JumpNavigation().JumpRange()) : system->Links();
			targetSystems.insert(targetSystems.end(), links.begin(), links.end());
		}

		unsigned total = targetShips.size() + targetPlanets.size() + targetSystems.size();
		if(!total)
		{
			// If there is nothing for this ship to scan, have it hold still
			// instead of drifting away from the system center.
			Stop(ship, command);
			return;
		}

		unsigned index = Random::Int(total);
		if(index < targetShips.size())
			ship.SetTargetShip(targetShips[index]->shared_from_this());
		else
		{
			index -= targetShips.size();
			if(index < targetPlanets.size())
				ship.SetTargetStellar(targetPlanets[index]);
			else
				ship.SetTargetSystem(targetSystems[index - targetPlanets.size()]);
		}
	}
}



void AI::DoMining(Ship &ship, Command &command)
{
	// This function is only called for ships that are in the player's system.
	// Update the radius that the ship is searching for asteroids at.
	bool isNew = !miningAngle.count(&ship);
	Angle &angle = miningAngle[&ship];
	if(isNew)
	{
		angle = Angle::Random();
		miningRadius[&ship] = ship.GetSystem()->AsteroidBeltRadius();
	}
	angle += Angle::Random(1.) - Angle::Random(1.);
	double radius = miningRadius[&ship] * pow(2., angle.Unit().X());

	shared_ptr<Minable> target = ship.GetTargetAsteroid();
	if(!target || target->Velocity().Length() > ship.MaxVelocity())
	{
		for(const shared_ptr<Minable> &minable : minables)
		{
			Point offset = minable->Position() - ship.Position();
			// Target only nearby minables that are within 45deg of the current heading
			// and not moving faster than the ship can catch.
			if(offset.Length() < 800. && offset.Unit().Dot(ship.Facing().Unit()) > .7
					&& minable->Velocity().Dot(offset.Unit()) < ship.MaxVelocity())
			{
				target = minable;
				ship.SetTargetAsteroid(target);
				break;
			}
		}
	}
	if(target)
	{
		// If the asteroid has moved well out of reach, stop tracking it.
		if(target->Position().Distance(ship.Position()) > 1600.)
			ship.SetTargetAsteroid(nullptr);
		else
		{
			MoveToAttack(ship, command, *target);
			AutoFire(ship, firingCommands, *target);
			return;
		}
	}

	Point heading = Angle(30.).Rotate(ship.Position().Unit() * radius) - ship.Position();
	command.SetTurn(TurnToward(ship, heading));
	if(ship.Velocity().Dot(heading.Unit()) < .7 * ship.MaxVelocity())
		command |= Command::FORWARD;
}



bool AI::DoHarvesting(Ship &ship, Command &command)
{
	// If the ship has no target to pick up, do nothing.
	shared_ptr<Flotsam> target = ship.GetTargetFlotsam();
	if(target && ship.Cargo().Free() < target->UnitSize())
	{
		target.reset();
		ship.SetTargetFlotsam(target);
	}
	if(!target)
	{
		// Only check for new targets every 10 frames, on average.
		if(Random::Int(10))
			return false;

		// Don't chase anything that will take more than 10 seconds to reach.
		double bestTime = 600.;
		for(const shared_ptr<Flotsam> &it : flotsam)
		{
			if(ship.Cargo().Free() < it->UnitSize())
				continue;
			// Only pick up flotsam that is nearby and that you are facing toward.
			Point p = it->Position() - ship.Position();
			double range = p.Length();
			if(range > 800. || (range > 100. && p.Unit().Dot(ship.Facing().Unit()) < .9))
				continue;

			// Estimate how long it would take to intercept this flotsam.
			Point v = it->Velocity() - ship.Velocity();
			double vMax = ship.MaxVelocity();
			double time = RendezvousTime(p, v, vMax);
			if(std::isnan(time))
				continue;

			double degreesToTurn = TO_DEG * acos(min(1., max(-1., p.Unit().Dot(ship.Facing().Unit()))));
			time += degreesToTurn / ship.TurnRate();
			if(time < bestTime)
			{
				bestTime = time;
				target = it;
			}
		}
		if(!target)
			return false;

		ship.SetTargetFlotsam(target);
	}
	// Deploy any carried ships to improve maneuverability.
	if(ship.HasBays())
	{
		command |= Command::DEPLOY;
		Deploy(ship, false);
	}

	PickUp(ship, command, *target);
	return true;
}



// Check if this ship should cloak. Returns true if this ship decided to run away while cloaking.
bool AI::DoCloak(Ship &ship, Command &command)
{
	if(ship.Attributes().Get("cloak"))
	{
		// Never cloak if it will cause you to be stranded.
		const Outfit &attributes = ship.Attributes();
		double fuelCost = attributes.Get("cloaking fuel") + attributes.Get("fuel consumption")
			- attributes.Get("fuel generation");
		if(attributes.Get("cloaking fuel") && !attributes.Get("ramscoop"))
		{
			double fuel = ship.Fuel() * attributes.Get("fuel capacity");
			int steps = ceil((1. - ship.Cloaking()) / attributes.Get("cloak"));
			// Only cloak if you will be able to fully cloak and also maintain it
			// for as long as it will take you to reach full cloak.
			fuel -= fuelCost * (1 + 2 * steps);
			if(fuel < ship.JumpNavigation().JumpFuel())
				return false;
		}

		// If your parent has chosen to cloak, cloak and rendezvous with them.
		const shared_ptr<const Ship> &parent = ship.GetParent();
		if(parent && parent->Commands().Has(Command::CLOAK) && parent->GetSystem() == ship.GetSystem()
				&& !parent->GetGovernment()->IsEnemy(ship.GetGovernment()))
		{
			command |= Command::CLOAK;
			KeepStation(ship, command, *parent);
			return true;
		}

		// Otherwise, always cloak if you are in imminent danger.
		static const double MAX_RANGE = 10000.;
		double range = MAX_RANGE;
		const Ship *nearestEnemy = nullptr;
		// Find the nearest targetable, in-system enemy that could attack this ship.
		const auto enemies = GetShipsList(ship, true);
		for(const auto &foe : enemies)
			if(!foe->IsDisabled())
			{
				double distance = ship.Position().Distance(foe->Position());
				if(distance < range)
				{
					range = distance;
					nearestEnemy = foe;
				}
			}

		// If this ship has started cloaking, it must get at least 40% repaired
		// or 40% farther away before it begins decloaking again.
		double hysteresis = ship.Commands().Has(Command::CLOAK) ? .4 : 0.;
		// If cloaking costs nothing, and no one has asked you for help, cloak at will.
		bool cloakFreely = (fuelCost <= 0.) && !ship.GetShipToAssist();
		// If this ship is injured / repairing, it should cloak while under threat.
		bool cloakToRepair = (ship.Health() < RETREAT_HEALTH + hysteresis)
				&& (attributes.Get("shield generation") || attributes.Get("hull repair rate"));
		if(cloakToRepair && (cloakFreely || range < 2000. * (1. + hysteresis)))
		{
			command |= Command::CLOAK;
			// Move away from the nearest enemy.
			if(nearestEnemy)
			{
				Point safety;
				// TODO: This could use an "Avoid" method, to account for other in-system hazards.
				// Simple approximation: move equally away from both the system center and the
				// nearest enemy, until the constrainment boundary is reached.
				if(ship.GetPersonality().IsUnconstrained() || !fenceCount.count(&ship))
					safety = 2 * ship.Position().Unit() - nearestEnemy->Position().Unit();
				else
					safety = -ship.Position().Unit();

				safety *= ship.MaxVelocity();
				MoveTo(ship, command, ship.Position() + safety, safety, 1., .8);
				return true;
			}
		}
		// Choose to cloak if there are no enemies nearby and cloaking is sensible.
		if(range == MAX_RANGE && cloakFreely && !ship.GetTargetShip())
			command |= Command::CLOAK;
	}
	return false;
}



void AI::DoScatter(Ship &ship, Command &command)
{
	if(!command.Has(Command::FORWARD))
		return;

	double turnRate = ship.TurnRate();
	double acceleration = ship.Acceleration();
	// TODO: If there are many ships, use CollisionSet::Circle or another
	// suitable method to limit which ships are checked.
	for(const shared_ptr<Ship> &other : ships)
	{
		// Do not scatter away from yourself, or ships in other systems.
		if(other.get() == &ship || other->GetSystem() != ship.GetSystem())
			continue;

		// Check for any ships that have nearly the same movement profile as
		// this ship and are in nearly the same location.
		Point offset = other->Position() - ship.Position();
		if(offset.LengthSquared() > 400.)
			continue;
		if(fabs(other->TurnRate() / turnRate - 1.) > .05)
			continue;
		if(fabs(other->Acceleration() / acceleration - 1.) > .05)
			continue;

		// Move away from this ship. What side of me is it on?
		command.SetTurn(offset.Cross(ship.Facing().Unit()) > 0. ? 1. : -1.);
		return;
	}
}



// Instead of coming to a full stop, adjust to a target velocity vector
Point AI::StoppingPoint(const Ship &ship, const Point &targetVelocity, bool &shouldReverse)
{
	Point position = ship.Position();
	Point velocity = ship.Velocity() - targetVelocity;
	Angle angle = ship.Facing();
	double acceleration = ship.Acceleration();
	double turnRate = ship.TurnRate();
	shouldReverse = false;

	// If I were to turn around and stop now the relative movement, where would that put me?
	double v = velocity.Length();
	if(!v)
		return position;
	// It makes no sense to calculate a stopping point for a ship entering hyperspace.
	if(ship.IsHyperspacing())
	{
		if(ship.IsUsingJumpDrive() || ship.IsEnteringHyperspace())
			return position;

		double maxVelocity = ship.MaxVelocity();
		double jumpTime = (v - maxVelocity) / 2.;
		position += velocity.Unit() * (jumpTime * (v + maxVelocity) * .5);
		v = maxVelocity;
	}

	// This assumes you're facing exactly the wrong way.
	double degreesToTurn = TO_DEG * acos(min(1., max(-1., -velocity.Unit().Dot(angle.Unit()))));
	double stopDistance = v * (degreesToTurn / turnRate);
	// Sum of: v + (v - a) + (v - 2a) + ... + 0.
	// The number of terms will be v / a.
	// The average term's value will be v / 2. So:
	stopDistance += .5 * v * v / acceleration;

	if(ship.Attributes().Get("reverse thrust"))
	{
		// Figure out your reverse thruster stopping distance:
		double reverseAcceleration = ship.Attributes().Get("reverse thrust") / ship.InertialMass();
		double reverseDistance = v * (180. - degreesToTurn) / turnRate;
		reverseDistance += .5 * v * v / reverseAcceleration;

		if(reverseDistance < stopDistance)
		{
			shouldReverse = true;
			stopDistance = reverseDistance;
		}
	}

	return position + stopDistance * velocity.Unit();
}



// Get a vector giving the direction this ship should aim in in order to do
// maximum damaged to a target at the given position with its non-turret,
// non-homing weapons. If the ship has no non-homing weapons, this just
// returns the direction to the target.
Point AI::TargetAim(const Ship &ship)
{
	shared_ptr<const Ship> target = ship.GetTargetShip();
	if(target)
		return TargetAim(ship, *target);

	shared_ptr<const Minable> targetAsteroid = ship.GetTargetAsteroid();
	if(targetAsteroid)
		return TargetAim(ship, *targetAsteroid);

	return Point();
}



Point AI::TargetAim(const Ship &ship, const Body &target)
{
	Point result;
	for(const Hardpoint &hardpoint : ship.Weapons())
	{
		const Weapon *weapon = hardpoint.GetOutfit();
		if(!weapon || hardpoint.IsHoming() || hardpoint.IsTurret())
			continue;

		Point start = ship.Position() + ship.Facing().Rotate(hardpoint.GetPoint());
		Point p = target.Position() - start + ship.GetPersonality().Confusion();
		Point v = target.Velocity() - ship.Velocity();
		double steps = RendezvousTime(p, v, weapon->WeightedVelocity() + .5 * weapon->RandomVelocity());
		if(std::isnan(steps))
			continue;

		steps = min(steps, weapon->TotalLifetime());
		p += steps * v;

		double damage = weapon->ShieldDamage() + weapon->HullDamage();
		result += p.Unit() * abs(damage);
	}

	return result ? result : target.Position() - ship.Position();
}



// Aim the given ship's turrets.
void AI::AimTurrets(const Ship &ship, FireCommand &command, bool opportunistic) const
{
	// First, get the set of potential hostile ships.
	auto targets = vector<const Body *>();
	const Ship *currentTarget = ship.GetTargetShip().get();
	if(opportunistic || !currentTarget || !currentTarget->IsTargetable())
	{
		// Find the maximum range of any of this ship's turrets.
		double maxRange = 0.;
		for(const Hardpoint &weapon : ship.Weapons())
			if(weapon.CanAim())
				maxRange = max(maxRange, weapon.GetOutfit()->Range());
		// If this ship has no turrets, bail out.
		if(!maxRange)
			return;
		// Extend the weapon range slightly to account for velocity differences.
		maxRange *= 1.5;

		// Now, find all enemy ships within that radius.
		auto enemies = GetShipsList(ship, true, maxRange);
		// Convert the shared_ptr<Ship> into const Body *, to allow aiming turrets
		// at a targeted asteroid. Skip disabled ships, which pose no threat.
		for(auto &&foe : enemies)
			if(!foe->IsDisabled())
				targets.emplace_back(foe);
		// Even if the ship's current target ship is beyond maxRange,
		// or is already disabled, consider aiming at it.
		if(currentTarget && currentTarget->IsTargetable()
				&& find(targets.cbegin(), targets.cend(), currentTarget) == targets.cend())
			targets.push_back(currentTarget);
	}
	else
		targets.push_back(currentTarget);
	// If this ship is mining, consider aiming at its target asteroid.
	if(ship.GetTargetAsteroid())
		targets.push_back(ship.GetTargetAsteroid().get());

	// If there are no targets to aim at, opportunistic turrets should sweep
	// back and forth at random, with the sweep centered on the "outward-facing"
	// angle. Focused turrets should just point forward.
	if(targets.empty() && !opportunistic)
	{
		for(const Hardpoint &hardpoint : ship.Weapons())
			if(hardpoint.CanAim())
			{
				// Get the index of this weapon.
				int index = &hardpoint - &ship.Weapons().front();
				double offset = (hardpoint.HarmonizedAngle() - hardpoint.GetAngle()).Degrees();
				command.SetAim(index, offset / hardpoint.GetOutfit()->TurretTurn());
			}
		return;
	}
	if(targets.empty())
	{
		for(const Hardpoint &hardpoint : ship.Weapons())
			if(hardpoint.CanAim())
			{
				// Get the index of this weapon.
				int index = &hardpoint - &ship.Weapons().front();
				// First, check if this turret is currently in motion. If not,
				// it only has a small chance of beginning to move.
				double previous = ship.FiringCommands().Aim(index);
				if(!previous && (Random::Int(60)))
					continue;

				Angle centerAngle = Angle(hardpoint.GetPoint());
				double bias = (centerAngle - hardpoint.GetAngle()).Degrees() / 180.;
				double acceleration = Random::Real() - Random::Real() + bias;
				command.SetAim(index, previous + .1 * acceleration);
			}
		return;
	}
	// Each hardpoint should aim at the target that it is "closest" to hitting.
	for(const Hardpoint &hardpoint : ship.Weapons())
		if(hardpoint.CanAim())
		{
			// This is where this projectile fires from. Add some randomness
			// based on how skilled the pilot is.
			Point start = ship.Position() + ship.Facing().Rotate(hardpoint.GetPoint());
			start += ship.GetPersonality().Confusion();
			// Get the turret's current facing, in absolute coordinates:
			Angle aim = ship.Facing() + hardpoint.GetAngle();
			// Get this projectile's average velocity.
			const Weapon *weapon = hardpoint.GetOutfit();
			double vp = weapon->WeightedVelocity() + .5 * weapon->RandomVelocity();
			// Loop through each body this hardpoint could shoot at. Find the
			// one that is the "best" in terms of how many frames it will take
			// to aim at it and for a projectile to hit it.
			double bestScore = numeric_limits<double>::infinity();
			double bestAngle = 0.;
			for(const Body *target : targets)
			{
				Point p = target->Position() - start;
				Point v = target->Velocity();
				// Only take the ship's velocity into account if this weapon
				// does not have its own acceleration.
				if(!weapon->Acceleration())
					v -= ship.Velocity();
				// By the time this action is performed, the target will
				// have moved forward one time step.
				p += v;

				// Find out how long it would take for this projectile to reach the target.
				double rendezvousTime = RendezvousTime(p, v, vp);
				// If there is no intersection (i.e. the turret is not facing the target),
				// consider this target "out-of-range" but still targetable.
				if(std::isnan(rendezvousTime))
					rendezvousTime = max(p.Length() / (vp ? vp : 1.), 2 * weapon->TotalLifetime());

				// Determine where the target will be at that point.
				p += v * rendezvousTime;

				// Determine how much the turret must turn to face that vector.
				double degrees = (Angle(p) - aim).Degrees();
				double turnTime = fabs(degrees) / weapon->TurretTurn();
				// All bodies within weapons range have the same basic
				// weight. Outside that range, give them lower priority.
				rendezvousTime = max(0., rendezvousTime - weapon->TotalLifetime());
				// Always prefer targets that you are able to hit.
				double score = turnTime + (180. / weapon->TurretTurn()) * rendezvousTime;
				if(score < bestScore)
				{
					bestScore = score;
					bestAngle = degrees;
				}
			}
			if(bestAngle)
			{
				// Get the index of this weapon.
				int index = &hardpoint - &ship.Weapons().front();
				command.SetAim(index, bestAngle / weapon->TurretTurn());
			}
		}
}



// Fire whichever of the given ship's weapons can hit a hostile target.
void AI::AutoFire(const Ship &ship, FireCommand &command, bool secondary) const
{
	const Personality &person = ship.GetPersonality();
	if(person.IsPacifist() || ship.CannotAct())
		return;

	bool beFrugal = (ship.IsYours() && !escortsUseAmmo);
	if(person.IsFrugal() || (ship.IsYours() && escortsAreFrugal && escortsUseAmmo))
	{
		// The frugal personality is only active when ships have more than 75% of their total health,
		// and are not outgunned.
		beFrugal = (ship.Health() > .75);
		if(beFrugal)
		{
			auto ait = allyStrength.find(ship.GetGovernment());
			auto eit = enemyStrength.find(ship.GetGovernment());
			if(ait != allyStrength.end() && eit != enemyStrength.end() && ait->second < eit->second)
				beFrugal = false;
		}
	}

	// Special case: your target is not your enemy. Do not fire, because you do
	// not want to risk damaging that target. Ships will target friendly ships
	// while assisting and performing surveillance.
	shared_ptr<Ship> currentTarget = ship.GetTargetShip();
	const Government *gov = ship.GetGovernment();
	bool friendlyOverride = false;
	bool disabledOverride = false;
	if(ship.IsYours())
	{
		auto it = orders.find(&ship);
		if(it != orders.end() && it->second.target.lock() == currentTarget)
		{
			disabledOverride = (it->second.type == Orders::FINISH_OFF);
			friendlyOverride = disabledOverride | (it->second.type == Orders::ATTACK);
		}
	}
	bool currentIsEnemy = currentTarget
		&& currentTarget->GetGovernment()->IsEnemy(gov)
		&& currentTarget->GetSystem() == ship.GetSystem();
	if(currentTarget && !(currentIsEnemy || friendlyOverride))
		currentTarget.reset();

	// Only fire on disabled targets if you don't want to plunder them.
	bool plunders = (person.Plunders() && ship.Cargo().Free());
	bool disables = person.Disables();

	// Don't use weapons with firing force if you are preparing to jump.
	bool isWaitingToJump = ship.Commands().Has(Command::JUMP | Command::WAIT);

	// Find the longest range of any of your non-homing weapons. Homing weapons
	// that don't consume ammo may also fire in non-homing mode.
	double maxRange = 0.;
	for(const Hardpoint &weapon : ship.Weapons())
		if(weapon.IsReady()
				&& !(!currentTarget && weapon.IsHoming() && weapon.GetOutfit()->Ammo())
				&& !(!secondary && weapon.GetOutfit()->Icon())
				&& !(beFrugal && weapon.GetOutfit()->Ammo())
				&& !(isWaitingToJump && weapon.GetOutfit()->FiringForce()))
			maxRange = max(maxRange, weapon.GetOutfit()->Range());
	// Extend the weapon range slightly to account for velocity differences.
	maxRange *= 1.5;

	// Find all enemy ships within range of at least one weapon.
	auto enemies = GetShipsList(ship, true, maxRange);
	// Consider the current target if it is not already considered (i.e. it
	// is a friendly ship and this is a player ship ordered to attack it).
	if(currentTarget && currentTarget->IsTargetable()
			&& find(enemies.cbegin(), enemies.cend(), currentTarget.get()) == enemies.cend())
		enemies.push_back(currentTarget.get());

	int index = -1;
	for(const Hardpoint &hardpoint : ship.Weapons())
	{
		++index;
		// Skip weapons that are not ready to fire.
		if(!hardpoint.IsReady())
			continue;

		const Weapon *weapon = hardpoint.GetOutfit();
		// Don't expend ammo for homing weapons that have no target selected.
		if(!currentTarget && weapon->Homing() && weapon->Ammo())
			continue;
		// Don't fire secondary weapons if told not to.
		if(!secondary && weapon->Icon())
			continue;
		// Don't expend ammo if trying to be frugal.
		if(beFrugal && weapon->Ammo())
			continue;
		// Don't use weapons with firing force if you are preparing to jump.
		if(isWaitingToJump && weapon->FiringForce())
			continue;

		// Special case: if the weapon uses fuel, be careful not to spend so much
		// fuel that you cannot leave the system if necessary.
		if(weapon->FiringFuel())
		{
			double fuel = ship.Fuel() * ship.Attributes().Get("fuel capacity");
			fuel -= weapon->FiringFuel();
			// If the ship is not ever leaving this system, it does not need to
			// reserve any fuel.
			bool isStaying = person.IsStaying();
			if(!secondary || fuel < (isStaying ? 0. : ship.JumpNavigation().JumpFuel()))
				continue;
		}
		// Figure out where this weapon will fire from, but add some randomness
		// depending on how accurate this ship's pilot is.
		Point start = ship.Position() + ship.Facing().Rotate(hardpoint.GetPoint());
		start += person.Confusion();

		double vp = weapon->WeightedVelocity() + .5 * weapon->RandomVelocity();
		double lifetime = weapon->TotalLifetime();

		// Homing weapons revert to "dumb firing" if they have no target.
		if(weapon->Homing() && currentTarget)
		{
			// NPCs shoot ships that they just plundered.
			bool hasBoarded = !ship.IsYours() && Has(ship, currentTarget, ShipEvent::BOARD);
			if(currentTarget->IsDisabled() && (disables || (plunders && !hasBoarded)) && !disabledOverride)
				continue;
			// Don't fire secondary weapons at targets that have started jumping.
			if(weapon->Icon() && currentTarget->IsEnteringHyperspace())
				continue;

			// For homing weapons, don't take the velocity of the ship firing it
			// into account, because the projectile will settle into a velocity
			// that depends on its own acceleration and drag.
			Point p = currentTarget->Position() - start;
			Point v = currentTarget->Velocity();
			// By the time this action is performed, the ships will have moved
			// forward one time step.
			p += v;

			// If this weapon has a blast radius, don't fire it if the target is
			// so close that you'll be hit by the blast. Weapons using proximity
			// triggers will explode sooner, so a larger separation is needed.
			if(!weapon->IsSafe() && p.Length() <= (weapon->BlastRadius() + weapon->TriggerRadius()))
				continue;

			// Calculate how long it will take the projectile to reach its target.
			double steps = RendezvousTime(p, v, vp);
			if(!std::isnan(steps) && steps <= lifetime)
			{
				command.SetFire(index);
				continue;
			}
			continue;
		}
		// For non-homing weapons:
		for(const auto &target : enemies)
		{
			// NPCs shoot ships that they just plundered.
			bool hasBoarded = !ship.IsYours() && Has(ship, target->shared_from_this(), ShipEvent::BOARD);
			if(target->IsDisabled() && (disables || (plunders && !hasBoarded)) && !disabledOverride)
				continue;
			// Merciful ships let fleeing ships go.
			if(target->IsFleeing() && person.IsMerciful())
				continue;

			Point p = target->Position() - start;
			Point v = target->Velocity();
			// Only take the ship's velocity into account if this weapon
			// does not have its own acceleration.
			if(!weapon->Acceleration())
				v -= ship.Velocity();
			// By the time this action is performed, the ships will have moved
			// forward one time step.
			p += v;

			// Non-homing weapons may have a blast radius or proximity trigger.
			// Do not fire this weapon if we will be caught in the blast.
			if(!weapon->IsSafe() && p.Length() <= (weapon->BlastRadius() + weapon->TriggerRadius()))
				continue;

			// Get the vector the weapon will travel along.
			v = (ship.Facing() + hardpoint.GetAngle()).Unit() * vp - v;
			// Extrapolate over the lifetime of the projectile.
			v *= lifetime;

			const Mask &mask = target->GetMask(step);
			if(mask.Collide(-p, v, target->Facing()) < 1.)
			{
				command.SetFire(index);
				break;
			}
		}
	}
}



void AI::AutoFire(const Ship &ship, FireCommand &command, const Body &target) const
{
	int index = -1;
	for(const Hardpoint &hardpoint : ship.Weapons())
	{
		++index;
		// Only auto-fire primary weapons that take no ammunition.
		if(!hardpoint.IsReady() || hardpoint.GetOutfit()->Icon() || hardpoint.GetOutfit()->Ammo())
			continue;

		// Figure out where this weapon will fire from, but add some randomness
		// depending on how accurate this ship's pilot is.
		Point start = ship.Position() + ship.Facing().Rotate(hardpoint.GetPoint());
		start += ship.GetPersonality().Confusion();

		const Weapon *weapon = hardpoint.GetOutfit();
		double vp = weapon->WeightedVelocity() + .5 * weapon->RandomVelocity();
		double lifetime = weapon->TotalLifetime();

		Point p = target.Position() - start;
		Point v = target.Velocity();
		// Only take the ship's velocity into account if this weapon
		// does not have its own acceleration.
		if(!weapon->Acceleration())
			v -= ship.Velocity();
		// By the time this action is performed, the ships will have moved
		// forward one time step.
		p += v;

		// Get the vector the weapon will travel along.
		v = (ship.Facing() + hardpoint.GetAngle()).Unit() * vp - v;
		// Extrapolate over the lifetime of the projectile.
		v *= lifetime;

		const Mask &mask = target.GetMask(step);
		if(mask.Collide(-p, v, target.Facing()) < 1.)
			command.SetFire(index);
	}
}



// Get the amount of time it would take the given weapon to reach the given
// target, assuming it can be fired in any direction (i.e. turreted). For
// non-turreted weapons this can be used to calculate the ideal direction to
// point the ship in.
double AI::RendezvousTime(const Point &p, const Point &v, double vp)
{
	// How many steps will it take this projectile
	// to intersect the target?
	// (p.x + v.x*t)^2 + (p.y + v.y*t)^2 = vp^2*t^2
	// p.x^2 + 2*p.x*v.x*t + v.x^2*t^2
	//    + p.y^2 + 2*p.y*v.y*t + v.y^2t^2
	//    - vp^2*t^2 = 0
	// (v.x^2 + v.y^2 - vp^2) * t^2
	//    + (2 * (p.x * v.x + p.y * v.y)) * t
	//    + (p.x^2 + p.y^2) = 0
	double a = v.Dot(v) - vp * vp;
	double b = 2. * p.Dot(v);
	double c = p.Dot(p);
	double discriminant = b * b - 4 * a * c;
	if(discriminant < 0.)
		return numeric_limits<double>::quiet_NaN();

	discriminant = sqrt(discriminant);

	// The solutions are b +- discriminant.
	// But it's not a solution if it's negative.
	double r1 = (-b + discriminant) / (2. * a);
	double r2 = (-b - discriminant) / (2. * a);
	if(r1 >= 0. && r2 >= 0.)
		return min(r1, r2);
	else if(r1 >= 0. || r2 >= 0.)
		return max(r1, r2);

	return numeric_limits<double>::quiet_NaN();
}



void AI::MovePlayer(Ship &ship, const PlayerInfo &player, Command &activeCommands)
{
	Command command;
	firingCommands.SetHardpoints(ship.Weapons().size());

	bool shift = activeCommands.Has(Command::SHIFT);

	bool isWormhole = false;
	if(player.HasTravelPlan())
	{
		// Determine if the player is jumping to their target system or landing on a wormhole.
		const System *system = player.TravelPlan().back();
		for(const StellarObject &object : ship.GetSystem()->Objects())
			if(object.HasSprite() && object.HasValidPlanet() && object.GetPlanet()->IsWormhole()
				&& object.GetPlanet()->IsAccessible(&ship) && player.HasVisited(*object.GetPlanet())
				&& player.HasVisited(*system))
			{
				const auto *wormhole = object.GetPlanet()->GetWormhole();
				if(&wormhole->WormholeDestination(*ship.GetSystem()) != system)
					continue;

				isWormhole = true;
				if(!ship.GetTargetStellar() || autoPilot.Has(Command::JUMP))
					ship.SetTargetStellar(&object);
				break;
			}
		if(!isWormhole)
			ship.SetTargetSystem(system);
	}

	if(ship.IsEnteringHyperspace() && !ship.IsHyperspacing())
	{
		// Check if there's a particular planet there we want to visit.
		const System *system = ship.GetTargetSystem();
		set<const Planet *> destinations;
		Date deadline;
		const Planet *bestDestination = nullptr;
		size_t missions = 0;
		for(const Mission &mission : player.Missions())
		{
			// Don't include invisible missions in the check.
			if(!mission.IsVisible())
				continue;

			// If the accessible destination of a mission is in this system, and you've been
			// to all waypoints and stopovers (i.e. could complete it), consider landing on it.
			if(mission.Stopovers().empty() && mission.Waypoints().empty()
					&& mission.Destination()->IsInSystem(system)
					&& mission.Destination()->IsAccessible(&ship))
			{
				destinations.insert(mission.Destination());
				++missions;
				// If this mission has a deadline, check if it is the soonest
				// deadline. If so, this should be your ship's destination.
				if(!deadline || (mission.Deadline() && mission.Deadline() < deadline))
				{
					deadline = mission.Deadline();
					bestDestination = mission.Destination();
				}
			}
			// Also check for stopovers in the destination system.
			for(const Planet *planet : mission.Stopovers())
				if(planet->IsInSystem(system) && planet->IsAccessible(&ship))
				{
					destinations.insert(planet);
					++missions;
					if(!bestDestination)
						bestDestination = planet;
				}
		}

		// Inform the player of any destinations in the system they are jumping to.
		if(!destinations.empty())
		{
			string message = "Note: you have ";
			message += (missions == 1 ? "a mission that requires" : "missions that require");
			message += " landing on ";
			size_t count = destinations.size();
			bool oxfordComma = (count > 2);
			for(const Planet *planet : destinations)
			{
				message += planet->Name();
				--count;
				if(count > 1)
					message += ", ";
				else if(count == 1)
					message += (oxfordComma ? ", and " : " and ");
			}
			message += " in the system you are jumping to.";
			Messages::Add(message, Messages::Importance::High);
		}
		// If any destination was found, find the corresponding stellar object
		// and set it as your ship's target planet.
		if(bestDestination)
			ship.SetTargetStellar(system->FindStellar(bestDestination));
	}

	if(activeCommands.Has(Command::NEAREST))
	{
		// Find the nearest enemy ship to the flagship. If `Shift` is held, consider friendly ships too.
		double closest = numeric_limits<double>::infinity();
		bool foundActive = false;
		bool found = false;
		for(const shared_ptr<Ship> &other : ships)
			if(other.get() != &ship && other->IsTargetable())
			{
				bool enemy = other->GetGovernment()->IsEnemy(ship.GetGovernment());
				// Do not let "target nearest" select a friendly ship, so that
				// if the player is repeatedly targeting nearest to, say, target
				// a bunch of fighters, they won't start firing on friendly
				// ships as soon as the last one is gone.
				if((!enemy && !shift) || other->IsYours())
					continue;

				// Sort ships by active or disabled:
				// Prefer targeting an active ship over a disabled one
				bool active = !other->IsDisabled();

				double d = other->Position().Distance(ship.Position());

				if((!foundActive && active) || (foundActive == active && d < closest))
				{
					ship.SetTargetShip(other);
					closest = d;
					foundActive = active;
					found = true;
				}
			}
		// If no ship was found, look for nearby asteroids.
		double asteroidRange = 100. * sqrt(ship.Attributes().Get("asteroid scan power"));
		if(!found && asteroidRange)
		{
			for(const shared_ptr<Minable> &asteroid : minables)
			{
				double range = ship.Position().Distance(asteroid->Position());
				if(range < asteroidRange)
				{
					ship.SetTargetAsteroid(asteroid);
					asteroidRange = range;
				}
			}
		}
	}
	else if(activeCommands.Has(Command::TARGET))
	{
		// Find the "next" ship to target. Holding `Shift` will cycle through escorts.
		shared_ptr<const Ship> target = ship.GetTargetShip();
		// Whether the next eligible ship should be targeted.
		bool selectNext = !target || !target->IsTargetable();
		for(const shared_ptr<Ship> &other : ships)
		{
			// Do not target yourself.
			if(other.get() == &ship)
				continue;
			// The default behavior is to ignore your fleet and any friendly escorts.
			bool isPlayer = other->IsYours() || (other->GetPersonality().IsEscort()
					&& !other->GetGovernment()->IsEnemy());
			if(other == target)
				selectNext = true;
			else if(selectNext && isPlayer == shift && other->IsTargetable())
			{
				ship.SetTargetShip(other);
				selectNext = false;
				break;
			}
		}
		if(selectNext)
			ship.SetTargetShip(shared_ptr<Ship>());
	}
	else if(activeCommands.Has(Command::BOARD))
	{
		// Determine the player's boarding target based on their current target and their boarding preference. They may
		// press BOARD repeatedly to cycle between ships, or use SHIFT to prioritize repairing their owned escorts.
		shared_ptr<Ship> target = ship.GetTargetShip();
		if(target && !CanBoard(ship, *target))
			target.reset();
		if(!target || activeCommands.Has(Command::WAIT) || (shift && !target->IsYours()))
		{
			if(shift)
				ship.SetTargetShip(shared_ptr<Ship>());

			const auto boardingPriority = Preferences::GetBoardingPriority();
			auto strategy = [&]() noexcept -> function<double(const Ship &)>
			{
				Point current = ship.Position();
				switch(boardingPriority)
				{
					case Preferences::BoardingPriority::VALUE:
						return [this, &ship](const Ship &other) noexcept -> double
						{
							// Use the exact cost if the ship was scanned, otherwise use an estimation.
							return this->Has(ship, other.shared_from_this(), ShipEvent::SCAN_OUTFITS) ?
								other.Cost() : (other.ChassisCost() * 2.);
						};
					case Preferences::BoardingPriority::MIXED:
						return [this, &ship, current](const Ship &other) noexcept -> double
						{
							double cost = this->Has(ship, other.shared_from_this(), ShipEvent::SCAN_OUTFITS) ?
								other.Cost() : (other.ChassisCost() * 2.);
							// Even if we divide by 0, doubles can contain and handle infinity,
							// and we should definitely board that one then.
							return cost * cost / (current.DistanceSquared(other.Position()) + 0.1);
						};
					case Preferences::BoardingPriority::PROXIMITY:
					default:
						return [current](const Ship &other) noexcept -> double
						{
							return current.DistanceSquared(other.Position());
						};
				}
			}();

			using ShipValue = pair<Ship *, double>;
			auto options = vector<ShipValue>{};
			if(shift)
			{
				const auto &owned = governmentRosters[ship.GetGovernment()];
				options.reserve(owned.size());
				for(auto &&escort : owned)
					if(CanBoard(ship, *escort))
						options.emplace_back(escort, strategy(*escort));
			}
			else
			{
				auto ships = GetShipsList(ship, true);
				options.reserve(ships.size());
				// The current target is not considered by GetShipsList.
				if(target)
					options.emplace_back(target.get(), strategy(*target));

				// First check if we can board enemy ships, then allies.
				for(auto &&enemy : ships)
					if(CanBoard(ship, *enemy))
						options.emplace_back(enemy, strategy(*enemy));
				if(options.empty())
				{
					ships = GetShipsList(ship, false);
					options.reserve(ships.size());
					for(auto &&ally : ships)
						if(CanBoard(ship, *ally))
							options.emplace_back(ally, strategy(*ally));
				}
			}

			if(options.empty())
				activeCommands.Clear(Command::BOARD);
			else
			{
				// Sort the list of options in increasing order of desirability.
				sort(options.begin(), options.end(),
					[&ship, boardingPriority](const ShipValue &lhs, const ShipValue &rhs)
					{
						if(boardingPriority == Preferences::BoardingPriority::PROXIMITY)
							return lhs.second > rhs.second;

						// If their cost is the same, prefer the closest ship.
						return (boardingPriority == Preferences::BoardingPriority::VALUE && lhs.second == rhs.second)
							? lhs.first->Position().DistanceSquared(ship.Position()) >
								rhs.first->Position().DistanceSquared(ship.Position())
							: lhs.second < rhs.second;
					}
				);

				// Pick the (next) most desirable option.
				auto it = !target ? options.end() : find_if(options.begin(), options.end(),
					[&target](const ShipValue &lhs) noexcept -> bool { return lhs.first == target.get(); });
				if(it == options.begin())
					it = options.end();
				ship.SetTargetShip((--it)->first->shared_from_this());
			}
		}
	}
	// Player cannot attempt to land while departing from a planet.
	else if(activeCommands.Has(Command::LAND) && !ship.IsEnteringHyperspace() && ship.Zoom() == 1.)
	{
		// Track all possible landable objects in the current system.
		auto landables = vector<const StellarObject *>{};

		// If the player is moving slowly over an uninhabited or inaccessible planet,
		// display the default message explaining why they cannot land there.
		string message;
		for(const StellarObject &object : ship.GetSystem()->Objects())
		{
			if(object.HasSprite() && object.HasValidPlanet() && object.GetPlanet()->IsAccessible(&ship))
				landables.emplace_back(&object);
			else if(object.HasSprite())
			{
				double distance = ship.Position().Distance(object.Position());
				if(distance < object.Radius() && ship.Velocity().Length() < (MIN_LANDING_VELOCITY / 60.))
					message = object.LandingMessage();
			}
		}
		if(!message.empty())
			Audio::Play(Audio::Get("fail"));

		const StellarObject *target = ship.GetTargetStellar();
		// Require that the player's planetary target is one of the current system's planets.
		auto landIt = find(landables.cbegin(), landables.cend(), target);
		if(landIt == landables.cend())
			target = nullptr;

		if(target && (ship.Zoom() < 1. || ship.Position().Distance(target->Position()) < target->Radius()))
		{
			// Special case: if there are two planets in system and you have one
			// selected, then press "land" again, do not toggle to the other if
			// you are within landing range of the one you have selected.
		}
		else if(message.empty() && target && activeCommands.Has(Command::WAIT))
		{
			// Select the next landable in the list after the currently selected object.
			if(++landIt == landables.cend())
				landIt = landables.cbegin();
			const StellarObject *next = *landIt;
			ship.SetTargetStellar(next);

			if(!next->GetPlanet()->CanLand())
			{
				message = "The authorities on this " + next->GetPlanet()->Noun() +
					" refuse to clear you to land here.";
				Audio::Play(Audio::Get("fail"));
			}
			else if(next != target)
				message = "Switching landing targets. Now landing on " + next->Name() + ".";
		}
		else if(message.empty())
		{
			// This is the first press, or it has been long enough since the last press,
			// so land on the nearest eligible planet. Prefer inhabited ones with fuel.
			set<string> types;
			if(!target && !landables.empty())
			{
				if(landables.size() == 1)
					ship.SetTargetStellar(landables.front());
				else
				{
					double closest = numeric_limits<double>::infinity();
					for(const auto &object : landables)
					{
						double distance = ship.Position().Distance(object->Position());
						const Planet *planet = object->GetPlanet();
						types.insert(planet->Noun());
						if((!planet->CanLand() || !planet->HasSpaceport()) && !planet->IsWormhole())
							distance += 10000.;

						if(distance < closest)
						{
							ship.SetTargetStellar(object);
							closest = distance;
						}
					}
				}
				target = ship.GetTargetStellar();
			}

			if(!target)
			{
				message = "There are no planets in this system that you can land on.";
				Audio::Play(Audio::Get("fail"));
			}
			else if(!target->GetPlanet()->CanLand())
			{
				message = "The authorities on this " + target->GetPlanet()->Noun() +
					" refuse to clear you to land here.";
				Audio::Play(Audio::Get("fail"));
			}
			else if(!types.empty())
			{
				message = "You can land on more than one ";
				set<string>::const_iterator it = types.begin();
				message += *it++;
				if(it != types.end())
				{
					set<string>::const_iterator last = --types.end();
					if(it != last)
						message += ',';
					while(it != last)
						message += ' ' + *it++ + ',';
					message += " or " + *it;
				}
				message += " in this system. Landing on " + target->Name() + ".";
			}
			else
				message = "Landing on " + target->Name() + ".";
		}
		if(!message.empty())
			Messages::Add(message, Messages::Importance::High);
	}
	else if(activeCommands.Has(Command::JUMP | Command::FLEET_JUMP))
	{
		if(player.TravelPlan().empty() && !isWormhole)
		{
			double bestMatch = -2.;
			const auto &links = (ship.JumpNavigation().HasJumpDrive() ?
				ship.GetSystem()->JumpNeighbors(ship.JumpNavigation().JumpRange()) : ship.GetSystem()->Links());
			for(const System *link : links)
			{
				// Not all systems in range are necessarily visible. Don't allow
				// jumping to systems which haven't been seen.
				if(!player.HasSeen(*link))
					continue;

				Point direction = link->Position() - ship.GetSystem()->Position();
				double match = ship.Facing().Unit().Dot(direction.Unit());
				if(match > bestMatch)
				{
					bestMatch = match;
					ship.SetTargetSystem(link);
				}
			}
		}
		else if(isWormhole)
		{
			// The player is guaranteed to have a travel plan for isWormhole to be true.
			Messages::Add("Landing on a local wormhole to navigate to the "
					+ player.TravelPlan().back()->Name() + " system.", Messages::Importance::High);
		}
		if(ship.GetTargetSystem() && !isWormhole)
		{
			string name = "selected star";
			if(player.KnowsName(*ship.GetTargetSystem()))
				name = ship.GetTargetSystem()->Name();

			if(activeCommands.Has(Command::FLEET_JUMP))
				Messages::Add("Engaging fleet autopilot to jump to the " + name + " system."
					" Your fleet will jump when ready.", Messages::Importance::High);
			else
				Messages::Add("Engaging autopilot to jump to the " + name + " system.", Messages::Importance::High);
		}
	}
	else if(activeCommands.Has(Command::SCAN))
		command |= Command::SCAN;

	const shared_ptr<const Ship> target = ship.GetTargetShip();
	AimTurrets(ship, firingCommands, !Preferences::Has("Turrets focus fire"));
	if(Preferences::Has("Automatic firing") && !ship.IsBoarding()
			&& !(autoPilot | activeCommands).Has(Command::LAND | Command::JUMP | Command::FLEET_JUMP | Command::BOARD)
			&& (!target || target->GetGovernment()->IsEnemy()))
		AutoFire(ship, firingCommands, false);
	if(activeCommands)
	{
		if(activeCommands.Has(Command::FORWARD))
			command |= Command::FORWARD;
		if(activeCommands.Has(Command::RIGHT | Command::LEFT))
			command.SetTurn(activeCommands.Has(Command::RIGHT) - activeCommands.Has(Command::LEFT));
		if(activeCommands.Has(Command::BACK))
		{
			if(!activeCommands.Has(Command::FORWARD) && ship.Attributes().Get("reverse thrust"))
				command |= Command::BACK;
			else if(!activeCommands.Has(Command::RIGHT | Command::LEFT))
				command.SetTurn(TurnBackward(ship));
		}

		if(activeCommands.Has(Command::PRIMARY))
		{
			int index = 0;
			for(const Hardpoint &hardpoint : ship.Weapons())
			{
				if(hardpoint.IsReady() && !hardpoint.GetOutfit()->Icon())
					firingCommands.SetFire(index);
				++index;
			}
		}
		if(activeCommands.Has(Command::SECONDARY))
		{
			int index = 0;
			const auto &playerSelectedWeapons = player.SelectedSecondaryWeapons();
			for(const Hardpoint &hardpoint : ship.Weapons())
			{
				if(hardpoint.IsReady() && (playerSelectedWeapons.find(hardpoint.GetOutfit()) != playerSelectedWeapons.end()))
					firingCommands.SetFire(index);
				++index;
			}
		}
		if(activeCommands.Has(Command::AFTERBURNER))
			command |= Command::AFTERBURNER;

		if(activeCommands.Has(AutopilotCancelCommands()))
			autoPilot = activeCommands;
	}
	bool shouldAutoAim = false;
	if(Preferences::Has("Automatic aiming") && !command.Turn() && !ship.IsBoarding()
			&& ((target && target->GetSystem() == ship.GetSystem() && target->IsTargetable())
				|| ship.GetTargetAsteroid())
			&& !autoPilot.Has(Command::LAND | Command::JUMP | Command::FLEET_JUMP | Command::BOARD))
	{
		// Check if this ship has any forward-facing weapons.
		for(const Hardpoint &weapon : ship.Weapons())
			if(!weapon.CanAim() && !weapon.IsTurret() && weapon.GetOutfit())
			{
				shouldAutoAim = true;
				break;
			}
	}
	if(shouldAutoAim)
	{
		Point pos = (target ? target->Position() : ship.GetTargetAsteroid()->Position());
		if((pos - ship.Position()).Unit().Dot(ship.Facing().Unit()) >= .8)
			command.SetTurn(TurnToward(ship, TargetAim(ship)));
	}

	if(autoPilot.Has(Command::JUMP | Command::FLEET_JUMP) && !(player.HasTravelPlan() || ship.GetTargetSystem()))
	{
		// The player completed their travel plan, which may have indicated a destination within the final system.
		autoPilot.Clear(Command::JUMP | Command::FLEET_JUMP);
		const Planet *planet = player.TravelDestination();
		if(planet && planet->IsInSystem(ship.GetSystem()) && planet->IsAccessible(&ship))
		{
			Messages::Add("Autopilot: landing on " + planet->Name() + ".", Messages::Importance::High);
			autoPilot |= Command::LAND;
			ship.SetTargetStellar(ship.GetSystem()->FindStellar(planet));
		}
	}

	// Clear autopilot actions if actions can't be performed.
	if(autoPilot.Has(Command::LAND) && !ship.GetTargetStellar())
		autoPilot.Clear(Command::LAND);
	if(autoPilot.Has(Command::JUMP | Command::FLEET_JUMP) && !(ship.GetTargetSystem() || isWormhole))
		autoPilot.Clear(Command::JUMP | Command::FLEET_JUMP);
	if(autoPilot.Has(Command::BOARD) && !(ship.GetTargetShip() && CanBoard(ship, *ship.GetTargetShip())))
		autoPilot.Clear(Command::BOARD);

	if(autoPilot.Has(Command::LAND) || (autoPilot.Has(Command::JUMP | Command::FLEET_JUMP) && isWormhole))
	{
		if(ship.GetPlanet())
			autoPilot.Clear(Command::LAND | Command::JUMP | Command::FLEET_JUMP);
		else
		{
			MoveToPlanet(ship, command);
			command |= Command::LAND;
		}
	}
	else if(autoPilot.Has(Command::STOP))
	{
		// STOP is automatically cleared once the ship has stopped.
		if(Stop(ship, command))
			autoPilot.Clear(Command::STOP);
	}
	else if(autoPilot.Has(Command::JUMP | Command::FLEET_JUMP))
	{
		if(!ship.JumpNavigation().HasHyperdrive() && !ship.JumpNavigation().HasJumpDrive())
		{
			Messages::Add("You do not have a hyperdrive installed.", Messages::Importance::Highest);
			autoPilot.Clear();
			Audio::Play(Audio::Get("fail"));
		}
		else if(!ship.JumpNavigation().JumpFuel(ship.GetTargetSystem()))
		{
			Messages::Add("You cannot jump to the selected system.", Messages::Importance::Highest);
			autoPilot.Clear();
			Audio::Play(Audio::Get("fail"));
		}
		else if(!ship.JumpsRemaining() && !ship.IsEnteringHyperspace())
		{
			Messages::Add("You do not have enough fuel to make a hyperspace jump.", Messages::Importance::Highest);
			autoPilot.Clear();
			Audio::Play(Audio::Get("fail"));
		}
		else if(ship.IsLanding())
		{
			Messages::Add("You cannot jump while landing.", Messages::Importance::Highest);
			autoPilot.Clear(Command::JUMP);
			Audio::Play(Audio::Get("fail"));
		}
		else
		{
			PrepareForHyperspace(ship, command);
			command |= Command::JUMP;

			// Don't jump yet if the player is holding jump key or fleet jump is active and
			// escorts are not ready to jump yet.
			if(activeCommands.Has(Command::WAIT) || (autoPilot.Has(Command::FLEET_JUMP) && !EscortsReadyToJump(ship)))
				command |= Command::WAIT;
		}
	}
	else if(autoPilot.Has(Command::BOARD))
	{
		if(!CanBoard(ship, *target))
			autoPilot.Clear(Command::BOARD);
		else
		{
			MoveTo(ship, command, target->Position(), target->Velocity(), 40., .8);
			command |= Command::BOARD;
		}
	}

	if(ship.HasBays() && HasDeployments(ship))
	{
		command |= Command::DEPLOY;
		Deploy(ship, !Preferences::Has("Damaged fighters retreat"));
	}
	if(isCloaking)
		command |= Command::CLOAK;

	ship.SetCommands(command);
	ship.SetCommands(firingCommands);
}



bool AI::Has(const Ship &ship, const weak_ptr<const Ship> &other, int type) const
{
	auto sit = actions.find(ship.shared_from_this());
	if(sit == actions.end())
		return false;

	auto oit = sit->second.find(other);
	if(oit == sit->second.end())
		return false;

	return (oit->second & type);
}



bool AI::Has(const Government *government, const weak_ptr<const Ship> &other, int type) const
{
	auto git = governmentActions.find(government);
	if(git == governmentActions.end())
		return false;

	auto oit = git->second.find(other);
	if(oit == git->second.end())
		return false;

	return (oit->second & type);
}



// True if the ship has committed the action against that government. For
// example, if the player boarded any ship belonging to that government.
bool AI::Has(const Ship &ship, const Government *government, int type) const
{
	auto sit = notoriety.find(ship.shared_from_this());
	if(sit == notoriety.end())
		return false;

	auto git = sit->second.find(government);
	if(git == sit->second.end())
		return false;

	return (git->second & type);
}



void AI::UpdateStrengths(map<const Government *, int64_t> &strength, const System *playerSystem)
{
	// Tally the strength of a government by the strength of its present and able ships.
	governmentRosters.clear();
	for(const auto &it : ships)
		if(it->GetGovernment() && it->GetSystem() == playerSystem)
		{
			governmentRosters[it->GetGovernment()].emplace_back(it.get());
			if(!it->IsDisabled())
				strength[it->GetGovernment()] += it->Strength();
		}

	// Strengths of enemies and allies are rebuilt every step.
	enemyStrength.clear();
	allyStrength.clear();
	for(const auto &gov : strength)
	{
		set<const Government *> allies;
		for(const auto &enemy : strength)
			if(enemy.first->IsEnemy(gov.first))
			{
				// "Know your enemies."
				enemyStrength[gov.first] += enemy.second;
				for(const auto &ally : strength)
					if(ally.first->IsEnemy(enemy.first) && !allies.count(ally.first))
					{
						// "The enemy of my enemy is my friend."
						allyStrength[gov.first] += ally.second;
						allies.insert(ally.first);
					}
			}
	}

	// Ships with nearby allies consider their allies' strength as well as their own.
	for(const auto &it : ships)
	{
		const Government *gov = it->GetGovernment();

		// Check if this ship's government has the authority to enforce scans & fines in this system.
		if(!scanPermissions.count(gov))
			scanPermissions.emplace(gov, gov && gov->CanEnforce(playerSystem));

		// Only have ships update their strength estimate once per second on average.
		if(!gov || it->GetSystem() != playerSystem || it->IsDisabled() || Random::Int(60))
			continue;

		int64_t &myStrength = shipStrength[it.get()];
		for(const auto &allies : governmentRosters)
		{
			// If this is not an allied government, its ships will not assist this ship when attacked.
			if(allies.first->AttitudeToward(gov) <= 0.)
				continue;
			for(const auto &ally : allies.second)
				if(!ally->IsDisabled() && ally->Position().Distance(it->Position()) < 2000.)
					myStrength += ally->Strength();
		}
	}
}



// Cache various lists of all targetable ships in the player's system for this Step.
void AI::CacheShipLists()
{
	allyLists.clear();
	enemyLists.clear();
	for(const auto &git : governmentRosters)
	{
		allyLists.emplace(git.first, vector<Ship *>());
		allyLists.at(git.first).reserve(ships.size());
		enemyLists.emplace(git.first, vector<Ship *>());
		enemyLists.at(git.first).reserve(ships.size());
		for(const auto &oit : governmentRosters)
		{
			auto &list = git.first->IsEnemy(oit.first)
					? enemyLists[git.first] : allyLists[git.first];
			list.insert(list.end(), oit.second.begin(), oit.second.end());
		}
	}
}



void AI::IssueOrders(const PlayerInfo &player, const Orders &newOrders, const string &description)
{
	string who;

	// Find out what the target of these orders is.
	const Ship *newTarget = newOrders.target.lock().get();

	// Figure out what ships we are giving orders to.
	vector<const Ship *> ships;
	if(player.SelectedShips().empty())
	{
		for(const shared_ptr<Ship> &it : player.Ships())
			if(it.get() != player.Flagship() && !it->IsParked())
				ships.push_back(it.get());
		who = ships.size() > 1 ? "Your fleet is " : "Your escort is ";
	}
	else
	{
		for(const weak_ptr<Ship> &it : player.SelectedShips())
		{
			shared_ptr<Ship> ship = it.lock();
			if(ship)
				ships.push_back(ship.get());
		}
		who = ships.size() > 1 ? "The selected escorts are " : "The selected escort is ";
	}
	// This should never happen, but just in case:
	if(ships.empty())
		return;

	Point centerOfGravity;
	bool isMoveOrder = (newOrders.type == Orders::MOVE_TO);
	int squadCount = 0;
	if(isMoveOrder)
	{
		for(const Ship *ship : ships)
			if(ship->GetSystem() && !ship->IsDisabled())
			{
				centerOfGravity += ship->Position();
				++squadCount;
			}
		if(squadCount > 1)
			centerOfGravity /= squadCount;
	}
	// If this is a move command, make sure the fleet is bunched together
	// enough that each ship takes up no more than about 30,000 square pixels.
	double maxSquadOffset = sqrt(10000. * squadCount);

	// A target is valid if we have no target, or when the target is in the
	// same system as the flagship.
	bool isValidTarget = !newTarget || (newTarget && player.Flagship() &&
		newTarget->GetSystem() == player.Flagship()->GetSystem());

	// Now, go through all the given ships and set their orders to the new
	// orders. But, if it turns out that they already had the given orders,
	// their orders will be cleared instead. The only command that does not
	// toggle is a move command; it always counts as a new command.
	bool hasMismatch = isMoveOrder;
	bool gaveOrder = false;
	if(isValidTarget)
	{
		for(const Ship *ship : ships)
		{
			// Never issue orders to a ship to target itself.
			if(ship == newTarget)
				continue;

			gaveOrder = true;
			hasMismatch |= !orders.count(ship);

			Orders &existing = orders[ship];
			// HOLD_ACTIVE cannot be given as manual order, but we make sure here
			// that any HOLD_ACTIVE order also matches when an HOLD_POSITION
			// command is given.
			if(existing.type == Orders::HOLD_ACTIVE)
				existing.type = Orders::HOLD_POSITION;

			hasMismatch |= (existing.type != newOrders.type);
			hasMismatch |= (existing.target.lock().get() != newTarget);
			existing = newOrders;

			if(isMoveOrder)
			{
				// In a move order, rather than commanding every ship to move to the
				// same point, they move as a mass so their center of gravity is
				// that point but their relative positions are unchanged.
				Point offset = ship->Position() - centerOfGravity;
				if(offset.Length() > maxSquadOffset)
					offset = offset.Unit() * maxSquadOffset;
				existing.point += offset;
			}
			else if(existing.type == Orders::HOLD_POSITION)
			{
				bool shouldReverse = false;
				// Set the point this ship will "guard," so it can return
				// to it if knocked away by projectiles / explosions.
				existing.point = StoppingPoint(*ship, Point(), shouldReverse);
			}
		}
		if(!gaveOrder)
			return;
	}
	if(hasMismatch)
		Messages::Add(who + description, Messages::Importance::High);
	else
	{
		// Clear all the orders for these ships.
		if(!isValidTarget)
			Messages::Add(who + "unable to and no longer " + description, Messages::Importance::High);
		else
			Messages::Add(who + "no longer " + description, Messages::Importance::High);

		for(const Ship *ship : ships)
			orders.erase(ship);
	}
}



// Change the ship's order based on its current fulfillment of the order.
void AI::UpdateOrders(const Ship &ship)
{
	// This should only be called for ships with orders that can be carried out.
	auto it = orders.find(&ship);
	if(it == orders.end())
		return;

	Orders &order = it->second;
	if((order.type == Orders::MOVE_TO || order.type == Orders::HOLD_ACTIVE) && ship.GetSystem() == order.targetSystem)
	{
		// If nearly stopped on the desired point, switch to a HOLD_POSITION order.
		if(ship.Position().Distance(order.point) < 20. && ship.Velocity().Length() < .001)
			order.type = Orders::HOLD_POSITION;
	}
	else if(order.type == Orders::HOLD_POSITION && ship.Position().Distance(order.point) > 20.)
	{
		// If far from the defined target point, return via a HOLD_ACTIVE order.
		order.type = Orders::HOLD_ACTIVE;
		// Ensure the system reference is maintained.
		order.targetSystem = ship.GetSystem();
	}
}<|MERGE_RESOLUTION|>--- conflicted
+++ resolved
@@ -983,11 +983,7 @@
 				&& parent->Position().Distance(it->Position()) > 500.)
 			MoveEscort(*it, command);
 		// Otherwise, attack targets depending on how heroic you are.
-<<<<<<< HEAD
-		else if(target && personality.WithinAggroRange(targetDistance))
-=======
 		else if(target && (targetDistance < 2000. || personality.IsHunting()))
->>>>>>> 514ff1c9
 			MoveIndependent(*it, command);
 		// This ship does not feel like fighting.
 		else
@@ -1196,21 +1192,12 @@
 	if(parentTarget && !parentTarget->IsTargetable())
 		parentTarget.reset();
 
-<<<<<<< HEAD
-	// Find the closest enemy ship (if there is one). If this ship has no aggro range
-	// it will attack any ship in system. Otherwise, if all its weapons have a
-	// range higher than 2000, it will engage ships up to 50% beyond its range.
-	// If a ship has short range weapons and it has an aggro range, it will engage any
-	// ship that is within 3000 of it.
-	double closest = !person.HasAggroRange() ? numeric_limits<double>::infinity() :
-=======
 	// Find the closest enemy ship (if there is one). If this ship is "hunting,"
 	// it will attack any ship in system. Otherwise, if all its weapons have a
 	// range higher than 2000, it will engage ships up to 50% beyond its range.
 	// If a ship has short range weapons and is not hunting, it will engage any
 	// ship that is within 3000 of it.
 	double closest = person.IsHunting() ? numeric_limits<double>::infinity() :
->>>>>>> 514ff1c9
 		(minRange > 1000.) ? maxRange * 1.5 : 4000.;
 	bool hasNemesis = false;
 	bool canPlunder = person.Plunders() && ship.Cargo().Free();
