--- conflicted
+++ resolved
@@ -3598,7 +3598,6 @@
 void AI::AimTurrets(const Ship &ship, FireCommand &command, bool opportunistic,
 		const optional<Point> &targetOverride) const
 {
-<<<<<<< HEAD
 	// (Position, Velocity) pairs of the targets.
 	vector<pair<Point, Point>> targets;
 	if(!targetOverride)
@@ -3611,7 +3610,7 @@
 			// Find the maximum range of any of this ship's turrets.
 			double maxRange = 0.;
 			for(const Hardpoint &weapon : ship.Weapons())
-				if(weapon.CanAim())
+				if(weapon.CanAim(ship))
 					maxRange = max(maxRange, weapon.GetOutfit()->Range());
 			// If this ship has no turrets, bail out.
 			if(!maxRange)
@@ -3644,33 +3643,19 @@
 		if(targetBodies.empty() && !opportunistic)
 		{
 			for(const Hardpoint &hardpoint : ship.Weapons())
-				if(hardpoint.CanAim())
+				if(hardpoint.CanAim(ship))
 				{
 					// Get the index of this weapon.
 					int index = &hardpoint - &ship.Weapons().front();
 					double offset = (hardpoint.GetIdleAngle() - hardpoint.GetAngle()).Degrees();
 					command.SetAim(index, offset / hardpoint.GetOutfit()->TurretTurn());
 				}
-=======
-	// First, get the set of potential hostile ships.
-	auto targets = vector<const Body *>();
-	const Ship *currentTarget = ship.GetTargetShip().get();
-	if(opportunistic || !currentTarget || !currentTarget->IsTargetable())
-	{
-		// Find the maximum range of any of this ship's turrets.
-		double maxRange = 0.;
-		for(const Hardpoint &weapon : ship.Weapons())
-			if(weapon.CanAim(ship))
-				maxRange = max(maxRange, weapon.GetOutfit()->Range());
-		// If this ship has no turrets, bail out.
-		if(!maxRange)
->>>>>>> 8fbaa7eb
 			return;
 		}
 		if(targetBodies.empty())
 		{
 			for(const Hardpoint &hardpoint : ship.Weapons())
-				if(hardpoint.CanAim())
+				if(hardpoint.CanAim(ship))
 				{
 					// Get the index of this weapon.
 					int index = &hardpoint - &ship.Weapons().front();
@@ -3680,7 +3665,6 @@
 					if(!previous && Random::Int(60))
 						continue;
 
-<<<<<<< HEAD
 					// Sweep between the min and max arc.
 					Angle centerAngle = Angle(hardpoint.GetIdleAngle());
 					const Angle minArc = hardpoint.GetMinArc();
@@ -3692,35 +3676,6 @@
 				}
 			return;
 		}
-=======
-	// If there are no targets to aim at, opportunistic turrets should sweep
-	// back and forth at random, with the sweep centered on the "outward-facing"
-	// angle. Focused turrets should just point forward.
-	if(targets.empty() && !opportunistic)
-	{
-		for(const Hardpoint &hardpoint : ship.Weapons())
-			if(hardpoint.CanAim(ship))
-			{
-				// Get the index of this weapon.
-				int index = &hardpoint - &ship.Weapons().front();
-				double offset = (hardpoint.GetIdleAngle() - hardpoint.GetAngle()).Degrees();
-				command.SetAim(index, offset / hardpoint.TurnRate(ship));
-			}
-		return;
-	}
-	if(targets.empty())
-	{
-		for(const Hardpoint &hardpoint : ship.Weapons())
-			if(hardpoint.CanAim(ship))
-			{
-				// Get the index of this weapon.
-				int index = &hardpoint - &ship.Weapons().front();
-				// First, check if this turret is currently in motion. If not,
-				// it only has a small chance of beginning to move.
-				double previous = ship.FiringCommands().Aim(index);
-				if(!previous && (Random::Int(60)))
-					continue;
->>>>>>> 8fbaa7eb
 
 		targets.reserve(targetBodies.size());
 		for(auto body : targetBodies)
