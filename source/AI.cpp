--- conflicted
+++ resolved
@@ -247,7 +247,7 @@
 }
 
 
-	
+
 // Fleet commands from the player.
 void AI::IssueShipTarget(const PlayerInfo &player, const shared_ptr<Ship> &target)
 {
@@ -1254,37 +1254,16 @@
 	shared_ptr<Ship> target = it->second.target.lock();
 	if(type == Orders::MOVE_TO && it->second.targetSystem && ship.GetSystem() != it->second.targetSystem)
 	{
-<<<<<<< HEAD
-		// The desired position is in a different system.
-		DistanceMap distance(ship, it->second.targetSystem);
-		const System *from = ship.GetSystem();
-		const System *to = distance.Route(from);
-		// This system may be entirely inaccessible, or behind an accessible wormhole.
-		if(to && !to->Neighbors().count(from))
-		{
-			for(const StellarObject &object : from->Objects())
-				if(object.GetPlanet() && object.GetPlanet()->WormholeDestination(from) == to)
-				{
-					ship.SetTargetStellar(&object);
-					ship.SetTargetSystem(nullptr);
-					break;
-				}
-		}
-		else
-			ship.SetTargetSystem(to);
-		
-		// Travel there even if your parent is not planning to travel.
-		if(to)
-			MoveIndependent(ship, command);
-		else
-			return false;
-=======
 		// The desired position is in a different system. Find the best
 		// way to reach that system (via wormhole or jumping). This may
 		// result in the ship landing to refuel.
 		SelectRoute(ship, it->second.targetSystem);
-		return false;
->>>>>>> 6b705fd8
+		
+		// Travel there even if your parent is not planning to travel.
+		if(ship.GetTargetSystem())
+			MoveIndependent(ship, command);
+		else
+			return false;
 	}
 	else if(type == Orders::MOVE_TO && ship.Position().Distance(it->second.point) > 20.)
 		MoveTo(ship, command, it->second.point, Point(), 10., .1);
@@ -1504,17 +1483,8 @@
 	const Planet *parentPlanet = (parent.GetTargetStellar() ? parent.GetTargetStellar()->GetPlanet() : nullptr);
 	bool planetIsHere = (parentPlanet && parentPlanet->IsInSystem(parent.GetSystem()));
 	bool systemHasFuel = hasFuelCapacity && ship.GetSystem()->HasFuelFor(ship);
-<<<<<<< HEAD
-	// If an escort is out of fuel, they should refuel without waiting for the
-	// "parent" to land (because the parent may not be planning on landing).
-	if(systemHasFuel && !ship.JumpsRemaining())
-		Refuel(ship, command);
-	// Parent may have issued a MOVE_TO command to another system.
-	else if(!parentIsHere && !isStaying)
-=======
 	// Non-staying escorts should route to their parent ship's system if not already in it.
 	if(!parentIsHere && !isStaying)
->>>>>>> 6b705fd8
 	{
 		if(ship.GetTargetStellar())
 		{
