--- conflicted
+++ resolved
@@ -852,7 +852,6 @@
 			else if(ShouldDock(*it, *parent, playerSystem))
 			{
 				it->SetTargetShip(parent);
-<<<<<<< HEAD
 
 				if(const auto *bay = it->GetBay())
 				{
@@ -860,6 +859,7 @@
 					if(MoveTo(*it, command, exitPoint, parent->Velocity(), 15., .3))
 						command |= Command::BOARD;
 					it->SetCommands(command);
+					it->SetCommands(firingCommands);
 					continue;
 				}
 				else
@@ -868,13 +868,6 @@
 					if(parent->CanCarry(*it))
 						parent->ReserveBay(it);
 				}
-=======
-				MoveTo(*it, command, parent->Position(), parent->Velocity(), 40., .8);
-				command |= Command::BOARD;
-				it->SetCommands(command);
-				it->SetCommands(firingCommands);
-				continue;
->>>>>>> e4dd879e
 			}
 			// If we get here, it means that the ship has not decided to return
 			// to its mothership. So, it should continue to be deployed.
