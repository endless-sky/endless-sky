--- conflicted
+++ resolved
@@ -395,11 +395,7 @@
 	// Only toggle the "cloak" command if one of your ships has a cloaking device.
 	if(activeCommands.Has(Command::CLOAK))
 		for(const auto &it : player.Ships())
-<<<<<<< HEAD
-			if(!it->IsParked() && it->Attributes().Get({CLOAKING, CLOAK}))
-=======
 			if(!it->IsParked() && it->CloakingSpeed())
->>>>>>> df15c339
 			{
 				isCloaking = !isCloaking;
 				Messages::Add(isCloaking ? "Engaging cloaking device." : "Disengaging cloaking device."
@@ -3024,24 +3020,10 @@
 {
 	if(ship.GetPersonality().IsDecloaked())
 		return false;
-<<<<<<< HEAD
-
-	const Outfit &attributes = ship.Attributes();
-	if(!attributes.Get({CLOAKING, CLOAK}))
-=======
 	double cloakingSpeed = ship.CloakingSpeed();
 	if(!cloakingSpeed)
->>>>>>> df15c339
 		return false;
 	// Never cloak if it will cause you to be stranded.
-<<<<<<< HEAD
-	double fuelCost = attributes.Get({CLOAKING, FUEL}) + attributes.Get("fuel consumption")
-		- attributes.Get("fuel generation");
-	if(attributes.Get("cloaking fuel") && !attributes.Get({RAMSCOOPING, RAMSCOOP}))
-	{
-		double fuel = ship.Fuel() * attributes.Get({PASSIVE, FUEL});
-		int steps = ceil((1. - ship.Cloaking()) / attributes.Get({CLOAKING, CLOAK}));
-=======
 	const Outfit &attributes = ship.Attributes();
 	double cloakingFuel = attributes.Get("cloaking fuel");
 	double fuelCost = cloakingFuel
@@ -3050,7 +3032,6 @@
 	{
 		double fuel = ship.Fuel() * attributes.Get("fuel capacity");
 		int steps = ceil((1. - ship.Cloaking()) / cloakingSpeed);
->>>>>>> df15c339
 		// Only cloak if you will be able to fully cloak and also maintain it
 		// for as long as it will take you to reach full cloak.
 		fuel -= fuelCost * (1 + 2 * steps);
