/* AI.cpp
Copyright (c) 2014 by Michael Zahniser

Endless Sky is free software: you can redistribute it and/or modify it under the
terms of the GNU General Public License as published by the Free Software
Foundation, either version 3 of the License, or (at your option) any later version.

Endless Sky is distributed in the hope that it will be useful, but WITHOUT ANY
WARRANTY; without even the implied warranty of MERCHANTABILITY or FITNESS FOR A
PARTICULAR PURPOSE.  See the GNU General Public License for more details.
*/

#include "AI.h"

#include "Audio.h"
#include "Command.h"
#include "DistanceMap.h"
#include "Flotsam.h"
#include "Government.h"
#include "Hardpoint.h"
#include "Mask.h"
#include "Messages.h"
#include "Minable.h"
#include "pi.h"
#include "Planet.h"
#include "PlayerInfo.h"
#include "Point.h"
#include "Preferences.h"
#include "Random.h"
#include "Ship.h"
#include "ShipEvent.h"
#include "StellarObject.h"
#include "System.h"
#include "Weapon.h"

#include <SDL2/SDL.h>

#include <algorithm>
#include <cmath>
#include <limits>
#include <set>

using namespace std;

namespace {
	// If the player issues any of those commands, then any auto-pilot actions for the player get cancelled
	const Command &AutopilotCancelCommands()
	{
		static const Command cancelers(Command::LAND | Command::JUMP | Command::BOARD | Command::AFTERBURNER
			| Command::BACK | Command::FORWARD | Command::LEFT | Command::RIGHT);
		
		return cancelers;
	}
	
	bool IsStranded(const Ship &ship)
	{
		return ship.GetSystem() && !ship.IsEnteringHyperspace() && !ship.GetSystem()->HasFuelFor(ship)
			&& ship.JumpFuel() && ship.Attributes().Get("fuel capacity") && !ship.JumpsRemaining();
	}
	
	bool CanBoard(const Ship &ship, const Ship &target)
	{
		if(&ship == &target)
			return false;
		if(target.IsDestroyed() || !target.IsTargetable() || target.GetSystem() != ship.GetSystem())
			return false;
		if(IsStranded(target) && !ship.GetGovernment()->IsEnemy(target.GetGovernment()))
			return true;
		return target.IsDisabled();
	}
	
	// Check if the given ship can "swarm" the targeted ship, e.g. to provide anti-missile cover.
	bool CanSwarm(const Ship &ship, const Ship &target)
	{
		if(target.GetPersonality().IsSwarming() || target.IsHyperspacing())
			return false;
		if(target.GetGovernment()->IsEnemy(ship.GetGovernment()))
			return false;
		if(target.GetSystem() != ship.GetSystem())
			return false;
		return target.IsTargetable();
	}
	
	double AngleDiff(double a, double b)
	{
		a = abs(a - b);
		return min(a, 360. - a);
	}
	
	// Determine if all able, non-carried escorts are ready to jump with this
	// ship. Carried escorts are waited for in AI::Step.
	bool EscortsReadyToJump(const Ship &ship)
	{
		for(const weak_ptr<Ship> &escort : ship.GetEscorts())
		{
			shared_ptr<const Ship> locked = escort.lock();
			if(locked && !locked->IsDisabled() && !locked->CanBeCarried()
					&& locked->GetSystem() == ship.GetSystem()
					&& locked->JumpFuel() && !locked->IsReadyToJump(true))
				return false;
		}
		return true;
	}
	
	// Determine if the ship has any usable weapons.
	bool IsArmed(const Ship &ship)
	{
		for(const Hardpoint &hardpoint : ship.Weapons())
		{
			const Weapon *weapon = hardpoint.GetOutfit();
			if(weapon && !hardpoint.IsAntiMissile())
			{
				if(weapon->Ammo() && !ship.OutfitCount(weapon->Ammo()))
					continue;
				return true;
			}
		}
		return false;
	}
	
	void Deploy(const Ship &ship, bool includingDamaged)
	{
		for(const Ship::Bay &bay : ship.Bays())
			if(bay.ship && (includingDamaged || bay.ship->Health() > .75))
				bay.ship->SetCommands(Command::DEPLOY);
	}
	
	// Determine if the ship with the given travel plan should refuel in
	// its current system, or if it should keep traveling.
	bool ShouldRefuel(const Ship &ship, const DistanceMap &route, double fuelCapacity = 0.)
	{
		if(!fuelCapacity)
			fuelCapacity = ship.Attributes().Get("fuel capacity");
		
		const System *from = ship.GetSystem();
		const bool systemHasFuel = from->HasFuelFor(ship) && fuelCapacity;
		// If there is no fuel capacity in this ship, no fuel in this
		// system, if it is fully fueled, or its drive doesn't require
		// fuel, then it should not refuel before traveling.
		if(!systemHasFuel || ship.Fuel() == 1. || !ship.JumpFuel())
			return false;
		
		// Calculate the fuel needed to reach the next system with fuel.
		double fuel = fuelCapacity * ship.Fuel();
		const System *to = route.Route(from);
		while(to && !to->HasFuelFor(ship))
			to = route.Route(to);
		
		// The returned system from Route is nullptr when the route is
		// "complete." If 'to' is nullptr here, then there are no fuel
		// stops between the current system (which has fuel) and the
		// desired endpoint system - refuel only if needed.
		return fuel < route.RequiredFuel(from, (to ? to : route.End()));
	}
	
	// Wrapper for ship - target system uses.
	bool ShouldRefuel(const Ship &ship, const System *to)
	{
		if(!to || ship.Fuel() == 1. || !ship.GetSystem()->HasFuelFor(ship))
			return false;
		double fuelCapacity = ship.Attributes().Get("fuel capacity");
		if(!fuelCapacity)
			return false;
		double needed = ship.JumpFuel(to);
		if(needed && to->HasFuelFor(ship))
			return ship.Fuel() * fuelCapacity < needed;
		else
		{
			// If no direct jump route, or the target system has no
			// fuel, perform a more elaborate refueling check.
			return ShouldRefuel(ship, DistanceMap(ship, to), fuelCapacity);
		}
	}
	
	const StellarObject *GetRefuelLocation(const Ship &ship)
	{
		const StellarObject *target = nullptr;
		const System *system = ship.GetSystem();
		if(system)
		{
			// Determine which, if any, planet with fuel is closest.
			double closest = numeric_limits<double>::infinity();
			const Point &p = ship.Position();
			for(const StellarObject &object : system->Objects())
				if(object.GetPlanet() && object.GetPlanet()->HasFuelFor(ship))
				{
					double distance = p.Distance(object.Position());
					if(distance < closest)
					{
						target = &object;
						closest = distance;
					}
				}
		}
		return target;
	}
	
	// Set the ship's TargetStellar or TargetSystem in order to reach the
	// next desired system. Will target a landable planet to refuel.
	void SelectRoute(Ship &ship, const System *targetSystem)
	{
		const System *from = ship.GetSystem();
		if(from == targetSystem || !targetSystem)
			return;
		const DistanceMap route(ship, targetSystem);
		const bool needsRefuel = ShouldRefuel(ship, route);
		const System *to = route.Route(from);
		// The destination may be accessible by both jump and wormhole.
		// Prefer wormhole travel in these cases, to conserve fuel. Must
		// check accessibility as DistanceMap may only see the jump path.
		if(to && !needsRefuel)
			for(const StellarObject &object : from->Objects())
			{
				const Planet *planet = object.GetPlanet();
				if(planet && planet->IsWormhole() && planet->IsAccessible(&ship)
						&& planet->WormholeDestination(from) == to)
				{
					ship.SetTargetStellar(&object);
					ship.SetTargetSystem(nullptr);
					return;
				}
			}
		else if(needsRefuel)
		{
			// There is at least one planet that can refuel the ship.
			ship.SetTargetStellar(GetRefuelLocation(ship));
			return;
		}
		// Either there is no viable wormhole route to this system, or
		// the target system cannot be reached.
		ship.SetTargetSystem(to);
		ship.SetTargetStellar(nullptr);
	}
	
	const double MAX_DISTANCE_FROM_CENTER = 10000.;
	// Constants for the invisible fence timer.
	const int FENCE_DECAY = 4;
	const int FENCE_MAX = 600;
	// The health remaining before becoming disabled, at which fighters and
	// other ships consider retreating from battle.
	const double RETREAT_HEALTH = .25;
}



AI::AI(const List<Ship> &ships, const List<Minable> &minables, const List<Flotsam> &flotsam)
	: ships(ships), minables(minables), flotsam(flotsam)
{
}


	
// Fleet commands from the player.
void AI::IssueShipTarget(const PlayerInfo &player, const shared_ptr<Ship> &target)
{
	Orders newOrders;
	bool isEnemy = target->GetGovernment()->IsEnemy();
	newOrders.type = (!isEnemy ? Orders::KEEP_STATION
		: target->IsDisabled() ? Orders::FINISH_OFF : Orders::ATTACK);
	newOrders.target = target;
	string description = (isEnemy ? "focusing fire on" : "following") + (" \"" + target->Name() + "\".");
	IssueOrders(player, newOrders, description);
}



void AI::IssueMoveTarget(const PlayerInfo &player, const Point &target, const System *moveToSystem)
{
	Orders newOrders;
	newOrders.type = Orders::MOVE_TO;
	newOrders.point = target;
	newOrders.targetSystem = moveToSystem;
	IssueOrders(player, newOrders, "moving to the given location.");
}



// Commands issued via the keyboard (mostly, to the flagship).
void AI::UpdateKeys(PlayerInfo &player, Command &activeCommands, bool isActive)
{
	shift = (SDL_GetModState() & KMOD_SHIFT);
	escortsUseAmmo = Preferences::Has("Escorts expend ammo");
	escortsAreFrugal = Preferences::Has("Escorts use ammo frugally");
	
	autoPilot |= activeCommands;
	if(activeCommands.Has(AutopilotCancelCommands()))
	{
		bool canceled = (autoPilot.Has(Command::JUMP) && !activeCommands.Has(Command::JUMP));
		canceled |= (autoPilot.Has(Command::LAND) && !activeCommands.Has(Command::LAND));
		canceled |= (autoPilot.Has(Command::BOARD) && !activeCommands.Has(Command::BOARD));
		if(canceled)
			Messages::Add("Disengaging autopilot.");
		autoPilot.Clear();
	}
	const Ship *flagship = player.Flagship();
	
	if(!isActive || !flagship || flagship->IsDestroyed())
		return;
	
	// Only toggle the "cloak" command if one of your ships has a cloaking device.
	if(activeCommands.Has(Command::CLOAK))
		for(const auto &it : player.Ships())
			if(!it->IsParked() && it->Attributes().Get("cloak"))
			{
				isCloaking = !isCloaking;
				Messages::Add(isCloaking ? "Engaging cloaking device." : "Disengaging cloaking device.");
				break;
			}
	
	// Toggle your secondary weapon.
	if(activeCommands.Has(Command::SELECT))
		player.SelectNext();
	
	// The commands below here only apply if you have escorts or fighters.
	if(player.Ships().size() < 2)
		return;
	
	// Only toggle the "deploy" command if one of your ships has fighter bays.
	if(activeCommands.Has(Command::DEPLOY))
		for(const auto &it : player.Ships())
			if(it->HasBays())
			{
				isLaunching = !isLaunching;
				Messages::Add(isLaunching ? "Deploying fighters." : "Recalling fighters.");
				break;
			}
	
	shared_ptr<Ship> target = flagship->GetTargetShip();
	Orders newOrders;
	if(activeCommands.Has(Command::FIGHT) && target && !target->IsYours())
	{
		newOrders.type = target->IsDisabled() ? Orders::FINISH_OFF : Orders::ATTACK;
		newOrders.target = target;
		IssueOrders(player, newOrders, "focusing fire on \"" + target->Name() + "\".");
	}
	if(activeCommands.Has(Command::HOLD))
	{
		newOrders.type = Orders::HOLD_POSITION;
		IssueOrders(player, newOrders, "holding position.");
	}
	if(activeCommands.Has(Command::GATHER))
	{
		newOrders.type = Orders::GATHER;
		newOrders.target = player.FlagshipPtr();
		IssueOrders(player, newOrders, "gathering around your flagship.");
	}

	// Get rid of any invalid orders. Carried ships will retain orders in case they are deployed.
	for(auto it = orders.begin(); it != orders.end(); )
	{
		if(it->second.type & Orders::REQUIRES_TARGET)
		{
			shared_ptr<Ship> ship = it->second.target.lock();
			if(!ship || !ship->IsTargetable() || (it->first->GetSystem() && ship->GetSystem() != it->first->GetSystem())
					|| (ship->IsDisabled() && it->second.type == Orders::ATTACK))
			{
				it = orders.erase(it);
				continue;
			}
		}
		++it;
	}
}



void AI::UpdateEvents(const list<ShipEvent> &events)
{
	for(const ShipEvent &event : events)
	{
		if(event.Actor() && event.Target())
		{
			actions[event.Actor()][event.Target()] |= event.Type();
			notoriety[event.Actor()][event.TargetGovernment()] |= event.Type();
		}
		if(event.ActorGovernment() && event.Target())
			governmentActions[event.ActorGovernment()][event.Target()] |= event.Type();
		if(event.ActorGovernment()->IsPlayer() && event.Target())
		{
			int &bitmap = playerActions[event.Target()];
			int newActions = event.Type() - (event.Type() & bitmap);
			bitmap |= event.Type();
			// If you provoke the same ship twice, it should have an effect both times.
			if(event.Type() & ShipEvent::PROVOKE)
				newActions |= ShipEvent::PROVOKE;
			event.TargetGovernment()->Offend(newActions, event.Target()->RequiredCrew());
		}
	}
}



// Remove records of what happened in the previous system, now that
// the player has entered a new one.
void AI::Clean()
{
	actions.clear();
	notoriety.clear();
	governmentActions.clear();
	scanPermissions.clear();
	playerActions.clear();
	swarmCount.clear();
	fenceCount.clear();
	miningAngle.clear();
	miningTime.clear();
	appeasmentThreshold.clear();
	shipStrength.clear();
	enemyStrength.clear();
	allyStrength.clear();
}



// Clear ship orders and assistance requests. These should be done
// when the player lands, but not when they change systems.
void AI::ClearOrders()
{
	helperList.clear();
	orders.clear();
}



void AI::Step(const PlayerInfo &player, Command &activeCommands)
{
	// First, figure out the comparative strengths of the present governments.
	const System *playerSystem = player.GetSystem();
	map<const Government *, int64_t> strength;
	UpdateStrengths(strength, playerSystem);
	CacheShipLists();
	
	// Update the counts of how long ships have been outside the "invisible fence."
	// If a ship ceases to exist, this also ensures that it will be removed from
	// the fence count map after a few seconds.
	for(auto it = fenceCount.begin(); it != fenceCount.end(); )
	{
		it->second -= FENCE_DECAY;
		if(it->second < 0)
			it = fenceCount.erase(it);
		else
			++it;
	}
	for(const auto &it : ships)
		if(it->Position().Length() >= MAX_DISTANCE_FROM_CENTER)
		{
			int &value = fenceCount[&*it];
			value = min(FENCE_MAX, value + FENCE_DECAY + 1);
		}
	
	const Ship *flagship = player.Flagship();
	step = (step + 1) & 31;
	int targetTurn = 0;
	int minerCount = 0;
	const int maxMinerCount = minables.empty() ? 0 : 9;
	bool opportunisticEscorts = !Preferences::Has("Turrets focus fire");
	bool fightersRetreat = Preferences::Has("Damaged fighters retreat");
	for(const auto &it : ships)
	{
		// Skip any carried fighters or drones that are somehow in the list.
		if(!it->GetSystem())
			continue;
		
		if(it.get() == flagship)
		{
			MovePlayer(*it, player, activeCommands);
			continue;
		}
		
		const Government *gov = it->GetGovernment();
		const Personality &personality = it->GetPersonality();
		double health = .5 * it->Shields() + it->Hull();
		bool isPresent = (it->GetSystem() == playerSystem);
		bool isStranded = IsStranded(*it);
		bool thisIsLaunching = (isLaunching && isPresent);
		if(isStranded || it->IsDisabled())
		{
			// Derelicts never ask for help (only the player should repair them).
			if(it->IsDestroyed() || it->GetPersonality().IsDerelict())
				continue;
			
			// Attempt to find a friendly ship to render assistance.
			AskForHelp(*it, isStranded, flagship);
			
			if(it->IsDisabled())
			{
				// Ships other than escorts should deploy fighters if disabled.
				if(!it->IsYours() || thisIsLaunching)
				{
					it->SetCommands(Command::DEPLOY);
					Deploy(*it, !(it->IsYours() && fightersRetreat));
				}
				// Avoid jettisoning cargo as soon as this ship is repaired.
				if(personality.IsAppeasing())
				{
					double &threshold = appeasmentThreshold[it.get()];
					threshold = max((1. - health) + .1, threshold);
				}
				continue;
			}
		}
		// Overheated ships are effectively disabled, and cannot fire, cloak, etc.
		if(it->IsOverheated())
			continue;
		
		// Special case: if the player's flagship tries to board a ship to
		// refuel it, that escort should hold position for boarding.
		isStranded |= (flagship && it == flagship->GetTargetShip() && CanBoard(*flagship, *it)
			&& autoPilot.Has(Command::BOARD));
		
		Command command;
		if(it->IsYours())
		{
			if(it->HasBays() && thisIsLaunching)
			{
				// If this is a carrier, launch whichever of its fighters are at
				// good enough health to survive a fight.
				command |= Command::DEPLOY;
				Deploy(*it, !fightersRetreat);
			}
			if(isCloaking)
				command |= Command::CLOAK;
		}
		// Cloak if the AI considers it appropriate.
		else if(DoCloak(*it, command))
		{
			// The ship chose to retreat from its target, e.g. to repair.
			it->SetCommands(command);
			continue;
		}
		
		shared_ptr<Ship> parent = it->GetParent();
		if(parent && parent->IsDestroyed())
		{
			// An NPC that loses its fleet leader should attempt to
			// follow that leader's parent. For most mission NPCs,
			// this is the player. Any regular NPCs and mission NPCs
			// with "personality uninterested" become independent.
			parent = parent->GetParent();
			it->SetParent(parent);
		}
		
		// Pick a target and automatically fire weapons.
		shared_ptr<Ship> target = it->GetTargetShip();
		if(isPresent && !personality.IsSwarming())
		{
			// Each ship only switches targets twice a second, so that it can
			// focus on damaging one particular ship.
			targetTurn = (targetTurn + 1) & 31;
			if(targetTurn == step || !target || target->IsDestroyed() || (target->IsDisabled()
					&& personality.Disables()) || !target->IsTargetable())
				it->SetTargetShip(FindTarget(*it));
		}
		if(isPresent)
		{
			AimTurrets(*it, command, it->IsYours() ? opportunisticEscorts : personality.IsOpportunistic());
			AutoFire(*it, command);
		}
		
		// If this ship is hyperspacing, or in the act of
		// launching or landing, it can't do anything else.
		if(it->IsHyperspacing() || it->Zoom() < 1.)
		{
			it->SetCommands(command);
			continue;
		}
		
		// Special actions when a ship is near death:
		if(health < 1.)
		{
			// Cowards abandon their fleets.
			if(parent && personality.IsCoward())
			{
				parent.reset();
				it->SetParent(parent);
			}
			// Appeasing ships jettison cargo to distract their pursuers.
			if(personality.IsAppeasing() && it->Cargo().Used())
			{
				double &threshold = appeasmentThreshold[it.get()];
				if(1. - health > threshold)
				{
					// "Appeasing" ships will dump some fraction of their cargo.
					int toDump = 11 + (1. - health) * .5 * it->Cargo().Size();
					for(const auto &commodity : it->Cargo().Commodities())
						if(commodity.second && toDump > 0)
						{
							int dumped = min(commodity.second, toDump);
							it->Jettison(commodity.first, dumped);
							toDump -= dumped;
						}
					Messages::Add(gov->GetName() + " " + it->Noun() + " \"" + it->Name()
						+ "\": Please, just take my cargo and leave me alone.");
					threshold = (1. - health) + .1;
				}
			}
		}
		
		// If recruited to assist a ship, follow through on the commitment
		// instead of ignoring it due to other personality traits.
		shared_ptr<Ship> shipToAssist = it->GetShipToAssist();
		if(shipToAssist)
		{
			if(shipToAssist->IsDestroyed() || shipToAssist->GetSystem() != it->GetSystem()
					|| shipToAssist->IsLanding() || shipToAssist->IsHyperspacing()
					|| shipToAssist->GetGovernment()->IsEnemy(gov)
					|| (!shipToAssist->IsDisabled() && shipToAssist->JumpsRemaining()))
			{
				shipToAssist.reset();
				it->SetShipToAssist(shipToAssist);
			}
			else if(!it->IsBoarding())
			{
				MoveTo(*it, command, shipToAssist->Position(), shipToAssist->Velocity(), 40., .8);
				command |= Command::BOARD;
			}
			
			if(shipToAssist)
			{
				it->SetTargetShip(shipToAssist);
				it->SetCommands(command);
				continue;
			}
		}
		
		// This ship may have updated its target ship.
		double targetDistance = numeric_limits<double>::infinity();
		target = it->GetTargetShip();
		if(target)
			targetDistance = target->Position().Distance(it->Position());
		
		// Behave in accordance with personality traits.
		if(isPresent && personality.IsSwarming() && !isStranded)
		{
			// Swarming ships should not wait for (or be waited for by) any ship.
			if(parent)
			{
				parent.reset();
				it->SetParent(parent);
			}
			// Flock between allied, in-system ships.
			DoSwarming(*it, command, target);
			it->SetCommands(command);
			continue;
		}
		
		// Surveillance NPCs with enforcement authority (or those from
		// missions) should perform scans and surveys of the system.
		if(isPresent && personality.IsSurveillance() && !isStranded
				&& (scanPermissions[gov] || it->IsSpecial()))
		{
			DoSurveillance(*it, command, target);
			it->SetCommands(command);
			continue;
		}
		
		// Ships that harvest flotsam prioritize it over stopping to be refueled.
		if(isPresent && personality.Harvests() && DoHarvesting(*it, command))
		{
			it->SetCommands(command);
			continue;
		}
		
		// Attacking a hostile ship and stopping to be refueled are more important than mining.
		if(isPresent && personality.IsMining() && !target && !isStranded && maxMinerCount)
		{
			// Miners with free cargo space and available mining time should mine. Mission NPCs
			// should mine even if there are other miners or they have been mining a while.
			if(it->Cargo().Free() >= 5 && IsArmed(*it) && (it->IsSpecial()
					|| (++miningTime[&*it] < 3600 && ++minerCount < maxMinerCount)))
			{
				if(it->HasBays())
				{
					command |= Command::DEPLOY;
					Deploy(*it, false);
				}
				DoMining(*it, command);
				it->SetCommands(command);
				continue;
			}
			// Fighters and drones should assist their parent's mining operation if they cannot
			// carry ore, and the asteroid is near enough that the parent can harvest the ore.
			const shared_ptr<Minable> &minable = parent ? parent->GetTargetAsteroid() : nullptr;
			if(it->CanBeCarried() && parent && miningTime[&*parent] < 3601 && minable
					&& minable->Position().Distance(parent->Position()) < 600.)
			{
				it->SetTargetAsteroid(minable);
				MoveToAttack(*it, command, *minable);
				AutoFire(*it, command, *minable);
				it->SetCommands(command);
				continue;
			}
			else
				it->SetTargetAsteroid(nullptr);
		}
		
		// Handle carried ships:
		if(it->CanBeCarried())
		{
			// A carried ship must belong to the same government as its parent to dock with it.
<<<<<<< HEAD
			bool hasParent = parent && parent->GetGovernment() == gov;
			bool hasSpace = hasParent && parent->BaysFree(it->Attributes().Category());
			if(!hasParent || (!hasSpace && !Random::Int(1200)) || parent->IsDestroyed()
					|| parent->GetSystem() != it->GetSystem())
			{
				// Find a parent for orphaned carryable ships.
				parent.reset();
				it->SetParent(parent);
				
=======
			bool hasParent = parent && !parent->IsDestroyed() && parent->GetGovernment() == gov;
			bool inParentSystem = hasParent && parent->GetSystem() == it->GetSystem();
			bool parentHasSpace = inParentSystem && parent->BaysFree(it->Attributes().Category() == "Fighter");
			if(!hasParent || (!inParentSystem && !it->JumpFuel()) || (!parentHasSpace && !Random::Int(1800)))
			{
				// Find the possible parents for orphaned fighters and drones.
>>>>>>> 8dc8322b
				auto parentChoices = vector<shared_ptr<Ship>>{};
				parentChoices.reserve(ships.size() * .1);
				auto getParentFrom = [&it, &gov, &parentChoices](const list<shared_ptr<Ship>> otherShips) -> shared_ptr<Ship>
				{
					for(const auto &other : otherShips)
						if(other->GetGovernment() == gov && other->GetSystem() == it->GetSystem() && !other->CanBeCarried())
						{
							if(!other->IsDisabled() && other->CanCarry(*it.get()))
								return other;
							else
								parentChoices.emplace_back(other);
						}
					return shared_ptr<Ship>();
				};
				// Mission ships should only pick amongst ships from the same mission.
				auto missionIt = it->IsSpecial() && !it->IsYours()
					? find_if(player.Missions().begin(), player.Missions().end(),
						[&it](const Mission &m) -> bool
						{
							return m.HasShip(it);
						})
					: player.Missions().end();
				
				shared_ptr<Ship> newParent;
				if(missionIt != player.Missions().end())
				{
					auto &npcs = missionIt->NPCs();
					for(const auto &npc : npcs)
					{
						newParent = getParentFrom(npc.Ships());
						if(newParent)
							break;
					}
				}
				else
					newParent = getParentFrom(ships);
				
				// If a new parent was found, then this carried ship should always reparent
				// as a ship of its own government is in-system and has space to carry it.
				if(newParent)
					parent = newParent;
				// Otherwise, if one or more in-system ships of the same government were found,
				// this carried ship should flock with one of them, even if they can't carry it.
				else if(!parentChoices.empty())
					parent = parentChoices[Random::Int(parentChoices.size())];
				// Player-owned carryables that can't be carried and have no ships to flock with
				// should keep their current parent, or if it is destroyed, their parent's parent.
				else if(it->IsYours())
				{
					if(parent && parent->IsDestroyed())
						parent = parent->GetParent();
				}
				// All remaining non-player ships should forget their previous parent entirely.
				else
					parent.reset();
				
				it->SetParent(parent);
			}
			// Otherwise, check if this ship wants to return to its parent (e.g. to repair).
			else if(parentHasSpace && ShouldDock(*it, *parent, thisIsLaunching))
			{
				it->SetTargetShip(parent);
				MoveTo(*it, command, parent->Position(), parent->Velocity(), 40., .8);
				command |= Command::BOARD;
				it->SetCommands(command);
				continue;
			}
			// If we get here, it means that the ship has not decided to return
			// to its mothership. So, it should continue to be deployed.
			command |= Command::DEPLOY;
		}
		// If this ship has decided to recall all of its fighters because combat has ceased,
		// it comes to a stop to facilitate their reboarding process.
		bool mustRecall = false;
		if(!target && it->HasBays() && !(it->IsYours() ?
				thisIsLaunching : it->Commands().Has(Command::DEPLOY)))
			for(const weak_ptr<Ship> &ptr : it->GetEscorts())
			{
				shared_ptr<const Ship> escort = ptr.lock();
				if(escort && escort->CanBeCarried() && escort->GetSystem() == it->GetSystem()
						&& !escort->IsDisabled() && it->BaysFree(escort->Attributes().Category()))
				{
					mustRecall = true;
					break;
				}
			}
		
		// Construct movement / navigation commands as appropriate for the ship.
		if(mustRecall || isStranded)
		{
			// Stopping to let fighters board or to be refueled takes priority
			// even over following orders from the player.
			if(it->Velocity().Length() > .001 || !target)
				Stop(*it, command);
			else
				command.SetTurn(TurnToward(*it, TargetAim(*it)));
		}
		else if(FollowOrders(*it, command))
		{
			// If this is an escort and it followed orders, its only final task
			// is to convert completed MOVE_TO orders into HOLD_POSITION orders.
			UpdateOrders(*it);
		}
		// Hostile "escorts" (i.e. NPCs that are trailing you) only revert to
		// escort behavior when in a different system from you. Otherwise,
		// the behavior depends on what the parent is doing, whether there
		// are hostile targets nearby, and whether the escort has any
		// immediate needs (like refueling).
		else if(!parent)
			MoveIndependent(*it, command);
		else if(parent->GetSystem() != it->GetSystem())
		{
			if(personality.IsStaying() || !it->Attributes().Get("fuel capacity"))
				MoveIndependent(*it, command);
			else
				MoveEscort(*it, command);
		}
		// From here down, we're only dealing with ships that have a "parent"
		// which is in the same system as them.
		else if(parent->GetGovernment()->IsEnemy(gov))
		{
			// Fight your target, if you have one.
			if(target)
				MoveIndependent(*it, command);
			// Otherwise try to find and fight your parent. If your parent
			// can't be both targeted and pursued, then don't follow them.
			else if(parent->IsTargetable() && CanPursue(*it, *parent))
				MoveEscort(*it, command);
			else
				MoveIndependent(*it, command);
		}
		else if(parent->IsDisabled() && !it->CanBeCarried())
		{
			// Your parent is disabled, and is in this system. If you have enemy
			// targets present, fight them. Otherwise, repair your parent.
			if(target)
				MoveIndependent(*it, command);
			else if(!parent->GetPersonality().IsDerelict())
				it->SetShipToAssist(parent);
			else
				CircleAround(*it, command, *parent);
		}
		else if(personality.IsStaying())
			MoveIndependent(*it, command);
		// This is a friendly escort. If the parent is getting ready to
		// jump, always follow.
		else if(parent->Commands().Has(Command::JUMP) && it->JumpsRemaining())
			MoveEscort(*it, command);
		// Timid ships always stay near their parent.
		else if(personality.IsTimid() && parent->Position().Distance(it->Position()) > 500.)
			MoveEscort(*it, command);
		// Otherwise, attack targets depending on how heroic you are.
		else if(target && (targetDistance < 2000. || personality.IsHeroic()))
			MoveIndependent(*it, command);
		// This ship does not feel like fighting.
		else
			MoveEscort(*it, command);
		
		// Force ships that are overlapping each other to "scatter":
		DoScatter(*it, command);
		
		it->SetCommands(command);
	}
}



// Get the in-system strength of each government's allies and enemies.
int64_t AI::AllyStrength(const Government *government)
{
	auto it = allyStrength.find(government);
	return (it == allyStrength.end() ? 0 : it->second);
}



int64_t AI::EnemyStrength(const Government *government)
{
	auto it = enemyStrength.find(government);
	return (it == enemyStrength.end() ? 0 : it->second);
}



// Check if the given target can be pursued by this ship.
bool AI::CanPursue(const Ship &ship, const Ship &target) const
{
	// If this ship does not care about the "invisible fence", it can always pursue.
	if(ship.GetPersonality().IsUnconstrained())
		return true;
	
	// Check if the target is beyond the "invisible fence" for this system.
	const auto fit = fenceCount.find(&target);
	if(fit == fenceCount.end())
		return true;
	else
		return (fit->second != FENCE_MAX);
}



// Check if the ship is being helped, and if not, ask for help.
void AI::AskForHelp(Ship &ship, bool &isStranded, const Ship *flagship)
{
	if(HasHelper(ship, isStranded))
		isStranded = true;
	else if(!Random::Int(30))
	{
		const Government *gov = ship.GetGovernment();
		bool hasEnemy = false;
		
		vector<Ship *> canHelp;
		canHelp.reserve(ships.size());
		for(const auto &helper : ships)
		{
			// Never ask yourself for help.
			if(helper.get() == &ship)
				continue;
			
			// If any able enemies of this ship are in its system, it cannot call for help.
			const System *system = ship.GetSystem();
			if(helper->GetGovernment()->IsEnemy(gov) && flagship && system == flagship->GetSystem())
			{
				// Disabled, overheated, or otherwise untargetable ships pose no threat.
				bool harmless = helper->IsDisabled() || (helper->IsOverheated() && helper->Heat() >= 1.1) || !helper->IsTargetable();
				hasEnemy |= (system == helper->GetSystem() && !harmless);
				if(hasEnemy)
					break;
			}
			
			// Check if this ship is logically able to help.
			// If the ship is already assisting someone else, it cannot help this ship.
			if(helper->GetShipToAssist() && helper->GetShipToAssist().get() != &ship)
				continue;
			// If the ship is mining or chasing flotsam, it cannot help this ship.
			if(helper->GetTargetAsteroid() || helper->GetTargetFlotsam())
				continue;
			// Your escorts only help other escorts, and your flagship never helps.
			if((helper->IsYours() && !ship.IsYours()) || helper.get() == flagship)
				continue;
			// Your escorts should not help each other if already under orders.
			if(helper->IsYours() && ship.IsYours() && orders.count(helper.get()))
				continue;
			
			// Check if this ship is physically able to help.
			if(!CanHelp(ship, *helper, isStranded))
				continue;
			
			// Prefer fast ships over slow ones.
			canHelp.insert(canHelp.end(), 1 + .3 * helper->MaxVelocity(), helper.get());
		}
		
		if(!hasEnemy && !canHelp.empty())
		{
			Ship *helper = canHelp[Random::Int(canHelp.size())];
			helper->SetShipToAssist((&ship)->shared_from_this());
			helperList[&ship] = helper->shared_from_this();
			isStranded = true;
		}
		else
			isStranded = false;
	}
	else
		isStranded = false;
}



// Determine if the selected ship is physically able to render assistance.
bool AI::CanHelp(const Ship &ship, const Ship &helper, const bool needsFuel)
{
	// Fighters, drones, and disabled / absent ships can't offer assistance.
	if(helper.CanBeCarried() || helper.GetSystem() != ship.GetSystem()
			|| (helper.Cloaking() == 1. && helper.GetGovernment() != ship.GetGovernment())
			|| helper.IsDisabled() || helper.IsOverheated() || helper.IsHyperspacing())
		return false;
	
	// An enemy cannot provide assistance, and only ships of the same government will repair disabled ships.
	if(helper.GetGovernment()->IsEnemy(ship.GetGovernment())
			|| (ship.IsDisabled() && helper.GetGovernment() != ship.GetGovernment()))
		return false;
	
	// If the helper has insufficient fuel, it cannot help this ship unless this ship is also disabled.
	if(!ship.IsDisabled() && needsFuel && !helper.CanRefuel(ship))
		return false;
	
	return true;
}



bool AI::HasHelper(const Ship &ship, const bool needsFuel)
{
	// Do we have an existing ship that was asked to assist?
	if(helperList.find(&ship) != helperList.end())
	{
		shared_ptr<Ship> helper = helperList[&ship].lock();
		if(helper && helper->GetShipToAssist().get() == &ship && CanHelp(ship, *helper, needsFuel))
			return true;
		else
			helperList.erase(&ship);
	}
	
	return false;
}



// Pick a new target for the given ship.
shared_ptr<Ship> AI::FindTarget(const Ship &ship) const
{
	// If this ship has no government, it has no enemies.
	shared_ptr<Ship> target;
	const Government *gov = ship.GetGovernment();
	if(!gov || ship.GetPersonality().IsPacifist())
		return target;
	
	bool isYours = ship.IsYours();
	if(isYours)
	{
		auto it = orders.find(&ship);
		if(it != orders.end() && (it->second.type == Orders::ATTACK || it->second.type == Orders::FINISH_OFF))
			return it->second.target.lock();
	}
	
	// If this ship is not armed, do not make it fight.
	double minRange = numeric_limits<double>::infinity();
	double maxRange = 0.;
	for(const Hardpoint &weapon : ship.Weapons())
		if(weapon.GetOutfit() && !weapon.IsAntiMissile())
		{
			minRange = min(minRange, weapon.GetOutfit()->Range());
			maxRange = max(maxRange, weapon.GetOutfit()->Range());
		}
	if(!maxRange)
		return target;
	
	const Personality &person = ship.GetPersonality();
	shared_ptr<Ship> oldTarget = ship.GetTargetShip();
	if(oldTarget && !oldTarget->IsTargetable())
		oldTarget.reset();
	if(oldTarget && person.IsTimid() && oldTarget->IsDisabled()
			&& ship.Position().Distance(oldTarget->Position()) > 1000.)
		oldTarget.reset();
	shared_ptr<Ship> parentTarget;
	bool parentIsEnemy = (ship.GetParent() && ship.GetParent()->GetGovernment()->IsEnemy(gov));
	if(ship.GetParent() && !parentIsEnemy)
		parentTarget = ship.GetParent()->GetTargetShip();
	if(parentTarget && !parentTarget->IsTargetable())
		parentTarget.reset();
	
	// Find the closest enemy ship (if there is one). If this ship is "heroic,"
	// it will attack any ship in system. Otherwise, if all its weapons have a
	// range higher than 2000, it will engage ships up to 50% beyond its range.
	// If a ship has short range weapons and is not heroic, it will engage any
	// ship that is within 3000 of it.
	double closest = person.IsHeroic() ? numeric_limits<double>::infinity() :
		(minRange > 1000.) ? maxRange * 1.5 : 4000.;
	bool isDisabled = false;
	bool hasNemesis = false;
	bool canPlunder = person.Plunders() && ship.Cargo().Free();
	// Figure out how strong this ship is.
	int64_t maxStrength = 0;
	auto strengthIt = shipStrength.find(&ship);
	if(!person.IsHeroic() && strengthIt != shipStrength.end())
		maxStrength = 2 * strengthIt->second;
	
	// Get a list of all targetable, hostile ships in this system.
	const auto enemies = GetShipsList(ship, true);
	for(const auto &foe : enemies)
	{
		// If this is a "nemesis" ship and it has found one of the player's
		// ships to target, it will only consider the player's owned fleet,
		// or NPCs being escorted by the player.
		const bool isPotentialNemesis = person.IsNemesis()
				&& (foe->IsYours() || foe->GetPersonality().IsEscort());
		if(hasNemesis && !isPotentialNemesis)
			continue;
		if(!CanPursue(ship, *foe))
			continue;
		
		// Estimate the range a second from now, so ships prefer foes they are approaching.
		double range = (foe->Position() + 60. * foe->Velocity()).Distance(
			ship.Position() + 60. * ship.Velocity());
		// Prefer the previous target, or the parent's target, if they are nearby.
		if(foe == oldTarget || foe == parentTarget)
			range -= 500.;
		
		// Unless this ship is "heroic", it should not chase much stronger ships.
		if(maxStrength && range > 1000. && !foe->IsDisabled())
		{
			const auto otherStrengthIt = shipStrength.find(foe.get());
			if(otherStrengthIt != shipStrength.end() && otherStrengthIt->second > maxStrength)
				continue;
		}
		
		// Ships which only disable never target already-disabled ships.
		if((person.Disables() || (!person.IsNemesis() && foe != oldTarget))
				&& foe->IsDisabled() && !canPlunder)
			continue;
		
		// Ships that don't (or can't) plunder strongly prefer active targets.
		if(!canPlunder)
			range += 5000. * foe->IsDisabled();
		// While those that do, do so only if no "live" enemies are nearby.
		else
			range += 2000. * (2 * foe->IsDisabled() - !Has(ship, foe, ShipEvent::BOARD));
		
		// Prefer to go after armed targets, especially if you're not a pirate.
		range += 1000. * (!IsArmed(*foe) * (1 + !person.Plunders()));
		// Targets which have plundered this ship's faction earn extra scorn.
		range -= 1000 * Has(*foe, gov, ShipEvent::BOARD);
		// Focus on nearly dead ships.
		range += 500. * (foe->Shields() + foe->Hull());
		// If a target is extremely overheated, focus on ships that can attack back.
		if(foe->IsOverheated())
			range += 3000. * (foe->Heat() - .9);
		if((isPotentialNemesis && !hasNemesis) || range < closest)
		{
			closest = range;
			target = foe;
			isDisabled = foe->IsDisabled();
			hasNemesis = isPotentialNemesis;
		}
	}
	
	// With no hostile targets, NPCs with enforcement authority (and any
	// mission NPCs) should consider friendly targets for surveillance.
	if(!isYours && !target && (ship.IsSpecial() || scanPermissions.at(gov)))
	{
		bool cargoScan = ship.Attributes().Get("cargo scan power");
		bool outfitScan = ship.Attributes().Get("outfit scan power");
		if(cargoScan || outfitScan)
		{
			closest = numeric_limits<double>::infinity();
			const auto allies = GetShipsList(ship, false);
			for(const auto &it : allies)
				if(it->GetGovernment() != gov)
				{
					// Scan friendly ships that are as-yet unscanned by this ship's government.
					if((!cargoScan || Has(gov, it, ShipEvent::SCAN_CARGO))
							&& (!outfitScan || Has(gov, it, ShipEvent::SCAN_OUTFITS)))
						continue;
					
					double range = it->Position().Distance(ship.Position());
					if(range < closest)
					{
						closest = range;
						target = it;
					}
				}
		}
	}
	
	// Run away if your hostile target is not disabled and you are badly damaged.
	// Player ships never stop targeting hostiles, while hostile mission NPCs will
	// do so only if they are allowed to leave.
	if(!isYours && target && target->GetGovernment()->IsEnemy(gov) && !isDisabled
			&& (person.IsFleeing() || (ship.Health() < RETREAT_HEALTH && !person.IsHeroic()
				&& !person.IsStaying() && !parentIsEnemy)))
	{
		// Make sure the ship has somewhere to flee to.
		const System *system = ship.GetSystem();
		if(ship.JumpsRemaining() && (!system->Links().empty() || ship.Attributes().Get("jump drive")))
			target.reset();
		else
			for(const StellarObject &object : system->Objects())
				if(object.GetPlanet() && object.GetPlanet()->HasSpaceport()
						&& object.GetPlanet()->CanLand(ship))
				{
					target.reset();
					break;
				}
	}
	
	// Vindictive personalities without in-range hostile targets keep firing at an old
	// target (instead of perhaps moving about and finding one that is still alive).
	if(!target && person.IsVindictive())
	{
		target = ship.GetTargetShip();
		if(target && (target->Cloaking() == 1. || target->GetSystem() != ship.GetSystem()))
			target.reset();
	}
	
	return target;
}



// Return a list of all targetable ships in the same system as the player that
// match the desired hostility (i.e. enemy or non-enemy). Does not consider the
// ship's current target, as its inclusion may or may not be desired.
vector<shared_ptr<Ship>> AI::GetShipsList(const Ship &ship, bool targetEnemies, double maxRange) const
{
	if(maxRange < 0.)
		maxRange = numeric_limits<double>::infinity();
	
	auto targets = vector<shared_ptr<Ship>>();
	
	// The cached lists are built each step based on the current ships in the player's system.
	const auto &rosters = targetEnemies ? enemyLists : allyLists;
	
	const auto it = rosters.find(ship.GetGovernment());
	if(it != rosters.end() && !it->second.empty())
	{
		targets.reserve(it->second.size());
		
		const System *here = ship.GetSystem();
		const Point &p = ship.Position();
		for(const auto &target : it->second)
			if(target->IsTargetable() && target->GetSystem() == here
					&& !(target->IsHyperspacing() && target->Velocity().Length() > 10.)
					&& p.Distance(target->Position()) < maxRange
					&& (ship.IsYours() || !target->GetPersonality().IsMarked())
					&& (target->IsYours() || !ship.GetPersonality().IsMarked()))
				targets.emplace_back(target);
	}
	
	return targets;
}



bool AI::FollowOrders(Ship &ship, Command &command) const
{
	auto it = orders.find(&ship);
	if(it == orders.end())
		return false;
	
	int type = it->second.type;
	
	// If your parent is jumping or absent, that overrides your orders unless
	// your orders are to hold position.
	shared_ptr<Ship> parent = ship.GetParent();
	if(parent && type != Orders::HOLD_POSITION && type != Orders::MOVE_TO)
	{
		if(parent->GetSystem() != ship.GetSystem())
			return false;
		if(parent->Commands().Has(Command::JUMP) && ship.JumpsRemaining())
			return false;
	}
	
	shared_ptr<Ship> target = it->second.target.lock();
	if(type == Orders::MOVE_TO && it->second.targetSystem && ship.GetSystem() != it->second.targetSystem)
	{
		// The desired position is in a different system. Find the best
		// way to reach that system (via wormhole or jumping). This may
		// result in the ship landing to refuel.
		SelectRoute(ship, it->second.targetSystem);
		return false;
	}
	else if(type == Orders::MOVE_TO && ship.Position().Distance(it->second.point) > 20.)
		MoveTo(ship, command, it->second.point, Point(), 10., .1);
	else if(type == Orders::HOLD_POSITION || type == Orders::MOVE_TO)
	{
		if(ship.Velocity().Length() > .001 || !ship.GetTargetShip())
			Stop(ship, command);
		else
			command.SetTurn(TurnToward(ship, TargetAim(ship)));
	}
	else if(!target)
	{
		// Note: in AI::UpdateKeys() we already made sure that if a set of orders
		// has a target, the target is in-system and targetable. But, to be sure:
		return false;
	}
	else if(type == Orders::KEEP_STATION)
		KeepStation(ship, command, *target);
	else if(type == Orders::GATHER)
		CircleAround(ship, command, *target);
	else
		MoveIndependent(ship, command);
	
	return true;
}



void AI::MoveIndependent(Ship &ship, Command &command) const
{
	shared_ptr<const Ship> target = ship.GetTargetShip();
	// NPCs should not be beyond the "fence" unless their target is
	// fairly close to it (or they are intended to be there).
	if(!ship.IsYours() && !ship.GetPersonality().IsUnconstrained())
	{
		if(target)
		{
			Point extrapolated = target->Position() + 120. * (target->Velocity() - ship.Velocity());
			if(extrapolated.Length() >= MAX_DISTANCE_FROM_CENTER)
			{
				MoveTo(ship, command, Point(), Point(), 40., .8);
				if(ship.Velocity().Dot(ship.Position()) > 0.)
					command |= Command::FORWARD;
				return;
			}
		}
		else if(ship.Position().Length() >= MAX_DISTANCE_FROM_CENTER)
		{
			// This ship should not be beyond the fence.
			MoveTo(ship, command, Point(), Point(), 40, .8);
			return;
		}
	}
	
	bool friendlyOverride = false;
	if(ship.IsYours())
	{
		auto it = orders.find(&ship);
		if(it != orders.end() && it->second.target.lock() == target)
			friendlyOverride = (it->second.type == Orders::ATTACK || it->second.type == Orders::FINISH_OFF);
	}
	const Government *gov = ship.GetGovernment();
	if(target && (gov->IsEnemy(target->GetGovernment()) || friendlyOverride))
	{
		bool shouldBoard = ship.Cargo().Free() && ship.GetPersonality().Plunders();
		bool hasBoarded = Has(ship, target, ShipEvent::BOARD);
		if(shouldBoard && target->IsDisabled() && !hasBoarded)
		{
			if(ship.IsBoarding())
				return;
			MoveTo(ship, command, target->Position(), target->Velocity(), 40., .8);
			command |= Command::BOARD;
		}
		else
			Attack(ship, command, *target);
		return;
	}
	else if(target)
	{
		// An AI ship that is targeting a non-hostile ship should scan it, or move on.
		bool cargoScan = ship.Attributes().Get("cargo scan power");
		bool outfitScan = ship.Attributes().Get("outfit scan power");
		if((!cargoScan || Has(gov, target, ShipEvent::SCAN_CARGO))
				&& (!outfitScan || Has(gov, target, ShipEvent::SCAN_OUTFITS)))
			target.reset();
		else
		{
			CircleAround(ship, command, *target);
			if(!ship.IsYours() && (ship.IsSpecial() || scanPermissions.at(gov)))
				command |= Command::SCAN;
		}
		return;
	}
	
	// A ship has restricted movement options if it is 'staying' or is hostile to its parent.
	const bool shouldStay = ship.GetPersonality().IsStaying()
			|| (ship.GetParent() && ship.GetParent()->GetGovernment()->IsEnemy(gov));
	// Ships should choose a random system/planet for travel if they do not
	// already have a system/planet in mind, and are free to move about.
	const System *origin = ship.GetSystem();
	if(!ship.GetTargetSystem() && !ship.GetTargetStellar() && !shouldStay)
	{
		int jumps = ship.JumpsRemaining();
		// Each destination system has an average priority of 10.
		// If you only have one jump left, landing should be high priority.
		int planetWeight = jumps ? (1 + 40 / jumps) : 1;
		
		vector<int> systemWeights;
		int totalWeight = 0;
		const set<const System *> &links = ship.Attributes().Get("jump drive")
			? origin->Neighbors() : origin->Links();
		if(jumps)
		{
			for(const System *link : links)
			{
				// Prefer systems in the direction we're facing.
				Point direction = link->Position() - origin->Position();
				int weight = static_cast<int>(
					11. + 10. * ship.Facing().Unit().Dot(direction.Unit()));
				
				systemWeights.push_back(weight);
				totalWeight += weight;
			}
		}
		int systemTotalWeight = totalWeight;
		
		// Anywhere you can land that has a port has the same weight. Ships will
		// not land anywhere without a port.
		vector<const StellarObject *> planets;
		for(const StellarObject &object : origin->Objects())
			if(object.GetPlanet() && object.GetPlanet()->HasSpaceport()
					&& object.GetPlanet()->CanLand(ship))
			{
				planets.push_back(&object);
				totalWeight += planetWeight;
			}
		// If there are no ports to land on and this ship cannot jump, consider
		// landing on uninhabited planets.
		if(!totalWeight)
			for(const StellarObject &object : origin->Objects())
				if(object.GetPlanet() && object.GetPlanet()->CanLand(ship))
				{
					planets.push_back(&object);
					totalWeight += planetWeight;
				}
		if(!totalWeight)
		{
			// If there is nothing this ship can land on, have it just go to the
			// star and hover over it rather than drifting far away.
			if(origin->Objects().empty())
				return;
			totalWeight = 1;
			planets.push_back(&origin->Objects().front());
		}
		
		set<const System *>::const_iterator it = links.begin();
		int choice = Random::Int(totalWeight);
		if(choice < systemTotalWeight)
		{
			for(unsigned i = 0; i < systemWeights.size(); ++i, ++it)
			{
				choice -= systemWeights[i];
				if(choice < 0)
				{
					ship.SetTargetSystem(*it);
					break;
				}
			}
		}
		else
		{
			choice = (choice - systemTotalWeight) / planetWeight;
			ship.SetTargetStellar(planets[choice]);
		}
	}
	// Choose the best method of reaching the target system, which may mean
	// using a local wormhole rather than jumping. If this ship has chosen
	// to land, this decision will not be altered.
	SelectRoute(ship, ship.GetTargetSystem());
	
	if(ship.GetTargetSystem())
	{
		PrepareForHyperspace(ship, command);
		// Issuing the JUMP command prompts the escorts to get ready to jump.
		command |= Command::JUMP;
		// Issuing the WAIT command will prevent this parent from jumping.
		// When all its non-carried, in-system escorts that are not disabled and
		// have the ability to jump are ready, the WAIT command will be omitted.
		if(!EscortsReadyToJump(ship))
			command |= Command::WAIT;
	}
	else if(ship.GetTargetStellar())
	{
		MoveToPlanet(ship, command);
		if(!shouldStay && ship.Attributes().Get("fuel capacity")
				&& ship.GetTargetStellar()->GetPlanet() && ship.GetTargetStellar()->GetPlanet()->CanLand(ship))
			command |= Command::LAND;
		else if(ship.Position().Distance(ship.GetTargetStellar()->Position()) < 100.)
			ship.SetTargetStellar(nullptr);
	}
	else if(shouldStay && !ship.GetSystem()->Objects().empty())
	{
		unsigned i = Random::Int(origin->Objects().size());
		ship.SetTargetStellar(&origin->Objects()[i]);
	}
}



void AI::MoveEscort(Ship &ship, Command &command) const
{
	const Ship &parent = *ship.GetParent();
	bool hasFuelCapacity = ship.Attributes().Get("fuel capacity") && ship.JumpFuel();
	bool isStaying = ship.GetPersonality().IsStaying() || !hasFuelCapacity;
	bool parentIsHere = (ship.GetSystem() == parent.GetSystem());
	// Check if the parent has a target planet that is in the parent's system.
	const Planet *parentPlanet = (parent.GetTargetStellar() ? parent.GetTargetStellar()->GetPlanet() : nullptr);
	bool planetIsHere = (parentPlanet && parentPlanet->IsInSystem(parent.GetSystem()));
	bool systemHasFuel = hasFuelCapacity && ship.GetSystem()->HasFuelFor(ship);
	// Non-staying escorts should route to their parent ship's system if not already in it.
	if(!parentIsHere && !isStaying)
	{
		if(ship.GetTargetStellar())
		{
			// An escort with an out-of-system parent only lands to
			// refuel or use a wormhole to route toward the parent.
			const Planet *targetPlanet = ship.GetTargetStellar()->GetPlanet();
			if(!targetPlanet || !targetPlanet->CanLand(ship)
					|| (!targetPlanet->IsWormhole() && ship.Fuel() == 1.))
				ship.SetTargetStellar(nullptr);
		}
		
		if(!ship.GetTargetStellar() && !ship.GetTargetSystem())
		{
			// Route to the parent ship's system and check whether
			// the ship should land (refuel or wormhole) or jump.
			SelectRoute(ship, parent.GetSystem());
		}
		
		// Perform the action that this ship previously decided on.
		if(ship.GetTargetStellar())
		{
			MoveToPlanet(ship, command);
			command |= Command::LAND;
		}
		else if(ship.GetTargetSystem() && ship.JumpsRemaining())
		{
			PrepareForHyperspace(ship, command);
			command |= Command::JUMP;
			// If this ship is a parent to members of its fleet,
			// it should wait for them before jumping.
			if(!EscortsReadyToJump(ship))
				command |= Command::WAIT;
		}
		else if(systemHasFuel && ship.Fuel() < 1.)
			// Refuel so that when the parent returns, this ship is ready to rendezvous with it.
			Refuel(ship, command);
		else
			// This ship has no route to the parent's system, so park at the system's center.
			MoveTo(ship, command, Point(), Point(), 40., 0.1);
	}
	// If the parent is in-system and planning to jump, non-staying escorts should follow suit.
	else if(parent.Commands().Has(Command::JUMP) && parent.GetTargetSystem() && !isStaying)
	{
		DistanceMap distance(ship, parent.GetTargetSystem());
		const System *dest = distance.Route(ship.GetSystem());
		ship.SetTargetSystem(dest);
		if(!dest)
			// This ship has no route to the parent's destination system, so protect it until it jumps away.
			KeepStation(ship, command, parent);
		else if(ShouldRefuel(ship, dest))
			Refuel(ship, command);
		else if(!ship.JumpsRemaining())
			// Return to the system center to maximize solar collection rate.
			MoveTo(ship, command, Point(), Point(), 40., 0.1);
		else
		{
			PrepareForHyperspace(ship, command);
			command |= Command::JUMP;
			if(!(parent.IsEnteringHyperspace() || parent.IsReadyToJump()) || !EscortsReadyToJump(ship))
				command |= Command::WAIT;
		}
	}
	// If an escort is out of fuel, they should refuel without waiting for the
	// "parent" to land (because the parent may not be planning on landing).
	else if(systemHasFuel && !ship.JumpsRemaining())
		Refuel(ship, command);
	else if(parent.Commands().Has(Command::LAND) && parentIsHere && planetIsHere && parentPlanet->CanLand(ship))
	{
		ship.SetTargetSystem(nullptr);
		ship.SetTargetStellar(parent.GetTargetStellar());
		MoveToPlanet(ship, command);
		if(parent.IsLanding() || parent.CanLand())
			command |= Command::LAND;
	}
	else if(parent.Commands().Has(Command::BOARD) && parent.GetTargetShip().get() == &ship)
		Stop(ship, command, .2);
	else
		KeepStation(ship, command, parent);
}



// Prefer your parent's target planet for refueling, but if it and your current
// target planet can't fuel you, try to find one that can.
void AI::Refuel(Ship &ship, Command &command)
{
	const StellarObject *parentTarget = (ship.GetParent() ? ship.GetParent()->GetTargetStellar() : nullptr);
	if(CanRefuel(ship, parentTarget))
		ship.SetTargetStellar(parentTarget);
	else if(!CanRefuel(ship, ship.GetTargetStellar()))
		ship.SetTargetStellar(GetRefuelLocation(ship));

	if(ship.GetTargetStellar())
	{
		MoveToPlanet(ship, command);
		command |= Command::LAND;
	}
}



bool AI::CanRefuel(const Ship &ship, const StellarObject *target)
{
	if(!target)
		return false;
	
	const Planet *planet = target->GetPlanet();
	if(!planet)
		return false;
	
	if(!planet->IsInSystem(ship.GetSystem()))
		return false;
	
	if(!planet->HasFuelFor(ship))
		return false;
	
	return true;
}



// Determine if a fighter meets any of the criteria for returning to its parent.
bool AI::ShouldDock(const Ship &ship, const Ship &parent, bool playerShipsLaunch) const
{
	// If your parent is disabled, you should not attempt to board it.
	// (Doing so during combat will likely lead to its destruction.)
	if(parent.IsDisabled())
		return false;
	
	// A fighter should retreat if its parent is calling it back, or it is
	// a player's ship and is not in the current system.
	if(!parent.Commands().Has(Command::DEPLOY) || (ship.IsYours() && !playerShipsLaunch))
		return true;
	
	// If a fighter has repair abilities, avoid having it get stuck oscillating between
	// retreating and attacking when at exactly 25% health by adding hysteresis to the check.
	double minHealth = RETREAT_HEALTH + .1 * !ship.Commands().Has(Command::DEPLOY);
	if(ship.Health() < minHealth && (!ship.IsYours() || Preferences::Has("Damaged fighters retreat")))
		return true;
	
	// TODO: Reboard if in need of ammo.
	
	// If a fighter has fuel capacity but is very low, it should return if
	// the parent can refuel it.
	double maxFuel = ship.Attributes().Get("fuel capacity");
	if(maxFuel && ship.Fuel() < .005 && parent.JumpFuel() < parent.Fuel() *
			parent.Attributes().Get("fuel capacity") - maxFuel)
		return true;
	
	// If an out-of-combat NPC fighter is carrying a significant cargo
	// load and can transfer some of it to the parent, it should do so.
	if(!ship.IsYours())
	{
		bool hasEnemy = ship.GetTargetShip() && ship.GetTargetShip()->GetGovernment()->IsEnemy(ship.GetGovernment());
		if(!hasEnemy)
		{
			const CargoHold &cargo = ship.Cargo();
			// Mining ships only mine while they have 5 or more free space. While mining, fighters
			// do not consider docking unless their parent is far from a targetable asteroid.
			if(parent.Cargo().Free() && !cargo.IsEmpty() && cargo.Size() && cargo.Free() < 5)
				return true;
		}
	}
	
	return false;
}



double AI::TurnBackward(const Ship &ship)
{
	return TurnToward(ship, -ship.Velocity());
}



double AI::TurnToward(const Ship &ship, const Point &vector)
{
	Point facing = ship.Facing().Unit();
	double cross = vector.Cross(facing);
	
	if(vector.Dot(facing) > 0.)
	{
		double angle = asin(min(1., max(-1., cross / vector.Length()))) * TO_DEG;
		if(fabs(angle) <= ship.TurnRate())
			return -angle / ship.TurnRate();
	}
	
	bool left = cross < 0.;
	return left - !left;
}



bool AI::MoveToPlanet(Ship &ship, Command &command)
{
	if(!ship.GetTargetStellar())
		return false;
	
	const Point &target = ship.GetTargetStellar()->Position();
	return MoveTo(ship, command, target, Point(), ship.GetTargetStellar()->Radius(), 1.);
}



// Instead of moving to a point with a fixed location, move to a moving point (Ship = position + velocity)
bool AI::MoveTo(Ship &ship, Command &command, const Point &targetPosition, const Point &targetVelocity, double radius, double slow)
{
	const Point &position = ship.Position();
	const Point &velocity = ship.Velocity();
	const Angle &angle = ship.Facing();
	Point dp = targetPosition - position;
	Point dv = targetVelocity - velocity;
	
	double speed = dv.Length();
	
	bool isClose = (dp.Length() < radius);
	if(isClose && speed < slow)
		return true;
	
	bool shouldReverse = false;
	dp = targetPosition - StoppingPoint(ship, targetVelocity, shouldReverse);
	bool isFacing = (dp.Unit().Dot(angle.Unit()) > .8);
	if(!isClose || (!isFacing && !shouldReverse))
		command.SetTurn(TurnToward(ship, dp));
	if(isFacing)
		command |= Command::FORWARD;
	else if(shouldReverse)
		command |= Command::BACK;
	
	return false;
}



bool AI::Stop(Ship &ship, Command &command, double maxSpeed, const Point direction)
{
	const Point &velocity = ship.Velocity();
	const Angle &angle = ship.Facing();
	
	double speed = velocity.Length();
	
	// If asked for a complete stop, the ship needs to be going much slower.
	if(speed <= (maxSpeed ? maxSpeed : .001))
		return true;
	if(!maxSpeed)
		command |= Command::STOP;
	
	// If you're moving slow enough that one frame of acceleration could bring
	// you to a stop, make sure you're pointed perfectly in the right direction.
	// This is a fudge factor for how straight you must be facing: it increases
	// from 0.8 when it will take many frames to stop, to nearly 1 when it will
	// take less than 1 frame to stop.
	double stopTime = speed / ship.Acceleration();
	double limit = .8 + .2 / (1. + stopTime * stopTime * stopTime * .001);
	
	// If you have a reverse thruster, figure out whether using it is faster
	// than turning around and using your main thruster.
	if(ship.Attributes().Get("reverse thrust"))
	{
		// Figure out your stopping time using your main engine:
		double degreesToTurn = TO_DEG * acos(min(1., max(-1., -velocity.Unit().Dot(angle.Unit()))));
		double forwardTime = degreesToTurn / ship.TurnRate();
		forwardTime += stopTime;
		
		// Figure out your reverse thruster stopping time:
		double reverseAcceleration = ship.Attributes().Get("reverse thrust") / ship.Mass();
		double reverseTime = (180. - degreesToTurn) / ship.TurnRate();
		reverseTime += speed / reverseAcceleration;
		
		// If you want to end up facing a specific direction, add the extra turning time.
		if(direction)
		{
			// Time to turn from facing backwards to target:
			double degreesFromBackwards = TO_DEG * acos(min(1., max(-1., direction.Unit().Dot(-velocity.Unit()))));
			double turnFromBackwardsTime = degreesFromBackwards / ship.TurnRate();
			forwardTime += turnFromBackwardsTime;
			
			// Time to turn from facing forwards to target:
			double degreesFromForward = TO_DEG * acos(min(1., max(-1., direction.Unit().Dot(angle.Unit()))));
			double turnFromForwardTime = degreesFromForward / ship.TurnRate();
			reverseTime += turnFromForwardTime;
		}
		
		if(reverseTime < forwardTime)
		{
			command.SetTurn(TurnToward(ship, velocity));
			if(velocity.Unit().Dot(angle.Unit()) > limit)
				command |= Command::BACK;
			return false;
		}
	}
	
	command.SetTurn(TurnBackward(ship));
	if(velocity.Unit().Dot(angle.Unit()) < -limit)
		command |= Command::FORWARD;
	
	return false;
}



void AI::PrepareForHyperspace(Ship &ship, Command &command)
{
	bool hasHyperdrive = ship.Attributes().Get("hyperdrive");
	double scramThreshold = ship.Attributes().Get("scram drive");
	bool hasJumpDrive = ship.Attributes().Get("jump drive");
	if(!hasHyperdrive && !hasJumpDrive)
		return;
	
	bool isJump = !hasHyperdrive || !ship.GetSystem()->Links().count(ship.GetTargetSystem());
	
	Point direction = ship.GetTargetSystem()->Position() - ship.GetSystem()->Position();
	if(!isJump && scramThreshold)
	{
		direction = direction.Unit();
		Point normal(-direction.Y(), direction.X());
		
		double deviation = ship.Velocity().Dot(normal);
		if(fabs(deviation) > scramThreshold)
		{
			// Need to maneuver; not ready to jump
			if((ship.Facing().Unit().Dot(normal) < 0) == (deviation < 0))
				// Thrusting from this angle is counterproductive
				direction = -deviation * normal;
			else
			{
				command |= Command::FORWARD;
				
				// How much correction will be applied to deviation by thrusting
				// as I turn back toward the jump direction.
				double turnRateRadians = ship.TurnRate() * TO_RAD;
				double cos = ship.Facing().Unit().Dot(direction);
				// integral(t*sin(r*x), angle/r, 0) = t/r * (1 - cos(angle)), so:
				double correctionWhileTurning = fabs(1 - cos) * ship.Acceleration() / turnRateRadians;
				// (Note that this will always underestimate because thrust happens before turn)
				
				if(fabs(deviation) - correctionWhileTurning > scramThreshold)
					// Want to thrust from an even sharper angle
					direction = -deviation * normal;
			}
		}
		command.SetTurn(TurnToward(ship, direction));
	}
	// If we're a jump drive, just stop.
	else if(isJump)
		Stop(ship, command, ship.Attributes().Get("jump speed"));
	// Else stop in the fastest way to end facing in the right direction
	else if(Stop(ship, command, ship.Attributes().Get("jump speed"), direction))
		command.SetTurn(TurnToward(ship, direction));
}


	
void AI::CircleAround(Ship &ship, Command &command, const Ship &target)
{
	Point direction = target.Position() - ship.Position();
	command.SetTurn(TurnToward(ship, direction));
	if(ship.Facing().Unit().Dot(direction) >= 0. && direction.Length() > 200.)
		command |= Command::FORWARD;
}



void AI::Swarm(Ship &ship, Command &command, const Ship &target)
{
	Point direction = target.Position() - ship.Position();
	double maxSpeed = ship.MaxVelocity();
	double rendezvousTime = RendezvousTime(direction, target.Velocity(), maxSpeed);
	if(std::isnan(rendezvousTime) || rendezvousTime > 600.)
		rendezvousTime = 600.;
	direction += rendezvousTime * target.Velocity();
	MoveTo(ship, command, target.Position() + direction, .5 * maxSpeed * direction.Unit(), 50., 2.);
}



void AI::KeepStation(Ship &ship, Command &command, const Ship &target)
{
	// Constants:
	static const double MAX_TIME = 600.;
	static const double LEAD_TIME = 500.;
	static const double POSITION_DEADBAND = 200.;
	static const double VELOCITY_DEADBAND = 1.5;
	static const double TIME_DEADBAND = 120.;
	static const double THRUST_DEADBAND = .5;
	
	// Current properties of the two ships:
	double maxV = ship.MaxVelocity();
	double accel = ship.Acceleration();
	double turn = ship.TurnRate();
	double mass = ship.Mass();
	Point unit = ship.Facing().Unit();
	double currentAngle = ship.Facing().Degrees();
	// This is where we want to be relative to where we are now:
	Point velocityDelta = target.Velocity() - ship.Velocity();
	Point positionDelta = target.Position() + LEAD_TIME * velocityDelta - ship.Position();
	double positionSize = positionDelta.Length();
	double positionWeight = positionSize / (positionSize + POSITION_DEADBAND);
	// This is how fast we want to be going relative to how fast we're going now:
	velocityDelta -= unit * VELOCITY_DEADBAND;
	double velocitySize = velocityDelta.Length();
	double velocityWeight = velocitySize / (velocitySize + VELOCITY_DEADBAND);
	
	// Time it will take (roughly) to move to the target ship:
	double positionTime = RendezvousTime(positionDelta, target.Velocity(), maxV);
	if(std::isnan(positionTime) || positionTime > MAX_TIME)
		positionTime = MAX_TIME;
	Point rendezvous = positionDelta + target.Velocity() * positionTime;
	double positionAngle = Angle(rendezvous).Degrees();
	positionTime += AngleDiff(currentAngle, positionAngle) / turn;
	positionTime += (rendezvous.Unit() * maxV - ship.Velocity()).Length() / accel;
	// If you are very close, stop trying to adjust:
	positionTime *= positionWeight * positionWeight;
	
	// Time it will take (roughly) to adjust your velocity to match the target:
	double velocityTime = velocityDelta.Length() / accel;
	double velocityAngle = Angle(velocityDelta).Degrees();
	velocityTime += AngleDiff(currentAngle, velocityAngle) / turn;
	// If you are very close, stop trying to adjust:
	velocityTime *= velocityWeight * velocityWeight;
	
	// Focus on matching position or velocity depending on which will take longer.
	double totalTime = positionTime + velocityTime + TIME_DEADBAND;
	positionWeight = positionTime / totalTime;
	velocityWeight = velocityTime / totalTime;
	double facingWeight = TIME_DEADBAND / totalTime;
	
	// Determine the angle we want to face, interpolating smoothly between three options.
	Point facingGoal = rendezvous.Unit() * positionWeight
		+ velocityDelta.Unit() * velocityWeight
		+ target.Facing().Unit() * facingWeight;
	double targetAngle = Angle(facingGoal).Degrees() - currentAngle;
	if(abs(targetAngle) > 180.)
		targetAngle += (targetAngle < 0. ? 360. : -360.);
	// Avoid "turn jitter" when position & velocity are well-matched.
	bool changedDirection = (signbit(ship.Commands().Turn()) != signbit(targetAngle));
	double targetTurn = abs(targetAngle / turn);
	double lastTurn = abs(ship.Commands().Turn());
	if(lastTurn && (changedDirection || (lastTurn < 1. && targetTurn > lastTurn)))
	{
		// Keep the desired turn direction, but damp the per-frame turn rate increase.
		double dampedTurn = (changedDirection ? 0. : lastTurn) + min(.025, targetTurn);
		command.SetTurn(copysign(dampedTurn, targetAngle));
	}
	else if(targetTurn < 1.)
		command.SetTurn(copysign(targetTurn, targetAngle));
	else
		command.SetTurn(targetAngle);
	
	// Determine whether to apply thrust.
	Point drag = ship.Velocity() * (ship.Attributes().Get("drag") / mass);
	if(ship.Attributes().Get("reverse thrust"))
	{
		// Don't take drag into account when reverse thrusting, because this
		// estimate of how it will be applied can be quite inaccurate.
		Point a = (unit * (-ship.Attributes().Get("reverse thrust") / mass)).Unit();
		double direction = positionWeight * positionDelta.Dot(a) / POSITION_DEADBAND
			+ velocityWeight * velocityDelta.Dot(a) / VELOCITY_DEADBAND;
		if(direction > THRUST_DEADBAND)
		{
			command |= Command::BACK;
			return;
		}
	}
	Point a = (unit * accel - drag).Unit();
	double direction = positionWeight * positionDelta.Dot(a) / POSITION_DEADBAND
		+ velocityWeight * velocityDelta.Dot(a) / VELOCITY_DEADBAND;
	if(direction > THRUST_DEADBAND)
		command |= Command::FORWARD;
}



void AI::Attack(Ship &ship, Command &command, const Ship &target)
{
	// First, figure out what your shortest-range weapon is.
	double shortestRange = 4000.;
	bool isArmed = false;
	bool hasAmmo = false;
	double minSafeDistance = 0.;
	for(const Hardpoint &hardpoint : ship.Weapons())
	{
		const Weapon *weapon = hardpoint.GetOutfit();
		if(weapon && !hardpoint.IsAntiMissile())
		{
			isArmed = true;
			bool hasThisAmmo = (!weapon->Ammo() || ship.OutfitCount(weapon->Ammo()));
			hasAmmo |= hasThisAmmo;
			
			// Exploding weaponry that can damage this ship requires special
			// consideration (while we have the ammo to use the weapon).
			if(hasThisAmmo && weapon->BlastRadius() && !weapon->IsSafe())
				minSafeDistance = max(weapon->BlastRadius() + weapon->TriggerRadius(), minSafeDistance);
			
			// The missile boat AI should be applied at 1000 pixels range if
			// all weapons are homing or turrets, and at 2000 if not.
			double multiplier = (hardpoint.IsHoming() || hardpoint.IsTurret()) ? 1. : .5;
			shortestRange = min(multiplier * weapon->Range(), shortestRange);
		}
	}
	// If this ship was using the missile boat AI to run away and bombard its
	// target from a distance, have it stop running once it is out of ammo. This
	// is not realistic, but it's a whole lot less annoying for the player when
	// they are trying to hunt down and kill the last missile boat in a fleet.
	if(isArmed && !hasAmmo)
		shortestRange = 0.;
	
	// Deploy any fighters you are carrying.
	if(!ship.IsYours() && ship.HasBays())
	{
		command |= Command::DEPLOY;
		Deploy(ship, false);
	}
	
	// If this ship has only long-range weapons, or some weapons have a
	// blast radius, it should keep some distance instead of closing in.
	Point d = (target.Position() + target.Velocity()) - (ship.Position() + ship.Velocity());
	if((minSafeDistance > 0. || shortestRange > 1000.)
			&& d.Length() < max(1.25 * minSafeDistance, .5 * shortestRange))
	{
		// If this ship can use reverse thrusters, consider doing so.
		double reverseSpeed = ship.MaxReverseVelocity();
		if(reverseSpeed && (reverseSpeed >= min(target.MaxVelocity(), ship.MaxVelocity())
				|| target.Velocity().Dot(-d.Unit()) <= reverseSpeed))
		{
			command.SetTurn(TurnToward(ship, d));
			if(ship.Facing().Unit().Dot(d) >= 0.)
				command |= Command::BACK;
		}
		else
		{
			command.SetTurn(TurnToward(ship, -d));
			if(ship.Facing().Unit().Dot(d) <= 0.)
				command |= Command::FORWARD;
		}
		return;
	}
	
	MoveToAttack(ship, command, target);
}


	
void AI::MoveToAttack(Ship &ship, Command &command, const Body &target)
{
	Point d = target.Position() - ship.Position();
	
	// First of all, aim in the direction that will hit this target.
	command.SetTurn(TurnToward(ship, TargetAim(ship, target)));
	
	// Calculate this ship's "turning radius"; that is, the smallest circle it
	// can make while at full speed.
	double stepsInFullTurn = 360. / ship.TurnRate();
	double circumference = stepsInFullTurn * ship.Velocity().Length();
	double diameter = max(200., circumference / PI);
	
	// This isn't perfect, but it works well enough.
	if((ship.Facing().Unit().Dot(d) >= 0. && d.Length() > diameter)
			|| (ship.Velocity().Dot(d) < 0. && ship.Facing().Unit().Dot(d.Unit()) >= .9))
		command |= Command::FORWARD;
	
	// Use an equipped afterburner if possible.
	if(command.Has(Command::FORWARD) && d.Length() < 1000. && ShouldUseAfterburner(ship))
		command |= Command::AFTERBURNER;
}



void AI::PickUp(Ship &ship, Command &command, const Body &target)
{
	// Figure out the target's velocity relative to the ship.
	Point p = target.Position() - ship.Position();
	Point v = target.Velocity() - ship.Velocity();
	double vMax = ship.MaxVelocity();
	
	// Estimate where the target will be by the time we reach it.
	double time = RendezvousTime(p, v, vMax);
	if(std::isnan(time))
		time = p.Length() / vMax;
	double degreesToTurn = TO_DEG * acos(min(1., max(-1., p.Unit().Dot(ship.Facing().Unit()))));
	time += degreesToTurn / ship.TurnRate();
	p += v * time;
	
	// Move toward the target.
	command.SetTurn(TurnToward(ship, p));
	double dp = p.Unit().Dot(ship.Facing().Unit());
	if(dp > .7)
		command |= Command::FORWARD;
	
	// Use the afterburner if it will not cause you to miss your target.
	double squareDistance = p.LengthSquared();
	if(command.Has(Command::FORWARD) && ShouldUseAfterburner(ship))
		if(dp > max(.9, min(.9999, 1. - squareDistance / 10000000.)))
			command |= Command::AFTERBURNER;
}



// Determine if using an afterburner does not use up reserve fuel, cause undue
// energy strain, or undue thermal loads if almost overheated.
bool AI::ShouldUseAfterburner(Ship &ship)
{
	if(!ship.Attributes().Get("afterburner thrust"))
		return false;
	
	double fuel = ship.Fuel() * ship.Attributes().Get("fuel capacity");
	double neededFuel = ship.Attributes().Get("afterburner fuel");
	double energy = ship.Energy() * ship.Attributes().Get("energy capacity");
	double neededEnergy = ship.Attributes().Get("afterburner energy");
	if(energy == 0.)
		energy = ship.Attributes().Get("energy generation")
				+ 0.2 * ship.Attributes().Get("solar collection")
				- ship.Attributes().Get("energy consumption");
	double outputHeat = ship.Attributes().Get("afterburner heat") / (100 * ship.Mass());
	if((!neededFuel || fuel - neededFuel > ship.JumpFuel())
			&& (!neededEnergy || neededEnergy / energy < 0.25)
			&& (!outputHeat || ship.Heat() + outputHeat < .9))
		return true;
	
	return false;
}



// Find a target ship to flock around at high speed.
void AI::DoSwarming(Ship &ship, Command &command, shared_ptr<Ship> &target)
{
	// Find a new ship to target on average every 10 seconds, or if the current target
	// is no longer eligible. If landing, release the old target so others can swarm it.
	if(ship.IsLanding() || !target || !CanSwarm(ship, *target) || !Random::Int(600))
	{
		if(target)
		{
			// Allow another swarming ship to consider the target.
			auto sit = swarmCount.find(target.get());
			if(sit != swarmCount.end() && sit->second > 0)
				--sit->second;
			// Release the current target.
			target.reset();
			ship.SetTargetShip(target);
		}
		// If here just because we are about to land, do not seek a new target.
		if(ship.IsLanding())
			return;
		
		int lowestCount = 7;
		// Consider swarming around non-hostile ships in the same system.
		const auto others = GetShipsList(ship, false);
		for(const shared_ptr<Ship> &other : others)
			if(!other->GetPersonality().IsSwarming())
			{
				// Prefer to swarm ships that are not already being heavily swarmed.
				int count = swarmCount[other.get()] + Random::Int(4);
				if(count < lowestCount)
				{
					target = other;
					lowestCount = count;
				}
			}
		ship.SetTargetShip(target);
		if(target)
			++swarmCount[target.get()];
	}
	// If a friendly ship to flock with was not found, return to an available planet.
	if(target)
		Swarm(ship, command, *target);
	else if(ship.Zoom() == 1.)
		Refuel(ship, command);
}



void AI::DoSurveillance(Ship &ship, Command &command, shared_ptr<Ship> &target) const
{
	// Since DoSurveillance is called after target-seeking and firing, if this
	// ship has a target, that target is guaranteed to be targetable.
	if(target && (target->GetSystem() != ship.GetSystem() || target->IsEnteringHyperspace()))
	{
		target.reset();
		ship.SetTargetShip(target);
	}
	// If you have a hostile target, pursuing and destroying it has priority.
	if(target && ship.GetGovernment()->IsEnemy(target->GetGovernment()))
	{
		// Automatic aiming and firing already occurred.
		MoveIndependent(ship, command);
		return;
	}
	
	// Choose a surveillance behavior.
	if(ship.GetTargetSystem())
	{
		// Unload surveillance drones in this system before leaving.
		PrepareForHyperspace(ship, command);
		command |= Command::JUMP;
		if(ship.HasBays())
		{
			command |= Command::DEPLOY;
			Deploy(ship, false);
		}
	}
	else if(ship.GetTargetStellar())
	{
		// Approach the planet and "land" on it (i.e. scan it).
		MoveToPlanet(ship, command);
		double atmosphereScan = ship.Attributes().Get("atmosphere scan");
		double distance = ship.Position().Distance(ship.GetTargetStellar()->Position());
		if(distance < atmosphereScan && !Random::Int(100))
			ship.SetTargetStellar(nullptr);
		else
			command |= Command::LAND;
	}
	else if(target)
	{
		// Approach and scan the targeted, friendly ship's cargo or outfits.
		bool cargoScan = ship.Attributes().Get("cargo scan power");
		bool outfitScan = ship.Attributes().Get("outfit scan power");
		// If the pointer to the target ship exists, it is targetable and in-system.
		bool mustScanCargo = cargoScan && !Has(ship, target, ShipEvent::SCAN_CARGO);
		bool mustScanOutfits = outfitScan && !Has(ship, target, ShipEvent::SCAN_OUTFITS);
		if(!mustScanCargo && !mustScanOutfits)
			ship.SetTargetShip(shared_ptr<Ship>());
		else
		{
			CircleAround(ship, command, *target);
			command |= Command::SCAN;
		}
	}
	else
	{
		const System *system = ship.GetSystem();
		const Government *gov = ship.GetGovernment();
		
		// Consider scanning any non-hostile ship in this system that you haven't yet personally scanned.
		vector<shared_ptr<Ship>> targetShips;
		bool cargoScan = ship.Attributes().Get("cargo scan power");
		bool outfitScan = ship.Attributes().Get("outfit scan power");
		if(cargoScan || outfitScan)
			for(const auto &grit : governmentRosters)
			{
				if(gov == grit.first || gov->IsEnemy(grit.first))
					continue;
				for(const shared_ptr<Ship> &it : grit.second)
				{
					if((!cargoScan || Has(ship, it, ShipEvent::SCAN_CARGO))
							&& (!outfitScan || Has(ship, it, ShipEvent::SCAN_OUTFITS)))
						continue;
					
					if(it->IsTargetable())
						targetShips.emplace_back(it);
				}
			}
		
		// Consider scanning any planetary object in the system, if able.
		vector<const StellarObject *> targetPlanets;
		double atmosphereScan = ship.Attributes().Get("atmosphere scan");
		if(atmosphereScan)
			for(const StellarObject &object : system->Objects())
				if(!object.IsStar() && !object.IsStation())
					targetPlanets.push_back(&object);
		
		// If this ship can jump away, consider traveling to a nearby system.
		vector<const System *> targetSystems;
		if(ship.JumpsRemaining())
		{
			const auto &links  = ship.Attributes().Get("jump drive") ? system->Neighbors() : system->Links();
			targetSystems.insert(targetSystems.end(), links.begin(), links.end());
		}
		
		unsigned total = targetShips.size() + targetPlanets.size() + targetSystems.size();
		if(!total)
		{
			// If there is nothing for this ship to scan, have it hold still
			// instead of drifting away from the system center.
			Stop(ship, command);
			return;
		}
		
		unsigned index = Random::Int(total);
		if(index < targetShips.size())
			ship.SetTargetShip(targetShips[index]);
		else
		{
			index -= targetShips.size();
			if(index < targetPlanets.size())
				ship.SetTargetStellar(targetPlanets[index]);
			else
				ship.SetTargetSystem(targetSystems[index - targetPlanets.size()]);
		}
	}
}



void AI::DoMining(Ship &ship, Command &command)
{
	// This function is only called for ships that are in the player's system.
	// Update the radius that the ship is searching for asteroids at.
	bool isNew = !miningAngle.count(&ship);
	Angle &angle = miningAngle[&ship];
	if(isNew)
		angle = Angle::Random();
	angle += Angle::Random(1.) - Angle::Random(1.);
	double miningRadius = ship.GetSystem()->AsteroidBelt() * pow(2., angle.Unit().X());
	
	shared_ptr<Minable> target = ship.GetTargetAsteroid();
	if(!target || target->Velocity().Length() > ship.MaxVelocity())
	{
		for(const shared_ptr<Minable> &minable : minables)
		{
			Point offset = minable->Position() - ship.Position();
			// Target only nearby minables that are within 45deg of the current heading
			// and not moving faster than the ship can catch.
			if(offset.Length() < 800. && offset.Unit().Dot(ship.Facing().Unit()) > .7
					&& minable->Velocity().Dot(offset.Unit()) < ship.MaxVelocity())
			{
				target = minable;
				ship.SetTargetAsteroid(target);
				break;
			}
		}
	}
	if(target)
	{
		// If the asteroid has moved well out of reach, stop tracking it.
		if(target->Position().Distance(ship.Position()) > 1600.)
			ship.SetTargetAsteroid(nullptr);
		else
		{
			MoveToAttack(ship, command, *target);
			AutoFire(ship, command, *target);
			return;
		}
	}
	
	Point heading = Angle(30.).Rotate(ship.Position().Unit() * miningRadius) - ship.Position();
	command.SetTurn(TurnToward(ship, heading));
	if(ship.Velocity().Dot(heading.Unit()) < .7 * ship.MaxVelocity())
		command |= Command::FORWARD;
}



bool AI::DoHarvesting(Ship &ship, Command &command)
{
	// If the ship has no target to pick up, do nothing.
	shared_ptr<Flotsam> target = ship.GetTargetFlotsam();
	if(target && ship.Cargo().Free() < target->UnitSize())
	{
		target.reset();
		ship.SetTargetFlotsam(target);
	}
	if(!target)
	{
		// Only check for new targets every 10 frames, on average.
		if(Random::Int(10))
			return false;
		
		// Don't chase anything that will take more than 10 seconds to reach.
		double bestTime = 600.;
		for(const shared_ptr<Flotsam> &it : flotsam)
		{
			if(ship.Cargo().Free() < it->UnitSize())
				continue;
			// Only pick up flotsam that is nearby and that you are facing toward.
			Point p = it->Position() - ship.Position();
			double range = p.Length();
			if(range > 800. || (range > 100. && p.Unit().Dot(ship.Facing().Unit()) < .9))
				continue;
			
			// Estimate how long it would take to intercept this flotsam.
			Point v = it->Velocity() - ship.Velocity();
			double vMax = ship.MaxVelocity();
			double time = RendezvousTime(p, v, vMax);
			if(std::isnan(time))
				continue;
			
			double degreesToTurn = TO_DEG * acos(min(1., max(-1., p.Unit().Dot(ship.Facing().Unit()))));
			time += degreesToTurn / ship.TurnRate();
			if(time < bestTime)
			{
				bestTime = time;
				target = it;
			}
		}
		if(!target)
			return false;
		
		ship.SetTargetFlotsam(target);
	}
	// Deploy any carried ships to improve maneuverability.
	if(ship.HasBays())
	{
		command |= Command::DEPLOY;
		Deploy(ship, false);
	}
	
	PickUp(ship, command, *target);
	return true;
}



// Check if this ship should cloak. Returns true if this ship decided to run away while cloaking.
bool AI::DoCloak(Ship &ship, Command &command)
{
	if(ship.Attributes().Get("cloak"))
	{
		// Never cloak if it will cause you to be stranded.
		const Outfit &attributes = ship.Attributes();
		double fuelCost = attributes.Get("cloaking fuel") + attributes.Get("fuel consumption") - attributes.Get("fuel generation");
		if(attributes.Get("cloaking fuel") && !attributes.Get("ramscoop"))
		{
			double fuel = ship.Fuel() * attributes.Get("fuel capacity");
			int steps = ceil((1. - ship.Cloaking()) / attributes.Get("cloak"));
			// Only cloak if you will be able to fully cloak and also maintain it
			// for as long as it will take you to reach full cloak.
			fuel -= fuelCost * (1 + 2 * steps);
			if(fuel < ship.JumpFuel())
				return false;
		}
		
		// If your parent has chosen to cloak, cloak and rendezvous with them.
		const shared_ptr<const Ship> &parent = ship.GetParent();
		if(parent && parent->Commands().Has(Command::CLOAK) && parent->GetSystem() == ship.GetSystem()
				&& !parent->GetGovernment()->IsEnemy(ship.GetGovernment()))
		{
			command |= Command::CLOAK;
			KeepStation(ship, command, *parent);
			return true;
		}
		
		// Otherwise, always cloak if you are in imminent danger.
		static const double MAX_RANGE = 10000.;
		double range = MAX_RANGE;
		shared_ptr<const Ship> nearestEnemy;
		// Find the nearest targetable, in-system enemy that could attack this ship.
		const auto enemies = GetShipsList(ship, true);
		for(const auto &foe : enemies)
			if(!foe->IsDisabled())
			{
				double distance = ship.Position().Distance(foe->Position());
				if(distance < range)
				{
					range = distance;
					nearestEnemy = foe;
				}
			}
		
		// If this ship has started cloaking, it must get at least 40% repaired
		// or 40% farther away before it begins decloaking again.
		double hysteresis = ship.Commands().Has(Command::CLOAK) ? .4 : 0.;
		// If cloaking costs nothing, and no one has asked you for help, cloak at will.
		bool cloakFreely = (fuelCost <= 0.) && !ship.GetShipToAssist();
		// If this ship is injured / repairing, it should cloak while under threat.
		bool cloakToRepair = (ship.Health() < RETREAT_HEALTH + hysteresis)
				&& (attributes.Get("shield generation") || attributes.Get("hull repair rate"));
		if(cloakToRepair && (cloakFreely || range < 2000. * (1. + hysteresis)))
		{
			command |= Command::CLOAK;
			// Move away from the nearest enemy.
			if(nearestEnemy)
			{
				Point safety;
				// TODO: This could use an "Avoid" method, to account for other in-system hazards.
				// Simple approximation: move equally away from both the system center and the
				// nearest enemy, until the constrainment boundary is reached.
				if(ship.GetPersonality().IsUnconstrained() || !fenceCount.count(&ship))
					safety = 2 * ship.Position().Unit() - nearestEnemy->Position().Unit();
				else
					safety = -ship.Position().Unit();
				
				safety *= ship.MaxVelocity();
				MoveTo(ship, command, ship.Position() + safety, safety, 1., .8);
				return true;
			}
		}
		// Choose to cloak if there are no enemies nearby and cloaking is sensible.
		if(range == MAX_RANGE && cloakFreely && !ship.GetTargetShip())
			command |= Command::CLOAK;
	}
	return false;
}



void AI::DoScatter(Ship &ship, Command &command)
{
	if(!command.Has(Command::FORWARD))
		return;
	
	double turnRate = ship.TurnRate();
	double acceleration = ship.Acceleration();
	// TODO: If there are many ships, use CollisionSet::Circle or another
	// suitable method to limit which ships are checked.
	for(const shared_ptr<Ship> &other : ships)
	{
		// Do not scatter away from yourself, or ships in other systems.
		if(other.get() == &ship || other->GetSystem() != ship.GetSystem())
			continue;
		
		// Check for any ships that have nearly the same movement profile as
		// this ship and are in nearly the same location.
		Point offset = other->Position() - ship.Position();
		if(offset.LengthSquared() > 400.)
			continue;
		if(fabs(other->TurnRate() / turnRate - 1.) > .05)
			continue;
		if(fabs(other->Acceleration() / acceleration - 1.) > .05)
			continue;
		
		// Move away from this ship. What side of me is it on?
		command.SetTurn(offset.Cross(ship.Facing().Unit()) > 0. ? 1. : -1.);
		return;
	}
}



// Instead of coming to a full stop, adjust to a target velocity vector
Point AI::StoppingPoint(const Ship &ship, const Point &targetVelocity, bool &shouldReverse)
{
	Point position = ship.Position();
	Point velocity = ship.Velocity() - targetVelocity;
	Angle angle = ship.Facing();
	double acceleration = ship.Acceleration();
	double turnRate = ship.TurnRate();
	shouldReverse = false;
	
	// If I were to turn around and stop now the relative movement, where would that put me?
	double v = velocity.Length();
	if(!v)
		return position;
	// It makes no sense to calculate a stopping point for a ship entering hyperspace.
	if(ship.IsHyperspacing())
	{
		if(ship.IsUsingJumpDrive() || ship.IsEnteringHyperspace())
			return position;
		
		double maxVelocity = ship.MaxVelocity();
		double jumpTime = (v - maxVelocity) / 2.;
		position += velocity.Unit() * (jumpTime * (v + maxVelocity) * .5);
		v = maxVelocity;
	}
	
	// This assumes you're facing exactly the wrong way.
	double degreesToTurn = TO_DEG * acos(min(1., max(-1., -velocity.Unit().Dot(angle.Unit()))));
	double stopDistance = v * (degreesToTurn / turnRate);
	// Sum of: v + (v - a) + (v - 2a) + ... + 0.
	// The number of terms will be v / a.
	// The average term's value will be v / 2. So:
	stopDistance += .5 * v * v / acceleration;
	
	if(ship.Attributes().Get("reverse thrust"))
	{
		// Figure out your reverse thruster stopping distance:
		double reverseAcceleration = ship.Attributes().Get("reverse thrust") / ship.Mass();
		double reverseDistance = v * (180. - degreesToTurn) / turnRate;
		reverseDistance += .5 * v * v / reverseAcceleration;
		
		if(reverseDistance < stopDistance)
		{
			shouldReverse = true;
			stopDistance = reverseDistance;
		}
	}
	
	return position + stopDistance * velocity.Unit();
}



// Get a vector giving the direction this ship should aim in in order to do
// maximum damaged to a target at the given position with its non-turret,
// non-homing weapons. If the ship has no non-homing weapons, this just
// returns the direction to the target.
Point AI::TargetAim(const Ship &ship)
{
	shared_ptr<const Ship> target = ship.GetTargetShip();
	if(target)
		return TargetAim(ship, *target);
	
	shared_ptr<const Minable> targetAsteroid = ship.GetTargetAsteroid();
	if(targetAsteroid)
		return TargetAim(ship, *targetAsteroid);
	
	return Point();
}



Point AI::TargetAim(const Ship &ship, const Body &target)
{
	Point result;
	for(const Hardpoint &hardpoint : ship.Weapons())
	{
		const Weapon *weapon = hardpoint.GetOutfit();
		if(!weapon || hardpoint.IsHoming() || hardpoint.IsTurret())
			continue;
		
		Point start = ship.Position() + ship.Facing().Rotate(hardpoint.GetPoint());
		Point p = target.Position() - start + ship.GetPersonality().Confusion();
		Point v = target.Velocity() - ship.Velocity();
		double steps = RendezvousTime(p, v, weapon->Velocity() + .5 * weapon->RandomVelocity());
		if(std::isnan(steps))
			continue;
		
		steps = min(steps, weapon->TotalLifetime());
		p += steps * v;
		
		double damage = weapon->ShieldDamage() + weapon->HullDamage();
		result += p.Unit() * abs(damage);
	}
	
	return result ? result : target.Position() - ship.Position();
}



// Aim the given ship's turrets.
void AI::AimTurrets(const Ship &ship, Command &command, bool opportunistic) const
{
	// First, get the set of potential hostile ships.
	auto targets = vector<const Body *>();
	const Ship *currentTarget = ship.GetTargetShip().get();
	if(opportunistic || !currentTarget || !currentTarget->IsTargetable())
	{
		// Find the maximum range of any of this ship's turrets.
		double maxRange = 0.;
		for(const Hardpoint &weapon : ship.Weapons())
			if(weapon.CanAim())
				maxRange = max(maxRange, weapon.GetOutfit()->Range());
		// If this ship has no turrets, bail out.
		if(!maxRange)
			return;
		// Extend the weapon range slightly to account for velocity differences.
		maxRange *= 1.5;
		
		// Now, find all enemy ships within that radius.
		auto enemies = GetShipsList(ship, true, maxRange);
		// Convert the shared_ptr<Ship> into const Body *, to allow aiming turrets
		// at a targeted asteroid. Skip disabled ships, which pose no threat.
		for(const shared_ptr<Ship> &ship : enemies)
			if(!ship->IsDisabled())
				targets.emplace_back(ship.get());
		// Even if the ship's current target ship is beyond maxRange,
		// or is already disabled, consider aiming at it.
		if(currentTarget && currentTarget->IsTargetable()
				&& find(targets.cbegin(), targets.cend(), currentTarget) == targets.cend())
			targets.push_back(currentTarget);
	}
	else
		targets.push_back(currentTarget);
	// If this ship is mining, consider aiming at its target asteroid.
	if(ship.GetTargetAsteroid())
		targets.push_back(ship.GetTargetAsteroid().get());
	
	// If there are no targets to aim at, opportunistic turrets should sweep
	// back and forth at random, with the sweep centered on the "outward-facing"
	// angle. Focused turrets should just point forward.
	if(targets.empty() && !opportunistic)
	{
		for(const Hardpoint &hardpoint : ship.Weapons())
			if(hardpoint.CanAim())
			{
				// Get the index of this weapon.
				int index = &hardpoint - &ship.Weapons().front();
				double offset = (hardpoint.HarmonizedAngle() - hardpoint.GetAngle()).Degrees();
				command.SetAim(index, offset / hardpoint.GetOutfit()->TurretTurn());
			}
		return;
	}
	if(targets.empty())
	{
		for(const Hardpoint &hardpoint : ship.Weapons())
			if(hardpoint.CanAim())
			{
				// Get the index of this weapon.
				int index = &hardpoint - &ship.Weapons().front();
				// First, check if this turret is currently in motion. If not,
				// it only has a small chance of beginning to move.
				double previous = ship.Commands().Aim(index);
				if(!previous && (Random::Int(60)))
					continue;
				
				Angle centerAngle = Angle(hardpoint.GetPoint());
				double bias = (centerAngle - hardpoint.GetAngle()).Degrees() / 180.;
				double acceleration = Random::Real() - Random::Real() + bias;
				command.SetAim(index, previous + .1 * acceleration);
			}
		return;
	}
	// Each hardpoint should aim at the target that it is "closest" to hitting.
	for(const Hardpoint &hardpoint : ship.Weapons())
		if(hardpoint.CanAim())
		{
			// This is where this projectile fires from. Add some randomness
			// based on how skilled the pilot is.
			Point start = ship.Position() + ship.Facing().Rotate(hardpoint.GetPoint());
			start += ship.GetPersonality().Confusion();
			// Get the turret's current facing, in absolute coordinates:
			Angle aim = ship.Facing() + hardpoint.GetAngle();
			// Get this projectile's average velocity.
			const Weapon *weapon = hardpoint.GetOutfit();
			double vp = weapon->Velocity() + .5 * weapon->RandomVelocity();
			// Loop through each body this hardpoint could shoot at. Find the
			// one that is the "best" in terms of how many frames it will take
			// to aim at it and for a projectile to hit it.
			double bestScore = numeric_limits<double>::infinity();
			double bestAngle = 0.;
			for(const Body *target : targets)
			{
				Point p = target->Position() - start;
				Point v = target->Velocity();
				// Only take the ship's velocity into account if this weapon
				// does not have its own acceleration.
				if(!weapon->Acceleration())
					v -= ship.Velocity();
				// By the time this action is performed, the target will
				// have moved forward one time step.
				p += v;
				
				// Find out how long it would take for this projectile to reach the target.
				double rendezvousTime = RendezvousTime(p, v, vp);
				// If there is no intersection (i.e. the turret is not facing the target),
				// consider this target "out-of-range" but still targetable.
				if(std::isnan(rendezvousTime))
					rendezvousTime = max(p.Length() / (vp ? vp : 1.), 2 * weapon->TotalLifetime());
				
				// Determine where the target will be at that point.
				p += v * rendezvousTime;
				
				// Determine how much the turret must turn to face that vector.
				double degrees = (Angle(p) - aim).Degrees();
				double turnTime = fabs(degrees) / weapon->TurretTurn();
				// All bodies within weapons range have the same basic
				// weight. Outside that range, give them lower priority.
				rendezvousTime = max(0., rendezvousTime - weapon->TotalLifetime());
				// Always prefer targets that you are able to hit.
				double score = turnTime + (180. / weapon->TurretTurn()) * rendezvousTime;
				if(score < bestScore)
				{
					bestScore = score;
					bestAngle = degrees;
				}
			}
			if(bestAngle)
			{
				// Get the index of this weapon.
				int index = &hardpoint - &ship.Weapons().front();
				command.SetAim(index, bestAngle / weapon->TurretTurn());
			}
		}
}



// Fire whichever of the given ship's weapons can hit a hostile target.
void AI::AutoFire(const Ship &ship, Command &command, bool secondary) const
{
	const Personality &person = ship.GetPersonality();
	if(person.IsPacifist() || ship.CannotAct())
		return;
	
	bool beFrugal = (ship.IsYours() && !escortsUseAmmo);
	if(person.IsFrugal() || (ship.IsYours() && escortsAreFrugal && escortsUseAmmo))
	{
		// Frugal ships only expend ammunition if they have lost 50% of shields
		// or hull, or if they are outgunned.
		beFrugal = (ship.Hull() + ship.Shields() > 1.5);
		auto ait = allyStrength.find(ship.GetGovernment());
		auto eit = enemyStrength.find(ship.GetGovernment());
		if(ait != allyStrength.end() && eit != enemyStrength.end() && ait->second < eit->second)
			beFrugal = false;
	}
	
	// Special case: your target is not your enemy. Do not fire, because you do
	// not want to risk damaging that target. Ships will target friendly ships
	// while assisting and performing surveillance.
	shared_ptr<Ship> currentTarget = ship.GetTargetShip();
	const Government *gov = ship.GetGovernment();
	bool friendlyOverride = false;
	bool disabledOverride = false;
	if(ship.IsYours())
	{
		auto it = orders.find(&ship);
		if(it != orders.end() && it->second.target.lock() == currentTarget)
		{
			disabledOverride = (it->second.type == Orders::FINISH_OFF);
			friendlyOverride = disabledOverride | (it->second.type == Orders::ATTACK);
		}
	}
	bool currentIsEnemy = currentTarget
		&& currentTarget->GetGovernment()->IsEnemy(gov)
		&& currentTarget->GetSystem() == ship.GetSystem();
	if(currentTarget && !(currentIsEnemy || friendlyOverride))
		currentTarget.reset();
	
	// Only fire on disabled targets if you don't want to plunder them.
	bool spareDisabled = (person.Disables() || (person.Plunders() && ship.Cargo().Free()));
	
	// Don't use weapons with firing force if you are preparing to jump.
	bool isWaitingToJump = ship.Commands().Has(Command::JUMP | Command::WAIT);
	
	// Find the longest range of any of your non-homing weapons. Homing weapons
	// that don't consume ammo may also fire in non-homing mode.
	double maxRange = 0.;
	for(const Hardpoint &weapon : ship.Weapons())
		if(weapon.IsReady()
				&& !(!currentTarget && weapon.IsHoming() && weapon.GetOutfit()->Ammo())
				&& !(!secondary && weapon.GetOutfit()->Icon())
				&& !(beFrugal && weapon.GetOutfit()->Ammo())
				&& !(isWaitingToJump && weapon.GetOutfit()->FiringForce()))
			maxRange = max(maxRange, weapon.GetOutfit()->Range());
	// Extend the weapon range slightly to account for velocity differences.
	maxRange *= 1.5;
	
	// Find all enemy ships within range of at least one weapon.
	auto enemies = GetShipsList(ship, true, maxRange);
	// Consider the current target if it is not already considered (i.e. it
	// is a friendly ship and this is a player ship ordered to attack it).
	if(currentTarget && currentTarget->IsTargetable()
			&& find(enemies.cbegin(), enemies.cend(), currentTarget) == enemies.cend())
		enemies.push_back(currentTarget);
	
	int index = -1;
	for(const Hardpoint &hardpoint : ship.Weapons())
	{
		++index;
		// Skip weapons that are not ready to fire.
		if(!hardpoint.IsReady())
			continue;
		
		const Weapon *weapon = hardpoint.GetOutfit();
		// Don't expend ammo for homing weapons that have no target selected.
		if(!currentTarget && weapon->Homing() && weapon->Ammo())
			continue;
		// Don't fire secondary weapons if told not to.
		if(!secondary && weapon->Icon())
			continue;
		// Don't expend ammo if trying to be frugal.
		if(beFrugal && weapon->Ammo())
			continue;
		// Don't use weapons with firing force if you are preparing to jump.
		if(isWaitingToJump && weapon->FiringForce())
			continue;
		
		// Special case: if the weapon uses fuel, be careful not to spend so much
		// fuel that you cannot leave the system if necessary.
		if(weapon->FiringFuel())
		{
			double fuel = ship.Fuel() * ship.Attributes().Get("fuel capacity");
			fuel -= weapon->FiringFuel();
			// If the ship is not ever leaving this system, it does not need to
			// reserve any fuel.
			bool isStaying = person.IsStaying();
			if(!secondary || fuel < (isStaying ? 0. : ship.JumpFuel()))
				continue;
		}
		// Figure out where this weapon will fire from, but add some randomness
		// depending on how accurate this ship's pilot is.
		Point start = ship.Position() + ship.Facing().Rotate(hardpoint.GetPoint());
		start += person.Confusion();
		
		double vp = weapon->Velocity() + .5 * weapon->RandomVelocity();
		double lifetime = weapon->TotalLifetime();
		
		// Homing weapons revert to "dumb firing" if they have no target.
		if(weapon->Homing() && currentTarget)
		{
			bool hasBoarded = Has(ship, currentTarget, ShipEvent::BOARD);
			if(currentTarget->IsDisabled() && spareDisabled && !hasBoarded && !disabledOverride)
				continue;
			// Don't fire secondary weapons at targets that have started jumping.
			if(weapon->Icon() && currentTarget->IsEnteringHyperspace())
				continue;
			
			// For homing weapons, don't take the velocity of the ship firing it
			// into account, because the projectile will settle into a velocity
			// that depends on its own acceleration and drag.
			Point p = currentTarget->Position() - start;
			Point v = currentTarget->Velocity();
			// By the time this action is performed, the ships will have moved
			// forward one time step.
			p += v;
			
			// If this weapon has a blast radius, don't fire it if the target is
			// so close that you'll be hit by the blast. Weapons using proximity
			// triggers will explode sooner, so a larger separation is needed.
			if(!weapon->IsSafe() && p.Length() <= (weapon->BlastRadius() + weapon->TriggerRadius()))
				continue;
			
			// Calculate how long it will take the projectile to reach its target.
			double steps = RendezvousTime(p, v, vp);
			if(!std::isnan(steps) && steps <= lifetime)
			{
				command.SetFire(index);
				continue;
			}
			continue;
		}
		// For non-homing weapons:
		for(const auto &target : enemies)
		{
			// Don't shoot ships we want to plunder.
			bool hasBoarded = Has(ship, target, ShipEvent::BOARD);
			if(target->IsDisabled() && spareDisabled && !hasBoarded && !disabledOverride)
				continue;
			
			Point p = target->Position() - start;
			Point v = target->Velocity();
			// Only take the ship's velocity into account if this weapon
			// does not have its own acceleration.
			if(!weapon->Acceleration())
				v -= ship.Velocity();
			// By the time this action is performed, the ships will have moved
			// forward one time step.
			p += v;
			
			// Non-homing weapons may have a blast radius or proximity trigger.
			// Do not fire this weapon if we will be caught in the blast.
			if(!weapon->IsSafe() && p.Length() <= (weapon->BlastRadius() + weapon->TriggerRadius()))
				continue;
			
			// Get the vector the weapon will travel along.
			v = (ship.Facing() + hardpoint.GetAngle()).Unit() * vp - v;
			// Extrapolate over the lifetime of the projectile.
			v *= lifetime;
			
			const Mask &mask = target->GetMask(step);
			if(mask.Collide(-p, v, target->Facing()) < 1.)
			{
				command.SetFire(index);
				break;
			}
		}
	}
}



void AI::AutoFire(const Ship &ship, Command &command, const Body &target) const
{
	int index = -1;
	for(const Hardpoint &hardpoint : ship.Weapons())
	{
		++index;
		// Only auto-fire primary weapons that take no ammunition.
		if(!hardpoint.IsReady() || hardpoint.GetOutfit()->Icon() || hardpoint.GetOutfit()->Ammo())
			continue;
		
		// Figure out where this weapon will fire from, but add some randomness
		// depending on how accurate this ship's pilot is.
		Point start = ship.Position() + ship.Facing().Rotate(hardpoint.GetPoint());
		start += ship.GetPersonality().Confusion();
		
		const Weapon *weapon = hardpoint.GetOutfit();
		double vp = weapon->Velocity() + .5 * weapon->RandomVelocity();
		double lifetime = weapon->TotalLifetime();
		
		Point p = target.Position() - start;
		Point v = target.Velocity();
		// Only take the ship's velocity into account if this weapon
		// does not have its own acceleration.
		if(!weapon->Acceleration())
			v -= ship.Velocity();
		// By the time this action is performed, the ships will have moved
		// forward one time step.
		p += v;
		
		// Get the vector the weapon will travel along.
		v = (ship.Facing() + hardpoint.GetAngle()).Unit() * vp - v;
		// Extrapolate over the lifetime of the projectile.
		v *= lifetime;
		
		const Mask &mask = target.GetMask(step);
		if(mask.Collide(-p, v, target.Facing()) < 1.)
			command.SetFire(index);
	}
}



// Get the amount of time it would take the given weapon to reach the given
// target, assuming it can be fired in any direction (i.e. turreted). For
// non-turreted weapons this can be used to calculate the ideal direction to
// point the ship in.
double AI::RendezvousTime(const Point &p, const Point &v, double vp)
{
	// How many steps will it take this projectile
	// to intersect the target?
	// (p.x + v.x*t)^2 + (p.y + v.y*t)^2 = vp^2*t^2
	// p.x^2 + 2*p.x*v.x*t + v.x^2*t^2
	//    + p.y^2 + 2*p.y*v.y*t + v.y^2t^2
	//    - vp^2*t^2 = 0
	// (v.x^2 + v.y^2 - vp^2) * t^2
	//    + (2 * (p.x * v.x + p.y * v.y)) * t
	//    + (p.x^2 + p.y^2) = 0
	double a = v.Dot(v) - vp * vp;
	double b = 2. * p.Dot(v);
	double c = p.Dot(p);
	double discriminant = b * b - 4 * a * c;
	if(discriminant < 0.)
		return numeric_limits<double>::quiet_NaN();

	discriminant = sqrt(discriminant);

	// The solutions are b +- discriminant.
	// But it's not a solution if it's negative.
	double r1 = (-b + discriminant) / (2. * a);
	double r2 = (-b - discriminant) / (2. * a);
	if(r1 >= 0. && r2 >= 0.)
		return min(r1, r2);
	else if(r1 >= 0. || r2 >= 0.)
		return max(r1, r2);

	return numeric_limits<double>::quiet_NaN();
}



void AI::MovePlayer(Ship &ship, const PlayerInfo &player, Command &activeCommands)
{
	Command command;
	
	bool isWormhole = false;
	if(player.HasTravelPlan())
	{
		// Determine if the player is jumping to their target system or landing on a wormhole.
		const System *system = player.TravelPlan().back();
		for(const StellarObject &object : ship.GetSystem()->Objects())
			if(object.GetPlanet() && object.GetPlanet()->IsAccessible(&ship) && player.HasVisited(object.GetPlanet())
				&& object.GetPlanet()->WormholeDestination(ship.GetSystem()) == system && player.HasVisited(system))
			{
				isWormhole = true;
				if(!ship.GetTargetStellar() || autoPilot.Has(Command::JUMP))
					ship.SetTargetStellar(&object);
				break;
			}
		if(!isWormhole)
			ship.SetTargetSystem(system);
	}
	
	if(ship.IsEnteringHyperspace() && !ship.IsHyperspacing())
	{
		// Check if there's a particular planet there we want to visit.
		const System *system = ship.GetTargetSystem();
		set<const Planet *> destinations;
		Date deadline;
		const Planet *bestDestination = nullptr;
		size_t missions = 0;
		for(const Mission &mission : player.Missions())
		{
			// Don't include invisible missions in the check.
			if(!mission.IsVisible())
				continue;
			
			// If the accessible destination of a mission is in this system, and you've been
			// to all waypoints and stopovers (i.e. could complete it), consider landing on it.
			if(mission.Stopovers().empty() && mission.Waypoints().empty()
					&& mission.Destination()->IsInSystem(system)
					&& mission.Destination()->IsAccessible(&ship))
			{
				destinations.insert(mission.Destination());
				++missions;
				// If this mission has a deadline, check if it is the soonest
				// deadline. If so, this should be your ship's destination.
				if(!deadline || (mission.Deadline() && mission.Deadline() < deadline))
				{
					deadline = mission.Deadline();
					bestDestination = mission.Destination();
				}
			}
			// Also check for stopovers in the destination system.
			for(const Planet *planet : mission.Stopovers())
				if(planet->IsInSystem(system) && planet->IsAccessible(&ship))
				{
					destinations.insert(planet);
					++missions;
					if(!bestDestination)
						bestDestination = planet;
				}
		}
		
		// Inform the player of any destinations in the system they are jumping to.
		if(!destinations.empty())
		{
			string message = "Note: you have ";
			message += (missions == 1 ? "a mission that requires" : "missions that require");
			message += " landing on ";
			size_t count = destinations.size();
			bool oxfordComma = (count > 2);
			for(const Planet *planet : destinations)
			{
				message += planet->Name();
				--count;
				if(count > 1)
					message += ", ";
				else if(count == 1)
					message += (oxfordComma ? ", and " : " and ");
			}
			message += " in the system you are jumping to.";
			Messages::Add(message);
		}
		// If any destination was found, find the corresponding stellar object
		// and set it as your ship's target planet.
		if(bestDestination)
			ship.SetTargetStellar(system->FindStellar(bestDestination));
	}
	
	if(activeCommands.Has(Command::NEAREST))
	{
		// Find the nearest ship to the flagship. If `Shift` is held, consider friendly ships too.
		double closest = numeric_limits<double>::infinity();
		int closeState = 0;
		bool found = false;
		for(const shared_ptr<Ship> &other : ships)
			if(other.get() != &ship && other->IsTargetable())
			{
				// Sort ships into one of three priority states:
				// 0 = friendly, 1 = disabled enemy, 2 = active enemy.
				int state = other->GetGovernment()->IsEnemy(ship.GetGovernment());
				// Do not let "target nearest" select a friendly ship, so that
				// if the player is repeatedly targeting nearest to, say, target
				// a bunch of fighters, they won't start firing on friendly
				// ships as soon as the last one is gone.
				if((!state && !shift) || other->IsYours())
					continue;
				
				state += state * !other->IsDisabled();
				
				double d = other->Position().Distance(ship.Position());
				
				if(state > closeState || (state == closeState && d < closest))
				{
					ship.SetTargetShip(other);
					closest = d;
					closeState = state;
					found = true;
				}
			}
		// If no ship was found, look for nearby asteroids.
		double asteroidRange = 100. * sqrt(ship.Attributes().Get("asteroid scan power"));
		if(!found && asteroidRange)
		{
			for(const shared_ptr<Minable> &asteroid : minables)
			{
				double range = ship.Position().Distance(asteroid->Position());
				if(range < asteroidRange)
				{
					ship.SetTargetAsteroid(asteroid);
					asteroidRange = range;
				}
			}
		}
	}
	else if(activeCommands.Has(Command::TARGET))
	{
		// Find the "next" ship to target. Holding `Shift` will cycle through escorts.
		shared_ptr<const Ship> target = ship.GetTargetShip();
		// Whether the next eligible ship should be targeted.
		bool selectNext = !target || !target->IsTargetable();
		for(const shared_ptr<Ship> &other : ships)
		{
			// Do not target yourself.
			if(other.get() == &ship)
				continue;
			// The default behavior is to ignore your fleet and any friendly escorts.
			bool isPlayer = other->IsYours() || (other->GetPersonality().IsEscort()
					&& !other->GetGovernment()->IsEnemy());
			if(other == target)
				selectNext = true;
			else if(selectNext && isPlayer == shift && other->IsTargetable())
			{
				ship.SetTargetShip(other);
				selectNext = false;
				break;
			}
		}
		if(selectNext)
			ship.SetTargetShip(shared_ptr<Ship>());
	}
	else if(activeCommands.Has(Command::BOARD))
	{
		// Board the nearest disabled ship, focusing on hostiles before allies. Holding
		// `Shift` results in boarding only player-owned escorts in need of assistance.
		shared_ptr<const Ship> target = ship.GetTargetShip();
		if(!target || !CanBoard(ship, *target) || (shift && !target->IsYours()))
		{
			if(shift)
				ship.SetTargetShip(shared_ptr<Ship>());
			
			double closest = numeric_limits<double>::infinity();
			bool foundEnemy = false;
			bool foundAnything = false;
			for(const shared_ptr<Ship> &other : ships)
				if(CanBoard(ship, *other))
				{
					if(shift && !other->IsYours())
						continue;
					
					bool isEnemy = other->GetGovernment()->IsEnemy(ship.GetGovernment());
					double d = other->Position().Distance(ship.Position());
					if((isEnemy && !foundEnemy) || (d < closest && isEnemy == foundEnemy))
					{
						closest = d;
						foundEnemy = isEnemy;
						foundAnything = true;
						ship.SetTargetShip(other);
					}
				}
			if(!foundAnything)
				activeCommands.Clear(Command::BOARD);
		}
	}
	else if(activeCommands.Has(Command::LAND) && !ship.IsEnteringHyperspace())
	{
		// Track all possible landable objects in the current system.
		auto landables = vector<const StellarObject *>{};
		
		// If the player is right over an uninhabited or inaccessible planet, display
		// the default message explaining why they cannot land there.
		string message;
		for(const StellarObject &object : ship.GetSystem()->Objects())
		{
			if(object.GetPlanet() && object.GetPlanet()->IsAccessible(&ship))
				landables.emplace_back(&object);
			else if(object.HasSprite())
			{
				double distance = ship.Position().Distance(object.Position());
				if(distance < object.Radius())
					message = object.LandingMessage();
			}
		}
		if(!message.empty())
			Audio::Play(Audio::Get("fail"));
		
		const StellarObject *target = ship.GetTargetStellar();
		// Require that the player's planetary target is one of the current system's planets.
		auto landIt = find(landables.cbegin(), landables.cend(), target);
		if(landIt == landables.cend())
			target = nullptr;
		
		if(target && (ship.Zoom() < 1. || ship.Position().Distance(target->Position()) < target->Radius()))
		{
			// Special case: if there are two planets in system and you have one
			// selected, then press "land" again, do not toggle to the other if
			// you are within landing range of the one you have selected.
		}
		else if(message.empty() && target && activeCommands.Has(Command::WAIT))
		{
			// Select the next landable in the list after the currently selected object.
			if(++landIt == landables.cend())
				landIt = landables.cbegin();
			const StellarObject *next = *landIt;
			ship.SetTargetStellar(next);
			
			if(!next->GetPlanet()->CanLand())
			{
				message = "The authorities on this " + next->GetPlanet()->Noun() +
					" refuse to clear you to land here.";
				Audio::Play(Audio::Get("fail"));
			}
			else if(next != target)
				message = "Switching landing targets. Now landing on " + next->Name() + ".";
		}
		else if(message.empty())
		{
			// This is the first press, or it has been long enough since the last press,
			// so land on the nearest eligible planet. Prefer inhabited ones with fuel.
			set<string> types;
			if(!target && !landables.empty())
			{
				if(landables.size() == 1)
					ship.SetTargetStellar(landables.front());
				else
				{
					double closest = numeric_limits<double>::infinity();
					for(const auto &object : landables)
					{
						double distance = ship.Position().Distance(object->Position());
						const Planet *planet = object->GetPlanet();
						types.insert(planet->Noun());
						if((!planet->CanLand() || !planet->HasSpaceport()) && !planet->IsWormhole())
							distance += 10000.;
					
						if(distance < closest)
						{
							ship.SetTargetStellar(object);
							closest = distance;
						}
					}
				}
				target = ship.GetTargetStellar();
			}
			
			if(!target)
			{
				message = "There are no planets in this system that you can land on.";
				Audio::Play(Audio::Get("fail"));
			}
			else if(!target->GetPlanet()->CanLand())
			{
				message = "The authorities on this " + target->GetPlanet()->Noun() +
					" refuse to clear you to land here.";
				Audio::Play(Audio::Get("fail"));
			}
			else if(!types.empty())
			{
				message = "You can land on more than one ";
				set<string>::const_iterator it = types.begin();
				message += *it++;
				if(it != types.end())
				{
					set<string>::const_iterator last = --types.end();
					if(it != last)
						message += ',';
					while(it != last)
						message += ' ' + *it++ + ',';
					message += " or " + *it;
				}
				message += " in this system. Landing on " + target->Name() + ".";
			}
			else
				message = "Landing on " + target->Name() + ".";
		}
		if(!message.empty())
			Messages::Add(message);
	}
	else if(activeCommands.Has(Command::JUMP))
	{
		if(!ship.GetTargetSystem() && !isWormhole)
		{
			double bestMatch = -2.;
			const auto &links = (ship.Attributes().Get("jump drive") ?
				ship.GetSystem()->Neighbors() : ship.GetSystem()->Links());
			for(const System *link : links)
			{
				Point direction = link->Position() - ship.GetSystem()->Position();
				double match = ship.Facing().Unit().Dot(direction.Unit());
				if(match > bestMatch)
				{
					bestMatch = match;
					ship.SetTargetSystem(link);
				}
			}
		}
		else if(isWormhole)
		{
			// The player is guaranteed to have a travel plan for isWormhole to be true.
			Messages::Add("Landing on a local wormhole to navigate to the "
					+ player.TravelPlan().back()->Name() + " system.");
		}
		if(ship.GetTargetSystem() && !isWormhole)
		{
			string name = "selected star";
			if(player.KnowsName(ship.GetTargetSystem()))
				name = ship.GetTargetSystem()->Name();
			
			Messages::Add("Engaging autopilot to jump to the " + name + " system.");
		}
	}
	else if(activeCommands.Has(Command::SCAN))
		command |= Command::SCAN;
	
	const shared_ptr<const Ship> target = ship.GetTargetShip();
	AimTurrets(ship, command, !Preferences::Has("Turrets focus fire"));
	if(Preferences::Has("Automatic firing") && !ship.IsBoarding()
			&& !(autoPilot | activeCommands).Has(Command::LAND | Command::JUMP | Command::BOARD)
			&& (!target || target->GetGovernment()->IsEnemy()))
		AutoFire(ship, command, false);
	if(activeCommands)
	{
		if(activeCommands.Has(Command::FORWARD))
			command |= Command::FORWARD;
		if(activeCommands.Has(Command::RIGHT | Command::LEFT))
			command.SetTurn(activeCommands.Has(Command::RIGHT) - activeCommands.Has(Command::LEFT));
		if(activeCommands.Has(Command::BACK))
		{
			if(!activeCommands.Has(Command::FORWARD) && ship.Attributes().Get("reverse thrust"))
				command |= Command::BACK;
			else if(!activeCommands.Has(Command::RIGHT | Command::LEFT))
				command.SetTurn(TurnBackward(ship));
		}
		
		if(activeCommands.Has(Command::PRIMARY))
		{
			int index = 0;
			for(const Hardpoint &hardpoint : ship.Weapons())
			{
				if(hardpoint.IsReady() && !hardpoint.GetOutfit()->Icon())
					command.SetFire(index);
				++index;
			}
		}
		if(activeCommands.Has(Command::SECONDARY))
		{
			int index = 0;
			for(const Hardpoint &hardpoint : ship.Weapons())
			{
				if(hardpoint.IsReady() && hardpoint.GetOutfit() == player.SelectedWeapon())
					command.SetFire(index);
				++index;
			}
		}
		if(activeCommands.Has(Command::AFTERBURNER))
			command |= Command::AFTERBURNER;
		
		if(activeCommands.Has(AutopilotCancelCommands()))
			autoPilot = activeCommands;
	}
	bool shouldAutoAim = false;
	if(Preferences::Has("Automatic aiming") && !command.Turn() && !ship.IsBoarding()
			&& (Preferences::Has("Automatic firing") || activeCommands.Has(Command::PRIMARY))
			&& ((target && target->GetSystem() == ship.GetSystem() && target->IsTargetable())
				|| ship.GetTargetAsteroid())
			&& !autoPilot.Has(Command::LAND | Command::JUMP | Command::BOARD))
	{
		// Check if this ship has any forward-facing weapons.
		for(const Hardpoint &weapon : ship.Weapons())
			if(!weapon.CanAim() && !weapon.IsTurret() && weapon.GetOutfit())
			{
				shouldAutoAim = true;
				break;
			}
	}
	if(shouldAutoAim)
	{
		Point pos = (target ? target->Position() : ship.GetTargetAsteroid()->Position());
		if((pos - ship.Position()).Unit().Dot(ship.Facing().Unit()) >= .8)
			command.SetTurn(TurnToward(ship, TargetAim(ship)));
	}
	
	if(autoPilot.Has(Command::JUMP) && !(player.HasTravelPlan() || ship.GetTargetSystem()))
	{
		// The player completed their travel plan, which may have indicated a destination within the final system.
		autoPilot.Clear(Command::JUMP);
		const Planet *planet = player.TravelDestination();
		if(planet && planet->IsInSystem(ship.GetSystem()) && planet->IsAccessible(&ship))
		{
			Messages::Add("Autopilot: landing on " + planet->Name() + ".");
			autoPilot |= Command::LAND;
			ship.SetTargetStellar(ship.GetSystem()->FindStellar(planet));
		}
	}
	
	// Clear autopilot actions if actions can't be performed.
	if(autoPilot.Has(Command::LAND) && !ship.GetTargetStellar())
		autoPilot.Clear(Command::LAND);
	if(autoPilot.Has(Command::JUMP) && !(ship.GetTargetSystem() || isWormhole))
		autoPilot.Clear(Command::JUMP);
	if(autoPilot.Has(Command::BOARD) && !(ship.GetTargetShip() && CanBoard(ship, *ship.GetTargetShip())))
		autoPilot.Clear(Command::BOARD);
	
	if(autoPilot.Has(Command::LAND) || (autoPilot.Has(Command::JUMP) && isWormhole))
	{
		if(ship.GetPlanet())
			autoPilot.Clear(Command::LAND | Command::JUMP);
		else
		{
			MoveToPlanet(ship, command);
			command |= Command::LAND;
		}
	}
	else if(autoPilot.Has(Command::JUMP))
	{
		if(!ship.Attributes().Get("hyperdrive") && !ship.Attributes().Get("jump drive"))
		{
			Messages::Add("You do not have a hyperdrive installed.");
			autoPilot.Clear();
			Audio::Play(Audio::Get("fail"));
		}
		else if(!ship.JumpFuel(ship.GetTargetSystem()))
		{
			Messages::Add("You cannot jump to the selected system.");
			autoPilot.Clear();
			Audio::Play(Audio::Get("fail"));
		}
		else if(!ship.JumpsRemaining() && !ship.IsEnteringHyperspace())
		{
			Messages::Add("You do not have enough fuel to make a hyperspace jump.");
			autoPilot.Clear();
			Audio::Play(Audio::Get("fail"));
		}
		else
		{
			PrepareForHyperspace(ship, command);
			command |= Command::JUMP;
			if(activeCommands.Has(Command::WAIT))
				command |= Command::WAIT;
		}
	}
	else if(autoPilot.Has(Command::BOARD))
	{
		if(!CanBoard(ship, *target))
			autoPilot.Clear(Command::BOARD);
		else
		{
			MoveTo(ship, command, target->Position(), target->Velocity(), 40., .8);
			command |= Command::BOARD;
		}
	}
	
	if(ship.HasBays() && isLaunching)
	{
		command |= Command::DEPLOY;
		Deploy(ship, !Preferences::Has("Damaged fighters retreat"));
	}
	if(isCloaking)
		command |= Command::CLOAK;
	
	ship.SetCommands(command);
}



bool AI::Has(const Ship &ship, const weak_ptr<const Ship> &other, int type) const
{
	auto sit = actions.find(ship.shared_from_this());
	if(sit == actions.end())
		return false;
	
	auto oit = sit->second.find(other);
	if(oit == sit->second.end())
		return false;
	
	return (oit->second & type);
}



bool AI::Has(const Government *government, const weak_ptr<const Ship> &other, int type) const
{
	auto git = governmentActions.find(government);
	if(git == governmentActions.end())
		return false;
	
	auto oit = git->second.find(other);
	if(oit == git->second.end())
		return false;
	
	return (oit->second & type);
}



// True if the ship has committed the action against that government. For
// example, if the player boarded any ship belonging to that government.
bool AI::Has(const Ship &ship, const Government *government, int type) const
{
	auto sit = notoriety.find(ship.shared_from_this());
	if(sit == notoriety.end())
		return false;
	
	auto git = sit->second.find(government);
	if(git == sit->second.end())
		return false;
	
	return (git->second & type);
}



void AI::UpdateStrengths(map<const Government *, int64_t> &strength, const System *playerSystem)
{
	// Tally the strength of a government by the cost of its present and able ships.
	governmentRosters.clear();
	for(const auto &it : ships)
		if(it->GetGovernment() && it->GetSystem() == playerSystem)
		{
			governmentRosters[it->GetGovernment()].emplace_back(it);
			if(!it->IsDisabled())
				strength[it->GetGovernment()] += it->Cost();
		}
	
	// Strengths of enemies and allies are rebuilt every step.
	enemyStrength.clear();
	allyStrength.clear();
	for(const auto &gov : strength)
	{
		set<const Government *> allies;
		for(const auto &enemy : strength)
			if(enemy.first->IsEnemy(gov.first))
			{
				// "Know your enemies."
				enemyStrength[gov.first] += enemy.second;
				for(const auto &ally : strength)
					if(ally.first->IsEnemy(enemy.first) && !allies.count(ally.first))
					{
						// "The enemy of my enemy is my friend."
						allyStrength[gov.first] += ally.second;
						allies.insert(ally.first);
					}
			}
	}
	
	// Ships with nearby allies consider their allies' strength as well as their own.
	for(const auto &it : ships)
	{
		const Government *gov = it->GetGovernment();
	
		// Check if this ship's government has the authority to enforce scans & fines in this system.
		if(!scanPermissions.count(gov))
			scanPermissions.emplace(gov, gov && gov->CanEnforce(playerSystem));

		// Only have ships update their strength estimate once per second on average.
		if(!gov || it->GetSystem() != playerSystem || it->IsDisabled() || Random::Int(60))
			continue;
		
		int64_t &myStrength = shipStrength[it.get()];
		for(const auto &allies : governmentRosters)
		{
			// If this is not an allied government, its ships will not assist this ship when attacked.
			if(allies.first->AttitudeToward(gov) <= 0.)
				continue;
			for(const auto &ally : allies.second)
				if(!ally->IsDisabled() && ally->Position().Distance(it->Position()) < 2000.)
					myStrength += ally->Cost();
		}
	}
}



// Cache various lists of all targetable ships in the player's system for this Step.
void AI::CacheShipLists()
{
	allyLists.clear();
	enemyLists.clear();
	for(const auto &git : governmentRosters)
	{
		allyLists.emplace(git.first, vector<shared_ptr<Ship>>());
		allyLists.at(git.first).reserve(ships.size());
		enemyLists.emplace(git.first, vector<shared_ptr<Ship>>());
		enemyLists.at(git.first).reserve(ships.size());
		for(const auto &oit : governmentRosters)
		{
			auto &list = git.first->IsEnemy(oit.first)
					? enemyLists[git.first] : allyLists[git.first];
			list.insert(list.end(), oit.second.begin(), oit.second.end());
		}
	}
}



void AI::IssueOrders(const PlayerInfo &player, const Orders &newOrders, const string &description)
{
	string who;
	
	// Find out what the target of these orders is.
	const Ship *newTarget = newOrders.target.lock().get();
	
	// Figure out what ships we are giving orders to.
	vector<const Ship *> ships;
	if(player.SelectedShips().empty())
	{
		for(const shared_ptr<Ship> &it : player.Ships())
			if(it.get() != player.Flagship() && !it->IsParked())
				ships.push_back(it.get());
		who = ships.size() > 1 ? "Your fleet is " : "Your escort is ";
	}
	else
	{
		for(const weak_ptr<Ship> &it : player.SelectedShips())
		{
			shared_ptr<Ship> ship = it.lock();
			if(ship)
				ships.push_back(ship.get());
		}
		who = ships.size() > 1 ? "The selected escorts are " : "The selected escort is ";
	}
	// This should never happen, but just in case:
	if(ships.empty())
		return;
	
	Point centerOfGravity;
	bool isMoveOrder = (newOrders.type == Orders::MOVE_TO);
	int squadCount = 0;
	if(isMoveOrder)
	{
		for(const Ship *ship : ships)
			if(ship->GetSystem() && !ship->IsDisabled())
			{
				centerOfGravity += ship->Position();
				++squadCount;
			}
		if(squadCount > 1)
			centerOfGravity /= squadCount;
	}
	// If this is a move command, make sure the fleet is bunched together
	// enough that each ship takes up no more than about 30,000 square pixels.
	double maxSquadOffset = sqrt(10000. * squadCount);
	
	// Now, go through all the given ships and set their orders to the new
	// orders. But, if it turns out that they already had the given orders,
	// their orders will be cleared instead. The only command that does not
	// toggle is a move command; it always counts as a new command.
	bool hasMismatch = isMoveOrder;
	bool gaveOrder = false;
	for(const Ship *ship : ships)
	{
		// Never issue orders to a ship to target itself.
		if(ship == newTarget)
			continue;
		
		// Never issue orders that target a ship in another system.
		if(newTarget && ship->GetSystem() != newTarget->GetSystem())
			continue;
		
		gaveOrder = true;
		hasMismatch |= !orders.count(ship);
		
		Orders &existing = orders[ship];
		hasMismatch |= (existing.type != newOrders.type);
		hasMismatch |= (existing.target.lock().get() != newTarget);
		existing = newOrders;
		
		if(isMoveOrder)
		{
			// In a move order, rather than commanding every ship to move to the
			// same point, they move as a mass so their center of gravity is
			// that point but their relative positions are unchanged.
			Point offset = ship->Position() - centerOfGravity;
			if(offset.Length() > maxSquadOffset)
				offset = offset.Unit() * maxSquadOffset;
			existing.point += offset;
		}
		else if(existing.type == Orders::HOLD_POSITION)
		{
			bool shouldReverse = false;
			// Set the point this ship will "guard," so it can return
			// to it if knocked away by projectiles / explosions.
			existing.point = StoppingPoint(*ship, Point(), shouldReverse);
		}
	}
	if(!gaveOrder)
		return;
	if(hasMismatch)
		Messages::Add(who + description);
	else
	{
		// Clear all the orders for these ships.
		Messages::Add(who + "no longer " + description);
		for(const Ship *ship : ships)
			orders.erase(ship);
	}
}



// Change the ship's order based on its current fulfillment of the order.
void AI::UpdateOrders(const Ship &ship)
{
	// This should only be called for ships with orders that can be carried out.
	auto it = orders.find(&ship);
	if(it == orders.end())
		return;
	
	Orders &order = it->second;
	if(order.type == Orders::MOVE_TO && ship.GetSystem() == order.targetSystem)
	{
		// If nearly stopped on the desired point, switch to a HOLD_POSITION order.
		if(ship.Position().Distance(order.point) < 20. && ship.Velocity().Length() < .001)
			order.type = Orders::HOLD_POSITION;
	}
	else if(order.type == Orders::HOLD_POSITION && ship.Position().Distance(order.point) > 20.)
	{
		// If far from the defined target point, return via a MOVE_TO order.
		order.type = Orders::MOVE_TO;
		// Ensure the system reference is maintained.
		order.targetSystem = ship.GetSystem();
	}
}<|MERGE_RESOLUTION|>--- conflicted
+++ resolved
@@ -697,24 +697,12 @@
 		if(it->CanBeCarried())
 		{
 			// A carried ship must belong to the same government as its parent to dock with it.
-<<<<<<< HEAD
-			bool hasParent = parent && parent->GetGovernment() == gov;
-			bool hasSpace = hasParent && parent->BaysFree(it->Attributes().Category());
-			if(!hasParent || (!hasSpace && !Random::Int(1200)) || parent->IsDestroyed()
-					|| parent->GetSystem() != it->GetSystem())
-			{
-				// Find a parent for orphaned carryable ships.
-				parent.reset();
-				it->SetParent(parent);
-				
-=======
 			bool hasParent = parent && !parent->IsDestroyed() && parent->GetGovernment() == gov;
 			bool inParentSystem = hasParent && parent->GetSystem() == it->GetSystem();
-			bool parentHasSpace = inParentSystem && parent->BaysFree(it->Attributes().Category() == "Fighter");
+			bool parentHasSpace = inParentSystem && parent->BaysFree(it->Attributes().Category());
 			if(!hasParent || (!inParentSystem && !it->JumpFuel()) || (!parentHasSpace && !Random::Int(1800)))
 			{
 				// Find the possible parents for orphaned fighters and drones.
->>>>>>> 8dc8322b
 				auto parentChoices = vector<shared_ptr<Ship>>{};
 				parentChoices.reserve(ships.size() * .1);
 				auto getParentFrom = [&it, &gov, &parentChoices](const list<shared_ptr<Ship>> otherShips) -> shared_ptr<Ship>
