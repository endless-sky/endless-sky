--- conflicted
+++ resolved
@@ -224,30 +224,6 @@
 		return fuel < route.RequiredFuel(from, (to ? to : route.End()));
 	}
 
-<<<<<<< HEAD
-	const StellarObject *GetRefuelLocation(const Ship &ship)
-	{
-		const StellarObject *target = nullptr;
-		const System *system = ship.GetSystem();
-		if(system)
-		{
-			// Determine which, if any, planet with fuel is closest.
-			double closest = numeric_limits<double>::infinity();
-			const Point &p = ship.Position();
-			for(const StellarObject &object : system->Objects())
-				if(object.HasSprite() && object.HasValidPlanet() && !object.GetPlanet()->IsWormhole()
-						&& object.GetPlanet()->HasFuelFor(ship))
-				{
-					double distance = p.Distance(object.Position());
-					if(distance < closest)
-					{
-						target = &object;
-						closest = distance;
-					}
-				}
-		}
-		return target;
-=======
 	// Set the ship's TargetStellar or TargetSystem in order to reach the
 	// next desired system. Will target a landable planet to refuel.
 	void SelectRoute(Ship &ship, const System *targetSystem)
@@ -310,7 +286,6 @@
 			return true;
 
 		return false;
->>>>>>> 7c815e1a
 	}
 
 	bool StayOrLinger(Ship &ship)
