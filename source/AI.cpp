--- conflicted
+++ resolved
@@ -402,12 +402,7 @@
 
 
 
-<<<<<<< HEAD
 AI::AI(PlayerInfo &player, const List<Ship> &ships, const List<Minable> &minables, const List<Flotsam> &flotsam)
-=======
-AI::AI(PlayerInfo &player, const List<Ship> &ships,
-		const List<Minable> &minables, const List<Flotsam> &flotsam)
->>>>>>> cc733d58
 	: player(player), ships(ships), minables(minables), flotsam(flotsam)
 {
 	// Allocate a starting amount of hardpoints for ships.
