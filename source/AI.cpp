/* AI.cpp
Copyright (c) 2014 by Michael Zahniser

Endless Sky is free software: you can redistribute it and/or modify it under the
terms of the GNU General Public License as published by the Free Software
Foundation, either version 3 of the License, or (at your option) any later version.

Endless Sky is distributed in the hope that it will be useful, but WITHOUT ANY
WARRANTY; without even the implied warranty of MERCHANTABILITY or FITNESS FOR A
PARTICULAR PURPOSE. See the GNU General Public License for more details.

You should have received a copy of the GNU General Public License along with
this program. If not, see <https://www.gnu.org/licenses/>.
*/

#include "AI.h"

#include "audio/Audio.h"
#include "Command.h"
#include "ConditionsStore.h"
#include "DistanceMap.h"
#include "FighterHitHelper.h"
#include "Flotsam.h"
#include "text/Format.h"
#include "FormationPattern.h"
#include "FormationPositioner.h"
#include "GameData.h"
#include "Gamerules.h"
#include "Government.h"
#include "Hardpoint.h"
#include "JumpType.h"
#include "image/Mask.h"
#include "Messages.h"
#include "Minable.h"
#include "pi.h"
#include "Planet.h"
#include "PlayerInfo.h"
#include "Point.h"
#include "Port.h"
#include "Preferences.h"
#include "Random.h"
#include "RoutePlan.h"
#include "Ship.h"
#include "ship/ShipAICache.h"
#include "ShipEvent.h"
#include "ShipJumpNavigation.h"
#include "StellarObject.h"
#include "System.h"
#include "UI.h"
#include "Weapon.h"
#include "Wormhole.h"

#include <algorithm>
#include <cmath>
#include <limits>
#include <set>
#include <utility>

using namespace std;

namespace {
	// If the player issues any of those commands, then any autopilot actions for the player get cancelled.
	const Command &AutopilotCancelCommands()
	{
		static const Command cancelers(Command::LAND | Command::JUMP | Command::FLEET_JUMP | Command::BOARD
			| Command::AFTERBURNER | Command::BACK | Command::FORWARD | Command::LEFT | Command::RIGHT
			| Command::AUTOSTEER | Command::STOP);

		return cancelers;
	}

	bool NeedsFuel(const Ship &ship)
	{
		return ship.GetSystem() && !ship.IsEnteringHyperspace() && !ship.GetSystem()->HasFuelFor(ship)
				&& ship.NeedsFuel();
	}

	bool NeedsEnergy(const Ship &ship)
	{
		return ship.GetSystem() && !ship.IsEnteringHyperspace() && ship.NeedsEnergy();
	}

	bool IsStranded(const Ship &ship)
	{
		return NeedsFuel(ship) || NeedsEnergy(ship);
	}

	bool CanBoard(const Ship &ship, const Ship &target)
	{
		if(&ship == &target)
			return false;
		if(target.IsDestroyed() || !target.IsTargetable() || target.GetSystem() != ship.GetSystem())
			return false;
		if(IsStranded(target) && !ship.GetGovernment()->IsEnemy(target.GetGovernment()))
			return true;
		return target.IsDisabled();
	}

	// Check if the given ship can "swarm" the targeted ship, e.g. to provide anti-missile cover.
	bool CanSwarm(const Ship &ship, const Ship &target)
	{
		if(target.GetPersonality().IsSwarming() || target.IsHyperspacing())
			return false;
		if(target.GetGovernment()->IsEnemy(ship.GetGovernment()))
			return false;
		if(target.GetSystem() != ship.GetSystem())
			return false;
		return target.IsTargetable();
	}

	double AngleDiff(double a, double b)
	{
		a = abs(a - b);
		return min(a, 360. - a);
	}

	// Determine if all able, non-carried escorts are ready to jump with this
	// ship. Carried escorts are waited for in AI::Step.
	bool EscortsReadyToJump(const Ship &ship)
	{
		bool shipIsYours = ship.IsYours();
		const Government *gov = ship.GetGovernment();
		for(const weak_ptr<Ship> &ptr : ship.GetEscorts())
		{
			shared_ptr<const Ship> escort = ptr.lock();
			// Skip escorts which are not player-owned and not escort mission NPCs.
			if(!escort || (shipIsYours && !escort->IsYours() && (!escort->GetPersonality().IsEscort()
					|| gov->IsEnemy(escort->GetGovernment()))))
				continue;
			if(!escort->IsDisabled() && !escort->CanBeCarried()
					&& escort->GetSystem() == ship.GetSystem()
					&& escort->JumpNavigation().JumpFuel() && !escort->IsReadyToJump(true))
				return false;
		}
		return true;
	}

	bool EscortsReadyToLand(const Ship &ship)
	{
		bool shipIsYours = ship.IsYours();
		const Government *gov = ship.GetGovernment();
		for(const weak_ptr<Ship> &ptr : ship.GetEscorts())
		{
			shared_ptr<const Ship> escort = ptr.lock();
			// Skip escorts which are not player-owned and not escort mission NPCs.
			if(!escort || (shipIsYours && !escort->IsYours() && (!escort->GetPersonality().IsEscort()
				|| gov->IsEnemy(escort->GetGovernment()))))
				continue;
			if(escort->IsDisabled())
				continue;
			if(escort->GetTargetStellar() == ship.GetTargetStellar() && !escort->CanLand())
				return false;
		}
		return true;
	}

	// Determine if the ship has any usable weapons.
	bool IsArmed(const Ship &ship)
	{
		for(const Hardpoint &hardpoint : ship.Weapons())
		{
			const Weapon *weapon = hardpoint.GetWeapon();
			if(weapon && !hardpoint.IsSpecial())
			{
				const Outfit *ammo = weapon->Ammo();
				if(ammo && !ship.OutfitCount(ammo))
					continue;
				return true;
			}
		}
		return false;
	}

	void Deploy(const Ship &ship, bool includingDamaged)
	{
		for(const Ship::Bay &bay : ship.Bays())
			if(bay.ship && (includingDamaged || bay.ship->Health() > .75) &&
					(!bay.ship->IsYours() || bay.ship->HasDeployOrder()))
				bay.ship->SetCommands(Command::DEPLOY);
	}

	// Helper function for selecting the ships for formation commands.
	vector<Ship *> GetShipsForFormationCommand(const PlayerInfo &player)
	{
		// Figure out what ships we are giving orders to.
		vector<Ship *> targetShips;
		auto &selectedShips = player.SelectedShips();
		// If selectedShips is empty, this applies to the whole fleet.
		if(selectedShips.empty())
		{
			auto &playerShips = player.Ships();
			targetShips.reserve(playerShips.size() - 1);
			for(const shared_ptr<Ship> &it : player.Ships())
				if(it.get() != player.Flagship() && !it->IsParked()
						&& !it->IsDestroyed() && !it->IsDisabled())
					targetShips.push_back(it.get());
		}
		else
		{
			targetShips.reserve(selectedShips.size());
			for(const weak_ptr<Ship> &it : selectedShips)
			{
				shared_ptr<Ship> ship = it.lock();
				if(ship)
					targetShips.push_back(ship.get());
			}
		}

		return targetShips;
	}

	// Issue deploy orders for the selected ships (or the full fleet if no ships are selected).
	void IssueDeploy(const PlayerInfo &player)
	{
		// Lay out the rules for what constitutes a deployable ship. (Since player ships are not
		// deleted from memory until the next landing, check both parked and destroyed states.)
		auto isCandidate = [](const shared_ptr<Ship> &ship) -> bool
		{
			return ship->CanBeCarried() && !ship->IsParked() && !ship->IsDestroyed();
		};

		auto toDeploy = vector<Ship *> {};
		auto toRecall = vector<Ship *> {};
		{
			auto maxCount = player.Ships().size() / 2;
			toDeploy.reserve(maxCount);
			toRecall.reserve(maxCount);
		}

		// First, check if the player selected any carried ships.
		for(const weak_ptr<Ship> &it : player.SelectedShips())
		{
			shared_ptr<Ship> ship = it.lock();
			if(ship && ship->IsYours() && isCandidate(ship))
				(ship->HasDeployOrder() ? toRecall : toDeploy).emplace_back(ship.get());
		}
		// If needed, check the player's fleet for deployable ships.
		if(toDeploy.empty() && toRecall.empty())
			for(const shared_ptr<Ship> &ship : player.Ships())
				if(isCandidate(ship) && ship.get() != player.Flagship())
					(ship->HasDeployOrder() ? toRecall : toDeploy).emplace_back(ship.get());

		// If any ships were not yet ordered to deploy, deploy them.
		if(!toDeploy.empty())
		{
			for(Ship *ship : toDeploy)
				ship->SetDeployOrder(true);
			string ship = (toDeploy.size() == 1 ? "ship" : "ships");
			Messages::Add({"Deployed " + to_string(toDeploy.size()) + " carried " + ship + ".",
				GameData::MessageCategories().Get("normal")});
		}
		// Otherwise, instruct the carried ships to return to their berth.
		else if(!toRecall.empty())
		{
			for(Ship *ship : toRecall)
				ship->SetDeployOrder(false);
			string ship = (toRecall.size() == 1 ? "ship" : "ships");
			Messages::Add({"Recalled " + to_string(toRecall.size()) + " carried " + ship + ".",
				GameData::MessageCategories().Get("normal")});
		}
	}

	// Check if the ship contains a carried ship that needs to launch.
	bool HasDeployments(const Ship &ship)
	{
		for(const Ship::Bay &bay : ship.Bays())
			if(bay.ship && bay.ship->HasDeployOrder())
				return true;
		return false;
	}

	// Determine if the ship with the given travel plan should refuel in
	// its current system, or if it should keep traveling.
	bool ShouldRefuel(const Ship &ship, const RoutePlan &route)
	{
		// If we can't get to the destination --- no reason to refuel.
		// (though AI may choose to elsewhere)
		if(!route.HasRoute())
			return false;

		// If the ship is full, no refuel.
		if(ship.Fuel() == 1.)
			return false;

		// If the ship has nowhere to refuel, no refuel.
		const System *from = ship.GetSystem();
		if(!from->HasFuelFor(ship))
			return false;

		// If the ship doesn't have fuel, no refuel.
		double fuelCapacity = ship.Attributes().Get("fuel capacity");
		if(!fuelCapacity)
			return false;

		// If the ship has no drive (or doesn't require fuel), no refuel.
		if(!ship.JumpNavigation().JumpFuel())
			return false;

		// Now we know it could refuel. But it could also jump along the route
		// and refuel later. Calculate if it can reach the next refuel.
		double fuel = fuelCapacity * ship.Fuel();
		const vector<pair<const System *, int>> costs = route.FuelCosts();
		for(auto it = costs.rbegin(); it != costs.rend(); ++it)
		{
			// If the next system with fuel is outside the range of this ship, should refuel.
			if(it->first->HasFuelFor(ship))
				return fuel < it->second;
		}

		// If no system on the way has fuel, refuel if needed to get to the destination.
		return fuel < route.RequiredFuel();
	}

	// The health remaining before becoming disabled, at which fighters and
	// other ships consider retreating from battle.
	const double RETREAT_HEALTH = .25;

	bool ShouldFlee(Ship &ship)
	{
		const Personality &personality = ship.GetPersonality();

		if(personality.IsFleeing())
			return true;

		if(personality.IsStaying())
			return false;

		const bool lowHealth = ship.Health() < RETREAT_HEALTH + .25 * personality.IsCoward();
		if(!personality.IsDaring() && lowHealth)
			return true;

		if(ship.GetAICache().NeedsAmmo())
			return true;

		if(personality.IsGetaway() && ship.Cargo().Free() == 0 && !ship.GetParent())
			return true;

		return false;
	}

	bool StayOrLinger(Ship &ship)
	{
		const Personality &personality = ship.GetPersonality();
		if(personality.IsStaying())
			return true;

		const Government *government = ship.GetGovernment();
		shared_ptr<const Ship> parent = ship.GetParent();
		if(parent && government && parent->GetGovernment()->IsEnemy(government))
			return true;

		if(ship.IsFleeing())
			return false;

		// Everything after here is the lingering logic.

		if(!personality.IsLingering())
			return false;
		// NPCs that can follow the player do not linger.
		if(ship.IsSpecial() && !personality.IsUninterested())
			return false;

		const System *system = ship.GetSystem();
		const System *destination = ship.GetTargetSystem();

		// Ships not yet at their destination must go there before they can linger.
		if(destination && destination != system)
			return false;
		// Ship cannot linger any longer in this system.
		if(!system || ship.GetLingerSteps() >= system->MinimumFleetPeriod() / 4)
			return false;

		ship.Linger();
		return true;
	}

	// Constants for the invisible fence timer.
	const int FENCE_DECAY = 4;
	const int FENCE_MAX = 600;

	// An offset to prevent the ship from being not quite over the point to departure.
	const double SAFETY_OFFSET = 1.;

	// The minimum speed advantage a ship has to have to consider running away.
	const double SAFETY_MULTIPLIER = 1.1;

	// If a ship's velocity is below this value, the ship is considered stopped.
	constexpr double VELOCITY_ZERO = .001;
}



AI::AI(PlayerInfo &player, const List<Ship> &ships, const List<Minable> &minables, const List<Flotsam> &flotsam)
	: player(player), ships(ships), minables(minables), flotsam(flotsam)
{
	// Allocate a starting amount of hardpoints for ships.
	firingCommands.SetHardpoints(12);
	RegisterDerivedConditions(player.Conditions());
}



// Fleet commands from the player.
void AI::IssueFormationChange(PlayerInfo &player)
{
	// Figure out what ships we are giving orders to
	vector<Ship *> targetShips = GetShipsForFormationCommand(player);
	if(targetShips.empty())
		return;

	const auto &formationPatterns = GameData::Formations();
	if(formationPatterns.empty())
	{
		Messages::Add(*GameData::Messages().Get("no formations"));
		return;
	}

	// First check which and how many formation patterns we have in the current set of selected ships.
	// If there is more than 1 pattern in the selection, then this command will change all selected
	// ships to use the pattern that was found first. If there is only 1 pattern, then this command
	// will change all selected ships to use the next pattern available.
	const FormationPattern *toSet = nullptr;
	bool multiplePatternsSet = false;
	for(Ship *ship : targetShips)
	{
		const FormationPattern *shipsPattern = ship->GetFormationPattern();
		if(shipsPattern)
		{
			if(!toSet)
				toSet = shipsPattern;
			else if(toSet != shipsPattern)
			{
				multiplePatternsSet = true;
				break;
			}
		}
	}

	// Now determine what formation pattern to set.
	if(!toSet)
		// If no pattern was set at all, then we set the first one from the set of formationPatterns.
		toSet = &(formationPatterns.begin()->second);
	else if(!multiplePatternsSet)
	{
		// If only one pattern was found, then select the next pattern (or clear the pattern if there is no next).
		auto it = formationPatterns.find(toSet->TrueName());
		if(it != formationPatterns.end())
			++it;
		toSet = (it == formationPatterns.end() ? nullptr : &(it->second));
	}
	// If more than one formation was found on the ships, then we set the pattern it to the first one found.
	// No code is needed here for this option, since all variables are already set to just apply the change below.

	// Now set the pattern on the selected ships, and tell them to gather.
	for(Ship *ship : targetShips)
	{
		ship->SetFormationPattern(toSet);
		orders[ship].Add(OrderSingle{Orders::Types::GATHER});
		orders[ship].SetTargetShip(player.FlagshipPtr());
	}

	unsigned int count = targetShips.size();
	string message = to_string(count) + (count == 1 ? " ship" : " ships") + " will ";
	message += toSet ? ("assume \"" + toSet->TrueName() + "\" formation.") : "no longer fly in formation.";
	Messages::Add({message, GameData::MessageCategories().Get("low")});
}



void AI::IssueShipTarget(const shared_ptr<Ship> &target)
{
	bool isEnemy = target->GetGovernment()->IsEnemy();
	// TODO: There's an error in the code style checker that flags using {} instead of () below.
	OrderSingle newOrder(isEnemy ?
		target->IsDisabled() ? Orders::Types::FINISH_OFF : Orders::Types::ATTACK
		: Orders::Types::KEEP_STATION);
	newOrder.SetTargetShip(target);
	IssueOrder(newOrder,
		(isEnemy ? "focusing fire on" : "following") + (" \"" + target->GivenName() + "\"."));
}



void AI::IssueAsteroidTarget(const shared_ptr<Minable> &targetAsteroid)
{
	OrderSingle newOrder{Orders::Types::MINE};
	newOrder.SetTargetAsteroid(targetAsteroid);
	IssueOrder(newOrder,
		"focusing fire on " + targetAsteroid->DisplayName() + " " + targetAsteroid->Noun() + ".");
}



void AI::IssueMoveTarget(const Point &target, const System *moveToSystem)
{
	OrderSingle newOrder{Orders::Types::MOVE_TO};
	newOrder.SetTargetPoint(target);
	newOrder.SetTargetSystem(moveToSystem);
	string description = "moving to the given location";
	description += player.GetSystem() == moveToSystem ? "." : (" in the " + moveToSystem->DisplayName() + " system.");
	IssueOrder(newOrder, description);
}



// Commands issued via the keyboard (mostly, to the flagship).
void AI::UpdateKeys(PlayerInfo &player, const Command &activeCommands)
{
	const Ship *flagship = player.Flagship();
	if(!flagship || flagship->IsDestroyed())
		return;

	escortsUseAmmo = Preferences::Has("Escorts expend ammo");
	escortsAreFrugal = Preferences::Has("Escorts use ammo frugally");

	if(!autoPilot.Has(Command::STOP) && activeCommands.Has(Command::STOP)
			&& flagship->Velocity().Length() > VELOCITY_ZERO)
		Messages::Add(*GameData::Messages().Get("coming to a stop"));

	autoPilot |= activeCommands;
	if(activeCommands.Has(AutopilotCancelCommands()))
	{
		bool canceled = (autoPilot.Has(Command::JUMP) && !activeCommands.Has(Command::JUMP | Command::FLEET_JUMP));
		canceled |= (autoPilot.Has(Command::STOP) && !activeCommands.Has(Command::STOP));
		canceled |= (autoPilot.Has(Command::LAND) && !activeCommands.Has(Command::LAND));
		canceled |= (autoPilot.Has(Command::BOARD) && !activeCommands.Has(Command::BOARD));
		if(canceled)
			Messages::Add(*GameData::Messages().Get("disengaging autopilot"));
		autoPilot.Clear();
	}

	// Only toggle the "cloak" command if one of your ships has a cloaking device.
	if(activeCommands.Has(Command::CLOAK))
		for(const auto &it : player.Ships())
			if(!it->IsParked() && it->CloakingSpeed())
			{
				isCloaking = !isCloaking;
				Messages::Add(*GameData::Messages().Get(isCloaking ?
					"engaging cloaking device" : "disengaging cloaking device"));
				break;
			}

	// Toggle your secondary weapon.
	if(activeCommands.Has(Command::SELECT))
		player.SelectNextSecondary();

	// The commands below here only apply if you have escorts or fighters.
	if(player.Ships().size() < 2)
		return;

	// Toggle the "deploy" command for the fleet or selected ships.
	if(activeCommands.Has(Command::DEPLOY))
		IssueDeploy(player);

	// The gather command controls formation flying when combined with shift.
	const bool shift = activeCommands.Has(Command::SHIFT);
	if(shift && activeCommands.Has(Command::GATHER))
		IssueFormationChange(player);

	shared_ptr<Ship> target = flagship->GetTargetShip();
	shared_ptr<Minable> targetAsteroid = flagship->GetTargetAsteroid();
	if(activeCommands.Has(Command::FIGHT) && target && !target->IsYours() && !shift)
	{
		OrderSingle newOrder{target->IsDisabled() ? Orders::Types::FINISH_OFF : Orders::Types::ATTACK};
		newOrder.SetTargetShip(target);
		IssueOrder(newOrder, "focusing fire on \"" + target->GivenName() + "\".");
	}
	else if(activeCommands.Has(Command::FIGHT) && !shift && targetAsteroid)
		IssueAsteroidTarget(targetAsteroid);
	if(activeCommands.Has(Command::HOLD_FIRE) && !shift)
	{
		OrderSingle newOrder{Orders::Types::HOLD_FIRE};
		IssueOrder(newOrder, "holding fire.");
	}
	if(activeCommands.Has(Command::HOLD_POSITION) && !shift)
	{
		OrderSingle newOrder{Orders::Types::HOLD_POSITION};
		IssueOrder(newOrder, "holding position.");
	}
	if(activeCommands.Has(Command::GATHER) && !shift)
	{
		OrderSingle newOrder{Orders::Types::GATHER};
		newOrder.SetTargetShip(player.FlagshipPtr());
		IssueOrder(newOrder, "gathering around your flagship.");
	}

	// Get rid of any invalid orders. Carried ships will retain orders in case they are deployed.
	for(auto it = orders.begin(); it != orders.end(); )
	{
		it->second.Validate(it->first, flagship->GetSystem());
		if(it->second.Empty())
		{
			it = orders.erase(it);
			continue;
		}
		++it;
	}
}



void AI::UpdateEvents(const list<ShipEvent> &events)
{
	for(const ShipEvent &event : events)
	{
		const auto &target = event.Target();
		if(!target)
			continue;

		if(event.Actor())
		{
			actions[event.Actor()][target] |= event.Type();
			if(event.TargetGovernment())
				notoriety[event.Actor()][event.TargetGovernment()] |= event.Type();
		}

		const auto &actorGovernment = event.ActorGovernment();
		if(actorGovernment)
		{
			governmentActions[actorGovernment][target] |= event.Type();
			if(actorGovernment->IsPlayer() && event.TargetGovernment())
			{
				int &bitmap = playerActions[target];
				int newActions = event.Type() - (event.Type() & bitmap);
				bitmap |= event.Type();
				// If you provoke the same ship twice, it should have an effect both times.
				if(event.Type() & ShipEvent::PROVOKE)
					newActions |= ShipEvent::PROVOKE;
				event.TargetGovernment()->Offend(newActions, target->CrewValue());
			}
		}
	}
}



// Remove records of what happened in the previous system, now that
// the player has entered a new one.
void AI::Clean()
{
	// Records of what various AI ships and factions have done.
	actions.clear();
	notoriety.clear();
	governmentActions.clear();
	scanPermissions.clear();
	playerActions.clear();
	swarmCount.clear();
	fenceCount.clear();
	cargoScans.clear();
	outfitScans.clear();
	scanTime.clear();
	miningAngle.clear();
	miningRadius.clear();
	miningTime.clear();
	appeasementThreshold.clear();
	boarders.clear();
	// Records for formations flying around lead ships and other objects.
	formations.clear();
	// Records that affect the combat behavior of various governments.
	shipStrength.clear();
	enemyStrength.clear();
	allyStrength.clear();
}



// Clear ship orders and assistance requests. These should be done
// when the player lands, but not when they change systems.
void AI::ClearOrders()
{
	helperList.clear();
	orders.clear();
}



void AI::Step(Command &activeCommands)
{
	// First, figure out the comparative strengths of the present governments.
	const System *playerSystem = player.GetSystem();
	map<const Government *, int64_t> strength;
	UpdateStrengths(strength, playerSystem);
	CacheShipLists();

	// Update the counts of how long ships have been outside the "invisible fence."
	// If a ship ceases to exist, this also ensures that it will be removed from
	// the fence count map after a few seconds.
	for(auto it = fenceCount.begin(); it != fenceCount.end(); )
	{
		it->second -= FENCE_DECAY;
		if(it->second < 0)
			it = fenceCount.erase(it);
		else
			++it;
	}
	for(const auto &it : ships)
	{
		const System *system = it->GetActualSystem();
		if(system && it->Position().Length() >= system->InvisibleFenceRadius())
		{
			int &value = fenceCount[&*it];
			value = min(FENCE_MAX, value + FENCE_DECAY + 1);
		}
	}

	// Allow all formation-positioners to handle their internal administration to
	// prepare for the next cycle.
	for(auto &bodyIt : formations)
		for(auto &positionerIt : bodyIt.second)
			positionerIt.second.Step();

	const Ship *flagship = player.Flagship();
	step = (step + 1) & 31;
	int targetTurn = 0;
	int minerCount = 0;
	const int maxMinerCount = minables.empty() ? 0 : 9;
	bool opportunisticEscorts = !Preferences::Has("Turrets focus fire");
	bool fightersRetreat = Preferences::Has("Damaged fighters retreat");
	const int npcMaxMiningTime = GameData::GetGamerules().NPCMaxMiningTime();
	for(const auto &it : ships)
	{
		// A destroyed ship can't do anything.
		if(it->IsDestroyed())
			continue;
		// Skip any carried fighters or drones that are somehow in the list.
		if(!it->GetSystem())
			continue;

		if(it.get() == flagship)
		{
			// Player cannot do anything if the flagship is landing.
			if(!flagship->IsLanding())
				MovePlayer(*it, activeCommands);
			continue;
		}

		const Government *gov = it->GetGovernment();
		const Personality &personality = it->GetPersonality();
		double healthRemaining = it->Health();
		bool isPresent = (it->GetSystem() == playerSystem);
		bool isStranded = IsStranded(*it);
		bool thisIsLaunching = (isPresent && HasDeployments(*it));
		if(isStranded || it->IsDisabled())
		{
			// Attempt to find a friendly ship to render assistance.
			if(!it->GetPersonality().IsDerelict())
				AskForHelp(*it, isStranded, flagship);

			if(it->IsDisabled())
			{
				// Ships other than escorts should deploy fighters if disabled.
				if(!it->IsYours() || thisIsLaunching)
				{
					it->SetCommands(Command::DEPLOY);
					Deploy(*it, !(it->IsYours() && fightersRetreat));
				}
				// Avoid jettisoning cargo as soon as this ship is repaired.
				if(personality.IsAppeasing())
				{
					double health = .5 * it->Shields() + it->Hull();
					double &threshold = appeasementThreshold[it.get()];
					threshold = max((1. - health) + .1, threshold);
				}
				continue;
			}
		}
		// Overheated ships are effectively disabled, and cannot fire, cloak, etc.
		if(it->IsOverheated())
			continue;

		Command command;
		firingCommands.SetHardpoints(it->Weapons().size());
		if(it->IsYours())
		{
			if(it->HasBays() && thisIsLaunching)
			{
				// If this is a carrier, launch whichever of its fighters are at
				// good enough health to survive a fight.
				command |= Command::DEPLOY;
				Deploy(*it, !fightersRetreat);
			}
			if(isCloaking)
				command |= Command::CLOAK;
		}

		// Cloak if the AI considers it appropriate.
		if(!it->IsYours() || !isCloaking)
			if(DoCloak(*it, command))
			{
				// The ship chose to retreat from its target, e.g. to repair.
				it->SetCommands(command);
				continue;
			}

		shared_ptr<Ship> parent = it->GetParent();
		if(parent && parent->IsDestroyed())
		{
			// An NPC that loses its fleet leader should attempt to
			// follow that leader's parent. For most mission NPCs,
			// this is the player. Any regular NPCs and mission NPCs
			// with "personality uninterested" become independent.
			parent = parent->GetParent();
			it->SetParent(parent);
		}

		// Pick a target and automatically fire weapons.
		shared_ptr<Ship> target = it->GetTargetShip();
		shared_ptr<Minable> targetAsteroid = it->GetTargetAsteroid();
		shared_ptr<Flotsam> targetFlotsam = it->GetTargetFlotsam();
		if(isPresent && it->IsYours() && targetFlotsam && FollowOrders(*it, command))
			continue;
		// Determine if this ship was trying to scan its previous target. If so, keep
		// track of this ship's scan time and count.
		if(isPresent && !it->IsYours())
		{
			// Assume that if the target is friendly, not disabled, of a different
			// government to this ship, and this ship has scanning capabilities
			// then it was attempting to scan the target. This isn't a perfect
			// assumption, but should be good enough for now.
			bool cargoScan = it->Attributes().Get("cargo scan power");
			bool outfitScan = it->Attributes().Get("outfit scan power");
			if((cargoScan || outfitScan) && target && !target->IsDisabled()
				&& !target->GetGovernment()->IsEnemy(gov) && target->GetGovernment() != gov)
			{
				++scanTime[&*it];
				if(it->CargoScanFraction() == 1.)
					cargoScans[&*it].insert(&*target);
				if(it->OutfitScanFraction() == 1.)
					outfitScans[&*it].insert(&*target);
			}
		}
		if(isPresent && !personality.IsSwarming())
		{
			// Each ship only switches targets twice a second, so that it can
			// focus on damaging one particular ship.
			targetTurn = (targetTurn + 1) & 31;
			if(targetTurn == step || !target || target->IsDestroyed() || (target->IsDisabled() &&
					(personality.Disables() || (!FighterHitHelper::IsValidTarget(target.get()) && !personality.IsVindictive())))
					|| (target->IsFleeing() && personality.IsMerciful()) || !target->IsTargetable())
			{
				target = FindTarget(*it);
				it->SetTargetShip(target);
			}
		}
		if(isPresent)
		{
			AimTurrets(*it, firingCommands, it->IsYours() ? opportunisticEscorts : personality.IsOpportunistic());
			if(targetAsteroid)
				AutoFire(*it, firingCommands, *targetAsteroid);
			else
				AutoFire(*it, firingCommands);
		}

		// If this ship is hyperspacing, or in the act of
		// launching or landing, it can't do anything else.
		if(it->IsHyperspacing() || it->Zoom() < 1.)
		{
			it->SetCommands(command);
			it->SetCommands(firingCommands);
			continue;
		}

		// Run away if your hostile target is not disabled
		// and you are either badly damaged or have run out of ammo.
		// Player ships never stop targeting hostiles, while hostile mission NPCs will
		// do so only if they are allowed to leave.
		const bool shouldFlee = ShouldFlee(*it);
		if(!it->IsYours() && shouldFlee && target && target->GetGovernment()->IsEnemy(gov) && !target->IsDisabled()
			&& (!it->GetParent() || !it->GetParent()->GetGovernment()->IsEnemy(gov)))
		{
			// Make sure the ship has somewhere to flee to.
			const System *system = it->GetSystem();
			if(it->JumpsRemaining() && (!system->Links().empty() || it->JumpNavigation().HasJumpDrive()))
				target.reset();
			else
				for(const StellarObject &object : system->Objects())
					if(object.HasSprite() && object.HasValidPlanet() && object.GetPlanet()->IsInhabited()
							&& object.GetPlanet()->CanLand(*it))
					{
						target.reset();
						break;
					}

			if(target)
				// This ship has nowhere to flee to: Stop fleeing.
				it->SetFleeing(false);
			else
			{
				// This ship has somewhere to flee to: Remove target and mark this ship as fleeing.
				it->SetTargetShip(target);
				it->SetFleeing();
			}
		}
		else if(it->IsFleeing())
			it->SetFleeing(false);

		// Special actions when a ship is heavily damaged:
		if(healthRemaining < RETREAT_HEALTH + .25)
		{
			// Cowards abandon their fleets.
			if(parent && personality.IsCoward())
			{
				parent.reset();
				it->SetParent(parent);
			}
			// Appeasing ships jettison cargo to distract their pursuers.
			if(personality.IsAppeasing() && it->Cargo().Used())
				DoAppeasing(it, &appeasementThreshold[it.get()]);
		}

		// If recruited to assist a ship, follow through on the commitment
		// instead of ignoring it due to other personality traits.
		shared_ptr<Ship> shipToAssist = it->GetShipToAssist();
		if(shipToAssist)
		{
			if(shipToAssist->IsDestroyed() || shipToAssist->GetSystem() != it->GetSystem()
					|| shipToAssist->IsLanding() || shipToAssist->IsHyperspacing()
					|| shipToAssist->GetGovernment()->IsEnemy(gov)
					|| (!shipToAssist->IsDisabled() && !shipToAssist->NeedsFuel() && !shipToAssist->NeedsEnergy()))
			{
				if(target == shipToAssist)
				{
					target.reset();
					it->SetTargetShip(nullptr);
				}
				shipToAssist.reset();
				it->SetShipToAssist(nullptr);
			}
			else if(!it->IsBoarding())
			{
				MoveTo(*it, command, shipToAssist->Position(), shipToAssist->Velocity(), 40., .8);
				command |= Command::BOARD;
			}

			if(shipToAssist)
			{
				it->SetTargetShip(shipToAssist);
				it->SetCommands(command);
				it->SetCommands(firingCommands);
				continue;
			}
		}

		// This ship may have updated its target ship.
		double targetDistance = numeric_limits<double>::infinity();
		target = it->GetTargetShip();
		if(target)
			targetDistance = target->Position().Distance(it->Position());

		// Special case: if the player's flagship tries to board a ship to
		// refuel it, that escort should hold position for boarding.
		isStranded |= (flagship && it == flagship->GetTargetShip() && CanBoard(*flagship, *it)
			&& autoPilot.Has(Command::BOARD));

		// Stranded ships that have a helper need to stop and be assisted.
		bool strandedWithHelper = isStranded &&
			(HasHelper(*it, NeedsFuel(*it), NeedsEnergy(*it)) || it->GetPersonality().IsDerelict() || it->IsYours());

		// Behave in accordance with personality traits.
		if(isPresent && personality.IsSwarming() && !strandedWithHelper)
		{
			// Swarming ships should not wait for (or be waited for by) any ship.
			if(parent)
			{
				parent.reset();
				it->SetParent(parent);
			}
			// Flock between allied, in-system ships.
			DoSwarming(*it, command, target);
			it->SetCommands(command);
			it->SetCommands(firingCommands);
			continue;
		}

		if(isPresent && personality.IsSecretive())
		{
			if(DoSecretive(*it, command))
			{
				it->SetCommands(command);
				continue;
			}
		}

		// Surveillance NPCs with enforcement authority (or those from
		// missions) should perform scans and surveys of the system.
		if(isPresent && personality.IsSurveillance() && !strandedWithHelper
				&& (scanPermissions[gov] || it->IsSpecial()))
		{
			DoSurveillance(*it, command, target);
			it->SetCommands(command);
			it->SetCommands(firingCommands);
			continue;
		}

		// Ships that harvest flotsam prioritize it over stopping to be refueled.
		if(isPresent && personality.Harvests() && DoHarvesting(*it, command))
		{
			it->SetCommands(command);
			it->SetCommands(firingCommands);
			continue;
		}

		// Attacking a hostile ship, fleeing and stopping to be refueled are more important than mining.
		if(isPresent && personality.IsMining() && !shouldFlee && !target && !strandedWithHelper && maxMinerCount)
		{
			// Miners with free cargo space and available mining time should mine. Mission NPCs
			// should mine even if there are other miners or they have been mining a while.
			if(it->Cargo().Free() >= 5 && IsArmed(*it) && (it->IsSpecial()
					|| (++miningTime[&*it] < npcMaxMiningTime && ++minerCount < maxMinerCount)))
			{
				if(it->HasBays())
				{
					command |= Command::DEPLOY;
					Deploy(*it, false);
				}
				DoMining(*it, command);
				it->SetCommands(command);
				it->SetCommands(firingCommands);
				continue;
			}
			// Fighters and drones should assist their parent's mining operation if they cannot
			// carry ore, and the asteroid is near enough that the parent can harvest the ore.
			if(it->CanBeCarried() && parent && miningTime[parent.get()] < 3601)
			{
				const shared_ptr<Minable> &minable = parent->GetTargetAsteroid();
				if(minable && minable->Position().Distance(parent->Position()) < 600.)
				{
					it->SetTargetAsteroid(minable);
					MoveToAttack(*it, command, *minable);
					AutoFire(*it, firingCommands, *minable);
					it->SetCommands(command);
					it->SetCommands(firingCommands);
					continue;
				}
			}
			it->SetTargetAsteroid(nullptr);
		}

		// Handle carried ships:
		if(it->CanBeCarried())
		{
			// A carried ship must belong to the same government as its parent to dock with it.
			bool hasParent = parent && !parent->IsDestroyed() && parent->GetGovernment() == gov;
			bool inParentSystem = hasParent && parent->GetSystem() == it->GetSystem();
			// NPCs may take 30 seconds or longer to find a new parent. Player
			// owned fighter shouldn't take more than a few seconds.
			bool findNewParent = it->IsYours() ? !Random::Int(30) : !Random::Int(1800);
			bool parentHasSpace = inParentSystem && parent->BaysFree(it->Attributes().Category());
			if(findNewParent && parentHasSpace && it->IsYours())
				parentHasSpace = parent->CanCarry(*it);
			if(!hasParent || (!inParentSystem && !it->JumpNavigation().JumpFuel()) || (!parentHasSpace && findNewParent))
			{
				// Find the possible parents for orphaned fighters and drones.
				auto parentChoices = vector<shared_ptr<Ship>>{};
				parentChoices.reserve(ships.size() * .1);
				auto getParentFrom = [&it, &gov, &parentChoices](const list<shared_ptr<Ship>> &otherShips) -> shared_ptr<Ship>
				{
					for(const auto &other : otherShips)
						if(other->GetGovernment() == gov && other->GetSystem() == it->GetSystem() && !other->CanBeCarried())
						{
							if(!other->IsDisabled() && other->CanCarry(*it))
								return other;
							else
								parentChoices.emplace_back(other);
						}
					return shared_ptr<Ship>();
				};
				// Mission ships should only pick amongst ships from the same mission.
				auto missionIt = it->IsSpecial() && !it->IsYours()
					? find_if(player.Missions().begin(), player.Missions().end(),
						[&it](const Mission &m) { return m.HasShip(it); })
					: player.Missions().end();

				shared_ptr<Ship> newParent;
				if(missionIt != player.Missions().end())
				{
					auto &npcs = missionIt->NPCs();
					for(const auto &npc : npcs)
					{
						// Don't reparent to NPC ships that have not been spawned.
						if(!npc.ShouldSpawn())
							continue;
						newParent = getParentFrom(npc.Ships());
						if(newParent)
							break;
					}
				}
				else
					newParent = getParentFrom(ships);

				// If a new parent was found, then this carried ship should always reparent
				// as a ship of its own government is in-system and has space to carry it.
				if(newParent)
					parent = newParent;
				// Otherwise, if one or more in-system ships of the same government were found,
				// this carried ship should flock with one of them, even if they can't carry it.
				else if(!parentChoices.empty())
					parent = parentChoices[Random::Int(parentChoices.size())];
				// Player-owned carriables that can't be carried and have no ships to flock with
				// should keep their current parent, or if it is destroyed, their parent's parent.
				else if(it->IsYours())
				{
					if(parent && parent->IsDestroyed())
						parent = parent->GetParent();
				}
				// All remaining non-player ships should forget their previous parent entirely.
				else
					parent.reset();

				// Player-owned carriables should defer to player carrier if
				// selected parent can't carry it. This is necessary to prevent
				// fighters from jumping around fleet when there's not enough
				// bays.
				if(it->IsYours() && parent && parent->GetParent() && !parent->CanCarry(*it))
					parent = parent->GetParent();

				if(it->GetParent() != parent)
					it->SetParent(parent);
			}
			// Otherwise, check if this ship wants to return to its parent (e.g. to repair).
			else if(parentHasSpace && ShouldDock(*it, *parent, playerSystem))
			{
				it->SetTargetShip(parent);
				MoveTo(*it, command, parent->Position(), parent->Velocity(), 40., .8);
				command |= Command::BOARD;
				it->SetCommands(command);
				it->SetCommands(firingCommands);
				continue;
			}
			// If we get here, it means that the ship has not decided to return
			// to its mothership. So, it should continue to be deployed.
			command |= Command::DEPLOY;
		}
		// If this ship has decided to recall all of its fighters because combat has ceased,
		// it comes to a stop to facilitate their reboarding process.
		bool mustRecall = false;
		if(!target && it->HasBays() && !(it->IsYours() ?
				thisIsLaunching : it->Commands().Has(Command::DEPLOY)))
			for(const weak_ptr<Ship> &ptr : it->GetEscorts())
			{
				shared_ptr<const Ship> escort = ptr.lock();
				// Note: HasDeployOrder is always `false` for NPC ships, as it is solely used for player ships.
				if(escort && escort->CanBeCarried() && !escort->HasDeployOrder() && escort->GetSystem() == it->GetSystem()
						&& !escort->IsDisabled() && it->BaysFree(escort->Attributes().Category()))
				{
					mustRecall = true;
					break;
				}
			}

		// Construct movement / navigation commands as appropriate for the ship.
		if(mustRecall || (strandedWithHelper && !it->GetPersonality().IsDerelict()))
		{
			// Stopping to let fighters board or to be refueled takes priority
			// even over following orders from the player.
			if(it->Velocity().Length() > VELOCITY_ZERO || !target)
				Stop(*it, command);
			else
			{
				command.SetTurn(TurnToward(*it, TargetAim(*it)));
				it->SetVelocity({0., 0.});
			}
		}
		else if(FollowOrders(*it, command))
		{
			// If this is an escort and it followed orders, its only final task
			// is to convert completed MOVE_TO orders into HOLD_POSITION orders.
			UpdateOrders(*it);
		}
		// Hostile "escorts" (i.e. NPCs that are trailing you) only revert to
		// escort behavior when in a different system from you. Otherwise,
		// the behavior depends on what the parent is doing, whether there
		// are hostile targets nearby, and whether the escort has any
		// immediate needs (like refueling).
		else if(!parent)
			MoveIndependent(*it, command);
		else if(parent->GetSystem() != it->GetSystem())
		{
			if(personality.IsStaying() || !it->Attributes().Get("fuel capacity"))
				MoveIndependent(*it, command);
			else
				MoveEscort(*it, command);
		}
		// From here down, we're only dealing with ships that have a "parent"
		// which is in the same system as them.
		else if(parent->GetGovernment()->IsEnemy(gov))
		{
			// Fight your target, if you have one.
			if(target)
				MoveIndependent(*it, command);
			// Otherwise try to find and fight your parent. If your parent
			// can't be both targeted and pursued, then don't follow them.
			else if(parent->IsTargetable() && CanPursue(*it, *parent))
				MoveEscort(*it, command);
			else
				MoveIndependent(*it, command);
		}
		else if(parent->IsDisabled() && !it->CanBeCarried())
		{
			// Your parent is disabled, and is in this system. If you have enemy
			// targets present, fight them. Otherwise, repair your parent.
			if(target)
				MoveIndependent(*it, command);
			else if(!parent->GetPersonality().IsDerelict())
				it->SetShipToAssist(parent);
			else
				CircleAround(*it, command, *parent);
		}
		else if(personality.IsStaying())
			MoveIndependent(*it, command);
		// This is a friendly escort. If the parent is getting ready to
		// jump, always follow.
		else if(parent->Commands().Has(Command::JUMP) && !strandedWithHelper)
			MoveEscort(*it, command);
		// Timid ships always stay near their parent. Injured player
		// escorts will stay nearby until they have repaired a bit.
		else if((personality.IsTimid() || (it->IsYours() && healthRemaining < RETREAT_HEALTH))
				&& parent->Position().Distance(it->Position()) > 500.)
			MoveEscort(*it, command);
		// Otherwise, attack targets depending on your hunting attribute.
		else if(target && (targetDistance < 2000. || personality.IsHunting()))
			MoveIndependent(*it, command);
		// This ship does not feel like fighting.
		else
			MoveEscort(*it, command);

		// Force ships that are overlapping each other to "scatter":
		DoScatter(*it, command);

		it->SetCommands(command);
		it->SetCommands(firingCommands);
	}
}



void AI::SetMousePosition(Point position)
{
	mousePosition = position;
}



// Get the in-system strength of each government's allies and enemies.
int64_t AI::AllyStrength(const Government *government) const
{
	auto it = allyStrength.find(government);
	return (it == allyStrength.end() ? 0 : it->second);
}



int64_t AI::EnemyStrength(const Government *government) const
{
	auto it = enemyStrength.find(government);
	return (it == enemyStrength.end() ? 0 : it->second);
}



// Find nearest landing location.
const StellarObject *AI::FindLandingLocation(const Ship &ship, const bool refuel)
{
	const StellarObject *target = nullptr;
	const System *system = ship.GetSystem();
	if(system)
	{
		// Determine which, if any, planet with fuel or without fuel is closest.
		double closest = numeric_limits<double>::infinity();
		const Point &p = ship.Position();
		for(const StellarObject &object : system->Objects())
		{
			const Planet *planet = object.GetPlanet();
			if(object.HasSprite() && object.HasValidPlanet() && !planet->IsWormhole()
					&& planet->CanLand(ship) && planet->HasFuelFor(ship) == refuel)
			{
				double distance = p.Distance(object.Position());
				if(distance < closest)
				{
					target = &object;
					closest = distance;
				}
			}
		}
	}
	return target;
}



// Check if the given target can be pursued by this ship.
bool AI::CanPursue(const Ship &ship, const Ship &target) const
{
	// If this ship does not care about the "invisible fence", it can always pursue.
	if(ship.GetPersonality().IsUnconstrained())
		return true;

	// Owned ships ignore fence.
	if(ship.IsYours())
		return true;

	// Check if the target is beyond the "invisible fence" for this system.
	const auto fit = fenceCount.find(&target);
	if(fit == fenceCount.end())
		return true;
	else
		return (fit->second != FENCE_MAX);
}



// Check if the ship is being helped, and if not, ask for help.
void AI::AskForHelp(Ship &ship, bool &isStranded, const Ship *flagship)
{
	bool needsFuel = NeedsFuel(ship);
	bool needsEnergy = NeedsEnergy(ship);
	if(HasHelper(ship, needsFuel, needsEnergy))
		isStranded = true;
	else if(!Random::Int(30))
	{
		const Government *gov = ship.GetGovernment();
		bool hasEnemy = false;

		vector<Ship *> canHelp;
		canHelp.reserve(ships.size());
		for(const auto &helper : ships)
		{
			// Never ask yourself for help.
			if(helper.get() == &ship)
				continue;

			// If any able enemies of this ship are in its system, it cannot call for help.
			const System *system = ship.GetSystem();
			if(helper->GetGovernment()->IsEnemy(gov) && flagship && system == flagship->GetSystem())
			{
				// Disabled, overheated, or otherwise untargetable ships pose no threat.
				bool harmless = helper->IsDisabled() || (helper->IsOverheated() && helper->Heat() >= 1.1)
						|| !helper->IsTargetable();
				hasEnemy |= (system == helper->GetSystem() && !harmless);
				if(hasEnemy)
					break;
			}

			// Check if this ship is logically able to help.
			// If the ship is already assisting someone else, it cannot help this ship.
			if(helper->GetShipToAssist() && helper->GetShipToAssist().get() != &ship)
				continue;
			// If the ship is mining or chasing flotsam, it cannot help this ship.
			if(helper->GetTargetAsteroid() || helper->GetTargetFlotsam())
				continue;
			// Your escorts only help other escorts, and your flagship never helps.
			if((helper->IsYours() && !ship.IsYours()) || helper.get() == flagship)
				continue;
			// Your escorts should not help each other if already under orders.
			auto foundOrders = orders.find(helper.get());
			if(foundOrders != orders.end())
			{
				const OrderSet &helperOrders = foundOrders->second;
				// If your own escorts become disabled, then your mining fleet
				// should prioritize repairing escorts instead of mining or
				// harvesting flotsam.
				if(helper->IsYours() && ship.IsYours()
						&& !(helperOrders.Has(Orders::Types::MINE) || helperOrders.Has(Orders::Types::HARVEST)))
					continue;
			}

			// Check if this ship is physically able to help.
			if(!CanHelp(ship, *helper, needsFuel, needsEnergy))
				continue;

			// Prefer fast ships over slow ones.
			canHelp.insert(canHelp.end(), 1 + .3 * helper->MaxVelocity(), helper.get());
		}

		if(!hasEnemy && !canHelp.empty())
		{
			Ship *helper = canHelp[Random::Int(canHelp.size())];
			helper->SetShipToAssist((&ship)->shared_from_this());
			helperList[&ship] = helper->shared_from_this();
			isStranded = true;
		}
		else
			isStranded = false;
	}
	else
		isStranded = false;
}



// Determine if the selected ship is physically able to render assistance.
bool AI::CanHelp(const Ship &ship, const Ship &helper, const bool needsFuel, const bool needsEnergy) const
{
	// A ship being assisted cannot assist.
	if(helperList.find(&helper) != helperList.end())
		return false;

	// Fighters, drones, and disabled / absent ships can't offer assistance.
	if(helper.CanBeCarried() || helper.GetSystem() != ship.GetSystem() ||
			(helper.GetGovernment() != ship.GetGovernment() && helper.CannotAct(Ship::ActionType::COMMUNICATION))
			|| helper.IsOverheated() || helper.IsHyperspacing())
		return false;

	// An enemy cannot provide assistance, and only ships of the same government will repair disabled ships.
	if(helper.GetGovernment()->IsEnemy(ship.GetGovernment())
			|| (ship.IsDisabled() && helper.GetGovernment() != ship.GetGovernment()))
		return false;

	// If the helper has insufficient fuel or energy, it cannot help this ship unless this ship is also disabled.
	if(!ship.IsDisabled() && ((needsFuel && !helper.CanRefuel(ship)) || (needsEnergy && !helper.CanGiveEnergy(ship))))
		return false;

	// For player's escorts, check if the player knows the helper's language.
	if(ship.IsYours() && !helper.GetGovernment()->Language().empty()
			&& !player.Conditions().Get("language: " + helper.GetGovernment()->Language()))
		return false;

	return true;
}



bool AI::HasHelper(const Ship &ship, const bool needsFuel, const bool needsEnergy)
{
	// Do we have an existing ship that was asked to assist?
	if(helperList.find(&ship) != helperList.end())
	{
		shared_ptr<Ship> helper = helperList[&ship].lock();
		if(helper && helper->GetShipToAssist().get() == &ship && CanHelp(ship, *helper, needsFuel, needsEnergy))
			return true;
		else
			helperList.erase(&ship);
	}

	return false;
}



// Pick a new target for the given ship.
shared_ptr<Ship> AI::FindTarget(const Ship &ship) const
{
	// If this ship has no government, it has no enemies.
	shared_ptr<Ship> target;
	const Government *gov = ship.GetGovernment();
	if(!gov || ship.GetPersonality().IsPacifist())
		return FindNonHostileTarget(ship);

	bool isYours = ship.IsYours();
	if(isYours)
	{
		auto it = orders.find(&ship);
		if(it != orders.end())
		{
			if(it->second.Has(Orders::Types::ATTACK) || it->second.Has(Orders::Types::FINISH_OFF))
				return it->second.GetTargetShip();
			if(it->second.Has(Orders::Types::HOLD_FIRE))
				return target;
		}
	}

	// If this ship is not armed, do not make it fight.
	double minRange = numeric_limits<double>::infinity();
	double maxRange = 0.;
	for(const Hardpoint &hardpoint : ship.Weapons())
	{
		const Weapon *weapon = hardpoint.GetWeapon();
		if(weapon && !hardpoint.IsSpecial())
		{
			double range = weapon->Range();
			minRange = min(minRange, range);
			maxRange = max(maxRange, range);
		}
	}
	if(!maxRange)
		return FindNonHostileTarget(ship);

	const Personality &person = ship.GetPersonality();
	shared_ptr<Ship> oldTarget = ship.GetTargetShip();
	if(oldTarget && !oldTarget->IsTargetable())
		oldTarget.reset();
	if(oldTarget && person.IsTimid() && oldTarget->IsDisabled()
			&& ship.Position().Distance(oldTarget->Position()) > 1000.)
		oldTarget.reset();
	// Ships with 'plunders' personality always destroy the ships they have boarded
	// unless they also have either or both of the 'disables' or 'merciful' personalities.
	if(oldTarget && person.Plunders() && !person.Disables() && !person.IsMerciful()
			&& oldTarget->IsDisabled() && Has(ship, oldTarget, ShipEvent::BOARD))
		return oldTarget;
	shared_ptr<Ship> parentTarget;
	if(ship.GetParent() && !ship.GetParent()->GetGovernment()->IsEnemy(gov))
		parentTarget = ship.GetParent()->GetTargetShip();
	if(parentTarget && !parentTarget->IsTargetable())
		parentTarget.reset();

	// Find the closest enemy ship (if there is one). If this ship is "hunting,"
	// it will attack any ship in system. Otherwise, if all its weapons have a
	// range higher than 2000, it will engage ships up to 50% beyond its range.
	// If a ship has short range weapons and is not hunting, it will engage any
	// ship that is within 3000 of it.
	double closest = person.IsHunting() ? numeric_limits<double>::infinity() :
		(minRange > 1000.) ? maxRange * 1.5 : 4000.;
	bool hasNemesis = false;
	bool canPlunder = person.Plunders() && ship.Cargo().Free() && !ship.CanBeCarried();
	// Figure out how strong this ship is.
	int64_t maxStrength = 0;
	auto strengthIt = shipStrength.find(&ship);
	if(!person.IsDaring() && strengthIt != shipStrength.end())
		maxStrength = 2 * strengthIt->second;

	// Get a list of all targetable, hostile ships in this system.
	const auto enemies = GetShipsList(ship, true);
	for(const auto &foe : enemies)
	{
		// If this is a "nemesis" ship and it has found one of the player's
		// ships to target, it will only consider the player's owned fleet,
		// or NPCs being escorted by the player.
		const bool isPotentialNemesis = person.IsNemesis()
				&& (foe->IsYours() || foe->GetPersonality().IsEscort());
		if(hasNemesis && !isPotentialNemesis)
			continue;
		if(!CanPursue(ship, *foe))
			continue;

		// Estimate the range a second from now, so ships prefer foes they are approaching.
		double range = (foe->Position() + 60. * foe->Velocity()).Distance(
			ship.Position() + 60. * ship.Velocity());
		// Prefer the previous target, or the parent's target, if they are nearby.
		if(foe == oldTarget.get() || foe == parentTarget.get())
			range -= 500.;

		// Unless this ship is "daring", it should not chase much stronger ships.
		if(maxStrength && range > 1000. && !foe->IsDisabled())
		{
			const auto otherStrengthIt = shipStrength.find(foe);
			if(otherStrengthIt != shipStrength.end() && otherStrengthIt->second > maxStrength)
				continue;
		}

		// Merciful ships do not attack any ships that are trying to escape.
		if(person.IsMerciful() && foe->IsFleeing())
			continue;

		// Ships which only disable never target already-disabled ships.
		if((person.Disables() || (!person.IsNemesis() && foe != oldTarget.get()))
				&& foe->IsDisabled() && (!canPlunder || Has(ship, foe->shared_from_this(), ShipEvent::BOARD)))
			continue;

		// Ships that don't (or can't) plunder strongly prefer active targets.
		if(!canPlunder)
			range += 5000. * foe->IsDisabled();
		// While those that do, do so only if no "live" enemies are nearby.
		else
		{
			if(any_of(boarders.begin(), boarders.end(), [&ship, &foe](auto &it)
					{ return it.first != &ship && it.second == foe; }))
				continue;
			range += 2000. * (2 * foe->IsDisabled() - !Has(ship, foe->shared_from_this(), ShipEvent::BOARD));
		}

		// Prefer to go after armed targets, especially if you're not a pirate.
		range += 1000. * (!IsArmed(*foe) * (1 + !person.Plunders()));
		// Targets which have plundered this ship's faction earn extra scorn.
		range -= 1000 * Has(*foe, gov, ShipEvent::BOARD);
		// Focus on nearly dead ships.
		range += 500. * (foe->Shields() + foe->Hull());
		// If a target is extremely overheated, focus on ships that can attack back.
		if(foe->IsOverheated())
			range += 3000. * (foe->Heat() - .9);
		if((isPotentialNemesis && !hasNemesis) || range < closest)
		{
			closest = range;
			target = foe->shared_from_this();
			hasNemesis = isPotentialNemesis;
		}
	}

	// With no hostile targets, NPCs with enforcement authority (and any
	// mission NPCs) should consider friendly targets for surveillance.
	if(!isYours && !target && (ship.IsSpecial() || scanPermissions.at(gov)))
		target = FindNonHostileTarget(ship);

	// Vindictive personalities without in-range hostile targets keep firing at an old
	// target (instead of perhaps moving about and finding one that is still alive).
	if(!target && person.IsVindictive())
	{
		target = ship.GetTargetShip();
		if(target && (target->IsCloaked() || target->GetSystem() != ship.GetSystem()))
			target.reset();
	}

	return target;
}



shared_ptr<Ship> AI::FindNonHostileTarget(const Ship &ship) const
{
	shared_ptr<Ship> target;

	// A ship may only make up to 6 successful scans (3 ships scanned if the ship
	// is using both scanners) and spend up to 2.5 minutes searching for scan targets.
	// After that, stop scanning targets. This is so that scanning ships in high spawn
	// rate systems don't build up over time, as they always have a new ship they
	// can try to scan.
	// Ships with the surveillance personality may make up to 12 successful scans and
	// spend 5 minutes searching.
	bool isSurveillance = ship.GetPersonality().IsSurveillance();
	int maxScanCount = isSurveillance ? 12 : 6;
	int searchTime = isSurveillance ? 9000 : 18000;
	// Ships will stop finding new targets to scan after the above scan time, but
	// may continue to pursue a target that they already started scanning for an
	// additional minute.
	int forfeitTime = searchTime + 3600;

	double cargoScan = ship.Attributes().Get("cargo scan power");
	double outfitScan = ship.Attributes().Get("outfit scan power");
	auto cargoScansIt = cargoScans.find(&ship);
	auto outfitScansIt = outfitScans.find(&ship);
	auto scanTimeIt = scanTime.find(&ship);
	int shipScanCount = cargoScansIt != cargoScans.end() ? cargoScansIt->second.size() : 0;
	shipScanCount += outfitScansIt != outfitScans.end() ? outfitScansIt->second.size() : 0;
	int shipScanTime = scanTimeIt != scanTime.end() ? scanTimeIt->second : 0;
	if((cargoScan || outfitScan) && shipScanCount < maxScanCount && shipScanTime < forfeitTime)
	{
		// If this ship already has a target, and is in the process of scanning it, prioritise that,
		// even if the scan time for this ship has exceeded 2.5 minutes.
		shared_ptr<Ship> oldTarget = ship.GetTargetShip();
		if(oldTarget && !oldTarget->IsTargetable())
			oldTarget.reset();
		if(oldTarget)
		{
			// If this ship started scanning this target then continue to scan it
			// unless it has traveled too far outside of the scan range. Surveillance
			// ships will continue to pursue targets regardless of range.
			bool cargoScanInProgress = ship.CargoScanFraction() > 0. && ship.CargoScanFraction() < 1.;
			bool outfitScanInProgress = ship.OutfitScanFraction() > 0. && ship.OutfitScanFraction() < 1.;
			// Divide the distance by 10,000 to normalize to the scan range that
			// scan power provides.
			double range = isSurveillance ? 0. : oldTarget->Position().DistanceSquared(ship.Position()) * .0001;
			if((cargoScanInProgress && range < 2. * cargoScan)
				|| (outfitScanInProgress && range < 2. * outfitScan))
				target = std::move(oldTarget);
		}
		else if(shipScanTime < searchTime)
		{
			// Don't try chasing targets that are too far away from this ship's scan range.
			// Surveillance ships will still prioritize nearby targets here, but if there
			// is no scan target nearby then they will pick a random target in the system
			// to pursue in DoSurveillance.
			double closest = max(cargoScan, outfitScan) * 2.;
			const Government *gov = ship.GetGovernment();
			for(const auto &it : GetShipsList(ship, false))
				if(it->GetGovernment() != gov)
				{
					auto ptr = it->shared_from_this();
					// Scan friendly ships that are as-yet unscanned by this ship's government.
					if((!cargoScan || Has(gov, ptr, ShipEvent::SCAN_CARGO))
							&& (!outfitScan || Has(gov, ptr, ShipEvent::SCAN_OUTFITS)))
						continue;

					// Divide the distance by 10,000 to normalize to the scan range that
					// scan power provides.
					double range = it->Position().DistanceSquared(ship.Position()) * .0001;
					if(range < closest)
					{
						closest = range;
						target = std::move(ptr);
					}
				}
		}
	}

	return target;
}



// Return a list of all targetable ships in the same system as the player that
// match the desired hostility (i.e. enemy or non-enemy). Does not consider the
// ship's current target, as its inclusion may or may not be desired.
vector<Ship *> AI::GetShipsList(const Ship &ship, bool targetEnemies, double maxRange) const
{
	if(maxRange < 0.)
		maxRange = numeric_limits<double>::infinity();

	auto targets = vector<Ship *>();

	// The cached lists are built each step based on the current ships in the player's system.
	const auto &rosters = targetEnemies ? enemyLists : allyLists;

	const auto it = rosters.find(ship.GetGovernment());
	if(it != rosters.end() && !it->second.empty())
	{
		targets.reserve(it->second.size());

		const System *here = ship.GetSystem();
		const Point &p = ship.Position();
		for(const auto &target : it->second)
			if(target->IsTargetable() && target->GetSystem() == here
					&& !(target->IsHyperspacing() && target->Velocity().Length() > 10.)
					&& p.Distance(target->Position()) < maxRange
					&& (ship.IsYours() || !target->GetPersonality().IsMarked())
					&& (target->IsYours() || !ship.GetPersonality().IsMarked()))
				targets.emplace_back(target);
	}

	return targets;
}



// TODO: This should be const when ships are not added and removed from formations in MoveInFormation
bool AI::FollowOrders(Ship &ship, Command &command)
{
	auto it = orders.find(&ship);
	if(it == orders.end())
		return false;

	const OrderSet &shipOrders = it->second;

	// Ships without an (alive) parent don't follow orders.
	shared_ptr<Ship> parent = ship.GetParent();
	if(!parent)
		return false;
	// If your parent is jumping or absent, that overrides your orders unless
	// your orders are to hold position.
	if(parent && !(shipOrders.Has(Orders::Types::HOLD_POSITION)
		|| shipOrders.Has(Orders::Types::HOLD_ACTIVE) || shipOrders.Has(Orders::Types::MOVE_TO)))
	{
		if(parent->GetSystem() != ship.GetSystem())
			return false;
		if(parent->Commands().Has(Command::JUMP) && ship.JumpsRemaining())
			return false;
	}
	// Do not keep chasing flotsam because another order was given.
	if(ship.GetTargetFlotsam()
		&& (!shipOrders.Has(Orders::Types::HARVEST) || (ship.CanBeCarried() && !ship.HasDeployOrder())))
	{
		ship.SetTargetFlotsam(nullptr);
		return false;
	}

	shared_ptr<Ship> target = shipOrders.GetTargetShip();
	shared_ptr<Minable> targetAsteroid = shipOrders.GetTargetAsteroid();
	const System *targetSystem = shipOrders.GetTargetSystem();
	const Point &targetPoint = shipOrders.GetTargetPoint();
	if(shipOrders.Has(Orders::Types::MOVE_TO) && targetSystem && ship.GetSystem() != targetSystem)
	{
		// The desired position is in a different system. Find the best
		// way to reach that system (via wormhole or jumping). This may
		// result in the ship landing to refuel.
		SelectRoute(ship, targetSystem);

		// Travel there even if your parent is not planning to travel.
		if((ship.GetTargetSystem() && ship.JumpsRemaining()) || ship.GetTargetStellar())
			MoveIndependent(ship, command);
		else
			return false;
	}
	else if((shipOrders.Has(Orders::Types::MOVE_TO) || shipOrders.Has(Orders::Types::HOLD_ACTIVE))
			&& ship.Position().Distance(targetPoint) > 20.)
		MoveTo(ship, command, targetPoint, Point(), 10., .1);
	else if(shipOrders.Has(Orders::Types::HOLD_POSITION) || shipOrders.Has(Orders::Types::HOLD_ACTIVE)
		|| shipOrders.Has(Orders::Types::MOVE_TO))
	{
		if(ship.Velocity().Length() > VELOCITY_ZERO || !ship.GetTargetShip())
			Stop(ship, command);
		else
		{
			command.SetTurn(TurnToward(ship, TargetAim(ship)));
			ship.SetVelocity({0., 0.});
		}
	}
	else if(shipOrders.Has(Orders::Types::MINE) && targetAsteroid)
	{
		ship.SetTargetAsteroid(targetAsteroid);
		// Escorts should chase the player-targeted asteroid.
		MoveToAttack(ship, command, *targetAsteroid);
	}
	else if(shipOrders.Has(Orders::Types::HARVEST))
	{
		if(DoHarvesting(ship, command))
		{
			ship.SetCommands(command);
			ship.SetCommands(firingCommands);
		}
		else
			return false;
	}
	else if(!target)
	{
		// Note: in AI::UpdateKeys() we already made sure that if a set of orders
		// has a target, the target is in-system and targetable. But, to be sure:
		return false;
	}
	else if(shipOrders.Has(Orders::Types::KEEP_STATION))
		KeepStation(ship, command, *target);
	else if(shipOrders.Has(Orders::Types::GATHER))
	{
		if(ship.GetFormationPattern())
			MoveInFormation(ship, command);
		else
			CircleAround(ship, command, *target);
	}
	else
		MoveIndependent(ship, command);

	return true;
}



void AI::MoveInFormation(Ship &ship, Command &command)
{
	shared_ptr<Ship> parent = ship.GetParent();
	if(!parent)
		return;

	const Body *formationLead = parent.get();
	const FormationPattern *pattern = ship.GetFormationPattern();

	// First we retrieve the patterns that are formed around the parent.
	auto &patterns = formations[formationLead];

	// Find the existing FormationPositioner for the pattern, or add one if none exists yet.
	auto insert = patterns.emplace(piecewise_construct,
		forward_as_tuple(pattern),
		forward_as_tuple(formationLead, pattern));

	// Set an iterator to point to the just found or emplaced value.
	auto it = insert.first;

	// Aggressively try to match the position and velocity for the formation position.
	const double POSITION_DEADBAND = ship.Radius() * 1.25;
	constexpr double VELOCITY_DEADBAND = .1;
	bool inPosition = MoveTo(ship, command, it->second.Position(&ship), formationLead->Velocity(), POSITION_DEADBAND,
		VELOCITY_DEADBAND);

	// If we match the position and velocity, then also match the facing angle within some limits.
	constexpr double FACING_TOLERANCE_DEGREES = 3;
	if(inPosition)
	{
		double facingDeltaDegrees = (formationLead->Facing() - ship.Facing()).Degrees();
		if(abs(facingDeltaDegrees) > FACING_TOLERANCE_DEGREES)
			command.SetTurn(facingDeltaDegrees);

		// If the position and velocity matches, smoothly match velocity over multiple frames.
		Point velocityDelta = formationLead->Velocity() - ship.Velocity();
		Point snapAcceleration = velocityDelta.Length() < VELOCITY_ZERO ? velocityDelta : velocityDelta.Unit() * .001;
		if((ship.Velocity() + snapAcceleration).Length() <= ship.MaxVelocity())
			ship.SetVelocity(ship.Velocity() + snapAcceleration);
	}
}



void AI::MoveIndependent(Ship &ship, Command &command)
{
	double invisibleFenceRadius = ship.GetSystem()->InvisibleFenceRadius();

	shared_ptr<const Ship> target = ship.GetTargetShip();
	// NPCs should not be beyond the "fence" unless their target is
	// fairly close to it (or they are intended to be there).
	if(!ship.IsYours() && !ship.GetPersonality().IsUnconstrained())
	{
		if(target)
		{
			Point extrapolated = target->Position() + 120. * (target->Velocity() - ship.Velocity());
			if(extrapolated.Length() >= invisibleFenceRadius)
			{
				MoveTo(ship, command, Point(), Point(), 40., .8);
				if(ship.Velocity().Dot(ship.Position()) > 0.)
					command |= Command::FORWARD;
				return;
			}
		}
		else if(ship.Position().Length() >= invisibleFenceRadius)
		{
			// This ship should not be beyond the fence.
			MoveTo(ship, command, Point(), Point(), 40, .8);
			return;
		}
	}

	bool friendlyOverride = false;
	bool ignoreTargetShip = false;
	if(ship.IsYours())
	{
		auto it = orders.find(&ship);
		if(it != orders.end())
		{
			if(it->second.Has(Orders::Types::MOVE_TO))
				ignoreTargetShip = (ship.GetTargetSystem() && ship.JumpsRemaining()) || ship.GetTargetStellar();
			else if(it->second.Has(Orders::Types::ATTACK) || it->second.Has(Orders::Types::FINISH_OFF))
				friendlyOverride = it->second.GetTargetShip() == target;
		}
	}
	const Government *gov = ship.GetGovernment();
	if(ignoreTargetShip)
	{
		// Do not move to attack, scan, or assist the target ship.
	}
	else if(target && (gov->IsEnemy(target->GetGovernment()) || friendlyOverride))
	{
		bool shouldBoard = ship.Cargo().Free() && ship.GetPersonality().Plunders();
		bool hasBoarded = Has(ship, target, ShipEvent::BOARD);
		if(shouldBoard && target->IsDisabled() && !hasBoarded)
		{
			if(ship.IsBoarding())
				return;
			MoveTo(ship, command, target->Position(), target->Velocity(), 40., .8);
			command |= Command::BOARD;
			boarders[&ship] = target.get();
		}
		else
		{
			Attack(ship, command, *target);
			boarders.erase(&ship);
		}
		return;
	}
	else
	{
		boarders.erase(&ship);
		if(target)
		{
			// An AI ship that is targeting a non-hostile ship should scan it, or move on.
			bool cargoScan = ship.Attributes().Get("cargo scan power");
			bool outfitScan = ship.Attributes().Get("outfit scan power");
			// De-target if the target left my system.
			if(ship.GetSystem() != target->GetSystem())
			{
				target.reset();
				ship.SetTargetShip(nullptr);
			}
			// Detarget if I cannot scan, or if I already scanned the ship.
			else if((!cargoScan || Has(gov, target, ShipEvent::SCAN_CARGO))
					&& (!outfitScan || Has(gov, target, ShipEvent::SCAN_OUTFITS)))
			{
				target.reset();
				ship.SetTargetShip(nullptr);
			}
			// Move to (or near) the ship and scan it.
			else
			{
				if(target->Velocity().Length() > ship.MaxVelocity() * 0.9)
					CircleAround(ship, command, *target);
				else
					MoveTo(ship, command, target->Position(), target->Velocity(), 1., 1.);
				if(!ship.IsYours() && (ship.IsSpecial() || scanPermissions.at(gov)))
					command |= Command::SCAN;
				return;
			}
		}
	}

	// A ship has restricted movement options if it is 'staying', 'lingering', or hostile to its parent.
	const bool shouldStay = StayOrLinger(ship);

	// Ships should choose a random system/planet for travel if they do not
	// already have a system/planet in mind, and are free to move about.
	const System *origin = ship.GetSystem();
	if(!ship.GetTargetSystem() && !ship.GetTargetStellar() && !shouldStay)
	{
		// TODO: This should probably be changed, because JumpsRemaining
		// does not return an accurate number.
		int jumps = ship.JumpsRemaining(false);
		// Each destination system has an average priority of 10.
		// If you only have one jump left, landing should be high priority.
		int planetWeight = jumps ? (1 + 40 / jumps) : 1;

		vector<int> systemWeights;
		int totalWeight = 0;
		const set<const System *> &links = ship.JumpNavigation().HasJumpDrive()
			? origin->JumpNeighbors(ship.JumpNavigation().JumpRange()) : origin->Links();
		if(jumps)
		{
			for(const System *link : links)
			{
				if(ship.IsRestrictedFrom(*link))
				{
					systemWeights.push_back(0);
					continue;
				}
				// Prefer systems in the direction we're facing.
				Point direction = link->Position() - origin->Position();
				int weight = static_cast<int>(
					11. + 10. * ship.Facing().Unit().Dot(direction.Unit()));

				systemWeights.push_back(weight);
				totalWeight += weight;
			}
		}
		int systemTotalWeight = totalWeight;

		// Anywhere you can land that has a port has the same weight. Ships will
		// not land anywhere without a port.
		vector<const StellarObject *> planets;
		for(const StellarObject &object : origin->Objects())
			if(object.HasSprite() && object.HasValidPlanet() && object.GetPlanet()->HasServices(ship.IsYours())
					&& object.GetPlanet()->CanLand(ship))
			{
				planets.push_back(&object);
				totalWeight += planetWeight;
			}
		// If there are no ports to land on and this ship cannot jump, consider
		// landing on uninhabited planets.
		if(!totalWeight)
			for(const StellarObject &object : origin->Objects())
				if(object.HasSprite() && object.HasValidPlanet() && object.GetPlanet()->CanLand(ship))
				{
					planets.push_back(&object);
					totalWeight += planetWeight;
				}
		if(!totalWeight)
		{
			// If there is nothing this ship can land on, have it just go to the
			// star and hover over it rather than drifting far away.
			if(origin->Objects().empty())
				return;
			totalWeight = 1;
			planets.push_back(&origin->Objects().front());
		}

		set<const System *>::const_iterator it = links.begin();
		int choice = Random::Int(totalWeight);
		if(choice < systemTotalWeight)
		{
			for(unsigned i = 0; i < systemWeights.size(); ++i, ++it)
			{
				choice -= systemWeights[i];
				if(choice < 0)
				{
					ship.SetTargetSystem(*it);
					break;
				}
			}
		}
		else
		{
			choice = (choice - systemTotalWeight) / planetWeight;
			ship.SetTargetStellar(planets[choice]);
		}
	}
	// Choose the best method of reaching the target system, which may mean
	// using a local wormhole rather than jumping. If this ship has chosen
	// to land, this decision will not be altered.
	SelectRoute(ship, ship.GetTargetSystem());

	if(ship.GetTargetSystem())
	{
		PrepareForHyperspace(ship, command);
		// Issuing the JUMP command prompts the escorts to get ready to jump.
		command |= Command::JUMP;
		// Issuing the WAIT command will prevent this parent from jumping.
		// When all its non-carried, in-system escorts that are not disabled and
		// have the ability to jump are ready, the WAIT command will be omitted.
		if(!EscortsReadyToJump(ship))
			command |= Command::WAIT;
	}
	else if(ship.GetTargetStellar())
	{
		MoveToPlanet(ship, command);
		if(!shouldStay && ship.Attributes().Get("fuel capacity") && ship.GetTargetStellar()->HasSprite()
				&& ship.GetTargetStellar()->GetPlanet() && ship.GetTargetStellar()->GetPlanet()->CanLand(ship))
			command |= Command::LAND;
		else if(ship.Position().Distance(ship.GetTargetStellar()->Position()) < 100.)
			ship.SetTargetStellar(nullptr);
	}
	else if(shouldStay && !ship.GetSystem()->Objects().empty())
	{
		unsigned i = Random::Int(origin->Objects().size());
		ship.SetTargetStellar(&origin->Objects()[i]);
	}
	// Nowhere to go, and nothing to do, so stay near the system center.
	else if(shouldStay)
		MoveTo(ship, command, Point(), Point(), 40, 0.8);
}



void AI::MoveWithParent(Ship &ship, Command &command, const Ship &parent)
{
	if(ship.GetFormationPattern())
		MoveInFormation(ship, command);
	else
		KeepStation(ship, command, parent);
}



// TODO: Function should be const, but formation flying needed write access to the FormationPositioner.
void AI::MoveEscort(Ship &ship, Command &command)
{
	const Ship &parent = *ship.GetParent();
	const System *currentSystem = ship.GetSystem();
	bool hasFuelCapacity = ship.Attributes().Get("fuel capacity");
	bool needsFuel = ship.NeedsFuel();
	bool isStaying = ship.GetPersonality().IsStaying() || !hasFuelCapacity;
	bool parentIsHere = (currentSystem == parent.GetSystem());
	// Check if the parent already landed, or has a target planet that is in the parent's system.
	const Planet *parentPlanet = (parent.GetPlanet() ? parent.GetPlanet() :
		(parent.GetTargetStellar() ? parent.GetTargetStellar()->GetPlanet() : nullptr));
	bool planetIsHere = (parentPlanet && parentPlanet->IsInSystem(parent.GetSystem()));
	bool systemHasFuel = hasFuelCapacity && currentSystem->HasFuelFor(ship);

	if(parent.Cloaking() == 1 && (ship.GetGovernment() != parent.GetGovernment()))
	{
		if(parent.GetGovernment() && parent.GetGovernment()->IsPlayer() &&
			ship.GetPersonality().IsEscort() && !ship.GetPersonality().IsUninterested())
		{
			// NPCs with the "escort" personality that are not uninterested
			// act as if they were escorts, following the cloaked flagship.
		}
		else
		{
			MoveIndependent(ship, command);
			return;
		}
	}

	// Non-staying escorts should route to their parent ship's system if not already in it.
	if(!parentIsHere && !isStaying)
	{
		if(ship.GetTargetStellar())
		{
			// An escort with an out-of-system parent only lands to
			// refuel or use a wormhole to route toward the parent.
			const Planet *targetPlanet = ship.GetTargetStellar()->GetPlanet();
			if(!targetPlanet || !targetPlanet->CanLand(ship)
					|| !ship.GetTargetStellar()->HasSprite()
					|| (!targetPlanet->IsWormhole() && ship.Fuel() == 1.))
				ship.SetTargetStellar(nullptr);
		}

		// If the ship has no destination or the destination is unreachable, route to the parent's system.
		if(!ship.GetTargetStellar() && (!ship.GetTargetSystem() || !ship.JumpNavigation().JumpFuel(ship.GetTargetSystem())))
		{
			// Route to the parent ship's system and check whether
			// the ship should land (refuel or wormhole) or jump.
			SelectRoute(ship, parent.GetSystem());
		}

		// Perform the action that this ship previously decided on.
		if(ship.GetTargetStellar())
		{
			MoveToPlanet(ship, command);
			command |= Command::LAND;
		}
		else if(ship.GetTargetSystem() && ship.JumpsRemaining())
		{
			PrepareForHyperspace(ship, command);
			command |= Command::JUMP;
			// If this ship is a parent to members of its fleet,
			// it should wait for them before jumping.
			if(!EscortsReadyToJump(ship))
				command |= Command::WAIT;
		}
		else if(systemHasFuel && ship.Fuel() < 1.)
			// Refuel so that when the parent returns, this ship is ready to rendezvous with it.
			Refuel(ship, command);
		else
			// This ship has no route to the parent's system, so park at the system's center.
			MoveTo(ship, command, Point(), Point(), 40., 0.1);
	}
	// If the parent is in-system and planning to jump, non-staying escorts should follow suit.
	else if(parent.Commands().Has(Command::JUMP) && parent.GetTargetSystem() && !isStaying)
	{
		if(parent.GetTargetSystem() != ship.GetTargetSystem())
			SelectRoute(ship, parent.GetTargetSystem());

		if(ship.GetTargetSystem())
		{
			PrepareForHyperspace(ship, command);
			command |= Command::JUMP;
			if(!(parent.IsEnteringHyperspace() || parent.IsReadyToJump()) || !EscortsReadyToJump(ship))
				command |= Command::WAIT;
		}
		else if(needsFuel && systemHasFuel)
			Refuel(ship, command);
		else if(ship.GetTargetStellar())
		{
			MoveToPlanet(ship, command);
			if(parent.IsEnteringHyperspace())
				command |= Command::LAND;
		}
		else if(needsFuel)
			// Return to the system center to maximize solar collection rate.
			MoveTo(ship, command, Point(), Point(), 40., 0.1);
		else
			// This ship has no route to the parent's destination system, so protect it until it jumps away.
			KeepStation(ship, command, parent);
	}
	// If an escort is out of fuel, they should refuel without waiting for the
	// "parent" to land (because the parent may not be planning on landing).
	else if(systemHasFuel && needsFuel)
		Refuel(ship, command);
	else if((parent.Commands().Has(Command::LAND) || parent.IsLanding()) && parentIsHere && planetIsHere)
	{
		if(parentPlanet->CanLand(ship))
		{
			ship.SetTargetSystem(nullptr);
			ship.SetTargetStellar(parent.GetTargetStellar());
			if(parent.IsLanding())
			{
				MoveToPlanet(ship, command);
				command |= Command::LAND;
			}
			else
				MoveWithParent(ship, command, parent);
		}
		else if(parentPlanet->IsWormhole())
		{
			const auto *wormhole = parentPlanet->GetWormhole();
			SelectRoute(ship, &wormhole->WormholeDestination(*currentSystem));

			if(ship.GetTargetSystem())
			{
				PrepareForHyperspace(ship, command);
				if(parent.IsLanding())
					command |= Command::JUMP;
			}
			else if(ship.GetTargetStellar())
			{
				MoveToPlanet(ship, command);
				if(parent.IsLanding())
					command |= Command::LAND;
			}
			else if(needsFuel)
				// Return to the system center to maximize solar collection rate.
				MoveTo(ship, command, Point(), Point(), 40., 0.1);
			else
				// This ship has no route to the parent's destination system, so protect it until it jumps away.
				MoveWithParent(ship, command, parent);
		}
		else
			MoveWithParent(ship, command, parent);
	}
	else if(parent.Commands().Has(Command::BOARD) && parent.GetTargetShip().get() == &ship)
		Stop(ship, command, .2);
	else
		MoveWithParent(ship, command, parent);
}



// Prefer your parent's target planet for refueling, but if it and your current
// target planet can't fuel you, try to find one that can.
void AI::Refuel(Ship &ship, Command &command)
{
	const StellarObject *parentTarget = (ship.GetParent() ? ship.GetParent()->GetTargetStellar() : nullptr);
	if(CanRefuel(ship, parentTarget))
		ship.SetTargetStellar(parentTarget);
	else if(!CanRefuel(ship, ship.GetTargetStellar()))
		ship.SetTargetStellar(FindLandingLocation(ship));

	if(ship.GetTargetStellar())
	{
		MoveToPlanet(ship, command);
		command |= Command::LAND;
	}
}



bool AI::CanRefuel(const Ship &ship, const StellarObject *target)
{
	if(!target)
		return false;

	const Planet *planet = target->GetPlanet();
	if(!planet)
		return false;

	if(!planet->IsInSystem(ship.GetSystem()))
		return false;

	if(!planet->HasFuelFor(ship))
		return false;

	return true;
}



// Set the ship's target system or planet in order to reach the
// next desired system. Will target a landable planet to refuel.
// If the ship is an escort it will only use routes known to the player.
void AI::SelectRoute(Ship &ship, const System *targetSystem) const
{
	const System *from = ship.GetSystem();
	if(from == targetSystem || !targetSystem)
		return;
	RoutePlan route(ship, *targetSystem, ship.IsYours() ? &player : nullptr);
	if(ShouldRefuel(ship, route))
	{
		// There is at least one planet that can refuel the ship.
		ship.SetTargetStellar(AI::FindLandingLocation(ship));
		return;
	}
	const System *nextSystem = route.FirstStep();
	// The destination may be accessible by both jump and wormhole.
	// Prefer wormhole travel in these cases, to conserve fuel.
	if(nextSystem)
		for(const StellarObject &object : from->Objects())
		{
			if(!object.HasSprite() || !object.HasValidPlanet())
				continue;

			const Planet &planet = *object.GetPlanet();
			if(planet.IsWormhole() && planet.IsAccessible(&ship)
				&& &planet.GetWormhole()->WormholeDestination(*from) == nextSystem)
			{
				ship.SetTargetStellar(&object);
				ship.SetTargetSystem(nullptr);
				return;
			}
		}
	// Either there is no viable wormhole route to this system, or
	// the target system cannot be reached.
	ship.SetTargetSystem(nextSystem);
	ship.SetTargetStellar(nullptr);
}



// Determine if a carried ship meets any of the criteria for returning to its parent.
bool AI::ShouldDock(const Ship &ship, const Ship &parent, const System *playerSystem) const
{
	// If your parent is disabled, you should not attempt to board it.
	// (Doing so during combat will likely lead to its destruction.)
	if(parent.IsDisabled())
		return false;

	// A player-owned carried ship should return to its carrier when the player
	// has ordered it to "no longer deploy" or when it is not in the current system.
	// A non-player-owned carried ship should retreat if its parent is calling it back.
	if(ship.IsYours())
	{
		if(!ship.HasDeployOrder() || ship.GetSystem() != playerSystem)
			return true;
	}
	else if(!parent.Commands().Has(Command::DEPLOY))
		return true;

	// If a carried ship has repair abilities, avoid having it get stuck oscillating between
	// retreating and attacking when at exactly 50% health by adding hysteresis to the check.
	double minHealth = RETREAT_HEALTH + .25 + .25 * !ship.Commands().Has(Command::DEPLOY);
	if(ship.Health() < minHealth && (!ship.IsYours() || Preferences::Has("Damaged fighters retreat")))
		return true;

	// If a fighter is armed with only ammo-using weapons, but no longer has the ammunition
	// needed to use them, it should dock if the parent can supply that ammo.
	auto requiredAmmo = set<const Outfit *>{};
	for(const Hardpoint &hardpoint : ship.Weapons())
	{
		const Weapon *weapon = hardpoint.GetWeapon();
		if(weapon && !hardpoint.IsSpecial())
		{
			const Outfit *ammo = weapon->Ammo();
			if(!ammo || ship.OutfitCount(ammo))
			{
				// This fighter has at least one usable weapon, and
				// thus does not need to dock to continue fighting.
				requiredAmmo.clear();
				break;
			}
			else if(parent.OutfitCount(ammo))
				requiredAmmo.insert(ammo);
		}
	}
	if(!requiredAmmo.empty())
		return true;

	// If a carried ship has fuel capacity but is very low, it should return if
	// the parent can refuel it.
	double maxFuel = ship.Attributes().Get("fuel capacity");
	if(maxFuel && ship.Fuel() < .005 && parent.JumpNavigation().JumpFuel() < parent.Fuel() *
			parent.Attributes().Get("fuel capacity") - maxFuel)
		return true;

	// NPC ships should always transfer cargo. Player ships should only
	// transfer cargo if the player has the AI preference set for it.
	if(!ship.IsYours() || Preferences::Has("Fighters transfer cargo"))
	{
		// If an out-of-combat carried ship is carrying a significant cargo
		// load and can transfer some of it to the parent, it should do so.
		bool hasEnemy = ship.GetTargetShip() && ship.GetTargetShip()->GetGovernment()->IsEnemy(ship.GetGovernment());
		if(!hasEnemy && parent.Cargo().Free())
		{
			const CargoHold &cargo = ship.Cargo();
			// Mining ships only mine while they have 5 or more free space. While mining, carried ships
			// do not consider docking unless their parent is far from a targetable asteroid.
			if(!cargo.IsEmpty() && cargo.Size() && cargo.Free() < 5)
				return true;
		}
	}

	return false;
}



double AI::TurnBackward(const Ship &ship)
{
	return TurnToward(ship, -ship.Velocity());
}



// Determine the value to use in Command::SetTurn() to turn the ship towards the desired facing.
// "precision" is an optional argument corresponding to a value of the dot product of the current and target facing
// vectors above which no turning should be attempting, to reduce constant, minute corrections.
double AI::TurnToward(const Ship &ship, const Point &vector, const double precision)
{
	Point facing = ship.Facing().Unit();
	double cross = vector.Cross(facing);

	double dot = vector.Dot(facing);
	if(dot > 0.)
	{
		// Is the facing direction aligned with the target direction with sufficient precision?
		// The maximum angle between the two directions is given by: arccos(sqrt(precision)).
		bool close = false;
		if(precision < 1. && precision > 0. && dot * dot >= precision * vector.LengthSquared())
			close = true;
		double angle = asin(min(1., max(-1., cross / vector.Length()))) * TO_DEG;
		// Is the angle between the facing and target direction smaller than
		// the angle the ship can turn through in one step?
		if(fabs(angle) < ship.TurnRate())
		{
			// If the ship is within one step of the target direction,
			// and the facing is already sufficiently aligned with the target direction,
			// don't turn any further.
			if(close)
				return 0.;
			return -angle / ship.TurnRate();
		}
	}

	bool left = cross < 0.;
	return left - !left;
}



bool AI::MoveToPlanet(const Ship &ship, Command &command, double cruiseSpeed)
{
	if(!ship.GetTargetStellar())
		return false;

	const Point &target = ship.GetTargetStellar()->Position();
	return MoveTo(ship, command, target, Point(), ship.GetTargetStellar()->Radius(), 1., cruiseSpeed);
}



// Instead of moving to a point with a fixed location, move to a moving point (Ship = position + velocity)
bool AI::MoveTo(const Ship &ship, Command &command, const Point &targetPosition,
	const Point &targetVelocity, double radius, double slow, double cruiseSpeed)
{
	const Point &position = ship.Position();
	const Point &velocity = ship.Velocity();
	const Angle &angle = ship.Facing();
	Point dp = targetPosition - position;
	Point dv = targetVelocity - velocity;

	double speed = dv.Length();

	bool isClose = (dp.Length() < radius);
	if(isClose && speed < slow)
		return true;

	bool shouldReverse = false;
	dp = targetPosition - StoppingPoint(ship, targetVelocity, shouldReverse);

	// Calculate target vector required to get where we want to be.
	Point tv = dp;
	bool hasCruiseSpeed = (cruiseSpeed > 0.);
	if(hasCruiseSpeed)
	{
		// The ship prefers a velocity at cruise-speed towards the target, so we need
		// to compare this preferred velocity to the current velocity and apply the
		// delta to get to the preferred velocity.
		tv = (dp.Unit() * cruiseSpeed) - velocity;
		// If we are moving close to our preferred velocity, then face towards the target.
		if(tv.LengthSquared() < .01)
			tv = dp;
	}

	bool isFacing = (tv.Unit().Dot(angle.Unit()) > .95);
	if(!isClose || (!isFacing && !shouldReverse))
		command.SetTurn(TurnToward(ship, tv));

	// Drag is not applied when not thrusting, so stop thrusting when close to max speed
	// to save energy. Work with a slightly lower maximum velocity to avoid border cases.
	// In order for a ship to use their afterburner, they must also have the forward
	// command active. Therefore, if this ship should use its afterburner, use the
	// max velocity with afterburner thrust included.
	double maxVelocity = ship.MaxVelocity(ShouldUseAfterburner(ship)) * .99;
	if(isFacing && (velocity.LengthSquared() <= maxVelocity * maxVelocity
			|| dp.Unit().Dot(velocity.Unit()) < .95))
	{
		// We set full forward power when we don't have a cruise-speed, when we are below
		// cruise-speed or when we need to do course corrections.
		bool movingTowardsTarget = (velocity.Unit().Dot(dp.Unit()) > .95);
		if(!hasCruiseSpeed || !movingTowardsTarget || velocity.Length() < cruiseSpeed)
			command |= Command::FORWARD;
	}
	else if(shouldReverse)
	{
		command.SetTurn(TurnToward(ship, velocity));
		command |= Command::BACK;
	}

	return false;
}



bool AI::Stop(const Ship &ship, Command &command, double maxSpeed, const Point &direction)
{
	const Point &velocity = ship.Velocity();
	const Angle &angle = ship.Facing();

	double speed = velocity.Length();

	// If asked for a complete stop, the ship needs to be going much slower.
	if(speed <= (maxSpeed ? maxSpeed : VELOCITY_ZERO))
		return true;
	if(!maxSpeed)
		command |= Command::STOP;

	// If you're moving slow enough that one frame of acceleration could bring
	// you to a stop, make sure you're pointed perfectly in the right direction.
	// This is a fudge factor for how straight you must be facing: it increases
	// from 0.8 when it will take many frames to stop, to nearly 1 when it will
	// take less than 1 frame to stop.
	double stopTime = speed / ship.Acceleration();
	double limit = .8 + .2 / (1. + stopTime * stopTime * stopTime * .001);

	// If you have a reverse thruster, figure out whether using it is faster
	// than turning around and using your main thruster.
	if(ship.Attributes().Get("reverse thrust"))
	{
		// Figure out your stopping time using your main engine:
		double degreesToTurn = TO_DEG * acos(min(1., max(-1., -velocity.Unit().Dot(angle.Unit()))));
		double forwardTime = degreesToTurn / ship.TurnRate();
		forwardTime += stopTime;

		// Figure out your reverse thruster stopping time:
		double reverseTime = (180. - degreesToTurn) / ship.TurnRate();
		reverseTime += speed / ship.ReverseAcceleration();

		// If you want to end up facing a specific direction, add the extra turning time.
		if(direction)
		{
			// Time to turn from facing backwards to target:
			double degreesFromBackwards = TO_DEG * acos(min(1., max(-1., direction.Unit().Dot(-velocity.Unit()))));
			double turnFromBackwardsTime = degreesFromBackwards / ship.TurnRate();
			forwardTime += turnFromBackwardsTime;

			// Time to turn from facing forwards to target:
			double degreesFromForward = TO_DEG * acos(min(1., max(-1., direction.Unit().Dot(angle.Unit()))));
			double turnFromForwardTime = degreesFromForward / ship.TurnRate();
			reverseTime += turnFromForwardTime;
		}

		if(reverseTime < forwardTime)
		{
			command.SetTurn(TurnToward(ship, velocity));
			if(velocity.Unit().Dot(angle.Unit()) > limit)
				command |= Command::BACK;
			return false;
		}
	}

	command.SetTurn(TurnBackward(ship));
	if(velocity.Unit().Dot(angle.Unit()) < -limit)
		command |= Command::FORWARD;

	return false;
}



void AI::PrepareForHyperspace(const Ship &ship, Command &command)
{
	bool hasHyperdrive = ship.JumpNavigation().HasHyperdrive();
	double scramThreshold = ship.Attributes().Get("scram drive");
	bool hasJumpDrive = ship.JumpNavigation().HasJumpDrive();
	if(!hasHyperdrive && !hasJumpDrive)
		return;

	bool isJump = (ship.JumpNavigation().GetCheapestJumpType(ship.GetTargetSystem()).first == JumpType::JUMP_DRIVE);

	Point direction = ship.GetTargetSystem()->Position() - ship.GetSystem()->Position();
	double departure = isJump ?
		ship.GetSystem()->JumpDepartureDistance() :
		ship.GetSystem()->HyperDepartureDistance();
	double squaredDeparture = departure * departure + SAFETY_OFFSET;
	if(ship.Position().LengthSquared() < squaredDeparture)
	{
		Point closestDeparturePoint = ship.Position().Unit() * (departure + SAFETY_OFFSET);
		MoveTo(ship, command, closestDeparturePoint, Point(), 0., 0.);
	}
	else if(!isJump && scramThreshold)
	{
		direction = direction.Unit();
		Point normal(-direction.Y(), direction.X());

		double deviation = ship.Velocity().Dot(normal);
		if(fabs(deviation) > scramThreshold)
		{
			// Need to maneuver; not ready to jump
			if((ship.Facing().Unit().Dot(normal) < 0) == (deviation < 0))
				// Thrusting from this angle is counterproductive
				direction = -deviation * normal;
			else
			{
				command |= Command::FORWARD;

				// How much correction will be applied to deviation by thrusting
				// as I turn back toward the jump direction.
				double turnRateRadians = ship.TurnRate() * TO_RAD;
				double cos = ship.Facing().Unit().Dot(direction);
				// integral(t*sin(r*x), angle/r, 0) = t/r * (1 - cos(angle)), so:
				double correctionWhileTurning = fabs(1 - cos) * ship.Acceleration() / turnRateRadians;
				// (Note that this will always underestimate because thrust happens before turn)

				if(fabs(deviation) - correctionWhileTurning > scramThreshold)
					// Want to thrust from an even sharper angle
					direction = -deviation * normal;
			}
		}
		command.SetTurn(TurnToward(ship, direction));
	}
	// If we're a jump drive, just stop.
	else if(isJump)
		Stop(ship, command, ship.Attributes().Get("jump speed"));
	// Else stop in the fastest way to end facing in the right direction
	else if(Stop(ship, command, ship.Attributes().Get("jump speed"), direction))
		command.SetTurn(TurnToward(ship, direction));
}



void AI::CircleAround(const Ship &ship, Command &command, const Body &target)
{
	Point direction = target.Position() - ship.Position();
	command.SetTurn(TurnToward(ship, direction));

	double length = direction.Length();
	if(length > 200. && ship.Facing().Unit().Dot(direction) >= 0.)
	{
		command |= Command::FORWARD;

		// If the ship is far away enough the ship should use the afterburner.
		if(length > 750. && ShouldUseAfterburner(ship))
			command |= Command::AFTERBURNER;
	}
}



void AI::Swarm(const Ship &ship, Command &command, const Body &target)
{
	Point direction = target.Position() - ship.Position();
	double maxSpeed = ship.MaxVelocity();
	double rendezvousTime = RendezvousTime(direction, target.Velocity(), maxSpeed);
	if(std::isnan(rendezvousTime) || rendezvousTime > 600.)
		rendezvousTime = 600.;
	direction += rendezvousTime * target.Velocity();
	MoveTo(ship, command, target.Position() + direction, .5 * maxSpeed * direction.Unit(), 50., 2.);
}



void AI::KeepStation(const Ship &ship, Command &command, const Body &target)
{
	// Constants:
	static const double MAX_TIME = 600.;
	static const double LEAD_TIME = 500.;
	static const double POSITION_DEADBAND = 200.;
	static const double VELOCITY_DEADBAND = 1.5;
	static const double TIME_DEADBAND = 120.;
	static const double THRUST_DEADBAND = .5;

	// Current properties of the two ships:
	double maxV = ship.MaxVelocity();
	double accel = ship.Acceleration();
	double turn = ship.TurnRate();
	double mass = ship.InertialMass();
	Point unit = ship.Facing().Unit();
	double currentAngle = ship.Facing().Degrees();
	// This is where we want to be relative to where we are now:
	Point velocityDelta = target.Velocity() - ship.Velocity();
	Point positionDelta = target.Position() + LEAD_TIME * velocityDelta - ship.Position();
	double positionSize = positionDelta.Length();
	double positionWeight = positionSize / (positionSize + POSITION_DEADBAND);
	// This is how fast we want to be going relative to how fast we're going now:
	velocityDelta -= unit * VELOCITY_DEADBAND;
	double velocitySize = velocityDelta.Length();
	double velocityWeight = velocitySize / (velocitySize + VELOCITY_DEADBAND);

	// Time it will take (roughly) to move to the target ship:
	double positionTime = RendezvousTime(positionDelta, target.Velocity(), maxV);
	if(std::isnan(positionTime) || positionTime > MAX_TIME)
		positionTime = MAX_TIME;
	Point rendezvous = positionDelta + target.Velocity() * positionTime;
	double positionAngle = Angle(rendezvous).Degrees();
	positionTime += AngleDiff(currentAngle, positionAngle) / turn;
	positionTime += (rendezvous.Unit() * maxV - ship.Velocity()).Length() / accel;
	// If you are very close, stop trying to adjust:
	positionTime *= positionWeight * positionWeight;

	// Time it will take (roughly) to adjust your velocity to match the target:
	double velocityTime = velocityDelta.Length() / accel;
	double velocityAngle = Angle(velocityDelta).Degrees();
	velocityTime += AngleDiff(currentAngle, velocityAngle) / turn;
	// If you are very close, stop trying to adjust:
	velocityTime *= velocityWeight * velocityWeight;

	// Focus on matching position or velocity depending on which will take longer.
	double totalTime = positionTime + velocityTime + TIME_DEADBAND;
	positionWeight = positionTime / totalTime;
	velocityWeight = velocityTime / totalTime;
	double facingWeight = TIME_DEADBAND / totalTime;

	// Determine the angle we want to face, interpolating smoothly between three options.
	Point facingGoal = rendezvous.Unit() * positionWeight
		+ velocityDelta.Unit() * velocityWeight
		+ target.Facing().Unit() * facingWeight;
	double targetAngle = Angle(facingGoal).Degrees() - currentAngle;
	if(abs(targetAngle) > 180.)
		targetAngle += (targetAngle < 0. ? 360. : -360.);
	// Avoid "turn jitter" when position & velocity are well-matched.
	bool changedDirection = (signbit(ship.Commands().Turn()) != signbit(targetAngle));
	double targetTurn = abs(targetAngle / turn);
	double lastTurn = abs(ship.Commands().Turn());
	if(lastTurn && (changedDirection || (lastTurn < 1. && targetTurn > lastTurn)))
	{
		// Keep the desired turn direction, but damp the per-frame turn rate increase.
		double dampedTurn = (changedDirection ? 0. : lastTurn) + min(.025, targetTurn);
		command.SetTurn(copysign(dampedTurn, targetAngle));
	}
	else if(targetTurn < 1.)
		command.SetTurn(copysign(targetTurn, targetAngle));
	else
		command.SetTurn(targetAngle);

	// Determine whether to apply thrust.
	Point drag = ship.Velocity() * ship.DragForce();
	if(ship.Attributes().Get("reverse thrust"))
	{
		// Don't take drag into account when reverse thrusting, because this
		// estimate of how it will be applied can be quite inaccurate.
		Point a = (unit * (-ship.Attributes().Get("reverse thrust") / mass)).Unit();
		double direction = positionWeight * positionDelta.Dot(a) / POSITION_DEADBAND
			+ velocityWeight * velocityDelta.Dot(a) / VELOCITY_DEADBAND;
		if(direction > THRUST_DEADBAND)
		{
			command |= Command::BACK;
			return;
		}
	}
	Point a = (unit * accel - drag).Unit();
	double direction = positionWeight * positionDelta.Dot(a) / POSITION_DEADBAND
		+ velocityWeight * velocityDelta.Dot(a) / VELOCITY_DEADBAND;
	if(direction > THRUST_DEADBAND)
		command |= Command::FORWARD;
}



void AI::Attack(const Ship &ship, Command &command, const Ship &target)
{
	// Deploy any fighters you are carrying.
	if(!ship.IsYours() && ship.HasBays())
	{
		command |= Command::DEPLOY;
		Deploy(ship, false);
	}
	// Ramming AI doesn't take weapon range or self-damage into account, instead opting to bum-rush the target.
	if(ship.GetPersonality().IsRamming())
	{
		MoveToAttack(ship, command, target);
		return;
	}

	// Check if this ship is fast enough to keep distance from target.
	// Have a 10% minimum to avoid ships getting in a chase loop.
	const bool isAbleToRun = target.MaxVelocity() * SAFETY_MULTIPLIER < ship.MaxVelocity();

	const ShipAICache &shipAICache = ship.GetAICache();
	const bool useArtilleryAI = shipAICache.IsArtilleryAI() && isAbleToRun;
	const double shortestRange = shipAICache.ShortestRange();
	const double shortestArtillery = shipAICache.ShortestArtillery();
	double minSafeDistance = isAbleToRun ? shipAICache.MinSafeDistance() : 0.;

	const double totalRadius = ship.Radius() + target.Radius();
	const Point direction = target.Position() - ship.Position();
	// Average distance from this ship's weapons to the enemy ship.
	const double weaponDistanceFromTarget = direction.Length() - totalRadius / 3.;

	// If this ship has mostly long-range weapons, or some weapons have a
	// blast radius, it should keep some distance instead of closing in.
	// If a weapon has blast radius, some leeway helps avoid getting hurt.
	if(minSafeDistance || (useArtilleryAI && shortestRange < weaponDistanceFromTarget))
	{
		minSafeDistance = 1.25 * minSafeDistance + totalRadius;

		double approachSpeed = (ship.Velocity() - target.Velocity()).Dot(direction.Unit());
		double slowdownDistance = 0.;
		// If this ship can use reverse thrusters, consider doing so.
		double reverseSpeed = ship.MaxReverseVelocity();
		bool useReverse = reverseSpeed && (reverseSpeed >= min(target.MaxVelocity(), ship.MaxVelocity())
				|| target.Velocity().Dot(-direction.Unit()) <= reverseSpeed);
		slowdownDistance = approachSpeed * approachSpeed / (useReverse ?
			ship.ReverseAcceleration() : (ship.Acceleration() + 160. / ship.TurnRate())) / 2.;

		// If we're too close, run away.
		if(direction.Length() <
				max(minSafeDistance + max(slowdownDistance, 0.), useArtilleryAI * .75 * shortestArtillery))
		{
			if(useReverse)
			{
				command.SetTurn(TurnToward(ship, direction));
				if(ship.Facing().Unit().Dot(direction) >= 0.)
					command |= Command::BACK;
			}
			else
			{
				command.SetTurn(TurnToward(ship, -direction));
				if(ship.Facing().Unit().Dot(direction) <= 0.)
					command |= Command::FORWARD;
			}
		}
		else
		{
			// This isn't perfect, but it works well enough.
			if((useArtilleryAI && (approachSpeed > 0. && weaponDistanceFromTarget < shortestArtillery * .9)) ||
					weaponDistanceFromTarget < shortestRange * .75)
				AimToAttack(ship, command, target);
			else
				MoveToAttack(ship, command, target);
		}
	}
	// Fire if we can or move closer to use all weapons.
	else
		if(weaponDistanceFromTarget < shortestRange * .75)
			AimToAttack(ship, command, target);
		else
			MoveToAttack(ship, command, target);
}



void AI::AimToAttack(const Ship &ship, Command &command, const Body &target)
{
	command.SetTurn(TurnToward(ship, TargetAim(ship, target)));
}



void AI::MoveToAttack(const Ship &ship, Command &command, const Body &target)
{
	Point direction = target.Position() - ship.Position();

	// First of all, aim in the direction that will hit this target.
	AimToAttack(ship, command, target);

	// Calculate this ship's "turning radius"; that is, the smallest circle it
	// can make while at its current speed.
	double stepsInFullTurn = 360. / ship.TurnRate();
	double circumference = stepsInFullTurn * ship.Velocity().Length();
	double diameter = max(200., circumference / PI);

	const auto facing = ship.Facing().Unit().Dot(direction.Unit());
	// If the ship has reverse thrusters and the target is behind it, we can
	// use them to reach the target more quickly.
	if(facing < -.75 && ship.Attributes().Get("reverse thrust"))
		command |= Command::BACK;
	// Only apply thrust if either:
	// This ship is within 90 degrees of facing towards its target and far enough away not to overshoot
	// if it accelerates while needing to turn further, or:
	// This ship is moving away from its target but facing mostly towards it.
	else if((facing >= 0. && direction.Length() > diameter)
			|| (ship.Velocity().Dot(direction) < 0. && facing >= .9))
	{
		command |= Command::FORWARD;
		// Use afterburner, if applicable.
		if(direction.Length() > 600. && ShouldUseAfterburner(ship))
			command |= Command::AFTERBURNER;
	}
}



void AI::PickUp(const Ship &ship, Command &command, const Body &target)
{
	// Figure out the target's velocity relative to the ship.
	Point p = target.Position() - ship.Position();
	Point v = target.Velocity() - ship.Velocity();
	double vMax = ship.MaxVelocity();

	// Estimate where the target will be by the time we reach it.
	double time = RendezvousTime(p, v, vMax);
	if(std::isnan(time))
		time = p.Length() / vMax;
	double degreesToTurn = TO_DEG * acos(min(1., max(-1., p.Unit().Dot(ship.Facing().Unit()))));
	time += degreesToTurn / ship.TurnRate();
	p += v * time;

	// Move toward the target.
	command.SetTurn(TurnToward(ship, p));
	double dp = p.Unit().Dot(ship.Facing().Unit());
	if(dp > .7)
		command |= Command::FORWARD;

	// Use the afterburner if it will not cause you to miss your target.
	double squareDistance = p.LengthSquared();
	if(command.Has(Command::FORWARD) && ShouldUseAfterburner(ship))
		if(dp > max(.9, min(.9999, 1. - squareDistance / 10000000.)))
			command |= Command::AFTERBURNER;
}



// Determine if using an afterburner does not use up reserve fuel, cause undue
// energy strain, or undue thermal loads if almost overheated.
bool AI::ShouldUseAfterburner(const Ship &ship)
{
	if(!ship.Attributes().Get("afterburner thrust"))
		return false;

	double fuel = ship.Fuel() * ship.Attributes().Get("fuel capacity");
	double neededFuel = ship.Attributes().Get("afterburner fuel");
	double energy = ship.Energy() * ship.Attributes().Get("energy capacity");
	double neededEnergy = ship.Attributes().Get("afterburner energy");
	if(energy == 0.)
		energy = ship.Attributes().Get("energy generation")
				+ 0.2 * ship.Attributes().Get("solar collection")
				- ship.Attributes().Get("energy consumption");
	double outputHeat = ship.Attributes().Get("afterburner heat") / (100 * ship.Mass());
	if((!neededFuel || fuel - neededFuel > ship.JumpNavigation().JumpFuel())
			&& (!neededEnergy || neededEnergy / energy < 0.25)
			&& (!outputHeat || ship.Heat() + outputHeat < .9))
		return true;

	return false;
}



// "Appeasing" ships will dump cargo after being injured, if they are being targeted.
void AI::DoAppeasing(const shared_ptr<Ship> &ship, double *threshold) const
{
	double health = .5 * ship->Shields() + ship->Hull();
	if(1. - health <= *threshold)
		return;

	const auto enemies = GetShipsList(*ship, true);
	if(none_of(enemies.begin(), enemies.end(), [&ship](const Ship *foe) noexcept -> bool
			{ return !foe->IsDisabled() && foe->GetTargetShip() == ship; }))
		return;

	int toDump = 11 + (1. - health) * .5 * ship->Cargo().Size();
	for(auto &&commodity : ship->Cargo().Commodities())
		if(commodity.second && toDump > 0)
		{
			int dumped = min(commodity.second, toDump);
			ship->Jettison(commodity.first, dumped, true);
			toDump -= dumped;
		}

	*threshold = (1. - health) + .1;

	if(ship->GetPersonality().IsMute())
		return;
	const Government *government = ship->GetGovernment();
	const string &language = government->Language();
	if(language.empty() || player.Conditions().Get("language: " + language))
		Messages::Add({government->DisplayName() + " " + ship->Noun() + " \"" + ship->GivenName()
			+ "\": Please, just take my cargo and leave me alone.",
			GameData::MessageCategories().Get("low")});

}



// Find a target ship to flock around at high speed.
void AI::DoSwarming(Ship &ship, Command &command, shared_ptr<Ship> &target)
{
	// Find a new ship to target on average every 10 seconds, or if the current target
	// is no longer eligible. If landing, release the old target so others can swarm it.
	if(ship.IsLanding() || !target || !CanSwarm(ship, *target) || !Random::Int(600))
	{
		if(target)
		{
			// Allow another swarming ship to consider the target.
			auto sit = swarmCount.find(target.get());
			if(sit != swarmCount.end() && sit->second > 0)
				--sit->second;
			// Release the current target.
			target.reset();
			ship.SetTargetShip(target);
		}
		// If here just because we are about to land, do not seek a new target.
		if(ship.IsLanding())
			return;

		int lowestCount = 7;
		// Consider swarming around non-hostile ships in the same system.
		const auto others = GetShipsList(ship, false);
		for(auto *other : others)
			if(!other->GetPersonality().IsSwarming())
			{
				// Prefer to swarm ships that are not already being heavily swarmed.
				int count = swarmCount[other] + Random::Int(4);
				if(count < lowestCount)
				{
					target = other->shared_from_this();
					lowestCount = count;
				}
			}
		ship.SetTargetShip(target);
		if(target)
			++swarmCount[target.get()];
	}
	// If a friendly ship to flock with was not found, return to an available planet.
	if(target)
		Swarm(ship, command, *target);
	else if(ship.Zoom() == 1.)
		Refuel(ship, command);
}



void AI::DoSurveillance(Ship &ship, Command &command, shared_ptr<Ship> &target)
{
	const bool isStaying = ship.GetPersonality().IsStaying();
	// Since DoSurveillance is called after target-seeking and firing, if this
	// ship has a target, that target is guaranteed to be targetable.
	if(target && (target->GetSystem() != ship.GetSystem() || target->IsEnteringHyperspace()))
	{
		target.reset();
		ship.SetTargetShip(target);
	}
	// If you have a hostile target, pursuing and destroying it has priority.
	if(target && ship.GetGovernment()->IsEnemy(target->GetGovernment()))
	{
		// Automatic aiming and firing already occurred.
		MoveIndependent(ship, command);
		return;
	}

	// Choose a surveillance behavior.
	if(ship.GetTargetSystem())
	{
		// Unload surveillance drones in this system before leaving.
		if(!isStaying)
		{
			PrepareForHyperspace(ship, command);
			command |= Command::JUMP;
		}
		if(ship.HasBays())
		{
			command |= Command::DEPLOY;
			Deploy(ship, false);
		}
	}
	else if(ship.GetTargetStellar())
	{
		// Approach the planet and "land" on it (i.e. scan it).
		MoveToPlanet(ship, command);
		double atmosphereScan = ship.Attributes().Get("atmosphere scan");
		double distance = ship.Position().Distance(ship.GetTargetStellar()->Position());
		if(distance < atmosphereScan && !Random::Int(100))
			ship.SetTargetStellar(nullptr);
		else if(!isStaying)
			command |= Command::LAND;
	}
	else if(target)
	{
		// Approach and scan the targeted, friendly ship's cargo or outfits.
		bool cargoScan = ship.Attributes().Get("cargo scan power");
		bool outfitScan = ship.Attributes().Get("outfit scan power");
		// If the pointer to the target ship exists, it is targetable and in-system.
		const Government *gov = ship.GetGovernment();
		bool mustScanCargo = cargoScan && !Has(gov, target, ShipEvent::SCAN_CARGO);
		bool mustScanOutfits = outfitScan && !Has(gov, target, ShipEvent::SCAN_OUTFITS);
		if(!mustScanCargo && !mustScanOutfits)
			ship.SetTargetShip(shared_ptr<Ship>());
		else
		{
			if(target->Velocity().Length() > ship.MaxVelocity() * 0.9)
				CircleAround(ship, command, *target);
			else
				MoveTo(ship, command, target->Position(), target->Velocity(), 1., 1.);
			command |= Command::SCAN;
		}
	}
	else
	{
		const System *system = ship.GetSystem();
		const Government *gov = ship.GetGovernment();

		// Consider scanning any non-hostile ship in this system that your government hasn't scanned.
		// A surveillance ship may only make up to 12 successful scans (6 ships scanned
		// if the ship is using both scanners) and spend up to 5 minutes searching for
		// scan targets. After that, stop scanning ship targets. This is so that scanning
		// ships in high spawn rate systems don't build up over time, as they always have
		// a new ship they can try to scan.
		vector<Ship *> targetShips;
		bool cargoScan = ship.Attributes().Get("cargo scan power");
		bool outfitScan = ship.Attributes().Get("outfit scan power");
		auto cargoScansIt = cargoScans.find(&ship);
		auto outfitScansIt = outfitScans.find(&ship);
		auto scanTimeIt = scanTime.find(&ship);
		int shipScanCount = cargoScansIt != cargoScans.end() ? cargoScansIt->second.size() : 0;
		shipScanCount += outfitScansIt != outfitScans.end() ? outfitScansIt->second.size() : 0;
		int shipScanTime = scanTimeIt != scanTime.end() ? scanTimeIt->second : 0;
		if((cargoScan || outfitScan) && shipScanCount < 12 && shipScanTime < 18000)
		{
			for(const auto &it : GetShipsList(ship, false))
				if(it->GetGovernment() != gov)
				{
					auto ptr = it->shared_from_this();
					if((!cargoScan || Has(gov, ptr, ShipEvent::SCAN_CARGO))
							&& (!outfitScan || Has(gov, ptr, ShipEvent::SCAN_OUTFITS)))
						continue;

					if(it->IsTargetable())
						targetShips.emplace_back(it);
				}
		}

		// Consider scanning any planetary object in the system, if able.
		vector<const StellarObject *> targetPlanets;
		double atmosphereScan = ship.Attributes().Get("atmosphere scan");
		if(atmosphereScan)
			for(const StellarObject &object : system->Objects())
				if(object.HasSprite() && !object.IsStar() && !object.IsStation())
					targetPlanets.push_back(&object);

		// If this ship can jump away, consider traveling to a nearby system.
		vector<const System *> targetSystems;
		// TODO: These ships cannot travel through wormholes?
		if(ship.JumpsRemaining(false))
		{
			const auto &links = ship.JumpNavigation().HasJumpDrive() ?
				system->JumpNeighbors(ship.JumpNavigation().JumpRange()) : system->Links();
			for(const System *link : links)
				if(!ship.IsRestrictedFrom(*link))
					targetSystems.push_back(link);
		}

		unsigned total = targetShips.size() + targetPlanets.size() + targetSystems.size();
		// If there is nothing for this ship to scan, have it patrol the entire system
		// instead of drifting or stopping.
		if(!total)
		{
			DoPatrol(ship, command);
			return;
		}
		// Pick one of the valid surveillance targets at random to focus on.
		unsigned index = Random::Int(total);
		if(index < targetShips.size())
			ship.SetTargetShip(targetShips[index]->shared_from_this());
		else
		{
			index -= targetShips.size();
			if(index < targetPlanets.size())
				ship.SetTargetStellar(targetPlanets[index]);
			else
				ship.SetTargetSystem(targetSystems[index - targetPlanets.size()]);
		}
	}
}



void AI::DoMining(Ship &ship, Command &command)
{
	// This function is only called for ships that are in the player's system.
	// Update the radius that the ship is searching for asteroids at.
	bool isNew = !miningAngle.contains(&ship);
	Angle &angle = miningAngle[&ship];
	if(isNew)
	{
		angle = Angle::Random();
		miningRadius[&ship] = ship.GetSystem()->AsteroidBeltRadius();
	}
	angle += Angle::Random(1.) - Angle::Random(1.);
	double radius = miningRadius[&ship] * pow(2., angle.Unit().X());

	shared_ptr<Minable> target = ship.GetTargetAsteroid();
	if(!target || target->Velocity().Length() > ship.MaxVelocity())
	{
		for(const shared_ptr<Minable> &minable : minables)
		{
			Point offset = minable->Position() - ship.Position();
			// Target only nearby minables that are within 45deg of the current heading
			// and not moving faster than the ship can catch.
			if(offset.Length() < 800. && offset.Unit().Dot(ship.Facing().Unit()) > .7
					&& minable->Velocity().Dot(offset.Unit()) < ship.MaxVelocity())
			{
				target = minable;
				ship.SetTargetAsteroid(target);
				break;
			}
		}
	}
	if(target)
	{
		// If the asteroid has moved well out of reach, stop tracking it.
		if(target->Position().Distance(ship.Position()) > 1600.)
			ship.SetTargetAsteroid(nullptr);
		else
		{
			MoveToAttack(ship, command, *target);
			AutoFire(ship, firingCommands, *target);
			return;
		}
	}

	Point heading = Angle(30.).Rotate(ship.Position().Unit() * radius) - ship.Position();
	command.SetTurn(TurnToward(ship, heading));
	if(ship.Velocity().Dot(heading.Unit()) < .7 * ship.MaxVelocity())
		command |= Command::FORWARD;
}



bool AI::DoHarvesting(Ship &ship, Command &command) const
{
	// If the ship has no target to pick up, do nothing.
	shared_ptr<Flotsam> target = ship.GetTargetFlotsam();
	// Don't try to chase flotsam that are already being pulled toward the ship by a tractor beam.
	const set<const Flotsam *> &avoid = ship.GetTractorFlotsam();
	if(target && (!ship.CanPickUp(*target) || avoid.contains(target.get())))
	{
		target.reset();
		ship.SetTargetFlotsam(target);
	}
	if(!target)
	{
		// Only check for new targets every 10 frames, on average.
		if(Random::Int(10))
			return false;

		// Don't chase anything that will take more than 10 seconds to reach.
		double bestTime = 600.;
		for(const shared_ptr<Flotsam> &it : flotsam)
		{
			if(!ship.CanPickUp(*it) || avoid.contains(it.get()))
				continue;
			// Only pick up flotsam that is nearby and that you are facing toward. Player escorts should
			// always attempt to pick up nearby flotsams when they are given a harvest order, and so ignore
			// the facing angle check.
			Point p = it->Position() - ship.Position();
			double range = p.Length();
			// Player ships do not have a restricted field of view so that they target flotsam behind them.
			if(range > 800. || (range > 100. && p.Unit().Dot(ship.Facing().Unit()) < .9 && !ship.IsYours()))
				continue;

			// Estimate how long it would take to intercept this flotsam.
			Point v = it->Velocity() - ship.Velocity();
			double vMax = ship.MaxVelocity();
			double time = RendezvousTime(p, v, vMax);
			if(std::isnan(time))
				continue;

			double degreesToTurn = TO_DEG * acos(min(1., max(-1., p.Unit().Dot(ship.Facing().Unit()))));
			time += degreesToTurn / ship.TurnRate();
			if(time < bestTime)
			{
				bestTime = time;
				target = it;
			}
		}
		if(!target)
			return false;

		ship.SetTargetFlotsam(target);
	}
	// Deploy any carried ships to improve maneuverability.
	if(ship.HasBays())
	{
		command |= Command::DEPLOY;
		Deploy(ship, false);
	}

	PickUp(ship, command, *target);
	return true;
}



// Check if this ship should cloak. Returns true if this ship decided to run away while cloaking.
bool AI::DoCloak(const Ship &ship, Command &command) const
{
	if(ship.GetPersonality().IsDecloaked())
		return false;
	double cloakingSpeed = ship.CloakingSpeed();
	if(!cloakingSpeed)
		return false;
	// Never cloak if it will cause you to be stranded.
	const Outfit &attributes = ship.Attributes();
	double cloakingFuel = attributes.Get("cloaking fuel");
	double fuelCost = cloakingFuel
		+ attributes.Get("fuel consumption") - attributes.Get("fuel generation");
	if(cloakingFuel && !attributes.Get("ramscoop"))
	{
		double fuel = ship.Fuel() * attributes.Get("fuel capacity");
		int steps = ceil((1. - ship.Cloaking()) / cloakingSpeed);
		// Only cloak if you will be able to fully cloak and also maintain it
		// for as long as it will take you to reach full cloak.
		fuel -= fuelCost * (1 + 2 * steps);
		if(fuel < ship.JumpNavigation().JumpFuel())
			return false;
	}

	// If your parent has chosen to cloak, cloak and rendezvous with them.
	const shared_ptr<const Ship> &parent = ship.GetParent();
	bool shouldCloakWithParent = false;
	if(parent && parent->GetGovernment() && parent->Commands().Has(Command::CLOAK)
			&& parent->GetSystem() == ship.GetSystem())
	{
		const Government *parentGovernment = parent->GetGovernment();
		bool isPlayer = parentGovernment->IsPlayer();
		if(isPlayer && ship.GetGovernment() == parentGovernment)
			shouldCloakWithParent = true;
		else if(isPlayer && ship.GetPersonality().IsEscort() && !ship.GetPersonality().IsUninterested())
			shouldCloakWithParent = true;
		else if(!isPlayer && !parent->GetGovernment()->IsEnemy(ship.GetGovernment()))
			shouldCloakWithParent = true;
	}
	if(shouldCloakWithParent)
	{
		command |= Command::CLOAK;
		KeepStation(ship, command, *parent);
		return true;
	}

	// Otherwise, always cloak if you are in imminent danger.
	static const double MAX_RANGE = 10000.;
	double range = MAX_RANGE;
	const Ship *nearestEnemy = nullptr;
	// Find the nearest targetable, in-system enemy that could attack this ship.
	const auto enemies = GetShipsList(ship, true);
	for(const auto &foe : enemies)
		if(!foe->IsDisabled())
		{
			double distance = ship.Position().Distance(foe->Position());
			if(distance < range)
			{
				range = distance;
				nearestEnemy = foe;
			}
		}

	// If this ship has started cloaking, it must get at least 40% repaired
	// or 40% farther away before it begins decloaking again.
	double hysteresis = ship.Commands().Has(Command::CLOAK) ? .4 : 0.;
	// If cloaking costs nothing, and no one has asked you for help, cloak at will.
	// Player ships should never cloak automatically if they are not in danger.
	bool cloakFreely = (fuelCost <= 0.) && !ship.GetShipToAssist() && !ship.IsYours();
	// If this ship is injured and can repair those injuries while cloaked,
	// then it should cloak while under threat.
	bool canRecoverShieldsCloaked = false;
	bool canRecoverHullCloaked = false;
	if(attributes.Get("cloaked regen multiplier") > -1.)
	{
		if(attributes.Get("shield generation") > 0.)
			canRecoverShieldsCloaked = true;
		else if(attributes.Get("cloaking shield delay") < 1. && attributes.Get("delayed shield generation") > 0.)
			canRecoverShieldsCloaked = true;
	}
	if(attributes.Get("cloaked repair multiplier") > -1.)
	{
		if(attributes.Get("hull repair rate") > 0.)
			canRecoverHullCloaked = true;
		else if(attributes.Get("cloaking repair delay") < 1. && attributes.Get("delayed hull repair") > 0.)
			canRecoverHullCloaked = true;
	}
	bool cloakToRepair = (ship.Health() < RETREAT_HEALTH + hysteresis)
			&& ((ship.Shields() < 1. && canRecoverShieldsCloaked)
			|| (ship.Hull() < 1. && canRecoverHullCloaked));
	if(cloakToRepair && (cloakFreely || range < 2000. * (1. + hysteresis)))
	{
		command |= Command::CLOAK;
		// Move away from the nearest enemy.
		if(nearestEnemy)
		{
			Point safety;
			// TODO: This could use an "Avoid" method, to account for other in-system hazards.
			// Simple approximation: move equally away from both the system center and the
			// nearest enemy, until the constrainment boundary is reached.
			if(ship.GetPersonality().IsUnconstrained() || !fenceCount.contains(&ship))
				safety = 2 * ship.Position().Unit() - nearestEnemy->Position().Unit();
			else
				safety = -ship.Position().Unit();

			safety *= ship.MaxVelocity();
			MoveTo(ship, command, ship.Position() + safety, safety, 1., .8);
			return true;
		}
	}
	// Choose to cloak if there are no enemies nearby and cloaking is sensible.
	if(range == MAX_RANGE && cloakFreely && !ship.GetTargetShip())
		command |= Command::CLOAK;

	return false;
}



void AI::DoPatrol(Ship &ship, Command &command) const
{
	double radius = ship.GetSystem()->ExtraHyperArrivalDistance();
	if(radius == 0.)
		radius = 500.;

	// The ship is outside of the effective range of the system,
	// so we turn it around.
	if(ship.Position().LengthSquared() > radius * radius)
	{
		// Allow ships to land after a while, otherwise they would continue to accumulate in the system.
		if(!ship.GetPersonality().IsStaying() && !Random::Int(10000))
		{
			vector<const StellarObject *> landingTargets;
			for(const StellarObject &object : ship.GetSystem()->Objects())
				if(object.HasSprite() && object.GetPlanet() && object.GetPlanet()->CanLand(ship))
					landingTargets.push_back(&object);
			if(!landingTargets.empty())
			{
				ship.SetTargetStellar(landingTargets[Random::Int(landingTargets.size())]);
				MoveToPlanet(ship, command);
				command |= Command::LAND;
				return;
			}
		}
		// Hacky way of differentiating ship behaviour without additional storage,
		// while keeping it consistent for each ship. TODO: change when Ship::SetTargetLocation exists.
		// This uses the pointer of the ship to choose a pseudo-random angle and instructs it to
		// patrol the system in a criss-crossing pattern, where each turn is this specific angle.
		intptr_t seed = reinterpret_cast<intptr_t>(&ship);
		int behaviour = abs(seed % 23);
		Angle delta = Angle(360. / (behaviour / 2. + 2.) * (behaviour % 2 ? -1. : 1.));
		Angle target = Angle(ship.Position()) + delta;
		MoveTo(ship, command, target.Unit() * radius / 2, Point(), 10., 1.);
	}
	// Otherwise, keep going forward.
	else
	{
		const Point targetVelocity = ship.Facing().Unit() * (ship.MaxVelocity() + 1);
		const Point targetPosition = ship.Position() + targetVelocity;
		MoveTo(ship, command, targetPosition, targetVelocity, 10., 1.);
	}
}



void AI::DoScatter(const Ship &ship, Command &command) const
{
	if(!command.Has(Command::FORWARD) && !command.Has(Command::BACK))
		return;

	double flip = command.Has(Command::BACK) ? -1 : 1;
	double turnRate = ship.TurnRate();
	double acceleration = ship.Acceleration();
	// TODO: If there are many ships, use CollisionSet::Circle or another
	// suitable method to limit which ships are checked.
	for(const shared_ptr<Ship> &other : ships)
	{
		// Do not scatter away from yourself, or ships in other systems.
		if(other.get() == &ship || other->GetSystem() != ship.GetSystem())
			continue;

		// Check for any ships that have nearly the same movement profile as
		// this ship and are in nearly the same location.
		Point offset = other->Position() - ship.Position();
		if(offset.LengthSquared() > 400.)
			continue;
		if(fabs(other->TurnRate() / turnRate - 1.) > .05)
			continue;
		if(fabs(other->Acceleration() / acceleration - 1.) > .05)
			continue;

		// We are too close to this ship. Turn away from it if we aren't already facing away.
		if(fabs(other->Facing().Unit().Dot(ship.Facing().Unit())) > 0.99) // 0.99 => 8 degrees
			command.SetTurn(flip * offset.Cross(ship.Facing().Unit()) > 0. ? 1. : -1.);
		return;
	}
}



bool AI::DoSecretive(Ship &ship, Command &command) const
{
	shared_ptr<Ship> scanningShip;
	// Figure out if any ship is currently scanning us. If that is the case, move away from it.
	for(auto &otherShip : GetShipsList(ship, false))
		if(!ship.GetGovernment()->Trusts(otherShip->GetGovernment()) &&
				otherShip->Commands().Has(Command::SCAN) &&
				otherShip->GetTargetShip() == ship.shared_from_this() &&
				!otherShip->IsDisabled() && !otherShip->IsDestroyed())
			scanningShip = make_shared<Ship>(*otherShip);

	if(scanningShip)
	{
		Point scanningPos = scanningShip->Position();
		Point pos = ship.Position();

		double cargoDistance = scanningShip->Attributes().Get("cargo scan power");
		double outfitDistance = scanningShip->Attributes().Get("outfit scan power");

		double maxScanRange = max(cargoDistance, outfitDistance);
		double distance = scanningPos.DistanceSquared(pos) * .0001;

		// If it can scan us we need to evade.
		if(distance < maxScanRange)
		{
			Point away;
			if(ship.GetPersonality().IsUnconstrained() || !fenceCount.contains(&ship))
				away = pos - scanningPos;
			else
				away = -pos;
			away *= ship.MaxVelocity();
			MoveTo(ship, command, pos + away, away, 1., 1.);
			return true;
		}
	}
	return false;
}



// Instead of coming to a full stop, adjust to a target velocity vector
Point AI::StoppingPoint(const Ship &ship, const Point &targetVelocity, bool &shouldReverse)
{
	Point position = ship.Position();
	Point velocity = ship.Velocity() - targetVelocity;
	Angle angle = ship.Facing();
	double acceleration = ship.CrewAcceleration();
	double turnRate = ship.CrewTurnRate();
	shouldReverse = false;

	// If I were to turn around and stop now the relative movement, where would that put me?
	double v = velocity.Length();
	if(!v)
		return position;
	// It makes no sense to calculate a stopping point for a ship entering hyperspace.
	if(ship.IsHyperspacing())
	{
		if(ship.IsUsingJumpDrive() || ship.IsEnteringHyperspace())
			return position;

		double maxVelocity = ship.MaxVelocity();
		double jumpTime = (v - maxVelocity) / 2.;
		position += velocity.Unit() * (jumpTime * (v + maxVelocity) * .5);
		v = maxVelocity;
	}

	// This assumes you're facing exactly the wrong way.
	double degreesToTurn = TO_DEG * acos(min(1., max(-1., -velocity.Unit().Dot(angle.Unit()))));
	double stopDistance = v * (degreesToTurn / turnRate);
	// Sum of: v + (v - a) + (v - 2a) + ... + 0.
	// The number of terms will be v / a.
	// The average term's value will be v / 2. So:
	stopDistance += .5 * v * v / acceleration;

	if(ship.Attributes().Get("reverse thrust"))
	{
		// Figure out your reverse thruster stopping distance:
		double reverseAcceleration = ship.Attributes().Get("reverse thrust") / ship.InertialMass();
		double reverseDistance = v * (180. - degreesToTurn) / turnRate;
		reverseDistance += .5 * v * v / reverseAcceleration;

		if(reverseDistance < stopDistance)
		{
			shouldReverse = true;
			stopDistance = reverseDistance;
		}
	}

	return position + stopDistance * velocity.Unit();
}



// Get a vector giving the direction this ship should aim in in order to do
// maximum damaged to a target at the given position with its non-turret,
// non-homing weapons. If the ship has no non-homing weapons, this just
// returns the direction to the target.
Point AI::TargetAim(const Ship &ship)
{
	shared_ptr<const Ship> target = ship.GetTargetShip();
	if(target)
		return TargetAim(ship, *target);

	shared_ptr<const Minable> targetAsteroid = ship.GetTargetAsteroid();
	if(targetAsteroid)
		return TargetAim(ship, *targetAsteroid);

	return Point();
}



Point AI::TargetAim(const Ship &ship, const Body &target)
{
	Point result;
	for(const Hardpoint &hardpoint : ship.Weapons())
	{
		const Weapon *weapon = hardpoint.GetWeapon();
		if(!weapon || hardpoint.IsHoming() || hardpoint.IsTurret())
			continue;

		Point start = ship.Position() + ship.Facing().Rotate(hardpoint.GetPoint());
		Point p = target.Position() - start + ship.GetPersonality().Confusion();
		Point v = target.Velocity() - ship.Velocity();
		double steps = RendezvousTime(p, v, weapon->WeightedVelocity() + .5 * weapon->RandomVelocity());
		if(std::isnan(steps))
			continue;

		steps = min(steps, weapon->TotalLifetime());
		p += steps * v;

		double damage = weapon->ShieldDamage() + weapon->HullDamage();
		result += p.Unit() * abs(damage);
	}

	return result ? result : target.Position() - ship.Position();
}



// Aim the given ship's turrets.
void AI::AimTurrets(const Ship &ship, FireCommand &command, bool opportunistic,
		const optional<Point> &targetOverride) const
{
	// (Position, Velocity) pairs of the targets.
	vector<pair<Point, Point>> targets;
	if(!targetOverride)
	{
		// First, get the set of potential hostile ships.
		vector<const Body *> targetBodies;
		const Ship *currentTarget = ship.GetTargetShip().get();
		if(opportunistic || !currentTarget || !currentTarget->IsTargetable())
		{
			// Find the maximum range of any of this ship's turrets.
			double maxRange = 0.;
			for(const Hardpoint &hardpoint : ship.Weapons())
				if(hardpoint.CanAim(ship))
					maxRange = max(maxRange, hardpoint.GetWeapon()->Range());
			// If this ship has no turrets, bail out.
			if(!maxRange)
				return;
			// Extend the weapon range slightly to account for velocity differences.
			maxRange *= 1.5;

			// Now, find all enemy ships within that radius.
			auto enemies = GetShipsList(ship, true, maxRange);
			// Convert the shared_ptr<Ship> into const Body *, to allow aiming turrets
			// at a targeted asteroid. Skip disabled ships, which pose no threat.
			for(auto &&foe : enemies)
				if(!foe->IsDisabled())
					targetBodies.emplace_back(foe);
			// Even if the ship's current target ship is beyond maxRange,
			// or is already disabled, consider aiming at it.
			if(currentTarget && currentTarget->IsTargetable()
					&& find(targetBodies.cbegin(), targetBodies.cend(), currentTarget) == targetBodies.cend())
				targetBodies.push_back(currentTarget);
		}
		else
			targetBodies.push_back(currentTarget);
		// If this ship is mining, consider aiming at its target asteroid.
		if(ship.GetTargetAsteroid())
			targetBodies.push_back(ship.GetTargetAsteroid().get());

		// If there are no targets to aim at, opportunistic turrets should sweep
		// back and forth at random, with the sweep centered on the "outward-facing"
		// angle. Focused turrets should just point forward.
		if(targetBodies.empty() && !opportunistic)
		{
			for(const Hardpoint &hardpoint : ship.Weapons())
				if(hardpoint.CanAim(ship))
				{
					// Get the index of this weapon.
					int index = &hardpoint - &ship.Weapons().front();
					double offset = (hardpoint.GetIdleAngle() - hardpoint.GetAngle()).Degrees();
					command.SetAim(index, offset / hardpoint.TurnRate(ship));
				}
			return;
		}
		if(targetBodies.empty())
		{
			for(const Hardpoint &hardpoint : ship.Weapons())
				if(hardpoint.CanAim(ship))
				{
					// Get the index of this weapon.
					int index = &hardpoint - &ship.Weapons().front();
					// First, check if this turret is currently in motion. If not,
					// it only has a small chance of beginning to move.
					double previous = ship.FiringCommands().Aim(index);
					if(!previous && Random::Int(60))
						continue;

					// Sweep between the min and max arc.
					Angle centerAngle = Angle(hardpoint.GetIdleAngle());
					const Angle minArc = hardpoint.GetMinArc();
					const Angle maxArc = hardpoint.GetMaxArc();
					const double arcMiddleDegrees = (minArc.AbsDegrees() + maxArc.AbsDegrees()) / 2.;
					double bias = (centerAngle - hardpoint.GetAngle()).Degrees() / min(arcMiddleDegrees, 180.);
					double acceleration = Random::Real() - Random::Real() + bias;
					command.SetAim(index, previous + .1 * acceleration);
				}
			return;
		}

		targets.reserve(targetBodies.size());
		for(auto body : targetBodies)
			targets.emplace_back(body->Position(), body->Velocity());
	}
	else
		targets.emplace_back(*targetOverride + ship.Position(), ship.Velocity());
	// Each hardpoint should aim at the target that it is "closest" to hitting.
	for(const Hardpoint &hardpoint : ship.Weapons())
		if(hardpoint.CanAim(ship))
		{
			// This is where this projectile fires from. Add some randomness
			// based on how skilled the pilot is.
			Point start = ship.Position() + ship.Facing().Rotate(hardpoint.GetPoint());
			start += ship.GetPersonality().Confusion();
			// Get the turret's current facing, in absolute coordinates:
			Angle aim = ship.Facing() + hardpoint.GetAngle();
			// Get this projectile's average velocity.
			const Weapon *weapon = hardpoint.GetWeapon();
			double vp = weapon->WeightedVelocity() + .5 * weapon->RandomVelocity();
			// Loop through each body this hardpoint could shoot at. Find the
			// one that is the "best" in terms of how many frames it will take
			// to aim at it and for a projectile to hit it.
			double bestScore = numeric_limits<double>::infinity();
			double bestAngle = 0.;
			for(auto [p, v] : targets)
			{
				p -= start;

				// Only take the ship's velocity into account if this weapon
				// does not have its own acceleration.
				if(!weapon->Acceleration())
					v -= ship.Velocity();
				// By the time this action is performed, the target will
				// have moved forward one time step.
				p += v;

				double rendezvousTime = numeric_limits<double>::quiet_NaN();
				double distance = p.Length();
				// Beam weapons hit instantaneously if they are in range.
				bool isInstantaneous = weapon->TotalLifetime() == 1.;
				if(isInstantaneous && distance < vp)
					rendezvousTime = 0.;
				else
				{
					// Find out how long it would take for this projectile to reach the target.
					if(!isInstantaneous)
						rendezvousTime = RendezvousTime(p, v, vp);

					// If there is no intersection (i.e. the turret is not facing the target),
					// consider this target "out-of-range" but still targetable.
					if(std::isnan(rendezvousTime))
						rendezvousTime = max(distance / (vp ? vp : 1.), 2 * weapon->TotalLifetime());

					// Determine where the target will be at that point.
					p += v * rendezvousTime;

					// All bodies within weapons range have the same basic
					// weight. Outside that range, give them lower priority.
					rendezvousTime = max(0., rendezvousTime - weapon->TotalLifetime());
				}

				// Determine how much the turret must turn to face that vector.
				double degrees = 0.;
				Angle angleToPoint = Angle(p);
				if(hardpoint.IsOmnidirectional())
					degrees = (angleToPoint - aim).Degrees();
				else
				{
					// For turret with limited arc, determine the turn up to the nearest arc limit.
					// Also reduce priority of target if it's not within the firing arc.
					const Angle facing = ship.Facing();
					const Angle minArc = hardpoint.GetMinArc() + facing;
					const Angle maxArc = hardpoint.GetMaxArc() + facing;
					if(!angleToPoint.IsInRange(minArc, maxArc))
					{
						// Decrease the priority of the target.
						rendezvousTime += 2. * weapon->TotalLifetime();

						// Point to the nearer edge of the arc.
						const double minDegree = (minArc - angleToPoint).Degrees();
						const double maxDegree = (maxArc - angleToPoint).Degrees();
						if(fabs(minDegree) < fabs(maxDegree))
							angleToPoint = minArc;
						else
							angleToPoint = maxArc;
					}
					degrees = (angleToPoint - minArc).AbsDegrees() - (aim - minArc).AbsDegrees();
				}
				double turnTime = fabs(degrees) / hardpoint.TurnRate(ship);
				// Always prefer targets that you are able to hit.
				double score = turnTime + (180. / hardpoint.TurnRate(ship)) * rendezvousTime;
				if(score < bestScore)
				{
					bestScore = score;
					bestAngle = degrees;
				}
			}
			if(bestAngle)
			{
				// Get the index of this weapon.
				int index = &hardpoint - &ship.Weapons().front();
				command.SetAim(index, bestAngle / hardpoint.TurnRate(ship));
			}
		}
}



// Fire whichever of the given ship's weapons can hit a hostile target.
void AI::AutoFire(const Ship &ship, FireCommand &command, bool secondary, bool isFlagship) const
{
	const Personality &person = ship.GetPersonality();
	if(person.IsPacifist() || ship.CannotAct(Ship::ActionType::FIRE))
		return;

	bool beFrugal = (ship.IsYours() && !escortsUseAmmo);
	if(person.IsFrugal() || (ship.IsYours() && escortsAreFrugal && escortsUseAmmo))
	{
		// The frugal personality is only active when ships have more than a certain fraction of their total health,
		// and are not outgunned. The default threshold is 75%.
		beFrugal = (ship.Health() > GameData::GetGamerules().UniversalFrugalThreshold());
		if(beFrugal)
		{
			auto ait = allyStrength.find(ship.GetGovernment());
			auto eit = enemyStrength.find(ship.GetGovernment());
			if(ait != allyStrength.end() && eit != enemyStrength.end() && ait->second < eit->second)
				beFrugal = false;
		}
	}

	// Special case: your target is not your enemy. Do not fire, because you do
	// not want to risk damaging that target. Ships will target friendly ships
	// while assisting and performing surveillance.
	shared_ptr<Ship> currentTarget = ship.GetTargetShip();
	const Government *gov = ship.GetGovernment();
	bool friendlyOverride = false;
	bool disabledOverride = false;
	if(ship.IsYours())
	{
		auto it = orders.find(&ship);
		if(it != orders.end())
		{
			if(it->second.Has(Orders::Types::HOLD_FIRE))
				return;
			if(it->second.GetTargetShip() == currentTarget)
			{
				disabledOverride = it->second.Has(Orders::Types::FINISH_OFF);
				friendlyOverride = disabledOverride || it->second.Has(Orders::Types::ATTACK);
			}
		}
	}
	bool currentIsEnemy = currentTarget
		&& currentTarget->GetGovernment()->IsEnemy(gov)
		&& currentTarget->GetSystem() == ship.GetSystem();
	if(currentTarget && !(currentIsEnemy || friendlyOverride))
		currentTarget.reset();

	// Only fire on disabled targets if you don't want to plunder them.
	bool plunders = (person.Plunders() && ship.Cargo().Free());
	bool disables = person.Disables();

	// Don't use weapons with firing force if you are preparing to jump.
	bool isWaitingToJump = ship.Commands().Has(Command::JUMP | Command::WAIT);

	// Find the longest range of any of your non-homing weapons. Homing weapons
	// that don't consume ammo may also fire in non-homing mode.
	double maxRange = 0.;
	for(const Hardpoint &hardpoint : ship.Weapons())
		if(hardpoint.IsReady())
		{
			const Weapon *weapon = hardpoint.GetWeapon();
			if(!(!currentTarget && hardpoint.IsHoming() && weapon->Ammo())
					&& !(!secondary && weapon->Icon())
					&& !(beFrugal && weapon->Ammo())
					&& !(isWaitingToJump && weapon->FiringForce()))
				maxRange = max(maxRange, weapon->Range());
		}
	// Extend the weapon range slightly to account for velocity differences.
	maxRange *= 1.5;

	// Find all enemy ships within range of at least one weapon.
	auto enemies = GetShipsList(ship, true, maxRange);
	// Consider the current target if it is not already considered (i.e. it
	// is a friendly ship and this is a player ship ordered to attack it).
	if(currentTarget && currentTarget->IsTargetable()
			&& find(enemies.cbegin(), enemies.cend(), currentTarget.get()) == enemies.cend())
		enemies.push_back(currentTarget.get());

	int index = -1;
	for(const Hardpoint &hardpoint : ship.Weapons())
	{
		++index;
		// Skip weapons that are not ready to fire.
		if(!hardpoint.IsReady())
			continue;

		// Skip weapons omitted by the "Automatic firing" preference.
		if(isFlagship)
		{
			const Preferences::AutoFire autoFireMode = Preferences::GetAutoFire();
			if(autoFireMode == Preferences::AutoFire::GUNS_ONLY && hardpoint.IsTurret())
				continue;
			if(autoFireMode == Preferences::AutoFire::TURRETS_ONLY && !hardpoint.IsTurret())
				continue;
		}

		const Weapon *weapon = hardpoint.GetWeapon();
		// Don't expend ammo for homing weapons that have no target selected.
		if(!currentTarget && weapon->Homing() && weapon->Ammo())
			continue;
		// Don't fire secondary weapons if told not to.
		if(!secondary && weapon->Icon())
			continue;
		// Don't expend ammo if trying to be frugal.
		if(beFrugal && weapon->Ammo())
			continue;
		// Don't use weapons with firing force if you are preparing to jump.
		if(isWaitingToJump && weapon->FiringForce())
			continue;

		// Special case: if the weapon uses fuel, be careful not to spend so much
		// fuel that you cannot leave the system if necessary.
		if(weapon->FiringFuel())
		{
			double fuel = ship.Fuel() * ship.Attributes().Get("fuel capacity");
			fuel -= weapon->FiringFuel();
			// If the ship is not ever leaving this system, it does not need to
			// reserve any fuel.
			bool isStaying = person.IsStaying();
			if(!secondary || fuel < (isStaying ? 0. : ship.JumpNavigation().JumpFuel()))
				continue;
		}
		// Figure out where this weapon will fire from, but add some randomness
		// depending on how accurate this ship's pilot is.
		Point start = ship.Position() + ship.Facing().Rotate(hardpoint.GetPoint());
		start += person.Confusion();

		double vp = weapon->WeightedVelocity() + .5 * weapon->RandomVelocity();
		double lifetime = weapon->TotalLifetime();

		// Homing weapons revert to "dumb firing" if they have no target.
		if(weapon->Homing() && currentTarget)
		{
			// NPCs shoot ships that they just plundered.
			bool hasBoarded = !ship.IsYours() && Has(ship, currentTarget, ShipEvent::BOARD);
			if(currentTarget->IsDisabled() && (disables || (plunders && !hasBoarded)) && !disabledOverride)
				continue;
			// Don't fire secondary weapons at targets that have started jumping.
			if(weapon->Icon() && currentTarget->IsEnteringHyperspace())
				continue;

			// For homing weapons, don't take the velocity of the ship firing it
			// into account, because the projectile will settle into a velocity
			// that depends on its own acceleration and drag.
			Point p = currentTarget->Position() - start;
			Point v = currentTarget->Velocity();
			// By the time this action is performed, the ships will have moved
			// forward one time step.
			p += v;

			// If this weapon has a blast radius, don't fire it if the target is
			// so close that you'll be hit by the blast. Weapons using proximity
			// triggers will explode sooner, so a larger separation is needed.
			if(!weapon->IsSafe() && p.Length() <= (weapon->BlastRadius() + weapon->TriggerRadius()))
				continue;

			// Calculate how long it will take the projectile to reach its target.
			double steps = RendezvousTime(p, v, vp);
			if(!std::isnan(steps) && steps <= lifetime)
			{
				command.SetFire(index);
				continue;
			}
			continue;
		}
		// For non-homing weapons:
		for(const auto &target : enemies)
		{
			// NPCs shoot ships that they just plundered.
			bool hasBoarded = !ship.IsYours() && Has(ship, target->shared_from_this(), ShipEvent::BOARD);
			if(target->IsDisabled() && (disables || (plunders && !hasBoarded)) && !disabledOverride)
				continue;
			// Merciful ships let fleeing ships go.
			if(target->IsFleeing() && person.IsMerciful())
				continue;
			// Don't hit ships that cannot be hit without targeting
			if(target != currentTarget.get() && !FighterHitHelper::IsValidTarget(target))
				continue;

			Point p = target->Position() - start;
			Point v = target->Velocity();
			// Only take the ship's velocity into account if this weapon
			// does not have its own acceleration.
			if(!weapon->Acceleration())
				v -= ship.Velocity();
			// By the time this action is performed, the ships will have moved
			// forward one time step.
			p += v;

			// Non-homing weapons may have a blast radius or proximity trigger.
			// Do not fire this weapon if we will be caught in the blast.
			if(!weapon->IsSafe() && p.Length() <= (weapon->BlastRadius() + weapon->TriggerRadius()))
				continue;

			// Get the vector the weapon will travel along.
			v = (ship.Facing() + hardpoint.GetAngle()).Unit() * vp - v;
			// Extrapolate over the lifetime of the projectile.
			v *= lifetime;

			const Mask &mask = target->GetMask(step);
			if(mask.Collide(-p, v, target->Facing()) < 1.)
			{
				command.SetFire(index);
				break;
			}
		}
	}
}



void AI::AutoFire(const Ship &ship, FireCommand &command, const Body &target) const
{
	int index = -1;
	for(const Hardpoint &hardpoint : ship.Weapons())
	{
		++index;
		// Only auto-fire primary weapons that take no ammunition.
		if(!hardpoint.IsReady())
			continue;
		const Weapon *weapon = hardpoint.GetWeapon();
		if(weapon->Icon() || weapon->Ammo())
			continue;

		// Figure out where this weapon will fire from, but add some randomness
		// depending on how accurate this ship's pilot is.
		Point start = ship.Position() + ship.Facing().Rotate(hardpoint.GetPoint());
		start += ship.GetPersonality().Confusion();

		double vp = weapon->WeightedVelocity() + .5 * weapon->RandomVelocity();
		double lifetime = weapon->TotalLifetime();

		Point p = target.Position() - start;
		Point v = target.Velocity();
		// Only take the ship's velocity into account if this weapon
		// does not have its own acceleration.
		if(!weapon->Acceleration())
			v -= ship.Velocity();
		// By the time this action is performed, the ships will have moved
		// forward one time step.
		p += v;

		// Get the vector the weapon will travel along.
		v = (ship.Facing() + hardpoint.GetAngle()).Unit() * vp - v;
		// Extrapolate over the lifetime of the projectile.
		v *= lifetime;

		const Mask &mask = target.GetMask(step);
		if(mask.Collide(-p, v, target.Facing()) < 1.)
			command.SetFire(index);
	}
}



// Get the amount of time it would take the given weapon to reach the given
// target, assuming it can be fired in any direction (i.e. turreted). For
// non-turreted weapons this can be used to calculate the ideal direction to
// point the ship in.
double AI::RendezvousTime(const Point &p, const Point &v, double vp)
{
	// How many steps will it take this projectile
	// to intersect the target?
	// (p.x + v.x*t)^2 + (p.y + v.y*t)^2 = vp^2*t^2
	// p.x^2 + 2*p.x*v.x*t + v.x^2*t^2
	//    + p.y^2 + 2*p.y*v.y*t + v.y^2t^2
	//    - vp^2*t^2 = 0
	// (v.x^2 + v.y^2 - vp^2) * t^2
	//    + (2 * (p.x * v.x + p.y * v.y)) * t
	//    + (p.x^2 + p.y^2) = 0
	double a = v.Dot(v) - vp * vp;
	double b = 2. * p.Dot(v);
	double c = p.Dot(p);
	double discriminant = b * b - 4 * a * c;
	if(discriminant < 0.)
		return numeric_limits<double>::quiet_NaN();

	discriminant = sqrt(discriminant);

	// The solutions are b +- discriminant.
	// But it's not a solution if it's negative.
	double r1 = (-b + discriminant) / (2. * a);
	double r2 = (-b - discriminant) / (2. * a);
	if(r1 >= 0. && r2 >= 0.)
		return min(r1, r2);
	else if(r1 >= 0. || r2 >= 0.)
		return max(r1, r2);

	return numeric_limits<double>::quiet_NaN();
}



// Searches every asteroid within the ship scan limit and returns either the
// asteroid closest to the ship or the asteroid of highest value in range, depending
// on the player's preferences.
bool AI::TargetMinable(Ship &ship) const
{
	double scanRangeMetric = 10000. * ship.Attributes().Get("asteroid scan power");
	if(!scanRangeMetric)
		return false;
	const bool findClosest = Preferences::Has("Target asteroid based on");
	auto bestMinable = ship.GetTargetAsteroid();
	double bestScore = findClosest ? numeric_limits<double>::max() : 0.;
	auto GetDistanceMetric = [&ship](const Minable &minable) -> double {
		return ship.Position().DistanceSquared(minable.Position());
	};
	if(bestMinable)
	{
		if(findClosest)
			bestScore = GetDistanceMetric(*bestMinable);
		else
			bestScore = bestMinable->GetValue();
	}
	auto MinableStrategy = [&findClosest, &bestMinable, &bestScore, &GetDistanceMetric]()
			-> function<void(const shared_ptr<Minable> &)>
	{
		if(findClosest)
			return [&bestMinable, &bestScore, &GetDistanceMetric]
					(const shared_ptr<Minable> &minable) -> void {
				double newScore = GetDistanceMetric(*minable);
				if(newScore < bestScore || (newScore == bestScore && minable->GetValue() > bestMinable->GetValue()))
				{
					bestScore = newScore;
					bestMinable = minable;
				}
			};
		else
			return [&bestMinable, &bestScore, &GetDistanceMetric]
					(const shared_ptr<Minable> &minable) -> void {
				double newScore = minable->GetValue();
				if(newScore > bestScore || (newScore == bestScore
						&& GetDistanceMetric(*minable) < GetDistanceMetric(*bestMinable)))
				{
					bestScore = newScore;
					bestMinable = minable;
				}
			};
	};
	auto UpdateBestMinable = MinableStrategy();
	for(auto &&minable : minables)
	{
		if(GetDistanceMetric(*minable) > scanRangeMetric)
			continue;
		if(bestMinable)
			UpdateBestMinable(minable);
		else
			bestMinable = minable;
	}
	if(bestMinable)
		ship.SetTargetAsteroid(bestMinable);
	return static_cast<bool>(ship.GetTargetAsteroid());
}



void AI::MovePlayer(Ship &ship, Command &activeCommands)
{
	Command command;
	firingCommands.SetHardpoints(ship.Weapons().size());

	bool shift = activeCommands.Has(Command::SHIFT);

	bool isWormhole = false;
	if(player.HasTravelPlan())
	{
		// Determine if the player is jumping to their target system or landing on a wormhole.
		const System *system = player.TravelPlan().back();
		for(const StellarObject &object : ship.GetSystem()->Objects())
			if(object.HasSprite() && object.HasValidPlanet() && object.GetPlanet()->IsWormhole()
				&& object.GetPlanet()->IsAccessible(&ship) && player.HasVisited(*object.GetPlanet())
				&& player.CanView(*system))
			{
				const auto *wormhole = object.GetPlanet()->GetWormhole();
				if(&wormhole->WormholeDestination(*ship.GetSystem()) != system)
					continue;

				isWormhole = true;
				if(!ship.GetTargetStellar() || autoPilot.Has(Command::JUMP))
					ship.SetTargetStellar(&object);
				break;
			}
		if(!isWormhole)
			ship.SetTargetSystem(system);
	}

	if(ship.IsEnteringHyperspace() && !ship.IsHyperspacing())
	{
		// Check if there's a particular planet there we want to visit.
		const System *system = ship.GetTargetSystem();
		set<const Planet *> destinations;
		Date deadline;
		const Planet *bestDestination = nullptr;
		size_t missions = 0;
		for(const Mission &mission : player.Missions())
		{
			// Don't include invisible and failed missions in the check.
			if(!mission.IsVisible() || mission.IsFailed())
				continue;

			// If the accessible destination of a mission is in this system, and you've been
			// to all waypoints and stopovers (i.e. could complete it), consider landing on it.
			if(mission.Stopovers().empty() && mission.Waypoints().empty()
					&& mission.Destination()->IsInSystem(system)
					&& mission.Destination()->IsAccessible(&ship))
			{
				destinations.insert(mission.Destination());
				++missions;
				// If this mission has a deadline, check if it is the soonest
				// deadline. If so, this should be your ship's destination.
				if(!deadline || (mission.Deadline() && mission.Deadline() < deadline))
				{
					deadline = mission.Deadline();
					bestDestination = mission.Destination();
				}
			}
			// Also check for stopovers in the destination system.
			for(const Planet *planet : mission.Stopovers())
				if(planet->IsInSystem(system) && planet->IsAccessible(&ship))
				{
					destinations.insert(planet);
					++missions;
					if(!bestDestination)
						bestDestination = planet;
				}
		}

		// Inform the player of any destinations in the system they are jumping to.
		if(!destinations.empty() && Preferences::GetNotificationSetting() != Preferences::NotificationSetting::OFF)
		{
			string message = "Note: you have ";
			message += (missions == 1 ? "a mission that requires" : "missions that require");
			message += " landing on ";
			message += Format::List<set, const Planet *>(destinations,
				[](const Planet *const &planet)
				{
					return planet->DisplayName();
				});
			message += " in the system you are jumping to.";
			Messages::Add({message, GameData::MessageCategories().Get("info")});

			if(Preferences::GetNotificationSetting() == Preferences::NotificationSetting::BOTH)
				UI::PlaySound(UI::UISound::FAILURE);
		}
		// If any destination was found, find the corresponding stellar object
		// and set it as your ship's target planet.
		if(bestDestination)
			ship.SetTargetStellar(system->FindStellar(bestDestination));
	}

	if(activeCommands.Has(Command::NEAREST))
	{
		// Find the nearest enemy ship to the flagship. If `Shift` is held, consider friendly ships too.
		double closest = numeric_limits<double>::infinity();
		bool foundActive = false;
		bool found = false;
		for(const shared_ptr<Ship> &other : ships)
			if(other.get() != &ship && other->IsTargetable())
			{
				bool enemy = other->GetGovernment()->IsEnemy(ship.GetGovernment());
				// Do not let "target nearest" select a friendly ship, so that
				// if the player is repeatedly targeting nearest to, say, target
				// a bunch of fighters, they won't start firing on friendly
				// ships as soon as the last one is gone.
				if((!enemy && !shift) || other->IsYours())
					continue;

				// Sort ships by active or disabled:
				// Prefer targeting an active ship over a disabled one
				bool active = !other->IsDisabled();

				double d = other->Position().Distance(ship.Position());

				if((!foundActive && active) || (foundActive == active && d < closest))
				{
					ship.SetTargetShip(other);
					closest = d;
					foundActive = active;
					found = true;
				}
			}
		// If no ship was found, look for nearby asteroids.
		if(!found)
			TargetMinable(ship);
		else
			UI::PlaySound(UI::UISound::TARGET);
	}
	else if(activeCommands.Has(Command::TARGET))
	{
		// Find the "next" ship to target. Holding `Shift` will cycle through escorts.
		shared_ptr<const Ship> target = ship.GetTargetShip();
		// Whether the next eligible ship should be targeted.
		bool selectNext = !target || !target->IsTargetable();
		for(const shared_ptr<Ship> &other : ships)
		{
			// Do not target yourself.
			if(other.get() == &ship)
				continue;
			// The default behavior is to ignore your fleet and any friendly escorts.
			bool isPlayer = other->IsYours() || (other->GetPersonality().IsEscort()
					&& !other->GetGovernment()->IsEnemy());
			if(other == target)
				selectNext = true;
			else if(selectNext && isPlayer == shift && other->IsTargetable())
			{
				ship.SetTargetShip(other);
				if(isPlayer)
					player.SelectShip(other.get(), false);
				selectNext = false;
				break;
			}
		}
		if(selectNext)
		{
			ship.SetTargetShip(shared_ptr<Ship>());
			player.SelectShip(nullptr, false);
		}
		else
			UI::PlaySound(UI::UISound::TARGET);
	}
	else if(activeCommands.Has(Command::BOARD))
	{
		// Determine the player's boarding target based on their current target and their boarding preference. They may
		// press BOARD repeatedly to cycle between ships, or use SHIFT to prioritize repairing their owned escorts.
		shared_ptr<Ship> target = ship.GetTargetShip();
		if(target && !CanBoard(ship, *target))
			target.reset();
		if(!target || activeCommands.Has(Command::WAIT) || (shift && !target->IsYours()))
		{
			if(shift)
				ship.SetTargetShip(shared_ptr<Ship>());

			const auto boardingPriority = Preferences::GetBoardingPriority();
			auto strategy = [&]() noexcept -> function<double(const Ship &)>
			{
				Point current = ship.Position();
				switch(boardingPriority)
				{
					case Preferences::BoardingPriority::VALUE:
						return [this, &ship](const Ship &other) noexcept -> double
						{
							// Use the exact cost if the ship was scanned, otherwise use an estimation.
							return this->Has(ship, other.shared_from_this(), ShipEvent::SCAN_OUTFITS) ?
								other.Cost() : (other.ChassisCost() * 2.);
						};
					case Preferences::BoardingPriority::MIXED:
						return [this, &ship, current](const Ship &other) noexcept -> double
						{
							double cost = this->Has(ship, other.shared_from_this(), ShipEvent::SCAN_OUTFITS) ?
								other.Cost() : (other.ChassisCost() * 2.);
							// Even if we divide by 0, doubles can contain and handle infinity,
							// and we should definitely board that one then.
							return cost * cost / (current.DistanceSquared(other.Position()) + 0.1);
						};
					case Preferences::BoardingPriority::PROXIMITY:
					default:
						return [current](const Ship &other) noexcept -> double
						{
							return current.DistanceSquared(other.Position());
						};
				}
			}();

			using ShipValue = pair<Ship *, double>;
			auto options = vector<ShipValue>{};
			if(shift)
			{
				const auto &owned = governmentRosters[ship.GetGovernment()];
				options.reserve(owned.size());
				for(auto &&escort : owned)
					if(CanBoard(ship, *escort))
						options.emplace_back(escort, strategy(*escort));
			}
			else
			{
				auto ships = GetShipsList(ship, true);
				options.reserve(ships.size());
				// The current target is not considered by GetShipsList.
				if(target)
					options.emplace_back(target.get(), strategy(*target));

				// First check if we can board enemy ships, then allies.
				for(auto &&enemy : ships)
					if(CanBoard(ship, *enemy))
						options.emplace_back(enemy, strategy(*enemy));
				if(options.empty())
				{
					ships = GetShipsList(ship, false);
					options.reserve(ships.size());
					for(auto &&ally : ships)
						if(CanBoard(ship, *ally))
							options.emplace_back(ally, strategy(*ally));
				}
			}

			if(options.empty())
				activeCommands.Clear(Command::BOARD);
			else
			{
				// Sort the list of options in increasing order of desirability.
				sort(options.begin(), options.end(),
					[&ship, boardingPriority](const ShipValue &lhs, const ShipValue &rhs)
					{
						if(boardingPriority == Preferences::BoardingPriority::PROXIMITY)
							return lhs.second > rhs.second;

						// If their cost is the same, prefer the closest ship.
						return (boardingPriority == Preferences::BoardingPriority::VALUE && lhs.second == rhs.second)
							? lhs.first->Position().DistanceSquared(ship.Position()) >
								rhs.first->Position().DistanceSquared(ship.Position())
							: lhs.second < rhs.second;
					}
				);

				// Pick the (next) most desirable option.
				auto it = !target ? options.end() : find_if(options.begin(), options.end(),
					[&target](const ShipValue &lhs) noexcept -> bool { return lhs.first == target.get(); });
				if(it == options.begin())
					it = options.end();
				ship.SetTargetShip((--it)->first->shared_from_this());
				UI::PlaySound(UI::UISound::TARGET);
			}
		}
	}
	// Player cannot attempt to land while departing from a planet.
	else if(activeCommands.Has(Command::LAND) && !ship.IsEnteringHyperspace() && ship.Zoom() == 1.)
	{
		// Track all possible landable objects in the current system.
		auto landables = vector<const StellarObject *>{};

		string message;
		const bool isMovingSlowly = (ship.Velocity().Length() < (MIN_LANDING_VELOCITY / 60.));
		const StellarObject *potentialTarget = nullptr;
		for(const StellarObject &object : ship.GetSystem()->Objects())
		{
			if(!object.HasSprite())
				continue;

			// If the player is moving slowly over an object, then the player is considering landing there.
			// The target object might not be able to be landed on, for example an enemy planet or a star.
			const bool isTryingLanding = (ship.Position().Distance(object.Position()) < object.Radius() && isMovingSlowly);
			if(object.HasValidPlanet() && object.GetPlanet()->IsAccessible(&ship) && object.IsVisible(ship.Position()))
			{
				landables.emplace_back(&object);
				if(isTryingLanding)
					potentialTarget = &object;
			}
			else if(isTryingLanding)
				message = object.LandingMessage();
		}

		const StellarObject *target = ship.GetTargetStellar();
		// Require that the player's planetary target is one of the current system's planets.
		auto landIt = find(landables.cbegin(), landables.cend(), target);
		if(landIt == landables.cend())
			target = nullptr;

		// Consider the potential target as a landing target first.
		if(!target && potentialTarget)
		{
			target = potentialTarget;
			ship.SetTargetStellar(potentialTarget);
		}

		// If the player has a target in mind already, don't emit an error if the player
		// is hovering above a star or inaccessible planet.
		if(target)
			message.clear();
		else if(!message.empty())
			UI::PlaySound(UI::UISound::FAILURE);

		const Message::Category *messageCategory = GameData::MessageCategories().Get("normal");

		if(target && (ship.Zoom() < 1. || ship.Position().Distance(target->Position()) < target->Radius()))
		{
			// Special case: if there are two planets in system and you have one
			// selected, then press "land" again, do not toggle to the other if
			// you are within landing range of the one you have selected.
		}
		else if(message.empty() && target && activeCommands.Has(Command::WAIT))
		{
			// Select the next landable in the list after the currently selected object.
			if(++landIt == landables.cend())
				landIt = landables.cbegin();
			const StellarObject *next = *landIt;
			ship.SetTargetStellar(next);

			if(!next->GetPlanet()->CanLand())
			{
				message = "The authorities on this " + next->GetPlanet()->Noun() +
					" refuse to clear you to land here.";
				messageCategory = GameData::MessageCategories().Get("high");
				UI::PlaySound(UI::UISound::FAILURE);
			}
			else if(next != target)
				message = "Switching landing targets. Now landing on " + next->DisplayName() + ".";
		}
		else if(message.empty())
		{
			// This is the first press, or it has been long enough since the last press,
			// so land on the nearest eligible planet. Prefer inhabited ones with fuel.
			set<string> types;
			if(!target && !landables.empty())
			{
				if(landables.size() == 1)
					ship.SetTargetStellar(landables.front());
				else
				{
					double closest = numeric_limits<double>::infinity();
					for(const auto &object : landables)
					{
						double distance = ship.Position().Distance(object->Position());
						const Planet *planet = object->GetPlanet();
						types.insert(planet->Noun());
						if((!planet->CanLand()
								|| !planet->GetPort().CanRecharge(Port::RechargeType::Fuel, ship.IsYours()))
								&& !planet->IsWormhole())
							distance += 10000.;

						if(distance < closest)
						{
							ship.SetTargetStellar(object);
							closest = distance;
						}
					}
				}
				target = ship.GetTargetStellar();
			}

			if(!target)
			{
				Messages::Add(*GameData::Messages().Get("no landables"));
				message.clear();
				UI::PlaySound(UI::UISound::FAILURE);
			}
			else if(!target->GetPlanet()->CanLand())
			{
				message = "The authorities on this " + target->GetPlanet()->Noun() +
					" refuse to clear you to land here.";
				messageCategory = GameData::MessageCategories().Get("high");
				UI::PlaySound(UI::UISound::FAILURE);
			}
			else if(!types.empty())
			{
				message = "You can land on more than one ";
				set<string>::const_iterator it = types.begin();
				message += *it++;
				if(it != types.end())
				{
					set<string>::const_iterator last = --types.end();
					if(it != last)
						message += ',';
					while(it != last)
						message += ' ' + *it++ + ',';
					message += " or " + *it;
				}
				message += " in this system. Landing on " + target->DisplayName() + ".";
			}
			else
				message = "Landing on " + target->DisplayName() + ".";
		}
		if(!message.empty())
			Messages::Add({message, messageCategory});
	}
	else if(activeCommands.Has(Command::JUMP | Command::FLEET_JUMP))
	{
		if(player.TravelPlan().empty() && !isWormhole)
		{
			double bestMatch = -2.;
			const auto &links = (ship.JumpNavigation().HasJumpDrive() ?
				ship.GetSystem()->JumpNeighbors(ship.JumpNavigation().JumpRange()) : ship.GetSystem()->Links());
			for(const System *link : links)
			{
				// Not all systems in range are necessarily visible. Don't allow
				// jumping to systems which haven't been seen.
				if(!player.HasSeen(*link))
					continue;

				Point direction = link->Position() - ship.GetSystem()->Position();
				double match = ship.Facing().Unit().Dot(direction.Unit());
				if(match > bestMatch)
				{
					bestMatch = match;
					ship.SetTargetSystem(link);
				}
			}
		}
		else if(isWormhole)
		{
			// The player is guaranteed to have a travel plan for isWormhole to be true.
			Messages::Add({"Landing on a local wormhole to navigate to the "
					+ player.TravelPlan().back()->DisplayName() + " system.",
					GameData::MessageCategories().Get("normal")});
		}
		if(ship.GetTargetSystem() && !isWormhole)
		{
			string name = "selected star";
			if(player.KnowsName(*ship.GetTargetSystem()))
				name = ship.GetTargetSystem()->DisplayName();

			if(activeCommands.Has(Command::FLEET_JUMP))
			{
				// Note: also has command JUMP on only the first call.
				if(activeCommands.Has(Command::JUMP))
					Messages::Add({"Engaging fleet autopilot to jump to the " + name + " system."
						" Your fleet will jump when ready.",
						GameData::MessageCategories().Get("normal")});
			}
			else
				Messages::Add({"Engaging autopilot to jump to the " + name + " system.",
					GameData::MessageCategories().Get("normal")});
		}
	}
	else if(activeCommands.Has(Command::SCAN))
		command |= Command::SCAN;
	else if(activeCommands.Has(Command::HARVEST))
	{
		OrderSingle newOrder{Orders::Types::HARVEST};
		IssueOrder(newOrder, "preparing to harvest.");
	}
	else if(activeCommands.Has(Command::NEAREST_ASTEROID))
	{
		TargetMinable(ship);
	}

	const shared_ptr<const Ship> target = ship.GetTargetShip();
	auto targetOverride = Preferences::Has("Aim turrets with mouse") ^ activeCommands.Has(Command::AIM_TURRET_HOLD)
		? optional(mousePosition) : nullopt;
	AimTurrets(ship, firingCommands, !Preferences::Has("Turrets focus fire"), targetOverride);
	if(Preferences::GetAutoFire() != Preferences::AutoFire::OFF && !ship.IsBoarding()
			&& !(autoPilot | activeCommands).Has(Command::LAND | Command::JUMP | Command::FLEET_JUMP | Command::BOARD)
			&& (!target || target->GetGovernment()->IsEnemy()))
		AutoFire(ship, firingCommands, false, true);

	const bool mouseTurning = activeCommands.Has(Command::MOUSE_TURNING_HOLD);
	if(mouseTurning && !ship.IsBoarding() && (!ship.IsReversing() || ship.Attributes().Get("reverse thrust")))
		command.SetTurn(TurnToward(ship, mousePosition));

	if(activeCommands)
	{
		if(activeCommands.Has(Command::FORWARD))
			command |= Command::FORWARD;
		if(activeCommands.Has(Command::RIGHT | Command::LEFT) && !mouseTurning)
			command.SetTurn(activeCommands.Has(Command::RIGHT) - activeCommands.Has(Command::LEFT));
		if(activeCommands.Has(Command::BACK))
		{
			if(!activeCommands.Has(Command::FORWARD) && ship.Attributes().Get("reverse thrust"))
				command |= Command::BACK;
			else if(!activeCommands.Has(Command::RIGHT | Command::LEFT | Command::AUTOSTEER))
				command.SetTurn(TurnBackward(ship));
		}

		auto fireGroup = [this, &ship](int group)
		{
			int index = 0;
			for(const Hardpoint &hardpoint : ship.Weapons())
			{
<<<<<<< HEAD
				if(hardpoint.IsReady() && !hardpoint.GetOutfit()->Icon() && hardpoint.GetGroup() == group)
=======
				if(hardpoint.IsReady() && !hardpoint.GetWeapon()->Icon())
>>>>>>> 7382fe7e
					firingCommands.SetFire(index);
				++index;
			}
		};
		if(activeCommands.Has(Command::PRIMARY_0))
			fireGroup(0);
		if(activeCommands.Has(Command::PRIMARY_1))
			fireGroup(1);
		if(activeCommands.Has(Command::PRIMARY_2))
			fireGroup(2);
		if(activeCommands.Has(Command::PRIMARY_3))
			fireGroup(3);
		if(activeCommands.Has(Command::PRIMARY_4))
			fireGroup(4);
		if(activeCommands.Has(Command::PRIMARY_5))
			fireGroup(5);
		if(activeCommands.Has(Command::PRIMARY_6))
			fireGroup(6);
		if(activeCommands.Has(Command::PRIMARY_7))
			fireGroup(7);
		if(activeCommands.Has(Command::PRIMARY_8))
			fireGroup(8);
		if(activeCommands.Has(Command::PRIMARY_9))
			fireGroup(9);
		if(activeCommands.Has(Command::SECONDARY))
		{
			int index = 0;
			const auto &playerSelectedWeapons = player.SelectedSecondaryWeapons();
			for(const Hardpoint &hardpoint : ship.Weapons())
			{
				if(hardpoint.IsReady() && (playerSelectedWeapons.find(hardpoint.GetOutfit()) != playerSelectedWeapons.end()))
					firingCommands.SetFire(index);
				++index;
			}
		}
		if(activeCommands.Has(Command::AFTERBURNER))
			command |= Command::AFTERBURNER;

		if(activeCommands.Has(AutopilotCancelCommands()))
			autoPilot = activeCommands;
	}
	bool shouldAutoAim = false;
	bool isFiring = activeCommands.Has(Command::PRIMARY_0 | Command::PRIMARY_1 | Command::PRIMARY_2
		| Command::PRIMARY_3 | Command::PRIMARY_4 | Command::PRIMARY_5 | Command::PRIMARY_6
		| Command::PRIMARY_7 | Command::PRIMARY_8 | Command::PRIMARY_9 | Command::SECONDARY);
	if(activeCommands.Has(Command::AUTOSTEER) && !command.Turn() && !ship.IsBoarding()
			&& !autoPilot.Has(Command::LAND | Command::JUMP | Command::FLEET_JUMP | Command::BOARD))
	{
		if(target && target->GetSystem() == ship.GetSystem() && target->IsTargetable())
			command.SetTurn(TurnToward(ship, TargetAim(ship)));
		else if(ship.GetTargetAsteroid())
			command.SetTurn(TurnToward(ship, TargetAim(ship, *ship.GetTargetAsteroid())));
		else if(ship.GetTargetStellar())
			command.SetTurn(TurnToward(ship, ship.GetTargetStellar()->Position() - ship.Position()));
	}
	else if((Preferences::GetAutoAim() == Preferences::AutoAim::ALWAYS_ON
			|| (Preferences::GetAutoAim() == Preferences::AutoAim::WHEN_FIRING && isFiring))
			&& !command.Turn() && !ship.IsBoarding()
			&& ((target && target->GetSystem() == ship.GetSystem() && target->IsTargetable()) || ship.GetTargetAsteroid())
			&& !autoPilot.Has(Command::LAND | Command::JUMP | Command::FLEET_JUMP | Command::BOARD))
	{
		// Check if this ship has any forward-facing weapons.
		for(const Hardpoint &weapon : ship.Weapons())
			if(!weapon.CanAim(ship) && !weapon.IsTurret() && weapon.GetOutfit())
			{
				shouldAutoAim = true;
				break;
			}
	}
	if(shouldAutoAim)
	{
		Point pos = (target ? target->Position() : ship.GetTargetAsteroid()->Position());
		if((pos - ship.Position()).Unit().Dot(ship.Facing().Unit()) >= .8)
			command.SetTurn(TurnToward(ship, TargetAim(ship)));
	}

	if(autoPilot.Has(Command::JUMP | Command::FLEET_JUMP) && !(player.HasTravelPlan() || ship.GetTargetSystem()))
	{
		// The player completed their travel plan, which may have indicated a destination within the final system.
		autoPilot.Clear(Command::JUMP | Command::FLEET_JUMP);
		const Planet *planet = player.TravelDestination();
		if(planet && planet->IsInSystem(ship.GetSystem()) && planet->IsAccessible(&ship))
		{
			Messages::Add({"Autopilot: landing on " + planet->DisplayName() + ".",
				GameData::MessageCategories().Get("normal")});
			autoPilot |= Command::LAND;
			ship.SetTargetStellar(ship.GetSystem()->FindStellar(planet));
		}
	}

	// Clear autopilot actions if actions can't be performed.
	if(autoPilot.Has(Command::LAND) && !ship.GetTargetStellar())
		autoPilot.Clear(Command::LAND);
	if(autoPilot.Has(Command::JUMP | Command::FLEET_JUMP) && !(ship.GetTargetSystem() || isWormhole))
		autoPilot.Clear(Command::JUMP | Command::FLEET_JUMP);
	if(autoPilot.Has(Command::BOARD) && !(ship.GetTargetShip() && CanBoard(ship, *ship.GetTargetShip())))
		autoPilot.Clear(Command::BOARD);

	if(autoPilot.Has(Command::LAND) || (autoPilot.Has(Command::JUMP | Command::FLEET_JUMP) && isWormhole))
	{
		if(activeCommands.Has(Command::WAIT) || (autoPilot.Has(Command::FLEET_JUMP) && !EscortsReadyToLand(ship)))
			command |= Command::WAIT;

		if(ship.GetPlanet())
			autoPilot.Clear(Command::LAND | Command::JUMP | Command::FLEET_JUMP);
		else
		{
			MoveToPlanet(ship, command);
			command |= Command::LAND;
		}
	}
	else if(autoPilot.Has(Command::STOP))
	{
		// STOP is automatically cleared once the ship has stopped.
		if(Stop(ship, command))
			autoPilot.Clear(Command::STOP);
	}
	else if(autoPilot.Has(Command::JUMP | Command::FLEET_JUMP) && !ship.IsEnteringHyperspace())
	{
		if(!ship.JumpNavigation().HasHyperdrive() && !ship.JumpNavigation().HasJumpDrive())
		{
			Messages::Add(*GameData::Messages().Get("no hyperdrive"));
			autoPilot.Clear();
			UI::PlaySound(UI::UISound::FAILURE);
		}
		else if(!ship.JumpNavigation().JumpFuel(ship.GetTargetSystem()))
		{
			Messages::Add(*GameData::Messages().Get("cannot jump"));
			autoPilot.Clear();
			UI::PlaySound(UI::UISound::FAILURE);
		}
		else if(!ship.JumpsRemaining() && !ship.IsEnteringHyperspace())
		{
			Messages::Add(*GameData::Messages().Get("no fuel"));
			autoPilot.Clear();
			UI::PlaySound(UI::UISound::FAILURE);
		}
		else if(ship.IsLanding())
		{
			Messages::Add(*GameData::Messages().Get("cannot jump while landing"));
			autoPilot.Clear(Command::JUMP);
			UI::PlaySound(UI::UISound::FAILURE);
		}
		else
		{
			PrepareForHyperspace(ship, command);
			command |= Command::JUMP;

			// Don't jump yet if the player is holding jump key or fleet jump is active and
			// escorts are not ready to jump yet.
			if(activeCommands.Has(Command::WAIT) || (autoPilot.Has(Command::FLEET_JUMP) && !EscortsReadyToJump(ship)))
				command |= Command::WAIT;
		}
	}
	else if(autoPilot.Has(Command::BOARD))
	{
		if(!CanBoard(ship, *target))
			autoPilot.Clear(Command::BOARD);
		else
		{
			MoveTo(ship, command, target->Position(), target->Velocity(), 40., .8);
			command |= Command::BOARD;
		}
	}

	if(ship.HasBays() && HasDeployments(ship))
	{
		command |= Command::DEPLOY;
		Deploy(ship, !Preferences::Has("Damaged fighters retreat"));
	}
	if(isCloaking)
		command |= Command::CLOAK;

	ship.SetCommands(command);
	ship.SetCommands(firingCommands);
}



void AI::DisengageAutopilot()
{
	Messages::Add(*GameData::Messages().Get("disengaging autopilot"));
	autoPilot.Clear();
}



bool AI::Has(const Ship &ship, const weak_ptr<const Ship> &other, int type) const
{
	auto sit = actions.find(ship.shared_from_this());
	if(sit == actions.end())
		return false;

	auto oit = sit->second.find(other);
	if(oit == sit->second.end())
		return false;

	return (oit->second & type);
}



bool AI::Has(const Government *government, const weak_ptr<const Ship> &other, int type) const
{
	auto git = governmentActions.find(government);
	if(git == governmentActions.end())
		return false;

	auto oit = git->second.find(other);
	if(oit == git->second.end())
		return false;

	return (oit->second & type);
}



// True if the ship has committed the action against that government. For
// example, if the player boarded any ship belonging to that government.
bool AI::Has(const Ship &ship, const Government *government, int type) const
{
	auto sit = notoriety.find(ship.shared_from_this());
	if(sit == notoriety.end())
		return false;

	auto git = sit->second.find(government);
	if(git == sit->second.end())
		return false;

	return (git->second & type);
}



void AI::UpdateStrengths(map<const Government *, int64_t> &strength, const System *playerSystem)
{
	// Tally the strength of a government by the strength of its present and able ships.
	governmentRosters.clear();
	for(const auto &it : ships)
		if(it->GetGovernment() && it->GetSystem() == playerSystem)
		{
			governmentRosters[it->GetGovernment()].emplace_back(it.get());
			if(!it->IsDisabled() && !it->IsOverheated() && !it->IsIonized())
				strength[it->GetGovernment()] += it->Strength();
		}

	// Strengths of enemies and allies are rebuilt every step.
	enemyStrength.clear();
	allyStrength.clear();
	for(const auto &gov : strength)
	{
		set<const Government *> allies;
		for(const auto &enemy : strength)
			if(enemy.first->IsEnemy(gov.first))
			{
				// "Know your enemies."
				enemyStrength[gov.first] += enemy.second;
				for(const auto &ally : strength)
					if(ally.first->IsEnemy(enemy.first) && !allies.contains(ally.first))
					{
						// "The enemy of my enemy is my friend."
						allyStrength[gov.first] += ally.second;
						allies.insert(ally.first);
					}
			}
	}

	// Ships with nearby allies consider their allies' strength as well as their own.
	for(const auto &it : ships)
	{
		const Government *gov = it->GetGovernment();

		// Check if this ship's government has the authority to enforce scans & fines in this system.
		if(!scanPermissions.contains(gov))
			scanPermissions.emplace(gov, gov && gov->CanEnforce(playerSystem));

		// Only have ships update their strength estimate once per second on average.
		if(!gov || it->GetSystem() != playerSystem || it->IsDisabled() || Random::Int(60))
			continue;

		int64_t &myStrength = shipStrength[it.get()];
		for(const auto &allies : governmentRosters)
		{
			// If this is not an allied government, its ships will not assist this ship when attacked.
			if(allies.first->AttitudeToward(gov) <= 0.)
				continue;
			for(const auto &ally : allies.second)
				if(!ally->IsDisabled() && ally->Position().Distance(it->Position()) < 2000.)
					myStrength += ally->Strength();
		}
	}
}



// Cache various lists of all targetable ships in the player's system for this Step.
void AI::CacheShipLists()
{
	allyLists.clear();
	enemyLists.clear();
	for(const auto &git : governmentRosters)
	{
		allyLists.emplace(git.first, vector<Ship *>());
		allyLists.at(git.first).reserve(ships.size());
		enemyLists.emplace(git.first, vector<Ship *>());
		enemyLists.at(git.first).reserve(ships.size());
		for(const auto &oit : governmentRosters)
		{
			auto &list = git.first->IsEnemy(oit.first)
					? enemyLists[git.first] : allyLists[git.first];
			list.insert(list.end(), oit.second.begin(), oit.second.end());
		}
	}
}



void AI::RegisterDerivedConditions(ConditionsStore &conditions)
{
	// Special conditions about system hostility.
	conditions["government strength: "].ProvidePrefixed([this](const ConditionEntry &ce) -> int64_t {
		const Government *gov = GameData::Governments().Get(ce.NameWithoutPrefix());
		int64_t strength = 0;
		for(const Ship *ship : governmentRosters[gov])
			if(ship)
				strength += ship->Strength();
		return strength;
	});
	conditions["ally strength"].ProvideNamed([this](const ConditionEntry &ce) -> int64_t {
		return allyStrength[GameData::PlayerGovernment()];
	});
	conditions["enemy strength"].ProvideNamed([this](const ConditionEntry &ce) -> int64_t {
		return enemyStrength[GameData::PlayerGovernment()];
	});
	conditions["ally strength: "].ProvidePrefixed([this](const ConditionEntry &ce) -> int64_t {
		const Government *gov = GameData::Governments().Get(ce.NameWithoutPrefix());
		return gov ? allyStrength[gov] : 0.;
	});
	conditions["enemy strength: "].ProvidePrefixed([this](const ConditionEntry &ce) -> int64_t {
		const Government *gov = GameData::Governments().Get(ce.NameWithoutPrefix());
		return gov ? enemyStrength[gov] : 0.;
	});
}



void AI::IssueOrder(const OrderSingle &newOrder, const string &description)
{
	// Figure out what ships we are giving orders to.
	string who;
	vector<const Ship *> ships;
	size_t destroyedCount = 0;
	// A "hold fire" order can used on the flagship to temporarily block autofire.
	// Other orders can be issued only to escorts.
	bool includeFlagship = newOrder.type == Orders::Types::HOLD_FIRE;
	if(player.SelectedShips().empty())
	{
		for(const shared_ptr<Ship> &it : player.Ships())
			if((includeFlagship || it.get() != player.Flagship()) && !it->IsParked())
			{
				if(it->IsDestroyed())
					++destroyedCount;
				else
					ships.push_back(it.get());
			}
		who = (ships.empty() ? destroyedCount : ships.size()) > 1
			? "Your fleet is " : includeFlagship ? "Your flagship is " : "Your escort is ";
	}
	else
	{
		for(const weak_ptr<Ship> &it : player.SelectedShips())
		{
			shared_ptr<Ship> ship = it.lock();
			if(!ship)
				continue;
			if(ship->IsDestroyed())
				++destroyedCount;
			else
				ships.push_back(ship.get());
		}
		who = (ships.empty() ? destroyedCount : ships.size()) > 1
			? "The selected escorts are " : "The selected escort is ";
	}
	if(ships.empty())
	{
		if(destroyedCount)
			Messages::Add({who + "destroyed and unable to execute your orders.",
				GameData::MessageCategories().Get("normal")});
		return;
	}

	Point centerOfGravity;
	bool isMoveOrder = newOrder.type == Orders::Types::MOVE_TO;
	int squadCount = 0;
	if(isMoveOrder)
	{
		for(const Ship *ship : ships)
			if(ship->GetSystem() && !ship->IsDisabled())
			{
				centerOfGravity += ship->Position();
				++squadCount;
			}
		if(squadCount > 1)
			centerOfGravity /= squadCount;
	}
	// If this is a move command, make sure the fleet is bunched together
	// enough that each ship takes up no more than about 30,000 square pixels.
	double maxSquadOffset = sqrt(10000. * squadCount);

	const Ship *flagship = player.Flagship();
	const Ship *newTargetShip = newOrder.GetTargetShip().get();
	// A target is valid if we have no target, or when the target is in the
	// same system as the flagship.
	bool isValidTarget = !newTargetShip || newOrder.GetTargetAsteroid()
		|| (flagship && newTargetShip->GetSystem() == flagship->GetSystem());

	// Now, go through all the given ships and add the new order to their sets.
	// But, if it turns out that they already had the given order,
	// this order will be cleared instead. The only command that does not
	// toggle is a move command; it always counts as a new command.
	bool hasMismatch = isMoveOrder;
	bool gaveOrder = false;
	bool alreadyHarvesting = false;
	if(isValidTarget)
	{
		for(const Ship *ship : ships)
		{
			// Never issue orders to a ship to target itself.
			if(ship == newTargetShip)
				continue;

			gaveOrder = true;
			hasMismatch |= !orders.contains(ship);

			OrderSet &existing = orders[ship];
			existing.Add(newOrder, &hasMismatch, &alreadyHarvesting);

			if(isMoveOrder)
			{
				// In a move order, rather than commanding every ship to move to the
				// same point, they move as a mass so their center of gravity is
				// that point but their relative positions are unchanged.
				Point offset = ship->Position() - centerOfGravity;
				if(offset.Length() > maxSquadOffset)
					offset = offset.Unit() * maxSquadOffset;
				existing.SetTargetPoint(existing.GetTargetPoint() + offset);
			}
			else if(existing.Has(Orders::Types::HOLD_POSITION))
			{
				bool shouldReverse = false;
				// Set the point this ship will "guard," so it can return
				// to it if knocked away by projectiles / explosions.
				existing.SetTargetPoint(StoppingPoint(*ship, Point(), shouldReverse));
			}
		}
		if(!gaveOrder)
			return;
	}

	if(alreadyHarvesting)
		return;
	else if(hasMismatch)
		Messages::Add({who + description, GameData::MessageCategories().Get("normal")});
	else
	{
		if(!isValidTarget)
			Messages::Add({who + "unable to and no longer " + description,
				GameData::MessageCategories().Get("normal")});
		else
			Messages::Add({who + "no longer " + description, GameData::MessageCategories().Get("normal")});

		// Clear any orders that are now empty.
		for(const Ship *ship : ships)
		{
			auto it = orders.find(ship);
			if(it != orders.end() && it->second.Empty())
				orders.erase(it);
		}
	}
}



// Change the ship's order based on its current fulfillment of the order.
void AI::UpdateOrders(const Ship &ship)
{
	// This should only be called for ships with orders that can be carried out.
	auto it = orders.find(&ship);
	if(it == orders.end())
		return;

	it->second.Update(ship);
}<|MERGE_RESOLUTION|>--- conflicted
+++ resolved
@@ -4689,11 +4689,7 @@
 			int index = 0;
 			for(const Hardpoint &hardpoint : ship.Weapons())
 			{
-<<<<<<< HEAD
-				if(hardpoint.IsReady() && !hardpoint.GetOutfit()->Icon() && hardpoint.GetGroup() == group)
-=======
-				if(hardpoint.IsReady() && !hardpoint.GetWeapon()->Icon())
->>>>>>> 7382fe7e
+				if(hardpoint.IsReady() && !hardpoint.GetWeapon()->Icon() && hardpoint.GetGroup() == group)
 					firingCommands.SetFire(index);
 				++index;
 			}
