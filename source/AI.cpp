--- conflicted
+++ resolved
@@ -372,24 +372,6 @@
 		return true;
 	}
 
-<<<<<<< HEAD
-	// The minimum and maximum weapon range of the ship.
-	// If the ship has no weapons, return {0, inf}.
-	pair<double, double> WeaponsRange(const Ship &ship)
-	{
-		double minRange = numeric_limits<double>::infinity();
-		double maxRange = 0.;
-		for(const Hardpoint &hardpoint : ship.Weapons())
-			if(hardpoint.GetOutfit() && !hardpoint.IsSpecial())
-			{
-				minRange = min(hardpoint.GetWeapon()->Range(), minRange);
-				maxRange = max(hardpoint.GetWeapon()->Range(), maxRange);
-			}
-		return minRange < maxRange ? pair{minRange, maxRange} : pair{maxRange, minRange};
-	}
-
-=======
->>>>>>> a06f21cc
 	// Constants for the invisible fence timer.
 	const int FENCE_DECAY = 4;
 	const int FENCE_MAX = 600;
