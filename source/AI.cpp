/* AI.cpp
Copyright (c) 2014 by Michael Zahniser

Endless Sky is free software: you can redistribute it and/or modify it under the
terms of the GNU General Public License as published by the Free Software
Foundation, either version 3 of the License, or (at your option) any later version.

Endless Sky is distributed in the hope that it will be useful, but WITHOUT ANY
WARRANTY; without even the implied warranty of MERCHANTABILITY or FITNESS FOR A
PARTICULAR PURPOSE. See the GNU General Public License for more details.

You should have received a copy of the GNU General Public License along with
this program. If not, see <https://www.gnu.org/licenses/>.
*/

#include "AI.h"

#include "Audio.h"
#include "Command.h"
#include "DistanceMap.h"
#include "Flotsam.h"
#include "FormationPattern.h"
#include "FormationPositioner.h"
#include "GameData.h"
#include "Gamerules.h"
#include "Government.h"
#include "Hardpoint.h"
#include "JumpTypes.h"
#include "Mask.h"
#include "Messages.h"
#include "Minable.h"
#include "pi.h"
#include "Planet.h"
#include "PlayerInfo.h"
#include "Point.h"
#include "Port.h"
#include "Preferences.h"
#include "Random.h"
#include "Ship.h"
#include "ship/ShipAICache.h"
#include "ShipEvent.h"
#include "ShipJumpNavigation.h"
#include "StellarObject.h"
#include "System.h"
#include "Weapon.h"
#include "Wormhole.h"

#include <algorithm>
#include <cmath>
#include <limits>
#include <set>

using namespace std;

namespace {
	// If the player issues any of those commands, then any autopilot actions for the player get cancelled.
	const Command &AutopilotCancelCommands()
	{
		static const Command cancelers(Command::LAND | Command::JUMP | Command::FLEET_JUMP | Command::BOARD
			| Command::AFTERBURNER | Command::BACK | Command::FORWARD | Command::LEFT | Command::RIGHT
			| Command::AUTOSTEER | Command::STOP);

		return cancelers;
	}

	bool IsStranded(const Ship &ship)
	{
		return ship.GetSystem() && !ship.IsEnteringHyperspace() && !ship.GetSystem()->HasFuelFor(ship)
			&& ship.NeedsFuel();
	}

	bool CanBoard(const Ship &ship, const Ship &target)
	{
		if(&ship == &target)
			return false;
		if(target.IsDestroyed() || !target.IsTargetable() || target.GetSystem() != ship.GetSystem())
			return false;
		if(IsStranded(target) && !ship.GetGovernment()->IsEnemy(target.GetGovernment()))
			return true;
		return target.IsDisabled();
	}

	// Check if the given ship can "swarm" the targeted ship, e.g. to provide anti-missile cover.
	bool CanSwarm(const Ship &ship, const Ship &target)
	{
		if(target.GetPersonality().IsSwarming() || target.IsHyperspacing())
			return false;
		if(target.GetGovernment()->IsEnemy(ship.GetGovernment()))
			return false;
		if(target.GetSystem() != ship.GetSystem())
			return false;
		return target.IsTargetable();
	}

	double AngleDiff(double a, double b)
	{
		a = abs(a - b);
		return min(a, 360. - a);
	}

	// Determine if all able, non-carried escorts are ready to jump with this
	// ship. Carried escorts are waited for in AI::Step.
	bool EscortsReadyToJump(const Ship &ship)
	{
		bool shipIsYours = ship.IsYours();
		const Government *gov = ship.GetGovernment();
		for(const weak_ptr<Ship> &ptr : ship.GetEscorts())
		{
			shared_ptr<const Ship> escort = ptr.lock();
			// Skip escorts which are not player-owned and not escort mission NPCs.
			if(!escort || (shipIsYours && !escort->IsYours() && (!escort->GetPersonality().IsEscort()
					|| gov->IsEnemy(escort->GetGovernment()))))
				continue;
			if(!escort->IsDisabled() && !escort->CanBeCarried()
					&& escort->GetSystem() == ship.GetSystem()
					&& escort->JumpNavigation().JumpFuel() && !escort->IsReadyToJump(true))
				return false;
		}
		return true;
	}

	// Determine if the ship has any usable weapons.
	bool IsArmed(const Ship &ship)
	{
		for(const Hardpoint &hardpoint : ship.Weapons())
		{
			const Weapon *weapon = hardpoint.GetOutfit();
			if(weapon && !hardpoint.IsSpecial())
			{
				if(weapon->Ammo() && !ship.OutfitCount(weapon->Ammo()))
					continue;
				return true;
			}
		}
		return false;
	}

	void Deploy(const Ship &ship, bool includingDamaged)
	{
		for(const Ship::Bay &bay : ship.Bays())
			if(bay.ship && (includingDamaged || bay.ship->Health() > .75) &&
					(!bay.ship->IsYours() || bay.ship->HasDeployOrder()))
				bay.ship->SetCommands(Command::DEPLOY);
	}

	// Helper function for selecting the ships for formation commands.
	vector<Ship *> GetShipsForFormationCommand(const PlayerInfo &player)
	{
		// Figure out what ships we are giving orders to
		vector<Ship *> targetShips;
		auto &selectedShips = player.SelectedShips();
		bool fullFleet = selectedShips.empty();
		if(fullFleet)
		{
			auto &playerShips = player.Ships();
			targetShips.reserve(playerShips.size() - 1);
			for(const shared_ptr<Ship> &it : player.Ships())
				if(it.get() != player.Flagship() && !it->IsParked()
					&& !it->IsDestroyed())
					targetShips.push_back(it.get());
		}
		else
		{
			targetShips.reserve(selectedShips.size());
			for(const weak_ptr<Ship> &it : selectedShips)
			{
				shared_ptr<Ship> ship = it.lock();
				if(ship)
					targetShips.push_back(ship.get());
			}
		}

		// This can happen when the player only has a flagship or when
		// all selected escorts are disabled.
		if(targetShips.empty())
		{
			if(fullFleet)
				Messages::Add("No ships in the fleet to change formation for.", Messages::Importance::High);
			else
				Messages::Add("No ships selected that can change formation.", Messages::Importance::High);
		}
		return targetShips;
	}

	// Issue deploy orders for the selected ships (or the full fleet if no ships are selected).
	void IssueDeploy(const PlayerInfo &player)
	{
		// Lay out the rules for what constitutes a deployable ship. (Since player ships are not
		// deleted from memory until the next landing, check both parked and destroyed states.)
		auto isCandidate = [](const shared_ptr<Ship> &ship) -> bool
		{
			return ship->CanBeCarried() && !ship->IsParked() && !ship->IsDestroyed();
		};

		auto toDeploy = vector<Ship *> {};
		auto toRecall = vector<Ship *> {};
		{
			auto maxCount = player.Ships().size() / 2;
			toDeploy.reserve(maxCount);
			toRecall.reserve(maxCount);
		}

		// First, check if the player selected any carried ships.
		for(const weak_ptr<Ship> &it : player.SelectedShips())
		{
			shared_ptr<Ship> ship = it.lock();
			if(ship && ship->IsYours() && isCandidate(ship))
				(ship->HasDeployOrder() ? toRecall : toDeploy).emplace_back(ship.get());
		}
		// If needed, check the player's fleet for deployable ships.
		if(toDeploy.empty() && toRecall.empty())
			for(const shared_ptr<Ship> &ship : player.Ships())
				if(isCandidate(ship) && ship.get() != player.Flagship())
					(ship->HasDeployOrder() ? toRecall : toDeploy).emplace_back(ship.get());

		// If any ships were not yet ordered to deploy, deploy them.
		if(!toDeploy.empty())
		{
			for(Ship *ship : toDeploy)
				ship->SetDeployOrder(true);
			string ship = (toDeploy.size() == 1 ? "ship" : "ships");
			Messages::Add("Deployed " + to_string(toDeploy.size()) + " carried " + ship + ".", Messages::Importance::High);
		}
		// Otherwise, instruct the carried ships to return to their berth.
		else if(!toRecall.empty())
		{
			for(Ship *ship : toRecall)
				ship->SetDeployOrder(false);
			string ship = (toRecall.size() == 1 ? "ship" : "ships");
			Messages::Add("Recalled " + to_string(toRecall.size()) + " carried " + ship + ".", Messages::Importance::High);
		}
	}

	// Check if the ship contains a carried ship that needs to launch.
	bool HasDeployments(const Ship &ship)
	{
		for(const Ship::Bay &bay : ship.Bays())
			if(bay.ship && bay.ship->HasDeployOrder())
				return true;
		return false;
	}

	// Determine if the ship with the given travel plan should refuel in
	// its current system, or if it should keep traveling.
	bool ShouldRefuel(const Ship &ship, const DistanceMap &route, double fuelCapacity = 0.)
	{
		if(!fuelCapacity)
			fuelCapacity = ship.Attributes().Get("fuel capacity");

		const System *from = ship.GetSystem();
		const bool systemHasFuel = from->HasFuelFor(ship) && fuelCapacity;
		// If there is no fuel capacity in this ship, no fuel in this
		// system, if it is fully fueled, or its drive doesn't require
		// fuel, then it should not refuel before traveling.
		if(!systemHasFuel || ship.Fuel() == 1. || !ship.JumpNavigation().JumpFuel())
			return false;

		// Calculate the fuel needed to reach the next system with fuel.
		double fuel = fuelCapacity * ship.Fuel();
		const System *to = route.Route(from);
		while(to && !to->HasFuelFor(ship))
			to = route.Route(to);

		// The returned system from Route is nullptr when the route is
		// "complete." If 'to' is nullptr here, then there are no fuel
		// stops between the current system (which has fuel) and the
		// desired endpoint system - refuel only if needed.
		return fuel < route.RequiredFuel(from, (to ? to : route.End()));
	}

	// The health remaining before becoming disabled, at which fighters and
	// other ships consider retreating from battle.
	const double RETREAT_HEALTH = .25;

	bool ShouldFlee(Ship &ship)
	{
		const Personality &personality = ship.GetPersonality();

		if(personality.IsFleeing())
			return true;

		if(personality.IsStaying())
			return false;

		const bool lowHealth = ship.Health() < RETREAT_HEALTH + .25 * personality.IsCoward();
		if(!personality.IsDaring() && lowHealth)
			return true;

		if(ship.GetAICache().NeedsAmmo())
			return true;

		return false;
	}

	bool StayOrLinger(Ship &ship)
	{
		const Personality &personality = ship.GetPersonality();
		if(personality.IsStaying())
			return true;

		const Government *government = ship.GetGovernment();
		shared_ptr<const Ship> parent = ship.GetParent();
		if(parent && government && parent->GetGovernment()->IsEnemy(government))
			return true;

		if(ship.IsFleeing())
			return false;

		// Everything after here is the lingering logic.

		if(!personality.IsLingering())
			return false;
		// NPCs that can follow the player do not linger.
		if(ship.IsSpecial() && !personality.IsUninterested())
			return false;

		const System *system = ship.GetSystem();
		const System *destination = ship.GetTargetSystem();

		// Ships not yet at their destination must go there before they can linger.
		if(destination && destination != system)
			return false;
		// Ship cannot linger any longer in this system.
		if(!system || ship.GetLingerSteps() >= system->MinimumFleetPeriod() / 4)
			return false;

		ship.Linger();
		return true;
	}

	// Constants for the invisible fence timer.
	const int FENCE_DECAY = 4;
	const int FENCE_MAX = 600;

	// An offset to prevent the ship from being not quite over the point to departure.
	const double SAFETY_OFFSET = 1.;

	// The minimum speed advantage a ship has to have to consider running away.
	const double SAFETY_MULTIPLIER = 1.1;
}



AI::AI(const PlayerInfo &player, const List<Ship> &ships,
		const List<Minable> &minables, const List<Flotsam> &flotsam)
	: player(player), ships(ships), minables(minables), flotsam(flotsam)
{
	// Allocate a starting amount of hardpoints for ships.
	firingCommands.SetHardpoints(12);
}



// Fleet commands from the player.
<<<<<<< HEAD
void AI::IssueFormationChange(const PlayerInfo &player)
{
	// Figure out what ships we are giving orders to
	vector<Ship *> targetShips = GetShipsForFormationCommand(player);
	if(targetShips.empty())
		return;

	const auto &formationPatterns = GameData::Formations();
	if(formationPatterns.empty())
	{
		Messages::Add("No formations available.", Messages::Importance::High);
		return;
	}

	// First check which and how many formation patterns we have in the current set of selected ships.
	// If there is more than 1 pattern in the selection, then this command will change all selected
	// ships to use the pattern that was found first. If there is only 1 pattern, then this command
	// will change all selected ships to use the next pattern available.
	const FormationPattern *toSet = nullptr;
	bool multiplePatternsSet = false;
	for(Ship *ship : targetShips)
	{
		const FormationPattern *shipsPattern = ship->GetFormationPattern();
		if(shipsPattern)
		{
			if(!toSet)
				toSet = shipsPattern;
			else if(toSet != shipsPattern)
			{
				multiplePatternsSet = true;
				break;
			}
		}
	}

	// Now determine what formationPattern to set.
	if(!toSet)
		// If no pattern was set at all, then we set the first one from the set of formationPatterns.
		toSet = &(formationPatterns.begin()->second);
	else if(!multiplePatternsSet)
	{
		// If only one pattern was found, then select the next pattern (or clear the pattern if there is no next).
		auto it = formationPatterns.find(toSet->Name());
		if(it != formationPatterns.end())
			++it;
		toSet = (it == formationPatterns.end() ? nullptr : &(it->second));
	}
	//else if (multiplePatternsSet) {
	// If more than one formation was found on the ships, then we set the pattern it to the first one found.
	// No code is needed here for this option, since all variables are already set to just apply the change below.
	//}
	
	// Now set the pattern on the selected ships.
	for(Ship *ship : targetShips)
		if(ship->GetFormationPattern() != toSet)
			ship->SetFormationPattern(toSet);

	if(toSet)
		Messages::Add(to_string(targetShips.size()) + " ships are now flying in " + toSet->Name() + " formation.", Messages::Importance::Low);
	else
		Messages::Add(to_string(targetShips.size()) + " ships are no longer flying in formation.", Messages::Importance::Low);
}



void AI::IssueShipTarget(const PlayerInfo &player, const shared_ptr<Ship> &target)
=======
void AI::IssueShipTarget(const shared_ptr<Ship> &target)
>>>>>>> e57e8e47
{
	Orders newOrders;
	bool isEnemy = target->GetGovernment()->IsEnemy();
	newOrders.type = (!isEnemy ? Orders::KEEP_STATION
		: target->IsDisabled() ? Orders::FINISH_OFF : Orders::ATTACK);
	newOrders.target = target;
	string description = (isEnemy ? "focusing fire on" : "following") + (" \"" + target->Name() + "\".");
	IssueOrders(newOrders, description);
}



void AI::IssueAsteroidTarget(const shared_ptr<Minable> &targetAsteroid)
{
	Orders newOrders;
	newOrders.type = Orders::MINE;
	newOrders.targetAsteroid = targetAsteroid;
	IssueOrders(newOrders,
			"focusing fire on " + targetAsteroid->DisplayName() + " " + targetAsteroid->Noun() + ".");
}



void AI::IssueMoveTarget(const Point &target, const System *moveToSystem)
{
	Orders newOrders;
	newOrders.type = Orders::MOVE_TO;
	newOrders.point = target;
	newOrders.targetSystem = moveToSystem;
	string description = "moving to the given location";
	description += player.GetSystem() == moveToSystem ? "." : (" in the " + moveToSystem->Name() + " system.");
	IssueOrders(newOrders, description);
}



// Commands issued via the keyboard (mostly, to the flagship).
void AI::UpdateKeys(PlayerInfo &player, Command &activeCommands)
{
	escortsUseAmmo = Preferences::Has("Escorts expend ammo");
	escortsAreFrugal = Preferences::Has("Escorts use ammo frugally");

	autoPilot |= activeCommands;
	if(activeCommands.Has(AutopilotCancelCommands()))
	{
		bool canceled = (autoPilot.Has(Command::JUMP) && !activeCommands.Has(Command::JUMP));
		canceled |= (autoPilot.Has(Command::STOP) && !activeCommands.Has(Command::STOP));
		canceled |= (autoPilot.Has(Command::LAND) && !activeCommands.Has(Command::LAND));
		canceled |= (autoPilot.Has(Command::BOARD) && !activeCommands.Has(Command::BOARD));
		if(canceled)
			Messages::Add("Disengaging autopilot.", Messages::Importance::High);
		autoPilot.Clear();
	}

	const Ship *flagship = player.Flagship();
	if(!flagship || flagship->IsDestroyed())
		return;

	if(activeCommands.Has(Command::STOP))
		Messages::Add("Coming to a stop.", Messages::Importance::High);

	// Only toggle the "cloak" command if one of your ships has a cloaking device.
	if(activeCommands.Has(Command::CLOAK))
		for(const auto &it : player.Ships())
			if(!it->IsParked() && it->Attributes().Get("cloak"))
			{
				isCloaking = !isCloaking;
				Messages::Add(isCloaking ? "Engaging cloaking device." : "Disengaging cloaking device."
					, Messages::Importance::High);
				break;
			}

	// Toggle your secondary weapon.
	if(activeCommands.Has(Command::SELECT))
		player.SelectNextSecondary();

	// The commands below here only apply if you have escorts or fighters.
	if(player.Ships().size() < 2)
		return;

	// Toggle the "deploy" command for the fleet or selected ships.
	if(activeCommands.Has(Command::DEPLOY))
		IssueDeploy(player);

	// The gather command controls formation flying when combined with shift.
	const bool shift = activeCommands.Has(Command::SHIFT);
	if(shift && activeCommands.Has(Command::GATHER))
		IssueFormationChange(player);

	shared_ptr<Ship> target = flagship->GetTargetShip();
	shared_ptr<Minable> targetAsteroid = flagship->GetTargetAsteroid();
	Orders newOrders;
	if(activeCommands.Has(Command::FIGHT) && target && !target->IsYours() && !shift)
	{
		newOrders.type = target->IsDisabled() ? Orders::FINISH_OFF : Orders::ATTACK;
		newOrders.target = target;
		IssueOrders(newOrders, "focusing fire on \"" + target->Name() + "\".");
	}
	else if(activeCommands.Has(Command::FIGHT) && targetAsteroid)
<<<<<<< HEAD
		IssueAsteroidTarget(player, targetAsteroid);
	if(activeCommands.Has(Command::HOLD) && !shift)
=======
		IssueAsteroidTarget(targetAsteroid);
	if(activeCommands.Has(Command::HOLD))
>>>>>>> e57e8e47
	{
		newOrders.type = Orders::HOLD_POSITION;
		IssueOrders(newOrders, "holding position.");
	}
	if(activeCommands.Has(Command::GATHER) && !shift)
	{
		newOrders.type = Orders::GATHER;
		newOrders.target = player.FlagshipPtr();
		IssueOrders(newOrders, "gathering around your flagship.");
	}

	// Get rid of any invalid orders. Carried ships will retain orders in case they are deployed.
	for(auto it = orders.begin(); it != orders.end(); )
	{
		if(it->second.type == Orders::MINE && it->first->Cargo().Free() && it->second.targetAsteroid.expired())
			it->second.type = Orders::HARVEST;
		else if(it->second.type & Orders::REQUIRES_TARGET)
		{
			shared_ptr<Ship> ship = it->second.target.lock();
			shared_ptr<Minable> asteroid = it->second.targetAsteroid.lock();
			// Check if the target ship itself is targetable.
			bool invalidTarget = !ship || !ship->IsTargetable() || (ship->IsDisabled() && it->second.type == Orders::ATTACK);
			// Alternately, if an asteroid is targeted, then not an invalid target.
			invalidTarget &= !asteroid;
			// Check if the target ship is in a system where we can target.
			// This check only checks for undocked ships (that have a current system).
			bool targetOutOfReach = !ship || (it->first->GetSystem() && ship->GetSystem() != it->first->GetSystem()
					&& ship->GetSystem() != flagship->GetSystem());
			// Asteroids are never out of reach since they're in the same system as flagship.
			targetOutOfReach &= !asteroid;

			if(invalidTarget || targetOutOfReach)
			{
				it = orders.erase(it);
				continue;
			}
		}
		++it;
	}
}



void AI::UpdateEvents(const list<ShipEvent> &events)
{
	for(const ShipEvent &event : events)
	{
		const auto &target = event.Target();
		if(!target)
			continue;

		if(event.Actor())
		{
			actions[event.Actor()][target] |= event.Type();
			if(event.TargetGovernment())
				notoriety[event.Actor()][event.TargetGovernment()] |= event.Type();
		}

		const auto &actorGovernment = event.ActorGovernment();
		if(actorGovernment)
		{
			governmentActions[actorGovernment][target] |= event.Type();
			if(actorGovernment->IsPlayer() && event.TargetGovernment())
			{
				int &bitmap = playerActions[target];
				int newActions = event.Type() - (event.Type() & bitmap);
				bitmap |= event.Type();
				// If you provoke the same ship twice, it should have an effect both times.
				if(event.Type() & ShipEvent::PROVOKE)
					newActions |= ShipEvent::PROVOKE;
				event.TargetGovernment()->Offend(newActions, target->CrewValue());
			}
		}
	}
}



// Remove records of what happened in the previous system, now that
// the player has entered a new one.
void AI::Clean()
{
	// Records of what various AI ships and factions have done.
	actions.clear();
	notoriety.clear();
	governmentActions.clear();
	scanPermissions.clear();
	playerActions.clear();
	swarmCount.clear();
	fenceCount.clear();
	cargoScans.clear();
	outfitScans.clear();
	scanTime.clear();
	miningAngle.clear();
	miningRadius.clear();
	miningTime.clear();
	appeasementThreshold.clear();
	// Records for formations flying around leadships and other objects.
	formations.clear();
	// Records that affect the combat behavior of various governments.
	shipStrength.clear();
	enemyStrength.clear();
	allyStrength.clear();
}



// Clear ship orders and assistance requests. These should be done
// when the player lands, but not when they change systems.
void AI::ClearOrders()
{
	helperList.clear();
	orders.clear();
}



void AI::Step(Command &activeCommands)
{
	// First, figure out the comparative strengths of the present governments.
	const System *playerSystem = player.GetSystem();
	map<const Government *, int64_t> strength;
	UpdateStrengths(strength, playerSystem);
	CacheShipLists();

	// Update the counts of how long ships have been outside the "invisible fence."
	// If a ship ceases to exist, this also ensures that it will be removed from
	// the fence count map after a few seconds.
	for(auto it = fenceCount.begin(); it != fenceCount.end(); )
	{
		it->second -= FENCE_DECAY;
		if(it->second < 0)
			it = fenceCount.erase(it);
		else
			++it;
	}
	for(const auto &it : ships)
	{
		const System *system = it->GetActualSystem();
		if(system && it->Position().Length() >= system->InvisibleFenceRadius())
		{
			int &value = fenceCount[&*it];
			value = min(FENCE_MAX, value + FENCE_DECAY + 1);
		}
	}

	// Allow all formation-positioners to handle their internal administration to
	// prepare for the next cycle.
	for(auto &bodyIt : formations)
		for(auto &positionerIt : bodyIt.second)
			positionerIt.second.Step();

	const Ship *flagship = player.Flagship();
	step = (step + 1) & 31;
	int targetTurn = 0;
	int minerCount = 0;
	const int maxMinerCount = minables.empty() ? 0 : 9;
	bool opportunisticEscorts = !Preferences::Has("Turrets focus fire");
	bool fightersRetreat = Preferences::Has("Damaged fighters retreat");
	const int npcMaxMiningTime = GameData::GetGamerules().NPCMaxMiningTime();
	for(const auto &it : ships)
	{
		// A destroyed ship can't do anything.
		if(it->IsDestroyed())
			continue;
		// Skip any carried fighters or drones that are somehow in the list.
		if(!it->GetSystem())
			continue;

		if(it.get() == flagship)
		{
			// Player cannot do anything if the flagship is landing.
			if(!flagship->IsLanding())
				MovePlayer(*it, activeCommands);
			continue;
		}

		const Government *gov = it->GetGovernment();
		const Personality &personality = it->GetPersonality();
		double healthRemaining = it->Health();
		bool isPresent = (it->GetSystem() == playerSystem);
		bool isStranded = IsStranded(*it);
		bool thisIsLaunching = (isPresent && HasDeployments(*it));
		if(isStranded || it->IsDisabled())
		{
			// Attempt to find a friendly ship to render assistance.
			if(!it->GetPersonality().IsDerelict())
				AskForHelp(*it, isStranded, flagship);

			if(it->IsDisabled())
			{
				// Ships other than escorts should deploy fighters if disabled.
				if(!it->IsYours() || thisIsLaunching)
				{
					it->SetCommands(Command::DEPLOY);
					Deploy(*it, !(it->IsYours() && fightersRetreat));
				}
				// Avoid jettisoning cargo as soon as this ship is repaired.
				if(personality.IsAppeasing())
				{
					double health = .5 * it->Shields() + it->Hull();
					double &threshold = appeasementThreshold[it.get()];
					threshold = max((1. - health) + .1, threshold);
				}
				continue;
			}
		}
		// Overheated ships are effectively disabled, and cannot fire, cloak, etc.
		if(it->IsOverheated())
			continue;

		Command command;
		firingCommands.SetHardpoints(it->Weapons().size());
		if(it->IsYours())
		{
			if(it->HasBays() && thisIsLaunching)
			{
				// If this is a carrier, launch whichever of its fighters are at
				// good enough health to survive a fight.
				command |= Command::DEPLOY;
				Deploy(*it, !fightersRetreat);
			}
			if(isCloaking)
				command |= Command::CLOAK;
		}

		// Cloak if the AI considers it appropriate.
		if(!it->IsYours() || !isCloaking)
			if(DoCloak(*it, command))
			{
				// The ship chose to retreat from its target, e.g. to repair.
				it->SetCommands(command);
				continue;
			}

		shared_ptr<Ship> parent = it->GetParent();
		if(parent && parent->IsDestroyed())
		{
			// An NPC that loses its fleet leader should attempt to
			// follow that leader's parent. For most mission NPCs,
			// this is the player. Any regular NPCs and mission NPCs
			// with "personality uninterested" become independent.
			parent = parent->GetParent();
			it->SetParent(parent);
		}

		// Pick a target and automatically fire weapons.
		shared_ptr<Ship> target = it->GetTargetShip();
		shared_ptr<Minable> targetAsteroid = it->GetTargetAsteroid();
		shared_ptr<Flotsam> targetFlotsam = it->GetTargetFlotsam();
		if(isPresent && it->IsYours() && targetFlotsam && FollowOrders(*it, command))
			continue;
		// Determine if this ship was trying to scan its previous target. If so, keep
		// track of this ship's scan time and count.
		if(isPresent && !it->IsYours())
		{
			// Assume that if the target is friendly, not disabled, of a different
			// government to this ship, and this ship has scanning capabilities
			// then it was attempting to scan the target. This isn't a perfect
			// assumption, but should be good enough for now.
			bool cargoScan = it->Attributes().Get("cargo scan power");
			bool outfitScan = it->Attributes().Get("outfit scan power");
			if((cargoScan || outfitScan) && target && !target->IsDisabled()
				&& !target->GetGovernment()->IsEnemy(gov) && target->GetGovernment() != gov)
			{
				++scanTime[&*it];
				if(it->CargoScanFraction() == 1.)
					cargoScans[&*it].insert(&*target);
				if(it->OutfitScanFraction() == 1.)
					outfitScans[&*it].insert(&*target);
			}
		}
		if(isPresent && !personality.IsSwarming())
		{
			// Each ship only switches targets twice a second, so that it can
			// focus on damaging one particular ship.
			targetTurn = (targetTurn + 1) & 31;
			if(targetTurn == step || !target || target->IsDestroyed() || (target->IsDisabled() &&
					(personality.Disables() || (target->CanBeCarried() && !personality.IsVindictive())))
					|| (target->IsFleeing() && personality.IsMerciful()) || !target->IsTargetable())
			{
				target = FindTarget(*it);
				it->SetTargetShip(target);
			}
		}
		if(isPresent)
		{
			AimTurrets(*it, firingCommands, it->IsYours() ? opportunisticEscorts : personality.IsOpportunistic());
			if(targetAsteroid)
				AutoFire(*it, firingCommands, *targetAsteroid);
			else
				AutoFire(*it, firingCommands);
		}

		// If this ship is hyperspacing, or in the act of
		// launching or landing, it can't do anything else.
		if(it->IsHyperspacing() || it->Zoom() < 1.)
		{
			it->SetCommands(command);
			it->SetCommands(firingCommands);
			continue;
		}

		// Run away if your hostile target is not disabled
		// and you are either badly damaged or have run out of ammo.
		// Player ships never stop targeting hostiles, while hostile mission NPCs will
		// do so only if they are allowed to leave.
		const bool shouldFlee = ShouldFlee(*it);
		if(!it->IsYours() && shouldFlee && target && target->GetGovernment()->IsEnemy(gov) && !target->IsDisabled()
			&& (!it->GetParent() || !it->GetParent()->GetGovernment()->IsEnemy(gov)))
		{
			// Make sure the ship has somewhere to flee to.
			const System *system = it->GetSystem();
			if(it->JumpsRemaining() && (!system->Links().empty() || it->JumpNavigation().HasJumpDrive()))
				target.reset();
			else
				for(const StellarObject &object : system->Objects())
					if(object.HasSprite() && object.HasValidPlanet() && object.GetPlanet()->IsInhabited()
							&& object.GetPlanet()->CanLand(*it))
					{
						target.reset();
						break;
					}

			if(target)
				// This ship has nowhere to flee to: Stop fleeing.
				it->SetFleeing(false);
			else
			{
				// This ship has somewhere to flee to: Remove target and mark this ship as fleeing.
				it->SetTargetShip(target);
				it->SetFleeing();
			}
		}
		else if(it->IsFleeing())
			it->SetFleeing(false);

		// Special actions when a ship is heavily damaged:
		if(healthRemaining < RETREAT_HEALTH + .25)
		{
			// Cowards abandon their fleets.
			if(parent && personality.IsCoward())
			{
				parent.reset();
				it->SetParent(parent);
			}
			// Appeasing ships jettison cargo to distract their pursuers.
			if(personality.IsAppeasing() && it->Cargo().Used())
				DoAppeasing(it, &appeasementThreshold[it.get()]);
		}

		// If recruited to assist a ship, follow through on the commitment
		// instead of ignoring it due to other personality traits.
		shared_ptr<Ship> shipToAssist = it->GetShipToAssist();
		if(shipToAssist)
		{
			if(shipToAssist->IsDestroyed() || shipToAssist->GetSystem() != it->GetSystem()
					|| shipToAssist->IsLanding() || shipToAssist->IsHyperspacing()
					|| shipToAssist->GetGovernment()->IsEnemy(gov)
					|| (!shipToAssist->IsDisabled() && !shipToAssist->NeedsFuel()))
			{
				shipToAssist.reset();
				it->SetShipToAssist(nullptr);
			}
			else if(!it->IsBoarding())
			{
				MoveTo(*it, command, shipToAssist->Position(), shipToAssist->Velocity(), 40., .8);
				command |= Command::BOARD;
			}

			if(shipToAssist)
			{
				it->SetTargetShip(shipToAssist);
				it->SetCommands(command);
				it->SetCommands(firingCommands);
				continue;
			}
		}

		// This ship may have updated its target ship.
		double targetDistance = numeric_limits<double>::infinity();
		target = it->GetTargetShip();
		if(target)
			targetDistance = target->Position().Distance(it->Position());

		// Special case: if the player's flagship tries to board a ship to
		// refuel it, that escort should hold position for boarding.
		isStranded |= (flagship && it == flagship->GetTargetShip() && CanBoard(*flagship, *it)
			&& autoPilot.Has(Command::BOARD));

		// Stranded ships that have a helper need to stop and be assisted.
		bool strandedWithHelper = isStranded &&
			(HasHelper(*it, isStranded) || it->GetPersonality().IsDerelict() || it->IsYours());

		// Behave in accordance with personality traits.
		if(isPresent && personality.IsSwarming() && !strandedWithHelper)
		{
			// Swarming ships should not wait for (or be waited for by) any ship.
			if(parent)
			{
				parent.reset();
				it->SetParent(parent);
			}
			// Flock between allied, in-system ships.
			DoSwarming(*it, command, target);
			it->SetCommands(command);
			it->SetCommands(firingCommands);
			continue;
		}

		if(isPresent && personality.IsSecretive())
		{
			if(DoSecretive(*it, command))
			{
				it->SetCommands(command);
				continue;
			}
		}

		// Surveillance NPCs with enforcement authority (or those from
		// missions) should perform scans and surveys of the system.
		if(isPresent && personality.IsSurveillance() && !strandedWithHelper
				&& (scanPermissions[gov] || it->IsSpecial()))
		{
			DoSurveillance(*it, command, target);
			it->SetCommands(command);
			it->SetCommands(firingCommands);
			continue;
		}

		// Ships that harvest flotsam prioritize it over stopping to be refueled.
		if(isPresent && personality.Harvests() && DoHarvesting(*it, command))
		{
			it->SetCommands(command);
			it->SetCommands(firingCommands);
			continue;
		}

		// Attacking a hostile ship, fleeing and stopping to be refueled are more important than mining.
		if(isPresent && personality.IsMining() && !shouldFlee && !target && !strandedWithHelper && maxMinerCount)
		{
			// Miners with free cargo space and available mining time should mine. Mission NPCs
			// should mine even if there are other miners or they have been mining a while.
			if(it->Cargo().Free() >= 5 && IsArmed(*it) && (it->IsSpecial()
					|| (++miningTime[&*it] < npcMaxMiningTime && ++minerCount < maxMinerCount)))
			{
				if(it->HasBays())
				{
					command |= Command::DEPLOY;
					Deploy(*it, false);
				}
				DoMining(*it, command);
				it->SetCommands(command);
				it->SetCommands(firingCommands);
				continue;
			}
			// Fighters and drones should assist their parent's mining operation if they cannot
			// carry ore, and the asteroid is near enough that the parent can harvest the ore.
			if(it->CanBeCarried() && parent && miningTime[parent.get()] < 3601)
			{
				const shared_ptr<Minable> &minable = parent->GetTargetAsteroid();
				if(minable && minable->Position().Distance(parent->Position()) < 600.)
				{
					it->SetTargetAsteroid(minable);
					MoveToAttack(*it, command, *minable);
					AutoFire(*it, firingCommands, *minable);
					it->SetCommands(command);
					it->SetCommands(firingCommands);
					continue;
				}
			}
			it->SetTargetAsteroid(nullptr);
		}

		// Handle carried ships:
		if(it->CanBeCarried())
		{
			// A carried ship must belong to the same government as its parent to dock with it.
			bool hasParent = parent && !parent->IsDestroyed() && parent->GetGovernment() == gov;
			bool inParentSystem = hasParent && parent->GetSystem() == it->GetSystem();
			// NPCs may take 30 seconds or longer to find a new parent. Player
			// owned fighter shouldn't take more than a few seconds.
			bool findNewParent = it->IsYours() ? !Random::Int(30) : !Random::Int(1800);
			bool parentHasSpace = inParentSystem && parent->BaysFree(it->Attributes().Category());
			if(findNewParent && parentHasSpace && it->IsYours())
				parentHasSpace = parent->CanCarry(*it);
			if(!hasParent || (!inParentSystem && !it->JumpNavigation().JumpFuel()) || (!parentHasSpace && findNewParent))
			{
				// Find the possible parents for orphaned fighters and drones.
				auto parentChoices = vector<shared_ptr<Ship>>{};
				parentChoices.reserve(ships.size() * .1);
				auto getParentFrom = [&it, &gov, &parentChoices](const list<shared_ptr<Ship>> &otherShips) -> shared_ptr<Ship>
				{
					for(const auto &other : otherShips)
						if(other->GetGovernment() == gov && other->GetSystem() == it->GetSystem() && !other->CanBeCarried())
						{
							if(!other->IsDisabled() && other->CanCarry(*it))
								return other;
							else
								parentChoices.emplace_back(other);
						}
					return shared_ptr<Ship>();
				};
				// Mission ships should only pick amongst ships from the same mission.
				auto missionIt = it->IsSpecial() && !it->IsYours()
					? find_if(player.Missions().begin(), player.Missions().end(),
						[&it](const Mission &m) { return m.HasShip(it); })
					: player.Missions().end();

				shared_ptr<Ship> newParent;
				if(missionIt != player.Missions().end())
				{
					auto &npcs = missionIt->NPCs();
					for(const auto &npc : npcs)
					{
						// Don't reparent to NPC ships that have not been spawned.
						if(!npc.ShouldSpawn())
							continue;
						newParent = getParentFrom(npc.Ships());
						if(newParent)
							break;
					}
				}
				else
					newParent = getParentFrom(ships);

				// If a new parent was found, then this carried ship should always reparent
				// as a ship of its own government is in-system and has space to carry it.
				if(newParent)
					parent = newParent;
				// Otherwise, if one or more in-system ships of the same government were found,
				// this carried ship should flock with one of them, even if they can't carry it.
				else if(!parentChoices.empty())
					parent = parentChoices[Random::Int(parentChoices.size())];
				// Player-owned carriables that can't be carried and have no ships to flock with
				// should keep their current parent, or if it is destroyed, their parent's parent.
				else if(it->IsYours())
				{
					if(parent && parent->IsDestroyed())
						parent = parent->GetParent();
				}
				// All remaining non-player ships should forget their previous parent entirely.
				else
					parent.reset();

				// Player-owned carriables should defer to player carrier if
				// selected parent can't carry it. This is necessary to prevent
				// fighters from jumping around fleet when there's not enough
				// bays.
				if(it->IsYours() && parent && parent->GetParent() && !parent->CanCarry(*it))
					parent = parent->GetParent();

				if(it->GetParent() != parent)
					it->SetParent(parent);
			}
			// Otherwise, check if this ship wants to return to its parent (e.g. to repair).
			else if(parentHasSpace && ShouldDock(*it, *parent, playerSystem))
			{
				it->SetTargetShip(parent);
				MoveTo(*it, command, parent->Position(), parent->Velocity(), 40., .8);
				command |= Command::BOARD;
				it->SetCommands(command);
				it->SetCommands(firingCommands);
				continue;
			}
			// If we get here, it means that the ship has not decided to return
			// to its mothership. So, it should continue to be deployed.
			command |= Command::DEPLOY;
		}
		// If this ship has decided to recall all of its fighters because combat has ceased,
		// it comes to a stop to facilitate their reboarding process.
		bool mustRecall = false;
		if(!target && it->HasBays() && !(it->IsYours() ?
				thisIsLaunching : it->Commands().Has(Command::DEPLOY)))
			for(const weak_ptr<Ship> &ptr : it->GetEscorts())
			{
				shared_ptr<const Ship> escort = ptr.lock();
				// Note: HasDeployOrder is always `false` for NPC ships, as it is solely used for player ships.
				if(escort && escort->CanBeCarried() && !escort->HasDeployOrder() && escort->GetSystem() == it->GetSystem()
						&& !escort->IsDisabled() && it->BaysFree(escort->Attributes().Category()))
				{
					mustRecall = true;
					break;
				}
			}

		// Construct movement / navigation commands as appropriate for the ship.
		if(mustRecall || (strandedWithHelper && !it->GetPersonality().IsDerelict()))
		{
			// Stopping to let fighters board or to be refueled takes priority
			// even over following orders from the player.
			if(it->Velocity().Length() > .001 || !target)
				Stop(*it, command);
			else
				command.SetTurn(TurnToward(*it, TargetAim(*it)));
		}
		else if(FollowOrders(*it, command))
		{
			// If this is an escort and it followed orders, its only final task
			// is to convert completed MOVE_TO orders into HOLD_POSITION orders.
			UpdateOrders(*it);
		}
		// Hostile "escorts" (i.e. NPCs that are trailing you) only revert to
		// escort behavior when in a different system from you. Otherwise,
		// the behavior depends on what the parent is doing, whether there
		// are hostile targets nearby, and whether the escort has any
		// immediate needs (like refueling).
		else if(!parent)
			MoveIndependent(*it, command);
		else if(parent->GetSystem() != it->GetSystem())
		{
			if(personality.IsStaying() || !it->Attributes().Get("fuel capacity"))
				MoveIndependent(*it, command);
			else
				MoveEscort(*it, command);
		}
		// From here down, we're only dealing with ships that have a "parent"
		// which is in the same system as them.
		else if(parent->GetGovernment()->IsEnemy(gov))
		{
			// Fight your target, if you have one.
			if(target)
				MoveIndependent(*it, command);
			// Otherwise try to find and fight your parent. If your parent
			// can't be both targeted and pursued, then don't follow them.
			else if(parent->IsTargetable() && CanPursue(*it, *parent))
				MoveEscort(*it, command);
			else
				MoveIndependent(*it, command);
		}
		else if(parent->IsDisabled() && !it->CanBeCarried())
		{
			// Your parent is disabled, and is in this system. If you have enemy
			// targets present, fight them. Otherwise, repair your parent.
			if(target)
				MoveIndependent(*it, command);
			else if(!parent->GetPersonality().IsDerelict())
				it->SetShipToAssist(parent);
			else
				CircleAround(*it, command, *parent);
		}
		else if(personality.IsStaying())
			MoveIndependent(*it, command);
		// This is a friendly escort. If the parent is getting ready to
		// jump, always follow.
		else if(parent->Commands().Has(Command::JUMP) && !strandedWithHelper)
			MoveEscort(*it, command);
		// Timid ships always stay near their parent. Injured player
		// escorts will stay nearby until they have repaired a bit.
		else if((personality.IsTimid() || (it->IsYours() && healthRemaining < RETREAT_HEALTH))
				&& parent->Position().Distance(it->Position()) > 500.)
			MoveEscort(*it, command);
		// Otherwise, attack targets depending on your hunting attribute.
		else if(target && (targetDistance < 2000. || personality.IsHunting()))
			MoveIndependent(*it, command);
		// This ship does not feel like fighting.
		else
			MoveEscort(*it, command);

		// Force ships that are overlapping each other to "scatter":
		DoScatter(*it, command);

		it->SetCommands(command);
		it->SetCommands(firingCommands);
	}
}



void AI::SetMousePosition(Point position)
{
	mousePosition = position;
}



// Get the in-system strength of each government's allies and enemies.
int64_t AI::AllyStrength(const Government *government)
{
	auto it = allyStrength.find(government);
	return (it == allyStrength.end() ? 0 : it->second);
}



int64_t AI::EnemyStrength(const Government *government)
{
	auto it = enemyStrength.find(government);
	return (it == enemyStrength.end() ? 0 : it->second);
}



// Find nearest landing location.
const StellarObject *AI::FindLandingLocation(const Ship &ship, const bool refuel)
{
	const StellarObject *target = nullptr;
	const System *system = ship.GetSystem();
	if(system)
	{
		// Determine which, if any, planet with fuel or without fuel is closest.
		double closest = numeric_limits<double>::infinity();
		const Point &p = ship.Position();
		for(const StellarObject &object : system->Objects())
		{
			const Planet *planet = object.GetPlanet();
			if(object.HasSprite() && object.HasValidPlanet() && !planet->IsWormhole()
					&& planet->CanLand(ship) && planet->HasFuelFor(ship) == refuel)
			{
				double distance = p.Distance(object.Position());
				if(distance < closest)
				{
					target = &object;
					closest = distance;
				}
			}
		}
	}
	return target;
}



// Check if the given target can be pursued by this ship.
bool AI::CanPursue(const Ship &ship, const Ship &target) const
{
	// If this ship does not care about the "invisible fence", it can always pursue.
	if(ship.GetPersonality().IsUnconstrained())
		return true;

	// Owned ships ignore fence.
	if(ship.IsYours())
		return true;

	// Check if the target is beyond the "invisible fence" for this system.
	const auto fit = fenceCount.find(&target);
	if(fit == fenceCount.end())
		return true;
	else
		return (fit->second != FENCE_MAX);
}



// Check if the ship is being helped, and if not, ask for help.
void AI::AskForHelp(Ship &ship, bool &isStranded, const Ship *flagship)
{
	if(HasHelper(ship, isStranded))
		isStranded = true;
	else if(!Random::Int(30))
	{
		const Government *gov = ship.GetGovernment();
		bool hasEnemy = false;

		vector<Ship *> canHelp;
		canHelp.reserve(ships.size());
		for(const auto &helper : ships)
		{
			// Never ask yourself for help.
			if(helper.get() == &ship)
				continue;

			// If any able enemies of this ship are in its system, it cannot call for help.
			const System *system = ship.GetSystem();
			if(helper->GetGovernment()->IsEnemy(gov) && flagship && system == flagship->GetSystem())
			{
				// Disabled, overheated, or otherwise untargetable ships pose no threat.
				bool harmless = helper->IsDisabled() || (helper->IsOverheated() && helper->Heat() >= 1.1)
						|| !helper->IsTargetable();
				hasEnemy |= (system == helper->GetSystem() && !harmless);
				if(hasEnemy)
					break;
			}

			// Check if this ship is logically able to help.
			// If the ship is already assisting someone else, it cannot help this ship.
			if(helper->GetShipToAssist() && helper->GetShipToAssist().get() != &ship)
				continue;
			// If the ship is mining or chasing flotsam, it cannot help this ship.
			if(helper->GetTargetAsteroid() || helper->GetTargetFlotsam())
				continue;
			// Your escorts only help other escorts, and your flagship never helps.
			if((helper->IsYours() && !ship.IsYours()) || helper.get() == flagship)
				continue;
			// Your escorts should not help each other if already under orders.
			auto foundOrders = orders.find(helper.get());
			if(foundOrders != orders.end())
			{
				int helperOrders = foundOrders->second.type;
				// If your own escorts become disabled, then your mining fleet
				// should prioritize repairing escorts instead of mining or
				// harvesting flotsam.
				if(helper->IsYours() && ship.IsYours() && helperOrders != Orders::MINE && helperOrders != Orders::HARVEST)
					continue;
			}

			// Check if this ship is physically able to help.
			if(!CanHelp(ship, *helper, isStranded))
				continue;

			// Prefer fast ships over slow ones.
			canHelp.insert(canHelp.end(), 1 + .3 * helper->MaxVelocity(), helper.get());
		}

		if(!hasEnemy && !canHelp.empty())
		{
			Ship *helper = canHelp[Random::Int(canHelp.size())];
			helper->SetShipToAssist((&ship)->shared_from_this());
			helperList[&ship] = helper->shared_from_this();
			isStranded = true;
		}
		else
			isStranded = false;
	}
	else
		isStranded = false;
}



// Determine if the selected ship is physically able to render assistance.
bool AI::CanHelp(const Ship &ship, const Ship &helper, const bool needsFuel) const
{
	// A ship being assisted cannot assist.
	if(helperList.find(&helper) != helperList.end())
		return false;

	// Fighters, drones, and disabled / absent ships can't offer assistance.
	if(helper.CanBeCarried() || helper.GetSystem() != ship.GetSystem()
			|| (helper.Cloaking() == 1. && helper.GetGovernment() != ship.GetGovernment())
			|| helper.IsDisabled() || helper.IsOverheated() || helper.IsHyperspacing())
		return false;

	// An enemy cannot provide assistance, and only ships of the same government will repair disabled ships.
	if(helper.GetGovernment()->IsEnemy(ship.GetGovernment())
			|| (ship.IsDisabled() && helper.GetGovernment() != ship.GetGovernment()))
		return false;

	// If the helper has insufficient fuel, it cannot help this ship unless this ship is also disabled.
	if(!ship.IsDisabled() && needsFuel && !helper.CanRefuel(ship))
		return false;

	return true;
}



bool AI::HasHelper(const Ship &ship, const bool needsFuel)
{
	// Do we have an existing ship that was asked to assist?
	if(helperList.find(&ship) != helperList.end())
	{
		shared_ptr<Ship> helper = helperList[&ship].lock();
		if(helper && helper->GetShipToAssist().get() == &ship && CanHelp(ship, *helper, needsFuel))
			return true;
		else
			helperList.erase(&ship);
	}

	return false;
}



// Pick a new target for the given ship.
shared_ptr<Ship> AI::FindTarget(const Ship &ship) const
{
	// If this ship has no government, it has no enemies.
	shared_ptr<Ship> target;
	const Government *gov = ship.GetGovernment();
	if(!gov || ship.GetPersonality().IsPacifist())
		return FindNonHostileTarget(ship);

	bool isYours = ship.IsYours();
	if(isYours)
	{
		auto it = orders.find(&ship);
		if(it != orders.end() && (it->second.type == Orders::ATTACK || it->second.type == Orders::FINISH_OFF))
			return it->second.target.lock();
	}

	// If this ship is not armed, do not make it fight.
	double minRange = numeric_limits<double>::infinity();
	double maxRange = 0.;
	for(const Hardpoint &weapon : ship.Weapons())
		if(weapon.GetOutfit() && !weapon.IsSpecial())
		{
			minRange = min(minRange, weapon.GetOutfit()->Range());
			maxRange = max(maxRange, weapon.GetOutfit()->Range());
		}
	if(!maxRange)
		return FindNonHostileTarget(ship);

	const Personality &person = ship.GetPersonality();
	shared_ptr<Ship> oldTarget = ship.GetTargetShip();
	if(oldTarget && !oldTarget->IsTargetable())
		oldTarget.reset();
	if(oldTarget && person.IsTimid() && oldTarget->IsDisabled()
			&& ship.Position().Distance(oldTarget->Position()) > 1000.)
		oldTarget.reset();
	// Ships with 'plunders' personality always destroy the ships they have boarded
	// unless they also have either or both of the 'disables' or 'merciful' personalities.
	if(oldTarget && person.Plunders() && !person.Disables() && !person.IsMerciful()
			&& oldTarget->IsDisabled() && Has(ship, oldTarget, ShipEvent::BOARD))
		return oldTarget;
	shared_ptr<Ship> parentTarget;
	if(ship.GetParent() && !ship.GetParent()->GetGovernment()->IsEnemy(gov))
		parentTarget = ship.GetParent()->GetTargetShip();
	if(parentTarget && !parentTarget->IsTargetable())
		parentTarget.reset();

	// Find the closest enemy ship (if there is one). If this ship is "hunting,"
	// it will attack any ship in system. Otherwise, if all its weapons have a
	// range higher than 2000, it will engage ships up to 50% beyond its range.
	// If a ship has short range weapons and is not hunting, it will engage any
	// ship that is within 3000 of it.
	double closest = person.IsHunting() ? numeric_limits<double>::infinity() :
		(minRange > 1000.) ? maxRange * 1.5 : 4000.;
	bool hasNemesis = false;
	bool canPlunder = person.Plunders() && ship.Cargo().Free() && !ship.CanBeCarried();
	// Figure out how strong this ship is.
	int64_t maxStrength = 0;
	auto strengthIt = shipStrength.find(&ship);
	if(!person.IsDaring() && strengthIt != shipStrength.end())
		maxStrength = 2 * strengthIt->second;

	// Get a list of all targetable, hostile ships in this system.
	const auto enemies = GetShipsList(ship, true);
	for(const auto &foe : enemies)
	{
		// If this is a "nemesis" ship and it has found one of the player's
		// ships to target, it will only consider the player's owned fleet,
		// or NPCs being escorted by the player.
		const bool isPotentialNemesis = person.IsNemesis()
				&& (foe->IsYours() || foe->GetPersonality().IsEscort());
		if(hasNemesis && !isPotentialNemesis)
			continue;
		if(!CanPursue(ship, *foe))
			continue;

		// Estimate the range a second from now, so ships prefer foes they are approaching.
		double range = (foe->Position() + 60. * foe->Velocity()).Distance(
			ship.Position() + 60. * ship.Velocity());
		// Prefer the previous target, or the parent's target, if they are nearby.
		if(foe == oldTarget.get() || foe == parentTarget.get())
			range -= 500.;

		// Unless this ship is "daring", it should not chase much stronger ships.
		if(maxStrength && range > 1000. && !foe->IsDisabled())
		{
			const auto otherStrengthIt = shipStrength.find(foe);
			if(otherStrengthIt != shipStrength.end() && otherStrengthIt->second > maxStrength)
				continue;
		}

		// Merciful ships do not attack any ships that are trying to escape.
		if(person.IsMerciful() && foe->IsFleeing())
			continue;

		// Ships which only disable never target already-disabled ships.
		if((person.Disables() || (!person.IsNemesis() && foe != oldTarget.get()))
				&& foe->IsDisabled() && (!canPlunder || Has(ship, foe->shared_from_this(), ShipEvent::BOARD)))
			continue;

		// Ships that don't (or can't) plunder strongly prefer active targets.
		if(!canPlunder)
			range += 5000. * foe->IsDisabled();
		// While those that do, do so only if no "live" enemies are nearby.
		else
			range += 2000. * (2 * foe->IsDisabled() - !Has(ship, foe->shared_from_this(), ShipEvent::BOARD));

		// Prefer to go after armed targets, especially if you're not a pirate.
		range += 1000. * (!IsArmed(*foe) * (1 + !person.Plunders()));
		// Targets which have plundered this ship's faction earn extra scorn.
		range -= 1000 * Has(*foe, gov, ShipEvent::BOARD);
		// Focus on nearly dead ships.
		range += 500. * (foe->Shields() + foe->Hull());
		// If a target is extremely overheated, focus on ships that can attack back.
		if(foe->IsOverheated())
			range += 3000. * (foe->Heat() - .9);
		if((isPotentialNemesis && !hasNemesis) || range < closest)
		{
			closest = range;
			target = foe->shared_from_this();
			hasNemesis = isPotentialNemesis;
		}
	}

	// With no hostile targets, NPCs with enforcement authority (and any
	// mission NPCs) should consider friendly targets for surveillance.
	if(!isYours && !target && (ship.IsSpecial() || scanPermissions.at(gov)))
		target = FindNonHostileTarget(ship);

	// Vindictive personalities without in-range hostile targets keep firing at an old
	// target (instead of perhaps moving about and finding one that is still alive).
	if(!target && person.IsVindictive())
	{
		target = ship.GetTargetShip();
		if(target && (target->Cloaking() == 1. || target->GetSystem() != ship.GetSystem()))
			target.reset();
	}

	return target;
}



shared_ptr<Ship> AI::FindNonHostileTarget(const Ship &ship) const
{
	shared_ptr<Ship> target;

	// A ship may only make up to 6 successful scans (3 ships scanned if the ship
	// is using both scanners) and spend up to 2.5 minutes searching for scan targets.
	// After that, stop scanning targets. This is so that scanning ships in high spawn
	// rate systems don't build up over time, as they always have a new ship they
	// can try to scan.
	// Ships with the surveillance personality may make up to 12 successful scans and
	// spend 5 minutes searching.
	bool isSurveillance = ship.GetPersonality().IsSurveillance();
	int maxScanCount = isSurveillance ? 12 : 6;
	int searchTime = isSurveillance ? 9000 : 18000;
	// Ships will stop finding new targets to scan after the above scan time, but
	// may continue to pursue a target that they already started scanning for an
	// additional minute.
	int forfeitTime = searchTime + 3600;

	double cargoScan = ship.Attributes().Get("cargo scan power");
	double outfitScan = ship.Attributes().Get("outfit scan power");
	auto cargoScansIt = cargoScans.find(&ship);
	auto outfitScansIt = outfitScans.find(&ship);
	auto scanTimeIt = scanTime.find(&ship);
	int shipScanCount = cargoScansIt != cargoScans.end() ? cargoScansIt->second.size() : 0;
	shipScanCount += outfitScansIt != outfitScans.end() ? outfitScansIt->second.size() : 0;
	int shipScanTime = scanTimeIt != scanTime.end() ? scanTimeIt->second : 0;
	if((cargoScan || outfitScan) && shipScanCount < maxScanCount && shipScanTime < forfeitTime)
	{
		// If this ship already has a target, and is in the process of scanning it, prioritise that,
		// even if the scan time for this ship has exceeded 2.5 minutes.
		shared_ptr<Ship> oldTarget = ship.GetTargetShip();
		if(oldTarget && !oldTarget->IsTargetable())
			oldTarget.reset();
		if(oldTarget)
		{
			// If this ship started scanning this target then continue to scan it
			// unless it has traveled too far outside of the scan range. Surveillance
			// ships will continue to pursue targets regardless of range.
			bool cargoScanInProgress = ship.CargoScanFraction() > 0. && ship.CargoScanFraction() < 1.;
			bool outfitScanInProgress = ship.OutfitScanFraction() > 0. && ship.OutfitScanFraction() < 1.;
			// Divide the distance by 10,000 to normalize to the scan range that
			// scan power provides.
			double range = isSurveillance ? 0. : oldTarget->Position().DistanceSquared(ship.Position()) * .0001;
			if((cargoScanInProgress && range < 2. * cargoScan)
				|| (outfitScanInProgress && range < 2. * outfitScan))
				target = std::move(oldTarget);
		}
		else if(shipScanTime < searchTime)
		{
			// Don't try chasing targets that are too far away from this ship's scan range.
			// Surveillance ships will still prioritize nearby targets here, but if there
			// is no scan target nearby then they will pick a random target in the system
			// to pursue in DoSurveillance.
			double closest = max(cargoScan, outfitScan) * 2.;
			const Government *gov = ship.GetGovernment();
			for(const auto &it : GetShipsList(ship, false))
				if(it->GetGovernment() != gov)
				{
					auto ptr = it->shared_from_this();
					// Scan friendly ships that are as-yet unscanned by this ship's government.
					if((!cargoScan || Has(gov, ptr, ShipEvent::SCAN_CARGO))
							&& (!outfitScan || Has(gov, ptr, ShipEvent::SCAN_OUTFITS)))
						continue;

					// Divide the distance by 10,000 to normalize to the scan range that
					// scan power provides.
					double range = it->Position().DistanceSquared(ship.Position()) * .0001;
					if(range < closest)
					{
						closest = range;
						target = std::move(ptr);
					}
				}
		}
	}

	return target;
}



// Return a list of all targetable ships in the same system as the player that
// match the desired hostility (i.e. enemy or non-enemy). Does not consider the
// ship's current target, as its inclusion may or may not be desired.
vector<Ship *> AI::GetShipsList(const Ship &ship, bool targetEnemies, double maxRange) const
{
	if(maxRange < 0.)
		maxRange = numeric_limits<double>::infinity();

	auto targets = vector<Ship *>();

	// The cached lists are built each step based on the current ships in the player's system.
	const auto &rosters = targetEnemies ? enemyLists : allyLists;

	const auto it = rosters.find(ship.GetGovernment());
	if(it != rosters.end() && !it->second.empty())
	{
		targets.reserve(it->second.size());

		const System *here = ship.GetSystem();
		const Point &p = ship.Position();
		for(const auto &target : it->second)
			if(target->IsTargetable() && target->GetSystem() == here
					&& !(target->IsHyperspacing() && target->Velocity().Length() > 10.)
					&& p.Distance(target->Position()) < maxRange
					&& (ship.IsYours() || !target->GetPersonality().IsMarked())
					&& (target->IsYours() || !ship.GetPersonality().IsMarked()))
				targets.emplace_back(target);
	}

	return targets;
}



bool AI::FollowOrders(Ship &ship, Command &command) const
{
	auto it = orders.find(&ship);
	if(it == orders.end())
		return false;

	int type = it->second.type;

	// If your parent is jumping or absent, that overrides your orders unless
	// your orders are to hold position.
	shared_ptr<Ship> parent = ship.GetParent();
	if(parent && type != Orders::HOLD_POSITION && type != Orders::HOLD_ACTIVE && type != Orders::MOVE_TO)
	{
		if(parent->GetSystem() != ship.GetSystem())
			return false;
		if(parent->Commands().Has(Command::JUMP) && ship.JumpsRemaining())
			return false;
	}
	// Do not keep chasing flotsam because another order was given.
	if(ship.GetTargetFlotsam() && (type != Orders::HARVEST || (ship.CanBeCarried() && !ship.HasDeployOrder())))
	{
		ship.SetTargetFlotsam(nullptr);
		return false;
	}

	shared_ptr<Ship> target = it->second.target.lock();
	shared_ptr<Minable> targetAsteroid = it->second.targetAsteroid.lock();
	if(type == Orders::MOVE_TO && it->second.targetSystem && ship.GetSystem() != it->second.targetSystem)
	{
		// The desired position is in a different system. Find the best
		// way to reach that system (via wormhole or jumping). This may
		// result in the ship landing to refuel.
		SelectRoute(ship, it->second.targetSystem);

		// Travel there even if your parent is not planning to travel.
		if((ship.GetTargetSystem() && ship.JumpsRemaining()) || ship.GetTargetStellar())
			MoveIndependent(ship, command);
		else
			return false;
	}
	else if((type == Orders::MOVE_TO || type == Orders::HOLD_ACTIVE) && ship.Position().Distance(it->second.point) > 20.)
		MoveTo(ship, command, it->second.point, Point(), 10., .1);
	else if(type == Orders::HOLD_POSITION || type == Orders::HOLD_ACTIVE || type == Orders::MOVE_TO)
	{
		if(ship.Velocity().Length() > .001 || !ship.GetTargetShip())
			Stop(ship, command);
		else
			command.SetTurn(TurnToward(ship, TargetAim(ship)));
	}
	else if(type == Orders::MINE && targetAsteroid)
	{
		ship.SetTargetAsteroid(targetAsteroid);
		// Escorts should chase the player-targeted asteroid.
		MoveToAttack(ship, command, *targetAsteroid);
	}
	else if(type == Orders::HARVEST)
	{
		if(DoHarvesting(ship, command))
		{
			ship.SetCommands(command);
			ship.SetCommands(firingCommands);
		}
		else
			return false;
	}
	else if(!target)
	{
		// Note: in AI::UpdateKeys() we already made sure that if a set of orders
		// has a target, the target is in-system and targetable. But, to be sure:
		return false;
	}
	else if(type == Orders::KEEP_STATION)
		KeepStation(ship, command, *target);
	else if(type == Orders::GATHER)
		CircleAround(ship, command, *target);
	else
		MoveIndependent(ship, command);

	return true;
}



void AI::MoveInFormation(Ship &ship, Command &command)
{
	shared_ptr<Ship> parent = ship.GetParent();
	if(!parent)
		return;

	const Body *formationLead = parent.get();
	const FormationPattern *pattern = ship.GetFormationPattern();

	// First we retrieve the patterns that are formed around the parent.
	auto &patterns = formations[formationLead];

	// Find the existing FormationPositioner for the pattern, or add one if none exists yet.
	auto insert = patterns.emplace(piecewise_construct,
		forward_as_tuple(pattern),
		forward_as_tuple(formationLead, pattern));

	// Set an iterator to point to the just found or emplaced value.
	auto it = insert.first;

	// Aggressively try to match the position and velocity for the formation position.
	const double PositionDeadband = ship.Radius() * 1.25;
	constexpr double VELOCITY_DEADBAND = 0.1;
	bool inPosition = MoveTo(ship, command, it->second.Position(&ship), formationLead->Velocity(), PositionDeadband, VELOCITY_DEADBAND);

	// If we match the position and velocity, then also match the facing angle.
	if(inPosition)
	{
		double facingDelta = formationLead->Facing().Degrees() - ship.Facing().Degrees();
		if(abs(facingDelta) > 180.)
			facingDelta += (facingDelta < 0. ? 360. : -360.);

		command.SetTurn(facingDelta);
	}
}



void AI::MoveIndependent(Ship &ship, Command &command) const
{
	double invisibleFenceRadius = ship.GetSystem()->InvisibleFenceRadius();

	shared_ptr<const Ship> target = ship.GetTargetShip();
	// NPCs should not be beyond the "fence" unless their target is
	// fairly close to it (or they are intended to be there).
	if(!ship.IsYours() && !ship.GetPersonality().IsUnconstrained())
	{
		if(target)
		{
			Point extrapolated = target->Position() + 120. * (target->Velocity() - ship.Velocity());
			if(extrapolated.Length() >= invisibleFenceRadius)
			{
				MoveTo(ship, command, Point(), Point(), 40., .8);
				if(ship.Velocity().Dot(ship.Position()) > 0.)
					command |= Command::FORWARD;
				return;
			}
		}
		else if(ship.Position().Length() >= invisibleFenceRadius)
		{
			// This ship should not be beyond the fence.
			MoveTo(ship, command, Point(), Point(), 40, .8);
			return;
		}
	}

	bool friendlyOverride = false;
	bool ignoreTargetShip = false;
	if(ship.IsYours())
	{
		auto it = orders.find(&ship);
		if(it != orders.end())
		{
			if(it->second.type == Orders::MOVE_TO)
				ignoreTargetShip = (ship.GetTargetSystem() && ship.JumpsRemaining()) || ship.GetTargetStellar();
			else if(it->second.type == Orders::ATTACK || it->second.type == Orders::FINISH_OFF)
				friendlyOverride = it->second.target.lock() == target;
		}
	}
	const Government *gov = ship.GetGovernment();
	if(ignoreTargetShip)
	{
		// Do not move to attack, scan, or assist the target ship.
	}
	else if(target && (gov->IsEnemy(target->GetGovernment()) || friendlyOverride))
	{
		bool shouldBoard = ship.Cargo().Free() && ship.GetPersonality().Plunders();
		bool hasBoarded = Has(ship, target, ShipEvent::BOARD);
		if(shouldBoard && target->IsDisabled() && !hasBoarded)
		{
			if(ship.IsBoarding())
				return;
			MoveTo(ship, command, target->Position(), target->Velocity(), 40., .8);
			command |= Command::BOARD;
		}
		else
			Attack(ship, command, *target);
		return;
	}
	else if(target)
	{
		// An AI ship that is targeting a non-hostile ship should scan it, or move on.
		bool cargoScan = ship.Attributes().Get("cargo scan power");
		bool outfitScan = ship.Attributes().Get("outfit scan power");
		// De-target if the target left my system.
		if(ship.GetSystem() != target->GetSystem())
		{
			target.reset();
			ship.SetTargetShip(nullptr);
		}
		// Detarget if I cannot scan, or if I already scanned the ship.
		else if((!cargoScan || Has(gov, target, ShipEvent::SCAN_CARGO))
				&& (!outfitScan || Has(gov, target, ShipEvent::SCAN_OUTFITS)))
		{
			target.reset();
			ship.SetTargetShip(nullptr);
		}
		// Move to (or near) the ship and scan it.
		else
		{
			if(target->Velocity().Length() > ship.MaxVelocity() * 0.9)
				CircleAround(ship, command, *target);
			else
				MoveTo(ship, command, target->Position(), target->Velocity(), 1., 1.);
			if(!ship.IsYours() && (ship.IsSpecial() || scanPermissions.at(gov)))
				command |= Command::SCAN;
			return;
		}
	}

	// A ship has restricted movement options if it is 'staying', 'lingering', or hostile to its parent.
	const bool shouldStay = StayOrLinger(ship);

	// Ships should choose a random system/planet for travel if they do not
	// already have a system/planet in mind, and are free to move about.
	const System *origin = ship.GetSystem();
	if(!ship.GetTargetSystem() && !ship.GetTargetStellar() && !shouldStay)
	{
		// TODO: This should probably be changed, because JumpsRemaining
		// does not return an accurate number.
		int jumps = ship.JumpsRemaining(false);
		// Each destination system has an average priority of 10.
		// If you only have one jump left, landing should be high priority.
		int planetWeight = jumps ? (1 + 40 / jumps) : 1;

		vector<int> systemWeights;
		int totalWeight = 0;
		const set<const System *> &links = ship.JumpNavigation().HasJumpDrive()
			? origin->JumpNeighbors(ship.JumpNavigation().JumpRange()) : origin->Links();
		if(jumps)
		{
			for(const System *link : links)
			{
				if(ship.IsRestrictedFrom(*link))
				{
					systemWeights.push_back(0);
					continue;
				}
				// Prefer systems in the direction we're facing.
				Point direction = link->Position() - origin->Position();
				int weight = static_cast<int>(
					11. + 10. * ship.Facing().Unit().Dot(direction.Unit()));

				systemWeights.push_back(weight);
				totalWeight += weight;
			}
		}
		int systemTotalWeight = totalWeight;

		// Anywhere you can land that has a port has the same weight. Ships will
		// not land anywhere without a port.
		vector<const StellarObject *> planets;
		for(const StellarObject &object : origin->Objects())
			if(object.HasSprite() && object.HasValidPlanet() && object.GetPlanet()->HasServices()
					&& object.GetPlanet()->CanLand(ship))
			{
				planets.push_back(&object);
				totalWeight += planetWeight;
			}
		// If there are no ports to land on and this ship cannot jump, consider
		// landing on uninhabited planets.
		if(!totalWeight)
			for(const StellarObject &object : origin->Objects())
				if(object.HasSprite() && object.HasValidPlanet() && object.GetPlanet()->CanLand(ship))
				{
					planets.push_back(&object);
					totalWeight += planetWeight;
				}
		if(!totalWeight)
		{
			// If there is nothing this ship can land on, have it just go to the
			// star and hover over it rather than drifting far away.
			if(origin->Objects().empty())
				return;
			totalWeight = 1;
			planets.push_back(&origin->Objects().front());
		}

		set<const System *>::const_iterator it = links.begin();
		int choice = Random::Int(totalWeight);
		if(choice < systemTotalWeight)
		{
			for(unsigned i = 0; i < systemWeights.size(); ++i, ++it)
			{
				choice -= systemWeights[i];
				if(choice < 0)
				{
					ship.SetTargetSystem(*it);
					break;
				}
			}
		}
		else
		{
			choice = (choice - systemTotalWeight) / planetWeight;
			ship.SetTargetStellar(planets[choice]);
		}
	}
	// Choose the best method of reaching the target system, which may mean
	// using a local wormhole rather than jumping. If this ship has chosen
	// to land, this decision will not be altered.
	SelectRoute(ship, ship.GetTargetSystem());

	if(ship.GetTargetSystem())
	{
		PrepareForHyperspace(ship, command);
		// Issuing the JUMP command prompts the escorts to get ready to jump.
		command |= Command::JUMP;
		// Issuing the WAIT command will prevent this parent from jumping.
		// When all its non-carried, in-system escorts that are not disabled and
		// have the ability to jump are ready, the WAIT command will be omitted.
		if(!EscortsReadyToJump(ship))
			command |= Command::WAIT;
	}
	else if(ship.GetTargetStellar())
	{
		MoveToPlanet(ship, command);
		if(!shouldStay && ship.Attributes().Get("fuel capacity") && ship.GetTargetStellar()->HasSprite()
				&& ship.GetTargetStellar()->GetPlanet() && ship.GetTargetStellar()->GetPlanet()->CanLand(ship))
			command |= Command::LAND;
		else if(ship.Position().Distance(ship.GetTargetStellar()->Position()) < 100.)
			ship.SetTargetStellar(nullptr);
	}
	else if(shouldStay && !ship.GetSystem()->Objects().empty())
	{
		unsigned i = Random::Int(origin->Objects().size());
		ship.SetTargetStellar(&origin->Objects()[i]);
	}
	// Nowhere to go, and nothing to do, so stay near the system center.
	else if(shouldStay)
		MoveTo(ship, command, Point(), Point(), 40, 0.8);
}



void AI::MoveEscort(Ship &ship, Command &command)
{
	const Ship &parent = *ship.GetParent();
	const System *currentSystem = ship.GetSystem();
	bool hasFuelCapacity = ship.Attributes().Get("fuel capacity");
	bool needsFuel = ship.NeedsFuel();
	bool isStaying = ship.GetPersonality().IsStaying() || !hasFuelCapacity;
	bool parentIsHere = (currentSystem == parent.GetSystem());
	// Check if the parent has a target planet that is in the parent's system.
	const Planet *parentPlanet = (parent.GetTargetStellar() ? parent.GetTargetStellar()->GetPlanet() : nullptr);
	bool planetIsHere = (parentPlanet && parentPlanet->IsInSystem(parent.GetSystem()));
	bool systemHasFuel = hasFuelCapacity && currentSystem->HasFuelFor(ship);

	if(parent.Cloaking() == 1 && (ship.GetGovernment() != parent.GetGovernment()))
	{
		if(parent.GetGovernment() && parent.GetGovernment()->IsPlayer() &&
			ship.GetPersonality().IsEscort() && !ship.GetPersonality().IsUninterested())
		{
			// NPCs with the "escort" personality that are not uninterested
			// act as if they were escorts, following the cloaked flagship.
		}
		else
		{
			MoveIndependent(ship, command);
			return;
		}
	}

	// Non-staying escorts should route to their parent ship's system if not already in it.
	if(!parentIsHere && !isStaying)
	{
		if(ship.GetTargetStellar())
		{
			// An escort with an out-of-system parent only lands to
			// refuel or use a wormhole to route toward the parent.
			const Planet *targetPlanet = ship.GetTargetStellar()->GetPlanet();
			if(!targetPlanet || !targetPlanet->CanLand(ship)
					|| !ship.GetTargetStellar()->HasSprite()
					|| (!targetPlanet->IsWormhole() && ship.Fuel() == 1.))
				ship.SetTargetStellar(nullptr);
		}

		// If the ship has no destination or the destination is unreachable, route to the parent's system.
		if(!ship.GetTargetStellar() && (!ship.GetTargetSystem() || !ship.JumpNavigation().JumpFuel(ship.GetTargetSystem())))
		{
			// Route to the parent ship's system and check whether
			// the ship should land (refuel or wormhole) or jump.
			SelectRoute(ship, parent.GetSystem());
		}

		// Perform the action that this ship previously decided on.
		if(ship.GetTargetStellar())
		{
			MoveToPlanet(ship, command);
			command |= Command::LAND;
		}
		else if(ship.GetTargetSystem() && ship.JumpsRemaining())
		{
			PrepareForHyperspace(ship, command);
			command |= Command::JUMP;
			// If this ship is a parent to members of its fleet,
			// it should wait for them before jumping.
			if(!EscortsReadyToJump(ship))
				command |= Command::WAIT;
		}
		else if(systemHasFuel && ship.Fuel() < 1.)
			// Refuel so that when the parent returns, this ship is ready to rendezvous with it.
			Refuel(ship, command);
		else
			// This ship has no route to the parent's system, so park at the system's center.
			MoveTo(ship, command, Point(), Point(), 40., 0.1);
	}
	// If the parent is in-system and planning to jump, non-staying escorts should follow suit.
	else if(parent.Commands().Has(Command::JUMP) && parent.GetTargetSystem() && !isStaying)
	{
		SelectRoute(ship, parent.GetTargetSystem());

		if(ship.GetTargetSystem())
		{
			PrepareForHyperspace(ship, command);
			command |= Command::JUMP;
			if(!(parent.IsEnteringHyperspace() || parent.IsReadyToJump()) || !EscortsReadyToJump(ship))
				command |= Command::WAIT;
		}
		else if(needsFuel && systemHasFuel)
			Refuel(ship, command);
		else if(ship.GetTargetStellar())
		{
			MoveToPlanet(ship, command);
			if(parent.IsEnteringHyperspace())
				command |= Command::LAND;
		}
		else if(needsFuel)
			// Return to the system center to maximize solar collection rate.
			MoveTo(ship, command, Point(), Point(), 40., 0.1);
		else
			// This ship has no route to the parent's destination system, so protect it until it jumps away.
			KeepStation(ship, command, parent);
	}
	// If an escort is out of fuel, they should refuel without waiting for the
	// "parent" to land (because the parent may not be planning on landing).
	else if(systemHasFuel && needsFuel)
		Refuel(ship, command);
	else if(parent.Commands().Has(Command::LAND) && parentIsHere && planetIsHere)
	{
		if(parentPlanet->CanLand(ship))
		{
			ship.SetTargetSystem(nullptr);
			ship.SetTargetStellar(parent.GetTargetStellar());
			MoveToPlanet(ship, command);
			if(parent.IsLanding())
				command |= Command::LAND;
		}
		else if(parentPlanet->IsWormhole())
		{
			const auto *wormhole = parentPlanet->GetWormhole();
			SelectRoute(ship, &wormhole->WormholeDestination(*currentSystem));

			if(ship.GetTargetSystem())
			{
				PrepareForHyperspace(ship, command);
				if(parent.IsLanding())
					command |= Command::JUMP;
			}
			else if(ship.GetTargetStellar())
			{
				MoveToPlanet(ship, command);
				if(parent.IsLanding())
					command |= Command::LAND;
			}
			else if(needsFuel)
				// Return to the system center to maximize solar collection rate.
				MoveTo(ship, command, Point(), Point(), 40., 0.1);
			else
				// This ship has no route to the parent's destination system, so protect it until it jumps away.
				KeepStation(ship, command, parent);
		}
		else if(ship.GetFormationPattern())
			MoveInFormation(ship, command);
		else
			KeepStation(ship, command, parent);
	}
	else if(parent.Commands().Has(Command::BOARD) && parent.GetTargetShip().get() == &ship)
		Stop(ship, command, .2);
	else if(ship.GetFormationPattern())
		MoveInFormation(ship, command);
	else
		KeepStation(ship, command, parent);
}



// Prefer your parent's target planet for refueling, but if it and your current
// target planet can't fuel you, try to find one that can.
void AI::Refuel(Ship &ship, Command &command)
{
	const StellarObject *parentTarget = (ship.GetParent() ? ship.GetParent()->GetTargetStellar() : nullptr);
	if(CanRefuel(ship, parentTarget))
		ship.SetTargetStellar(parentTarget);
	else if(!CanRefuel(ship, ship.GetTargetStellar()))
		ship.SetTargetStellar(FindLandingLocation(ship));

	if(ship.GetTargetStellar())
	{
		MoveToPlanet(ship, command);
		command |= Command::LAND;
	}
}



bool AI::CanRefuel(const Ship &ship, const StellarObject *target)
{
	if(!target)
		return false;

	const Planet *planet = target->GetPlanet();
	if(!planet)
		return false;

	if(!planet->IsInSystem(ship.GetSystem()))
		return false;

	if(!planet->HasFuelFor(ship))
		return false;

	return true;
}


// Set the ship's target system or planet in order to reach the
// next desired system. Will target a landable planet to refuel.
// If the ship is an escort it will only use routes known to the player.
void AI::SelectRoute(Ship &ship, const System *targetSystem) const
{
		const System *from = ship.GetSystem();
		if(from == targetSystem || !targetSystem)
			return;
		const DistanceMap route(ship, targetSystem, ship.IsYours() ? &player : nullptr);
		const bool needsRefuel = ShouldRefuel(ship, route);
		const System *to = route.Route(from);
		// The destination may be accessible by both jump and wormhole.
		// Prefer wormhole travel in these cases, to conserve fuel. Must
		// check accessibility as DistanceMap may only see the jump path.
		if(to && !needsRefuel)
			for(const StellarObject &object : from->Objects())
			{
				if(!object.HasSprite() || !object.HasValidPlanet())
					continue;

				const Planet &planet = *object.GetPlanet();
				if(planet.IsWormhole() && planet.IsAccessible(&ship)
						&& &planet.GetWormhole()->WormholeDestination(*from) == to)
				{
					ship.SetTargetStellar(&object);
					ship.SetTargetSystem(nullptr);
					return;
				}
			}
		else if(needsRefuel)
		{
			// There is at least one planet that can refuel the ship.
			ship.SetTargetStellar(AI::FindLandingLocation(ship));
			return;
		}
		// Either there is no viable wormhole route to this system, or
		// the target system cannot be reached.
		ship.SetTargetSystem(to);
		ship.SetTargetStellar(nullptr);
}



// Determine if a carried ship meets any of the criteria for returning to its parent.
bool AI::ShouldDock(const Ship &ship, const Ship &parent, const System *playerSystem) const
{
	// If your parent is disabled, you should not attempt to board it.
	// (Doing so during combat will likely lead to its destruction.)
	if(parent.IsDisabled())
		return false;

	// A player-owned carried ship should return to its carrier when the player
	// has ordered it to "no longer deploy" or when it is not in the current system.
	// A non-player-owned carried ship should retreat if its parent is calling it back.
	if(ship.IsYours())
	{
		if(!ship.HasDeployOrder() || ship.GetSystem() != playerSystem)
			return true;
	}
	else if(!parent.Commands().Has(Command::DEPLOY))
		return true;

	// If a carried ship has repair abilities, avoid having it get stuck oscillating between
	// retreating and attacking when at exactly 50% health by adding hysteresis to the check.
	double minHealth = RETREAT_HEALTH + .25 + .25 * !ship.Commands().Has(Command::DEPLOY);
	if(ship.Health() < minHealth && (!ship.IsYours() || Preferences::Has("Damaged fighters retreat")))
		return true;

	// If a fighter is armed with only ammo-using weapons, but no longer has the ammunition
	// needed to use them, it should dock if the parent can supply that ammo.
	auto requiredAmmo = set<const Outfit *>{};
	for(const Hardpoint &hardpoint : ship.Weapons())
	{
		const Weapon *weapon = hardpoint.GetOutfit();
		if(weapon && !hardpoint.IsSpecial())
		{
			const Outfit *ammo = weapon->Ammo();
			if(!ammo || ship.OutfitCount(ammo))
			{
				// This fighter has at least one usable weapon, and
				// thus does not need to dock to continue fighting.
				requiredAmmo.clear();
				break;
			}
			else if(parent.OutfitCount(ammo))
				requiredAmmo.insert(ammo);
		}
	}
	if(!requiredAmmo.empty())
		return true;

	// If a carried ship has fuel capacity but is very low, it should return if
	// the parent can refuel it.
	double maxFuel = ship.Attributes().Get("fuel capacity");
	if(maxFuel && ship.Fuel() < .005 && parent.JumpNavigation().JumpFuel() < parent.Fuel() *
			parent.Attributes().Get("fuel capacity") - maxFuel)
		return true;

	// NPC ships should always transfer cargo. Player ships should only
	// transfer cargo if the player has the AI preference set for it.
	if(!ship.IsYours() || Preferences::Has("Fighters transfer cargo"))
	{
		// If an out-of-combat carried ship is carrying a significant cargo
		// load and can transfer some of it to the parent, it should do so.
		bool hasEnemy = ship.GetTargetShip() && ship.GetTargetShip()->GetGovernment()->IsEnemy(ship.GetGovernment());
		if(!hasEnemy && parent.Cargo().Free())
		{
			const CargoHold &cargo = ship.Cargo();
			// Mining ships only mine while they have 5 or more free space. While mining, carried ships
			// do not consider docking unless their parent is far from a targetable asteroid.
			if(!cargo.IsEmpty() && cargo.Size() && cargo.Free() < 5)
				return true;
		}
	}

	return false;
}



double AI::TurnBackward(const Ship &ship)
{
	return TurnToward(ship, -ship.Velocity());
}



// Determine the value to use in Command::SetTurn() to turn the ship towards the desired facing.
// "precision" is an optional argument corresponding to a value of the dot product of the current and target facing
// vectors above which no turning should be attempting, to reduce constant, minute corrections.
double AI::TurnToward(const Ship &ship, const Point &vector, const double precision)
{
	Point facing = ship.Facing().Unit();
	double cross = vector.Cross(facing);

	double dot = vector.Dot(facing);
	if(dot > 0.)
	{
		// Is the facing direction aligned with the target direction with sufficient precision?
		// The maximum angle between the two directions is given by: arccos(sqrt(precision)).
		bool close = false;
		if(precision < 1. && precision > 0. && dot * dot >= precision * vector.LengthSquared())
			close = true;
		double angle = asin(min(1., max(-1., cross / vector.Length()))) * TO_DEG;
		// Is the angle between the facing and target direction smaller than
		// the angle the ship can turn through in one step?
		if(fabs(angle) < ship.TurnRate())
		{
			// If the ship is within one step of the target direction,
			// and the facing is already sufficiently aligned with the target direction,
			// don't turn any further.
			if(close)
				return 0.;
			return -angle / ship.TurnRate();
		}
	}

	bool left = cross < 0.;
	return left - !left;
}



bool AI::MoveToPlanet(Ship &ship, Command &command)
{
	if(!ship.GetTargetStellar())
		return false;

	const Point &target = ship.GetTargetStellar()->Position();
	return MoveTo(ship, command, target, Point(), ship.GetTargetStellar()->Radius(), 1.);
}



// Instead of moving to a point with a fixed location, move to a moving point (Ship = position + velocity)
bool AI::MoveTo(Ship &ship, Command &command, const Point &targetPosition,
	const Point &targetVelocity, double radius, double slow)
{
	const Point &position = ship.Position();
	const Point &velocity = ship.Velocity();
	const Angle &angle = ship.Facing();
	Point dp = targetPosition - position;
	Point dv = targetVelocity - velocity;

	double speed = dv.Length();

	bool isClose = (dp.Length() < radius);
	if(isClose && speed < slow)
		return true;

	bool shouldReverse = false;
	dp = targetPosition - StoppingPoint(ship, targetVelocity, shouldReverse);

	bool isFacing = (dp.Unit().Dot(angle.Unit()) > .95);
	if(!isClose || (!isFacing && !shouldReverse))
		command.SetTurn(TurnToward(ship, dp));
	if(isFacing)
		command |= Command::FORWARD;
	else if(shouldReverse)
	{
		command.SetTurn(TurnToward(ship, velocity));
		command |= Command::BACK;
	}

	return false;
}



bool AI::Stop(Ship &ship, Command &command, double maxSpeed, const Point direction)
{
	const Point &velocity = ship.Velocity();
	const Angle &angle = ship.Facing();

	double speed = velocity.Length();

	// If asked for a complete stop, the ship needs to be going much slower.
	if(speed <= (maxSpeed ? maxSpeed : .001))
		return true;
	if(!maxSpeed)
		command |= Command::STOP;

	// If you're moving slow enough that one frame of acceleration could bring
	// you to a stop, make sure you're pointed perfectly in the right direction.
	// This is a fudge factor for how straight you must be facing: it increases
	// from 0.8 when it will take many frames to stop, to nearly 1 when it will
	// take less than 1 frame to stop.
	double stopTime = speed / ship.Acceleration();
	double limit = .8 + .2 / (1. + stopTime * stopTime * stopTime * .001);

	// If you have a reverse thruster, figure out whether using it is faster
	// than turning around and using your main thruster.
	if(ship.Attributes().Get("reverse thrust"))
	{
		// Figure out your stopping time using your main engine:
		double degreesToTurn = TO_DEG * acos(min(1., max(-1., -velocity.Unit().Dot(angle.Unit()))));
		double forwardTime = degreesToTurn / ship.TurnRate();
		forwardTime += stopTime;

		// Figure out your reverse thruster stopping time:
		double reverseTime = (180. - degreesToTurn) / ship.TurnRate();
		reverseTime += speed / ship.ReverseAcceleration();

		// If you want to end up facing a specific direction, add the extra turning time.
		if(direction)
		{
			// Time to turn from facing backwards to target:
			double degreesFromBackwards = TO_DEG * acos(min(1., max(-1., direction.Unit().Dot(-velocity.Unit()))));
			double turnFromBackwardsTime = degreesFromBackwards / ship.TurnRate();
			forwardTime += turnFromBackwardsTime;

			// Time to turn from facing forwards to target:
			double degreesFromForward = TO_DEG * acos(min(1., max(-1., direction.Unit().Dot(angle.Unit()))));
			double turnFromForwardTime = degreesFromForward / ship.TurnRate();
			reverseTime += turnFromForwardTime;
		}

		if(reverseTime < forwardTime)
		{
			command.SetTurn(TurnToward(ship, velocity));
			if(velocity.Unit().Dot(angle.Unit()) > limit)
				command |= Command::BACK;
			return false;
		}
	}

	command.SetTurn(TurnBackward(ship));
	if(velocity.Unit().Dot(angle.Unit()) < -limit)
		command |= Command::FORWARD;

	return false;
}



void AI::PrepareForHyperspace(Ship &ship, Command &command)
{
	bool hasHyperdrive = ship.JumpNavigation().HasHyperdrive();
	double scramThreshold = ship.Attributes().Get("scram drive");
	bool hasJumpDrive = ship.JumpNavigation().HasJumpDrive();
	if(!hasHyperdrive && !hasJumpDrive)
		return;

	bool isJump = (ship.JumpNavigation().GetCheapestJumpType(ship.GetTargetSystem()).first == JumpType::JUMP_DRIVE);

	Point direction = ship.GetTargetSystem()->Position() - ship.GetSystem()->Position();
	double departure = isJump ?
		ship.GetSystem()->JumpDepartureDistance() :
		ship.GetSystem()->HyperDepartureDistance();
	double squaredDeparture = departure * departure + SAFETY_OFFSET;
	if(ship.Position().LengthSquared() < squaredDeparture)
	{
		Point closestDeparturePoint = ship.Position().Unit() * (departure + SAFETY_OFFSET);
		MoveTo(ship, command, closestDeparturePoint, Point(), 0., 0.);
	}
	else if(!isJump && scramThreshold)
	{
		direction = direction.Unit();
		Point normal(-direction.Y(), direction.X());

		double deviation = ship.Velocity().Dot(normal);
		if(fabs(deviation) > scramThreshold)
		{
			// Need to maneuver; not ready to jump
			if((ship.Facing().Unit().Dot(normal) < 0) == (deviation < 0))
				// Thrusting from this angle is counterproductive
				direction = -deviation * normal;
			else
			{
				command |= Command::FORWARD;

				// How much correction will be applied to deviation by thrusting
				// as I turn back toward the jump direction.
				double turnRateRadians = ship.TurnRate() * TO_RAD;
				double cos = ship.Facing().Unit().Dot(direction);
				// integral(t*sin(r*x), angle/r, 0) = t/r * (1 - cos(angle)), so:
				double correctionWhileTurning = fabs(1 - cos) * ship.Acceleration() / turnRateRadians;
				// (Note that this will always underestimate because thrust happens before turn)

				if(fabs(deviation) - correctionWhileTurning > scramThreshold)
					// Want to thrust from an even sharper angle
					direction = -deviation * normal;
			}
		}
		command.SetTurn(TurnToward(ship, direction));
	}
	// If we're a jump drive, just stop.
	else if(isJump)
		Stop(ship, command, ship.Attributes().Get("jump speed"));
	// Else stop in the fastest way to end facing in the right direction
	else if(Stop(ship, command, ship.Attributes().Get("jump speed"), direction))
		command.SetTurn(TurnToward(ship, direction));
}



void AI::CircleAround(Ship &ship, Command &command, const Body &target)
{
	Point direction = target.Position() - ship.Position();
	command.SetTurn(TurnToward(ship, direction));

	double length = direction.Length();
	if(length > 200. && ship.Facing().Unit().Dot(direction) >= 0.)
	{
		command |= Command::FORWARD;

		// If the ship is far away enough the ship should use the afterburner.
		if(length > 750. && ShouldUseAfterburner(ship))
			command |= Command::AFTERBURNER;
	}
}



void AI::Swarm(Ship &ship, Command &command, const Body &target)
{
	Point direction = target.Position() - ship.Position();
	double maxSpeed = ship.MaxVelocity();
	double rendezvousTime = RendezvousTime(direction, target.Velocity(), maxSpeed);
	if(std::isnan(rendezvousTime) || rendezvousTime > 600.)
		rendezvousTime = 600.;
	direction += rendezvousTime * target.Velocity();
	MoveTo(ship, command, target.Position() + direction, .5 * maxSpeed * direction.Unit(), 50., 2.);
}



void AI::KeepStation(Ship &ship, Command &command, const Body &target)
{
	// Constants:
	static const double MAX_TIME = 600.;
	static const double LEAD_TIME = 500.;
	static const double POSITION_DEADBAND = 200.;
	static const double VELOCITY_DEADBAND = 1.5;
	static const double TIME_DEADBAND = 120.;
	static const double THRUST_DEADBAND = .5;

	// Current properties of the two ships:
	double maxV = ship.MaxVelocity();
	double accel = ship.Acceleration();
	double turn = ship.TurnRate();
	double mass = ship.InertialMass();
	Point unit = ship.Facing().Unit();
	double currentAngle = ship.Facing().Degrees();
	// This is where we want to be relative to where we are now:
	Point velocityDelta = target.Velocity() - ship.Velocity();
	Point positionDelta = target.Position() + LEAD_TIME * velocityDelta - ship.Position();
	double positionSize = positionDelta.Length();
	double positionWeight = positionSize / (positionSize + POSITION_DEADBAND);
	// This is how fast we want to be going relative to how fast we're going now:
	velocityDelta -= unit * VELOCITY_DEADBAND;
	double velocitySize = velocityDelta.Length();
	double velocityWeight = velocitySize / (velocitySize + VELOCITY_DEADBAND);

	// Time it will take (roughly) to move to the target ship:
	double positionTime = RendezvousTime(positionDelta, target.Velocity(), maxV);
	if(std::isnan(positionTime) || positionTime > MAX_TIME)
		positionTime = MAX_TIME;
	Point rendezvous = positionDelta + target.Velocity() * positionTime;
	double positionAngle = Angle(rendezvous).Degrees();
	positionTime += AngleDiff(currentAngle, positionAngle) / turn;
	positionTime += (rendezvous.Unit() * maxV - ship.Velocity()).Length() / accel;
	// If you are very close, stop trying to adjust:
	positionTime *= positionWeight * positionWeight;

	// Time it will take (roughly) to adjust your velocity to match the target:
	double velocityTime = velocityDelta.Length() / accel;
	double velocityAngle = Angle(velocityDelta).Degrees();
	velocityTime += AngleDiff(currentAngle, velocityAngle) / turn;
	// If you are very close, stop trying to adjust:
	velocityTime *= velocityWeight * velocityWeight;

	// Focus on matching position or velocity depending on which will take longer.
	double totalTime = positionTime + velocityTime + TIME_DEADBAND;
	positionWeight = positionTime / totalTime;
	velocityWeight = velocityTime / totalTime;
	double facingWeight = TIME_DEADBAND / totalTime;

	// Determine the angle we want to face, interpolating smoothly between three options.
	Point facingGoal = rendezvous.Unit() * positionWeight
		+ velocityDelta.Unit() * velocityWeight
		+ target.Facing().Unit() * facingWeight;
	double targetAngle = Angle(facingGoal).Degrees() - currentAngle;
	if(abs(targetAngle) > 180.)
		targetAngle += (targetAngle < 0. ? 360. : -360.);
	// Avoid "turn jitter" when position & velocity are well-matched.
	bool changedDirection = (signbit(ship.Commands().Turn()) != signbit(targetAngle));
	double targetTurn = abs(targetAngle / turn);
	double lastTurn = abs(ship.Commands().Turn());
	if(lastTurn && (changedDirection || (lastTurn < 1. && targetTurn > lastTurn)))
	{
		// Keep the desired turn direction, but damp the per-frame turn rate increase.
		double dampedTurn = (changedDirection ? 0. : lastTurn) + min(.025, targetTurn);
		command.SetTurn(copysign(dampedTurn, targetAngle));
	}
	else if(targetTurn < 1.)
		command.SetTurn(copysign(targetTurn, targetAngle));
	else
		command.SetTurn(targetAngle);

	// Determine whether to apply thrust.
	Point drag = ship.Velocity() * ship.DragForce();
	if(ship.Attributes().Get("reverse thrust"))
	{
		// Don't take drag into account when reverse thrusting, because this
		// estimate of how it will be applied can be quite inaccurate.
		Point a = (unit * (-ship.Attributes().Get("reverse thrust") / mass)).Unit();
		double direction = positionWeight * positionDelta.Dot(a) / POSITION_DEADBAND
			+ velocityWeight * velocityDelta.Dot(a) / VELOCITY_DEADBAND;
		if(direction > THRUST_DEADBAND)
		{
			command |= Command::BACK;
			return;
		}
	}
	Point a = (unit * accel - drag).Unit();
	double direction = positionWeight * positionDelta.Dot(a) / POSITION_DEADBAND
		+ velocityWeight * velocityDelta.Dot(a) / VELOCITY_DEADBAND;
	if(direction > THRUST_DEADBAND)
		command |= Command::FORWARD;
}



void AI::Attack(Ship &ship, Command &command, const Ship &target)
{
	// Deploy any fighters you are carrying.
	if(!ship.IsYours() && ship.HasBays())
	{
		command |= Command::DEPLOY;
		Deploy(ship, false);
	}
	// Ramming AI doesn't take weapon range or self-damage into account, instead opting to bum-rush the target.
	if(ship.GetPersonality().IsRamming())
	{
		MoveToAttack(ship, command, target);
		return;
	}

	// Check if this ship is fast enough to keep distance from target.
	// Have a 10% minimum to avoid ships getting in a chase loop.
	const bool isAbleToRun = target.MaxVelocity() * SAFETY_MULTIPLIER < ship.MaxVelocity();

	ShipAICache &shipAICache = ship.GetAICache();
	const bool useArtilleryAI = shipAICache.IsArtilleryAI() && isAbleToRun;
	const double shortestRange = shipAICache.ShortestRange();
	const double shortestArtillery = shipAICache.ShortestArtillery();
	double minSafeDistance = isAbleToRun ? shipAICache.MinSafeDistance() : 0.;

	const double totalRadius = ship.Radius() + target.Radius();
	const Point direction = target.Position() - ship.Position();
	// Average distance from this ship's weapons to the enemy ship.
	const double weaponDistanceFromTarget = direction.Length() - totalRadius / 3.;

	// If this ship has mostly long-range weapons, or some weapons have a
	// blast radius, it should keep some distance instead of closing in.
	// If a weapon has blast radius, some leeway helps avoid getting hurt.
	if(minSafeDistance || (useArtilleryAI && shortestRange < weaponDistanceFromTarget))
	{
		minSafeDistance = 1.25 * minSafeDistance + totalRadius;

		double approachSpeed = (ship.Velocity() - target.Velocity()).Dot(direction.Unit());
		double slowdownDistance = 0.;
		// If this ship can use reverse thrusters, consider doing so.
		double reverseSpeed = ship.MaxReverseVelocity();
		bool useReverse = reverseSpeed && (reverseSpeed >= min(target.MaxVelocity(), ship.MaxVelocity())
				|| target.Velocity().Dot(-direction.Unit()) <= reverseSpeed);
		slowdownDistance = approachSpeed * approachSpeed / (useReverse ?
			ship.ReverseAcceleration() : (ship.Acceleration() + 160. / ship.TurnRate())) / 2.;

		// If we're too close, run away.
		if(direction.Length() <
				max(minSafeDistance + max(slowdownDistance, 0.), useArtilleryAI * .75 * shortestArtillery))
		{
			if(useReverse)
			{
				command.SetTurn(TurnToward(ship, direction));
				if(ship.Facing().Unit().Dot(direction) >= 0.)
					command |= Command::BACK;
			}
			else
			{
				command.SetTurn(TurnToward(ship, -direction));
				if(ship.Facing().Unit().Dot(direction) <= 0.)
					command |= Command::FORWARD;
			}
		}
		else
		{
			// This isn't perfect, but it works well enough.
			if((useArtilleryAI && (approachSpeed > 0. && weaponDistanceFromTarget < shortestArtillery * .9)) ||
					weaponDistanceFromTarget < shortestRange * .75)
				AimToAttack(ship, command, target);
			else
				MoveToAttack(ship, command, target);
		}
	}
	// Fire if we can or move closer to use all weapons.
	else
		if(weaponDistanceFromTarget < shortestRange * .75)
			AimToAttack(ship, command, target);
		else
			MoveToAttack(ship, command, target);
}



void AI::AimToAttack(Ship &ship, Command &command, const Body &target)
{
	command.SetTurn(TurnToward(ship, TargetAim(ship, target)));
}



void AI::MoveToAttack(Ship &ship, Command &command, const Body &target)
{
	Point direction = target.Position() - ship.Position();

	// First of all, aim in the direction that will hit this target.
	AimToAttack(ship, command, target);

	// Calculate this ship's "turning radius"; that is, the smallest circle it
	// can make while at its current speed.
	double stepsInFullTurn = 360. / ship.TurnRate();
	double circumference = stepsInFullTurn * ship.Velocity().Length();
	double diameter = max(200., circumference / PI);

	const auto facing = ship.Facing().Unit().Dot(direction.Unit());
	// If the ship has reverse thrusters and the target is behind it, we can
	// use them to reach the target more quickly.
	if(facing < -.75 && ship.Attributes().Get("reverse thrust"))
		command |= Command::BACK;
	// This isn't perfect, but it works well enough.
	else if((facing >= 0. && direction.Length() > diameter)
			|| (ship.Velocity().Dot(direction) < 0. &&
				facing) >= .9)
		command |= Command::FORWARD;

	// Use an equipped afterburner if possible.
	if(command.Has(Command::FORWARD) && direction.Length() < 1000. && ShouldUseAfterburner(ship))
		command |= Command::AFTERBURNER;
}



void AI::PickUp(Ship &ship, Command &command, const Body &target)
{
	// Figure out the target's velocity relative to the ship.
	Point p = target.Position() - ship.Position();
	Point v = target.Velocity() - ship.Velocity();
	double vMax = ship.MaxVelocity();

	// Estimate where the target will be by the time we reach it.
	double time = RendezvousTime(p, v, vMax);
	if(std::isnan(time))
		time = p.Length() / vMax;
	double degreesToTurn = TO_DEG * acos(min(1., max(-1., p.Unit().Dot(ship.Facing().Unit()))));
	time += degreesToTurn / ship.TurnRate();
	p += v * time;

	// Move toward the target.
	command.SetTurn(TurnToward(ship, p));
	double dp = p.Unit().Dot(ship.Facing().Unit());
	if(dp > .7)
		command |= Command::FORWARD;

	// Use the afterburner if it will not cause you to miss your target.
	double squareDistance = p.LengthSquared();
	if(command.Has(Command::FORWARD) && ShouldUseAfterburner(ship))
		if(dp > max(.9, min(.9999, 1. - squareDistance / 10000000.)))
			command |= Command::AFTERBURNER;
}



// Determine if using an afterburner does not use up reserve fuel, cause undue
// energy strain, or undue thermal loads if almost overheated.
bool AI::ShouldUseAfterburner(Ship &ship)
{
	if(!ship.Attributes().Get("afterburner thrust"))
		return false;

	double fuel = ship.Fuel() * ship.Attributes().Get("fuel capacity");
	double neededFuel = ship.Attributes().Get("afterburner fuel");
	double energy = ship.Energy() * ship.Attributes().Get("energy capacity");
	double neededEnergy = ship.Attributes().Get("afterburner energy");
	if(energy == 0.)
		energy = ship.Attributes().Get("energy generation")
				+ 0.2 * ship.Attributes().Get("solar collection")
				- ship.Attributes().Get("energy consumption");
	double outputHeat = ship.Attributes().Get("afterburner heat") / (100 * ship.Mass());
	if((!neededFuel || fuel - neededFuel > ship.JumpNavigation().JumpFuel())
			&& (!neededEnergy || neededEnergy / energy < 0.25)
			&& (!outputHeat || ship.Heat() + outputHeat < .9))
		return true;

	return false;
}



// "Appeasing" ships will dump cargo after being injured, if they are being targeted.
void AI::DoAppeasing(const shared_ptr<Ship> &ship, double *threshold) const
{
	double health = .5 * ship->Shields() + ship->Hull();
	if(1. - health <= *threshold)
		return;

	const auto enemies = GetShipsList(*ship, true);
	if(none_of(enemies.begin(), enemies.end(), [&ship](const Ship *foe) noexcept -> bool
			{ return !foe->IsDisabled() && foe->GetTargetShip() == ship; }))
		return;

	int toDump = 11 + (1. - health) * .5 * ship->Cargo().Size();
	for(auto &&commodity : ship->Cargo().Commodities())
		if(commodity.second && toDump > 0)
		{
			int dumped = min(commodity.second, toDump);
			ship->Jettison(commodity.first, dumped, true);
			toDump -= dumped;
		}

	Messages::Add(ship->GetGovernment()->GetName() + " " + ship->Noun() + " \"" + ship->Name()
		+ "\": Please, just take my cargo and leave me alone.", Messages::Importance::Low);

	*threshold = (1. - health) + .1;
}



// Find a target ship to flock around at high speed.
void AI::DoSwarming(Ship &ship, Command &command, shared_ptr<Ship> &target)
{
	// Find a new ship to target on average every 10 seconds, or if the current target
	// is no longer eligible. If landing, release the old target so others can swarm it.
	if(ship.IsLanding() || !target || !CanSwarm(ship, *target) || !Random::Int(600))
	{
		if(target)
		{
			// Allow another swarming ship to consider the target.
			auto sit = swarmCount.find(target.get());
			if(sit != swarmCount.end() && sit->second > 0)
				--sit->second;
			// Release the current target.
			target.reset();
			ship.SetTargetShip(target);
		}
		// If here just because we are about to land, do not seek a new target.
		if(ship.IsLanding())
			return;

		int lowestCount = 7;
		// Consider swarming around non-hostile ships in the same system.
		const auto others = GetShipsList(ship, false);
		for(auto *other : others)
			if(!other->GetPersonality().IsSwarming())
			{
				// Prefer to swarm ships that are not already being heavily swarmed.
				int count = swarmCount[other] + Random::Int(4);
				if(count < lowestCount)
				{
					target = other->shared_from_this();
					lowestCount = count;
				}
			}
		ship.SetTargetShip(target);
		if(target)
			++swarmCount[target.get()];
	}
	// If a friendly ship to flock with was not found, return to an available planet.
	if(target)
		Swarm(ship, command, *target);
	else if(ship.Zoom() == 1.)
		Refuel(ship, command);
}



void AI::DoSurveillance(Ship &ship, Command &command, shared_ptr<Ship> &target) const
{
	const bool isStaying = ship.GetPersonality().IsStaying();
	// Since DoSurveillance is called after target-seeking and firing, if this
	// ship has a target, that target is guaranteed to be targetable.
	if(target && (target->GetSystem() != ship.GetSystem() || target->IsEnteringHyperspace()))
	{
		target.reset();
		ship.SetTargetShip(target);
	}
	// If you have a hostile target, pursuing and destroying it has priority.
	if(target && ship.GetGovernment()->IsEnemy(target->GetGovernment()))
	{
		// Automatic aiming and firing already occurred.
		MoveIndependent(ship, command);
		return;
	}

	// Choose a surveillance behavior.
	if(ship.GetTargetSystem())
	{
		// Unload surveillance drones in this system before leaving.
		if(!isStaying)
		{
			PrepareForHyperspace(ship, command);
			command |= Command::JUMP;
		}
		if(ship.HasBays())
		{
			command |= Command::DEPLOY;
			Deploy(ship, false);
		}
	}
	else if(ship.GetTargetStellar())
	{
		// Approach the planet and "land" on it (i.e. scan it).
		MoveToPlanet(ship, command);
		double atmosphereScan = ship.Attributes().Get("atmosphere scan");
		double distance = ship.Position().Distance(ship.GetTargetStellar()->Position());
		if(distance < atmosphereScan && !Random::Int(100))
			ship.SetTargetStellar(nullptr);
		else if(!isStaying)
			command |= Command::LAND;
	}
	else if(target)
	{
		// Approach and scan the targeted, friendly ship's cargo or outfits.
		bool cargoScan = ship.Attributes().Get("cargo scan power");
		bool outfitScan = ship.Attributes().Get("outfit scan power");
		// If the pointer to the target ship exists, it is targetable and in-system.
		const Government *gov = ship.GetGovernment();
		bool mustScanCargo = cargoScan && !Has(gov, target, ShipEvent::SCAN_CARGO);
		bool mustScanOutfits = outfitScan && !Has(gov, target, ShipEvent::SCAN_OUTFITS);
		if(!mustScanCargo && !mustScanOutfits)
			ship.SetTargetShip(shared_ptr<Ship>());
		else
		{
			if(target->Velocity().Length() > ship.MaxVelocity() * 0.9)
				CircleAround(ship, command, *target);
			else
				MoveTo(ship, command, target->Position(), target->Velocity(), 1., 1.);
			command |= Command::SCAN;
		}
	}
	else
	{
		const System *system = ship.GetSystem();
		const Government *gov = ship.GetGovernment();

		// Consider scanning any non-hostile ship in this system that your government hasn't scanned.
		// A surveillance ship may only make up to 12 successful scans (6 ships scanned
		// if the ship is using both scanners) and spend up to 5 minutes searching for
		// scan targets. After that, stop scanning ship targets. This is so that scanning
		// ships in high spawn rate systems don't build up over time, as they always have
		// a new ship they can try to scan.
		vector<Ship *> targetShips;
		bool cargoScan = ship.Attributes().Get("cargo scan power");
		bool outfitScan = ship.Attributes().Get("outfit scan power");
		auto cargoScansIt = cargoScans.find(&ship);
		auto outfitScansIt = outfitScans.find(&ship);
		auto scanTimeIt = scanTime.find(&ship);
		int shipScanCount = cargoScansIt != cargoScans.end() ? cargoScansIt->second.size() : 0;
		shipScanCount += outfitScansIt != outfitScans.end() ? outfitScansIt->second.size() : 0;
		int shipScanTime = scanTimeIt != scanTime.end() ? scanTimeIt->second : 0;
		if((cargoScan || outfitScan) && shipScanCount < 12 && shipScanTime < 18000)
		{
			for(const auto &it : GetShipsList(ship, false))
				if(it->GetGovernment() != gov)
				{
					auto ptr = it->shared_from_this();
					if((!cargoScan || Has(gov, ptr, ShipEvent::SCAN_CARGO))
							&& (!outfitScan || Has(gov, ptr, ShipEvent::SCAN_OUTFITS)))
						continue;

					if(it->IsTargetable())
						targetShips.emplace_back(it);
				}
		}

		// Consider scanning any planetary object in the system, if able.
		vector<const StellarObject *> targetPlanets;
		double atmosphereScan = ship.Attributes().Get("atmosphere scan");
		if(atmosphereScan)
			for(const StellarObject &object : system->Objects())
				if(object.HasSprite() && !object.IsStar() && !object.IsStation())
					targetPlanets.push_back(&object);

		// If this ship can jump away, consider traveling to a nearby system.
		vector<const System *> targetSystems;
		// TODO: These ships cannot travel through wormholes?
		if(ship.JumpsRemaining(false))
		{
			const auto &links = ship.JumpNavigation().HasJumpDrive() ?
				system->JumpNeighbors(ship.JumpNavigation().JumpRange()) : system->Links();
			for(const System *link : links)
				if(!ship.IsRestrictedFrom(*link))
					targetSystems.push_back(link);
		}

		unsigned total = targetShips.size() + targetPlanets.size() + targetSystems.size();
		// If there is nothing for this ship to scan, have it patrol the entire system
		// instead of drifting or stopping.
		if(!total)
		{
			DoPatrol(ship, command);
			return;
		}
		// Pick one of the valid surveillance targets at random to focus on.
		unsigned index = Random::Int(total);
		if(index < targetShips.size())
			ship.SetTargetShip(targetShips[index]->shared_from_this());
		else
		{
			index -= targetShips.size();
			if(index < targetPlanets.size())
				ship.SetTargetStellar(targetPlanets[index]);
			else
				ship.SetTargetSystem(targetSystems[index - targetPlanets.size()]);
		}
	}
}



void AI::DoMining(Ship &ship, Command &command)
{
	// This function is only called for ships that are in the player's system.
	// Update the radius that the ship is searching for asteroids at.
	bool isNew = !miningAngle.count(&ship);
	Angle &angle = miningAngle[&ship];
	if(isNew)
	{
		angle = Angle::Random();
		miningRadius[&ship] = ship.GetSystem()->AsteroidBeltRadius();
	}
	angle += Angle::Random(1.) - Angle::Random(1.);
	double radius = miningRadius[&ship] * pow(2., angle.Unit().X());

	shared_ptr<Minable> target = ship.GetTargetAsteroid();
	if(!target || target->Velocity().Length() > ship.MaxVelocity())
	{
		for(const shared_ptr<Minable> &minable : minables)
		{
			Point offset = minable->Position() - ship.Position();
			// Target only nearby minables that are within 45deg of the current heading
			// and not moving faster than the ship can catch.
			if(offset.Length() < 800. && offset.Unit().Dot(ship.Facing().Unit()) > .7
					&& minable->Velocity().Dot(offset.Unit()) < ship.MaxVelocity())
			{
				target = minable;
				ship.SetTargetAsteroid(target);
				break;
			}
		}
	}
	if(target)
	{
		// If the asteroid has moved well out of reach, stop tracking it.
		if(target->Position().Distance(ship.Position()) > 1600.)
			ship.SetTargetAsteroid(nullptr);
		else
		{
			MoveToAttack(ship, command, *target);
			AutoFire(ship, firingCommands, *target);
			return;
		}
	}

	Point heading = Angle(30.).Rotate(ship.Position().Unit() * radius) - ship.Position();
	command.SetTurn(TurnToward(ship, heading));
	if(ship.Velocity().Dot(heading.Unit()) < .7 * ship.MaxVelocity())
		command |= Command::FORWARD;
}



bool AI::DoHarvesting(Ship &ship, Command &command) const
{
	// If the ship has no target to pick up, do nothing.
	shared_ptr<Flotsam> target = ship.GetTargetFlotsam();
	// Don't try to chase flotsam that are already being pulled toward the ship by a tractor beam.
	const set<const Flotsam *> &avoid = ship.GetTractorFlotsam();
	if(target && (!ship.CanPickUp(*target) || avoid.count(target.get())))
	{
		target.reset();
		ship.SetTargetFlotsam(target);
	}
	if(!target)
	{
		// Only check for new targets every 10 frames, on average.
		if(Random::Int(10))
			return false;

		// Don't chase anything that will take more than 10 seconds to reach.
		double bestTime = 600.;
		for(const shared_ptr<Flotsam> &it : flotsam)
		{
			if(!ship.CanPickUp(*it) || avoid.count(it.get()))
				continue;
			// Only pick up flotsam that is nearby and that you are facing toward. Player escorts should
			// always attempt to pick up nearby flotsams when they are given a harvest order, and so ignore
			// the facing angle check.
			Point p = it->Position() - ship.Position();
			double range = p.Length();
			// Player ships do not have a restricted field of view so that they target flotsam behind them.
			if(range > 800. || (range > 100. && p.Unit().Dot(ship.Facing().Unit()) < .9 && !ship.IsYours()))
				continue;

			// Estimate how long it would take to intercept this flotsam.
			Point v = it->Velocity() - ship.Velocity();
			double vMax = ship.MaxVelocity();
			double time = RendezvousTime(p, v, vMax);
			if(std::isnan(time))
				continue;

			double degreesToTurn = TO_DEG * acos(min(1., max(-1., p.Unit().Dot(ship.Facing().Unit()))));
			time += degreesToTurn / ship.TurnRate();
			if(time < bestTime)
			{
				bestTime = time;
				target = it;
			}
		}
		if(!target)
			return false;

		ship.SetTargetFlotsam(target);
	}
	// Deploy any carried ships to improve maneuverability.
	if(ship.HasBays())
	{
		command |= Command::DEPLOY;
		Deploy(ship, false);
	}

	PickUp(ship, command, *target);
	return true;
}



// Check if this ship should cloak. Returns true if this ship decided to run away while cloaking.
bool AI::DoCloak(Ship &ship, Command &command)
{
	if(ship.GetPersonality().IsDecloaked())
		return false;

	const Outfit &attributes = ship.Attributes();
	if(!attributes.Get("cloak"))
		return false;

	// Never cloak if it will cause you to be stranded.
	double fuelCost = attributes.Get("cloaking fuel") + attributes.Get("fuel consumption")
		- attributes.Get("fuel generation");
	if(attributes.Get("cloaking fuel") && !attributes.Get("ramscoop"))
	{
		double fuel = ship.Fuel() * attributes.Get("fuel capacity");
		int steps = ceil((1. - ship.Cloaking()) / attributes.Get("cloak"));
		// Only cloak if you will be able to fully cloak and also maintain it
		// for as long as it will take you to reach full cloak.
		fuel -= fuelCost * (1 + 2 * steps);
		if(fuel < ship.JumpNavigation().JumpFuel())
			return false;
	}

	// If your parent has chosen to cloak, cloak and rendezvous with them.
	const shared_ptr<const Ship> &parent = ship.GetParent();
	bool shouldCloakWithParent = false;
	if(parent && parent->GetGovernment() && parent->Commands().Has(Command::CLOAK)
			&& parent->GetSystem() == ship.GetSystem())
	{
		const Government *parentGovernment = parent->GetGovernment();
		bool isPlayer = parentGovernment->IsPlayer();
		if(isPlayer && ship.GetGovernment() == parentGovernment)
			shouldCloakWithParent = true;
		else if(isPlayer && ship.GetPersonality().IsEscort() && !ship.GetPersonality().IsUninterested())
			shouldCloakWithParent = true;
		else if(!isPlayer && !parent->GetGovernment()->IsEnemy(ship.GetGovernment()))
			shouldCloakWithParent = true;
	}
	if(shouldCloakWithParent)
	{
		command |= Command::CLOAK;
		KeepStation(ship, command, *parent);
		return true;
	}

	// Otherwise, always cloak if you are in imminent danger.
	static const double MAX_RANGE = 10000.;
	double range = MAX_RANGE;
	const Ship *nearestEnemy = nullptr;
	// Find the nearest targetable, in-system enemy that could attack this ship.
	const auto enemies = GetShipsList(ship, true);
	for(const auto &foe : enemies)
		if(!foe->IsDisabled())
		{
			double distance = ship.Position().Distance(foe->Position());
			if(distance < range)
			{
				range = distance;
				nearestEnemy = foe;
			}
		}

	// If this ship has started cloaking, it must get at least 40% repaired
	// or 40% farther away before it begins decloaking again.
	double hysteresis = ship.Commands().Has(Command::CLOAK) ? .4 : 0.;
	// If cloaking costs nothing, and no one has asked you for help, cloak at will.
	// Player ships should never cloak automatically if they are not in danger.
	bool cloakFreely = (fuelCost <= 0.) && !ship.GetShipToAssist() && !ship.IsYours();
	// If this ship is injured / repairing, it should cloak while under threat.
	bool cloakToRepair = (ship.Health() < RETREAT_HEALTH + hysteresis)
			&& (attributes.Get("shield generation") || attributes.Get("hull repair rate"));
	if(cloakToRepair && (cloakFreely || range < 2000. * (1. + hysteresis)))
	{
		command |= Command::CLOAK;
		// Move away from the nearest enemy.
		if(nearestEnemy)
		{
			Point safety;
			// TODO: This could use an "Avoid" method, to account for other in-system hazards.
			// Simple approximation: move equally away from both the system center and the
			// nearest enemy, until the constrainment boundary is reached.
			if(ship.GetPersonality().IsUnconstrained() || !fenceCount.count(&ship))
				safety = 2 * ship.Position().Unit() - nearestEnemy->Position().Unit();
			else
				safety = -ship.Position().Unit();

			safety *= ship.MaxVelocity();
			MoveTo(ship, command, ship.Position() + safety, safety, 1., .8);
			return true;
		}
	}
	// Choose to cloak if there are no enemies nearby and cloaking is sensible.
	if(range == MAX_RANGE && cloakFreely && !ship.GetTargetShip())
		command |= Command::CLOAK;

	return false;
}



void AI::DoPatrol(Ship &ship, Command &command) const
{
	double radius = ship.GetSystem()->ExtraHyperArrivalDistance();
	if(radius == 0.)
		radius = 500.;

	// The ship is outside of the effective range of the system,
	// so we turn it around.
	if(ship.Position().LengthSquared() > radius * radius)
	{
		// Allow ships to land after a while, otherwise they would continue to accumulate in the system.
		if(!ship.GetPersonality().IsStaying() && !Random::Int(10000))
		{
			vector<const StellarObject *> landingTargets;
			for(const StellarObject &object : ship.GetSystem()->Objects())
				if(object.HasSprite() && object.GetPlanet() && object.GetPlanet()->CanLand(ship))
					landingTargets.push_back(&object);
			if(!landingTargets.empty())
			{
				ship.SetTargetStellar(landingTargets[Random::Int(landingTargets.size())]);
				MoveToPlanet(ship, command);
				command |= Command::LAND;
				return;
			}
		}
		// Hacky way of differentiating ship behaviour without additional storage,
		// while keeping it consistent for each ship. TODO: change when Ship::SetTargetLocation exists.
		// This uses the pointer of the ship to choose a pseudo-random angle and instructs it to
		// patrol the system in a criss-crossing pattern, where each turn is this specific angle.
		intptr_t seed = reinterpret_cast<intptr_t>(&ship);
		int behaviour = abs(seed % 23);
		Angle delta = Angle(360. / (behaviour / 2. + 2.) * (behaviour % 2 ? -1. : 1.));
		Angle target = Angle(ship.Position()) + delta;
		MoveTo(ship, command, target.Unit() * radius / 2, Point(), 10., 1.);
	}
	// Otherwise, keep going forward.
	else
	{
		const Point targetVelocity = ship.Facing().Unit() * (ship.MaxVelocity() + 1);
		const Point targetPosition = ship.Position() + targetVelocity;
		MoveTo(ship, command, targetPosition, targetVelocity, 10., 1.);
	}
}



void AI::DoScatter(Ship &ship, Command &command)
{
	if(!command.Has(Command::FORWARD) && !command.Has(Command::BACK))
		return;

	double flip = command.Has(Command::BACK) ? -1 : 1;
	double turnRate = ship.TurnRate();
	double acceleration = ship.Acceleration();
	// TODO: If there are many ships, use CollisionSet::Circle or another
	// suitable method to limit which ships are checked.
	for(const shared_ptr<Ship> &other : ships)
	{
		// Do not scatter away from yourself, or ships in other systems.
		if(other.get() == &ship || other->GetSystem() != ship.GetSystem())
			continue;

		// Check for any ships that have nearly the same movement profile as
		// this ship and are in nearly the same location.
		Point offset = other->Position() - ship.Position();
		if(offset.LengthSquared() > 400.)
			continue;
		if(fabs(other->TurnRate() / turnRate - 1.) > .05)
			continue;
		if(fabs(other->Acceleration() / acceleration - 1.) > .05)
			continue;

		// We are too close to this ship. Turn away from it if we aren't already facing away.
		if(fabs(other->Facing().Unit().Dot(ship.Facing().Unit())) > 0.99) // 0.99 => 8 degrees
			command.SetTurn(flip * offset.Cross(ship.Facing().Unit()) > 0. ? 1. : -1.);
		return;
	}
}



bool AI::DoSecretive(Ship &ship, Command &command)
{
	shared_ptr<Ship> scanningShip;
	// Figure out if any ship is currently scanning us. If that is the case, move away from it.
	for(auto &otherShip : GetShipsList(ship, false))
		if(!ship.GetGovernment()->Trusts(otherShip->GetGovernment()) &&
				otherShip->Commands().Has(Command::SCAN) &&
				otherShip->GetTargetShip() == ship.shared_from_this() &&
				!otherShip->IsDisabled() && !otherShip->IsDestroyed())
			scanningShip = make_shared<Ship>(*otherShip);

	if(scanningShip)
	{
		Point scanningPos = scanningShip->Position();
		Point pos = ship.Position();

		double cargoDistance = scanningShip->Attributes().Get("cargo scan power");
		double outfitDistance = scanningShip->Attributes().Get("outfit scan power");

		double maxScanRange = max(cargoDistance, outfitDistance);
		double distance = scanningPos.DistanceSquared(pos) * .0001;

		// If it can scan us we need to evade.
		if(distance < maxScanRange)
		{
			Point away;
			if(ship.GetPersonality().IsUnconstrained() || !fenceCount.count(&ship))
				away = pos - scanningPos;
			else
				away = -pos;
			away *= ship.MaxVelocity();
			MoveTo(ship, command, pos + away, away, 1., 1.);
			return true;
		}
	}
	return false;
}



// Instead of coming to a full stop, adjust to a target velocity vector
Point AI::StoppingPoint(const Ship &ship, const Point &targetVelocity, bool &shouldReverse)
{
	Point position = ship.Position();
	Point velocity = ship.Velocity() - targetVelocity;
	Angle angle = ship.Facing();
	double acceleration = ship.Acceleration();
	double turnRate = ship.TurnRate();
	shouldReverse = false;

	// If I were to turn around and stop now the relative movement, where would that put me?
	double v = velocity.Length();
	if(!v)
		return position;
	// It makes no sense to calculate a stopping point for a ship entering hyperspace.
	if(ship.IsHyperspacing())
	{
		if(ship.IsUsingJumpDrive() || ship.IsEnteringHyperspace())
			return position;

		double maxVelocity = ship.MaxVelocity();
		double jumpTime = (v - maxVelocity) / 2.;
		position += velocity.Unit() * (jumpTime * (v + maxVelocity) * .5);
		v = maxVelocity;
	}

	// This assumes you're facing exactly the wrong way.
	double degreesToTurn = TO_DEG * acos(min(1., max(-1., -velocity.Unit().Dot(angle.Unit()))));
	double stopDistance = v * (degreesToTurn / turnRate);
	// Sum of: v + (v - a) + (v - 2a) + ... + 0.
	// The number of terms will be v / a.
	// The average term's value will be v / 2. So:
	stopDistance += .5 * v * v / acceleration;

	if(ship.Attributes().Get("reverse thrust"))
	{
		// Figure out your reverse thruster stopping distance:
		double reverseAcceleration = ship.Attributes().Get("reverse thrust") / ship.InertialMass();
		double reverseDistance = v * (180. - degreesToTurn) / turnRate;
		reverseDistance += .5 * v * v / reverseAcceleration;

		if(reverseDistance < stopDistance)
		{
			shouldReverse = true;
			stopDistance = reverseDistance;
		}
	}

	return position + stopDistance * velocity.Unit();
}



// Get a vector giving the direction this ship should aim in in order to do
// maximum damaged to a target at the given position with its non-turret,
// non-homing weapons. If the ship has no non-homing weapons, this just
// returns the direction to the target.
Point AI::TargetAim(const Ship &ship)
{
	shared_ptr<const Ship> target = ship.GetTargetShip();
	if(target)
		return TargetAim(ship, *target);

	shared_ptr<const Minable> targetAsteroid = ship.GetTargetAsteroid();
	if(targetAsteroid)
		return TargetAim(ship, *targetAsteroid);

	return Point();
}



Point AI::TargetAim(const Ship &ship, const Body &target)
{
	Point result;
	for(const Hardpoint &hardpoint : ship.Weapons())
	{
		const Weapon *weapon = hardpoint.GetOutfit();
		if(!weapon || hardpoint.IsHoming() || hardpoint.IsTurret())
			continue;

		Point start = ship.Position() + ship.Facing().Rotate(hardpoint.GetPoint());
		Point p = target.Position() - start + ship.GetPersonality().Confusion();
		Point v = target.Velocity() - ship.Velocity();
		double steps = RendezvousTime(p, v, weapon->WeightedVelocity() + .5 * weapon->RandomVelocity());
		if(std::isnan(steps))
			continue;

		steps = min(steps, weapon->TotalLifetime());
		p += steps * v;

		double damage = weapon->ShieldDamage() + weapon->HullDamage();
		result += p.Unit() * abs(damage);
	}

	return result ? result : target.Position() - ship.Position();
}



// Aim the given ship's turrets.
void AI::AimTurrets(const Ship &ship, FireCommand &command, bool opportunistic) const
{
	// First, get the set of potential hostile ships.
	auto targets = vector<const Body *>();
	const Ship *currentTarget = ship.GetTargetShip().get();
	if(opportunistic || !currentTarget || !currentTarget->IsTargetable())
	{
		// Find the maximum range of any of this ship's turrets.
		double maxRange = 0.;
		for(const Hardpoint &weapon : ship.Weapons())
			if(weapon.CanAim())
				maxRange = max(maxRange, weapon.GetOutfit()->Range());
		// If this ship has no turrets, bail out.
		if(!maxRange)
			return;
		// Extend the weapon range slightly to account for velocity differences.
		maxRange *= 1.5;

		// Now, find all enemy ships within that radius.
		auto enemies = GetShipsList(ship, true, maxRange);
		// Convert the shared_ptr<Ship> into const Body *, to allow aiming turrets
		// at a targeted asteroid. Skip disabled ships, which pose no threat.
		for(auto &&foe : enemies)
			if(!foe->IsDisabled())
				targets.emplace_back(foe);
		// Even if the ship's current target ship is beyond maxRange,
		// or is already disabled, consider aiming at it.
		if(currentTarget && currentTarget->IsTargetable()
				&& find(targets.cbegin(), targets.cend(), currentTarget) == targets.cend())
			targets.push_back(currentTarget);
	}
	else
		targets.push_back(currentTarget);
	// If this ship is mining, consider aiming at its target asteroid.
	if(ship.GetTargetAsteroid())
		targets.push_back(ship.GetTargetAsteroid().get());

	// If there are no targets to aim at, opportunistic turrets should sweep
	// back and forth at random, with the sweep centered on the "outward-facing"
	// angle. Focused turrets should just point forward.
	if(targets.empty() && !opportunistic)
	{
		for(const Hardpoint &hardpoint : ship.Weapons())
			if(hardpoint.CanAim())
			{
				// Get the index of this weapon.
				int index = &hardpoint - &ship.Weapons().front();
				double offset = (hardpoint.HarmonizedAngle() - hardpoint.GetAngle()).Degrees();
				command.SetAim(index, offset / hardpoint.GetOutfit()->TurretTurn());
			}
		return;
	}
	if(targets.empty())
	{
		for(const Hardpoint &hardpoint : ship.Weapons())
			if(hardpoint.CanAim())
			{
				// Get the index of this weapon.
				int index = &hardpoint - &ship.Weapons().front();
				// First, check if this turret is currently in motion. If not,
				// it only has a small chance of beginning to move.
				double previous = ship.FiringCommands().Aim(index);
				if(!previous && (Random::Int(60)))
					continue;

				Angle centerAngle = Angle(hardpoint.GetPoint());
				double bias = (centerAngle - hardpoint.GetAngle()).Degrees() / 180.;
				double acceleration = Random::Real() - Random::Real() + bias;
				command.SetAim(index, previous + .1 * acceleration);
			}
		return;
	}
	// Each hardpoint should aim at the target that it is "closest" to hitting.
	for(const Hardpoint &hardpoint : ship.Weapons())
		if(hardpoint.CanAim())
		{
			// This is where this projectile fires from. Add some randomness
			// based on how skilled the pilot is.
			Point start = ship.Position() + ship.Facing().Rotate(hardpoint.GetPoint());
			start += ship.GetPersonality().Confusion();
			// Get the turret's current facing, in absolute coordinates:
			Angle aim = ship.Facing() + hardpoint.GetAngle();
			// Get this projectile's average velocity.
			const Weapon *weapon = hardpoint.GetOutfit();
			double vp = weapon->WeightedVelocity() + .5 * weapon->RandomVelocity();
			// Loop through each body this hardpoint could shoot at. Find the
			// one that is the "best" in terms of how many frames it will take
			// to aim at it and for a projectile to hit it.
			double bestScore = numeric_limits<double>::infinity();
			double bestAngle = 0.;
			for(const Body *target : targets)
			{
				Point p = target->Position() - start;
				Point v = target->Velocity();
				// Only take the ship's velocity into account if this weapon
				// does not have its own acceleration.
				if(!weapon->Acceleration())
					v -= ship.Velocity();
				// By the time this action is performed, the target will
				// have moved forward one time step.
				p += v;

				double rendezvousTime = numeric_limits<double>::quiet_NaN();
				double distance = p.Length();
				// Beam weapons hit instantaneously if they are in range.
				bool isInstantaneous = weapon->TotalLifetime() == 1.;
				if(isInstantaneous && distance < vp)
					rendezvousTime = 0.;
				else
				{
					// Find out how long it would take for this projectile to reach the target.
					if(!isInstantaneous)
						rendezvousTime = RendezvousTime(p, v, vp);

					// If there is no intersection (i.e. the turret is not facing the target),
					// consider this target "out-of-range" but still targetable.
					if(std::isnan(rendezvousTime))
						rendezvousTime = max(distance / (vp ? vp : 1.), 2 * weapon->TotalLifetime());

					// Determine where the target will be at that point.
					p += v * rendezvousTime;

					// All bodies within weapons range have the same basic
					// weight. Outside that range, give them lower priority.
					rendezvousTime = max(0., rendezvousTime - weapon->TotalLifetime());
				}

				// Determine how much the turret must turn to face that vector.
				double degrees = (Angle(p) - aim).Degrees();
				double turnTime = fabs(degrees) / weapon->TurretTurn();
				// Always prefer targets that you are able to hit.
				double score = turnTime + (180. / weapon->TurretTurn()) * rendezvousTime;
				if(score < bestScore)
				{
					bestScore = score;
					bestAngle = degrees;
				}
			}
			if(bestAngle)
			{
				// Get the index of this weapon.
				int index = &hardpoint - &ship.Weapons().front();
				command.SetAim(index, bestAngle / weapon->TurretTurn());
			}
		}
}



// Fire whichever of the given ship's weapons can hit a hostile target.
void AI::AutoFire(const Ship &ship, FireCommand &command, bool secondary, bool isFlagship) const
{
	const Personality &person = ship.GetPersonality();
	if(person.IsPacifist() || ship.CannotAct())
		return;

	bool beFrugal = (ship.IsYours() && !escortsUseAmmo);
	if(person.IsFrugal() || (ship.IsYours() && escortsAreFrugal && escortsUseAmmo))
	{
		// The frugal personality is only active when ships have more than a certain fraction of their total health,
		// and are not outgunned. The default threshold is 75%.
		beFrugal = (ship.Health() > GameData::GetGamerules().UniversalFrugalThreshold());
		if(beFrugal)
		{
			auto ait = allyStrength.find(ship.GetGovernment());
			auto eit = enemyStrength.find(ship.GetGovernment());
			if(ait != allyStrength.end() && eit != enemyStrength.end() && ait->second < eit->second)
				beFrugal = false;
		}
	}

	// Special case: your target is not your enemy. Do not fire, because you do
	// not want to risk damaging that target. Ships will target friendly ships
	// while assisting and performing surveillance.
	shared_ptr<Ship> currentTarget = ship.GetTargetShip();
	const Government *gov = ship.GetGovernment();
	bool friendlyOverride = false;
	bool disabledOverride = false;
	if(ship.IsYours())
	{
		auto it = orders.find(&ship);
		if(it != orders.end() && it->second.target.lock() == currentTarget)
		{
			disabledOverride = (it->second.type == Orders::FINISH_OFF);
			friendlyOverride = disabledOverride | (it->second.type == Orders::ATTACK);
		}
	}
	bool currentIsEnemy = currentTarget
		&& currentTarget->GetGovernment()->IsEnemy(gov)
		&& currentTarget->GetSystem() == ship.GetSystem();
	if(currentTarget && !(currentIsEnemy || friendlyOverride))
		currentTarget.reset();

	// Only fire on disabled targets if you don't want to plunder them.
	bool plunders = (person.Plunders() && ship.Cargo().Free());
	bool disables = person.Disables();

	// Don't use weapons with firing force if you are preparing to jump.
	bool isWaitingToJump = ship.Commands().Has(Command::JUMP | Command::WAIT);

	// Find the longest range of any of your non-homing weapons. Homing weapons
	// that don't consume ammo may also fire in non-homing mode.
	double maxRange = 0.;
	for(const Hardpoint &weapon : ship.Weapons())
		if(weapon.IsReady()
				&& !(!currentTarget && weapon.IsHoming() && weapon.GetOutfit()->Ammo())
				&& !(!secondary && weapon.GetOutfit()->Icon())
				&& !(beFrugal && weapon.GetOutfit()->Ammo())
				&& !(isWaitingToJump && weapon.GetOutfit()->FiringForce()))
			maxRange = max(maxRange, weapon.GetOutfit()->Range());
	// Extend the weapon range slightly to account for velocity differences.
	maxRange *= 1.5;

	// Find all enemy ships within range of at least one weapon.
	auto enemies = GetShipsList(ship, true, maxRange);
	// Consider the current target if it is not already considered (i.e. it
	// is a friendly ship and this is a player ship ordered to attack it).
	if(currentTarget && currentTarget->IsTargetable()
			&& find(enemies.cbegin(), enemies.cend(), currentTarget.get()) == enemies.cend())
		enemies.push_back(currentTarget.get());

	int index = -1;
	for(const Hardpoint &hardpoint : ship.Weapons())
	{
		++index;
		// Skip weapons that are not ready to fire.
		if(!hardpoint.IsReady())
			continue;

		// Skip weapons omitted by the "Automatic firing" preference.
		if(isFlagship)
		{
			const Preferences::AutoFire autoFireMode = Preferences::GetAutoFire();
			if(autoFireMode == Preferences::AutoFire::GUNS_ONLY && hardpoint.IsTurret())
				continue;
			if(autoFireMode == Preferences::AutoFire::TURRETS_ONLY && !hardpoint.IsTurret())
				continue;
		}

		const Weapon *weapon = hardpoint.GetOutfit();
		// Don't expend ammo for homing weapons that have no target selected.
		if(!currentTarget && weapon->Homing() && weapon->Ammo())
			continue;
		// Don't fire secondary weapons if told not to.
		if(!secondary && weapon->Icon())
			continue;
		// Don't expend ammo if trying to be frugal.
		if(beFrugal && weapon->Ammo())
			continue;
		// Don't use weapons with firing force if you are preparing to jump.
		if(isWaitingToJump && weapon->FiringForce())
			continue;

		// Special case: if the weapon uses fuel, be careful not to spend so much
		// fuel that you cannot leave the system if necessary.
		if(weapon->FiringFuel())
		{
			double fuel = ship.Fuel() * ship.Attributes().Get("fuel capacity");
			fuel -= weapon->FiringFuel();
			// If the ship is not ever leaving this system, it does not need to
			// reserve any fuel.
			bool isStaying = person.IsStaying();
			if(!secondary || fuel < (isStaying ? 0. : ship.JumpNavigation().JumpFuel()))
				continue;
		}
		// Figure out where this weapon will fire from, but add some randomness
		// depending on how accurate this ship's pilot is.
		Point start = ship.Position() + ship.Facing().Rotate(hardpoint.GetPoint());
		start += person.Confusion();

		double vp = weapon->WeightedVelocity() + .5 * weapon->RandomVelocity();
		double lifetime = weapon->TotalLifetime();

		// Homing weapons revert to "dumb firing" if they have no target.
		if(weapon->Homing() && currentTarget)
		{
			// NPCs shoot ships that they just plundered.
			bool hasBoarded = !ship.IsYours() && Has(ship, currentTarget, ShipEvent::BOARD);
			if(currentTarget->IsDisabled() && (disables || (plunders && !hasBoarded)) && !disabledOverride)
				continue;
			// Don't fire secondary weapons at targets that have started jumping.
			if(weapon->Icon() && currentTarget->IsEnteringHyperspace())
				continue;

			// For homing weapons, don't take the velocity of the ship firing it
			// into account, because the projectile will settle into a velocity
			// that depends on its own acceleration and drag.
			Point p = currentTarget->Position() - start;
			Point v = currentTarget->Velocity();
			// By the time this action is performed, the ships will have moved
			// forward one time step.
			p += v;

			// If this weapon has a blast radius, don't fire it if the target is
			// so close that you'll be hit by the blast. Weapons using proximity
			// triggers will explode sooner, so a larger separation is needed.
			if(!weapon->IsSafe() && p.Length() <= (weapon->BlastRadius() + weapon->TriggerRadius()))
				continue;

			// Calculate how long it will take the projectile to reach its target.
			double steps = RendezvousTime(p, v, vp);
			if(!std::isnan(steps) && steps <= lifetime)
			{
				command.SetFire(index);
				continue;
			}
			continue;
		}
		// For non-homing weapons:
		for(const auto &target : enemies)
		{
			// NPCs shoot ships that they just plundered.
			bool hasBoarded = !ship.IsYours() && Has(ship, target->shared_from_this(), ShipEvent::BOARD);
			if(target->IsDisabled() && (disables || (plunders && !hasBoarded)) && !disabledOverride)
				continue;
			// Merciful ships let fleeing ships go.
			if(target->IsFleeing() && person.IsMerciful())
				continue;

			Point p = target->Position() - start;
			Point v = target->Velocity();
			// Only take the ship's velocity into account if this weapon
			// does not have its own acceleration.
			if(!weapon->Acceleration())
				v -= ship.Velocity();
			// By the time this action is performed, the ships will have moved
			// forward one time step.
			p += v;

			// Non-homing weapons may have a blast radius or proximity trigger.
			// Do not fire this weapon if we will be caught in the blast.
			if(!weapon->IsSafe() && p.Length() <= (weapon->BlastRadius() + weapon->TriggerRadius()))
				continue;

			// Get the vector the weapon will travel along.
			v = (ship.Facing() + hardpoint.GetAngle()).Unit() * vp - v;
			// Extrapolate over the lifetime of the projectile.
			v *= lifetime;

			const Mask &mask = target->GetMask(step);
			if(mask.Collide(-p, v, target->Facing()) < 1.)
			{
				command.SetFire(index);
				break;
			}
		}
	}
}



void AI::AutoFire(const Ship &ship, FireCommand &command, const Body &target) const
{
	int index = -1;
	for(const Hardpoint &hardpoint : ship.Weapons())
	{
		++index;
		// Only auto-fire primary weapons that take no ammunition.
		if(!hardpoint.IsReady() || hardpoint.GetOutfit()->Icon() || hardpoint.GetOutfit()->Ammo())
			continue;

		// Figure out where this weapon will fire from, but add some randomness
		// depending on how accurate this ship's pilot is.
		Point start = ship.Position() + ship.Facing().Rotate(hardpoint.GetPoint());
		start += ship.GetPersonality().Confusion();

		const Weapon *weapon = hardpoint.GetOutfit();
		double vp = weapon->WeightedVelocity() + .5 * weapon->RandomVelocity();
		double lifetime = weapon->TotalLifetime();

		Point p = target.Position() - start;
		Point v = target.Velocity();
		// Only take the ship's velocity into account if this weapon
		// does not have its own acceleration.
		if(!weapon->Acceleration())
			v -= ship.Velocity();
		// By the time this action is performed, the ships will have moved
		// forward one time step.
		p += v;

		// Get the vector the weapon will travel along.
		v = (ship.Facing() + hardpoint.GetAngle()).Unit() * vp - v;
		// Extrapolate over the lifetime of the projectile.
		v *= lifetime;

		const Mask &mask = target.GetMask(step);
		if(mask.Collide(-p, v, target.Facing()) < 1.)
			command.SetFire(index);
	}
}



// Get the amount of time it would take the given weapon to reach the given
// target, assuming it can be fired in any direction (i.e. turreted). For
// non-turreted weapons this can be used to calculate the ideal direction to
// point the ship in.
double AI::RendezvousTime(const Point &p, const Point &v, double vp)
{
	// How many steps will it take this projectile
	// to intersect the target?
	// (p.x + v.x*t)^2 + (p.y + v.y*t)^2 = vp^2*t^2
	// p.x^2 + 2*p.x*v.x*t + v.x^2*t^2
	//    + p.y^2 + 2*p.y*v.y*t + v.y^2t^2
	//    - vp^2*t^2 = 0
	// (v.x^2 + v.y^2 - vp^2) * t^2
	//    + (2 * (p.x * v.x + p.y * v.y)) * t
	//    + (p.x^2 + p.y^2) = 0
	double a = v.Dot(v) - vp * vp;
	double b = 2. * p.Dot(v);
	double c = p.Dot(p);
	double discriminant = b * b - 4 * a * c;
	if(discriminant < 0.)
		return numeric_limits<double>::quiet_NaN();

	discriminant = sqrt(discriminant);

	// The solutions are b +- discriminant.
	// But it's not a solution if it's negative.
	double r1 = (-b + discriminant) / (2. * a);
	double r2 = (-b - discriminant) / (2. * a);
	if(r1 >= 0. && r2 >= 0.)
		return min(r1, r2);
	else if(r1 >= 0. || r2 >= 0.)
		return max(r1, r2);

	return numeric_limits<double>::quiet_NaN();
}


// Searches every asteroid within the ship scan limit and returns either the
// asteroid closest to the ship or the asteroid of highest value in range, depending
// on the player's preferences.
bool AI::TargetMinable(Ship &ship) const
{
	double scanRangeMetric = 10000. * ship.Attributes().Get("asteroid scan power");
	if(!scanRangeMetric)
		return false;
	const bool findClosest = Preferences::Has("Target asteroid based on");
	auto bestMinable = ship.GetTargetAsteroid();
	double bestScore = findClosest ? numeric_limits<double>::max() : 0.;
	auto GetDistanceMetric = [&ship](const Minable &minable) -> double {
		return ship.Position().DistanceSquared(minable.Position());
	};
	if(bestMinable)
	{
		if(findClosest)
			bestScore = GetDistanceMetric(*bestMinable);
		else
			bestScore = bestMinable->GetValue();
	}
	auto MinableStrategy = [&findClosest, &bestMinable, &bestScore, &GetDistanceMetric]()
			-> function<void(const shared_ptr<Minable> &)>
	{
		if(findClosest)
			return [&bestMinable, &bestScore, &GetDistanceMetric]
					(const shared_ptr<Minable> &minable) -> void {
				double newScore = GetDistanceMetric(*minable);
				if(newScore < bestScore || (newScore == bestScore && minable->GetValue() > bestMinable->GetValue()))
				{
					bestScore = newScore;
					bestMinable = minable;
				}
			};
		else
			return [&bestMinable, &bestScore, &GetDistanceMetric]
					(const shared_ptr<Minable> &minable) -> void {
				double newScore = minable->GetValue();
				if(newScore > bestScore || (newScore == bestScore
						&& GetDistanceMetric(*minable) < GetDistanceMetric(*bestMinable)))
				{
					bestScore = newScore;
					bestMinable = minable;
				}
			};
	};
	auto UpdateBestMinable = MinableStrategy();
	for(auto &&minable : minables)
	{
		if(GetDistanceMetric(*minable) > scanRangeMetric)
			continue;
		if(bestMinable)
			UpdateBestMinable(minable);
		else
			bestMinable = minable;
	}
	if(bestMinable)
		ship.SetTargetAsteroid(bestMinable);
	return static_cast<bool>(ship.GetTargetAsteroid());
}



void AI::MovePlayer(Ship &ship, Command &activeCommands)
{
	Command command;
	firingCommands.SetHardpoints(ship.Weapons().size());

	bool shift = activeCommands.Has(Command::SHIFT);

	bool isWormhole = false;
	if(player.HasTravelPlan())
	{
		// Determine if the player is jumping to their target system or landing on a wormhole.
		const System *system = player.TravelPlan().back();
		for(const StellarObject &object : ship.GetSystem()->Objects())
			if(object.HasSprite() && object.HasValidPlanet() && object.GetPlanet()->IsWormhole()
				&& object.GetPlanet()->IsAccessible(&ship) && player.HasVisited(*object.GetPlanet())
				&& player.CanView(*system))
			{
				const auto *wormhole = object.GetPlanet()->GetWormhole();
				if(&wormhole->WormholeDestination(*ship.GetSystem()) != system)
					continue;

				isWormhole = true;
				if(!ship.GetTargetStellar() || autoPilot.Has(Command::JUMP))
					ship.SetTargetStellar(&object);
				break;
			}
		if(!isWormhole)
			ship.SetTargetSystem(system);
	}

	if(ship.IsEnteringHyperspace() && !ship.IsHyperspacing())
	{
		// Check if there's a particular planet there we want to visit.
		const System *system = ship.GetTargetSystem();
		set<const Planet *> destinations;
		Date deadline;
		const Planet *bestDestination = nullptr;
		size_t missions = 0;
		for(const Mission &mission : player.Missions())
		{
			// Don't include invisible and failed missions in the check.
			if(!mission.IsVisible() || mission.HasFailed(player))
				continue;

			// If the accessible destination of a mission is in this system, and you've been
			// to all waypoints and stopovers (i.e. could complete it), consider landing on it.
			if(mission.Stopovers().empty() && mission.Waypoints().empty()
					&& mission.Destination()->IsInSystem(system)
					&& mission.Destination()->IsAccessible(&ship))
			{
				destinations.insert(mission.Destination());
				++missions;
				// If this mission has a deadline, check if it is the soonest
				// deadline. If so, this should be your ship's destination.
				if(!deadline || (mission.Deadline() && mission.Deadline() < deadline))
				{
					deadline = mission.Deadline();
					bestDestination = mission.Destination();
				}
			}
			// Also check for stopovers in the destination system.
			for(const Planet *planet : mission.Stopovers())
				if(planet->IsInSystem(system) && planet->IsAccessible(&ship))
				{
					destinations.insert(planet);
					++missions;
					if(!bestDestination)
						bestDestination = planet;
				}
		}

		// Inform the player of any destinations in the system they are jumping to.
		if(!destinations.empty())
		{
			string message = "Note: you have ";
			message += (missions == 1 ? "a mission that requires" : "missions that require");
			message += " landing on ";
			size_t count = destinations.size();
			bool oxfordComma = (count > 2);
			for(const Planet *planet : destinations)
			{
				message += planet->Name();
				--count;
				if(count > 1)
					message += ", ";
				else if(count == 1)
					message += (oxfordComma ? ", and " : " and ");
			}
			message += " in the system you are jumping to.";
			Messages::Add(message, Messages::Importance::Info);
		}
		// If any destination was found, find the corresponding stellar object
		// and set it as your ship's target planet.
		if(bestDestination)
			ship.SetTargetStellar(system->FindStellar(bestDestination));
	}

	if(activeCommands.Has(Command::NEAREST))
	{
		// Find the nearest enemy ship to the flagship. If `Shift` is held, consider friendly ships too.
		double closest = numeric_limits<double>::infinity();
		bool foundActive = false;
		bool found = false;
		for(const shared_ptr<Ship> &other : ships)
			if(other.get() != &ship && other->IsTargetable())
			{
				bool enemy = other->GetGovernment()->IsEnemy(ship.GetGovernment());
				// Do not let "target nearest" select a friendly ship, so that
				// if the player is repeatedly targeting nearest to, say, target
				// a bunch of fighters, they won't start firing on friendly
				// ships as soon as the last one is gone.
				if((!enemy && !shift) || other->IsYours())
					continue;

				// Sort ships by active or disabled:
				// Prefer targeting an active ship over a disabled one
				bool active = !other->IsDisabled();

				double d = other->Position().Distance(ship.Position());

				if((!foundActive && active) || (foundActive == active && d < closest))
				{
					ship.SetTargetShip(other);
					closest = d;
					foundActive = active;
					found = true;
				}
			}
		// If no ship was found, look for nearby asteroids.
		if(!found)
			TargetMinable(ship);
	}
	else if(activeCommands.Has(Command::TARGET))
	{
		// Find the "next" ship to target. Holding `Shift` will cycle through escorts.
		shared_ptr<const Ship> target = ship.GetTargetShip();
		// Whether the next eligible ship should be targeted.
		bool selectNext = !target || !target->IsTargetable();
		for(const shared_ptr<Ship> &other : ships)
		{
			// Do not target yourself.
			if(other.get() == &ship)
				continue;
			// The default behavior is to ignore your fleet and any friendly escorts.
			bool isPlayer = other->IsYours() || (other->GetPersonality().IsEscort()
					&& !other->GetGovernment()->IsEnemy());
			if(other == target)
				selectNext = true;
			else if(selectNext && isPlayer == shift && other->IsTargetable())
			{
				ship.SetTargetShip(other);
				selectNext = false;
				break;
			}
		}
		if(selectNext)
			ship.SetTargetShip(shared_ptr<Ship>());
	}
	else if(activeCommands.Has(Command::BOARD))
	{
		// Determine the player's boarding target based on their current target and their boarding preference. They may
		// press BOARD repeatedly to cycle between ships, or use SHIFT to prioritize repairing their owned escorts.
		shared_ptr<Ship> target = ship.GetTargetShip();
		if(target && !CanBoard(ship, *target))
			target.reset();
		if(!target || activeCommands.Has(Command::WAIT) || (shift && !target->IsYours()))
		{
			if(shift)
				ship.SetTargetShip(shared_ptr<Ship>());

			const auto boardingPriority = Preferences::GetBoardingPriority();
			auto strategy = [&]() noexcept -> function<double(const Ship &)>
			{
				Point current = ship.Position();
				switch(boardingPriority)
				{
					case Preferences::BoardingPriority::VALUE:
						return [this, &ship](const Ship &other) noexcept -> double
						{
							// Use the exact cost if the ship was scanned, otherwise use an estimation.
							return this->Has(ship, other.shared_from_this(), ShipEvent::SCAN_OUTFITS) ?
								other.Cost() : (other.ChassisCost() * 2.);
						};
					case Preferences::BoardingPriority::MIXED:
						return [this, &ship, current](const Ship &other) noexcept -> double
						{
							double cost = this->Has(ship, other.shared_from_this(), ShipEvent::SCAN_OUTFITS) ?
								other.Cost() : (other.ChassisCost() * 2.);
							// Even if we divide by 0, doubles can contain and handle infinity,
							// and we should definitely board that one then.
							return cost * cost / (current.DistanceSquared(other.Position()) + 0.1);
						};
					case Preferences::BoardingPriority::PROXIMITY:
					default:
						return [current](const Ship &other) noexcept -> double
						{
							return current.DistanceSquared(other.Position());
						};
				}
			}();

			using ShipValue = pair<Ship *, double>;
			auto options = vector<ShipValue>{};
			if(shift)
			{
				const auto &owned = governmentRosters[ship.GetGovernment()];
				options.reserve(owned.size());
				for(auto &&escort : owned)
					if(CanBoard(ship, *escort))
						options.emplace_back(escort, strategy(*escort));
			}
			else
			{
				auto ships = GetShipsList(ship, true);
				options.reserve(ships.size());
				// The current target is not considered by GetShipsList.
				if(target)
					options.emplace_back(target.get(), strategy(*target));

				// First check if we can board enemy ships, then allies.
				for(auto &&enemy : ships)
					if(CanBoard(ship, *enemy))
						options.emplace_back(enemy, strategy(*enemy));
				if(options.empty())
				{
					ships = GetShipsList(ship, false);
					options.reserve(ships.size());
					for(auto &&ally : ships)
						if(CanBoard(ship, *ally))
							options.emplace_back(ally, strategy(*ally));
				}
			}

			if(options.empty())
				activeCommands.Clear(Command::BOARD);
			else
			{
				// Sort the list of options in increasing order of desirability.
				sort(options.begin(), options.end(),
					[&ship, boardingPriority](const ShipValue &lhs, const ShipValue &rhs)
					{
						if(boardingPriority == Preferences::BoardingPriority::PROXIMITY)
							return lhs.second > rhs.second;

						// If their cost is the same, prefer the closest ship.
						return (boardingPriority == Preferences::BoardingPriority::VALUE && lhs.second == rhs.second)
							? lhs.first->Position().DistanceSquared(ship.Position()) >
								rhs.first->Position().DistanceSquared(ship.Position())
							: lhs.second < rhs.second;
					}
				);

				// Pick the (next) most desirable option.
				auto it = !target ? options.end() : find_if(options.begin(), options.end(),
					[&target](const ShipValue &lhs) noexcept -> bool { return lhs.first == target.get(); });
				if(it == options.begin())
					it = options.end();
				ship.SetTargetShip((--it)->first->shared_from_this());
			}
		}
	}
	// Player cannot attempt to land while departing from a planet.
	else if(activeCommands.Has(Command::LAND) && !ship.IsEnteringHyperspace() && ship.Zoom() == 1.)
	{
		// Track all possible landable objects in the current system.
		auto landables = vector<const StellarObject *>{};

		string message;
		const bool isMovingSlowly = (ship.Velocity().Length() < (MIN_LANDING_VELOCITY / 60.));
		const StellarObject *potentialTarget = nullptr;
		for(const StellarObject &object : ship.GetSystem()->Objects())
		{
			if(!object.HasSprite())
				continue;

			// If the player is moving slowly over an object, then the player is considering landing there.
			// The target object might not be able to be landed on, for example an enemy planet or a star.
			const bool isTryingLanding = (ship.Position().Distance(object.Position()) < object.Radius() && isMovingSlowly);
			if(object.HasValidPlanet() && object.GetPlanet()->IsAccessible(&ship))
			{
				landables.emplace_back(&object);
				if(isTryingLanding)
					potentialTarget = &object;
			}
			else if(isTryingLanding)
				message = object.LandingMessage();
		}

		const StellarObject *target = ship.GetTargetStellar();
		// Require that the player's planetary target is one of the current system's planets.
		auto landIt = find(landables.cbegin(), landables.cend(), target);
		if(landIt == landables.cend())
			target = nullptr;

		// Consider the potential target as a landing target first.
		if(!target && potentialTarget)
		{
			target = potentialTarget;
			ship.SetTargetStellar(potentialTarget);
		}

		// If the player has a target in mind already, don't emit an error if the player
		// is hovering above a star or inaccessible planet.
		if(target)
			message.clear();
		else if(!message.empty())
			Audio::Play(Audio::Get("fail"));

		Messages::Importance messageImportance = Messages::Importance::High;

		if(target && (ship.Zoom() < 1. || ship.Position().Distance(target->Position()) < target->Radius()))
		{
			// Special case: if there are two planets in system and you have one
			// selected, then press "land" again, do not toggle to the other if
			// you are within landing range of the one you have selected.
		}
		else if(message.empty() && target && activeCommands.Has(Command::WAIT))
		{
			// Select the next landable in the list after the currently selected object.
			if(++landIt == landables.cend())
				landIt = landables.cbegin();
			const StellarObject *next = *landIt;
			ship.SetTargetStellar(next);

			if(!next->GetPlanet()->CanLand())
			{
				message = "The authorities on this " + next->GetPlanet()->Noun() +
					" refuse to clear you to land here.";
				messageImportance = Messages::Importance::Highest;
				Audio::Play(Audio::Get("fail"));
			}
			else if(next != target)
				message = "Switching landing targets. Now landing on " + next->Name() + ".";
		}
		else if(message.empty())
		{
			// This is the first press, or it has been long enough since the last press,
			// so land on the nearest eligible planet. Prefer inhabited ones with fuel.
			set<string> types;
			if(!target && !landables.empty())
			{
				if(landables.size() == 1)
					ship.SetTargetStellar(landables.front());
				else
				{
					double closest = numeric_limits<double>::infinity();
					for(const auto &object : landables)
					{
						double distance = ship.Position().Distance(object->Position());
						const Planet *planet = object->GetPlanet();
						types.insert(planet->Noun());
						if((!planet->CanLand() || !planet->GetPort().CanRecharge(Port::RechargeType::Fuel))
								&& !planet->IsWormhole())
							distance += 10000.;

						if(distance < closest)
						{
							ship.SetTargetStellar(object);
							closest = distance;
						}
					}
				}
				target = ship.GetTargetStellar();
			}

			if(!target)
			{
				message = "There are no planets in this system that you can land on.";
				messageImportance = Messages::Importance::Highest;
				Audio::Play(Audio::Get("fail"));
			}
			else if(!target->GetPlanet()->CanLand())
			{
				message = "The authorities on this " + target->GetPlanet()->Noun() +
					" refuse to clear you to land here.";
				messageImportance = Messages::Importance::Highest;
				Audio::Play(Audio::Get("fail"));
			}
			else if(!types.empty())
			{
				message = "You can land on more than one ";
				set<string>::const_iterator it = types.begin();
				message += *it++;
				if(it != types.end())
				{
					set<string>::const_iterator last = --types.end();
					if(it != last)
						message += ',';
					while(it != last)
						message += ' ' + *it++ + ',';
					message += " or " + *it;
				}
				message += " in this system. Landing on " + target->Name() + ".";
			}
			else
				message = "Landing on " + target->Name() + ".";
		}
		if(!message.empty())
			Messages::Add(message, messageImportance);
	}
	else if(activeCommands.Has(Command::JUMP | Command::FLEET_JUMP))
	{
		if(player.TravelPlan().empty() && !isWormhole)
		{
			double bestMatch = -2.;
			const auto &links = (ship.JumpNavigation().HasJumpDrive() ?
				ship.GetSystem()->JumpNeighbors(ship.JumpNavigation().JumpRange()) : ship.GetSystem()->Links());
			for(const System *link : links)
			{
				// Not all systems in range are necessarily visible. Don't allow
				// jumping to systems which haven't been seen.
				if(!player.HasSeen(*link))
					continue;

				Point direction = link->Position() - ship.GetSystem()->Position();
				double match = ship.Facing().Unit().Dot(direction.Unit());
				if(match > bestMatch)
				{
					bestMatch = match;
					ship.SetTargetSystem(link);
				}
			}
		}
		else if(isWormhole)
		{
			// The player is guaranteed to have a travel plan for isWormhole to be true.
			Messages::Add("Landing on a local wormhole to navigate to the "
					+ player.TravelPlan().back()->Name() + " system.", Messages::Importance::High);
		}
		if(ship.GetTargetSystem() && !isWormhole)
		{
			string name = "selected star";
			if(player.KnowsName(*ship.GetTargetSystem()))
				name = ship.GetTargetSystem()->Name();

			if(activeCommands.Has(Command::FLEET_JUMP))
				Messages::Add("Engaging fleet autopilot to jump to the " + name + " system."
					" Your fleet will jump when ready.", Messages::Importance::High);
			else
				Messages::Add("Engaging autopilot to jump to the " + name + " system.", Messages::Importance::High);
		}
	}
	else if(activeCommands.Has(Command::SCAN))
		command |= Command::SCAN;
	else if(activeCommands.Has(Command::HARVEST))
	{
		Orders newOrders;
		newOrders.type = Orders::HARVEST;
		IssueOrders(newOrders, "preparing to harvest.");
	}
	else if(activeCommands.Has(Command::NEAREST_ASTEROID))
	{
		TargetMinable(ship);
	}

	const shared_ptr<const Ship> target = ship.GetTargetShip();
	AimTurrets(ship, firingCommands, !Preferences::Has("Turrets focus fire"));
	if(Preferences::GetAutoFire() != Preferences::AutoFire::OFF && !ship.IsBoarding()
			&& !(autoPilot | activeCommands).Has(Command::LAND | Command::JUMP | Command::FLEET_JUMP | Command::BOARD)
			&& (!target || target->GetGovernment()->IsEnemy()))
		AutoFire(ship, firingCommands, false, true);

	const bool mouseTurning = activeCommands.Has(Command::MOUSE_TURNING_HOLD);
	if(mouseTurning && !ship.IsBoarding() && !ship.IsReversing())
		command.SetTurn(TurnToward(ship, mousePosition));

	if(activeCommands)
	{
		if(activeCommands.Has(Command::FORWARD))
			command |= Command::FORWARD;
		if(activeCommands.Has(Command::RIGHT | Command::LEFT) && !mouseTurning)
			command.SetTurn(activeCommands.Has(Command::RIGHT) - activeCommands.Has(Command::LEFT));
		if(activeCommands.Has(Command::BACK))
		{
			if(!activeCommands.Has(Command::FORWARD) && ship.Attributes().Get("reverse thrust"))
				command |= Command::BACK;
			else if(!activeCommands.Has(Command::RIGHT | Command::LEFT | Command::AUTOSTEER))
				command.SetTurn(TurnBackward(ship));
		}

		if(activeCommands.Has(Command::PRIMARY))
		{
			int index = 0;
			for(const Hardpoint &hardpoint : ship.Weapons())
			{
				if(hardpoint.IsReady() && !hardpoint.GetOutfit()->Icon())
					firingCommands.SetFire(index);
				++index;
			}
		}
		if(activeCommands.Has(Command::SECONDARY))
		{
			int index = 0;
			const auto &playerSelectedWeapons = player.SelectedSecondaryWeapons();
			for(const Hardpoint &hardpoint : ship.Weapons())
			{
				if(hardpoint.IsReady() && (playerSelectedWeapons.find(hardpoint.GetOutfit()) != playerSelectedWeapons.end()))
					firingCommands.SetFire(index);
				++index;
			}
		}
		if(activeCommands.Has(Command::AFTERBURNER))
			command |= Command::AFTERBURNER;

		if(activeCommands.Has(AutopilotCancelCommands()))
			autoPilot = activeCommands;
	}
	bool shouldAutoAim = false;
	bool isFiring = activeCommands.Has(Command::PRIMARY) || activeCommands.Has(Command::SECONDARY);
	if(activeCommands.Has(Command::AUTOSTEER) && !command.Turn() && !ship.IsBoarding()
			&& !autoPilot.Has(Command::LAND | Command::JUMP | Command::FLEET_JUMP | Command::BOARD))
	{
		if(target && target->GetSystem() == ship.GetSystem() && target->IsTargetable())
			command.SetTurn(TurnToward(ship, TargetAim(ship)));
		else if(ship.GetTargetAsteroid())
			command.SetTurn(TurnToward(ship, TargetAim(ship, *ship.GetTargetAsteroid())));
		else if(ship.GetTargetStellar())
			command.SetTurn(TurnToward(ship, ship.GetTargetStellar()->Position() - ship.Position()));
	}
	else if((Preferences::GetAutoAim() == Preferences::AutoAim::ALWAYS_ON
			|| (Preferences::GetAutoAim() == Preferences::AutoAim::WHEN_FIRING && isFiring))
			&& !command.Turn() && !ship.IsBoarding()
			&& ((target && target->GetSystem() == ship.GetSystem() && target->IsTargetable()) || ship.GetTargetAsteroid())
			&& !autoPilot.Has(Command::LAND | Command::JUMP | Command::FLEET_JUMP | Command::BOARD))
	{
		// Check if this ship has any forward-facing weapons.
		for(const Hardpoint &weapon : ship.Weapons())
			if(!weapon.CanAim() && !weapon.IsTurret() && weapon.GetOutfit())
			{
				shouldAutoAim = true;
				break;
			}
	}
	if(shouldAutoAim)
	{
		Point pos = (target ? target->Position() : ship.GetTargetAsteroid()->Position());
		if((pos - ship.Position()).Unit().Dot(ship.Facing().Unit()) >= .8)
			command.SetTurn(TurnToward(ship, TargetAim(ship)));
	}

	if(autoPilot.Has(Command::JUMP | Command::FLEET_JUMP) && !(player.HasTravelPlan() || ship.GetTargetSystem()))
	{
		// The player completed their travel plan, which may have indicated a destination within the final system.
		autoPilot.Clear(Command::JUMP | Command::FLEET_JUMP);
		const Planet *planet = player.TravelDestination();
		if(planet && planet->IsInSystem(ship.GetSystem()) && planet->IsAccessible(&ship))
		{
			Messages::Add("Autopilot: landing on " + planet->Name() + ".", Messages::Importance::High);
			autoPilot |= Command::LAND;
			ship.SetTargetStellar(ship.GetSystem()->FindStellar(planet));
		}
	}

	// Clear autopilot actions if actions can't be performed.
	if(autoPilot.Has(Command::LAND) && !ship.GetTargetStellar())
		autoPilot.Clear(Command::LAND);
	if(autoPilot.Has(Command::JUMP | Command::FLEET_JUMP) && !(ship.GetTargetSystem() || isWormhole))
		autoPilot.Clear(Command::JUMP | Command::FLEET_JUMP);
	if(autoPilot.Has(Command::BOARD) && !(ship.GetTargetShip() && CanBoard(ship, *ship.GetTargetShip())))
		autoPilot.Clear(Command::BOARD);

	if(autoPilot.Has(Command::LAND) || (autoPilot.Has(Command::JUMP | Command::FLEET_JUMP) && isWormhole))
	{
		if(ship.GetPlanet())
			autoPilot.Clear(Command::LAND | Command::JUMP | Command::FLEET_JUMP);
		else
		{
			MoveToPlanet(ship, command);
			command |= Command::LAND;
		}
	}
	else if(autoPilot.Has(Command::STOP))
	{
		// STOP is automatically cleared once the ship has stopped.
		if(Stop(ship, command))
			autoPilot.Clear(Command::STOP);
	}
	else if(autoPilot.Has(Command::JUMP | Command::FLEET_JUMP) && !ship.IsEnteringHyperspace())
	{
		if(!ship.JumpNavigation().HasHyperdrive() && !ship.JumpNavigation().HasJumpDrive())
		{
			Messages::Add("You do not have a hyperdrive installed.", Messages::Importance::Highest);
			autoPilot.Clear();
			Audio::Play(Audio::Get("fail"));
		}
		else if(!ship.JumpNavigation().JumpFuel(ship.GetTargetSystem()))
		{
			Messages::Add("You cannot jump to the selected system.", Messages::Importance::Highest);
			autoPilot.Clear();
			Audio::Play(Audio::Get("fail"));
		}
		else if(!ship.JumpsRemaining() && !ship.IsEnteringHyperspace())
		{
			Messages::Add("You do not have enough fuel to make a hyperspace jump.", Messages::Importance::Highest);
			autoPilot.Clear();
			Audio::Play(Audio::Get("fail"));
		}
		else if(ship.IsLanding())
		{
			Messages::Add("You cannot jump while landing.", Messages::Importance::Highest);
			autoPilot.Clear(Command::JUMP);
			Audio::Play(Audio::Get("fail"));
		}
		else
		{
			PrepareForHyperspace(ship, command);
			command |= Command::JUMP;

			// Don't jump yet if the player is holding jump key or fleet jump is active and
			// escorts are not ready to jump yet.
			if(activeCommands.Has(Command::WAIT) || (autoPilot.Has(Command::FLEET_JUMP) && !EscortsReadyToJump(ship)))
				command |= Command::WAIT;
		}
	}
	else if(autoPilot.Has(Command::BOARD))
	{
		if(!CanBoard(ship, *target))
			autoPilot.Clear(Command::BOARD);
		else
		{
			MoveTo(ship, command, target->Position(), target->Velocity(), 40., .8);
			command |= Command::BOARD;
		}
	}

	if(ship.HasBays() && HasDeployments(ship))
	{
		command |= Command::DEPLOY;
		Deploy(ship, !Preferences::Has("Damaged fighters retreat"));
	}
	if(isCloaking)
		command |= Command::CLOAK;

	ship.SetCommands(command);
	ship.SetCommands(firingCommands);
}



bool AI::Has(const Ship &ship, const weak_ptr<const Ship> &other, int type) const
{
	auto sit = actions.find(ship.shared_from_this());
	if(sit == actions.end())
		return false;

	auto oit = sit->second.find(other);
	if(oit == sit->second.end())
		return false;

	return (oit->second & type);
}



bool AI::Has(const Government *government, const weak_ptr<const Ship> &other, int type) const
{
	auto git = governmentActions.find(government);
	if(git == governmentActions.end())
		return false;

	auto oit = git->second.find(other);
	if(oit == git->second.end())
		return false;

	return (oit->second & type);
}



// True if the ship has committed the action against that government. For
// example, if the player boarded any ship belonging to that government.
bool AI::Has(const Ship &ship, const Government *government, int type) const
{
	auto sit = notoriety.find(ship.shared_from_this());
	if(sit == notoriety.end())
		return false;

	auto git = sit->second.find(government);
	if(git == sit->second.end())
		return false;

	return (git->second & type);
}



void AI::UpdateStrengths(map<const Government *, int64_t> &strength, const System *playerSystem)
{
	// Tally the strength of a government by the strength of its present and able ships.
	governmentRosters.clear();
	for(const auto &it : ships)
		if(it->GetGovernment() && it->GetSystem() == playerSystem)
		{
			governmentRosters[it->GetGovernment()].emplace_back(it.get());
			if(!it->IsDisabled())
				strength[it->GetGovernment()] += it->Strength();
		}

	// Strengths of enemies and allies are rebuilt every step.
	enemyStrength.clear();
	allyStrength.clear();
	for(const auto &gov : strength)
	{
		set<const Government *> allies;
		for(const auto &enemy : strength)
			if(enemy.first->IsEnemy(gov.first))
			{
				// "Know your enemies."
				enemyStrength[gov.first] += enemy.second;
				for(const auto &ally : strength)
					if(ally.first->IsEnemy(enemy.first) && !allies.count(ally.first))
					{
						// "The enemy of my enemy is my friend."
						allyStrength[gov.first] += ally.second;
						allies.insert(ally.first);
					}
			}
	}

	// Ships with nearby allies consider their allies' strength as well as their own.
	for(const auto &it : ships)
	{
		const Government *gov = it->GetGovernment();

		// Check if this ship's government has the authority to enforce scans & fines in this system.
		if(!scanPermissions.count(gov))
			scanPermissions.emplace(gov, gov && gov->CanEnforce(playerSystem));

		// Only have ships update their strength estimate once per second on average.
		if(!gov || it->GetSystem() != playerSystem || it->IsDisabled() || Random::Int(60))
			continue;

		int64_t &myStrength = shipStrength[it.get()];
		for(const auto &allies : governmentRosters)
		{
			// If this is not an allied government, its ships will not assist this ship when attacked.
			if(allies.first->AttitudeToward(gov) <= 0.)
				continue;
			for(const auto &ally : allies.second)
				if(!ally->IsDisabled() && ally->Position().Distance(it->Position()) < 2000.)
					myStrength += ally->Strength();
		}
	}
}



// Cache various lists of all targetable ships in the player's system for this Step.
void AI::CacheShipLists()
{
	allyLists.clear();
	enemyLists.clear();
	for(const auto &git : governmentRosters)
	{
		allyLists.emplace(git.first, vector<Ship *>());
		allyLists.at(git.first).reserve(ships.size());
		enemyLists.emplace(git.first, vector<Ship *>());
		enemyLists.at(git.first).reserve(ships.size());
		for(const auto &oit : governmentRosters)
		{
			auto &list = git.first->IsEnemy(oit.first)
					? enemyLists[git.first] : allyLists[git.first];
			list.insert(list.end(), oit.second.begin(), oit.second.end());
		}
	}
}



void AI::IssueOrders(const Orders &newOrders, const string &description)
{
	string who;

	// Find out what the target of these orders is.
	const Ship *targetShip = newOrders.target.lock().get();
	const Minable *targetAsteroid = newOrders.targetAsteroid.lock().get();

	// Figure out what ships we are giving orders to.
	vector<const Ship *> ships;
	if(player.SelectedShips().empty())
	{
		for(const shared_ptr<Ship> &it : player.Ships())
			if(it.get() != player.Flagship() && !it->IsParked())
				ships.push_back(it.get());
		who = ships.size() > 1 ? "Your fleet is " : "Your escort is ";
	}
	else
	{
		for(const weak_ptr<Ship> &it : player.SelectedShips())
		{
			shared_ptr<Ship> ship = it.lock();
			if(ship)
				ships.push_back(ship.get());
		}
		who = ships.size() > 1 ? "The selected escorts are " : "The selected escort is ";
	}
	if(ships.empty())
		return;

	Point centerOfGravity;
	bool isMoveOrder = (newOrders.type == Orders::MOVE_TO);
	int squadCount = 0;
	if(isMoveOrder)
	{
		for(const Ship *ship : ships)
			if(ship->GetSystem() && !ship->IsDisabled())
			{
				centerOfGravity += ship->Position();
				++squadCount;
			}
		if(squadCount > 1)
			centerOfGravity /= squadCount;
	}
	// If this is a move command, make sure the fleet is bunched together
	// enough that each ship takes up no more than about 30,000 square pixels.
	double maxSquadOffset = sqrt(10000. * squadCount);

	// A target is valid if we have no target, or when the target is in the
	// same system as the flagship.
	bool isValidTarget = !targetShip || targetAsteroid
		|| (targetShip && player.Flagship() && targetShip->GetSystem() == player.Flagship()->GetSystem());

	// Now, go through all the given ships and set their orders to the new
	// orders. But, if it turns out that they already had the given orders,
	// their orders will be cleared instead. The only command that does not
	// toggle is a move command; it always counts as a new command.
	bool hasMismatch = isMoveOrder;
	bool gaveOrder = false;
	bool alreadyHarvesting = false;
	if(isValidTarget)
	{
		for(const Ship *ship : ships)
		{
			// Never issue orders to a ship to target itself.
			if(ship == targetShip)
				continue;

			gaveOrder = true;
			hasMismatch |= !orders.count(ship);

			Orders &existing = orders[ship];
			// HOLD_ACTIVE cannot be given as manual order, but we make sure here
			// that any HOLD_ACTIVE order also matches when an HOLD_POSITION
			// command is given.
			if(existing.type == Orders::HOLD_ACTIVE)
				existing.type = Orders::HOLD_POSITION;

			hasMismatch |= (existing.type != newOrders.type);
			hasMismatch |= (existing.target.lock().get() != targetShip);
			hasMismatch |= (existing.targetAsteroid.lock().get() != targetAsteroid);
			// Skip giving any new orders if the fleet is already in harvest mode and the player has selected a new
			// asteroid.
			if(hasMismatch && targetAsteroid)
				alreadyHarvesting = (existing.type == newOrders.type) && (newOrders.type == Orders::HARVEST);
			existing = newOrders;

			if(isMoveOrder)
			{
				// In a move order, rather than commanding every ship to move to the
				// same point, they move as a mass so their center of gravity is
				// that point but their relative positions are unchanged.
				Point offset = ship->Position() - centerOfGravity;
				if(offset.Length() > maxSquadOffset)
					offset = offset.Unit() * maxSquadOffset;
				existing.point += offset;
			}
			else if(existing.type == Orders::HOLD_POSITION)
			{
				bool shouldReverse = false;
				// Set the point this ship will "guard," so it can return
				// to it if knocked away by projectiles / explosions.
				existing.point = StoppingPoint(*ship, Point(), shouldReverse);
			}
		}
		if(!gaveOrder)
			return;
	}

	if(alreadyHarvesting)
		return;
	else if(hasMismatch)
		Messages::Add(who + description, Messages::Importance::High);
	else
	{
		// Clear all the orders for these ships.
		if(!isValidTarget)
			Messages::Add(who + "unable to and no longer " + description, Messages::Importance::High);
		else
			Messages::Add(who + "no longer " + description, Messages::Importance::High);

		for(const Ship *ship : ships)
			orders.erase(ship);
	}
}



// Change the ship's order based on its current fulfillment of the order.
void AI::UpdateOrders(const Ship &ship)
{
	// This should only be called for ships with orders that can be carried out.
	auto it = orders.find(&ship);
	if(it == orders.end())
		return;

	Orders &order = it->second;
	if((order.type == Orders::MOVE_TO || order.type == Orders::HOLD_ACTIVE) && ship.GetSystem() == order.targetSystem)
	{
		// If nearly stopped on the desired point, switch to a HOLD_POSITION order.
		if(ship.Position().Distance(order.point) < 20. && ship.Velocity().Length() < .001)
			order.type = Orders::HOLD_POSITION;
	}
	else if(order.type == Orders::HOLD_POSITION && ship.Position().Distance(order.point) > 20.)
	{
		// If far from the defined target point, return via a HOLD_ACTIVE order.
		order.type = Orders::HOLD_ACTIVE;
		// Ensure the system reference is maintained.
		order.targetSystem = ship.GetSystem();
	}
}<|MERGE_RESOLUTION|>--- conflicted
+++ resolved
@@ -352,7 +352,6 @@
 
 
 // Fleet commands from the player.
-<<<<<<< HEAD
 void AI::IssueFormationChange(const PlayerInfo &player)
 {
 	// Figure out what ships we are giving orders to
@@ -418,10 +417,7 @@
 
 
 
-void AI::IssueShipTarget(const PlayerInfo &player, const shared_ptr<Ship> &target)
-=======
 void AI::IssueShipTarget(const shared_ptr<Ship> &target)
->>>>>>> e57e8e47
 {
 	Orders newOrders;
 	bool isEnemy = target->GetGovernment()->IsEnemy();
@@ -520,14 +516,9 @@
 		newOrders.target = target;
 		IssueOrders(newOrders, "focusing fire on \"" + target->Name() + "\".");
 	}
-	else if(activeCommands.Has(Command::FIGHT) && targetAsteroid)
-<<<<<<< HEAD
-		IssueAsteroidTarget(player, targetAsteroid);
+	else if(activeCommands.Has(Command::FIGHT) && !shift && targetAsteroid)
+		IssueAsteroidTarget(targetAsteroid);
 	if(activeCommands.Has(Command::HOLD) && !shift)
-=======
-		IssueAsteroidTarget(targetAsteroid);
-	if(activeCommands.Has(Command::HOLD))
->>>>>>> e57e8e47
 	{
 		newOrders.type = Orders::HOLD_POSITION;
 		IssueOrders(newOrders, "holding position.");
