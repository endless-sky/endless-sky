/* AI.cpp
Copyright (c) 2014 by Michael Zahniser

Endless Sky is free software: you can redistribute it and/or modify it under the
terms of the GNU General Public License as published by the Free Software
Foundation, either version 3 of the License, or (at your option) any later version.

Endless Sky is distributed in the hope that it will be useful, but WITHOUT ANY
WARRANTY; without even the implied warranty of MERCHANTABILITY or FITNESS FOR A
PARTICULAR PURPOSE.  See the GNU General Public License for more details.
*/

#include "AI.h"

#include "Audio.h"
#include "Command.h"
#include "DistanceMap.h"
#include "Flotsam.h"
#include "Government.h"
#include "Hardpoint.h"
#include "Mask.h"
#include "Messages.h"
#include "Minable.h"
#include "pi.h"
#include "Planet.h"
#include "PlayerInfo.h"
#include "Point.h"
#include "Preferences.h"
#include "Random.h"
#include "Ship.h"
#include "ShipEvent.h"
#include "StellarObject.h"
#include "System.h"
#include "Weapon.h"

#include <algorithm>
#include <cmath>
#include <limits>
#include <set>

using namespace std;

namespace {
	// If the player issues any of those commands, then any auto-pilot actions for the player get canceled
	const Command &AutopilotCancelCommands()
	{
		static const Command cancelers(Command::LAND | Command::JUMP | Command::BOARD | Command::AFTERBURNER
			| Command::BACK | Command::FORWARD | Command::LEFT | Command::RIGHT | Command::STOP);

		return cancelers;
	}

	bool IsStranded(const Ship &ship)
	{
		return ship.GetSystem() && !ship.IsEnteringHyperspace() && !ship.GetSystem()->HasFuelFor(ship)
			&& ship.JumpFuel() && ship.Attributes().Get("fuel capacity") && !ship.JumpsRemaining();
	}

	bool CanBoard(const Ship &ship, const Ship &target)
	{
		if(&ship == &target)
			return false;
		if(target.IsDestroyed() || !target.IsTargetable() || target.GetSystem() != ship.GetSystem())
			return false;
		if(IsStranded(target) && !ship.GetGovernment()->IsEnemy(target.GetGovernment()))
			return true;
		return target.IsDisabled();
	}

	// Check if the given ship can "swarm" the targeted ship, e.g. to provide anti-missile cover.
	bool CanSwarm(const Ship &ship, const Ship &target)
	{
		if(target.GetPersonality().IsSwarming() || target.IsHyperspacing())
			return false;
		if(target.GetGovernment()->IsEnemy(ship.GetGovernment()))
			return false;
		if(target.GetSystem() != ship.GetSystem())
			return false;
		return target.IsTargetable();
	}

	double AngleDiff(double a, double b)
	{
		a = abs(a - b);
		return min(a, 360. - a);
	}

	// Determine if all able, non-carried escorts are ready to jump with this
	// ship. Carried escorts are waited for in AI::Step.
	bool EscortsReadyToJump(const Ship &ship)
	{
		for(const weak_ptr<Ship> &escort : ship.GetEscorts())
		{
			shared_ptr<const Ship> locked = escort.lock();
			if(locked && !locked->IsDisabled() && !locked->CanBeCarried()
					&& locked->GetSystem() == ship.GetSystem()
					&& locked->JumpFuel() && !locked->IsReadyToJump(true))
				return false;
		}
		return true;
	}

	// Determine if the ship has any usable weapons.
	bool IsArmed(const Ship &ship)
	{
		for(const Hardpoint &hardpoint : ship.Weapons())
		{
			const Weapon *weapon = hardpoint.GetOutfit();
			if(weapon && !hardpoint.IsAntiMissile())
			{
				if(weapon->Ammo() && !ship.OutfitCount(weapon->Ammo()))
					continue;
				return true;
			}
		}
		return false;
	}

	void Deploy(const Ship &ship, bool includingDamaged)
	{
		for(const Ship::Bay &bay : ship.Bays())
			if(bay.ship && (includingDamaged || bay.ship->Health() > .75) &&
					(!bay.ship->IsYours() || bay.ship->HasDeployOrder()))
				bay.ship->SetCommands(Command::DEPLOY);
	}

	// Issue deploy orders for the selected ships (or the full fleet if no ships are selected).
	void IssueDeploy(const PlayerInfo &player)
	{
		// Lay out the rules for what constitutes a deployable ship. (Since player ships are not
		// deleted from memory until the next landing, check both parked and destroyed states.)
		auto isCandidate = [](const shared_ptr<Ship> &ship) -> bool
		{
			return ship->CanBeCarried() && !ship->IsParked() && !ship->IsDestroyed();
		};

		auto toDeploy = vector<Ship *> {};
		auto toRecall = vector<Ship *> {};
		{
			auto maxCount = player.Ships().size() / 2;
			toDeploy.reserve(maxCount);
			toRecall.reserve(maxCount);
		}

		// First, check if the player selected any carried ships.
		for(const weak_ptr<Ship> &it : player.SelectedShips())
		{
			shared_ptr<Ship> ship = it.lock();
			if(ship && ship->IsYours() && isCandidate(ship))
				(ship->HasDeployOrder() ? toRecall : toDeploy).emplace_back(ship.get());
		}
		// If needed, check the player's fleet for deployable ships.
		if(toDeploy.empty() && toRecall.empty())
			for(const shared_ptr<Ship> &ship : player.Ships())
				if(isCandidate(ship) && ship.get() != player.Flagship())
					(ship->HasDeployOrder() ? toRecall : toDeploy).emplace_back(ship.get());

		// If any ships were not yet ordered to deployed, deploy them.
		if(!toDeploy.empty())
		{
			for(Ship *ship : toDeploy)
				ship->SetDeployOrder(true);
			Messages::Add("Deployed " + to_string(toDeploy.size()) + " carried ships.", Messages::Importance::High);
		}
		// Otherwise, instruct the carried ships to return to their berth.
		else if(!toRecall.empty())
		{
			for(Ship *ship : toRecall)
				ship->SetDeployOrder(false);
			Messages::Add("Recalled " + to_string(toRecall.size()) + " carried ships", Messages::Importance::High);
		}
	}

	// Check if the ship contains a carried ship that needs to launch.
	bool HasDeployments(const Ship &ship)
	{
		for(const Ship::Bay &bay : ship.Bays())
			if(bay.ship && bay.ship->HasDeployOrder())
				return true;
		return false;
	}

	// Determine if the ship with the given travel plan should refuel in
	// its current system, or if it should keep traveling.
	bool ShouldRefuel(const Ship &ship, const DistanceMap &route, double fuelCapacity = 0.)
	{
		if(!fuelCapacity)
			fuelCapacity = ship.Attributes().Get("fuel capacity");

		const System *from = ship.GetSystem();
		const bool systemHasFuel = from->HasFuelFor(ship) && fuelCapacity;
		// If there is no fuel capacity in this ship, no fuel in this
		// system, if it is fully fueled, or its drive doesn't require
		// fuel, then it should not refuel before traveling.
		if(!systemHasFuel || ship.Fuel() == 1. || !ship.JumpFuel())
			return false;

		// Calculate the fuel needed to reach the next system with fuel.
		double fuel = fuelCapacity * ship.Fuel();
		const System *to = route.Route(from);
		while(to && !to->HasFuelFor(ship))
			to = route.Route(to);

		// The returned system from Route is nullptr when the route is
		// "complete." If 'to' is nullptr here, then there are no fuel
		// stops between the current system (which has fuel) and the
		// desired endpoint system - refuel only if needed.
		return fuel < route.RequiredFuel(from, (to ? to : route.End()));
	}

	// Wrapper for ship - target system uses.
	bool ShouldRefuel(const Ship &ship, const System *to)
	{
		if(!to || ship.Fuel() == 1. || !ship.GetSystem()->HasFuelFor(ship))
			return false;
		double fuelCapacity = ship.Attributes().Get("fuel capacity");
		if(!fuelCapacity)
			return false;
		double needed = ship.JumpFuel(to);
		if(needed && to->HasFuelFor(ship))
			return ship.Fuel() * fuelCapacity < needed;
		else
		{
			// If no direct jump route, or the target system has no
			// fuel, perform a more elaborate refueling check.
			return ShouldRefuel(ship, DistanceMap(ship, to), fuelCapacity);
		}
	}

	const StellarObject *GetRefuelLocation(const Ship &ship)
	{
		const StellarObject *target = nullptr;
		const System *system = ship.GetSystem();
		if(system)
		{
			// Determine which, if any, planet with fuel is closest.
			double closest = numeric_limits<double>::infinity();
			const Point &p = ship.Position();
			for(const StellarObject &object : system->Objects())
				if(object.HasSprite() && object.HasValidPlanet() && !object.GetPlanet()->IsWormhole()
						&& object.GetPlanet()->HasFuelFor(ship))
				{
					double distance = p.Distance(object.Position());
					if(distance < closest)
					{
						target = &object;
						closest = distance;
					}
				}
		}
		return target;
	}

	// Set the ship's TargetStellar or TargetSystem in order to reach the
	// next desired system. Will target a landable planet to refuel.
	void SelectRoute(Ship &ship, const System *targetSystem)
	{
		const System *from = ship.GetSystem();
		if(from == targetSystem || !targetSystem)
			return;
		const DistanceMap route(ship, targetSystem);
		const bool needsRefuel = ShouldRefuel(ship, route);
		const System *to = route.Route(from);
		// The destination may be accessible by both jump and wormhole.
		// Prefer wormhole travel in these cases, to conserve fuel. Must
		// check accessibility as DistanceMap may only see the jump path.
		if(to && !needsRefuel)
			for(const StellarObject &object : from->Objects())
			{
				if(!object.HasSprite() || !object.HasValidPlanet())
					continue;

				const Planet &planet = *object.GetPlanet();
				if(planet.IsWormhole() && planet.IsAccessible(&ship) && planet.WormholeDestination(from) == to)
				{
					ship.SetTargetStellar(&object);
					ship.SetTargetSystem(nullptr);
					return;
				}
			}
		else if(needsRefuel)
		{
			// There is at least one planet that can refuel the ship.
			ship.SetTargetStellar(GetRefuelLocation(ship));
			return;
		}
		// Either there is no viable wormhole route to this system, or
		// the target system cannot be reached.
		ship.SetTargetSystem(to);
		ship.SetTargetStellar(nullptr);
	}

	const double MAX_DISTANCE_FROM_CENTER = 10000.;
	// Constants for the invisible fence timer.
	const int FENCE_DECAY = 4;
	const int FENCE_MAX = 600;
	// The health remaining before becoming disabled, at which fighters and
	// other ships consider retreating from battle.
	const double RETREAT_HEALTH = .25;
}



AI::AI(const List<Ship> &ships, const List<Minable> &minables, const List<Flotsam> &flotsam)
	: ships(ships), minables(minables), flotsam(flotsam)
{
	// Allocate a starting amount of hardpoints for ships.
	firingCommands.SetHardpoints(12);
}



// Fleet commands from the player.
void AI::IssueShipTarget(const PlayerInfo &player, const shared_ptr<Ship> &target)
{
	Orders newOrders;
	bool isEnemy = target->GetGovernment()->IsEnemy();
	newOrders.type = (!isEnemy ? Orders::KEEP_STATION
		: target->IsDisabled() ? Orders::FINISH_OFF : Orders::ATTACK);
	newOrders.target = target;
	string description = (isEnemy ? "focusing fire on" : "following") + (" \"" + target->Name() + "\".");
	IssueOrders(player, newOrders, description);
}



void AI::IssueMoveTarget(const PlayerInfo &player, const Point &target, const System *moveToSystem)
{
	Orders newOrders;
	newOrders.type = Orders::MOVE_TO;
	newOrders.point = target;
	newOrders.targetSystem = moveToSystem;
	string description = "moving to the given location";
	description += player.GetSystem() == moveToSystem ? "." : (" in the " + moveToSystem->Name() + " system.");
	IssueOrders(player, newOrders, description);
}



// Commands issued via the keyboard (mostly, to the flagship).
void AI::UpdateKeys(PlayerInfo &player, Command &activeCommands)
{
	escortsUseAmmo = Preferences::Has("Escorts expend ammo");
	escortsAreFrugal = Preferences::Has("Escorts use ammo frugally");

	autoPilot |= activeCommands;
	if(activeCommands.Has(AutopilotCancelCommands()))
	{
		bool canceled = (autoPilot.Has(Command::JUMP) && !activeCommands.Has(Command::JUMP));
		canceled |= (autoPilot.Has(Command::STOP) && !activeCommands.Has(Command::STOP));
		canceled |= (autoPilot.Has(Command::LAND) && !activeCommands.Has(Command::LAND));
		canceled |= (autoPilot.Has(Command::BOARD) && !activeCommands.Has(Command::BOARD));
		if(canceled)
			Messages::Add("Disengaging autopilot.", Messages::Importance::High);
		autoPilot.Clear();
	}

	const Ship *flagship = player.Flagship();
	if(!flagship || flagship->IsDestroyed())
		return;

	if(activeCommands.Has(Command::STOP))
		Messages::Add("Coming to a stop.", Messages::Importance::High);

	// Only toggle the "cloak" command if one of your ships has a cloaking device.
	if(activeCommands.Has(Command::CLOAK))
		for(const auto &it : player.Ships())
			if(!it->IsParked() && it->Attributes().Get("cloak"))
			{
				isCloaking = !isCloaking;
				Messages::Add(isCloaking ? "Engaging cloaking device." : "Disengaging cloaking device."
					, Messages::Importance::High);
				break;
			}

	// Toggle your secondary weapon.
	if(activeCommands.Has(Command::SELECT))
		player.SelectNext();

	// The commands below here only apply if you have escorts or fighters.
	if(player.Ships().size() < 2)
		return;

	// Toggle the "deploy" command for the fleet or selected ships.
	if(activeCommands.Has(Command::DEPLOY))
		IssueDeploy(player);

	shared_ptr<Ship> target = flagship->GetTargetShip();
	Orders newOrders;
	if(activeCommands.Has(Command::FIGHT) && target && !target->IsYours())
	{
		newOrders.type = target->IsDisabled() ? Orders::FINISH_OFF : Orders::ATTACK;
		newOrders.target = target;
		IssueOrders(player, newOrders, "focusing fire on \"" + target->Name() + "\".");
	}
	if(activeCommands.Has(Command::HOLD))
	{
		newOrders.type = Orders::HOLD_POSITION;
		IssueOrders(player, newOrders, "holding position.");
	}
	if(activeCommands.Has(Command::GATHER))
	{
		newOrders.type = Orders::GATHER;
		newOrders.target = player.FlagshipPtr();
		IssueOrders(player, newOrders, "gathering around your flagship.");
	}

	// Get rid of any invalid orders. Carried ships will retain orders in case they are deployed.
	for(auto it = orders.begin(); it != orders.end(); )
	{
		if(it->second.type & Orders::REQUIRES_TARGET)
		{
			shared_ptr<Ship> ship = it->second.target.lock();
			// Check if the target ship itself is targetable.
			bool invalidTarget = !ship || !ship->IsTargetable() || (ship->IsDisabled() && it->second.type == Orders::ATTACK);
			// Check if the target ship is in a system where we can target.
			// This check only checks for undocked ships (that have a current system).
			bool targetOutOfReach = !ship || (it->first->GetSystem() && ship->GetSystem() != it->first->GetSystem()
					&& ship->GetSystem() != flagship->GetSystem());

			if(invalidTarget || targetOutOfReach)
			{
				it = orders.erase(it);
				continue;
			}
		}
		++it;
	}
}



void AI::UpdateEvents(const list<ShipEvent> &events)
{
	for(const ShipEvent &event : events)
	{
		const auto &target = event.Target();
		if(!target)
			continue;

		if(event.Actor())
		{
			actions[event.Actor()][target] |= event.Type();
			if(event.TargetGovernment())
				notoriety[event.Actor()][event.TargetGovernment()] |= event.Type();
		}

		const auto &actorGovernment = event.ActorGovernment();
		if(actorGovernment)
		{
			governmentActions[actorGovernment][target] |= event.Type();
			if(actorGovernment->IsPlayer() && event.TargetGovernment())
			{
				int &bitmap = playerActions[target];
				int newActions = event.Type() - (event.Type() & bitmap);
				bitmap |= event.Type();
				// If you provoke the same ship twice, it should have an effect both times.
				if(event.Type() & ShipEvent::PROVOKE)
					newActions |= ShipEvent::PROVOKE;
				event.TargetGovernment()->Offend(newActions, target->CrewValue());
			}
		}
	}
}



// Remove records of what happened in the previous system, now that
// the player has entered a new one.
void AI::Clean()
{
	actions.clear();
	notoriety.clear();
	governmentActions.clear();
	scanPermissions.clear();
	playerActions.clear();
	swarmCount.clear();
	fenceCount.clear();
	miningAngle.clear();
	miningRadius.clear();
	miningTime.clear();
	appeasmentThreshold.clear();
	shipStrength.clear();
	enemyStrength.clear();
	allyStrength.clear();
}



// Clear ship orders and assistance requests. These should be done
// when the player lands, but not when they change systems.
void AI::ClearOrders()
{
	helperList.clear();
	orders.clear();
}



void AI::Step(const PlayerInfo &player, Command &activeCommands)
{
	// First, figure out the comparative strengths of the present governments.
	const System *playerSystem = player.GetSystem();
	map<const Government *, int64_t> strength;
	UpdateStrengths(strength, playerSystem);
	CacheShipLists();
<<<<<<< HEAD
	
	// How many roving ships there are in the system.
	unsigned int rovingShipCount = 0;
	
=======

>>>>>>> 9dba1bd6
	// Update the counts of how long ships have been outside the "invisible fence."
	// If a ship ceases to exist, this also ensures that it will be removed from
	// the fence count map after a few seconds.
	for(auto it = fenceCount.begin(); it != fenceCount.end(); )
	{
		it->second -= FENCE_DECAY;
		if(it->second < 0)
			it = fenceCount.erase(it);
		else
			++it;
	}
	for(const auto &it : ships)
	{
		if(it->Position().Length() >= MAX_DISTANCE_FROM_CENTER)
		{
			int &value = fenceCount[&*it];
			value = min(FENCE_MAX, value + FENCE_DECAY + 1);
		}
<<<<<<< HEAD
		// Count roving ships.
		if(it->GetPersonality().IsRoving())
			rovingShipCount++;
	}
	
=======

>>>>>>> 9dba1bd6
	const Ship *flagship = player.Flagship();
	step = (step + 1) & 31;
	int targetTurn = 0;
	int minerCount = 0;
	const int maxMinerCount = minables.empty() ? 0 : 9;
	bool opportunisticEscorts = !Preferences::Has("Turrets focus fire");
	bool fightersRetreat = Preferences::Has("Damaged fighters retreat");
	for(const auto &it : ships)
	{
		// Skip any carried fighters or drones that are somehow in the list.
		if(!it->GetSystem())
			continue;

		if(it.get() == flagship)
		{
			// Player cannot do anything if the flagship is landing.
			if(!flagship->IsLanding())
				MovePlayer(*it, player, activeCommands);
			continue;
		}

		const Government *gov = it->GetGovernment();
		const Personality &personality = it->GetPersonality();
		double healthRemaining = it->Health();
		bool isPresent = (it->GetSystem() == playerSystem);
		bool isStranded = IsStranded(*it);
		bool thisIsLaunching = (isPresent && HasDeployments(*it));
		if(isStranded || it->IsDisabled())
		{
			// Derelicts never ask for help (only the player should repair them).
			if(it->IsDestroyed() || it->GetPersonality().IsDerelict())
				continue;

			// Attempt to find a friendly ship to render assistance.
			AskForHelp(*it, isStranded, flagship);

			if(it->IsDisabled())
			{
				// Ships other than escorts should deploy fighters if disabled.
				if(!it->IsYours() || thisIsLaunching)
				{
					it->SetCommands(Command::DEPLOY);
					Deploy(*it, !(it->IsYours() && fightersRetreat));
				}
				// Avoid jettisoning cargo as soon as this ship is repaired.
				if(personality.IsAppeasing())
				{
					double health = .5 * it->Shields() + it->Hull();
					double &threshold = appeasmentThreshold[it.get()];
					threshold = max((1. - health) + .1, threshold);
				}
				continue;
			}
		}
		// Overheated ships are effectively disabled, and cannot fire, cloak, etc.
		if(it->IsOverheated())
			continue;

		// Special case: if the player's flagship tries to board a ship to
		// refuel it, that escort should hold position for boarding.
		isStranded |= (flagship && it == flagship->GetTargetShip() && CanBoard(*flagship, *it)
			&& autoPilot.Has(Command::BOARD));

		Command command;
		firingCommands.SetHardpoints(it->Weapons().size());
		if(it->IsYours())
		{
			if(it->HasBays() && thisIsLaunching)
			{
				// If this is a carrier, launch whichever of its fighters are at
				// good enough health to survive a fight.
				command |= Command::DEPLOY;
				Deploy(*it, !fightersRetreat);
			}
			if(isCloaking)
				command |= Command::CLOAK;
		}
		// Cloak if the AI considers it appropriate.
		else if(DoCloak(*it, command))
		{
			// The ship chose to retreat from its target, e.g. to repair.
			it->SetCommands(command);
			continue;
		}

		shared_ptr<Ship> parent = it->GetParent();
		if(parent && parent->IsDestroyed())
		{
			// An NPC that loses its fleet leader should attempt to
			// follow that leader's parent. For most mission NPCs,
			// this is the player. Any regular NPCs and mission NPCs
			// with "personality uninterested" become independent.
			parent = parent->GetParent();
			it->SetParent(parent);
		}

		// Pick a target and automatically fire weapons.
		shared_ptr<Ship> target = it->GetTargetShip();
		if(isPresent && !personality.IsSwarming() && !personality.IsEvasive())
		{
			// Each ship only switches targets twice a second, so that it can
			// focus on damaging one particular ship.
			targetTurn = (targetTurn + 1) & 31;
			if(targetTurn == step || !target || target->IsDestroyed() || (target->IsDisabled()
					&& personality.Disables()) || !target->IsTargetable())
				it->SetTargetShip(FindTarget(*it));
		}
		if(isPresent)
		{
			AimTurrets(*it, firingCommands, it->IsYours() ? opportunisticEscorts : personality.IsOpportunistic());
			AutoFire(*it, firingCommands);
		}

		// If this ship is hyperspacing, or in the act of
		// launching or landing, it can't do anything else.
		if(it->IsHyperspacing() || it->Zoom() < 1.)
		{
			it->SetCommands(command);
			it->SetCommands(firingCommands);
			continue;
		}

		// Special actions when a ship is heavily damaged:
		if(healthRemaining < RETREAT_HEALTH + .1)
		{
			// Cowards abandon their fleets.
			if(parent && personality.IsCoward())
			{
				parent.reset();
				it->SetParent(parent);
			}
			// Appeasing ships jettison cargo to distract their pursuers.
			if(personality.IsAppeasing() && it->Cargo().Used())
			{
				double health = .5 * it->Shields() + it->Hull();
				double &threshold = appeasmentThreshold[it.get()];
				if(1. - health > threshold)
				{
					int toDump = 11 + (1. - health) * .5 * it->Cargo().Size();
					for(const auto &commodity : it->Cargo().Commodities())
						if(commodity.second && toDump > 0)
						{
							int dumped = min(commodity.second, toDump);
							it->Jettison(commodity.first, dumped, true);
							toDump -= dumped;
						}
					Messages::Add(gov->GetName() + " " + it->Noun() + " \"" + it->Name()
						+ "\": Please, just take my cargo and leave me alone.", Messages::Importance::High);
					threshold = (1. - health) + .1;
				}
			}
		}

		// If recruited to assist a ship, follow through on the commitment
		// instead of ignoring it due to other personality traits.
		shared_ptr<Ship> shipToAssist = it->GetShipToAssist();
		if(shipToAssist)
		{
			if(shipToAssist->IsDestroyed() || shipToAssist->GetSystem() != it->GetSystem()
					|| shipToAssist->IsLanding() || shipToAssist->IsHyperspacing()
					|| shipToAssist->GetGovernment()->IsEnemy(gov)
					|| (!shipToAssist->IsDisabled() && shipToAssist->JumpsRemaining()))
			{
				shipToAssist.reset();
				it->SetShipToAssist(shipToAssist);
			}
			else if(!it->IsBoarding())
			{
				MoveTo(*it, command, shipToAssist->Position(), shipToAssist->Velocity(), 40., .8);
				command |= Command::BOARD;
			}

			if(shipToAssist)
			{
				it->SetTargetShip(shipToAssist);
				it->SetCommands(command);
				it->SetCommands(firingCommands);
				continue;
			}
		}

		// This ship may have updated its target ship.
		double targetDistance = numeric_limits<double>::infinity();
		target = it->GetTargetShip();
		if(target)
			targetDistance = target->Position().Distance(it->Position());

		// Behave in accordance with personality traits.
		if(isPresent && personality.IsCloaking() && !isStranded)
			command |= Command::CLOAK;
		
		if(isPresent && personality.IsBored() && !isStranded && !Random::Int(6000))
		{
			DoBored(*it, command, playerSystem);
			it->SetCommands(command);
			continue;
		}
		
		// Evasive ships will run away from other ships
		if(isPresent && personality.IsEvasive() && !isStranded)
			if(DoEvasive(*it, command))
			{
				it->SetCommands(command);
				continue;
			}

		if(isPresent && personality.IsSwarming() && !isStranded)
		{
			// Swarming ships should not wait for (or be waited for by) any ship.
			if(parent)
			{
				parent.reset();
				it->SetParent(parent);
			}
			// Flock between allied, in-system ships.
			DoSwarming(*it, command, target);
			it->SetCommands(command);
			it->SetCommands(firingCommands);
			continue;
		}

		// Surveillance NPCs with enforcement authority (or those from
		// missions) should perform scans and surveys of the system.
		if(isPresent && personality.IsSurveillance() && !isStranded
				&& (scanPermissions[gov] || it->IsSpecial()))
		{
			DoSurveillance(*it, command, target);
			it->SetCommands(command);
			it->SetCommands(firingCommands);
			continue;
		}

		// Ships that harvest flotsam prioritize it over stopping to be refueled.
		if(isPresent && personality.Harvests() && DoHarvesting(*it, command))
		{
			it->SetCommands(command);
			it->SetCommands(firingCommands);
			continue;
		}

		// Attacking a hostile ship and stopping to be refueled are more important than mining.
		if(isPresent && personality.IsMining() && !target && !isStranded && maxMinerCount)
		{
			// Miners with free cargo space and available mining time should mine. Mission NPCs
			// should mine even if there are other miners or they have been mining a while.
			if(it->Cargo().Free() >= 5 && IsArmed(*it) && (it->IsSpecial()
					|| (++miningTime[&*it] < 3600 && ++minerCount < maxMinerCount)))
			{
				if(it->HasBays())
				{
					command |= Command::DEPLOY;
					Deploy(*it, false);
				}
				DoMining(*it, command);
				it->SetCommands(command);
				it->SetCommands(firingCommands);
				continue;
			}
			// Fighters and drones should assist their parent's mining operation if they cannot
			// carry ore, and the asteroid is near enough that the parent can harvest the ore.
			const shared_ptr<Minable> &minable = parent ? parent->GetTargetAsteroid() : nullptr;
			if(it->CanBeCarried() && parent && miningTime[&*parent] < 3601 && minable
					&& minable->Position().Distance(parent->Position()) < 600.)
			{
				it->SetTargetAsteroid(minable);
				MoveToAttack(*it, command, *minable);
				AutoFire(*it, firingCommands, *minable);
				it->SetCommands(command);
				it->SetCommands(firingCommands);
				continue;
			}
			else
				it->SetTargetAsteroid(nullptr);
		}

<<<<<<< HEAD
		// Ships with the Roving personality should aimlessly scoot about the system.
		if(isPresent && personality.IsRoving() && !target && !isStranded)
		{
			if(DoRoving(*it, command, rovingShipCount))
				rovingShipCount--;
			it->SetCommands(command);
			continue;
		}
		
=======
>>>>>>> 9dba1bd6
		// Handle carried ships:
		if(it->CanBeCarried())
		{
			// A carried ship must belong to the same government as its parent to dock with it.
			bool hasParent = parent && !parent->IsDestroyed() && parent->GetGovernment() == gov;
			bool inParentSystem = hasParent && parent->GetSystem() == it->GetSystem();
			bool parentHasSpace = inParentSystem && parent->BaysFree(it->Attributes().Category());
			if(!hasParent || (!inParentSystem && !it->JumpFuel()) || (!parentHasSpace && !Random::Int(1800)))
			{
				// Find the possible parents for orphaned fighters and drones.
				auto parentChoices = vector<shared_ptr<Ship>>{};
				parentChoices.reserve(ships.size() * .1);
				auto getParentFrom = [&it, &gov, &parentChoices](const list<shared_ptr<Ship>> otherShips) -> shared_ptr<Ship>
				{
					for(const auto &other : otherShips)
						if(other->GetGovernment() == gov && other->GetSystem() == it->GetSystem() && !other->CanBeCarried())
						{
							if(!other->IsDisabled() && other->CanCarry(*it.get()))
								return other;
							else
								parentChoices.emplace_back(other);
						}
					return shared_ptr<Ship>();
				};
				// Mission ships should only pick amongst ships from the same mission.
				auto missionIt = it->IsSpecial() && !it->IsYours()
					? find_if(player.Missions().begin(), player.Missions().end(),
						[&it](const Mission &m) { return m.HasShip(it); })
					: player.Missions().end();

				shared_ptr<Ship> newParent;
				if(missionIt != player.Missions().end())
				{
					auto &npcs = missionIt->NPCs();
					for(const auto &npc : npcs)
					{
						// Don't reparent to NPC ships that have not been spawned.
						if(!npc.ShouldSpawn())
							continue;
						newParent = getParentFrom(npc.Ships());
						if(newParent)
							break;
					}
				}
				else
					newParent = getParentFrom(ships);

				// If a new parent was found, then this carried ship should always reparent
				// as a ship of its own government is in-system and has space to carry it.
				if(newParent)
					parent = newParent;
				// Otherwise, if one or more in-system ships of the same government were found,
				// this carried ship should flock with one of them, even if they can't carry it.
				else if(!parentChoices.empty())
					parent = parentChoices[Random::Int(parentChoices.size())];
				// Player-owned carriables that can't be carried and have no ships to flock with
				// should keep their current parent, or if it is destroyed, their parent's parent.
				else if(it->IsYours())
				{
					if(parent && parent->IsDestroyed())
						parent = parent->GetParent();
				}
				// All remaining non-player ships should forget their previous parent entirely.
				else
					parent.reset();

				it->SetParent(parent);
			}
			// Otherwise, check if this ship wants to return to its parent (e.g. to repair).
			else if(parentHasSpace && ShouldDock(*it, *parent, playerSystem))
			{
				it->SetTargetShip(parent);
				MoveTo(*it, command, parent->Position(), parent->Velocity(), 40., .8);
				command |= Command::BOARD;
				it->SetCommands(command);
				it->SetCommands(firingCommands);
				continue;
			}
			// If we get here, it means that the ship has not decided to return
			// to its mothership. So, it should continue to be deployed.
			command |= Command::DEPLOY;
		}
		// If this ship has decided to recall all of its fighters because combat has ceased,
		// it comes to a stop to facilitate their reboarding process.
		bool mustRecall = false;
		if(!target && it->HasBays() && !(it->IsYours() ?
				thisIsLaunching : it->Commands().Has(Command::DEPLOY)))
			for(const weak_ptr<Ship> &ptr : it->GetEscorts())
			{
				shared_ptr<const Ship> escort = ptr.lock();
				// Note: HasDeployOrder is always `false` for NPC ships, as it is solely used for player ships.
				if(escort && escort->CanBeCarried() && !escort->HasDeployOrder() && escort->GetSystem() == it->GetSystem()
						&& !escort->IsDisabled() && it->BaysFree(escort->Attributes().Category()))
				{
					mustRecall = true;
					break;
				}
			}

		// Construct movement / navigation commands as appropriate for the ship.
		if(mustRecall || isStranded)
		{
			// Stopping to let fighters board or to be refueled takes priority
			// even over following orders from the player.
			if(it->Velocity().Length() > .001 || !target)
				Stop(*it, command);
			else
				command.SetTurn(TurnToward(*it, TargetAim(*it)));
		}
		else if(FollowOrders(*it, command))
		{
			// If this is an escort and it followed orders, its only final task
			// is to convert completed MOVE_TO orders into HOLD_POSITION orders.
			UpdateOrders(*it);
		}
		// Hostile "escorts" (i.e. NPCs that are trailing you) only revert to
		// escort behavior when in a different system from you. Otherwise,
		// the behavior depends on what the parent is doing, whether there
		// are hostile targets nearby, and whether the escort has any
		// immediate needs (like refueling).
		else if(!parent)
			MoveIndependent(*it, command);
		else if(parent->GetSystem() != it->GetSystem())
		{
			if(personality.IsStaying() || !it->Attributes().Get("fuel capacity"))
				MoveIndependent(*it, command);
			else
				MoveEscort(*it, command);
		}
		// From here down, we're only dealing with ships that have a "parent"
		// which is in the same system as them.
		else if(parent->GetGovernment()->IsEnemy(gov))
		{
			// Fight your target, if you have one.
			if(target)
				MoveIndependent(*it, command);
			// Otherwise try to find and fight your parent. If your parent
			// can't be both targeted and pursued, then don't follow them.
			else if(parent->IsTargetable() && CanPursue(*it, *parent))
				MoveEscort(*it, command);
			else
				MoveIndependent(*it, command);
		}
		else if(parent->IsDisabled() && !it->CanBeCarried())
		{
			// Your parent is disabled, and is in this system. If you have enemy
			// targets present, fight them. Otherwise, repair your parent.
			if(target)
				MoveIndependent(*it, command);
			else if(!parent->GetPersonality().IsDerelict())
				it->SetShipToAssist(parent);
			else
				CircleAround(*it, command, *parent);
		}
		else if(personality.IsStaying())
			MoveIndependent(*it, command);
		// This is a friendly escort. If the parent is getting ready to
		// jump, always follow.
		else if(parent->Commands().Has(Command::JUMP) && it->JumpsRemaining())
			MoveEscort(*it, command);
		// Timid ships always stay near their parent. Injured player
		// escorts will stay nearby until they have repaired a bit.
		else if((personality.IsTimid() || (it->IsYours() && healthRemaining < RETREAT_HEALTH))
				&& parent->Position().Distance(it->Position()) > 500.)
			MoveEscort(*it, command);
		// Otherwise, attack targets depending on how heroic you are.
		else if(target && (targetDistance < 2000. || personality.IsHeroic()))
			MoveIndependent(*it, command);
		// This ship does not feel like fighting.
		else
			MoveEscort(*it, command);

		// Force ships that are overlapping each other to "scatter":
		DoScatter(*it, command);

		it->SetCommands(command);
		it->SetCommands(firingCommands);
	}
}



// Get the in-system strength of each government's allies and enemies.
int64_t AI::AllyStrength(const Government *government)
{
	auto it = allyStrength.find(government);
	return (it == allyStrength.end() ? 0 : it->second);
}



int64_t AI::EnemyStrength(const Government *government)
{
	auto it = enemyStrength.find(government);
	return (it == enemyStrength.end() ? 0 : it->second);
}



// Check if the given target can be pursued by this ship.
bool AI::CanPursue(const Ship &ship, const Ship &target) const
{
	// If this ship does not care about the "invisible fence", it can always pursue.
	if(ship.GetPersonality().IsUnconstrained())
		return true;

	// Check if the target is beyond the "invisible fence" for this system.
	const auto fit = fenceCount.find(&target);
	if(fit == fenceCount.end())
		return true;
	else
		return (fit->second != FENCE_MAX);
}



// Check if the ship is being helped, and if not, ask for help.
void AI::AskForHelp(Ship &ship, bool &isStranded, const Ship *flagship)
{
	if(HasHelper(ship, isStranded))
		isStranded = true;
	else if(!Random::Int(30))
	{
		const Government *gov = ship.GetGovernment();
		bool hasEnemy = false;

		vector<Ship *> canHelp;
		canHelp.reserve(ships.size());
		for(const auto &helper : ships)
		{
			// Never ask yourself for help.
			if(helper.get() == &ship)
				continue;
<<<<<<< HEAD
			
			// Evasive ships will never ask for help from another government.
			const Government* helperGov = helper->GetGovernment();
			if(helperGov != gov && ship.GetPersonality().IsEvasive())
				continue;
			
=======

>>>>>>> 9dba1bd6
			// If any able enemies of this ship are in its system, it cannot call for help.
			const System *system = ship.GetSystem();
			if(helperGov->IsEnemy(gov) && flagship && system == flagship->GetSystem())
			{
				// Disabled, overheated, or otherwise untargetable ships pose no threat.
				bool harmless = helper->IsDisabled() || (helper->IsOverheated() && helper->Heat() >= 1.1) || !helper->IsTargetable();
				hasEnemy |= (system == helper->GetSystem() && !harmless);
				if(hasEnemy)
					break;
			}

			// Check if this ship is logically able to help.
			// If the ship is already assisting someone else, it cannot help this ship.
			if(helper->GetShipToAssist() && helper->GetShipToAssist().get() != &ship)
				continue;
			// If the ship is mining or chasing flotsam, it cannot help this ship.
			if(helper->GetTargetAsteroid() || helper->GetTargetFlotsam())
				continue;
			// Your escorts only help other escorts, and your flagship never helps.
			if((helper->IsYours() && !ship.IsYours()) || helper.get() == flagship)
				continue;
			// Your escorts should not help each other if already under orders.
			if(helper->IsYours() && ship.IsYours() && orders.count(helper.get()))
				continue;

			// Check if this ship is physically able to help.
			if(!CanHelp(ship, *helper, isStranded))
				continue;

			// Prefer fast ships over slow ones.
			canHelp.insert(canHelp.end(), 1 + .3 * helper->MaxVelocity(), helper.get());
		}

		if(!hasEnemy && !canHelp.empty())
		{
			Ship *helper = canHelp[Random::Int(canHelp.size())];
			helper->SetShipToAssist((&ship)->shared_from_this());
			helperList[&ship] = helper->shared_from_this();
			isStranded = true;
		}
		else
			isStranded = false;
	}
	else
		isStranded = false;
}



// Determine if the selected ship is physically able to render assistance.
bool AI::CanHelp(const Ship &ship, const Ship &helper, const bool needsFuel)
{
	// Fighters, drones, and disabled / absent ships can't offer assistance.
	if(helper.CanBeCarried() || helper.GetSystem() != ship.GetSystem()
			|| (helper.Cloaking() == 1. && helper.GetGovernment() != ship.GetGovernment())
			|| helper.IsDisabled() || helper.IsOverheated() || helper.IsHyperspacing())
		return false;

	// An enemy cannot provide assistance, and only ships of the same government will repair disabled ships.
	// Evasive ships will also not assist ships of a different government.
	const auto government = ship.GetGovernment();
	const auto helperGov = helper.GetGovernment();
	if(helperGov->IsEnemy(government)
			|| (ship.IsDisabled() && helperGov != government)
			|| (helper.GetPersonality().IsEvasive() && helper.GetGovernment() != government))
		return false;

	// If the helper has insufficient fuel, it cannot help this ship unless this ship is also disabled.
	if(!ship.IsDisabled() && needsFuel && !helper.CanRefuel(ship))
		return false;

	return true;
}



bool AI::HasHelper(const Ship &ship, const bool needsFuel)
{
	// Do we have an existing ship that was asked to assist?
	if(helperList.find(&ship) != helperList.end())
	{
		shared_ptr<Ship> helper = helperList[&ship].lock();
		if(helper && helper->GetShipToAssist().get() == &ship && CanHelp(ship, *helper, needsFuel))
			return true;
		else
			helperList.erase(&ship);
	}

	return false;
}



// Pick a new target for the given ship.
shared_ptr<Ship> AI::FindTarget(const Ship &ship) const
{	
	// If this ship has no government, it has no enemies.
	shared_ptr<Ship> target;
	const Government *gov = ship.GetGovernment();
	if(!gov || ship.GetPersonality().IsPacifist())
		return target;

	bool isYours = ship.IsYours();
	if(isYours)
	{
		auto it = orders.find(&ship);
		if(it != orders.end() && (it->second.type == Orders::ATTACK || it->second.type == Orders::FINISH_OFF))
			return it->second.target.lock();
	}

	// If this ship is not armed, do not make it fight.
	double minRange = numeric_limits<double>::infinity();
	double maxRange = 0.;
	for(const Hardpoint &weapon : ship.Weapons())
		if(weapon.GetOutfit() && !weapon.IsAntiMissile())
		{
			minRange = min(minRange, weapon.GetOutfit()->Range());
			maxRange = max(maxRange, weapon.GetOutfit()->Range());
		}
	if(!maxRange)
		return target;

	const Personality &person = ship.GetPersonality();
	shared_ptr<Ship> oldTarget = ship.GetTargetShip();
	if(oldTarget && !oldTarget->IsTargetable())
		oldTarget.reset();
	if(oldTarget && person.IsTimid() && oldTarget->IsDisabled()
			&& ship.Position().Distance(oldTarget->Position()) > 1000.)
		oldTarget.reset();
	// Ships with 'plunders' personality always destroy the ships they have boarded.
	if(oldTarget && person.Plunders() && !person.Disables()
			&& oldTarget->IsDisabled() && Has(ship, oldTarget, ShipEvent::BOARD))
		return oldTarget;
	shared_ptr<Ship> parentTarget;
	bool parentIsEnemy = (ship.GetParent() && ship.GetParent()->GetGovernment()->IsEnemy(gov));
	if(ship.GetParent() && !parentIsEnemy)
		parentTarget = ship.GetParent()->GetTargetShip();
	if(parentTarget && !parentTarget->IsTargetable())
		parentTarget.reset();

	// Find the closest enemy ship (if there is one). If this ship is "heroic,"
	// it will attack any ship in system. Otherwise, if all its weapons have a
	// range higher than 2000, it will engage ships up to 50% beyond its range.
	// If a ship has short range weapons and is not heroic, it will engage any
	// ship that is within 3000 of it.
	double closest = person.IsHeroic() ? numeric_limits<double>::infinity() :
		(minRange > 1000.) ? maxRange * 1.5 : 4000.;
	bool isDisabled = false;
	bool hasNemesis = false;
	bool canPlunder = person.Plunders() && ship.Cargo().Free();
	// Figure out how strong this ship is.
	int64_t maxStrength = 0;
	auto strengthIt = shipStrength.find(&ship);
	if(!person.IsHeroic() && strengthIt != shipStrength.end())
		maxStrength = 2 * strengthIt->second;

	// Get a list of all targetable, hostile ships in this system.
	const auto enemies = GetShipsList(ship, true);
	for(const auto &foe : enemies)
	{
		// If this is a "nemesis" ship and it has found one of the player's
		// ships to target, it will only consider the player's owned fleet,
		// or NPCs being escorted by the player.
		const bool isPotentialNemesis = person.IsNemesis()
				&& (foe->IsYours() || foe->GetPersonality().IsEscort());
		if(hasNemesis && !isPotentialNemesis)
			continue;
		if(!CanPursue(ship, *foe))
			continue;

		// Estimate the range a second from now, so ships prefer foes they are approaching.
		double range = (foe->Position() + 60. * foe->Velocity()).Distance(
			ship.Position() + 60. * ship.Velocity());
		// Prefer the previous target, or the parent's target, if they are nearby.
		if(foe == oldTarget.get() || foe == parentTarget.get())
			range -= 500.;

		// Unless this ship is "heroic", it should not chase much stronger ships.
		if(maxStrength && range > 1000. && !foe->IsDisabled())
		{
			const auto otherStrengthIt = shipStrength.find(foe);
			if(otherStrengthIt != shipStrength.end() && otherStrengthIt->second > maxStrength)
				continue;
		}

		// Ships which only disable never target already-disabled ships.
		if((person.Disables() || (!person.IsNemesis() && foe != oldTarget.get()))
				&& foe->IsDisabled() && !canPlunder)
			continue;

		// Ships that don't (or can't) plunder strongly prefer active targets.
		if(!canPlunder)
			range += 5000. * foe->IsDisabled();
		// While those that do, do so only if no "live" enemies are nearby.
		else
			range += 2000. * (2 * foe->IsDisabled() - !Has(ship, foe->shared_from_this(), ShipEvent::BOARD));

		// Prefer to go after armed targets, especially if you're not a pirate.
		range += 1000. * (!IsArmed(*foe) * (1 + !person.Plunders()));
		// Targets which have plundered this ship's faction earn extra scorn.
		range -= 1000 * Has(*foe, gov, ShipEvent::BOARD);
		// Focus on nearly dead ships.
		range += 500. * (foe->Shields() + foe->Hull());
		// If a target is extremely overheated, focus on ships that can attack back.
		if(foe->IsOverheated())
			range += 3000. * (foe->Heat() - .9);
		if((isPotentialNemesis && !hasNemesis) || range < closest)
		{
			closest = range;
			target = foe->shared_from_this();
			isDisabled = foe->IsDisabled();
			hasNemesis = isPotentialNemesis;
		}
	}

	// With no hostile targets, NPCs with enforcement authority (and any
	// mission NPCs) should consider friendly targets for surveillance.
	if(!isYours && !target && (ship.IsSpecial() || scanPermissions.at(gov)))
	{
		bool cargoScan = ship.Attributes().Get("cargo scan power");
		bool outfitScan = ship.Attributes().Get("outfit scan power");
		if(cargoScan || outfitScan)
		{
			closest = numeric_limits<double>::infinity();
			const auto allies = GetShipsList(ship, false);
			for(const auto &it : allies)
				if(it->GetGovernment() != gov)
				{
					auto ptr = it->shared_from_this();
					// Scan friendly ships that are as-yet unscanned by this ship's government.
					if((!cargoScan || Has(gov, ptr, ShipEvent::SCAN_CARGO))
							&& (!outfitScan || Has(gov, ptr, ShipEvent::SCAN_OUTFITS)))
						continue;

					double range = it->Position().Distance(ship.Position());
					if(range < closest)
					{
						closest = range;
						target = std::move(ptr);
					}
				}
		}
	}

	// Run away if your hostile target is not disabled and you are badly damaged.
	// Player ships never stop targeting hostiles, while hostile mission NPCs will
	// do so only if they are allowed to leave.
	if(!isYours && target && target->GetGovernment()->IsEnemy(gov) && !isDisabled
			&& (person.IsFleeing() || (ship.Health() < RETREAT_HEALTH && !person.IsHeroic()
				&& !person.IsStaying() && !parentIsEnemy)))
	{
		// Make sure the ship has somewhere to flee to.
		const System *system = ship.GetSystem();
		if(ship.JumpsRemaining() && (!system->Links().empty() || ship.Attributes().Get("jump drive")))
			target.reset();
		else
			for(const StellarObject &object : system->Objects())
				if(object.HasSprite() && object.HasValidPlanet() && object.GetPlanet()->HasSpaceport()
						&& object.GetPlanet()->CanLand(ship))
				{
					target.reset();
					break;
				}
	}

	// Vindictive personalities without in-range hostile targets keep firing at an old
	// target (instead of perhaps moving about and finding one that is still alive).
	if(!target && person.IsVindictive())
	{
		target = ship.GetTargetShip();
		if(target && (target->Cloaking() == 1. || target->GetSystem() != ship.GetSystem()))
			target.reset();
	}

	return target;
}



// Return a list of all targetable ships in the same system as the player that
// match the desired hostility (i.e. enemy or non-enemy). Does not consider the
// ship's current target, as its inclusion may or may not be desired.
vector<Ship *> AI::GetShipsList(const Ship &ship, bool targetEnemies, double maxRange) const
{
	if(maxRange < 0.)
		maxRange = numeric_limits<double>::infinity();

	auto targets = vector<Ship *>();

	// The cached lists are built each step based on the current ships in the player's system.
	const auto &rosters = targetEnemies ? enemyLists : allyLists;

	const auto it = rosters.find(ship.GetGovernment());
	if(it != rosters.end() && !it->second.empty())
	{
		targets.reserve(it->second.size());

		const System *here = ship.GetSystem();
		const Point &p = ship.Position();
		for(const auto &target : it->second)
			if(target->IsTargetable() && target->GetSystem() == here
					&& !(target->IsHyperspacing() && target->Velocity().Length() > 10.)
					&& p.Distance(target->Position()) < maxRange
					&& (ship.IsYours() || !target->GetPersonality().IsMarked())
					&& (target->IsYours() || !ship.GetPersonality().IsMarked()))
				targets.emplace_back(target);
	}

	return targets;
}



bool AI::FollowOrders(Ship &ship, Command &command) const
{
	auto it = orders.find(&ship);
	if(it == orders.end())
		return false;

	int type = it->second.type;

	// If your parent is jumping or absent, that overrides your orders unless
	// your orders are to hold position.
	shared_ptr<Ship> parent = ship.GetParent();
	if(parent && type != Orders::HOLD_POSITION && type != Orders::HOLD_ACTIVE && type != Orders::MOVE_TO)
	{
		if(parent->GetSystem() != ship.GetSystem())
			return false;
		if(parent->Commands().Has(Command::JUMP) && ship.JumpsRemaining())
			return false;
	}

	shared_ptr<Ship> target = it->second.target.lock();
	if(type == Orders::MOVE_TO && it->second.targetSystem && ship.GetSystem() != it->second.targetSystem)
	{
		// The desired position is in a different system. Find the best
		// way to reach that system (via wormhole or jumping). This may
		// result in the ship landing to refuel.
		SelectRoute(ship, it->second.targetSystem);

		// Travel there even if your parent is not planning to travel.
		if(ship.GetTargetSystem())
			MoveIndependent(ship, command);
		else
			return false;
	}
	else if((type == Orders::MOVE_TO || type == Orders::HOLD_ACTIVE) && ship.Position().Distance(it->second.point) > 20.)
		MoveTo(ship, command, it->second.point, Point(), 10., .1);
	else if(type == Orders::HOLD_POSITION || type == Orders::HOLD_ACTIVE || type == Orders::MOVE_TO)
	{
		if(ship.Velocity().Length() > .001 || !ship.GetTargetShip())
			Stop(ship, command);
		else
			command.SetTurn(TurnToward(ship, TargetAim(ship)));
	}
	else if(!target)
	{
		// Note: in AI::UpdateKeys() we already made sure that if a set of orders
		// has a target, the target is in-system and targetable. But, to be sure:
		return false;
	}
	else if(type == Orders::KEEP_STATION)
		KeepStation(ship, command, *target);
	else if(type == Orders::GATHER)
		CircleAround(ship, command, *target);
	else
		MoveIndependent(ship, command);

	return true;
}



void AI::MoveIndependent(Ship &ship, Command &command) const
{
	shared_ptr<const Ship> target = ship.GetTargetShip();
	// NPCs should not be beyond the "fence" unless their target is
	// fairly close to it (or they are intended to be there).
	if(!ship.IsYours() && !ship.GetPersonality().IsUnconstrained())
	{
		if(target)
		{
			Point extrapolated = target->Position() + 120. * (target->Velocity() - ship.Velocity());
			if(extrapolated.Length() >= MAX_DISTANCE_FROM_CENTER)
			{
				MoveTo(ship, command, Point(), Point(), 40., .8);
				if(ship.Velocity().Dot(ship.Position()) > 0.)
					command |= Command::FORWARD;
				return;
			}
		}
		else if(ship.Position().Length() >= MAX_DISTANCE_FROM_CENTER)
		{
			// This ship should not be beyond the fence.
			MoveTo(ship, command, Point(), Point(), 40, .8);
			return;
		}
	}

	bool friendlyOverride = false;
	if(ship.IsYours())
	{
		auto it = orders.find(&ship);
		if(it != orders.end() && it->second.target.lock() == target)
			friendlyOverride = (it->second.type == Orders::ATTACK || it->second.type == Orders::FINISH_OFF);
	}
	const Government *gov = ship.GetGovernment();
	if(target && (gov->IsEnemy(target->GetGovernment()) || friendlyOverride))
	{
		bool shouldBoard = ship.Cargo().Free() && ship.GetPersonality().Plunders();
		bool hasBoarded = Has(ship, target, ShipEvent::BOARD);
		if(shouldBoard && target->IsDisabled() && !hasBoarded)
		{
			if(ship.IsBoarding())
				return;
			MoveTo(ship, command, target->Position(), target->Velocity(), 40., .8);
			command |= Command::BOARD;
		}
		else
			Attack(ship, command, *target);
		return;
	}
	else if(target)
	{
		// An AI ship that is targeting a non-hostile ship should scan it, or move on.
		bool cargoScan = ship.Attributes().Get("cargo scan power");
		bool outfitScan = ship.Attributes().Get("outfit scan power");
		if((!cargoScan || Has(gov, target, ShipEvent::SCAN_CARGO))
				&& (!outfitScan || Has(gov, target, ShipEvent::SCAN_OUTFITS)))
			target.reset();
		else
		{
			CircleAround(ship, command, *target);
			if(!ship.IsYours() && (ship.IsSpecial() || scanPermissions.at(gov)))
				command |= Command::SCAN;
		}
		return;
	}

	// A ship has restricted movement options if it is 'staying' or is hostile to its parent.
	const bool shouldStay = ship.GetPersonality().IsStaying()
			|| (ship.GetParent() && ship.GetParent()->GetGovernment()->IsEnemy(gov));
	// Ships should choose a random system/planet for travel if they do not
	// already have a system/planet in mind, and are free to move about.
	const System *origin = ship.GetSystem();
	if(!ship.GetTargetSystem() && !ship.GetTargetStellar() && !shouldStay)
	{
		int jumps = ship.JumpsRemaining(false);
		// Each destination system has an average priority of 10.
		// If you only have one jump left, landing should be high priority.
		int planetWeight = jumps ? (1 + 40 / jumps) : 1;

		vector<int> systemWeights;
		int totalWeight = 0;
		const set<const System *> &links = ship.Attributes().Get("jump drive")
			? origin->JumpNeighbors(ship.JumpRange()) : origin->Links();
		if(jumps)
		{
			for(const System *link : links)
			{
				// Prefer systems in the direction we're facing.
				Point direction = link->Position() - origin->Position();
				int weight = static_cast<int>(
					11. + 10. * ship.Facing().Unit().Dot(direction.Unit()));

				systemWeights.push_back(weight);
				totalWeight += weight;
			}
		}
		int systemTotalWeight = totalWeight;

		// Anywhere you can land that has a port has the same weight. Ships will
		// not land anywhere without a port.
		vector<const StellarObject *> planets;
		for(const StellarObject &object : origin->Objects())
			if(object.HasSprite() && object.HasValidPlanet() && object.GetPlanet()->HasSpaceport()
					&& object.GetPlanet()->CanLand(ship))
			{
				planets.push_back(&object);
				totalWeight += planetWeight;
			}
		// If there are no ports to land on and this ship cannot jump, consider
		// landing on uninhabited planets.
		if(!totalWeight)
			for(const StellarObject &object : origin->Objects())
				if(object.HasSprite() && object.HasValidPlanet() && object.GetPlanet()->CanLand(ship))
				{
					planets.push_back(&object);
					totalWeight += planetWeight;
				}
		if(!totalWeight)
		{
			// If there is nothing this ship can land on, have it just go to the
			// star and hover over it rather than drifting far away.
			if(origin->Objects().empty())
				return;
			totalWeight = 1;
			planets.push_back(&origin->Objects().front());
		}

		set<const System *>::const_iterator it = links.begin();
		int choice = Random::Int(totalWeight);
		if(choice < systemTotalWeight)
		{
			for(unsigned i = 0; i < systemWeights.size(); ++i, ++it)
			{
				choice -= systemWeights[i];
				if(choice < 0)
				{
					ship.SetTargetSystem(*it);
					break;
				}
			}
		}
		else
		{
			choice = (choice - systemTotalWeight) / planetWeight;
			ship.SetTargetStellar(planets[choice]);
		}
	}
	// Choose the best method of reaching the target system, which may mean
	// using a local wormhole rather than jumping. If this ship has chosen
	// to land, this decision will not be altered.
	SelectRoute(ship, ship.GetTargetSystem());

	if(ship.GetTargetSystem())
	{
		PrepareForHyperspace(ship, command);
		// Issuing the JUMP command prompts the escorts to get ready to jump.
		command |= Command::JUMP;
		// Issuing the WAIT command will prevent this parent from jumping.
		// When all its non-carried, in-system escorts that are not disabled and
		// have the ability to jump are ready, the WAIT command will be omitted.
		if(!EscortsReadyToJump(ship))
			command |= Command::WAIT;
	}
	else if(ship.GetTargetStellar())
	{
		MoveToPlanet(ship, command);
		if(!shouldStay && ship.Attributes().Get("fuel capacity") && ship.GetTargetStellar()->HasSprite()
				&& ship.GetTargetStellar()->GetPlanet() && ship.GetTargetStellar()->GetPlanet()->CanLand(ship))
			command |= Command::LAND;
		else if(ship.Position().Distance(ship.GetTargetStellar()->Position()) < 100.)
			ship.SetTargetStellar(nullptr);
	}
	else if(shouldStay && !ship.GetSystem()->Objects().empty())
	{
		unsigned i = Random::Int(origin->Objects().size());
		ship.SetTargetStellar(&origin->Objects()[i]);
	}
}



void AI::MoveEscort(Ship &ship, Command &command) const
{
	const Ship &parent = *ship.GetParent();
	bool hasFuelCapacity = ship.Attributes().Get("fuel capacity") && ship.JumpFuel();
	bool isStaying = ship.GetPersonality().IsStaying() || !hasFuelCapacity;
	bool parentIsHere = (ship.GetSystem() == parent.GetSystem());
	// Check if the parent has a target planet that is in the parent's system.
	const Planet *parentPlanet = (parent.GetTargetStellar() ? parent.GetTargetStellar()->GetPlanet() : nullptr);
	bool planetIsHere = (parentPlanet && parentPlanet->IsInSystem(parent.GetSystem()));
	bool systemHasFuel = hasFuelCapacity && ship.GetSystem()->HasFuelFor(ship);
	// Non-staying escorts should route to their parent ship's system if not already in it.
	if(!parentIsHere && !isStaying)
	{
		if(ship.GetTargetStellar())
		{
			// An escort with an out-of-system parent only lands to
			// refuel or use a wormhole to route toward the parent.
			const Planet *targetPlanet = ship.GetTargetStellar()->GetPlanet();
			if(!targetPlanet || !targetPlanet->CanLand(ship)
					|| !ship.GetTargetStellar()->HasSprite()
					|| (!targetPlanet->IsWormhole() && ship.Fuel() == 1.))
				ship.SetTargetStellar(nullptr);
		}

		if(!ship.GetTargetStellar() && !ship.GetTargetSystem())
		{
			// Route to the parent ship's system and check whether
			// the ship should land (refuel or wormhole) or jump.
			SelectRoute(ship, parent.GetSystem());
		}

		// Perform the action that this ship previously decided on.
		if(ship.GetTargetStellar())
		{
			MoveToPlanet(ship, command);
			command |= Command::LAND;
		}
		else if(ship.GetTargetSystem() && ship.JumpsRemaining())
		{
			PrepareForHyperspace(ship, command);
			command |= Command::JUMP;
			// If this ship is a parent to members of its fleet,
			// it should wait for them before jumping.
			if(!EscortsReadyToJump(ship))
				command |= Command::WAIT;
		}
		else if(systemHasFuel && ship.Fuel() < 1.)
			// Refuel so that when the parent returns, this ship is ready to rendezvous with it.
			Refuel(ship, command);
		else
			// This ship has no route to the parent's system, so park at the system's center.
			MoveTo(ship, command, Point(), Point(), 40., 0.1);
	}
	// If the parent is in-system and planning to jump, non-staying escorts should follow suit.
	else if(parent.Commands().Has(Command::JUMP) && parent.GetTargetSystem() && !isStaying)
	{
		DistanceMap distance(ship, parent.GetTargetSystem());
		const System *dest = distance.Route(ship.GetSystem());
		ship.SetTargetSystem(dest);
		if(!dest)
			// This ship has no route to the parent's destination system, so protect it until it jumps away.
			KeepStation(ship, command, parent);
		else if(ShouldRefuel(ship, dest))
			Refuel(ship, command);
		else if(!ship.JumpsRemaining())
			// Return to the system center to maximize solar collection rate.
			MoveTo(ship, command, Point(), Point(), 40., 0.1);
		else
		{
			PrepareForHyperspace(ship, command);
			command |= Command::JUMP;
			if(!(parent.IsEnteringHyperspace() || parent.IsReadyToJump()) || !EscortsReadyToJump(ship))
				command |= Command::WAIT;
		}
	}
	// If an escort is out of fuel, they should refuel without waiting for the
	// "parent" to land (because the parent may not be planning on landing).
	else if(systemHasFuel && !ship.JumpsRemaining())
		Refuel(ship, command);
	else if(parent.Commands().Has(Command::LAND) && parentIsHere && planetIsHere && parentPlanet->CanLand(ship))
	{
		ship.SetTargetSystem(nullptr);
		ship.SetTargetStellar(parent.GetTargetStellar());
		if(parent.IsLanding() || parent.CanLand())
		{
			MoveToPlanet(ship, command);
			command |= Command::LAND;
		}
		else
			KeepStation(ship, command, parent);
	}
	else if(parent.Commands().Has(Command::BOARD) && parent.GetTargetShip().get() == &ship)
		Stop(ship, command, .2);
	else
		KeepStation(ship, command, parent);
}



// Prefer your parent's target planet for refueling, but if it and your current
// target planet can't fuel you, try to find one that can.
void AI::Refuel(Ship &ship, Command &command)
{
	const StellarObject *parentTarget = (ship.GetParent() ? ship.GetParent()->GetTargetStellar() : nullptr);
	if(CanRefuel(ship, parentTarget))
		ship.SetTargetStellar(parentTarget);
	else if(!CanRefuel(ship, ship.GetTargetStellar()))
		ship.SetTargetStellar(GetRefuelLocation(ship));

	if(ship.GetTargetStellar())
	{
		MoveToPlanet(ship, command);
		command |= Command::LAND;
	}
}



bool AI::CanRefuel(const Ship &ship, const StellarObject *target)
{
	if(!target)
		return false;

	const Planet *planet = target->GetPlanet();
	if(!planet)
		return false;

	if(!planet->IsInSystem(ship.GetSystem()))
		return false;

	if(!planet->HasFuelFor(ship))
		return false;

	return true;
}



// Determine if a carried ship meets any of the criteria for returning to its parent.
bool AI::ShouldDock(const Ship &ship, const Ship &parent, const System *playerSystem) const
{
	// If your parent is disabled, you should not attempt to board it.
	// (Doing so during combat will likely lead to its destruction.)
	if(parent.IsDisabled())
		return false;

	// A player-owned carried ship should return to its carrier when the player
	// has ordered it to "no longer deploy" or when it is not in the current system.
	// A non-player-owned carried ship should retreat if its parent is calling it back.
	if(ship.IsYours())
	{
		if(!ship.HasDeployOrder() || ship.GetSystem() != playerSystem)
			return true;
	}
	else if(!parent.Commands().Has(Command::DEPLOY))
		return true;

	// If a carried ship has repair abilities, avoid having it get stuck oscillating between
	// retreating and attacking when at exactly 25% health by adding hysteresis to the check.
	double minHealth = RETREAT_HEALTH + .1 * !ship.Commands().Has(Command::DEPLOY);
	if(ship.Health() < minHealth && (!ship.IsYours() || Preferences::Has("Damaged fighters retreat")))
		return true;

	// TODO: Reboard if in need of ammo.

	// If a carried ship has fuel capacity but is very low, it should return if
	// the parent can refuel it.
	double maxFuel = ship.Attributes().Get("fuel capacity");
	if(maxFuel && ship.Fuel() < .005 && parent.JumpFuel() < parent.Fuel() *
			parent.Attributes().Get("fuel capacity") - maxFuel)
		return true;

	// If an out-of-combat NPC carried ship is carrying a significant cargo
	// load and can transfer some of it to the parent, it should do so.
	if(!ship.IsYours())
	{
		bool hasEnemy = ship.GetTargetShip() && ship.GetTargetShip()->GetGovernment()->IsEnemy(ship.GetGovernment());
		if(!hasEnemy)
		{
			const CargoHold &cargo = ship.Cargo();
			// Mining ships only mine while they have 5 or more free space. While mining, carried ships
			// do not consider docking unless their parent is far from a targetable asteroid.
			if(parent.Cargo().Free() && !cargo.IsEmpty() && cargo.Size() && cargo.Free() < 5)
				return true;
		}
	}

	return false;
}



double AI::TurnBackward(const Ship &ship)
{
	return TurnToward(ship, -ship.Velocity());
}



double AI::TurnToward(const Ship &ship, const Point &vector)
{
	Point facing = ship.Facing().Unit();
	double cross = vector.Cross(facing);

	if(vector.Dot(facing) > 0.)
	{
		double angle = asin(min(1., max(-1., cross / vector.Length()))) * TO_DEG;
		if(fabs(angle) <= ship.TurnRate())
			return -angle / ship.TurnRate();
	}

	bool left = cross < 0.;
	return left - !left;
}



bool AI::MoveToPlanet(Ship &ship, Command &command)
{
	if(!ship.GetTargetStellar())
		return false;

	const Point &target = ship.GetTargetStellar()->Position();
	return MoveTo(ship, command, target, Point(), ship.GetTargetStellar()->Radius(), 1.);
}



// Instead of moving to a point with a fixed location, move to a moving point (Ship = position + velocity)
bool AI::MoveTo(Ship &ship, Command &command, const Point &targetPosition, const Point &targetVelocity, double radius, double slow)
{
	const Point &position = ship.Position();
	const Point &velocity = ship.Velocity();
	const Angle &angle = ship.Facing();
	Point dp = targetPosition - position;
	Point dv = targetVelocity - velocity;

	double speed = dv.Length();

	bool isClose = (dp.Length() < radius);
	if(isClose && speed < slow)
		return true;

	bool shouldReverse = false;
	dp = targetPosition - StoppingPoint(ship, targetVelocity, shouldReverse);

	bool isFacing = (dp.Unit().Dot(angle.Unit()) > .95);
	if(!isClose || (!isFacing && !shouldReverse))
		command.SetTurn(TurnToward(ship, dp));
	if(isFacing)
		command |= Command::FORWARD;
	else if(shouldReverse)
	{
		command.SetTurn(TurnToward(ship, velocity));
		command |= Command::BACK;
	}

	return false;
}



bool AI::Stop(Ship &ship, Command &command, double maxSpeed, const Point direction)
{
	const Point &velocity = ship.Velocity();
	const Angle &angle = ship.Facing();

	double speed = velocity.Length();

	// If asked for a complete stop, the ship needs to be going much slower.
	if(speed <= (maxSpeed ? maxSpeed : .001))
		return true;
	if(!maxSpeed)
		command |= Command::STOP;

	// If you're moving slow enough that one frame of acceleration could bring
	// you to a stop, make sure you're pointed perfectly in the right direction.
	// This is a fudge factor for how straight you must be facing: it increases
	// from 0.8 when it will take many frames to stop, to nearly 1 when it will
	// take less than 1 frame to stop.
	double stopTime = speed / ship.Acceleration();
	double limit = .8 + .2 / (1. + stopTime * stopTime * stopTime * .001);

	// If you have a reverse thruster, figure out whether using it is faster
	// than turning around and using your main thruster.
	if(ship.Attributes().Get("reverse thrust"))
	{
		// Figure out your stopping time using your main engine:
		double degreesToTurn = TO_DEG * acos(min(1., max(-1., -velocity.Unit().Dot(angle.Unit()))));
		double forwardTime = degreesToTurn / ship.TurnRate();
		forwardTime += stopTime;

		// Figure out your reverse thruster stopping time:
		double reverseAcceleration = ship.Attributes().Get("reverse thrust") / ship.Mass();
		double reverseTime = (180. - degreesToTurn) / ship.TurnRate();
		reverseTime += speed / reverseAcceleration;

		// If you want to end up facing a specific direction, add the extra turning time.
		if(direction)
		{
			// Time to turn from facing backwards to target:
			double degreesFromBackwards = TO_DEG * acos(min(1., max(-1., direction.Unit().Dot(-velocity.Unit()))));
			double turnFromBackwardsTime = degreesFromBackwards / ship.TurnRate();
			forwardTime += turnFromBackwardsTime;

			// Time to turn from facing forwards to target:
			double degreesFromForward = TO_DEG * acos(min(1., max(-1., direction.Unit().Dot(angle.Unit()))));
			double turnFromForwardTime = degreesFromForward / ship.TurnRate();
			reverseTime += turnFromForwardTime;
		}

		if(reverseTime < forwardTime)
		{
			command.SetTurn(TurnToward(ship, velocity));
			if(velocity.Unit().Dot(angle.Unit()) > limit)
				command |= Command::BACK;
			return false;
		}
	}

	command.SetTurn(TurnBackward(ship));
	if(velocity.Unit().Dot(angle.Unit()) < -limit)
		command |= Command::FORWARD;

	return false;
}



void AI::PrepareForHyperspace(Ship &ship, Command &command)
{
	bool hasHyperdrive = ship.Attributes().Get("hyperdrive");
	double scramThreshold = ship.Attributes().Get("scram drive");
	bool hasJumpDrive = ship.Attributes().Get("jump drive");
	if(!hasHyperdrive && !hasJumpDrive)
		return;

	bool isJump = !hasHyperdrive || !ship.GetSystem()->Links().count(ship.GetTargetSystem());

	Point direction = ship.GetTargetSystem()->Position() - ship.GetSystem()->Position();
	if(!isJump && scramThreshold)
	{
		direction = direction.Unit();
		Point normal(-direction.Y(), direction.X());

		double deviation = ship.Velocity().Dot(normal);
		if(fabs(deviation) > scramThreshold)
		{
			// Need to maneuver; not ready to jump
			if((ship.Facing().Unit().Dot(normal) < 0) == (deviation < 0))
				// Thrusting from this angle is counterproductive
				direction = -deviation * normal;
			else
			{
				command |= Command::FORWARD;

				// How much correction will be applied to deviation by thrusting
				// as I turn back toward the jump direction.
				double turnRateRadians = ship.TurnRate() * TO_RAD;
				double cos = ship.Facing().Unit().Dot(direction);
				// integral(t*sin(r*x), angle/r, 0) = t/r * (1 - cos(angle)), so:
				double correctionWhileTurning = fabs(1 - cos) * ship.Acceleration() / turnRateRadians;
				// (Note that this will always underestimate because thrust happens before turn)

				if(fabs(deviation) - correctionWhileTurning > scramThreshold)
					// Want to thrust from an even sharper angle
					direction = -deviation * normal;
			}
		}
		command.SetTurn(TurnToward(ship, direction));
	}
	// If we're a jump drive, just stop.
	else if(isJump)
		Stop(ship, command, ship.Attributes().Get("jump speed"));
	// Else stop in the fastest way to end facing in the right direction
	else if(Stop(ship, command, ship.Attributes().Get("jump speed"), direction))
		command.SetTurn(TurnToward(ship, direction));
}



void AI::CircleAround(Ship &ship, Command &command, const Body &target)
{
	Point direction = target.Position() - ship.Position();
	command.SetTurn(TurnToward(ship, direction));

	double length = direction.Length();
	if(length > 200. && ship.Facing().Unit().Dot(direction) >= 0.)
	{
		command |= Command::FORWARD;

		// If the ship is far away enough the ship should use the afterburner.
		if(length > 750. && ShouldUseAfterburner(ship))
			command |= Command::AFTERBURNER;
	}
}



void AI::Swarm(Ship &ship, Command &command, const Body &target)
{
	Point direction = target.Position() - ship.Position();
	double maxSpeed = ship.MaxVelocity();
	double rendezvousTime = RendezvousTime(direction, target.Velocity(), maxSpeed);
	if(std::isnan(rendezvousTime) || rendezvousTime > 600.)
		rendezvousTime = 600.;
	direction += rendezvousTime * target.Velocity();
	MoveTo(ship, command, target.Position() + direction, .5 * maxSpeed * direction.Unit(), 50., 2.);
}



void AI::KeepStation(Ship &ship, Command &command, const Body &target)
{
	// Constants:
	static const double MAX_TIME = 600.;
	static const double LEAD_TIME = 500.;
	static const double POSITION_DEADBAND = 200.;
	static const double VELOCITY_DEADBAND = 1.5;
	static const double TIME_DEADBAND = 120.;
	static const double THRUST_DEADBAND = .5;

	// Current properties of the two ships:
	double maxV = ship.MaxVelocity();
	double accel = ship.Acceleration();
	double turn = ship.TurnRate();
	double mass = ship.Mass();
	Point unit = ship.Facing().Unit();
	double currentAngle = ship.Facing().Degrees();
	// This is where we want to be relative to where we are now:
	Point velocityDelta = target.Velocity() - ship.Velocity();
	Point positionDelta = target.Position() + LEAD_TIME * velocityDelta - ship.Position();
	double positionSize = positionDelta.Length();
	double positionWeight = positionSize / (positionSize + POSITION_DEADBAND);
	// This is how fast we want to be going relative to how fast we're going now:
	velocityDelta -= unit * VELOCITY_DEADBAND;
	double velocitySize = velocityDelta.Length();
	double velocityWeight = velocitySize / (velocitySize + VELOCITY_DEADBAND);

	// Time it will take (roughly) to move to the target ship:
	double positionTime = RendezvousTime(positionDelta, target.Velocity(), maxV);
	if(std::isnan(positionTime) || positionTime > MAX_TIME)
		positionTime = MAX_TIME;
	Point rendezvous = positionDelta + target.Velocity() * positionTime;
	double positionAngle = Angle(rendezvous).Degrees();
	positionTime += AngleDiff(currentAngle, positionAngle) / turn;
	positionTime += (rendezvous.Unit() * maxV - ship.Velocity()).Length() / accel;
	// If you are very close, stop trying to adjust:
	positionTime *= positionWeight * positionWeight;

	// Time it will take (roughly) to adjust your velocity to match the target:
	double velocityTime = velocityDelta.Length() / accel;
	double velocityAngle = Angle(velocityDelta).Degrees();
	velocityTime += AngleDiff(currentAngle, velocityAngle) / turn;
	// If you are very close, stop trying to adjust:
	velocityTime *= velocityWeight * velocityWeight;

	// Focus on matching position or velocity depending on which will take longer.
	double totalTime = positionTime + velocityTime + TIME_DEADBAND;
	positionWeight = positionTime / totalTime;
	velocityWeight = velocityTime / totalTime;
	double facingWeight = TIME_DEADBAND / totalTime;

	// Determine the angle we want to face, interpolating smoothly between three options.
	Point facingGoal = rendezvous.Unit() * positionWeight
		+ velocityDelta.Unit() * velocityWeight
		+ target.Facing().Unit() * facingWeight;
	double targetAngle = Angle(facingGoal).Degrees() - currentAngle;
	if(abs(targetAngle) > 180.)
		targetAngle += (targetAngle < 0. ? 360. : -360.);
	// Avoid "turn jitter" when position & velocity are well-matched.
	bool changedDirection = (signbit(ship.Commands().Turn()) != signbit(targetAngle));
	double targetTurn = abs(targetAngle / turn);
	double lastTurn = abs(ship.Commands().Turn());
	if(lastTurn && (changedDirection || (lastTurn < 1. && targetTurn > lastTurn)))
	{
		// Keep the desired turn direction, but damp the per-frame turn rate increase.
		double dampedTurn = (changedDirection ? 0. : lastTurn) + min(.025, targetTurn);
		command.SetTurn(copysign(dampedTurn, targetAngle));
	}
	else if(targetTurn < 1.)
		command.SetTurn(copysign(targetTurn, targetAngle));
	else
		command.SetTurn(targetAngle);

	// Determine whether to apply thrust.
	Point drag = ship.Velocity() * (ship.Attributes().Get("drag") / mass);
	if(ship.Attributes().Get("reverse thrust"))
	{
		// Don't take drag into account when reverse thrusting, because this
		// estimate of how it will be applied can be quite inaccurate.
		Point a = (unit * (-ship.Attributes().Get("reverse thrust") / mass)).Unit();
		double direction = positionWeight * positionDelta.Dot(a) / POSITION_DEADBAND
			+ velocityWeight * velocityDelta.Dot(a) / VELOCITY_DEADBAND;
		if(direction > THRUST_DEADBAND)
		{
			command |= Command::BACK;
			return;
		}
	}
	Point a = (unit * accel - drag).Unit();
	double direction = positionWeight * positionDelta.Dot(a) / POSITION_DEADBAND
		+ velocityWeight * velocityDelta.Dot(a) / VELOCITY_DEADBAND;
	if(direction > THRUST_DEADBAND)
		command |= Command::FORWARD;
}



void AI::Attack(Ship &ship, Command &command, const Ship &target)
{
	// First, figure out what your shortest-range weapon is.
	double shortestRange = 4000.;
	bool isArmed = false;
	bool hasAmmo = false;
	double minSafeDistance = 0.;
	for(const Hardpoint &hardpoint : ship.Weapons())
	{
		const Weapon *weapon = hardpoint.GetOutfit();
		if(weapon && !hardpoint.IsAntiMissile())
		{
			isArmed = true;
			bool hasThisAmmo = (!weapon->Ammo() || ship.OutfitCount(weapon->Ammo()));
			hasAmmo |= hasThisAmmo;

			// Exploding weaponry that can damage this ship requires special
			// consideration (while we have the ammo to use the weapon).
			if(hasThisAmmo && weapon->BlastRadius() && !weapon->IsSafe())
				minSafeDistance = max(weapon->BlastRadius() + weapon->TriggerRadius(), minSafeDistance);

			// The missile boat AI should be applied at 1000 pixels range if
			// all weapons are homing or turrets, and at 2000 if not.
			double multiplier = (hardpoint.IsHoming() || hardpoint.IsTurret()) ? 1. : .5;
			shortestRange = min(multiplier * weapon->Range(), shortestRange);
		}
	}
	// If this ship was using the missile boat AI to run away and bombard its
	// target from a distance, have it stop running once it is out of ammo. This
	// is not realistic, but it's a whole lot less annoying for the player when
	// they are trying to hunt down and kill the last missile boat in a fleet.
	if(isArmed && !hasAmmo)
		shortestRange = 0.;

	// Deploy any fighters you are carrying.
	if(!ship.IsYours() && ship.HasBays())
	{
		command |= Command::DEPLOY;
		Deploy(ship, false);
	}

	// If this ship has only long-range weapons, or some weapons have a
	// blast radius, it should keep some distance instead of closing in.
	Point d = (target.Position() + target.Velocity()) - (ship.Position() + ship.Velocity());
	if((minSafeDistance > 0. || shortestRange > 1000.)
			&& d.Length() < max(1.25 * minSafeDistance, .5 * shortestRange))
	{
		// If this ship can use reverse thrusters, consider doing so.
		double reverseSpeed = ship.MaxReverseVelocity();
		if(reverseSpeed && (reverseSpeed >= min(target.MaxVelocity(), ship.MaxVelocity())
				|| target.Velocity().Dot(-d.Unit()) <= reverseSpeed))
		{
			command.SetTurn(TurnToward(ship, d));
			if(ship.Facing().Unit().Dot(d) >= 0.)
				command |= Command::BACK;
		}
		else
		{
			command.SetTurn(TurnToward(ship, -d));
			if(ship.Facing().Unit().Dot(d) <= 0.)
				command |= Command::FORWARD;
		}
		return;
	}

	MoveToAttack(ship, command, target);
}



void AI::MoveToAttack(Ship &ship, Command &command, const Body &target)
{
	Point d = target.Position() - ship.Position();

	// First of all, aim in the direction that will hit this target.
	command.SetTurn(TurnToward(ship, TargetAim(ship, target)));

	// Calculate this ship's "turning radius"; that is, the smallest circle it
	// can make while at full speed.
	double stepsInFullTurn = 360. / ship.TurnRate();
	double circumference = stepsInFullTurn * ship.Velocity().Length();
	double diameter = max(200., circumference / PI);

	// If the ship has reverse thrusters and the target is behind it, we can
	// use them to reach the target more quickly.
	if(ship.Facing().Unit().Dot(d.Unit()) < -.75 && ship.Attributes().Get("reverse thrust"))
		command |= Command::BACK;
	// This isn't perfect, but it works well enough.
	else if((ship.Facing().Unit().Dot(d) >= 0. && d.Length() > diameter)
			|| (ship.Velocity().Dot(d) < 0. && ship.Facing().Unit().Dot(d.Unit()) >= .9))
		command |= Command::FORWARD;

	// Use an equipped afterburner if possible.
	if(command.Has(Command::FORWARD) && d.Length() < 1000. && ShouldUseAfterburner(ship))
		command |= Command::AFTERBURNER;
}



void AI::PickUp(Ship &ship, Command &command, const Body &target)
{
	// Figure out the target's velocity relative to the ship.
	Point p = target.Position() - ship.Position();
	Point v = target.Velocity() - ship.Velocity();
	double vMax = ship.MaxVelocity();

	// Estimate where the target will be by the time we reach it.
	double time = RendezvousTime(p, v, vMax);
	if(std::isnan(time))
		time = p.Length() / vMax;
	double degreesToTurn = TO_DEG * acos(min(1., max(-1., p.Unit().Dot(ship.Facing().Unit()))));
	time += degreesToTurn / ship.TurnRate();
	p += v * time;

	// Move toward the target.
	command.SetTurn(TurnToward(ship, p));
	double dp = p.Unit().Dot(ship.Facing().Unit());
	if(dp > .7)
		command |= Command::FORWARD;

	// Use the afterburner if it will not cause you to miss your target.
	double squareDistance = p.LengthSquared();
	if(command.Has(Command::FORWARD) && ShouldUseAfterburner(ship))
		if(dp > max(.9, min(.9999, 1. - squareDistance / 10000000.)))
			command |= Command::AFTERBURNER;
}



// Determine if using an afterburner does not use up reserve fuel, cause undue
// energy strain, or undue thermal loads if almost overheated.
bool AI::ShouldUseAfterburner(Ship &ship)
{
	if(!ship.Attributes().Get("afterburner thrust"))
		return false;

	double fuel = ship.Fuel() * ship.Attributes().Get("fuel capacity");
	double neededFuel = ship.Attributes().Get("afterburner fuel");
	double energy = ship.Energy() * ship.Attributes().Get("energy capacity");
	double neededEnergy = ship.Attributes().Get("afterburner energy");
	if(energy == 0.)
		energy = ship.Attributes().Get("energy generation")
				+ 0.2 * ship.Attributes().Get("solar collection")
				- ship.Attributes().Get("energy consumption");
	double outputHeat = ship.Attributes().Get("afterburner heat") / (100 * ship.Mass());
	if((!neededFuel || fuel - neededFuel > ship.JumpFuel())
			&& (!neededEnergy || neededEnergy / energy < 0.25)
			&& (!outputHeat || ship.Heat() + outputHeat < .9))
		return true;

	return false;
}



// Find a target ship to flock around at high speed.
void AI::DoSwarming(Ship &ship, Command &command, shared_ptr<Ship> &target)
{
	// Find a new ship to target on average every 10 seconds, or if the current target
	// is no longer eligible. If landing, release the old target so others can swarm it.
	if(ship.IsLanding() || !target || !CanSwarm(ship, *target) || !Random::Int(600))
	{
		if(target)
		{
			// Allow another swarming ship to consider the target.
			auto sit = swarmCount.find(target.get());
			if(sit != swarmCount.end() && sit->second > 0)
				--sit->second;
			// Release the current target.
			target.reset();
			ship.SetTargetShip(target);
		}
		// If here just because we are about to land, do not seek a new target.
		if(ship.IsLanding())
			return;

		int lowestCount = 7;
		// Consider swarming around non-hostile ships in the same system.
		const auto others = GetShipsList(ship, false);
		for(auto *other : others)
			if(!other->GetPersonality().IsSwarming())
			{
				// Prefer to swarm ships that are not already being heavily swarmed.
				int count = swarmCount[other] + Random::Int(4);
				if(count < lowestCount)
				{
					target = other->shared_from_this();
					lowestCount = count;
				}
			}
		ship.SetTargetShip(target);
		if(target)
			++swarmCount[target.get()];
	}
	// If a friendly ship to flock with was not found, return to an available planet.
	if(target)
		Swarm(ship, command, *target);
	else if(ship.Zoom() == 1.)
		Refuel(ship, command);
}



void AI::DoSurveillance(Ship &ship, Command &command, shared_ptr<Ship> &target) const
{
	// Since DoSurveillance is called after target-seeking and firing, if this
	// ship has a target, that target is guaranteed to be targetable.
	if(target && (target->GetSystem() != ship.GetSystem() || target->IsEnteringHyperspace()))
	{
		target.reset();
		ship.SetTargetShip(target);
	}
	// If you have a hostile target, pursuing and destroying it has priority.
	if(target && ship.GetGovernment()->IsEnemy(target->GetGovernment()))
	{
		// Automatic aiming and firing already occurred.
		MoveIndependent(ship, command);
		return;
	}

	// Choose a surveillance behavior.
	if(ship.GetTargetSystem())
	{
		// Unload surveillance drones in this system before leaving.
		PrepareForHyperspace(ship, command);
		command |= Command::JUMP;
		if(ship.HasBays())
		{
			command |= Command::DEPLOY;
			Deploy(ship, false);
		}
	}
	else if(ship.GetTargetStellar())
	{
		// Approach the planet and "land" on it (i.e. scan it).
		MoveToPlanet(ship, command);
		double atmosphereScan = ship.Attributes().Get("atmosphere scan");
		double distance = ship.Position().Distance(ship.GetTargetStellar()->Position());
		if(distance < atmosphereScan && !Random::Int(100))
			ship.SetTargetStellar(nullptr);
		else
			command |= Command::LAND;
	}
	else if(target)
	{
		// Approach and scan the targeted, friendly ship's cargo or outfits.
		bool cargoScan = ship.Attributes().Get("cargo scan power");
		bool outfitScan = ship.Attributes().Get("outfit scan power");
		// If the pointer to the target ship exists, it is targetable and in-system.
		bool mustScanCargo = cargoScan && !Has(ship, target, ShipEvent::SCAN_CARGO);
		bool mustScanOutfits = outfitScan && !Has(ship, target, ShipEvent::SCAN_OUTFITS);
		if(!mustScanCargo && !mustScanOutfits)
			ship.SetTargetShip(shared_ptr<Ship>());
		else
		{
			CircleAround(ship, command, *target);
			command |= Command::SCAN;
		}
	}
	else
	{
		const System *system = ship.GetSystem();
		const Government *gov = ship.GetGovernment();

		// Consider scanning any non-hostile ship in this system that you haven't yet personally scanned.
		vector<Ship *> targetShips;
		bool cargoScan = ship.Attributes().Get("cargo scan power");
		bool outfitScan = ship.Attributes().Get("outfit scan power");
		if(cargoScan || outfitScan)
			for(const auto &grit : governmentRosters)
			{
				if(gov == grit.first || gov->IsEnemy(grit.first))
					continue;
				for(const auto &it : grit.second)
				{
					auto ptr = it->shared_from_this();
					if((!cargoScan || Has(ship, ptr, ShipEvent::SCAN_CARGO))
							&& (!outfitScan || Has(ship, ptr, ShipEvent::SCAN_OUTFITS)))
						continue;

					if(it->IsTargetable())
						targetShips.emplace_back(it);
				}
			}

		// Consider scanning any planetary object in the system, if able.
		vector<const StellarObject *> targetPlanets;
		double atmosphereScan = ship.Attributes().Get("atmosphere scan");
		if(atmosphereScan)
			for(const StellarObject &object : system->Objects())
				if(object.HasSprite() && !object.IsStar() && !object.IsStation())
					targetPlanets.push_back(&object);

		// If this ship can jump away, consider traveling to a nearby system.
		vector<const System *> targetSystems;
		if(ship.JumpsRemaining(false))
		{
			const auto &links  = ship.Attributes().Get("jump drive") ? system->JumpNeighbors(ship.JumpRange()) : system->Links();
			targetSystems.insert(targetSystems.end(), links.begin(), links.end());
		}

		unsigned total = targetShips.size() + targetPlanets.size() + targetSystems.size();
		if(!total)
		{
			// If there is nothing for this ship to scan, have it hold still
			// instead of drifting away from the system center.
			Stop(ship, command);
			return;
		}

		unsigned index = Random::Int(total);
		if(index < targetShips.size())
			ship.SetTargetShip(targetShips[index]->shared_from_this());
		else
		{
			index -= targetShips.size();
			if(index < targetPlanets.size())
				ship.SetTargetStellar(targetPlanets[index]);
			else
				ship.SetTargetSystem(targetSystems[index - targetPlanets.size()]);
		}
	}
}



void AI::DoMining(Ship &ship, Command &command)
{
	// This function is only called for ships that are in the player's system.
	// Update the radius that the ship is searching for asteroids at.
	bool isNew = !miningAngle.count(&ship);
	Angle &angle = miningAngle[&ship];
	if(isNew)
	{
		angle = Angle::Random();
		miningRadius[&ship] = ship.GetSystem()->AsteroidBeltRadius();
	}
	angle += Angle::Random(1.) - Angle::Random(1.);
	double radius = miningRadius[&ship] * pow(2., angle.Unit().X());

	shared_ptr<Minable> target = ship.GetTargetAsteroid();
	if(!target || target->Velocity().Length() > ship.MaxVelocity())
	{
		for(const shared_ptr<Minable> &minable : minables)
		{
			Point offset = minable->Position() - ship.Position();
			// Target only nearby minables that are within 45deg of the current heading
			// and not moving faster than the ship can catch.
			if(offset.Length() < 800. && offset.Unit().Dot(ship.Facing().Unit()) > .7
					&& minable->Velocity().Dot(offset.Unit()) < ship.MaxVelocity())
			{
				target = minable;
				ship.SetTargetAsteroid(target);
				break;
			}
		}
	}
	if(target)
	{
		// If the asteroid has moved well out of reach, stop tracking it.
		if(target->Position().Distance(ship.Position()) > 1600.)
			ship.SetTargetAsteroid(nullptr);
		else
		{
			MoveToAttack(ship, command, *target);
			AutoFire(ship, firingCommands, *target);
			return;
		}
	}

	Point heading = Angle(30.).Rotate(ship.Position().Unit() * radius) - ship.Position();
	command.SetTurn(TurnToward(ship, heading));
	if(ship.Velocity().Dot(heading.Unit()) < .7 * ship.MaxVelocity())
		command |= Command::FORWARD;
}



bool AI::DoHarvesting(Ship &ship, Command &command)
{
	// If the ship has no target to pick up, do nothing.
	shared_ptr<Flotsam> target = ship.GetTargetFlotsam();
	if(target && ship.Cargo().Free() < target->UnitSize())
	{
		target.reset();
		ship.SetTargetFlotsam(target);
	}
	if(!target)
	{
		// Only check for new targets every 10 frames, on average.
		if(Random::Int(10))
			return false;

		// Don't chase anything that will take more than 10 seconds to reach.
		double bestTime = 600.;
		for(const shared_ptr<Flotsam> &it : flotsam)
		{
			if(ship.Cargo().Free() < it->UnitSize())
				continue;
			// Only pick up flotsam that is nearby and that you are facing toward.
			Point p = it->Position() - ship.Position();
			double range = p.Length();
			if(range > 800. || (range > 100. && p.Unit().Dot(ship.Facing().Unit()) < .9))
				continue;

			// Estimate how long it would take to intercept this flotsam.
			Point v = it->Velocity() - ship.Velocity();
			double vMax = ship.MaxVelocity();
			double time = RendezvousTime(p, v, vMax);
			if(std::isnan(time))
				continue;

			double degreesToTurn = TO_DEG * acos(min(1., max(-1., p.Unit().Dot(ship.Facing().Unit()))));
			time += degreesToTurn / ship.TurnRate();
			if(time < bestTime)
			{
				bestTime = time;
				target = it;
			}
		}
		if(!target)
			return false;

		ship.SetTargetFlotsam(target);
	}
	// Deploy any carried ships to improve maneuverability.
	if(ship.HasBays())
	{
		command |= Command::DEPLOY;
		Deploy(ship, false);
	}

	PickUp(ship, command, *target);
	return true;
}



// Check if this ship should cloak. Returns true if this ship decided to run away while cloaking.
bool AI::DoCloak(Ship &ship, Command &command)
{
	if(ship.Attributes().Get("cloak"))
	{
		// Never cloak if it will cause you to be stranded.
		const Outfit &attributes = ship.Attributes();
		double fuelCost = attributes.Get("cloaking fuel") + attributes.Get("fuel consumption") - attributes.Get("fuel generation");
		if(attributes.Get("cloaking fuel") && !attributes.Get("ramscoop"))
		{
			double fuel = ship.Fuel() * attributes.Get("fuel capacity");
			int steps = ceil((1. - ship.Cloaking()) / attributes.Get("cloak"));
			// Only cloak if you will be able to fully cloak and also maintain it
			// for as long as it will take you to reach full cloak.
			fuel -= fuelCost * (1 + 2 * steps);
			if(fuel < ship.JumpFuel())
				return false;
		}

		// If your parent has chosen to cloak, cloak and rendezvous with them.
		const shared_ptr<const Ship> &parent = ship.GetParent();
		if(parent && parent->Commands().Has(Command::CLOAK) && parent->GetSystem() == ship.GetSystem()
				&& !parent->GetGovernment()->IsEnemy(ship.GetGovernment()))
		{
			command |= Command::CLOAK;
			KeepStation(ship, command, *parent);
			return true;
		}

		// Otherwise, always cloak if you are in imminent danger.
		static const double MAX_RANGE = 10000.;
		double range = MAX_RANGE;
		const Ship *nearestEnemy = nullptr;
		// Find the nearest targetable, in-system enemy that could attack this ship.
		const auto enemies = GetShipsList(ship, true);
		for(const auto &foe : enemies)
			if(!foe->IsDisabled())
			{
				double distance = ship.Position().Distance(foe->Position());
				if(distance < range)
				{
					range = distance;
					nearestEnemy = foe;
				}
			}

		// If this ship has started cloaking, it must get at least 40% repaired
		// or 40% farther away before it begins decloaking again.
		double hysteresis = ship.Commands().Has(Command::CLOAK) ? .4 : 0.;
		// If cloaking costs nothing, and no one has asked you for help, cloak at will.
		bool cloakFreely = (fuelCost <= 0.) && !ship.GetShipToAssist();
		// If this ship is injured / repairing, it should cloak while under threat.
		bool cloakToRepair = (ship.Health() < RETREAT_HEALTH + hysteresis)
				&& (attributes.Get("shield generation") || attributes.Get("hull repair rate"));
		if(cloakToRepair && (cloakFreely || range < 2000. * (1. + hysteresis)))
		{
			command |= Command::CLOAK;
			// Move away from the nearest enemy.
			if(nearestEnemy)
			{
				Point safety;
				// TODO: This could use an "Avoid" method, to account for other in-system hazards.
				// Simple approximation: move equally away from both the system center and the
				// nearest enemy, until the constrainment boundary is reached.
				if(ship.GetPersonality().IsUnconstrained() || !fenceCount.count(&ship))
					safety = 2 * ship.Position().Unit() - nearestEnemy->Position().Unit();
				else
					safety = -ship.Position().Unit();

				safety *= ship.MaxVelocity();
				MoveTo(ship, command, ship.Position() + safety, safety, 1., .8);
				return true;
			}
		}
		// Choose to cloak if there are no enemies nearby and cloaking is sensible.
		if(range == MAX_RANGE && cloakFreely && !ship.GetTargetShip())
			command |= Command::CLOAK;
	}
	return false;
}



bool AI::DoRoving(Ship &ship, Command &command, unsigned int rovingShipCount)
{	
	const Point target = ship.GetTargetPosition();
	const auto v = ship.MaxVelocity();
	if(!target || MoveTo(ship, command, target, Point(), v, v))
	{
		Point newTarget = Angle::Random().Unit() * Random::Real() * MAX_DISTANCE_FROM_CENTER;
		ship.SetTargetPosition(newTarget);
	}
	
	const System *system = ship.GetSystem();
	if(rovingShipCount > 9 && system)
		return DoBored(ship, command, system);
	
	return false;
}



bool AI::DoEvasive(Ship &ship, Command &command)
{
	// Did I have to move my targetPosition?
	bool movedTarget = false;
	
	// First, figure out which ships are not of the same government. Ignore disabled/destroyed ships.
	vector<shared_ptr<Ship>> enemies;
	for(const auto &otherShip : GetShipsList(ship, false))
		if(otherShip->GetGovernment() != ship.GetGovernment())
			enemies.push_back(otherShip);
	
	// Loop through enemies and figure out their range and how to evade them.
	vector<Point> paths;
	double maxRange = 0.;
	const Point pos = ship.Position();
	for(const auto &enemy : enemies)
	{
		// Ignore disabled/destroyed ships.
		if(enemy->IsDisabled() || enemy->IsDestroyed())
			continue;
		
		// Find out their weapons range.
		for(const auto &weapon : enemy->Weapons())
			maxRange = max(maxRange, weapon.GetOutfit()->Range());
		maxRange *= 2;
		
		// Evade the enemy if you need to.
		const Point enemyPos = enemy->Position();
		const Point relative = pos - enemyPos;
		if(pos.Distance(enemyPos) < maxRange)
			paths.push_back(enemyPos + Angle(relative).Unit() * maxRange);
		
		// While we're looping: If the targetPosition is taking the ship into danger, cancel that action.
		const Angle path = Angle(ship.GetTargetPosition() - pos);
		if(enemyPos.Distance(path.Unit() * relative.Length()) < maxRange)
		{
			ship.SetTargetPosition(pos);
			movedTarget = true;
		}
	}
	
	// Evade.
	if(!paths.empty())
	{
		Point avg = Point();
		for(const auto &path : paths)
			avg += path;
		avg /= paths.size();
		
		// If the target is too close, just pick a random direction and roll with it.
		if(avg.Distance(pos) < maxRange/4)
		{
			MoveTo(ship, command, Angle::Random().Unit() * maxRange, Point(), 0, ship.MaxVelocity());
			return true;
		}
		
		// Otherwise, move to the average path away from all enemies.
		MoveTo(ship, command, avg, Point(), 0, ship.MaxVelocity());
		return true;
	}
	
	return movedTarget;
}



bool AI::DoBored(Ship& ship, Command& command, const System *system)
{
	if(ship.Fuel() >= ship.JumpFuel() || ship.Fuel() >= ship.JumpDriveFuel())
	{
		MoveIndependent(ship, command);
		return true;
	}
	else if (system->IsInhabited(&ship))
	{
		for(const StellarObject& planet: system->Objects())
			if(CanRefuel(ship, &planet))
			{
				ship.SetTargetStellar(&planet);
			}
		Refuel(ship, command);
		return true;
	}
	return false;
}



void AI::DoScatter(Ship &ship, Command &command)
{
	if(!command.Has(Command::FORWARD))
		return;

	double turnRate = ship.TurnRate();
	double acceleration = ship.Acceleration();
	// TODO: If there are many ships, use CollisionSet::Circle or another
	// suitable method to limit which ships are checked.
	for(const shared_ptr<Ship> &other : ships)
	{
		// Do not scatter away from yourself, or ships in other systems.
		if(other.get() == &ship || other->GetSystem() != ship.GetSystem())
			continue;

		// Check for any ships that have nearly the same movement profile as
		// this ship and are in nearly the same location.
		Point offset = other->Position() - ship.Position();
		if(offset.LengthSquared() > 400.)
			continue;
		if(fabs(other->TurnRate() / turnRate - 1.) > .05)
			continue;
		if(fabs(other->Acceleration() / acceleration - 1.) > .05)
			continue;

		// Move away from this ship. What side of me is it on?
		command.SetTurn(offset.Cross(ship.Facing().Unit()) > 0. ? 1. : -1.);
		return;
	}
}



// Instead of coming to a full stop, adjust to a target velocity vector
Point AI::StoppingPoint(const Ship &ship, const Point &targetVelocity, bool &shouldReverse)
{
	Point position = ship.Position();
	Point velocity = ship.Velocity() - targetVelocity;
	Angle angle = ship.Facing();
	double acceleration = ship.Acceleration();
	double turnRate = ship.TurnRate();
	shouldReverse = false;

	// If I were to turn around and stop now the relative movement, where would that put me?
	double v = velocity.Length();
	if(!v)
		return position;
	// It makes no sense to calculate a stopping point for a ship entering hyperspace.
	if(ship.IsHyperspacing())
	{
		if(ship.IsUsingJumpDrive() || ship.IsEnteringHyperspace())
			return position;

		double maxVelocity = ship.MaxVelocity();
		double jumpTime = (v - maxVelocity) / 2.;
		position += velocity.Unit() * (jumpTime * (v + maxVelocity) * .5);
		v = maxVelocity;
	}

	// This assumes you're facing exactly the wrong way.
	double degreesToTurn = TO_DEG * acos(min(1., max(-1., -velocity.Unit().Dot(angle.Unit()))));
	double stopDistance = v * (degreesToTurn / turnRate);
	// Sum of: v + (v - a) + (v - 2a) + ... + 0.
	// The number of terms will be v / a.
	// The average term's value will be v / 2. So:
	stopDistance += .5 * v * v / acceleration;

	if(ship.Attributes().Get("reverse thrust"))
	{
		// Figure out your reverse thruster stopping distance:
		double reverseAcceleration = ship.Attributes().Get("reverse thrust") / ship.Mass();
		double reverseDistance = v * (180. - degreesToTurn) / turnRate;
		reverseDistance += .5 * v * v / reverseAcceleration;

		if(reverseDistance < stopDistance)
		{
			shouldReverse = true;
			stopDistance = reverseDistance;
		}
	}

	return position + stopDistance * velocity.Unit();
}



// Get a vector giving the direction this ship should aim in in order to do
// maximum damaged to a target at the given position with its non-turret,
// non-homing weapons. If the ship has no non-homing weapons, this just
// returns the direction to the target.
Point AI::TargetAim(const Ship &ship)
{
	shared_ptr<const Ship> target = ship.GetTargetShip();
	if(target)
		return TargetAim(ship, *target);

	shared_ptr<const Minable> targetAsteroid = ship.GetTargetAsteroid();
	if(targetAsteroid)
		return TargetAim(ship, *targetAsteroid);

	return Point();
}



Point AI::TargetAim(const Ship &ship, const Body &target)
{
	Point result;
	for(const Hardpoint &hardpoint : ship.Weapons())
	{
		const Weapon *weapon = hardpoint.GetOutfit();
		if(!weapon || hardpoint.IsHoming() || hardpoint.IsTurret())
			continue;

		Point start = ship.Position() + ship.Facing().Rotate(hardpoint.GetPoint());
		Point p = target.Position() - start + ship.GetPersonality().Confusion();
		Point v = target.Velocity() - ship.Velocity();
		double steps = RendezvousTime(p, v, weapon->WeightedVelocity() + .5 * weapon->RandomVelocity());
		if(std::isnan(steps))
			continue;

		steps = min(steps, weapon->TotalLifetime());
		p += steps * v;

		double damage = weapon->ShieldDamage() + weapon->HullDamage();
		result += p.Unit() * abs(damage);
	}

	return result ? result : target.Position() - ship.Position();
}



// Aim the given ship's turrets.
void AI::AimTurrets(const Ship &ship, FireCommand &command, bool opportunistic) const
{
	// First, get the set of potential hostile ships.
	auto targets = vector<const Body *>();
	const Ship *currentTarget = ship.GetTargetShip().get();
	if(opportunistic || !currentTarget || !currentTarget->IsTargetable())
	{
		// Find the maximum range of any of this ship's turrets.
		double maxRange = 0.;
		for(const Hardpoint &weapon : ship.Weapons())
			if(weapon.CanAim())
				maxRange = max(maxRange, weapon.GetOutfit()->Range());
		// If this ship has no turrets, bail out.
		if(!maxRange)
			return;
		// Extend the weapon range slightly to account for velocity differences.
		maxRange *= 1.5;

		// Now, find all enemy ships within that radius.
		auto enemies = GetShipsList(ship, true, maxRange);
		// Convert the shared_ptr<Ship> into const Body *, to allow aiming turrets
		// at a targeted asteroid. Skip disabled ships, which pose no threat.
		for(auto &&foe : enemies)
			if(!foe->IsDisabled())
				targets.emplace_back(foe);
		// Even if the ship's current target ship is beyond maxRange,
		// or is already disabled, consider aiming at it.
		if(currentTarget && currentTarget->IsTargetable()
				&& find(targets.cbegin(), targets.cend(), currentTarget) == targets.cend())
			targets.push_back(currentTarget);
	}
	else
		targets.push_back(currentTarget);
	// If this ship is mining, consider aiming at its target asteroid.
	if(ship.GetTargetAsteroid())
		targets.push_back(ship.GetTargetAsteroid().get());

	// If there are no targets to aim at, opportunistic turrets should sweep
	// back and forth at random, with the sweep centered on the "outward-facing"
	// angle. Focused turrets should just point forward.
	if(targets.empty() && !opportunistic)
	{
		for(const Hardpoint &hardpoint : ship.Weapons())
			if(hardpoint.CanAim())
			{
				// Get the index of this weapon.
				int index = &hardpoint - &ship.Weapons().front();
				double offset = (hardpoint.HarmonizedAngle() - hardpoint.GetAngle()).Degrees();
				command.SetAim(index, offset / hardpoint.GetOutfit()->TurretTurn());
			}
		return;
	}
	if(targets.empty())
	{
		for(const Hardpoint &hardpoint : ship.Weapons())
			if(hardpoint.CanAim())
			{
				// Get the index of this weapon.
				int index = &hardpoint - &ship.Weapons().front();
				// First, check if this turret is currently in motion. If not,
				// it only has a small chance of beginning to move.
				double previous = ship.FiringCommands().Aim(index);
				if(!previous && (Random::Int(60)))
					continue;

				Angle centerAngle = Angle(hardpoint.GetPoint());
				double bias = (centerAngle - hardpoint.GetAngle()).Degrees() / 180.;
				double acceleration = Random::Real() - Random::Real() + bias;
				command.SetAim(index, previous + .1 * acceleration);
			}
		return;
	}
	// Each hardpoint should aim at the target that it is "closest" to hitting.
	for(const Hardpoint &hardpoint : ship.Weapons())
		if(hardpoint.CanAim())
		{
			// This is where this projectile fires from. Add some randomness
			// based on how skilled the pilot is.
			Point start = ship.Position() + ship.Facing().Rotate(hardpoint.GetPoint());
			start += ship.GetPersonality().Confusion();
			// Get the turret's current facing, in absolute coordinates:
			Angle aim = ship.Facing() + hardpoint.GetAngle();
			// Get this projectile's average velocity.
			const Weapon *weapon = hardpoint.GetOutfit();
			double vp = weapon->WeightedVelocity() + .5 * weapon->RandomVelocity();
			// Loop through each body this hardpoint could shoot at. Find the
			// one that is the "best" in terms of how many frames it will take
			// to aim at it and for a projectile to hit it.
			double bestScore = numeric_limits<double>::infinity();
			double bestAngle = 0.;
			for(const Body *target : targets)
			{
				Point p = target->Position() - start;
				Point v = target->Velocity();
				// Only take the ship's velocity into account if this weapon
				// does not have its own acceleration.
				if(!weapon->Acceleration())
					v -= ship.Velocity();
				// By the time this action is performed, the target will
				// have moved forward one time step.
				p += v;

				// Find out how long it would take for this projectile to reach the target.
				double rendezvousTime = RendezvousTime(p, v, vp);
				// If there is no intersection (i.e. the turret is not facing the target),
				// consider this target "out-of-range" but still targetable.
				if(std::isnan(rendezvousTime))
					rendezvousTime = max(p.Length() / (vp ? vp : 1.), 2 * weapon->TotalLifetime());

				// Determine where the target will be at that point.
				p += v * rendezvousTime;

				// Determine how much the turret must turn to face that vector.
				double degrees = (Angle(p) - aim).Degrees();
				double turnTime = fabs(degrees) / weapon->TurretTurn();
				// All bodies within weapons range have the same basic
				// weight. Outside that range, give them lower priority.
				rendezvousTime = max(0., rendezvousTime - weapon->TotalLifetime());
				// Always prefer targets that you are able to hit.
				double score = turnTime + (180. / weapon->TurretTurn()) * rendezvousTime;
				if(score < bestScore)
				{
					bestScore = score;
					bestAngle = degrees;
				}
			}
			if(bestAngle)
			{
				// Get the index of this weapon.
				int index = &hardpoint - &ship.Weapons().front();
				command.SetAim(index, bestAngle / weapon->TurretTurn());
			}
		}
}



// Fire whichever of the given ship's weapons can hit a hostile target.
void AI::AutoFire(const Ship &ship, FireCommand &command, bool secondary) const
{
	const Personality &person = ship.GetPersonality();
	if(person.IsPacifist() || ship.CannotAct())
		return;

	bool beFrugal = (ship.IsYours() && !escortsUseAmmo);
	if(person.IsFrugal() || (ship.IsYours() && escortsAreFrugal && escortsUseAmmo))
	{
		// Frugal ships only expend ammunition if they have lost 50% of shields
		// or hull, or if they are outgunned.
		beFrugal = (ship.Hull() + ship.Shields() > 1.5);
		auto ait = allyStrength.find(ship.GetGovernment());
		auto eit = enemyStrength.find(ship.GetGovernment());
		if(ait != allyStrength.end() && eit != enemyStrength.end() && ait->second < eit->second)
			beFrugal = false;
	}

	// Special case: your target is not your enemy. Do not fire, because you do
	// not want to risk damaging that target. Ships will target friendly ships
	// while assisting and performing surveillance.
	shared_ptr<Ship> currentTarget = ship.GetTargetShip();
	const Government *gov = ship.GetGovernment();
	bool friendlyOverride = false;
	bool disabledOverride = false;
	if(ship.IsYours())
	{
		auto it = orders.find(&ship);
		if(it != orders.end() && it->second.target.lock() == currentTarget)
		{
			disabledOverride = (it->second.type == Orders::FINISH_OFF);
			friendlyOverride = disabledOverride | (it->second.type == Orders::ATTACK);
		}
	}
	bool currentIsEnemy = currentTarget
		&& currentTarget->GetGovernment()->IsEnemy(gov)
		&& currentTarget->GetSystem() == ship.GetSystem();
	if(currentTarget && !(currentIsEnemy || friendlyOverride))
		currentTarget.reset();

	// Only fire on disabled targets if you don't want to plunder them.
	bool plunders = (person.Plunders() && ship.Cargo().Free());
	bool disables = person.Disables();

	// Don't use weapons with firing force if you are preparing to jump.
	bool isWaitingToJump = ship.Commands().Has(Command::JUMP | Command::WAIT);

	// Find the longest range of any of your non-homing weapons. Homing weapons
	// that don't consume ammo may also fire in non-homing mode.
	double maxRange = 0.;
	for(const Hardpoint &weapon : ship.Weapons())
		if(weapon.IsReady()
				&& !(!currentTarget && weapon.IsHoming() && weapon.GetOutfit()->Ammo())
				&& !(!secondary && weapon.GetOutfit()->Icon())
				&& !(beFrugal && weapon.GetOutfit()->Ammo())
				&& !(isWaitingToJump && weapon.GetOutfit()->FiringForce()))
			maxRange = max(maxRange, weapon.GetOutfit()->Range());
	// Extend the weapon range slightly to account for velocity differences.
	maxRange *= 1.5;

	// Find all enemy ships within range of at least one weapon.
	auto enemies = GetShipsList(ship, true, maxRange);
	// Consider the current target if it is not already considered (i.e. it
	// is a friendly ship and this is a player ship ordered to attack it).
	if(currentTarget && currentTarget->IsTargetable()
			&& find(enemies.cbegin(), enemies.cend(), currentTarget.get()) == enemies.cend())
		enemies.push_back(currentTarget.get());

	int index = -1;
	for(const Hardpoint &hardpoint : ship.Weapons())
	{
		++index;
		// Skip weapons that are not ready to fire.
		if(!hardpoint.IsReady())
			continue;

		const Weapon *weapon = hardpoint.GetOutfit();
		// Don't expend ammo for homing weapons that have no target selected.
		if(!currentTarget && weapon->Homing() && weapon->Ammo())
			continue;
		// Don't fire secondary weapons if told not to.
		if(!secondary && weapon->Icon())
			continue;
		// Don't expend ammo if trying to be frugal.
		if(beFrugal && weapon->Ammo())
			continue;
		// Don't use weapons with firing force if you are preparing to jump.
		if(isWaitingToJump && weapon->FiringForce())
			continue;

		// Special case: if the weapon uses fuel, be careful not to spend so much
		// fuel that you cannot leave the system if necessary.
		if(weapon->FiringFuel())
		{
			double fuel = ship.Fuel() * ship.Attributes().Get("fuel capacity");
			fuel -= weapon->FiringFuel();
			// If the ship is not ever leaving this system, it does not need to
			// reserve any fuel.
			bool isStaying = person.IsStaying();
			if(!secondary || fuel < (isStaying ? 0. : ship.JumpFuel()))
				continue;
		}
		// Figure out where this weapon will fire from, but add some randomness
		// depending on how accurate this ship's pilot is.
		Point start = ship.Position() + ship.Facing().Rotate(hardpoint.GetPoint());
		start += person.Confusion();

		double vp = weapon->WeightedVelocity() + .5 * weapon->RandomVelocity();
		double lifetime = weapon->TotalLifetime();

		// Homing weapons revert to "dumb firing" if they have no target.
		if(weapon->Homing() && currentTarget)
		{
			// NPCs shoot ships that they just plundered.
			bool hasBoarded = !ship.IsYours() && Has(ship, currentTarget, ShipEvent::BOARD);
			if(currentTarget->IsDisabled() && (disables || (plunders && !hasBoarded)) && !disabledOverride)
				continue;
			// Don't fire secondary weapons at targets that have started jumping.
			if(weapon->Icon() && currentTarget->IsEnteringHyperspace())
				continue;

			// For homing weapons, don't take the velocity of the ship firing it
			// into account, because the projectile will settle into a velocity
			// that depends on its own acceleration and drag.
			Point p = currentTarget->Position() - start;
			Point v = currentTarget->Velocity();
			// By the time this action is performed, the ships will have moved
			// forward one time step.
			p += v;

			// If this weapon has a blast radius, don't fire it if the target is
			// so close that you'll be hit by the blast. Weapons using proximity
			// triggers will explode sooner, so a larger separation is needed.
			if(!weapon->IsSafe() && p.Length() <= (weapon->BlastRadius() + weapon->TriggerRadius()))
				continue;

			// Calculate how long it will take the projectile to reach its target.
			double steps = RendezvousTime(p, v, vp);
			if(!std::isnan(steps) && steps <= lifetime)
			{
				command.SetFire(index);
				continue;
			}
			continue;
		}
		// For non-homing weapons:
		for(const auto &target : enemies)
		{
			// NPCs shoot ships that they just plundered.
			bool hasBoarded = !ship.IsYours() && Has(ship, target->shared_from_this(), ShipEvent::BOARD);
			if(target->IsDisabled() && (disables || (plunders && !hasBoarded)) && !disabledOverride)
				continue;

			Point p = target->Position() - start;
			Point v = target->Velocity();
			// Only take the ship's velocity into account if this weapon
			// does not have its own acceleration.
			if(!weapon->Acceleration())
				v -= ship.Velocity();
			// By the time this action is performed, the ships will have moved
			// forward one time step.
			p += v;

			// Non-homing weapons may have a blast radius or proximity trigger.
			// Do not fire this weapon if we will be caught in the blast.
			if(!weapon->IsSafe() && p.Length() <= (weapon->BlastRadius() + weapon->TriggerRadius()))
				continue;

			// Get the vector the weapon will travel along.
			v = (ship.Facing() + hardpoint.GetAngle()).Unit() * vp - v;
			// Extrapolate over the lifetime of the projectile.
			v *= lifetime;

			const Mask &mask = target->GetMask(step);
			if(mask.Collide(-p, v, target->Facing()) < 1.)
			{
				command.SetFire(index);
				break;
			}
		}
	}
}



void AI::AutoFire(const Ship &ship, FireCommand &command, const Body &target) const
{
	int index = -1;
	for(const Hardpoint &hardpoint : ship.Weapons())
	{
		++index;
		// Only auto-fire primary weapons that take no ammunition.
		if(!hardpoint.IsReady() || hardpoint.GetOutfit()->Icon() || hardpoint.GetOutfit()->Ammo())
			continue;

		// Figure out where this weapon will fire from, but add some randomness
		// depending on how accurate this ship's pilot is.
		Point start = ship.Position() + ship.Facing().Rotate(hardpoint.GetPoint());
		start += ship.GetPersonality().Confusion();

		const Weapon *weapon = hardpoint.GetOutfit();
		double vp = weapon->WeightedVelocity() + .5 * weapon->RandomVelocity();
		double lifetime = weapon->TotalLifetime();

		Point p = target.Position() - start;
		Point v = target.Velocity();
		// Only take the ship's velocity into account if this weapon
		// does not have its own acceleration.
		if(!weapon->Acceleration())
			v -= ship.Velocity();
		// By the time this action is performed, the ships will have moved
		// forward one time step.
		p += v;

		// Get the vector the weapon will travel along.
		v = (ship.Facing() + hardpoint.GetAngle()).Unit() * vp - v;
		// Extrapolate over the lifetime of the projectile.
		v *= lifetime;

		const Mask &mask = target.GetMask(step);
		if(mask.Collide(-p, v, target.Facing()) < 1.)
			command.SetFire(index);
	}
}



// Get the amount of time it would take the given weapon to reach the given
// target, assuming it can be fired in any direction (i.e. turreted). For
// non-turreted weapons this can be used to calculate the ideal direction to
// point the ship in.
double AI::RendezvousTime(const Point &p, const Point &v, double vp)
{
	// How many steps will it take this projectile
	// to intersect the target?
	// (p.x + v.x*t)^2 + (p.y + v.y*t)^2 = vp^2*t^2
	// p.x^2 + 2*p.x*v.x*t + v.x^2*t^2
	//    + p.y^2 + 2*p.y*v.y*t + v.y^2t^2
	//    - vp^2*t^2 = 0
	// (v.x^2 + v.y^2 - vp^2) * t^2
	//    + (2 * (p.x * v.x + p.y * v.y)) * t
	//    + (p.x^2 + p.y^2) = 0
	double a = v.Dot(v) - vp * vp;
	double b = 2. * p.Dot(v);
	double c = p.Dot(p);
	double discriminant = b * b - 4 * a * c;
	if(discriminant < 0.)
		return numeric_limits<double>::quiet_NaN();

	discriminant = sqrt(discriminant);

	// The solutions are b +- discriminant.
	// But it's not a solution if it's negative.
	double r1 = (-b + discriminant) / (2. * a);
	double r2 = (-b - discriminant) / (2. * a);
	if(r1 >= 0. && r2 >= 0.)
		return min(r1, r2);
	else if(r1 >= 0. || r2 >= 0.)
		return max(r1, r2);

	return numeric_limits<double>::quiet_NaN();
}



void AI::MovePlayer(Ship &ship, const PlayerInfo &player, Command &activeCommands)
{
	Command command;
	firingCommands.SetHardpoints(ship.Weapons().size());

	bool shift = activeCommands.Has(Command::SHIFT);

	bool isWormhole = false;
	if(player.HasTravelPlan())
	{
		// Determine if the player is jumping to their target system or landing on a wormhole.
		const System *system = player.TravelPlan().back();
		for(const StellarObject &object : ship.GetSystem()->Objects())
			if(object.HasSprite() && object.HasValidPlanet()
				&& object.GetPlanet()->IsAccessible(&ship) && player.HasVisited(*object.GetPlanet())
				&& object.GetPlanet()->WormholeDestination(ship.GetSystem()) == system && player.HasVisited(*system))
			{
				isWormhole = true;
				if(!ship.GetTargetStellar() || autoPilot.Has(Command::JUMP))
					ship.SetTargetStellar(&object);
				break;
			}
		if(!isWormhole)
			ship.SetTargetSystem(system);
	}

	if(ship.IsEnteringHyperspace() && !ship.IsHyperspacing())
	{
		// Check if there's a particular planet there we want to visit.
		const System *system = ship.GetTargetSystem();
		set<const Planet *> destinations;
		Date deadline;
		const Planet *bestDestination = nullptr;
		size_t missions = 0;
		for(const Mission &mission : player.Missions())
		{
			// Don't include invisible missions in the check.
			if(!mission.IsVisible())
				continue;

			// If the accessible destination of a mission is in this system, and you've been
			// to all waypoints and stopovers (i.e. could complete it), consider landing on it.
			if(mission.Stopovers().empty() && mission.Waypoints().empty()
					&& mission.Destination()->IsInSystem(system)
					&& mission.Destination()->IsAccessible(&ship))
			{
				destinations.insert(mission.Destination());
				++missions;
				// If this mission has a deadline, check if it is the soonest
				// deadline. If so, this should be your ship's destination.
				if(!deadline || (mission.Deadline() && mission.Deadline() < deadline))
				{
					deadline = mission.Deadline();
					bestDestination = mission.Destination();
				}
			}
			// Also check for stopovers in the destination system.
			for(const Planet *planet : mission.Stopovers())
				if(planet->IsInSystem(system) && planet->IsAccessible(&ship))
				{
					destinations.insert(planet);
					++missions;
					if(!bestDestination)
						bestDestination = planet;
				}
		}

		// Inform the player of any destinations in the system they are jumping to.
		if(!destinations.empty())
		{
			string message = "Note: you have ";
			message += (missions == 1 ? "a mission that requires" : "missions that require");
			message += " landing on ";
			size_t count = destinations.size();
			bool oxfordComma = (count > 2);
			for(const Planet *planet : destinations)
			{
				message += planet->Name();
				--count;
				if(count > 1)
					message += ", ";
				else if(count == 1)
					message += (oxfordComma ? ", and " : " and ");
			}
			message += " in the system you are jumping to.";
			Messages::Add(message, Messages::Importance::High);
		}
		// If any destination was found, find the corresponding stellar object
		// and set it as your ship's target planet.
		if(bestDestination)
			ship.SetTargetStellar(system->FindStellar(bestDestination));
	}

	if(activeCommands.Has(Command::NEAREST))
	{
		// Find the nearest ship to the flagship. If `Shift` is held, consider friendly ships too.
		double closest = numeric_limits<double>::infinity();
		int closeState = 0;
		bool found = false;
		for(const shared_ptr<Ship> &other : ships)
			if(other.get() != &ship && other->IsTargetable())
			{
				// Sort ships into one of three priority states:
				// 0 = friendly, 1 = disabled enemy, 2 = active enemy.
				int state = other->GetGovernment()->IsEnemy(ship.GetGovernment());
				// Do not let "target nearest" select a friendly ship, so that
				// if the player is repeatedly targeting nearest to, say, target
				// a bunch of fighters, they won't start firing on friendly
				// ships as soon as the last one is gone.
				if((!state && !shift) || other->IsYours())
					continue;

				state += state * !other->IsDisabled();

				double d = other->Position().Distance(ship.Position());

				if(state > closeState || (state == closeState && d < closest))
				{
					ship.SetTargetShip(other);
					closest = d;
					closeState = state;
					found = true;
				}
			}
		// If no ship was found, look for nearby asteroids.
		double asteroidRange = 100. * sqrt(ship.Attributes().Get("asteroid scan power"));
		if(!found && asteroidRange)
		{
			for(const shared_ptr<Minable> &asteroid : minables)
			{
				double range = ship.Position().Distance(asteroid->Position());
				if(range < asteroidRange)
				{
					ship.SetTargetAsteroid(asteroid);
					asteroidRange = range;
				}
			}
		}
	}
	else if(activeCommands.Has(Command::TARGET))
	{
		// Find the "next" ship to target. Holding `Shift` will cycle through escorts.
		shared_ptr<const Ship> target = ship.GetTargetShip();
		// Whether the next eligible ship should be targeted.
		bool selectNext = !target || !target->IsTargetable();
		for(const shared_ptr<Ship> &other : ships)
		{
			// Do not target yourself.
			if(other.get() == &ship)
				continue;
			// The default behavior is to ignore your fleet and any friendly escorts.
			bool isPlayer = other->IsYours() || (other->GetPersonality().IsEscort()
					&& !other->GetGovernment()->IsEnemy());
			if(other == target)
				selectNext = true;
			else if(selectNext && isPlayer == shift && other->IsTargetable())
			{
				ship.SetTargetShip(other);
				selectNext = false;
				break;
			}
		}
		if(selectNext)
			ship.SetTargetShip(shared_ptr<Ship>());
	}
	else if(activeCommands.Has(Command::BOARD))
	{
		// Board the nearest disabled ship, focusing on hostiles before allies. Holding
		// `Shift` results in boarding only player-owned escorts in need of assistance.
		shared_ptr<const Ship> target = ship.GetTargetShip();
		if(!target || !CanBoard(ship, *target) || (shift && !target->IsYours()))
		{
			if(shift)
				ship.SetTargetShip(shared_ptr<Ship>());

			double closest = numeric_limits<double>::infinity();
			bool foundEnemy = false;
			bool foundAnything = false;
			for(const shared_ptr<Ship> &other : ships)
				if(CanBoard(ship, *other))
				{
					if(shift && !other->IsYours())
						continue;

					bool isEnemy = other->GetGovernment()->IsEnemy(ship.GetGovernment());
					double d = other->Position().Distance(ship.Position());
					if((isEnemy && !foundEnemy) || (d < closest && isEnemy == foundEnemy))
					{
						closest = d;
						foundEnemy = isEnemy;
						foundAnything = true;
						ship.SetTargetShip(other);
					}
				}
			if(!foundAnything)
				activeCommands.Clear(Command::BOARD);
		}
	}
	// Player cannot attempt to land while departing from a planet.
	else if(activeCommands.Has(Command::LAND) && !ship.IsEnteringHyperspace() && ship.Zoom() == 1.)
	{
		// Track all possible landable objects in the current system.
		auto landables = vector<const StellarObject *>{};

		// If the player is moving slowly over an uninhabited or inaccessible planet,
		// display the default message explaining why they cannot land there.
		string message;
		for(const StellarObject &object : ship.GetSystem()->Objects())
		{
			if(object.HasSprite() && object.HasValidPlanet() && object.GetPlanet()->IsAccessible(&ship))
				landables.emplace_back(&object);
			else if(object.HasSprite())
			{
				double distance = ship.Position().Distance(object.Position());
				if(distance < object.Radius() && ship.Velocity().Length() < (MIN_LANDING_VELOCITY / 60.))
					message = object.LandingMessage();
			}
		}
		if(!message.empty())
			Audio::Play(Audio::Get("fail"));

		const StellarObject *target = ship.GetTargetStellar();
		// Require that the player's planetary target is one of the current system's planets.
		auto landIt = find(landables.cbegin(), landables.cend(), target);
		if(landIt == landables.cend())
			target = nullptr;

		if(target && (ship.Zoom() < 1. || ship.Position().Distance(target->Position()) < target->Radius()))
		{
			// Special case: if there are two planets in system and you have one
			// selected, then press "land" again, do not toggle to the other if
			// you are within landing range of the one you have selected.
		}
		else if(message.empty() && target && activeCommands.Has(Command::WAIT))
		{
			// Select the next landable in the list after the currently selected object.
			if(++landIt == landables.cend())
				landIt = landables.cbegin();
			const StellarObject *next = *landIt;
			ship.SetTargetStellar(next);

			if(!next->GetPlanet()->CanLand())
			{
				message = "The authorities on this " + next->GetPlanet()->Noun() +
					" refuse to clear you to land here.";
				Audio::Play(Audio::Get("fail"));
			}
			else if(next != target)
				message = "Switching landing targets. Now landing on " + next->Name() + ".";
		}
		else if(message.empty())
		{
			// This is the first press, or it has been long enough since the last press,
			// so land on the nearest eligible planet. Prefer inhabited ones with fuel.
			set<string> types;
			if(!target && !landables.empty())
			{
				if(landables.size() == 1)
					ship.SetTargetStellar(landables.front());
				else
				{
					double closest = numeric_limits<double>::infinity();
					for(const auto &object : landables)
					{
						double distance = ship.Position().Distance(object->Position());
						const Planet *planet = object->GetPlanet();
						types.insert(planet->Noun());
						if((!planet->CanLand() || !planet->HasSpaceport()) && !planet->IsWormhole())
							distance += 10000.;

						if(distance < closest)
						{
							ship.SetTargetStellar(object);
							closest = distance;
						}
					}
				}
				target = ship.GetTargetStellar();
			}

			if(!target)
			{
				message = "There are no planets in this system that you can land on.";
				Audio::Play(Audio::Get("fail"));
			}
			else if(!target->GetPlanet()->CanLand())
			{
				message = "The authorities on this " + target->GetPlanet()->Noun() +
					" refuse to clear you to land here.";
				Audio::Play(Audio::Get("fail"));
			}
			else if(!types.empty())
			{
				message = "You can land on more than one ";
				set<string>::const_iterator it = types.begin();
				message += *it++;
				if(it != types.end())
				{
					set<string>::const_iterator last = --types.end();
					if(it != last)
						message += ',';
					while(it != last)
						message += ' ' + *it++ + ',';
					message += " or " + *it;
				}
				message += " in this system. Landing on " + target->Name() + ".";
			}
			else
				message = "Landing on " + target->Name() + ".";
		}
		if(!message.empty())
			Messages::Add(message, Messages::Importance::High);
	}
	else if(activeCommands.Has(Command::JUMP))
	{
		if(!ship.GetTargetSystem() && !isWormhole)
		{
			double bestMatch = -2.;
			const auto &links = (ship.Attributes().Get("jump drive") ?
				ship.GetSystem()->JumpNeighbors(ship.JumpRange()) : ship.GetSystem()->Links());
			for(const System *link : links)
			{
				// Not all systems in range are necessarily visible. Don't allow
				// jumping to systems which haven't been seen.
				if(!player.HasSeen(*link))
					continue;

				Point direction = link->Position() - ship.GetSystem()->Position();
				double match = ship.Facing().Unit().Dot(direction.Unit());
				if(match > bestMatch)
				{
					bestMatch = match;
					ship.SetTargetSystem(link);
				}
			}
		}
		else if(isWormhole)
		{
			// The player is guaranteed to have a travel plan for isWormhole to be true.
			Messages::Add("Landing on a local wormhole to navigate to the "
					+ player.TravelPlan().back()->Name() + " system.", Messages::Importance::High);
		}
		if(ship.GetTargetSystem() && !isWormhole)
		{
			string name = "selected star";
			if(player.KnowsName(*ship.GetTargetSystem()))
				name = ship.GetTargetSystem()->Name();

			Messages::Add("Engaging autopilot to jump to the " + name + " system.", Messages::Importance::High);
		}
	}
	else if(activeCommands.Has(Command::SCAN))
		command |= Command::SCAN;

	const shared_ptr<const Ship> target = ship.GetTargetShip();
	AimTurrets(ship, firingCommands, !Preferences::Has("Turrets focus fire"));
	if(Preferences::Has("Automatic firing") && !ship.IsBoarding()
			&& !(autoPilot | activeCommands).Has(Command::LAND | Command::JUMP | Command::BOARD)
			&& (!target || target->GetGovernment()->IsEnemy()))
		AutoFire(ship, firingCommands, false);
	if(activeCommands)
	{
		if(activeCommands.Has(Command::FORWARD))
			command |= Command::FORWARD;
		if(activeCommands.Has(Command::RIGHT | Command::LEFT))
			command.SetTurn(activeCommands.Has(Command::RIGHT) - activeCommands.Has(Command::LEFT));
		if(activeCommands.Has(Command::BACK))
		{
			if(!activeCommands.Has(Command::FORWARD) && ship.Attributes().Get("reverse thrust"))
				command |= Command::BACK;
			else if(!activeCommands.Has(Command::RIGHT | Command::LEFT))
				command.SetTurn(TurnBackward(ship));
		}

		if(activeCommands.Has(Command::PRIMARY))
		{
			int index = 0;
			for(const Hardpoint &hardpoint : ship.Weapons())
			{
				if(hardpoint.IsReady() && !hardpoint.GetOutfit()->Icon())
					firingCommands.SetFire(index);
				++index;
			}
		}
		if(activeCommands.Has(Command::SECONDARY))
		{
			int index = 0;
			const auto &playerSelectedWeapons = player.SelectedWeapons();
			for(const Hardpoint &hardpoint : ship.Weapons())
			{
				if(hardpoint.IsReady() && (playerSelectedWeapons.find(hardpoint.GetOutfit()) != playerSelectedWeapons.end()))
					firingCommands.SetFire(index);
				++index;
			}
		}
		if(activeCommands.Has(Command::AFTERBURNER))
			command |= Command::AFTERBURNER;

		if(activeCommands.Has(AutopilotCancelCommands()))
			autoPilot = activeCommands;
	}
	bool shouldAutoAim = false;
	if(Preferences::Has("Automatic aiming") && !command.Turn() && !ship.IsBoarding()
			&& (Preferences::Has("Automatic firing") || activeCommands.Has(Command::PRIMARY))
			&& ((target && target->GetSystem() == ship.GetSystem() && target->IsTargetable())
				|| ship.GetTargetAsteroid())
			&& !autoPilot.Has(Command::LAND | Command::JUMP | Command::BOARD))
	{
		// Check if this ship has any forward-facing weapons.
		for(const Hardpoint &weapon : ship.Weapons())
			if(!weapon.CanAim() && !weapon.IsTurret() && weapon.GetOutfit())
			{
				shouldAutoAim = true;
				break;
			}
	}
	if(shouldAutoAim)
	{
		Point pos = (target ? target->Position() : ship.GetTargetAsteroid()->Position());
		if((pos - ship.Position()).Unit().Dot(ship.Facing().Unit()) >= .8)
			command.SetTurn(TurnToward(ship, TargetAim(ship)));
	}

	if(autoPilot.Has(Command::JUMP) && !(player.HasTravelPlan() || ship.GetTargetSystem()))
	{
		// The player completed their travel plan, which may have indicated a destination within the final system.
		autoPilot.Clear(Command::JUMP);
		const Planet *planet = player.TravelDestination();
		if(planet && planet->IsInSystem(ship.GetSystem()) && planet->IsAccessible(&ship))
		{
			Messages::Add("Autopilot: landing on " + planet->Name() + ".", Messages::Importance::High);
			autoPilot |= Command::LAND;
			ship.SetTargetStellar(ship.GetSystem()->FindStellar(planet));
		}
	}

	// Clear autopilot actions if actions can't be performed.
	if(autoPilot.Has(Command::LAND) && !ship.GetTargetStellar())
		autoPilot.Clear(Command::LAND);
	if(autoPilot.Has(Command::JUMP) && !(ship.GetTargetSystem() || isWormhole))
		autoPilot.Clear(Command::JUMP);
	if(autoPilot.Has(Command::BOARD) && !(ship.GetTargetShip() && CanBoard(ship, *ship.GetTargetShip())))
		autoPilot.Clear(Command::BOARD);

	if(autoPilot.Has(Command::LAND) || (autoPilot.Has(Command::JUMP) && isWormhole))
	{
		if(ship.GetPlanet())
			autoPilot.Clear(Command::LAND | Command::JUMP);
		else
		{
			MoveToPlanet(ship, command);
			command |= Command::LAND;
		}
	}
	else if(autoPilot.Has(Command::STOP))
	{
		// STOP is automatically cleared once the ship has stopped.
		if(Stop(ship, command))
			autoPilot.Clear(Command::STOP);
	}
	else if(autoPilot.Has(Command::JUMP))
	{
		if(!ship.Attributes().Get("hyperdrive") && !ship.Attributes().Get("jump drive"))
		{
			Messages::Add("You do not have a hyperdrive installed.", Messages::Importance::Highest);
			autoPilot.Clear();
			Audio::Play(Audio::Get("fail"));
		}
		else if(!ship.JumpFuel(ship.GetTargetSystem()))
		{
			Messages::Add("You cannot jump to the selected system.", Messages::Importance::Highest);
			autoPilot.Clear();
			Audio::Play(Audio::Get("fail"));
		}
		else if(!ship.JumpsRemaining() && !ship.IsEnteringHyperspace())
		{
			Messages::Add("You do not have enough fuel to make a hyperspace jump.", Messages::Importance::Highest);
			autoPilot.Clear();
			Audio::Play(Audio::Get("fail"));
		}
		else
		{
			PrepareForHyperspace(ship, command);
			command |= Command::JUMP;
			if(activeCommands.Has(Command::WAIT))
				command |= Command::WAIT;
		}
	}
	else if(autoPilot.Has(Command::BOARD))
	{
		if(!CanBoard(ship, *target))
			autoPilot.Clear(Command::BOARD);
		else
		{
			MoveTo(ship, command, target->Position(), target->Velocity(), 40., .8);
			command |= Command::BOARD;
		}
	}

	if(ship.HasBays() && HasDeployments(ship))
	{
		command |= Command::DEPLOY;
		Deploy(ship, !Preferences::Has("Damaged fighters retreat"));
	}
	if(isCloaking)
		command |= Command::CLOAK;

	ship.SetCommands(command);
	ship.SetCommands(firingCommands);
}



bool AI::Has(const Ship &ship, const weak_ptr<const Ship> &other, int type) const
{
	auto sit = actions.find(ship.shared_from_this());
	if(sit == actions.end())
		return false;

	auto oit = sit->second.find(other);
	if(oit == sit->second.end())
		return false;

	return (oit->second & type);
}



bool AI::Has(const Government *government, const weak_ptr<const Ship> &other, int type) const
{
	auto git = governmentActions.find(government);
	if(git == governmentActions.end())
		return false;

	auto oit = git->second.find(other);
	if(oit == git->second.end())
		return false;

	return (oit->second & type);
}



// True if the ship has committed the action against that government. For
// example, if the player boarded any ship belonging to that government.
bool AI::Has(const Ship &ship, const Government *government, int type) const
{
	auto sit = notoriety.find(ship.shared_from_this());
	if(sit == notoriety.end())
		return false;

	auto git = sit->second.find(government);
	if(git == sit->second.end())
		return false;

	return (git->second & type);
}



void AI::UpdateStrengths(map<const Government *, int64_t> &strength, const System *playerSystem)
{
	// Tally the strength of a government by the cost of its present and able ships.
	governmentRosters.clear();
	for(const auto &it : ships)
		if(it->GetGovernment() && it->GetSystem() == playerSystem)
		{
			governmentRosters[it->GetGovernment()].emplace_back(it.get());
			if(!it->IsDisabled())
				strength[it->GetGovernment()] += it->Cost();
		}

	// Strengths of enemies and allies are rebuilt every step.
	enemyStrength.clear();
	allyStrength.clear();
	for(const auto &gov : strength)
	{
		set<const Government *> allies;
		for(const auto &enemy : strength)
			if(enemy.first->IsEnemy(gov.first))
			{
				// "Know your enemies."
				enemyStrength[gov.first] += enemy.second;
				for(const auto &ally : strength)
					if(ally.first->IsEnemy(enemy.first) && !allies.count(ally.first))
					{
						// "The enemy of my enemy is my friend."
						allyStrength[gov.first] += ally.second;
						allies.insert(ally.first);
					}
			}
	}

	// Ships with nearby allies consider their allies' strength as well as their own.
	for(const auto &it : ships)
	{
		const Government *gov = it->GetGovernment();

		// Check if this ship's government has the authority to enforce scans & fines in this system.
		if(!scanPermissions.count(gov))
			scanPermissions.emplace(gov, gov && gov->CanEnforce(playerSystem));

		// Only have ships update their strength estimate once per second on average.
		if(!gov || it->GetSystem() != playerSystem || it->IsDisabled() || Random::Int(60))
			continue;

		int64_t &myStrength = shipStrength[it.get()];
		for(const auto &allies : governmentRosters)
		{
			// If this is not an allied government, its ships will not assist this ship when attacked.
			if(allies.first->AttitudeToward(gov) <= 0.)
				continue;
			for(const auto &ally : allies.second)
				if(!ally->IsDisabled() && ally->Position().Distance(it->Position()) < 2000.)
					myStrength += ally->Cost();
		}
	}
}



// Cache various lists of all targetable ships in the player's system for this Step.
void AI::CacheShipLists()
{
	allyLists.clear();
	enemyLists.clear();
	for(const auto &git : governmentRosters)
	{
		allyLists.emplace(git.first, vector<Ship *>());
		allyLists.at(git.first).reserve(ships.size());
		enemyLists.emplace(git.first, vector<Ship *>());
		enemyLists.at(git.first).reserve(ships.size());
		for(const auto &oit : governmentRosters)
		{
			auto &list = git.first->IsEnemy(oit.first)
					? enemyLists[git.first] : allyLists[git.first];
			list.insert(list.end(), oit.second.begin(), oit.second.end());
		}
	}
}



void AI::IssueOrders(const PlayerInfo &player, const Orders &newOrders, const string &description)
{
	string who;

	// Find out what the target of these orders is.
	const Ship *newTarget = newOrders.target.lock().get();

	// Figure out what ships we are giving orders to.
	vector<const Ship *> ships;
	if(player.SelectedShips().empty())
	{
		for(const shared_ptr<Ship> &it : player.Ships())
			if(it.get() != player.Flagship() && !it->IsParked())
				ships.push_back(it.get());
		who = ships.size() > 1 ? "Your fleet is " : "Your escort is ";
	}
	else
	{
		for(const weak_ptr<Ship> &it : player.SelectedShips())
		{
			shared_ptr<Ship> ship = it.lock();
			if(ship)
				ships.push_back(ship.get());
		}
		who = ships.size() > 1 ? "The selected escorts are " : "The selected escort is ";
	}
	// This should never happen, but just in case:
	if(ships.empty())
		return;

	Point centerOfGravity;
	bool isMoveOrder = (newOrders.type == Orders::MOVE_TO);
	int squadCount = 0;
	if(isMoveOrder)
	{
		for(const Ship *ship : ships)
			if(ship->GetSystem() && !ship->IsDisabled())
			{
				centerOfGravity += ship->Position();
				++squadCount;
			}
		if(squadCount > 1)
			centerOfGravity /= squadCount;
	}
	// If this is a move command, make sure the fleet is bunched together
	// enough that each ship takes up no more than about 30,000 square pixels.
	double maxSquadOffset = sqrt(10000. * squadCount);

	// A target is valid if we have no target, or when the target is in the
	// same system as the flagship.
	bool isValidTarget = !newTarget || (newTarget && player.Flagship() &&
		newTarget->GetSystem() == player.Flagship()->GetSystem());

	// Now, go through all the given ships and set their orders to the new
	// orders. But, if it turns out that they already had the given orders,
	// their orders will be cleared instead. The only command that does not
	// toggle is a move command; it always counts as a new command.
	bool hasMismatch = isMoveOrder;
	bool gaveOrder = false;
	if(isValidTarget)
	{
		for(const Ship *ship : ships)
		{
			// Never issue orders to a ship to target itself.
			if(ship == newTarget)
				continue;

			gaveOrder = true;
			hasMismatch |= !orders.count(ship);

			Orders &existing = orders[ship];
			// HOLD_ACTIVE cannot be given as manual order, but we make sure here
			// that any HOLD_ACTIVE order also matches when an HOLD_POSITION
			// command is given.
			if(existing.type == Orders::HOLD_ACTIVE)
				existing.type = Orders::HOLD_POSITION;

			hasMismatch |= (existing.type != newOrders.type);
			hasMismatch |= (existing.target.lock().get() != newTarget);
			existing = newOrders;

			if(isMoveOrder)
			{
				// In a move order, rather than commanding every ship to move to the
				// same point, they move as a mass so their center of gravity is
				// that point but their relative positions are unchanged.
				Point offset = ship->Position() - centerOfGravity;
				if(offset.Length() > maxSquadOffset)
					offset = offset.Unit() * maxSquadOffset;
				existing.point += offset;
			}
			else if(existing.type == Orders::HOLD_POSITION)
			{
				bool shouldReverse = false;
				// Set the point this ship will "guard," so it can return
				// to it if knocked away by projectiles / explosions.
				existing.point = StoppingPoint(*ship, Point(), shouldReverse);
			}
		}
		if(!gaveOrder)
			return;
	}
	if(hasMismatch)
		Messages::Add(who + description, Messages::Importance::High);
	else
	{
		// Clear all the orders for these ships.
		if(!isValidTarget)
			Messages::Add(who + "unable to and no longer " + description, Messages::Importance::High);
		else
			Messages::Add(who + "no longer " + description, Messages::Importance::High);

		for(const Ship *ship : ships)
			orders.erase(ship);
	}
}



// Change the ship's order based on its current fulfillment of the order.
void AI::UpdateOrders(const Ship &ship)
{
	// This should only be called for ships with orders that can be carried out.
	auto it = orders.find(&ship);
	if(it == orders.end())
		return;

	Orders &order = it->second;
	if((order.type == Orders::MOVE_TO || order.type == Orders::HOLD_ACTIVE) && ship.GetSystem() == order.targetSystem)
	{
		// If nearly stopped on the desired point, switch to a HOLD_POSITION order.
		if(ship.Position().Distance(order.point) < 20. && ship.Velocity().Length() < .001)
			order.type = Orders::HOLD_POSITION;
	}
	else if(order.type == Orders::HOLD_POSITION && ship.Position().Distance(order.point) > 20.)
	{
		// If far from the defined target point, return via a HOLD_ACTIVE order.
		order.type = Orders::HOLD_ACTIVE;
		// Ensure the system reference is maintained.
		order.targetSystem = ship.GetSystem();
	}
}<|MERGE_RESOLUTION|>--- conflicted
+++ resolved
@@ -504,14 +504,10 @@
 	map<const Government *, int64_t> strength;
 	UpdateStrengths(strength, playerSystem);
 	CacheShipLists();
-<<<<<<< HEAD
 	
 	// How many roving ships there are in the system.
 	unsigned int rovingShipCount = 0;
-	
-=======
-
->>>>>>> 9dba1bd6
+  
 	// Update the counts of how long ships have been outside the "invisible fence."
 	// If a ship ceases to exist, this also ensures that it will be removed from
 	// the fence count map after a few seconds.
@@ -530,15 +526,12 @@
 			int &value = fenceCount[&*it];
 			value = min(FENCE_MAX, value + FENCE_DECAY + 1);
 		}
-<<<<<<< HEAD
+    
 		// Count roving ships.
 		if(it->GetPersonality().IsRoving())
 			rovingShipCount++;
 	}
-	
-=======
-
->>>>>>> 9dba1bd6
+  
 	const Ship *flagship = player.Flagship();
 	step = (step + 1) & 31;
 	int targetTurn = 0;
@@ -814,7 +807,6 @@
 				it->SetTargetAsteroid(nullptr);
 		}
 
-<<<<<<< HEAD
 		// Ships with the Roving personality should aimlessly scoot about the system.
 		if(isPresent && personality.IsRoving() && !target && !isStranded)
 		{
@@ -823,9 +815,7 @@
 			it->SetCommands(command);
 			continue;
 		}
-		
-=======
->>>>>>> 9dba1bd6
+    
 		// Handle carried ships:
 		if(it->CanBeCarried())
 		{
@@ -1059,16 +1049,12 @@
 			// Never ask yourself for help.
 			if(helper.get() == &ship)
 				continue;
-<<<<<<< HEAD
 			
 			// Evasive ships will never ask for help from another government.
 			const Government* helperGov = helper->GetGovernment();
 			if(helperGov != gov && ship.GetPersonality().IsEvasive())
 				continue;
-			
-=======
-
->>>>>>> 9dba1bd6
+      
 			// If any able enemies of this ship are in its system, it cannot call for help.
 			const System *system = ship.GetSystem();
 			if(helperGov->IsEnemy(gov) && flagship && system == flagship->GetSystem())
