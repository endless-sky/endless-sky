--- conflicted
+++ resolved
@@ -441,18 +441,14 @@
 		newOrders.target = target;
 		IssueOrders(player, newOrders, "focusing fire on \"" + target->Name() + "\".");
 	}
-<<<<<<< HEAD
 	if(activeCommands.Has(Command::HOLD_FIRE))
 	{
 		newOrders.type = Orders::HOLD_FIRE;
 		IssueOrders(player, newOrders, "holding fire.");
 	}
-	if(activeCommands.Has(Command::HOLD_POSITION))
-=======
 	else if(activeCommands.Has(Command::FIGHT) && targetAsteroid)
 		IssueAsteroidTarget(player, targetAsteroid);
-	if(activeCommands.Has(Command::HOLD))
->>>>>>> d9bd02f1
+	if(activeCommands.Has(Command::HOLD_POSITION))
 	{
 		newOrders.type = Orders::HOLD_POSITION;
 		IssueOrders(player, newOrders, "holding position.");
