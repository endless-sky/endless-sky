/* AI.cpp
Copyright (c) 2014 by Michael Zahniser

Endless Sky is free software: you can redistribute it and/or modify it under the
terms of the GNU General Public License as published by the Free Software
Foundation, either version 3 of the License, or (at your option) any later version.

Endless Sky is distributed in the hope that it will be useful, but WITHOUT ANY
WARRANTY; without even the implied warranty of MERCHANTABILITY or FITNESS FOR A
PARTICULAR PURPOSE. See the GNU General Public License for more details.

You should have received a copy of the GNU General Public License along with
this program. If not, see <https://www.gnu.org/licenses/>.
*/

#include "AI.h"

#include "Audio.h"
#include "Command.h"
#include "DistanceMap.h"
#include "Flotsam.h"
#include "GameData.h"
#include "Gamerules.h"
#include "Government.h"
#include "Hardpoint.h"
#include "JumpTypes.h"
#include "Mask.h"
#include "Messages.h"
#include "Minable.h"
#include "pi.h"
#include "Planet.h"
#include "PlayerInfo.h"
#include "Point.h"
#include "Preferences.h"
#include "Random.h"
#include "Ship.h"
#include "ship/ShipAICache.h"
#include "ShipEvent.h"
#include "ShipJumpNavigation.h"
#include "StellarObject.h"
#include "System.h"
#include "Weapon.h"
#include "Wormhole.h"

#include <algorithm>
#include <cmath>
#include <limits>
#include <set>

using namespace std;

namespace {
	// If the player issues any of those commands, then any autopilot actions for the player get cancelled.
	const Command &AutopilotCancelCommands()
	{
		static const Command cancelers(Command::LAND | Command::JUMP | Command::FLEET_JUMP | Command::BOARD
			| Command::AFTERBURNER | Command::BACK | Command::FORWARD | Command::LEFT | Command::RIGHT
			| Command::AUTOSTEER | Command::STOP);

		return cancelers;
	}

	bool IsStranded(const Ship &ship)
	{
		return ship.GetSystem() && !ship.IsEnteringHyperspace() && !ship.GetSystem()->HasFuelFor(ship)
			&& ship.NeedsFuel();
	}

	bool CanBoard(const Ship &ship, const Ship &target)
	{
		if(&ship == &target)
			return false;
		if(target.IsDestroyed() || !target.IsTargetable() || target.GetSystem() != ship.GetSystem())
			return false;
		if(IsStranded(target) && !ship.GetGovernment()->IsEnemy(target.GetGovernment()))
			return true;
		return target.IsDisabled();
	}

	// Check if the given ship can "swarm" the targeted ship, e.g. to provide anti-missile cover.
	bool CanSwarm(const Ship &ship, const Ship &target)
	{
		if(target.GetPersonality().IsSwarming() || target.IsHyperspacing())
			return false;
		if(target.GetGovernment()->IsEnemy(ship.GetGovernment()))
			return false;
		if(target.GetSystem() != ship.GetSystem())
			return false;
		return target.IsTargetable();
	}

	double AngleDiff(double a, double b)
	{
		a = abs(a - b);
		return min(a, 360. - a);
	}

	// Determine if all able, non-carried escorts are ready to jump with this
	// ship. Carried escorts are waited for in AI::Step.
	bool EscortsReadyToJump(const Ship &ship)
	{
		bool shipIsYours = ship.IsYours();
		const Government *gov = ship.GetGovernment();
		for(const weak_ptr<Ship> &ptr : ship.GetEscorts())
		{
			shared_ptr<const Ship> escort = ptr.lock();
			// Skip escorts which are not player-owned and not escort mission NPCs.
			if(!escort || (shipIsYours && !escort->IsYours() && (!escort->GetPersonality().IsEscort()
					|| gov->IsEnemy(escort->GetGovernment()))))
				continue;
			if(!escort->IsDisabled() && !escort->CanBeCarried()
					&& escort->GetSystem() == ship.GetSystem()
					&& escort->JumpNavigation().JumpFuel() && !escort->IsReadyToJump(true))
				return false;
		}
		return true;
	}

	// Determine if the ship has any usable weapons.
	bool IsArmed(const Ship &ship)
	{
		for(const Hardpoint &hardpoint : ship.Weapons())
		{
			const Weapon *weapon = hardpoint.GetOutfit();
			if(weapon && !hardpoint.IsAntiMissile())
			{
				if(weapon->Ammo() && !ship.OutfitCount(weapon->Ammo()))
					continue;
				return true;
			}
		}
		return false;
	}

	void Deploy(const Ship &ship, bool includingDamaged)
	{
		for(const Ship::Bay &bay : ship.Bays())
			if(bay.ship && (includingDamaged || bay.ship->Health() > .75) &&
					(!bay.ship->IsYours() || bay.ship->HasDeployOrder()))
				bay.ship->SetCommands(Command::DEPLOY);
	}

	// Issue deploy orders for the selected ships (or the full fleet if no ships are selected).
	void IssueDeploy(const PlayerInfo &player)
	{
		// Lay out the rules for what constitutes a deployable ship. (Since player ships are not
		// deleted from memory until the next landing, check both parked and destroyed states.)
		auto isCandidate = [](const shared_ptr<Ship> &ship) -> bool
		{
			return ship->CanBeCarried() && !ship->IsParked() && !ship->IsDestroyed();
		};

		auto toDeploy = vector<Ship *> {};
		auto toRecall = vector<Ship *> {};
		{
			auto maxCount = player.Ships().size() / 2;
			toDeploy.reserve(maxCount);
			toRecall.reserve(maxCount);
		}

		// First, check if the player selected any carried ships.
		for(const weak_ptr<Ship> &it : player.SelectedShips())
		{
			shared_ptr<Ship> ship = it.lock();
			if(ship && ship->IsYours() && isCandidate(ship))
				(ship->HasDeployOrder() ? toRecall : toDeploy).emplace_back(ship.get());
		}
		// If needed, check the player's fleet for deployable ships.
		if(toDeploy.empty() && toRecall.empty())
			for(const shared_ptr<Ship> &ship : player.Ships())
				if(isCandidate(ship) && ship.get() != player.Flagship())
					(ship->HasDeployOrder() ? toRecall : toDeploy).emplace_back(ship.get());

		// If any ships were not yet ordered to deploy, deploy them.
		if(!toDeploy.empty())
		{
			for(Ship *ship : toDeploy)
				ship->SetDeployOrder(true);
			Messages::Add("Deployed " + to_string(toDeploy.size()) + " carried ships.", Messages::Importance::High);
		}
		// Otherwise, instruct the carried ships to return to their berth.
		else if(!toRecall.empty())
		{
			for(Ship *ship : toRecall)
				ship->SetDeployOrder(false);
			Messages::Add("Recalled " + to_string(toRecall.size()) + " carried ships", Messages::Importance::High);
		}
	}

	// Check if the ship contains a carried ship that needs to launch.
	bool HasDeployments(const Ship &ship)
	{
		for(const Ship::Bay &bay : ship.Bays())
			if(bay.ship && bay.ship->HasDeployOrder())
				return true;
		return false;
	}

	// Determine if the ship with the given travel plan should refuel in
	// its current system, or if it should keep traveling.
	bool ShouldRefuel(const Ship &ship, const DistanceMap &route, double fuelCapacity = 0.)
	{
		if(!fuelCapacity)
			fuelCapacity = ship.Attributes().Get("fuel capacity");

		const System *from = ship.GetSystem();
		const bool systemHasFuel = from->HasFuelFor(ship) && fuelCapacity;
		// If there is no fuel capacity in this ship, no fuel in this
		// system, if it is fully fueled, or its drive doesn't require
		// fuel, then it should not refuel before traveling.
		if(!systemHasFuel || ship.Fuel() == 1. || !ship.JumpNavigation().JumpFuel())
			return false;

		// Calculate the fuel needed to reach the next system with fuel.
		double fuel = fuelCapacity * ship.Fuel();
		const System *to = route.Route(from);
		while(to && !to->HasFuelFor(ship))
			to = route.Route(to);

		// The returned system from Route is nullptr when the route is
		// "complete." If 'to' is nullptr here, then there are no fuel
		// stops between the current system (which has fuel) and the
		// desired endpoint system - refuel only if needed.
		return fuel < route.RequiredFuel(from, (to ? to : route.End()));
	}

	const StellarObject *GetRefuelLocation(const Ship &ship)
	{
		const StellarObject *target = nullptr;
		const System *system = ship.GetSystem();
		if(system)
		{
			// Determine which, if any, planet with fuel is closest.
			double closest = numeric_limits<double>::infinity();
			const Point &p = ship.Position();
			for(const StellarObject &object : system->Objects())
				if(object.HasSprite() && object.HasValidPlanet() && !object.GetPlanet()->IsWormhole()
						&& object.GetPlanet()->HasFuelFor(ship))
				{
					double distance = p.Distance(object.Position());
					if(distance < closest)
					{
						target = &object;
						closest = distance;
					}
				}
		}
		return target;
	}

	// Set the ship's TargetStellar or TargetSystem in order to reach the
	// next desired system. Will target a landable planet to refuel.
	void SelectRoute(Ship &ship, const System *targetSystem)
	{
		const System *from = ship.GetSystem();
		if(from == targetSystem || !targetSystem)
			return;
		const DistanceMap route(ship, targetSystem);
		const bool needsRefuel = ShouldRefuel(ship, route);
		const System *to = route.Route(from);
		// The destination may be accessible by both jump and wormhole.
		// Prefer wormhole travel in these cases, to conserve fuel. Must
		// check accessibility as DistanceMap may only see the jump path.
		if(to && !needsRefuel)
			for(const StellarObject &object : from->Objects())
			{
				if(!object.HasSprite() || !object.HasValidPlanet())
					continue;

				const Planet &planet = *object.GetPlanet();
				if(planet.IsWormhole() && planet.IsAccessible(&ship)
						&& &planet.GetWormhole()->WormholeDestination(*from) == to)
				{
					ship.SetTargetStellar(&object);
					ship.SetTargetSystem(nullptr);
					return;
				}
			}
		else if(needsRefuel)
		{
			// There is at least one planet that can refuel the ship.
			ship.SetTargetStellar(GetRefuelLocation(ship));
			return;
		}
		// Either there is no viable wormhole route to this system, or
		// the target system cannot be reached.
		ship.SetTargetSystem(to);
		ship.SetTargetStellar(nullptr);
	}

	bool StayOrLinger(Ship &ship)
	{
		const Personality &personality = ship.GetPersonality();
		if(personality.IsStaying())
			return true;

		const Government *government = ship.GetGovernment();
		shared_ptr<const Ship> parent = ship.GetParent();
		if(parent && government && parent->GetGovernment()->IsEnemy(government))
			return true;

		if(ship.IsFleeing())
			return false;

		// Everything after here is the lingering logic.

		if(!personality.IsLingering())
			return false;
		// NPCs that can follow the player do not linger.
		if(ship.IsSpecial() && !personality.IsUninterested())
			return false;

		const System *system = ship.GetSystem();
		const System *destination = ship.GetTargetSystem();

		// Ships not yet at their destination must go there before they can linger.
		if(destination && destination != system)
			return false;
		// Ship cannot linger any longer in this system.
		if(!system || ship.GetLingerSteps() >= system->MinimumFleetPeriod() / 4)
			return false;

		ship.Linger();
		return true;
	}

	// Constants for the invisible fence timer.
	const int FENCE_DECAY = 4;
	const int FENCE_MAX = 600;
	// The health remaining before becoming disabled, at which fighters and
	// other ships consider retreating from battle.
	const double RETREAT_HEALTH = .25;

	// An offset to prevent the ship from being not quite over the point to departure.
	const double SAFETY_OFFSET = 1.;

	// The minimum speed advantage a ship has to have to consider running away.
	const double SAFETY_MULTIPLIER = 1.1;
}



AI::AI(const List<Ship> &ships, const List<Minable> &minables, const List<Flotsam> &flotsam)
	: ships(ships), minables(minables), flotsam(flotsam)
{
	// Allocate a starting amount of hardpoints for ships.
	firingCommands.SetHardpoints(12);
}



// Fleet commands from the player.
void AI::IssueShipTarget(const PlayerInfo &player, const shared_ptr<Ship> &target)
{
	Orders newOrders;
	bool isEnemy = target->GetGovernment()->IsEnemy();
	newOrders.type = (!isEnemy ? Orders::KEEP_STATION
		: target->IsDisabled() ? Orders::FINISH_OFF : Orders::ATTACK);
	newOrders.target = target;
	string description = (isEnemy ? "focusing fire on" : "following") + (" \"" + target->Name() + "\".");
	IssueOrders(player, newOrders, description);
}



void AI::IssueAsteroidTarget(const PlayerInfo &player, const shared_ptr<Minable> &targetAsteroid)
{
	Orders newOrders;
	newOrders.type = Orders::MINE;
	newOrders.targetAsteroid = targetAsteroid;
	IssueOrders(player, newOrders,
			"focusing fire on " + targetAsteroid->DisplayName() + " " + targetAsteroid->Noun() + ".");
}



void AI::IssueMoveTarget(const PlayerInfo &player, const Point &target, const System *moveToSystem)
{
	Orders newOrders;
	newOrders.type = Orders::MOVE_TO;
	newOrders.point = target;
	newOrders.targetSystem = moveToSystem;
	string description = "moving to the given location";
	description += player.GetSystem() == moveToSystem ? "." : (" in the " + moveToSystem->Name() + " system.");
	IssueOrders(player, newOrders, description);
}



// Commands issued via the keyboard (mostly, to the flagship).
void AI::UpdateKeys(PlayerInfo &player, Command &activeCommands)
{
	escortsUseAmmo = Preferences::Has("Escorts expend ammo");
	escortsAreFrugal = Preferences::Has("Escorts use ammo frugally");

	autoPilot |= activeCommands;
	if(activeCommands.Has(AutopilotCancelCommands()))
	{
		bool canceled = (autoPilot.Has(Command::JUMP) && !activeCommands.Has(Command::JUMP));
		canceled |= (autoPilot.Has(Command::STOP) && !activeCommands.Has(Command::STOP));
		canceled |= (autoPilot.Has(Command::LAND) && !activeCommands.Has(Command::LAND));
		canceled |= (autoPilot.Has(Command::BOARD) && !activeCommands.Has(Command::BOARD));
		if(canceled)
			Messages::Add("Disengaging autopilot.", Messages::Importance::High);
		autoPilot.Clear();
	}

	const Ship *flagship = player.Flagship();
	if(!flagship || flagship->IsDestroyed())
		return;

	if(activeCommands.Has(Command::STOP))
		Messages::Add("Coming to a stop.", Messages::Importance::High);

	// Only toggle the "cloak" command if one of your ships has a cloaking device.
	if(activeCommands.Has(Command::CLOAK))
		for(const auto &it : player.Ships())
			if(!it->IsParked() && it->Attributes().Get("cloak"))
			{
				isCloaking = !isCloaking;
				Messages::Add(isCloaking ? "Engaging cloaking device." : "Disengaging cloaking device."
					, Messages::Importance::High);
				break;
			}

	// Toggle your secondary weapon.
	if(activeCommands.Has(Command::SELECT))
		player.SelectNextSecondary();

	// The commands below here only apply if you have escorts or fighters.
	if(player.Ships().size() < 2)
		return;

	// Toggle the "deploy" command for the fleet or selected ships.
	if(activeCommands.Has(Command::DEPLOY))
		IssueDeploy(player);

	shared_ptr<Ship> target = flagship->GetTargetShip();
	shared_ptr<Minable> targetAsteroid = flagship->GetTargetAsteroid();
	Orders newOrders;
	if(activeCommands.Has(Command::FIGHT) && target && !target->IsYours())
	{
		newOrders.type = target->IsDisabled() ? Orders::FINISH_OFF : Orders::ATTACK;
		newOrders.target = target;
		IssueOrders(player, newOrders, "focusing fire on \"" + target->Name() + "\".");
	}
	else if(activeCommands.Has(Command::FIGHT) && targetAsteroid)
		IssueAsteroidTarget(player, targetAsteroid);
	if(activeCommands.Has(Command::HOLD))
	{
		newOrders.type = Orders::HOLD_POSITION;
		IssueOrders(player, newOrders, "holding position.");
	}
	if(activeCommands.Has(Command::GATHER))
	{
		newOrders.type = Orders::GATHER;
		newOrders.target = player.FlagshipPtr();
		IssueOrders(player, newOrders, "gathering around your flagship.");
	}

	// Get rid of any invalid orders. Carried ships will retain orders in case they are deployed.
	for(auto it = orders.begin(); it != orders.end(); )
	{
		if(it->second.type == Orders::MINE && it->first->Cargo().Free() && it->second.targetAsteroid.expired())
			it->second.type = Orders::HARVEST;
		else if(it->second.type & Orders::REQUIRES_TARGET)
		{
			shared_ptr<Ship> ship = it->second.target.lock();
			shared_ptr<Minable> asteroid = it->second.targetAsteroid.lock();
			// Check if the target ship itself is targetable.
			bool invalidTarget = !ship || !ship->IsTargetable() || (ship->IsDisabled() && it->second.type == Orders::ATTACK);
			// Alternately, if an asteroid is targeted, then not an invalid target.
			invalidTarget &= !asteroid;
			// Check if the target ship is in a system where we can target.
			// This check only checks for undocked ships (that have a current system).
			bool targetOutOfReach = !ship || (it->first->GetSystem() && ship->GetSystem() != it->first->GetSystem()
					&& ship->GetSystem() != flagship->GetSystem());
			// Asteroids are never out of reach since they're in the same system as flagship.
			targetOutOfReach &= !asteroid;

			if(invalidTarget || targetOutOfReach)
			{
				it = orders.erase(it);
				continue;
			}
		}
		++it;
	}
}



void AI::UpdateEvents(const list<ShipEvent> &events)
{
	for(const ShipEvent &event : events)
	{
		const auto &target = event.Target();
		if(!target)
			continue;

		if(event.Actor())
		{
			actions[event.Actor()][target] |= event.Type();
			if(event.TargetGovernment())
				notoriety[event.Actor()][event.TargetGovernment()] |= event.Type();
		}

		const auto &actorGovernment = event.ActorGovernment();
		if(actorGovernment)
		{
			governmentActions[actorGovernment][target] |= event.Type();
			if(actorGovernment->IsPlayer() && event.TargetGovernment())
			{
				int &bitmap = playerActions[target];
				int newActions = event.Type() - (event.Type() & bitmap);
				bitmap |= event.Type();
				// If you provoke the same ship twice, it should have an effect both times.
				if(event.Type() & ShipEvent::PROVOKE)
					newActions |= ShipEvent::PROVOKE;
				event.TargetGovernment()->Offend(newActions, target->CrewValue());
			}
		}
	}
}



// Remove records of what happened in the previous system, now that
// the player has entered a new one.
void AI::Clean()
{
	actions.clear();
	notoriety.clear();
	governmentActions.clear();
	scanPermissions.clear();
	playerActions.clear();
	swarmCount.clear();
	fenceCount.clear();
	miningAngle.clear();
	miningRadius.clear();
	miningTime.clear();
	appeasementThreshold.clear();
	shipStrength.clear();
	enemyStrength.clear();
	allyStrength.clear();
}



// Clear ship orders and assistance requests. These should be done
// when the player lands, but not when they change systems.
void AI::ClearOrders()
{
	helperList.clear();
	orders.clear();
}



void AI::Step(const PlayerInfo &player, Command &activeCommands)
{
	// First, figure out the comparative strengths of the present governments.
	const System *playerSystem = player.GetSystem();
	map<const Government *, int64_t> strength;
	UpdateStrengths(strength, playerSystem);
	CacheShipLists();

	// Update the counts of how long ships have been outside the "invisible fence."
	// If a ship ceases to exist, this also ensures that it will be removed from
	// the fence count map after a few seconds.
	for(auto it = fenceCount.begin(); it != fenceCount.end(); )
	{
		it->second -= FENCE_DECAY;
		if(it->second < 0)
			it = fenceCount.erase(it);
		else
			++it;
	}
	for(const auto &it : ships)
	{
		const System *system = it->GetActualSystem();
		if(system && it->Position().Length() >= system->InvisibleFenceRadius())
		{
			int &value = fenceCount[&*it];
			value = min(FENCE_MAX, value + FENCE_DECAY + 1);
		}
	}

	const Ship *flagship = player.Flagship();
	step = (step + 1) & 31;
	int targetTurn = 0;
	int minerCount = 0;
	const int maxMinerCount = minables.empty() ? 0 : 9;
	bool opportunisticEscorts = !Preferences::Has("Turrets focus fire");
	bool fightersRetreat = Preferences::Has("Damaged fighters retreat");
	const int npcMaxMiningTime = GameData::GetGamerules().NPCMaxMiningTime();
	for(const auto &it : ships)
	{
		// A destroyed ship can't do anything.
		if(it->IsDestroyed())
			continue;
		// Skip any carried fighters or drones that are somehow in the list.
		if(!it->GetSystem())
			continue;

		if(it.get() == flagship)
		{
			// Player cannot do anything if the flagship is landing.
			if(!flagship->IsLanding())
				MovePlayer(*it, player, activeCommands);
			continue;
		}

		const Government *gov = it->GetGovernment();
		const Personality &personality = it->GetPersonality();
		double healthRemaining = it->Health();
		bool isPresent = (it->GetSystem() == playerSystem);
		bool isStranded = IsStranded(*it);
		bool thisIsLaunching = (isPresent && HasDeployments(*it));
		if(isStranded || it->IsDisabled())
		{
			// Attempt to find a friendly ship to render assistance.
			if(!it->GetPersonality().IsDerelict())
				AskForHelp(*it, isStranded, flagship);

			if(it->IsDisabled())
			{
				// Ships other than escorts should deploy fighters if disabled.
				if(!it->IsYours() || thisIsLaunching)
				{
					it->SetCommands(Command::DEPLOY);
					Deploy(*it, !(it->IsYours() && fightersRetreat));
				}
				// Avoid jettisoning cargo as soon as this ship is repaired.
				if(personality.IsAppeasing())
				{
					double health = .5 * it->Shields() + it->Hull();
					double &threshold = appeasementThreshold[it.get()];
					threshold = max((1. - health) + .1, threshold);
				}
				continue;
			}
		}
		// Overheated ships are effectively disabled, and cannot fire, cloak, etc.
		if(it->IsOverheated())
			continue;

		Command command;
		firingCommands.SetHardpoints(it->Weapons().size());
		if(it->IsYours())
		{
			if(it->HasBays() && thisIsLaunching)
			{
				// If this is a carrier, launch whichever of its fighters are at
				// good enough health to survive a fight.
				command |= Command::DEPLOY;
				Deploy(*it, !fightersRetreat);
			}
			if(isCloaking)
				command |= Command::CLOAK;
		}

		// Cloak if the AI considers it appropriate.
		bool escortShouldCloak = !isCloaking && Preferences::Has("Defensive escort cloaking");
		if(!it->IsYours() || escortShouldCloak)
			if(DoCloak(*it, command))
			{
				// The ship chose to retreat from its target, e.g. to repair.
				it->SetCommands(command);
				continue;
			}

		shared_ptr<Ship> parent = it->GetParent();
		if(parent && parent->IsDestroyed())
		{
			// An NPC that loses its fleet leader should attempt to
			// follow that leader's parent. For most mission NPCs,
			// this is the player. Any regular NPCs and mission NPCs
			// with "personality uninterested" become independent.
			parent = parent->GetParent();
			it->SetParent(parent);
		}

		// Pick a target and automatically fire weapons.
		shared_ptr<Ship> target = it->GetTargetShip();
		shared_ptr<Minable> targetAsteroid = it->GetTargetAsteroid();
		shared_ptr<Flotsam> targetFlotsam = it->GetTargetFlotsam();
		if(isPresent && it->IsYours() && targetFlotsam && FollowOrders(*it, command))
			continue;
		if(isPresent && !personality.IsSwarming() && !targetAsteroid)
		{
			// Each ship only switches targets twice a second, so that it can
			// focus on damaging one particular ship.
			targetTurn = (targetTurn + 1) & 31;
			if(targetTurn == step || !target || target->IsDestroyed() || (target->IsDisabled() && personality.Disables())
					|| (target->IsFleeing() && personality.IsMerciful()) || !target->IsTargetable())
			{
				target = FindTarget(*it);
				it->SetTargetShip(target);
			}
		}
		if(isPresent)
		{
			AimTurrets(*it, firingCommands, it->IsYours() ? opportunisticEscorts : personality.IsOpportunistic());
			if(targetAsteroid)
				AutoFire(*it, firingCommands, *targetAsteroid);
			else
				AutoFire(*it, firingCommands);
		}

		// If this ship is hyperspacing, or in the act of
		// launching or landing, it can't do anything else.
		if(it->IsHyperspacing() || it->Zoom() < 1.)
		{
			it->SetCommands(command);
			it->SetCommands(firingCommands);
			continue;
		}

		// Run away if your hostile target is not disabled and you are badly damaged.
		// Player ships never stop targeting hostiles, while hostile mission NPCs will
		// do so only if they are allowed to leave.
		const bool shouldFlee = (personality.IsFleeing() ||
			(!personality.IsDaring() && !personality.IsStaying()
			&& healthRemaining < RETREAT_HEALTH + .25 * personality.IsCoward()));
		if(!it->IsYours() && shouldFlee && target && target->GetGovernment()->IsEnemy(gov) && !target->IsDisabled()
			&& (!it->GetParent() || !it->GetParent()->GetGovernment()->IsEnemy(gov)))
		{
			// Make sure the ship has somewhere to flee to.
			const System *system = it->GetSystem();
			if(it->JumpsRemaining() && (!system->Links().empty() || it->JumpNavigation().HasJumpDrive()))
				target.reset();
			else
				for(const StellarObject &object : system->Objects())
					if(object.HasSprite() && object.HasValidPlanet() && object.GetPlanet()->HasSpaceport()
							&& object.GetPlanet()->CanLand(*it))
					{
						target.reset();
						break;
					}

			if(target)
				// This ship has nowhere to flee to: Stop fleeing.
				it->SetFleeing(false);
			else
			{
				// This ship has somewhere to flee to: Remove target and mark this ship as fleeing.
				it->SetTargetShip(target);
				it->SetFleeing();
			}
		}
		else if(it->IsFleeing())
			it->SetFleeing(false);

		// Special actions when a ship is heavily damaged:
		if(healthRemaining < RETREAT_HEALTH + .25)
		{
			// Cowards abandon their fleets.
			if(parent && personality.IsCoward())
			{
				parent.reset();
				it->SetParent(parent);
			}
			// Appeasing ships jettison cargo to distract their pursuers.
			if(personality.IsAppeasing() && it->Cargo().Used())
				DoAppeasing(it, &appeasementThreshold[it.get()]);
		}

		// If recruited to assist a ship, follow through on the commitment
		// instead of ignoring it due to other personality traits.
		shared_ptr<Ship> shipToAssist = it->GetShipToAssist();
		if(shipToAssist)
		{
			if(shipToAssist->IsDestroyed() || shipToAssist->GetSystem() != it->GetSystem()
					|| shipToAssist->IsLanding() || shipToAssist->IsHyperspacing()
					|| shipToAssist->GetGovernment()->IsEnemy(gov)
					|| (!shipToAssist->IsDisabled() && !shipToAssist->NeedsFuel()))
			{
				shipToAssist.reset();
				it->SetShipToAssist(nullptr);
			}
			else if(!it->IsBoarding())
			{
				MoveTo(*it, command, shipToAssist->Position(), shipToAssist->Velocity(), 40., .8);
				command |= Command::BOARD;
			}

			if(shipToAssist)
			{
				it->SetTargetShip(shipToAssist);
				it->SetCommands(command);
				it->SetCommands(firingCommands);
				continue;
			}
		}

		// This ship may have updated its target ship.
		double targetDistance = numeric_limits<double>::infinity();
		target = it->GetTargetShip();
		if(target)
			targetDistance = target->Position().Distance(it->Position());

		// Special case: if the player's flagship tries to board a ship to
		// refuel it, that escort should hold position for boarding.
		isStranded |= (flagship && it == flagship->GetTargetShip() && CanBoard(*flagship, *it)
			&& autoPilot.Has(Command::BOARD));

		// Stranded ships that have a helper need to stop and be assisted.
		bool strandedWithHelper = isStranded &&
			(HasHelper(*it, isStranded) || it->GetPersonality().IsDerelict() || it->IsYours());

		// Behave in accordance with personality traits.
		if(isPresent && personality.IsSwarming() && !strandedWithHelper)
		{
			// Swarming ships should not wait for (or be waited for by) any ship.
			if(parent)
			{
				parent.reset();
				it->SetParent(parent);
			}
			// Flock between allied, in-system ships.
			DoSwarming(*it, command, target);
			it->SetCommands(command);
			it->SetCommands(firingCommands);
			continue;
		}

		if(isPresent && personality.IsSecretive())
		{
			if(DoSecretive(*it, command))
			{
				it->SetCommands(command);
				continue;
			}
		}

		// Surveillance NPCs with enforcement authority (or those from
		// missions) should perform scans and surveys of the system.
		if(isPresent && personality.IsSurveillance() && !strandedWithHelper
				&& (scanPermissions[gov] || it->IsSpecial()))
		{
			DoSurveillance(*it, command, target);
			it->SetCommands(command);
			it->SetCommands(firingCommands);
			continue;
		}

		// Ships that harvest flotsam prioritize it over stopping to be refueled.
		if(isPresent && personality.Harvests() && DoHarvesting(*it, command))
		{
			it->SetCommands(command);
			it->SetCommands(firingCommands);
			continue;
		}

		// Attacking a hostile ship, fleeing and stopping to be refueled are more important than mining.
		if(isPresent && personality.IsMining() && !shouldFlee && !target && !strandedWithHelper && maxMinerCount)
		{
			// Miners with free cargo space and available mining time should mine. Mission NPCs
			// should mine even if there are other miners or they have been mining a while.
			if(it->Cargo().Free() >= 5 && IsArmed(*it) && (it->IsSpecial()
					|| (++miningTime[&*it] < npcMaxMiningTime && ++minerCount < maxMinerCount)))
			{
				if(it->HasBays())
				{
					command |= Command::DEPLOY;
					Deploy(*it, false);
				}
				DoMining(*it, command);
				it->SetCommands(command);
				it->SetCommands(firingCommands);
				continue;
			}
			// Fighters and drones should assist their parent's mining operation if they cannot
			// carry ore, and the asteroid is near enough that the parent can harvest the ore.
			if(it->CanBeCarried() && parent && miningTime[parent.get()] < 3601)
			{
				const shared_ptr<Minable> &minable = parent->GetTargetAsteroid();
				if(minable && minable->Position().Distance(parent->Position()) < 600.)
				{
					it->SetTargetAsteroid(minable);
					MoveToAttack(*it, command, *minable);
					AutoFire(*it, firingCommands, *minable);
					it->SetCommands(command);
					it->SetCommands(firingCommands);
					continue;
				}
			}
			it->SetTargetAsteroid(nullptr);
		}

		// Handle carried ships:
		if(it->CanBeCarried())
		{
			// A carried ship must belong to the same government as its parent to dock with it.
			bool hasParent = parent && !parent->IsDestroyed() && parent->GetGovernment() == gov;
			bool inParentSystem = hasParent && parent->GetSystem() == it->GetSystem();
			// NPCs may take 30 seconds or longer to find a new parent. Player
			// owned fighter shouldn't take more than a few seconds.
			bool findNewParent = it->IsYours() ? !Random::Int(30) : !Random::Int(1800);
			bool parentHasSpace = inParentSystem && parent->BaysFree(it->Attributes().Category());
			if(findNewParent && parentHasSpace && it->IsYours())
				parentHasSpace = parent->CanCarry(*it);
			if(!hasParent || (!inParentSystem && !it->JumpNavigation().JumpFuel()) || (!parentHasSpace && findNewParent))
			{
				// Find the possible parents for orphaned fighters and drones.
				auto parentChoices = vector<shared_ptr<Ship>>{};
				parentChoices.reserve(ships.size() * .1);
				auto getParentFrom = [&it, &gov, &parentChoices](const list<shared_ptr<Ship>> otherShips) -> shared_ptr<Ship>
				{
					for(const auto &other : otherShips)
						if(other->GetGovernment() == gov && other->GetSystem() == it->GetSystem() && !other->CanBeCarried())
						{
							if(!other->IsDisabled() && other->CanCarry(*it.get()))
								return other;
							else
								parentChoices.emplace_back(other);
						}
					return shared_ptr<Ship>();
				};
				// Mission ships should only pick amongst ships from the same mission.
				auto missionIt = it->IsSpecial() && !it->IsYours()
					? find_if(player.Missions().begin(), player.Missions().end(),
						[&it](const Mission &m) { return m.HasShip(it); })
					: player.Missions().end();

				shared_ptr<Ship> newParent;
				if(missionIt != player.Missions().end())
				{
					auto &npcs = missionIt->NPCs();
					for(const auto &npc : npcs)
					{
						// Don't reparent to NPC ships that have not been spawned.
						if(!npc.ShouldSpawn())
							continue;
						newParent = getParentFrom(npc.Ships());
						if(newParent)
							break;
					}
				}
				else
					newParent = getParentFrom(ships);

				// If a new parent was found, then this carried ship should always reparent
				// as a ship of its own government is in-system and has space to carry it.
				if(newParent)
					parent = newParent;
				// Otherwise, if one or more in-system ships of the same government were found,
				// this carried ship should flock with one of them, even if they can't carry it.
				else if(!parentChoices.empty())
					parent = parentChoices[Random::Int(parentChoices.size())];
				// Player-owned carriables that can't be carried and have no ships to flock with
				// should keep their current parent, or if it is destroyed, their parent's parent.
				else if(it->IsYours())
				{
					if(parent && parent->IsDestroyed())
						parent = parent->GetParent();
				}
				// All remaining non-player ships should forget their previous parent entirely.
				else
					parent.reset();

				// Player-owned carriables should defer to player carrier if
				// selected parent can't carry it. This is necessary to prevent
				// fighters from jumping around fleet when there's not enough
				// bays.
				if(it->IsYours() && parent && parent->GetParent() && !parent->CanCarry(*it))
					parent = parent->GetParent();

				if(it->GetParent() != parent)
					it->SetParent(parent);
			}
			// Otherwise, check if this ship wants to return to its parent (e.g. to repair).
			else if(parentHasSpace && ShouldDock(*it, *parent, playerSystem))
			{
				it->SetTargetShip(parent);
				MoveTo(*it, command, parent->Position(), parent->Velocity(), 40., .8);
				command |= Command::BOARD;
				it->SetCommands(command);
				it->SetCommands(firingCommands);
				continue;
			}
			// If we get here, it means that the ship has not decided to return
			// to its mothership. So, it should continue to be deployed.
			command |= Command::DEPLOY;
		}
		// If this ship has decided to recall all of its fighters because combat has ceased,
		// it comes to a stop to facilitate their reboarding process.
		bool mustRecall = false;
		if(!target && it->HasBays() && !(it->IsYours() ?
				thisIsLaunching : it->Commands().Has(Command::DEPLOY)))
			for(const weak_ptr<Ship> &ptr : it->GetEscorts())
			{
				shared_ptr<const Ship> escort = ptr.lock();
				// Note: HasDeployOrder is always `false` for NPC ships, as it is solely used for player ships.
				if(escort && escort->CanBeCarried() && !escort->HasDeployOrder() && escort->GetSystem() == it->GetSystem()
						&& !escort->IsDisabled() && it->BaysFree(escort->Attributes().Category()))
				{
					mustRecall = true;
					break;
				}
			}

		// Construct movement / navigation commands as appropriate for the ship.
		if(mustRecall || (strandedWithHelper && !it->GetPersonality().IsDerelict()))
		{
			// Stopping to let fighters board or to be refueled takes priority
			// even over following orders from the player.
			if(it->Velocity().Length() > .001 || !target)
				Stop(*it, command);
			else
				command.SetTurn(TurnToward(*it, TargetAim(*it)));
		}
		else if(FollowOrders(*it, command))
		{
			// If this is an escort and it followed orders, its only final task
			// is to convert completed MOVE_TO orders into HOLD_POSITION orders.
			UpdateOrders(*it);
		}
		// Hostile "escorts" (i.e. NPCs that are trailing you) only revert to
		// escort behavior when in a different system from you. Otherwise,
		// the behavior depends on what the parent is doing, whether there
		// are hostile targets nearby, and whether the escort has any
		// immediate needs (like refueling).
		else if(!parent)
			MoveIndependent(*it, command);
		else if(parent->GetSystem() != it->GetSystem())
		{
			if(personality.IsStaying() || !it->Attributes().Get("fuel capacity"))
				MoveIndependent(*it, command);
			else
				MoveEscort(*it, command);
		}
		// From here down, we're only dealing with ships that have a "parent"
		// which is in the same system as them.
		else if(parent->GetGovernment()->IsEnemy(gov))
		{
			// Fight your target, if you have one.
			if(target)
				MoveIndependent(*it, command);
			// Otherwise try to find and fight your parent. If your parent
			// can't be both targeted and pursued, then don't follow them.
			else if(parent->IsTargetable() && CanPursue(*it, *parent))
				MoveEscort(*it, command);
			else
				MoveIndependent(*it, command);
		}
		else if(parent->IsDisabled() && !it->CanBeCarried())
		{
			// Your parent is disabled, and is in this system. If you have enemy
			// targets present, fight them. Otherwise, repair your parent.
			if(target)
				MoveIndependent(*it, command);
			else if(!parent->GetPersonality().IsDerelict())
				it->SetShipToAssist(parent);
			else
				CircleAround(*it, command, *parent);
		}
		else if(personality.IsStaying())
			MoveIndependent(*it, command);
		// This is a friendly escort. If the parent is getting ready to
		// jump, always follow.
		else if(parent->Commands().Has(Command::JUMP) && !strandedWithHelper)
			MoveEscort(*it, command);
		// Timid ships always stay near their parent. Injured player
		// escorts will stay nearby until they have repaired a bit.
		else if((personality.IsTimid() || (it->IsYours() && healthRemaining < RETREAT_HEALTH))
				&& parent->Position().Distance(it->Position()) > 500.)
			MoveEscort(*it, command);
		// Otherwise, attack targets depending on your hunting attribute.
		else if(target && (targetDistance < 2000. || personality.IsHunting()))
			MoveIndependent(*it, command);
		// This ship does not feel like fighting.
		else
			MoveEscort(*it, command);

		// Force ships that are overlapping each other to "scatter":
		DoScatter(*it, command);

		it->SetCommands(command);
		it->SetCommands(firingCommands);
	}
}



void AI::SetMousePosition(Point position)
{
	mousePosition = position;
}



// Get the in-system strength of each government's allies and enemies.
int64_t AI::AllyStrength(const Government *government)
{
	auto it = allyStrength.find(government);
	return (it == allyStrength.end() ? 0 : it->second);
}



int64_t AI::EnemyStrength(const Government *government)
{
	auto it = enemyStrength.find(government);
	return (it == enemyStrength.end() ? 0 : it->second);
}



// Check if the given target can be pursued by this ship.
bool AI::CanPursue(const Ship &ship, const Ship &target) const
{
	// If this ship does not care about the "invisible fence", it can always pursue.
	if(ship.GetPersonality().IsUnconstrained())
		return true;

	// Owned ships ignore fence.
	if(ship.IsYours())
		return true;

	// Check if the target is beyond the "invisible fence" for this system.
	const auto fit = fenceCount.find(&target);
	if(fit == fenceCount.end())
		return true;
	else
		return (fit->second != FENCE_MAX);
}



// Check if the ship is being helped, and if not, ask for help.
void AI::AskForHelp(Ship &ship, bool &isStranded, const Ship *flagship)
{
	if(HasHelper(ship, isStranded))
		isStranded = true;
	else if(!Random::Int(30))
	{
		const Government *gov = ship.GetGovernment();
		bool hasEnemy = false;

		vector<Ship *> canHelp;
		canHelp.reserve(ships.size());
		for(const auto &helper : ships)
		{
			// Never ask yourself for help.
			if(helper.get() == &ship)
				continue;

			// If any able enemies of this ship are in its system, it cannot call for help.
			const System *system = ship.GetSystem();
			if(helper->GetGovernment()->IsEnemy(gov) && flagship && system == flagship->GetSystem())
			{
				// Disabled, overheated, or otherwise untargetable ships pose no threat.
				bool harmless = helper->IsDisabled() || (helper->IsOverheated() && helper->Heat() >= 1.1)
						|| !helper->IsTargetable();
				hasEnemy |= (system == helper->GetSystem() && !harmless);
				if(hasEnemy)
					break;
			}

			// Check if this ship is logically able to help.
			// If the ship is already assisting someone else, it cannot help this ship.
			if(helper->GetShipToAssist() && helper->GetShipToAssist().get() != &ship)
				continue;
			// If the ship is mining or chasing flotsam, it cannot help this ship.
			if(helper->GetTargetAsteroid() || helper->GetTargetFlotsam())
				continue;
			// Your escorts only help other escorts, and your flagship never helps.
			if((helper->IsYours() && !ship.IsYours()) || helper.get() == flagship)
				continue;
			// Your escorts should not help each other if already under orders.
			auto foundOrders = orders.find(helper.get());
			if(foundOrders != orders.end())
			{
				int helperOrders = foundOrders->second.type;
				// If your own escorts become disabled, then your mining fleet
				// should prioritize repairing escorts instead of mining or
				// harvesting flotsam.
				if(helper->IsYours() && ship.IsYours() && helperOrders != Orders::MINE && helperOrders != Orders::HARVEST)
					continue;
			}

			// Check if this ship is physically able to help.
			if(!CanHelp(ship, *helper, isStranded))
				continue;

			// Prefer fast ships over slow ones.
			canHelp.insert(canHelp.end(), 1 + .3 * helper->MaxVelocity(), helper.get());
		}

		if(!hasEnemy && !canHelp.empty())
		{
			Ship *helper = canHelp[Random::Int(canHelp.size())];
			helper->SetShipToAssist((&ship)->shared_from_this());
			helperList[&ship] = helper->shared_from_this();
			isStranded = true;
		}
		else
			isStranded = false;
	}
	else
		isStranded = false;
}



// Determine if the selected ship is physically able to render assistance.
bool AI::CanHelp(const Ship &ship, const Ship &helper, const bool needsFuel) const
{
	// A ship being assisted cannot assist.
	if(helperList.find(&helper) != helperList.end())
		return false;

	// Fighters, drones, and disabled / absent ships can't offer assistance.
	if(helper.CanBeCarried() || helper.GetSystem() != ship.GetSystem()
			|| (helper.Cloaking() == 1. && helper.GetGovernment() != ship.GetGovernment())
			|| helper.IsDisabled() || helper.IsOverheated() || helper.IsHyperspacing())
		return false;

	// An enemy cannot provide assistance, and only ships of the same government will repair disabled ships.
	if(helper.GetGovernment()->IsEnemy(ship.GetGovernment())
			|| (ship.IsDisabled() && helper.GetGovernment() != ship.GetGovernment()))
		return false;

	// If the helper has insufficient fuel, it cannot help this ship unless this ship is also disabled.
	if(!ship.IsDisabled() && needsFuel && !helper.CanRefuel(ship))
		return false;

	return true;
}



bool AI::HasHelper(const Ship &ship, const bool needsFuel)
{
	// Do we have an existing ship that was asked to assist?
	if(helperList.find(&ship) != helperList.end())
	{
		shared_ptr<Ship> helper = helperList[&ship].lock();
		if(helper && helper->GetShipToAssist().get() == &ship && CanHelp(ship, *helper, needsFuel))
			return true;
		else
			helperList.erase(&ship);
	}

	return false;
}



// Pick a new target for the given ship.
shared_ptr<Ship> AI::FindTarget(const Ship &ship) const
{
	// If this ship has no government, it has no enemies.
	shared_ptr<Ship> target;
	const Government *gov = ship.GetGovernment();
	if(!gov || ship.GetPersonality().IsPacifist())
		return FindNonHostileTarget(ship);

	bool isYours = ship.IsYours();
	if(isYours)
	{
		auto it = orders.find(&ship);
		if(it != orders.end() && (it->second.type == Orders::ATTACK || it->second.type == Orders::FINISH_OFF))
			return it->second.target.lock();
	}

	// If this ship is not armed, do not make it fight.
	double minRange = numeric_limits<double>::infinity();
	double maxRange = 0.;
	for(const Hardpoint &weapon : ship.Weapons())
		if(weapon.GetOutfit() && !weapon.IsAntiMissile())
		{
			minRange = min(minRange, weapon.GetOutfit()->Range());
			maxRange = max(maxRange, weapon.GetOutfit()->Range());
		}
	if(!maxRange)
		return FindNonHostileTarget(ship);

	const Personality &person = ship.GetPersonality();
	shared_ptr<Ship> oldTarget = ship.GetTargetShip();
	if(oldTarget && !oldTarget->IsTargetable())
		oldTarget.reset();
	if(oldTarget && person.IsTimid() && oldTarget->IsDisabled()
			&& ship.Position().Distance(oldTarget->Position()) > 1000.)
		oldTarget.reset();
	// Ships with 'plunders' personality always destroy the ships they have boarded
	// unless they also have either or both of the 'disables' or 'merciful' personalities.
	if(oldTarget && person.Plunders() && !person.Disables() && !person.IsMerciful()
			&& oldTarget->IsDisabled() && Has(ship, oldTarget, ShipEvent::BOARD))
		return oldTarget;
	shared_ptr<Ship> parentTarget;
	if(ship.GetParent() && !ship.GetParent()->GetGovernment()->IsEnemy(gov))
		parentTarget = ship.GetParent()->GetTargetShip();
	if(parentTarget && !parentTarget->IsTargetable())
		parentTarget.reset();

	// Find the closest enemy ship (if there is one). If this ship is "hunting,"
	// it will attack any ship in system. Otherwise, if all its weapons have a
	// range higher than 2000, it will engage ships up to 50% beyond its range.
	// If a ship has short range weapons and is not hunting, it will engage any
	// ship that is within 3000 of it.
	double closest = person.IsHunting() ? numeric_limits<double>::infinity() :
		(minRange > 1000.) ? maxRange * 1.5 : 4000.;
	bool hasNemesis = false;
	bool canPlunder = person.Plunders() && ship.Cargo().Free() && !ship.CanBeCarried();
	// Figure out how strong this ship is.
	int64_t maxStrength = 0;
	auto strengthIt = shipStrength.find(&ship);
	if(!person.IsDaring() && strengthIt != shipStrength.end())
		maxStrength = 2 * strengthIt->second;

	// Get a list of all targetable, hostile ships in this system.
	const auto enemies = GetShipsList(ship, true);
	for(const auto &foe : enemies)
	{
		// If this is a "nemesis" ship and it has found one of the player's
		// ships to target, it will only consider the player's owned fleet,
		// or NPCs being escorted by the player.
		const bool isPotentialNemesis = person.IsNemesis()
				&& (foe->IsYours() || foe->GetPersonality().IsEscort());
		if(hasNemesis && !isPotentialNemesis)
			continue;
		if(!CanPursue(ship, *foe))
			continue;

		// Estimate the range a second from now, so ships prefer foes they are approaching.
		double range = (foe->Position() + 60. * foe->Velocity()).Distance(
			ship.Position() + 60. * ship.Velocity());
		// Prefer the previous target, or the parent's target, if they are nearby.
		if(foe == oldTarget.get() || foe == parentTarget.get())
			range -= 500.;

		// Unless this ship is "daring", it should not chase much stronger ships.
		if(maxStrength && range > 1000. && !foe->IsDisabled())
		{
			const auto otherStrengthIt = shipStrength.find(foe);
			if(otherStrengthIt != shipStrength.end() && otherStrengthIt->second > maxStrength)
				continue;
		}

		// Merciful ships do not attack any ships that are trying to escape.
		if(person.IsMerciful() && foe->IsFleeing())
			continue;

		// Ships which only disable never target already-disabled ships.
		if((person.Disables() || (!person.IsNemesis() && foe != oldTarget.get()))
				&& foe->IsDisabled() && (!canPlunder || Has(ship, foe->shared_from_this(), ShipEvent::BOARD)))
			continue;

		// Ships that don't (or can't) plunder strongly prefer active targets.
		if(!canPlunder)
			range += 5000. * foe->IsDisabled();
		// While those that do, do so only if no "live" enemies are nearby.
		else
			range += 2000. * (2 * foe->IsDisabled() - !Has(ship, foe->shared_from_this(), ShipEvent::BOARD));

		// Prefer to go after armed targets, especially if you're not a pirate.
		range += 1000. * (!IsArmed(*foe) * (1 + !person.Plunders()));
		// Targets which have plundered this ship's faction earn extra scorn.
		range -= 1000 * Has(*foe, gov, ShipEvent::BOARD);
		// Focus on nearly dead ships.
		range += 500. * (foe->Shields() + foe->Hull());
		// If a target is extremely overheated, focus on ships that can attack back.
		if(foe->IsOverheated())
			range += 3000. * (foe->Heat() - .9);
		if((isPotentialNemesis && !hasNemesis) || range < closest)
		{
			closest = range;
			target = foe->shared_from_this();
			hasNemesis = isPotentialNemesis;
		}
	}

	// With no hostile targets, NPCs with enforcement authority (and any
	// mission NPCs) should consider friendly targets for surveillance.
	if(!isYours && !target && (ship.IsSpecial() || scanPermissions.at(gov)))
		target = FindNonHostileTarget(ship);

	// Vindictive personalities without in-range hostile targets keep firing at an old
	// target (instead of perhaps moving about and finding one that is still alive).
	if(!target && person.IsVindictive())
	{
		target = ship.GetTargetShip();
		if(target && (target->Cloaking() == 1. || target->GetSystem() != ship.GetSystem()))
			target.reset();
	}

	return target;
}



shared_ptr<Ship> AI::FindNonHostileTarget(const Ship &ship) const
{
	shared_ptr<Ship> target;
	bool cargoScan = ship.Attributes().Get("cargo scan power");
	bool outfitScan = ship.Attributes().Get("outfit scan power");
	if(cargoScan || outfitScan)
	{
		const auto allies = GetShipsList(ship, false);
		// If this ship already has a target, and is in the process of scanning it, prioritise that.
		shared_ptr<Ship> oldTarget = ship.GetTargetShip();
		if(oldTarget && !oldTarget->IsTargetable())
			oldTarget.reset();
		if(oldTarget)
		{
			bool cargoScanInProgress = ship.CargoScanFraction() > 0. && ship.CargoScanFraction() < 1.;
			bool outfitScanInProgress = ship.OutfitScanFraction() > 0. && ship.OutfitScanFraction() < 1.;
			if(cargoScanInProgress || outfitScanInProgress)
				target = std::move(oldTarget);
		}
		else
		{
			double closest = numeric_limits<double>::infinity();
			const Government *gov = ship.GetGovernment();
			for(const auto &it : allies)
				if(it->GetGovernment() != gov)
				{
					auto ptr = it->shared_from_this();
					// Scan friendly ships that are as-yet unscanned by this ship's government.
					if((!cargoScan || Has(gov, ptr, ShipEvent::SCAN_CARGO))
							&& (!outfitScan || Has(gov, ptr, ShipEvent::SCAN_OUTFITS)))
						continue;

					double range = it->Position().DistanceSquared(ship.Position());
					if(range < closest)
					{
						closest = range;
						target = std::move(ptr);
					}
				}
		}
	}

	return target;
}



// Return a list of all targetable ships in the same system as the player that
// match the desired hostility (i.e. enemy or non-enemy). Does not consider the
// ship's current target, as its inclusion may or may not be desired.
vector<Ship *> AI::GetShipsList(const Ship &ship, bool targetEnemies, double maxRange) const
{
	if(maxRange < 0.)
		maxRange = numeric_limits<double>::infinity();

	auto targets = vector<Ship *>();

	// The cached lists are built each step based on the current ships in the player's system.
	const auto &rosters = targetEnemies ? enemyLists : allyLists;

	const auto it = rosters.find(ship.GetGovernment());
	if(it != rosters.end() && !it->second.empty())
	{
		targets.reserve(it->second.size());

		const System *here = ship.GetSystem();
		const Point &p = ship.Position();
		for(const auto &target : it->second)
			if(target->IsTargetable() && target->GetSystem() == here
					&& !(target->IsHyperspacing() && target->Velocity().Length() > 10.)
					&& p.Distance(target->Position()) < maxRange
					&& (ship.IsYours() || !target->GetPersonality().IsMarked())
					&& (target->IsYours() || !ship.GetPersonality().IsMarked()))
				targets.emplace_back(target);
	}

	return targets;
}



bool AI::FollowOrders(Ship &ship, Command &command) const
{
	auto it = orders.find(&ship);
	if(it == orders.end())
		return false;

	int type = it->second.type;

	// If your parent is jumping or absent, that overrides your orders unless
	// your orders are to hold position.
	shared_ptr<Ship> parent = ship.GetParent();
	if(parent && type != Orders::HOLD_POSITION && type != Orders::HOLD_ACTIVE && type != Orders::MOVE_TO)
	{
		if(parent->GetSystem() != ship.GetSystem())
			return false;
		if(parent->Commands().Has(Command::JUMP) && ship.JumpsRemaining())
			return false;
	}
	// Do not keep chasing flotsam because another order was given.
	if(ship.GetTargetFlotsam() && (type != Orders::HARVEST || (ship.CanBeCarried() && !ship.HasDeployOrder())))
	{
		ship.SetTargetFlotsam(nullptr);
		return false;
	}

	shared_ptr<Ship> target = it->second.target.lock();
	shared_ptr<Minable> targetAsteroid = it->second.targetAsteroid.lock();
	if(type == Orders::MOVE_TO && it->second.targetSystem && ship.GetSystem() != it->second.targetSystem)
	{
		// The desired position is in a different system. Find the best
		// way to reach that system (via wormhole or jumping). This may
		// result in the ship landing to refuel.
		SelectRoute(ship, it->second.targetSystem);

		// Travel there even if your parent is not planning to travel.
		if((ship.GetTargetSystem() && ship.JumpsRemaining()) || ship.GetTargetStellar())
			MoveIndependent(ship, command);
		else
			return false;
	}
	else if((type == Orders::MOVE_TO || type == Orders::HOLD_ACTIVE) && ship.Position().Distance(it->second.point) > 20.)
		MoveTo(ship, command, it->second.point, Point(), 10., .1);
	else if(type == Orders::HOLD_POSITION || type == Orders::HOLD_ACTIVE || type == Orders::MOVE_TO)
	{
		if(ship.Velocity().Length() > .001 || !ship.GetTargetShip())
			Stop(ship, command);
		else
			command.SetTurn(TurnToward(ship, TargetAim(ship)));
	}
	else if(type == Orders::MINE && targetAsteroid)
	{
		ship.SetTargetAsteroid(targetAsteroid);
		// Escorts should chase the player-targeted asteroid.
		MoveToAttack(ship, command, *targetAsteroid);
	}
	else if(type == Orders::HARVEST)
	{
		if(DoHarvesting(ship, command))
		{
			ship.SetCommands(command);
			ship.SetCommands(firingCommands);
		}
		else
			return false;
	}
	else if(!target)
	{
		// Note: in AI::UpdateKeys() we already made sure that if a set of orders
		// has a target, the target is in-system and targetable. But, to be sure:
		return false;
	}
	else if(type == Orders::KEEP_STATION)
		KeepStation(ship, command, *target);
	else if(type == Orders::GATHER)
		CircleAround(ship, command, *target);
	else
		MoveIndependent(ship, command);

	return true;
}



void AI::MoveIndependent(Ship &ship, Command &command) const
{
	double invisibleFenceRadius = ship.GetSystem()->InvisibleFenceRadius();

	shared_ptr<const Ship> target = ship.GetTargetShip();
	// NPCs should not be beyond the "fence" unless their target is
	// fairly close to it (or they are intended to be there).
	if(!ship.IsYours() && !ship.GetPersonality().IsUnconstrained())
	{
		if(target)
		{
			Point extrapolated = target->Position() + 120. * (target->Velocity() - ship.Velocity());
			if(extrapolated.Length() >= invisibleFenceRadius)
			{
				MoveTo(ship, command, Point(), Point(), 40., .8);
				if(ship.Velocity().Dot(ship.Position()) > 0.)
					command |= Command::FORWARD;
				return;
			}
		}
		else if(ship.Position().Length() >= invisibleFenceRadius)
		{
			// This ship should not be beyond the fence.
			MoveTo(ship, command, Point(), Point(), 40, .8);
			return;
		}
	}

	bool friendlyOverride = false;
	bool ignoreTargetShip = false;
	if(ship.IsYours())
	{
		auto it = orders.find(&ship);
		if(it != orders.end())
		{
			if(it->second.type == Orders::MOVE_TO)
				ignoreTargetShip = (ship.GetTargetSystem() && ship.JumpsRemaining()) || ship.GetTargetStellar();
			else if(it->second.type == Orders::ATTACK || it->second.type == Orders::FINISH_OFF)
				friendlyOverride = it->second.target.lock() == target;
		}
	}
	const Government *gov = ship.GetGovernment();
	if(ignoreTargetShip)
	{
		// Do not move to attack, scan, or assist the target ship.
	}
	else if(target && (gov->IsEnemy(target->GetGovernment()) || friendlyOverride))
	{
		bool shouldBoard = ship.Cargo().Free() && ship.GetPersonality().Plunders();
		bool hasBoarded = Has(ship, target, ShipEvent::BOARD);
		if(shouldBoard && target->IsDisabled() && !hasBoarded)
		{
			if(ship.IsBoarding())
				return;
			MoveTo(ship, command, target->Position(), target->Velocity(), 40., .8);
			command |= Command::BOARD;
		}
		else
			Attack(ship, command, *target);
		return;
	}
	else if(target)
	{
		// An AI ship that is targeting a non-hostile ship should scan it, or move on.
		bool cargoScan = ship.Attributes().Get("cargo scan power");
		bool outfitScan = ship.Attributes().Get("outfit scan power");
		// De-target if the target left my system.
		if(ship.GetSystem() != target->GetSystem())
		{
			target.reset();
			ship.SetTargetShip(nullptr);
		}
		// Detarget if I cannot scan, or if I already scanned the ship.
		else if((!cargoScan || Has(gov, target, ShipEvent::SCAN_CARGO))
				&& (!outfitScan || Has(gov, target, ShipEvent::SCAN_OUTFITS)))
		{
			target.reset();
			ship.SetTargetShip(nullptr);
		}
		// Move to (or near) the ship and scan it.
		else
		{
			if(target->Velocity().Length() > ship.MaxVelocity() * 0.9)
				CircleAround(ship, command, *target);
			else
				MoveTo(ship, command, target->Position(), target->Velocity(), 1., 1.);
			if(!ship.IsYours() && (ship.IsSpecial() || scanPermissions.at(gov)))
				command |= Command::SCAN;
			return;
		}
	}

	// A ship has restricted movement options if it is 'staying', 'lingering', or hostile to its parent.
	const bool shouldStay = StayOrLinger(ship);

	// Ships should choose a random system/planet for travel if they do not
	// already have a system/planet in mind, and are free to move about.
	const System *origin = ship.GetSystem();
	if(!ship.GetTargetSystem() && !ship.GetTargetStellar() && !shouldStay)
	{
		// TODO: This should problably be changed, because JumpsRemaining
		// does not return an accurate number.
		int jumps = ship.JumpsRemaining(false);
		// Each destination system has an average priority of 10.
		// If you only have one jump left, landing should be high priority.
		int planetWeight = jumps ? (1 + 40 / jumps) : 1;

		vector<int> systemWeights;
		int totalWeight = 0;
		const set<const System *> &links = ship.JumpNavigation().HasJumpDrive()
			? origin->JumpNeighbors(ship.JumpNavigation().JumpRange()) : origin->Links();
		if(jumps)
		{
			for(const System *link : links)
			{
				// Prefer systems in the direction we're facing.
				Point direction = link->Position() - origin->Position();
				int weight = static_cast<int>(
					11. + 10. * ship.Facing().Unit().Dot(direction.Unit()));

				systemWeights.push_back(weight);
				totalWeight += weight;
			}
		}
		int systemTotalWeight = totalWeight;

		// Anywhere you can land that has a port has the same weight. Ships will
		// not land anywhere without a port.
		vector<const StellarObject *> planets;
		for(const StellarObject &object : origin->Objects())
			if(object.HasSprite() && object.HasValidPlanet() && object.GetPlanet()->HasSpaceport()
					&& object.GetPlanet()->CanLand(ship))
			{
				planets.push_back(&object);
				totalWeight += planetWeight;
			}
		// If there are no ports to land on and this ship cannot jump, consider
		// landing on uninhabited planets.
		if(!totalWeight)
			for(const StellarObject &object : origin->Objects())
				if(object.HasSprite() && object.HasValidPlanet() && object.GetPlanet()->CanLand(ship))
				{
					planets.push_back(&object);
					totalWeight += planetWeight;
				}
		if(!totalWeight)
		{
			// If there is nothing this ship can land on, have it just go to the
			// star and hover over it rather than drifting far away.
			if(origin->Objects().empty())
				return;
			totalWeight = 1;
			planets.push_back(&origin->Objects().front());
		}

		set<const System *>::const_iterator it = links.begin();
		int choice = Random::Int(totalWeight);
		if(choice < systemTotalWeight)
		{
			for(unsigned i = 0; i < systemWeights.size(); ++i, ++it)
			{
				choice -= systemWeights[i];
				if(choice < 0)
				{
					ship.SetTargetSystem(*it);
					break;
				}
			}
		}
		else
		{
			choice = (choice - systemTotalWeight) / planetWeight;
			ship.SetTargetStellar(planets[choice]);
		}
	}
	// Choose the best method of reaching the target system, which may mean
	// using a local wormhole rather than jumping. If this ship has chosen
	// to land, this decision will not be altered.
	SelectRoute(ship, ship.GetTargetSystem());

	if(ship.GetTargetSystem())
	{
		PrepareForHyperspace(ship, command);
		// Issuing the JUMP command prompts the escorts to get ready to jump.
		command |= Command::JUMP;
		// Issuing the WAIT command will prevent this parent from jumping.
		// When all its non-carried, in-system escorts that are not disabled and
		// have the ability to jump are ready, the WAIT command will be omitted.
		if(!EscortsReadyToJump(ship))
			command |= Command::WAIT;
	}
	else if(ship.GetTargetStellar())
	{
		MoveToPlanet(ship, command);
		if(!shouldStay && ship.Attributes().Get("fuel capacity") && ship.GetTargetStellar()->HasSprite()
				&& ship.GetTargetStellar()->GetPlanet() && ship.GetTargetStellar()->GetPlanet()->CanLand(ship))
			command |= Command::LAND;
		else if(ship.Position().Distance(ship.GetTargetStellar()->Position()) < 100.)
			ship.SetTargetStellar(nullptr);
	}
	else if(shouldStay && !ship.GetSystem()->Objects().empty())
	{
		unsigned i = Random::Int(origin->Objects().size());
		ship.SetTargetStellar(&origin->Objects()[i]);
	}
	// Nowhere to go, and nothing to do, so stay near the system center.
	else if(shouldStay)
		MoveTo(ship, command, Point(), Point(), 40, 0.8);
}



void AI::MoveEscort(Ship &ship, Command &command) const
{
	const Ship &parent = *ship.GetParent();
	const System *currentSystem = ship.GetSystem();
	bool hasFuelCapacity = ship.Attributes().Get("fuel capacity");
	bool needsFuel = ship.NeedsFuel();
	bool isStaying = ship.GetPersonality().IsStaying() || !hasFuelCapacity;
	bool parentIsHere = (currentSystem == parent.GetSystem());
	// Check if the parent has a target planet that is in the parent's system.
	const Planet *parentPlanet = (parent.GetTargetStellar() ? parent.GetTargetStellar()->GetPlanet() : nullptr);
	bool planetIsHere = (parentPlanet && parentPlanet->IsInSystem(parent.GetSystem()));
	bool systemHasFuel = hasFuelCapacity && currentSystem->HasFuelFor(ship);

	if(parent.Cloaking() == 1 && (ship.GetGovernment() != parent.GetGovernment()))
	{
		if(parent.GetGovernment() && parent.GetGovernment()->IsPlayer() &&
			ship.GetPersonality().IsEscort() && !ship.GetPersonality().IsUninterested())
		{
			// NPCs with the "escort" personality that are not uninterested
			// act as if they were escorts, following the cloaked flagship.
		}
		else
		{
			MoveIndependent(ship, command);
			return;
		}
	}

	// Non-staying escorts should route to their parent ship's system if not already in it.
	if(!parentIsHere && !isStaying)
	{
		if(ship.GetTargetStellar())
		{
			// An escort with an out-of-system parent only lands to
			// refuel or use a wormhole to route toward the parent.
			const Planet *targetPlanet = ship.GetTargetStellar()->GetPlanet();
			if(!targetPlanet || !targetPlanet->CanLand(ship)
					|| !ship.GetTargetStellar()->HasSprite()
					|| (!targetPlanet->IsWormhole() && ship.Fuel() == 1.))
				ship.SetTargetStellar(nullptr);
		}

		// If the ship has no destination or the destination is unreachable, route to the parent's system.
		if(!ship.GetTargetStellar() && (!ship.GetTargetSystem() || !ship.JumpNavigation().JumpFuel(ship.GetTargetSystem())))
		{
			// Route to the parent ship's system and check whether
			// the ship should land (refuel or wormhole) or jump.
			SelectRoute(ship, parent.GetSystem());
		}

		// Perform the action that this ship previously decided on.
		if(ship.GetTargetStellar())
		{
			MoveToPlanet(ship, command);
			command |= Command::LAND;
		}
		else if(ship.GetTargetSystem() && ship.JumpsRemaining())
		{
			PrepareForHyperspace(ship, command);
			command |= Command::JUMP;
			// If this ship is a parent to members of its fleet,
			// it should wait for them before jumping.
			if(!EscortsReadyToJump(ship))
				command |= Command::WAIT;
		}
		else if(systemHasFuel && ship.Fuel() < 1.)
			// Refuel so that when the parent returns, this ship is ready to rendezvous with it.
			Refuel(ship, command);
		else
			// This ship has no route to the parent's system, so park at the system's center.
			MoveTo(ship, command, Point(), Point(), 40., 0.1);
	}
	// If the parent is in-system and planning to jump, non-staying escorts should follow suit.
	else if(parent.Commands().Has(Command::JUMP) && parent.GetTargetSystem() && !isStaying)
	{
		SelectRoute(ship, parent.GetTargetSystem());

		if(ship.GetTargetSystem())
		{
			PrepareForHyperspace(ship, command);
			command |= Command::JUMP;
			if(!(parent.IsEnteringHyperspace() || parent.IsReadyToJump()) || !EscortsReadyToJump(ship))
				command |= Command::WAIT;
		}
		else if(needsFuel && systemHasFuel)
			Refuel(ship, command);
		else if(ship.GetTargetStellar())
		{
			MoveToPlanet(ship, command);
			if(parent.IsEnteringHyperspace())
				command |= Command::LAND;
		}
		else if(needsFuel)
			// Return to the system center to maximize solar collection rate.
			MoveTo(ship, command, Point(), Point(), 40., 0.1);
		else
			// This ship has no route to the parent's destination system, so protect it until it jumps away.
			KeepStation(ship, command, parent);
	}
	// If an escort is out of fuel, they should refuel without waiting for the
	// "parent" to land (because the parent may not be planning on landing).
	else if(systemHasFuel && needsFuel)
		Refuel(ship, command);
	else if(parent.Commands().Has(Command::LAND) && parentIsHere && planetIsHere)
	{
		if(parentPlanet->CanLand(ship))
		{
			ship.SetTargetSystem(nullptr);
			ship.SetTargetStellar(parent.GetTargetStellar());
			MoveToPlanet(ship, command);
			if(parent.IsLanding())
				command |= Command::LAND;
		}
		else if(parentPlanet->IsWormhole())
		{
			const auto *wormhole = parentPlanet->GetWormhole();
			SelectRoute(ship, &wormhole->WormholeDestination(*currentSystem));

			if(ship.GetTargetSystem())
			{
				PrepareForHyperspace(ship, command);
				if(parent.IsLanding())
					command |= Command::JUMP;
			}
			else if(ship.GetTargetStellar())
			{
				MoveToPlanet(ship, command);
				if(parent.IsLanding())
					command |= Command::LAND;
			}
			else if(needsFuel)
				// Return to the system center to maximize solar collection rate.
				MoveTo(ship, command, Point(), Point(), 40., 0.1);
			else
				// This ship has no route to the parent's destination system, so protect it until it jumps away.
				KeepStation(ship, command, parent);
		}
		else
			KeepStation(ship, command, parent);
	}
	else if(parent.Commands().Has(Command::BOARD) && parent.GetTargetShip().get() == &ship)
		Stop(ship, command, .2);
	else
		KeepStation(ship, command, parent);
}



// Prefer your parent's target planet for refueling, but if it and your current
// target planet can't fuel you, try to find one that can.
void AI::Refuel(Ship &ship, Command &command)
{
	const StellarObject *parentTarget = (ship.GetParent() ? ship.GetParent()->GetTargetStellar() : nullptr);
	if(CanRefuel(ship, parentTarget))
		ship.SetTargetStellar(parentTarget);
	else if(!CanRefuel(ship, ship.GetTargetStellar()))
		ship.SetTargetStellar(GetRefuelLocation(ship));

	if(ship.GetTargetStellar())
	{
		MoveToPlanet(ship, command);
		command |= Command::LAND;
	}
}



bool AI::CanRefuel(const Ship &ship, const StellarObject *target)
{
	if(!target)
		return false;

	const Planet *planet = target->GetPlanet();
	if(!planet)
		return false;

	if(!planet->IsInSystem(ship.GetSystem()))
		return false;

	if(!planet->HasFuelFor(ship))
		return false;

	return true;
}



// Determine if a carried ship meets any of the criteria for returning to its parent.
bool AI::ShouldDock(const Ship &ship, const Ship &parent, const System *playerSystem) const
{
	// If your parent is disabled, you should not attempt to board it.
	// (Doing so during combat will likely lead to its destruction.)
	if(parent.IsDisabled())
		return false;

	// A player-owned carried ship should return to its carrier when the player
	// has ordered it to "no longer deploy" or when it is not in the current system.
	// A non-player-owned carried ship should retreat if its parent is calling it back.
	if(ship.IsYours())
	{
		if(!ship.HasDeployOrder() || ship.GetSystem() != playerSystem)
			return true;
	}
	else if(!parent.Commands().Has(Command::DEPLOY))
		return true;

	// If a carried ship has repair abilities, avoid having it get stuck oscillating between
	// retreating and attacking when at exactly 50% health by adding hysteresis to the check.
	double minHealth = RETREAT_HEALTH + .25 + .25 * !ship.Commands().Has(Command::DEPLOY);
	if(ship.Health() < minHealth && (!ship.IsYours() || Preferences::Has("Damaged fighters retreat")))
		return true;

	// If a fighter is armed with only ammo-using weapons, but no longer has the ammunition
	// needed to use them, it should dock if the parent can supply that ammo.
	auto requiredAmmo = set<const Outfit *>{};
	for(const Hardpoint &hardpoint : ship.Weapons())
	{
		const Weapon *weapon = hardpoint.GetOutfit();
		if(weapon && !hardpoint.IsAntiMissile())
		{
			const Outfit *ammo = weapon->Ammo();
			if(!ammo || ship.OutfitCount(ammo))
			{
				// This fighter has at least one usable weapon, and
				// thus does not need to dock to continue fighting.
				requiredAmmo.clear();
				break;
			}
			else if(parent.OutfitCount(ammo))
				requiredAmmo.insert(ammo);
		}
	}
	if(!requiredAmmo.empty())
		return true;

	// If a carried ship has fuel capacity but is very low, it should return if
	// the parent can refuel it.
	double maxFuel = ship.Attributes().Get("fuel capacity");
	if(maxFuel && ship.Fuel() < .005 && parent.JumpNavigation().JumpFuel() < parent.Fuel() *
			parent.Attributes().Get("fuel capacity") - maxFuel)
		return true;

	// NPC ships should always transfer cargo. Player ships should only
	// transfer cargo if the player has the AI preference set for it.
	if(!ship.IsYours() || Preferences::Has("Fighters transfer cargo"))
	{
		// If an out-of-combat carried ship is carrying a significant cargo
		// load and can transfer some of it to the parent, it should do so.
		bool hasEnemy = ship.GetTargetShip() && ship.GetTargetShip()->GetGovernment()->IsEnemy(ship.GetGovernment());
		if(!hasEnemy && parent.Cargo().Free())
		{
			const CargoHold &cargo = ship.Cargo();
			// Mining ships only mine while they have 5 or more free space. While mining, carried ships
			// do not consider docking unless their parent is far from a targetable asteroid.
			if(!cargo.IsEmpty() && cargo.Size() && cargo.Free() < 5)
				return true;
		}
	}

	return false;
}



double AI::TurnBackward(const Ship &ship)
{
	return TurnToward(ship, -ship.Velocity());
}



// Determine the value to use in Command::SetTurn() to turn the ship towards the desired facing.
// "precision" is an optional argument corresponding to a value of the dot product of the current and target facing
// vectors above which no turning should be attempting, to reduce constant, minute corrections.
double AI::TurnToward(const Ship &ship, const Point &vector, const double precision)
{
	Point facing = ship.Facing().Unit();
	double cross = vector.Cross(facing);

	double dot = vector.Dot(facing);
	if(dot > 0.)
	{
		// Is the facing direction aligned with the target direction with sufficient precision?
		// The maximum angle between the two directions is given by: arccos(sqrt(precision)).
		bool close = false;
		if(precision < 1. && precision > 0. && dot * dot >= precision * vector.LengthSquared())
			close = true;
		double angle = asin(min(1., max(-1., cross / vector.Length()))) * TO_DEG;
		// Is the angle between the facing and target direction smaller than
		// the angle the ship can turn through in one step?
		if(fabs(angle) < ship.TurnRate())
		{
			// If the ship is within one step of the target direction,
			// and the facing is already sufficiently aligned with the target direction,
			// don't turn any further.
			if(close)
				return 0.;
			return -angle / ship.TurnRate();
		}
	}

	bool left = cross < 0.;
	return left - !left;
}



bool AI::MoveToPlanet(Ship &ship, Command &command)
{
	if(!ship.GetTargetStellar())
		return false;

	const Point &target = ship.GetTargetStellar()->Position();
	return MoveTo(ship, command, target, Point(), ship.GetTargetStellar()->Radius(), 1.);
}



// Instead of moving to a point with a fixed location, move to a moving point (Ship = position + velocity)
bool AI::MoveTo(Ship &ship, Command &command, const Point &targetPosition,
	const Point &targetVelocity, double radius, double slow)
{
	const Point &position = ship.Position();
	const Point &velocity = ship.Velocity();
	const Angle &angle = ship.Facing();
	Point dp = targetPosition - position;
	Point dv = targetVelocity - velocity;

	double speed = dv.Length();

	bool isClose = (dp.Length() < radius);
	if(isClose && speed < slow)
		return true;

	bool shouldReverse = false;
	dp = targetPosition - StoppingPoint(ship, targetVelocity, shouldReverse);

	bool isFacing = (dp.Unit().Dot(angle.Unit()) > .95);
	if(!isClose || (!isFacing && !shouldReverse))
		command.SetTurn(TurnToward(ship, dp));
	if(isFacing)
		command |= Command::FORWARD;
	else if(shouldReverse)
	{
		command.SetTurn(TurnToward(ship, velocity));
		command |= Command::BACK;
	}

	return false;
}



bool AI::Stop(Ship &ship, Command &command, double maxSpeed, const Point direction)
{
	const Point &velocity = ship.Velocity();
	const Angle &angle = ship.Facing();

	double speed = velocity.Length();

	// If asked for a complete stop, the ship needs to be going much slower.
	if(speed <= (maxSpeed ? maxSpeed : .001))
		return true;
	if(!maxSpeed)
		command |= Command::STOP;

	// If you're moving slow enough that one frame of acceleration could bring
	// you to a stop, make sure you're pointed perfectly in the right direction.
	// This is a fudge factor for how straight you must be facing: it increases
	// from 0.8 when it will take many frames to stop, to nearly 1 when it will
	// take less than 1 frame to stop.
	double stopTime = speed / ship.Acceleration();
	double limit = .8 + .2 / (1. + stopTime * stopTime * stopTime * .001);

	// If you have a reverse thruster, figure out whether using it is faster
	// than turning around and using your main thruster.
	if(ship.Attributes().Get("reverse thrust"))
	{
		// Figure out your stopping time using your main engine:
		double degreesToTurn = TO_DEG * acos(min(1., max(-1., -velocity.Unit().Dot(angle.Unit()))));
		double forwardTime = degreesToTurn / ship.TurnRate();
		forwardTime += stopTime;

		// Figure out your reverse thruster stopping time:
		double reverseAcceleration = ship.Attributes().Get("reverse thrust") / ship.InertialMass();
		double reverseTime = (180. - degreesToTurn) / ship.TurnRate();
		reverseTime += speed / reverseAcceleration;

		// If you want to end up facing a specific direction, add the extra turning time.
		if(direction)
		{
			// Time to turn from facing backwards to target:
			double degreesFromBackwards = TO_DEG * acos(min(1., max(-1., direction.Unit().Dot(-velocity.Unit()))));
			double turnFromBackwardsTime = degreesFromBackwards / ship.TurnRate();
			forwardTime += turnFromBackwardsTime;

			// Time to turn from facing forwards to target:
			double degreesFromForward = TO_DEG * acos(min(1., max(-1., direction.Unit().Dot(angle.Unit()))));
			double turnFromForwardTime = degreesFromForward / ship.TurnRate();
			reverseTime += turnFromForwardTime;
		}

		if(reverseTime < forwardTime)
		{
			command.SetTurn(TurnToward(ship, velocity));
			if(velocity.Unit().Dot(angle.Unit()) > limit)
				command |= Command::BACK;
			return false;
		}
	}

	command.SetTurn(TurnBackward(ship));
	if(velocity.Unit().Dot(angle.Unit()) < -limit)
		command |= Command::FORWARD;

	return false;
}



void AI::PrepareForHyperspace(Ship &ship, Command &command)
{
	bool hasHyperdrive = ship.JumpNavigation().HasHyperdrive();
	double scramThreshold = ship.Attributes().Get("scram drive");
	bool hasJumpDrive = ship.JumpNavigation().HasJumpDrive();
	if(!hasHyperdrive && !hasJumpDrive)
		return;

	bool isJump = (ship.JumpNavigation().GetCheapestJumpType(ship.GetTargetSystem()).first == JumpType::JUMP_DRIVE);

	Point direction = ship.GetTargetSystem()->Position() - ship.GetSystem()->Position();
	double departure = isJump ?
		ship.GetSystem()->JumpDepartureDistance() :
		ship.GetSystem()->HyperDepartureDistance();
	double squaredDeparture = departure * departure + SAFETY_OFFSET;
	if(ship.Position().LengthSquared() < squaredDeparture)
	{
		Point closestDeparturePoint = ship.Position().Unit() * (departure + SAFETY_OFFSET);
		MoveTo(ship, command, closestDeparturePoint, Point(), 0., 0.);
	}
	else if(!isJump && scramThreshold)
	{
		direction = direction.Unit();
		Point normal(-direction.Y(), direction.X());

		double deviation = ship.Velocity().Dot(normal);
		if(fabs(deviation) > scramThreshold)
		{
			// Need to maneuver; not ready to jump
			if((ship.Facing().Unit().Dot(normal) < 0) == (deviation < 0))
				// Thrusting from this angle is counterproductive
				direction = -deviation * normal;
			else
			{
				command |= Command::FORWARD;

				// How much correction will be applied to deviation by thrusting
				// as I turn back toward the jump direction.
				double turnRateRadians = ship.TurnRate() * TO_RAD;
				double cos = ship.Facing().Unit().Dot(direction);
				// integral(t*sin(r*x), angle/r, 0) = t/r * (1 - cos(angle)), so:
				double correctionWhileTurning = fabs(1 - cos) * ship.Acceleration() / turnRateRadians;
				// (Note that this will always underestimate because thrust happens before turn)

				if(fabs(deviation) - correctionWhileTurning > scramThreshold)
					// Want to thrust from an even sharper angle
					direction = -deviation * normal;
			}
		}
		command.SetTurn(TurnToward(ship, direction));
	}
	// If we're a jump drive, just stop.
	else if(isJump)
		Stop(ship, command, ship.Attributes().Get("jump speed"));
	// Else stop in the fastest way to end facing in the right direction
	else if(Stop(ship, command, ship.Attributes().Get("jump speed"), direction))
		command.SetTurn(TurnToward(ship, direction));
}



void AI::CircleAround(Ship &ship, Command &command, const Body &target)
{
	Point direction = target.Position() - ship.Position();
	command.SetTurn(TurnToward(ship, direction));

	double length = direction.Length();
	if(length > 200. && ship.Facing().Unit().Dot(direction) >= 0.)
	{
		command |= Command::FORWARD;

		// If the ship is far away enough the ship should use the afterburner.
		if(length > 750. && ShouldUseAfterburner(ship))
			command |= Command::AFTERBURNER;
	}
}



void AI::Swarm(Ship &ship, Command &command, const Body &target)
{
	Point direction = target.Position() - ship.Position();
	double maxSpeed = ship.MaxVelocity();
	double rendezvousTime = RendezvousTime(direction, target.Velocity(), maxSpeed);
	if(std::isnan(rendezvousTime) || rendezvousTime > 600.)
		rendezvousTime = 600.;
	direction += rendezvousTime * target.Velocity();
	MoveTo(ship, command, target.Position() + direction, .5 * maxSpeed * direction.Unit(), 50., 2.);
}



void AI::KeepStation(Ship &ship, Command &command, const Body &target)
{
	// Constants:
	static const double MAX_TIME = 600.;
	static const double LEAD_TIME = 500.;
	static const double POSITION_DEADBAND = 200.;
	static const double VELOCITY_DEADBAND = 1.5;
	static const double TIME_DEADBAND = 120.;
	static const double THRUST_DEADBAND = .5;

	// Current properties of the two ships:
	double maxV = ship.MaxVelocity();
	double accel = ship.Acceleration();
	double turn = ship.TurnRate();
	double mass = ship.InertialMass();
	Point unit = ship.Facing().Unit();
	double currentAngle = ship.Facing().Degrees();
	// This is where we want to be relative to where we are now:
	Point velocityDelta = target.Velocity() - ship.Velocity();
	Point positionDelta = target.Position() + LEAD_TIME * velocityDelta - ship.Position();
	double positionSize = positionDelta.Length();
	double positionWeight = positionSize / (positionSize + POSITION_DEADBAND);
	// This is how fast we want to be going relative to how fast we're going now:
	velocityDelta -= unit * VELOCITY_DEADBAND;
	double velocitySize = velocityDelta.Length();
	double velocityWeight = velocitySize / (velocitySize + VELOCITY_DEADBAND);

	// Time it will take (roughly) to move to the target ship:
	double positionTime = RendezvousTime(positionDelta, target.Velocity(), maxV);
	if(std::isnan(positionTime) || positionTime > MAX_TIME)
		positionTime = MAX_TIME;
	Point rendezvous = positionDelta + target.Velocity() * positionTime;
	double positionAngle = Angle(rendezvous).Degrees();
	positionTime += AngleDiff(currentAngle, positionAngle) / turn;
	positionTime += (rendezvous.Unit() * maxV - ship.Velocity()).Length() / accel;
	// If you are very close, stop trying to adjust:
	positionTime *= positionWeight * positionWeight;

	// Time it will take (roughly) to adjust your velocity to match the target:
	double velocityTime = velocityDelta.Length() / accel;
	double velocityAngle = Angle(velocityDelta).Degrees();
	velocityTime += AngleDiff(currentAngle, velocityAngle) / turn;
	// If you are very close, stop trying to adjust:
	velocityTime *= velocityWeight * velocityWeight;

	// Focus on matching position or velocity depending on which will take longer.
	double totalTime = positionTime + velocityTime + TIME_DEADBAND;
	positionWeight = positionTime / totalTime;
	velocityWeight = velocityTime / totalTime;
	double facingWeight = TIME_DEADBAND / totalTime;

	// Determine the angle we want to face, interpolating smoothly between three options.
	Point facingGoal = rendezvous.Unit() * positionWeight
		+ velocityDelta.Unit() * velocityWeight
		+ target.Facing().Unit() * facingWeight;
	double targetAngle = Angle(facingGoal).Degrees() - currentAngle;
	if(abs(targetAngle) > 180.)
		targetAngle += (targetAngle < 0. ? 360. : -360.);
	// Avoid "turn jitter" when position & velocity are well-matched.
	bool changedDirection = (signbit(ship.Commands().Turn()) != signbit(targetAngle));
	double targetTurn = abs(targetAngle / turn);
	double lastTurn = abs(ship.Commands().Turn());
	if(lastTurn && (changedDirection || (lastTurn < 1. && targetTurn > lastTurn)))
	{
		// Keep the desired turn direction, but damp the per-frame turn rate increase.
		double dampedTurn = (changedDirection ? 0. : lastTurn) + min(.025, targetTurn);
		command.SetTurn(copysign(dampedTurn, targetAngle));
	}
	else if(targetTurn < 1.)
		command.SetTurn(copysign(targetTurn, targetAngle));
	else
		command.SetTurn(targetAngle);

	// Determine whether to apply thrust.
	Point drag = ship.Velocity() * ship.Drag() / mass;
	if(ship.Attributes().Get("reverse thrust"))
	{
		// Don't take drag into account when reverse thrusting, because this
		// estimate of how it will be applied can be quite inaccurate.
		Point a = (unit * (-ship.Attributes().Get("reverse thrust") / mass)).Unit();
		double direction = positionWeight * positionDelta.Dot(a) / POSITION_DEADBAND
			+ velocityWeight * velocityDelta.Dot(a) / VELOCITY_DEADBAND;
		if(direction > THRUST_DEADBAND)
		{
			command |= Command::BACK;
			return;
		}
	}
	Point a = (unit * accel - drag).Unit();
	double direction = positionWeight * positionDelta.Dot(a) / POSITION_DEADBAND
		+ velocityWeight * velocityDelta.Dot(a) / VELOCITY_DEADBAND;
	if(direction > THRUST_DEADBAND)
		command |= Command::FORWARD;
}



void AI::Attack(Ship &ship, Command &command, const Ship &target)
{
	// Deploy any fighters you are carrying.
	if(!ship.IsYours() && ship.HasBays())
	{
		command |= Command::DEPLOY;
		Deploy(ship, false);
	}
	// Ramming AI doesn't take weapon range or self-damage into account, instead opting to bum-rush the target.
	if(ship.GetPersonality().IsRamming())
	{
		MoveToAttack(ship, command, target);
		return;
	}

	// Check if this ship is fast enough to keep distance from target.
	// Have a 10% minimum to avoid ships getting in a chase loop.
	const bool isAbleToRun = target.MaxVelocity() * SAFETY_MULTIPLIER < ship.MaxVelocity();

	ShipAICache &shipAICache = ship.GetAICache();
	const bool useArtilleryAI = shipAICache.IsArtilleryAI() && isAbleToRun;
	const double shortestRange = shipAICache.ShortestRange();
	const double shortestArtillery = shipAICache.ShortestArtillery();
	double minSafeDistance = isAbleToRun ? shipAICache.MinSafeDistance() : 0.;

	const double totalRadius = ship.Radius() + target.Radius();
	const Point direction = target.Position() - ship.Position();
	// Average distance from this ship's weapons to the enemy ship.
	const double weaponDistanceFromTarget = direction.Length() - totalRadius / 3.;

	// If this ship has mostly long-range weapons, or some weapons have a
	// blast radius, it should keep some distance instead of closing in.
	// If a weapon has blast radius, some leeway helps avoid getting hurt.
	if(minSafeDistance || (useArtilleryAI && shortestRange < weaponDistanceFromTarget))
	{
		minSafeDistance = 1.25 * minSafeDistance + totalRadius;

		double approachSpeed = (ship.Velocity() - target.Velocity()).Dot(direction.Unit());
		double slowdownDistance = 0.;
		// If this ship can use reverse thrusters, consider doing so.
		double reverseSpeed = ship.MaxReverseVelocity();
		bool useReverse = reverseSpeed && (reverseSpeed >= min(target.MaxVelocity(), ship.MaxVelocity())
				|| target.Velocity().Dot(-direction.Unit()) <= reverseSpeed);
		slowdownDistance = approachSpeed * approachSpeed / (useReverse ?
			ship.ReverseAcceleration() : (ship.Acceleration() + 160. / ship.TurnRate())) / 2.;

		// If we're too close, run away.
		if(direction.Length() <
				max(minSafeDistance + max(slowdownDistance, 0.), useArtilleryAI * .75 * shortestArtillery))
		{
			if(useReverse)
			{
				command.SetTurn(TurnToward(ship, direction));
				if(ship.Facing().Unit().Dot(direction) >= 0.)
					command |= Command::BACK;
			}
			else
			{
				command.SetTurn(TurnToward(ship, -direction));
				if(ship.Facing().Unit().Dot(direction) <= 0.)
					command |= Command::FORWARD;
			}
		}
		else
		{
			// This isn't perfect, but it works well enough.
			if((useArtilleryAI && (approachSpeed > 0. && weaponDistanceFromTarget < shortestArtillery * .9)) ||
					weaponDistanceFromTarget < shortestRange * .75)
				AimToAttack(ship, command, target);
			else
				MoveToAttack(ship, command, target);
		}
	}
	// Fire if we can or move closer to use all weapons.
	else
		if(weaponDistanceFromTarget < shortestRange * .75)
			AimToAttack(ship, command, target);
		else
			MoveToAttack(ship, command, target);
}



void AI::AimToAttack(Ship &ship, Command &command, const Body &target)
{
	command.SetTurn(TurnToward(ship, TargetAim(ship, target)));
}



void AI::MoveToAttack(Ship &ship, Command &command, const Body &target)
{
	Point direction = target.Position() - ship.Position();

	// First of all, aim in the direction that will hit this target.
	AimToAttack(ship, command, target);

	// Calculate this ship's "turning radius"; that is, the smallest circle it
	// can make while at its current speed.
	double stepsInFullTurn = 360. / ship.TurnRate();
	double circumference = stepsInFullTurn * ship.Velocity().Length();
	double diameter = max(200., circumference / PI);

	const auto facing = ship.Facing().Unit().Dot(direction.Unit());
	// If the ship has reverse thrusters and the target is behind it, we can
	// use them to reach the target more quickly.
	if(facing < -.75 && ship.Attributes().Get("reverse thrust"))
		command |= Command::BACK;
	// This isn't perfect, but it works well enough.
	else if((facing >= 0. && direction.Length() > diameter)
			|| (ship.Velocity().Dot(direction) < 0. &&
				facing) >= .9)
		command |= Command::FORWARD;

	// Use an equipped afterburner if possible.
	if(command.Has(Command::FORWARD) && direction.Length() < 1000. && ShouldUseAfterburner(ship))
		command |= Command::AFTERBURNER;
}



void AI::PickUp(Ship &ship, Command &command, const Body &target)
{
	// Figure out the target's velocity relative to the ship.
	Point p = target.Position() - ship.Position();
	Point v = target.Velocity() - ship.Velocity();
	double vMax = ship.MaxVelocity();

	// Estimate where the target will be by the time we reach it.
	double time = RendezvousTime(p, v, vMax);
	if(std::isnan(time))
		time = p.Length() / vMax;
	double degreesToTurn = TO_DEG * acos(min(1., max(-1., p.Unit().Dot(ship.Facing().Unit()))));
	time += degreesToTurn / ship.TurnRate();
	p += v * time;

	// Move toward the target.
	command.SetTurn(TurnToward(ship, p));
	double dp = p.Unit().Dot(ship.Facing().Unit());
	if(dp > .7)
		command |= Command::FORWARD;

	// Use the afterburner if it will not cause you to miss your target.
	double squareDistance = p.LengthSquared();
	if(command.Has(Command::FORWARD) && ShouldUseAfterburner(ship))
		if(dp > max(.9, min(.9999, 1. - squareDistance / 10000000.)))
			command |= Command::AFTERBURNER;
}



// Determine if using an afterburner does not use up reserve fuel, cause undue
// energy strain, or undue thermal loads if almost overheated.
bool AI::ShouldUseAfterburner(Ship &ship)
{
	if(!ship.Attributes().Get("afterburner thrust"))
		return false;

	double fuel = ship.Fuel() * ship.Attributes().Get("fuel capacity");
	double neededFuel = ship.Attributes().Get("afterburner fuel");
	double energy = ship.Energy() * ship.Attributes().Get("energy capacity");
	double neededEnergy = ship.Attributes().Get("afterburner energy");
	if(energy == 0.)
		energy = ship.Attributes().Get("energy generation")
				+ 0.2 * ship.Attributes().Get("solar collection")
				- ship.Attributes().Get("energy consumption");
	double outputHeat = ship.Attributes().Get("afterburner heat") / (100 * ship.Mass());
	if((!neededFuel || fuel - neededFuel > ship.JumpNavigation().JumpFuel())
			&& (!neededEnergy || neededEnergy / energy < 0.25)
			&& (!outputHeat || ship.Heat() + outputHeat < .9))
		return true;

	return false;
}



// "Appeasing" ships will dump cargo after being injured, if they are being targeted.
void AI::DoAppeasing(const shared_ptr<Ship> &ship, double *threshold) const
{
	double health = .5 * ship->Shields() + ship->Hull();
	if(1. - health <= *threshold)
		return;

	const auto enemies = GetShipsList(*ship, true);
	if(none_of(enemies.begin(), enemies.end(), [&ship](const Ship *foe) noexcept -> bool
			{ return !foe->IsDisabled() && foe->GetTargetShip() == ship; }))
		return;

	int toDump = 11 + (1. - health) * .5 * ship->Cargo().Size();
	for(auto &&commodity : ship->Cargo().Commodities())
		if(commodity.second && toDump > 0)
		{
			int dumped = min(commodity.second, toDump);
			ship->Jettison(commodity.first, dumped, true);
			toDump -= dumped;
		}

	Messages::Add(ship->GetGovernment()->GetName() + " " + ship->Noun() + " \"" + ship->Name()
		+ "\": Please, just take my cargo and leave me alone.", Messages::Importance::Low);

	*threshold = (1. - health) + .1;
}



// Find a target ship to flock around at high speed.
void AI::DoSwarming(Ship &ship, Command &command, shared_ptr<Ship> &target)
{
	// Find a new ship to target on average every 10 seconds, or if the current target
	// is no longer eligible. If landing, release the old target so others can swarm it.
	if(ship.IsLanding() || !target || !CanSwarm(ship, *target) || !Random::Int(600))
	{
		if(target)
		{
			// Allow another swarming ship to consider the target.
			auto sit = swarmCount.find(target.get());
			if(sit != swarmCount.end() && sit->second > 0)
				--sit->second;
			// Release the current target.
			target.reset();
			ship.SetTargetShip(target);
		}
		// If here just because we are about to land, do not seek a new target.
		if(ship.IsLanding())
			return;

		int lowestCount = 7;
		// Consider swarming around non-hostile ships in the same system.
		const auto others = GetShipsList(ship, false);
		for(auto *other : others)
			if(!other->GetPersonality().IsSwarming())
			{
				// Prefer to swarm ships that are not already being heavily swarmed.
				int count = swarmCount[other] + Random::Int(4);
				if(count < lowestCount)
				{
					target = other->shared_from_this();
					lowestCount = count;
				}
			}
		ship.SetTargetShip(target);
		if(target)
			++swarmCount[target.get()];
	}
	// If a friendly ship to flock with was not found, return to an available planet.
	if(target)
		Swarm(ship, command, *target);
	else if(ship.Zoom() == 1.)
		Refuel(ship, command);
}



void AI::DoSurveillance(Ship &ship, Command &command, shared_ptr<Ship> &target) const
{
	const bool isStaying = ship.GetPersonality().IsStaying();
	// Since DoSurveillance is called after target-seeking and firing, if this
	// ship has a target, that target is guaranteed to be targetable.
	if(target && (target->GetSystem() != ship.GetSystem() || target->IsEnteringHyperspace()))
	{
		target.reset();
		ship.SetTargetShip(target);
	}
	// If you have a hostile target, pursuing and destroying it has priority.
	if(target && ship.GetGovernment()->IsEnemy(target->GetGovernment()))
	{
		// Automatic aiming and firing already occurred.
		MoveIndependent(ship, command);
		return;
	}

	// Choose a surveillance behavior.
	if(ship.GetTargetSystem())
	{
		// Unload surveillance drones in this system before leaving.
		if(!isStaying)
		{
			PrepareForHyperspace(ship, command);
			command |= Command::JUMP;
		}
		if(ship.HasBays())
		{
			command |= Command::DEPLOY;
			Deploy(ship, false);
		}
	}
	else if(ship.GetTargetStellar())
	{
		// Approach the planet and "land" on it (i.e. scan it).
		MoveToPlanet(ship, command);
		double atmosphereScan = ship.Attributes().Get("atmosphere scan");
		double distance = ship.Position().Distance(ship.GetTargetStellar()->Position());
		if(distance < atmosphereScan && !Random::Int(100))
			ship.SetTargetStellar(nullptr);
		else if(!isStaying)
			command |= Command::LAND;
	}
	else if(target && target->IsTargetable())
	{
		// Approach and scan the targeted, friendly ship's cargo or outfits.
		bool cargoScan = ship.Attributes().Get("cargo scan power");
		bool outfitScan = ship.Attributes().Get("outfit scan power");
		// If the pointer to the target ship exists, it is targetable and in-system.
		bool mustScanCargo = cargoScan && !Has(ship, target, ShipEvent::SCAN_CARGO);
		bool mustScanOutfits = outfitScan && !Has(ship, target, ShipEvent::SCAN_OUTFITS);
		if(!mustScanCargo && !mustScanOutfits)
			ship.SetTargetShip(shared_ptr<Ship>());
		else
		{
			if(target->Velocity().Length() > ship.MaxVelocity() * 0.9)
				CircleAround(ship, command, *target);
			else
				MoveTo(ship, command, target->Position(), target->Velocity(), 1., 1.);
			command |= Command::SCAN;
		}
	}
	else
	{
		const System *system = ship.GetSystem();
		const Government *gov = ship.GetGovernment();

		// Consider scanning any non-hostile ship in this system that you haven't yet personally scanned.
		vector<Ship *> targetShips;
		bool cargoScan = ship.Attributes().Get("cargo scan power");
		bool outfitScan = ship.Attributes().Get("outfit scan power");
		if(cargoScan || outfitScan)
			for(const auto &grit : governmentRosters)
			{
				if(gov == grit.first || gov->IsEnemy(grit.first))
					continue;
				for(const auto &it : grit.second)
				{
					auto ptr = it->shared_from_this();
					if((!cargoScan || Has(ship, ptr, ShipEvent::SCAN_CARGO))
							&& (!outfitScan || Has(ship, ptr, ShipEvent::SCAN_OUTFITS)))
						continue;

					if(it->IsTargetable())
						targetShips.emplace_back(it);
				}
			}

		// Consider scanning any planetary object in the system, if able.
		vector<const StellarObject *> targetPlanets;
		double atmosphereScan = ship.Attributes().Get("atmosphere scan");
		if(atmosphereScan)
			for(const StellarObject &object : system->Objects())
				if(object.HasSprite() && !object.IsStar() && !object.IsStation())
					targetPlanets.push_back(&object);

		// If this ship can jump away, consider traveling to a nearby system.
		vector<const System *> targetSystems;
		// TODO: These ships cannot travel through wormholes?
		if(ship.JumpsRemaining(false))
		{
			const auto &links = ship.JumpNavigation().HasJumpDrive() ?
				system->JumpNeighbors(ship.JumpNavigation().JumpRange()) : system->Links();
			targetSystems.insert(targetSystems.end(), links.begin(), links.end());
		}

		unsigned total = targetShips.size() + targetPlanets.size() + targetSystems.size();
		if(!total)
		{
			// If there is nothing for this ship to scan, have it hold still
			// instead of drifting away from the system center.
			Stop(ship, command);
			return;
		}

		unsigned index = Random::Int(total);
		if(index < targetShips.size())
			ship.SetTargetShip(targetShips[index]->shared_from_this());
		else
		{
			index -= targetShips.size();
			if(index < targetPlanets.size())
				ship.SetTargetStellar(targetPlanets[index]);
			else
				ship.SetTargetSystem(targetSystems[index - targetPlanets.size()]);
		}
	}
}



void AI::DoMining(Ship &ship, Command &command)
{
	// This function is only called for ships that are in the player's system.
	// Update the radius that the ship is searching for asteroids at.
	bool isNew = !miningAngle.count(&ship);
	Angle &angle = miningAngle[&ship];
	if(isNew)
	{
		angle = Angle::Random();
		miningRadius[&ship] = ship.GetSystem()->AsteroidBeltRadius();
	}
	angle += Angle::Random(1.) - Angle::Random(1.);
	double radius = miningRadius[&ship] * pow(2., angle.Unit().X());

	shared_ptr<Minable> target = ship.GetTargetAsteroid();
	if(!target || target->Velocity().Length() > ship.MaxVelocity())
	{
		for(const shared_ptr<Minable> &minable : minables)
		{
			Point offset = minable->Position() - ship.Position();
			// Target only nearby minables that are within 45deg of the current heading
			// and not moving faster than the ship can catch.
			if(offset.Length() < 800. && offset.Unit().Dot(ship.Facing().Unit()) > .7
					&& minable->Velocity().Dot(offset.Unit()) < ship.MaxVelocity())
			{
				target = minable;
				ship.SetTargetAsteroid(target);
				break;
			}
		}
	}
	if(target)
	{
		// If the asteroid has moved well out of reach, stop tracking it.
		if(target->Position().Distance(ship.Position()) > 1600.)
			ship.SetTargetAsteroid(nullptr);
		else
		{
			MoveToAttack(ship, command, *target);
			AutoFire(ship, firingCommands, *target);
			return;
		}
	}

	Point heading = Angle(30.).Rotate(ship.Position().Unit() * radius) - ship.Position();
	command.SetTurn(TurnToward(ship, heading));
	if(ship.Velocity().Dot(heading.Unit()) < .7 * ship.MaxVelocity())
		command |= Command::FORWARD;
}



bool AI::DoHarvesting(Ship &ship, Command &command) const
{
	// If the ship has no target to pick up, do nothing.
	shared_ptr<Flotsam> target = ship.GetTargetFlotsam();
	if(target && !ship.CanPickUp(*target))
	{
		target.reset();
		ship.SetTargetFlotsam(target);
	}
	if(!target)
	{
		// Only check for new targets every 10 frames, on average.
		if(Random::Int(10))
			return false;

		// Don't chase anything that will take more than 10 seconds to reach.
		double bestTime = 600.;
		for(const shared_ptr<Flotsam> &it : flotsam)
		{
			if(!ship.CanPickUp(*it))
				continue;
			// Only pick up flotsam that is nearby and that you are facing toward. Player escorts should
			// always attempt to pick up nearby flotsams when they are given a harvest order, and so ignore
			// the facing angle check.
			Point p = it->Position() - ship.Position();
			double range = p.Length();
			// Player ships do not have a restricted field of view so that they target flotsam behind them.
			if(range > 800. || (range > 100. && p.Unit().Dot(ship.Facing().Unit()) < .9 && !ship.IsYours()))
				continue;

			// Estimate how long it would take to intercept this flotsam.
			Point v = it->Velocity() - ship.Velocity();
			double vMax = ship.MaxVelocity();
			double time = RendezvousTime(p, v, vMax);
			if(std::isnan(time))
				continue;

			double degreesToTurn = TO_DEG * acos(min(1., max(-1., p.Unit().Dot(ship.Facing().Unit()))));
			time += degreesToTurn / ship.TurnRate();
			if(time < bestTime)
			{
				bestTime = time;
				target = it;
			}
		}
		if(!target)
			return false;

		ship.SetTargetFlotsam(target);
	}
	// Deploy any carried ships to improve maneuverability.
	if(ship.HasBays())
	{
		command |= Command::DEPLOY;
		Deploy(ship, false);
	}

	PickUp(ship, command, *target);
	return true;
}



// Check if this ship should cloak. Returns true if this ship decided to run away while cloaking.
bool AI::DoCloak(Ship &ship, Command &command)
{
	if(ship.GetPersonality().IsDecloaked())
		return false;

	const Outfit &attributes = ship.Attributes();
	if(!attributes.Get("cloak"))
		return false;

	// Never cloak if it will cause you to be stranded.
	double fuelCost = attributes.Get("cloaking fuel") + attributes.Get("fuel consumption")
		- attributes.Get("fuel generation");
	if(attributes.Get("cloaking fuel") && !attributes.Get("ramscoop"))
	{
		double fuel = ship.Fuel() * attributes.Get("fuel capacity");
		int steps = ceil((1. - ship.Cloaking()) / attributes.Get("cloak"));
		// Only cloak if you will be able to fully cloak and also maintain it
		// for as long as it will take you to reach full cloak.
		fuel -= fuelCost * (1 + 2 * steps);
		if(fuel < ship.JumpNavigation().JumpFuel())
			return false;
	}

	// If your parent has chosen to cloak, cloak and rendezvous with them.
	const shared_ptr<const Ship> &parent = ship.GetParent();
	bool shouldCloakWithParent = false;
	if(parent && parent->GetGovernment() && parent->Commands().Has(Command::CLOAK)
			&& parent->GetSystem() == ship.GetSystem())
	{
		const Government *parentGovernment = parent->GetGovernment();
		bool isPlayer = parentGovernment->IsPlayer();
		if(isPlayer && ship.GetGovernment() == parentGovernment)
			shouldCloakWithParent = true;
		else if(isPlayer && ship.GetPersonality().IsEscort() && !ship.GetPersonality().IsUninterested())
			shouldCloakWithParent = true;
		else if(!isPlayer && !parent->GetGovernment()->IsEnemy(ship.GetGovernment()))
			shouldCloakWithParent = true;
	}
	if(shouldCloakWithParent)
	{
		command |= Command::CLOAK;
		KeepStation(ship, command, *parent);
		return true;
	}

	// Otherwise, always cloak if you are in imminent danger.
	static const double MAX_RANGE = 10000.;
	double range = MAX_RANGE;
	const Ship *nearestEnemy = nullptr;
	// Find the nearest targetable, in-system enemy that could attack this ship.
	const auto enemies = GetShipsList(ship, true);
	for(const auto &foe : enemies)
		if(!foe->IsDisabled())
		{
			double distance = ship.Position().Distance(foe->Position());
			if(distance < range)
			{
				range = distance;
				nearestEnemy = foe;
			}
		}

<<<<<<< HEAD
		// If this ship has started cloaking, it must get at least 40% repaired
		// or 40% farther away before it begins decloaking again.
		double hysteresis = ship.Commands().Has(Command::CLOAK) ? .4 : 0.;
		// If cloaking costs nothing, and no one has asked you for help, cloak at will.
		// Player ships should never cloak automatically if they are not in danger.
		bool cloakFreely = (fuelCost <= 0.) && !ship.GetShipToAssist() && !ship.IsYours();
		// If this ship is injured / repairing, it should cloak while under threat.
		bool cloakToRepair = (ship.Health() < RETREAT_HEALTH + hysteresis)
				&& (attributes.Get("shield generation") || attributes.Get("hull repair rate"));
		if(cloakToRepair && (cloakFreely || range < 2000. * (1. + hysteresis)))
=======
	// If this ship has started cloaking, it must get at least 40% repaired
	// or 40% farther away before it begins decloaking again.
	double hysteresis = ship.Commands().Has(Command::CLOAK) ? .4 : 0.;
	// If cloaking costs nothing, and no one has asked you for help, cloak at will.
	bool cloakFreely = (fuelCost <= 0.) && !ship.GetShipToAssist();
	// If this ship is injured / repairing, it should cloak while under threat.
	bool cloakToRepair = (ship.Health() < RETREAT_HEALTH + hysteresis)
			&& (attributes.Get("shield generation") || attributes.Get("hull repair rate"));
	if(cloakToRepair && (cloakFreely || range < 2000. * (1. + hysteresis)))
	{
		command |= Command::CLOAK;
		// Move away from the nearest enemy.
		if(nearestEnemy)
>>>>>>> fdaabc02
		{
			Point safety;
			// TODO: This could use an "Avoid" method, to account for other in-system hazards.
			// Simple approximation: move equally away from both the system center and the
			// nearest enemy, until the constrainment boundary is reached.
			if(ship.GetPersonality().IsUnconstrained() || !fenceCount.count(&ship))
				safety = 2 * ship.Position().Unit() - nearestEnemy->Position().Unit();
			else
				safety = -ship.Position().Unit();

			safety *= ship.MaxVelocity();
			MoveTo(ship, command, ship.Position() + safety, safety, 1., .8);
			return true;
		}
	}
	// Choose to cloak if there are no enemies nearby and cloaking is sensible.
	if(range == MAX_RANGE && cloakFreely && !ship.GetTargetShip())
		command |= Command::CLOAK;

	return false;
}



void AI::DoScatter(Ship &ship, Command &command)
{
	if(!command.Has(Command::FORWARD) && !command.Has(Command::BACK))
		return;

	double flip = command.Has(Command::BACK) ? -1 : 1;
	double turnRate = ship.TurnRate();
	double acceleration = ship.Acceleration();
	// TODO: If there are many ships, use CollisionSet::Circle or another
	// suitable method to limit which ships are checked.
	for(const shared_ptr<Ship> &other : ships)
	{
		// Do not scatter away from yourself, or ships in other systems.
		if(other.get() == &ship || other->GetSystem() != ship.GetSystem())
			continue;

		// Check for any ships that have nearly the same movement profile as
		// this ship and are in nearly the same location.
		Point offset = other->Position() - ship.Position();
		if(offset.LengthSquared() > 400.)
			continue;
		if(fabs(other->TurnRate() / turnRate - 1.) > .05)
			continue;
		if(fabs(other->Acceleration() / acceleration - 1.) > .05)
			continue;

		// We are too close to this ship. Turn away from it if we aren't already facing away.
		if(fabs(other->Facing().Unit().Dot(ship.Facing().Unit())) > 0.99) // 0.99 => 8 degrees
			command.SetTurn(flip * offset.Cross(ship.Facing().Unit()) > 0. ? 1. : -1.);
		return;
	}
}



bool AI::DoSecretive(Ship &ship, Command &command)
{
	shared_ptr<Ship> scanningShip;
	// Figure out if any ship is currently scanning us. If that is the case, move away from it.
	for(auto &otherShip : GetShipsList(ship, false))
		if(!ship.GetGovernment()->Trusts(otherShip->GetGovernment()) &&
				otherShip->Commands().Has(Command::SCAN) &&
				otherShip->GetTargetShip() == ship.shared_from_this() &&
				!otherShip->IsDisabled() && !otherShip->IsDestroyed())
			scanningShip = make_shared<Ship>(*otherShip);

	if(scanningShip)
	{
		Point scanningPos = scanningShip->Position();
		Point pos = ship.Position();

		double cargoDistance = scanningShip->Attributes().Get("cargo scan power");
		double outfitDistance = scanningShip->Attributes().Get("outfit scan power");

		double maxScanRange = max(cargoDistance, outfitDistance);
		double distance = scanningPos.DistanceSquared(pos) * .0001;

		// If it can scan us we need to evade.
		if(distance < maxScanRange)
		{
			Point away;
			if(ship.GetPersonality().IsUnconstrained() || !fenceCount.count(&ship))
				away = pos - scanningPos;
			else
				away = -pos;
			away *= ship.MaxVelocity();
			MoveTo(ship, command, pos + away, away, 1., 1.);
			return true;
		}
	}
	return false;
}



// Instead of coming to a full stop, adjust to a target velocity vector
Point AI::StoppingPoint(const Ship &ship, const Point &targetVelocity, bool &shouldReverse)
{
	Point position = ship.Position();
	Point velocity = ship.Velocity() - targetVelocity;
	Angle angle = ship.Facing();
	double acceleration = ship.Acceleration();
	double turnRate = ship.TurnRate();
	shouldReverse = false;

	// If I were to turn around and stop now the relative movement, where would that put me?
	double v = velocity.Length();
	if(!v)
		return position;
	// It makes no sense to calculate a stopping point for a ship entering hyperspace.
	if(ship.IsHyperspacing())
	{
		if(ship.IsUsingJumpDrive() || ship.IsEnteringHyperspace())
			return position;

		double maxVelocity = ship.MaxVelocity();
		double jumpTime = (v - maxVelocity) / 2.;
		position += velocity.Unit() * (jumpTime * (v + maxVelocity) * .5);
		v = maxVelocity;
	}

	// This assumes you're facing exactly the wrong way.
	double degreesToTurn = TO_DEG * acos(min(1., max(-1., -velocity.Unit().Dot(angle.Unit()))));
	double stopDistance = v * (degreesToTurn / turnRate);
	// Sum of: v + (v - a) + (v - 2a) + ... + 0.
	// The number of terms will be v / a.
	// The average term's value will be v / 2. So:
	stopDistance += .5 * v * v / acceleration;

	if(ship.Attributes().Get("reverse thrust"))
	{
		// Figure out your reverse thruster stopping distance:
		double reverseAcceleration = ship.Attributes().Get("reverse thrust") / ship.InertialMass();
		double reverseDistance = v * (180. - degreesToTurn) / turnRate;
		reverseDistance += .5 * v * v / reverseAcceleration;

		if(reverseDistance < stopDistance)
		{
			shouldReverse = true;
			stopDistance = reverseDistance;
		}
	}

	return position + stopDistance * velocity.Unit();
}



// Get a vector giving the direction this ship should aim in in order to do
// maximum damaged to a target at the given position with its non-turret,
// non-homing weapons. If the ship has no non-homing weapons, this just
// returns the direction to the target.
Point AI::TargetAim(const Ship &ship)
{
	shared_ptr<const Ship> target = ship.GetTargetShip();
	if(target)
		return TargetAim(ship, *target);

	shared_ptr<const Minable> targetAsteroid = ship.GetTargetAsteroid();
	if(targetAsteroid)
		return TargetAim(ship, *targetAsteroid);

	return Point();
}



Point AI::TargetAim(const Ship &ship, const Body &target)
{
	Point result;
	for(const Hardpoint &hardpoint : ship.Weapons())
	{
		const Weapon *weapon = hardpoint.GetOutfit();
		if(!weapon || hardpoint.IsHoming() || hardpoint.IsTurret())
			continue;

		Point start = ship.Position() + ship.Facing().Rotate(hardpoint.GetPoint());
		Point p = target.Position() - start + ship.GetPersonality().Confusion();
		Point v = target.Velocity() - ship.Velocity();
		double steps = RendezvousTime(p, v, weapon->WeightedVelocity() + .5 * weapon->RandomVelocity());
		if(std::isnan(steps))
			continue;

		steps = min(steps, weapon->TotalLifetime());
		p += steps * v;

		double damage = weapon->ShieldDamage() + weapon->HullDamage();
		result += p.Unit() * abs(damage);
	}

	return result ? result : target.Position() - ship.Position();
}



// Aim the given ship's turrets.
void AI::AimTurrets(const Ship &ship, FireCommand &command, bool opportunistic) const
{
	// First, get the set of potential hostile ships.
	auto targets = vector<const Body *>();
	const Ship *currentTarget = ship.GetTargetShip().get();
	if(opportunistic || !currentTarget || !currentTarget->IsTargetable())
	{
		// Find the maximum range of any of this ship's turrets.
		double maxRange = 0.;
		for(const Hardpoint &weapon : ship.Weapons())
			if(weapon.CanAim())
				maxRange = max(maxRange, weapon.GetOutfit()->Range());
		// If this ship has no turrets, bail out.
		if(!maxRange)
			return;
		// Extend the weapon range slightly to account for velocity differences.
		maxRange *= 1.5;

		// Now, find all enemy ships within that radius.
		auto enemies = GetShipsList(ship, true, maxRange);
		// Convert the shared_ptr<Ship> into const Body *, to allow aiming turrets
		// at a targeted asteroid. Skip disabled ships, which pose no threat.
		for(auto &&foe : enemies)
			if(!foe->IsDisabled())
				targets.emplace_back(foe);
		// Even if the ship's current target ship is beyond maxRange,
		// or is already disabled, consider aiming at it.
		if(currentTarget && currentTarget->IsTargetable()
				&& find(targets.cbegin(), targets.cend(), currentTarget) == targets.cend())
			targets.push_back(currentTarget);
	}
	else
		targets.push_back(currentTarget);
	// If this ship is mining, consider aiming at its target asteroid.
	if(ship.GetTargetAsteroid())
		targets.push_back(ship.GetTargetAsteroid().get());

	// If there are no targets to aim at, opportunistic turrets should sweep
	// back and forth at random, with the sweep centered on the "outward-facing"
	// angle. Focused turrets should just point forward.
	if(targets.empty() && !opportunistic)
	{
		for(const Hardpoint &hardpoint : ship.Weapons())
			if(hardpoint.CanAim())
			{
				// Get the index of this weapon.
				int index = &hardpoint - &ship.Weapons().front();
				double offset = (hardpoint.HarmonizedAngle() - hardpoint.GetAngle()).Degrees();
				command.SetAim(index, offset / hardpoint.GetOutfit()->TurretTurn());
			}
		return;
	}
	if(targets.empty())
	{
		for(const Hardpoint &hardpoint : ship.Weapons())
			if(hardpoint.CanAim())
			{
				// Get the index of this weapon.
				int index = &hardpoint - &ship.Weapons().front();
				// First, check if this turret is currently in motion. If not,
				// it only has a small chance of beginning to move.
				double previous = ship.FiringCommands().Aim(index);
				if(!previous && (Random::Int(60)))
					continue;

				Angle centerAngle = Angle(hardpoint.GetPoint());
				double bias = (centerAngle - hardpoint.GetAngle()).Degrees() / 180.;
				double acceleration = Random::Real() - Random::Real() + bias;
				command.SetAim(index, previous + .1 * acceleration);
			}
		return;
	}
	// Each hardpoint should aim at the target that it is "closest" to hitting.
	for(const Hardpoint &hardpoint : ship.Weapons())
		if(hardpoint.CanAim())
		{
			// This is where this projectile fires from. Add some randomness
			// based on how skilled the pilot is.
			Point start = ship.Position() + ship.Facing().Rotate(hardpoint.GetPoint());
			start += ship.GetPersonality().Confusion();
			// Get the turret's current facing, in absolute coordinates:
			Angle aim = ship.Facing() + hardpoint.GetAngle();
			// Get this projectile's average velocity.
			const Weapon *weapon = hardpoint.GetOutfit();
			double vp = weapon->WeightedVelocity() + .5 * weapon->RandomVelocity();
			// Loop through each body this hardpoint could shoot at. Find the
			// one that is the "best" in terms of how many frames it will take
			// to aim at it and for a projectile to hit it.
			double bestScore = numeric_limits<double>::infinity();
			double bestAngle = 0.;
			for(const Body *target : targets)
			{
				Point p = target->Position() - start;
				Point v = target->Velocity();
				// Only take the ship's velocity into account if this weapon
				// does not have its own acceleration.
				if(!weapon->Acceleration())
					v -= ship.Velocity();
				// By the time this action is performed, the target will
				// have moved forward one time step.
				p += v;

				double rendezvousTime = numeric_limits<double>::quiet_NaN();
				double distance = p.Length();
				// Beam weapons hit instantaneously if they are in range.
				bool isInstantaneous = weapon->TotalLifetime() == 1.;
				if(isInstantaneous && distance < vp)
					rendezvousTime = 0.;
				else
				{
					// Find out how long it would take for this projectile to reach the target.
					if(!isInstantaneous)
						rendezvousTime = RendezvousTime(p, v, vp);

					// If there is no intersection (i.e. the turret is not facing the target),
					// consider this target "out-of-range" but still targetable.
					if(std::isnan(rendezvousTime))
						rendezvousTime = max(distance / (vp ? vp : 1.), 2 * weapon->TotalLifetime());

					// Determine where the target will be at that point.
					p += v * rendezvousTime;

					// All bodies within weapons range have the same basic
					// weight. Outside that range, give them lower priority.
					rendezvousTime = max(0., rendezvousTime - weapon->TotalLifetime());
				}

				// Determine how much the turret must turn to face that vector.
				double degrees = (Angle(p) - aim).Degrees();
				double turnTime = fabs(degrees) / weapon->TurretTurn();
				// Always prefer targets that you are able to hit.
				double score = turnTime + (180. / weapon->TurretTurn()) * rendezvousTime;
				if(score < bestScore)
				{
					bestScore = score;
					bestAngle = degrees;
				}
			}
			if(bestAngle)
			{
				// Get the index of this weapon.
				int index = &hardpoint - &ship.Weapons().front();
				command.SetAim(index, bestAngle / weapon->TurretTurn());
			}
		}
}



// Fire whichever of the given ship's weapons can hit a hostile target.
void AI::AutoFire(const Ship &ship, FireCommand &command, bool secondary, bool isFlagship) const
{
	const Personality &person = ship.GetPersonality();
	if(person.IsPacifist() || ship.CannotAct())
		return;

	bool beFrugal = (ship.IsYours() && !escortsUseAmmo);
	if(person.IsFrugal() || (ship.IsYours() && escortsAreFrugal && escortsUseAmmo))
	{
		// The frugal personality is only active when ships have more than a certain fraction of their total health,
		// and are not outgunned. The default threshold is 75%.
		beFrugal = (ship.Health() > GameData::GetGamerules().UniversalFrugalThreshold());
		if(beFrugal)
		{
			auto ait = allyStrength.find(ship.GetGovernment());
			auto eit = enemyStrength.find(ship.GetGovernment());
			if(ait != allyStrength.end() && eit != enemyStrength.end() && ait->second < eit->second)
				beFrugal = false;
		}
	}

	// Special case: your target is not your enemy. Do not fire, because you do
	// not want to risk damaging that target. Ships will target friendly ships
	// while assisting and performing surveillance.
	shared_ptr<Ship> currentTarget = ship.GetTargetShip();
	const Government *gov = ship.GetGovernment();
	bool friendlyOverride = false;
	bool disabledOverride = false;
	if(ship.IsYours())
	{
		auto it = orders.find(&ship);
		if(it != orders.end() && it->second.target.lock() == currentTarget)
		{
			disabledOverride = (it->second.type == Orders::FINISH_OFF);
			friendlyOverride = disabledOverride | (it->second.type == Orders::ATTACK);
		}
	}
	bool currentIsEnemy = currentTarget
		&& currentTarget->GetGovernment()->IsEnemy(gov)
		&& currentTarget->GetSystem() == ship.GetSystem();
	if(currentTarget && !(currentIsEnemy || friendlyOverride))
		currentTarget.reset();

	// Only fire on disabled targets if you don't want to plunder them.
	bool plunders = (person.Plunders() && ship.Cargo().Free());
	bool disables = person.Disables();

	// Don't use weapons with firing force if you are preparing to jump.
	bool isWaitingToJump = ship.Commands().Has(Command::JUMP | Command::WAIT);

	// Find the longest range of any of your non-homing weapons. Homing weapons
	// that don't consume ammo may also fire in non-homing mode.
	double maxRange = 0.;
	for(const Hardpoint &weapon : ship.Weapons())
		if(weapon.IsReady()
				&& !(!currentTarget && weapon.IsHoming() && weapon.GetOutfit()->Ammo())
				&& !(!secondary && weapon.GetOutfit()->Icon())
				&& !(beFrugal && weapon.GetOutfit()->Ammo())
				&& !(isWaitingToJump && weapon.GetOutfit()->FiringForce()))
			maxRange = max(maxRange, weapon.GetOutfit()->Range());
	// Extend the weapon range slightly to account for velocity differences.
	maxRange *= 1.5;

	// Find all enemy ships within range of at least one weapon.
	auto enemies = GetShipsList(ship, true, maxRange);
	// Consider the current target if it is not already considered (i.e. it
	// is a friendly ship and this is a player ship ordered to attack it).
	if(currentTarget && currentTarget->IsTargetable()
			&& find(enemies.cbegin(), enemies.cend(), currentTarget.get()) == enemies.cend())
		enemies.push_back(currentTarget.get());

	int index = -1;
	for(const Hardpoint &hardpoint : ship.Weapons())
	{
		++index;
		// Skip weapons that are not ready to fire.
		if(!hardpoint.IsReady())
			continue;

		// Skip weapons omitted by the "Automatic firing" preference.
		if(isFlagship)
		{
			const Preferences::AutoFire autoFireMode = Preferences::GetAutoFire();
			if(autoFireMode == Preferences::AutoFire::GUNS_ONLY && hardpoint.IsTurret())
				continue;
			if(autoFireMode == Preferences::AutoFire::TURRETS_ONLY && !hardpoint.IsTurret())
				continue;
		}

		const Weapon *weapon = hardpoint.GetOutfit();
		// Don't expend ammo for homing weapons that have no target selected.
		if(!currentTarget && weapon->Homing() && weapon->Ammo())
			continue;
		// Don't fire secondary weapons if told not to.
		if(!secondary && weapon->Icon())
			continue;
		// Don't expend ammo if trying to be frugal.
		if(beFrugal && weapon->Ammo())
			continue;
		// Don't use weapons with firing force if you are preparing to jump.
		if(isWaitingToJump && weapon->FiringForce())
			continue;

		// Special case: if the weapon uses fuel, be careful not to spend so much
		// fuel that you cannot leave the system if necessary.
		if(weapon->FiringFuel())
		{
			double fuel = ship.Fuel() * ship.Attributes().Get("fuel capacity");
			fuel -= weapon->FiringFuel();
			// If the ship is not ever leaving this system, it does not need to
			// reserve any fuel.
			bool isStaying = person.IsStaying();
			if(!secondary || fuel < (isStaying ? 0. : ship.JumpNavigation().JumpFuel()))
				continue;
		}
		// Figure out where this weapon will fire from, but add some randomness
		// depending on how accurate this ship's pilot is.
		Point start = ship.Position() + ship.Facing().Rotate(hardpoint.GetPoint());
		start += person.Confusion();

		double vp = weapon->WeightedVelocity() + .5 * weapon->RandomVelocity();
		double lifetime = weapon->TotalLifetime();

		// Homing weapons revert to "dumb firing" if they have no target.
		if(weapon->Homing() && currentTarget)
		{
			// NPCs shoot ships that they just plundered.
			bool hasBoarded = !ship.IsYours() && Has(ship, currentTarget, ShipEvent::BOARD);
			if(currentTarget->IsDisabled() && (disables || (plunders && !hasBoarded)) && !disabledOverride)
				continue;
			// Don't fire secondary weapons at targets that have started jumping.
			if(weapon->Icon() && currentTarget->IsEnteringHyperspace())
				continue;

			// For homing weapons, don't take the velocity of the ship firing it
			// into account, because the projectile will settle into a velocity
			// that depends on its own acceleration and drag.
			Point p = currentTarget->Position() - start;
			Point v = currentTarget->Velocity();
			// By the time this action is performed, the ships will have moved
			// forward one time step.
			p += v;

			// If this weapon has a blast radius, don't fire it if the target is
			// so close that you'll be hit by the blast. Weapons using proximity
			// triggers will explode sooner, so a larger separation is needed.
			if(!weapon->IsSafe() && p.Length() <= (weapon->BlastRadius() + weapon->TriggerRadius()))
				continue;

			// Calculate how long it will take the projectile to reach its target.
			double steps = RendezvousTime(p, v, vp);
			if(!std::isnan(steps) && steps <= lifetime)
			{
				command.SetFire(index);
				continue;
			}
			continue;
		}
		// For non-homing weapons:
		for(const auto &target : enemies)
		{
			// NPCs shoot ships that they just plundered.
			bool hasBoarded = !ship.IsYours() && Has(ship, target->shared_from_this(), ShipEvent::BOARD);
			if(target->IsDisabled() && (disables || (plunders && !hasBoarded)) && !disabledOverride)
				continue;
			// Merciful ships let fleeing ships go.
			if(target->IsFleeing() && person.IsMerciful())
				continue;

			Point p = target->Position() - start;
			Point v = target->Velocity();
			// Only take the ship's velocity into account if this weapon
			// does not have its own acceleration.
			if(!weapon->Acceleration())
				v -= ship.Velocity();
			// By the time this action is performed, the ships will have moved
			// forward one time step.
			p += v;

			// Non-homing weapons may have a blast radius or proximity trigger.
			// Do not fire this weapon if we will be caught in the blast.
			if(!weapon->IsSafe() && p.Length() <= (weapon->BlastRadius() + weapon->TriggerRadius()))
				continue;

			// Get the vector the weapon will travel along.
			v = (ship.Facing() + hardpoint.GetAngle()).Unit() * vp - v;
			// Extrapolate over the lifetime of the projectile.
			v *= lifetime;

			const Mask &mask = target->GetMask(step);
			if(mask.Collide(-p, v, target->Facing()) < 1.)
			{
				command.SetFire(index);
				break;
			}
		}
	}
}



void AI::AutoFire(const Ship &ship, FireCommand &command, const Body &target) const
{
	int index = -1;
	for(const Hardpoint &hardpoint : ship.Weapons())
	{
		++index;
		// Only auto-fire primary weapons that take no ammunition.
		if(!hardpoint.IsReady() || hardpoint.GetOutfit()->Icon() || hardpoint.GetOutfit()->Ammo())
			continue;

		// Figure out where this weapon will fire from, but add some randomness
		// depending on how accurate this ship's pilot is.
		Point start = ship.Position() + ship.Facing().Rotate(hardpoint.GetPoint());
		start += ship.GetPersonality().Confusion();

		const Weapon *weapon = hardpoint.GetOutfit();
		double vp = weapon->WeightedVelocity() + .5 * weapon->RandomVelocity();
		double lifetime = weapon->TotalLifetime();

		Point p = target.Position() - start;
		Point v = target.Velocity();
		// Only take the ship's velocity into account if this weapon
		// does not have its own acceleration.
		if(!weapon->Acceleration())
			v -= ship.Velocity();
		// By the time this action is performed, the ships will have moved
		// forward one time step.
		p += v;

		// Get the vector the weapon will travel along.
		v = (ship.Facing() + hardpoint.GetAngle()).Unit() * vp - v;
		// Extrapolate over the lifetime of the projectile.
		v *= lifetime;

		const Mask &mask = target.GetMask(step);
		if(mask.Collide(-p, v, target.Facing()) < 1.)
			command.SetFire(index);
	}
}



// Get the amount of time it would take the given weapon to reach the given
// target, assuming it can be fired in any direction (i.e. turreted). For
// non-turreted weapons this can be used to calculate the ideal direction to
// point the ship in.
double AI::RendezvousTime(const Point &p, const Point &v, double vp)
{
	// How many steps will it take this projectile
	// to intersect the target?
	// (p.x + v.x*t)^2 + (p.y + v.y*t)^2 = vp^2*t^2
	// p.x^2 + 2*p.x*v.x*t + v.x^2*t^2
	//    + p.y^2 + 2*p.y*v.y*t + v.y^2t^2
	//    - vp^2*t^2 = 0
	// (v.x^2 + v.y^2 - vp^2) * t^2
	//    + (2 * (p.x * v.x + p.y * v.y)) * t
	//    + (p.x^2 + p.y^2) = 0
	double a = v.Dot(v) - vp * vp;
	double b = 2. * p.Dot(v);
	double c = p.Dot(p);
	double discriminant = b * b - 4 * a * c;
	if(discriminant < 0.)
		return numeric_limits<double>::quiet_NaN();

	discriminant = sqrt(discriminant);

	// The solutions are b +- discriminant.
	// But it's not a solution if it's negative.
	double r1 = (-b + discriminant) / (2. * a);
	double r2 = (-b - discriminant) / (2. * a);
	if(r1 >= 0. && r2 >= 0.)
		return min(r1, r2);
	else if(r1 >= 0. || r2 >= 0.)
		return max(r1, r2);

	return numeric_limits<double>::quiet_NaN();
}


// Searches every asteroid within the ship scan limit and returns either the
// asteroid closest to the ship or the asteroid of highest value in range, depending
// on the player's preferences.
bool AI::TargetMinable(Ship &ship) const
{
	double scanRangeMetric = 10000. * ship.Attributes().Get("asteroid scan power");
	if(!scanRangeMetric)
		return false;
	const bool findClosest = Preferences::Has("Target asteroid based on");
	auto bestMinable = ship.GetTargetAsteroid();
	double bestScore = findClosest ? numeric_limits<double>::max() : 0.;
	auto GetDistanceMetric = [&ship](const Minable &minable) -> double {
		return ship.Position().DistanceSquared(minable.Position());
	};
	if(bestMinable)
	{
		if(findClosest)
			bestScore = GetDistanceMetric(*bestMinable);
		else
			bestScore = bestMinable->GetValue();
	}
	auto MinableStrategy = [&findClosest, &bestMinable, &bestScore, &GetDistanceMetric]()
			-> function<void(const shared_ptr<Minable> &)>
	{
		if(findClosest)
			return [&bestMinable, &bestScore, &GetDistanceMetric]
					(const shared_ptr<Minable> &minable) -> void {
				double newScore = GetDistanceMetric(*minable);
				if(newScore < bestScore || (newScore == bestScore && minable->GetValue() > bestMinable->GetValue()))
				{
					bestScore = newScore;
					bestMinable = minable;
				}
			};
		else
			return [&bestMinable, &bestScore, &GetDistanceMetric]
					(const shared_ptr<Minable> &minable) -> void {
				double newScore = minable->GetValue();
				if(newScore > bestScore || (newScore == bestScore
						&& GetDistanceMetric(*minable) < GetDistanceMetric(*bestMinable)))
				{
					bestScore = newScore;
					bestMinable = minable;
				}
			};
	};
	auto UpdateBestMinable = MinableStrategy();
	for(auto &&minable : minables)
		UpdateBestMinable(minable);
	if(bestMinable)
		ship.SetTargetAsteroid(bestMinable);
	return static_cast<bool>(ship.GetTargetAsteroid());
}



void AI::MovePlayer(Ship &ship, const PlayerInfo &player, Command &activeCommands)
{
	Command command;
	firingCommands.SetHardpoints(ship.Weapons().size());

	bool shift = activeCommands.Has(Command::SHIFT);

	bool isWormhole = false;
	if(player.HasTravelPlan())
	{
		// Determine if the player is jumping to their target system or landing on a wormhole.
		const System *system = player.TravelPlan().back();
		for(const StellarObject &object : ship.GetSystem()->Objects())
			if(object.HasSprite() && object.HasValidPlanet() && object.GetPlanet()->IsWormhole()
				&& object.GetPlanet()->IsAccessible(&ship) && player.HasVisited(*object.GetPlanet())
				&& player.HasVisited(*system))
			{
				const auto *wormhole = object.GetPlanet()->GetWormhole();
				if(&wormhole->WormholeDestination(*ship.GetSystem()) != system)
					continue;

				isWormhole = true;
				if(!ship.GetTargetStellar() || autoPilot.Has(Command::JUMP))
					ship.SetTargetStellar(&object);
				break;
			}
		if(!isWormhole)
			ship.SetTargetSystem(system);
	}

	if(ship.IsEnteringHyperspace() && !ship.IsHyperspacing())
	{
		// Check if there's a particular planet there we want to visit.
		const System *system = ship.GetTargetSystem();
		set<const Planet *> destinations;
		Date deadline;
		const Planet *bestDestination = nullptr;
		size_t missions = 0;
		for(const Mission &mission : player.Missions())
		{
			// Don't include invisible missions in the check.
			if(!mission.IsVisible())
				continue;

			// If the accessible destination of a mission is in this system, and you've been
			// to all waypoints and stopovers (i.e. could complete it), consider landing on it.
			if(mission.Stopovers().empty() && mission.Waypoints().empty()
					&& mission.Destination()->IsInSystem(system)
					&& mission.Destination()->IsAccessible(&ship))
			{
				destinations.insert(mission.Destination());
				++missions;
				// If this mission has a deadline, check if it is the soonest
				// deadline. If so, this should be your ship's destination.
				if(!deadline || (mission.Deadline() && mission.Deadline() < deadline))
				{
					deadline = mission.Deadline();
					bestDestination = mission.Destination();
				}
			}
			// Also check for stopovers in the destination system.
			for(const Planet *planet : mission.Stopovers())
				if(planet->IsInSystem(system) && planet->IsAccessible(&ship))
				{
					destinations.insert(planet);
					++missions;
					if(!bestDestination)
						bestDestination = planet;
				}
		}

		// Inform the player of any destinations in the system they are jumping to.
		if(!destinations.empty())
		{
			string message = "Note: you have ";
			message += (missions == 1 ? "a mission that requires" : "missions that require");
			message += " landing on ";
			size_t count = destinations.size();
			bool oxfordComma = (count > 2);
			for(const Planet *planet : destinations)
			{
				message += planet->Name();
				--count;
				if(count > 1)
					message += ", ";
				else if(count == 1)
					message += (oxfordComma ? ", and " : " and ");
			}
			message += " in the system you are jumping to.";
			Messages::Add(message, Messages::Importance::High);
		}
		// If any destination was found, find the corresponding stellar object
		// and set it as your ship's target planet.
		if(bestDestination)
			ship.SetTargetStellar(system->FindStellar(bestDestination));
	}

	if(activeCommands.Has(Command::NEAREST))
	{
		// Find the nearest enemy ship to the flagship. If `Shift` is held, consider friendly ships too.
		double closest = numeric_limits<double>::infinity();
		bool foundActive = false;
		bool found = false;
		for(const shared_ptr<Ship> &other : ships)
			if(other.get() != &ship && other->IsTargetable())
			{
				bool enemy = other->GetGovernment()->IsEnemy(ship.GetGovernment());
				// Do not let "target nearest" select a friendly ship, so that
				// if the player is repeatedly targeting nearest to, say, target
				// a bunch of fighters, they won't start firing on friendly
				// ships as soon as the last one is gone.
				if((!enemy && !shift) || other->IsYours())
					continue;

				// Sort ships by active or disabled:
				// Prefer targeting an active ship over a disabled one
				bool active = !other->IsDisabled();

				double d = other->Position().Distance(ship.Position());

				if((!foundActive && active) || (foundActive == active && d < closest))
				{
					ship.SetTargetShip(other);
					closest = d;
					foundActive = active;
					found = true;
				}
			}
		// If no ship was found, look for nearby asteroids.
		if(!found)
			TargetMinable(ship);
	}
	else if(activeCommands.Has(Command::TARGET))
	{
		// Find the "next" ship to target. Holding `Shift` will cycle through escorts.
		shared_ptr<const Ship> target = ship.GetTargetShip();
		// Whether the next eligible ship should be targeted.
		bool selectNext = !target || !target->IsTargetable();
		for(const shared_ptr<Ship> &other : ships)
		{
			// Do not target yourself.
			if(other.get() == &ship)
				continue;
			// The default behavior is to ignore your fleet and any friendly escorts.
			bool isPlayer = other->IsYours() || (other->GetPersonality().IsEscort()
					&& !other->GetGovernment()->IsEnemy());
			if(other == target)
				selectNext = true;
			else if(selectNext && isPlayer == shift && other->IsTargetable())
			{
				ship.SetTargetShip(other);
				selectNext = false;
				break;
			}
		}
		if(selectNext)
			ship.SetTargetShip(shared_ptr<Ship>());
	}
	else if(activeCommands.Has(Command::BOARD))
	{
		// Determine the player's boarding target based on their current target and their boarding preference. They may
		// press BOARD repeatedly to cycle between ships, or use SHIFT to prioritize repairing their owned escorts.
		shared_ptr<Ship> target = ship.GetTargetShip();
		if(target && !CanBoard(ship, *target))
			target.reset();
		if(!target || activeCommands.Has(Command::WAIT) || (shift && !target->IsYours()))
		{
			if(shift)
				ship.SetTargetShip(shared_ptr<Ship>());

			const auto boardingPriority = Preferences::GetBoardingPriority();
			auto strategy = [&]() noexcept -> function<double(const Ship &)>
			{
				Point current = ship.Position();
				switch(boardingPriority)
				{
					case Preferences::BoardingPriority::VALUE:
						return [this, &ship](const Ship &other) noexcept -> double
						{
							// Use the exact cost if the ship was scanned, otherwise use an estimation.
							return this->Has(ship, other.shared_from_this(), ShipEvent::SCAN_OUTFITS) ?
								other.Cost() : (other.ChassisCost() * 2.);
						};
					case Preferences::BoardingPriority::MIXED:
						return [this, &ship, current](const Ship &other) noexcept -> double
						{
							double cost = this->Has(ship, other.shared_from_this(), ShipEvent::SCAN_OUTFITS) ?
								other.Cost() : (other.ChassisCost() * 2.);
							// Even if we divide by 0, doubles can contain and handle infinity,
							// and we should definitely board that one then.
							return cost * cost / (current.DistanceSquared(other.Position()) + 0.1);
						};
					case Preferences::BoardingPriority::PROXIMITY:
					default:
						return [current](const Ship &other) noexcept -> double
						{
							return current.DistanceSquared(other.Position());
						};
				}
			}();

			using ShipValue = pair<Ship *, double>;
			auto options = vector<ShipValue>{};
			if(shift)
			{
				const auto &owned = governmentRosters[ship.GetGovernment()];
				options.reserve(owned.size());
				for(auto &&escort : owned)
					if(CanBoard(ship, *escort))
						options.emplace_back(escort, strategy(*escort));
			}
			else
			{
				auto ships = GetShipsList(ship, true);
				options.reserve(ships.size());
				// The current target is not considered by GetShipsList.
				if(target)
					options.emplace_back(target.get(), strategy(*target));

				// First check if we can board enemy ships, then allies.
				for(auto &&enemy : ships)
					if(CanBoard(ship, *enemy))
						options.emplace_back(enemy, strategy(*enemy));
				if(options.empty())
				{
					ships = GetShipsList(ship, false);
					options.reserve(ships.size());
					for(auto &&ally : ships)
						if(CanBoard(ship, *ally))
							options.emplace_back(ally, strategy(*ally));
				}
			}

			if(options.empty())
				activeCommands.Clear(Command::BOARD);
			else
			{
				// Sort the list of options in increasing order of desirability.
				sort(options.begin(), options.end(),
					[&ship, boardingPriority](const ShipValue &lhs, const ShipValue &rhs)
					{
						if(boardingPriority == Preferences::BoardingPriority::PROXIMITY)
							return lhs.second > rhs.second;

						// If their cost is the same, prefer the closest ship.
						return (boardingPriority == Preferences::BoardingPriority::VALUE && lhs.second == rhs.second)
							? lhs.first->Position().DistanceSquared(ship.Position()) >
								rhs.first->Position().DistanceSquared(ship.Position())
							: lhs.second < rhs.second;
					}
				);

				// Pick the (next) most desirable option.
				auto it = !target ? options.end() : find_if(options.begin(), options.end(),
					[&target](const ShipValue &lhs) noexcept -> bool { return lhs.first == target.get(); });
				if(it == options.begin())
					it = options.end();
				ship.SetTargetShip((--it)->first->shared_from_this());
			}
		}
	}
	// Player cannot attempt to land while departing from a planet.
	else if(activeCommands.Has(Command::LAND) && !ship.IsEnteringHyperspace() && ship.Zoom() == 1.)
	{
		// Track all possible landable objects in the current system.
		auto landables = vector<const StellarObject *>{};

		// If the player is moving slowly over an uninhabited or inaccessible planet,
		// display the default message explaining why they cannot land there.
		string message;
		for(const StellarObject &object : ship.GetSystem()->Objects())
		{
			if(object.HasSprite() && object.HasValidPlanet() && object.GetPlanet()->IsAccessible(&ship))
				landables.emplace_back(&object);
			else if(object.HasSprite())
			{
				double distance = ship.Position().Distance(object.Position());
				if(distance < object.Radius() && ship.Velocity().Length() < (MIN_LANDING_VELOCITY / 60.))
					message = object.LandingMessage();
			}
		}
		if(!message.empty())
			Audio::Play(Audio::Get("fail"));

		const StellarObject *target = ship.GetTargetStellar();
		// Require that the player's planetary target is one of the current system's planets.
		auto landIt = find(landables.cbegin(), landables.cend(), target);
		if(landIt == landables.cend())
			target = nullptr;

		if(target && (ship.Zoom() < 1. || ship.Position().Distance(target->Position()) < target->Radius()))
		{
			// Special case: if there are two planets in system and you have one
			// selected, then press "land" again, do not toggle to the other if
			// you are within landing range of the one you have selected.
		}
		else if(message.empty() && target && activeCommands.Has(Command::WAIT))
		{
			// Select the next landable in the list after the currently selected object.
			if(++landIt == landables.cend())
				landIt = landables.cbegin();
			const StellarObject *next = *landIt;
			ship.SetTargetStellar(next);

			if(!next->GetPlanet()->CanLand())
			{
				message = "The authorities on this " + next->GetPlanet()->Noun() +
					" refuse to clear you to land here.";
				Audio::Play(Audio::Get("fail"));
			}
			else if(next != target)
				message = "Switching landing targets. Now landing on " + next->Name() + ".";
		}
		else if(message.empty())
		{
			// This is the first press, or it has been long enough since the last press,
			// so land on the nearest eligible planet. Prefer inhabited ones with fuel.
			set<string> types;
			if(!target && !landables.empty())
			{
				if(landables.size() == 1)
					ship.SetTargetStellar(landables.front());
				else
				{
					double closest = numeric_limits<double>::infinity();
					for(const auto &object : landables)
					{
						double distance = ship.Position().Distance(object->Position());
						const Planet *planet = object->GetPlanet();
						types.insert(planet->Noun());
						if((!planet->CanLand() || !planet->HasSpaceport()) && !planet->IsWormhole())
							distance += 10000.;

						if(distance < closest)
						{
							ship.SetTargetStellar(object);
							closest = distance;
						}
					}
				}
				target = ship.GetTargetStellar();
			}

			if(!target)
			{
				message = "There are no planets in this system that you can land on.";
				Audio::Play(Audio::Get("fail"));
			}
			else if(!target->GetPlanet()->CanLand())
			{
				message = "The authorities on this " + target->GetPlanet()->Noun() +
					" refuse to clear you to land here.";
				Audio::Play(Audio::Get("fail"));
			}
			else if(!types.empty())
			{
				message = "You can land on more than one ";
				set<string>::const_iterator it = types.begin();
				message += *it++;
				if(it != types.end())
				{
					set<string>::const_iterator last = --types.end();
					if(it != last)
						message += ',';
					while(it != last)
						message += ' ' + *it++ + ',';
					message += " or " + *it;
				}
				message += " in this system. Landing on " + target->Name() + ".";
			}
			else
				message = "Landing on " + target->Name() + ".";
		}
		if(!message.empty())
			Messages::Add(message, Messages::Importance::High);
	}
	else if(activeCommands.Has(Command::JUMP | Command::FLEET_JUMP))
	{
		if(player.TravelPlan().empty() && !isWormhole)
		{
			double bestMatch = -2.;
			const auto &links = (ship.JumpNavigation().HasJumpDrive() ?
				ship.GetSystem()->JumpNeighbors(ship.JumpNavigation().JumpRange()) : ship.GetSystem()->Links());
			for(const System *link : links)
			{
				// Not all systems in range are necessarily visible. Don't allow
				// jumping to systems which haven't been seen.
				if(!player.HasSeen(*link))
					continue;

				Point direction = link->Position() - ship.GetSystem()->Position();
				double match = ship.Facing().Unit().Dot(direction.Unit());
				if(match > bestMatch)
				{
					bestMatch = match;
					ship.SetTargetSystem(link);
				}
			}
		}
		else if(isWormhole)
		{
			// The player is guaranteed to have a travel plan for isWormhole to be true.
			Messages::Add("Landing on a local wormhole to navigate to the "
					+ player.TravelPlan().back()->Name() + " system.", Messages::Importance::High);
		}
		if(ship.GetTargetSystem() && !isWormhole)
		{
			string name = "selected star";
			if(player.KnowsName(*ship.GetTargetSystem()))
				name = ship.GetTargetSystem()->Name();

			if(activeCommands.Has(Command::FLEET_JUMP))
				Messages::Add("Engaging fleet autopilot to jump to the " + name + " system."
					" Your fleet will jump when ready.", Messages::Importance::High);
			else
				Messages::Add("Engaging autopilot to jump to the " + name + " system.", Messages::Importance::High);
		}
	}
	else if(activeCommands.Has(Command::SCAN))
		command |= Command::SCAN;
	else if(activeCommands.Has(Command::HARVEST))
	{
		Orders newOrders;
		newOrders.type = Orders::HARVEST;
		IssueOrders(player, newOrders, "preparing to harvest.");
	}
	else if(activeCommands.Has(Command::NEAREST_ASTEROID))
	{
		TargetMinable(ship);
	}

	const shared_ptr<const Ship> target = ship.GetTargetShip();
	AimTurrets(ship, firingCommands, !Preferences::Has("Turrets focus fire"));
	if(Preferences::GetAutoFire() != Preferences::AutoFire::OFF && !ship.IsBoarding()
			&& !(autoPilot | activeCommands).Has(Command::LAND | Command::JUMP | Command::FLEET_JUMP | Command::BOARD)
			&& (!target || target->GetGovernment()->IsEnemy()))
		AutoFire(ship, firingCommands, false, true);

	const bool mouseTurning = activeCommands.Has(Command::MOUSE_TURNING_HOLD);
	if(mouseTurning && !ship.IsBoarding() && !ship.IsReversing())
		command.SetTurn(TurnToward(ship, mousePosition));

	if(activeCommands)
	{
		if(activeCommands.Has(Command::FORWARD))
			command |= Command::FORWARD;
		if(activeCommands.Has(Command::RIGHT | Command::LEFT) && !mouseTurning)
			command.SetTurn(activeCommands.Has(Command::RIGHT) - activeCommands.Has(Command::LEFT));
		if(activeCommands.Has(Command::BACK))
		{
			if(!activeCommands.Has(Command::FORWARD) && ship.Attributes().Get("reverse thrust"))
				command |= Command::BACK;
			else if(!activeCommands.Has(Command::RIGHT | Command::LEFT | Command::AUTOSTEER))
				command.SetTurn(TurnBackward(ship));
		}

		if(activeCommands.Has(Command::PRIMARY))
		{
			int index = 0;
			for(const Hardpoint &hardpoint : ship.Weapons())
			{
				if(hardpoint.IsReady() && !hardpoint.GetOutfit()->Icon())
					firingCommands.SetFire(index);
				++index;
			}
		}
		if(activeCommands.Has(Command::SECONDARY))
		{
			int index = 0;
			const auto &playerSelectedWeapons = player.SelectedSecondaryWeapons();
			for(const Hardpoint &hardpoint : ship.Weapons())
			{
				if(hardpoint.IsReady() && (playerSelectedWeapons.find(hardpoint.GetOutfit()) != playerSelectedWeapons.end()))
					firingCommands.SetFire(index);
				++index;
			}
		}
		if(activeCommands.Has(Command::AFTERBURNER))
			command |= Command::AFTERBURNER;

		if(activeCommands.Has(AutopilotCancelCommands()))
			autoPilot = activeCommands;
	}
	bool shouldAutoAim = false;
	bool isFiring = activeCommands.Has(Command::PRIMARY) || activeCommands.Has(Command::SECONDARY);
	if(activeCommands.Has(Command::AUTOSTEER) && !command.Turn() && !ship.IsBoarding()
			&& !autoPilot.Has(Command::LAND | Command::JUMP | Command::FLEET_JUMP | Command::BOARD))
	{
		if(target && target->GetSystem() == ship.GetSystem() && target->IsTargetable())
			command.SetTurn(TurnToward(ship, TargetAim(ship)));
		else if(ship.GetTargetAsteroid())
			command.SetTurn(TurnToward(ship, TargetAim(ship, *ship.GetTargetAsteroid())));
		else if(ship.GetTargetStellar())
			command.SetTurn(TurnToward(ship, ship.GetTargetStellar()->Position() - ship.Position()));
	}
	else if((Preferences::GetAutoAim() == Preferences::AutoAim::ALWAYS_ON
			|| (Preferences::GetAutoAim() == Preferences::AutoAim::WHEN_FIRING && isFiring))
			&& !command.Turn() && !ship.IsBoarding()
			&& ((target && target->GetSystem() == ship.GetSystem() && target->IsTargetable()) || ship.GetTargetAsteroid())
			&& !autoPilot.Has(Command::LAND | Command::JUMP | Command::FLEET_JUMP | Command::BOARD))
	{
		// Check if this ship has any forward-facing weapons.
		for(const Hardpoint &weapon : ship.Weapons())
			if(!weapon.CanAim() && !weapon.IsTurret() && weapon.GetOutfit())
			{
				shouldAutoAim = true;
				break;
			}
	}
	if(shouldAutoAim)
	{
		Point pos = (target ? target->Position() : ship.GetTargetAsteroid()->Position());
		if((pos - ship.Position()).Unit().Dot(ship.Facing().Unit()) >= .8)
			command.SetTurn(TurnToward(ship, TargetAim(ship)));
	}

	if(autoPilot.Has(Command::JUMP | Command::FLEET_JUMP) && !(player.HasTravelPlan() || ship.GetTargetSystem()))
	{
		// The player completed their travel plan, which may have indicated a destination within the final system.
		autoPilot.Clear(Command::JUMP | Command::FLEET_JUMP);
		const Planet *planet = player.TravelDestination();
		if(planet && planet->IsInSystem(ship.GetSystem()) && planet->IsAccessible(&ship))
		{
			Messages::Add("Autopilot: landing on " + planet->Name() + ".", Messages::Importance::High);
			autoPilot |= Command::LAND;
			ship.SetTargetStellar(ship.GetSystem()->FindStellar(planet));
		}
	}

	// Clear autopilot actions if actions can't be performed.
	if(autoPilot.Has(Command::LAND) && !ship.GetTargetStellar())
		autoPilot.Clear(Command::LAND);
	if(autoPilot.Has(Command::JUMP | Command::FLEET_JUMP) && !(ship.GetTargetSystem() || isWormhole))
		autoPilot.Clear(Command::JUMP | Command::FLEET_JUMP);
	if(autoPilot.Has(Command::BOARD) && !(ship.GetTargetShip() && CanBoard(ship, *ship.GetTargetShip())))
		autoPilot.Clear(Command::BOARD);

	if(autoPilot.Has(Command::LAND) || (autoPilot.Has(Command::JUMP | Command::FLEET_JUMP) && isWormhole))
	{
		if(ship.GetPlanet())
			autoPilot.Clear(Command::LAND | Command::JUMP | Command::FLEET_JUMP);
		else
		{
			MoveToPlanet(ship, command);
			command |= Command::LAND;
		}
	}
	else if(autoPilot.Has(Command::STOP))
	{
		// STOP is automatically cleared once the ship has stopped.
		if(Stop(ship, command))
			autoPilot.Clear(Command::STOP);
	}
	else if(autoPilot.Has(Command::JUMP | Command::FLEET_JUMP))
	{
		if(!ship.JumpNavigation().HasHyperdrive() && !ship.JumpNavigation().HasJumpDrive())
		{
			Messages::Add("You do not have a hyperdrive installed.", Messages::Importance::Highest);
			autoPilot.Clear();
			Audio::Play(Audio::Get("fail"));
		}
		else if(!ship.JumpNavigation().JumpFuel(ship.GetTargetSystem()))
		{
			Messages::Add("You cannot jump to the selected system.", Messages::Importance::Highest);
			autoPilot.Clear();
			Audio::Play(Audio::Get("fail"));
		}
		else if(!ship.JumpsRemaining() && !ship.IsEnteringHyperspace())
		{
			Messages::Add("You do not have enough fuel to make a hyperspace jump.", Messages::Importance::Highest);
			autoPilot.Clear();
			Audio::Play(Audio::Get("fail"));
		}
		else if(ship.IsLanding())
		{
			Messages::Add("You cannot jump while landing.", Messages::Importance::Highest);
			autoPilot.Clear(Command::JUMP);
			Audio::Play(Audio::Get("fail"));
		}
		else
		{
			PrepareForHyperspace(ship, command);
			command |= Command::JUMP;

			// Don't jump yet if the player is holding jump key or fleet jump is active and
			// escorts are not ready to jump yet.
			if(activeCommands.Has(Command::WAIT) || (autoPilot.Has(Command::FLEET_JUMP) && !EscortsReadyToJump(ship)))
				command |= Command::WAIT;
		}
	}
	else if(autoPilot.Has(Command::BOARD))
	{
		if(!CanBoard(ship, *target))
			autoPilot.Clear(Command::BOARD);
		else
		{
			MoveTo(ship, command, target->Position(), target->Velocity(), 40., .8);
			command |= Command::BOARD;
		}
	}

	if(ship.HasBays() && HasDeployments(ship))
	{
		command |= Command::DEPLOY;
		Deploy(ship, !Preferences::Has("Damaged fighters retreat"));
	}
	if(isCloaking)
		command |= Command::CLOAK;

	ship.SetCommands(command);
	ship.SetCommands(firingCommands);
}



bool AI::Has(const Ship &ship, const weak_ptr<const Ship> &other, int type) const
{
	auto sit = actions.find(ship.shared_from_this());
	if(sit == actions.end())
		return false;

	auto oit = sit->second.find(other);
	if(oit == sit->second.end())
		return false;

	return (oit->second & type);
}



bool AI::Has(const Government *government, const weak_ptr<const Ship> &other, int type) const
{
	auto git = governmentActions.find(government);
	if(git == governmentActions.end())
		return false;

	auto oit = git->second.find(other);
	if(oit == git->second.end())
		return false;

	return (oit->second & type);
}



// True if the ship has committed the action against that government. For
// example, if the player boarded any ship belonging to that government.
bool AI::Has(const Ship &ship, const Government *government, int type) const
{
	auto sit = notoriety.find(ship.shared_from_this());
	if(sit == notoriety.end())
		return false;

	auto git = sit->second.find(government);
	if(git == sit->second.end())
		return false;

	return (git->second & type);
}



void AI::UpdateStrengths(map<const Government *, int64_t> &strength, const System *playerSystem)
{
	// Tally the strength of a government by the strength of its present and able ships.
	governmentRosters.clear();
	for(const auto &it : ships)
		if(it->GetGovernment() && it->GetSystem() == playerSystem)
		{
			governmentRosters[it->GetGovernment()].emplace_back(it.get());
			if(!it->IsDisabled())
				strength[it->GetGovernment()] += it->Strength();
		}

	// Strengths of enemies and allies are rebuilt every step.
	enemyStrength.clear();
	allyStrength.clear();
	for(const auto &gov : strength)
	{
		set<const Government *> allies;
		for(const auto &enemy : strength)
			if(enemy.first->IsEnemy(gov.first))
			{
				// "Know your enemies."
				enemyStrength[gov.first] += enemy.second;
				for(const auto &ally : strength)
					if(ally.first->IsEnemy(enemy.first) && !allies.count(ally.first))
					{
						// "The enemy of my enemy is my friend."
						allyStrength[gov.first] += ally.second;
						allies.insert(ally.first);
					}
			}
	}

	// Ships with nearby allies consider their allies' strength as well as their own.
	for(const auto &it : ships)
	{
		const Government *gov = it->GetGovernment();

		// Check if this ship's government has the authority to enforce scans & fines in this system.
		if(!scanPermissions.count(gov))
			scanPermissions.emplace(gov, gov && gov->CanEnforce(playerSystem));

		// Only have ships update their strength estimate once per second on average.
		if(!gov || it->GetSystem() != playerSystem || it->IsDisabled() || Random::Int(60))
			continue;

		int64_t &myStrength = shipStrength[it.get()];
		for(const auto &allies : governmentRosters)
		{
			// If this is not an allied government, its ships will not assist this ship when attacked.
			if(allies.first->AttitudeToward(gov) <= 0.)
				continue;
			for(const auto &ally : allies.second)
				if(!ally->IsDisabled() && ally->Position().Distance(it->Position()) < 2000.)
					myStrength += ally->Strength();
		}
	}
}



// Cache various lists of all targetable ships in the player's system for this Step.
void AI::CacheShipLists()
{
	allyLists.clear();
	enemyLists.clear();
	for(const auto &git : governmentRosters)
	{
		allyLists.emplace(git.first, vector<Ship *>());
		allyLists.at(git.first).reserve(ships.size());
		enemyLists.emplace(git.first, vector<Ship *>());
		enemyLists.at(git.first).reserve(ships.size());
		for(const auto &oit : governmentRosters)
		{
			auto &list = git.first->IsEnemy(oit.first)
					? enemyLists[git.first] : allyLists[git.first];
			list.insert(list.end(), oit.second.begin(), oit.second.end());
		}
	}
}



void AI::IssueOrders(const PlayerInfo &player, const Orders &newOrders, const string &description)
{
	string who;

	// Find out what the target of these orders is.
	const Ship *targetShip = newOrders.target.lock().get();
	const Minable *targetAsteroid = newOrders.targetAsteroid.lock().get();

	// Figure out what ships we are giving orders to.
	vector<const Ship *> ships;
	if(player.SelectedShips().empty())
	{
		for(const shared_ptr<Ship> &it : player.Ships())
			if(it.get() != player.Flagship() && !it->IsParked())
				ships.push_back(it.get());
		who = ships.size() > 1 ? "Your fleet is " : "Your escort is ";
	}
	else
	{
		for(const weak_ptr<Ship> &it : player.SelectedShips())
		{
			shared_ptr<Ship> ship = it.lock();
			if(ship)
				ships.push_back(ship.get());
		}
		who = ships.size() > 1 ? "The selected escorts are " : "The selected escort is ";
	}
	// This should never happen, but just in case:
	if(ships.empty())
		return;

	Point centerOfGravity;
	bool isMoveOrder = (newOrders.type == Orders::MOVE_TO);
	int squadCount = 0;
	if(isMoveOrder)
	{
		for(const Ship *ship : ships)
			if(ship->GetSystem() && !ship->IsDisabled())
			{
				centerOfGravity += ship->Position();
				++squadCount;
			}
		if(squadCount > 1)
			centerOfGravity /= squadCount;
	}
	// If this is a move command, make sure the fleet is bunched together
	// enough that each ship takes up no more than about 30,000 square pixels.
	double maxSquadOffset = sqrt(10000. * squadCount);

	// A target is valid if we have no target, or when the target is in the
	// same system as the flagship.
	bool isValidTarget = !targetShip || targetAsteroid
		|| (targetShip && player.Flagship() && targetShip->GetSystem() == player.Flagship()->GetSystem());

	// Now, go through all the given ships and set their orders to the new
	// orders. But, if it turns out that they already had the given orders,
	// their orders will be cleared instead. The only command that does not
	// toggle is a move command; it always counts as a new command.
	bool hasMismatch = isMoveOrder;
	bool gaveOrder = false;
	bool alreadyHarvesting = false;
	if(isValidTarget)
	{
		for(const Ship *ship : ships)
		{
			// Never issue orders to a ship to target itself.
			if(ship == targetShip)
				continue;

			gaveOrder = true;
			hasMismatch |= !orders.count(ship);

			Orders &existing = orders[ship];
			// HOLD_ACTIVE cannot be given as manual order, but we make sure here
			// that any HOLD_ACTIVE order also matches when an HOLD_POSITION
			// command is given.
			if(existing.type == Orders::HOLD_ACTIVE)
				existing.type = Orders::HOLD_POSITION;

			hasMismatch |= (existing.type != newOrders.type);
			hasMismatch |= (existing.target.lock().get() != targetShip);
			hasMismatch |= (existing.targetAsteroid.lock().get() != targetAsteroid);
			// Skip giving any new orders if the fleet is already in harvest mode and the player has selected a new
			// asteroid.
			if(hasMismatch && targetAsteroid)
				alreadyHarvesting = (existing.type == newOrders.type) && (newOrders.type == Orders::HARVEST);
			existing = newOrders;

			if(isMoveOrder)
			{
				// In a move order, rather than commanding every ship to move to the
				// same point, they move as a mass so their center of gravity is
				// that point but their relative positions are unchanged.
				Point offset = ship->Position() - centerOfGravity;
				if(offset.Length() > maxSquadOffset)
					offset = offset.Unit() * maxSquadOffset;
				existing.point += offset;
			}
			else if(existing.type == Orders::HOLD_POSITION)
			{
				bool shouldReverse = false;
				// Set the point this ship will "guard," so it can return
				// to it if knocked away by projectiles / explosions.
				existing.point = StoppingPoint(*ship, Point(), shouldReverse);
			}
		}
		if(!gaveOrder)
			return;
	}

	if(alreadyHarvesting)
		return;
	else if(hasMismatch)
		Messages::Add(who + description, Messages::Importance::High);
	else
	{
		// Clear all the orders for these ships.
		if(!isValidTarget)
			Messages::Add(who + "unable to and no longer " + description, Messages::Importance::High);
		else
			Messages::Add(who + "no longer " + description, Messages::Importance::High);

		for(const Ship *ship : ships)
			orders.erase(ship);
	}
}



// Change the ship's order based on its current fulfillment of the order.
void AI::UpdateOrders(const Ship &ship)
{
	// This should only be called for ships with orders that can be carried out.
	auto it = orders.find(&ship);
	if(it == orders.end())
		return;

	Orders &order = it->second;
	if((order.type == Orders::MOVE_TO || order.type == Orders::HOLD_ACTIVE) && ship.GetSystem() == order.targetSystem)
	{
		// If nearly stopped on the desired point, switch to a HOLD_POSITION order.
		if(ship.Position().Distance(order.point) < 20. && ship.Velocity().Length() < .001)
			order.type = Orders::HOLD_POSITION;
	}
	else if(order.type == Orders::HOLD_POSITION && ship.Position().Distance(order.point) > 20.)
	{
		// If far from the defined target point, return via a HOLD_ACTIVE order.
		order.type = Orders::HOLD_ACTIVE;
		// Ensure the system reference is maintained.
		order.targetSystem = ship.GetSystem();
	}
}<|MERGE_RESOLUTION|>--- conflicted
+++ resolved
@@ -2941,23 +2941,12 @@
 			}
 		}
 
-<<<<<<< HEAD
-		// If this ship has started cloaking, it must get at least 40% repaired
-		// or 40% farther away before it begins decloaking again.
-		double hysteresis = ship.Commands().Has(Command::CLOAK) ? .4 : 0.;
-		// If cloaking costs nothing, and no one has asked you for help, cloak at will.
-		// Player ships should never cloak automatically if they are not in danger.
-		bool cloakFreely = (fuelCost <= 0.) && !ship.GetShipToAssist() && !ship.IsYours();
-		// If this ship is injured / repairing, it should cloak while under threat.
-		bool cloakToRepair = (ship.Health() < RETREAT_HEALTH + hysteresis)
-				&& (attributes.Get("shield generation") || attributes.Get("hull repair rate"));
-		if(cloakToRepair && (cloakFreely || range < 2000. * (1. + hysteresis)))
-=======
 	// If this ship has started cloaking, it must get at least 40% repaired
 	// or 40% farther away before it begins decloaking again.
 	double hysteresis = ship.Commands().Has(Command::CLOAK) ? .4 : 0.;
 	// If cloaking costs nothing, and no one has asked you for help, cloak at will.
-	bool cloakFreely = (fuelCost <= 0.) && !ship.GetShipToAssist();
+	// Player ships should never cloak automatically if they are not in danger.
+	bool cloakFreely = (fuelCost <= 0.) && !ship.GetShipToAssist() && !ship.IsYours();
 	// If this ship is injured / repairing, it should cloak while under threat.
 	bool cloakToRepair = (ship.Health() < RETREAT_HEALTH + hysteresis)
 			&& (attributes.Get("shield generation") || attributes.Get("hull repair rate"));
@@ -2966,7 +2955,6 @@
 		command |= Command::CLOAK;
 		// Move away from the nearest enemy.
 		if(nearestEnemy)
->>>>>>> fdaabc02
 		{
 			Point safety;
 			// TODO: This could use an "Avoid" method, to account for other in-system hazards.
