/* Planet.h
Copyright (c) 2014 by Michael Zahniser

Endless Sky is free software: you can redistribute it and/or modify it under the
terms of the GNU General Public License as published by the Free Software
Foundation, either version 3 of the License, or (at your option) any later version.

Endless Sky is distributed in the hope that it will be useful, but WITHOUT ANY
WARRANTY; without even the implied warranty of MERCHANTABILITY or FITNESS FOR A
PARTICULAR PURPOSE. See the GNU General Public License for more details.

You should have received a copy of the GNU General Public License along with
this program. If not, see <https://www.gnu.org/licenses/>.
*/

#ifndef PLANET_H_
#define PLANET_H_

#include "Sale.h"

#include <list>
#include <memory>
#include <set>
#include <string>
#include <vector>

class ConditionSet;
class ConditionsStore;
class DataNode;
class Fleet;
class Government;
class Outfit;
class PlayerInfo;
class Ship;
class Sprite;
class System;
class Wormhole;



// Class representing a stellar object you can land on. (This includes planets,
// moons, and space stations.) Each planet has a certain set of services that
// are available, as well as attributes that determine what sort of missions
// might choose it as a source or destination.
class Planet {
public:
<<<<<<< HEAD
	using DescriptionStore = std::vector<std::pair<std::string, std::shared_ptr<ConditionSet>>>;
	using DescriptionItem = DescriptionStore::value_type;

public:

=======
	enum class Friendliness : int_fast8_t {
		FRIENDLY,
		RESTRICTED,
		HOSTILE,
		DOMINATED
	};


public:
>>>>>>> a30eca4c
	// Load a planet's description from a file.
	void Load(const DataNode &node, Set<Wormhole> &wormholes);
	// Legacy wormhole do not have an associated Wormhole object so
	// we must auto generate one if we detect such legacy wormhole.
	void FinishLoading(Set<Wormhole> &wormholes);
	// Check if both this planet and its containing system(s) have been defined.
	bool IsValid() const;

	// Get the name of the planet (all wormholes use the same name).
	// When saving missions or writing the player's save, the reference name
	// associated with this planet is used even if the planet was not fully
	// defined (i.e. it belongs to an inactive plugin).
	const std::string &Name() const;
	void SetName(const std::string &name);
	// Get the name used for this planet in the data files.
	const std::string &TrueName() const;
	// Does the planet have a descriptive text?
	bool HasDescription() const;
	// Does description text have anything to display?
	bool HasDescription(const ConditionsStore &vars) const;
	// Concatinate all planet description text that should be displayed and return it.
	std::string Description(const ConditionsStore &vars) const;
	std::string Description() const;
	// Get the landscape sprite.
	const Sprite *Landscape() const;
	// Get the name of the ambient audio to play on this planet.
	const std::string &MusicName() const;

	// Get the list of "attributes" of the planet.
	const std::set<std::string> &Attributes() const;

	// Get planet's noun descriptor from attributes
	const std::string &Noun() const;

	// Check whether there is a spaceport (which implies there is also trading,
	// jobs, banking, and hiring).
	bool HasSpaceport() const;
	// Does the planet have spaceport descriptive text to display?
	bool HasSpaceportDescription(const ConditionsStore &vars) const;
	// Concatinate all planet description text that should be displayed and return it.
	std::string SpaceportDescription(const ConditionsStore &vars) const;
	std::string SpaceportDescription() const;

	// Check if this planet is inhabited (i.e. it has a spaceport, and does not
	// have the "uninhabited" attribute).
	bool IsInhabited() const;

	// Check if the security of this planet has been changed from the default so
	// that we can check if an uninhabited world should fine the player.
	bool HasCustomSecurity() const;

	// Check if this planet has a shipyard.
	bool HasShipyard() const;
	// Get the list of ships in the shipyard.
	const Sale<Ship> &Shipyard() const;
	// Check if this planet has an outfitter.
	bool HasOutfitter() const;
	// Get the list of outfits available from the outfitter.
	const Sale<Outfit> &Outfitter() const;

	// Get this planet's government. If not set, returns the system's government.
	const Government *GetGovernment() const;
	// You need this good a reputation with this system's government to land here.
	double RequiredReputation() const;
	// This is what fraction of your fleet's value you must pay as a bribe in
	// order to land on this planet. (If zero, you cannot bribe it.)
	double GetBribeFraction() const;
	// This is how likely the planet's authorities are to notice if you are
	// doing something illegal.
	double Security() const;

	// Set or get what system this planet is in. This is so that missions, for
	// example, can just hold a planet pointer instead of a system as well.
	const System *GetSystem() const;
	// Check if this planet is in the given system. Note that wormholes may be
	// in more than one system.
	bool IsInSystem(const System *system) const;
	void SetSystem(const System *system);
	// Remove the given system from the list of systems this planet is in. This
	// must be done when game events rearrange the planets in a system.
	void RemoveSystem(const System *system);
	// Every system this planet is in. If this list has more than one entry, it's a wormhole.
	const std::vector<const System *> &Systems() const;

	// Check if planet is part of a wormhole (that is, landing on it will take you to a new system).
	bool IsWormhole() const;
	const Wormhole *GetWormhole() const;

	// Check if the given ship has all the attributes necessary to allow it to
	// land on this planet.
	bool IsAccessible(const Ship *ship) const;
	// Check if this planet has any required attributes that restrict landability.
	bool IsUnrestricted() const;

	// Below are convenience functions which access the game state in Politics,
	// but do so with a less convoluted syntax:
	bool HasFuelFor(const Ship &ship) const;
	bool CanLand(const Ship &ship) const;
	bool CanLand() const;
	Friendliness GetFriendliness() const;
	bool CanUseServices() const;
	void Bribe(bool fullAccess = true) const;

	// Demand tribute, and get the planet's response.
	std::string DemandTribute(PlayerInfo &player) const;
	void DeployDefense(std::list<std::shared_ptr<Ship>> &ships) const;
	void ResetDefense() const;


private:
	// Loads a description or spaceport node and returns the result.
	static DescriptionItem LoadDescription(const DataNode &node);
	// Is there at least one description that isn't blocked by a
	// false "to display"?
	static bool CheckDescription(const DescriptionStore &content, const ConditionsStore &vars);
	// Concatinates all DescriptionItems. If vars are provided, then
	// items with a false "to display" are skipped.
	static std::string ConcatinateDescription(const DescriptionStore &content, const ConditionsStore *vars);


private:
	bool isDefined = false;
	std::string name;
	DescriptionStore description;
	DescriptionStore spaceport;
	const Sprite *landscape = nullptr;
	std::string music;

	std::set<std::string> attributes;

	std::set<const Sale<Ship> *> shipSales;
	std::set<const Sale<Outfit> *> outfitSales;
	// The lists above will be converted into actual ship lists when they are
	// first asked for:
	mutable Sale<Ship> shipyard;
	mutable Sale<Outfit> outfitter;

	const Government *government = nullptr;
	double requiredReputation = 0.;
	double bribe = 0.01;
	double security = .25;
	bool inhabited = false;
	bool customSecurity = false;
	// Any required attributes needed to land on this planet.
	std::set<std::string> requiredAttributes;

	// The salary to be paid if this planet is dominated.
	int tribute = 0;
	// The minimum combat rating needed to dominate this planet.
	int defenseThreshold = 4000;
	mutable bool isDefending = false;
	// The defense fleets that should be spawned (in order of specification).
	std::vector<const Fleet *> defenseFleets;
	// How many fleets have been spawned, and the index of the next to be spawned.
	mutable size_t defenseDeployed = 0;
	// Ships that have been created by instantiating its defense fleets.
	mutable std::list<std::shared_ptr<Ship>> defenders;

	Wormhole *wormhole = nullptr;
	std::vector<const System *> systems;
};



#endif<|MERGE_RESOLUTION|>--- conflicted
+++ resolved
@@ -44,13 +44,9 @@
 // might choose it as a source or destination.
 class Planet {
 public:
-<<<<<<< HEAD
 	using DescriptionStore = std::vector<std::pair<std::string, std::shared_ptr<ConditionSet>>>;
 	using DescriptionItem = DescriptionStore::value_type;
 
-public:
-
-=======
 	enum class Friendliness : int_fast8_t {
 		FRIENDLY,
 		RESTRICTED,
@@ -60,7 +56,6 @@
 
 
 public:
->>>>>>> a30eca4c
 	// Load a planet's description from a file.
 	void Load(const DataNode &node, Set<Wormhole> &wormholes);
 	// Legacy wormhole do not have an associated Wormhole object so
