/* Planet.h
Copyright (c) 2014 by Michael Zahniser

Endless Sky is free software: you can redistribute it and/or modify it under the
terms of the GNU General Public License as published by the Free Software
Foundation, either version 3 of the License, or (at your option) any later version.

Endless Sky is distributed in the hope that it will be useful, but WITHOUT ANY
WARRANTY; without even the implied warranty of MERCHANTABILITY or FITNESS FOR A
PARTICULAR PURPOSE. See the GNU General Public License for more details.

You should have received a copy of the GNU General Public License along with
this program. If not, see <https://www.gnu.org/licenses/>.
*/

#pragma once

#include "Paragraphs.h"
#include "Port.h"
#include "Sale.h"
#include "Shop.h"

#include <list>
#include <memory>
#include <set>
#include <string>
#include <vector>

class ConditionsStore;
class DataNode;
class Fleet;
class Government;
class Outfit;
class PlayerInfo;
class Ship;
class Sprite;
class System;
class Wormhole;



// Class representing a stellar object you can land on. (This includes planets,
// moons, and space stations.) Each planet has a certain set of services that
// are available, as well as attributes that determine what sort of missions
// might choose it as a source or destination.
class Planet {
public:
	enum class Friendliness : int_fast8_t {
		FRIENDLY,
		RESTRICTED,
		HOSTILE,
		DOMINATED
	};


public:
	// Load a planet's description from a file.
	void Load(const DataNode &node, Set<Wormhole> &wormholes, const ConditionsStore *playerConditions);
	// Legacy wormhole do not have an associated Wormhole object so
	// we must auto generate one if we detect such legacy wormhole.
	void FinishLoading(Set<Wormhole> &wormholes);
	// Check if both this planet and its containing system(s) have been defined.
	bool IsValid() const;

	// Get the name used for this planet in the data files.
	// When saving missions or writing the player's save, the true name
	// associated with this planet is used even if the planet was not fully
	// defined (i.e. it belongs to an inactive plugin).
	const std::string &TrueName() const;
	void SetName(const std::string &name);
	// Get the display name of the planet (all wormholes use the same name).
	const std::string &DisplayName() const;
	// Return the description text for the planet, but not the spaceport:
	const Paragraphs &Description() const;
	// Get the landscape sprite.
	const Sprite *Landscape() const;
	// Get the name of the ambient audio to play on this planet.
	const std::string &MusicName() const;

	// Get the list of "attributes" of the planet.
	const std::set<std::string> &Attributes() const;

	// Get planet's noun descriptor from attributes
	const std::string &Noun() const;

	// Check whether this planet's port is named.
	bool HasNamedPort() const;
	// Get this planet's port.
	const Port &GetPort() const;
	// Check whether there are port services (such as trading, jobs, banking, and hiring)
	// available on this planet.
	bool HasServices(bool isPlayer = true) const;

	// Check if this planet is inhabited (i.e. it has a spaceport, and does not
	// have the "uninhabited" attribute).
	bool IsInhabited() const;

	// Check if the security of this planet has been changed from the default so
	// that we can check if an uninhabited world should fine the player.
	bool HasCustomSecurity() const;

	// Check if this planet has a permanent shipyard.
	bool HasShipyard() const;
	// Get the list of ships in the permanent shipyard.
	const Sale<Ship> &ShipyardStock() const;
	// Get the list of shipyards currently available on this planet.
	// This will include conditionally available shops.
	std::set<const Shop<Ship> *> Shipyards() const;

	// Check if this planet has a permanent outfitter.
	bool HasOutfitter() const;
	// Get the list of outfits available from the permanent outfitter.
	const Sale<Outfit> &OutfitterStock() const;
	// Get the list of outitters available on this planet.
	// This will include conditionally available shops.
	std::set<const Shop<Outfit> *> Outfitters() const;

	// Get this planet's government. If not set, returns the system's government.
	const Government *GetGovernment() const;
	// You need this good a reputation with this system's government to land here.
	double RequiredReputation() const;
	// This is what fraction of your fleet's value you must pay as a bribe in
	// order to land on this planet. (If zero, you cannot bribe it.)
	double GetBribeFraction() const;
	// This is how likely the planet's authorities are to notice if you are
	// doing something illegal.
	double Security() const;

	// Set or get what system this planet is in. This is so that missions, for
	// example, can just hold a planet pointer instead of a system as well.
	const System *GetSystem() const;
	// Check if this planet is in the given system. Note that wormholes may be
	// in more than one system.
	bool IsInSystem(const System *system) const;
	void SetSystem(const System *system);
	// Remove the given system from the list of systems this planet is in. This
	// must be done when game events rearrange the planets in a system.
	void RemoveSystem(const System *system);
	// Every system this planet is in. If this list has more than one entry, it's a wormhole.
	const std::vector<const System *> &Systems() const;

	// Check if planet is part of a wormhole (that is, landing on it will take you to a new system).
	bool IsWormhole() const;
	const Wormhole *GetWormhole() const;

	// Check if the given ship has all the attributes necessary to allow it to
	// land on this planet.
	bool IsAccessible(const Ship *ship) const;
	// Check if this planet has any required attributes that restrict landability.
	bool IsUnrestricted() const;

	// Below are convenience functions which access the game state in Politics,
	// but do so with a less convoluted syntax:
	bool HasFuelFor(const Ship &ship) const;
	bool CanBribe() const;
	bool CanLand(const Ship &ship) const;
	bool CanLand() const;
	Friendliness GetFriendliness() const;
	bool CanUseServices() const;
	void Bribe(bool fullAccess = true) const;

	// Demand tribute, and get the planet's response.
	std::string DemandTribute(PlayerInfo &player) const;
	void DeployDefense(std::list<std::shared_ptr<Ship>> &ships) const;
	void ResetDefense() const;
	bool IsDefending() const;


private:
	bool isDefined = false;
	std::string trueName;
	std::string displayName;
	Paragraphs description;
	Port port;
	const Sprite *landscape = nullptr;
	std::string music;

	std::set<std::string> attributes;

<<<<<<< HEAD
	ConditionSet toKnow;
	ConditionSet toLand;
	ConditionSet toUnlockShipyard;
	ConditionSet toUnlockOutfitter;

	std::set<const Sale<Ship> *> shipSales;
	std::set<const Sale<Outfit> *> outfitSales;
=======
	std::set<const Shop<Ship> *> shipSales;
	std::set<const Shop<Outfit> *> outfitSales;
>>>>>>> f05447f8
	// The lists above will be converted into actual ship lists when they are
	// first asked for:
	mutable Sale<Ship> shipyard;
	mutable Sale<Outfit> outfitter;

	const Government *government = nullptr;
	double requiredReputation = 0.;
	double bribe = 0.01;
	double security = .25;
	bool inhabited = false;
	bool customSecurity = false;
	// Any required attributes needed to land on this planet.
	std::set<std::string> requiredAttributes;

	// The salary to be paid if this planet is dominated.
	int tribute = 0;
	// The minimum combat rating needed to dominate this planet.
	int defenseThreshold = 4000;
	mutable bool isDefending = false;
	// The defense fleets that should be spawned (in order of specification).
	std::vector<const Fleet *> defenseFleets;
	// How many fleets have been spawned, and the index of the next to be spawned.
	mutable size_t defenseDeployed = 0;
	// Ships that have been created by instantiating its defense fleets.
	mutable std::list<std::shared_ptr<Ship>> defenders;

	Wormhole *wormhole = nullptr;
	std::vector<const System *> systems;
};<|MERGE_RESOLUTION|>--- conflicted
+++ resolved
@@ -177,18 +177,13 @@
 
 	std::set<std::string> attributes;
 
-<<<<<<< HEAD
 	ConditionSet toKnow;
 	ConditionSet toLand;
 	ConditionSet toUnlockShipyard;
 	ConditionSet toUnlockOutfitter;
 
-	std::set<const Sale<Ship> *> shipSales;
-	std::set<const Sale<Outfit> *> outfitSales;
-=======
 	std::set<const Shop<Ship> *> shipSales;
 	std::set<const Shop<Outfit> *> outfitSales;
->>>>>>> f05447f8
 	// The lists above will be converted into actual ship lists when they are
 	// first asked for:
 	mutable Sale<Ship> shipyard;
