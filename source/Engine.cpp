/* Engine.cpp
Copyright (c) 2014 by Michael Zahniser

Endless Sky is free software: you can redistribute it and/or modify it under the
terms of the GNU General Public License as published by the Free Software
Foundation, either version 3 of the License, or (at your option) any later version.

Endless Sky is distributed in the hope that it will be useful, but WITHOUT ANY
WARRANTY; without even the implied warranty of MERCHANTABILITY or FITNESS FOR A
PARTICULAR PURPOSE. See the GNU General Public License for more details.

You should have received a copy of the GNU General Public License along with
this program. If not, see <https://www.gnu.org/licenses/>.
*/

#include "Engine.h"

#include "AlertLabel.h"
#include "Audio.h"
#include "CategoryList.h"
#include "CategoryTypes.h"
#include "Collision.h"
#include "CollisionType.h"
#include "CoreStartData.h"
#include "DamageDealt.h"
#include "DamageProfile.h"
#include "Effect.h"
#include "FighterHitHelper.h"
#include "FillShader.h"
#include "Fleet.h"
#include "Flotsam.h"
#include "text/Font.h"
#include "text/FontSet.h"
#include "text/Format.h"
#include "FrameTimer.h"
#include "GameData.h"
#include "Gamerules.h"
#include "Government.h"
#include "Hazard.h"
#include "Interface.h"
#include "Logger.h"
#include "MapPanel.h"
#include "Mask.h"
#include "Messages.h"
#include "Minable.h"
#include "Mission.h"
#include "NPC.h"
#include "OutlineShader.h"
#include "concurrent/Parallel.h"
#include "Person.h"
#include "Planet.h"
#include "PlanetLabel.h"
#include "PlayerInfo.h"
#include "PointerShader.h"
#include "Preferences.h"
#include "Projectile.h"
#include "Random.h"
#include "RingShader.h"
#include "Screen.h"
#include "Ship.h"
#include "ShipEvent.h"
#include "ShipJumpNavigation.h"
#include "Sprite.h"
#include "SpriteSet.h"
#include "SpriteShader.h"
#include "StarField.h"
#include "StellarObject.h"
#include "System.h"
#include "SystemEntry.h"
#include "Test.h"
#include "Visual.h"
#include "Weather.h"
#include "Wormhole.h"
#include "text/WrappedText.h"

#include <algorithm>
#include <cmath>
#include <string>

using namespace std;

namespace {
	int RadarType(const Ship &ship, int step)
	{
		if(ship.GetPersonality().IsTarget() && !ship.IsDestroyed())
		{
			// If a ship is a "target," double-blink it a few times per second.
			int count = (step / 6) % 7;
			if(count == 0 || count == 2)
				return Radar::BLINK;
		}
		if(ship.IsDisabled() || (ship.IsOverheated() && ((step / 20) % 2)))
			return Radar::INACTIVE;
		if(ship.IsYours() || (ship.GetPersonality().IsEscort() && !ship.GetGovernment()->IsEnemy()))
			return Radar::PLAYER;
		if(!ship.GetGovernment()->IsEnemy())
			return Radar::FRIENDLY;
		const auto &target = ship.GetTargetShip();
		if(target && target->IsYours())
			return Radar::HOSTILE;
		return Radar::UNFRIENDLY;
	}

	template <class Type>
	void Prune(vector<shared_ptr<Type>> &objects)
	{
		// First, erase any of the old objects that should be removed.
		typename vector<shared_ptr<Type>>::iterator in = objects.begin();
		while(in != objects.end() && !(*in)->ShouldBeRemoved())
			++in;

		typename vector<shared_ptr<Type>>::iterator out = in;
		while(in != objects.end())
		{
			if(!(*in)->ShouldBeRemoved())
				*out++ = std::move(*in);
			++in;
		}
		if(out != objects.end())
			objects.erase(out, objects.end());
	}

	template <class Type>
	void Prune(vector<Type> &objects)
	{
		// First, erase any of the old objects that should be removed.
		typename vector<Type>::iterator in = objects.begin();
		while(in != objects.end() && !in->ShouldBeRemoved())
			++in;

		typename vector<Type>::iterator out = in;
		while(in != objects.end())
		{
			if(!in->ShouldBeRemoved())
				*out++ = std::move(*in);
			++in;
		}
		if(out != objects.end())
			objects.erase(out, objects.end());
	}

	template <class Type>
	void Prune(list<shared_ptr<Type>> &objects)
	{
		for(auto it = objects.begin(); it != objects.end(); )
		{
			if((*it)->ShouldBeRemoved())
				it = objects.erase(it);
			else
				++it;
		}
	}

	template <class Type>
	void Prune(list<Type> &objects)
	{
		for(auto it = objects.begin(); it != objects.end(); )
		{
			if(it->ShouldBeRemoved())
				it = objects.erase(it);
			else
				++it;
		}
	}

	template <class Type>
	void Append(vector<Type> &objects, vector<Type> &added)
	{
		if(added.empty())
			return;
		if(objects.empty())
			objects.swap(added);
		else if(objects.size() <= added.size())
		{
			objects.swap(added);
			objects.insert(objects.end(), make_move_iterator(added.begin()), make_move_iterator(added.end()));
			added.clear();
		}
		else
		{
			objects.insert(objects.end(), make_move_iterator(added.begin()), make_move_iterator(added.end()));
			added.clear();
		}
	}

	// Author the given message from the given ship.
	void SendMessage(const shared_ptr<const Ship> &ship, const string &message)
	{
		if(message.empty())
			return;

		// If this ship has no name, show its model name instead.
		string tag;
		const string &gov = ship->GetGovernment()->GetName();
		if(!ship->Name().empty())
			tag = gov + " " + ship->Noun() + " \"" + ship->Name() + "\": ";
		else
			tag = ship->DisplayModelName() + " (" + gov + "): ";

		Messages::Add(tag + message, Messages::Importance::High);
	}

	void DrawFlareSprites(const Ship &ship, DrawList &draw, const vector<Ship::EnginePoint> &enginePoints,
		const vector<pair<Body, int>> &flareSprites, uint8_t side)
	{
		double gimbalDirection = (ship.Commands().Has(Command::FORWARD) || ship.Commands().Has(Command::BACK))
			* -ship.Commands().Turn();

		for(const Ship::EnginePoint &point : enginePoints)
		{
			Angle gimbal = Angle(gimbalDirection * point.gimbal.Degrees());
			Angle flareAngle = ship.Facing() + point.facing + gimbal;
			Point pos = ship.Facing().Rotate(point) * ship.Zoom() + ship.Position();
			// If multiple engines with the same flare are installed, draw up to
			// three copies of the flare sprite.
			for(const auto &it : flareSprites)
				if(point.side == side && (point.steering == Ship::EnginePoint::NONE
					|| (point.steering == Ship::EnginePoint::LEFT && ship.SteeringDirection() < 0.)
					|| (point.steering == Ship::EnginePoint::RIGHT && ship.SteeringDirection() > 0.)))
					for(int i = 0; i < it.second && i < 3; ++i)
					{
						Body sprite(it.first, pos, ship.Velocity(), flareAngle, point.zoom);
						draw.Add(sprite, ship.Cloaking());
					}
		}
	}

	const Color &GetTargetOutlineColor(int type)
	{
		if(type == Radar::PLAYER)
			return *GameData::Colors().Get("ship target outline player");
		else if(type == Radar::FRIENDLY)
			return *GameData::Colors().Get("ship target outline friendly");
		else if(type == Radar::UNFRIENDLY)
			return *GameData::Colors().Get("ship target outline unfriendly");
		else if(type == Radar::HOSTILE)
			return *GameData::Colors().Get("ship target outline hostile");
		else if(type == Radar::SPECIAL)
			return *GameData::Colors().Get("ship target outline special");
		else if(type == Radar::BLINK)
			return *GameData::Colors().Get("ship target outline blink");
		else
			return *GameData::Colors().Get("ship target outline inactive");
	}

	const Color &GetPlanetTargetPointerColor(const Planet &planet)
	{
		switch(planet.GetFriendliness())
		{
			case Planet::Friendliness::FRIENDLY:
				return *GameData::Colors().Get("planet target pointer friendly");
			case Planet::Friendliness::RESTRICTED:
				return *GameData::Colors().Get("planet target pointer restricted");
			case Planet::Friendliness::HOSTILE:
				return *GameData::Colors().Get("planet target pointer hostile");
			case Planet::Friendliness::DOMINATED:
				return *GameData::Colors().Get("planet target pointer dominated");
		}
		return *GameData::Colors().Get("planet target pointer unfriendly");
	}

	const Color &GetShipTargetPointerColor(int type)
	{
		if(type == Radar::PLAYER)
			return *GameData::Colors().Get("ship target pointer player");
		else if(type == Radar::FRIENDLY)
			return *GameData::Colors().Get("ship target pointer friendly");
		else if(type == Radar::UNFRIENDLY)
			return *GameData::Colors().Get("ship target pointer unfriendly");
		else if(type == Radar::HOSTILE)
			return *GameData::Colors().Get("ship target pointer hostile");
		else if(type == Radar::SPECIAL)
			return *GameData::Colors().Get("ship target pointer special");
		else if(type == Radar::BLINK)
			return *GameData::Colors().Get("ship target pointer blink");
		else
			return *GameData::Colors().Get("ship target pointer inactive");
	}

	const Color &GetMinablePointerColor(bool selected)
	{
		if(selected)
			return *GameData::Colors().Get("minable target pointer selected");
		return *GameData::Colors().Get("minable target pointer unselected");
	}

	const double RADAR_SCALE = .025;
	const double MAX_FUEL_DISPLAY = 5000.;

	const double CAMERA_VELOCITY_TRACKING = 0.1;
	const double CAMERA_POSITION_CENTERING = 0.01;

	pair<Point, Point> NewCenter(const Point &oldCenter, const Point &oldCenterVelocity,
		const Point &baseCenter, const Point &baseVelocity, const double influence, const bool killVelocity)
	{
		if(Preferences::CameraAcceleration() == Preferences::CameraAccel::OFF)
			return make_pair(baseCenter, baseVelocity);

		double cameraAccelMultiplier = Preferences::CameraAcceleration() == Preferences::CameraAccel::REVERSED ? -1. : 1.;

		// Flip the velocity offset if cameraAccelMultiplier is negative to simplify logic.
		const Point absoluteOldCenterVelocity = baseVelocity.Lerp(oldCenterVelocity, cameraAccelMultiplier);

		const Point newAbsVelocity = absoluteOldCenterVelocity.Lerp(baseVelocity, CAMERA_VELOCITY_TRACKING);

		Point newCenter = (oldCenter + newAbsVelocity).Lerp(baseCenter, CAMERA_POSITION_CENTERING);

		// Flip the velocity back over the baseVelocity
		Point newVelocity = baseVelocity.Lerp(newAbsVelocity, cameraAccelMultiplier);

		newCenter = newCenter.Lerp(baseCenter, pow(influence, .5));
		newVelocity = killVelocity ? baseVelocity : newVelocity.Lerp(baseVelocity, pow(influence, .5));

		return make_pair(newCenter, newVelocity);
	}
}



Engine::Engine(PlayerInfo &player)
	: player(player), ai(player, ships, asteroids.Minables(), flotsam),
	ammoDisplay(player), shipCollisions(256u, 32u, CollisionType::SHIP),
	shipResourceProvider(newVisuals, newFlotsam, newShips, newProjectiles),
	visualResourceProvider(visuals)
{
	zoom.base = Preferences::ViewZoom();
	zoom.modifier = Preferences::Has("Landing zoom") ? 2. : 1.;

	if(!player.IsLoaded() || !player.GetSystem())
		return;

	// Preload any landscapes for this system.
	for(const StellarObject &object : player.GetSystem()->Objects())
		if(object.HasSprite() && object.HasValidPlanet())
			GameData::Preload(queue, object.GetPlanet()->Landscape());
	queue.Wait();

	// Figure out what planet the player is landed on, if any.
	const StellarObject *object = player.GetStellarObject();
	if(object)
		center = object->Position();

	// Now we know the player's current position. Draw the planets.
	draw[currentCalcBuffer].Clear(step, zoom);
	draw[currentCalcBuffer].SetCenter(center);
	radar[currentCalcBuffer].SetCenter(center);
	const Ship *flagship = player.Flagship();
	for(const StellarObject &object : player.GetSystem()->Objects())
		if(object.HasSprite())
		{
			draw[currentCalcBuffer].Add(object);

			double r = max(2., object.Radius() * .03 + .5);
			radar[currentCalcBuffer].Add(object.RadarType(flagship), object.Position(), r, r - 1.);
		}

	// Add all neighboring systems that the player has seen to the radar.
	const System *targetSystem = flagship ? flagship->GetTargetSystem() : nullptr;
	const set<const System *> &links = (flagship && flagship->JumpNavigation().HasJumpDrive()) ?
		player.GetSystem()->JumpNeighbors(flagship->JumpNavigation().JumpRange()) : player.GetSystem()->Links();
	for(const System *system : links)
		if(player.HasSeen(*system))
			radar[currentCalcBuffer].AddPointer(
				(system == targetSystem) ? Radar::SPECIAL : Radar::INACTIVE,
				system->Position() - player.GetSystem()->Position());

	GameData::SetHaze(player.GetSystem()->Haze(), true);
}



Engine::~Engine()
{
	// Wait for any outstanding task to finish to avoid race conditions when
	// destroying the engine.
	queue.Wait();
}



void Engine::Place()
{
	ships.clear();
	ai.ClearOrders();

	player.SetSystemEntry(SystemEntry::TAKE_OFF);
	EnterSystem();

	// Add the player's flagship and escorts to the list of ships. The TakeOff()
	// code already took care of loading up fighters and assigning parents.
	for(const shared_ptr<Ship> &ship : player.Ships())
		if(!ship->IsParked() && ship->GetSystem())
			ships.push_back(ship);

	// Add NPCs to the list of ships. Fighters have to be assigned to carriers,
	// and all but "uninterested" ships should follow the player.
	shared_ptr<Ship> flagship = player.FlagshipPtr();

	// Update the active NPCs for missions based on the player's conditions.
	player.UpdateMissionNPCs();
	for(const Mission &mission : player.Missions())
		Place(mission.NPCs(), flagship);

	// Get the coordinates of the planet the player is leaving.
	const System *system = player.GetSystem();
	const Planet *planet = player.GetPlanet();
	Point planetPos;
	double planetRadius = 0.;
	const StellarObject *object = player.GetStellarObject();
	if(object)
	{
		planetPos = object->Position();
		planetRadius = object->Radius();
	}

	// Give each non-carried, special ship we just added a random heading and position.
	// (While carried by a parent, ships will not be present in `Engine::ships`.)
	for(const shared_ptr<Ship> &ship : ships)
	{
		Point pos;
		Angle angle = Angle::Random();
		// Any ships in the same system as the player should be either
		// taking off from a specific planet or nearby.
		if(ship->GetSystem() == system && !ship->IsDisabled())
		{
			const Personality &person = ship->GetPersonality();
			bool hasOwnPlanet = ship->GetPlanet();
			bool launchesWithPlayer = (planet && planet->CanLand(*ship))
					&& !person.IsStaying() && !person.IsWaiting()
					&& (!hasOwnPlanet || (ship->IsYours() && ship->GetPlanet() == planet));
			const StellarObject *object = hasOwnPlanet ?
					ship->GetSystem()->FindStellar(ship->GetPlanet()) : nullptr;
			// Default to the player's planet in the case of data definition errors.
			if(person.IsLaunching() || launchesWithPlayer || (hasOwnPlanet && !object))
			{
				if(planet)
					ship->SetPlanet(planet);
				pos = planetPos + angle.Unit() * Random::Real() * planetRadius;
			}
			else if(hasOwnPlanet)
				pos = object->Position() + angle.Unit() * Random::Real() * object->Radius();
		}
		// If a special ship somehow was saved without a system reference, place it into the
		// player's system to avoid a nullptr deference.
		else if(!ship->GetSystem())
		{
			// Log this error.
			Logger::LogError("Engine::Place: Set fallback system for the NPC \"" + ship->Name() + "\" as it had no system");
			ship->SetSystem(system);
		}

		// If the position is still (0, 0), the special ship is in a different
		// system, disabled, or otherwise unable to land on viable planets in
		// the player's system: place it "in flight".
		if(!pos)
		{
			ship->SetPlanet(nullptr);
			Fleet::Place(*ship->GetSystem(), *ship);
		}
		// This ship is taking off from a planet.
		else
			ship->Place(pos, angle.Unit(), angle);
	}
	// Move any ships that were randomly spawned into the main list, now
	// that all special ships have been repositioned.
	Append(ships, newShips);

	center = flagship->Center();
	centerVelocity = flagship->Velocity();

	player.SetPlanet(nullptr);
}



// Add NPC ships to the known ships. These may have been freshly instantiated
// from an accepted assisting/boarding mission, or from existing missions when
// the player departs a planet.
void Engine::Place(const list<NPC> &npcs, shared_ptr<Ship> flagship)
{
	for(const NPC &npc : npcs)
	{
		if(!npc.ShouldSpawn())
			continue;

		map<string, map<Ship *, int>> carriers;
		for(const shared_ptr<Ship> &ship : npc.Ships())
		{
			// Skip ships that have been destroyed.
			if(ship->IsDestroyed() || ship->IsDisabled())
				continue;

			// Redo the loading up of fighters.
			if(ship->HasBays())
			{
				ship->UnloadBays();
				for(const auto &cat : GameData::GetCategory(CategoryType::BAY))
				{
					const string &bayType = cat.Name();
					int baysTotal = ship->BaysTotal(bayType);
					if(baysTotal)
						carriers[bayType][&*ship] = baysTotal;
				}
			}
		}

		shared_ptr<Ship> npcFlagship;
		for(const shared_ptr<Ship> &ship : npc.Ships())
		{
			// Skip ships that have been destroyed.
			if(ship->IsDestroyed())
				continue;

			// Avoid the exploit where the player can wear down an NPC's
			// crew by attrition over the course of many days.
			ship->AddCrew(max(0, ship->RequiredCrew() - ship->Crew()));
			if(!ship->IsDisabled())
				ship->Recharge();

			if(ship->CanBeCarried())
			{
				bool docked = false;
				const string &bayType = ship->Attributes().Category();
				for(auto &it : carriers[bayType])
					if(it.second && it.first->Carry(ship))
					{
						--it.second;
						docked = true;
						break;
					}
				if(docked)
					continue;
			}

			ships.push_back(ship);
			// The first (alive) ship in an NPC block
			// serves as the flagship of the group.
			if(!npcFlagship)
				npcFlagship = ship;

			// Only the flagship of an NPC considers the
			// player: the rest of the NPC track it.
			if(npcFlagship && ship != npcFlagship)
				ship->SetParent(npcFlagship);
			else if(!ship->GetPersonality().IsUninterested())
				ship->SetParent(flagship);
			else
				ship->SetParent(nullptr);
		}
	}
}



// Wait for the previous calculations (if any) to be done.
void Engine::Wait()
{
	queue.Wait();
	currentDrawBuffer = currentCalcBuffer;
}



// Begin the next step of calculations.
void Engine::Step(bool isActive)
{
	events.swap(eventQueue);
	eventQueue.clear();

	// Process any outstanding sprites that need to be uploaded to the GPU.
	queue.ProcessSyncTasks();

	// The calculation thread was paused by MainPanel before calling this function, so it is safe to access things.
	const shared_ptr<Ship> flagship = player.FlagshipPtr();
	const StellarObject *object = player.GetStellarObject();
	if(object)
	{
		center = object->Position();
		centerVelocity = Point();
	}
	else if(flagship)
	{
		if(isActive)
		{
			const auto [newCenter, newCenterVelocity] = NewCenter(center, centerVelocity,
				flagship->Center(), flagship->Velocity(), flagship->GetHyperspacePercentage() / 100.,
				flagship->IsHyperspacing());

			center = newCenter;
			centerVelocity = newCenterVelocity;
		}

		if(doEnterLabels)
		{
			doEnterLabels = false;
			// Create the planet labels as soon as we entered a new system.
			labels.clear();
			for(const StellarObject &object : player.GetSystem()->Objects())
				if(object.HasSprite() && object.HasValidPlanet() && object.GetPlanet()->IsAccessible(flagship.get()))
					labels.emplace_back(labels, *player.GetSystem(), object);
		}
		if(doEnter && flagship->Zoom() == 1. && !flagship->IsHyperspacing())
		{
			doEnter = false;
			events.emplace_back(flagship, flagship, ShipEvent::JUMP);
		}
		if(flagship->IsEnteringHyperspace() || flagship->Commands().Has(Command::JUMP))
		{
			if(jumpCount < 100)
				++jumpCount;
			const System *from = flagship->GetSystem();
			const System *to = flagship->GetTargetSystem();
			if(from && to && from != to)
			{
				jumpInProgress[0] = from;
				jumpInProgress[1] = to;
			}
		}
		else if(jumpCount > 0)
			--jumpCount;
	}
	ai.UpdateEvents(events);
	if(isActive)
	{
		HandleKeyboardInputs();
		// Ignore any inputs given when first becoming active, since those inputs
		// were issued when some other panel (e.g. planet, hail) was displayed.
		if(!wasActive)
			activeCommands.Clear();
		else
			ai.UpdateKeys(player, activeCommands);
	}

	wasActive = isActive;
	Audio::Update(center);

	// Update the zoom value now that the calculation thread is paused.
	if(nextZoom)
		zoom = exchange(nextZoom, {});
	// Smoothly zoom in and out.
	if(isActive)
	{
		double zoomTarget = Preferences::ViewZoom();
		if(zoom.base != zoomTarget)
		{
			static const double ZOOM_SPEED = .05;

			// Define zoom speed bounds to prevent asymptotic behavior.
			static const double MAX_SPEED = .05;
			static const double MIN_SPEED = .002;

			double zoomRatio = max(MIN_SPEED, min(MAX_SPEED, abs(log2(zoom.base) - log2(zoomTarget)) * ZOOM_SPEED));
			if(zoom.base < zoomTarget)
				nextZoom.base = min(zoomTarget, zoom.base * (1. + zoomRatio));
			else if(zoom.base > zoomTarget)
				nextZoom.base = max(zoomTarget, zoom.base * (1. / (1. + zoomRatio)));
		}
		if(flagship && flagship->Zoom() < 1.)
		{
			if(!nextZoom.base)
				nextZoom.base = zoom.base;
			// Update the current zoom modifier if the flagship is landing or taking off.
			nextZoom.modifier = Preferences::Has("Landing zoom") ? 1. + pow(1. - flagship->Zoom(), 2) : 1.;
		}
	}

	outlines.clear();
	const Color &cloakColor = *GameData::Colors().Get("cloak highlight");
	if(Preferences::Has("Cloaked ship outlines"))
		for(const auto &ship : player.Ships())
		{
			if(ship->IsParked() || ship->GetSystem() != player.GetSystem() || ship->Cloaking() == 0.)
				continue;

			outlines.emplace_back(ship->GetSprite(), (ship->Position() - center) * zoom, ship->Unit() * zoom,
				ship->GetFrame(), Color::Multiply(ship->Cloaking(), cloakColor));
		}

	// Add the flagship outline last to distinguish the flagship from other ships.
	if(flagship && !flagship->IsDestroyed() && Preferences::Has("Highlight player's flagship"))
	{
		outlines.emplace_back(flagship->GetSprite(), (flagship->Center() - center) * zoom, flagship->Unit() * zoom,
			flagship->GetFrame(), *GameData::Colors().Get("flagship highlight"));
	}

	// Any of the player's ships that are in system are assumed to have
	// landed along with the player.
	if(flagship && flagship->GetPlanet() && isActive)
		player.SetPlanet(flagship->GetPlanet());

	const System *currentSystem = player.GetSystem();
	// Update this here, for thread safety.
	if(player.HasTravelPlan() && currentSystem == player.TravelPlan().back())
		player.PopTravel();
	// Check if the player's travel plan is still valid.
	if(flagship && player.HasTravelPlan())
	{
		bool travelPlanIsValid = false;
		// If the player is traveling through a wormhole to the next system, then the plan is valid.
		const System *system = player.TravelPlan().back();
		for(const StellarObject &object : flagship->GetSystem()->Objects())
			if(object.HasSprite() && object.HasValidPlanet() && object.GetPlanet()->IsWormhole()
				&& object.GetPlanet()->IsAccessible(flagship.get()) && player.HasVisited(*object.GetPlanet())
				&& player.CanView(*system))
			{
				const auto *wormhole = object.GetPlanet()->GetWormhole();
				if(&wormhole->WormholeDestination(*flagship->GetSystem()) != system)
					continue;

				travelPlanIsValid = true;
				break;
			}
		// Otherwise, the player must still be within jump range of the next system.
		travelPlanIsValid |= flagship->JumpNavigation().CanJump(flagship->GetSystem(), system);
		// Other steps of the travel plan may have been invalidated as a result of the system no longer being visible.
		travelPlanIsValid &= all_of(player.TravelPlan().begin(), player.TravelPlan().end(),
				[this](const System *system) -> bool { return player.HasSeen(*system); });
		if(!travelPlanIsValid)
		{
			if(flagship->GetTargetSystem() == player.TravelPlan().back())
				flagship->SetTargetSystem(nullptr);
			player.TravelPlan().clear();
		}
	}
	if(doFlash)
	{
		flash = .4;
		doFlash = false;
	}
	else if(flash)
		flash = max(0., flash * .99 - .002);

	targets.clear();

	// Update the player's ammo amounts.
	if(flagship)
		ammoDisplay.Update(*flagship);
	else
		ammoDisplay.Reset();

	// Display escort information for all ships of the "Escort" government,
	// and all ships with the "escort" personality, except for fighters that
	// are not owned by the player.
	escorts.Clear();
	bool fleetIsJumping = (flagship && flagship->Commands().Has(Command::JUMP));
	for(const auto &it : ships)
		if(it->GetGovernment()->IsPlayer() || it->GetPersonality().IsEscort())
			if(!it->IsYours() && !it->CanBeCarried())
			{
				bool isSelected = (flagship && flagship->GetTargetShip() == it);
				const System *system = it->GetSystem();
				escorts.Add(*it, system == currentSystem, player.KnowsName(*system), fleetIsJumping, isSelected);
			}
	for(const shared_ptr<Ship> &escort : player.Ships())
		if(!escort->IsParked() && escort != flagship && !escort->IsDestroyed())
		{
			// Check if this escort is selected.
			bool isSelected = false;
			for(const weak_ptr<Ship> &ptr : player.SelectedShips())
				if(ptr.lock() == escort)
				{
					isSelected = true;
					break;
				}
			const System *system = escort->GetSystem();
			escorts.Add(*escort, system == currentSystem, player.KnowsName(*system), fleetIsJumping, isSelected);
		}

	statuses.clear();
	missileLabels.clear();
	if(isActive)
	{
		// Create the status overlays.
		CreateStatusOverlays();
		// Create missile overlays.
		if(Preferences::Has("Show missile overlays"))
			for(const Projectile &projectile : projectiles)
			{
				Point pos = projectile.Position() - center;
				if(projectile.MissileStrength() && projectile.GetGovernment()->IsEnemy()
						&& (pos.Length() < max(Screen::Width(), Screen::Height()) * .5 / zoom))
					missileLabels.emplace_back(AlertLabel(pos, projectile, flagship, zoom));
			}
		// Update the planet label positions.
		for(PlanetLabel &label : labels)
			label.Update(center, zoom);
	}

	if(flagship && flagship->IsOverheated())
		Messages::Add("Your ship has overheated.", Messages::Importance::Highest);

	// Clear the HUD information from the previous frame.
	info = Information();
	if(flagship && flagship->Hull())
	{
		Point shipFacingUnit(0., -1.);
		if(Preferences::Has("Rotate flagship in HUD"))
			shipFacingUnit = flagship->Facing().Unit();

		info.SetSprite("player sprite", flagship->GetSprite(), shipFacingUnit, flagship->GetFrame(step));
	}
	if(currentSystem)
		info.SetString("location", currentSystem->Name());
	info.SetString("date", player.GetDate().ToString());
	if(flagship)
	{
		// Have an alarm label flash up when enemy ships are in the system
		if(alarmTime && step / 20 % 2 && Preferences::DisplayVisualAlert())
			info.SetCondition("red alert");
		double fuelCap = flagship->Attributes().Get("fuel capacity");
		// If the flagship has a large amount of fuel, display a solid bar.
		// Otherwise, display a segment for every 100 units of fuel.
		if(fuelCap <= MAX_FUEL_DISPLAY)
			info.SetBar("fuel", flagship->Fuel(), fuelCap * .01);
		else
			info.SetBar("fuel", flagship->Fuel());
		info.SetBar("energy", flagship->Energy());
		double heat = flagship->Heat();
		info.SetBar("heat", min(1., heat));
		// If heat is above 100%, draw a second overlaid bar to indicate the
		// total heat level.
		if(heat > 1.)
			info.SetBar("overheat", min(1., heat - 1.));
		if(flagship->IsOverheated() && (step / 20) % 2)
			info.SetBar("overheat blink", min(1., heat));
		info.SetBar("shields", flagship->Shields());
		info.SetBar("hull", flagship->Hull(), 20.);
		info.SetBar("disabled hull", min(flagship->Hull(), flagship->DisabledHull()), 20.);
	}
	info.SetString("credits",
		Format::CreditString(player.Accounts().Credits()));
	bool isJumping = flagship && (flagship->Commands().Has(Command::JUMP) || flagship->IsEnteringHyperspace());
	if(flagship && flagship->GetTargetStellar() && !isJumping)
	{
		const StellarObject *object = flagship->GetTargetStellar();
		string navigationMode = flagship->Commands().Has(Command::LAND) ? "Landing on:" :
			object->GetPlanet() && object->GetPlanet()->CanLand(*flagship) ? "Can land on:" :
			"Cannot land on:";
		info.SetString("navigation mode", navigationMode);
		const string &name = object->Name();
		info.SetString("destination", name);

		targets.push_back({
			object->Position() - center,
			object->Facing(),
			object->Radius(),
			GetPlanetTargetPointerColor(*object->GetPlanet()),
			5});
	}
	else if(flagship && flagship->GetTargetSystem())
	{
		info.SetString("navigation mode", "Hyperspace:");
		if(player.CanView(*flagship->GetTargetSystem()))
			info.SetString("destination", flagship->GetTargetSystem()->Name());
		else
			info.SetString("destination", "unexplored system");
	}
	else
	{
		info.SetString("navigation mode", "Navigation:");
		info.SetString("destination", "no destination");
	}
	// Use the radar that was just populated. (The draw tick-tock has not
	// yet been toggled, but it will be at the end of this function.)
	shared_ptr<const Ship> target;
	shared_ptr<const Minable> targetAsteroid;
	targetVector = Point();
	if(flagship)
	{
		target = flagship->GetTargetShip();
		targetAsteroid = flagship->GetTargetAsteroid();
		// Record that the player knows this type of asteroid is available here.
		if(targetAsteroid)
			for(const auto &payload : targetAsteroid->GetPayload())
				player.Harvest(payload.outfit);
	}
	if(!target)
		targetSwizzle = -1;
	if(!target && !targetAsteroid)
		info.SetString("target name", "no target");
	else if(!target)
	{
		info.SetSprite("target sprite",
			targetAsteroid->GetSprite(),
			targetAsteroid->Facing().Unit(),
			targetAsteroid->GetFrame(step));
		info.SetString("target name", targetAsteroid->DisplayName() + " " + targetAsteroid->Noun());

		targetVector = targetAsteroid->Position() - center;

		if(flagship->Attributes().Get("tactical scan power"))
		{
			info.SetCondition("range display");
			info.SetBar("target hull", targetAsteroid->Hull(), 20.);
			int targetRange = round(targetAsteroid->Position().Distance(flagship->Position()));
			info.SetString("target range", to_string(targetRange));
		}
	}
	else
	{
		if(target->GetSystem() == player.GetSystem() && !target->IsCloaked())
			targetUnit = target->Facing().Unit();
		info.SetSprite("target sprite", target->GetSprite(), targetUnit, target->GetFrame(step));
		info.SetString("target name", target->Name());
		info.SetString("target type", target->DisplayModelName());
		if(!target->GetGovernment())
			info.SetString("target government", "No Government");
		else
			info.SetString("target government", target->GetGovernment()->GetName());
		targetSwizzle = target->GetSwizzle();
		info.SetString("mission target", target->GetPersonality().IsTarget() ? "(mission target)" : "");

		int targetType = RadarType(*target, step);
		info.SetOutlineColor(GetTargetOutlineColor(targetType));
		if(target->GetSystem() == player.GetSystem() && target->IsTargetable())
		{
			info.SetBar("target shields", target->Shields());
			info.SetBar("target hull", target->Hull(), 20.);
			info.SetBar("target disabled hull", min(target->Hull(), target->DisabledHull()), 20.);

			// The target area will be a square, with sides proportional to the average
			// of the width and the height of the sprite.
			double size = (target->Width() + target->Height()) * .35;
			targets.push_back({
				target->Position() - center,
				Angle(45.) + target->Facing(),
				size,
				GetShipTargetPointerColor(targetType),
				4});

			targetVector = target->Position() - center;

			// Check if the target is close enough to show tactical information.
			double tacticalRange = 100. * sqrt(flagship->Attributes().Get("tactical scan power"));
			double targetRange = target->Position().Distance(flagship->Position());
			if(tacticalRange)
			{
				info.SetCondition("range display");
				info.SetString("target range", to_string(static_cast<int>(round(targetRange))));
			}
			// Actual tactical information requires a scrutable
			// target that is within the tactical scanner range.
			if((targetRange <= tacticalRange && !target->Attributes().Get("inscrutable"))
					|| (tacticalRange && target->IsYours()))
			{
				info.SetCondition("tactical display");
				info.SetString("target crew", to_string(target->Crew()));
				int fuel = round(target->Fuel() * target->Attributes().Get("fuel capacity"));
				info.SetString("target fuel", to_string(fuel));
				int energy = round(target->Energy() * target->Attributes().Get("energy capacity"));
				info.SetString("target energy", to_string(energy));
				int heat = round(100. * target->Heat());
				info.SetString("target heat", to_string(heat) + "%");
			}
		}
	}
	if(!Preferences::Has("Ship outlines in HUD"))
		info.SetCondition("fast hud sprites");
	if(target && target->IsTargetable() && target->GetSystem() == currentSystem
		&& (flagship->CargoScanFraction() || flagship->OutfitScanFraction()))
	{
		double width = max(target->Width(), target->Height());
		Point pos = target->Position() - center;
		statuses.emplace_back(pos, flagship->OutfitScanFraction(), flagship->CargoScanFraction(),
			0., 10. + max(20., width * .5), 4, 1.f, Angle(pos).Degrees() + 180.);
	}
	// Handle any events that change the selected ships.
	if(groupSelect >= 0)
	{
		// This has to be done in Step() to avoid race conditions.
		if(hasControl)
			player.SetGroup(groupSelect);
		else
			player.SelectGroup(groupSelect, hasShift);
		groupSelect = -1;
	}
	if(doClickNextStep)
	{
		// If a click command is issued, always wait until the next step to act
		// on it, to avoid race conditions.
		doClick = true;
		doClickNextStep = false;
	}
	else
		doClick = false;

	if(doClick && !isRightClick)
	{
		if(uiClickBox.Dimensions())
			doClick = !ammoDisplay.Click(uiClickBox);
		else
			doClick = !ammoDisplay.Click(clickPoint, hasControl);
		doClick = doClick && !player.SelectShips(clickBox, hasShift);
		if(doClick)
		{
			const vector<const Ship *> &stack = escorts.Click(clickPoint);
			if(!stack.empty())
				doClick = !player.SelectShips(stack, hasShift);
			else
				clickPoint /= isRadarClick ? RADAR_SCALE : zoom;
		}
	}

	// Draw crosshairs on all the selected ships.
	for(const weak_ptr<Ship> &selected : player.SelectedShips())
	{
		shared_ptr<Ship> ship = selected.lock();
		if(ship && ship != target && !ship->IsParked() && ship->GetSystem() == player.GetSystem()
				&& !ship->IsDestroyed() && ship->Zoom() > 0.)
		{
			double size = (ship->Width() + ship->Height()) * .35;
			targets.push_back({
				ship->Position() - center,
				Angle(45.) + ship->Facing(),
				size,
				*GameData::Colors().Get("ship target pointer player"),
				4});
		}
	}

	// Draw crosshairs on any minables in range of the flagship's scanners.
	bool shouldShowAsteroidOverlay = Preferences::Has("Show asteroid scanner overlay");
	// Decide before looping whether or not to catalog asteroids. This
	// results in cataloging in-range asteroids roughly 3 times a second.
	bool shouldCatalogAsteroids = (!isAsteroidCatalogComplete && !Random::Int(20));
	if(shouldShowAsteroidOverlay || shouldCatalogAsteroids)
	{
		double scanRangeMetric = flagship ? 10000. * flagship->Attributes().Get("asteroid scan power") : 0.;
		if(flagship && scanRangeMetric && !flagship->IsHyperspacing())
		{
			bool scanComplete = true;
			for(const shared_ptr<Minable> &minable : asteroids.Minables())
			{
				Point offset = minable->Position() - center;
				// Use the squared length, as we used the squared scan range.
				bool inRange = offset.LengthSquared() <= scanRangeMetric;

				// Autocatalog asteroid: Record that the player knows this type of asteroid is available here.
				if(shouldCatalogAsteroids && !asteroidsScanned.count(minable->DisplayName()))
				{
					scanComplete = false;
					if(!Random::Int(10) && inRange)
					{
						asteroidsScanned.insert(minable->DisplayName());
						for(const auto &payload : minable->GetPayload())
							player.Harvest(payload.outfit);
					}
				}

				if(!shouldShowAsteroidOverlay || !inRange || flagship->GetTargetAsteroid() == minable)
					continue;

				targets.push_back({
					offset,
					minable->Facing(),
					.8 * minable->Radius(),
					GetMinablePointerColor(false),
					3
				});
			}
			if(shouldCatalogAsteroids && scanComplete)
				isAsteroidCatalogComplete = true;
		}
	}
	const auto targetAsteroidPtr = flagship ? flagship->GetTargetAsteroid() : nullptr;
	if(targetAsteroidPtr && !flagship->IsHyperspacing())
		targets.push_back({
			targetAsteroidPtr->Position() - center,
			targetAsteroidPtr->Facing(),
			.8 * targetAsteroidPtr->Radius(),
			GetMinablePointerColor(true),
			3
		});
}



// Begin the next step of calculations.
void Engine::Go()
{
	++step;
	currentCalcBuffer = currentCalcBuffer ? 0 : 1;
	queue.Run([this] { CalculateStep(); });
}



// Give a command on behalf of the player, used for integration tests.
void Engine::GiveCommand(const Command &command)
{
	activeCommands.Set(command);
}



// Pass the list of game events to MainPanel for handling by the player, and any
// UI element generation.
list<ShipEvent> &Engine::Events()
{
	return events;
}



// Draw a frame.
void Engine::Draw() const
{
	Point motionBlur = Preferences::Has("Render motion blur") ? centerVelocity : Point();

	Preferences::ExtendedJumpEffects jumpEffectState = Preferences::GetExtendedJumpEffects();
	if(jumpEffectState != Preferences::ExtendedJumpEffects::OFF)
		motionBlur *= 1. + pow(hyperspacePercentage *
			(jumpEffectState == Preferences::ExtendedJumpEffects::MEDIUM ? 2.5 : 5.), 2);

	GameData::Background().Draw(center, motionBlur, zoom,
		(player.Flagship() ? player.Flagship()->GetSystem() : player.GetSystem()));
	static const Set<Color> &colors = GameData::Colors();
	const Interface *hud = GameData::Interfaces().Get("hud");

	// Draw any active planet labels.
	if(Preferences::Has("Show planet labels"))
		for(const PlanetLabel &label : labels)
			label.Draw();

	draw[currentDrawBuffer].Draw();
	batchDraw[currentDrawBuffer].Draw();

	for(const auto &it : statuses)
	{
		static const Color color[14] = {
			*colors.Get("overlay flagship shields"),
			*colors.Get("overlay friendly shields"),
			*colors.Get("overlay hostile shields"),
			*colors.Get("overlay neutral shields"),
			*colors.Get("overlay outfit scan"),
			*colors.Get("overlay flagship hull"),
			*colors.Get("overlay friendly hull"),
			*colors.Get("overlay hostile hull"),
			*colors.Get("overlay neutral hull"),
			*colors.Get("overlay cargo scan"),
			*colors.Get("overlay flagship disabled"),
			*colors.Get("overlay friendly disabled"),
			*colors.Get("overlay hostile disabled"),
			*colors.Get("overlay neutral disabled")
		};
		Point pos = it.position * zoom;
		double radius = it.radius * zoom;
		if(it.outer > 0.)
			RingShader::Draw(pos, radius + 3., 1.5f, it.outer,
				Color::Multiply(it.alpha, color[it.type]), 0.f, it.angle);
		double dashes = (it.type >= 5) ? 0. : 20. * min<double>(1., zoom);
		if(it.inner > 0.)
			RingShader::Draw(pos, radius, 1.5f, it.inner,
				Color::Multiply(it.alpha, color[5 + it.type]), dashes, it.angle);
		if(it.disabled > 0.)
			RingShader::Draw(pos, radius, 1.5f, it.disabled,
				Color::Multiply(it.alpha, color[10 + it.type]), dashes, it.angle);
	}

	// Draw labels on missiles
	for(const AlertLabel &label : missileLabels)
		label.Draw();

	for(const auto &outline : outlines)
	{
		if(!outline.sprite)
			continue;
		Point size(outline.sprite->Width(), outline.sprite->Height());
		OutlineShader::Draw(outline.sprite, outline.position, size, outline.color, outline.unit, outline.frame);
	}

	if(flash)
		FillShader::Fill(Point(), Point(Screen::Width(), Screen::Height()), Color(flash, flash));

	// Draw messages. Draw the most recent messages first, as some messages
	// may be wrapped onto multiple lines.
	const Font &font = FontSet::Get(14);
	const vector<Messages::Entry> &messages = Messages::Get(step);
	Rectangle messageBox = hud->GetBox("messages");
	WrappedText messageLine(font);
	messageLine.SetWrapWidth(messageBox.Width());
	messageLine.SetParagraphBreak(0.);
	Point messagePoint = Point(messageBox.Left(), messageBox.Bottom());
	for(auto it = messages.rbegin(); it != messages.rend(); ++it)
	{
		messageLine.Wrap(it->message);
		messagePoint.Y() -= messageLine.Height();
		if(messagePoint.Y() < messageBox.Top())
			break;
		float alpha = (it->step + 1000 - step) * .001f;
		messageLine.Draw(messagePoint, Messages::GetColor(it->importance, false)->Additive(alpha));
	}

	// Draw crosshairs around anything that is targeted.
	for(const Target &target : targets)
	{
		Angle a = target.angle;
		Angle da(360. / target.count);

		PointerShader::Bind();
		for(int i = 0; i < target.count; ++i)
		{
			PointerShader::Add(target.center * zoom, a.Unit(), 12.f, 14.f, -target.radius * zoom, target.color);
			a += da;
		}
		PointerShader::Unbind();
	}

	// Draw the heads-up display.
	hud->Draw(info);
	if(hud->HasPoint("radar"))
	{
		radar[currentDrawBuffer].Draw(
			hud->GetPoint("radar"),
			RADAR_SCALE,
			hud->GetValue("radar radius"),
			hud->GetValue("radar pointer radius"));
	}
	if(hud->HasPoint("target") && targetVector.Length() > 20.)
	{
		Point center = hud->GetPoint("target");
		double radius = hud->GetValue("target radius");
		PointerShader::Draw(center, targetVector.Unit(), 10.f, 10.f, radius, Color(1.f));
	}

	// Draw the faction markers.
	if(targetSwizzle >= 0 && hud->HasPoint("faction markers"))
	{
		int width = font.Width(info.GetString("target government"));
		Point center = hud->GetPoint("faction markers");

		const Sprite *mark[2] = {SpriteSet::Get("ui/faction left"), SpriteSet::Get("ui/faction right")};
		// Round the x offsets to whole numbers so the icons are sharp.
		double dx[2] = {(width + mark[0]->Width() + 1) / -2, (width + mark[1]->Width() + 1) / 2};
		for(int i = 0; i < 2; ++i)
			SpriteShader::Draw(mark[i], center + Point(dx[i], 0.), 1., targetSwizzle);
	}
	if(jumpCount && Preferences::Has("Show mini-map"))
		MapPanel::DrawMiniMap(player, .5f * min(1.f, jumpCount / 30.f), jumpInProgress, step);

	// Draw ammo status.
	double ammoIconWidth = hud->GetValue("ammo icon width");
	double ammoIconHeight = hud->GetValue("ammo icon height");
	ammoDisplay.Draw(hud->GetBox("ammo"), Point(ammoIconWidth, ammoIconHeight));

	// Draw escort status.
	escorts.Draw(hud->GetBox("escorts"));

	if(Preferences::Has("Show CPU / GPU load"))
	{
		string loadString = to_string(lround(load * 100.)) + "% CPU";
		Color color = *colors.Get("medium");
		font.Draw(loadString,
			Point(-10 - font.Width(loadString), Screen::Height() * -.5 + 5.), color);
	}
}



// Select the object the player clicked on.
void Engine::Click(const Point &from, const Point &to, bool hasShift, bool hasControl)
{
	// First, see if this is a click on an escort icon.
	doClickNextStep = true;
	this->hasShift = hasShift;
	this->hasControl = hasControl;
	isRightClick = false;

	// Determine if the left-click was within the radar display.
	const Interface *hud = GameData::Interfaces().Get("hud");
	Point radarCenter = hud->GetPoint("radar");
	double radarRadius = hud->GetValue("radar radius");
	if(Preferences::Has("Clickable radar display") && (from - radarCenter).Length() <= radarRadius)
		isRadarClick = true;
	else
		isRadarClick = false;

	clickPoint = isRadarClick ? from - radarCenter : from;
	uiClickBox = Rectangle::WithCorners(from, to);
	if(isRadarClick)
		clickBox = Rectangle::WithCorners(
			(from - radarCenter) / RADAR_SCALE + center,
			(to - radarCenter) / RADAR_SCALE + center);
	else
		clickBox = Rectangle::WithCorners(from / zoom + center, to / zoom + center);
}



void Engine::RClick(const Point &point)
{
	doClickNextStep = true;
	hasShift = false;
	isRightClick = true;

	// Determine if the right-click was within the radar display, and if so, rescale.
	const Interface *hud = GameData::Interfaces().Get("hud");
	Point radarCenter = hud->GetPoint("radar");
	double radarRadius = hud->GetValue("radar radius");
	if(Preferences::Has("Clickable radar display") && (point - radarCenter).Length() <= radarRadius)
		clickPoint = (point - radarCenter) / RADAR_SCALE;
	else
		clickPoint = point / zoom;
}



void Engine::SelectGroup(int group, bool hasShift, bool hasControl)
{
	groupSelect = group;
	this->hasShift = hasShift;
	this->hasControl = hasControl;
}



// Break targeting on all projectiles between the player and the given
// government; gov projectiles stop targeting the player and player's
// projectiles stop targeting gov.
void Engine::BreakTargeting(const Government *gov)
{
	const Government *playerGov = GameData::PlayerGovernment();
	for(Projectile &projectile : projectiles)
	{
		const Government *projectileGov = projectile.GetGovernment();
		const Government *targetGov = projectile.TargetGovernment();
		if((projectileGov == playerGov && targetGov == gov)
			|| (projectileGov == gov && targetGov == playerGov))
			projectile.BreakTarget();
	}
}



void Engine::EnterSystem()
{
	ai.Clean();

	Ship *flagship = player.Flagship();
	if(!flagship)
		return;

	doEnter = true;
	doEnterLabels = true;
	player.IncrementDate();
	const Date &today = player.GetDate();

	const System *system = flagship->GetSystem();
	Audio::PlayMusic(system->MusicName());
	GameData::SetHaze(system->Haze(), false);

	Messages::Add("Entering the " + system->Name() + " system on "
		+ today.ToString() + (system->IsInhabited(flagship) ?
			"." : ". No inhabited planets detected."), Messages::Importance::Daily);

	// Preload landscapes and determine if the player used a wormhole.
	// (It is allowed for a wormhole's exit point to have no sprite.)
	const StellarObject *usedWormhole = nullptr;
	for(const StellarObject &object : system->Objects())
		if(object.HasValidPlanet())
		{
			GameData::Preload(queue, object.GetPlanet()->Landscape());
			if(object.GetPlanet()->IsWormhole() && !usedWormhole
					&& flagship->Position().Distance(object.Position()) < 1.)
				usedWormhole = &object;
		}

	// Advance the positions of every StellarObject and update politics.
	// Remove expired bribes, clearance, and grace periods from past fines.
	GameData::SetDate(today);
	GameData::StepEconomy();
	// SetDate() clears any bribes from yesterday, so restore any auto-clearance.
	for(const Mission &mission : player.Missions())
		if(mission.ClearanceMessage() == "auto")
		{
			mission.Destination()->Bribe(mission.HasFullClearance());
			for(const Planet *planet : mission.Stopovers())
				planet->Bribe(mission.HasFullClearance());
		}

	if(usedWormhole)
	{
		// If ships use a wormhole, they are emitted from its center in
		// its destination system. Player travel causes a date change,
		// thus the wormhole's new position should be used.
		flagship->SetPosition(usedWormhole->Position());
		if(player.HasTravelPlan())
		{
			// Wormhole travel generally invalidates travel plans
			// unless it was planned. For valid travel plans, the
			// next system will be this system, or accessible.
			const System *to = player.TravelPlan().back();
			if(system != to && !flagship->JumpNavigation().JumpFuel(to))
				player.TravelPlan().clear();
		}
	}

	asteroids.Clear();
	for(const System::Asteroid &a : system->Asteroids())
	{
		// Check whether this is a minable or an ordinary asteroid.
		if(a.Type())
			asteroids.Add(a.Type(), a.Count(), a.Energy(), system->AsteroidBelts());
		else
			asteroids.Add(a.Name(), a.Count(), a.Energy());
	}
	asteroidsScanned.clear();
	isAsteroidCatalogComplete = false;

	// Clear any active weather events
	activeWeather.clear();
	// Place five seconds worth of fleets and weather events. Check for
	// undefined fleets by not trying to create anything with no
	// government set.
	for(int i = 0; i < 5; ++i)
	{
		for(const auto &fleet : system->Fleets())
			if(fleet.Get()->GetGovernment() && Random::Int(fleet.Period()) < 60)
				fleet.Get()->Place(*system, newShips);

		auto CreateWeather = [this](const RandomEvent<Hazard> &hazard, Point origin)
		{
			if(hazard.Get()->IsValid() && Random::Int(hazard.Period()) < 60)
			{
				const Hazard *weather = hazard.Get();
				int hazardLifetime = weather->RandomDuration();
				// Elapse this weather event by a random amount of time.
				int elapsedLifetime = hazardLifetime - Random::Int(hazardLifetime + 1);
				activeWeather.emplace_back(weather, hazardLifetime, elapsedLifetime, weather->RandomStrength(), origin);
			}
		};
		for(const auto &hazard : system->Hazards())
			CreateWeather(hazard, Point());
		for(const auto &stellar : system->Objects())
			for(const auto &hazard : stellar.Hazards())
				CreateWeather(hazard, stellar.Position());
	}

	for(const auto &raidFleet : system->RaidFleets())
	{
		double attraction = player.RaidFleetAttraction(raidFleet, system);
		if(attraction > 0.)
			for(int i = 0; i < 10; ++i)
				if(Random::Real() < attraction)
				{
					raidFleet.GetFleet()->Place(*system, newShips);
					Messages::Add("Your fleet has attracted the interest of a "
							+ raidFleet.GetFleet()->GetGovernment()->GetName() + " raiding party.",
							Messages::Importance::Highest);
				}
	}

	grudge.clear();

	projectiles.clear();
	visuals.clear();
	flotsam.clear();
	// Cancel any projectiles, visuals, or flotsam created by ships this step.
	newProjectiles.clear();
	newVisuals.clear();
	newFlotsam.clear();


	center = flagship->Center();

	// Help message for new players. Show this message for the first four days,
	// since the new player ships can make at most four jumps before landing.
	if(today <= player.StartData().GetDate() + 4)
	{
		Messages::Add(GameData::HelpMessage("basics 1"), Messages::Importance::High);
		Messages::Add(GameData::HelpMessage("basics 2"), Messages::Importance::High);
	}
}



void Engine::CalculateStep()
{
	FrameTimer loadTimer;

	// If there is a pending zoom update then use it
	// because the zoom will get updated in the main thread
	// as soon as the calculation thread is finished.
	const double zoom = nextZoom ? nextZoom : this->zoom;

	// Clear the list of objects to draw.
	draw[currentCalcBuffer].Clear(step, zoom);
	batchDraw[currentCalcBuffer].Clear(step, zoom);
	radar[currentCalcBuffer].Clear();

	if(!player.GetSystem())
		return;

	// Handle the mouse input of the mouse navigation
	HandleMouseInput(activeCommands);
	// Now, all the ships must decide what they are doing next.
	ai.Step(activeCommands);

	// Clear the active players commands, they are all processed at this point.
	activeCommands.Clear();

	// Perform actions for all the game objects. In general this is ordered from
	// bottom to top of the draw stack, but in some cases one object type must
	// "act" before another does.

	// The only action stellar objects perform is to launch defense fleets.
	const System *playerSystem = player.GetSystem();
	for(const StellarObject &object : playerSystem->Objects())
		if(object.HasValidPlanet())
			object.GetPlanet()->DeployDefense(newShips);

	// Keep track of the flagship to see if it jumps or enters a wormhole this turn.
	const Ship *flagship = player.Flagship();
	bool flagshipWasUntargetable = (flagship && !flagship->IsTargetable());
	bool wasHyperspacing = (flagship && flagship->IsEnteringHyperspace());

	// First, move the player's flagship.
	if(flagship)
		MoveShip(player.FlagshipPtr(), newVisuals, newFlotsam, newShips, newProjectiles);
	const System *flagshipSystem = (flagship ? flagship->GetSystem() : nullptr);
	bool flagshipIsTargetable = (flagship && flagship->IsTargetable());
	bool flagshipBecameTargetable = flagshipWasUntargetable && flagshipIsTargetable;

	// Then, move the other ships.
	for_each(parallel::par, ships.begin(), ships.end(), [&](const shared_ptr<Ship> &it)
	{
		if(it == player.FlagshipPtr())
			return;
		bool wasUntargetable = !it->IsTargetable();
		MoveShip(it, shipResourceProvider);
		bool isTargetable = it->IsTargetable();
		if(flagshipSystem == it->GetSystem()
			&& ((wasUntargetable && isTargetable) || flagshipBecameTargetable)
			&& isTargetable && flagshipIsTargetable)
				eventQueue.emplace_back(player.FlagshipPtr(), it, ShipEvent::ENCOUNTER);
	});
	// Anti-missile and tractor beam systems are fired separately from normal weaponry.
	// Track which ships have at least one such system ready to fire.
	hasAntiMissile.reserve(ships.size());
	hasTractorBeam.reserve(ships.size());
	copy_if(ships.begin(), ships.end(), back_inserter(hasAntiMissile), [&](const auto &ship)
	{
		return ship->HasAntiMissile();
	});
	copy_if(ships.begin(), ships.end(), back_inserter(hasTractorBeam), [&](const auto &ship)
	{
		return ship->HasTractorBeam();
	});

	// If the flagship just began jumping, play the appropriate sound.
	if(!wasHyperspacing && flagship && flagship->IsEnteringHyperspace())
	{
		bool isJumping = flagship->IsUsingJumpDrive();
		const map<const Sound *, int> &jumpSounds = isJumping
			? flagship->Attributes().JumpSounds() : flagship->Attributes().HyperSounds();
		if(jumpSounds.empty())
			Audio::Play(Audio::Get(isJumping ? "jump drive" : "hyperdrive"));
		else
			for(const auto &sound : jumpSounds)
				Audio::Play(sound.first);
	}
	// Check if the flagship just entered a new system.
	if(flagship && playerSystem != flagship->GetSystem())
	{
		bool wormholeEntry = false;
		// Wormhole travel: mark the wormhole "planet" as visited.
		if(!wasHyperspacing)
			for(const auto &it : playerSystem->Objects())
				if(it.HasValidPlanet() && it.GetPlanet()->IsWormhole() &&
						&it.GetPlanet()->GetWormhole()->WormholeDestination(*playerSystem) == flagship->GetSystem())
				{
					wormholeEntry = true;
					player.Visit(*it.GetPlanet());
				}

		player.SetSystemEntry(wormholeEntry ? SystemEntry::WORMHOLE :
			flagship->IsUsingJumpDrive() ? SystemEntry::JUMP :
			SystemEntry::HYPERDRIVE);
		doFlash = Preferences::Has("Show hyperspace flash");
		playerSystem = flagship->GetSystem();
		player.SetSystem(*playerSystem);
		EnterSystem();
	}
	Prune(ships);

	// Move the asteroids. This must be done before collision detection. Minables
	// may create visuals or flotsam.
	asteroids.Step(newVisuals, newFlotsam, step);

	// Move the flotsam. This must happen after the ships move, because flotsam
	// checks if any ship has picked it up.
	for(const shared_ptr<Flotsam> &it : flotsam)
		it->Move(newVisuals);
	Prune(flotsam);

	// Move the projectiles.
	for(Projectile &projectile : projectiles)
		projectile.Move(newVisuals, newProjectiles);
	Prune(projectiles);

	// Step the weather.
	for(Weather &weather : activeWeather)
		weather.Step(newVisuals, flagship ? flagship->Position() : center);
	Prune(activeWeather);

	// Move the visuals.
	for(Visual &visual : visuals)
		visual.Move();
	Prune(visuals);

	// Perform various minor actions.
	SpawnFleets();
	SpawnPersons();
	GenerateWeather();
	SendHails();
	HandleMouseClicks();

	// Now, take the new objects that were generated this step and splice them
	// on to the ends of the respective lists of objects. These new objects will
	// be drawn this step (and the projectiles will participate in collision
	// detection) but they should not be moved, which is why we put off adding
	// them to the lists until now.
	Append(ships, newShips);
	Append(projectiles, newProjectiles);
	flotsam.splice(flotsam.end(), newFlotsam);
	visuals.splice(visuals.end(), newVisuals);

	// Decrement the count of how long it's been since a ship last asked for help.
	if(grudgeTime)
		--grudgeTime;

	// Populate the collision detection lookup sets.
	FillCollisionSets();

	// Perform collision detection.
	for_each(parallel::par, projectiles.begin(), projectiles.end(), [&](auto &projectile) {
		DoCollisions(visualResourceProvider, projectile);
	});

	// Now that collision detection is done, clear the cache of ships with anti-
	// missile systems ready to fire.
	hasAntiMissile.clear();

	// Damage ships from any active weather events.
	for(Weather &weather : activeWeather)
		DoWeather(weather);

	// Check for flotsam collection (collisions with ships).
	for_each_mt(flotsam.begin(), flotsam.end(), [&](const auto &it) {
		DoCollection(*it);
	});

	// Now that flotsam collection is done, clear the cache of ships with
	// tractor beam systems ready to fire.
	hasTractorBeam.clear();

	// Check for ship scanning.
	for(const shared_ptr<Ship> &it : ships)
		DoScanning(it);

	// Draw the objects. Start by figuring out where the view should be centered:
	Point newCenter = center;
	Point newCenterVelocity;
	if(flagship)
	{
		const auto [newCameraCenter, newCameraVelocity] = NewCenter(center, centerVelocity,
			flagship->Center(), flagship->Velocity(), flagship->GetHyperspacePercentage() / 100.,
			flagship->IsHyperspacing());
		newCenter = newCameraCenter;
		newCenterVelocity = newCameraVelocity;
	}
	draw[currentCalcBuffer].SetCenter(newCenter, newCenterVelocity);
	batchDraw[currentCalcBuffer].SetCenter(newCenter);
	radar[currentCalcBuffer].SetCenter(newCenter);

	// Populate the radar.
	FillRadar();

	// Draw the planets.
	for(const StellarObject &object : playerSystem->Objects())
		if(object.HasSprite())
		{
			// Don't apply motion blur to very large planets and stars.
			if(object.Width() >= 280.)
				draw[currentCalcBuffer].AddUnblurred(object);
			else
				draw[currentCalcBuffer].Add(object);
		}
	// Draw the asteroids and minables.
	asteroids.Draw(draw[currentCalcBuffer], newCenter, zoom);
	// Draw the flotsam.
	for(const shared_ptr<Flotsam> &it : flotsam)
		draw[currentCalcBuffer].Add(*it);
	// Draw the ships. Skip the flagship, then draw it on top of all the others.
	bool showFlagship = false;
	for(const shared_ptr<Ship> &ship : ships)
		if(ship->GetSystem() == playerSystem && ship->HasSprite())
		{
			if(ship.get() != flagship)
			{
				DrawShipSprites(*ship);
				if(ship->IsThrusting() && !ship->EnginePoints().empty())
				{
					for(const auto &it : ship->Attributes().FlareSounds())
						Audio::Play(it.first, ship->Position());
				}
				else if(ship->IsReversing() && !ship->ReverseEnginePoints().empty())
				{
					for(const auto &it : ship->Attributes().ReverseFlareSounds())
						Audio::Play(it.first, ship->Position());
				}
				if(ship->IsSteering() && !ship->SteeringEnginePoints().empty())
				{
					for(const auto &it : ship->Attributes().SteeringFlareSounds())
						Audio::Play(it.first, ship->Position());
				}
			}
			else
				showFlagship = true;
		}

	if(flagship && showFlagship)
	{
		DrawShipSprites(*flagship);
		if(flagship->IsThrusting() && !flagship->EnginePoints().empty())
		{
			for(const auto &it : flagship->Attributes().FlareSounds())
				Audio::Play(it.first);
		}
		else if(flagship->IsReversing() && !flagship->ReverseEnginePoints().empty())
		{
			for(const auto &it : flagship->Attributes().ReverseFlareSounds())
				Audio::Play(it.first);
		}
		if(flagship->IsSteering() && !flagship->SteeringEnginePoints().empty())
		{
			for(const auto &it : flagship->Attributes().SteeringFlareSounds())
				Audio::Play(it.first);
		}
	}
	// Draw the projectiles.
	batchDraw[currentCalcBuffer].AddBatch(projectiles);
	// Draw the visuals.
	batchDraw[currentCalcBuffer].AddBatch(visuals);

	// Keep track of how much of the CPU time we are using.
	loadSum += loadTimer.Time();
	if(++loadCount == 60)
	{
		load = loadSum;
		loadSum = 0.;
		loadCount = 0;
	}
}



// Move a ship. Can be called concurrently.
void Engine::MoveShip(const shared_ptr<Ship> &ship, ShipResourceProvider &provider)
{
	const auto lock = provider.Lock();
	MoveShip(ship, lock.get<0>(), lock.get<1>(), lock.get<2>(), lock.get<3>());
}



// Move a ship. Also determine if the ship should generate hyperspace sounds or
// boarding events, fire weapons, and launch fighters.
void Engine::MoveShip(const shared_ptr<Ship> &ship, list<Visual> &newVisuals, list<shared_ptr<Flotsam>> &newFlotsam,
		vector<shared_ptr<Ship>> &newShips, vector<Projectile> &newProjectiles)
{
	// Various actions a ship could have taken last frame may have impacted the accuracy of cached values.
	// Therefore, determine with any information needs recalculated and cache it.
	ship->UpdateCaches();

	const Ship *flagship = player.Flagship();

	bool isJump = ship->IsUsingJumpDrive();
	bool wasHere = (flagship && ship->GetSystem() == flagship->GetSystem());
	bool wasHyperspacing = ship->IsHyperspacing();
	bool wasDisabled = ship->IsDisabled();
	// Give the ship the list of visuals so that it can draw explosions,
	// ion sparks, jump drive flashes, etc.
	ship->Move(newVisuals, newFlotsam);
	if(ship->IsDisabled() && !wasDisabled)
		eventQueue.emplace_back(nullptr, ship, ShipEvent::DISABLE);
	// Bail out if the ship just died.
	if(ship->ShouldBeRemoved())
	{
		// Make sure this ship's destruction was recorded, even if it died from
		// self-destruct.
		if(ship->IsDestroyed())
		{
			eventQueue.emplace_back(nullptr, ship, ShipEvent::DESTROY);
			// Any still-docked ships' destruction must be recorded as well.
			for(const auto &bay : ship->Bays())
				if(bay.ship)
					eventQueue.emplace_back(nullptr, bay.ship, ShipEvent::DESTROY);
		}
		return;
	}

	// Check if we need to play sounds for a ship jumping in or out of
	// the system. Make no sound if it entered via wormhole.
	if(ship.get() != flagship && ship->Zoom() == 1.)
	{
		// The position from where sounds will be played.
		Point position = ship->Position();
		// Did this ship just begin hyperspacing?
		if(wasHere && !wasHyperspacing && ship->IsHyperspacing())
		{
			const map<const Sound *, int> &jumpSounds = isJump
				? ship->Attributes().JumpOutSounds() : ship->Attributes().HyperOutSounds();
			if(jumpSounds.empty())
				Audio::Play(Audio::Get(isJump ? "jump out" : "hyperdrive out"), position);
			else
				for(const auto &sound : jumpSounds)
					Audio::Play(sound.first, position);
		}

		// Did this ship just jump into the player's system?
		if(!wasHere && flagship && ship->GetSystem() == flagship->GetSystem())
		{
			const map<const Sound *, int> &jumpSounds = isJump
				? ship->Attributes().JumpInSounds() : ship->Attributes().HyperInSounds();
			if(jumpSounds.empty())
				Audio::Play(Audio::Get(isJump ? "jump in" : "hyperdrive in"), position);
			else
				for(const auto &sound : jumpSounds)
					Audio::Play(sound.first, position);
		}
	}

	// Boarding:
	bool autoPlunder = !ship->IsYours();
	// The player should not become a docked passenger on some other ship, but AI ships may.
	bool nonDocker = ship.get() == flagship;
	shared_ptr<Ship> victim = ship->Board(autoPlunder, nonDocker);
	if(victim)
		eventQueue.emplace_back(ship, victim,
			ship->GetGovernment()->IsEnemy(victim->GetGovernment()) ?
				ShipEvent::BOARD : ShipEvent::ASSIST);

	// The remaining actions can only be performed by ships in the current system.
	if(ship->GetSystem() != player.GetSystem())
		return;

	// Launch fighters.
	ship->Launch(newShips, newVisuals);

	// Fire weapons.
	ship->Fire(newProjectiles, newVisuals);
}



// Populate the ship collision detection set for projectile & flotsam computations.
void Engine::FillCollisionSets()
{
	shipCollisions.Clear(step);
	for(const shared_ptr<Ship> &it : ships)
		if(it->GetSystem() == player.GetSystem() && it->Zoom() == 1.)
			shipCollisions.Add(*it);

	// Get the ship collision set ready to query.
	shipCollisions.Finish();
}



// Spawn NPC (both mission and "regular") ships into the player's universe. Non-
// mission NPCs are only spawned in or adjacent to the player's system.
void Engine::SpawnFleets()
{
	// If the player has a pending boarding mission, spawn its NPCs.
	if(player.ActiveBoardingMission())
	{
		Place(player.ActiveBoardingMission()->NPCs(), player.FlagshipPtr());
		player.ClearActiveBoardingMission();
	}

	// Non-mission NPCs spawn at random intervals in neighboring systems,
	// or coming from planets in the current one.
	for(const auto &fleet : player.GetSystem()->Fleets())
		if(!Random::Int(fleet.Period()))
		{
			const Government *gov = fleet.Get()->GetGovernment();
			if(!gov)
				continue;

			// Don't spawn a fleet if its allies in-system already far outnumber
			// its enemies. This is to avoid having a system get mobbed with
			// massive numbers of "reinforcements" during a battle.
			int64_t enemyStrength = ai.EnemyStrength(gov);
			if(enemyStrength && ai.AllyStrength(gov) > 2 * enemyStrength)
				continue;

			fleet.Get()->Enter(*player.GetSystem(), newShips);
		}
}



// At random intervals, create new special "persons" who enter the current system.
void Engine::SpawnPersons()
{
	if(Random::Int(GameData::GetGamerules().PersonSpawnPeriod()) || player.GetSystem()->Links().empty())
		return;

	// Loop through all persons once to see if there are any who can enter
	// this system.
	int sum = 0;
	for(const auto &it : GameData::Persons())
		sum += it.second.Frequency(player.GetSystem());
	// Bail out if there are no eligible persons.
	if(!sum)
		return;

	// Although an attempt to spawn a person is made every 10 minutes on average,
	// that attempt can still fail due to an added weight for no person to spawn.
	sum = Random::Int(sum + GameData::GetGamerules().NoPersonSpawnWeight());
	for(const auto &it : GameData::Persons())
	{
		const Person &person = it.second;
		sum -= person.Frequency(player.GetSystem());
		if(sum < 0)
		{
			const System *source = nullptr;
			shared_ptr<Ship> parent;
			for(const shared_ptr<Ship> &ship : person.Ships())
			{
				ship->Recharge();
				if(ship->Name().empty())
					ship->SetName(it.first);
				ship->SetGovernment(person.GetGovernment());
				ship->SetPersonality(person.GetPersonality());
				ship->SetHailPhrase(person.GetHail());
				if(!parent)
					parent = ship;
				else
					ship->SetParent(parent);
				// Make sure all ships in a "person" definition enter from the
				// same source system.
				source = Fleet::Enter(*player.GetSystem(), *ship, source);
				newShips.push_back(ship);
			}

			break;
		}
	}
}



// Generate weather from the current system's hazards.
void Engine::GenerateWeather()
{
	auto CreateWeather = [this](const RandomEvent<Hazard> &hazard, Point origin)
	{
		if(hazard.Get()->IsValid() && !Random::Int(hazard.Period()))
		{
			const Hazard *weather = hazard.Get();
			// If a hazard has activated, generate a duration and strength of the
			// resulting weather and place it in the list of active weather.
			int duration = weather->RandomDuration();
			activeWeather.emplace_back(weather, duration, duration, weather->RandomStrength(), origin);
		}
	};
	// If this system has any hazards, see if any have activated this frame.
	for(const auto &hazard : player.GetSystem()->Hazards())
		CreateWeather(hazard, Point());
	for(const auto &stellar : player.GetSystem()->Objects())
		for(const auto &hazard : stellar.Hazards())
			CreateWeather(hazard, stellar.Position());
}



// At random intervals, have one of the ships in the game send you a hail.
void Engine::SendHails()
{
	if(Random::Int(600) || player.IsDead() || ships.empty())
		return;

	vector<shared_ptr<const Ship>> canSend;
	canSend.reserve(ships.size());

	// When deciding who will send a hail, only consider ships that can send hails.
	for(auto &it : ships)
		if(it && it->CanSendHail(player, true))
			canSend.push_back(it);

	if(canSend.empty())
		// No ships can send hails.
		return;

	// Randomly choose a ship to send the hail.
	unsigned i = Random::Int(canSend.size());
	shared_ptr<const Ship> source = canSend[i];

	// Generate a random hail message.
	SendMessage(source, source->GetHail(player.GetSubstitutions()));
}



// Handle any keyboard inputs for the engine. This is done in the main thread
// after all calculation threads are paused to avoid race conditions.
void Engine::HandleKeyboardInputs()
{
	Ship *flagship = player.Flagship();

	// Commands can't be issued if your flagship is dead.
	if(!flagship || flagship->IsDestroyed())
		return;

	// Determine which new keys were pressed by the player.
	Command oldHeld = keyHeld;
	keyHeld.ReadKeyboard();
	Command keyDown = keyHeld.AndNot(oldHeld);

	// Certain commands are always sent when the corresponding key is depressed.
	static const Command maneuveringCommands = Command::AFTERBURNER | Command::BACK |
		Command::FORWARD | Command::LEFT | Command::RIGHT;

	// Transfer all commands that need to be active as long as the corresponding key is pressed.
	activeCommands |= keyHeld.And(Command::PRIMARY | Command::SECONDARY | Command::SCAN |
		maneuveringCommands | Command::SHIFT | Command::MOUSE_TURNING_HOLD);

	// Certain commands (e.g. LAND, BOARD) are debounced, allowing the player to toggle between
	// navigable destinations in the system.
	static const Command debouncedCommands = Command::LAND | Command::BOARD;
	constexpr int keyCooldown = 60;
	++keyInterval;
	if(oldHeld.Has(debouncedCommands))
		keyInterval = 0;

	// If all previously-held maneuvering keys have been released,
	// restore any autopilot commands still being requested.
	if(!keyHeld.Has(maneuveringCommands) && oldHeld.Has(maneuveringCommands))
	{
		activeCommands |= keyHeld.And(Command::JUMP | Command::FLEET_JUMP | debouncedCommands);

		// Do not switch debounced targets when restoring autopilot.
		keyInterval = keyCooldown;
	}

	// If holding JUMP or toggling a debounced command, also send WAIT. This prevents the jump from
	// starting (e.g. while escorts are aligning), or switches the associated debounced target.
	if(keyHeld.Has(Command::JUMP) || (keyInterval < keyCooldown && keyHeld.Has(debouncedCommands)))
		activeCommands |= Command::WAIT;

	// Transfer all newly pressed, unhandled keys to active commands.
	activeCommands |= keyDown;

	// Some commands are activated by combining SHIFT with a different key.
	if(keyHeld.Has(Command::SHIFT))
	{
		// Translate shift+BACK to a command to a STOP command to stop all movement of the flagship.
		// Translation is done here to allow the autopilot (which will execute the STOP-command) to
		// act on a single STOP command instead of the shift+BACK modifier.
		if(keyHeld.Has(Command::BACK))
		{
			activeCommands |= Command::STOP;
			activeCommands.Clear(Command::BACK);
		}
		else if(keyHeld.Has(Command::JUMP))
			activeCommands |= Command::FLEET_JUMP;
	}

	if(keyHeld.Has(Command::AUTOSTEER) && !activeCommands.Turn()
			&& !activeCommands.Has(Command::LAND | Command::JUMP | Command::BOARD | Command::STOP))
		activeCommands |= Command::AUTOSTEER;
}



// Handle any mouse clicks. This is done in the calculation thread rather than
// in the main UI thread to avoid race conditions.
void Engine::HandleMouseClicks()
{
	// Mouse clicks can't be issued if your flagship is dead.
	Ship *flagship = player.Flagship();
	if(!flagship)
		return;

	// Handle escort travel orders sent via the Map.
	if(player.HasEscortDestination())
	{
		auto moveTarget = player.GetEscortDestination();
		ai.IssueMoveTarget(moveTarget.second, moveTarget.first);
		player.SetEscortDestination();
	}

	// If there is no click event sent while the engine was active, bail out.
	if(!doClick)
		return;

	// Check for clicks on stellar objects. Only left clicks apply, and the
	// flagship must not be in the process of landing or taking off.
	bool clickedPlanet = false;
	const System *playerSystem = player.GetSystem();
	if(!isRightClick && flagship->Zoom() == 1.)
		for(const StellarObject &object : playerSystem->Objects())
			if(object.HasSprite() && object.HasValidPlanet())
			{
				// If the player clicked to land on a planet,
				// do so unless already landing elsewhere.
				Point position = object.Position() - center;
				const Planet *planet = object.GetPlanet();
				if(planet->IsAccessible(flagship) && (clickPoint - position).Length() < object.Radius())
				{
					if(&object == flagship->GetTargetStellar())
					{
						if(!planet->CanLand(*flagship))
							Messages::Add("The authorities on " + planet->Name()
									+ " refuse to let you land.", Messages::Importance::Highest);
						else
						{
							activeCommands |= Command::LAND;
							Messages::Add("Landing on " + planet->Name() + ".", Messages::Importance::High);
						}
					}
					else
						flagship->SetTargetStellar(&object);

					clickedPlanet = true;
				}
			}

	// Check for clicks on ships in this system.
	double clickRange = 50.;
	shared_ptr<Ship> clickTarget;
	for(shared_ptr<Ship> &ship : ships)
		if(ship->GetSystem() == playerSystem && &*ship != flagship && ship->IsTargetable())
		{
			Point position = ship->Position() - flagship->Position();
			const Mask &mask = ship->GetMask(step);
			double range = mask.Range(clickPoint - position, ship->Facing());
			if(range <= clickRange)
			{
				clickRange = range;
				clickTarget = ship;
				// If we've found an enemy within the click zone, favor
				// targeting it rather than any other ship. Otherwise, keep
				// checking for hits because another ship might be an enemy.
				if(!range && ship->GetGovernment()->IsEnemy())
					break;
			}
		}

	bool clickedAsteroid = false;
	if(clickTarget)
	{
		if(isRightClick)
			ai.IssueShipTarget(clickTarget);
		else
		{
			// Left click: has your flagship select or board the target.
			if(clickTarget == flagship->GetTargetShip())
				activeCommands |= Command::BOARD;
			else
			{
				flagship->SetTargetShip(clickTarget);
				if(clickTarget->IsYours())
					player.SelectShip(clickTarget.get(), hasShift);
			}
		}
	}
	else if(flagship->Attributes().Get("asteroid scan power"))
	{
		// If the click was not on any ship, check if it was on a minable.
		double scanRange = 100. * sqrt(flagship->Attributes().Get("asteroid scan power"));
		for(const shared_ptr<Minable> &minable : asteroids.Minables())
		{
			Point position = minable->Position() - flagship->Position();
			if(position.Length() > scanRange)
				continue;

			double range = clickPoint.Distance(position) - minable->Radius();
			if(range <= clickRange)
			{
				clickedAsteroid = true;
				clickRange = range;
				flagship->SetTargetAsteroid(minable);
				if(isRightClick)
					ai.IssueAsteroidTarget(minable);
			}
		}
	}
	if(isRightClick && !clickTarget && !clickedAsteroid && !isMouseTurningEnabled)
		ai.IssueMoveTarget(clickPoint + center, playerSystem);

	// Treat an "empty" click as a request to clear targets.
	if(!clickTarget && !isRightClick && !clickedAsteroid && !clickedPlanet)
		flagship->SetTargetShip(nullptr);
}



// Determines alternate mouse turning, setting player mouse angle, and right-click firing weapons.
void Engine::HandleMouseInput(Command &activeCommands)
{
	isMouseHoldEnabled = activeCommands.Has(Command::MOUSE_TURNING_HOLD);
	bool isMouseToggleEnabled = Preferences::Has("Control ship with mouse");

	// XOR mouse hold and mouse toggle. If mouse toggle is OFF, then mouse hold
	// will temporarily turn ON mouse control. If mouse toggle is ON, then mouse
	// hold will temporarily turn OFF mouse control.
	isMouseTurningEnabled = (isMouseHoldEnabled ^ isMouseToggleEnabled);
	if(!isMouseTurningEnabled)
		return;
	activeCommands.Set(Command::MOUSE_TURNING_HOLD);
	bool rightMouseButtonHeld = false;
	int mousePosX;
	int mousePosY;
	if((SDL_GetMouseState(&mousePosX, &mousePosY) & SDL_BUTTON_RMASK) != 0)
		rightMouseButtonHeld = true;
	double relX = mousePosX - Screen::RawWidth() / 2.0;
	double relY = mousePosY - Screen::RawHeight() / 2.0;
	ai.SetMousePosition(Point(relX, relY));

	// Activate firing command.
	if(isMouseTurningEnabled && rightMouseButtonHeld)
		activeCommands.Set(Command::PRIMARY);
}



// Perform collision detection.
void Engine::DoCollisions(ResourceProvider<list<Visual>> &provider, Projectile &projectile)
{
	const auto lock = provider.Lock();
	DoCollisions(lock.get<0>(), projectile);
}



void Engine::DoCollisions(list<Visual> &visuals, Projectile &projectile)
{
	// The asteroids can collide with projectiles, the same as any other
	// object. If the asteroid turns out to be closer than the ship, it
	// shields the ship (unless the projectile has a blast radius).
	vector<Collision> collisions;
	const Government *gov = projectile.GetGovernment();
	const Weapon &weapon = projectile.GetWeapon();

	if(projectile.ShouldExplode())
		collisions.emplace_back(nullptr, CollisionType::NONE, 0.);
	else if(weapon.IsPhasing() && projectile.Target())
	{
		// "Phasing" projectiles that have a target will never hit any other ship.
		// They also don't care whether the weapon has "no ship collisions" on, as
		// otherwise a phasing projectile would never hit anything.
		shared_ptr<Ship> target = projectile.TargetPtr();
		if(target)
		{
			Point offset = projectile.Position() - target->Position();
			double range = target->GetMask(step).Collide(offset, projectile.Velocity(), target->Facing());
			if(range < 1.)
				collisions.emplace_back(target.get(), CollisionType::SHIP, range);
		}
	}
	else
	{
		// For weapons with a trigger radius, check if any detectable object will set it off.
		double triggerRadius = weapon.TriggerRadius();
		if(triggerRadius)
		{
<<<<<<< HEAD
			vector<Body *> circleCollisions;
			for(const Body *body : shipCollisions.Circle(projectile.Position(), triggerRadius, circleCollisions))
=======
			vector<Body *> inRadius;
			inRadius.reserve(min(static_cast<vector<Body *>::size_type>(triggerRadius), ships.size()));
			shipCollisions.Circle(projectile.Position(), triggerRadius, inRadius);
			for(const Body *body : inRadius)
>>>>>>> 44c04c66
			{
				const Ship *ship = reinterpret_cast<const Ship *>(body);
				if(body == projectile.Target() || (gov->IsEnemy(body->GetGovernment())
						&& !ship->IsCloaked()))
				{
					collisions.emplace_back(nullptr, CollisionType::NONE, 0.);
					break;
				}
			}
		}

		// If nothing triggered the projectile, check for collisions with ships and asteroids.
		if(collisions.empty())
		{
			if(weapon.CanCollideShips())
				shipCollisions.Line(projectile, collisions);
			if(weapon.CanCollideAsteroids())
				asteroids.CollideAsteroids(projectile, collisions);
			if(weapon.CanCollideMinables())
				asteroids.CollideMinables(projectile, collisions);
		}
	}

	// Sort the Collisions by increasing range so that the closer collisions are evaluated first.
	sort(parallel::par_unseq, collisions.begin(), collisions.end());

	// Run all collisions until either the projectile dies or there are no more collisions left.
	for(Collision &collision : collisions)
	{
		Body *hit = collision.HitBody();
		CollisionType collisionType = collision.GetCollisionType();
		double range = collision.IntersectionRange();

		shared_ptr<Ship> shipHit;
		if(hit && collisionType == CollisionType::SHIP)
			shipHit = reinterpret_cast<Ship *>(hit)->shared_from_this();

		// Don't collide with carried ships that are disabled and not directly targeted.
		if(shipHit && hit != projectile.Target()
				&& !FighterHitHelper::IsValidTarget(shipHit.get()))
			continue;

		// If the ship is cloaked, and phasing, then skip this ship (during this step).
		if(shipHit && shipHit->Phases(projectile))
			continue;

		// Create the explosion the given distance along the projectile's
		// motion path for this step.
		projectile.Explode(visuals, range, hit ? hit->Velocity() : Point());

		const DamageProfile damage(projectile.GetInfo(range));

		// If this projectile has a blast radius, find all ships within its
		// radius. Otherwise, only one is damaged.
		// TODO: Also deal blast damage to minables?
		double blastRadius = weapon.BlastRadius();
		if(blastRadius)
		{
			// Even friendly ships can be hit by the blast, unless it is a
			// "safe" weapon.
			Point hitPos = projectile.Position() + range * projectile.Velocity();
			bool isSafe = weapon.IsSafe();
<<<<<<< HEAD
			vector<Body *> circleCollisions;
			for(Body *body : shipCollisions.Circle(hitPos, blastRadius, circleCollisions))
=======
			vector<Body *> blastCollisions;
			blastCollisions.reserve(32);
			shipCollisions.Circle(hitPos, blastRadius, blastCollisions);
			for(Body *body : blastCollisions)
>>>>>>> 44c04c66
			{
				Ship *ship = reinterpret_cast<Ship *>(body);
				bool targeted = (projectile.Target() == ship);
				// Phasing cloaked ship will have a chance to ignore the effects of the explosion.
				if((isSafe && !targeted && !gov->IsEnemy(ship->GetGovernment())) || ship->Phases(projectile))
					continue;

				// Only directly targeted ships get provoked by blast weapons.
				int eventType = ship->TakeDamage(visuals, damage.CalculateDamage(*ship, ship == hit),
							targeted ? gov : nullptr);
				if(eventType)
					eventQueue.emplace_back(gov, ship->shared_from_this(), eventType);
			}
		}
		else if(hit)
		{
			if(collisionType == CollisionType::SHIP)
			{
				int eventType = shipHit->TakeDamage(visuals, damage.CalculateDamage(*shipHit), gov);
				if(eventType)
					eventQueue.emplace_back(gov, shipHit, eventType);
			}
			else if(collisionType == CollisionType::MINABLE)
			{
				lock_guard<mutex> lock = hit->Lock();
				reinterpret_cast<Minable *>(hit)->TakeDamage(projectile);
			}
		}

		if(shipHit)
			DoGrudge(shipHit, gov);
		if(projectile.IsDead())
			break;
	}

	// If the projectile is still alive, give the anti-missile systems a chance to shoot it down.
	if(!projectile.IsDead() && projectile.MissileStrength())
	{
		for(const auto &ship : hasAntiMissile)
			if(ship.get() == projectile.Target() || gov->IsEnemy(ship->GetGovernment()))
			{
				if(ship->FireAntiMissile(projectile, visuals))
				{
					projectile.Kill();
					break;
				}
			}
	}
}



// Determine whether any active weather events have impacted the ships within
// the system. As with DoCollisions, this function adds visuals directly to
// the main visuals list.
void Engine::DoWeather(Weather &weather)
{
	weather.CalculateStrength();
	if(weather.HasWeapon() && !Random::Int(weather.Period()))
	{
		const Hazard *hazard = weather.GetHazard();
		const DamageProfile damage(weather.GetInfo());

		// Get all ship bodies that are touching a ring defined by the hazard's min
		// and max ranges at the hazard's origin. Any ship touching this ring takes
		// hazard damage.
<<<<<<< HEAD
		vector<Body *> collisions;
		for(Body *body : (hazard->SystemWide() ? shipCollisions.All()
			: shipCollisions.Ring(weather.Origin(), hazard->MinRange(), hazard->MaxRange(), collisions)))
=======
		vector<Body *> affectedShips;
		if(hazard->SystemWide())
			affectedShips = shipCollisions.All();
		else
		{
			affectedShips.reserve(ships.size());
			shipCollisions.Ring(weather.Origin(), hazard->MinRange(), hazard->MaxRange(), affectedShips);
		}
		for(Body *body : affectedShips)
>>>>>>> 44c04c66
		{
			Ship *hit = reinterpret_cast<Ship *>(body);
			hit->TakeDamage(visuals, damage.CalculateDamage(*hit), nullptr);
		}
	}
}



// Check if any ship collected the given flotsam.
void Engine::DoCollection(Flotsam &flotsam)
{
	// Check if any ship can pick up this flotsam. Cloaked ships without "cloaked pickup" cannot act.
	Ship *collector = nullptr;
<<<<<<< HEAD
	vector<Body *> collisions;
	for(Body *body : shipCollisions.Circle(flotsam.Position(), 5., collisions))
=======
	vector<Body *> pickupShips;
	pickupShips.reserve(16);
	shipCollisions.Circle(flotsam.Position(), 5., pickupShips);
	for(Body *body : pickupShips)
>>>>>>> 44c04c66
	{
		Ship *ship = reinterpret_cast<Ship *>(body);
		if(!ship->CannotAct(Ship::ActionType::PICKUP) && ship->CanPickUp(flotsam))
		{
			collector = ship;
			break;
		}
	}
	// If the flotsam was not collected, give tractor beam systems a chance to
	// pull it.
	if(!collector)
	{
		// Keep track of the net effect of all the tractor beams pulling on
		// this flotsam.
		Point pullVector;
		// Also determine the average velocity of the ships pulling on this flotsam.
		Point avgShipVelocity;
		int count = 0;
		for(const auto &ship : hasTractorBeam)
		{
			Point shipPull = ship->FireTractorBeam(flotsam, visuals);
			if(shipPull)
			{
				pullVector += shipPull;
				avgShipVelocity += ship->Velocity();
				++count;
			}
		}

		if(pullVector)
		{
			// If any tractor beams successfully fired on this flotsam, also drag the flotsam with
			// the average velocity of each ship.
			// When dealing with individual ships, this makes tractor beams feel more capable of
			// dragging flotsam to the ship. Otherwise, a ship could be drifting away from a flotsam
			// at the same speed that the tractor beam is pulling the flotsam toward the ship,
			// which looks awkward and makes the tractor beam feel pointless; the whole point of
			// a tractor beam should be that it collects flotsam for you.
			// This does mean that if you fly toward a flotsam that is in your tractor beam then
			// you'll be pushing the flotsam away from your ship, but the pull of the tractor beam
			// will still slowly close the distance between the ship and the flotsam.
			// When dealing with multiple ships, this causes a better appearance of a struggle between
			// the ships all trying to get a hold of the flotsam should the ships all have similar velocities.
			// If the ships have differing velocities, then it can make it look like the quicker ship is
			// yanking the flotsam away from the slower ship.
			pullVector += avgShipVelocity / count;
			flotsam.SetVelocity(pullVector);
		}
		return;
	}

	// Checks for player FlotsamCollection setting
	bool collectorIsFlagship = collector == player.Flagship();
	if(collector->IsYours())
	{
		const auto flotsamSetting = Preferences::GetFlotsamCollection();
		if(flotsamSetting == Preferences::FlotsamCollection::OFF)
			return;
		if(collectorIsFlagship && flotsamSetting == Preferences::FlotsamCollection::ESCORT)
			return;
		if(!collectorIsFlagship && flotsamSetting == Preferences::FlotsamCollection::FLAGSHIP)
			return;
	}

	// Transfer cargo from the flotsam to the collector ship.
	int amount = flotsam.TransferTo(collector);

	// If the collector is not one of the player's ships, we can bail out now.
	if(!collector->IsYours())
		return;

	if(!collectorIsFlagship && !Preferences::Has("Extra fleet status messages"))
		return;

	// One of your ships picked up this flotsam. Describe who it was.
	string name = (collectorIsFlagship ? "You" :
			"Your " + collector->Noun() + " \"" + collector->Name() + "\"") + " picked up ";
	// Describe what they collected from this flotsam.
	string commodity;
	string message;
	if(flotsam.OutfitType())
	{
		const Outfit *outfit = flotsam.OutfitType();
		if(outfit->Get("minable") > 0.)
		{
			commodity = outfit->DisplayName();
			player.Harvest(outfit);
		}
		else
			message = name + to_string(amount) + " "
				+ (amount == 1 ? outfit->DisplayName() : outfit->PluralName()) + ".";
	}
	else
		commodity = flotsam.CommodityType();

	// If an ordinary commodity or harvestable was collected, describe it in
	// terms of tons, not in terms of units.
	if(!commodity.empty())
	{
		double amountInTons = amount * flotsam.UnitSize();
		message = name + Format::CargoString(amountInTons, Format::LowerCase(commodity)) + ".";
	}

	// Unless something went wrong while forming the message, display it.
	if(!message.empty())
	{
		int free = collector->Cargo().Free();
		message += " (" + Format::CargoString(free, "free space") + " remaining.)";
		Messages::Add(message, Messages::Importance::High);
	}
}



// Scanning can't happen in the same loop as ship movement because it relies on
// all the ships already being in their final position for this step.
void Engine::DoScanning(const shared_ptr<Ship> &ship)
{
	int scan = ship->Scan(player);
	if(scan)
	{
		shared_ptr<Ship> target = ship->GetTargetShip();
		if(target && target->IsTargetable())
			eventQueue.emplace_back(ship, target, scan);
	}
}



// Fill in all the objects in the radar display.
void Engine::FillRadar()
{
	const Ship *flagship = player.Flagship();
	const System *playerSystem = player.GetSystem();

	// Add stellar objects.
	for(const StellarObject &object : playerSystem->Objects())
		if(object.HasSprite())
		{
			double r = max(2., object.Radius() * .03 + .5);
			radar[currentCalcBuffer].Add(object.RadarType(flagship), object.Position(), r, r - 1.);
		}

	// Add pointers for neighboring systems.
	if(flagship)
	{
		const System *targetSystem = flagship->GetTargetSystem();
		const set<const System *> &links = (flagship->JumpNavigation().HasJumpDrive()) ?
			playerSystem->JumpNeighbors(flagship->JumpNavigation().JumpRange()) : playerSystem->Links();
		for(const System *system : links)
			if(player.HasSeen(*system))
				radar[currentCalcBuffer].AddPointer(
					(system == targetSystem) ? Radar::SPECIAL : Radar::INACTIVE,
					system->Position() - playerSystem->Position());
	}

	// Add viewport brackets.
	if(!Preferences::Has("Disable viewport on radar"))
	{
		radar[currentCalcBuffer].AddViewportBoundary(Screen::TopLeft() / zoom);
		radar[currentCalcBuffer].AddViewportBoundary(Screen::TopRight() / zoom);
		radar[currentCalcBuffer].AddViewportBoundary(Screen::BottomLeft() / zoom);
		radar[currentCalcBuffer].AddViewportBoundary(Screen::BottomRight() / zoom);
	}

	// Add ships. Also check if hostile ships have newly appeared.
	bool hasHostiles = false;
	for(shared_ptr<Ship> &ship : ships)
		if(ship->GetSystem() == playerSystem)
		{
			// Do not show cloaked ships on the radar, except the player's ships, and those who should show on radar.
			bool isYours = ship->IsYours();
			if(ship->IsCloaked() && !isYours)
				continue;

			// Figure out what radar color should be used for this ship.
			bool isYourTarget = (flagship && ship == flagship->GetTargetShip());
			int type = isYourTarget ? Radar::SPECIAL : RadarType(*ship, step);
			// Calculate how big the radar dot should be.
			double size = sqrt(ship->Width() + ship->Height()) * .14 + .5;

			radar[currentCalcBuffer].Add(type, ship->Position(), size);

			// Check if this is a hostile ship.
			hasHostiles |= (!ship->IsDisabled() && ship->GetGovernment()->IsEnemy()
				&& ship->GetTargetShip() && ship->GetTargetShip()->IsYours());
		}
	// If hostile ships have appeared, play the siren.
	if(alarmTime)
		--alarmTime;
	else if(hasHostiles && !hadHostiles)
	{
		if(Preferences::PlayAudioAlert())
			Audio::Play(Audio::Get("alarm"));
		alarmTime = 300;
		hadHostiles = true;
	}
	else if(!hasHostiles)
		hadHostiles = false;

	// Add projectiles that have a missile strength or homing.
	for(Projectile &projectile : projectiles)
	{
		if(projectile.MissileStrength())
		{
			bool isEnemy = projectile.GetGovernment() && projectile.GetGovernment()->IsEnemy();
			radar[currentCalcBuffer].Add(
				isEnemy ? Radar::SPECIAL : Radar::INACTIVE, projectile.Position(), 1.);
		}
		else if(projectile.GetWeapon().BlastRadius())
			radar[currentCalcBuffer].Add(Radar::SPECIAL, projectile.Position(), 1.8);
	}
}



// Each ship is drawn as an entire stack of sprites, including hardpoint sprites
// and engine flares and any fighters it is carrying externally.
void Engine::DrawShipSprites(const Ship &ship)
{
	bool hasFighters = ship.PositionFighters();
	double cloak = ship.Cloaking();
	bool drawCloaked = (cloak && ship.IsYours());
	bool fancyCloak = Preferences::Has("Cloaked ship outlines");
	auto &itemsToDraw = draw[currentCalcBuffer];
	auto drawObject = [&itemsToDraw, cloak, drawCloaked, fancyCloak](const Body &body) -> void
	{
		// Draw cloaked/cloaking sprites swizzled red or transparent (depending on whether we are using fancy
		// cloaking effects), and overlay this solid sprite with an increasingly transparent "regular" sprite.
		if(drawCloaked)
			itemsToDraw.AddSwizzled(body, fancyCloak ? 9 : 27, fancyCloak ? 0.5 : 0.25);
		itemsToDraw.Add(body, cloak);
	};

	if(hasFighters)
		for(const Ship::Bay &bay : ship.Bays())
			if(bay.side == Ship::Bay::UNDER && bay.ship)
				drawObject(*bay.ship);

	if(ship.IsThrusting() && !ship.EnginePoints().empty())
		DrawFlareSprites(ship, draw[currentCalcBuffer], ship.EnginePoints(),
			ship.Attributes().FlareSprites(), Ship::EnginePoint::UNDER);
	else if(ship.IsReversing() && !ship.ReverseEnginePoints().empty())
		DrawFlareSprites(ship, draw[currentCalcBuffer], ship.ReverseEnginePoints(),
			ship.Attributes().ReverseFlareSprites(), Ship::EnginePoint::UNDER);
	if(ship.IsSteering() && !ship.SteeringEnginePoints().empty())
		DrawFlareSprites(ship, draw[currentCalcBuffer], ship.SteeringEnginePoints(),
			ship.Attributes().SteeringFlareSprites(), Ship::EnginePoint::UNDER);

	auto drawHardpoint = [&drawObject, &ship](const Hardpoint &hardpoint) -> void
	{
		if(hardpoint.GetOutfit() && hardpoint.GetOutfit()->HardpointSprite().HasSprite())
		{
			Body body(
				hardpoint.GetOutfit()->HardpointSprite(),
				ship.Position() + ship.Zoom() * ship.Facing().Rotate(hardpoint.GetPoint()),
				ship.Velocity(),
				ship.Facing() + hardpoint.GetAngle(),
				ship.Zoom());
			drawObject(body);
		}
	};

	for(const Hardpoint &hardpoint : ship.Weapons())
		if(hardpoint.IsUnder())
			drawHardpoint(hardpoint);
	drawObject(ship);
	for(const Hardpoint &hardpoint : ship.Weapons())
		if(!hardpoint.IsUnder())
			drawHardpoint(hardpoint);

	if(ship.IsThrusting() && !ship.EnginePoints().empty())
		DrawFlareSprites(ship, draw[currentCalcBuffer], ship.EnginePoints(),
			ship.Attributes().FlareSprites(), Ship::EnginePoint::OVER);
	else if(ship.IsReversing() && !ship.ReverseEnginePoints().empty())
		DrawFlareSprites(ship, draw[currentCalcBuffer], ship.ReverseEnginePoints(),
			ship.Attributes().ReverseFlareSprites(), Ship::EnginePoint::OVER);
	if(ship.IsSteering() && !ship.SteeringEnginePoints().empty())
		DrawFlareSprites(ship, draw[currentCalcBuffer], ship.SteeringEnginePoints(),
			ship.Attributes().SteeringFlareSprites(), Ship::EnginePoint::OVER);

	if(hasFighters)
		for(const Ship::Bay &bay : ship.Bays())
			if(bay.side == Ship::Bay::OVER && bay.ship)
				drawObject(*bay.ship);
}



// If a ship just damaged another ship, update information on who has asked the
// player for assistance (and ask for assistance if appropriate).
void Engine::DoGrudge(const shared_ptr<Ship> &target, const Government *attacker)
{

	if(attacker->IsPlayer())
	{
		const lock_guard<mutex> lock(grudgeMutex);
		shared_ptr<const Ship> previous = grudge[target->GetGovernment()].lock();
		if(previous && previous->CanSendHail(player))
		{
			grudge[target->GetGovernment()].reset();
			SendMessage(previous, "Thank you for your assistance, Captain "
				+ player.LastName() + "!");
		}
		return;
	}
	if(grudgeTime)
		return;

	const lock_guard<mutex> lock(grudgeMutex);
	// Check who currently has a grudge against this government. Also check if
	// someone has already said "thank you" today.
	if(grudge.count(attacker))
	{
		shared_ptr<const Ship> previous = grudge[attacker].lock();
		// If the previous ship is destroyed, or was able to send a
		// "thank you" already, skip sending a new thanks.
		if(!previous || previous->CanSendHail(player))
			return;
	}

	// If an enemy of the player, or being attacked by those that are
	// not enemies of the player, do not request help.
	if(target->GetGovernment()->IsEnemy() || !attacker->IsEnemy())
		return;
	// Ensure that this attacked ship is able to send hails (e.g. not mute,
	// a player ship, automaton, shares a language with the player, etc.)
	if(!target || !target->CanSendHail(player))
		return;

	// No active ship has a grudge already against this government.
	// Check the relative strength of this ship and its attackers.
	double attackerStrength = 0.;
	int attackerCount = 0;
	for(const shared_ptr<Ship> &ship : ships)
		if(ship->GetGovernment() == attacker && ship->GetTargetShip() == target)
		{
			++attackerCount;
			attackerStrength += (ship->Shields() + ship->Hull()) * ship->Strength();
		}

	// Only ask for help if outmatched.
	double targetStrength = (target->Shields() + target->Hull()) * target->Strength();
	if(attackerStrength <= targetStrength)
		return;

	// Ask for help more frequently if the battle is very lopsided.
	double ratio = attackerStrength / targetStrength - 1.;
	if(Random::Real() * 10. > ratio)
		return;

	grudge[attacker] = target;
	grudgeTime = 120;
	string message;
	if(target->GetPersonality().IsDaring())
	{
		message = "Please assist us in ";
		message += (target->GetPersonality().Disables() ? "disabling " : "destroying ");
		message += (attackerCount == 1 ? "this " : "these ");
		message += attacker->GetName();
		message += (attackerCount == 1 ? " ship." : " ships.");
	}
	else
	{
		message = "We are under attack by ";
		if(attackerCount == 1)
			message += "a ";
		message += attacker->GetName();
		message += (attackerCount == 1 ? " ship" : " ships");
		message += ". Please assist us!";
	}
	SendMessage(target, message);
}



void Engine::CreateStatusOverlays()
{
	const auto overlayAllSetting = Preferences::StatusOverlaysState(Preferences::OverlayType::ALL);

	if(overlayAllSetting == Preferences::OverlayState::OFF)
		return;

	const System *currentSystem = player.GetSystem();
	const auto flagship = player.FlagshipPtr();

	static const set<Preferences::OverlayType> overlayTypes = {
		Preferences::OverlayType::FLAGSHIP,
		Preferences::OverlayType::ESCORT,
		Preferences::OverlayType::ENEMY,
		Preferences::OverlayType::NEUTRAL
	};

	map<Preferences::OverlayType, Preferences::OverlayState> overlaySettings;

	for(const auto &it : overlayTypes)
		overlaySettings[it] = Preferences::StatusOverlaysState(it);

	for(const auto &it : ships)
	{
		if(!it->GetGovernment() || it->GetSystem() != currentSystem || (!it->IsYours() && it->Cloaking() == 1.))
			continue;
		// Don't show status for dead ships.
		if(it->IsDestroyed())
			continue;

		if(it == flagship)
			EmplaceStatusOverlay(it, overlaySettings[Preferences::OverlayType::FLAGSHIP], 0, it->Cloaking());
		else if(it->GetGovernment()->IsEnemy())
			EmplaceStatusOverlay(it, overlaySettings[Preferences::OverlayType::ENEMY], 2, it->Cloaking());
		else if(it->IsYours() || it->GetPersonality().IsEscort())
			EmplaceStatusOverlay(it, overlaySettings[Preferences::OverlayType::ESCORT], 1, it->Cloaking());
		else
			EmplaceStatusOverlay(it, overlaySettings[Preferences::OverlayType::NEUTRAL], 3, it->Cloaking());
	}
}



void Engine::EmplaceStatusOverlay(const shared_ptr<Ship> &it, Preferences::OverlayState overlaySetting,
	int type, double cloak)
{
	if(overlaySetting == Preferences::OverlayState::OFF)
		return;

	if(overlaySetting == Preferences::OverlayState::DAMAGED && !it->IsDamaged())
		return;

	double width = min(it->Width(), it->Height());
	float alpha = 1.f;
	if(overlaySetting == Preferences::OverlayState::ON_HIT)
	{
		// The number of frames left where we start fading the overlay.
		static constexpr int FADE_STEPS = 10;

		const int t = it->DamageOverlayTimer();
		if(t >= FADE_STEPS)
			alpha = 1.f;
		else if(t > 0)
			alpha = static_cast<float>(t) / FADE_STEPS;
		else
			alpha = 0.f;
	}

	if(it->IsYours())
		cloak *= 0.6;

	statuses.emplace_back(it->Position() - center, it->Shields(), it->Hull(),
		min(it->Hull(), it->DisabledHull()), max(20., width * .5), type, alpha * (1. - cloak));
}<|MERGE_RESOLUTION|>--- conflicted
+++ resolved
@@ -2267,15 +2267,10 @@
 		double triggerRadius = weapon.TriggerRadius();
 		if(triggerRadius)
 		{
-<<<<<<< HEAD
-			vector<Body *> circleCollisions;
-			for(const Body *body : shipCollisions.Circle(projectile.Position(), triggerRadius, circleCollisions))
-=======
 			vector<Body *> inRadius;
 			inRadius.reserve(min(static_cast<vector<Body *>::size_type>(triggerRadius), ships.size()));
 			shipCollisions.Circle(projectile.Position(), triggerRadius, inRadius);
 			for(const Body *body : inRadius)
->>>>>>> 44c04c66
 			{
 				const Ship *ship = reinterpret_cast<const Ship *>(body);
 				if(body == projectile.Target() || (gov->IsEnemy(body->GetGovernment())
@@ -2338,15 +2333,10 @@
 			// "safe" weapon.
 			Point hitPos = projectile.Position() + range * projectile.Velocity();
 			bool isSafe = weapon.IsSafe();
-<<<<<<< HEAD
-			vector<Body *> circleCollisions;
-			for(Body *body : shipCollisions.Circle(hitPos, blastRadius, circleCollisions))
-=======
 			vector<Body *> blastCollisions;
 			blastCollisions.reserve(32);
 			shipCollisions.Circle(hitPos, blastRadius, blastCollisions);
 			for(Body *body : blastCollisions)
->>>>>>> 44c04c66
 			{
 				Ship *ship = reinterpret_cast<Ship *>(body);
 				bool targeted = (projectile.Target() == ship);
@@ -2413,11 +2403,6 @@
 		// Get all ship bodies that are touching a ring defined by the hazard's min
 		// and max ranges at the hazard's origin. Any ship touching this ring takes
 		// hazard damage.
-<<<<<<< HEAD
-		vector<Body *> collisions;
-		for(Body *body : (hazard->SystemWide() ? shipCollisions.All()
-			: shipCollisions.Ring(weather.Origin(), hazard->MinRange(), hazard->MaxRange(), collisions)))
-=======
 		vector<Body *> affectedShips;
 		if(hazard->SystemWide())
 			affectedShips = shipCollisions.All();
@@ -2427,7 +2412,6 @@
 			shipCollisions.Ring(weather.Origin(), hazard->MinRange(), hazard->MaxRange(), affectedShips);
 		}
 		for(Body *body : affectedShips)
->>>>>>> 44c04c66
 		{
 			Ship *hit = reinterpret_cast<Ship *>(body);
 			hit->TakeDamage(visuals, damage.CalculateDamage(*hit), nullptr);
@@ -2442,15 +2426,10 @@
 {
 	// Check if any ship can pick up this flotsam. Cloaked ships without "cloaked pickup" cannot act.
 	Ship *collector = nullptr;
-<<<<<<< HEAD
-	vector<Body *> collisions;
-	for(Body *body : shipCollisions.Circle(flotsam.Position(), 5., collisions))
-=======
 	vector<Body *> pickupShips;
 	pickupShips.reserve(16);
 	shipCollisions.Circle(flotsam.Position(), 5., pickupShips);
 	for(Body *body : pickupShips)
->>>>>>> 44c04c66
 	{
 		Ship *ship = reinterpret_cast<Ship *>(body);
 		if(!ship->CannotAct(Ship::ActionType::PICKUP) && ship->CanPickUp(flotsam))
