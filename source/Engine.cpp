--- conflicted
+++ resolved
@@ -1601,20 +1601,15 @@
 	for(int i = 0; i < 5; ++i)
 	{
 		for(const auto &fleet : system->Fleets())
-<<<<<<< HEAD
 			// Skip fleets that don't want to spawn on system entry,
 			// or fleets whose limits have already been reached.
 			if(!fleet.GetFlags(Fleet::SKIP_SYSTEM_ENTRY) &&
-				FleetPlacementLimit(fleet, 60, true))
+				fleet.CanTrigger(conditions) && FleetPlacementLimit(fleet, 60, true))
 			{
 				fleetShips.clear();
 				fleet.Get()->Place(*system, fleetShips, true);
 				AddSpawnedFleet(fleet);
 			}
-=======
-			if(fleet.Get()->GetGovernment() && Random::Int(fleet.Period()) < 60 && fleet.CanTrigger(conditions))
-				fleet.Get()->Place(*system, newShips);
->>>>>>> d8071f82
 
 		auto CreateWeather = [this, conditions](const RandomEvent<Hazard> &hazard, Point origin)
 		{
@@ -2084,11 +2079,7 @@
 	// or coming from planets in the current one.
 	ConditionsStore &conditions = player.Conditions();
 	for(const auto &fleet : player.GetSystem()->Fleets())
-<<<<<<< HEAD
-		if(FleetPlacementLimit(fleet, 1, true) > 0)
-=======
-		if(!Random::Int(fleet.Period()) && fleet.CanTrigger(conditions))
->>>>>>> d8071f82
+		if(FleetPlacementLimit(fleet, 1, true) > 0 && fleet.CanTrigger(conditions))
 		{
 			const Government *gov = fleet.Get()->GetGovernment();
 			if(!gov)
