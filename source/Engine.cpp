/* Engine.cpp
Copyright (c) 2014 by Michael Zahniser

Endless Sky is free software: you can redistribute it and/or modify it under the
terms of the GNU General Public License as published by the Free Software
Foundation, either version 3 of the License, or (at your option) any later version.

Endless Sky is distributed in the hope that it will be useful, but WITHOUT ANY
WARRANTY; without even the implied warranty of MERCHANTABILITY or FITNESS FOR A
PARTICULAR PURPOSE. See the GNU General Public License for more details.

You should have received a copy of the GNU General Public License along with
this program. If not, see <https://www.gnu.org/licenses/>.
*/

#include "Engine.h"

#include "AlertLabel.h"
#include "Audio.h"
#include "CategoryList.h"
#include "CategoryTypes.h"
#include "CoreStartData.h"
#include "DamageDealt.h"
#include "DamageProfile.h"
#include "Effect.h"
#include "FillShader.h"
#include "Fleet.h"
#include "Flotsam.h"
#include "text/Font.h"
#include "text/FontSet.h"
#include "text/Format.h"
#include "FrameTimer.h"
#include "GameData.h"
#include "Gamerules.h"
#include "Government.h"
#include "Hazard.h"
#include "Interface.h"
#include "Logger.h"
#include "MapPanel.h"
#include "Mask.h"
#include "Messages.h"
#include "Minable.h"
#include "Mission.h"
#include "NPC.h"
#include "OutlineShader.h"
#include "Person.h"
#include "Planet.h"
#include "PlanetLabel.h"
#include "PlayerInfo.h"
#include "PointerShader.h"
#include "Preferences.h"
#include "Projectile.h"
#include "Random.h"
#include "RingShader.h"
#include "Screen.h"
#include "Ship.h"
#include "ShipEvent.h"
#include "ShipJumpNavigation.h"
#include "Sprite.h"
#include "SpriteSet.h"
#include "SpriteShader.h"
#include "StarField.h"
#include "StellarObject.h"
#include "System.h"
#include "SystemEntry.h"
#include "Test.h"
#include "TestContext.h"
#include "Visual.h"
#include "Weather.h"
#include "Wormhole.h"
#include "text/WrappedText.h"

#include <algorithm>
#include <cmath>
#include <string>

using namespace std;

namespace {
	int RadarType(const Ship &ship, int step)
	{
		if(ship.GetPersonality().IsTarget() && !ship.IsDestroyed())
		{
			// If a ship is a "target," double-blink it a few times per second.
			int count = (step / 6) % 7;
			if(count == 0 || count == 2)
				return Radar::BLINK;
		}
		if(ship.IsDisabled() || (ship.IsOverheated() && ((step / 20) % 2)))
			return Radar::INACTIVE;
		if(ship.IsYours() || (ship.GetPersonality().IsEscort() && !ship.GetGovernment()->IsEnemy()))
			return Radar::PLAYER;
		if(!ship.GetGovernment()->IsEnemy())
			return Radar::FRIENDLY;
		const auto &target = ship.GetTargetShip();
		if(target && target->IsYours())
			return Radar::HOSTILE;
		return Radar::UNFRIENDLY;
	}

	template <class Type>
	void Prune(vector<Type> &objects)
	{
		// First, erase any of the old objects that should be removed.
		typename vector<Type>::iterator in = objects.begin();
		while(in != objects.end() && !in->ShouldBeRemoved())
			++in;

		typename vector<Type>::iterator out = in;
		while(in != objects.end())
		{
			if(!in->ShouldBeRemoved())
				*out++ = std::move(*in);
			++in;
		}
		if(out != objects.end())
			objects.erase(out, objects.end());
	}

	template <class Type>
	void Prune(list<shared_ptr<Type>> &objects)
	{
		for(auto it = objects.begin(); it != objects.end(); )
		{
			if((*it)->ShouldBeRemoved())
				it = objects.erase(it);
			else
				++it;
		}
	}

	template <class Type>
	void Append(vector<Type> &objects, vector<Type> &added)
	{
		objects.insert(objects.end(), make_move_iterator(added.begin()), make_move_iterator(added.end()));
		added.clear();
	}


	// Author the given message from the given ship.
	void SendMessage(const shared_ptr<const Ship> &ship, const string &message)
	{
		if(message.empty())
			return;

		// If this ship has no name, show its model name instead.
		string tag;
		const string &gov = ship->GetGovernment()->GetName();
		if(!ship->Name().empty())
			tag = gov + " " + ship->Noun() + " \"" + ship->Name() + "\": ";
		else
			tag = ship->DisplayModelName() + " (" + gov + "): ";

		Messages::Add(tag + message, Messages::Importance::High);
	}

	double FlareCurve(double x)
	{
		return pow(x, 3.);
	}

	void DrawFlareSprites(const Ship &ship, DrawList &draw, const vector<Ship::EnginePoint> &enginePoints,
		const vector<pair<Body, int>> &flareSprites, uint8_t side, Point scale)
	{
<<<<<<< HEAD
		Point leftTurnScale = scale * Point(ship.TurnLeftHeldFrames() / 10., FlareCurve(ship.TurnLeftHeldFrames() / 10.));
		Point rightTurnScale = scale * Point(ship.TurnRightHeldFrames() / 10., FlareCurve(ship.TurnRightHeldFrames() / 10.));
=======
		double gimbalDirection = (ship.Commands().Has(Command::FORWARD) || ship.Commands().Has(Command::BACK))
			* -ship.Commands().Turn();

>>>>>>> d922b094
		for(const Ship::EnginePoint &point : enginePoints)
		{
			Angle gimbal = Angle(gimbalDirection * point.gimbal.Degrees());
			Angle flareAngle = ship.Facing() + point.facing + gimbal;
			Point pos = ship.Facing().Rotate(point) * ship.Zoom() + ship.Position();
			// If multiple engines with the same flare are installed, draw up to
			// three copies of the flare sprite.
			for(const auto &it : flareSprites)
<<<<<<< HEAD
				if(point.side == side)
				{
					if(point.steering == Ship::EnginePoint::NONE)
						for(int i = 0; i < it.second && i < 3; ++i)
						{
							Body sprite(it.first, pos, ship.Velocity(), ship.Facing() + point.facing, point.zoom, scale);
							draw.Add(sprite, ship.Cloaking());
						}
					else if(point.steering == Ship::EnginePoint::LEFT && ship.TurnLeftHeldFrames())
						for(int i = 0; i < it.second && i < 3; ++i)
						{
							Body sprite(it.first, pos, ship.Velocity(), ship.Facing() + point.facing, point.zoom, leftTurnScale);
							draw.Add(sprite, ship.Cloaking());
						}
					else if(point.steering == Ship::EnginePoint::RIGHT && ship.TurnRightHeldFrames())
						for(int i = 0; i < it.second && i < 3; ++i)
						{
							Body sprite(it.first, pos, ship.Velocity(), ship.Facing() + point.facing, point.zoom, rightTurnScale);
							draw.Add(sprite, ship.Cloaking());
						}
				}
=======
				if(point.side == side && (point.steering == Ship::EnginePoint::NONE
					|| (point.steering == Ship::EnginePoint::LEFT && ship.SteeringDirection() < 0.)
					|| (point.steering == Ship::EnginePoint::RIGHT && ship.SteeringDirection() > 0.)))
					for(int i = 0; i < it.second && i < 3; ++i)
					{
						Body sprite(it.first, pos, ship.Velocity(), flareAngle, point.zoom);
						draw.Add(sprite, ship.Cloaking());
					}
>>>>>>> d922b094
		}
	}

	const Color &GetTargetOutlineColor(int type)
	{
		if(type == Radar::PLAYER)
			return *GameData::Colors().Get("ship target outline player");
		else if(type == Radar::FRIENDLY)
			return *GameData::Colors().Get("ship target outline friendly");
		else if(type == Radar::UNFRIENDLY)
			return *GameData::Colors().Get("ship target outline unfriendly");
		else if(type == Radar::HOSTILE)
			return *GameData::Colors().Get("ship target outline hostile");
		else if(type == Radar::SPECIAL)
			return *GameData::Colors().Get("ship target outline special");
		else if(type == Radar::BLINK)
			return *GameData::Colors().Get("ship target outline blink");
		else
			return *GameData::Colors().Get("ship target outline inactive");
	}

	const Color &GetPlanetTargetPointerColor(const Planet &planet)
	{
		switch(planet.GetFriendliness())
		{
			case Planet::Friendliness::FRIENDLY:
				return *GameData::Colors().Get("planet target pointer friendly");
			case Planet::Friendliness::RESTRICTED:
				return *GameData::Colors().Get("planet target pointer restricted");
			case Planet::Friendliness::HOSTILE:
				return *GameData::Colors().Get("planet target pointer hostile");
			case Planet::Friendliness::DOMINATED:
				return *GameData::Colors().Get("planet target pointer dominated");
		}
		return *GameData::Colors().Get("planet target pointer unfriendly");
	}

	const Color &GetShipTargetPointerColor(int type)
	{
		if(type == Radar::PLAYER)
			return *GameData::Colors().Get("ship target pointer player");
		else if(type == Radar::FRIENDLY)
			return *GameData::Colors().Get("ship target pointer friendly");
		else if(type == Radar::UNFRIENDLY)
			return *GameData::Colors().Get("ship target pointer unfriendly");
		else if(type == Radar::HOSTILE)
			return *GameData::Colors().Get("ship target pointer hostile");
		else if(type == Radar::SPECIAL)
			return *GameData::Colors().Get("ship target pointer special");
		else if(type == Radar::BLINK)
			return *GameData::Colors().Get("ship target pointer blink");
		else
			return *GameData::Colors().Get("ship target pointer inactive");
	}

	const Color &GetMinablePointerColor(bool selected)
	{
		if(selected)
			return *GameData::Colors().Get("minable target pointer selected");
		return *GameData::Colors().Get("minable target pointer unselected");
	}

	const double RADAR_SCALE = .025;
	const double MAX_FUEL_DISPLAY = 5000.;
}



Engine::Engine(PlayerInfo &player)
	: player(player), ai(ships, asteroids.Minables(), flotsam),
	ammoDisplay(player), shipCollisions(256u, 32u)
{
	baseZoom = Preferences::ViewZoom();
	zoomMod = Preferences::Has("Landing zoom") ? 2. : 1.;
	zoom = baseZoom * zoomMod;

	// Start the thread for doing calculations.
	calcThread = thread(&Engine::ThreadEntryPoint, this);

	if(!player.IsLoaded() || !player.GetSystem())
		return;

	// Preload any landscapes for this system.
	for(const StellarObject &object : player.GetSystem()->Objects())
		if(object.HasSprite() && object.HasValidPlanet())
			GameData::Preload(object.GetPlanet()->Landscape());

	// Figure out what planet the player is landed on, if any.
	const StellarObject *object = player.GetStellarObject();
	if(object)
		center = object->Position();

	// Now we know the player's current position. Draw the planets.
	draw[calcTickTock].Clear(step, zoom);
	draw[calcTickTock].SetCenter(center);
	radar[calcTickTock].SetCenter(center);
	const Ship *flagship = player.Flagship();
	for(const StellarObject &object : player.GetSystem()->Objects())
		if(object.HasSprite())
		{
			draw[calcTickTock].Add(object);

			double r = max(2., object.Radius() * .03 + .5);
			radar[calcTickTock].Add(object.RadarType(flagship), object.Position(), r, r - 1.);
		}

	// Add all neighboring systems that the player has seen to the radar.
	const System *targetSystem = flagship ? flagship->GetTargetSystem() : nullptr;
	const set<const System *> &links = (flagship && flagship->JumpNavigation().HasJumpDrive()) ?
		player.GetSystem()->JumpNeighbors(flagship->JumpNavigation().JumpRange()) : player.GetSystem()->Links();
	for(const System *system : links)
		if(player.HasSeen(*system))
			radar[calcTickTock].AddPointer(
				(system == targetSystem) ? Radar::SPECIAL : Radar::INACTIVE,
				system->Position() - player.GetSystem()->Position());

	GameData::SetHaze(player.GetSystem()->Haze(), true);
}



Engine::~Engine()
{
	{
		unique_lock<mutex> lock(swapMutex);
		terminate = true;
	}
	condition.notify_all();
	calcThread.join();
}



void Engine::Place()
{
	ships.clear();
	ai.ClearOrders();

	player.SetSystemEntry(SystemEntry::TAKE_OFF);
	EnterSystem();

	// Add the player's flagship and escorts to the list of ships. The TakeOff()
	// code already took care of loading up fighters and assigning parents.
	for(const shared_ptr<Ship> &ship : player.Ships())
		if(!ship->IsParked() && ship->GetSystem())
			ships.push_back(ship);

	// Add NPCs to the list of ships. Fighters have to be assigned to carriers,
	// and all but "uninterested" ships should follow the player.
	shared_ptr<Ship> flagship = player.FlagshipPtr();

	// Update the active NPCs for missions based on the player's conditions.
	player.UpdateMissionNPCs();
	for(const Mission &mission : player.Missions())
		Place(mission.NPCs(), flagship);

	// Get the coordinates of the planet the player is leaving.
	const System *system = player.GetSystem();
	const Planet *planet = player.GetPlanet();
	Point planetPos;
	double planetRadius = 0.;
	const StellarObject *object = player.GetStellarObject();
	if(object)
	{
		planetPos = object->Position();
		planetRadius = object->Radius();
	}

	// Give each non-carried, special ship we just added a random heading and position.
	// (While carried by a parent, ships will not be present in `Engine::ships`.)
	for(const shared_ptr<Ship> &ship : ships)
	{
		Point pos;
		Angle angle = Angle::Random();
		// Any ships in the same system as the player should be either
		// taking off from a specific planet or nearby.
		if(ship->GetSystem() == system && !ship->IsDisabled())
		{
			const Personality &person = ship->GetPersonality();
			bool hasOwnPlanet = ship->GetPlanet();
			bool launchesWithPlayer = (planet && planet->CanLand(*ship))
					&& !person.IsStaying() && !person.IsWaiting()
					&& (!hasOwnPlanet || (ship->IsYours() && ship->GetPlanet() == planet));
			const StellarObject *object = hasOwnPlanet ?
					ship->GetSystem()->FindStellar(ship->GetPlanet()) : nullptr;
			// Default to the player's planet in the case of data definition errors.
			if(person.IsLaunching() || launchesWithPlayer || (hasOwnPlanet && !object))
			{
				if(planet)
					ship->SetPlanet(planet);
				pos = planetPos + angle.Unit() * Random::Real() * planetRadius;
			}
			else if(hasOwnPlanet)
				pos = object->Position() + angle.Unit() * Random::Real() * object->Radius();
		}
		// If a special ship somehow was saved without a system reference, place it into the
		// player's system to avoid a nullptr deference.
		else if(!ship->GetSystem())
		{
			// Log this error.
			Logger::LogError("Engine::Place: Set fallback system for the NPC \"" + ship->Name() + "\" as it had no system");
			ship->SetSystem(system);
		}

		// If the position is still (0, 0), the special ship is in a different
		// system, disabled, or otherwise unable to land on viable planets in
		// the player's system: place it "in flight".
		if(!pos)
		{
			ship->SetPlanet(nullptr);
			Fleet::Place(*ship->GetSystem(), *ship);
		}
		// This ship is taking off from a planet.
		else
			ship->Place(pos, angle.Unit(), angle);
	}
	// Move any ships that were randomly spawned into the main list, now
	// that all special ships have been repositioned.
	ships.splice(ships.end(), newShips);

	player.SetPlanet(nullptr);
}



// Add NPC ships to the known ships. These may have been freshly instantiated
// from an accepted assisting/boarding mission, or from existing missions when
// the player departs a planet.
void Engine::Place(const list<NPC> &npcs, shared_ptr<Ship> flagship)
{
	for(const NPC &npc : npcs)
	{
		if(!npc.ShouldSpawn())
			continue;

		map<string, map<Ship *, int>> carriers;
		for(const shared_ptr<Ship> &ship : npc.Ships())
		{
			// Skip ships that have been destroyed.
			if(ship->IsDestroyed() || ship->IsDisabled())
				continue;

			// Redo the loading up of fighters.
			if(ship->HasBays())
			{
				ship->UnloadBays();
				for(const auto &cat : GameData::GetCategory(CategoryType::BAY))
				{
					const string &bayType = cat.Name();
					int baysTotal = ship->BaysTotal(bayType);
					if(baysTotal)
						carriers[bayType][&*ship] = baysTotal;
				}
			}
		}

		shared_ptr<Ship> npcFlagship;
		for(const shared_ptr<Ship> &ship : npc.Ships())
		{
			// Skip ships that have been destroyed.
			if(ship->IsDestroyed())
				continue;

			// Avoid the exploit where the player can wear down an NPC's
			// crew by attrition over the course of many days.
			ship->AddCrew(max(0, ship->RequiredCrew() - ship->Crew()));
			if(!ship->IsDisabled())
				ship->Recharge();

			if(ship->CanBeCarried())
			{
				bool docked = false;
				const string &bayType = ship->Attributes().Category();
				for(auto &it : carriers[bayType])
					if(it.second && it.first->Carry(ship))
					{
						--it.second;
						docked = true;
						break;
					}
				if(docked)
					continue;
			}

			ships.push_back(ship);
			// The first (alive) ship in an NPC block
			// serves as the flagship of the group.
			if(!npcFlagship)
				npcFlagship = ship;

			// Only the flagship of an NPC considers the
			// player: the rest of the NPC track it.
			if(npcFlagship && ship != npcFlagship)
				ship->SetParent(npcFlagship);
			else if(!ship->GetPersonality().IsUninterested())
				ship->SetParent(flagship);
			else
				ship->SetParent(nullptr);
		}
	}
}



// Wait for the previous calculations (if any) to be done.
void Engine::Wait()
{
	unique_lock<mutex> lock(swapMutex);
	condition.wait(lock, [this] { return hasFinishedCalculating; });
	drawTickTock = calcTickTock;
}



// Begin the next step of calculations.
void Engine::Step(bool isActive)
{
	events.swap(eventQueue);
	eventQueue.clear();

	// The calculation thread was paused by MainPanel before calling this function, so it is safe to access things.
	const shared_ptr<Ship> flagship = player.FlagshipPtr();
	const StellarObject *object = player.GetStellarObject();
	if(object)
	{
		center = object->Position();
		centerVelocity = Point();
	}
	else if(flagship)
	{
		center = flagship->Position();
		centerVelocity = flagship->Velocity();
		Preferences::ExtendedJumpEffects jumpEffectState = Preferences::GetExtendedJumpEffects();
		if(flagship->IsHyperspacing() && jumpEffectState != Preferences::ExtendedJumpEffects::OFF)
			centerVelocity *= 1. + pow(flagship->GetHyperspacePercentage() /
				(jumpEffectState == Preferences::ExtendedJumpEffects::MEDIUM ? 40. : 20.), 2);
		if(doEnterLabels)
		{
			doEnterLabels = false;
			// Create the planet labels as soon as we entered a new system.
			labels.clear();
			for(const StellarObject &object : player.GetSystem()->Objects())
				if(object.HasSprite() && object.HasValidPlanet() && object.GetPlanet()->IsAccessible(flagship.get()))
					labels.emplace_back(labels, *player.GetSystem(), object);
		}
		if(doEnter && flagship->Zoom() == 1. && !flagship->IsHyperspacing())
		{
			doEnter = false;
			events.emplace_back(flagship, flagship, ShipEvent::JUMP);
		}
		if(flagship->IsEnteringHyperspace() || flagship->Commands().Has(Command::JUMP))
		{
			if(jumpCount < 100)
				++jumpCount;
			const System *from = flagship->GetSystem();
			const System *to = flagship->GetTargetSystem();
			if(from && to && from != to)
			{
				jumpInProgress[0] = from;
				jumpInProgress[1] = to;
			}
		}
		else if(jumpCount > 0)
			--jumpCount;
	}
	ai.UpdateEvents(events);
	if(isActive)
	{
		HandleKeyboardInputs();
		// Ignore any inputs given when first becoming active, since those inputs
		// were issued when some other panel (e.g. planet, hail) was displayed.
		if(!wasActive)
			activeCommands.Clear();
		else
		{
			// Do a testing step if we got an active testContext from main.cpp.
			// Main.cpp will transfer the context every step where it wants the
			// engine to handle the testing.
			if(testContext)
			{
				const Test *runningTest = testContext->CurrentTest();
				if(runningTest)
					runningTest->Step(*testContext, player, activeCommands);
			}
			ai.UpdateKeys(player, activeCommands);
		}
	}
	// Clear the testContext every step. Main.cpp will provide the context before
	// every step where it expects the Engine to handle testing.
	testContext = nullptr;

	wasActive = isActive;
	Audio::Update(center);

	// Update the zoom value now that the calculation thread is paused.
	if(nextZoom)
	{
		// TODO: std::exchange
		baseZoom = nextZoom;
		nextZoom = 0.;
	}
	// Smoothly zoom in and out.
	if(isActive)
	{
		double zoomTarget = Preferences::ViewZoom();
		if(baseZoom != zoomTarget)
		{
			static const double ZOOM_SPEED = .05;

			// Define zoom speed bounds to prevent asymptotic behavior.
			static const double MAX_SPEED = .05;
			static const double MIN_SPEED = .002;

			double zoomRatio = max(MIN_SPEED, min(MAX_SPEED, abs(log2(baseZoom) - log2(zoomTarget)) * ZOOM_SPEED));
			if(baseZoom < zoomTarget)
				nextZoom = min(zoomTarget, baseZoom * (1. + zoomRatio));
			else if(baseZoom > zoomTarget)
				nextZoom = max(zoomTarget, baseZoom * (1. / (1. + zoomRatio)));
		}
	}
	zoom = Preferences::Has("Landing zoom") ? baseZoom * (1 + pow(zoomMod - 1, 2)) : baseZoom;

	// Draw a highlight to distinguish the flagship from other ships.
	if(flagship && !flagship->IsDestroyed() && Preferences::Has("Highlight player's flagship"))
	{
		highlightSprite = flagship->GetSprite();
		highlightUnit = flagship->Unit() * zoom;
		highlightFrame = flagship->GetFrame();
	}
	else
		highlightSprite = nullptr;

	// Any of the player's ships that are in system are assumed to have
	// landed along with the player.
	if(flagship && flagship->GetPlanet() && isActive)
		player.SetPlanet(flagship->GetPlanet());

	const System *currentSystem = player.GetSystem();
	// Update this here, for thread safety.
	if(player.HasTravelPlan() && currentSystem == player.TravelPlan().back())
		player.PopTravel();
	// Check if the first step of the travel plan is valid.
	if(flagship && player.HasTravelPlan())
	{
		bool travelPlanIsValid = false;
		const System *system = player.TravelPlan().back();
		for(const StellarObject &object : flagship->GetSystem()->Objects())
			if(object.HasSprite() && object.HasValidPlanet() && object.GetPlanet()->IsWormhole()
				&& object.GetPlanet()->IsAccessible(flagship.get()) && player.HasVisited(*object.GetPlanet())
				&& player.HasVisited(*system))
			{
				const auto *wormhole = object.GetPlanet()->GetWormhole();
				if(&wormhole->WormholeDestination(*flagship->GetSystem()) != system)
					continue;

				travelPlanIsValid = true;
				break;
			}
		travelPlanIsValid |= flagship->JumpNavigation().CanJump(flagship->GetSystem(), system);
		if(!travelPlanIsValid)
		{
			if(flagship->GetTargetSystem() == player.TravelPlan().back())
				flagship->SetTargetSystem(nullptr);
			player.TravelPlan().clear();
		}
	}
	if(doFlash)
	{
		flash = .4;
		doFlash = false;
	}
	else if(flash)
		flash = max(0., flash * .99 - .002);

	targets.clear();

	// Update the player's ammo amounts.
	if(flagship)
		ammoDisplay.Update(*flagship.get());


	// Display escort information for all ships of the "Escort" government,
	// and all ships with the "escort" personality, except for fighters that
	// are not owned by the player.
	escorts.Clear();
	bool fleetIsJumping = (flagship && flagship->Commands().Has(Command::JUMP));
	for(const auto &it : ships)
		if(it->GetGovernment()->IsPlayer() || it->GetPersonality().IsEscort())
			if(!it->IsYours() && !it->CanBeCarried())
			{
				bool isSelected = (flagship && flagship->GetTargetShip() == it);
				escorts.Add(*it, it->GetSystem() == currentSystem, fleetIsJumping, isSelected);
			}
	for(const shared_ptr<Ship> &escort : player.Ships())
		if(!escort->IsParked() && escort != flagship && !escort->IsDestroyed())
		{
			// Check if this escort is selected.
			bool isSelected = false;
			for(const weak_ptr<Ship> &ptr : player.SelectedShips())
				if(ptr.lock() == escort)
				{
					isSelected = true;
					break;
				}
			escorts.Add(*escort, escort->GetSystem() == currentSystem, fleetIsJumping, isSelected);
		}

	statuses.clear();
	missileLabels.clear();
	if(isActive)
	{
		// Create the status overlays.
		CreateStatusOverlays();
		// Create missile overlays.
		if(Preferences::Has("Show missile overlays"))
			for(const Projectile &projectile : projectiles)
			{
				Point pos = projectile.Position() - center;
				if(projectile.MissileStrength() && projectile.GetGovernment()->IsEnemy()
						&& (pos.Length() < max(Screen::Width(), Screen::Height()) * .5 / zoom))
					missileLabels.emplace_back(AlertLabel(pos, projectile, flagship, zoom));
			}
		// Update the planet label positions.
		for(PlanetLabel &label : labels)
			label.Update(center, zoom);
	}

	if(flagship && flagship->IsOverheated())
		Messages::Add("Your ship has overheated.", Messages::Importance::Highest);

	// Clear the HUD information from the previous frame.
	info = Information();
	if(flagship && flagship->Hull())
	{
		Point shipFacingUnit(0., -1.);
		if(Preferences::Has("Rotate flagship in HUD"))
			shipFacingUnit = flagship->Facing().Unit();

		info.SetSprite("player sprite", flagship->GetSprite(), shipFacingUnit, flagship->GetFrame(step));
	}
	if(currentSystem)
		info.SetString("location", currentSystem->Name());
	info.SetString("date", player.GetDate().ToString());
	if(flagship)
	{
		// Have an alarm label flash up when enemy ships are in the system
		if(alarmTime && step / 20 % 2 && Preferences::DisplayVisualAlert())
			info.SetCondition("red alert");
		double fuelCap = flagship->Attributes().Get("fuel capacity");
		// If the flagship has a large amount of fuel, display a solid bar.
		// Otherwise, display a segment for every 100 units of fuel.
		if(fuelCap <= MAX_FUEL_DISPLAY)
			info.SetBar("fuel", flagship->Fuel(), fuelCap * .01);
		else
			info.SetBar("fuel", flagship->Fuel());
		info.SetBar("energy", flagship->Energy());
		double heat = flagship->Heat();
		info.SetBar("heat", min(1., heat));
		// If heat is above 100%, draw a second overlaid bar to indicate the
		// total heat level.
		if(heat > 1.)
			info.SetBar("overheat", min(1., heat - 1.));
		if(flagship->IsOverheated() && (step / 20) % 2)
			info.SetBar("overheat blink", min(1., heat));
		info.SetBar("shields", flagship->Shields());
		info.SetBar("hull", flagship->Hull(), 20.);
		info.SetBar("disabled hull", min(flagship->Hull(), flagship->DisabledHull()), 20.);
	}
	info.SetString("credits",
		Format::CreditString(player.Accounts().Credits()));
	bool isJumping = flagship && (flagship->Commands().Has(Command::JUMP) || flagship->IsEnteringHyperspace());
	if(flagship && flagship->GetTargetStellar() && !isJumping)
	{
		const StellarObject *object = flagship->GetTargetStellar();
		string navigationMode = flagship->Commands().Has(Command::LAND) ? "Landing on:" :
			object->GetPlanet() && object->GetPlanet()->CanLand(*flagship) ? "Can land on:" :
			"Cannot land on:";
		info.SetString("navigation mode", navigationMode);
		const string &name = object->Name();
		info.SetString("destination", name);

		targets.push_back({
			object->Position() - center,
			object->Facing(),
			object->Radius(),
			GetPlanetTargetPointerColor(*object->GetPlanet()),
			5});
	}
	else if(flagship && flagship->GetTargetSystem())
	{
		info.SetString("navigation mode", "Hyperspace:");
		if(player.HasVisited(*flagship->GetTargetSystem()))
			info.SetString("destination", flagship->GetTargetSystem()->Name());
		else
			info.SetString("destination", "unexplored system");
	}
	else
	{
		info.SetString("navigation mode", "Navigation:");
		info.SetString("destination", "no destination");
	}
	// Use the radar that was just populated. (The draw tick-tock has not
	// yet been toggled, but it will be at the end of this function.)
	shared_ptr<const Ship> target;
	shared_ptr<const Minable> targetAsteroid;
	targetVector = Point();
	if(flagship)
	{
		target = flagship->GetTargetShip();
		targetAsteroid = flagship->GetTargetAsteroid();
		// Record that the player knows this type of asteroid is available here.
		if(targetAsteroid)
			for(const auto &it : targetAsteroid->Payload())
				player.Harvest(it.first);
	}
	if(!target)
		targetSwizzle = -1;
	if(!target && !targetAsteroid)
		info.SetString("target name", "no target");
	else if(!target)
	{
		info.SetSprite("target sprite",
			targetAsteroid->GetSprite(),
			targetAsteroid->Facing().Unit(),
			targetAsteroid->GetFrame(step));
		info.SetString("target name", targetAsteroid->DisplayName() + " " + targetAsteroid->Noun());

		targetVector = targetAsteroid->Position() - center;

		if(flagship->Attributes().Get("tactical scan power"))
		{
			info.SetCondition("range display");
			info.SetBar("target hull", targetAsteroid->Hull(), 20.);
			int targetRange = round(targetAsteroid->Position().Distance(flagship->Position()));
			info.SetString("target range", to_string(targetRange));
		}
	}
	else
	{
		if(target->GetSystem() == player.GetSystem() && target->Cloaking() < 1.)
			targetUnit = target->Facing().Unit();
		info.SetSprite("target sprite", target->GetSprite(), targetUnit, target->GetFrame(step));
		info.SetString("target name", target->Name());
		info.SetString("target type", target->DisplayModelName());
		if(!target->GetGovernment())
			info.SetString("target government", "No Government");
		else
			info.SetString("target government", target->GetGovernment()->GetName());
		targetSwizzle = target->GetSwizzle();
		info.SetString("mission target", target->GetPersonality().IsTarget() ? "(mission target)" : "");

		int targetType = RadarType(*target, step);
		info.SetOutlineColor(GetTargetOutlineColor(targetType));
		if(target->GetSystem() == player.GetSystem() && target->IsTargetable())
		{
			info.SetBar("target shields", target->Shields());
			info.SetBar("target hull", target->Hull(), 20.);
			info.SetBar("target disabled hull", min(target->Hull(), target->DisabledHull()), 20.);

			// The target area will be a square, with sides proportional to the average
			// of the width and the height of the sprite.
			double size = (target->Width() + target->Height()) * .35;
			targets.push_back({
				target->Position() - center,
				Angle(45.) + target->Facing(),
				size,
				GetShipTargetPointerColor(targetType),
				4});

			targetVector = target->Position() - center;

			// Check if the target is close enough to show tactical information.
			double tacticalRange = 100. * sqrt(flagship->Attributes().Get("tactical scan power"));
			double targetRange = target->Position().Distance(flagship->Position());
			if(tacticalRange)
			{
				info.SetCondition("range display");
				info.SetString("target range", to_string(static_cast<int>(round(targetRange))));
			}
			// Actual tactical information requires a scrutable
			// target that is within the tactical scanner range.
			if((targetRange <= tacticalRange && !target->Attributes().Get("inscrutable"))
					|| (tacticalRange && target->IsYours()))
			{
				info.SetCondition("tactical display");
				info.SetString("target crew", to_string(target->Crew()));
				int fuel = round(target->Fuel() * target->Attributes().Get("fuel capacity"));
				info.SetString("target fuel", to_string(fuel));
				int energy = round(target->Energy() * target->Attributes().Get("energy capacity"));
				info.SetString("target energy", to_string(energy));
				int heat = round(100. * target->Heat());
				info.SetString("target heat", to_string(heat) + "%");
			}
		}
	}
	if(target && target->IsTargetable() && target->GetSystem() == currentSystem
		&& (flagship->CargoScanFraction() || flagship->OutfitScanFraction()))
	{
		double width = max(target->Width(), target->Height());
		Point pos = target->Position() - center;
		statuses.emplace_back(pos, flagship->OutfitScanFraction(), flagship->CargoScanFraction(),
			0., 10. + max(20., width * .5), 4, 1.f, Angle(pos).Degrees() + 180.);
	}
	// Handle any events that change the selected ships.
	if(groupSelect >= 0)
	{
		// This has to be done in Step() to avoid race conditions.
		if(hasControl)
			player.SetGroup(groupSelect);
		else
			player.SelectGroup(groupSelect, hasShift);
		groupSelect = -1;
	}
	if(doClickNextStep)
	{
		// If a click command is issued, always wait until the next step to act
		// on it, to avoid race conditions.
		doClick = true;
		doClickNextStep = false;
	}
	else
		doClick = false;

	if(doClick && !isRightClick)
	{
		if(uiClickBox.Dimensions())
			doClick = !ammoDisplay.Click(uiClickBox);
		else
			doClick = !ammoDisplay.Click(clickPoint, hasControl);
		doClick = doClick && !player.SelectShips(clickBox, hasShift);
		if(doClick)
		{
			const vector<const Ship *> &stack = escorts.Click(clickPoint);
			if(!stack.empty())
				doClick = !player.SelectShips(stack, hasShift);
			else
				clickPoint /= isRadarClick ? RADAR_SCALE : zoom;
		}
	}

	// Draw crosshairs on all the selected ships.
	for(const weak_ptr<Ship> &selected : player.SelectedShips())
	{
		shared_ptr<Ship> ship = selected.lock();
		if(ship && ship != target && !ship->IsParked() && ship->GetSystem() == player.GetSystem()
				&& !ship->IsDestroyed() && ship->Zoom() > 0.)
		{
			double size = (ship->Width() + ship->Height()) * .35;
			targets.push_back({
				ship->Position() - center,
				Angle(45.) + ship->Facing(),
				size,
				*GameData::Colors().Get("ship target pointer player"),
				4});
		}
	}

	// Draw crosshairs on any minables in range of the flagship's scanners.
	bool shouldShowAsteroidOverlay = Preferences::Has("Show asteroid scanner overlay");
	// Decide before looping whether or not to catalog asteroids. This
	// results in cataloging in-range asteroids roughly 3 times a second.
	bool shouldCatalogAsteroids = (!isAsteroidCatalogComplete && !Random::Int(20));
	if(shouldShowAsteroidOverlay || shouldCatalogAsteroids)
	{
		double scanRangeMetric = flagship ? 10000. * flagship->Attributes().Get("asteroid scan power") : 0.;
		if(flagship && scanRangeMetric && !flagship->IsHyperspacing())
		{
			bool scanComplete = true;
			for(const shared_ptr<Minable> &minable : asteroids.Minables())
			{
				Point offset = minable->Position() - center;
				// Use the squared length, as we used the squared scan range.
				bool inRange = offset.LengthSquared() <= scanRangeMetric;

				// Autocatalog asteroid: Record that the player knows this type of asteroid is available here.
				if(shouldCatalogAsteroids && !asteroidsScanned.count(minable->DisplayName()))
				{
					scanComplete = false;
					if(!Random::Int(10) && inRange)
					{
						asteroidsScanned.insert(minable->DisplayName());
						for(const auto &it : minable->Payload())
							player.Harvest(it.first);
					}
				}

				if(!shouldShowAsteroidOverlay || !inRange || flagship->GetTargetAsteroid() == minable)
					continue;

				targets.push_back({
					offset,
					minable->Facing(),
					.8 * minable->Radius(),
					GetMinablePointerColor(false),
					3
				});
			}
			if(shouldCatalogAsteroids && scanComplete)
				isAsteroidCatalogComplete = true;
		}
	}
	const auto targetAsteroidPtr = flagship ? flagship->GetTargetAsteroid() : nullptr;
	if(targetAsteroidPtr && !flagship->IsHyperspacing())
		targets.push_back({
			targetAsteroidPtr->Position() - center,
			targetAsteroidPtr->Facing(),
			.8 * targetAsteroidPtr->Radius(),
			GetMinablePointerColor(true),
			3
		});
}



// Begin the next step of calculations.
void Engine::Go()
{
	{
		unique_lock<mutex> lock(swapMutex);
		++step;
		calcTickTock = !calcTickTock;
		hasFinishedCalculating = false;
	}
	condition.notify_all();
}



// Pass the list of game events to MainPanel for handling by the player, and any
// UI element generation.
list<ShipEvent> &Engine::Events()
{
	return events;
}



// Draw a frame.
void Engine::Draw() const
{
	GameData::Background().Draw(center, Preferences::Has("Render motion blur") ? centerVelocity : Point(),
		zoom, (player.Flagship() ? player.Flagship()->GetSystem() : player.GetSystem()));
	static const Set<Color> &colors = GameData::Colors();
	const Interface *hud = GameData::Interfaces().Get("hud");

	// Draw any active planet labels.
	if(Preferences::Has("Show planet labels"))
		for(const PlanetLabel &label : labels)
			label.Draw();

	draw[drawTickTock].Draw();
	batchDraw[drawTickTock].Draw();

	for(const auto &it : statuses)
	{
		static const Color color[14] = {
			*colors.Get("overlay flagship shields"),
			*colors.Get("overlay friendly shields"),
			*colors.Get("overlay hostile shields"),
			*colors.Get("overlay neutral shields"),
			*colors.Get("overlay outfit scan"),
			*colors.Get("overlay flagship hull"),
			*colors.Get("overlay friendly hull"),
			*colors.Get("overlay hostile hull"),
			*colors.Get("overlay neutral hull"),
			*colors.Get("overlay cargo scan"),
			*colors.Get("overlay flagship disabled"),
			*colors.Get("overlay friendly disabled"),
			*colors.Get("overlay hostile disabled"),
			*colors.Get("overlay neutral disabled")
		};
		Point pos = it.position * zoom;
		double radius = it.radius * zoom;
		if(it.outer > 0.)
			RingShader::Draw(pos, radius + 3., 1.5f, it.outer,
				Color::Multiply(it.alpha, color[it.type]), 0.f, it.angle);
		double dashes = (it.type >= 5) ? 0. : 20. * min(1., zoom);
		if(it.inner > 0.)
			RingShader::Draw(pos, radius, 1.5f, it.inner,
				Color::Multiply(it.alpha, color[5 + it.type]), dashes, it.angle);
		if(it.disabled > 0.)
			RingShader::Draw(pos, radius, 1.5f, it.disabled,
				Color::Multiply(it.alpha, color[10 + it.type]), dashes, it.angle);
	}

	// Draw labels on missiles
	for(const AlertLabel &label : missileLabels)
		label.Draw();

	// Draw the flagship highlight, if any.
	if(highlightSprite)
	{
		Point size(highlightSprite->Width() * player.Flagship()->Scale().X(),
			highlightSprite->Height() * player.Flagship()->Scale().Y());
		const Color &color = *colors.Get("flagship highlight");
		// The flagship is always in the dead center of the screen.
		OutlineShader::Draw(highlightSprite, Point(), size, color, highlightUnit, highlightFrame);
	}

	if(flash)
		FillShader::Fill(Point(), Point(Screen::Width(), Screen::Height()), Color(flash, flash));

	// Draw messages. Draw the most recent messages first, as some messages
	// may be wrapped onto multiple lines.
	const Font &font = FontSet::Get(14);
	const vector<Messages::Entry> &messages = Messages::Get(step);
	Rectangle messageBox = hud->GetBox("messages");
	WrappedText messageLine(font);
	messageLine.SetWrapWidth(messageBox.Width());
	messageLine.SetParagraphBreak(0.);
	Point messagePoint = Point(messageBox.Left(), messageBox.Bottom());
	for(auto it = messages.rbegin(); it != messages.rend(); ++it)
	{
		messageLine.Wrap(it->message);
		messagePoint.Y() -= messageLine.Height();
		if(messagePoint.Y() < messageBox.Top())
			break;
		float alpha = (it->step + 1000 - step) * .001f;
		const Color *color = nullptr;
		switch(it->importance)
		{
			case Messages::Importance::Highest:
				color = GameData::Colors().Find("message importance highest");
				break;
			case Messages::Importance::High:
				color = GameData::Colors().Find("message importance high");
				break;
			case Messages::Importance::Info:
				color = GameData::Colors().Find("message importance info");
				break;
			case Messages::Importance::Low:
				color = GameData::Colors().Find("message importance low");
				break;
		}
		if(!color)
			color = GameData::Colors().Get("message importance default");
		messageLine.Draw(messagePoint, color->Additive(alpha));
	}

	// Draw crosshairs around anything that is targeted.
	for(const Target &target : targets)
	{
		Angle a = target.angle;
		Angle da(360. / target.count);

		PointerShader::Bind();
		for(int i = 0; i < target.count; ++i)
		{
			PointerShader::Add(target.center * zoom, a.Unit(), 12.f, 14.f, -target.radius * zoom, target.color);
			a += da;
		}
		PointerShader::Unbind();
	}

	// Draw the heads-up display.
	hud->Draw(info);
	if(hud->HasPoint("radar"))
	{
		radar[drawTickTock].Draw(
			hud->GetPoint("radar"),
			RADAR_SCALE,
			hud->GetValue("radar radius"),
			hud->GetValue("radar pointer radius"));
	}
	if(hud->HasPoint("target") && targetVector.Length() > 20.)
	{
		Point center = hud->GetPoint("target");
		double radius = hud->GetValue("target radius");
		PointerShader::Draw(center, targetVector.Unit(), 10.f, 10.f, radius, Color(1.f));
	}

	// Draw the faction markers.
	if(targetSwizzle >= 0 && hud->HasPoint("faction markers"))
	{
		int width = font.Width(info.GetString("target government"));
		Point center = hud->GetPoint("faction markers");

		const Sprite *mark[2] = {SpriteSet::Get("ui/faction left"), SpriteSet::Get("ui/faction right")};
		// Round the x offsets to whole numbers so the icons are sharp.
		double dx[2] = {(width + mark[0]->Width() + 1) / -2, (width + mark[1]->Width() + 1) / 2};
		for(int i = 0; i < 2; ++i)
			SpriteShader::Draw(mark[i], center + Point(dx[i], 0.), 1., targetSwizzle);
	}
	if(jumpCount && Preferences::Has("Show mini-map"))
		MapPanel::DrawMiniMap(player, .5f * min(1.f, jumpCount / 30.f), jumpInProgress, step);

	// Draw ammo status.
	double ammoIconWidth = hud->GetValue("ammo icon width");
	double ammoIconHeight = hud->GetValue("ammo icon height");
	ammoDisplay.Draw(hud->GetBox("ammo"), Point(ammoIconWidth, ammoIconHeight));

	// Draw escort status.
	escorts.Draw(hud->GetBox("escorts"));

	// Upload any preloaded sprites that are now available. This is to avoid
	// filling the entire backlog of sprites before landing on a planet.
	GameData::ProcessSprites();

	if(Preferences::Has("Show CPU / GPU load"))
	{
		string loadString = to_string(lround(load * 100.)) + "% CPU";
		Color color = *colors.Get("medium");
		font.Draw(loadString,
			Point(-10 - font.Width(loadString), Screen::Height() * -.5 + 5.), color);
	}
}



// Set the given TestContext in the next step of the Engine.
void Engine::SetTestContext(TestContext &newTestContext)
{
	testContext = &newTestContext;
}



// Select the object the player clicked on.
void Engine::Click(const Point &from, const Point &to, bool hasShift, bool hasControl)
{
	// First, see if this is a click on an escort icon.
	doClickNextStep = true;
	this->hasShift = hasShift;
	this->hasControl = hasControl;
	isRightClick = false;

	// Determine if the left-click was within the radar display.
	const Interface *hud = GameData::Interfaces().Get("hud");
	Point radarCenter = hud->GetPoint("radar");
	double radarRadius = hud->GetValue("radar radius");
	if(Preferences::Has("Clickable radar display") && (from - radarCenter).Length() <= radarRadius)
		isRadarClick = true;
	else
		isRadarClick = false;

	clickPoint = isRadarClick ? from - radarCenter : from;
	uiClickBox = Rectangle::WithCorners(from, to);
	if(isRadarClick)
		clickBox = Rectangle::WithCorners(
			(from - radarCenter) / RADAR_SCALE + center,
			(to - radarCenter) / RADAR_SCALE + center);
	else
		clickBox = Rectangle::WithCorners(from / zoom + center, to / zoom + center);
}



void Engine::RClick(const Point &point)
{
	doClickNextStep = true;
	hasShift = false;
	isRightClick = true;

	// Determine if the right-click was within the radar display, and if so, rescale.
	const Interface *hud = GameData::Interfaces().Get("hud");
	Point radarCenter = hud->GetPoint("radar");
	double radarRadius = hud->GetValue("radar radius");
	if(Preferences::Has("Clickable radar display") && (point - radarCenter).Length() <= radarRadius)
		clickPoint = (point - radarCenter) / RADAR_SCALE;
	else
		clickPoint = point / zoom;
}



void Engine::SelectGroup(int group, bool hasShift, bool hasControl)
{
	groupSelect = group;
	this->hasShift = hasShift;
	this->hasControl = hasControl;
}



// Break targeting on all projectiles between the player and the given
// government; gov projectiles stop targeting the player and player's
// projectiles stop targeting gov.
void Engine::BreakTargeting(const Government *gov)
{
	const Government *playerGov = GameData::PlayerGovernment();
	for(Projectile &projectile : projectiles)
	{
		const Government *projectileGov = projectile.GetGovernment();
		const Government *targetGov = projectile.TargetGovernment();
		if((projectileGov == playerGov && targetGov == gov)
			|| (projectileGov == gov && targetGov == playerGov))
			projectile.BreakTarget();
	}
}



void Engine::EnterSystem()
{
	ai.Clean();

	Ship *flagship = player.Flagship();
	if(!flagship)
		return;

	doEnter = true;
	doEnterLabels = true;
	player.IncrementDate();
	const Date &today = player.GetDate();

	const System *system = flagship->GetSystem();
	Audio::PlayMusic(system->MusicName());
	GameData::SetHaze(system->Haze(), false);

	Messages::Add("Entering the " + system->Name() + " system on "
		+ today.ToString() + (system->IsInhabited(flagship) ?
			"." : ". No inhabited planets detected."), Messages::Importance::High);

	// Preload landscapes and determine if the player used a wormhole.
	// (It is allowed for a wormhole's exit point to have no sprite.)
	const StellarObject *usedWormhole = nullptr;
	for(const StellarObject &object : system->Objects())
		if(object.HasValidPlanet())
		{
			GameData::Preload(object.GetPlanet()->Landscape());
			if(object.GetPlanet()->IsWormhole() && !usedWormhole
					&& flagship->Position().Distance(object.Position()) < 1.)
				usedWormhole = &object;
		}

	// Advance the positions of every StellarObject and update politics.
	// Remove expired bribes, clearance, and grace periods from past fines.
	GameData::SetDate(today);
	GameData::StepEconomy();
	// SetDate() clears any bribes from yesterday, so restore any auto-clearance.
	for(const Mission &mission : player.Missions())
		if(mission.ClearanceMessage() == "auto")
		{
			mission.Destination()->Bribe(mission.HasFullClearance());
			for(const Planet *planet : mission.Stopovers())
				planet->Bribe(mission.HasFullClearance());
		}

	if(usedWormhole)
	{
		// If ships use a wormhole, they are emitted from its center in
		// its destination system. Player travel causes a date change,
		// thus the wormhole's new position should be used.
		flagship->SetPosition(usedWormhole->Position());
		if(player.HasTravelPlan())
		{
			// Wormhole travel generally invalidates travel plans
			// unless it was planned. For valid travel plans, the
			// next system will be this system, or accessible.
			const System *to = player.TravelPlan().back();
			if(system != to && !flagship->JumpNavigation().JumpFuel(to))
				player.TravelPlan().clear();
		}
	}

	asteroids.Clear();
	for(const System::Asteroid &a : system->Asteroids())
	{
		// Check whether this is a minable or an ordinary asteroid.
		if(a.Type())
			asteroids.Add(a.Type(), a.Count(), a.Energy(), system->AsteroidBelts());
		else
			asteroids.Add(a.Name(), a.Count(), a.Energy());
	}
	asteroidsScanned.clear();
	isAsteroidCatalogComplete = false;

	// Clear any active weather events
	activeWeather.clear();
	// Place five seconds worth of fleets and weather events. Check for
	// undefined fleets by not trying to create anything with no
	// government set.
	for(int i = 0; i < 5; ++i)
	{
		for(const auto &fleet : system->Fleets())
			if(fleet.Get()->GetGovernment() && Random::Int(fleet.Period()) < 60)
				fleet.Get()->Place(*system, newShips);

		auto CreateWeather = [this](const RandomEvent<Hazard> &hazard, Point origin)
		{
			if(hazard.Get()->IsValid() && Random::Int(hazard.Period()) < 60)
			{
				const Hazard *weather = hazard.Get();
				int hazardLifetime = weather->RandomDuration();
				// Elapse this weather event by a random amount of time.
				int elapsedLifetime = hazardLifetime - Random::Int(hazardLifetime + 1);
				activeWeather.emplace_back(weather, hazardLifetime, elapsedLifetime, weather->RandomStrength(), origin);
			}
		};
		for(const auto &hazard : system->Hazards())
			CreateWeather(hazard, Point());
		for(const auto &stellar : system->Objects())
			for(const auto &hazard : stellar.Hazards())
				CreateWeather(hazard, stellar.Position());
	}

	for(const auto &raidFleet : system->RaidFleets())
	{
		double attraction = player.RaidFleetAttraction(raidFleet, system);
		if(attraction > 0.)
			for(int i = 0; i < 10; ++i)
				if(Random::Real() < attraction)
				{
					raidFleet.GetFleet()->Place(*system, newShips);
					Messages::Add("Your fleet has attracted the interest of a "
							+ raidFleet.GetFleet()->GetGovernment()->GetName() + " raiding party.",
							Messages::Importance::Highest);
				}
	}

	grudge.clear();

	projectiles.clear();
	visuals.clear();
	flotsam.clear();
	// Cancel any projectiles, visuals, or flotsam created by ships this step.
	newProjectiles.clear();
	newVisuals.clear();
	newFlotsam.clear();

	// Help message for new players. Show this message for the first four days,
	// since the new player ships can make at most four jumps before landing.
	if(today <= player.StartData().GetDate() + 4)
	{
		Messages::Add(GameData::HelpMessage("basics 1"), Messages::Importance::High);
		Messages::Add(GameData::HelpMessage("basics 2"), Messages::Importance::High);
	}
}



// Thread entry point.
void Engine::ThreadEntryPoint()
{
	while(true)
	{
		{
			unique_lock<mutex> lock(swapMutex);
			condition.wait(lock, [this] { return !hasFinishedCalculating || terminate; });

			if(terminate)
				break;
		}

		// Do all the calculations.
		CalculateStep();

		{
			unique_lock<mutex> lock(swapMutex);
			hasFinishedCalculating = true;
		}
		condition.notify_one();
	}
}



void Engine::CalculateStep()
{
	FrameTimer loadTimer;

	// If there is a pending zoom update then use it
	// because the zoom will get updated in the main thread
	// as soon as the calculation thread is finished.
	const double zoom = nextZoom ? nextZoom : this->zoom;

	// Clear the list of objects to draw.
	draw[calcTickTock].Clear(step, zoom);
	batchDraw[calcTickTock].Clear(step, zoom);
	radar[calcTickTock].Clear();

	if(!player.GetSystem())
		return;

	// Handle the mouse input of the mouse navigation
	HandleMouseInput(activeCommands);
	// Now, all the ships must decide what they are doing next.
	ai.Step(player, activeCommands);

	// Clear the active players commands, they are all processed at this point.
	activeCommands.Clear();

	// Perform actions for all the game objects. In general this is ordered from
	// bottom to top of the draw stack, but in some cases one object type must
	// "act" before another does.

	// The only action stellar objects perform is to launch defense fleets.
	const System *playerSystem = player.GetSystem();
	for(const StellarObject &object : playerSystem->Objects())
		if(object.HasValidPlanet())
			object.GetPlanet()->DeployDefense(newShips);

	// Keep track of the flagship to see if it jumps or enters a wormhole this turn.
	const Ship *flagship = player.Flagship();
	bool wasHyperspacing = (flagship && flagship->IsEnteringHyperspace());
	// Move all the ships.
	for(const shared_ptr<Ship> &it : ships)
		MoveShip(it);
	// If the flagship just began jumping, play the appropriate sound.
	if(!wasHyperspacing && flagship && flagship->IsEnteringHyperspace())
	{
		bool isJumping = flagship->IsUsingJumpDrive();
		const map<const Sound *, int> &jumpSounds = isJumping
			? flagship->Attributes().JumpSounds() : flagship->Attributes().HyperSounds();
		if(jumpSounds.empty())
			Audio::Play(Audio::Get(isJumping ? "jump drive" : "hyperdrive"));
		else
			for(const auto &sound : jumpSounds)
				Audio::Play(sound.first);
	}
	// Check if the flagship just entered a new system.
	if(flagship && playerSystem != flagship->GetSystem())
	{
		bool wormholeEntry = false;
		// Wormhole travel: mark the wormhole "planet" as visited.
		if(!wasHyperspacing)
			for(const auto &it : playerSystem->Objects())
				if(it.HasValidPlanet() && it.GetPlanet()->IsWormhole() &&
						&it.GetPlanet()->GetWormhole()->WormholeDestination(*playerSystem) == flagship->GetSystem())
				{
					wormholeEntry = true;
					player.Visit(*it.GetPlanet());
				}

		player.SetSystemEntry(wormholeEntry ? SystemEntry::WORMHOLE :
			flagship->IsUsingJumpDrive() ? SystemEntry::JUMP :
			SystemEntry::HYPERDRIVE);
		doFlash = Preferences::Has("Show hyperspace flash");
		playerSystem = flagship->GetSystem();
		player.SetSystem(*playerSystem);
		EnterSystem();
	}
	Prune(ships);

	// Move the asteroids. This must be done before collision detection. Minables
	// may create visuals or flotsam.
	asteroids.Step(newVisuals, newFlotsam, step);

	// Move the flotsam. This must happen after the ships move, because flotsam
	// checks if any ship has picked it up.
	for(const shared_ptr<Flotsam> &it : flotsam)
		it->Move(newVisuals);
	Prune(flotsam);

	// Move the projectiles.
	for(Projectile &projectile : projectiles)
		projectile.Move(newVisuals, newProjectiles);
	Prune(projectiles);

	// Step the weather.
	for(Weather &weather : activeWeather)
		weather.Step(newVisuals, flagship ? flagship->Position() : center);
	Prune(activeWeather);

	// Move the visuals.
	for(Visual &visual : visuals)
		visual.Move();
	Prune(visuals);

	// Perform various minor actions.
	SpawnFleets();
	SpawnPersons();
	GenerateWeather();
	SendHails();
	HandleMouseClicks();

	// Now, take the new objects that were generated this step and splice them
	// on to the ends of the respective lists of objects. These new objects will
	// be drawn this step (and the projectiles will participate in collision
	// detection) but they should not be moved, which is why we put off adding
	// them to the lists until now.
	ships.splice(ships.end(), newShips);
	Append(projectiles, newProjectiles);
	flotsam.splice(flotsam.end(), newFlotsam);
	Append(visuals, newVisuals);

	// Decrement the count of how long it's been since a ship last asked for help.
	if(grudgeTime)
		--grudgeTime;

	// Populate the collision detection lookup sets.
	FillCollisionSets();

	// Perform collision detection.
	for(Projectile &projectile : projectiles)
		DoCollisions(projectile);
	// Now that collision detection is done, clear the cache of ships with anti-
	// missile systems ready to fire.
	hasAntiMissile.clear();

	// Damage ships from any active weather events.
	for(Weather &weather : activeWeather)
		DoWeather(weather);

	// Check for flotsam collection (collisions with ships).
	for(const shared_ptr<Flotsam> &it : flotsam)
		DoCollection(*it);

	// Check for ship scanning.
	for(const shared_ptr<Ship> &it : ships)
		DoScanning(it);

	// Draw the objects. Start by figuring out where the view should be centered:
	Point newCenter = center;
	Point newCenterVelocity;
	if(flagship)
	{
		newCenter = flagship->Position();
		newCenterVelocity = flagship->Velocity();
		zoomMod = 2. - flagship->Zoom();
	}
	draw[calcTickTock].SetCenter(newCenter, newCenterVelocity);
	batchDraw[calcTickTock].SetCenter(newCenter);
	radar[calcTickTock].SetCenter(newCenter);

	// Populate the radar.
	FillRadar();

	// Draw the planets.
	for(const StellarObject &object : playerSystem->Objects())
		if(object.HasSprite())
		{
			// Don't apply motion blur to very large planets and stars.
			if(object.Width() >= 280.)
				draw[calcTickTock].AddUnblurred(object);
			else
				draw[calcTickTock].Add(object);
		}
	// Draw the asteroids and minables.
	asteroids.Draw(draw[calcTickTock], newCenter, zoom);
	// Draw the flotsam.
	for(const shared_ptr<Flotsam> &it : flotsam)
		draw[calcTickTock].Add(*it);
	// Draw the ships. Skip the flagship, then draw it on top of all the others.
	bool showFlagship = false;
	for(const shared_ptr<Ship> &ship : ships)
		if(ship->GetSystem() == playerSystem && ship->HasSprite())
		{
			if(ship.get() != flagship)
			{
				AddSprites(*ship);
				if(ship->IsThrusting() && !ship->EnginePoints().empty())
				{
					for(const auto &it : ship->Attributes().FlareSounds())
						Audio::Play(it.first, ship->Position());
				}
				else if(ship->IsReversing() && !ship->ReverseEnginePoints().empty())
				{
					for(const auto &it : ship->Attributes().ReverseFlareSounds())
						Audio::Play(it.first, ship->Position());
				}
				if(ship->IsSteering() && !ship->SteeringEnginePoints().empty())
				{
					for(const auto &it : ship->Attributes().SteeringFlareSounds())
						Audio::Play(it.first, ship->Position());
				}
			}
			else
				showFlagship = true;
		}

	if(flagship && showFlagship)
	{
		AddSprites(*flagship);
		if(flagship->IsThrusting() && !flagship->EnginePoints().empty())
		{
			for(const auto &it : flagship->Attributes().FlareSounds())
				Audio::Play(it.first);
		}
		else if(flagship->IsReversing() && !flagship->ReverseEnginePoints().empty())
		{
			for(const auto &it : flagship->Attributes().ReverseFlareSounds())
				Audio::Play(it.first);
		}
		if(flagship->IsSteering() && !flagship->SteeringEnginePoints().empty())
		{
			for(const auto &it : flagship->Attributes().SteeringFlareSounds())
				Audio::Play(it.first);
		}
	}
	// Draw the projectiles.
	for(const Projectile &projectile : projectiles)
		batchDraw[calcTickTock].Add(projectile, projectile.Clip());
	// Draw the visuals.
	for(const Visual &visual : visuals)
		batchDraw[calcTickTock].AddVisual(visual);

	// Keep track of how much of the CPU time we are using.
	loadSum += loadTimer.Time();
	if(++loadCount == 60)
	{
		load = loadSum;
		loadSum = 0.;
		loadCount = 0;
	}
}



// Move a ship. Also determine if the ship should generate hyperspace sounds or
// boarding events, fire weapons, and launch fighters.
void Engine::MoveShip(const shared_ptr<Ship> &ship)
{
	// Various actions a ship could have taken last frame may have impacted the accuracy of cached values.
	// Therefore, determine with any information needs recalculated and cache it.
	ship->UpdateCaches();

	const Ship *flagship = player.Flagship();

	bool isJump = ship->IsUsingJumpDrive();
	bool wasHere = (flagship && ship->GetSystem() == flagship->GetSystem());
	bool wasHyperspacing = ship->IsHyperspacing();
	bool wasDisabled = ship->IsDisabled();
	// Give the ship the list of visuals so that it can draw explosions,
	// ion sparks, jump drive flashes, etc.
	ship->Move(newVisuals, newFlotsam);
	if(ship->IsDisabled() && !wasDisabled)
		eventQueue.emplace_back(nullptr, ship, ShipEvent::DISABLE);
	// Bail out if the ship just died.
	if(ship->ShouldBeRemoved())
	{
		// Make sure this ship's destruction was recorded, even if it died from
		// self-destruct.
		if(ship->IsDestroyed())
		{
			eventQueue.emplace_back(nullptr, ship, ShipEvent::DESTROY);
			// Any still-docked ships' destruction must be recorded as well.
			for(const auto &bay : ship->Bays())
				if(bay.ship)
					eventQueue.emplace_back(nullptr, bay.ship, ShipEvent::DESTROY);
		}
		return;
	}

	// Check if we need to play sounds for a ship jumping in or out of
	// the system. Make no sound if it entered via wormhole.
	if(ship.get() != flagship && ship->Zoom() == 1.)
	{
		// The position from where sounds will be played.
		Point position = ship->Position();
		// Did this ship just begin hyperspacing?
		if(wasHere && !wasHyperspacing && ship->IsHyperspacing())
		{
			const map<const Sound *, int> &jumpSounds = isJump
				? ship->Attributes().JumpOutSounds() : ship->Attributes().HyperOutSounds();
			if(jumpSounds.empty())
				Audio::Play(Audio::Get(isJump ? "jump out" : "hyperdrive out"), position);
			else
				for(const auto &sound : jumpSounds)
					Audio::Play(sound.first, position);
		}

		// Did this ship just jump into the player's system?
		if(!wasHere && flagship && ship->GetSystem() == flagship->GetSystem())
		{
			const map<const Sound *, int> &jumpSounds = isJump
				? ship->Attributes().JumpInSounds() : ship->Attributes().HyperInSounds();
			if(jumpSounds.empty())
				Audio::Play(Audio::Get(isJump ? "jump in" : "hyperdrive in"), position);
			else
				for(const auto &sound : jumpSounds)
					Audio::Play(sound.first, position);
		}
	}

	// Boarding:
	bool autoPlunder = !ship->IsYours();
	// The player should not become a docked passenger on some other ship, but AI ships may.
	bool nonDocker = ship.get() == flagship;
	shared_ptr<Ship> victim = ship->Board(autoPlunder, nonDocker);
	if(victim)
		eventQueue.emplace_back(ship, victim,
			ship->GetGovernment()->IsEnemy(victim->GetGovernment()) ?
				ShipEvent::BOARD : ShipEvent::ASSIST);

	// The remaining actions can only be performed by ships in the current system.
	if(ship->GetSystem() != player.GetSystem())
		return;

	// Launch fighters.
	ship->Launch(newShips, newVisuals);

	// Fire weapons. If this returns true the ship has at least one anti-missile
	// system ready to fire.
	if(ship->Fire(newProjectiles, newVisuals))
		hasAntiMissile.push_back(ship.get());
}



// Populate the ship collision detection set for projectile & flotsam computations.
void Engine::FillCollisionSets()
{
	shipCollisions.Clear(step);
	for(const shared_ptr<Ship> &it : ships)
		if(it->GetSystem() == player.GetSystem() && it->Zoom() == 1.)
			shipCollisions.Add(*it);

	// Get the ship collision set ready to query.
	shipCollisions.Finish();
}



// Spawn NPC (both mission and "regular") ships into the player's universe. Non-
// mission NPCs are only spawned in or adjacent to the player's system.
void Engine::SpawnFleets()
{
	// If the player has a pending boarding mission, spawn its NPCs.
	if(player.ActiveBoardingMission())
	{
		Place(player.ActiveBoardingMission()->NPCs(), player.FlagshipPtr());
		player.ClearActiveBoardingMission();
	}

	// Non-mission NPCs spawn at random intervals in neighboring systems,
	// or coming from planets in the current one.
	for(const auto &fleet : player.GetSystem()->Fleets())
		if(!Random::Int(fleet.Period()))
		{
			const Government *gov = fleet.Get()->GetGovernment();
			if(!gov)
				continue;

			// Don't spawn a fleet if its allies in-system already far outnumber
			// its enemies. This is to avoid having a system get mobbed with
			// massive numbers of "reinforcements" during a battle.
			int64_t enemyStrength = ai.EnemyStrength(gov);
			if(enemyStrength && ai.AllyStrength(gov) > 2 * enemyStrength)
				continue;

			fleet.Get()->Enter(*player.GetSystem(), newShips);
		}
}



// At random intervals, create new special "persons" who enter the current system.
void Engine::SpawnPersons()
{
	if(Random::Int(GameData::GetGamerules().PersonSpawnPeriod()) || player.GetSystem()->Links().empty())
		return;

	// Loop through all persons once to see if there are any who can enter
	// this system.
	int sum = 0;
	for(const auto &it : GameData::Persons())
		sum += it.second.Frequency(player.GetSystem());
	// Bail out if there are no eligible persons.
	if(!sum)
		return;

	// Although an attempt to spawn a person is made every 10 minutes on average,
	// that attempt can still fail due to an added weight for no person to spawn.
	sum = Random::Int(sum + GameData::GetGamerules().NoPersonSpawnWeight());
	for(const auto &it : GameData::Persons())
	{
		const Person &person = it.second;
		sum -= person.Frequency(player.GetSystem());
		if(sum < 0)
		{
			const System *source = nullptr;
			shared_ptr<Ship> parent;
			for(const shared_ptr<Ship> &ship : person.Ships())
			{
				ship->Recharge();
				if(ship->Name().empty())
					ship->SetName(it.first);
				ship->SetGovernment(person.GetGovernment());
				ship->SetPersonality(person.GetPersonality());
				ship->SetHailPhrase(person.GetHail());
				if(!parent)
					parent = ship;
				else
					ship->SetParent(parent);
				// Make sure all ships in a "person" definition enter from the
				// same source system.
				source = Fleet::Enter(*player.GetSystem(), *ship, source);
				newShips.push_back(ship);
			}

			break;
		}
	}
}



// Generate weather from the current system's hazards.
void Engine::GenerateWeather()
{
	auto CreateWeather = [this](const RandomEvent<Hazard> &hazard, Point origin)
	{
		if(hazard.Get()->IsValid() && !Random::Int(hazard.Period()))
		{
			const Hazard *weather = hazard.Get();
			// If a hazard has activated, generate a duration and strength of the
			// resulting weather and place it in the list of active weather.
			int duration = weather->RandomDuration();
			activeWeather.emplace_back(weather, duration, duration, weather->RandomStrength(), origin);
		}
	};
	// If this system has any hazards, see if any have activated this frame.
	for(const auto &hazard : player.GetSystem()->Hazards())
		CreateWeather(hazard, Point());
	for(const auto &stellar : player.GetSystem()->Objects())
		for(const auto &hazard : stellar.Hazards())
			CreateWeather(hazard, stellar.Position());
}



// At random intervals, have one of the ships in the game send you a hail.
void Engine::SendHails()
{
	if(Random::Int(600) || player.IsDead() || ships.empty())
		return;

	vector<shared_ptr<const Ship>> canSend;
	canSend.reserve(ships.size());

	// When deciding who will send a hail, only consider ships that can send hails.
	for(auto &it : ships)
		if(it && it->CanSendHail(player, true))
			canSend.push_back(it);

	if(canSend.empty())
		// No ships can send hails.
		return;

	// Randomly choose a ship to send the hail.
	unsigned i = Random::Int(canSend.size());
	shared_ptr<const Ship> source = canSend[i];

	// Generate a random hail message.
	SendMessage(source, source->GetHail(player.GetSubstitutions()));
}



// Handle any keyboard inputs for the engine. This is done in the main thread
// after all calculation threads are paused to avoid race conditions.
void Engine::HandleKeyboardInputs()
{
	Ship *flagship = player.Flagship();

	// Commands can't be issued if your flagship is dead.
	if(!flagship || flagship->IsDestroyed())
		return;

	// Determine which new keys were pressed by the player.
	Command oldHeld = keyHeld;
	keyHeld.ReadKeyboard();
	Command keyDown = keyHeld.AndNot(oldHeld);

	// Certain commands are always sent when the corresponding key is depressed.
	static const Command maneuveringCommands = Command::AFTERBURNER | Command::BACK |
		Command::FORWARD | Command::LEFT | Command::RIGHT;

	// Transfer all commands that need to be active as long as the corresponding key is pressed.
	activeCommands |= keyHeld.And(Command::PRIMARY | Command::SECONDARY | Command::SCAN |
		maneuveringCommands | Command::SHIFT | Command::MOUSE_TURNING_HOLD);

	// Certain commands (e.g. LAND, BOARD) are debounced, allowing the player to toggle between
	// navigable destinations in the system.
	static const Command debouncedCommands = Command::LAND | Command::BOARD;
	constexpr int keyCooldown = 60;
	++keyInterval;
	if(oldHeld.Has(debouncedCommands))
		keyInterval = 0;

	// If all previously-held maneuvering keys have been released,
	// restore any autopilot commands still being requested.
	if(!keyHeld.Has(maneuveringCommands) && oldHeld.Has(maneuveringCommands))
	{
		activeCommands |= keyHeld.And(Command::JUMP | Command::FLEET_JUMP | debouncedCommands);

		// Do not switch debounced targets when restoring autopilot.
		keyInterval = keyCooldown;
	}

	// If holding JUMP or toggling a debounced command, also send WAIT. This prevents the jump from
	// starting (e.g. while escorts are aligning), or switches the associated debounced target.
	if(keyHeld.Has(Command::JUMP) || (keyInterval < keyCooldown && keyHeld.Has(debouncedCommands)))
		activeCommands |= Command::WAIT;

	// Transfer all newly pressed, unhandled keys to active commands.
	activeCommands |= keyDown;

	// Some commands are activated by combining SHIFT with a different key.
	if(keyHeld.Has(Command::SHIFT))
	{
		// Translate shift+BACK to a command to a STOP command to stop all movement of the flagship.
		// Translation is done here to allow the autopilot (which will execute the STOP-command) to
		// act on a single STOP command instead of the shift+BACK modifier.
		if(keyHeld.Has(Command::BACK))
		{
			activeCommands |= Command::STOP;
			activeCommands.Clear(Command::BACK);
		}
		else if(keyHeld.Has(Command::JUMP))
			activeCommands |= Command::FLEET_JUMP;
	}

	if(keyHeld.Has(Command::AUTOSTEER) && !activeCommands.Turn()
			&& !activeCommands.Has(Command::LAND | Command::JUMP | Command::BOARD | Command::STOP))
		activeCommands |= Command::AUTOSTEER;
}



// Handle any mouse clicks. This is done in the calculation thread rather than
// in the main UI thread to avoid race conditions.
void Engine::HandleMouseClicks()
{
	// Mouse clicks can't be issued if your flagship is dead.
	Ship *flagship = player.Flagship();
	if(!flagship)
		return;

	// Handle escort travel orders sent via the Map.
	if(player.HasEscortDestination())
	{
		auto moveTarget = player.GetEscortDestination();
		ai.IssueMoveTarget(player, moveTarget.second, moveTarget.first);
		player.SetEscortDestination();
	}

	// If there is no click event sent while the engine was active, bail out.
	if(!doClick)
		return;

	// Check for clicks on stellar objects. Only left clicks apply, and the
	// flagship must not be in the process of landing or taking off.
	bool clickedPlanet = false;
	const System *playerSystem = player.GetSystem();
	if(!isRightClick && flagship->Zoom() == 1.)
		for(const StellarObject &object : playerSystem->Objects())
			if(object.HasSprite() && object.HasValidPlanet())
			{
				// If the player clicked to land on a planet,
				// do so unless already landing elsewhere.
				Point position = object.Position() - center;
				const Planet *planet = object.GetPlanet();
				if(planet->IsAccessible(flagship) && (clickPoint - position).Length() < object.Radius())
				{
					if(&object == flagship->GetTargetStellar())
					{
						if(!planet->CanLand(*flagship))
							Messages::Add("The authorities on " + planet->Name()
									+ " refuse to let you land.", Messages::Importance::Highest);
						else
						{
							activeCommands |= Command::LAND;
							Messages::Add("Landing on " + planet->Name() + ".", Messages::Importance::High);
						}
					}
					else
						flagship->SetTargetStellar(&object);

					clickedPlanet = true;
				}
			}

	// Check for clicks on ships in this system.
	double clickRange = 50.;
	shared_ptr<Ship> clickTarget;
	for(shared_ptr<Ship> &ship : ships)
		if(ship->GetSystem() == playerSystem && &*ship != flagship && ship->IsTargetable())
		{
			Point position = ship->Position() - flagship->Position();
			const Mask &mask = ship->GetMask(step);
			double range = mask.Range(clickPoint - position, ship->Facing());
			if(range <= clickRange)
			{
				clickRange = range;
				clickTarget = ship;
				// If we've found an enemy within the click zone, favor
				// targeting it rather than any other ship. Otherwise, keep
				// checking for hits because another ship might be an enemy.
				if(!range && ship->GetGovernment()->IsEnemy())
					break;
			}
		}

	bool clickedAsteroid = false;
	if(clickTarget)
	{
		if(isRightClick)
			ai.IssueShipTarget(player, clickTarget);
		else
		{
			// Left click: has your flagship select or board the target.
			if(clickTarget == flagship->GetTargetShip())
				activeCommands |= Command::BOARD;
			else
			{
				flagship->SetTargetShip(clickTarget);
				if(clickTarget->IsYours())
					player.SelectShip(clickTarget.get(), hasShift);
			}
		}
	}
	else if(flagship->Attributes().Get("asteroid scan power"))
	{
		// If the click was not on any ship, check if it was on a minable.
		double scanRange = 100. * sqrt(flagship->Attributes().Get("asteroid scan power"));
		for(const shared_ptr<Minable> &minable : asteroids.Minables())
		{
			Point position = minable->Position() - flagship->Position();
			if(position.Length() > scanRange)
				continue;

			double range = clickPoint.Distance(position) - minable->Radius();
			if(range <= clickRange)
			{
				clickedAsteroid = true;
				clickRange = range;
				flagship->SetTargetAsteroid(minable);
				if(isRightClick)
					ai.IssueAsteroidTarget(player, minable);
			}
		}
	}
	if(isRightClick && !clickTarget && !clickedAsteroid && !isMouseTurningEnabled)
		ai.IssueMoveTarget(player, clickPoint + center, playerSystem);

	// Treat an "empty" click as a request to clear targets.
	if(!clickTarget && !isRightClick && !clickedAsteroid && !clickedPlanet)
		flagship->SetTargetShip(nullptr);
}



// Determines alternate mouse turning, setting player mouse angle, and right-click firing weapons.
void Engine::HandleMouseInput(Command &activeCommands)
{
	isMouseHoldEnabled = activeCommands.Has(Command::MOUSE_TURNING_HOLD);
	bool isMouseToggleEnabled = Preferences::Has("Control ship with mouse");

	// XOR mouse hold and mouse toggle. If mouse toggle is OFF, then mouse hold
	// will temporarily turn ON mouse control. If mouse toggle is ON, then mouse
	// hold will temporarily turn OFF mouse control.
	isMouseTurningEnabled = (isMouseHoldEnabled ^ isMouseToggleEnabled);
	if(!isMouseTurningEnabled)
		return;
	activeCommands.Set(Command::MOUSE_TURNING_HOLD);
	bool rightMouseButtonHeld = false;
	int mousePosX;
	int mousePosY;
	if((SDL_GetMouseState(&mousePosX, &mousePosY) & SDL_BUTTON_RMASK) != 0)
		rightMouseButtonHeld = true;
	double relX = mousePosX - Screen::RawWidth() / 2;
	double relY = mousePosY - Screen::RawHeight() / 2;
	ai.SetMousePosition(Point(relX, relY));

	// Activate firing command.
	if(isMouseTurningEnabled && rightMouseButtonHeld)
		activeCommands.Set(Command::PRIMARY);
}



// Perform collision detection. Note that unlike the preceding functions, this
// one adds any visuals that are created directly to the main visuals list. If
// this is multi-threaded in the future, that will need to change.
void Engine::DoCollisions(Projectile &projectile)
{
	// The asteroids can collide with projectiles, the same as any other
	// object. If the asteroid turns out to be closer than the ship, it
	// shields the ship (unless the projectile has a blast radius).
	Point hitVelocity;
	double closestHit = 1.;
	shared_ptr<Ship> hit;
	const Government *gov = projectile.GetGovernment();

	// If this "projectile" is a ship explosion, it always explodes.
	if(!gov)
		closestHit = 0.;
	else if(projectile.GetWeapon().IsPhasing() && projectile.Target())
	{
		// "Phasing" projectiles that have a target will never hit any other ship.
		shared_ptr<Ship> target = projectile.TargetPtr();
		if(target)
		{
			Point offset = projectile.Position() - target->Position();
			double range = target->GetMask(step).Collide(offset, projectile.Velocity(), target->Facing());
			if(range < 1.)
			{
				closestHit = range;
				hit = target;
			}
		}
	}
	else
	{
		// For weapons with a trigger radius, check if any detectable object will set it off.
		double triggerRadius = projectile.GetWeapon().TriggerRadius();
		if(triggerRadius)
			for(const Body *body : shipCollisions.Circle(projectile.Position(), triggerRadius))
				if(body == projectile.Target() || (gov->IsEnemy(body->GetGovernment())
						&& reinterpret_cast<const Ship *>(body)->Cloaking() < 1.))
				{
					closestHit = 0.;
					break;
				}

		// If nothing triggered the projectile, check for collisions with ships.
		if(closestHit > 0.)
		{
			Ship *ship = reinterpret_cast<Ship *>(shipCollisions.Line(projectile, &closestHit));
			if(ship)
			{
				hit = ship->shared_from_this();
				hitVelocity = ship->Velocity();
			}
		}
		// "Phasing" projectiles can pass through asteroids. For all other
		// projectiles, check if they've hit an asteroid that is closer than any
		// ship that they have hit.
		if(!projectile.GetWeapon().IsPhasing())
		{
			Body *asteroid = asteroids.Collide(projectile, &closestHit);
			if(asteroid)
			{
				hitVelocity = asteroid->Velocity();
				hit.reset();
			}
		}
	}

	// Check if the projectile hit something.
	if(closestHit < 1.)
	{
		// Create the explosion the given distance along the projectile's
		// motion path for this step.
		projectile.Explode(visuals, closestHit, hitVelocity);

		const DamageProfile damage(projectile.GetInfo());

		// If this projectile has a blast radius, find all ships within its
		// radius. Otherwise, only one is damaged.
		double blastRadius = projectile.GetWeapon().BlastRadius();
		bool isSafe = projectile.GetWeapon().IsSafe();
		if(blastRadius)
		{
			// Even friendly ships can be hit by the blast, unless it is a
			// "safe" weapon.
			Point hitPos = projectile.Position() + closestHit * projectile.Velocity();
			for(Body *body : shipCollisions.Circle(hitPos, blastRadius))
			{
				Ship *ship = reinterpret_cast<Ship *>(body);
				bool targeted = (projectile.Target() == ship);
				if(isSafe && !targeted && !gov->IsEnemy(ship->GetGovernment()))
					continue;

				// Only directly targeted ships get provoked by blast weapons.
				int eventType = ship->TakeDamage(visuals, damage.CalculateDamage(*ship, ship == hit.get()),
					targeted ? gov : nullptr);
				if(eventType)
					eventQueue.emplace_back(gov, ship->shared_from_this(), eventType);
			}
		}
		else if(hit)
		{
			int eventType = hit->TakeDamage(visuals, damage.CalculateDamage(*hit), gov);
			if(eventType)
				eventQueue.emplace_back(gov, hit, eventType);
		}

		if(hit)
			DoGrudge(hit, gov);
	}
	else if(projectile.MissileStrength())
	{
		// If the projectile did not hit anything, give the anti-missile systems
		// a chance to shoot it down.
		for(Ship *ship : hasAntiMissile)
			if(ship == projectile.Target() || gov->IsEnemy(ship->GetGovernment()))
				if(ship->FireAntiMissile(projectile, visuals))
				{
					projectile.Kill();
					break;
				}
	}
}



// Determine whether any active weather events have impacted the ships within
// the system. As with DoCollisions, this function adds visuals directly to
// the main visuals list.
void Engine::DoWeather(Weather &weather)
{
	weather.CalculateStrength();
	if(weather.HasWeapon() && !Random::Int(weather.Period()))
	{
		const Hazard *hazard = weather.GetHazard();
		const DamageProfile damage(weather.GetInfo());

		// Get all ship bodies that are touching a ring defined by the hazard's min
		// and max ranges at the hazard's origin. Any ship touching this ring takes
		// hazard damage.
		for(Body *body : (hazard->SystemWide() ? shipCollisions.All()
			: shipCollisions.Ring(weather.Origin(), hazard->MinRange(), hazard->MaxRange())))
		{
			Ship *hit = reinterpret_cast<Ship *>(body);
			hit->TakeDamage(visuals, damage.CalculateDamage(*hit), nullptr);
		}
	}
}



// Check if any ship collected the given flotsam.
void Engine::DoCollection(Flotsam &flotsam)
{
	// Check if any ship can pick up this flotsam. Cloaked ships cannot act.
	Ship *collector = nullptr;
	for(Body *body : shipCollisions.Circle(flotsam.Position(), 5.))
	{
		Ship *ship = reinterpret_cast<Ship *>(body);
		if(!ship->CannotAct() && ship->CanPickUp(flotsam))
		{
			collector = ship;
			break;
		}
	}
	if(!collector)
		return;

	// Checks for player FlotsamCollection setting
	if(collector->IsYours())
	{
		const auto flotsamSetting = Preferences::GetFlotsamCollection();
		if(flotsamSetting == Preferences::FlotsamCollection::OFF)
			return;
		if(collector == player.Flagship())
		{
			if(flotsamSetting == Preferences::FlotsamCollection::ESCORT)
				return;
		}
		else if(flotsamSetting == Preferences::FlotsamCollection::FLAGSHIP)
			return;
	}

	// Transfer cargo from the flotsam to the collector ship.
	int amount = flotsam.TransferTo(collector);
	// If the collector is not one of the player's ships, we can bail out now.
	if(!collector->IsYours())
		return;

	// One of your ships picked up this flotsam. Describe who it was.
	string name = (!collector->GetParent() ? "You" :
			"Your " + collector->Noun() + " \"" + collector->Name() + "\"") + " picked up ";
	// Describe what they collected from this flotsam.
	string commodity;
	string message;
	if(flotsam.OutfitType())
	{
		const Outfit *outfit = flotsam.OutfitType();
		if(outfit->Get("minable") > 0.)
		{
			commodity = outfit->DisplayName();
			player.Harvest(outfit);
		}
		else
			message = name + to_string(amount) + " "
				+ (amount == 1 ? outfit->DisplayName() : outfit->PluralName()) + ".";
	}
	else
		commodity = flotsam.CommodityType();

	// If an ordinary commodity or harvestable was collected, describe it in
	// terms of tons, not in terms of units.
	if(!commodity.empty())
	{
		double amountInTons = amount * flotsam.UnitSize();
		message = name + Format::CargoString(amountInTons, Format::LowerCase(commodity)) + ".";
	}

	// Unless something went wrong while forming the message, display it.
	if(!message.empty())
	{
		int free = collector->Cargo().Free();
		message += " (" + Format::CargoString(free, "free space") + " remaining.)";
		Messages::Add(message, Messages::Importance::High);
	}
}



// Scanning can't happen in the same loop as ship movement because it relies on
// all the ships already being in their final position for this step.
void Engine::DoScanning(const shared_ptr<Ship> &ship)
{
	int scan = ship->Scan(player);
	if(scan)
	{
		shared_ptr<Ship> target = ship->GetTargetShip();
		if(target && target->IsTargetable())
			eventQueue.emplace_back(ship, target, scan);
	}
}



// Fill in all the objects in the radar display.
void Engine::FillRadar()
{
	const Ship *flagship = player.Flagship();
	const System *playerSystem = player.GetSystem();

	// Add stellar objects.
	for(const StellarObject &object : playerSystem->Objects())
		if(object.HasSprite())
		{
			double r = max(2., object.Radius() * .03 + .5);
			radar[calcTickTock].Add(object.RadarType(flagship), object.Position(), r, r - 1.);
		}

	// Add pointers for neighboring systems.
	if(flagship)
	{
		const System *targetSystem = flagship->GetTargetSystem();
		const set<const System *> &links = (flagship->JumpNavigation().HasJumpDrive()) ?
			playerSystem->JumpNeighbors(flagship->JumpNavigation().JumpRange()) : playerSystem->Links();
		for(const System *system : links)
			if(player.HasSeen(*system))
				radar[calcTickTock].AddPointer(
					(system == targetSystem) ? Radar::SPECIAL : Radar::INACTIVE,
					system->Position() - playerSystem->Position());
	}

	// Add viewport brackets.
	if(!Preferences::Has("Disable viewport on radar"))
	{
		radar[calcTickTock].AddViewportBoundary(Screen::TopLeft() / zoom);
		radar[calcTickTock].AddViewportBoundary(Screen::TopRight() / zoom);
		radar[calcTickTock].AddViewportBoundary(Screen::BottomLeft() / zoom);
		radar[calcTickTock].AddViewportBoundary(Screen::BottomRight() / zoom);
	}

	// Add ships. Also check if hostile ships have newly appeared.
	bool hasHostiles = false;
	for(shared_ptr<Ship> &ship : ships)
		if(ship->GetSystem() == playerSystem)
		{
			// Do not show cloaked ships on the radar, except the player's ships.
			bool isYours = ship->IsYours();
			if(ship->Cloaking() >= 1. && !isYours)
				continue;

			// Figure out what radar color should be used for this ship.
			bool isYourTarget = (flagship && ship == flagship->GetTargetShip());
			int type = isYourTarget ? Radar::SPECIAL : RadarType(*ship, step);
			// Calculate how big the radar dot should be.
			double size = sqrt(ship->Width() + ship->Height()) * .14 + .5;

			radar[calcTickTock].Add(type, ship->Position(), size);

			// Check if this is a hostile ship.
			hasHostiles |= (!ship->IsDisabled() && ship->GetGovernment()->IsEnemy()
				&& ship->GetTargetShip() && ship->GetTargetShip()->IsYours());
		}
	// If hostile ships have appeared, play the siren.
	if(alarmTime)
		--alarmTime;
	else if(hasHostiles && !hadHostiles)
	{
		if(Preferences::PlayAudioAlert())
			Audio::Play(Audio::Get("alarm"));
		alarmTime = 300;
		hadHostiles = true;
	}
	else if(!hasHostiles)
		hadHostiles = false;

	// Add projectiles that have a missile strength or homing.
	for(Projectile &projectile : projectiles)
	{
		if(projectile.MissileStrength())
		{
			bool isEnemy = projectile.GetGovernment() && projectile.GetGovernment()->IsEnemy();
			radar[calcTickTock].Add(
				isEnemy ? Radar::SPECIAL : Radar::INACTIVE, projectile.Position(), 1.);
		}
		else if(projectile.GetWeapon().BlastRadius())
			radar[calcTickTock].Add(Radar::SPECIAL, projectile.Position(), 1.8);
	}
}



// Each ship is drawn as an entire stack of sprites, including hardpoint sprites
// and engine flares and any fighters it is carrying externally.
void Engine::AddSprites(const Ship &ship)
{
	bool hasFighters = ship.PositionFighters();
	double cloak = ship.Cloaking();
	bool drawCloaked = (cloak && ship.IsYours());
	auto &itemsToDraw = draw[calcTickTock];
	auto drawObject = [&itemsToDraw, cloak, drawCloaked](const Body &body) -> void
	{
		// Draw cloaked/cloaking sprites swizzled red, and overlay this solid
		// sprite with an increasingly transparent "regular" sprite.
		if(drawCloaked)
			itemsToDraw.AddSwizzled(body, 27);
		itemsToDraw.Add(body, cloak);
	};

	if(hasFighters)
		for(const Ship::Bay &bay : ship.Bays())
			if(bay.side == Ship::Bay::UNDER && bay.ship)
				drawObject(*bay.ship);

	double thrustMul = FlareCurve(ship.Zoom() * ship.ThrustHeldFrames() / 10.);
	double reverseMul = FlareCurve(ship.Zoom() * ship.ReverseHeldFrames() / 10.);

	if(thrustMul && !ship.EnginePoints().empty())
		DrawFlareSprites(ship, draw[calcTickTock], ship.EnginePoints(),
			ship.Attributes().FlareSprites(), Ship::EnginePoint::UNDER, Point(sqrt(thrustMul), thrustMul));
	else if(reverseMul && !ship.ReverseEnginePoints().empty())
		DrawFlareSprites(ship, draw[calcTickTock], ship.ReverseEnginePoints(),
			ship.Attributes().ReverseFlareSprites(), Ship::EnginePoint::UNDER, Point(sqrt(reverseMul), reverseMul));
	if(!ship.SteeringEnginePoints().empty())
		DrawFlareSprites(ship, draw[calcTickTock], ship.SteeringEnginePoints(),
			ship.Attributes().SteeringFlareSprites(), Ship::EnginePoint::UNDER, Point(1, 1));

	auto drawHardpoint = [&drawObject, &ship](const Hardpoint &hardpoint) -> void
	{
		if(hardpoint.GetOutfit() && hardpoint.GetOutfit()->HardpointSprite().HasSprite())
		{
			Body body(
				hardpoint.GetOutfit()->HardpointSprite(),
				ship.Position() + ship.Zoom() * ship.Facing().Rotate(hardpoint.GetPoint()),
				ship.Velocity(),
				ship.Facing() + hardpoint.GetAngle(),
				ship.Zoom());
			drawObject(body);
		}
	};

	for(const Hardpoint &hardpoint : ship.Weapons())
		if(hardpoint.IsUnder())
			drawHardpoint(hardpoint);
	drawObject(ship);
	for(const Hardpoint &hardpoint : ship.Weapons())
		if(!hardpoint.IsUnder())
			drawHardpoint(hardpoint);

	if(thrustMul && !ship.EnginePoints().empty())
		DrawFlareSprites(ship, draw[calcTickTock], ship.EnginePoints(),
			ship.Attributes().FlareSprites(), Ship::EnginePoint::OVER, Point(sqrt(thrustMul), thrustMul));
	else if(reverseMul && !ship.ReverseEnginePoints().empty())
		DrawFlareSprites(ship, draw[calcTickTock], ship.ReverseEnginePoints(),
			ship.Attributes().ReverseFlareSprites(), Ship::EnginePoint::OVER, Point(sqrt(reverseMul), reverseMul));
	if(!ship.SteeringEnginePoints().empty())
		DrawFlareSprites(ship, draw[calcTickTock], ship.SteeringEnginePoints(),
			ship.Attributes().SteeringFlareSprites(), Ship::EnginePoint::OVER, Point(1, 1));

	if(hasFighters)
		for(const Ship::Bay &bay : ship.Bays())
			if(bay.side == Ship::Bay::OVER && bay.ship)
				drawObject(*bay.ship);
}



// If a ship just damaged another ship, update information on who has asked the
// player for assistance (and ask for assistance if appropriate).
void Engine::DoGrudge(const shared_ptr<Ship> &target, const Government *attacker)
{
	if(attacker->IsPlayer())
	{
		shared_ptr<const Ship> previous = grudge[target->GetGovernment()].lock();
		if(previous && previous->CanSendHail(player))
		{
			grudge[target->GetGovernment()].reset();
			SendMessage(previous, "Thank you for your assistance, Captain "
				+ player.LastName() + "!");
		}
		return;
	}
	if(grudgeTime)
		return;

	// Check who currently has a grudge against this government. Also check if
	// someone has already said "thank you" today.
	if(grudge.count(attacker))
	{
		shared_ptr<const Ship> previous = grudge[attacker].lock();
		// If the previous ship is destroyed, or was able to send a
		// "thank you" already, skip sending a new thanks.
		if(!previous || previous->CanSendHail(player))
			return;
	}

	// If an enemy of the player, or being attacked by those that are
	// not enemies of the player, do not request help.
	if(target->GetGovernment()->IsEnemy() || !attacker->IsEnemy())
		return;
	// Ensure that this attacked ship is able to send hails (e.g. not mute,
	// a player ship, automaton, shares a language with the player, etc.)
	if(!target || !target->CanSendHail(player))
		return;

	// No active ship has a grudge already against this government.
	// Check the relative strength of this ship and its attackers.
	double attackerStrength = 0.;
	int attackerCount = 0;
	for(const shared_ptr<Ship> &ship : ships)
		if(ship->GetGovernment() == attacker && ship->GetTargetShip() == target)
		{
			++attackerCount;
			attackerStrength += (ship->Shields() + ship->Hull()) * ship->Strength();
		}

	// Only ask for help if outmatched.
	double targetStrength = (target->Shields() + target->Hull()) * target->Strength();
	if(attackerStrength <= targetStrength)
		return;

	// Ask for help more frequently if the battle is very lopsided.
	double ratio = attackerStrength / targetStrength - 1.;
	if(Random::Real() * 10. > ratio)
		return;

	grudge[attacker] = target;
	grudgeTime = 120;
	string message;
	if(target->GetPersonality().IsDaring())
	{
		message = "Please assist us in destroying ";
		message += (attackerCount == 1 ? "this " : "these ");
		message += attacker->GetName();
		message += (attackerCount == 1 ? " ship." : " ships.");
	}
	else
	{
		message = "We are under attack by ";
		if(attackerCount == 1)
			message += "a ";
		message += attacker->GetName();
		message += (attackerCount == 1 ? " ship" : " ships");
		message += ". Please assist us!";
	}
	SendMessage(target, message);
}



void Engine::CreateStatusOverlays()
{
	const auto overlayAllSetting = Preferences::StatusOverlaysState(Preferences::OverlayType::ALL);

	if(overlayAllSetting == Preferences::OverlayState::OFF)
		return;

	const System *currentSystem = player.GetSystem();
	const auto flagship = player.FlagshipPtr();

	static const set<Preferences::OverlayType> overlayTypes = {
		Preferences::OverlayType::FLAGSHIP,
		Preferences::OverlayType::ESCORT,
		Preferences::OverlayType::ENEMY,
		Preferences::OverlayType::NEUTRAL
	};

	map<Preferences::OverlayType, Preferences::OverlayState> overlaySettings;

	for(const auto &it : overlayTypes)
		overlaySettings[it] = Preferences::StatusOverlaysState(it);

	for(const auto &it : ships)
	{
		if(!it->GetGovernment() || it->GetSystem() != currentSystem || it->Cloaking() == 1.)
			continue;
		// Don't show status for dead ships.
		if(it->IsDestroyed())
			continue;

		if(it == flagship)
			EmplaceStatusOverlay(it, overlaySettings[Preferences::OverlayType::FLAGSHIP], 0);
		else if(it->GetGovernment()->IsEnemy())
			EmplaceStatusOverlay(it, overlaySettings[Preferences::OverlayType::ENEMY], 2);
		else if(it->IsYours() || it->GetPersonality().IsEscort())
			EmplaceStatusOverlay(it, overlaySettings[Preferences::OverlayType::ESCORT], 1);
		else
			EmplaceStatusOverlay(it, overlaySettings[Preferences::OverlayType::NEUTRAL], 3);
	}
}



void Engine::EmplaceStatusOverlay(const shared_ptr<Ship> &it, Preferences::OverlayState overlaySetting, int type)
{
	if(overlaySetting == Preferences::OverlayState::OFF)
		return;

	if(overlaySetting == Preferences::OverlayState::DAMAGED && !it->IsDamaged())
		return;

	double width = min(it->Width(), it->Height());
	float alpha = 1.f;
	if(overlaySetting == Preferences::OverlayState::ON_HIT)
	{
		// The number of frames left where we start fading the overlay.
		static constexpr int FADE_STEPS = 10;

		const int t = it->DamageOverlayTimer();
		if(t >= FADE_STEPS)
			alpha = 1.f;
		else if(t > 0)
			alpha = static_cast<float>(t) / FADE_STEPS;
		else
			alpha = 0.f;
	}
	statuses.emplace_back(it->Position() - center, it->Shields(), it->Hull(),
		min(it->Hull(), it->DisabledHull()), max(20., width * .5), type, alpha);
}<|MERGE_RESOLUTION|>--- conflicted
+++ resolved
@@ -162,14 +162,11 @@
 	void DrawFlareSprites(const Ship &ship, DrawList &draw, const vector<Ship::EnginePoint> &enginePoints,
 		const vector<pair<Body, int>> &flareSprites, uint8_t side, Point scale)
 	{
-<<<<<<< HEAD
 		Point leftTurnScale = scale * Point(ship.TurnLeftHeldFrames() / 10., FlareCurve(ship.TurnLeftHeldFrames() / 10.));
 		Point rightTurnScale = scale * Point(ship.TurnRightHeldFrames() / 10., FlareCurve(ship.TurnRightHeldFrames() / 10.));
-=======
 		double gimbalDirection = (ship.Commands().Has(Command::FORWARD) || ship.Commands().Has(Command::BACK))
 			* -ship.Commands().Turn();
 
->>>>>>> d922b094
 		for(const Ship::EnginePoint &point : enginePoints)
 		{
 			Angle gimbal = Angle(gimbalDirection * point.gimbal.Degrees());
@@ -178,38 +175,27 @@
 			// If multiple engines with the same flare are installed, draw up to
 			// three copies of the flare sprite.
 			for(const auto &it : flareSprites)
-<<<<<<< HEAD
 				if(point.side == side)
 				{
 					if(point.steering == Ship::EnginePoint::NONE)
 						for(int i = 0; i < it.second && i < 3; ++i)
 						{
-							Body sprite(it.first, pos, ship.Velocity(), ship.Facing() + point.facing, point.zoom, scale);
+							Body sprite(it.first, pos, ship.Velocity(), flareAngle, point.zoom, scale);
 							draw.Add(sprite, ship.Cloaking());
 						}
 					else if(point.steering == Ship::EnginePoint::LEFT && ship.TurnLeftHeldFrames())
 						for(int i = 0; i < it.second && i < 3; ++i)
 						{
-							Body sprite(it.first, pos, ship.Velocity(), ship.Facing() + point.facing, point.zoom, leftTurnScale);
+							Body sprite(it.first, pos, ship.Velocity(), flareAngle, point.zoom, leftTurnScale);
 							draw.Add(sprite, ship.Cloaking());
 						}
 					else if(point.steering == Ship::EnginePoint::RIGHT && ship.TurnRightHeldFrames())
 						for(int i = 0; i < it.second && i < 3; ++i)
 						{
-							Body sprite(it.first, pos, ship.Velocity(), ship.Facing() + point.facing, point.zoom, rightTurnScale);
+							Body sprite(it.first, pos, ship.Velocity(), flareAngle, point.zoom, rightTurnScale);
 							draw.Add(sprite, ship.Cloaking());
 						}
 				}
-=======
-				if(point.side == side && (point.steering == Ship::EnginePoint::NONE
-					|| (point.steering == Ship::EnginePoint::LEFT && ship.SteeringDirection() < 0.)
-					|| (point.steering == Ship::EnginePoint::RIGHT && ship.SteeringDirection() > 0.)))
-					for(int i = 0; i < it.second && i < 3; ++i)
-					{
-						Body sprite(it.first, pos, ship.Velocity(), flareAngle, point.zoom);
-						draw.Add(sprite, ship.Cloaking());
-					}
->>>>>>> d922b094
 		}
 	}
 
