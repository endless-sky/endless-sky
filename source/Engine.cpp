/* Engine.cpp
Copyright (c) 2014 by Michael Zahniser

Endless Sky is free software: you can redistribute it and/or modify it under the
terms of the GNU General Public License as published by the Free Software
Foundation, either version 3 of the License, or (at your option) any later version.

Endless Sky is distributed in the hope that it will be useful, but WITHOUT ANY
WARRANTY; without even the implied warranty of MERCHANTABILITY or FITNESS FOR A
PARTICULAR PURPOSE.  See the GNU General Public License for more details.
*/

#include "Engine.h"

#include "text/alignment.hpp"
#include "Audio.h"
#include "text/DisplayText.h"
#include "Effect.h"
#include "Files.h"
#include "FillShader.h"
#include "Fleet.h"
#include "Flotsam.h"
#include "text/Font.h"
#include "text/FontSet.h"
#include "text/Format.h"
#include "FrameTimer.h"
#include "GameData.h"
#include "Government.h"
#include "Hazard.h"
#include "Interface.h"
#include "text/layout.hpp"
#include "MapPanel.h"
#include "Mask.h"
#include "Messages.h"
#include "Minable.h"
#include "Mission.h"
#include "NPC.h"
#include "OutlineShader.h"
#include "Person.h"
#include "Planet.h"
#include "PlanetLabel.h"
#include "PlayerInfo.h"
#include "PointerShader.h"
#include "Politics.h"
#include "Preferences.h"
#include "Projectile.h"
#include "Random.h"
#include "RingShader.h"
#include "Screen.h"
#include "Ship.h"
#include "ShipEvent.h"
#include "Sprite.h"
#include "SpriteSet.h"
#include "SpriteShader.h"
#include "StarField.h"
#include "StartConditions.h"
#include "StellarObject.h"
#include "System.h"
#include "Visual.h"
#include "Weather.h"
<<<<<<< HEAD
=======
#include "text/WrappedText.h"
>>>>>>> 5bbe1d8c

#include <algorithm>
#include <cmath>
#include <string>

using namespace std;

namespace {
	int RadarType(const Ship &ship, int step)
	{
		if(ship.GetPersonality().IsTarget() && !ship.IsDestroyed())
		{
			// If a ship is a "target," double-blink it a few times per second.
			int count = (step / 6) % 7;
			if(count == 0 || count == 2)
				return Radar::BLINK;
		}
		if(ship.IsDisabled() || (ship.IsOverheated() && ((step / 20) % 2)))
			return Radar::INACTIVE;
		if(ship.IsYours() || (ship.GetPersonality().IsEscort() && !ship.GetGovernment()->IsEnemy()))
			return Radar::PLAYER;
		if(!ship.GetGovernment()->IsEnemy())
			return Radar::FRIENDLY;
		const auto &target = ship.GetTargetShip();
		if(target && target->IsYours())
			return Radar::HOSTILE;
		return Radar::UNFRIENDLY;
	}
	
	template <class Type>
	void Prune(vector<Type> &objects)
	{
		// First, erase any of the old objects that should be removed.
		typename vector<Type>::iterator in = objects.begin();
		while(in != objects.end() && !in->ShouldBeRemoved())
			++in;
		
		typename vector<Type>::iterator out = in;
		while(in != objects.end())
		{
			if(!in->ShouldBeRemoved())
				*out++ = std::move(*in);
			++in;
		}
		if(out != objects.end())
			objects.erase(out, objects.end());
	}
	
	template <class Type>
	void Prune(list<shared_ptr<Type>> &objects)
	{
		for(auto it = objects.begin(); it != objects.end(); )
		{
			if((*it)->ShouldBeRemoved())
				it = objects.erase(it);
			else
				++it;
		}
	}
	
	template <class Type>
	void Append(vector<Type> &objects, vector<Type> &added)
	{
		objects.insert(objects.end(), make_move_iterator(added.begin()), make_move_iterator(added.end()));
		added.clear();
	}
	
	bool CanSendHail(const shared_ptr<const Ship> &ship, const PlayerInfo &player)
	{
		const System *playerSystem = player.GetSystem();
		if(!ship || !playerSystem)
			return false;
		
		// Make sure this ship is in the same system as the player.
		if(ship->GetSystem() != playerSystem)
			return false;
		
		// Player ships shouldn't send hails.
		const Government *gov = ship->GetGovernment();
		if(!gov || ship->IsYours())
			return false;
		
		// Make sure this ship is able to send a hail.
		if(ship->IsDisabled() || !ship->Crew()
				|| ship->Cloaking() >= 1. || ship->GetPersonality().IsMute())
			return false;
		
		// Ships that don't share a language with the player shouldn't send hails.
		if(!gov->Language().empty() && !player.GetCondition("language: " + gov->Language()))
			return false;
		
		return true;
	}
	
	// Author the given message from the given ship.
	void SendMessage(const shared_ptr<const Ship> &ship, const string &message)
	{
		if(message.empty())
			return;
		
		// If this ship has no name, show its model name instead.
		string tag;
		const string &gov = ship->GetGovernment()->GetName();
		if(!ship->Name().empty())
			tag = gov + " " + ship->Noun() + " \"" + ship->Name() + "\": ";
		else
			tag = ship->ModelName() + " (" + gov + "): ";
		
		Messages::Add(tag + message);
	}
	
	void DrawFlareSprites(const Ship &ship, DrawList &draw, const vector<Ship::EnginePoint> &enginePoints, const vector<pair<Body, int>> &flareSprites, uint8_t side)
	{
		for(const Ship::EnginePoint &point : enginePoints)
		{
			Point pos = ship.Facing().Rotate(point) * ship.Zoom() + ship.Position();
			// If multiple engines with the same flare are installed, draw up to
			// three copies of the flare sprite.
			for(const auto &it : flareSprites)
				if(point.side == side && (point.steering == Ship::EnginePoint::NONE
					|| (point.steering == Ship::EnginePoint::LEFT && ship.SteeringDirection() < 0.) 
					|| (point.steering == Ship::EnginePoint::RIGHT && ship.SteeringDirection() > 0.)))
					for(int i = 0; i < it.second && i < 3; ++i)
					{
						Body sprite(it.first, pos, ship.Velocity(), ship.Facing() + point.facing, point.zoom);
						draw.Add(sprite, ship.Cloaking());
					}
		}
	}
	
	const double RADAR_SCALE = .025;
}



Engine::Engine(PlayerInfo &player)
	: player(player), ai(ships, asteroids.Minables(), flotsam),
	shipCollisions(256u, 32u)
{
	zoom = Preferences::ViewZoom();
	
	// Start the thread for doing calculations.
	calcThread = thread(&Engine::ThreadEntryPoint, this);
	
	if(!player.IsLoaded() || !player.GetSystem())
		return;
	
	// Preload any landscapes for this system.
	for(const StellarObject &object : player.GetSystem()->Objects())
		if(object.GetPlanet())
			GameData::Preload(object.GetPlanet()->Landscape());
	
	// Figure out what planet the player is landed on, if any.
	const StellarObject *object = player.GetStellarObject();
	if(object)
		center = object->Position();
	
	// Now we know the player's current position. Draw the planets.
	draw[calcTickTock].Clear(step, zoom);
	draw[calcTickTock].SetCenter(center);
	radar[calcTickTock].SetCenter(center);
	const Ship *flagship = player.Flagship();
	for(const StellarObject &object : player.GetSystem()->Objects())
		if(object.HasSprite())
		{
			draw[calcTickTock].Add(object);
			
			double r = max(2., object.Radius() * .03 + .5);
			radar[calcTickTock].Add(object.RadarType(flagship), object.Position(), r, r - 1.);
		}
	
	// Add all neighboring systems to the radar.
	const System *targetSystem = flagship ? flagship->GetTargetSystem() : nullptr;
	const set<const System *> &links = (flagship && flagship->Attributes().Get("jump drive")) ?
		player.GetSystem()->JumpNeighbors(flagship->JumpRange()) : player.GetSystem()->Links();
	for(const System *system : links)
		radar[calcTickTock].AddPointer(
			(system == targetSystem) ? Radar::SPECIAL : Radar::INACTIVE,
			system->Position() - player.GetSystem()->Position());
	
	GameData::SetHaze(player.GetSystem()->Haze());
}



Engine::~Engine()
{
	{
		unique_lock<mutex> lock(swapMutex);
		terminate = true;
	}
	condition.notify_all();
	calcThread.join();
}



void Engine::Place()
{
	ships.clear();
	ai.ClearOrders();
	
	EnterSystem();
	
	// Add the player's flagship and escorts to the list of ships. The TakeOff()
	// code already took care of loading up fighters and assigning parents.
	for(const shared_ptr<Ship> &ship : player.Ships())
		if(!ship->IsParked() && ship->GetSystem())
			ships.push_back(ship);
	
	// Add NPCs to the list of ships. Fighters have to be assigned to carriers,
	// and all but "uninterested" ships should follow the player.
	shared_ptr<Ship> flagship = player.FlagshipPtr();
	
	// Update the active NPCs for missions based on the player's conditions.
	player.UpdateMissionNPCs();
	for(const Mission &mission : player.Missions())
		Place(mission.NPCs(), flagship);
	
	// Get the coordinates of the planet the player is leaving.
	const Planet *planet = player.GetPlanet();
	Point planetPos;
	double planetRadius = 0.;
	const StellarObject *object = player.GetStellarObject();
	if(object)
	{
		planetPos = object->Position();
		planetRadius = object->Radius();
	}
	
	// Give each non-carried, special ship we just added a random heading and position.
	// (While carried by a parent, ships will not be present in `Engine::ships`.)
	for(const shared_ptr<Ship> &ship : ships)
	{
		Point pos;
		Angle angle = Angle::Random();
		// Any ships in the same system as the player should be either
		// taking off from a specific planet or nearby.
		if(ship->GetSystem() == player.GetSystem() && !ship->IsDisabled())
		{
			const Personality &person = ship->GetPersonality();
			bool hasOwnPlanet = ship->GetPlanet();
			bool launchesWithPlayer = (ship->IsYours() || planet->CanLand(*ship))
					&& !(person.IsStaying() || person.IsWaiting() || hasOwnPlanet);
			const StellarObject *object = hasOwnPlanet ?
					ship->GetSystem()->FindStellar(ship->GetPlanet()) : nullptr;
			// Default to the player's planet in the case of data definition errors.
			if(person.IsLaunching() || launchesWithPlayer || (hasOwnPlanet && !object))
			{
				if(planet)
					ship->SetPlanet(planet);
				pos = planetPos + angle.Unit() * Random::Real() * planetRadius;
			}
			else if(hasOwnPlanet)
				pos = object->Position() + angle.Unit() * Random::Real() * object->Radius();
		}
		// If a special ship somehow was saved without a system reference, place it into the
		// player's system to avoid a nullptr deference.
		else if(!ship->GetSystem())
		{
			// Log this error.
			Files::LogError("Engine::Place: Set fallback system for the NPC \"" + ship->Name() + "\" as it had no system");
			ship->SetSystem(player.GetSystem());
		}
		
		// If the position is still (0, 0), the special ship is in a different
		// system, disabled, or otherwise unable to land on viable planets in
		// the player's system: place it "in flight".
		if(!pos)
		{
			ship->SetPlanet(nullptr);
			Fleet::Place(*ship->GetSystem(), *ship);
		}
		// This ship is taking off from a planet.
		else
			ship->Place(pos, angle.Unit(), angle);
	}
	// Move any ships that were randomly spawned into the main list, now
	// that all special ships have been repositioned.
	ships.splice(ships.end(), newShips);
	
	player.SetPlanet(nullptr);
}



// Add NPC ships to the known ships. These may have been freshly instantiated
// from an accepted assisting/boarding mission, or from existing missions when
// the player departs a planet.
void Engine::Place(const list<NPC> &npcs, shared_ptr<Ship> flagship)
{
	for(const NPC &npc : npcs)
	{
		if(!npc.ShouldSpawn())
			continue;
		
		map<string, map<Ship *, int>> carriers;
		for(const shared_ptr<Ship> &ship : npc.Ships())
		{
			// Skip ships that have been destroyed.
			if(ship->IsDestroyed() || ship->IsDisabled())
				continue;
			
			// Redo the loading up of fighters.
			if(ship->HasBays())
			{
				ship->UnloadBays();
				for(const string &bayType : Ship::BAY_TYPES)
				{
					int baysTotal = ship->BaysTotal(bayType);
					if(baysTotal)
						carriers[bayType][&*ship] = baysTotal;
				}
			}
		}
		
		shared_ptr<Ship> npcFlagship;
		for(const shared_ptr<Ship> &ship : npc.Ships())
		{
			// Skip ships that have been destroyed.
			if(ship->IsDestroyed())
				continue;
			
			// Avoid the exploit where the player can wear down an NPC's
			// crew by attrition over the course of many days.
			ship->AddCrew(max(0, ship->RequiredCrew() - ship->Crew()));
			if(!ship->IsDisabled())
				ship->Recharge();
			
			if(ship->CanBeCarried())
			{
				bool docked = false;
				const string &bayType = ship->Attributes().Category();
				for(auto &it : carriers[bayType])
					if(it.second && it.first->Carry(ship))
					{
						--it.second;
						docked = true;
						break;
					}
				if(docked)
					continue;
			}
			
			ships.push_back(ship);
			// The first (alive) ship in an NPC block
			// serves as the flagship of the group.
			if(!npcFlagship)
				npcFlagship = ship;
			
			// Only the flagship of an NPC considers the
			// player: the rest of the NPC track it.
			if(npcFlagship && ship != npcFlagship)
				ship->SetParent(npcFlagship);
			else if(!ship->GetPersonality().IsUninterested())
				ship->SetParent(flagship);
			else
				ship->SetParent(nullptr);
		}
	}
}



// Wait for the previous calculations (if any) to be done.
void Engine::Wait()
{
	unique_lock<mutex> lock(swapMutex);
	while(calcTickTock != drawTickTock)
		condition.wait(lock);
}



// Begin the next step of calculations.
void Engine::Step(bool isActive)
{
	events.swap(eventQueue);
	eventQueue.clear();
	
	// The calculation thread was paused by MainPanel before calling this function, so it is safe to access things.
	const shared_ptr<Ship> flagship = player.FlagshipPtr();
	const StellarObject *object = player.GetStellarObject();
	if(object)
	{
		center = object->Position();
		centerVelocity = Point();
	}
	else if(flagship)
	{
		center = flagship->Position();
		centerVelocity = flagship->Velocity();
		if(doEnter && flagship->Zoom() == 1. && !flagship->IsHyperspacing())
		{
			doEnter = false;
			events.emplace_back(flagship, flagship, ShipEvent::JUMP);
		}
		if(flagship->IsEnteringHyperspace() || flagship->Commands().Has(Command::JUMP))
		{
			if(jumpCount < 100)
				++jumpCount;
			const System *from = flagship->GetSystem();
			const System *to = flagship->GetTargetSystem();
			if(from && to && from != to)
			{
				jumpInProgress[0] = from;
				jumpInProgress[1] = to;
			}
		}
		else if(jumpCount > 0)
			--jumpCount;
	}
	ai.UpdateEvents(events);
	if(isActive)
	{
		HandleKeyboardInputs();
		// Ignore any inputs given when first becoming active, since those inputs
		// were issued when some other panel (e.g. planet, hail) was displayed.
		if(!wasActive)
			activeCommands.Clear();
		else
			ai.UpdateKeys(player, activeCommands);
	}
	wasActive = isActive;
	Audio::Update(center);
	
	// Smoothly zoom in and out.
	if(isActive)
	{
		double zoomTarget = Preferences::ViewZoom();
		if(zoom != zoomTarget)
		{
			static const double ZOOM_SPEED = .05;
			
			// Define zoom speed bounds to prevent asymptotic behavior.
			static const double MAX_SPEED = .05;
			static const double MIN_SPEED = .002;
			
			double zoomRatio = max(MIN_SPEED, min(MAX_SPEED, abs(log2(zoom) - log2(zoomTarget)) * ZOOM_SPEED));
			if(zoom < zoomTarget)
				zoom = min(zoomTarget, zoom * (1. + zoomRatio));
			else if(zoom > zoomTarget)
				zoom = max(zoomTarget, zoom * (1. / (1. + zoomRatio)));
		}
	}
	
	// Draw a highlight to distinguish the flagship from other ships.
	if(flagship && !flagship->IsDestroyed() && Preferences::Has("Highlight player's flagship"))
	{
		highlightSprite = flagship->GetSprite();
		highlightUnit = flagship->Unit() * zoom;
		highlightFrame = flagship->GetFrame();
	}
	else
		highlightSprite = nullptr;
	
	// Any of the player's ships that are in system are assumed to have
	// landed along with the player.
	if(flagship && flagship->GetPlanet() && isActive)
		player.SetPlanet(flagship->GetPlanet());
	
	const System *currentSystem = player.GetSystem();
	// Update this here, for thread safety.
	if(!player.HasTravelPlan() && flagship && flagship->GetTargetSystem())
		player.TravelPlan().push_back(flagship->GetTargetSystem());
	if(player.HasTravelPlan() && currentSystem == player.TravelPlan().back())
		player.PopTravel();
	if(doFlash)
	{
		flash = .4;
		doFlash = false;
	}
	else if(flash)
		flash = max(0., flash * .99 - .002);
	
	targets.clear();
	
	// Update the player's ammo amounts.
	ammo.clear();
	if(flagship)
		for(const auto &it : flagship->Outfits())
		{
			if(!it.first->Icon())
				continue;
			
			if(it.first->Ammo())
				ammo.emplace_back(it.first,
					flagship->OutfitCount(it.first->Ammo()));
			else if(it.first->FiringFuel())
			{
				double remaining = flagship->Fuel()
					* flagship->Attributes().Get("fuel capacity");
				ammo.emplace_back(it.first,
					remaining / it.first->FiringFuel());
			}
			else
				ammo.emplace_back(it.first, -1);
		}
	
	// Display escort information for all ships of the "Escort" government,
	// and all ships with the "escort" personality, except for fighters that
	// are not owned by the player.
	escorts.Clear();
	bool fleetIsJumping = (flagship && flagship->Commands().Has(Command::JUMP));
	for(const auto &it : ships)
		if(it->GetGovernment()->IsPlayer() || it->GetPersonality().IsEscort())
			if(!it->IsYours() && !it->CanBeCarried())
			{
				bool isSelected = (flagship && flagship->GetTargetShip() == it);
				escorts.Add(*it, it->GetSystem() == currentSystem, fleetIsJumping, isSelected);
			}
	for(const shared_ptr<Ship> &escort : player.Ships())
		if(!escort->IsParked() && escort != flagship && !escort->IsDestroyed())
		{
			// Check if this escort is selected.
			bool isSelected = false;
			for(const weak_ptr<Ship> &ptr : player.SelectedShips())
				if(ptr.lock() == escort)
				{
					isSelected = true;
					break;
				}
			escorts.Add(*escort, escort->GetSystem() == currentSystem, fleetIsJumping, isSelected);
		}
	
	// Create the status overlays.
	statuses.clear();
	if(isActive && Preferences::Has("Show status overlays"))
		for(const auto &it : ships)
		{
			if(!it->GetGovernment() || it->GetSystem() != currentSystem || it->Cloaking() == 1.)
				continue;
			// Don't show status for dead ships.
			if(it->IsDestroyed())
				continue;
			
			bool isEnemy = it->GetGovernment()->IsEnemy();
			if(isEnemy || it->IsYours() || it->GetPersonality().IsEscort())
			{
				double width = min(it->Width(), it->Height());
				statuses.emplace_back(it->Position() - center, it->Shields(), it->Hull(),
					min(it->Hull(), it->DisabledHull()), max(20., width * .5), isEnemy);
			}
		}
	
	// Create the planet labels.
	labels.clear();
	if(currentSystem && Preferences::Has("Show planet labels"))
	{
		for(const StellarObject &object : currentSystem->Objects())
		{
			if(!object.HasSprite() || !object.GetPlanet() || !object.GetPlanet()->IsAccessible(flagship.get()))
				continue;
			
			Point pos = object.Position() - center;
			if(pos.Length() - object.Radius() < 600. / zoom)
				labels.emplace_back(pos, object, currentSystem, zoom);
		}
	}
	
	if(flagship && flagship->IsOverheated())
		Messages::Add("Your ship has overheated.");
	
	// Clear the HUD information from the previous frame.
	info = Information();
	if(flagship && flagship->Hull())
	{
		Point shipFacingUnit(0., -1.);
		if(Preferences::Has("Rotate flagship in HUD"))
			shipFacingUnit = flagship->Facing().Unit();
		
		info.SetSprite("player sprite", flagship->GetSprite(), shipFacingUnit, flagship->GetFrame(step));
	}
	if(currentSystem)
		info.SetString("location", currentSystem->Name());
	info.SetString("date", player.GetDate().ToString());
	if(flagship)
	{
		info.SetBar("fuel", flagship->Fuel(),
			flagship->Attributes().Get("fuel capacity") * .01);
		info.SetBar("energy", flagship->Energy());
		double heat = flagship->Heat();
		info.SetBar("heat", min(1., heat));
		// If heat is above 100%, draw a second overlaid bar to indicate the
		// total heat level.
		if(heat > 1.)
			info.SetBar("overheat", min(1., heat - 1.));
		if(flagship->IsOverheated() && (step / 20) % 2)
			info.SetBar("overheat blink", min(1., heat));
		info.SetBar("shields", flagship->Shields());
		info.SetBar("hull", flagship->Hull(), 20.);
		info.SetBar("disabled hull", min(flagship->Hull(), flagship->DisabledHull()), 20.);
	}
	info.SetString("credits",
		Format::Credits(player.Accounts().Credits()) + " credits");
	bool isJumping = flagship && (flagship->Commands().Has(Command::JUMP) || flagship->IsEnteringHyperspace());
	if(flagship && flagship->GetTargetStellar() && !isJumping)
	{
		const StellarObject *object = flagship->GetTargetStellar();
		string navigationMode = flagship->Commands().Has(Command::LAND) ? "Landing on:" :
			object->GetPlanet() && object->GetPlanet()->CanLand(*flagship) ? "Can land on:" :
			"Cannot land on:";
		info.SetString("navigation mode", navigationMode);
		const string &name = object->Name();
		info.SetString("destination", name);
		
		targets.push_back({
			object->Position() - center,
			object->Facing(),
			object->Radius(),
			object->GetPlanet()->CanLand() ? Radar::FRIENDLY : Radar::HOSTILE,
			5});
	}
	else if(flagship && flagship->GetTargetSystem())
	{
		info.SetString("navigation mode", "Hyperspace:");
		if(player.HasVisited(flagship->GetTargetSystem()))
			info.SetString("destination", flagship->GetTargetSystem()->Name());
		else
			info.SetString("destination", "unexplored system");
	}
	else
	{
		info.SetString("navigation mode", "Navigation:");
		info.SetString("destination", "no destination");
	}
	// Use the radar that was just populated. (The draw tick-tock has not
	// yet been toggled, but it will be at the end of this function.)
	shared_ptr<const Ship> target;
	shared_ptr<const Minable> targetAsteroid;
	targetVector = Point();
	if(flagship)
	{
		target = flagship->GetTargetShip();
		targetAsteroid = flagship->GetTargetAsteroid();
		// Record that the player knows this type of asteroid is available here.
		if(targetAsteroid)
			for(const auto &it : targetAsteroid->Payload())
				player.Harvest(it.first);
	}
	if(!target)
		targetSwizzle = -1;
	if(!target && !targetAsteroid)
		info.SetString("target name", "no target");
	else if(!target)
	{
		info.SetSprite("target sprite",
			targetAsteroid->GetSprite(),
			targetAsteroid->Facing().Unit(),
			targetAsteroid->GetFrame(step));
		info.SetString("target name", Format::Capitalize(targetAsteroid->Name()) + " Asteroid");
		
		targetVector = targetAsteroid->Position() - center;
		
		if(flagship->Attributes().Get("tactical scan power"))
		{
			info.SetCondition("range display");
			int targetRange = round(targetAsteroid->Position().Distance(flagship->Position()));
			info.SetString("target range", to_string(targetRange));
		}
	}
	else
	{
		if(target->GetSystem() == player.GetSystem() && target->Cloaking() < 1.)
			targetUnit = target->Facing().Unit();
		info.SetSprite("target sprite", target->GetSprite(), targetUnit, target->GetFrame(step));
		info.SetString("target name", target->Name());
		info.SetString("target type", target->ModelName());
		if(!target->GetGovernment())
			info.SetString("target government", "No Government");
		else
			info.SetString("target government", target->GetGovernment()->GetName());
		targetSwizzle = target->GetSwizzle();
		info.SetString("mission target", target->GetPersonality().IsTarget() ? "(mission target)" : "");
		
		int targetType = RadarType(*target, step);
		info.SetOutlineColor(Radar::GetColor(targetType));
		if(target->GetSystem() == player.GetSystem() && target->IsTargetable())
		{
			info.SetBar("target shields", target->Shields());
			info.SetBar("target hull", target->Hull(), 20.);
			info.SetBar("target disabled hull", min(target->Hull(), target->DisabledHull()), 20.);
		
			// The target area will be a square, with sides proportional to the average
			// of the width and the height of the sprite.
			double size = (target->Width() + target->Height()) * .35;
			targets.push_back({
				target->Position() - center,
				Angle(45.) + target->Facing(),
				size,
				targetType,
				4});
			
			targetVector = target->Position() - center;
			
			// Check if the target is close enough to show tactical information.
			double tacticalRange = 100. * sqrt(flagship->Attributes().Get("tactical scan power"));
			double targetRange = target->Position().Distance(flagship->Position());
			if(tacticalRange)
			{
				info.SetCondition("range display");
				info.SetString("target range", to_string(static_cast<int>(round(targetRange))));
			}
			// Actual tactical information requires a scrutable
			// target that is within the tactical scanner range.
			if((targetRange <= tacticalRange && !target->Attributes().Get("inscrutable"))
					|| (tacticalRange && target->IsYours()))
			{
				info.SetCondition("tactical display");
				info.SetString("target crew", to_string(target->Crew()));
				int fuel = round(target->Fuel() * target->Attributes().Get("fuel capacity"));
				info.SetString("target fuel", to_string(fuel));
				int energy = round(target->Energy() * target->Attributes().Get("energy capacity"));
				info.SetString("target energy", to_string(energy));
				int heat = round(100. * target->Heat());
				info.SetString("target heat", to_string(heat) + "%");
			}
		}
	}
	if(target && target->IsTargetable() && target->GetSystem() == currentSystem
		&& (flagship->CargoScanFraction() || flagship->OutfitScanFraction()))
	{
		double width = max(target->Width(), target->Height());
		Point pos = target->Position() - center;
		statuses.emplace_back(pos, flagship->OutfitScanFraction(), flagship->CargoScanFraction(),
			0, 10. + max(20., width * .5), 2, Angle(pos).Degrees() + 180.);
	}
	// Handle any events that change the selected ships.
	if(groupSelect >= 0)
	{
		// This has to be done in Step() to avoid race conditions.
		if(hasControl)
			player.SetGroup(groupSelect);
		else
			player.SelectGroup(groupSelect, hasShift);
		groupSelect = -1;
	}
	if(doClickNextStep)
	{
		// If a click command is issued, always wait until the next step to act
		// on it, to avoid race conditions.
		doClick = true;
		doClickNextStep = false;
	}
	else
		doClick = false;
	
	if(doClick && !isRightClick)
	{
		doClick = !player.SelectShips(clickBox, hasShift);
		if(doClick)
		{
			const vector<const Ship *> &stack = escorts.Click(clickPoint);
			if(!stack.empty())
				doClick = !player.SelectShips(stack, hasShift);
			else
				clickPoint /= isRadarClick ? RADAR_SCALE : zoom;
		}
	}
	
	// Draw crosshairs on all the selected ships.
	for(const weak_ptr<Ship> &selected : player.SelectedShips())
	{
		shared_ptr<Ship> ship = selected.lock();
		if(ship && ship != target && !ship->IsParked() && ship->GetSystem() == player.GetSystem()
				&& !ship->IsDestroyed() && ship->Zoom() > 0.)
		{
			double size = (ship->Width() + ship->Height()) * .35;
			targets.push_back({
				ship->Position() - center,
				Angle(45.) + ship->Facing(),
				size,
				Radar::PLAYER,
				4});
		}
	}
	
	// Draw crosshairs on any minables in range of the flagship's scanners.
	double scanRange = flagship ? 100. * sqrt(flagship->Attributes().Get("asteroid scan power")) : 0.;
	if(flagship && scanRange && !flagship->IsHyperspacing())
		for(const shared_ptr<Minable> &minable : asteroids.Minables())
		{
			Point offset = minable->Position() - center;
			if(offset.Length() > scanRange)
				continue;
			
			targets.push_back({
				offset,
				minable->Facing(),
				.8 * minable->Radius(),
				minable == flagship->GetTargetAsteroid() ? Radar::SPECIAL : Radar::INACTIVE,
				3});
		}
}



// Begin the next step of calculations.
void Engine::Go()
{
	{
		unique_lock<mutex> lock(swapMutex);
		++step;
		drawTickTock = !drawTickTock;
	}
	condition.notify_all();
}



// Pass the list of game events to MainPanel for handling by the player, and any
// UI element generation.
list<ShipEvent> &Engine::Events()
{
	return events;
}



// Draw a frame.
void Engine::Draw() const
{
	GameData::Background().Draw(center, centerVelocity, zoom);
	static const Set<Color> &colors = GameData::Colors();
	const Interface *interface = GameData::Interfaces().Get("hud");
	
	// Draw any active planet labels.
	for(const PlanetLabel &label : labels)
		label.Draw();
	
	draw[drawTickTock].Draw();
	batchDraw[drawTickTock].Draw();
	
	for(const auto &it : statuses)
	{
		static const Color color[8] = {
			*colors.Get("overlay friendly shields"),
			*colors.Get("overlay hostile shields"),
			*colors.Get("overlay outfit scan"),
			*colors.Get("overlay friendly hull"),
			*colors.Get("overlay hostile hull"),
			*colors.Get("overlay cargo scan"),
			*colors.Get("overlay friendly disabled"),
			*colors.Get("overlay hostile disabled")
		};
		Point pos = it.position * zoom;
		double radius = it.radius * zoom;
		if(it.outer > 0.)
			RingShader::Draw(pos, radius + 3., 1.5f, it.outer, color[it.type], 0.f, it.angle);
		double dashes = (it.type >= 2) ? 0. : 20. * min(1., zoom);
		if(it.inner > 0.)
			RingShader::Draw(pos, radius, 1.5f, it.inner, color[3 + it.type], dashes, it.angle);
		if(it.disabled > 0.)
			RingShader::Draw(pos, radius, 1.5f, it.disabled, color[6 + it.type], dashes, it.angle);
	}
	
	// Draw the flagship highlight, if any.
	if(highlightSprite)
	{
		Point size(highlightSprite->Width(), highlightSprite->Height());
		const Color &color = *colors.Get("flagship highlight");
		// The flagship is always in the dead center of the screen.
		OutlineShader::Draw(highlightSprite, Point(), size, color, highlightUnit, highlightFrame);
	}
	
	if(flash)
		FillShader::Fill(Point(), Point(Screen::Width(), Screen::Height()), Color(flash, flash));
	
	// Draw messages. Draw the most recent messages first, as some messages
	// may be wrapped onto multiple lines.
	const Font &font = FontSet::Get(14);
	const vector<Messages::Entry> &messages = Messages::Get(step);
	Rectangle messageBox = interface->GetBox("messages");
	auto messageLayout = Layout(static_cast<int>(ceil(messageBox.Width())), Alignment::JUSTIFIED);
	messageLayout.paragraphBreak = 0;
	string messageLine;
	Point messagePoint = Point(messageBox.Left(), messageBox.Bottom());
	for(auto it = messages.rbegin(); it != messages.rend(); ++it)
	{
		messagePoint.Y() -= font.FormattedHeight({it->message, messageLayout});
		if(messagePoint.Y() < messageBox.Top())
			break;
		float alpha = (it->step + 1000 - step) * .001f;
		Color color(alpha, 0.f);
		font.Draw({it->message, messageLayout}, messagePoint, color);
	}
	
	// Draw crosshairs around anything that is targeted.
	for(const Target &target : targets)
	{
		Angle a = target.angle;
		Angle da(360. / target.count);
		
		PointerShader::Bind();
		for(int i = 0; i < target.count; ++i)
		{
			PointerShader::Add(target.center * zoom, a.Unit(), 12.f, 14.f, -target.radius * zoom,
				Radar::GetColor(target.type));
			a += da;
		}
		PointerShader::Unbind();
	}
	
	// Draw the heads-up display.
	interface->Draw(info);
	if(interface->HasPoint("radar"))
	{
		radar[drawTickTock].Draw(
			interface->GetPoint("radar"),
			RADAR_SCALE,
			interface->GetValue("radar radius"),
			interface->GetValue("radar pointer radius"));
	}
	if(interface->HasPoint("target") && targetVector.Length() > 20.)
	{
		Point center = interface->GetPoint("target");
		double radius = interface->GetValue("target radius");
		PointerShader::Draw(center, targetVector.Unit(), 10.f, 10.f, radius, Color(1.f));
	}
	
	// Draw the faction markers.
	if(targetSwizzle >= 0 && interface->HasPoint("faction markers"))
	{
		int width = font.Width(info.GetString("target government"));
		Point center = interface->GetPoint("faction markers");
		
		const Sprite *mark[2] = {SpriteSet::Get("ui/faction left"), SpriteSet::Get("ui/faction right")};
		// Round the x offsets to whole numbers so the icons are sharp.
		double dx[2] = {(width + mark[0]->Width() + 1) / -2, (width + mark[1]->Width() + 1) / 2};
		for(int i = 0; i < 2; ++i)
			SpriteShader::Draw(mark[i], center + Point(dx[i], 0.), 1., targetSwizzle);
	}
	if(jumpCount && Preferences::Has("Show mini-map"))
		MapPanel::DrawMiniMap(player, .5f * min(1.f, jumpCount / 30.f), jumpInProgress, step);
	
	// Draw ammo status.
	static const double ICON_SIZE = 30.;
	static const double AMMO_WIDTH = 80.;
	Rectangle ammoBox = interface->GetBox("ammo");
	// Pad the ammo list by the same amount on all four sides.
	double ammoPad = .5 * (ammoBox.Width() - AMMO_WIDTH);
	const Sprite *selectedSprite = SpriteSet::Get("ui/ammo selected");
	const Sprite *unselectedSprite = SpriteSet::Get("ui/ammo unselected");
	Color selectedColor = *colors.Get("bright");
	Color unselectedColor = *colors.Get("dim");
	
	// This is the top left corner of the ammo display.
	Point pos(ammoBox.Left() + ammoPad, ammoBox.Bottom() - ammoPad);
	// These offsets are relative to that corner.
	Point boxOff(AMMO_WIDTH - .5 * selectedSprite->Width(), .5 * ICON_SIZE);
	Point textOff(AMMO_WIDTH - .5 * ICON_SIZE, .5 * (ICON_SIZE - font.Height()));
	Point iconOff(.5 * ICON_SIZE, .5 * ICON_SIZE);
	for(const pair<const Outfit *, int> &it : ammo)
	{
		pos.Y() -= ICON_SIZE;
		if(pos.Y() < ammoBox.Top() + ammoPad)
			break;
		
		bool isSelected = it.first == player.SelectedWeapon();
		
		SpriteShader::Draw(it.first->Icon(), pos + iconOff);
		SpriteShader::Draw(isSelected ? selectedSprite : unselectedSprite, pos + boxOff);
		
		// Some secondary weapons may not have limited ammo. In that case, just
		// show the icon without a number.
		if(it.second < 0)
			continue;
		
		string amount = to_string(it.second);
		Point textPos = pos + textOff + Point(-font.Width(amount), 0.);
		font.Draw(amount, textPos, isSelected ? selectedColor : unselectedColor);
	}
	
	// Draw escort status.
	escorts.Draw(interface->GetBox("escorts"));
	
	// Upload any preloaded sprites that are now available. This is to avoid
	// filling the entire backlog of sprites before landing on a planet.
	GameData::Progress();
	
	if(Preferences::Has("Show CPU / GPU load"))
	{
		string loadString = to_string(lround(load * 100.)) + "% CPU";
		Color color = *colors.Get("medium");
		font.Draw(loadString,
			Point(-10 - font.Width(loadString), Screen::Height() * -.5 + 5.), color);
	}
}



// Give an (automated/scripted) command on behalf of the player.
void Engine::GiveCommand(const Command &command)
{
	activeCommands.Set(command);
}



// Select the object the player clicked on.
void Engine::Click(const Point &from, const Point &to, bool hasShift)
{
	// First, see if this is a click on an escort icon.
	doClickNextStep = true;
	this->hasShift = hasShift;
	isRightClick = false;
	
	// Determine if the left-click was within the radar display.
	const Interface *interface = GameData::Interfaces().Get("hud");
	Point radarCenter = interface->GetPoint("radar");
	double radarRadius = interface->GetValue("radar radius");
	if(Preferences::Has("Clickable radar display") && (from - radarCenter).Length() <= radarRadius)
		isRadarClick = true;
	else
		isRadarClick = false;
	
	clickPoint = isRadarClick ? from - radarCenter : from;
	if(isRadarClick)
		clickBox = Rectangle::WithCorners(
			(from - radarCenter) / RADAR_SCALE + center,
			(to - radarCenter) / RADAR_SCALE  + center);
	else
		clickBox = Rectangle::WithCorners(from / zoom + center, to / zoom + center);
}



void Engine::RClick(const Point &point)
{
	doClickNextStep = true;
	hasShift = false;
	isRightClick = true;
	
	// Determine if the right-click was within the radar display, and if so, rescale.
	const Interface *interface = GameData::Interfaces().Get("hud");
	Point radarCenter = interface->GetPoint("radar");
	double radarRadius = interface->GetValue("radar radius");
	if(Preferences::Has("Clickable radar display") && (point - radarCenter).Length() <= radarRadius)
		clickPoint = (point - radarCenter) / RADAR_SCALE;
	else
		clickPoint = point / zoom;
}



void Engine::SelectGroup(int group, bool hasShift, bool hasControl)
{
	groupSelect = group;
	this->hasShift = hasShift;
	this->hasControl = hasControl;
}



void Engine::EnterSystem()
{
	ai.Clean();
	
	Ship *flagship = player.Flagship();
	if(!flagship)
		return;
	
	doEnter = true;
	player.IncrementDate();
	const Date &today = player.GetDate();
	
	const System *system = flagship->GetSystem();
	Audio::PlayMusic(system->MusicName());
	GameData::SetHaze(system->Haze());	
	
	Messages::Add("Entering the " + system->Name() + " system on "
		+ today.ToString() + (system->IsInhabited(flagship) ?
			"." : ". No inhabited planets detected."));
	
	// Preload landscapes and determine if the player used a wormhole.
	const StellarObject *usedWormhole = nullptr;
	for(const StellarObject &object : system->Objects())
		if(object.GetPlanet())
		{
			GameData::Preload(object.GetPlanet()->Landscape());
			if(object.GetPlanet()->IsWormhole() && !usedWormhole
					&& flagship->Position().Distance(object.Position()) < 1.)
				usedWormhole = &object;
		}
	
	// Advance the positions of every StellarObject and update politics.
	// Remove expired bribes, clearance, and grace periods from past fines.
	GameData::SetDate(today);
	GameData::StepEconomy();
	// SetDate() clears any bribes from yesterday, so restore any auto-clearance.
	for(const Mission &mission : player.Missions())
		if(mission.ClearanceMessage() == "auto")
		{
			mission.Destination()->Bribe(mission.HasFullClearance());
			for(const Planet *planet : mission.Stopovers())
				planet->Bribe(mission.HasFullClearance());
		}
	
	if(usedWormhole)
	{
		// If ships use a wormhole, they are emitted from its center in
		// its destination system. Player travel causes a date change,
		// thus the wormhole's new position should be used.
		flagship->SetPosition(usedWormhole->Position());
		if(player.HasTravelPlan())
		{
			// Wormhole travel generally invalidates travel plans
			// unless it was planned. For valid travel plans, the
			// next system will be this system, or accessible.
			const System *to = player.TravelPlan().back();
			if(system != to && !flagship->JumpFuel(to))
				player.TravelPlan().clear();
		}
	}
	
	asteroids.Clear();
	for(const System::Asteroid &a : system->Asteroids())
	{
		// Check whether this is a minable or an ordinary asteroid.
		if(a.Type())
			asteroids.Add(a.Type(), a.Count(), a.Energy(), system->AsteroidBelt());
		else
			asteroids.Add(a.Name(), a.Count(), a.Energy());
	}
	
	// Clear any active weather events
	activeWeather.clear();
	// Place five seconds worth of fleets and weather events. Check for
	// undefined fleets by not trying to create anything with no
	// government set.
	for(int i = 0; i < 5; ++i)
	{
		for(const System::FleetProbability &fleet : system->Fleets())
			if(fleet.Get()->GetGovernment() && Random::Int(fleet.Period()) < 60)
				fleet.Get()->Place(*system, newShips);
		for(const System::HazardProbability &hazard : system->Hazards())
			if(Random::Int(hazard.Period()) < 60)
			{
				const Hazard *weather = hazard.Get();
				int hazardLifetime = weather->RandomDuration();
				// Elapse this weather event by a random amount of time.
				int elapsedLifetime = hazardLifetime - Random::Int(hazardLifetime + 1);
				activeWeather.emplace_back(weather, hazardLifetime, elapsedLifetime, weather->RandomStrength());
			}
	}
	
	const Fleet *raidFleet = system->GetGovernment()->RaidFleet();
	const Government *raidGovernment = raidFleet ? raidFleet->GetGovernment() : nullptr;
	if(raidGovernment && raidGovernment->IsEnemy())
	{
		pair<double, double> factors = player.RaidFleetFactors();
		double attraction = .005 * (factors.first - factors.second - 2.);
		if(attraction > 0.)
			for(int i = 0; i < 10; ++i)
				if(Random::Real() < attraction)
				{
					raidFleet->Place(*system, newShips);
					Messages::Add("Your fleet has attracted the interest of a "
							+ raidGovernment->GetName() + " raiding party.");
				}
	}
	
	grudge.clear();
	
	projectiles.clear();
	visuals.clear();
	flotsam.clear();
	// Cancel any projectiles, visuals, or flotsam created by ships this step.
	newProjectiles.clear();
	newVisuals.clear();
	newFlotsam.clear();
	
	// Help message for new players. Show this message for the first four days,
	// since the new player ships can make at most four jumps before landing.
	if(today <= GameData::Start().GetDate() + 4)
	{
		Messages::Add(GameData::HelpMessage("basics 1"));
		Messages::Add(GameData::HelpMessage("basics 2"));
	}
}



// Thread entry point.
void Engine::ThreadEntryPoint()
{
	while(true)
	{
		{
			unique_lock<mutex> lock(swapMutex);
			while(calcTickTock == drawTickTock && !terminate)
				condition.wait(lock);
		
			if(terminate)
				break;
		}
		
		// Do all the calculations.
		CalculateStep();
		
		{
			unique_lock<mutex> lock(swapMutex);
			calcTickTock = drawTickTock;
		}
		condition.notify_one();
	}
}



void Engine::CalculateStep()
{
	FrameTimer loadTimer;
	
	// Clear the list of objects to draw.
	draw[calcTickTock].Clear(step, zoom);
	batchDraw[calcTickTock].Clear(step, zoom);
	radar[calcTickTock].Clear();
	
	if(!player.GetSystem())
		return;
	
	// Now, all the ships must decide what they are doing next.
	ai.Step(player, activeCommands);
	
	// Clear the active players commands, they are all processed at this point.
	activeCommands.Clear();
	
	// Perform actions for all the game objects. In general this is ordered from
	// bottom to top of the draw stack, but in some cases one object type must
	// "act" before another does.
	
	// The only action stellar objects perform is to launch defense fleets.
	const System *playerSystem = player.GetSystem();
	for(const StellarObject &object : playerSystem->Objects())
		if(object.GetPlanet())
			object.GetPlanet()->DeployDefense(newShips);
	
	// Keep track of the flagship to see if it jumps or enters a wormhole this turn.
	const Ship *flagship = player.Flagship();
	bool wasHyperspacing = (flagship && flagship->IsEnteringHyperspace());
	// Move all the ships.
	for(const shared_ptr<Ship> &it : ships)
		MoveShip(it);
	// If the flagship just began jumping, play the appropriate sound.
	if(!wasHyperspacing && flagship && flagship->IsEnteringHyperspace())
	{
		bool isJumping = flagship->IsUsingJumpDrive();
		const map<const Sound *, int> &jumpSounds = isJumping ? flagship->Attributes().JumpSounds() : flagship->Attributes().HyperSounds();
		if(jumpSounds.empty())
			Audio::Play(Audio::Get(isJumping ? "jump drive" : "hyperdrive"));
		else
			for(const auto &sound : jumpSounds)
				Audio::Play(sound.first);
	}
	// Check if the flagship just entered a new system.
	if(flagship && playerSystem != flagship->GetSystem())
	{
		// Wormhole travel: mark the wormhole "planet" as visited.
		if(!wasHyperspacing)
			for(const auto &it : playerSystem->Objects())
				if(it.GetPlanet() && it.GetPlanet()->IsWormhole() &&
						it.GetPlanet()->WormholeDestination(playerSystem) == flagship->GetSystem())
					player.Visit(it.GetPlanet());
		
		doFlash = Preferences::Has("Show hyperspace flash");
		playerSystem = flagship->GetSystem();
		player.SetSystem(playerSystem);
		EnterSystem();
	}
	Prune(ships);
	
	// Move the asteroids. This must be done before collision detection. Minables
	// may create visuals or flotsam.
	asteroids.Step(newVisuals, newFlotsam, step);
	
	// Move the flotsam. This must happen after the ships move, because flotsam
	// checks if any ship has picked it up.
	for(const shared_ptr<Flotsam> &it : flotsam)
		it->Move(newVisuals);
	Prune(flotsam);
	
	// Move the projectiles.
	for(Projectile &projectile : projectiles)
		projectile.Move(newVisuals, newProjectiles);
	Prune(projectiles);
	
	// Step the weather.
	for(Weather &weather : activeWeather)
		weather.Step(newVisuals);
	Prune(activeWeather);
	
	// Move the visuals.
	for(Visual &visual : visuals)
		visual.Move();
	Prune(visuals);
	
	// Perform various minor actions.
	SpawnFleets();
	SpawnPersons();
	GenerateWeather();
	SendHails();
	HandleMouseClicks();
	
	// Now, take the new objects that were generated this step and splice them
	// on to the ends of the respective lists of objects. These new objects will
	// be drawn this step (and the projectiles will participate in collision
	// detection) but they should not be moved, which is why we put off adding
	// them to the lists until now.
	ships.splice(ships.end(), newShips);
	Append(projectiles, newProjectiles);
	flotsam.splice(flotsam.end(), newFlotsam);
	Append(visuals, newVisuals);
	
	// Decrement the count of how long it's been since a ship last asked for help.
	if(grudgeTime)
		--grudgeTime;
	
	// Populate the collision detection lookup sets.
	FillCollisionSets();
	
	// Perform collision detection.
	for(Projectile &projectile : projectiles)
		DoCollisions(projectile);
	// Now that collision detection is done, clear the cache of ships with anti-
	// missile systems ready to fire.
	hasAntiMissile.clear();
	
	// Damage ships from any active weather events.
	for(Weather &weather : activeWeather)
		DoWeather(weather);
	
	// Check for flotsam collection (collisions with ships).
	for(const shared_ptr<Flotsam> &it : flotsam)
		DoCollection(*it);
	
	// Check for ship scanning.
	for(const shared_ptr<Ship> &it : ships)
		DoScanning(it);
	
	// Draw the objects. Start by figuring out where the view should be centered:
	Point newCenter = center;
	Point newCenterVelocity;
	if(flagship)
	{
		newCenter = flagship->Position();
		newCenterVelocity = flagship->Velocity();
	}
	draw[calcTickTock].SetCenter(newCenter, newCenterVelocity);
	batchDraw[calcTickTock].SetCenter(newCenter);
	radar[calcTickTock].SetCenter(newCenter);
	
	// Populate the radar.
	FillRadar();
	
	// Draw the planets.
	for(const StellarObject &object : playerSystem->Objects())
		if(object.HasSprite())
		{
			// Don't apply motion blur to very large planets and stars.
			if(object.Width() >= 280.)
				draw[calcTickTock].AddUnblurred(object);
			else
				draw[calcTickTock].Add(object);
		}
	// Draw the asteroids and minables.
	asteroids.Draw(draw[calcTickTock], newCenter, zoom);
	// Draw the flotsam.
	for(const shared_ptr<Flotsam> &it : flotsam)
		draw[calcTickTock].Add(*it);
	// Draw the ships. Skip the flagship, then draw it on top of all the others.
	bool showFlagship = false;
	for(const shared_ptr<Ship> &ship : ships)
		if(ship->GetSystem() == playerSystem && ship->HasSprite())
		{
			if(ship.get() != flagship)
			{
				AddSprites(*ship);
				if(ship->IsThrusting() && !ship->EnginePoints().empty())
				{
					for(const auto &it : ship->Attributes().FlareSounds())
						Audio::Play(it.first, ship->Position());
				}
				else if(ship->IsReversing() && !ship->ReverseEnginePoints().empty())
				{
					for(const auto &it : ship->Attributes().ReverseFlareSounds())
						Audio::Play(it.first, ship->Position());
				}
				if(ship->IsSteering() && !ship->SteeringEnginePoints().empty())
				{
					for(const auto &it : ship->Attributes().SteeringFlareSounds())
						Audio::Play(it.first, ship->Position());
				}
			}
			else
				showFlagship = true;
		}
		
	if(flagship && showFlagship)
	{
		AddSprites(*flagship);
		if(flagship->IsThrusting() && !flagship->EnginePoints().empty())
		{
			for(const auto &it : flagship->Attributes().FlareSounds())
				Audio::Play(it.first);
		}
		else if(flagship->IsReversing() && !flagship->ReverseEnginePoints().empty())
		{
			for(const auto &it : flagship->Attributes().ReverseFlareSounds())
				Audio::Play(it.first);
		}
		if(flagship->IsSteering() && !flagship->SteeringEnginePoints().empty())
		{
			for(const auto &it : flagship->Attributes().SteeringFlareSounds())
				Audio::Play(it.first);
		}
	}
	// Draw the projectiles.
	for(const Projectile &projectile : projectiles)
		batchDraw[calcTickTock].Add(projectile, projectile.Clip());
	// Draw the visuals.
	for(const Visual &visual : visuals)
		batchDraw[calcTickTock].AddVisual(visual);
	
	// Keep track of how much of the CPU time we are using.
	loadSum += loadTimer.Time();
	if(++loadCount == 60)
	{
		load = loadSum;
		loadSum = 0.;
		loadCount = 0;
	}
}



// Move a ship. Also determine if the ship should generate hyperspace sounds or
// boarding events, fire weapons, and launch fighters.
void Engine::MoveShip(const shared_ptr<Ship> &ship)
{
	const Ship *flagship = player.Flagship();
	
	bool isJump = ship->IsUsingJumpDrive();
	bool wasHere = (flagship && ship->GetSystem() == flagship->GetSystem());
	bool wasHyperspacing = ship->IsHyperspacing();
	// Give the ship the list of visuals so that it can draw explosions,
	// ion sparks, jump drive flashes, etc.
	ship->Move(newVisuals, newFlotsam);
	// Bail out if the ship just died.
	if(ship->ShouldBeRemoved())
	{
		// Make sure this ship's destruction was recorded, even if it died from
		// self-destruct.
		if(ship->IsDestroyed())
		{
			eventQueue.emplace_back(nullptr, ship, ShipEvent::DESTROY);
			// Any still-docked ships' destruction must be recorded as well.
			for(const auto &bay : ship->Bays())
				if(bay.ship)
					eventQueue.emplace_back(nullptr, bay.ship, ShipEvent::DESTROY);
		}
		return;
	}
	
	// Check if we need to play sounds for a ship jumping in or out of
	// the system. Make no sound if it entered via wormhole.
	if(ship.get() != flagship && ship->Zoom() == 1.)
	{
		// The position from where sounds will be played.
		Point position = ship->Position();
		// Did this ship just begin hyperspacing?
		if(wasHere && !wasHyperspacing && ship->IsHyperspacing())
		{
			const map<const Sound *, int> &jumpSounds = isJump ? ship->Attributes().JumpOutSounds() : ship->Attributes().HyperOutSounds();
			if(jumpSounds.empty())
				Audio::Play(Audio::Get(isJump ? "jump out" : "hyperdrive out"), position);
			else
				for(const auto &sound : jumpSounds)
					Audio::Play(sound.first, position);
		}
		
		// Did this ship just jump into the player's system?
		if(!wasHere && flagship && ship->GetSystem() == flagship->GetSystem())
		{
			const map<const Sound *, int> &jumpSounds = isJump ? ship->Attributes().JumpInSounds() : ship->Attributes().HyperInSounds();
			if(jumpSounds.empty())
				Audio::Play(Audio::Get(isJump ? "jump in" : "hyperdrive in"), position);
			else
				for(const auto &sound : jumpSounds)
					Audio::Play(sound.first, position);
		}
	}
	
	// Boarding:
	bool autoPlunder = !ship->IsYours();
	shared_ptr<Ship> victim = ship->Board(autoPlunder);
	if(victim)
		eventQueue.emplace_back(ship, victim,
			ship->GetGovernment()->IsEnemy(victim->GetGovernment()) ?
				ShipEvent::BOARD : ShipEvent::ASSIST);
	
	// The remaining actions can only be performed by ships in the current system.
	if(ship->GetSystem() != player.GetSystem())
		return;
	
	// Launch fighters.
	ship->Launch(newShips, newVisuals);
	
	// Fire weapons. If this returns true the ship has at least one anti-missile
	// system ready to fire.
	if(ship->Fire(newProjectiles, newVisuals))
		hasAntiMissile.push_back(ship.get());
}



// Populate the ship collision detection set for projectile & flotsam computations.
void Engine::FillCollisionSets()
{
	shipCollisions.Clear(step);
	for(const shared_ptr<Ship> &it : ships)
		if(it->GetSystem() == player.GetSystem() && it->Zoom() == 1.)
			shipCollisions.Add(*it);
	
	// Get the ship collision set ready to query.
	shipCollisions.Finish();
}



// Spawn NPC (both mission and "regular") ships into the player's universe. Non-
// mission NPCs are only spawned in or adjacent to the player's system.
void Engine::SpawnFleets()
{
	// If the player has a pending boarding mission, spawn its NPCs.
	if(player.ActiveBoardingMission())
	{
		Place(player.ActiveBoardingMission()->NPCs(), player.FlagshipPtr());
		player.ClearActiveBoardingMission();
	}
	
	// Non-mission NPCs spawn at random intervals in neighboring systems,
	// or coming from planets in the current one.
	for(const System::FleetProbability &fleet : player.GetSystem()->Fleets())
		if(!Random::Int(fleet.Period()))
		{
			const Government *gov = fleet.Get()->GetGovernment();
			if(!gov)
				continue;
			
			// Don't spawn a fleet if its allies in-system already far outnumber
			// its enemies. This is to avoid having a system get mobbed with
			// massive numbers of "reinforcements" during a battle.
			int64_t enemyStrength = ai.EnemyStrength(gov);
			if(enemyStrength && ai.AllyStrength(gov) > 2 * enemyStrength)
				continue;
			
			fleet.Get()->Enter(*player.GetSystem(), newShips);
		}
}



// At random intervals, create new special "persons" who enter the current system.
void Engine::SpawnPersons()
{
	if(Random::Int(36000) || player.GetSystem()->Links().empty())
		return;
	
	// Loop through all persons once to see if there are any who can enter
	// this system.
	int sum = 0;
	for(const auto &it : GameData::Persons())
		sum += it.second.Frequency(player.GetSystem());
	// Bail out if there are no eligible persons.
	if(!sum)
		return;
	
	// Adjustment factor: special persons will appear once every ten
	// minutes, but much less frequently if the game only specifies a
	// few of them. This way, they will become more common as I add
	// more, without needing to change the 10-minute constant above.
	sum = Random::Int(sum + 1000);
	for(const auto &it : GameData::Persons())
	{
		const Person &person = it.second;
		sum -= person.Frequency(player.GetSystem());
		if(sum < 0)
		{
			const System *source = nullptr;
			shared_ptr<Ship> parent;
			for(const shared_ptr<Ship> &ship : person.Ships())
			{
				ship->Recharge();
				if(ship->Name().empty())
					ship->SetName(it.first);
				ship->SetGovernment(person.GetGovernment());
				ship->SetPersonality(person.GetPersonality());
				ship->SetHail(person.GetHail());
				if(!parent)
					parent = ship;
				else
					ship->SetParent(parent);
				// Make sure all ships in a "person" definition enter from the
				// same source system.
				source = Fleet::Enter(*player.GetSystem(), *ship, source);
				newShips.push_back(ship);
			}
			
			break;
		}
	}
}



// Generate weather from the current system's hazards.
void Engine::GenerateWeather()
{
	// If this system has any hazards, see if any have activated this frame.
	for(const System::HazardProbability &hazard : player.GetSystem()->Hazards())
		if(!Random::Int(hazard.Period()))
		{
			const Hazard *weather = hazard.Get();
			// If a hazard has activated, generate a duration and strength of the
			// resulting weather and place it in the list of active weather.
			int duration = weather->RandomDuration();
			activeWeather.emplace_back(weather, duration, duration, weather->RandomStrength());
		}
}



// At random intervals, have one of the ships in the game send you a hail.
void Engine::SendHails()
{
	if(Random::Int(600) || player.IsDead() || ships.empty())
		return;
	
	shared_ptr<Ship> source;
	unsigned i = Random::Int(ships.size());
	for(const shared_ptr<Ship> &it : ships)
		if(!i--)
		{
			source = it;
			break;
		}
	
	if(!CanSendHail(source, player))
		return;
	
	// Generate a random hail message.
	SendMessage(source, source->GetHail(player));
}



// Handle any keyboard inputs for the engine. This is done in the main thread
// after all calculation threads are paused to avoid race conditions.
void Engine::HandleKeyboardInputs()
{
	Ship *flagship = player.Flagship();
	
	// Commands can't be issued if your flagship is dead.
	if(!flagship || flagship->IsDestroyed())
		return;
	
	// Determine which new keys were pressed by the player.
	Command oldHeld = keyHeld;
	keyHeld.ReadKeyboard();
	Command keyDown = keyHeld.AndNot(oldHeld);
	
	// Certain commands are always sent when the corresponding key is depressed.
	static const Command manueveringCommands = Command::AFTERBURNER | Command::BACK |
		Command::FORWARD | Command::LEFT | Command::RIGHT;
	
	// Transfer all commands that need to be active as long as the corresponding key is pressed.
	activeCommands |= keyHeld.And(Command::PRIMARY | Command::SECONDARY | Command::SCAN |
		manueveringCommands | Command::SHIFT);
	
	// Issuing LAND again within the cooldown period signals a change of landing target.
	constexpr int landCooldown = 60;
	++landKeyInterval;
	if(oldHeld.Has(Command::LAND))
		landKeyInterval = 0;
	
	// If all previously-held maneuvering keys have been released,
	// restore any autopilot commands still being requested.
	if(!keyHeld.Has(manueveringCommands) && oldHeld.Has(manueveringCommands))
	{
		activeCommands |= keyHeld.And(Command::JUMP | Command::BOARD | Command::LAND);
		
		// Do not switch landing targets when restoring autopilot.
		landKeyInterval = landCooldown;
	}
	
	// If holding JUMP or toggling LAND, also send WAIT. This prevents the jump from
	// starting (e.g. while escorts are aligning), or switches the landing target.
	if(keyHeld.Has(Command::JUMP) || (keyHeld.Has(Command::LAND) && landKeyInterval < landCooldown))
		activeCommands |= Command::WAIT;
	
	// Transfer all newly pressed, unhandled keys to active commands.
	activeCommands |= keyDown;

	// Translate shift+BACK to a command to a STOP command to stop all movement of the flagship.
	// Translation is done here to allow the autopilot (which will execute the STOP-command) to
	// act on a single STOP command instead of the shift+BACK modifier).
	if(keyHeld.Has(Command::BACK) && keyHeld.Has(Command::SHIFT))
	{
		activeCommands |= Command::STOP;
		activeCommands.Clear(Command::BACK);
	}
}



// Handle any mouse clicks. This is done in the calculation thread rather than
// in the main UI thread to avoid race conditions.
void Engine::HandleMouseClicks()
{
	// Mouse clicks can't be issued if your flagship is dead.
	Ship *flagship = player.Flagship();
	if(!flagship)
		return;
	
	// Handle escort travel orders sent via the Map.
	if(player.HasEscortDestination())
	{
		auto moveTarget = player.GetEscortDestination();
		ai.IssueMoveTarget(player, moveTarget.second, moveTarget.first);
		player.SetEscortDestination();
	}
	
	// If there is no click event sent while the engine was active, bail out.
	if(!doClick)
		return;
	
	// Check for clicks on stellar objects. Only left clicks apply, and the
	// flagship must not be in the process of landing or taking off.
	const System *playerSystem = player.GetSystem();
	if(!isRightClick && flagship->Zoom() == 1.)
		for(const StellarObject &object : playerSystem->Objects())
			if(object.HasSprite() && object.GetPlanet())
			{
				// If the player clicked to land on a planet,
				// do so unless already landing elsewhere.
				Point position = object.Position() - center;
				const Planet *planet = object.GetPlanet();
				if(planet->IsAccessible(flagship) && (clickPoint - position).Length() < object.Radius())
				{
					if(&object == flagship->GetTargetStellar())
					{
						if(!planet->CanLand(*flagship))
							Messages::Add("The authorities on " + planet->Name()
									+ " refuse to let you land.");
						else
						{
							activeCommands |= Command::LAND;
							Messages::Add("Landing on " + planet->Name() + ".");
						}
					}
					else
						flagship->SetTargetStellar(&object);
				}
			}
	
	// Check for clicks on ships in this system.
	double clickRange = 50.;
	shared_ptr<Ship> clickTarget;
	for(shared_ptr<Ship> &ship : ships)
		if(ship->GetSystem() == playerSystem && &*ship != flagship && ship->IsTargetable())
		{
			Point position = ship->Position() - flagship->Position();
			const Mask &mask = ship->GetMask(step);
			double range = mask.Range(clickPoint - position, ship->Facing());
			if(range <= clickRange)
			{
				clickRange = range;
				clickTarget = ship;
				// If we've found an enemy within the click zone, favor
				// targeting it rather than any other ship. Otherwise, keep
				// checking for hits because another ship might be an enemy.
				if(!range && ship->GetGovernment()->IsEnemy())
					break;
			}
		}
	if(clickTarget)
	{
		if(isRightClick)
			ai.IssueShipTarget(player, clickTarget);
		else
		{
			// Left click: has your flagship select or board the target.
			if(clickTarget == flagship->GetTargetShip())
				activeCommands |= Command::BOARD;
			else
			{
				flagship->SetTargetShip(clickTarget);
				if(clickTarget->IsYours())
					player.SelectShip(clickTarget.get(), hasShift);
			}
		}
	}
	else if(isRightClick)
		ai.IssueMoveTarget(player, clickPoint + center, playerSystem);
	else if(flagship->Attributes().Get("asteroid scan power"))
	{
		// If the click was not on any ship, check if it was on a minable.
		double scanRange = 100. * sqrt(flagship->Attributes().Get("asteroid scan power"));
		for(const shared_ptr<Minable> &minable : asteroids.Minables())
		{
			Point position = minable->Position() - flagship->Position();
			if(position.Length() > scanRange)
				continue;
			
			double range = clickPoint.Distance(position) - minable->Radius();
			if(range <= clickRange)
			{
				clickRange = range;
				flagship->SetTargetAsteroid(minable);
			}
		}
	}
}



// Perform collision detection. Note that unlike the preceding functions, this
// one adds any visuals that are created directly to the main visuals list. If
// this is multi-threaded in the future, that will need to change.
void Engine::DoCollisions(Projectile &projectile)
{
	// The asteroids can collide with projectiles, the same as any other
	// object. If the asteroid turns out to be closer than the ship, it
	// shields the ship (unless the projectile has a blast radius).
	Point hitVelocity;
	double closestHit = 1.;
	shared_ptr<Ship> hit;
	const Government *gov = projectile.GetGovernment();
	
	// If this "projectile" is a ship explosion, it always explodes.
	if(!gov)
		closestHit = 0.;
	else if(projectile.GetWeapon().IsPhasing() && projectile.Target())
	{
		// "Phasing" projectiles that have a target will never hit any other ship.
		shared_ptr<Ship> target = projectile.TargetPtr();
		if(target)
		{
			Point offset = projectile.Position() - target->Position();
			double range = target->GetMask(step).Collide(offset, projectile.Velocity(), target->Facing());
			if(range < 1.)
			{
				closestHit = range;
				hit = target;
			}
		}
	}
	else
	{
		// For weapons with a trigger radius, check if any detectable object will set it off.
		double triggerRadius = projectile.GetWeapon().TriggerRadius();
		if(triggerRadius)
			for(const Body *body : shipCollisions.Circle(projectile.Position(), triggerRadius))
				if(body == projectile.Target() || (gov->IsEnemy(body->GetGovernment())
						&& reinterpret_cast<const Ship *>(body)->Cloaking() < 1.))
				{
					closestHit = 0.;
					break;
				}
		
		// If nothing triggered the projectile, check for collisions with ships.
		if(closestHit > 0.)
		{
			Ship *ship = reinterpret_cast<Ship *>(shipCollisions.Line(projectile, &closestHit));
			if(ship)
			{
				hit = ship->shared_from_this();
				hitVelocity = ship->Velocity();
			}
		}
		// "Phasing" projectiles can pass through asteroids. For all other
		// projectiles, check if they've hit an asteroid that is closer than any
		// ship that they have hit.
		if(!projectile.GetWeapon().IsPhasing())
		{
			Body *asteroid = asteroids.Collide(projectile, &closestHit);
			if(asteroid)
			{
				hitVelocity = asteroid->Velocity();
				hit.reset();
			}
		}
	}
	
	// Check if the projectile hit something.
	if(closestHit < 1.)
	{
		// Create the explosion the given distance along the projectile's
		// motion path for this step.
		projectile.Explode(visuals, closestHit, hitVelocity);
		
		// If this projectile has a blast radius, find all ships within its
		// radius. Otherwise, only one is damaged.
		double blastRadius = projectile.GetWeapon().BlastRadius();
		bool isSafe = projectile.GetWeapon().IsSafe();
		if(blastRadius)
		{
			// Even friendly ships can be hit by the blast, unless it is a
			// "safe" weapon.
			Point hitPos = projectile.Position() + closestHit * projectile.Velocity();
			for(Body *body : shipCollisions.Circle(hitPos, blastRadius))
			{
				Ship *ship = reinterpret_cast<Ship *>(body);
				if(isSafe && projectile.Target() != ship && !gov->IsEnemy(ship->GetGovernment()))
					continue;
				
				int eventType = ship->TakeDamage(projectile, ship != hit.get());
				if(eventType)
					eventQueue.emplace_back(gov, ship->shared_from_this(), eventType);
			}
		}
		else if(hit)
		{
			int eventType = hit->TakeDamage(projectile);
			if(eventType)
				eventQueue.emplace_back(gov, hit, eventType);
		}
		
		if(hit)
			DoGrudge(hit, gov);
	}
	else if(projectile.MissileStrength())
	{
		// If the projectile did not hit anything, give the anti-missile systems
		// a chance to shoot it down.
		for(Ship *ship : hasAntiMissile)
			if(ship == projectile.Target() || gov->IsEnemy(ship->GetGovernment()))
				if(ship->FireAntiMissile(projectile, visuals))
				{
					projectile.Kill();
					break;
				}
	}
}



// Determine whether any active weather events have impacted the ships within
// the system. As with DoCollisions, this function adds visuals directly to
// the main visuals list.
void Engine::DoWeather(Weather &weather)
{
	weather.CalculateStrength();
	if(weather.HasWeapon() && !Random::Int(weather.Period()))
	{
		const Hazard *hazard = weather.GetHazard();
		double multiplier = weather.DamageMultiplier();
		
		// Get all ship bodies that are touching a ring defined by the hazard's min
		// and max ranges at the hazard's origin. Any ship touching this ring takes
		// hazard damage.
		for(Body *body : shipCollisions.Ring(Point(), hazard->MinRange(), hazard->MaxRange()))
			reinterpret_cast<Ship *>(body)->TakeHazardDamage(visuals, hazard, multiplier);
	}
}



// Check if any ship collected the given flotsam.
void Engine::DoCollection(Flotsam &flotsam)
{
	// Check if any ship can pick up this flotsam. Cloaked ships cannot act.
	Ship *collector = nullptr;
	for(Body *body : shipCollisions.Circle(flotsam.Position(), 5.))
	{
		Ship *ship = reinterpret_cast<Ship *>(body);
		if(!ship->CannotAct() && ship != flotsam.Source() && ship->Cargo().Free() >= flotsam.UnitSize())
		{
			collector = ship;
			break;
		}
	}
	if(!collector)
		return;
	
	// Transfer cargo from the flotsam to the collector ship.
	int amount = flotsam.TransferTo(collector);
	// If the collector is not one of the player's ships, we can bail out now.
	if(!collector->IsYours())
		return;
	
	// One of your ships picked up this flotsam. Describe who it was.
	string name = (!collector->GetParent() ? "You" :
			"Your ship \"" + collector->Name() + "\"") + " picked up ";
	// Describe what they collected from this flotsam.
	string commodity;
	string message;
	if(flotsam.OutfitType())
	{
		const Outfit *outfit = flotsam.OutfitType();
		if(outfit->Get("installable") < 0.)
		{
			commodity = outfit->Name();
			player.Harvest(outfit);
		}
		else
			message = name + to_string(amount) + " "
				+ (amount == 1 ? outfit->Name() : outfit->PluralName()) + ".";
	}
	else
		commodity = flotsam.CommodityType();
	
	// If an ordinary commodity or harvestable was collected, describe it in
	// terms of tons, not in terms of units.
	if(!commodity.empty())
	{
		double amountInTons = amount * flotsam.UnitSize();
		message = name + (amountInTons == 1. ? "a ton" : Format::Number(amountInTons) + " tons")
			+ " of " + Format::LowerCase(commodity) + ".";
	}
	
	// Unless something went wrong while forming the message, display it.
	if(!message.empty())
	{
		int free = collector->Cargo().Free();
		message += " (" + to_string(free) + (free == 1 ? " ton" : " tons");
		message += " of free space remaining.)";
		Messages::Add(message);
	}
}



// Scanning can't happen in the same loop as ship movement because it relies on
// all the ships already being in their final position for this step.
void Engine::DoScanning(const shared_ptr<Ship> &ship)
{
	int scan = ship->Scan();
	if(scan)
	{
		shared_ptr<Ship> target = ship->GetTargetShip();
		if(target && target->IsTargetable())
			eventQueue.emplace_back(ship, target, scan);
	}
}



// Fill in all the objects in the radar display.
void Engine::FillRadar()
{
	const Ship *flagship = player.Flagship();
	const System *playerSystem = player.GetSystem();
	
	// Add stellar objects.
	for(const StellarObject &object : playerSystem->Objects())
		if(object.HasSprite())
		{
			double r = max(2., object.Radius() * .03 + .5);
			radar[calcTickTock].Add(object.RadarType(flagship), object.Position(), r, r - 1.);
		}
	
	// Add pointers for neighboring systems.
	if(flagship)
	{
		const System *targetSystem = flagship->GetTargetSystem();
		const set<const System *> &links = (flagship->Attributes().Get("jump drive")) ?
			playerSystem->JumpNeighbors(flagship->JumpRange()) : playerSystem->Links();
		for(const System *system : links)
			radar[calcTickTock].AddPointer(
				(system == targetSystem) ? Radar::SPECIAL : Radar::INACTIVE,
				system->Position() - playerSystem->Position());
	}
	
	// Add viewport brackets.
	if(!Preferences::Has("Disable viewport on radar"))
	{
		radar[calcTickTock].AddViewportBoundary(Screen::TopLeft() / zoom);
		radar[calcTickTock].AddViewportBoundary(Screen::TopRight() / zoom);
		radar[calcTickTock].AddViewportBoundary(Screen::BottomLeft() / zoom);
		radar[calcTickTock].AddViewportBoundary(Screen::BottomRight() / zoom);
	}
	
	// Add ships. Also check if hostile ships have newly appeared.
	bool hasHostiles = false;
	for(shared_ptr<Ship> &ship : ships)
		if(ship->GetSystem() == playerSystem)
		{
			// Do not show cloaked ships on the radar, except the player's ships.
			bool isYours = ship->IsYours();
			if(ship->Cloaking() >= 1. && !isYours)
				continue;
			
			// Figure out what radar color should be used for this ship.
			bool isYourTarget = (flagship && ship == flagship->GetTargetShip());
			int type = isYourTarget ? Radar::SPECIAL : RadarType(*ship, step);
			// Calculate how big the radar dot should be.
			double size = sqrt(ship->Width() + ship->Height()) * .14 + .5;
			
			radar[calcTickTock].Add(type, ship->Position(), size);
			
			// Check if this is a hostile ship.
			hasHostiles |= (!ship->IsDisabled() && ship->GetGovernment()->IsEnemy()
				&& ship->GetTargetShip() && ship->GetTargetShip()->IsYours());
		}
	// If hostile ships have appeared, play the siren.
	if(alarmTime)
		--alarmTime;
	else if(hasHostiles && !hadHostiles)
	{
		if(Preferences::Has("Warning siren"))
			Audio::Play(Audio::Get("alarm"));
		alarmTime = 180;
		hadHostiles = true;
	}
	else if(!hasHostiles)
		hadHostiles = false;
	
	// Add projectiles that have a missile strength or homing.
	for(Projectile &projectile : projectiles)
	{
		if(projectile.MissileStrength())
		{
			bool isEnemy = projectile.GetGovernment() && projectile.GetGovernment()->IsEnemy();
			radar[calcTickTock].Add(
				isEnemy ? Radar::SPECIAL : Radar::INACTIVE, projectile.Position(), 1.);
		}
		else if(projectile.GetWeapon().BlastRadius())
			radar[calcTickTock].Add(Radar::SPECIAL, projectile.Position(), 1.8);
	}
}



// Each ship is drawn as an entire stack of sprites, including hardpoint sprites
// and engine flares and any fighters it is carrying externally.
void Engine::AddSprites(const Ship &ship)
{
	bool hasFighters = ship.PositionFighters();
	double cloak = ship.Cloaking();
	bool drawCloaked = (cloak && ship.IsYours());
	auto &itemsToDraw = draw[calcTickTock];
	auto drawObject = [&itemsToDraw, cloak, drawCloaked](const Body &body) -> void
	{
		// Draw cloaked/cloaking sprites swizzled red, and overlay this solid
		// sprite with an increasingly transparent "regular" sprite.
		if(drawCloaked)
			itemsToDraw.AddSwizzled(body, 7);
		itemsToDraw.Add(body, cloak);
	};
	
	if(hasFighters)
		for(const Ship::Bay &bay : ship.Bays())
			if(bay.side == Ship::Bay::UNDER && bay.ship)
				drawObject(*bay.ship);
	
	if(ship.IsThrusting() && !ship.EnginePoints().empty())
		DrawFlareSprites(ship, draw[calcTickTock], ship.EnginePoints(), ship.Attributes().FlareSprites(), Ship::EnginePoint::UNDER);
	else if(ship.IsReversing() && !ship.ReverseEnginePoints().empty())
		DrawFlareSprites(ship, draw[calcTickTock], ship.ReverseEnginePoints(), ship.Attributes().ReverseFlareSprites(), Ship::EnginePoint::UNDER);
	if(ship.IsSteering() && !ship.SteeringEnginePoints().empty())
		DrawFlareSprites(ship, draw[calcTickTock], ship.SteeringEnginePoints(), ship.Attributes().SteeringFlareSprites(), Ship::EnginePoint::UNDER);
	
	drawObject(ship);
	for(const Hardpoint &hardpoint : ship.Weapons())
		if(hardpoint.GetOutfit() && hardpoint.GetOutfit()->HardpointSprite().HasSprite())
		{
			Body body(
				hardpoint.GetOutfit()->HardpointSprite(),
				ship.Position() + ship.Zoom() * ship.Facing().Rotate(hardpoint.GetPoint()),
				ship.Velocity(),
				ship.Facing() + hardpoint.GetAngle(),
				ship.Zoom());
			drawObject(body);
		}
	
	if(ship.IsThrusting() && !ship.EnginePoints().empty())
		DrawFlareSprites(ship, draw[calcTickTock], ship.EnginePoints(), ship.Attributes().FlareSprites(), Ship::EnginePoint::OVER);
	else if(ship.IsReversing() && !ship.ReverseEnginePoints().empty())
		DrawFlareSprites(ship, draw[calcTickTock], ship.ReverseEnginePoints(), ship.Attributes().ReverseFlareSprites(), Ship::EnginePoint::OVER);
	if(ship.IsSteering() && !ship.SteeringEnginePoints().empty())
		DrawFlareSprites(ship, draw[calcTickTock], ship.SteeringEnginePoints(), ship.Attributes().SteeringFlareSprites(), Ship::EnginePoint::OVER);
	
	if(hasFighters)
		for(const Ship::Bay &bay : ship.Bays())
			if(bay.side == Ship::Bay::OVER && bay.ship)
				drawObject(*bay.ship);
}



// If a ship just damaged another ship, update information on who has asked the
// player for assistance (and ask for assistance if appropriate).
void Engine::DoGrudge(const shared_ptr<Ship> &target, const Government *attacker)
{
	if(attacker->IsPlayer())
	{
		shared_ptr<const Ship> previous = grudge[target->GetGovernment()].lock();
		if(CanSendHail(previous, player))
		{
			grudge[target->GetGovernment()].reset();
			SendMessage(previous, "Thank you for your assistance, Captain "
				+ player.LastName() + "!");
		}
		return;
	}
	if(grudgeTime)
		return;
	
	// Check who currently has a grudge against this government. Also check if
	// someone has already said "thank you" today.
	if(grudge.count(attacker))
	{
		shared_ptr<const Ship> previous = grudge[attacker].lock();
		// If the previous ship is destroyed, or was able to send a
		// "thank you" already, skip sending a new thanks.
		if(!previous || CanSendHail(previous, player))
			return;
	}
	
	// If an enemy of the player, or being attacked by those that are
	// not enemies of the player, do not request help.
	if(target->GetGovernment()->IsEnemy() || !attacker->IsEnemy())
		return;
	// Ensure that this attacked ship is able to send hails (e.g. not mute,
	// a player ship, automaton, shares a language with the player, etc.)
	if(!CanSendHail(target, player))
		return;
	
	// No active ship has a grudge already against this government.
	// Check the relative strength of this ship and its attackers.
	double attackerStrength = 0.;
	int attackerCount = 0;
	for(const shared_ptr<Ship> &ship : ships)
		if(ship->GetGovernment() == attacker && ship->GetTargetShip() == target)
		{
			++attackerCount;
			attackerStrength += (ship->Shields() + ship->Hull()) * ship->Cost();
		}
	
	// Only ask for help if outmatched.
	double targetStrength = (target->Shields() + target->Hull()) * target->Cost();
	if(attackerStrength <= targetStrength)
		return;
	
	// Ask for help more frequently if the battle is very lopsided.
	double ratio = attackerStrength / targetStrength - 1.;
	if(Random::Real() * 10. > ratio)
		return;
	
	grudge[attacker] = target;
	grudgeTime = 120;
	string message;
	if(target->GetPersonality().IsHeroic())
	{
		message = "Please assist us in destroying ";
		message += (attackerCount == 1 ? "this " : "these ");
		message += attacker->GetName();
		message += (attackerCount == 1 ? " ship." : " ships.");
	}
	else
	{
		message = "We are under attack by ";
		if(attackerCount == 1)
			message += "a ";
		message += attacker->GetName();
		message += (attackerCount == 1 ? " ship" : " ships");
		message += ". Please assist us!";
	}
	SendMessage(target, message);
}



// Constructor for the ship status display rings.
Engine::Status::Status(const Point &position, double outer, double inner, double disabled, double radius, int type, double angle)
	: position(position), outer(outer), inner(inner), disabled(disabled), radius(radius), type(type), angle(angle)
{
}<|MERGE_RESOLUTION|>--- conflicted
+++ resolved
@@ -58,10 +58,6 @@
 #include "System.h"
 #include "Visual.h"
 #include "Weather.h"
-<<<<<<< HEAD
-=======
-#include "text/WrappedText.h"
->>>>>>> 5bbe1d8c
 
 #include <algorithm>
 #include <cmath>
