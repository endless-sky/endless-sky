/* Engine.cpp
Copyright (c) 2014 by Michael Zahniser

Endless Sky is free software: you can redistribute it and/or modify it under the
terms of the GNU General Public License as published by the Free Software
Foundation, either version 3 of the License, or (at your option) any later version.

Endless Sky is distributed in the hope that it will be useful, but WITHOUT ANY
WARRANTY; without even the implied warranty of MERCHANTABILITY or FITNESS FOR A
PARTICULAR PURPOSE. See the GNU General Public License for more details.

You should have received a copy of the GNU General Public License along with
this program. If not, see <https://www.gnu.org/licenses/>.
*/

#include "Engine.h"

#include "AlertLabel.h"
#include "audio/Audio.h"
#include "CategoryList.h"
#include "CategoryType.h"
#include "Collision.h"
#include "CollisionType.h"
#include "CoreStartData.h"
#include "DamageDealt.h"
#include "DamageProfile.h"
#include "Effect.h"
#include "FighterHitHelper.h"
#include "shader/FillShader.h"
#include "Fleet.h"
#include "Flotsam.h"
#include "text/Font.h"
#include "text/FontSet.h"
#include "text/Format.h"
#include "FrameTimer.h"
#include "GameData.h"
#include "Gamerules.h"
#include "Government.h"
#include "Hazard.h"
#include "Interface.h"
#include "shader/LineShader.h"
#include "Logger.h"
#include "MapPanel.h"
#include "image/Mask.h"
#include "Messages.h"
#include "Minable.h"
#include "MinableDamageDealt.h"
#include "Mission.h"
#include "NPC.h"
#include "shader/OutlineShader.h"
#include "Person.h"
#include "pi.h"
#include "Planet.h"
#include "PlanetLabel.h"
#include "PlayerInfo.h"
#include "shader/PointerShader.h"
#include "Preferences.h"
#include "Projectile.h"
#include "Random.h"
#include "shader/RingShader.h"
#include "Screen.h"
#include "Ship.h"
#include "ship/ShipAICache.h"
#include "ShipEvent.h"
#include "ShipJumpNavigation.h"
#include "image/Sprite.h"
#include "image/SpriteSet.h"
#include "shader/SpriteShader.h"
#include "shader/StarField.h"
#include "StellarObject.h"
#include "System.h"
#include "SystemEntry.h"
#include "test/Test.h"
#include "Visual.h"
#include "Weather.h"
#include "Wormhole.h"
#include "text/WrappedText.h"

#include <algorithm>
#include <cmath>
#include <string>

using namespace std;

namespace {
	int RadarType(const Ship &ship, int step)
	{
		if(ship.GetPersonality().IsTarget() && !ship.IsDestroyed())
		{
			// If a ship is a "target," double-blink it a few times per second.
			int count = (step / 6) % 7;
			if(count == 0 || count == 2)
				return Radar::BLINK;
		}
		if(ship.IsDisabled() || (ship.IsOverheated() && ((step / 20) % 2)))
			return Radar::INACTIVE;
		if(ship.IsYours() || (ship.GetPersonality().IsEscort() && !ship.GetGovernment()->IsEnemy()))
			return Radar::PLAYER;
		if(!ship.GetGovernment()->IsEnemy())
			return Radar::FRIENDLY;
		const auto &target = ship.GetTargetShip();
		if(target && target->IsYours())
			return Radar::HOSTILE;
		return Radar::UNFRIENDLY;
	}

	constexpr auto PrunePointers = [](auto &objects) { erase_if(objects,
			[](const auto &obj) { return obj->ShouldBeRemoved(); }); };
	constexpr auto Prune = [](auto &objects) { erase_if(objects,
			[](const auto &obj) { return obj.ShouldBeRemoved(); }); };

	template <class Type>
	void Append(vector<Type> &objects, vector<Type> &added)
	{
		objects.insert(objects.end(), make_move_iterator(added.begin()), make_move_iterator(added.end()));
		added.clear();
	}

	// Author the given message from the given ship.
	void SendMessage(const shared_ptr<const Ship> &ship, const string &message)
	{
		if(message.empty())
			return;

		// If this ship has no name, show its model name instead.
		string tag;
		const string &gov = ship->GetGovernment()->GetName();
		if(!ship->Name().empty())
			tag = gov + " " + ship->Noun() + " \"" + ship->Name() + "\": ";
		else
			tag = ship->DisplayModelName() + " (" + gov + "): ";

		Messages::Add(tag + message, Messages::Importance::High);
	}

	Point FlareCurve(double x)
	{
		double x2 = x * x;
		double x3 = x2 * x;
		return Point(x2, x3);
	}

	Point ScaledFlareCurve(const Ship &ship, Ship::ThrustKind kind)
	{
		// When a ship lands, its thrusters should scale with it.
		return FlareCurve(ship.ThrustHeldFraction(kind)) * ship.Zoom();
	}

	void DrawFlareSprites(const Ship &ship, DrawList &draw, const vector<Ship::EnginePoint> &enginePoints,
		const vector<pair<Body, int>> &flareSprites, uint8_t side, bool reverse)
	{
		Point thrustScale = ScaledFlareCurve(ship, reverse ? Ship::ThrustKind::REVERSE : Ship::ThrustKind::FORWARD);
		Point leftTurnScale = ScaledFlareCurve(ship, Ship::ThrustKind::LEFT);
		Point rightTurnScale = ScaledFlareCurve(ship, Ship::ThrustKind::RIGHT);

		double gimbalDirection = (ship.Commands().Has(Command::FORWARD) || ship.Commands().Has(Command::BACK))
			* -ship.Commands().Turn();

		for(const Ship::EnginePoint &point : enginePoints)
		{
			Angle gimbal = Angle(gimbalDirection * point.gimbal.Degrees());
			Angle flareAngle = ship.Facing() + point.facing + gimbal;
			Point pos = ship.Facing().Rotate(point) * ship.Zoom() + ship.Position();
			auto DrawFlares = [&draw, &pos, &ship, &flareAngle, &point](const pair<Body, int> &it, const Point &scale)
			{
				// If multiple engines with the same flare are installed, draw up to
				// three copies of the flare sprite.
				for(int i = 0; i < it.second && i < 3; ++i)
				{
					Body sprite(it.first, pos, ship.Velocity(), flareAngle, point.zoom, scale);
					draw.Add(sprite, ship.Cloaking());
				}
			};
			for(const auto &it : flareSprites)
				if(point.side == side)
				{
					if(point.steering == Ship::EnginePoint::NONE)
						DrawFlares(it, thrustScale);
					else if(point.steering == Ship::EnginePoint::LEFT && leftTurnScale)
						DrawFlares(it, leftTurnScale);
					else if(point.steering == Ship::EnginePoint::RIGHT && rightTurnScale)
						DrawFlares(it, rightTurnScale);
				}
		}
	}

	const Color &GetTargetOutlineColor(int type)
	{
		if(type == Radar::PLAYER)
			return *GameData::Colors().Get("ship target outline player");
		else if(type == Radar::FRIENDLY)
			return *GameData::Colors().Get("ship target outline friendly");
		else if(type == Radar::UNFRIENDLY)
			return *GameData::Colors().Get("ship target outline unfriendly");
		else if(type == Radar::HOSTILE)
			return *GameData::Colors().Get("ship target outline hostile");
		else if(type == Radar::SPECIAL)
			return *GameData::Colors().Get("ship target outline special");
		else if(type == Radar::BLINK)
			return *GameData::Colors().Get("ship target outline blink");
		else
			return *GameData::Colors().Get("ship target outline inactive");
	}

	const Color &GetPlanetTargetPointerColor(const Planet &planet)
	{
		switch(planet.GetFriendliness())
		{
			case Planet::Friendliness::FRIENDLY:
				return *GameData::Colors().Get("planet target pointer friendly");
			case Planet::Friendliness::RESTRICTED:
				return *GameData::Colors().Get("planet target pointer restricted");
			case Planet::Friendliness::HOSTILE:
				return *GameData::Colors().Get("planet target pointer hostile");
			case Planet::Friendliness::DOMINATED:
				return *GameData::Colors().Get("planet target pointer dominated");
		}
		return *GameData::Colors().Get("planet target pointer unfriendly");
	}

	const Color &GetShipTargetPointerColor(int type)
	{
		if(type == Radar::PLAYER)
			return *GameData::Colors().Get("ship target pointer player");
		else if(type == Radar::FRIENDLY)
			return *GameData::Colors().Get("ship target pointer friendly");
		else if(type == Radar::UNFRIENDLY)
			return *GameData::Colors().Get("ship target pointer unfriendly");
		else if(type == Radar::HOSTILE)
			return *GameData::Colors().Get("ship target pointer hostile");
		else if(type == Radar::SPECIAL)
			return *GameData::Colors().Get("ship target pointer special");
		else if(type == Radar::BLINK)
			return *GameData::Colors().Get("ship target pointer blink");
		else
			return *GameData::Colors().Get("ship target pointer inactive");
	}

	const Color &GetMinablePointerColor(bool selected)
	{
		if(selected)
			return *GameData::Colors().Get("minable target pointer selected");
		return *GameData::Colors().Get("minable target pointer unselected");
	}

	const double RADAR_SCALE = .025;
	const double MAX_FUEL_DISPLAY = 3000.;

	const double CAMERA_VELOCITY_TRACKING = 0.1;
	const double CAMERA_POSITION_CENTERING = 0.01;

	pair<Point, Point> NewCenter(const Point &oldCenter, const Point &oldCenterVelocity,
		const Point &baseCenter, const Point &baseVelocity, const double influence, const bool killVelocity)
	{
		if(Preferences::CameraAcceleration() == Preferences::CameraAccel::OFF)
			return make_pair(baseCenter, baseVelocity);

		double cameraAccelMultiplier = Preferences::CameraAcceleration() == Preferences::CameraAccel::REVERSED ? -1. : 1.;

		// Flip the velocity offset if cameraAccelMultiplier is negative to simplify logic.
		const Point absoluteOldCenterVelocity = baseVelocity.Lerp(oldCenterVelocity, cameraAccelMultiplier);

		const Point newAbsVelocity = absoluteOldCenterVelocity.Lerp(baseVelocity, CAMERA_VELOCITY_TRACKING);

		Point newCenter = (oldCenter + newAbsVelocity).Lerp(baseCenter, CAMERA_POSITION_CENTERING);

		// Flip the velocity back over the baseVelocity
		Point newVelocity = baseVelocity.Lerp(newAbsVelocity, cameraAccelMultiplier);

		newCenter = newCenter.Lerp(baseCenter, pow(influence, .5));
		newVelocity = killVelocity ? baseVelocity : newVelocity.Lerp(baseVelocity, pow(influence, .5));

		return make_pair(newCenter, newVelocity);
	}

	const Color &GetGunsightColor(const Ship &ship)
	{
		if(ship.IsYours())
			return *GameData::Colors().Get("gunsight friendly");
		else if(ship.GetTargetShip() && (ship.GetTargetShip()->IsYours() || ship.GetGovernment()->IsEnemy()))
			return *GameData::Colors().Get("gunsight hostile");
		else
			return *GameData::Colors().Get("gunsight neutral");
	}
}



Engine::Engine(PlayerInfo &player)
	: player(player), ai(player, ships, asteroids.Minables(), flotsam),
	ammoDisplay(player), shipCollisions(256u, 32u, CollisionType::SHIP)
{
	zoom.base = Preferences::ViewZoom();
	zoom.modifier = Preferences::Has("Landing zoom") ? 2. : 1.;

	if(!player.IsLoaded() || !player.GetSystem())
		return;

	// Preload any landscapes for this system.
	for(const StellarObject &object : player.GetSystem()->Objects())
		if(object.HasSprite() && object.HasValidPlanet())
			GameData::Preload(queue, object.GetPlanet()->Landscape());
	queue.Wait();

	// Figure out what planet the player is landed on, if any.
	const StellarObject *object = player.GetStellarObject();
	if(object)
		center = object->Position();

	// Now we know the player's current position. Draw the planets.
	draw[currentCalcBuffer].Clear(step, zoom);
	draw[currentCalcBuffer].SetCenter(center);
	radar[currentCalcBuffer].SetCenter(center);
	const Ship *flagship = player.Flagship();
	for(const StellarObject &object : player.GetSystem()->Objects())
		if(object.HasSprite())
		{
			draw[currentCalcBuffer].Add(object);

			double r = max(2., object.Radius() * .03 + .5);
			radar[currentCalcBuffer].Add(object.RadarType(flagship), object.Position(), r, r - 1.);
		}

	// Add all neighboring systems that the player has seen to the radar.
	const System *targetSystem = flagship ? flagship->GetTargetSystem() : nullptr;
	const set<const System *> &links = (flagship && flagship->JumpNavigation().HasJumpDrive()) ?
		player.GetSystem()->JumpNeighbors(flagship->JumpNavigation().JumpRange()) : player.GetSystem()->Links();
	for(const System *system : links)
		if(player.HasSeen(*system))
			radar[currentCalcBuffer].AddPointer(
				(system == targetSystem) ? Radar::SPECIAL : Radar::INACTIVE,
				system->Position() - player.GetSystem()->Position());

	GameData::SetHaze(player.GetSystem()->Haze(), true);
}



Engine::~Engine()
{
	// Wait for any outstanding task to finish to avoid race conditions when
	// destroying the engine.
	queue.Wait();
}



void Engine::Place()
{
	ships.clear();
	ai.ClearOrders();

	player.SetSystemEntry(SystemEntry::TAKE_OFF);
	EnterSystem();

	// Add the player's flagship and escorts to the list of ships. The TakeOff()
	// code already took care of loading up fighters and assigning parents.
	for(const shared_ptr<Ship> &ship : player.Ships())
		if(!ship->IsParked() && ship->GetSystem())
			ships.push_back(ship);

	// Add NPCs to the list of ships. Fighters have to be assigned to carriers,
	// and all but "uninterested" ships should follow the player.
	shared_ptr<Ship> flagship = player.FlagshipPtr();

	// Update the active NPCs for missions based on the player's conditions.
	player.UpdateMissionNPCs();
	for(const Mission &mission : player.Missions())
		Place(mission.NPCs(), flagship);

	// Get the coordinates of the planet the player is leaving.
	const System *system = player.GetSystem();
	const Planet *planet = player.GetPlanet();
	Point planetPos;
	double planetRadius = 0.;
	const StellarObject *object = player.GetStellarObject();
	if(object)
	{
		planetPos = object->Position();
		planetRadius = object->Radius();
	}

	// Give each non-carried, special ship we just added a random heading and position.
	// (While carried by a parent, ships will not be present in `Engine::ships`.)
	for(const shared_ptr<Ship> &ship : ships)
	{
		Point pos;
		Angle angle = Angle::Random();
		// Any ships in the same system as the player should be either
		// taking off from a specific planet or nearby.
		if(ship->GetSystem() == system && !ship->IsDisabled())
		{
			const Personality &person = ship->GetPersonality();
			bool hasOwnPlanet = ship->GetPlanet();
			bool launchesWithPlayer = (planet && planet->CanLand(*ship))
					&& !person.IsStaying() && !person.IsWaiting()
					&& (!hasOwnPlanet || (ship->IsYours() && ship->GetPlanet() == planet));
			const StellarObject *object = hasOwnPlanet ?
					ship->GetSystem()->FindStellar(ship->GetPlanet()) : nullptr;
			// Default to the player's planet in the case of data definition errors.
			if(person.IsLaunching() || launchesWithPlayer || (hasOwnPlanet && !object))
			{
				if(planet)
					ship->SetPlanet(planet);
				pos = planetPos + angle.Unit() * Random::Real() * planetRadius;
			}
			else if(hasOwnPlanet)
				pos = object->Position() + angle.Unit() * Random::Real() * object->Radius();
		}
		// If a special ship somehow was saved without a system reference, place it into the
		// player's system to avoid a nullptr deference.
		else if(!ship->GetSystem())
		{
			// Log this error.
			Logger::LogError("Engine::Place: Set fallback system for the NPC \"" + ship->Name() + "\" as it had no system");
			ship->SetSystem(system);
		}

		// If the position is still (0, 0), the special ship is in a different
		// system, disabled, or otherwise unable to land on viable planets in
		// the player's system: place it "in flight".
		if(!pos)
		{
			ship->SetPlanet(nullptr);
			Fleet::Place(*ship->GetSystem(), *ship);
		}
		// This ship is taking off from a planet.
		else
			ship->Place(pos, angle.Unit(), angle);
	}
	// Move any ships that were randomly spawned into the main list, now
	// that all special ships have been repositioned.
	ships.splice(ships.end(), newShips);

	center = flagship->Center();
	centerVelocity = flagship->Velocity();

	player.SetPlanet(nullptr);
}



// Add NPC ships to the known ships. These may have been freshly instantiated
// from an accepted assisting/boarding mission, or from existing missions when
// the player departs a planet.
void Engine::Place(const list<NPC> &npcs, const shared_ptr<Ship> &flagship)
{
	for(const NPC &npc : npcs)
	{
		if(!npc.ShouldSpawn())
			continue;

		map<string, map<Ship *, int>> carriers;
		for(const shared_ptr<Ship> &ship : npc.Ships())
		{
			// Skip ships that have been destroyed.
			if(ship->IsDestroyed() || ship->IsDisabled())
				continue;

			// Redo the loading up of fighters.
			if(ship->HasBays())
			{
				ship->UnloadBays();
				for(const auto &cat : GameData::GetCategory(CategoryType::BAY))
				{
					const string &bayType = cat.Name();
					int baysTotal = ship->BaysTotal(bayType);
					if(baysTotal)
						carriers[bayType][&*ship] = baysTotal;
				}
			}
		}

		shared_ptr<Ship> npcFlagship;
		for(const shared_ptr<Ship> &ship : npc.Ships())
		{
			// Skip ships that have been destroyed.
			if(ship->IsDestroyed())
				continue;

			// Avoid the exploit where the player can wear down an NPC's
			// crew by attrition over the course of many days.
			ship->AddCrew(max(0, ship->RequiredCrew() - ship->Crew()));
			if(!ship->IsDisabled())
				ship->Recharge();

			if(ship->CanBeCarried())
			{
				bool docked = false;
				const string &bayType = ship->Attributes().Category();
				for(auto &it : carriers[bayType])
					if(it.second && it.first->Carry(ship))
					{
						--it.second;
						docked = true;
						break;
					}
				if(docked)
					continue;
			}

			ships.push_back(ship);
			// The first (alive) ship in an NPC block
			// serves as the flagship of the group.
			if(!npcFlagship)
				npcFlagship = ship;

			// Only the flagship of an NPC considers the
			// player: the rest of the NPC track it.
			if(npcFlagship && ship != npcFlagship)
				ship->SetParent(npcFlagship);
			else if(!ship->GetPersonality().IsUninterested())
				ship->SetParent(flagship);
			else
				ship->SetParent(nullptr);
		}
	}
}



// Wait for the previous calculations (if any) to be done.
void Engine::Wait()
{
	queue.Wait();
	currentDrawBuffer = currentCalcBuffer;
}



// Begin the next step of calculations.
void Engine::Step(bool isActive)
{
	events.swap(eventQueue);
	eventQueue.clear();

	// Process any outstanding sprites that need to be uploaded to the GPU.
	queue.ProcessSyncTasks();

	// The calculation thread was paused by MainPanel before calling this function, so it is safe to access things.
	const shared_ptr<Ship> flagship = player.FlagshipPtr();
	const StellarObject *object = player.GetStellarObject();
	if(object)
	{
		center = object->Position();
		centerVelocity = Point();
	}
	else if(flagship)
	{
		if(isActive && !timePaused)
		{
			const auto [newCenter, newCenterVelocity] = NewCenter(center, centerVelocity,
				flagship->Center(), flagship->Velocity(), hyperspacePercentage,
				flagship->IsHyperspacing());

			center = newCenter;
			centerVelocity = newCenterVelocity;
		}

		if(doEnterLabels)
		{
			doEnterLabels = false;
			// Create the planet labels as soon as we entered a new system.
			labels.clear();
			for(const StellarObject &object : player.GetSystem()->Objects())
				if(object.HasSprite() && object.HasValidPlanet() && object.GetPlanet()->IsAccessible(flagship.get()))
					labels.emplace_back(labels, *player.GetSystem(), object);
		}
		if(doEnter && flagship->Zoom() == 1. && !flagship->IsHyperspacing())
		{
			doEnter = false;
			events.emplace_back(flagship, flagship, ShipEvent::JUMP);
		}
		if(flagship->IsEnteringHyperspace() || flagship->Commands().Has(Command::JUMP))
		{
			if(jumpCount < 100)
				++jumpCount;
			const System *from = flagship->GetSystem();
			const System *to = flagship->GetTargetSystem();
			if(from && to && from != to)
			{
				jumpInProgress[0] = from;
				jumpInProgress[1] = to;
			}
		}
		else if(jumpCount > 0)
			--jumpCount;
	}
	ai.UpdateEvents(events);
	if(isActive)
	{
		HandleKeyboardInputs();
		// Ignore any inputs given when first becoming active, since those inputs
		// were issued when some other panel (e.g. planet, hail) was displayed.
		if(!wasActive)
			activeCommands.Clear();
		else
			ai.UpdateKeys(player, activeCommands);
	}

	wasActive = isActive;
	Audio::Update(center);

	// Update the zoom value now that the calculation thread is paused.
	if(nextZoom)
		zoom = std::exchange(nextZoom, {});
	// Smoothly zoom in and out.
	if(isActive)
	{
		double zoomTarget = Preferences::ViewZoom();
		if(zoom.base != zoomTarget)
		{
			static const double ZOOM_SPEED = .05;

			// Define zoom speed bounds to prevent asymptotic behavior.
			static const double MAX_SPEED = .05;
			static const double MIN_SPEED = .002;

			double zoomRatio = max(MIN_SPEED, min(MAX_SPEED, abs(log2(zoom.base) - log2(zoomTarget)) * ZOOM_SPEED));
			if(zoom.base < zoomTarget)
				nextZoom.base = min(zoomTarget, zoom.base * (1. + zoomRatio));
			else if(zoom.base > zoomTarget)
				nextZoom.base = max(zoomTarget, zoom.base * (1. / (1. + zoomRatio)));
		}
		if(flagship && flagship->Zoom() < 1.)
		{
			if(!nextZoom.base)
				nextZoom.base = zoom.base;
			// Update the current zoom modifier if the flagship is landing or taking off.
			nextZoom.modifier = Preferences::Has("Landing zoom") ? 1. + pow(1. - flagship->Zoom(), 2) : 1.;
		}
	}

	outlines.clear();
	const Color &cloakColor = *GameData::Colors().Get("cloak highlight");
	if(Preferences::Has("Cloaked ship outlines"))
		for(const auto &ship : player.Ships())
		{
			if(ship->IsParked() || ship->GetSystem() != player.GetSystem() || ship->Cloaking() == 0.)
				continue;

			outlines.emplace_back(ship->GetSprite(), (ship->Position() - center) * zoom, ship->Unit() * zoom,
				ship->GetFrame(), Color::Multiply(ship->Cloaking(), cloakColor));
		}

	// Add the flagship outline last to distinguish the flagship from other ships.
	if(flagship && !flagship->IsDestroyed() && Preferences::Has("Highlight player's flagship"))
	{
		outlines.emplace_back(flagship->GetSprite(),
			(flagship->Center() - center) * zoom,
			flagship->Unit() * zoom * flagship->Scale(),
			flagship->GetFrame(),
			*GameData::Colors().Get("flagship highlight"));
	}

	// Any of the player's ships that are in system are assumed to have
	// landed along with the player.
	if(flagship && flagship->GetPlanet() && isActive)
		player.SetPlanet(flagship->GetPlanet());

	const System *currentSystem = player.GetSystem();
	// Update this here, for thread safety.
	if(player.HasTravelPlan() && currentSystem == player.TravelPlan().back())
		player.PopTravel();
	// Check if the player's travel plan is still valid.
	if(flagship && player.HasTravelPlan())
	{
		bool travelPlanIsValid = false;
		// If the player is traveling through a wormhole to the next system, then the plan is valid.
		const System *system = player.TravelPlan().back();
		for(const StellarObject &object : flagship->GetSystem()->Objects())
			if(object.HasSprite() && object.HasValidPlanet() && object.GetPlanet()->IsWormhole()
				&& object.GetPlanet()->IsAccessible(flagship.get()) && player.HasVisited(*object.GetPlanet())
				&& player.CanView(*system))
			{
				const auto *wormhole = object.GetPlanet()->GetWormhole();
				if(&wormhole->WormholeDestination(*flagship->GetSystem()) != system)
					continue;

				travelPlanIsValid = true;
				break;
			}
		// Otherwise, the player must still be within jump range of the next system.
		travelPlanIsValid |= flagship->JumpNavigation().CanJump(flagship->GetSystem(), system);
		// Other steps of the travel plan may have been invalidated as a result of the system no longer being visible.
		travelPlanIsValid &= all_of(player.TravelPlan().begin(), player.TravelPlan().end(),
				[this](const System *system) -> bool { return player.HasSeen(*system); });
		if(!travelPlanIsValid)
		{
			if(flagship->GetTargetSystem() == player.TravelPlan().back())
				flagship->SetTargetSystem(nullptr);
			player.TravelPlan().clear();
		}
	}
	if(doFlash)
	{
		flash = .4;
		doFlash = false;
	}
	else if(flash)
		flash = max(0., flash * .99 - .002);

	targets.clear();

	// Update the player's ammo amounts.
	if(flagship)
		ammoDisplay.Update(*flagship);
	else
		ammoDisplay.Reset();

	// Display escort information for all ships of the "Escort" government,
	// and all ships with the "escort" personality, except for fighters that
	// are not owned by the player.
	escorts.Clear();
	bool fleetIsJumping = (flagship && flagship->Commands().Has(Command::JUMP));
	for(const auto &it : ships)
		if(it->GetGovernment()->IsPlayer() || it->GetPersonality().IsEscort())
			if(!it->IsYours() && !it->CanBeCarried())
			{
				bool isSelected = (flagship && flagship->GetTargetShip() == it);
				const System *system = it->GetSystem();
				escorts.Add(*it, system == currentSystem, player.KnowsName(*system), fleetIsJumping, isSelected);
			}
	for(const shared_ptr<Ship> &escort : player.Ships())
		if(!escort->IsParked() && escort != flagship && !escort->IsDestroyed())
		{
			// Check if this escort is selected.
			bool isSelected = false;
			for(const weak_ptr<Ship> &ptr : player.SelectedShips())
				if(ptr.lock() == escort)
				{
					isSelected = true;
					break;
				}
			const System *system = escort->GetSystem();
			escorts.Add(*escort, system == currentSystem, system && player.KnowsName(*system), fleetIsJumping, isSelected);
		}

	statuses.clear();
	missileLabels.clear();
	if(isActive)
	{
		// Create the status overlays.
		CreateStatusOverlays();
		// Create missile overlays.
		if(Preferences::Has("Show missile overlays"))
			for(const Projectile &projectile : projectiles)
			{
				Point pos = projectile.Position() - center;
				if(projectile.MissileStrength() && projectile.GetGovernment()->IsEnemy()
						&& (pos.Length() < max(Screen::Width(), Screen::Height()) * .5 / zoom))
					missileLabels.emplace_back(AlertLabel(pos, projectile, flagship, zoom));
			}
		// Update the planet label positions.
		for(PlanetLabel &label : labels)
			label.Update(center, zoom);
	}

	if(flagship && flagship->IsOverheated())
		Messages::Add("Your ship has overheated.", Messages::Importance::Highest);

	// Clear the HUD information from the previous frame.
	info = Information();
	if(flagship && flagship->Hull())
	{
		Point shipFacingUnit(0., -1.);
		if(Preferences::Has("Rotate flagship in HUD"))
			shipFacingUnit = flagship->Facing().Unit();

		info.SetSprite("player sprite", flagship->GetSprite(), shipFacingUnit, flagship->GetFrame(step),
			flagship->GetSwizzle());
	}
	if(currentSystem)
		info.SetString("location", currentSystem->DisplayName());
	info.SetString("date", player.GetDate().ToString());
	if(flagship)
	{
		// Have an alarm label flash up when enemy ships are in the system
		if(alarmTime && step / 20 % 2 && Preferences::DisplayVisualAlert())
			info.SetCondition("red alert");
		double fuelCap = flagship->Attributes().Get("fuel capacity");
		// If the flagship has a large amount of fuel, display a solid bar.
		// Otherwise, display a segment for every 100 units of fuel.
		if(fuelCap <= MAX_FUEL_DISPLAY)
			info.SetBar("fuel", flagship->Fuel(), fuelCap * .01);
		else
			info.SetBar("fuel", flagship->Fuel());
		info.SetBar("energy", flagship->Energy());
		double heat = flagship->Heat();
		info.SetBar("heat", min(1., heat));
		// If heat is above 100%, draw a second overlaid bar to indicate the
		// total heat level.
		if(heat > 1.)
			info.SetBar("overheat", min(1., heat - 1.));
		if(flagship->IsOverheated() && (step / 20) % 2)
			info.SetBar("overheat blink", min(1., heat));
		info.SetBar("shields", flagship->Shields());
		info.SetBar("hull", flagship->Hull(), 20.);
		info.SetBar("disabled hull", min(flagship->Hull(), flagship->DisabledHull()), 20.);
	}
	info.SetString("credits",
		Format::CreditString(player.Accounts().Credits()));
	bool isJumping = flagship && (flagship->Commands().Has(Command::JUMP) || flagship->IsEnteringHyperspace());
	if(flagship && flagship->GetTargetStellar() && !isJumping)
	{
		const StellarObject *object = flagship->GetTargetStellar();
		string navigationMode = flagship->Commands().Has(Command::LAND) ? "Landing on:" :
			object->GetPlanet() && object->GetPlanet()->CanLand(*flagship) ? "Can land on:" :
			"Cannot land on:";
		info.SetString("navigation mode", navigationMode);
		const string &name = object->DisplayName();
		info.SetString("destination", name);

		targets.push_back({
			object->Position() - center,
			object->Facing(),
			object->Radius(),
			GetPlanetTargetPointerColor(*object->GetPlanet()),
			5});
	}
	else if(flagship && flagship->GetTargetSystem())
	{
		info.SetString("navigation mode", "Hyperspace:");
		if(player.CanView(*flagship->GetTargetSystem()))
			info.SetString("destination", flagship->GetTargetSystem()->DisplayName());
		else
			info.SetString("destination", "unexplored system");
	}
	else
	{
		info.SetString("navigation mode", "Navigation:");
		info.SetString("destination", "no destination");
	}
	// Use the radar that was just populated. (The draw tick-tock has not
	// yet been toggled, but it will be at the end of this function.)
	shared_ptr<const Ship> target;
	shared_ptr<const Minable> targetAsteroid;
	targetVector = Point();
	if(flagship)
	{
		target = flagship->GetTargetShip();
		targetAsteroid = flagship->GetTargetAsteroid();
		// Record that the player knows this type of asteroid is available here.
		if(targetAsteroid)
			for(const auto &payload : targetAsteroid->GetPayload())
				player.Harvest(payload.outfit);
	}
	if(!target)
		targetSwizzle = nullptr;
	if(!target && !targetAsteroid)
		info.SetString("target name", "no target");
	else if(!target)
	{
		info.SetSprite("target sprite",
			targetAsteroid->GetSprite(),
			targetAsteroid->Facing().Unit(),
			targetAsteroid->GetFrame(step),
			0);
		info.SetString("target name", targetAsteroid->DisplayName() + " " + targetAsteroid->Noun());

		targetVector = targetAsteroid->Position() - center;

		if(flagship->Attributes().Get("tactical scan power") || flagship->Attributes().Get("strategic scan power"))
		{
			info.SetCondition("range display");
			info.SetBar("target hull", targetAsteroid->Hull(), 20.);
			int targetRange = round(targetAsteroid->Position().Distance(flagship->Position()));
			info.SetString("target range", to_string(targetRange));
		}
	}
	else
	{
		if(target->GetSystem() == player.GetSystem() && !target->IsCloaked())
			targetUnit = target->Facing().Unit();
		targetSwizzle = target->GetSwizzle();
		info.SetSprite("target sprite", target->GetSprite(), targetUnit, target->GetFrame(step), targetSwizzle);
		info.SetString("target name", target->Name());
		info.SetString("target type", target->DisplayModelName());
		if(!target->GetGovernment())
			info.SetString("target government", "No Government");
		else
			info.SetString("target government", target->GetGovernment()->GetName());
		info.SetString("mission target", target->GetPersonality().IsTarget() ? "(mission target)" : "");

		// Only update the "active" state shown for the target if it is
		// in the current system and targetable, or owned by the player.
		int targetType = RadarType(*target, step);
		const bool blinking = targetType == Radar::BLINK;
		if(!blinking && ((target->GetSystem() == player.GetSystem() && target->IsTargetable()) || target->IsYours()))
			lastTargetType = targetType;
		if(blinking)
			info.SetOutlineColor(GetTargetOutlineColor(Radar::BLINK));
		else
			info.SetOutlineColor(GetTargetOutlineColor(lastTargetType));

		if(target->GetSystem() == player.GetSystem() && target->IsTargetable())
		{
			info.SetBar("target shields", target->Shields());
			info.SetBar("target hull", target->Hull(), 20.);
			info.SetBar("target disabled hull", min(target->Hull(), target->DisabledHull()), 20.);

			// The target area will be a square, with sides proportional to the average
			// of the width and the height of the sprite.
			double size = (target->Width() + target->Height()) * .35;
			targets.push_back({
				target->Position() - center,
				Angle(45.) + target->Facing(),
				size,
				GetShipTargetPointerColor(targetType),
				4});

			targetVector = target->Position() - center;

			double targetRange = target->Position().Distance(flagship->Position());
			// Finds the range of the scan collections.
			double tacticalRange = 100. * sqrt(flagship->Attributes().Get("tactical scan power"));
			double strategicRange = 100. * sqrt(flagship->Attributes().Get("strategic scan power"));
			// Finds the range of the individual information types.
			double crewScanRange = tacticalRange + 100. * sqrt(flagship->Attributes().Get("crew scan power"));
			double fuelScanRange = tacticalRange + 100. * sqrt(flagship->Attributes().Get("fuel scan power"));
			double energyScanRange = tacticalRange + 100. * sqrt(flagship->Attributes().Get("energy scan power"));
			double thermalScanRange = tacticalRange + 100. * sqrt(flagship->Attributes().Get("thermal scan power"));
			double maneuverScanRange = strategicRange + 100. * sqrt(flagship->Attributes().Get("maneuver scan power"));
			double accelerationScanRange = strategicRange + 100. * sqrt(flagship->Attributes().Get("acceleration scan power"));
			double velocityScanRange = strategicRange + 100. * sqrt(flagship->Attributes().Get("velocity scan power"));
			double weaponScanRange = strategicRange + 100. * sqrt(flagship->Attributes().Get("weapon scan power"));
			bool rangeFinder = flagship->Attributes().Get("range finder power") > 0.;

			// Range information. If the player has any range finding,
			// then calculate the range and store it. If they do not
			// have strategic or weapon range info, use normal display.
			// If they do, then use strategic range display.
			if(tacticalRange || strategicRange || rangeFinder)
			{
				info.SetString("target range", to_string(static_cast<int>(round(targetRange))));
				if(strategicRange)
					info.SetCondition("strategic range display");
				else
					info.SetCondition("range display");
			}
			// Actual information requires a scrutable target
			// that is within the relevant scanner range, unless the target
			// is player owned, in which case information is available regardless
			// of range and scrutability.
			bool scrutable = !target->Attributes().Get("inscrutable");
			if((targetRange <= crewScanRange && scrutable) || (crewScanRange && target->IsYours()))
			{
				info.SetString("target crew", to_string(target->Crew()));
				if(accelerationScanRange || velocityScanRange)
					info.SetCondition("mobility crew display");
				else
					info.SetCondition("target crew display");
			}
			if((targetRange <= energyScanRange && scrutable) || (energyScanRange && target->IsYours()))
			{
				info.SetCondition("target energy display");
				int energy = round(target->Energy() * target->Attributes().Get("energy capacity"));
				info.SetString("target energy", to_string(energy));
			}
			if((targetRange <= fuelScanRange && scrutable) || (fuelScanRange && target->IsYours()))
			{
				info.SetCondition("target fuel display");
				int fuel = round(target->Fuel() * target->Attributes().Get("fuel capacity"));
				info.SetString("target fuel", to_string(fuel));
			}
			if((targetRange <= thermalScanRange && scrutable) || (thermalScanRange && target->IsYours()))
			{
				info.SetCondition("target thermal display");
				int heat = round(100. * target->Heat());
				info.SetString("target heat", to_string(heat) + "%");
			}
			if((targetRange <= weaponScanRange && scrutable) || (weaponScanRange && target->IsYours()))
			{
				info.SetCondition("target weapon range display");
				int turretRange = round(target->GetAICache().TurretRange());
				info.SetString("target turret", to_string(turretRange) + " ");
				int gunRange = round(target->GetAICache().GunRange());
				info.SetString("target gun", to_string(gunRange) + " ");
			}
			const bool mobilityScan = maneuverScanRange || velocityScanRange || accelerationScanRange;
			if((targetRange <= crewScanRange && targetRange <= maneuverScanRange && scrutable)
				|| (targetRange <= accelerationScanRange && scrutable)
				|| (mobilityScan && crewScanRange && target->IsYours()))
			{
				info.SetCondition("turn while combined");
				int turnRate = round(60 * target->TrueTurnRate());
				info.SetString("target turnrate", to_string(turnRate) + " ");
			}
			else if((targetRange >= crewScanRange && targetRange <= maneuverScanRange && scrutable)
				|| (maneuverScanRange && target->IsYours() && !tacticalRange && !crewScanRange))
			{
				info.SetCondition("turn while not combined");
				int turnRate = round(60 * target->TrueTurnRate());
				info.SetString("target turnrate", to_string(turnRate) + " ");
			}
			if((targetRange <= accelerationScanRange && scrutable) || (accelerationScanRange && target->IsYours()))
			{
				info.SetCondition("target velocity display");
				int presentSpeed = round(60 * target->CurrentSpeed());
				info.SetString("target velocity", to_string(presentSpeed) + " ");
			}
			if((targetRange <= velocityScanRange && scrutable) || (velocityScanRange && target->IsYours()))
			{
				info.SetCondition("target acceleration display");
				int presentAcceleration = 3600 * target->TrueAcceleration();
				info.SetString("target acceleration", to_string(presentAcceleration) + " ");
			}
		}
	}
	if(!Preferences::Has("Ship outlines in HUD"))
		info.SetCondition("fast hud sprites");
	if(target && target->IsTargetable() && target->GetSystem() == currentSystem
		&& (flagship->CargoScanFraction() || flagship->OutfitScanFraction()))
	{
		double width = max(target->Width(), target->Height());
		Point pos = target->Position() - center;
		const bool outfitInRange = pos.LengthSquared() <= (flagship->Attributes().Get("outfit scan power") * 10000);
		const Status::Type outfitOverlayType = outfitInRange ? Status::Type::SCAN : Status::Type::SCAN_OUT_OF_RANGE;
		statuses.emplace_back(pos, flagship->OutfitScanFraction(), 0.,
			0., 10. + max(20., width * .5), outfitOverlayType, 1.f, Angle(pos).Degrees() + 180.);
		const bool cargoInRange = pos.LengthSquared() <= (flagship->Attributes().Get("cargo scan power") * 10000);
		const Status::Type cargoOverlayType = cargoInRange ? Status::Type::SCAN : Status::Type::SCAN_OUT_OF_RANGE;
		statuses.emplace_back(pos, 0., flagship->CargoScanFraction(),
			0., 10. + max(20., width * .5), cargoOverlayType, 1.f, Angle(pos).Degrees() + 180.);
	}
	// Handle any events that change the selected ships.
	if(groupSelect >= 0)
	{
		// This has to be done in Step() to avoid race conditions.
		if(hasControl)
			player.SetGroup(groupSelect);
		else
			player.SelectGroup(groupSelect, hasShift);
		groupSelect = -1;
	}
	if(doClickNextStep)
	{
		// If a click command is issued, always wait until the next step to act
		// on it, to avoid race conditions.
		doClick = true;
		doClickNextStep = false;
	}
	else
		doClick = false;

	if(doClick && !isRightClick)
	{
		if(uiClickBox.Dimensions())
			doClick = !ammoDisplay.Click(uiClickBox);
		else
			doClick = !ammoDisplay.Click(clickPoint, hasControl);
		doClick = doClick && !player.SelectShips(clickBox, hasShift);
		if(doClick)
		{
			const vector<const Ship *> &stack = escorts.Click(clickPoint);
			if(!stack.empty())
				doClick = !player.SelectShips(stack, hasShift);
			else
				clickPoint /= isRadarClick ? RADAR_SCALE : zoom;
		}
	}

	// Draw crosshairs on all the selected ships.
	for(const weak_ptr<Ship> &selected : player.SelectedShips())
	{
		shared_ptr<Ship> ship = selected.lock();
		if(ship && ship != target && !ship->IsParked() && ship->GetSystem() == player.GetSystem()
				&& !ship->IsDestroyed() && ship->Zoom() > 0.)
		{
			double size = (ship->Width() + ship->Height()) * .35;
			targets.push_back({
				ship->Position() - center,
				Angle(45.) + ship->Facing(),
				size,
				*GameData::Colors().Get("ship target pointer player"),
				4});
		}
	}

	// Draw crosshairs on any minables in range of the flagship's scanners.
	bool shouldShowAsteroidOverlay = Preferences::Has("Show asteroid scanner overlay");
	// Decide before looping whether or not to catalog asteroids. This
	// results in cataloging in-range asteroids roughly 3 times a second.
	bool shouldCatalogAsteroids = (!isAsteroidCatalogComplete && !Random::Int(20));
	if(shouldShowAsteroidOverlay || shouldCatalogAsteroids)
	{
		double scanRangeMetric = flagship ? 10000. * flagship->Attributes().Get("asteroid scan power") : 0.;
		if(flagship && scanRangeMetric && !flagship->IsHyperspacing())
		{
			bool scanComplete = true;
			for(const shared_ptr<Minable> &minable : asteroids.Minables())
			{
				Point offset = minable->Position() - center;
				// Use the squared length, as we used the squared scan range.
				bool inRange = offset.LengthSquared() <= scanRangeMetric;

				// Autocatalog asteroid: Record that the player knows this type of asteroid is available here.
				if(shouldCatalogAsteroids && !asteroidsScanned.contains(minable->DisplayName()))
				{
					scanComplete = false;
					if(!Random::Int(10) && inRange)
					{
						asteroidsScanned.insert(minable->DisplayName());
						for(const auto &payload : minable->GetPayload())
							player.Harvest(payload.outfit);
					}
				}

				if(!shouldShowAsteroidOverlay || !inRange || flagship->GetTargetAsteroid() == minable)
					continue;

				targets.push_back({
					offset,
					minable->Facing(),
					.8 * minable->Radius(),
					GetMinablePointerColor(false),
					3
				});
			}
			if(shouldCatalogAsteroids && scanComplete)
				isAsteroidCatalogComplete = true;
		}
	}
	const auto targetAsteroidPtr = flagship ? flagship->GetTargetAsteroid() : nullptr;
	if(targetAsteroidPtr && !flagship->IsHyperspacing())
		targets.push_back({
			targetAsteroidPtr->Position() - center,
			targetAsteroidPtr->Facing(),
			.8 * targetAsteroidPtr->Radius(),
			GetMinablePointerColor(true),
			3
		});

	gunsights.clear();
	if(flagship && (flagship->Attributes().Get("gunsight") || flagship->Attributes().Get("gunsight scan power")))
	{
		for(shared_ptr<Ship> &ship : ships)
		{
			double gunsightRange = 100. * sqrt(flagship->Attributes().Get("gunsight scan power"));
			bool isValidTarget = ship->GetSystem() == flagship->GetSystem() && !ship->IsDestroyed() && !ship->IsDisabled()
				&& ship->IsTargetable() && !ship->Attributes().Get("inscrutable");
			bool withinRange = ship->Position().Distance(flagship->Position()) < gunsightRange;
			bool playerHasTarget = ship->IsYours() && (ship->GetTargetShip() || ship->GetTargetAsteroid());
			bool isYourTarget = (flagship && ship == flagship->GetTargetShip());

			if(isValidTarget && (playerHasTarget || (withinRange && isYourTarget)))
			{
				const Color &gunsightColor = GetGunsightColor(*ship);

				for(const Hardpoint &hardpoint : ship->Weapons())
					if(hardpoint.GetOutfit() && !hardpoint.IsSpecial() && !hardpoint.IsHoming())
					{
						Point gunsightStart = ship->Position() - center + (ship->Facing().Rotate(hardpoint.GetPoint()));
						Angle gunsightAngle = hardpoint.GetAngle() + ship->Facing();
						double gunsightRange = hardpoint.GetOutfit()->Range();
						double gunsightSpread = gunsightRange * tan(hardpoint.GetOutfit()->Inaccuracy() * PI / 180);

						gunsights.push_back({
							ship,
							gunsightAngle,
							gunsightStart,
							gunsightRange,
							gunsightSpread,
							gunsightColor
							});
					}
			}
		}
	}
}



// Begin the next step of calculations.
void Engine::Go()
{
	if(!timePaused)
		++step;
	currentCalcBuffer = currentCalcBuffer ? 0 : 1;
	queue.Run([this] { CalculateStep(); });
}



// Whether the flow of time is paused.
bool Engine::IsPaused() const
{
	return timePaused;
}



// Give a command on behalf of the player, used for integration tests.
void Engine::GiveCommand(const Command &command)
{
	activeCommands.Set(command);
}



// Pass the list of game events to MainPanel for handling by the player, and any
// UI element generation.
list<ShipEvent> &Engine::Events()
{
	return events;
}



// Draw a frame.
void Engine::Draw() const
{
	Point motionBlur = Preferences::Has("Render motion blur") ? centerVelocity : Point();

	Preferences::ExtendedJumpEffects jumpEffectState = Preferences::GetExtendedJumpEffects();
	if(jumpEffectState != Preferences::ExtendedJumpEffects::OFF)
		motionBlur *= 1. + pow(hyperspacePercentage *
			(jumpEffectState == Preferences::ExtendedJumpEffects::MEDIUM ? 2.5 : 5.), 2);

	GameData::Background().Draw(center, motionBlur, zoom,
		(player.Flagship() ? player.Flagship()->GetSystem() : player.GetSystem()));
	static const Set<Color> &colors = GameData::Colors();
	const Interface *hud = GameData::Interfaces().Get("hud");

	// Draw any active planet labels.
	if(Preferences::Has("Show planet labels"))
		for(const PlanetLabel &label : labels)
			label.Draw();

	draw[currentDrawBuffer].Draw();
	batchDraw[currentDrawBuffer].Draw();

	for(const Gunsight &gunsight : gunsights)
	{
		Point end1 = gunsight.start + gunsight.angle.Rotate(Point(gunsight.spread, -gunsight.range));
		Point end2 = gunsight.start + gunsight.angle.Rotate(Point(-gunsight.spread, -gunsight.range));
		Point width = gunsight.angle.Rotate(Point(1., 0.));

		LineShader::Draw(gunsight.start * zoom, end1 * zoom, width.Length(), gunsight.color);
		LineShader::Draw(gunsight.start * zoom, end2 * zoom, width.Length(), gunsight.color);
		LineShader::Draw(end1 * zoom - width, end2 * zoom + width, width.Length(), gunsight.color);
	}

	for(const auto &it : statuses)
	{
		static const Color color[16] = {
			*colors.Get("overlay flagship shields"),
			*colors.Get("overlay friendly shields"),
			*colors.Get("overlay hostile shields"),
			*colors.Get("overlay neutral shields"),
			*colors.Get("overlay outfit scan"),
			*colors.Get("overlay outfit scan out of range"),
			*colors.Get("overlay flagship hull"),
			*colors.Get("overlay friendly hull"),
			*colors.Get("overlay hostile hull"),
			*colors.Get("overlay neutral hull"),
			*colors.Get("overlay cargo scan"),
			*colors.Get("overlay cargo scan out of range"),
			*colors.Get("overlay flagship disabled"),
			*colors.Get("overlay friendly disabled"),
			*colors.Get("overlay hostile disabled"),
			*colors.Get("overlay neutral disabled")
		};
		Point pos = it.position * zoom;
		double radius = it.radius * zoom;
		int colorIndex = static_cast<int>(it.type);
		if(it.outer > 0.)
			RingShader::Draw(pos, radius + 3., 1.5f, it.outer,
				Color::Multiply(it.alpha, color[colorIndex]), 0.f, it.angle);
		double dashes = (it.type >= Status::Type::SCAN) ? 0. : 20. * min<double>(1., zoom);
		colorIndex += static_cast<int>(Status::Type::COUNT);
		if(it.inner > 0.)
			RingShader::Draw(pos, radius, 1.5f, it.inner,
				Color::Multiply(it.alpha, color[colorIndex]), dashes, it.angle);
		colorIndex += static_cast<int>(Status::Type::COUNT);
		if(it.disabled > 0.)
			RingShader::Draw(pos, radius, 1.5f, it.disabled,
				Color::Multiply(it.alpha, color[colorIndex]), dashes, it.angle);
	}

	// Draw labels on missiles
	for(const AlertLabel &label : missileLabels)
		label.Draw();

	for(const auto &outline : outlines)
	{
		if(!outline.sprite)
			continue;
		Point size(outline.sprite->Width(), outline.sprite->Height());
		OutlineShader::Draw(outline.sprite, outline.position, size, outline.color, outline.unit, outline.frame);
	}

	if(flash)
		FillShader::Fill(Point(), Point(Screen::Width(), Screen::Height()), Color(flash, flash));

	// Draw messages. Draw the most recent messages first, as some messages
	// may be wrapped onto multiple lines.
	const Font &font = FontSet::Get(14);
	const vector<Messages::Entry> &messages = Messages::Get(step);
	Rectangle messageBox = hud->GetBox("messages");
	bool messagesReversed = hud->GetValue("messages reversed");
	WrappedText messageLine(font);
	messageLine.SetWrapWidth(messageBox.Width());
	messageLine.SetParagraphBreak(0.);
	Point messagePoint{messageBox.Left(), messagesReversed ? messageBox.Top() : messageBox.Bottom()};
	for(auto it = messages.rbegin(); it != messages.rend(); ++it)
	{
		messageLine.Wrap(it->message);
		int height = messageLine.Height();
		if(messagesReversed)
		{
			if(messagePoint.Y() + height > messageBox.Bottom())
				break;
		}
		else
		{
			messagePoint.Y() -= height;
			if(messagePoint.Y() < messageBox.Top())
				break;
		}
		float alpha = (it->step + 1000 - step) * .001f;
		messageLine.Draw(messagePoint, Messages::GetColor(it->importance, false)->Additive(alpha));
		if(messagesReversed)
			messagePoint.Y() += height;
	}

	// Draw crosshairs around anything that is targeted.
	for(const Target &target : targets)
	{
		Angle a = target.angle;
		Angle da(360. / target.count);

		PointerShader::Bind();
		for(int i = 0; i < target.count; ++i)
		{
			PointerShader::Add(target.center * zoom, a.Unit(), 12.f, 14.f, -target.radius * zoom, target.color);
			a += da;
		}
		PointerShader::Unbind();
	}

	// Draw the heads-up display.
	hud->Draw(info);
	if(hud->HasPoint("radar"))
	{
		radar[currentDrawBuffer].Draw(
			hud->GetPoint("radar"),
			RADAR_SCALE,
			hud->GetValue("radar radius"),
			hud->GetValue("radar pointer radius"));
	}
	if(hud->HasPoint("target") && targetVector.Length() > 20.)
	{
		Point center = hud->GetPoint("target");
		double radius = hud->GetValue("target radius");
		PointerShader::Draw(center, targetVector.Unit(), 10.f, 10.f, radius, Color(1.f));
	}

	// Draw the faction markers.
	if(targetSwizzle && hud->HasPoint("faction markers"))
	{
		int width = font.Width(info.GetString("target government"));
		Point center = hud->GetPoint("faction markers");

		const Sprite *mark[2] = {SpriteSet::Get("ui/faction left"), SpriteSet::Get("ui/faction right")};
		// Round the x offsets to whole numbers so the icons are sharp.
		double dx[2] = {(width + mark[0]->Width() + 1) / -2, (width + mark[1]->Width() + 1) / 2};
		for(int i = 0; i < 2; ++i)
			SpriteShader::Draw(mark[i], center + Point(dx[i], 0.), 1., targetSwizzle);
	}
	if(jumpCount && Preferences::Has("Show mini-map"))
		MapPanel::DrawMiniMap(player, .5f * min(1.f, jumpCount / 30.f), jumpInProgress, step);

	// Draw ammo status.
	double ammoIconWidth = hud->GetValue("ammo icon width");
	double ammoIconHeight = hud->GetValue("ammo icon height");
	ammoDisplay.Draw(hud->GetBox("ammo"), Point(ammoIconWidth, ammoIconHeight));

	// Draw escort status.
	escorts.Draw(hud->GetBox("escorts"));

	if(Preferences::Has("Show CPU / GPU load"))
	{
		string loadString = to_string(lround(load * 100.)) + "% CPU";
		Color color = *colors.Get("medium");
		font.Draw(loadString,
			Point(-10 - font.Width(loadString), Screen::Height() * -.5 + 5.), color);
	}
}



// Select the object the player clicked on.
void Engine::Click(const Point &from, const Point &to, bool hasShift, bool hasControl)
{
	// First, see if this is a click on an escort icon.
	doClickNextStep = true;
	this->hasShift = hasShift;
	this->hasControl = hasControl;
	isRightClick = false;

	// Determine if the left-click was within the radar display.
	const Interface *hud = GameData::Interfaces().Get("hud");
	Point radarCenter = hud->GetPoint("radar");
	double radarRadius = hud->GetValue("radar radius");
	if(Preferences::Has("Clickable radar display") && (from - radarCenter).Length() <= radarRadius)
		isRadarClick = true;
	else
		isRadarClick = false;

	clickPoint = isRadarClick ? from - radarCenter : from;
	uiClickBox = Rectangle::WithCorners(from, to);
	if(isRadarClick)
		clickBox = Rectangle::WithCorners(
			(from - radarCenter) / RADAR_SCALE + center,
			(to - radarCenter) / RADAR_SCALE + center);
	else
		clickBox = Rectangle::WithCorners(from / zoom + center, to / zoom + center);
}



void Engine::RClick(const Point &point)
{
	doClickNextStep = true;
	hasShift = false;
	isRightClick = true;

	// Determine if the right-click was within the radar display, and if so, rescale.
	const Interface *hud = GameData::Interfaces().Get("hud");
	Point radarCenter = hud->GetPoint("radar");
	double radarRadius = hud->GetValue("radar radius");
	if(Preferences::Has("Clickable radar display") && (point - radarCenter).Length() <= radarRadius)
		clickPoint = (point - radarCenter) / RADAR_SCALE;
	else
		clickPoint = point / zoom;
}



void Engine::SelectGroup(int group, bool hasShift, bool hasControl)
{
	groupSelect = group;
	this->hasShift = hasShift;
	this->hasControl = hasControl;
}



// Break targeting on all projectiles between the player and the given
// government; gov projectiles stop targeting the player and player's
// projectiles stop targeting gov.
void Engine::BreakTargeting(const Government *gov)
{
	const Government *playerGov = GameData::PlayerGovernment();
	for(Projectile &projectile : projectiles)
	{
		const Government *projectileGov = projectile.GetGovernment();
		const Government *targetGov = projectile.TargetGovernment();
		if((projectileGov == playerGov && targetGov == gov)
			|| (projectileGov == gov && targetGov == playerGov))
			projectile.BreakTarget();
	}
}



void Engine::EnterSystem()
{
	ai.Clean();

	Ship *flagship = player.Flagship();
	if(!flagship)
		return;

	doEnter = true;
	doEnterLabels = true;
	player.AdvanceDate();
	const Date &today = player.GetDate();

	const System *system = flagship->GetSystem();
	Audio::PlayMusic(system->MusicName());
	GameData::SetHaze(system->Haze(), false);

	Messages::Add("Entering the " + system->DisplayName() + " system on "
		+ today.ToString() + (system->IsInhabited(flagship) ?
			"." : ". No inhabited planets detected."), Messages::Importance::Daily);

	// Preload landscapes and determine if the player used a wormhole.
	// (It is allowed for a wormhole's exit point to have no sprite.)
	const StellarObject *usedWormhole = nullptr;
	for(const StellarObject &object : system->Objects())
		if(object.HasValidPlanet())
		{
			GameData::Preload(queue, object.GetPlanet()->Landscape());
			if(object.GetPlanet()->IsWormhole() && !usedWormhole
					&& flagship->Position().Distance(object.Position()) < 1.)
				usedWormhole = &object;
		}

	// Advance the positions of every StellarObject and update politics.
	// Remove expired bribes, clearance, and grace periods from past fines.
	GameData::SetDate(today);
	GameData::StepEconomy();
	// SetDate() clears any bribes from yesterday, so restore any auto-clearance.
	for(const Mission &mission : player.Missions())
		if(mission.ClearanceMessage() == "auto")
		{
			mission.Destination()->Bribe(mission.HasFullClearance());
			for(const Planet *planet : mission.Stopovers())
				planet->Bribe(mission.HasFullClearance());
		}

	if(usedWormhole)
	{
		// If ships use a wormhole, they are emitted from its center in
		// its destination system. Player travel causes a date change,
		// thus the wormhole's new position should be used.
		flagship->SetPosition(usedWormhole->Position());
		if(player.HasTravelPlan())
		{
			// Wormhole travel generally invalidates travel plans
			// unless it was planned. For valid travel plans, the
			// next system will be this system, or accessible.
			const System *to = player.TravelPlan().back();
			if(system != to && !flagship->JumpNavigation().JumpFuel(to))
				player.TravelPlan().clear();
		}
	}

	asteroids.Clear();
	for(const System::Asteroid &a : system->Asteroids())
	{
		// Check whether this is a minable or an ordinary asteroid.
		if(a.Type())
			asteroids.Add(a.Type(), a.Count(), a.Energy(), system->AsteroidBelts());
		else
			asteroids.Add(a.Name(), a.Count(), a.Energy());
	}
	asteroidsScanned.clear();
	isAsteroidCatalogComplete = false;

	// Clear any active weather events
	activeWeather.clear();
	// Place five seconds worth of fleets and weather events. Check for
	// undefined fleets by not trying to create anything with no
	// government set.
	ConditionsStore &conditions = player.Conditions();
	double fleetMultiplier = GameData::GetGamerules().FleetMultiplier();
	for(int i = 0; i < 5; ++i)
	{
		for(const auto &fleet : system->Fleets())
			if(fleetMultiplier ? fleet.Get()->GetGovernment() && Random::Int(fleet.Period() / fleetMultiplier) < 60
				&& fleet.CanTrigger(conditions) : false)
				fleet.Get()->Place(*system, newShips);

		auto CreateWeather = [this, conditions](const RandomEvent<Hazard> &hazard, Point origin)
		{
			if(hazard.Get()->IsValid() && Random::Int(hazard.Period()) < 60 && hazard.CanTrigger(conditions))
			{
				const Hazard *weather = hazard.Get();
				int hazardLifetime = weather->RandomDuration();
				// Elapse this weather event by a random amount of time.
				int elapsedLifetime = hazardLifetime - Random::Int(hazardLifetime + 1);
				activeWeather.emplace_back(weather, hazardLifetime, elapsedLifetime, weather->RandomStrength(), origin);
			}
		};
		for(const auto &hazard : system->Hazards())
			CreateWeather(hazard, Point());
		for(const auto &stellar : system->Objects())
			for(const auto &hazard : stellar.Hazards())
				CreateWeather(hazard, stellar.Position());
	}

	for(const auto &raidFleet : system->RaidFleets())
	{
		double attraction = player.RaidFleetAttraction(raidFleet, system);
		if(attraction > 0.)
			for(int i = 0; i < 10; ++i)
				if(Random::Real() < attraction)
				{
					raidFleet.GetFleet()->Place(*system, newShips);
					Messages::Add("Your fleet has attracted the interest of a "
							+ raidFleet.GetFleet()->GetGovernment()->GetName() + " raiding party.",
							Messages::Importance::Highest);
				}
	}

	grudge.clear();

	projectiles.clear();
	visuals.clear();
	flotsam.clear();
	// Cancel any projectiles, visuals, or flotsam created by ships this step.
	newProjectiles.clear();
	newVisuals.clear();
	newFlotsam.clear();

	emptySoundsTimer.clear();

	center = flagship->Center();

	// Help message for new players. Show this message for the first four days,
	// since the new player ships can make at most four jumps before landing.
	if(today <= player.StartData().GetDate() + 4)
	{
		Messages::Add(GameData::HelpMessage("basics 1"), Messages::Importance::High);
		Messages::Add(GameData::HelpMessage("basics 2"), Messages::Importance::High);
		Messages::Add(GameData::HelpMessage("basics 3"), Messages::Importance::High);
	}
}



void Engine::CalculateStep()
{
	FrameTimer loadTimer;

	// If there is a pending zoom update then use it
	// because the zoom will get updated in the main thread
	// as soon as the calculation thread is finished.
	const double zoom = nextZoom ? nextZoom : this->zoom;

	// Clear the list of objects to draw.
	draw[currentCalcBuffer].Clear(step, zoom);
	batchDraw[currentCalcBuffer].Clear(step, zoom);
	radar[currentCalcBuffer].Clear();

	if(!player.GetSystem())
		return;

	// Handle the mouse input of the mouse navigation
	HandleMouseInput(activeCommands);

	const Ship *flagship = player.Flagship();
	const System *playerSystem = player.GetSystem();

	if(timePaused)
	{
		// Only process player commands and handle mouse clicks.
		ai.MovePlayer(*player.Flagship(), activeCommands);
		activeCommands.Clear();
		HandleMouseClicks();
	}
	else
		CalculateUnpaused(flagship, playerSystem);

	// Draw the objects. Start by figuring out where the view should be centered:
	Point newCenter = center;
	Point newCenterVelocity;
	if(flagship)
	{
		if(!timePaused)
		{
			bool isHyperspacing = flagship->IsHyperspacing();
			if(isHyperspacing)
				hyperspacePercentage = flagship->GetHyperspacePercentage() / 100.;
			const auto [newCameraCenter, newCameraVelocity] = NewCenter(center, centerVelocity,
				flagship->Center(), flagship->Velocity(), hyperspacePercentage,
				isHyperspacing);
			newCenter = newCameraCenter;
			newCenterVelocity = newCameraVelocity;
		}
		else
			newCenterVelocity = flagship->Velocity();
	}
	draw[currentCalcBuffer].SetCenter(newCenter, newCenterVelocity);
	batchDraw[currentCalcBuffer].SetCenter(newCenter);
	radar[currentCalcBuffer].SetCenter(newCenter);

	// Populate the radar.
	FillRadar();

	// Draw the planets.
	for(const StellarObject &object : playerSystem->Objects())
		if(object.HasSprite())
		{
			// Don't apply motion blur to very large planets and stars.
			if(object.Width() >= 280.)
				draw[currentCalcBuffer].AddUnblurred(object);
			else
				draw[currentCalcBuffer].Add(object);
		}
	// Draw the asteroids and minables.
	asteroids.Draw(draw[currentCalcBuffer], newCenter, zoom);
	// Draw the flotsam.
	for(const shared_ptr<Flotsam> &it : flotsam)
		draw[currentCalcBuffer].Add(*it);
	// Draw the ships. Skip the flagship, then draw it on top of all the others.
	bool showFlagship = false;
	for(const shared_ptr<Ship> &ship : ships)
		if(ship->GetSystem() == playerSystem && ship->HasSprite())
		{
			if(ship.get() != flagship)
			{
				DrawShipSprites(*ship);
				if(ship->IsThrusting() && !ship->EnginePoints().empty())
				{
					for(const auto &it : ship->Attributes().FlareSounds())
						Audio::Play(it.first, ship->Position(), SoundCategory::ENGINE);
				}
				else if(ship->IsReversing() && !ship->ReverseEnginePoints().empty())
				{
					for(const auto &it : ship->Attributes().ReverseFlareSounds())
						Audio::Play(it.first, ship->Position(), SoundCategory::ENGINE);
				}
				if(ship->IsSteering() && !ship->SteeringEnginePoints().empty())
				{
					for(const auto &it : ship->Attributes().SteeringFlareSounds())
						Audio::Play(it.first, ship->Position(), SoundCategory::ENGINE);
				}
			}
			else
				showFlagship = true;
		}

	if(flagship && showFlagship)
	{
		DrawShipSprites(*flagship);
		if(flagship->IsThrusting() && !flagship->EnginePoints().empty())
		{
			for(const auto &it : flagship->Attributes().FlareSounds())
				Audio::Play(it.first, SoundCategory::ENGINE);
		}
		else if(flagship->IsReversing() && !flagship->ReverseEnginePoints().empty())
		{
			for(const auto &it : flagship->Attributes().ReverseFlareSounds())
				Audio::Play(it.first, SoundCategory::ENGINE);
		}
		if(flagship->IsSteering() && !flagship->SteeringEnginePoints().empty())
		{
			for(const auto &it : flagship->Attributes().SteeringFlareSounds())
				Audio::Play(it.first, SoundCategory::ENGINE);
		}
	}
	// Draw the projectiles.
	for(const Projectile &projectile : projectiles)
		batchDraw[currentCalcBuffer].Add(projectile, projectile.Clip());
	// Draw the visuals.
	for(const Visual &visual : visuals)
		batchDraw[currentCalcBuffer].AddVisual(visual);

	// Keep track of how much of the CPU time we are using.
	loadSum += loadTimer.Time();
	if(++loadCount == 60)
	{
		load = loadSum;
		loadSum = 0.;
		loadCount = 0;
	}
}



// Calculate things that require the engine not to be paused.
void Engine::CalculateUnpaused(const Ship *flagship, const System *playerSystem)
{
	// Now, all the ships must decide what they are doing next.
	ai.Step(activeCommands);

	// Clear the active player's commands, because they are all processed at this point.
	activeCommands.Clear();

	// Perform actions for all the game objects. In general this is ordered from
	// bottom to top of the draw stack, but in some cases one object type must
	// "act" before another does.

	// The only action stellar objects perform is to launch defense fleets.
	for(const StellarObject &object : playerSystem->Objects())
		if(object.HasValidPlanet())
			object.GetPlanet()->DeployDefense(newShips);

	// Keep track of the flagship to see if it jumps or enters a wormhole this frame.
	bool flagshipWasUntargetable = (flagship && !flagship->IsTargetable());
	bool wasHyperspacing = (flagship && flagship->IsEnteringHyperspace());
	// First, move the player's flagship.
	if(flagship)
	{
		emptySoundsTimer.resize(flagship->Weapons().size());
		for(int &it : emptySoundsTimer)
			if(it > 0)
				--it;
		MoveShip(player.FlagshipPtr());
	}
	const System *flagshipSystem = (flagship ? flagship->GetSystem() : nullptr);
	bool flagshipIsTargetable = (flagship && flagship->IsTargetable());
	bool flagshipBecameTargetable = flagshipWasUntargetable && flagshipIsTargetable;
	// Then, move the other ships.
	for(const shared_ptr<Ship> &it : ships)
	{
		if(it == player.FlagshipPtr())
			continue;
		bool wasUntargetable = !it->IsTargetable();
		MoveShip(it);
		bool isTargetable = it->IsTargetable();
		if(flagshipSystem == it->GetSystem()
			&& ((wasUntargetable && isTargetable) || flagshipBecameTargetable)
			&& isTargetable && flagshipIsTargetable)
				eventQueue.emplace_back(player.FlagshipPtr(), it, ShipEvent::ENCOUNTER);
	}
	// If the flagship just began jumping, play the appropriate sound.
	if(!wasHyperspacing && flagship && flagship->IsEnteringHyperspace())
	{
		bool isJumping = flagship->IsUsingJumpDrive();
		const map<const Sound *, int> &jumpSounds = isJumping
			? flagship->Attributes().JumpSounds() : flagship->Attributes().HyperSounds();
		if(flagship->Attributes().Get("silent jumps"))
		{
			// No sounds.
		}
		else if(jumpSounds.empty())
			Audio::Play(Audio::Get(isJumping ? "jump drive" : "hyperdrive"), SoundCategory::JUMP);
		else
			for(const auto &sound : jumpSounds)
				Audio::Play(sound.first, SoundCategory::JUMP);
	}
	// Check if the flagship just entered a new system.
	if(flagship && playerSystem != flagship->GetSystem())
	{
		bool wormholeEntry = false;
		// Wormhole travel: mark the wormhole "planet" as visited.
		if(!wasHyperspacing)
			for(const auto &it : playerSystem->Objects())
				if(it.HasValidPlanet() && it.GetPlanet()->IsWormhole() &&
						&it.GetPlanet()->GetWormhole()->WormholeDestination(*playerSystem) == flagship->GetSystem())
				{
					wormholeEntry = true;
					player.Visit(*it.GetPlanet());
				}

		player.SetSystemEntry(wormholeEntry ? SystemEntry::WORMHOLE :
			flagship->IsUsingJumpDrive() ? SystemEntry::JUMP :
			SystemEntry::HYPERDRIVE);
		doFlash = Preferences::Has("Show hyperspace flash");
		playerSystem = flagship->GetSystem();
		player.SetSystem(*playerSystem);
		EnterSystem();
	}
	PrunePointers(ships);

	// Move the asteroids. This must be done before collision detection. Minables
	// may create visuals or flotsam.
	asteroids.Step(newVisuals, newFlotsam, step);

	// Move the flotsam. This must happen after the ships move, because flotsam
	// checks if any ship has picked it up.
	for(const shared_ptr<Flotsam> &it : flotsam)
		it->Move(newVisuals);
	PrunePointers(flotsam);

	// Move the projectiles.
	for(Projectile &projectile : projectiles)
		projectile.Move(newVisuals, newProjectiles);
	Prune(projectiles);

	// Step the weather.
	for(Weather &weather : activeWeather)
		weather.Step(newVisuals, flagship ? flagship->Position() : center);
	Prune(activeWeather);

	// Move the visuals.
	for(Visual &visual : visuals)
		visual.Move();
	Prune(visuals);

	// Perform various minor actions.
	SpawnFleets();
	SpawnPersons();
	GenerateWeather();
	SendHails();
	HandleMouseClicks();

	// Now, take the new objects that were generated this step and splice them
	// on to the ends of the respective lists of objects. These new objects will
	// be drawn this step (and the projectiles will participate in collision
	// detection) but they should not be moved, which is why we put off adding
	// them to the lists until now.
	ships.splice(ships.end(), newShips);
	Append(projectiles, newProjectiles);
	flotsam.splice(flotsam.end(), newFlotsam);
	Append(visuals, newVisuals);

	// Decrement the count of how long it's been since a ship last asked for help.
	if(grudgeTime)
		--grudgeTime;

	// Populate the collision detection lookup sets.
	FillCollisionSets();

	// Perform collision detection.
	for(Projectile &projectile : projectiles)
		DoCollisions(projectile);
	// Now that collision detection is done, clear the cache of ships with anti-
	// missile systems ready to fire.
	hasAntiMissile.clear();

	// Damage ships from any active weather events.
	for(Weather &weather : activeWeather)
		DoWeather(weather);

	// Check for flotsam collection (collisions with ships).
	for(const shared_ptr<Flotsam> &it : flotsam)
		DoCollection(*it);

	// Now that flotsam collection is done, clear the cache of ships with
	// tractor beam systems ready to fire.
	hasTractorBeam.clear();

	// Check for ship scanning.
	for(const shared_ptr<Ship> &it : ships)
		DoScanning(it);
<<<<<<< HEAD

	// Draw the objects. Start by figuring out where the view should be centered:
	Point newCenter = center;
	Point newCenterVelocity;
	if(flagship)
	{
		bool isHyperspacing = flagship->IsHyperspacing();
		if(isHyperspacing)
			hyperspacePercentage = flagship->GetHyperspacePercentage() / 100.;
		const auto [newCameraCenter, newCameraVelocity] = NewCenter(center, centerVelocity,
			flagship->Center(), flagship->Velocity(), hyperspacePercentage,
			isHyperspacing);
		newCenter = newCameraCenter;
		newCenterVelocity = newCameraVelocity;
	}
	draw[currentCalcBuffer].SetCenter(newCenter, newCenterVelocity);
	batchDraw[currentCalcBuffer].SetCenter(newCenter);
	radar[currentCalcBuffer].SetCenter(newCenter);

	// Populate the radar.
	FillRadar();

	// Draw the planets.
	for(const StellarObject &object : playerSystem->Objects())
		if(object.HasSprite())
		{
			// Don't apply motion blur to very large planets and stars.
			if(object.Width() >= 280.)
				draw[currentCalcBuffer].AddUnblurred(object);
			else
				draw[currentCalcBuffer].Add(object);
		}
	// Draw the asteroids and minables.
	asteroids.Draw(draw[currentCalcBuffer], newCenter, zoom);
	// Draw the flotsam.
	for(const shared_ptr<Flotsam> &it : flotsam)
		draw[currentCalcBuffer].Add(*it);
	// Draw the ships. Skip the flagship, then draw it on top of all the others.
	bool showFlagship = false;
	for(const shared_ptr<Ship> &ship : ships)
		if(ship->GetSystem() == playerSystem && ship->HasSprite())
		{
			if(ship.get() != flagship)
			{
				DrawShipSprites(*ship);
				if(ship->IsThrusting() && !ship->EnginePoints().empty())
				{
					for(const auto &it : ship->Attributes().FlareSounds())
						Audio::Play(it.first, ship->Position(), SoundCategory::ENGINE);
				}
				else if(ship->IsReversing() && !ship->ReverseEnginePoints().empty())
				{
					for(const auto &it : ship->Attributes().ReverseFlareSounds())
						Audio::Play(it.first, ship->Position(), SoundCategory::ENGINE);
				}
				if(ship->IsSteering() && !ship->SteeringEnginePoints().empty())
				{
					for(const auto &it : ship->Attributes().SteeringFlareSounds())
						Audio::Play(it.first, ship->Position(), SoundCategory::ENGINE);
				}
			}
			else
				showFlagship = true;
		}

	if(flagship && showFlagship)
	{
		DrawShipSprites(*flagship);
		if(flagship->IsThrusting() && !flagship->EnginePoints().empty())
		{
			for(const auto &it : flagship->Attributes().FlareSounds())
				Audio::Play(it.first, SoundCategory::ENGINE);
		}
		else if(flagship->IsReversing() && !flagship->ReverseEnginePoints().empty())
		{
			for(const auto &it : flagship->Attributes().ReverseFlareSounds())
				Audio::Play(it.first, SoundCategory::ENGINE);
		}
		if(flagship->IsSteering() && !flagship->SteeringEnginePoints().empty())
		{
			for(const auto &it : flagship->Attributes().SteeringFlareSounds())
				Audio::Play(it.first, SoundCategory::ENGINE);
		}
	}

	// Draw the projectiles.
	for(const Projectile &projectile : projectiles)
		batchDraw[currentCalcBuffer].Add(projectile, projectile.Clip());
	// Draw the visuals.
	for(const Visual &visual : visuals)
		batchDraw[currentCalcBuffer].AddVisual(visual);

	// Keep track of how much of the CPU time we are using.
	loadSum += loadTimer.Time();
	if(++loadCount == 60)
	{
		load = loadSum;
		loadSum = 0.;
		loadCount = 0;
	}
=======
>>>>>>> 113ffaec
}



// Move a ship. Also determine if the ship should generate hyperspace sounds or
// boarding events, fire weapons, and launch fighters.
void Engine::MoveShip(const shared_ptr<Ship> &ship)
{
	// Various actions a ship could have taken last frame may have impacted the accuracy of cached values.
	// Therefore, determine with any information needs recalculated and cache it.
	ship->UpdateCaches();

	const Ship *flagship = player.Flagship();

	bool isJump = ship->IsUsingJumpDrive();
	bool wasHere = (flagship && ship->GetSystem() == flagship->GetSystem());
	bool wasHyperspacing = ship->IsHyperspacing();
	bool wasDisabled = ship->IsDisabled();
	// Give the ship the list of visuals so that it can draw explosions,
	// ion sparks, jump drive flashes, etc.
	ship->Move(newVisuals, newFlotsam);
	if(ship->IsDisabled() && !wasDisabled)
		eventQueue.emplace_back(nullptr, ship, ShipEvent::DISABLE);
	// Bail out if the ship just died.
	if(ship->ShouldBeRemoved())
	{
		// Make sure this ship's destruction was recorded, even if it died from
		// self-destruct.
		if(ship->IsDestroyed())
		{
			eventQueue.emplace_back(nullptr, ship, ShipEvent::DESTROY);
			// Any still-docked ships' destruction must be recorded as well.
			for(const auto &bay : ship->Bays())
				if(bay.ship)
					eventQueue.emplace_back(nullptr, bay.ship, ShipEvent::DESTROY);
			// If this is a player ship, make sure it's no longer selected.
			if(ship->IsYours())
				player.DeselectShip(ship.get());
		}
		return;
	}

	// Check if we need to play sounds for a ship jumping in or out of
	// the system. Make no sound if it entered via wormhole.
	if(ship.get() != flagship && ship->Zoom() == 1.)
	{
		// The position from where sounds will be played.
		Point position = ship->Position();
		// Did this ship just begin hyperspacing?
		if(wasHere && !wasHyperspacing && ship->IsHyperspacing())
		{
			const map<const Sound *, int> &jumpSounds = isJump
				? ship->Attributes().JumpOutSounds() : ship->Attributes().HyperOutSounds();
			if(ship->Attributes().Get("silent jumps"))
			{
				// No sounds.
			}
			else if(jumpSounds.empty())
				Audio::Play(Audio::Get(isJump ? "jump out" : "hyperdrive out"), position, SoundCategory::JUMP);
			else
				for(const auto &sound : jumpSounds)
					Audio::Play(sound.first, position, SoundCategory::JUMP);
		}

		// Did this ship just jump into the player's system?
		if(!wasHere && flagship && ship->GetSystem() == flagship->GetSystem())
		{
			const map<const Sound *, int> &jumpSounds = isJump
				? ship->Attributes().JumpInSounds() : ship->Attributes().HyperInSounds();
			if(ship->Attributes().Get("silent jumps"))
			{
				// No sounds.
			}
			else if(jumpSounds.empty())
				Audio::Play(Audio::Get(isJump ? "jump in" : "hyperdrive in"), position, SoundCategory::JUMP);
			else
				for(const auto &sound : jumpSounds)
					Audio::Play(sound.first, position, SoundCategory::JUMP);
		}
	}

	// Boarding:
	bool autoPlunder = !ship->IsYours();
	// The player should not become a docked passenger on some other ship, but AI ships may.
	bool nonDocker = ship.get() == flagship;
	shared_ptr<Ship> victim = ship->Board(autoPlunder, nonDocker);
	if(victim)
		eventQueue.emplace_back(ship, victim,
			ship->GetGovernment()->IsEnemy(victim->GetGovernment()) ?
				ShipEvent::BOARD : ShipEvent::ASSIST);

	// The remaining actions can only be performed by ships in the current system.
	if(ship->GetSystem() != player.GetSystem())
		return;

	// Launch fighters.
	ship->Launch(newShips, newVisuals);

	// Fire weapons.
	ship->Fire(newProjectiles, newVisuals, ship.get() == flagship ? &emptySoundsTimer : nullptr);

	// Anti-missile and tractor beam systems are fired separately from normal weaponry.
	// Track which ships have at least one such system ready to fire.
	if(ship->HasAntiMissile())
		hasAntiMissile.push_back(ship.get());
	if(ship->HasTractorBeam())
		hasTractorBeam.push_back(ship.get());
}



// Populate the ship collision detection set for projectile & flotsam computations.
void Engine::FillCollisionSets()
{
	shipCollisions.Clear(step);
	for(const shared_ptr<Ship> &it : ships)
		if(it->GetSystem() == player.GetSystem() && it->Zoom() == 1.)
			shipCollisions.Add(*it);

	// Get the ship collision set ready to query.
	shipCollisions.Finish();
}



// Spawn NPC (both mission and "regular") ships into the player's universe. Non-
// mission NPCs are only spawned in or adjacent to the player's system.
void Engine::SpawnFleets()
{
	// If the player has a pending boarding mission, spawn its NPCs.
	if(player.ActiveBoardingMission())
	{
		Place(player.ActiveBoardingMission()->NPCs(), player.FlagshipPtr());
		player.ClearActiveBoardingMission();
	}

	// Non-mission NPCs spawn at random intervals in neighboring systems,
	// or coming from planets in the current one.
	ConditionsStore &conditions = player.Conditions();
	double fleetMultiplier = GameData::GetGamerules().FleetMultiplier();
	for(const auto &fleet : player.GetSystem()->Fleets())
		if(fleetMultiplier ? !Random::Int(fleet.Period() / fleetMultiplier) && fleet.CanTrigger(conditions) : false)
		{
			const Government *gov = fleet.Get()->GetGovernment();
			if(!gov)
				continue;

			// Don't spawn a fleet if its allies in-system already far outnumber
			// its enemies. This is to avoid having a system get mobbed with
			// massive numbers of "reinforcements" during a battle.
			int64_t enemyStrength = ai.EnemyStrength(gov);
			if(enemyStrength && ai.AllyStrength(gov) > 2 * enemyStrength)
				continue;

			fleet.Get()->Enter(*player.GetSystem(), newShips);
		}
}



// At random intervals, create new special "persons" who enter the current system.
void Engine::SpawnPersons()
{
	if(Random::Int(GameData::GetGamerules().PersonSpawnPeriod()) || player.GetSystem()->Links().empty())
		return;

	// Loop through all persons once to see if there are any who can enter
	// this system.
	int sum = 0;
	for(const auto &it : GameData::Persons())
		sum += it.second.Frequency(player.GetSystem());
	// Bail out if there are no eligible persons.
	if(!sum)
		return;

	// Although an attempt to spawn a person is specified by a gamerule,
	// that attempt can still fail due to an added weight for no person to spawn.
	sum = Random::Int(sum + GameData::GetGamerules().NoPersonSpawnWeight());
	for(const auto &it : GameData::Persons())
	{
		const Person &person = it.second;
		sum -= person.Frequency(player.GetSystem());
		if(sum < 0)
		{
			const System *source = nullptr;
			shared_ptr<Ship> parent;
			for(const shared_ptr<Ship> &ship : person.Ships())
			{
				ship->Recharge();
				if(ship->Name().empty())
					ship->SetName(it.first);
				ship->SetGovernment(person.GetGovernment());
				ship->SetPersonality(person.GetPersonality());
				ship->SetHailPhrase(person.GetHail());
				if(!parent)
					parent = ship;
				else
					ship->SetParent(parent);
				// Make sure all ships in a "person" definition enter from the
				// same source system.
				source = Fleet::Enter(*player.GetSystem(), *ship, source);
				newShips.push_back(ship);
			}

			break;
		}
	}
}



// Generate weather from the current system's hazards.
void Engine::GenerateWeather()
{
	ConditionsStore &conditions = player.Conditions();
	auto CreateWeather = [this, conditions](const RandomEvent<Hazard> &hazard, Point origin)
	{
		if(hazard.Get()->IsValid() && !Random::Int(hazard.Period()) && hazard.CanTrigger(conditions))
		{
			const Hazard *weather = hazard.Get();
			// If a hazard has activated, generate a duration and strength of the
			// resulting weather and place it in the list of active weather.
			int duration = weather->RandomDuration();
			activeWeather.emplace_back(weather, duration, duration, weather->RandomStrength(), origin);
		}
	};
	// If this system has any hazards, see if any have activated this frame.
	for(const auto &hazard : player.GetSystem()->Hazards())
		CreateWeather(hazard, Point());
	for(const auto &stellar : player.GetSystem()->Objects())
		for(const auto &hazard : stellar.Hazards())
			CreateWeather(hazard, stellar.Position());
}



// At random intervals, have one of the ships in the game send you a hail.
void Engine::SendHails()
{
	if(Random::Int(600) || player.IsDead() || ships.empty())
		return;

	vector<shared_ptr<const Ship>> canSend;
	canSend.reserve(ships.size());

	// When deciding who will send a hail, only consider ships that can send hails.
	for(auto &it : ships)
		if(it && it->CanSendHail(player, true))
			canSend.push_back(it);

	if(canSend.empty())
		// No ships can send hails.
		return;

	// Randomly choose a ship to send the hail.
	unsigned i = Random::Int(canSend.size());
	shared_ptr<const Ship> source = canSend[i];

	// Generate a random hail message.
	SendMessage(source, source->GetHail(player.GetSubstitutions()));
}



// Handle any keyboard inputs for the engine. This is done in the main thread
// after all calculation threads are paused to avoid race conditions.
void Engine::HandleKeyboardInputs()
{
	Ship *flagship = player.Flagship();

	// Commands can't be issued if your flagship is dead.
	if(!flagship || flagship->IsDestroyed())
		return;

	// Determine which new keys were pressed by the player.
	Command oldHeld = keyHeld;
	keyHeld.ReadKeyboard();
	Command keyDown = keyHeld.AndNot(oldHeld);

	// Certain commands are always sent when the corresponding key is depressed.
	static const Command maneuveringCommands = Command::AFTERBURNER | Command::BACK |
		Command::FORWARD | Command::LEFT | Command::RIGHT;

	// Transfer all commands that need to be active as long as the corresponding key is pressed.
	activeCommands |= keyHeld.And(Command::PRIMARY | Command::SECONDARY | Command::SCAN |
		maneuveringCommands | Command::SHIFT | Command::MOUSE_TURNING_HOLD | Command::AIM_TURRET_HOLD);

	// Certain commands (e.g. LAND, BOARD) are debounced, allowing the player to toggle between
	// navigable destinations in the system.
	static const Command debouncedCommands = Command::LAND | Command::BOARD;
	constexpr int keyCooldown = 60;
	++keyInterval;
	if(oldHeld.Has(debouncedCommands))
		keyInterval = 0;

	// If all previously-held maneuvering keys have been released,
	// restore any autopilot commands still being requested.
	if(!keyHeld.Has(maneuveringCommands) && oldHeld.Has(maneuveringCommands))
	{
		activeCommands |= keyHeld.And(Command::JUMP | Command::FLEET_JUMP | debouncedCommands);

		// Do not switch debounced targets when restoring autopilot.
		keyInterval = keyCooldown;
	}

	// If holding JUMP or toggling a debounced command, also send WAIT. This prevents the jump from
	// starting (e.g. while escorts are aligning), or switches the associated debounced target.
	if(keyHeld.Has(Command::JUMP) || (keyInterval < keyCooldown && keyHeld.Has(debouncedCommands)))
		activeCommands |= Command::WAIT;

	// Transfer all newly pressed, unhandled keys to active commands.
	activeCommands |= keyDown;

	// Some commands are activated by combining SHIFT with a different key.
	if(keyHeld.Has(Command::SHIFT))
	{
		// Translate shift+BACK to a command to a STOP command to stop all movement of the flagship.
		// Translation is done here to allow the autopilot (which will execute the STOP-command) to
		// act on a single STOP command instead of the shift+BACK modifier.
		if(keyHeld.Has(Command::BACK))
		{
			activeCommands |= Command::STOP;
			activeCommands.Clear(Command::BACK);
		}
		else if(keyHeld.Has(Command::JUMP))
			activeCommands |= Command::FLEET_JUMP;
	}

	if(keyHeld.Has(Command::AUTOSTEER) && !activeCommands.Turn()
			&& !activeCommands.Has(Command::LAND | Command::JUMP | Command::BOARD | Command::STOP))
		activeCommands |= Command::AUTOSTEER;

	if(keyDown.Has(Command::PAUSE))
	{
		timePaused = !timePaused;
		if(timePaused)
			Audio::Pause();
		else
			Audio::Resume();
	}
}



// Handle any mouse clicks. This is done in the calculation thread rather than
// in the main UI thread to avoid race conditions.
void Engine::HandleMouseClicks()
{
	// Mouse clicks can't be issued if your flagship is dead.
	Ship *flagship = player.Flagship();
	if(!flagship)
		return;

	// Handle escort travel orders sent via the Map.
	if(player.HasEscortDestination())
	{
		auto moveTarget = player.GetEscortDestination();
		ai.IssueMoveTarget(moveTarget.second, moveTarget.first);
		player.SetEscortDestination();
	}

	// If there is no click event sent while the engine was active, bail out.
	if(!doClick)
		return;

	// Check for clicks on stellar objects. Only left clicks apply, and the
	// flagship must not be in the process of landing or taking off.
	bool clickedPlanet = false;
	const System *playerSystem = player.GetSystem();
	if(!isRightClick && flagship->Zoom() == 1.)
		for(const StellarObject &object : playerSystem->Objects())
			if(object.HasSprite() && object.HasValidPlanet())
			{
				// If the player clicked to land on a planet,
				// do so unless already landing elsewhere.
				Point position = object.Position() - center;
				const Planet *planet = object.GetPlanet();
				if(planet->IsAccessible(flagship) && (clickPoint - position).Length() < object.Radius())
				{
					if(&object == flagship->GetTargetStellar())
					{
						if(!planet->CanLand(*flagship))
							Messages::Add("The authorities on " + planet->DisplayName()
									+ " refuse to let you land.", Messages::Importance::Highest);
						else if(!flagship->IsDestroyed())
						{
							activeCommands |= Command::LAND;
							Messages::Add("Landing on " + planet->DisplayName() + ".", Messages::Importance::High);
						}
					}
					else
						flagship->SetTargetStellar(&object);

					clickedPlanet = true;
				}
			}

	// Check for clicks on ships in this system.
	double clickRange = 50.;
	shared_ptr<Ship> clickTarget;
	for(shared_ptr<Ship> &ship : ships)
		if(ship->GetSystem() == playerSystem && &*ship != flagship && ship->IsTargetable())
		{
			Point position = ship->Position() - flagship->Position();
			const Mask &mask = ship->GetMask(step);
			double range = mask.Range(clickPoint - position, ship->Facing());
			if(range <= clickRange)
			{
				clickRange = range;
				clickTarget = ship;
				// If we've found an enemy within the click zone, favor
				// targeting it rather than any other ship. Otherwise, keep
				// checking for hits because another ship might be an enemy.
				if(!range && ship->GetGovernment()->IsEnemy())
					break;
			}
		}

	bool clickedAsteroid = false;
	if(clickTarget)
	{
		if(isRightClick)
			ai.IssueShipTarget(clickTarget);
		else
		{
			// Left click: has your flagship select or board the target.
			if(clickTarget == flagship->GetTargetShip())
				activeCommands |= Command::BOARD;
			else
			{
				flagship->SetTargetShip(clickTarget);
				if(clickTarget->IsYours())
					player.SelectShip(clickTarget.get(), hasShift);
			}
		}
	}
	else if(flagship->Attributes().Get("asteroid scan power"))
	{
		// If the click was not on any ship, check if it was on a minable.
		double scanRange = 100. * sqrt(flagship->Attributes().Get("asteroid scan power"));
		for(const shared_ptr<Minable> &minable : asteroids.Minables())
		{
			Point position = minable->Position() - flagship->Position();
			if(position.Length() > scanRange)
				continue;

			double range = clickPoint.Distance(position) - minable->Radius();
			if(range <= clickRange)
			{
				clickedAsteroid = true;
				clickRange = range;
				flagship->SetTargetAsteroid(minable);
				if(isRightClick)
					ai.IssueAsteroidTarget(minable);
			}
		}
	}
	if(isRightClick && !clickTarget && !clickedAsteroid && !isMouseTurningEnabled)
		ai.IssueMoveTarget(clickPoint + center, playerSystem);

	// Treat an "empty" click as a request to clear targets.
	if(!clickTarget && !isRightClick && !clickedAsteroid && !clickedPlanet)
		flagship->SetTargetShip(nullptr);
}



// Determines alternate mouse turning, setting player mouse angle, and right-click firing weapons.
void Engine::HandleMouseInput(Command &activeCommands)
{
	bool rightMouseButtonHeld = false;
	int mousePosX, mousePosY;
	if((SDL_GetMouseState(&mousePosX, &mousePosY) & SDL_BUTTON_RMASK) != 0)
		rightMouseButtonHeld = true;

	Point relPos = Point(mousePosX, mousePosY) - Point(Screen::RawWidth(), Screen::RawHeight()) / 2;
	ai.SetMousePosition(relPos / zoom);

	isMouseHoldEnabled = activeCommands.Has(Command::MOUSE_TURNING_HOLD);
	activeCommands.Clear(Command::MOUSE_TURNING_HOLD);

	// XOR mouse hold and mouse toggle. If mouse toggle is OFF, then mouse hold
	// will temporarily turn ON mouse control. If mouse toggle is ON, then mouse
	// hold will temporarily turn OFF mouse control.
	isMouseTurningEnabled = isMouseHoldEnabled ^ Preferences::Has("Control ship with mouse");
	if(!isMouseTurningEnabled)
		return;
	activeCommands.Set(Command::MOUSE_TURNING_HOLD);

	// Activate firing command.
	if(isMouseTurningEnabled && rightMouseButtonHeld)
		activeCommands.Set(Command::PRIMARY);
}



// Perform collision detection. Note that unlike the preceding functions, this
// one adds any visuals that are created directly to the main visuals list. If
// this is multi-threaded in the future, that will need to change.
void Engine::DoCollisions(Projectile &projectile)
{
	// The asteroids can collide with projectiles, the same as any other
	// object. If the asteroid turns out to be closer than the ship, it
	// shields the ship (unless the projectile has a blast radius).
	vector<Collision> collisions;
	const Government *gov = projectile.GetGovernment();
	const Weapon &weapon = projectile.GetWeapon();

	if(projectile.ShouldExplode())
		collisions.emplace_back(nullptr, CollisionType::NONE, 0.);
	else if(weapon.IsPhasing() && projectile.Target())
	{
		// "Phasing" projectiles that have a target will never hit any other ship.
		// They also don't care whether the weapon has "no ship collisions" on, as
		// otherwise a phasing projectile would never hit anything.
		shared_ptr<Ship> target = projectile.TargetPtr();
		if(target)
		{
			Point offset = projectile.Position() - target->Position();
			double range = target->GetMask(step).Collide(offset, projectile.Velocity(), target->Facing());
			if(range < 1.)
				collisions.emplace_back(target.get(), CollisionType::SHIP, range);
		}
	}
	else
	{
		// For weapons with a trigger radius, check if any detectable object will set it off.
		double triggerRadius = weapon.TriggerRadius();
		if(triggerRadius)
		{
			vector<Body *> inRadius;
			inRadius.reserve(min(static_cast<vector<Body *>::size_type>(triggerRadius), ships.size()));
			shipCollisions.Circle(projectile.Position(), triggerRadius, inRadius);
			for(const Body *body : inRadius)
			{
				const Ship *ship = reinterpret_cast<const Ship *>(body);
				if(body == projectile.Target() || (gov->IsEnemy(body->GetGovernment())
						&& !ship->IsCloaked()))
				{
					collisions.emplace_back(nullptr, CollisionType::NONE, 0.);
					break;
				}
			}
		}

		// If nothing triggered the projectile, check for collisions with ships and asteroids.
		if(collisions.empty())
		{
			if(weapon.CanCollideShips())
				shipCollisions.Line(projectile, collisions);
			if(weapon.CanCollideAsteroids())
				asteroids.CollideAsteroids(projectile, collisions);
			if(weapon.CanCollideMinables())
				asteroids.CollideMinables(projectile, collisions);
		}
	}

	// Sort the Collisions by increasing range so that the closer collisions are evaluated first.
	sort(collisions.begin(), collisions.end());

	// Run all collisions until either the projectile dies or there are no more collisions left.
	for(Collision &collision : collisions)
	{
		Body *hit = collision.HitBody();
		CollisionType collisionType = collision.GetCollisionType();
		double range = collision.IntersectionRange();

		shared_ptr<Ship> shipHit;
		if(hit && collisionType == CollisionType::SHIP)
			shipHit = reinterpret_cast<Ship *>(hit)->shared_from_this();

		// Don't collide with carried ships that are disabled and not directly targeted.
		if(shipHit && hit != projectile.Target()
				&& !FighterHitHelper::IsValidTarget(shipHit.get()))
			continue;

		// If the ship is cloaked, and phasing, then skip this ship (during this step).
		if(shipHit && shipHit->Phases(projectile))
			continue;

		// Create the explosion the given distance along the projectile's
		// motion path for this step.
		projectile.Explode(visuals, range, hit ? hit->Velocity() : Point());

		const DamageProfile damage(projectile.GetInfo(range));

		// If this projectile has a blast radius, find all ships and minables within its
		// radius. Otherwise, only one is damaged.
		double blastRadius = weapon.BlastRadius();
		if(blastRadius)
		{
			// Even friendly ships can be hit by the blast, unless it is a
			// "safe" weapon.
			Point hitPos = projectile.Position() + range * projectile.Velocity();
			bool isSafe = weapon.IsSafe();
			vector<Body *> blastCollisions;
			blastCollisions.reserve(32);
			shipCollisions.Circle(hitPos, blastRadius, blastCollisions);
			for(Body *body : blastCollisions)
			{
				Ship *ship = reinterpret_cast<Ship *>(body);
				bool targeted = (projectile.Target() == ship);
				// Phasing cloaked ship will have a chance to ignore the effects of the explosion.
				if((isSafe && !targeted && !gov->IsEnemy(ship->GetGovernment())) || ship->Phases(projectile))
					continue;

				// Only directly targeted ships get provoked by blast weapons.
				int eventType = ship->TakeDamage(visuals, damage.CalculateDamage(*ship, ship == hit),
					targeted ? gov : nullptr);
				if(eventType)
					eventQueue.emplace_back(gov, ship->shared_from_this(), eventType);
			}
			blastCollisions.clear();
			asteroids.MinablesCollisionsCircle(hitPos, blastRadius, blastCollisions);
			for(Body *body : blastCollisions)
			{
				auto minable = reinterpret_cast<Minable *>(body);
				minable->TakeDamage(damage.CalculateDamage(*minable));
			}
		}
		else if(hit)
		{
			if(collisionType == CollisionType::SHIP)
			{
				int eventType = shipHit->TakeDamage(visuals, damage.CalculateDamage(*shipHit), gov);
				if(eventType)
					eventQueue.emplace_back(gov, shipHit, eventType);
			}
			else if(collisionType == CollisionType::MINABLE)
			{
				auto minable = reinterpret_cast<Minable *>(hit);
				minable->TakeDamage(damage.CalculateDamage(*minable));
			}
		}

		if(shipHit)
			DoGrudge(shipHit, gov);
		if(projectile.IsDead())
			break;
	}

	// If the projectile is still alive, give the anti-missile systems a chance to shoot it down.
	if(!projectile.IsDead() && projectile.MissileStrength())
	{
		for(Ship *ship : hasAntiMissile)
			if(ship == projectile.Target() || gov->IsEnemy(ship->GetGovernment()))
				if(ship->FireAntiMissile(projectile, visuals))
				{
					projectile.Kill();
					break;
				}
	}
}



// Determine whether any active weather events have impacted the ships within
// the system. As with DoCollisions, this function adds visuals directly to
// the main visuals list.
void Engine::DoWeather(Weather &weather)
{
	weather.CalculateStrength();
	if(weather.HasWeapon() && !Random::Int(weather.Period()))
	{
		const Hazard *hazard = weather.GetHazard();
		const DamageProfile damage(weather.GetInfo());

		// Get all ship bodies that are touching a ring defined by the hazard's min
		// and max ranges at the hazard's origin. Any ship touching this ring takes
		// hazard damage.
		vector<Body *> affectedShips;
		if(hazard->SystemWide())
			affectedShips = shipCollisions.All();
		else
		{
			affectedShips.reserve(ships.size());
			shipCollisions.Ring(weather.Origin(), hazard->MinRange(), hazard->MaxRange(), affectedShips);
		}
		for(Body *body : affectedShips)
		{
			Ship *hit = reinterpret_cast<Ship *>(body);
			hit->TakeDamage(visuals, damage.CalculateDamage(*hit), nullptr);
		}
	}
}



// Check if any ship collected the given flotsam.
void Engine::DoCollection(Flotsam &flotsam)
{
	// Check if any ship can pick up this flotsam. Cloaked ships without "cloaked pickup" cannot act.
	Ship *collector = nullptr;
	vector<Body *> pickupShips;
	pickupShips.reserve(16);
	shipCollisions.Circle(flotsam.Position(), 5., pickupShips);
	for(Body *body : pickupShips)
	{
		Ship *ship = reinterpret_cast<Ship *>(body);
		if(!ship->CannotAct(Ship::ActionType::PICKUP) && ship->CanPickUp(flotsam))
		{
			collector = ship;
			break;
		}
	}
	// If the flotsam was not collected, give tractor beam systems a chance to
	// pull it.
	if(!collector)
	{
		// Keep track of the net effect of all the tractor beams pulling on
		// this flotsam.
		Point pullVector;
		// Also determine the average velocity of the ships pulling on this flotsam.
		Point avgShipVelocity;
		int count = 0;
		for(Ship *ship : hasTractorBeam)
		{
			Point shipPull = ship->FireTractorBeam(flotsam, visuals);
			if(shipPull)
			{
				pullVector += shipPull;
				avgShipVelocity += ship->Velocity();
				++count;
			}
		}

		if(pullVector)
		{
			// If any tractor beams successfully fired on this flotsam, also drag the flotsam with
			// the average velocity of each ship.
			// When dealing with individual ships, this makes tractor beams feel more capable of
			// dragging flotsam to the ship. Otherwise, a ship could be drifting away from a flotsam
			// at the same speed that the tractor beam is pulling the flotsam toward the ship,
			// which looks awkward and makes the tractor beam feel pointless; the whole point of
			// a tractor beam should be that it collects flotsam for you.
			// This does mean that if you fly toward a flotsam that is in your tractor beam then
			// you'll be pushing the flotsam away from your ship, but the pull of the tractor beam
			// will still slowly close the distance between the ship and the flotsam.
			// When dealing with multiple ships, this causes a better appearance of a struggle between
			// the ships all trying to get a hold of the flotsam should the ships all have similar velocities.
			// If the ships have differing velocities, then it can make it look like the quicker ship is
			// yanking the flotsam away from the slower ship.
			pullVector += avgShipVelocity / count;
			flotsam.SetVelocity(pullVector);
		}
		return;
	}

	// Checks for player FlotsamCollection setting
	bool collectorIsFlagship = collector == player.Flagship();
	if(collector->IsYours())
	{
		const auto flotsamSetting = Preferences::GetFlotsamCollection();
		if(flotsamSetting == Preferences::FlotsamCollection::OFF)
			return;
		if(collectorIsFlagship && flotsamSetting == Preferences::FlotsamCollection::ESCORT)
			return;
		if(!collectorIsFlagship && flotsamSetting == Preferences::FlotsamCollection::FLAGSHIP)
			return;
	}

	// Transfer cargo from the flotsam to the collector ship.
	int amount = flotsam.TransferTo(collector);

	// If the collector is not one of the player's ships, we can bail out now.
	if(!collector->IsYours())
		return;

	if(!collectorIsFlagship && !Preferences::Has("Extra fleet status messages"))
		return;

	// One of your ships picked up this flotsam. Describe who it was.
	string name = (collectorIsFlagship ? "You" :
			"Your " + collector->Noun() + " \"" + collector->Name() + "\"") + " picked up ";
	// Describe what they collected from this flotsam.
	string commodity;
	string message;
	if(flotsam.OutfitType())
	{
		const Outfit *outfit = flotsam.OutfitType();
		if(outfit->Get("minable") > 0.)
		{
			commodity = outfit->DisplayName();
			player.Harvest(outfit);
		}
		else
			message = name + to_string(amount) + " "
				+ (amount == 1 ? outfit->DisplayName() : outfit->PluralName()) + ".";
	}
	else
		commodity = flotsam.CommodityType();

	// If an ordinary commodity or harvestable was collected, describe it in
	// terms of tons, not in terms of units.
	if(!commodity.empty())
	{
		double amountInTons = amount * flotsam.UnitSize();
		message = name + Format::CargoString(amountInTons, Format::LowerCase(commodity)) + ".";
	}

	// Unless something went wrong while forming the message, display it.
	if(message.empty())
		return;

	int free = collector->Cargo().Free();
	int total = 0;
	for(const shared_ptr<Ship> &ship : player.Ships())
		if(!ship->IsDestroyed() && !ship->IsParked() && ship->GetSystem() == player.GetSystem())
			total += ship->Cargo().Free();

	message += " (" + Format::CargoString(free, "free space") + " remaining";
	if(free == total)
		message += ".)";
	else
		message += ", " + Format::MassString(total) + " in fleet.)";
	Messages::Add(message, Messages::Importance::High);
}



// Scanning can't happen in the same loop as ship movement because it relies on
// all the ships already being in their final position for this step.
void Engine::DoScanning(const shared_ptr<Ship> &ship)
{
	int scan = ship->Scan(player);
	if(scan)
	{
		shared_ptr<Ship> target = ship->GetTargetShip();
		if(target && target->IsTargetable())
			eventQueue.emplace_back(ship, target, scan);
	}
}



// Fill in all the objects in the radar display.
void Engine::FillRadar()
{
	const Ship *flagship = player.Flagship();
	const System *playerSystem = player.GetSystem();

	// Add stellar objects.
	for(const StellarObject &object : playerSystem->Objects())
		if(object.HasSprite())
		{
			double r = max(2., object.Radius() * .03 + .5);
			radar[currentCalcBuffer].Add(object.RadarType(flagship), object.Position(), r, r - 1.);
		}

	// Add pointers for neighboring systems.
	if(flagship)
	{
		const System *targetSystem = flagship->GetTargetSystem();
		const set<const System *> &links = (flagship->JumpNavigation().HasJumpDrive()) ?
			playerSystem->JumpNeighbors(flagship->JumpNavigation().JumpRange()) : playerSystem->Links();
		for(const System *system : links)
			if(player.HasSeen(*system))
				radar[currentCalcBuffer].AddPointer(
					(system == targetSystem) ? Radar::SPECIAL : Radar::INACTIVE,
					system->Position() - playerSystem->Position());
	}

	// Add viewport brackets.
	if(!Preferences::Has("Disable viewport on radar"))
	{
		radar[currentCalcBuffer].AddViewportBoundary(Screen::TopLeft() / zoom);
		radar[currentCalcBuffer].AddViewportBoundary(Screen::TopRight() / zoom);
		radar[currentCalcBuffer].AddViewportBoundary(Screen::BottomLeft() / zoom);
		radar[currentCalcBuffer].AddViewportBoundary(Screen::BottomRight() / zoom);
	}

	// Add ships. Also check if hostile ships have newly appeared.
	bool hasHostiles = false;
	for(shared_ptr<Ship> &ship : ships)
		if(ship->GetSystem() == playerSystem)
		{
			// Do not show cloaked ships on the radar, except the player's ships, and those who should show on radar.
			bool isYours = ship->IsYours();
			if(ship->IsCloaked() && !isYours)
				continue;

			// Figure out what radar color should be used for this ship.
			bool isYourTarget = (flagship && ship == flagship->GetTargetShip());
			int type = isYourTarget ? Radar::SPECIAL : RadarType(*ship, step);
			// Calculate how big the radar dot should be.
			double size = sqrt(ship->Width() + ship->Height()) * .14 + .5;

			radar[currentCalcBuffer].Add(type, ship->Position(), size);

			// Check if this is a hostile ship.
			hasHostiles |= (!ship->IsDisabled() && ship->GetGovernment()->IsEnemy()
				&& ship->GetTargetShip() && ship->GetTargetShip()->IsYours());
		}
	// If hostile ships have appeared, play the siren.
	if(alarmTime)
		--alarmTime;
	else if(hasHostiles && !hadHostiles)
	{
		if(Preferences::PlayAudioAlert())
			Audio::Play(Audio::Get("alarm"), SoundCategory::ALERT);
		alarmTime = 300;
		hadHostiles = true;
	}
	else if(!hasHostiles)
		hadHostiles = false;

	// Add projectiles that have a missile strength or homing.
	for(Projectile &projectile : projectiles)
	{
		if(projectile.MissileStrength())
		{
			bool isEnemy = projectile.GetGovernment() && projectile.GetGovernment()->IsEnemy();
			radar[currentCalcBuffer].Add(
				isEnemy ? Radar::SPECIAL : Radar::INACTIVE, projectile.Position(), 1.);
		}
		else if(projectile.GetWeapon().BlastRadius())
			radar[currentCalcBuffer].Add(Radar::SPECIAL, projectile.Position(), 1.8);
	}
}



// Each ship is drawn as an entire stack of sprites, including hardpoint sprites
// and engine flares and any fighters it is carrying externally.
void Engine::DrawShipSprites(const Ship &ship)
{
	bool hasFighters = ship.PositionFighters();
	double cloak = ship.Cloaking();
	bool drawCloaked = (cloak && ship.IsYours());
	bool fancyCloak = Preferences::Has("Cloaked ship outlines");
	const Swizzle *cloakSwizzle = GameData::Swizzles().Get(fancyCloak ? "cloak fancy base" : "cloak fast");
	auto &itemsToDraw = draw[currentCalcBuffer];
	auto drawObject = [&itemsToDraw, cloak, drawCloaked, fancyCloak, cloakSwizzle](const Body &body) -> void
	{
		// Draw cloaked/cloaking sprites swizzled red or transparent (depending on whether we are using fancy
		// cloaking effects), and overlay this solid sprite with an increasingly transparent "regular" sprite.
		if(drawCloaked)
			itemsToDraw.AddSwizzled(body, cloakSwizzle, fancyCloak ? 0.5 : 0.25);
		itemsToDraw.Add(body, cloak);
	};

	if(hasFighters)
		for(const Ship::Bay &bay : ship.Bays())
			if(bay.side == Ship::Bay::UNDER && bay.ship)
				drawObject(*bay.ship);

	auto DrawEngineFlares = [&](uint8_t where)
	{
		if(ship.ThrustHeldFrames(Ship::ThrustKind::FORWARD) && !ship.EnginePoints().empty())
			DrawFlareSprites(ship, draw[currentCalcBuffer], ship.EnginePoints(),
				ship.Attributes().FlareSprites(), where, false);
		else if(ship.ThrustHeldFrames(Ship::ThrustKind::REVERSE) && !ship.ReverseEnginePoints().empty())
			DrawFlareSprites(ship, draw[currentCalcBuffer], ship.ReverseEnginePoints(),
				ship.Attributes().ReverseFlareSprites(), where, true);
		if((ship.ThrustHeldFrames(Ship::ThrustKind::LEFT) || ship.ThrustHeldFrames(Ship::ThrustKind::RIGHT))
			&& !ship.SteeringEnginePoints().empty())
			DrawFlareSprites(ship, draw[currentCalcBuffer], ship.SteeringEnginePoints(),
				ship.Attributes().SteeringFlareSprites(), where, false);
	};
	DrawEngineFlares(Ship::EnginePoint::UNDER);

	auto drawHardpoint = [&drawObject, &ship](const Hardpoint &hardpoint) -> void
	{
		if(hardpoint.GetOutfit() && hardpoint.GetOutfit()->HardpointSprite().HasSprite())
		{
			Body body(
				hardpoint.GetOutfit()->HardpointSprite(),
				ship.Position() + ship.Zoom() * ship.Facing().Rotate(hardpoint.GetPoint()),
				ship.Velocity(),
				ship.Facing() + hardpoint.GetAngle(),
				ship.Zoom());
			drawObject(body);
		}
	};

	for(const Hardpoint &hardpoint : ship.Weapons())
		if(hardpoint.IsUnder())
			drawHardpoint(hardpoint);
	drawObject(ship);
	for(const Hardpoint &hardpoint : ship.Weapons())
		if(!hardpoint.IsUnder())
			drawHardpoint(hardpoint);

	DrawEngineFlares(Ship::EnginePoint::OVER);

	if(hasFighters)
		for(const Ship::Bay &bay : ship.Bays())
			if(bay.side == Ship::Bay::OVER && bay.ship)
				drawObject(*bay.ship);
}



// If a ship just damaged another ship, update information on who has asked the
// player for assistance (and ask for assistance if appropriate).
void Engine::DoGrudge(const shared_ptr<Ship> &target, const Government *attacker)
{
	if(attacker->IsPlayer())
	{
		shared_ptr<const Ship> previous = grudge[target->GetGovernment()].lock();
		if(previous && previous->CanSendHail(player))
		{
			grudge[target->GetGovernment()].reset();
			SendMessage(previous, "Thank you for your assistance, Captain "
				+ player.LastName() + "!");
		}
		return;
	}
	if(grudgeTime)
		return;

	// Check who currently has a grudge against this government. Also check if
	// someone has already said "thank you" today.
	if(grudge.contains(attacker))
	{
		shared_ptr<const Ship> previous = grudge[attacker].lock();
		// If the previous ship is destroyed, or was able to send a
		// "thank you" already, skip sending a new thanks.
		if(!previous || previous->CanSendHail(player))
			return;
	}

	// If an enemy of the player, or being attacked by those that are
	// not enemies of the player, do not request help.
	if(target->GetGovernment()->IsEnemy() || !attacker->IsEnemy())
		return;
	// Ensure that this attacked ship is able to send hails (e.g. not mute,
	// a player ship, automaton, shares a language with the player, etc.)
	if(!target || !target->CanSendHail(player))
		return;

	// No active ship has a grudge already against this government.
	// Check the relative strength of this ship and its attackers.
	double attackerStrength = 0.;
	int attackerCount = 0;
	for(const shared_ptr<Ship> &ship : ships)
		if(ship->GetGovernment() == attacker && ship->GetTargetShip() == target)
		{
			++attackerCount;
			attackerStrength += (ship->Shields() + ship->Hull()) * ship->Strength();
		}

	// Only ask for help if outmatched.
	double targetStrength = (target->Shields() + target->Hull()) * target->Strength();
	if(attackerStrength <= targetStrength)
		return;

	// Ask for help more frequently if the battle is very lopsided.
	double ratio = attackerStrength / targetStrength - 1.;
	if(Random::Real() * 10. > ratio)
		return;

	grudge[attacker] = target;
	grudgeTime = 120;
	string message;
	if(target->GetPersonality().IsDaring())
	{
		message = "Please assist us in ";
		message += (target->GetPersonality().Disables() ? "disabling " : "destroying ");
		message += (attackerCount == 1 ? "this " : "these ");
		message += attacker->GetName();
		message += (attackerCount == 1 ? " ship." : " ships.");
	}
	else
	{
		message = "We are under attack by ";
		if(attackerCount == 1)
			message += "a ";
		message += attacker->GetName();
		message += (attackerCount == 1 ? " ship" : " ships");
		message += ". Please assist us!";
	}
	SendMessage(target, message);
}



void Engine::CreateStatusOverlays()
{
	const auto overlayAllSetting = Preferences::StatusOverlaysState(Preferences::OverlayType::ALL);

	if(overlayAllSetting == Preferences::OverlayState::OFF)
		return;

	const System *currentSystem = player.GetSystem();
	const auto flagship = player.FlagshipPtr();

	static const set<Preferences::OverlayType> overlayTypes = {
		Preferences::OverlayType::FLAGSHIP,
		Preferences::OverlayType::ESCORT,
		Preferences::OverlayType::ENEMY,
		Preferences::OverlayType::NEUTRAL
	};

	map<Preferences::OverlayType, Preferences::OverlayState> overlaySettings;

	for(const auto &it : overlayTypes)
		overlaySettings[it] = Preferences::StatusOverlaysState(it);

	for(const auto &it : ships)
	{
		if(!it->GetGovernment() || it->GetSystem() != currentSystem || (!it->IsYours() && it->Cloaking() == 1.))
			continue;
		// Don't show status for dead ships.
		if(it->IsDestroyed())
			continue;

		static auto FLAGSHIP = Preferences::OverlayType::FLAGSHIP;
		static auto FRIENDLY = Preferences::OverlayType::ESCORT;
		static auto HOSTILE = Preferences::OverlayType::ENEMY;
		static auto NEUTRAL = Preferences::OverlayType::NEUTRAL;

		if(it == flagship)
			EmplaceStatusOverlay(it, overlaySettings[FLAGSHIP], Status::Type::FLAGSHIP, it->Cloaking());
		else if(it->GetGovernment()->IsEnemy())
			EmplaceStatusOverlay(it, overlaySettings[HOSTILE], Status::Type::HOSTILE, it->Cloaking());
		else if(it->IsYours() || it->GetPersonality().IsEscort())
			EmplaceStatusOverlay(it, overlaySettings[FRIENDLY], Status::Type::FRIENDLY, it->Cloaking());
		else
			EmplaceStatusOverlay(it, overlaySettings[NEUTRAL], Status::Type::NEUTRAL, it->Cloaking());
	}
}



void Engine::EmplaceStatusOverlay(const shared_ptr<Ship> &it, Preferences::OverlayState overlaySetting,
	Status::Type type, double cloak)
{
	if(overlaySetting == Preferences::OverlayState::OFF)
		return;

	if(overlaySetting == Preferences::OverlayState::DAMAGED && !it->IsDamaged())
		return;

	double width = min(it->Width(), it->Height());
	float alpha = 1.f;
	if(overlaySetting == Preferences::OverlayState::ON_HIT)
	{
		// The number of frames left where we start fading the overlay.
		static constexpr int FADE_STEPS = 10;

		const int t = it->DamageOverlayTimer();
		if(t >= FADE_STEPS)
			alpha = 1.f;
		else if(t > 0)
			alpha = static_cast<float>(t) / FADE_STEPS;
		else
			alpha = 0.f;
	}

	if(it->IsYours())
		cloak *= 0.6;

	statuses.emplace_back(it->Position() - center, it->Shields(), it->Hull(),
		min(it->Hull(), it->DisabledHull()), max(20., width * .5), type, alpha * (1. - cloak));
}<|MERGE_RESOLUTION|>--- conflicted
+++ resolved
@@ -1909,7 +1909,6 @@
 	// Check for ship scanning.
 	for(const shared_ptr<Ship> &it : ships)
 		DoScanning(it);
-<<<<<<< HEAD
 
 	// Draw the objects. Start by figuring out where the view should be centered:
 	Point newCenter = center;
@@ -2010,8 +2009,6 @@
 		loadSum = 0.;
 		loadCount = 0;
 	}
-=======
->>>>>>> 113ffaec
 }
 
 
