--- conflicted
+++ resolved
@@ -1468,17 +1468,12 @@
 		bool isJumping = flagship->IsUsingJumpDrive();
 		const map<const Sound *, int> &jumpSounds = isJumping
 			? flagship->Attributes().JumpSounds() : flagship->Attributes().HyperSounds();
-<<<<<<< HEAD
-		if(jumpSounds.empty())
+		if(flagship->Attributes().Get("silent jumps"))
+		{
+			// No sounds.
+		}
+		else if(jumpSounds.empty())
 			Audio::Play(Audio::Get(isJumping ? "jump drive" : "hyperdrive"), SoundCategory::JUMP);
-=======
-		if(flagship->Attributes().Get("silent jumps"))
-		{
-			// No sounds.
-		}
-		else if(jumpSounds.empty())
-			Audio::Play(Audio::Get(isJumping ? "jump drive" : "hyperdrive"));
->>>>>>> f3430b63
 		else
 			for(const auto &sound : jumpSounds)
 				Audio::Play(sound.first, SoundCategory::JUMP);
@@ -1730,17 +1725,12 @@
 		{
 			const map<const Sound *, int> &jumpSounds = isJump
 				? ship->Attributes().JumpOutSounds() : ship->Attributes().HyperOutSounds();
-<<<<<<< HEAD
-			if(jumpSounds.empty())
-				Audio::Play(Audio::Get(isJump ? "jump out" : "hyperdrive out"), position, SoundCategory::JUMP);
-=======
 			if(ship->Attributes().Get("silent jumps"))
 			{
 				// No sounds.
 			}
 			else if(jumpSounds.empty())
-				Audio::Play(Audio::Get(isJump ? "jump out" : "hyperdrive out"), position);
->>>>>>> f3430b63
+				Audio::Play(Audio::Get(isJump ? "jump out" : "hyperdrive out"), position, SoundCategory::JUMP);
 			else
 				for(const auto &sound : jumpSounds)
 					Audio::Play(sound.first, position, SoundCategory::JUMP);
@@ -1751,17 +1741,12 @@
 		{
 			const map<const Sound *, int> &jumpSounds = isJump
 				? ship->Attributes().JumpInSounds() : ship->Attributes().HyperInSounds();
-<<<<<<< HEAD
-			if(jumpSounds.empty())
-				Audio::Play(Audio::Get(isJump ? "jump in" : "hyperdrive in"), position, SoundCategory::JUMP);
-=======
 			if(ship->Attributes().Get("silent jumps"))
 			{
 				// No sounds.
 			}
 			else if(jumpSounds.empty())
-				Audio::Play(Audio::Get(isJump ? "jump in" : "hyperdrive in"), position);
->>>>>>> f3430b63
+				Audio::Play(Audio::Get(isJump ? "jump in" : "hyperdrive in"), position, SoundCategory::JUMP);
 			else
 				for(const auto &sound : jumpSounds)
 					Audio::Play(sound.first, position, SoundCategory::JUMP);
