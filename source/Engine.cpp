/* Engine.cpp
Copyright (c) 2014 by Michael Zahniser

Endless Sky is free software: you can redistribute it and/or modify it under the
terms of the GNU General Public License as published by the Free Software
Foundation, either version 3 of the License, or (at your option) any later version.

Endless Sky is distributed in the hope that it will be useful, but WITHOUT ANY
WARRANTY; without even the implied warranty of MERCHANTABILITY or FITNESS FOR A
PARTICULAR PURPOSE. See the GNU General Public License for more details.

You should have received a copy of the GNU General Public License along with
this program. If not, see <https://www.gnu.org/licenses/>.
*/

#include "Engine.h"

#include "AlertLabel.h"
#include "Audio.h"
#include "CategoryList.h"
#include "CategoryTypes.h"
#include "Collision.h"
#include "CollisionType.h"
#include "CoreStartData.h"
#include "DamageDealt.h"
#include "DamageProfile.h"
#include "Effect.h"
#include "FillShader.h"
#include "Fleet.h"
#include "Flotsam.h"
#include "text/Font.h"
#include "text/FontSet.h"
#include "text/Format.h"
#include "FrameTimer.h"
#include "GameData.h"
#include "Gamerules.h"
#include "Government.h"
#include "Hazard.h"
#include "Interface.h"
#include "Logger.h"
#include "MapPanel.h"
#include "Mask.h"
#include "Messages.h"
#include "Minable.h"
#include "Mission.h"
#include "NPC.h"
#include "OutlineShader.h"
#include "Person.h"
#include "Planet.h"
#include "PlanetLabel.h"
#include "PlayerInfo.h"
#include "PointerShader.h"
#include "Preferences.h"
#include "Projectile.h"
#include "Random.h"
#include "RingShader.h"
#include "Screen.h"
#include "Ship.h"
#include "ship/ShipAICache.h"
#include "ShipEvent.h"
#include "ShipJumpNavigation.h"
#include "Sprite.h"
#include "SpriteSet.h"
#include "SpriteShader.h"
#include "StarField.h"
#include "StellarObject.h"
#include "System.h"
#include "SystemEntry.h"
#include "Test.h"
#include "Visual.h"
#include "Weather.h"
#include "Wormhole.h"
#include "text/WrappedText.h"

#include <algorithm>
#include <cmath>
#include <string>

using namespace std;

namespace {
	int RadarType(const Ship &ship, int step)
	{
		if(ship.GetPersonality().IsTarget() && !ship.IsDestroyed())
		{
			// If a ship is a "target," double-blink it a few times per second.
			int count = (step / 6) % 7;
			if(count == 0 || count == 2)
				return Radar::BLINK;
		}
		if(ship.IsDisabled() || (ship.IsOverheated() && ((step / 20) % 2)))
			return Radar::INACTIVE;
		if(ship.IsYours() || (ship.GetPersonality().IsEscort() && !ship.GetGovernment()->IsEnemy()))
			return Radar::PLAYER;
		if(!ship.GetGovernment()->IsEnemy())
			return Radar::FRIENDLY;
		const auto &target = ship.GetTargetShip();
		if(target && target->IsYours())
			return Radar::HOSTILE;
		return Radar::UNFRIENDLY;
	}

	template <class Type>
	void Prune(vector<Type> &objects)
	{
		// First, erase any of the old objects that should be removed.
		typename vector<Type>::iterator in = objects.begin();
		while(in != objects.end() && !in->ShouldBeRemoved())
			++in;

		typename vector<Type>::iterator out = in;
		while(in != objects.end())
		{
			if(!in->ShouldBeRemoved())
				*out++ = std::move(*in);
			++in;
		}
		if(out != objects.end())
			objects.erase(out, objects.end());
	}

	template <class Type>
	void Prune(list<shared_ptr<Type>> &objects)
	{
		for(auto it = objects.begin(); it != objects.end(); )
		{
			if((*it)->ShouldBeRemoved())
				it = objects.erase(it);
			else
				++it;
		}
	}

	template <class Type>
	void Append(vector<Type> &objects, vector<Type> &added)
	{
		objects.insert(objects.end(), make_move_iterator(added.begin()), make_move_iterator(added.end()));
		added.clear();
	}


	// Author the given message from the given ship.
	void SendMessage(const shared_ptr<const Ship> &ship, const string &message)
	{
		if(message.empty())
			return;

		// If this ship has no name, show its model name instead.
		string tag;
		const string &gov = ship->GetGovernment()->GetName();
		if(!ship->Name().empty())
			tag = gov + " " + ship->Noun() + " \"" + ship->Name() + "\": ";
		else
			tag = ship->DisplayModelName() + " (" + gov + "): ";

		Messages::Add(tag + message, Messages::Importance::High);
	}

	void DrawFlareSprites(const Ship &ship, DrawList &draw, const vector<Ship::EnginePoint> &enginePoints,
		const vector<pair<Body, int>> &flareSprites, uint8_t side)
	{
		double gimbalDirection = (ship.Commands().Has(Command::FORWARD) || ship.Commands().Has(Command::BACK))
			* -ship.Commands().Turn();

		for(const Ship::EnginePoint &point : enginePoints)
		{
			Angle gimbal = Angle(gimbalDirection * point.gimbal.Degrees());
			Angle flareAngle = ship.Facing() + point.facing + gimbal;
			Point pos = ship.Facing().Rotate(point) * ship.Zoom() + ship.Position();
			// If multiple engines with the same flare are installed,
			// draw up to three copies of the flare sprite.
			for(const auto & it : flareSprites)
				if((point.side == side && point.steering == Ship::EnginePoint::NONE
					&& point.lateral == Ship::EnginePoint::NONE)
					|| (point.steering == Ship::EnginePoint::LEFT && ship.SteeringDirection() < 0.)
					|| (point.steering == Ship::EnginePoint::RIGHT && ship.SteeringDirection() > 0.)
					|| (point.lateral == Ship::EnginePoint::LEFT && ship.LateralDirection() < 0.)
					|| (point.lateral == Ship::EnginePoint::RIGHT && ship.LateralDirection() > 0.))
					for(int i = 0; i < it.second && i < 3; ++i)
					{
<<<<<<< HEAD
						Body sprite(it.first, pos, ship.Velocity(), flareAngle, point.zoom);
						draw.Add(sprite, ship.Cloaking());
=======
						// Scale all engine flares by the magnitude of the thrust/turn.
						if(!(point.steering == Ship::EnginePoint::NONE))
						{
							Body sprite(it.first, pos, ship.Velocity(), ship.Facing() + point.facing,
								point.zoom * abs(ship.SteeringDirection()));
							draw.Add(sprite, ship.Cloaking());
						}
						else if(!(point.lateral == Ship::EnginePoint::NONE))
						{
							Body sprite(it.first, pos, ship.Velocity(), ship.Facing() + point.facing,
								point.zoom * abs(ship.LateralDirection()));
							draw.Add(sprite, ship.Cloaking());
						}
						else
						{
							Body sprite(it.first, pos, ship.Velocity(), ship.Facing() + point.facing,
								point.zoom * abs(ship.ThrustMagnitude()));
							draw.Add(sprite, ship.Cloaking());
						}
>>>>>>> 53e9f338
					}
		}
	}

	const Color &GetTargetOutlineColor(int type)
	{
		if(type == Radar::PLAYER)
			return *GameData::Colors().Get("ship target outline player");
		else if(type == Radar::FRIENDLY)
			return *GameData::Colors().Get("ship target outline friendly");
		else if(type == Radar::UNFRIENDLY)
			return *GameData::Colors().Get("ship target outline unfriendly");
		else if(type == Radar::HOSTILE)
			return *GameData::Colors().Get("ship target outline hostile");
		else if(type == Radar::SPECIAL)
			return *GameData::Colors().Get("ship target outline special");
		else if(type == Radar::BLINK)
			return *GameData::Colors().Get("ship target outline blink");
		else
			return *GameData::Colors().Get("ship target outline inactive");
	}

	const Color &GetPlanetTargetPointerColor(const Planet &planet)
	{
		switch(planet.GetFriendliness())
		{
			case Planet::Friendliness::FRIENDLY:
				return *GameData::Colors().Get("planet target pointer friendly");
			case Planet::Friendliness::RESTRICTED:
				return *GameData::Colors().Get("planet target pointer restricted");
			case Planet::Friendliness::HOSTILE:
				return *GameData::Colors().Get("planet target pointer hostile");
			case Planet::Friendliness::DOMINATED:
				return *GameData::Colors().Get("planet target pointer dominated");
		}
		return *GameData::Colors().Get("planet target pointer unfriendly");
	}

	const Color &GetShipTargetPointerColor(int type)
	{
		if(type == Radar::PLAYER)
			return *GameData::Colors().Get("ship target pointer player");
		else if(type == Radar::FRIENDLY)
			return *GameData::Colors().Get("ship target pointer friendly");
		else if(type == Radar::UNFRIENDLY)
			return *GameData::Colors().Get("ship target pointer unfriendly");
		else if(type == Radar::HOSTILE)
			return *GameData::Colors().Get("ship target pointer hostile");
		else if(type == Radar::SPECIAL)
			return *GameData::Colors().Get("ship target pointer special");
		else if(type == Radar::BLINK)
			return *GameData::Colors().Get("ship target pointer blink");
		else
			return *GameData::Colors().Get("ship target pointer inactive");
	}

	const Color &GetMinablePointerColor(bool selected)
	{
		if(selected)
			return *GameData::Colors().Get("minable target pointer selected");
		return *GameData::Colors().Get("minable target pointer unselected");
	}

	const double RADAR_SCALE = .025;
	const double MAX_FUEL_DISPLAY = 5000.;
}



Engine::Engine(PlayerInfo &player)
	: player(player), ai(player, ships, asteroids.Minables(), flotsam),
	ammoDisplay(player), shipCollisions(256u, 32u, CollisionType::SHIP)
{
	zoom.base = Preferences::ViewZoom();
	zoom.modifier = Preferences::Has("Landing zoom") ? 2. : 1.;

	if(!player.IsLoaded() || !player.GetSystem())
		return;

	// Preload any landscapes for this system.
	for(const StellarObject &object : player.GetSystem()->Objects())
		if(object.HasSprite() && object.HasValidPlanet())
			GameData::Preload(queue, object.GetPlanet()->Landscape());
	queue.Wait();

	// Figure out what planet the player is landed on, if any.
	const StellarObject *object = player.GetStellarObject();
	if(object)
		center = object->Position();

	// Now we know the player's current position. Draw the planets.
	draw[currentCalcBuffer].Clear(step, zoom);
	draw[currentCalcBuffer].SetCenter(center);
	radar[currentCalcBuffer].SetCenter(center);
	const Ship *flagship = player.Flagship();
	for(const StellarObject &object : player.GetSystem()->Objects())
		if(object.HasSprite())
		{
			draw[currentCalcBuffer].Add(object);

			double r = max(2., object.Radius() * .03 + .5);
			radar[currentCalcBuffer].Add(object.RadarType(flagship), object.Position(), r, r - 1.);
		}

	// Add all neighboring systems that the player has seen to the radar.
	const System *targetSystem = flagship ? flagship->GetTargetSystem() : nullptr;
	const set<const System *> &links = (flagship && flagship->JumpNavigation().HasJumpDrive()) ?
		player.GetSystem()->JumpNeighbors(flagship->JumpNavigation().JumpRange()) : player.GetSystem()->Links();
	for(const System *system : links)
		if(player.HasSeen(*system))
			radar[currentCalcBuffer].AddPointer(
				(system == targetSystem) ? Radar::SPECIAL : Radar::INACTIVE,
				system->Position() - player.GetSystem()->Position());

	GameData::SetHaze(player.GetSystem()->Haze(), true);
}



Engine::~Engine()
{
	// Wait for any outstanding task to finish to avoid race conditions when
	// destroying the engine.
	queue.Wait();
}



void Engine::Place()
{
	ships.clear();
	ai.ClearOrders();

	player.SetSystemEntry(SystemEntry::TAKE_OFF);
	EnterSystem();

	// Add the player's flagship and escorts to the list of ships. The TakeOff()
	// code already took care of loading up fighters and assigning parents.
	for(const shared_ptr<Ship> &ship : player.Ships())
		if(!ship->IsParked() && ship->GetSystem())
			ships.push_back(ship);

	// Add NPCs to the list of ships. Fighters have to be assigned to carriers,
	// and all but "uninterested" ships should follow the player.
	shared_ptr<Ship> flagship = player.FlagshipPtr();

	// Update the active NPCs for missions based on the player's conditions.
	player.UpdateMissionNPCs();
	for(const Mission &mission : player.Missions())
		Place(mission.NPCs(), flagship);

	// Get the coordinates of the planet the player is leaving.
	const System *system = player.GetSystem();
	const Planet *planet = player.GetPlanet();
	Point planetPos;
	double planetRadius = 0.;
	const StellarObject *object = player.GetStellarObject();
	if(object)
	{
		planetPos = object->Position();
		planetRadius = object->Radius();
	}

	// Give each non-carried, special ship we just added a random heading and position.
	// (While carried by a parent, ships will not be present in `Engine::ships`.)
	for(const shared_ptr<Ship> &ship : ships)
	{
		Point pos;
		Angle angle = Angle::Random();
		// Any ships in the same system as the player should be either
		// taking off from a specific planet or nearby.
		if(ship->GetSystem() == system && !ship->IsDisabled())
		{
			const Personality &person = ship->GetPersonality();
			bool hasOwnPlanet = ship->GetPlanet();
			bool launchesWithPlayer = (planet && planet->CanLand(*ship))
					&& !person.IsStaying() && !person.IsWaiting()
					&& (!hasOwnPlanet || (ship->IsYours() && ship->GetPlanet() == planet));
			const StellarObject *object = hasOwnPlanet ?
					ship->GetSystem()->FindStellar(ship->GetPlanet()) : nullptr;
			// Default to the player's planet in the case of data definition errors.
			if(person.IsLaunching() || launchesWithPlayer || (hasOwnPlanet && !object))
			{
				if(planet)
					ship->SetPlanet(planet);
				pos = planetPos + angle.Unit() * Random::Real() * planetRadius;
			}
			else if(hasOwnPlanet)
				pos = object->Position() + angle.Unit() * Random::Real() * object->Radius();
		}
		// If a special ship somehow was saved without a system reference, place it into the
		// player's system to avoid a nullptr deference.
		else if(!ship->GetSystem())
		{
			// Log this error.
			Logger::LogError("Engine::Place: Set fallback system for the NPC \"" + ship->Name() + "\" as it had no system");
			ship->SetSystem(system);
		}

		// If the position is still (0, 0), the special ship is in a different
		// system, disabled, or otherwise unable to land on viable planets in
		// the player's system: place it "in flight".
		if(!pos)
		{
			ship->SetPlanet(nullptr);
			Fleet::Place(*ship->GetSystem(), *ship);
		}
		// This ship is taking off from a planet.
		else
			ship->Place(pos, angle.Unit(), angle);
	}
	// Move any ships that were randomly spawned into the main list, now
	// that all special ships have been repositioned.
	ships.splice(ships.end(), newShips);

	player.SetPlanet(nullptr);
}



// Add NPC ships to the known ships. These may have been freshly instantiated
// from an accepted assisting/boarding mission, or from existing missions when
// the player departs a planet.
void Engine::Place(const list<NPC> &npcs, shared_ptr<Ship> flagship)
{
	for(const NPC &npc : npcs)
	{
		if(!npc.ShouldSpawn())
			continue;

		map<string, map<Ship *, int>> carriers;
		for(const shared_ptr<Ship> &ship : npc.Ships())
		{
			// Skip ships that have been destroyed.
			if(ship->IsDestroyed() || ship->IsDisabled())
				continue;

			// Redo the loading up of fighters.
			if(ship->HasBays())
			{
				ship->UnloadBays();
				for(const auto &cat : GameData::GetCategory(CategoryType::BAY))
				{
					const string &bayType = cat.Name();
					int baysTotal = ship->BaysTotal(bayType);
					if(baysTotal)
						carriers[bayType][&*ship] = baysTotal;
				}
			}
		}

		shared_ptr<Ship> npcFlagship;
		for(const shared_ptr<Ship> &ship : npc.Ships())
		{
			// Skip ships that have been destroyed.
			if(ship->IsDestroyed())
				continue;

			// Avoid the exploit where the player can wear down an NPC's
			// crew by attrition over the course of many days.
			ship->AddCrew(max(0, ship->RequiredCrew() - ship->Crew()));
			if(!ship->IsDisabled())
				ship->Recharge();

			if(ship->CanBeCarried())
			{
				bool docked = false;
				const string &bayType = ship->Attributes().Category();
				for(auto &it : carriers[bayType])
					if(it.second && it.first->Carry(ship))
					{
						--it.second;
						docked = true;
						break;
					}
				if(docked)
					continue;
			}

			ships.push_back(ship);
			// The first (alive) ship in an NPC block
			// serves as the flagship of the group.
			if(!npcFlagship)
				npcFlagship = ship;

			// Only the flagship of an NPC considers the
			// player: the rest of the NPC track it.
			if(npcFlagship && ship != npcFlagship)
				ship->SetParent(npcFlagship);
			else if(!ship->GetPersonality().IsUninterested())
				ship->SetParent(flagship);
			else
				ship->SetParent(nullptr);
		}
	}
}



// Wait for the previous calculations (if any) to be done.
void Engine::Wait()
{
	queue.Wait();
	currentDrawBuffer = currentCalcBuffer;
}



// Begin the next step of calculations.
void Engine::Step(bool isActive)
{
	events.swap(eventQueue);
	eventQueue.clear();

	// The calculation thread was paused by MainPanel before calling this function, so it is safe to access things.
	const shared_ptr<Ship> flagship = player.FlagshipPtr();
	const StellarObject *object = player.GetStellarObject();
	if(object)
	{
		center = object->Position();
		centerVelocity = Point();
	}
	else if(flagship)
	{
		center = flagship->Center();
		centerVelocity = flagship->Velocity();
		Preferences::ExtendedJumpEffects jumpEffectState = Preferences::GetExtendedJumpEffects();
		if(flagship->IsHyperspacing() && jumpEffectState != Preferences::ExtendedJumpEffects::OFF)
			centerVelocity *= 1. + pow(flagship->GetHyperspacePercentage() /
				(jumpEffectState == Preferences::ExtendedJumpEffects::MEDIUM ? 40. : 20.), 2);
		if(doEnterLabels)
		{
			doEnterLabels = false;
			// Create the planet labels as soon as we entered a new system.
			labels.clear();
			for(const StellarObject &object : player.GetSystem()->Objects())
				if(object.HasSprite() && object.HasValidPlanet() && object.GetPlanet()->IsAccessible(flagship.get()))
					labels.emplace_back(labels, *player.GetSystem(), object);
		}
		if(doEnter && flagship->Zoom() == 1. && !flagship->IsHyperspacing())
		{
			doEnter = false;
			events.emplace_back(flagship, flagship, ShipEvent::JUMP);
		}
		if(flagship->IsEnteringHyperspace() || flagship->Commands().Has(Command::JUMP))
		{
			if(jumpCount < 100)
				++jumpCount;
			const System *from = flagship->GetSystem();
			const System *to = flagship->GetTargetSystem();
			if(from && to && from != to)
			{
				jumpInProgress[0] = from;
				jumpInProgress[1] = to;
			}
		}
		else if(jumpCount > 0)
			--jumpCount;
	}
	ai.UpdateEvents(events);
	if(isActive)
	{
		HandleKeyboardInputs();
		// Ignore any inputs given when first becoming active, since those inputs
		// were issued when some other panel (e.g. planet, hail) was displayed.
		if(!wasActive)
			activeCommands.Clear();
		else
			ai.UpdateKeys(player, activeCommands);
	}

	wasActive = isActive;
	Audio::Update(center);

	// Update the zoom value now that the calculation thread is paused.
	if(nextZoom)
		zoom = std::exchange(nextZoom, {});
	// Smoothly zoom in and out.
	if(isActive)
	{
		double zoomTarget = Preferences::ViewZoom();
		if(zoom.base != zoomTarget)
		{
			static const double ZOOM_SPEED = .05;

			// Define zoom speed bounds to prevent asymptotic behavior.
			static const double MAX_SPEED = .05;
			static const double MIN_SPEED = .002;

			double zoomRatio = max(MIN_SPEED, min(MAX_SPEED, abs(log2(zoom.base) - log2(zoomTarget)) * ZOOM_SPEED));
			if(zoom.base < zoomTarget)
				nextZoom.base = min(zoomTarget, zoom.base * (1. + zoomRatio));
			else if(zoom.base > zoomTarget)
				nextZoom.base = max(zoomTarget, zoom.base * (1. / (1. + zoomRatio)));
		}
		if(flagship && flagship->Zoom() < 1.)
		{
			if(!nextZoom.base)
				nextZoom.base = zoom.base;
			// Update the current zoom modifier if the flagship is landing or taking off.
			nextZoom.modifier = Preferences::Has("Landing zoom") ? 1. + pow(1. - flagship->Zoom(), 2) : 1.;
		}
	}

	// Draw a highlight to distinguish the flagship from other ships.
	if(flagship && !flagship->IsDestroyed() && Preferences::Has("Highlight player's flagship"))
	{
		highlightSprite = flagship->GetSprite();
		highlightUnit = flagship->Unit() * zoom;
		highlightFrame = flagship->GetFrame();
	}
	else
		highlightSprite = nullptr;

	// Any of the player's ships that are in system are assumed to have
	// landed along with the player.
	if(flagship && flagship->GetPlanet() && isActive)
		player.SetPlanet(flagship->GetPlanet());

	const System *currentSystem = player.GetSystem();
	// Update this here, for thread safety.
	if(player.HasTravelPlan() && currentSystem == player.TravelPlan().back())
		player.PopTravel();
	// Check if the player's travel plan is still valid.
	if(flagship && player.HasTravelPlan())
	{
		bool travelPlanIsValid = false;
		// If the player is traveling through a wormhole to the next system, then the plan is valid.
		const System *system = player.TravelPlan().back();
		for(const StellarObject &object : flagship->GetSystem()->Objects())
			if(object.HasSprite() && object.HasValidPlanet() && object.GetPlanet()->IsWormhole()
				&& object.GetPlanet()->IsAccessible(flagship.get()) && player.HasVisited(*object.GetPlanet())
				&& player.CanView(*system))
			{
				const auto *wormhole = object.GetPlanet()->GetWormhole();
				if(&wormhole->WormholeDestination(*flagship->GetSystem()) != system)
					continue;

				travelPlanIsValid = true;
				break;
			}
		// Otherwise, the player must still be within jump range of the next system.
		travelPlanIsValid |= flagship->JumpNavigation().CanJump(flagship->GetSystem(), system);
		// Other steps of the travel plan may have been invalidated as a result of the system no longer being visible.
		travelPlanIsValid &= all_of(player.TravelPlan().begin(), player.TravelPlan().end(),
				[this](const System *system) -> bool { return player.HasSeen(*system); });
		if(!travelPlanIsValid)
		{
			if(flagship->GetTargetSystem() == player.TravelPlan().back())
				flagship->SetTargetSystem(nullptr);
			player.TravelPlan().clear();
		}
	}
	if(doFlash)
	{
		flash = .4;
		doFlash = false;
	}
	else if(flash)
		flash = max(0., flash * .99 - .002);

	targets.clear();

	// Update the player's ammo amounts.
	if(flagship)
		ammoDisplay.Update(*flagship);

	// Display escort information for all ships of the "Escort" government,
	// and all ships with the "escort" personality, except for fighters that
	// are not owned by the player.
	escorts.Clear();
	bool fleetIsJumping = (flagship && flagship->Commands().Has(Command::JUMP));
	for(const auto &it : ships)
		if(it->GetGovernment()->IsPlayer() || it->GetPersonality().IsEscort())
			if(!it->IsYours() && !it->CanBeCarried())
			{
				bool isSelected = (flagship && flagship->GetTargetShip() == it);
				const System *system = it->GetSystem();
				escorts.Add(*it, system == currentSystem, player.KnowsName(*system), fleetIsJumping, isSelected);
			}
	for(const shared_ptr<Ship> &escort : player.Ships())
		if(!escort->IsParked() && escort != flagship && !escort->IsDestroyed())
		{
			// Check if this escort is selected.
			bool isSelected = false;
			for(const weak_ptr<Ship> &ptr : player.SelectedShips())
				if(ptr.lock() == escort)
				{
					isSelected = true;
					break;
				}
			const System *system = escort->GetSystem();
			escorts.Add(*escort, system == currentSystem, player.KnowsName(*system), fleetIsJumping, isSelected);
		}

	statuses.clear();
	missileLabels.clear();
	if(isActive)
	{
		// Create the status overlays.
		CreateStatusOverlays();
		// Create missile overlays.
		if(Preferences::Has("Show missile overlays"))
			for(const Projectile &projectile : projectiles)
			{
				Point pos = projectile.Position() - center;
				if(projectile.MissileStrength() && projectile.GetGovernment()->IsEnemy()
						&& (pos.Length() < max(Screen::Width(), Screen::Height()) * .5 / zoom))
					missileLabels.emplace_back(AlertLabel(pos, projectile, flagship, zoom));
			}
		// Update the planet label positions.
		for(PlanetLabel &label : labels)
			label.Update(center, zoom);
	}

	if(flagship && flagship->IsOverheated())
		Messages::Add("Your ship has overheated.", Messages::Importance::Highest);

	// Clear the HUD information from the previous frame.
	info = Information();
	if(flagship && flagship->Hull())
	{
		Point shipFacingUnit(0., -1.);
		Point velocityFacingUnit(0., -1.);
		if(Preferences::Has("Rotate flagship in HUD"))
		{
			shipFacingUnit = flagship->Facing().Unit();
		}
		info.SetSprite("player sprite", flagship->GetSprite(), shipFacingUnit, flagship->GetFrame(step));
		// If the Flagship Velocity Indicator preference is set to "ghost" or "both",
		// this will display the blue ship outline pointing in the ship's direction of motion.
		if(Preferences::DisplayFlagshipVelocityGhost())
		{
			velocityFacingUnit = flagship->Velocity().Unit();
			info.SetSprite("flagship velocity sprite", flagship->GetSprite(), velocityFacingUnit, flagship->GetFrame(step));
			info.SetOutlineColor(Radar::GetColor(1));
		}
	}
	if(currentSystem)
		info.SetString("location", currentSystem->Name());
	info.SetString("date", player.GetDate().ToString());
	if(flagship)
	{
		// Have an alarm label flash up when enemy ships are in the system
		if(alarmTime && step / 20 % 2 && Preferences::DisplayVisualAlert())
			info.SetCondition("red alert");
		if(Preferences::Has("Show flagship data in HUD"))
		{
			info.SetCondition("flagship data display");
		}
		// Display current flagship speed, potential acceleration, and potential turning
		int flagshipSpeed = round(flagship->CurrentSpeed() * 60);
		info.SetString("flagship speed", to_string(flagshipSpeed));
		int flagshipAcceleration = flagship->TrueAcceleration() * 3600;
		info.SetString("flagship acceleration", to_string(flagshipAcceleration));
		int flagshipTurn = round(flagship->TrueTurnRate() * 60);
		info.SetString("flagship turn", to_string(flagshipTurn));
		int flagshipRamscoop = (flagship->DisplayRamScoop() * 100);
		if(flagshipRamscoop >= 0.05 && Preferences::Has("Show flagship data in HUD"))
		{
			info.SetCondition("flagship ramscoop display");
			info.SetString("flagship ramscoop", to_string(flagshipRamscoop));
		}
		int flagshipSolar = (flagship->DisplaySolar() * 100);
		if(flagshipSolar >= 0.05 && Preferences::Has("Show flagship data in HUD"))
		{
			info.SetCondition("flagship solar display");
			info.SetString("flagship solar", to_string(flagshipSolar));
		}
		// new thrust/turn/lateral bars.
		info.SetBar("thrust", flagship->DisplayThrust());
		info.SetBar("turn", flagship->DisplayTurn());
		info.SetBar("lateralthrust", flagship->DisplayLateralThrust());
		// Get the flagship's fuel capacity
		double fuelCap = flagship->Attributes().Get("fuel capacity");
		// If the flagship has a large amount of fuel, display a solid bar.
		// Otherwise, display a segment for every 100 units of fuel.
		if(fuelCap <= MAX_FUEL_DISPLAY)
			info.SetBar("fuel", flagship->Fuel(), fuelCap * .01);
		else
			info.SetBar("fuel", flagship->Fuel());
		info.SetBar("energy", flagship->Energy());
		double heat = flagship->Heat();
		info.SetBar("heat", min(1., heat));
		// If heat is above 100%, draw a second overlaid bar to indicate the
		// total heat level.
		if(heat > 1.)
			info.SetBar("overheat", min(1., heat - 1.));
		if(flagship->IsOverheated() && (step / 20) % 2)
			info.SetBar("overheat blink", min(1., heat));
		info.SetBar("shields", flagship->Shields());
		info.SetBar("hull", flagship->Hull(), 20.);
		info.SetBar("disabled hull", min(flagship->Hull(), flagship->DisabledHull()), 20.);
	}
	info.SetString("credits",
		Format::CreditString(player.Accounts().Credits()));
	bool isJumping = flagship && (flagship->Commands().Has(Command::JUMP) || flagship->IsEnteringHyperspace());
	if(flagship && flagship->GetTargetStellar() && !isJumping)
	{
		const StellarObject *object = flagship->GetTargetStellar();
		string navigationMode = flagship->Commands().Has(Command::LAND) ? "Landing on:" :
			object->GetPlanet() && object->GetPlanet()->CanLand(*flagship) ? "Can land on:" :
			"Cannot land on:";
		info.SetString("navigation mode", navigationMode);
		const string &name = object->Name();
		info.SetString("destination", name);

		targets.push_back({
			object->Position() - center,
			object->Facing(),
			object->Radius(),
			GetPlanetTargetPointerColor(*object->GetPlanet()),
			5});
	}
	else if(flagship && flagship->GetTargetSystem())
	{
		info.SetString("navigation mode", "Hyperspace:");
		if(player.CanView(*flagship->GetTargetSystem()))
			info.SetString("destination", flagship->GetTargetSystem()->Name());
		else
			info.SetString("destination", "unexplored system");
	}
	else
	{
		info.SetString("navigation mode", "Navigation:");
		info.SetString("destination", "no destination");
	}
	// Use the radar that was just populated. (The draw tick-tock has not
	// yet been toggled, but it will be at the end of this function.)
	shared_ptr<const Ship> target;
	shared_ptr<const Minable> targetAsteroid;
	targetVector = Point();
	if(flagship)
	{
		target = flagship->GetTargetShip();
		targetAsteroid = flagship->GetTargetAsteroid();
		// Record that the player knows this type of asteroid is available here.
		if(targetAsteroid)
			for(const auto &payload : targetAsteroid->GetPayload())
				player.Harvest(payload.outfit);
	}
	if(!target)
		targetSwizzle = -1;
	if(!target && !targetAsteroid)
		info.SetString("target name", "no target");
	else if(!target)
	{
		info.SetSprite("target sprite",
			targetAsteroid->GetSprite(),
			targetAsteroid->Facing().Unit(),
			targetAsteroid->GetFrame(step));
		info.SetString("target name", targetAsteroid->DisplayName() + " " + targetAsteroid->Noun());

		targetVector = targetAsteroid->Position() - center;

		if(flagship->Attributes().Get("tactical scan power") || flagship->Attributes().Get("strategic scan power"))
		{
			info.SetCondition("range display");
			info.SetBar("target hull", targetAsteroid->Hull(), 20.);
			int targetRange = round(targetAsteroid->Position().Distance(flagship->Position()));
			info.SetString("target range", to_string(targetRange));
		}
	}
	else
	{
		if(target->GetSystem() == player.GetSystem() && target->Cloaking() < 1.)
			targetUnit = target->Facing().Unit();
		info.SetSprite("target sprite", target->GetSprite(), targetUnit, target->GetFrame(step));
		info.SetString("target name", target->Name());
		info.SetString("target type", target->DisplayModelName());
		if(!target->GetGovernment())
			info.SetString("target government", "No Government");
		else
			info.SetString("target government", target->GetGovernment()->GetName());
		targetSwizzle = target->GetSwizzle();
		info.SetString("mission target", target->GetPersonality().IsTarget() ? "(mission target)" : "");

		int targetType = RadarType(*target, step);
		info.SetOutlineColor(GetTargetOutlineColor(targetType));
		if(target->GetSystem() == player.GetSystem() && target->IsTargetable())
		{
			info.SetBar("target shields", target->Shields());
			info.SetBar("target hull", target->Hull(), 20.);
			info.SetBar("target disabled hull", min(target->Hull(), target->DisabledHull()), 20.);

			// The target area will be a square, with sides proportional to the average
			// of the width and the height of the sprite.
			double size = (target->Width() + target->Height()) * .35;
			targets.push_back({
				target->Position() - center,
				Angle(45.) + target->Facing(),
				size,
				GetShipTargetPointerColor(targetType),
				4});

			targetVector = target->Position() - center;

			// Finds the range from the center of the flagship to the center of the target
			double targetRange = target->Position().Distance(flagship->Position());
			// Finds the range of the scan collections (tactical and strategic)
			double tacticalRange = 100. * sqrt(flagship->Attributes().Get("tactical scan power"));
			double strategicScanRange = 100. * sqrt(flagship->Attributes().Get("strategic scan power"));
			// Finds the range of the individual information types
			double crewScanRange = 100. * sqrt(flagship->Attributes().Get("crew scan power"));
			double energyScanRange = 100. * sqrt(flagship->Attributes().Get("energy scan power"));
			double fuelScanRange = 100. * sqrt(flagship->Attributes().Get("fuel scan power"));
			double maneuverScanRange = 100. * sqrt(flagship->Attributes().Get("maneuver scan power"));
			double accelerationScanRange = 100. * sqrt(flagship->Attributes().Get("acceleration scan power"));
			double velocityScanRange = 100. * sqrt(flagship->Attributes().Get("velocity scan power"));
			double thermalScanRange = 100. * sqrt(flagship->Attributes().Get("thermal scan power"));
			double weaponScanRange = 100. * sqrt(flagship->Attributes().Get("weapon scan power"));
			// The range display currently does not care about the distance,
			// it is either present or not; but treating it the same makes it
			// easy for people to change this if desired.
			double rangeFinder = 100. * sqrt(flagship->Attributes().Get("range finder power"));
			// Range information. If the player has any range finding,
			// then calculate the range and store it. If they do not
			// have strategic or weapon range info, use normal display.
			// If they do, then use strategic range display.
			if(tacticalRange || strategicScanRange || rangeFinder)
				info.SetString("target range", to_string(static_cast<int>(round(targetRange))));
			if((tacticalRange || rangeFinder) && !strategicScanRange)
				info.SetCondition("range display");
			else if(strategicScanRange)
				info.SetCondition("strategic range display");
			// Actual information requires a scrutable target
			// that is within the relevant scanner range.
			bool scrutable = !target->Attributes().Get("inscrutable");
			if((targetRange <= (tacticalRange + crewScanRange) && scrutable)
				|| ((tacticalRange || crewScanRange) && target->IsYours()))
			{
				info.SetString("target crew", to_string(target->Crew()));
				if(targetRange <= (strategicScanRange + accelerationScanRange)
					|| targetRange <= (strategicScanRange + velocityScanRange))
				{
					info.SetCondition("mobility crew display");
				}
				else
					info.SetCondition("target crew display");
			}
			if((targetRange <= (tacticalRange + energyScanRange) && scrutable)
				|| ((tacticalRange || energyScanRange) && target->IsYours()))
			{
				info.SetCondition("target energy display");
				int energy = round(target->Energy() * target->Attributes().Get("energy capacity"));
				info.SetString("target energy", to_string(energy));
			}
			if((targetRange <= (tacticalRange + fuelScanRange) && scrutable)
				|| ((tacticalRange || fuelScanRange) && target->IsYours()))
			{
				info.SetCondition("target fuel display");
				int fuel = round(target->Fuel() * target->Attributes().Get("fuel capacity"));
				info.SetString("target fuel", to_string(fuel));
			}
			if((targetRange <= (tacticalRange + thermalScanRange) && scrutable)
				|| ((tacticalRange || thermalScanRange) && target->IsYours()))
			{
				info.SetCondition("target thermal display");
				int heat = round(100. * target->Heat());
				info.SetString("target heat", to_string(heat) + "%");
			}
			if((targetRange <= (strategicScanRange + weaponScanRange) && scrutable)
				|| ((strategicScanRange || weaponScanRange) && target->IsYours()))
			{
				info.SetCondition("target weapon range display");
				int turretRange = round(target->GetAICache().TurretRange());
				info.SetString("target turret", to_string(turretRange) + " ");
				int gunRange = round(target->GetAICache().GunRange());
				info.SetString("target gun", to_string(gunRange) + " ");
			}
			// This calculates the turn speed and selects the display position.
			if((targetRange <= (tacticalRange + crewScanRange)
				&& targetRange <= (strategicScanRange + maneuverScanRange) && scrutable)
				|| ((targetRange <= (strategicScanRange + accelerationScanRange) && scrutable))
				|| ((strategicScanRange || maneuverScanRange || velocityScanRange || accelerationScanRange)
					&& (tacticalRange || crewScanRange) && target->IsYours()))
			{
				info.SetCondition("turn while combined");
				int turnRate = round(60 * target->TrueTurnRate());
				info.SetString("target turnrate", to_string(turnRate) + " ");
			}
			else if((targetRange >= (tacticalRange + crewScanRange)
				&& targetRange <= (strategicScanRange + maneuverScanRange) && scrutable)
				|| ((strategicScanRange || maneuverScanRange) && target->IsYours()
					&& !tacticalRange && !crewScanRange))
			{
				info.SetCondition("turn while not combined");
				int turnRate = round(60 * target->TrueTurnRate());
				info.SetString("target turnrate", to_string(turnRate) + " ");
			}
			// This calculates the current speed
			if((targetRange <= (strategicScanRange + accelerationScanRange) && scrutable)
				|| ((tacticalRange || accelerationScanRange) && target->IsYours()))
			{
				info.SetCondition("target velocity display");
				int presentSpeed = round(60 * target->CurrentSpeed());
				info.SetString("target velocity", to_string(presentSpeed) + " ");
			}
			// This calculates the current maximum acceleration
			if((targetRange <= (strategicScanRange + velocityScanRange) && scrutable)
				|| ((tacticalRange || velocityScanRange) && target->IsYours()))
			{
				info.SetCondition("target acceleration display");
				int presentAcceleration = 3600 * target->TrueAcceleration();
				info.SetString("target acceleration", to_string(presentAcceleration) + " ");
			}
		}
	}
	if(target && target->IsTargetable() && target->GetSystem() == currentSystem
		&& (flagship->CargoScanFraction() || flagship->OutfitScanFraction()))
	{
		double width = max(target->Width(), target->Height());
		Point pos = target->Position() - center;
		statuses.emplace_back(pos, flagship->OutfitScanFraction(), flagship->CargoScanFraction(),
			0., 10. + max(20., width * .5), 4, 1.f, Angle(pos).Degrees() + 180.);
	}
	// Handle any events that change the selected ships.
	if(groupSelect >= 0)
	{
		// This has to be done in Step() to avoid race conditions.
		if(hasControl)
			player.SetGroup(groupSelect);
		else
			player.SelectGroup(groupSelect, hasShift);
		groupSelect = -1;
	}
	if(doClickNextStep)
	{
		// If a click command is issued, always wait until the next step to act
		// on it, to avoid race conditions.
		doClick = true;
		doClickNextStep = false;
	}
	else
		doClick = false;

	if(doClick && !isRightClick)
	{
		if(uiClickBox.Dimensions())
			doClick = !ammoDisplay.Click(uiClickBox);
		else
			doClick = !ammoDisplay.Click(clickPoint, hasControl);
		doClick = doClick && !player.SelectShips(clickBox, hasShift);
		if(doClick)
		{
			const vector<const Ship *> &stack = escorts.Click(clickPoint);
			if(!stack.empty())
				doClick = !player.SelectShips(stack, hasShift);
			else
				clickPoint /= isRadarClick ? RADAR_SCALE : zoom;
		}
	}

	// Draw crosshairs on all the selected ships.
	for(const weak_ptr<Ship> &selected : player.SelectedShips())
	{
		shared_ptr<Ship> ship = selected.lock();
		if(ship && ship != target && !ship->IsParked() && ship->GetSystem() == player.GetSystem()
				&& !ship->IsDestroyed() && ship->Zoom() > 0.)
		{
			double size = (ship->Width() + ship->Height()) * .35;
			targets.push_back({
				ship->Position() - center,
				Angle(45.) + ship->Facing(),
				size,
				*GameData::Colors().Get("ship target pointer player"),
				4});
		}
	}

	// Draw crosshairs on any minables in range of the flagship's scanners.
	bool shouldShowAsteroidOverlay = Preferences::Has("Show asteroid scanner overlay");
	// Decide before looping whether or not to catalog asteroids. This
	// results in cataloging in-range asteroids roughly 3 times a second.
	bool shouldCatalogAsteroids = (!isAsteroidCatalogComplete && !Random::Int(20));
	if(shouldShowAsteroidOverlay || shouldCatalogAsteroids)
	{
		double scanRangeMetric = flagship ? 10000. * flagship->Attributes().Get("asteroid scan power") : 0.;
		if(flagship && scanRangeMetric && !flagship->IsHyperspacing())
		{
			bool scanComplete = true;
			for(const shared_ptr<Minable> &minable : asteroids.Minables())
			{
				Point offset = minable->Position() - center;
				// Use the squared length, as we used the squared scan range.
				bool inRange = offset.LengthSquared() <= scanRangeMetric;

				// Autocatalog asteroid: Record that the player knows this type of asteroid is available here.
				if(shouldCatalogAsteroids && !asteroidsScanned.count(minable->DisplayName()))
				{
					scanComplete = false;
					if(!Random::Int(10) && inRange)
					{
						asteroidsScanned.insert(minable->DisplayName());
						for(const auto &payload : minable->GetPayload())
							player.Harvest(payload.outfit);
					}
				}

				if(!shouldShowAsteroidOverlay || !inRange || flagship->GetTargetAsteroid() == minable)
					continue;

				targets.push_back({
					offset,
					minable->Facing(),
					.8 * minable->Radius(),
					GetMinablePointerColor(false),
					3
				});
			}
			if(shouldCatalogAsteroids && scanComplete)
				isAsteroidCatalogComplete = true;
		}
	}
	const auto targetAsteroidPtr = flagship ? flagship->GetTargetAsteroid() : nullptr;
	if(targetAsteroidPtr && !flagship->IsHyperspacing())
		targets.push_back({
			targetAsteroidPtr->Position() - center,
			targetAsteroidPtr->Facing(),
			.8 * targetAsteroidPtr->Radius(),
			GetMinablePointerColor(true),
			3
		});
}



// Begin the next step of calculations.
void Engine::Go()
{
	++step;
	currentCalcBuffer = currentCalcBuffer ? 0 : 1;
	queue.Run([this] { CalculateStep(); });
}



// Give a command on behalf of the player, used for integration tests.
void Engine::GiveCommand(const Command &command)
{
	activeCommands.Set(command);
}



// Pass the list of game events to MainPanel for handling by the player, and any
// UI element generation.
list<ShipEvent> &Engine::Events()
{
	return events;
}



// Draw a frame.
void Engine::Draw() const
{
	GameData::Background().Draw(center, Preferences::Has("Render motion blur") ? centerVelocity : Point(),
		zoom, (player.Flagship() ? player.Flagship()->GetSystem() : player.GetSystem()));
	static const Set<Color> &colors = GameData::Colors();
	const Interface *hud = GameData::Interfaces().Get("hud");

	// Draw any active planet labels.
	if(Preferences::Has("Show planet labels"))
		for(const PlanetLabel &label : labels)
			label.Draw();

	draw[currentDrawBuffer].Draw();
	batchDraw[currentDrawBuffer].Draw();

	for(const auto &it : statuses)
	{
		static const Color color[14] = {
			*colors.Get("overlay flagship shields"),
			*colors.Get("overlay friendly shields"),
			*colors.Get("overlay hostile shields"),
			*colors.Get("overlay neutral shields"),
			*colors.Get("overlay outfit scan"),
			*colors.Get("overlay flagship hull"),
			*colors.Get("overlay friendly hull"),
			*colors.Get("overlay hostile hull"),
			*colors.Get("overlay neutral hull"),
			*colors.Get("overlay cargo scan"),
			*colors.Get("overlay flagship disabled"),
			*colors.Get("overlay friendly disabled"),
			*colors.Get("overlay hostile disabled"),
			*colors.Get("overlay neutral disabled")
		};
		Point pos = it.position * zoom;
		double radius = it.radius * zoom;
		if(it.outer > 0.)
			RingShader::Draw(pos, radius + 3., 1.5f, it.outer,
				Color::Multiply(it.alpha, color[it.type]), 0.f, it.angle);
		double dashes = (it.type >= 5) ? 0. : 20. * min<double>(1., zoom);
		if(it.inner > 0.)
			RingShader::Draw(pos, radius, 1.5f, it.inner,
				Color::Multiply(it.alpha, color[5 + it.type]), dashes, it.angle);
		if(it.disabled > 0.)
			RingShader::Draw(pos, radius, 1.5f, it.disabled,
				Color::Multiply(it.alpha, color[10 + it.type]), dashes, it.angle);
	}

	// Draw labels on missiles
	for(const AlertLabel &label : missileLabels)
		label.Draw();

	// Draw the flagship highlight, if any.
	if(highlightSprite)
	{
		Point size(highlightSprite->Width(), highlightSprite->Height());
		const Color &color = *colors.Get("flagship highlight");
		// The flagship is always in the dead center of the screen.
		OutlineShader::Draw(highlightSprite, Point(), size, color, highlightUnit, highlightFrame);
	}
	// Draw flagship velocity indicator
	const shared_ptr<Ship> flagship = player.FlagshipPtr();
	// If the Display Flagship Velocity Indicator is set to "arrow" or "both",
	// this will display a small white arrow that indicates the direction of motion.
	// The position of the arrow is set in interfaces.txt in the hud section.
	if(flagship && flagship->Hull() && Preferences::DisplayFlagshipVelocityArrow())
	{
		Point center = hud->GetPoint("flagship velocity indicator");
		double radius = hud->GetValue("flagship velocity radius");
		PointerShader::Draw(center, flagship->Velocity().Unit(), 10.f, 10.f, radius, Color(1.f));
	}

	if(flash)
		FillShader::Fill(Point(), Point(Screen::Width(), Screen::Height()), Color(flash, flash));

	// Draw messages. Draw the most recent messages first, as some messages
	// may be wrapped onto multiple lines.
	const Font &font = FontSet::Get(14);
	const vector<Messages::Entry> &messages = Messages::Get(step);
	Rectangle messageBox = hud->GetBox("messages");
	WrappedText messageLine(font);
	messageLine.SetWrapWidth(messageBox.Width());
	messageLine.SetParagraphBreak(0.);
	Point messagePoint = Point(messageBox.Left(), messageBox.Bottom());
	for(auto it = messages.rbegin(); it != messages.rend(); ++it)
	{
		messageLine.Wrap(it->message);
		messagePoint.Y() -= messageLine.Height();
		if(messagePoint.Y() < messageBox.Top())
			break;
		float alpha = (it->step + 1000 - step) * .001f;
		messageLine.Draw(messagePoint, Messages::GetColor(it->importance, false)->Additive(alpha));
	}

	// Draw crosshairs around anything that is targeted.
	for(const Target &target : targets)
	{
		Angle a = target.angle;
		Angle da(360. / target.count);

		PointerShader::Bind();
		for(int i = 0; i < target.count; ++i)
		{
			PointerShader::Add(target.center * zoom, a.Unit(), 12.f, 14.f, -target.radius * zoom, target.color);
			a += da;
		}
		PointerShader::Unbind();
	}

	// Draw the heads-up display.
	hud->Draw(info);
	if(hud->HasPoint("radar"))
	{
		radar[currentDrawBuffer].Draw(
			hud->GetPoint("radar"),
			RADAR_SCALE,
			hud->GetValue("radar radius"),
			hud->GetValue("radar pointer radius"));
	}
	if(hud->HasPoint("target") && targetVector.Length() > 20.)
	{
		Point center = hud->GetPoint("target");
		double radius = hud->GetValue("target radius");
		PointerShader::Draw(center, targetVector.Unit(), 10.f, 10.f, radius, Color(1.f));
	}

	// Draw the faction markers.
	if(targetSwizzle >= 0 && hud->HasPoint("faction markers"))
	{
		int width = font.Width(info.GetString("target government"));
		Point center = hud->GetPoint("faction markers");

		const Sprite *mark[2] = {SpriteSet::Get("ui/faction left"), SpriteSet::Get("ui/faction right")};
		// Round the x offsets to whole numbers so the icons are sharp.
		double dx[2] = {(width + mark[0]->Width() + 1) / -2, (width + mark[1]->Width() + 1) / 2};
		for(int i = 0; i < 2; ++i)
			SpriteShader::Draw(mark[i], center + Point(dx[i], 0.), 1., targetSwizzle);
	}
	if(jumpCount && Preferences::Has("Show mini-map"))
		MapPanel::DrawMiniMap(player, .5f * min(1.f, jumpCount / 30.f), jumpInProgress, step);

	// Draw ammo status.
	double ammoIconWidth = hud->GetValue("ammo icon width");
	double ammoIconHeight = hud->GetValue("ammo icon height");
	ammoDisplay.Draw(hud->GetBox("ammo"), Point(ammoIconWidth, ammoIconHeight));

	// Draw escort status.
	escorts.Draw(hud->GetBox("escorts"));

	if(Preferences::Has("Show CPU / GPU load"))
	{
		string loadString = to_string(lround(load * 100.)) + "% CPU";
		Color color = *colors.Get("medium");
		font.Draw(loadString,
			Point(-10 - font.Width(loadString), Screen::Height() * -.5 + 5.), color);
	}
}



// Select the object the player clicked on.
void Engine::Click(const Point &from, const Point &to, bool hasShift, bool hasControl)
{
	// First, see if this is a click on an escort icon.
	doClickNextStep = true;
	this->hasShift = hasShift;
	this->hasControl = hasControl;
	isRightClick = false;

	// Determine if the left-click was within the radar display.
	const Interface *hud = GameData::Interfaces().Get("hud");
	Point radarCenter = hud->GetPoint("radar");
	double radarRadius = hud->GetValue("radar radius");
	if(Preferences::Has("Clickable radar display") && (from - radarCenter).Length() <= radarRadius)
		isRadarClick = true;
	else
		isRadarClick = false;

	clickPoint = isRadarClick ? from - radarCenter : from;
	uiClickBox = Rectangle::WithCorners(from, to);
	if(isRadarClick)
		clickBox = Rectangle::WithCorners(
			(from - radarCenter) / RADAR_SCALE + center,
			(to - radarCenter) / RADAR_SCALE + center);
	else
		clickBox = Rectangle::WithCorners(from / zoom + center, to / zoom + center);
}



void Engine::RClick(const Point &point)
{
	doClickNextStep = true;
	hasShift = false;
	isRightClick = true;

	// Determine if the right-click was within the radar display, and if so, rescale.
	const Interface *hud = GameData::Interfaces().Get("hud");
	Point radarCenter = hud->GetPoint("radar");
	double radarRadius = hud->GetValue("radar radius");
	if(Preferences::Has("Clickable radar display") && (point - radarCenter).Length() <= radarRadius)
		clickPoint = (point - radarCenter) / RADAR_SCALE;
	else
		clickPoint = point / zoom;
}



void Engine::SelectGroup(int group, bool hasShift, bool hasControl)
{
	groupSelect = group;
	this->hasShift = hasShift;
	this->hasControl = hasControl;
}



// Break targeting on all projectiles between the player and the given
// government; gov projectiles stop targeting the player and player's
// projectiles stop targeting gov.
void Engine::BreakTargeting(const Government *gov)
{
	const Government *playerGov = GameData::PlayerGovernment();
	for(Projectile &projectile : projectiles)
	{
		const Government *projectileGov = projectile.GetGovernment();
		const Government *targetGov = projectile.TargetGovernment();
		if((projectileGov == playerGov && targetGov == gov)
			|| (projectileGov == gov && targetGov == playerGov))
			projectile.BreakTarget();
	}
}



void Engine::EnterSystem()
{
	ai.Clean();

	Ship *flagship = player.Flagship();
	if(!flagship)
		return;

	doEnter = true;
	doEnterLabels = true;
	player.IncrementDate();
	const Date &today = player.GetDate();

	const System *system = flagship->GetSystem();
	Audio::PlayMusic(system->MusicName());
	GameData::SetHaze(system->Haze(), false);

	Messages::Add("Entering the " + system->Name() + " system on "
		+ today.ToString() + (system->IsInhabited(flagship) ?
			"." : ". No inhabited planets detected."), Messages::Importance::Daily);

	// Preload landscapes and determine if the player used a wormhole.
	// (It is allowed for a wormhole's exit point to have no sprite.)
	const StellarObject *usedWormhole = nullptr;
	for(const StellarObject &object : system->Objects())
		if(object.HasValidPlanet())
		{
			GameData::Preload(queue, object.GetPlanet()->Landscape());
			if(object.GetPlanet()->IsWormhole() && !usedWormhole
					&& flagship->Position().Distance(object.Position()) < 1.)
				usedWormhole = &object;
		}

	// Advance the positions of every StellarObject and update politics.
	// Remove expired bribes, clearance, and grace periods from past fines.
	GameData::SetDate(today);
	GameData::StepEconomy();
	// SetDate() clears any bribes from yesterday, so restore any auto-clearance.
	for(const Mission &mission : player.Missions())
		if(mission.ClearanceMessage() == "auto")
		{
			mission.Destination()->Bribe(mission.HasFullClearance());
			for(const Planet *planet : mission.Stopovers())
				planet->Bribe(mission.HasFullClearance());
		}

	if(usedWormhole)
	{
		// If ships use a wormhole, they are emitted from its center in
		// its destination system. Player travel causes a date change,
		// thus the wormhole's new position should be used.
		flagship->SetPosition(usedWormhole->Position());
		if(player.HasTravelPlan())
		{
			// Wormhole travel generally invalidates travel plans
			// unless it was planned. For valid travel plans, the
			// next system will be this system, or accessible.
			const System *to = player.TravelPlan().back();
			if(system != to && !flagship->JumpNavigation().JumpFuel(to))
				player.TravelPlan().clear();
		}
	}

	asteroids.Clear();
	for(const System::Asteroid &a : system->Asteroids())
	{
		// Check whether this is a minable or an ordinary asteroid.
		if(a.Type())
			asteroids.Add(a.Type(), a.Count(), a.Energy(), system->AsteroidBelts());
		else
			asteroids.Add(a.Name(), a.Count(), a.Energy());
	}
	asteroidsScanned.clear();
	isAsteroidCatalogComplete = false;

	// Clear any active weather events
	activeWeather.clear();
	// Place five seconds worth of fleets and weather events. Check for
	// undefined fleets by not trying to create anything with no
	// government set.
	for(int i = 0; i < 5; ++i)
	{
		for(const auto &fleet : system->Fleets())
			if(fleet.Get()->GetGovernment() && Random::Int(fleet.Period()) < 60)
				fleet.Get()->Place(*system, newShips);

		auto CreateWeather = [this](const RandomEvent<Hazard> &hazard, Point origin)
		{
			if(hazard.Get()->IsValid() && Random::Int(hazard.Period()) < 60)
			{
				const Hazard *weather = hazard.Get();
				int hazardLifetime = weather->RandomDuration();
				// Elapse this weather event by a random amount of time.
				int elapsedLifetime = hazardLifetime - Random::Int(hazardLifetime + 1);
				activeWeather.emplace_back(weather, hazardLifetime, elapsedLifetime, weather->RandomStrength(), origin);
			}
		};
		for(const auto &hazard : system->Hazards())
			CreateWeather(hazard, Point());
		for(const auto &stellar : system->Objects())
			for(const auto &hazard : stellar.Hazards())
				CreateWeather(hazard, stellar.Position());
	}

	for(const auto &raidFleet : system->RaidFleets())
	{
		double attraction = player.RaidFleetAttraction(raidFleet, system);
		if(attraction > 0.)
			for(int i = 0; i < 10; ++i)
				if(Random::Real() < attraction)
				{
					raidFleet.GetFleet()->Place(*system, newShips);
					Messages::Add("Your fleet has attracted the interest of a "
							+ raidFleet.GetFleet()->GetGovernment()->GetName() + " raiding party.",
							Messages::Importance::Highest);
				}
	}

	grudge.clear();

	projectiles.clear();
	visuals.clear();
	flotsam.clear();
	// Cancel any projectiles, visuals, or flotsam created by ships this step.
	newProjectiles.clear();
	newVisuals.clear();
	newFlotsam.clear();

	// Help message for new players. Show this message for the first four days,
	// since the new player ships can make at most four jumps before landing.
	if(today <= player.StartData().GetDate() + 4)
	{
		Messages::Add(GameData::HelpMessage("basics 1"), Messages::Importance::High);
		Messages::Add(GameData::HelpMessage("basics 2"), Messages::Importance::High);
	}
}



void Engine::CalculateStep()
{
	FrameTimer loadTimer;

	// If there is a pending zoom update then use it
	// because the zoom will get updated in the main thread
	// as soon as the calculation thread is finished.
	const double zoom = nextZoom ? nextZoom : this->zoom;

	// Clear the list of objects to draw.
	draw[currentCalcBuffer].Clear(step, zoom);
	batchDraw[currentCalcBuffer].Clear(step, zoom);
	radar[currentCalcBuffer].Clear();

	if(!player.GetSystem())
		return;

	// Handle the mouse input of the mouse navigation
	HandleMouseInput(activeCommands);
	// Now, all the ships must decide what they are doing next.
	ai.Step(activeCommands);

	// Clear the active players commands, they are all processed at this point.
	activeCommands.Clear();

	// Perform actions for all the game objects. In general this is ordered from
	// bottom to top of the draw stack, but in some cases one object type must
	// "act" before another does.

	// The only action stellar objects perform is to launch defense fleets.
	const System *playerSystem = player.GetSystem();
	for(const StellarObject &object : playerSystem->Objects())
		if(object.HasValidPlanet())
			object.GetPlanet()->DeployDefense(newShips);

	// Keep track of the flagship to see if it jumps or enters a wormhole this turn.
	const Ship *flagship = player.Flagship();
	bool flagshipWasUntargetable = (flagship && !flagship->IsTargetable());
	bool wasHyperspacing = (flagship && flagship->IsEnteringHyperspace());
	// First, move the player's flagship.
	if(flagship)
		MoveShip(player.FlagshipPtr());
	const System *flagshipSystem = (flagship ? flagship->GetSystem() : nullptr);
	bool flagshipIsTargetable = (flagship && flagship->IsTargetable());
	bool flagshipBecameTargetable = flagshipWasUntargetable && flagshipIsTargetable;
	// Then, move the other ships.
	for(const shared_ptr<Ship> &it : ships)
	{
		if(it == player.FlagshipPtr())
			continue;
		bool wasUntargetable = !it->IsTargetable();
		MoveShip(it);
		bool isTargetable = it->IsTargetable();
		if(flagshipSystem == it->GetSystem()
			&& ((wasUntargetable && isTargetable) || flagshipBecameTargetable)
			&& isTargetable && flagshipIsTargetable)
				eventQueue.emplace_back(player.FlagshipPtr(), it, ShipEvent::ENCOUNTER);
	}
	// If the flagship just began jumping, play the appropriate sound.
	if(!wasHyperspacing && flagship && flagship->IsEnteringHyperspace())
	{
		bool isJumping = flagship->IsUsingJumpDrive();
		const map<const Sound *, int> &jumpSounds = isJumping
			? flagship->Attributes().JumpSounds() : flagship->Attributes().HyperSounds();
		if(jumpSounds.empty())
			Audio::Play(Audio::Get(isJumping ? "jump drive" : "hyperdrive"));
		else
			for(const auto &sound : jumpSounds)
				Audio::Play(sound.first);
	}
	// Check if the flagship just entered a new system.
	if(flagship && playerSystem != flagship->GetSystem())
	{
		bool wormholeEntry = false;
		// Wormhole travel: mark the wormhole "planet" as visited.
		if(!wasHyperspacing)
			for(const auto &it : playerSystem->Objects())
				if(it.HasValidPlanet() && it.GetPlanet()->IsWormhole() &&
						&it.GetPlanet()->GetWormhole()->WormholeDestination(*playerSystem) == flagship->GetSystem())
				{
					wormholeEntry = true;
					player.Visit(*it.GetPlanet());
				}

		player.SetSystemEntry(wormholeEntry ? SystemEntry::WORMHOLE :
			flagship->IsUsingJumpDrive() ? SystemEntry::JUMP :
			SystemEntry::HYPERDRIVE);
		doFlash = Preferences::Has("Show hyperspace flash");
		playerSystem = flagship->GetSystem();
		player.SetSystem(*playerSystem);
		EnterSystem();
	}
	Prune(ships);

	// Move the asteroids. This must be done before collision detection. Minables
	// may create visuals or flotsam.
	asteroids.Step(newVisuals, newFlotsam, step);

	// Move the flotsam. This must happen after the ships move, because flotsam
	// checks if any ship has picked it up.
	for(const shared_ptr<Flotsam> &it : flotsam)
		it->Move(newVisuals);
	Prune(flotsam);

	// Move the projectiles.
	for(Projectile &projectile : projectiles)
		projectile.Move(newVisuals, newProjectiles);
	Prune(projectiles);

	// Step the weather.
	for(Weather &weather : activeWeather)
		weather.Step(newVisuals, flagship ? flagship->Position() : center);
	Prune(activeWeather);

	// Move the visuals.
	for(Visual &visual : visuals)
		visual.Move();
	Prune(visuals);

	// Perform various minor actions.
	SpawnFleets();
	SpawnPersons();
	GenerateWeather();
	SendHails();
	HandleMouseClicks();

	// Now, take the new objects that were generated this step and splice them
	// on to the ends of the respective lists of objects. These new objects will
	// be drawn this step (and the projectiles will participate in collision
	// detection) but they should not be moved, which is why we put off adding
	// them to the lists until now.
	ships.splice(ships.end(), newShips);
	Append(projectiles, newProjectiles);
	flotsam.splice(flotsam.end(), newFlotsam);
	Append(visuals, newVisuals);

	// Decrement the count of how long it's been since a ship last asked for help.
	if(grudgeTime)
		--grudgeTime;

	// Populate the collision detection lookup sets.
	FillCollisionSets();

	// Perform collision detection.
	for(Projectile &projectile : projectiles)
		DoCollisions(projectile);
	// Now that collision detection is done, clear the cache of ships with anti-
	// missile systems ready to fire.
	hasAntiMissile.clear();

	// Damage ships from any active weather events.
	for(Weather &weather : activeWeather)
		DoWeather(weather);

	// Check for flotsam collection (collisions with ships).
	for(const shared_ptr<Flotsam> &it : flotsam)
		DoCollection(*it);

	// Now that flotsam collection is done, clear the cache of ships with
	// tractor beam systems ready to fire.
	hasTractorBeam.clear();

	// Check for ship scanning.
	for(const shared_ptr<Ship> &it : ships)
		DoScanning(it);

	// Draw the objects. Start by figuring out where the view should be centered:
	Point newCenter = center;
	Point newCenterVelocity;
	if(flagship)
	{
		newCenter = flagship->Center();
		newCenterVelocity = flagship->Velocity();
	}
	draw[currentCalcBuffer].SetCenter(newCenter, newCenterVelocity);
	batchDraw[currentCalcBuffer].SetCenter(newCenter);
	radar[currentCalcBuffer].SetCenter(newCenter);

	// Populate the radar.
	FillRadar();

	// Draw the planets.
	for(const StellarObject &object : playerSystem->Objects())
		if(object.HasSprite())
		{
			// Don't apply motion blur to very large planets and stars.
			if(object.Width() >= 280.)
				draw[currentCalcBuffer].AddUnblurred(object);
			else
				draw[currentCalcBuffer].Add(object);
		}
	// Draw the asteroids and minables.
	asteroids.Draw(draw[currentCalcBuffer], newCenter, zoom);
	// Draw the flotsam.
	for(const shared_ptr<Flotsam> &it : flotsam)
		draw[currentCalcBuffer].Add(*it);
	// Draw the ships. Skip the flagship, then draw it on top of all the others.
	bool showFlagship = false;
	for(const shared_ptr<Ship> &ship : ships)
		if(ship->GetSystem() == playerSystem && ship->HasSprite())
		{
			if(ship.get() != flagship)
			{
<<<<<<< HEAD
				DrawShipSprites(*ship);
				if(ship->IsThrusting() && !ship->EnginePoints().empty())
=======
				AddSprites(*ship);
				if(ship->ThrustMagnitude() && !ship->EnginePoints().empty())
>>>>>>> 53e9f338
				{
					for(const auto &it : ship->Attributes().FlareSounds())
						Audio::Play(it.first, ship->Position());
				}
				else if(ship->IsReversing() && !ship->ReverseEnginePoints().empty())
				{
					for(const auto &it : ship->Attributes().ReverseFlareSounds())
						Audio::Play(it.first, ship->Position());
				}
				if(ship->IsSteering() && !ship->SteeringEnginePoints().empty())
				{
					for(const auto &it : ship->Attributes().SteeringFlareSounds())
						Audio::Play(it.first, ship->Position());
				}
			}
			else
				showFlagship = true;
		}

	if(flagship && showFlagship)
	{
		DrawShipSprites(*flagship);
		if(flagship->IsThrusting() && !flagship->EnginePoints().empty())
		{
			for(const auto &it : flagship->Attributes().FlareSounds())
				Audio::Play(it.first);
		}
		else if(flagship->IsReversing() && !flagship->ReverseEnginePoints().empty())
		{
			for(const auto &it : flagship->Attributes().ReverseFlareSounds())
				Audio::Play(it.first);
		}
		if(flagship->IsSteering() && !flagship->SteeringEnginePoints().empty())
		{
			for(const auto &it : flagship->Attributes().SteeringFlareSounds())
				Audio::Play(it.first);
		}
	}
	// Draw the projectiles.
	for(const Projectile &projectile : projectiles)
		batchDraw[currentCalcBuffer].Add(projectile, projectile.Clip());
	// Draw the visuals.
	for(const Visual &visual : visuals)
		batchDraw[currentCalcBuffer].AddVisual(visual);

	// Keep track of how much of the CPU time we are using.
	loadSum += loadTimer.Time();
	if(++loadCount == 60)
	{
		load = loadSum;
		loadSum = 0.;
		loadCount = 0;
	}
}



// Move a ship. Also determine if the ship should generate hyperspace sounds or
// boarding events, fire weapons, and launch fighters.
void Engine::MoveShip(const shared_ptr<Ship> &ship)
{
	// Various actions a ship could have taken last frame may have impacted the accuracy of cached values.
	// Therefore, determine with any information needs recalculated and cache it.
	ship->UpdateCaches();

	const Ship *flagship = player.Flagship();

	bool isJump = ship->IsUsingJumpDrive();
	bool wasHere = (flagship && ship->GetSystem() == flagship->GetSystem());
	bool wasHyperspacing = ship->IsHyperspacing();
	bool wasDisabled = ship->IsDisabled();
	// Give the ship the list of visuals so that it can draw explosions,
	// ion sparks, jump drive flashes, etc.
	ship->Move(newVisuals, newFlotsam);
	if(ship->IsDisabled() && !wasDisabled)
		eventQueue.emplace_back(nullptr, ship, ShipEvent::DISABLE);
	// Bail out if the ship just died.
	if(ship->ShouldBeRemoved())
	{
		// Make sure this ship's destruction was recorded, even if it died from
		// self-destruct.
		if(ship->IsDestroyed())
		{
			eventQueue.emplace_back(nullptr, ship, ShipEvent::DESTROY);
			// Any still-docked ships' destruction must be recorded as well.
			for(const auto &bay : ship->Bays())
				if(bay.ship)
					eventQueue.emplace_back(nullptr, bay.ship, ShipEvent::DESTROY);
		}
		return;
	}

	// Check if we need to play sounds for a ship jumping in or out of
	// the system. Make no sound if it entered via wormhole.
	if(ship.get() != flagship && ship->Zoom() == 1.)
	{
		// The position from where sounds will be played.
		Point position = ship->Position();
		// Did this ship just begin hyperspacing?
		if(wasHere && !wasHyperspacing && ship->IsHyperspacing())
		{
			const map<const Sound *, int> &jumpSounds = isJump
				? ship->Attributes().JumpOutSounds() : ship->Attributes().HyperOutSounds();
			if(jumpSounds.empty())
				Audio::Play(Audio::Get(isJump ? "jump out" : "hyperdrive out"), position);
			else
				for(const auto &sound : jumpSounds)
					Audio::Play(sound.first, position);
		}

		// Did this ship just jump into the player's system?
		if(!wasHere && flagship && ship->GetSystem() == flagship->GetSystem())
		{
			const map<const Sound *, int> &jumpSounds = isJump
				? ship->Attributes().JumpInSounds() : ship->Attributes().HyperInSounds();
			if(jumpSounds.empty())
				Audio::Play(Audio::Get(isJump ? "jump in" : "hyperdrive in"), position);
			else
				for(const auto &sound : jumpSounds)
					Audio::Play(sound.first, position);
		}
	}

	// Boarding:
	bool autoPlunder = !ship->IsYours();
	// The player should not become a docked passenger on some other ship, but AI ships may.
	bool nonDocker = ship.get() == flagship;
	shared_ptr<Ship> victim = ship->Board(autoPlunder, nonDocker);
	if(victim)
		eventQueue.emplace_back(ship, victim,
			ship->GetGovernment()->IsEnemy(victim->GetGovernment()) ?
				ShipEvent::BOARD : ShipEvent::ASSIST);

	// The remaining actions can only be performed by ships in the current system.
	if(ship->GetSystem() != player.GetSystem())
		return;

	// Launch fighters.
	ship->Launch(newShips, newVisuals);

	// Fire weapons.
	ship->Fire(newProjectiles, newVisuals);

	// Anti-missile and tractor beam systems are fired separately from normal weaponry.
	// Track which ships have at least one such system ready to fire.
	if(ship->HasAntiMissile())
		hasAntiMissile.push_back(ship.get());
	if(ship->HasTractorBeam())
		hasTractorBeam.push_back(ship.get());
}



// Populate the ship collision detection set for projectile & flotsam computations.
void Engine::FillCollisionSets()
{
	shipCollisions.Clear(step);
	for(const shared_ptr<Ship> &it : ships)
		if(it->GetSystem() == player.GetSystem() && it->Zoom() == 1.)
			shipCollisions.Add(*it);

	// Get the ship collision set ready to query.
	shipCollisions.Finish();
}



// Spawn NPC (both mission and "regular") ships into the player's universe. Non-
// mission NPCs are only spawned in or adjacent to the player's system.
void Engine::SpawnFleets()
{
	// If the player has a pending boarding mission, spawn its NPCs.
	if(player.ActiveBoardingMission())
	{
		Place(player.ActiveBoardingMission()->NPCs(), player.FlagshipPtr());
		player.ClearActiveBoardingMission();
	}

	// Non-mission NPCs spawn at random intervals in neighboring systems,
	// or coming from planets in the current one.
	for(const auto &fleet : player.GetSystem()->Fleets())
		if(!Random::Int(fleet.Period()))
		{
			const Government *gov = fleet.Get()->GetGovernment();
			if(!gov)
				continue;

			// Don't spawn a fleet if its allies in-system already far outnumber
			// its enemies. This is to avoid having a system get mobbed with
			// massive numbers of "reinforcements" during a battle.
			int64_t enemyStrength = ai.EnemyStrength(gov);
			if(enemyStrength && ai.AllyStrength(gov) > 2 * enemyStrength)
				continue;

			fleet.Get()->Enter(*player.GetSystem(), newShips);
		}
}



// At random intervals, create new special "persons" who enter the current system.
void Engine::SpawnPersons()
{
	if(Random::Int(GameData::GetGamerules().PersonSpawnPeriod()) || player.GetSystem()->Links().empty())
		return;

	// Loop through all persons once to see if there are any who can enter
	// this system.
	int sum = 0;
	for(const auto &it : GameData::Persons())
		sum += it.second.Frequency(player.GetSystem());
	// Bail out if there are no eligible persons.
	if(!sum)
		return;

	// Although an attempt to spawn a person is made every 10 minutes on average,
	// that attempt can still fail due to an added weight for no person to spawn.
	sum = Random::Int(sum + GameData::GetGamerules().NoPersonSpawnWeight());
	for(const auto &it : GameData::Persons())
	{
		const Person &person = it.second;
		sum -= person.Frequency(player.GetSystem());
		if(sum < 0)
		{
			const System *source = nullptr;
			shared_ptr<Ship> parent;
			for(const shared_ptr<Ship> &ship : person.Ships())
			{
				ship->Recharge();
				if(ship->Name().empty())
					ship->SetName(it.first);
				ship->SetGovernment(person.GetGovernment());
				ship->SetPersonality(person.GetPersonality());
				ship->SetHailPhrase(person.GetHail());
				if(!parent)
					parent = ship;
				else
					ship->SetParent(parent);
				// Make sure all ships in a "person" definition enter from the
				// same source system.
				source = Fleet::Enter(*player.GetSystem(), *ship, source);
				newShips.push_back(ship);
			}

			break;
		}
	}
}



// Generate weather from the current system's hazards.
void Engine::GenerateWeather()
{
	auto CreateWeather = [this](const RandomEvent<Hazard> &hazard, Point origin)
	{
		if(hazard.Get()->IsValid() && !Random::Int(hazard.Period()))
		{
			const Hazard *weather = hazard.Get();
			// If a hazard has activated, generate a duration and strength of the
			// resulting weather and place it in the list of active weather.
			int duration = weather->RandomDuration();
			activeWeather.emplace_back(weather, duration, duration, weather->RandomStrength(), origin);
		}
	};
	// If this system has any hazards, see if any have activated this frame.
	for(const auto &hazard : player.GetSystem()->Hazards())
		CreateWeather(hazard, Point());
	for(const auto &stellar : player.GetSystem()->Objects())
		for(const auto &hazard : stellar.Hazards())
			CreateWeather(hazard, stellar.Position());
}



// At random intervals, have one of the ships in the game send you a hail.
void Engine::SendHails()
{
	if(Random::Int(600) || player.IsDead() || ships.empty())
		return;

	vector<shared_ptr<const Ship>> canSend;
	canSend.reserve(ships.size());

	// When deciding who will send a hail, only consider ships that can send hails.
	for(auto &it : ships)
		if(it && it->CanSendHail(player, true))
			canSend.push_back(it);

	if(canSend.empty())
		// No ships can send hails.
		return;

	// Randomly choose a ship to send the hail.
	unsigned i = Random::Int(canSend.size());
	shared_ptr<const Ship> source = canSend[i];

	// Generate a random hail message.
	SendMessage(source, source->GetHail(player.GetSubstitutions()));
}



// Handle any keyboard inputs for the engine. This is done in the main thread
// after all calculation threads are paused to avoid race conditions.
void Engine::HandleKeyboardInputs()
{
	Ship *flagship = player.Flagship();

	// Commands can't be issued if your flagship is dead.
	if(!flagship || flagship->IsDestroyed())
		return;

	// Determine which new keys were pressed by the player.
	Command oldHeld = keyHeld;
	keyHeld.ReadKeyboard();
	Command keyDown = keyHeld.AndNot(oldHeld);

	// Certain commands are always sent when the corresponding key is depressed.
	static const Command maneuveringCommands = Command::AFTERBURNER | Command::BACK |
		Command::FORWARD | Command::LEFT | Command::RIGHT | Command::LATERALLEFT | Command::LATERALRIGHT;

	// Transfer all commands that need to be active as long as the corresponding key is pressed.
	activeCommands |= keyHeld.And(Command::PRIMARY | Command::SECONDARY | Command::SCAN |
		maneuveringCommands | Command::SHIFT | Command::CTRL | Command::MOUSE_TURNING_HOLD);

	// Certain commands (e.g. LAND, BOARD) are debounced, allowing the player to toggle between
	// navigable destinations in the system.
	static const Command debouncedCommands = Command::LAND | Command::BOARD;
	constexpr int keyCooldown = 60;
	++keyInterval;
	if(oldHeld.Has(debouncedCommands))
		keyInterval = 0;

	// If all previously-held maneuvering keys have been released,
	// restore any autopilot commands still being requested.
	if(!keyHeld.Has(maneuveringCommands) && oldHeld.Has(maneuveringCommands))
	{
		activeCommands |= keyHeld.And(Command::JUMP | Command::FLEET_JUMP | debouncedCommands);

		// Do not switch debounced targets when restoring autopilot.
		keyInterval = keyCooldown;
	}

	// If holding JUMP or toggling a debounced command, also send WAIT. This prevents the jump from
	// starting (e.g. while escorts are aligning), or switches the associated debounced target.
	if(keyHeld.Has(Command::JUMP) || (keyInterval < keyCooldown && keyHeld.Has(debouncedCommands)))
		activeCommands |= Command::WAIT;

	// Transfer all newly pressed, unhandled keys to active commands.
	activeCommands |= keyDown;

	// Some commands are activated by combining SHIFT with a different key.
	if(keyHeld.Has(Command::SHIFT))
	{
		// Translate shift+BACK to a command to a STOP command to stop all movement of the flagship.
		// Translation is done here to allow the autopilot (which will execute the STOP-command) to
		// act on a single STOP command instead of the shift+BACK modifier.
		if(keyHeld.Has(Command::BACK))
		{
			activeCommands |= Command::STOP;
			activeCommands.Clear(Command::BACK);
		}
		else if(keyHeld.Has(Command::JUMP))
			activeCommands |= Command::FLEET_JUMP;
	}

	if(keyHeld.Has(Command::AUTOSTEER) && !activeCommands.Turn()
			&& !activeCommands.Has(Command::LAND | Command::JUMP | Command::BOARD | Command::STOP))
		activeCommands |= Command::AUTOSTEER;
}



// Handle any mouse clicks. This is done in the calculation thread rather than
// in the main UI thread to avoid race conditions.
void Engine::HandleMouseClicks()
{
	// Mouse clicks can't be issued if your flagship is dead.
	Ship *flagship = player.Flagship();
	if(!flagship)
		return;

	// Handle escort travel orders sent via the Map.
	if(player.HasEscortDestination())
	{
		auto moveTarget = player.GetEscortDestination();
		ai.IssueMoveTarget(moveTarget.second, moveTarget.first);
		player.SetEscortDestination();
	}

	// If there is no click event sent while the engine was active, bail out.
	if(!doClick)
		return;

	// Check for clicks on stellar objects. Only left clicks apply, and the
	// flagship must not be in the process of landing or taking off.
	bool clickedPlanet = false;
	const System *playerSystem = player.GetSystem();
	if(!isRightClick && flagship->Zoom() == 1.)
		for(const StellarObject &object : playerSystem->Objects())
			if(object.HasSprite() && object.HasValidPlanet())
			{
				// If the player clicked to land on a planet,
				// do so unless already landing elsewhere.
				Point position = object.Position() - center;
				const Planet *planet = object.GetPlanet();
				if(planet->IsAccessible(flagship) && (clickPoint - position).Length() < object.Radius())
				{
					if(&object == flagship->GetTargetStellar())
					{
						if(!planet->CanLand(*flagship))
							Messages::Add("The authorities on " + planet->Name()
									+ " refuse to let you land.", Messages::Importance::Highest);
						else
						{
							activeCommands |= Command::LAND;
							Messages::Add("Landing on " + planet->Name() + ".", Messages::Importance::High);
						}
					}
					else
						flagship->SetTargetStellar(&object);

					clickedPlanet = true;
				}
			}

	// Check for clicks on ships in this system.
	double clickRange = 50.;
	shared_ptr<Ship> clickTarget;
	for(shared_ptr<Ship> &ship : ships)
		if(ship->GetSystem() == playerSystem && &*ship != flagship && ship->IsTargetable())
		{
			Point position = ship->Position() - flagship->Position();
			const Mask &mask = ship->GetMask(step);
			double range = mask.Range(clickPoint - position, ship->Facing());
			if(range <= clickRange)
			{
				clickRange = range;
				clickTarget = ship;
				// If we've found an enemy within the click zone, favor
				// targeting it rather than any other ship. Otherwise, keep
				// checking for hits because another ship might be an enemy.
				if(!range && ship->GetGovernment()->IsEnemy())
					break;
			}
		}

	bool clickedAsteroid = false;
	if(clickTarget)
	{
		if(isRightClick)
			ai.IssueShipTarget(clickTarget);
		else
		{
			// Left click: has your flagship select or board the target.
			if(clickTarget == flagship->GetTargetShip())
				activeCommands |= Command::BOARD;
			else
			{
				flagship->SetTargetShip(clickTarget);
				if(clickTarget->IsYours())
					player.SelectShip(clickTarget.get(), hasShift);
			}
		}
	}
	else if(flagship->Attributes().Get("asteroid scan power"))
	{
		// If the click was not on any ship, check if it was on a minable.
		double scanRange = 100. * sqrt(flagship->Attributes().Get("asteroid scan power"));
		for(const shared_ptr<Minable> &minable : asteroids.Minables())
		{
			Point position = minable->Position() - flagship->Position();
			if(position.Length() > scanRange)
				continue;

			double range = clickPoint.Distance(position) - minable->Radius();
			if(range <= clickRange)
			{
				clickedAsteroid = true;
				clickRange = range;
				flagship->SetTargetAsteroid(minable);
				if(isRightClick)
					ai.IssueAsteroidTarget(minable);
			}
		}
	}
	if(isRightClick && !clickTarget && !clickedAsteroid && !isMouseTurningEnabled)
		ai.IssueMoveTarget(clickPoint + center, playerSystem);

	// Treat an "empty" click as a request to clear targets.
	if(!clickTarget && !isRightClick && !clickedAsteroid && !clickedPlanet)
		flagship->SetTargetShip(nullptr);
}



// Determines alternate mouse turning, setting player mouse angle, and right-click firing weapons.
void Engine::HandleMouseInput(Command &activeCommands)
{
	isMouseHoldEnabled = activeCommands.Has(Command::MOUSE_TURNING_HOLD);
	bool isMouseToggleEnabled = Preferences::Has("Control ship with mouse");

	// XOR mouse hold and mouse toggle. If mouse toggle is OFF, then mouse hold
	// will temporarily turn ON mouse control. If mouse toggle is ON, then mouse
	// hold will temporarily turn OFF mouse control.
	isMouseTurningEnabled = (isMouseHoldEnabled ^ isMouseToggleEnabled);
	if(!isMouseTurningEnabled)
		return;
	activeCommands.Set(Command::MOUSE_TURNING_HOLD);
	bool rightMouseButtonHeld = false;
	int mousePosX;
	int mousePosY;
	if((SDL_GetMouseState(&mousePosX, &mousePosY) & SDL_BUTTON_RMASK) != 0)
		rightMouseButtonHeld = true;
	double relX = mousePosX - Screen::RawWidth() / 2.0;
	double relY = mousePosY - Screen::RawHeight() / 2.0;
	ai.SetMousePosition(Point(relX, relY));

	// Activate firing command.
	if(isMouseTurningEnabled && rightMouseButtonHeld)
		activeCommands.Set(Command::PRIMARY);
}



// Perform collision detection. Note that unlike the preceding functions, this
// one adds any visuals that are created directly to the main visuals list. If
// this is multi-threaded in the future, that will need to change.
void Engine::DoCollisions(Projectile &projectile)
{
	// The asteroids can collide with projectiles, the same as any other
	// object. If the asteroid turns out to be closer than the ship, it
	// shields the ship (unless the projectile has a blast radius).
	vector<Collision> collisions;
	const Government *gov = projectile.GetGovernment();
	const Weapon &weapon = projectile.GetWeapon();

	if(projectile.ShouldExplode())
		collisions.emplace_back(nullptr, CollisionType::NONE, 0.);
	else if(weapon.IsPhasing() && projectile.Target())
	{
		// "Phasing" projectiles that have a target will never hit any other ship.
		// They also don't care whether the weapon has "no ship collisions" on, as
		// otherwise a phasing projectile would never hit anything.
		shared_ptr<Ship> target = projectile.TargetPtr();
		if(target)
		{
			Point offset = projectile.Position() - target->Position();
			double range = target->GetMask(step).Collide(offset, projectile.Velocity(), target->Facing());
			if(range < 1.)
				collisions.emplace_back(target.get(), CollisionType::SHIP, range);
		}
	}
	else
	{
		// For weapons with a trigger radius, check if any detectable object will set it off.
		double triggerRadius = weapon.TriggerRadius();
		if(triggerRadius)
			for(const Body *body : shipCollisions.Circle(projectile.Position(), triggerRadius))
				if(body == projectile.Target() || (gov->IsEnemy(body->GetGovernment())
						&& reinterpret_cast<const Ship *>(body)->Cloaking() < 1.))
				{
					collisions.emplace_back(nullptr, CollisionType::NONE, 0.);
					break;
				}

		// If nothing triggered the projectile, check for collisions with ships and asteroids.
		if(collisions.empty())
		{
			if(weapon.CanCollideShips())
			{
				const vector<Collision> &newShipHits = shipCollisions.Line(projectile);
				collisions.insert(collisions.end(), newShipHits.begin(), newShipHits.end());
			}
			if(weapon.CanCollideAsteroids())
			{
				const vector<Collision> &newAsteroidHits = asteroids.CollideAsteroids(projectile);
				collisions.insert(collisions.end(), newAsteroidHits.begin(), newAsteroidHits.end());
			}
			if(weapon.CanCollideMinables())
			{
				const vector<Collision> &newMinableHits = asteroids.CollideMinables(projectile);
				collisions.insert(collisions.end(), newMinableHits.begin(), newMinableHits.end());
			}
		}
	}

	// Sort the Collisions by increasing range so that the closer collisions are evaluated first.
	sort(collisions.begin(), collisions.end());

	// Run all collisions until either the projectile dies or there are no more collisions left.
	for(Collision &collision : collisions)
	{
		Body *hit = collision.HitBody();
		CollisionType collisionType = collision.GetCollisionType();
		double range = collision.IntersectionRange();

		shared_ptr<Ship> shipHit;
		if(hit && collisionType == CollisionType::SHIP)
			shipHit = reinterpret_cast<Ship *>(hit)->shared_from_this();

		// Don't collide with carried ships that are disabled and not directly targeted.
		if(shipHit && hit != projectile.Target()
				&& shipHit->CanBeCarried() && shipHit->IsDisabled())
			continue;

		// Create the explosion the given distance along the projectile's
		// motion path for this step.
		projectile.Explode(visuals, range, hit ? hit->Velocity() : Point());

		const DamageProfile damage(projectile.GetInfo(range));

		// If this projectile has a blast radius, find all ships within its
		// radius. Otherwise, only one is damaged.
		// TODO: Also deal blast damage to minables?
		double blastRadius = weapon.BlastRadius();
		if(blastRadius)
		{
			// Even friendly ships can be hit by the blast, unless it is a
			// "safe" weapon.
			Point hitPos = projectile.Position() + range * projectile.Velocity();
			bool isSafe = weapon.IsSafe();
			for(Body *body : shipCollisions.Circle(hitPos, blastRadius))
			{
				Ship *ship = reinterpret_cast<Ship *>(body);
				bool targeted = (projectile.Target() == ship);
				if(isSafe && !targeted && !gov->IsEnemy(ship->GetGovernment()))
					continue;

				// Only directly targeted ships get provoked by blast weapons.
				int eventType = ship->TakeDamage(visuals, damage.CalculateDamage(*ship, ship == hit),
					targeted ? gov : nullptr);
				if(eventType)
					eventQueue.emplace_back(gov, ship->shared_from_this(), eventType);
			}
		}
		else if(hit)
		{
			if(collisionType == CollisionType::SHIP)
			{
				int eventType = shipHit->TakeDamage(visuals, damage.CalculateDamage(*shipHit), gov);
				if(eventType)
					eventQueue.emplace_back(gov, shipHit, eventType);
			}
			else if(collisionType == CollisionType::MINABLE)
				reinterpret_cast<Minable *>(hit)->TakeDamage(projectile);
		}

		if(shipHit)
			DoGrudge(shipHit, gov);
		if(projectile.IsDead())
			break;
	}

	// If the projectile is still alive, give the anti-missile systems a chance to shoot it down.
	if(!projectile.IsDead() && projectile.MissileStrength())
	{
		for(Ship *ship : hasAntiMissile)
			if(ship == projectile.Target() || gov->IsEnemy(ship->GetGovernment()))
				if(ship->FireAntiMissile(projectile, visuals))
				{
					projectile.Kill();
					break;
				}
	}
}



// Determine whether any active weather events have impacted the ships within
// the system. As with DoCollisions, this function adds visuals directly to
// the main visuals list.
void Engine::DoWeather(Weather &weather)
{
	weather.CalculateStrength();
	if(weather.HasWeapon() && !Random::Int(weather.Period()))
	{
		const Hazard *hazard = weather.GetHazard();
		const DamageProfile damage(weather.GetInfo());

		// Get all ship bodies that are touching a ring defined by the hazard's min
		// and max ranges at the hazard's origin. Any ship touching this ring takes
		// hazard damage.
		for(Body *body : (hazard->SystemWide() ? shipCollisions.All()
			: shipCollisions.Ring(weather.Origin(), hazard->MinRange(), hazard->MaxRange())))
		{
			Ship *hit = reinterpret_cast<Ship *>(body);
			hit->TakeDamage(visuals, damage.CalculateDamage(*hit), nullptr);
		}
	}
}



// Check if any ship collected the given flotsam.
void Engine::DoCollection(Flotsam &flotsam)
{
	// Check if any ship can pick up this flotsam. Cloaked ships cannot act.
	Ship *collector = nullptr;
	for(Body *body : shipCollisions.Circle(flotsam.Position(), 5.))
	{
		Ship *ship = reinterpret_cast<Ship *>(body);
		if(!ship->CannotAct() && ship->CanPickUp(flotsam))
		{
			collector = ship;
			break;
		}
	}
	// If the flotsam was not collected, give tractor beam systems a chance to
	// pull it.
	if(!collector)
	{
		// Keep track of the net effect of all the tractor beams pulling on
		// this flotsam.
		Point pullVector;
		// Also determine the average velocity of the ships pulling on this flotsam.
		Point avgShipVelocity;
		int count = 0;
		for(Ship *ship : hasTractorBeam)
		{
			Point shipPull = ship->FireTractorBeam(flotsam, visuals);
			if(shipPull)
			{
				pullVector += shipPull;
				avgShipVelocity += ship->Velocity();
				++count;
			}
		}

		if(pullVector)
		{
			// If any tractor beams successfully fired on this flotsam, also drag the flotsam with
			// the average velocity of each ship.
			// When dealing with individual ships, this makes tractor beams feel more capable of
			// dragging flotsam to the ship. Otherwise, a ship could be drifting away from a flotsam
			// at the same speed that the tractor beam is pulling the flotsam toward the ship,
			// which looks awkward and makes the tractor beam feel pointless; the whole point of
			// a tractor beam should be that it collects flotsam for you.
			// This does mean that if you fly toward a flotsam that is in your tractor beam then
			// you'll be pushing the flotsam away from your ship, but the pull of the tractor beam
			// will still slowly close the distance between the ship and the flotsam.
			// When dealing with multiple ships, this causes a better appearance of a struggle between
			// the ships all trying to get ahold of the flotsam should the ships all have similar velocities.
			// If the ships have differing velocities, then it can make it look like the quicker ship is
			// yanking the flotsam away from the slower ship.
			pullVector += avgShipVelocity / count;
			flotsam.SetVelocity(pullVector);
		}
		return;
	}

	// Checks for player FlotsamCollection setting
	if(collector->IsYours())
	{
		const auto flotsamSetting = Preferences::GetFlotsamCollection();
		if(flotsamSetting == Preferences::FlotsamCollection::OFF)
			return;
		if(collector == player.Flagship() && flotsamSetting == Preferences::FlotsamCollection::ESCORT)
			return;
		if(flotsamSetting == Preferences::FlotsamCollection::FLAGSHIP)
			return;
	}

	// Transfer cargo from the flotsam to the collector ship.
	int amount = flotsam.TransferTo(collector);
	// If the collector is not one of the player's ships, we can bail out now.
	if(!collector->IsYours())
		return;

	// One of your ships picked up this flotsam. Describe who it was.
	string name = (!collector->GetParent() ? "You" :
			"Your " + collector->Noun() + " \"" + collector->Name() + "\"") + " picked up ";
	// Describe what they collected from this flotsam.
	string commodity;
	string message;
	if(flotsam.OutfitType())
	{
		const Outfit *outfit = flotsam.OutfitType();
		if(outfit->Get("minable") > 0.)
		{
			commodity = outfit->DisplayName();
			player.Harvest(outfit);
		}
		else
			message = name + to_string(amount) + " "
				+ (amount == 1 ? outfit->DisplayName() : outfit->PluralName()) + ".";
	}
	else
		commodity = flotsam.CommodityType();

	// If an ordinary commodity or harvestable was collected, describe it in
	// terms of tons, not in terms of units.
	if(!commodity.empty())
	{
		double amountInTons = amount * flotsam.UnitSize();
		message = name + Format::CargoString(amountInTons, Format::LowerCase(commodity)) + ".";
	}

	// Unless something went wrong while forming the message, display it.
	if(!message.empty())
	{
		int free = collector->Cargo().Free();
		message += " (" + Format::CargoString(free, "free space") + " remaining.)";
		Messages::Add(message, Messages::Importance::High);
	}
}



// Scanning can't happen in the same loop as ship movement because it relies on
// all the ships already being in their final position for this step.
void Engine::DoScanning(const shared_ptr<Ship> &ship)
{
	int scan = ship->Scan(player);
	if(scan)
	{
		shared_ptr<Ship> target = ship->GetTargetShip();
		if(target && target->IsTargetable())
			eventQueue.emplace_back(ship, target, scan);
	}
}



// Fill in all the objects in the radar display.
void Engine::FillRadar()
{
	const Ship *flagship = player.Flagship();
	const System *playerSystem = player.GetSystem();

	// Add stellar objects.
	for(const StellarObject &object : playerSystem->Objects())
		if(object.HasSprite())
		{
			double r = max(2., object.Radius() * .03 + .5);
			radar[currentCalcBuffer].Add(object.RadarType(flagship), object.Position(), r, r - 1.);
		}

	// Add pointers for neighboring systems.
	if(flagship)
	{
		const System *targetSystem = flagship->GetTargetSystem();
		const set<const System *> &links = (flagship->JumpNavigation().HasJumpDrive()) ?
			playerSystem->JumpNeighbors(flagship->JumpNavigation().JumpRange()) : playerSystem->Links();
		for(const System *system : links)
			if(player.HasSeen(*system))
				radar[currentCalcBuffer].AddPointer(
					(system == targetSystem) ? Radar::SPECIAL : Radar::INACTIVE,
					system->Position() - playerSystem->Position());
	}

	// Add viewport brackets.
	if(!Preferences::Has("Disable viewport on radar"))
	{
		radar[currentCalcBuffer].AddViewportBoundary(Screen::TopLeft() / zoom);
		radar[currentCalcBuffer].AddViewportBoundary(Screen::TopRight() / zoom);
		radar[currentCalcBuffer].AddViewportBoundary(Screen::BottomLeft() / zoom);
		radar[currentCalcBuffer].AddViewportBoundary(Screen::BottomRight() / zoom);
	}

	// Add ships. Also check if hostile ships have newly appeared.
	bool hasHostiles = false;
	for(shared_ptr<Ship> &ship : ships)
		if(ship->GetSystem() == playerSystem)
		{
			// Do not show cloaked ships on the radar, except the player's ships.
			bool isYours = ship->IsYours();
			if(ship->Cloaking() >= 1. && !isYours)
				continue;

			// Figure out what radar color should be used for this ship.
			bool isYourTarget = (flagship && ship == flagship->GetTargetShip());
			int type = isYourTarget ? Radar::SPECIAL : RadarType(*ship, step);
			// Calculate how big the radar dot should be.
			double size = sqrt(ship->Width() + ship->Height()) * .14 + .5;

			radar[currentCalcBuffer].Add(type, ship->Position(), size);

			// Check if this is a hostile ship.
			hasHostiles |= (!ship->IsDisabled() && ship->GetGovernment()->IsEnemy()
				&& ship->GetTargetShip() && ship->GetTargetShip()->IsYours());
		}
	// If hostile ships have appeared, play the siren.
	if(alarmTime)
		--alarmTime;
	else if(hasHostiles && !hadHostiles)
	{
		if(Preferences::PlayAudioAlert())
			Audio::Play(Audio::Get("alarm"));
		alarmTime = 300;
		hadHostiles = true;
	}
	else if(!hasHostiles)
		hadHostiles = false;

	// Add projectiles that have a missile strength or homing.
	for(Projectile &projectile : projectiles)
	{
		if(projectile.MissileStrength())
		{
			bool isEnemy = projectile.GetGovernment() && projectile.GetGovernment()->IsEnemy();
			radar[currentCalcBuffer].Add(
				isEnemy ? Radar::SPECIAL : Radar::INACTIVE, projectile.Position(), 1.);
		}
		else if(projectile.GetWeapon().BlastRadius())
			radar[currentCalcBuffer].Add(Radar::SPECIAL, projectile.Position(), 1.8);
	}
}



// Each ship is drawn as an entire stack of sprites, including hardpoint sprites
// and engine flares and any fighters it is carrying externally.
void Engine::DrawShipSprites(const Ship &ship)
{
	bool hasFighters = ship.PositionFighters();
	double cloak = ship.Cloaking();
	bool drawCloaked = (cloak && ship.IsYours());
	auto &itemsToDraw = draw[currentCalcBuffer];
	auto drawObject = [&itemsToDraw, cloak, drawCloaked](const Body &body) -> void
	{
		// Draw cloaked/cloaking sprites swizzled red, and overlay this solid
		// sprite with an increasingly transparent "regular" sprite.
		if(drawCloaked)
			itemsToDraw.AddSwizzled(body, 27);
		itemsToDraw.Add(body, cloak);
	};

	if(hasFighters)
		for(const Ship::Bay &bay : ship.Bays())
			if(bay.side == Ship::Bay::UNDER && bay.ship)
				drawObject(*bay.ship);

	if(ship.IsThrusting() && !ship.EnginePoints().empty())
		DrawFlareSprites(ship, draw[currentCalcBuffer], ship.EnginePoints(),
			ship.Attributes().FlareSprites(), Ship::EnginePoint::UNDER);
	else if(ship.IsReversing() && !ship.ReverseEnginePoints().empty())
		DrawFlareSprites(ship, draw[currentCalcBuffer], ship.ReverseEnginePoints(),
			ship.Attributes().ReverseFlareSprites(), Ship::EnginePoint::UNDER);
	if(ship.IsLatThrusting() && !ship.LateralEnginePoints().empty())
		DrawFlareSprites(ship, draw[calcTickTock], ship.LateralEnginePoints(),
			ship.Attributes().FlareSprites(), Ship::EnginePoint::UNDER);
	if(ship.IsSteering() && !ship.SteeringEnginePoints().empty())
		DrawFlareSprites(ship, draw[currentCalcBuffer], ship.SteeringEnginePoints(),
			ship.Attributes().SteeringFlareSprites(), Ship::EnginePoint::UNDER);

	auto drawHardpoint = [&drawObject, &ship](const Hardpoint &hardpoint) -> void
	{
		if(hardpoint.GetOutfit() && hardpoint.GetOutfit()->HardpointSprite().HasSprite())
		{
			Body body(
				hardpoint.GetOutfit()->HardpointSprite(),
				ship.Position() + ship.Zoom() * ship.Facing().Rotate(hardpoint.GetPoint()),
				ship.Velocity(),
				ship.Facing() + hardpoint.GetAngle(),
				ship.Zoom());
			drawObject(body);
		}
	};

	for(const Hardpoint &hardpoint : ship.Weapons())
		if(hardpoint.IsUnder())
			drawHardpoint(hardpoint);
	drawObject(ship);
	for(const Hardpoint &hardpoint : ship.Weapons())
		if(!hardpoint.IsUnder())
			drawHardpoint(hardpoint);

	if(ship.IsThrusting() && !ship.EnginePoints().empty())
		DrawFlareSprites(ship, draw[currentCalcBuffer], ship.EnginePoints(),
			ship.Attributes().FlareSprites(), Ship::EnginePoint::OVER);
	else if(ship.IsReversing() && !ship.ReverseEnginePoints().empty())
		DrawFlareSprites(ship, draw[currentCalcBuffer], ship.ReverseEnginePoints(),
			ship.Attributes().ReverseFlareSprites(), Ship::EnginePoint::OVER);
	if(ship.IsLatThrusting() && !ship.LateralEnginePoints().empty())
		DrawFlareSprites(ship, draw[calcTickTock], ship.LateralEnginePoints(),
			ship.Attributes().FlareSprites(), Ship::EnginePoint::OVER);
	if(ship.IsSteering() && !ship.SteeringEnginePoints().empty())
		DrawFlareSprites(ship, draw[currentCalcBuffer], ship.SteeringEnginePoints(),
			ship.Attributes().SteeringFlareSprites(), Ship::EnginePoint::OVER);

	if(hasFighters)
		for(const Ship::Bay &bay : ship.Bays())
			if(bay.side == Ship::Bay::OVER && bay.ship)
				drawObject(*bay.ship);
}



// If a ship just damaged another ship, update information on who has asked the
// player for assistance (and ask for assistance if appropriate).
void Engine::DoGrudge(const shared_ptr<Ship> &target, const Government *attacker)
{
	if(attacker->IsPlayer())
	{
		shared_ptr<const Ship> previous = grudge[target->GetGovernment()].lock();
		if(previous && previous->CanSendHail(player))
		{
			grudge[target->GetGovernment()].reset();
			SendMessage(previous, "Thank you for your assistance, Captain "
				+ player.LastName() + "!");
		}
		return;
	}
	if(grudgeTime)
		return;

	// Check who currently has a grudge against this government. Also check if
	// someone has already said "thank you" today.
	if(grudge.count(attacker))
	{
		shared_ptr<const Ship> previous = grudge[attacker].lock();
		// If the previous ship is destroyed, or was able to send a
		// "thank you" already, skip sending a new thanks.
		if(!previous || previous->CanSendHail(player))
			return;
	}

	// If an enemy of the player, or being attacked by those that are
	// not enemies of the player, do not request help.
	if(target->GetGovernment()->IsEnemy() || !attacker->IsEnemy())
		return;
	// Ensure that this attacked ship is able to send hails (e.g. not mute,
	// a player ship, automaton, shares a language with the player, etc.)
	if(!target || !target->CanSendHail(player))
		return;

	// No active ship has a grudge already against this government.
	// Check the relative strength of this ship and its attackers.
	double attackerStrength = 0.;
	int attackerCount = 0;
	for(const shared_ptr<Ship> &ship : ships)
		if(ship->GetGovernment() == attacker && ship->GetTargetShip() == target)
		{
			++attackerCount;
			attackerStrength += (ship->Shields() + ship->Hull()) * ship->Strength();
		}

	// Only ask for help if outmatched.
	double targetStrength = (target->Shields() + target->Hull()) * target->Strength();
	if(attackerStrength <= targetStrength)
		return;

	// Ask for help more frequently if the battle is very lopsided.
	double ratio = attackerStrength / targetStrength - 1.;
	if(Random::Real() * 10. > ratio)
		return;

	grudge[attacker] = target;
	grudgeTime = 120;
	string message;
	if(target->GetPersonality().IsDaring())
	{
		message = "Please assist us in destroying ";
		message += (attackerCount == 1 ? "this " : "these ");
		message += attacker->GetName();
		message += (attackerCount == 1 ? " ship." : " ships.");
	}
	else
	{
		message = "We are under attack by ";
		if(attackerCount == 1)
			message += "a ";
		message += attacker->GetName();
		message += (attackerCount == 1 ? " ship" : " ships");
		message += ". Please assist us!";
	}
	SendMessage(target, message);
}



void Engine::CreateStatusOverlays()
{
	const auto overlayAllSetting = Preferences::StatusOverlaysState(Preferences::OverlayType::ALL);

	if(overlayAllSetting == Preferences::OverlayState::OFF)
		return;

	const System *currentSystem = player.GetSystem();
	const auto flagship = player.FlagshipPtr();

	static const set<Preferences::OverlayType> overlayTypes = {
		Preferences::OverlayType::FLAGSHIP,
		Preferences::OverlayType::ESCORT,
		Preferences::OverlayType::ENEMY,
		Preferences::OverlayType::NEUTRAL
	};

	map<Preferences::OverlayType, Preferences::OverlayState> overlaySettings;

	for(const auto &it : overlayTypes)
		overlaySettings[it] = Preferences::StatusOverlaysState(it);

	for(const auto &it : ships)
	{
		if(!it->GetGovernment() || it->GetSystem() != currentSystem || it->Cloaking() == 1.)
			continue;
		// Don't show status for dead ships.
		if(it->IsDestroyed())
			continue;

		if(it == flagship)
			EmplaceStatusOverlay(it, overlaySettings[Preferences::OverlayType::FLAGSHIP], 0);
		else if(it->GetGovernment()->IsEnemy())
			EmplaceStatusOverlay(it, overlaySettings[Preferences::OverlayType::ENEMY], 2);
		else if(it->IsYours() || it->GetPersonality().IsEscort())
			EmplaceStatusOverlay(it, overlaySettings[Preferences::OverlayType::ESCORT], 1);
		else
			EmplaceStatusOverlay(it, overlaySettings[Preferences::OverlayType::NEUTRAL], 3);
	}
}



void Engine::EmplaceStatusOverlay(const shared_ptr<Ship> &it, Preferences::OverlayState overlaySetting, int type)
{
	if(overlaySetting == Preferences::OverlayState::OFF)
		return;

	if(overlaySetting == Preferences::OverlayState::DAMAGED && !it->IsDamaged())
		return;

	double width = min(it->Width(), it->Height());
	float alpha = 1.f;
	if(overlaySetting == Preferences::OverlayState::ON_HIT)
	{
		// The number of frames left where we start fading the overlay.
		static constexpr int FADE_STEPS = 10;

		const int t = it->DamageOverlayTimer();
		if(t >= FADE_STEPS)
			alpha = 1.f;
		else if(t > 0)
			alpha = static_cast<float>(t) / FADE_STEPS;
		else
			alpha = 0.f;
	}
	statuses.emplace_back(it->Position() - center, it->Shields(), it->Hull(),
		min(it->Hull(), it->DisabledHull()), max(20., width * .5), type, alpha);
}<|MERGE_RESOLUTION|>--- conflicted
+++ resolved
@@ -178,30 +178,25 @@
 					|| (point.lateral == Ship::EnginePoint::RIGHT && ship.LateralDirection() > 0.))
 					for(int i = 0; i < it.second && i < 3; ++i)
 					{
-<<<<<<< HEAD
-						Body sprite(it.first, pos, ship.Velocity(), flareAngle, point.zoom);
-						draw.Add(sprite, ship.Cloaking());
-=======
 						// Scale all engine flares by the magnitude of the thrust/turn.
 						if(!(point.steering == Ship::EnginePoint::NONE))
 						{
-							Body sprite(it.first, pos, ship.Velocity(), ship.Facing() + point.facing,
+							Body sprite(it.first, pos, ship.Velocity(), flareAngle,
 								point.zoom * abs(ship.SteeringDirection()));
 							draw.Add(sprite, ship.Cloaking());
 						}
 						else if(!(point.lateral == Ship::EnginePoint::NONE))
 						{
-							Body sprite(it.first, pos, ship.Velocity(), ship.Facing() + point.facing,
+							Body sprite(it.first, pos, ship.Velocity(), flareAngle,
 								point.zoom * abs(ship.LateralDirection()));
 							draw.Add(sprite, ship.Cloaking());
 						}
 						else
 						{
-							Body sprite(it.first, pos, ship.Velocity(), ship.Facing() + point.facing,
+							Body sprite(it.first, pos, ship.Velocity(), flareAngle,
 								point.zoom * abs(ship.ThrustMagnitude()));
 							draw.Add(sprite, ship.Cloaking());
 						}
->>>>>>> 53e9f338
 					}
 		}
 	}
@@ -1733,13 +1728,8 @@
 		{
 			if(ship.get() != flagship)
 			{
-<<<<<<< HEAD
 				DrawShipSprites(*ship);
-				if(ship->IsThrusting() && !ship->EnginePoints().empty())
-=======
-				AddSprites(*ship);
 				if(ship->ThrustMagnitude() && !ship->EnginePoints().empty())
->>>>>>> 53e9f338
 				{
 					for(const auto &it : ship->Attributes().FlareSounds())
 						Audio::Play(it.first, ship->Position());
