/* Engine.cpp
Copyright (c) 2014 by Michael Zahniser

Endless Sky is free software: you can redistribute it and/or modify it under the
terms of the GNU General Public License as published by the Free Software
Foundation, either version 3 of the License, or (at your option) any later version.

Endless Sky is distributed in the hope that it will be useful, but WITHOUT ANY
WARRANTY; without even the implied warranty of MERCHANTABILITY or FITNESS FOR A
PARTICULAR PURPOSE. See the GNU General Public License for more details.

You should have received a copy of the GNU General Public License along with
this program. If not, see <https://www.gnu.org/licenses/>.
*/

#include "Engine.h"

#include "AlertLabel.h"
#include "Audio.h"
#include "CategoryTypes.h"
#include "CoreStartData.h"
#include "DamageDealt.h"
#include "DamageProfile.h"
#include "Effect.h"
#include "FillShader.h"
#include "Fleet.h"
#include "Flotsam.h"
#include "text/Font.h"
#include "text/FontSet.h"
#include "text/Format.h"
#include "FrameTimer.h"
#include "GameData.h"
#include "Government.h"
#include "Hazard.h"
#include "Interface.h"
#include "Logger.h"
#include "MapPanel.h"
#include "Mask.h"
#include "Messages.h"
#include "Minable.h"
#include "Mission.h"
#include "NPC.h"
#include "OutlineShader.h"
#include "Person.h"
#include "Planet.h"
#include "PlanetLabel.h"
#include "PlayerInfo.h"
#include "PointerShader.h"
#include "Politics.h"
#include "Preferences.h"
#include "Projectile.h"
#include "Random.h"
#include "RingShader.h"
#include "Screen.h"
#include "Ship.h"
#include "ShipEvent.h"
#include "ShipJumpNavigation.h"
#include "Sprite.h"
#include "SpriteSet.h"
#include "SpriteShader.h"
#include "StarField.h"
#include "StellarObject.h"
#include "System.h"
#include "Test.h"
#include "TestContext.h"
#include "Visual.h"
#include "Weather.h"
#include "Wormhole.h"
#include "text/WrappedText.h"

#include <algorithm>
#include <cmath>
#include <string>

using namespace std;

namespace {
	int RadarType(const Ship &ship, int step)
	{
		if(ship.GetPersonality().IsTarget() && !ship.IsDestroyed())
		{
			// If a ship is a "target," double-blink it a few times per second.
			int count = (step / 6) % 7;
			if(count == 0 || count == 2)
				return Radar::BLINK;
		}
		if(ship.IsDisabled() || (ship.IsOverheated() && ((step / 20) % 2)))
			return Radar::INACTIVE;
		if(ship.IsYours() || (ship.GetPersonality().IsEscort() && !ship.GetGovernment()->IsEnemy()))
			return Radar::PLAYER;
		if(!ship.GetGovernment()->IsEnemy())
			return Radar::FRIENDLY;
		const auto &target = ship.GetTargetShip();
		if(target && target->IsYours())
			return Radar::HOSTILE;
		return Radar::UNFRIENDLY;
	}

	template <class Type>
	void Prune(vector<Type> &objects)
	{
		// First, erase any of the old objects that should be removed.
		typename vector<Type>::iterator in = objects.begin();
		while(in != objects.end() && !in->ShouldBeRemoved())
			++in;

		typename vector<Type>::iterator out = in;
		while(in != objects.end())
		{
			if(!in->ShouldBeRemoved())
				*out++ = std::move(*in);
			++in;
		}
		if(out != objects.end())
			objects.erase(out, objects.end());
	}

	template <class Type>
	void Prune(list<shared_ptr<Type>> &objects)
	{
		for(auto it = objects.begin(); it != objects.end(); )
		{
			if((*it)->ShouldBeRemoved())
				it = objects.erase(it);
			else
				++it;
		}
	}

	template <class Type>
	void Append(vector<Type> &objects, vector<Type> &added)
	{
		objects.insert(objects.end(), make_move_iterator(added.begin()), make_move_iterator(added.end()));
		added.clear();
	}

	bool CanSendHail(const shared_ptr<const Ship> &ship, const PlayerInfo &player)
	{
		const System *playerSystem = player.GetSystem();
		if(!ship || !playerSystem)
			return false;

		// Make sure this ship is in the same system as the player.
		if(ship->GetSystem() != playerSystem)
			return false;

		// Player ships shouldn't send hails.
		const Government *gov = ship->GetGovernment();
		if(!gov || ship->IsYours())
			return false;

		// Make sure this ship is able to send a hail.
		if(ship->IsDisabled() || !ship->Crew()
				|| ship->Cloaking() >= 1. || ship->GetPersonality().IsMute())
			return false;

		// Ships that don't share a language with the player shouldn't send hails.
		if(!gov->Language().empty() && !player.Conditions().Get("language: " + gov->Language()))
			return false;

		return true;
	}

	// Author the given message from the given ship.
	void SendMessage(const shared_ptr<const Ship> &ship, const string &message)
	{
		if(message.empty())
			return;

		// If this ship has no name, show its model name instead.
		string tag;
		const string &gov = ship->GetGovernment()->GetName();
		if(!ship->Name().empty())
			tag = gov + " " + ship->Noun() + " \"" + ship->Name() + "\": ";
		else
			tag = ship->ModelName() + " (" + gov + "): ";

		Messages::Add(tag + message, Messages::Importance::High);
	}

	void DrawFlareSprites(const Ship &ship, DrawList &draw, const vector<Ship::EnginePoint> &enginePoints,
		const vector<pair<Body, int>> &flareSprites, uint8_t side)
	{
		for(const Ship::EnginePoint &point : enginePoints)
		{
			Point pos = ship.Facing().Rotate(point) * ship.Zoom() + ship.Position();
			// If multiple engines with the same flare are installed, draw up to
			// three copies of the flare sprite.
			for(const auto &it : flareSprites)
				if(point.side == side && (point.steering == Ship::EnginePoint::NONE
					|| (point.steering == Ship::EnginePoint::LEFT && ship.SteeringDirection() < 0.)
					|| (point.steering == Ship::EnginePoint::RIGHT && ship.SteeringDirection() > 0.)))
					for(int i = 0; i < it.second && i < 3; ++i)
					{
						Body sprite(it.first, pos, ship.Velocity(), ship.Facing() + point.facing, point.zoom);
						draw.Add(sprite, ship.Cloaking());
					}
		}
	}

	const double RADAR_SCALE = .025;
	const double MAX_FUEL_DISPLAY = 5000.;
}



Engine::Engine(PlayerInfo &player)
	: player(player), ai(ships, asteroids.Minables(), flotsam),
	shipCollisions(256u, 32u)
{
	zoom = Preferences::ViewZoom();

	// Start the thread for doing calculations.
	calcThread = thread(&Engine::ThreadEntryPoint, this);

	if(!player.IsLoaded() || !player.GetSystem())
		return;

	// Preload any landscapes for this system.
	for(const StellarObject &object : player.GetSystem()->Objects())
		if(object.HasSprite() && object.HasValidPlanet())
			GameData::Preload(object.GetPlanet()->Landscape());

	// Figure out what planet the player is landed on, if any.
	const StellarObject *object = player.GetStellarObject();
	if(object)
		center = object->Position();

	// Now we know the player's current position. Draw the planets.
	draw[calcTickTock].Clear(step, zoom);
	draw[calcTickTock].SetCenter(center);
	radar[calcTickTock].SetCenter(center);
	const Ship *flagship = player.Flagship();
	for(const StellarObject &object : player.GetSystem()->Objects())
		if(object.HasSprite())
		{
			draw[calcTickTock].Add(object);

			double r = max(2., object.Radius() * .03 + .5);
			radar[calcTickTock].Add(object.RadarType(flagship), object.Position(), r, r - 1.);
		}

	// Add all neighboring systems that the player has seen to the radar.
	const System *targetSystem = flagship ? flagship->GetTargetSystem() : nullptr;
	const set<const System *> &links = (flagship && flagship->JumpNavigation().HasJumpDrive()) ?
		player.GetSystem()->JumpNeighbors(flagship->JumpNavigation().JumpRange()) : player.GetSystem()->Links();
	for(const System *system : links)
		if(player.HasSeen(*system))
			radar[calcTickTock].AddPointer(
				(system == targetSystem) ? Radar::SPECIAL : Radar::INACTIVE,
				system->Position() - player.GetSystem()->Position());

	GameData::SetHaze(player.GetSystem()->Haze(), true);
}



Engine::~Engine()
{
	{
		unique_lock<mutex> lock(swapMutex);
		terminate = true;
	}
	condition.notify_all();
	calcThread.join();
}



void Engine::Place()
{
	ships.clear();
	ai.ClearOrders();

	EnterSystem();

	// Add the player's flagship and escorts to the list of ships. The TakeOff()
	// code already took care of loading up fighters and assigning parents.
	for(const shared_ptr<Ship> &ship : player.Ships())
		if(!ship->IsParked() && ship->GetSystem())
			ships.push_back(ship);

	// Add NPCs to the list of ships. Fighters have to be assigned to carriers,
	// and all but "uninterested" ships should follow the player.
	shared_ptr<Ship> flagship = player.FlagshipPtr();

	// Update the active NPCs for missions based on the player's conditions.
	player.UpdateMissionNPCs();
	for(const Mission &mission : player.Missions())
		Place(mission.NPCs(), flagship);

	// Get the coordinates of the planet the player is leaving.
	const Planet *planet = player.GetPlanet();
	Point planetPos;
	double planetRadius = 0.;
	const StellarObject *object = player.GetStellarObject();
	if(object)
	{
		planetPos = object->Position();
		planetRadius = object->Radius();
	}

	// Give each non-carried, special ship we just added a random heading and position.
	// (While carried by a parent, ships will not be present in `Engine::ships`.)
	for(const shared_ptr<Ship> &ship : ships)
	{
		Point pos;
		Angle angle = Angle::Random();
		// Any ships in the same system as the player should be either
		// taking off from a specific planet or nearby.
		if(ship->GetSystem() == player.GetSystem() && !ship->IsDisabled())
		{
			const Personality &person = ship->GetPersonality();
			bool hasOwnPlanet = ship->GetPlanet();
			bool launchesWithPlayer = (ship->IsYours() || planet->CanLand(*ship))
					&& !(person.IsStaying() || person.IsWaiting() || hasOwnPlanet);
			const StellarObject *object = hasOwnPlanet ?
					ship->GetSystem()->FindStellar(ship->GetPlanet()) : nullptr;
			// Default to the player's planet in the case of data definition errors.
			if(person.IsLaunching() || launchesWithPlayer || (hasOwnPlanet && !object))
			{
				if(planet)
					ship->SetPlanet(planet);
				pos = planetPos + angle.Unit() * Random::Real() * planetRadius;
			}
			else if(hasOwnPlanet)
				pos = object->Position() + angle.Unit() * Random::Real() * object->Radius();
		}
		// If a special ship somehow was saved without a system reference, place it into the
		// player's system to avoid a nullptr deference.
		else if(!ship->GetSystem())
		{
			// Log this error.
			Logger::LogError("Engine::Place: Set fallback system for the NPC \"" + ship->Name() + "\" as it had no system");
			ship->SetSystem(player.GetSystem());
		}

		// If the position is still (0, 0), the special ship is in a different
		// system, disabled, or otherwise unable to land on viable planets in
		// the player's system: place it "in flight".
		if(!pos)
		{
			ship->SetPlanet(nullptr);
			Fleet::Place(*ship->GetSystem(), *ship);
		}
		// This ship is taking off from a planet.
		else
			ship->Place(pos, angle.Unit(), angle);
	}
	// Move any ships that were randomly spawned into the main list, now
	// that all special ships have been repositioned.
	ships.splice(ships.end(), newShips);

	player.SetPlanet(nullptr);
}



// Add NPC ships to the known ships. These may have been freshly instantiated
// from an accepted assisting/boarding mission, or from existing missions when
// the player departs a planet.
void Engine::Place(const list<NPC> &npcs, shared_ptr<Ship> flagship)
{
	for(const NPC &npc : npcs)
	{
		if(!npc.ShouldSpawn())
			continue;

		map<string, map<Ship *, int>> carriers;
		for(const shared_ptr<Ship> &ship : npc.Ships())
		{
			// Skip ships that have been destroyed.
			if(ship->IsDestroyed() || ship->IsDisabled())
				continue;

			// Redo the loading up of fighters.
			if(ship->HasBays())
			{
				ship->UnloadBays();
				for(const string &bayType : GameData::Category(CategoryType::BAY))
				{
					int baysTotal = ship->BaysTotal(bayType);
					if(baysTotal)
						carriers[bayType][&*ship] = baysTotal;
				}
			}
		}

		shared_ptr<Ship> npcFlagship;
		for(const shared_ptr<Ship> &ship : npc.Ships())
		{
			// Skip ships that have been destroyed.
			if(ship->IsDestroyed())
				continue;

			// Avoid the exploit where the player can wear down an NPC's
			// crew by attrition over the course of many days.
			ship->AddCrew(max(0, ship->RequiredCrew() - ship->Crew()));
			if(!ship->IsDisabled())
				ship->Recharge();

			if(ship->CanBeCarried())
			{
				bool docked = false;
				const string &bayType = ship->Attributes().Category();
				for(auto &it : carriers[bayType])
					if(it.second && it.first->Carry(ship))
					{
						--it.second;
						docked = true;
						break;
					}
				if(docked)
					continue;
			}

			ships.push_back(ship);
			// The first (alive) ship in an NPC block
			// serves as the flagship of the group.
			if(!npcFlagship)
				npcFlagship = ship;

			// Only the flagship of an NPC considers the
			// player: the rest of the NPC track it.
			if(npcFlagship && ship != npcFlagship)
				ship->SetParent(npcFlagship);
			else if(!ship->GetPersonality().IsUninterested())
				ship->SetParent(flagship);
			else
				ship->SetParent(nullptr);
		}
	}
}



// Wait for the previous calculations (if any) to be done.
void Engine::Wait()
{
	unique_lock<mutex> lock(swapMutex);
	condition.wait(lock, [this] { return hasFinishedCalculating; });
	drawTickTock = calcTickTock;
}



// Begin the next step of calculations.
void Engine::Step(bool isActive)
{
	events.swap(eventQueue);
	eventQueue.clear();

	// The calculation thread was paused by MainPanel before calling this function, so it is safe to access things.
	const shared_ptr<Ship> flagship = player.FlagshipPtr();
	const StellarObject *object = player.GetStellarObject();
	if(object)
	{
		center = object->Position();
		centerVelocity = Point();
	}
	else if(flagship)
	{
		center = flagship->Position();
		centerVelocity = flagship->Velocity();
		if(doEnter && flagship->Zoom() == 1. && !flagship->IsHyperspacing())
		{
			doEnter = false;
			events.emplace_back(flagship, flagship, ShipEvent::JUMP);
		}
		if(flagship->IsEnteringHyperspace() || flagship->Commands().Has(Command::JUMP))
		{
			if(jumpCount < 100)
				++jumpCount;
			const System *from = flagship->GetSystem();
			const System *to = flagship->GetTargetSystem();
			if(from && to && from != to)
			{
				jumpInProgress[0] = from;
				jumpInProgress[1] = to;
			}
		}
		else if(jumpCount > 0)
			--jumpCount;
	}
	ai.UpdateEvents(events);
	if(isActive)
	{
		HandleKeyboardInputs();
		// Ignore any inputs given when first becoming active, since those inputs
		// were issued when some other panel (e.g. planet, hail) was displayed.
		if(!wasActive)
			activeCommands.Clear();
		else
		{
			// Do a testing step if we got an active testContext from main.cpp.
			// Main.cpp will transfer the context every step where it wants the
			// engine to handle the testing.
			if(testContext)
			{
				const Test *runningTest = testContext->CurrentTest();
				if(runningTest)
					runningTest->Step(*testContext, player, activeCommands);
			}
			ai.UpdateKeys(player, activeCommands);
		}
	}
	// Clear the testContext every step. Main.cpp will provide the context before
	// every step where it expects the Engine to handle testing.
	testContext = nullptr;

	wasActive = isActive;
	Audio::Update(center);

	// Update the zoom value now that the calculation thread is paused.
	if(nextZoom)
	{
		// TODO: std::exchange
		zoom = nextZoom;
		nextZoom = 0.;
	}
	// Smoothly zoom in and out.
	if(isActive)
	{
		double zoomTarget = Preferences::ViewZoom();
		if(zoom != zoomTarget)
		{
			static const double ZOOM_SPEED = .05;

			// Define zoom speed bounds to prevent asymptotic behavior.
			static const double MAX_SPEED = .05;
			static const double MIN_SPEED = .002;

			double zoomRatio = max(MIN_SPEED, min(MAX_SPEED, abs(log2(zoom) - log2(zoomTarget)) * ZOOM_SPEED));
			if(zoom < zoomTarget)
				nextZoom = min(zoomTarget, zoom * (1. + zoomRatio));
			else if(zoom > zoomTarget)
				nextZoom = max(zoomTarget, zoom * (1. / (1. + zoomRatio)));
		}
	}

	// Draw a highlight to distinguish the flagship from other ships.
	if(flagship && !flagship->IsDestroyed() && Preferences::Has("Highlight player's flagship"))
	{
		highlightSprite = flagship->GetSprite();
		highlightUnit = flagship->Unit() * zoom;
		highlightFrame = flagship->GetFrame();
	}
	else
		highlightSprite = nullptr;

	// Any of the player's ships that are in system are assumed to have
	// landed along with the player.
	if(flagship && flagship->GetPlanet() && isActive)
		player.SetPlanet(flagship->GetPlanet());

	const System *currentSystem = player.GetSystem();
	// Update this here, for thread safety.
	if(!player.HasTravelPlan() && flagship && flagship->GetTargetSystem())
		player.TravelPlan().push_back(flagship->GetTargetSystem());
	if(player.HasTravelPlan() && currentSystem == player.TravelPlan().back())
		player.PopTravel();
	if(doFlash)
	{
		flash = .4;
		doFlash = false;
	}
	else if(flash)
		flash = max(0., flash * .99 - .002);

	targets.clear();

	// Update the player's ammo amounts.
	ammo.clear();
	if(flagship)
		for(const auto &it : flagship->Outfits())
		{
			if(!it.first->Icon())
				continue;

			if(it.first->Ammo())
				ammo.emplace_back(it.first,
					flagship->OutfitCount(it.first->Ammo()));
			else if(it.first->FiringFuel())
			{
				double remaining = flagship->Fuel()
					* flagship->Attributes().Get("fuel capacity");
				ammo.emplace_back(it.first,
					remaining / it.first->FiringFuel());
			}
			else
				ammo.emplace_back(it.first, -1);
		}

	// Display escort information for all ships of the "Escort" government,
	// and all ships with the "escort" personality, except for fighters that
	// are not owned by the player.
	escorts.Clear();
	bool fleetIsJumping = (flagship && flagship->Commands().Has(Command::JUMP));
	for(const auto &it : ships)
		if(it->GetGovernment()->IsPlayer() || it->GetPersonality().IsEscort())
			if(!it->IsYours() && !it->CanBeCarried())
			{
				bool isSelected = (flagship && flagship->GetTargetShip() == it);
				escorts.Add(*it, it->GetSystem() == currentSystem, fleetIsJumping, isSelected);
			}
	for(const shared_ptr<Ship> &escort : player.Ships())
		if(!escort->IsParked() && escort != flagship && !escort->IsDestroyed())
		{
			// Check if this escort is selected.
			bool isSelected = false;
			for(const weak_ptr<Ship> &ptr : player.SelectedShips())
				if(ptr.lock() == escort)
				{
					isSelected = true;
					break;
				}
			escorts.Add(*escort, escort->GetSystem() == currentSystem, fleetIsJumping, isSelected);
		}

	// Create the status overlays.
	statuses.clear();
	if(isActive && Preferences::Has("Show status overlays"))
		for(const auto &it : ships)
		{
			if(!it->GetGovernment() || it->GetSystem() != currentSystem || it->Cloaking() == 1.)
				continue;
			// Don't show status for dead ships.
			if(it->IsDestroyed())
				continue;

			bool isEnemy = it->GetGovernment()->IsEnemy();
			if(isEnemy || it->IsYours() || it->GetPersonality().IsEscort())
			{
				double width = min(it->Width(), it->Height());
				statuses.emplace_back(it->Position() - center, it->Shields(), it->Hull(),
					min(it->Hull(), it->DisabledHull()), max(20., width * .5), isEnemy);
			}
		}

	// Create missile overlays.
	missileLabels.clear();
	if(Preferences::Has("Show missile overlays"))
		for(const Projectile &projectile : projectiles)
		{
			Point pos = projectile.Position() - center;
			if(projectile.MissileStrength() && projectile.GetGovernment()->IsEnemy()
					&& (pos.Length() < max(Screen::Width(), Screen::Height()) * .5 / zoom))
				missileLabels.emplace_back(AlertLabel(pos, projectile, flagship, zoom));
		}

	// Create the planet labels.
	labels.clear();
	if(currentSystem && Preferences::Has("Show planet labels"))
	{
		for(const StellarObject &object : currentSystem->Objects())
		{
			if(!object.HasSprite() || !object.HasValidPlanet() || !object.GetPlanet()->IsAccessible(flagship.get()))
				continue;

			Point pos = object.Position() - center;
			if(pos.Length() - object.Radius() < 600. / zoom)
				labels.emplace_back(pos, object, currentSystem, zoom);
		}
	}

	if(flagship && flagship->IsOverheated())
		Messages::Add("Your ship has overheated.", Messages::Importance::Highest);

	// Clear the HUD information from the previous frame.
	info = Information();
	if(flagship && flagship->Hull())
	{
		Point shipFacingUnit(0., -1.);
		if(Preferences::Has("Rotate flagship in HUD"))
			shipFacingUnit = flagship->Facing().Unit();

		info.SetSprite("player sprite", flagship->GetSprite(), shipFacingUnit, flagship->GetFrame(step));
	}
	if(currentSystem)
		info.SetString("location", currentSystem->Name());
	info.SetString("date", player.GetDate().ToString());
	if(flagship)
	{
		double fuelCap = flagship->Attributes().Get("fuel capacity");
		// If the flagship has a large amount of fuel, display a solid bar.
		// Otherwise, display a segment for every 100 units of fuel.
		if(fuelCap <= MAX_FUEL_DISPLAY)
			info.SetBar("fuel", flagship->Fuel(), fuelCap * .01);
		else
			info.SetBar("fuel", flagship->Fuel());
		info.SetBar("energy", flagship->Energy());
		double heat = flagship->Heat();
		info.SetBar("heat", min(1., heat));
		// If heat is above 100%, draw a second overlaid bar to indicate the
		// total heat level.
		if(heat > 1.)
			info.SetBar("overheat", min(1., heat - 1.));
		if(flagship->IsOverheated() && (step / 20) % 2)
			info.SetBar("overheat blink", min(1., heat));
		info.SetBar("shields", flagship->Shields());
		info.SetBar("hull", flagship->Hull(), 20.);
		info.SetBar("disabled hull", min(flagship->Hull(), flagship->DisabledHull()), 20.);
	}
	info.SetString("credits",
		Format::Credits(player.Accounts().Credits()) + " credits");
	bool isJumping = flagship && (flagship->Commands().Has(Command::JUMP) || flagship->IsEnteringHyperspace());
	if(flagship && flagship->GetTargetStellar() && !isJumping)
	{
		const StellarObject *object = flagship->GetTargetStellar();
		string navigationMode = flagship->Commands().Has(Command::LAND) ? "Landing on:" :
			object->GetPlanet() && object->GetPlanet()->CanLand(*flagship) ? "Can land on:" :
			"Cannot land on:";
		info.SetString("navigation mode", navigationMode);
		const string &name = object->Name();
		info.SetString("destination", name);

		targets.push_back({
			object->Position() - center,
			object->Facing(),
			object->Radius(),
			object->GetPlanet()->CanLand() ? Radar::FRIENDLY : Radar::HOSTILE,
			5});
	}
	else if(flagship && flagship->GetTargetSystem())
	{
		info.SetString("navigation mode", "Hyperspace:");
		if(player.HasVisited(*flagship->GetTargetSystem()))
			info.SetString("destination", flagship->GetTargetSystem()->Name());
		else
			info.SetString("destination", "unexplored system");
	}
	else
	{
		info.SetString("navigation mode", "Navigation:");
		info.SetString("destination", "no destination");
	}
	// Use the radar that was just populated. (The draw tick-tock has not
	// yet been toggled, but it will be at the end of this function.)
	shared_ptr<const Ship> target;
	shared_ptr<const Minable> targetAsteroid;
	targetVector = Point();
	if(flagship)
	{
		target = flagship->GetTargetShip();
		targetAsteroid = flagship->GetTargetAsteroid();
		// Record that the player knows this type of asteroid is available here.
		if(targetAsteroid)
			for(const auto &it : targetAsteroid->Payload())
				player.Harvest(it.first);
	}
	if(!target)
		targetSwizzle = -1;
	if(!target && !targetAsteroid)
		info.SetString("target name", "no target");
	else if(!target)
	{
		info.SetSprite("target sprite",
			targetAsteroid->GetSprite(),
			targetAsteroid->Facing().Unit(),
			targetAsteroid->GetFrame(step));
		info.SetString("target name", Format::Capitalize(targetAsteroid->Name()) + " Asteroid");

		targetVector = targetAsteroid->Position() - center;

		if(flagship->Attributes().Get("tactical scan power"))
		{
			info.SetCondition("range display");
			int targetRange = round(targetAsteroid->Position().Distance(flagship->Position()));
			info.SetString("target range", to_string(targetRange));
		}
	}
	else
	{
		if(target->GetSystem() == player.GetSystem() && target->Cloaking() < 1.)
			targetUnit = target->Facing().Unit();
		info.SetSprite("target sprite", target->GetSprite(), targetUnit, target->GetFrame(step));
		info.SetString("target name", target->Name());
		info.SetString("target type", target->ModelName());
		if(!target->GetGovernment())
			info.SetString("target government", "No Government");
		else
			info.SetString("target government", target->GetGovernment()->GetName());
		targetSwizzle = target->GetSwizzle();
		info.SetString("mission target", target->GetPersonality().IsTarget() ? "(mission target)" : "");

		int targetType = RadarType(*target, step);
		info.SetOutlineColor(Radar::GetColor(targetType));
		if(target->GetSystem() == player.GetSystem() && target->IsTargetable())
		{
			info.SetBar("target shields", target->Shields());
			info.SetBar("target hull", target->Hull(), 20.);
			info.SetBar("target disabled hull", min(target->Hull(), target->DisabledHull()), 20.);

			// The target area will be a square, with sides proportional to the average
			// of the width and the height of the sprite.
			double size = (target->Width() + target->Height()) * .35;
			targets.push_back({
				target->Position() - center,
				Angle(45.) + target->Facing(),
				size,
				targetType,
				4});

			targetVector = target->Position() - center;

			// Check if the target is close enough to show tactical information.
			double tacticalRange = 100. * sqrt(flagship->Attributes().Get("tactical scan power"));
			double targetRange = target->Position().Distance(flagship->Position());
			if(tacticalRange)
			{
				info.SetCondition("range display");
				info.SetString("target range", to_string(static_cast<int>(round(targetRange))));
			}
			// Actual tactical information requires a scrutable
			// target that is within the tactical scanner range.
			if((targetRange <= tacticalRange && !target->Attributes().Get("inscrutable"))
					|| (tacticalRange && target->IsYours()))
			{
				info.SetCondition("tactical display");
				info.SetString("target crew", to_string(target->Crew()));
				int fuel = round(target->Fuel() * target->Attributes().Get("fuel capacity"));
				info.SetString("target fuel", to_string(fuel));
				int energy = round(target->Energy() * target->Attributes().Get("energy capacity"));
				info.SetString("target energy", to_string(energy));
				int heat = round(100. * target->Heat());
				info.SetString("target heat", to_string(heat) + "%");
			}
		}
	}
	if(target && target->IsTargetable() && target->GetSystem() == currentSystem
		&& (flagship->CargoScanFraction() || flagship->OutfitScanFraction()))
	{
		double width = max(target->Width(), target->Height());
		Point pos = target->Position() - center;
		statuses.emplace_back(pos, flagship->OutfitScanFraction(), flagship->CargoScanFraction(),
			0, 10. + max(20., width * .5), 2, Angle(pos).Degrees() + 180.);
	}
	// Handle any events that change the selected ships.
	if(groupSelect >= 0)
	{
		// This has to be done in Step() to avoid race conditions.
		if(hasControl)
			player.SetGroup(groupSelect);
		else
			player.SelectGroup(groupSelect, hasShift);
		groupSelect = -1;
	}
	if(doClickNextStep)
	{
		// If a click command is issued, always wait until the next step to act
		// on it, to avoid race conditions.
		doClick = true;
		doClickNextStep = false;
	}
	else
		doClick = false;

	if(doClick && !isRightClick)
	{
		doClick = !player.SelectShips(clickBox, hasShift);
		if(doClick)
		{
			const vector<const Ship *> &stack = escorts.Click(clickPoint);
			if(!stack.empty())
				doClick = !player.SelectShips(stack, hasShift);
			else
				clickPoint /= isRadarClick ? RADAR_SCALE : zoom;
		}
	}

	// Draw crosshairs on all the selected ships.
	for(const weak_ptr<Ship> &selected : player.SelectedShips())
	{
		shared_ptr<Ship> ship = selected.lock();
		if(ship && ship != target && !ship->IsParked() && ship->GetSystem() == player.GetSystem()
				&& !ship->IsDestroyed() && ship->Zoom() > 0.)
		{
			double size = (ship->Width() + ship->Height()) * .35;
			targets.push_back({
				ship->Position() - center,
				Angle(45.) + ship->Facing(),
				size,
				Radar::PLAYER,
				4});
		}
	}

	// Draw crosshairs on any minables in range of the flagship's scanners.
	double scanRange = flagship ? 100. * sqrt(flagship->Attributes().Get("asteroid scan power")) : 0.;
	if(flagship && scanRange && !flagship->IsHyperspacing())
		for(const shared_ptr<Minable> &minable : asteroids.Minables())
		{
			Point offset = minable->Position() - center;
			if(offset.Length() > scanRange && flagship->GetTargetAsteroid() != minable)
				continue;

			targets.push_back({
				offset,
				minable->Facing(),
				.8 * minable->Radius(),
				minable == flagship->GetTargetAsteroid() ? Radar::SPECIAL : Radar::INACTIVE,
				3});
		}
}



// Begin the next step of calculations.
void Engine::Go()
{
	{
		unique_lock<mutex> lock(swapMutex);
		++step;
		calcTickTock = !calcTickTock;
		hasFinishedCalculating = false;
	}
	condition.notify_all();
}



// Pass the list of game events to MainPanel for handling by the player, and any
// UI element generation.
list<ShipEvent> &Engine::Events()
{
	return events;
}



// Draw a frame.
void Engine::Draw() const
{
	GameData::Background().Draw(center, centerVelocity, zoom);
	static const Set<Color> &colors = GameData::Colors();
	const Interface *hud = GameData::Interfaces().Get("hud");

	// Draw any active planet labels.
	for(const PlanetLabel &label : labels)
		label.Draw();

	draw[drawTickTock].Draw();
	batchDraw[drawTickTock].Draw();

	for(const auto &it : statuses)
	{
		static const Color color[8] = {
			*colors.Get("overlay friendly shields"),
			*colors.Get("overlay hostile shields"),
			*colors.Get("overlay outfit scan"),
			*colors.Get("overlay friendly hull"),
			*colors.Get("overlay hostile hull"),
			*colors.Get("overlay cargo scan"),
			*colors.Get("overlay friendly disabled"),
			*colors.Get("overlay hostile disabled")
		};
		Point pos = it.position * zoom;
		double radius = it.radius * zoom;
		if(it.outer > 0.)
			RingShader::Draw(pos, radius + 3., 1.5f, it.outer, color[it.type], 0.f, it.angle);
		double dashes = (it.type >= 2) ? 0. : 20. * min(1., zoom);
		if(it.inner > 0.)
			RingShader::Draw(pos, radius, 1.5f, it.inner, color[3 + it.type], dashes, it.angle);
		if(it.disabled > 0.)
			RingShader::Draw(pos, radius, 1.5f, it.disabled, color[6 + it.type], dashes, it.angle);
	}

	// Draw labels on missiles
	for(const AlertLabel &label : missileLabels)
		label.Draw();

	// Draw the flagship highlight, if any.
	if(highlightSprite)
	{
		Point size(highlightSprite->Width(), highlightSprite->Height());
		const Color &color = *colors.Get("flagship highlight");
		// The flagship is always in the dead center of the screen.
		OutlineShader::Draw(highlightSprite, Point(), size, color, highlightUnit, highlightFrame);
	}

	if(flash)
		FillShader::Fill(Point(), Point(Screen::Width(), Screen::Height()), Color(flash, flash));

	// Draw messages. Draw the most recent messages first, as some messages
	// may be wrapped onto multiple lines.
	const Font &font = FontSet::Get(14);
	const vector<Messages::Entry> &messages = Messages::Get(step);
	Rectangle messageBox = hud->GetBox("messages");
	WrappedText messageLine(font);
	messageLine.SetWrapWidth(messageBox.Width());
	messageLine.SetParagraphBreak(0.);
	Point messagePoint = Point(messageBox.Left(), messageBox.Bottom());
	for(auto it = messages.rbegin(); it != messages.rend(); ++it)
	{
		messageLine.Wrap(it->message);
		messagePoint.Y() -= messageLine.Height();
		if(messagePoint.Y() < messageBox.Top())
			break;
		float alpha = (it->step + 1000 - step) * .001f;
		const Color *color = nullptr;
		switch(it->importance)
		{
			case Messages::Importance::Highest:
				color = GameData::Colors().Find("message importance highest");
				break;
			case Messages::Importance::High:
				color = GameData::Colors().Find("message importance high");
				break;
			case Messages::Importance::Low:
				color = GameData::Colors().Find("message importance low");
				break;
		}
		if(!color)
			color = GameData::Colors().Get("message importance default");
		messageLine.Draw(messagePoint, color->Additive(alpha));
	}

	// Draw crosshairs around anything that is targeted.
	for(const Target &target : targets)
	{
		Angle a = target.angle;
		Angle da(360. / target.count);

		PointerShader::Bind();
		for(int i = 0; i < target.count; ++i)
		{
			PointerShader::Add(target.center * zoom, a.Unit(), 12.f, 14.f, -target.radius * zoom,
				Radar::GetColor(target.type));
			a += da;
		}
		PointerShader::Unbind();
	}

	// Draw the heads-up display.
	hud->Draw(info);
	if(hud->HasPoint("radar"))
	{
		radar[drawTickTock].Draw(
			hud->GetPoint("radar"),
			RADAR_SCALE,
			hud->GetValue("radar radius"),
			hud->GetValue("radar pointer radius"));
	}
	if(hud->HasPoint("target") && targetVector.Length() > 20.)
	{
		Point center = hud->GetPoint("target");
		double radius = hud->GetValue("target radius");
		PointerShader::Draw(center, targetVector.Unit(), 10.f, 10.f, radius, Color(1.f));
	}

	// Draw the faction markers.
	if(targetSwizzle >= 0 && hud->HasPoint("faction markers"))
	{
		int width = font.Width(info.GetString("target government"));
		Point center = hud->GetPoint("faction markers");

		const Sprite *mark[2] = {SpriteSet::Get("ui/faction left"), SpriteSet::Get("ui/faction right")};
		// Round the x offsets to whole numbers so the icons are sharp.
		double dx[2] = {(width + mark[0]->Width() + 1) / -2, (width + mark[1]->Width() + 1) / 2};
		for(int i = 0; i < 2; ++i)
			SpriteShader::Draw(mark[i], center + Point(dx[i], 0.), 1., targetSwizzle);
	}
	if(jumpCount && Preferences::Has("Show mini-map"))
		MapPanel::DrawMiniMap(player, .5f * min(1.f, jumpCount / 30.f), jumpInProgress, step);

	// Draw ammo status.
	static const double ICON_SIZE = 30.;
	static const double AMMO_WIDTH = 80.;
	Rectangle ammoBox = hud->GetBox("ammo");
	// Pad the ammo list by the same amount on all four sides.
	double ammoPad = .5 * (ammoBox.Width() - AMMO_WIDTH);
	const Sprite *selectedSprite = SpriteSet::Get("ui/ammo selected");
	const Sprite *unselectedSprite = SpriteSet::Get("ui/ammo unselected");
	Color selectedColor = *colors.Get("bright");
	Color unselectedColor = *colors.Get("dim");

	// This is the top left corner of the ammo display.
	Point pos(ammoBox.Left() + ammoPad, ammoBox.Bottom() - ammoPad);
	// These offsets are relative to that corner.
	Point boxOff(AMMO_WIDTH - .5 * selectedSprite->Width(), .5 * ICON_SIZE);
	Point textOff(AMMO_WIDTH - .5 * ICON_SIZE, .5 * (ICON_SIZE - font.Height()));
	Point iconOff(.5 * ICON_SIZE, .5 * ICON_SIZE);
	for(const pair<const Outfit *, int> &it : ammo)
	{
		pos.Y() -= ICON_SIZE;
		if(pos.Y() < ammoBox.Top() + ammoPad)
			break;

		const auto &playerSelectedWeapons = player.SelectedWeapons();
		bool isSelected = (playerSelectedWeapons.find(it.first) != playerSelectedWeapons.end());

		SpriteShader::Draw(it.first->Icon(), pos + iconOff);
		SpriteShader::Draw(isSelected ? selectedSprite : unselectedSprite, pos + boxOff);

		// Some secondary weapons may not have limited ammo. In that case, just
		// show the icon without a number.
		if(it.second < 0)
			continue;

		string amount = to_string(it.second);
		Point textPos = pos + textOff + Point(-font.Width(amount), 0.);
		font.Draw(amount, textPos, isSelected ? selectedColor : unselectedColor);
	}

	// Draw escort status.
	escorts.Draw(hud->GetBox("escorts"));

	// Upload any preloaded sprites that are now available. This is to avoid
	// filling the entire backlog of sprites before landing on a planet.
	GameData::ProcessSprites();

	if(Preferences::Has("Show CPU / GPU load"))
	{
		string loadString = to_string(lround(load * 100.)) + "% CPU";
		Color color = *colors.Get("medium");
		font.Draw(loadString,
			Point(-10 - font.Width(loadString), Screen::Height() * -.5 + 5.), color);
	}
}



// Set the given TestContext in the next step of the Engine.
void Engine::SetTestContext(TestContext &newTestContext)
{
	testContext = &newTestContext;
}



// Select the object the player clicked on.
void Engine::Click(const Point &from, const Point &to, bool hasShift)
{
	// First, see if this is a click on an escort icon.
	doClickNextStep = true;
	this->hasShift = hasShift;
	isRightClick = false;

	// Determine if the left-click was within the radar display.
	const Interface *hud = GameData::Interfaces().Get("hud");
	Point radarCenter = hud->GetPoint("radar");
	double radarRadius = hud->GetValue("radar radius");
	if(Preferences::Has("Clickable radar display") && (from - radarCenter).Length() <= radarRadius)
		isRadarClick = true;
	else
		isRadarClick = false;

	clickPoint = isRadarClick ? from - radarCenter : from;
	if(isRadarClick)
		clickBox = Rectangle::WithCorners(
			(from - radarCenter) / RADAR_SCALE + center,
			(to - radarCenter) / RADAR_SCALE + center);
	else
		clickBox = Rectangle::WithCorners(from / zoom + center, to / zoom + center);
}



void Engine::RClick(const Point &point)
{
	doClickNextStep = true;
	hasShift = false;
	isRightClick = true;

	// Determine if the right-click was within the radar display, and if so, rescale.
	const Interface *hud = GameData::Interfaces().Get("hud");
	Point radarCenter = hud->GetPoint("radar");
	double radarRadius = hud->GetValue("radar radius");
	if(Preferences::Has("Clickable radar display") && (point - radarCenter).Length() <= radarRadius)
		clickPoint = (point - radarCenter) / RADAR_SCALE;
	else
		clickPoint = point / zoom;
}



void Engine::SelectGroup(int group, bool hasShift, bool hasControl)
{
	groupSelect = group;
	this->hasShift = hasShift;
	this->hasControl = hasControl;
}



// Break targeting on all projectiles between the player and the given
// government; gov projectiles stop targeting the player and player's
// projectiles stop targeting gov.
void Engine::BreakTargeting(const Government *gov)
{
	const Government *playerGov = GameData::PlayerGovernment();
	for(Projectile &projectile : projectiles)
	{
		const Government *projectileGov = projectile.GetGovernment();
		const Government *targetGov = projectile.TargetGovernment();
		if((projectileGov == playerGov && targetGov == gov)
			|| (projectileGov == gov && targetGov == playerGov))
			projectile.BreakTarget();
	}
}



void Engine::EnterSystem()
{
	ai.Clean();

	Ship *flagship = player.Flagship();
	if(!flagship)
		return;

	doEnter = true;
	player.IncrementDate();
	const Date &today = player.GetDate();

	const System *system = flagship->GetSystem();
	Audio::PlayMusic(system->MusicName());
	GameData::SetHaze(system->Haze(), false);

	Messages::Add("Entering the " + system->Name() + " system on "
		+ today.ToString() + (system->IsInhabited(flagship) ?
			"." : ". No inhabited planets detected."), Messages::Importance::High);

	// Preload landscapes and determine if the player used a wormhole.
	// (It is allowed for a wormhole's exit point to have no sprite.)
	const StellarObject *usedWormhole = nullptr;
	for(const StellarObject &object : system->Objects())
		if(object.HasValidPlanet())
		{
			GameData::Preload(object.GetPlanet()->Landscape());
			if(object.GetPlanet()->IsWormhole() && !usedWormhole
					&& flagship->Position().Distance(object.Position()) < 1.)
				usedWormhole = &object;
		}

	// Advance the positions of every StellarObject and update politics.
	// Remove expired bribes, clearance, and grace periods from past fines.
	GameData::SetDate(today);
	GameData::StepEconomy();
	// SetDate() clears any bribes from yesterday, so restore any auto-clearance.
	for(const Mission &mission : player.Missions())
		if(mission.ClearanceMessage() == "auto")
		{
			mission.Destination()->Bribe(mission.HasFullClearance());
			for(const Planet *planet : mission.Stopovers())
				planet->Bribe(mission.HasFullClearance());
		}

	if(usedWormhole)
	{
		// If ships use a wormhole, they are emitted from its center in
		// its destination system. Player travel causes a date change,
		// thus the wormhole's new position should be used.
		flagship->SetPosition(usedWormhole->Position());
		if(player.HasTravelPlan())
		{
			// Wormhole travel generally invalidates travel plans
			// unless it was planned. For valid travel plans, the
			// next system will be this system, or accessible.
			const System *to = player.TravelPlan().back();
			if(system != to && !flagship->JumpNavigation().JumpFuel(to))
				player.TravelPlan().clear();
		}
	}

	asteroids.Clear();
	for(const System::Asteroid &a : system->Asteroids())
	{
		// Check whether this is a minable or an ordinary asteroid.
		if(a.Type())
			asteroids.Add(a.Type(), a.Count(), a.Energy(), system->AsteroidBelts());
		else
			asteroids.Add(a.Name(), a.Count(), a.Energy());
	}

	// Clear any active weather events
	activeWeather.clear();
	// Place five seconds worth of fleets and weather events. Check for
	// undefined fleets by not trying to create anything with no
	// government set.
	for(int i = 0; i < 5; ++i)
	{
		for(const auto &fleet : system->Fleets())
			if(fleet.Get()->GetGovernment() && Random::Int(fleet.Period()) < 60)
				fleet.Get()->Place(*system, newShips);

		auto CreateWeather = [this](const RandomEvent<Hazard> &hazard, Point origin)
		{
			if(hazard.Get()->IsValid() && Random::Int(hazard.Period()) < 60)
			{
				const Hazard *weather = hazard.Get();
				int hazardLifetime = weather->RandomDuration();
				// Elapse this weather event by a random amount of time.
				int elapsedLifetime = hazardLifetime - Random::Int(hazardLifetime + 1);
				activeWeather.emplace_back(weather, hazardLifetime, elapsedLifetime, weather->RandomStrength(), origin);
			}
		};
		for(const auto &hazard : system->Hazards())
			CreateWeather(hazard, Point());
		for(const auto &stellar : system->Objects())
			for(const auto &hazard : stellar.Hazards())
				CreateWeather(hazard, stellar.Position());
	}

	const Fleet *raidFleet = system->GetGovernment()->RaidFleet();
	const Government *raidGovernment = raidFleet ? raidFleet->GetGovernment() : nullptr;
	if(raidGovernment && raidGovernment->IsEnemy())
	{
		pair<double, double> factors = player.RaidFleetFactors();
		double attraction = .005 * (factors.first - factors.second - 2.);
		if(attraction > 0.)
			for(int i = 0; i < 10; ++i)
				if(Random::Real() < attraction)
				{
					raidFleet->Place(*system, newShips);
					Messages::Add("Your fleet has attracted the interest of a "
							+ raidGovernment->GetName() + " raiding party.", Messages::Importance::Highest);
				}
	}

	grudge.clear();

	projectiles.clear();
	visuals.clear();
	flotsam.clear();
	// Cancel any projectiles, visuals, or flotsam created by ships this step.
	newProjectiles.clear();
	newVisuals.clear();
	newFlotsam.clear();

	// Help message for new players. Show this message for the first four days,
	// since the new player ships can make at most four jumps before landing.
	if(today <= player.StartData().GetDate() + 4)
	{
		Messages::Add(GameData::HelpMessage("basics 1"), Messages::Importance::High);
		Messages::Add(GameData::HelpMessage("basics 2"), Messages::Importance::High);
	}
}



// Thread entry point.
void Engine::ThreadEntryPoint()
{
	while(true)
	{
		{
			unique_lock<mutex> lock(swapMutex);
			condition.wait(lock, [this] { return !hasFinishedCalculating || terminate; });

			if(terminate)
				break;
		}

		// Do all the calculations.
		CalculateStep();

		{
			unique_lock<mutex> lock(swapMutex);
			hasFinishedCalculating = true;
		}
		condition.notify_one();
	}
}



void Engine::CalculateStep()
{
	FrameTimer loadTimer;

	// If there is a pending zoom update then use it
	// because the zoom will get updated in the main thread
	// as soon as the calculation thread is finished.
	const double zoom = nextZoom ? nextZoom : this->zoom;

	// Clear the list of objects to draw.
	draw[calcTickTock].Clear(step, zoom);
	batchDraw[calcTickTock].Clear(step, zoom);
	radar[calcTickTock].Clear();

	if(!player.GetSystem())
		return;

	// Now, all the ships must decide what they are doing next.
	ai.Step(player, activeCommands);

	// Clear the active players commands, they are all processed at this point.
	activeCommands.Clear();

	// Perform actions for all the game objects. In general this is ordered from
	// bottom to top of the draw stack, but in some cases one object type must
	// "act" before another does.

	// The only action stellar objects perform is to launch defense fleets.
	const System *playerSystem = player.GetSystem();
	for(const StellarObject &object : playerSystem->Objects())
		if(object.HasValidPlanet())
			object.GetPlanet()->DeployDefense(newShips);

	// Keep track of the flagship to see if it jumps or enters a wormhole this turn.
	const Ship *flagship = player.Flagship();
	bool wasHyperspacing = (flagship && flagship->IsEnteringHyperspace());
	// Move all the ships.
	for(const shared_ptr<Ship> &it : ships)
		MoveShip(it);
	// If the flagship just began jumping, play the appropriate sound.
	if(!wasHyperspacing && flagship && flagship->IsEnteringHyperspace())
	{
		bool isJumping = flagship->IsUsingJumpDrive();
		const map<const Sound *, int> &jumpSounds = isJumping
			? flagship->Attributes().JumpSounds() : flagship->Attributes().HyperSounds();
		if(jumpSounds.empty())
			Audio::Play(Audio::Get(isJumping ? "jump drive" : "hyperdrive"));
		else
			for(const auto &sound : jumpSounds)
				Audio::Play(sound.first);
	}
	// Check if the flagship just entered a new system.
	if(flagship && playerSystem != flagship->GetSystem())
	{
		// Wormhole travel: mark the wormhole "planet" as visited.
		if(!wasHyperspacing)
			for(const auto &it : playerSystem->Objects())
				if(it.HasValidPlanet() && it.GetPlanet()->IsWormhole() &&
						&it.GetPlanet()->GetWormhole()->WormholeDestination(*playerSystem) == flagship->GetSystem())
					player.Visit(*it.GetPlanet());

		doFlash = Preferences::Has("Show hyperspace flash");
		playerSystem = flagship->GetSystem();
		player.SetSystem(*playerSystem);
		EnterSystem();
	}
	Prune(ships);

	// Move the asteroids. This must be done before collision detection. Minables
	// may create visuals or flotsam.
	asteroids.Step(newVisuals, newFlotsam, step);

	// Move the flotsam. This must happen after the ships move, because flotsam
	// checks if any ship has picked it up.
	for(const shared_ptr<Flotsam> &it : flotsam)
		it->Move(newVisuals);
	Prune(flotsam);

	// Move the projectiles.
	for(Projectile &projectile : projectiles)
		projectile.Move(newVisuals, newProjectiles);
	Prune(projectiles);

	// Step the weather.
	for(Weather &weather : activeWeather)
		weather.Step(newVisuals, flagship ? flagship->Position() : center);
	Prune(activeWeather);

	// Move the visuals.
	for(Visual &visual : visuals)
		visual.Move();
	Prune(visuals);

	// Perform various minor actions.
	SpawnFleets();
	SpawnPersons();
	GenerateWeather();
	SendHails();
	HandleMouseClicks();

	// Now, take the new objects that were generated this step and splice them
	// on to the ends of the respective lists of objects. These new objects will
	// be drawn this step (and the projectiles will participate in collision
	// detection) but they should not be moved, which is why we put off adding
	// them to the lists until now.
	ships.splice(ships.end(), newShips);
	Append(projectiles, newProjectiles);
	flotsam.splice(flotsam.end(), newFlotsam);
	Append(visuals, newVisuals);

	// Decrement the count of how long it's been since a ship last asked for help.
	if(grudgeTime)
		--grudgeTime;

	// Populate the collision detection lookup sets.
	FillCollisionSets();

	// Perform collision detection.
	for(Projectile &projectile : projectiles)
		DoCollisions(projectile);
	// Now that collision detection is done, clear the cache of ships with anti-
	// missile systems ready to fire.
	hasAntiMissile.clear();

	// Damage ships from any active weather events.
	for(Weather &weather : activeWeather)
		DoWeather(weather);

	// Check for flotsam collection (collisions with ships).
	for(const shared_ptr<Flotsam> &it : flotsam)
		DoCollection(*it);

	// Check for ship scanning.
	for(const shared_ptr<Ship> &it : ships)
		DoScanning(it);

	// Draw the objects. Start by figuring out where the view should be centered:
	Point newCenter = center;
	Point newCenterVelocity;
	if(flagship)
	{
		newCenter = flagship->Position();
		newCenterVelocity = flagship->Velocity();
	}
	draw[calcTickTock].SetCenter(newCenter, newCenterVelocity);
	batchDraw[calcTickTock].SetCenter(newCenter);
	radar[calcTickTock].SetCenter(newCenter);

	// Populate the radar.
	FillRadar();

	// Draw the planets.
	for(const StellarObject &object : playerSystem->Objects())
		if(object.HasSprite())
		{
			// Don't apply motion blur to very large planets and stars.
			if(object.Width() >= 280.)
				draw[calcTickTock].AddUnblurred(object);
			else
				draw[calcTickTock].Add(object);
		}
	// Draw the asteroids and minables.
	asteroids.Draw(draw[calcTickTock], newCenter, zoom);
	// Draw the flotsam.
	for(const shared_ptr<Flotsam> &it : flotsam)
		draw[calcTickTock].Add(*it);
	// Draw the ships. Skip the flagship, then draw it on top of all the others.
	bool showFlagship = false;
	for(const shared_ptr<Ship> &ship : ships)
		if(ship->GetSystem() == playerSystem && ship->HasSprite())
		{
			if(ship.get() != flagship)
			{
				AddSprites(*ship);
				if(ship->IsThrusting() && !ship->EnginePoints().empty())
				{
					for(const auto &it : ship->Attributes().FlareSounds())
						Audio::Play(it.first, ship->Position());
				}
				else if(ship->IsReversing() && !ship->ReverseEnginePoints().empty())
				{
					for(const auto &it : ship->Attributes().ReverseFlareSounds())
						Audio::Play(it.first, ship->Position());
				}
				if(ship->IsSteering() && !ship->SteeringEnginePoints().empty())
				{
					for(const auto &it : ship->Attributes().SteeringFlareSounds())
						Audio::Play(it.first, ship->Position());
				}
			}
			else
				showFlagship = true;
		}

	if(flagship && showFlagship)
	{
		AddSprites(*flagship);
		if(flagship->IsThrusting() && !flagship->EnginePoints().empty())
		{
			for(const auto &it : flagship->Attributes().FlareSounds())
				Audio::Play(it.first);
		}
		else if(flagship->IsReversing() && !flagship->ReverseEnginePoints().empty())
		{
			for(const auto &it : flagship->Attributes().ReverseFlareSounds())
				Audio::Play(it.first);
		}
		if(flagship->IsSteering() && !flagship->SteeringEnginePoints().empty())
		{
			for(const auto &it : flagship->Attributes().SteeringFlareSounds())
				Audio::Play(it.first);
		}
	}
	// Draw the projectiles.
	for(const Projectile &projectile : projectiles)
		batchDraw[calcTickTock].Add(projectile, projectile.Clip());
	// Draw the visuals.
	for(const Visual &visual : visuals)
		batchDraw[calcTickTock].AddVisual(visual);

	// Keep track of how much of the CPU time we are using.
	loadSum += loadTimer.Time();
	if(++loadCount == 60)
	{
		load = loadSum;
		loadSum = 0.;
		loadCount = 0;
	}
}



// Move a ship. Also determine if the ship should generate hyperspace sounds or
// boarding events, fire weapons, and launch fighters.
void Engine::MoveShip(const shared_ptr<Ship> &ship)
{
	// Various actions a ship could have taken last frame may have impacted its jump capabilities.
	// Therefore, recalibrate its jump navigation information.
	ship->RecalibrateJumpNavigation();

	const Ship *flagship = player.Flagship();

	bool isJump = ship->IsUsingJumpDrive();
	bool wasHere = (flagship && ship->GetSystem() == flagship->GetSystem());
	bool wasHyperspacing = ship->IsHyperspacing();
	bool wasDisabled = ship->IsDisabled();
	// Give the ship the list of visuals so that it can draw explosions,
	// ion sparks, jump drive flashes, etc.
	ship->Move(newVisuals, newFlotsam);
	if(ship->IsDisabled() && !wasDisabled)
		eventQueue.emplace_back(nullptr, ship, ShipEvent::DISABLE);
	// Bail out if the ship just died.
	if(ship->ShouldBeRemoved())
	{
		// Make sure this ship's destruction was recorded, even if it died from
		// self-destruct.
		if(ship->IsDestroyed())
		{
			if(!ship->CoreShip().empty())
			{
				const Ship *shipToPlace = GameData::Ships().Get(ship->CoreShip());
				if(shipToPlace->IsValid())
				{
<<<<<<< HEAD
					const shared_ptr<Ship> coreShip = make_shared<Ship>(*shipToPlace);
					coreShip->Recharge();
					coreShip->SetName(ship->Name());
					coreShip->SetGovernment(ship->GetGovernment());
					coreShip->SetPersonality(ship->GetPersonality().IsDefined() ?
						ship->GetPersonality() : ship->CorePersonality());
					coreShip->SetHail(*ship->GetHailPhrase());
					coreShip->SetSystem(ship->GetSystem());
					if(ship->GetParent())
						coreShip->SetParent(ship->GetParent());
					coreShip->Place(ship->Position(), ship->Velocity(), ship->Facing());
					newShips.push_back(coreShip);
=======
					const shared_ptr<Ship> escapeShip = make_shared<Ship>(*shipToPlace);
					escapeShip->Recharge();
					escapeShip->SetName(ship->Name());
					escapeShip->SetGovernment(ship->GetGovernment());
					if(ship->CorePersonality().IsValid())
						escapeShip->SetPersonality(ship->CorePersonality());
					else
						escapeShip->SetPersonality(ship->GetPersonality());
					escapeShip->SetHail(*ship->GetHailPhrase());
					escapeShip->SetSystem(ship->GetSystem());
					if(ship->GetParent() && !escapeShip->GetPersonality()->IsCoward())
						escapeShip->SetParent(ship->GetParent());
					escapeShip->Place(ship->Position(), ship->Velocity(), ship->Facing());
					newShips.push_back(escapeShip);
>>>>>>> c5ecd993
					if(ship->IsYours())
						player.AddShip(coreShip);
					if(ship == player.FlagshipPtr())
						player.SetFlagship(*coreShip);
				}
			}
			eventQueue.emplace_back(nullptr, ship, ShipEvent::DESTROY);
			// Any still-docked ships' destruction must be recorded as well.
			for(const auto &bay : ship->Bays())
				if(bay.ship)
					eventQueue.emplace_back(nullptr, bay.ship, ShipEvent::DESTROY);
		}
		return;
	}

	// Check if we need to play sounds for a ship jumping in or out of
	// the system. Make no sound if it entered via wormhole.
	if(ship.get() != flagship && ship->Zoom() == 1.)
	{
		// The position from where sounds will be played.
		Point position = ship->Position();
		// Did this ship just begin hyperspacing?
		if(wasHere && !wasHyperspacing && ship->IsHyperspacing())
		{
			const map<const Sound *, int> &jumpSounds = isJump
				? ship->Attributes().JumpOutSounds() : ship->Attributes().HyperOutSounds();
			if(jumpSounds.empty())
				Audio::Play(Audio::Get(isJump ? "jump out" : "hyperdrive out"), position);
			else
				for(const auto &sound : jumpSounds)
					Audio::Play(sound.first, position);
		}

		// Did this ship just jump into the player's system?
		if(!wasHere && flagship && ship->GetSystem() == flagship->GetSystem())
		{
			const map<const Sound *, int> &jumpSounds = isJump
				? ship->Attributes().JumpInSounds() : ship->Attributes().HyperInSounds();
			if(jumpSounds.empty())
				Audio::Play(Audio::Get(isJump ? "jump in" : "hyperdrive in"), position);
			else
				for(const auto &sound : jumpSounds)
					Audio::Play(sound.first, position);
		}
	}

	// Boarding:
	bool autoPlunder = !ship->IsYours();
	// The player should not become a docked passenger on some other ship, but AI ships may.
	bool nonDocker = ship.get() == flagship;
	shared_ptr<Ship> victim = ship->Board(autoPlunder, nonDocker);
	if(victim)
		eventQueue.emplace_back(ship, victim,
			ship->GetGovernment()->IsEnemy(victim->GetGovernment()) ?
				ShipEvent::BOARD : ShipEvent::ASSIST);

	// The remaining actions can only be performed by ships in the current system.
	if(ship->GetSystem() != player.GetSystem())
		return;

	// Launch fighters.
	ship->Launch(newShips, newVisuals);

	// Fire weapons. If this returns true the ship has at least one anti-missile
	// system ready to fire.
	if(ship->Fire(newProjectiles, newVisuals))
		hasAntiMissile.push_back(ship.get());
}



// Populate the ship collision detection set for projectile & flotsam computations.
void Engine::FillCollisionSets()
{
	shipCollisions.Clear(step);
	for(const shared_ptr<Ship> &it : ships)
		if(it->GetSystem() == player.GetSystem() && it->Zoom() == 1.)
			shipCollisions.Add(*it);

	// Get the ship collision set ready to query.
	shipCollisions.Finish();
}



// Spawn NPC (both mission and "regular") ships into the player's universe. Non-
// mission NPCs are only spawned in or adjacent to the player's system.
void Engine::SpawnFleets()
{
	// If the player has a pending boarding mission, spawn its NPCs.
	if(player.ActiveBoardingMission())
	{
		Place(player.ActiveBoardingMission()->NPCs(), player.FlagshipPtr());
		player.ClearActiveBoardingMission();
	}

	// Non-mission NPCs spawn at random intervals in neighboring systems,
	// or coming from planets in the current one.
	for(const auto &fleet : player.GetSystem()->Fleets())
		if(!Random::Int(fleet.Period()))
		{
			const Government *gov = fleet.Get()->GetGovernment();
			if(!gov)
				continue;

			// Don't spawn a fleet if its allies in-system already far outnumber
			// its enemies. This is to avoid having a system get mobbed with
			// massive numbers of "reinforcements" during a battle.
			int64_t enemyStrength = ai.EnemyStrength(gov);
			if(enemyStrength && ai.AllyStrength(gov) > 2 * enemyStrength)
				continue;

			fleet.Get()->Enter(*player.GetSystem(), newShips);
		}
}



// At random intervals, create new special "persons" who enter the current system.
void Engine::SpawnPersons()
{
	if(Random::Int(36000) || player.GetSystem()->Links().empty())
		return;

	// Loop through all persons once to see if there are any who can enter
	// this system.
	int sum = 0;
	for(const auto &it : GameData::Persons())
		sum += it.second.Frequency(player.GetSystem());
	// Bail out if there are no eligible persons.
	if(!sum)
		return;

	// Adjustment factor: special persons will appear once every ten
	// minutes, but much less frequently if the game only specifies a
	// few of them. This way, they will become more common as I add
	// more, without needing to change the 10-minute constant above.
	sum = Random::Int(sum + 1000);
	for(const auto &it : GameData::Persons())
	{
		const Person &person = it.second;
		sum -= person.Frequency(player.GetSystem());
		if(sum < 0)
		{
			const System *source = nullptr;
			shared_ptr<Ship> parent;
			for(const shared_ptr<Ship> &ship : person.Ships())
			{
				ship->Recharge();
				if(ship->Name().empty())
					ship->SetName(it.first);
				ship->SetGovernment(person.GetGovernment());
				ship->SetPersonality(person.GetPersonality());
				ship->SetHail(person.GetHail());
				if(!parent)
					parent = ship;
				else
					ship->SetParent(parent);
				// Make sure all ships in a "person" definition enter from the
				// same source system.
				source = Fleet::Enter(*player.GetSystem(), *ship, source);
				newShips.push_back(ship);
			}

			break;
		}
	}
}



// Generate weather from the current system's hazards.
void Engine::GenerateWeather()
{
	auto CreateWeather = [this](const RandomEvent<Hazard> &hazard, Point origin)
	{
		if(hazard.Get()->IsValid() && !Random::Int(hazard.Period()))
		{
			const Hazard *weather = hazard.Get();
			// If a hazard has activated, generate a duration and strength of the
			// resulting weather and place it in the list of active weather.
			int duration = weather->RandomDuration();
			activeWeather.emplace_back(weather, duration, duration, weather->RandomStrength(), origin);
		}
	};
	// If this system has any hazards, see if any have activated this frame.
	for(const auto &hazard : player.GetSystem()->Hazards())
		CreateWeather(hazard, Point());
	for(const auto &stellar : player.GetSystem()->Objects())
		for(const auto &hazard : stellar.Hazards())
			CreateWeather(hazard, stellar.Position());
}



// At random intervals, have one of the ships in the game send you a hail.
void Engine::SendHails()
{
	if(Random::Int(600) || player.IsDead() || ships.empty())
		return;

	shared_ptr<Ship> source;
	unsigned i = Random::Int(ships.size());
	for(const shared_ptr<Ship> &it : ships)
		if(!i--)
		{
			source = it;
			break;
		}

	if(!CanSendHail(source, player))
		return;

	// Generate a random hail message.
	SendMessage(source, source->GetHail(player.GetSubstitutions()));
}



// Handle any keyboard inputs for the engine. This is done in the main thread
// after all calculation threads are paused to avoid race conditions.
void Engine::HandleKeyboardInputs()
{
	Ship *flagship = player.Flagship();

	// Commands can't be issued if your flagship is dead.
	if(!flagship || flagship->IsDestroyed())
		return;

	// Determine which new keys were pressed by the player.
	Command oldHeld = keyHeld;
	keyHeld.ReadKeyboard();
	Command keyDown = keyHeld.AndNot(oldHeld);

	// Certain commands are always sent when the corresponding key is depressed.
	static const Command manueveringCommands = Command::AFTERBURNER | Command::BACK |
		Command::FORWARD | Command::LEFT | Command::RIGHT;

	// Transfer all commands that need to be active as long as the corresponding key is pressed.
	activeCommands |= keyHeld.And(Command::PRIMARY | Command::SECONDARY | Command::SCAN |
		manueveringCommands | Command::SHIFT);

	// Issuing LAND again within the cooldown period signals a change of landing target.
	constexpr int landCooldown = 60;
	++landKeyInterval;
	if(oldHeld.Has(Command::LAND))
		landKeyInterval = 0;

	// If all previously-held maneuvering keys have been released,
	// restore any autopilot commands still being requested.
	if(!keyHeld.Has(manueveringCommands) && oldHeld.Has(manueveringCommands))
	{
		activeCommands |= keyHeld.And(Command::JUMP | Command::FLEET_JUMP | Command::BOARD | Command::LAND);

		// Do not switch landing targets when restoring autopilot.
		landKeyInterval = landCooldown;
	}

	// If holding JUMP or toggling LAND, also send WAIT. This prevents the jump from
	// starting (e.g. while escorts are aligning), or switches the landing target.
	if(keyHeld.Has(Command::JUMP) || (keyHeld.Has(Command::LAND) && landKeyInterval < landCooldown))
		activeCommands |= Command::WAIT;

	// Transfer all newly pressed, unhandled keys to active commands.
	activeCommands |= keyDown;

	// Translate shift+BACK to a command to a STOP command to stop all movement of the flagship.
	// Translation is done here to allow the autopilot (which will execute the STOP-command) to
	// act on a single STOP command instead of the shift+BACK modifier).
	if(keyHeld.Has(Command::BACK) && keyHeld.Has(Command::SHIFT))
	{
		activeCommands |= Command::STOP;
		activeCommands.Clear(Command::BACK);
	}
	// Translate shift+JUMP to FLEET_JUMP.
	else if(keyHeld.Has(Command::JUMP) && keyHeld.Has(Command::SHIFT))
		activeCommands |= Command::FLEET_JUMP;
}



// Handle any mouse clicks. This is done in the calculation thread rather than
// in the main UI thread to avoid race conditions.
void Engine::HandleMouseClicks()
{
	// Mouse clicks can't be issued if your flagship is dead.
	Ship *flagship = player.Flagship();
	if(!flagship)
		return;

	// Handle escort travel orders sent via the Map.
	if(player.HasEscortDestination())
	{
		auto moveTarget = player.GetEscortDestination();
		ai.IssueMoveTarget(player, moveTarget.second, moveTarget.first);
		player.SetEscortDestination();
	}

	// If there is no click event sent while the engine was active, bail out.
	if(!doClick)
		return;

	// Check for clicks on stellar objects. Only left clicks apply, and the
	// flagship must not be in the process of landing or taking off.
	bool clickedPlanet = false;
	const System *playerSystem = player.GetSystem();
	if(!isRightClick && flagship->Zoom() == 1.)
		for(const StellarObject &object : playerSystem->Objects())
			if(object.HasSprite() && object.HasValidPlanet())
			{
				// If the player clicked to land on a planet,
				// do so unless already landing elsewhere.
				Point position = object.Position() - center;
				const Planet *planet = object.GetPlanet();
				if(planet->IsAccessible(flagship) && (clickPoint - position).Length() < object.Radius())
				{
					if(&object == flagship->GetTargetStellar())
					{
						if(!planet->CanLand(*flagship))
							Messages::Add("The authorities on " + planet->Name()
									+ " refuse to let you land.", Messages::Importance::High);
						else
						{
							activeCommands |= Command::LAND;
							Messages::Add("Landing on " + planet->Name() + ".", Messages::Importance::High);
						}
					}
					else
						flagship->SetTargetStellar(&object);

					clickedPlanet = true;
				}
			}

	// Check for clicks on ships in this system.
	double clickRange = 50.;
	shared_ptr<Ship> clickTarget;
	for(shared_ptr<Ship> &ship : ships)
		if(ship->GetSystem() == playerSystem && &*ship != flagship && ship->IsTargetable())
		{
			Point position = ship->Position() - flagship->Position();
			const Mask &mask = ship->GetMask(step);
			double range = mask.Range(clickPoint - position, ship->Facing());
			if(range <= clickRange)
			{
				clickRange = range;
				clickTarget = ship;
				// If we've found an enemy within the click zone, favor
				// targeting it rather than any other ship. Otherwise, keep
				// checking for hits because another ship might be an enemy.
				if(!range && ship->GetGovernment()->IsEnemy())
					break;
			}
		}

	bool clickedAsteroid = false;
	if(clickTarget)
	{
		if(isRightClick)
			ai.IssueShipTarget(player, clickTarget);
		else
		{
			// Left click: has your flagship select or board the target.
			if(clickTarget == flagship->GetTargetShip())
				activeCommands |= Command::BOARD;
			else
			{
				flagship->SetTargetShip(clickTarget);
				if(clickTarget->IsYours())
					player.SelectShip(clickTarget.get(), hasShift);
			}
		}
	}
	else if(isRightClick)
		ai.IssueMoveTarget(player, clickPoint + center, playerSystem);
	else if(flagship->Attributes().Get("asteroid scan power"))
	{
		// If the click was not on any ship, check if it was on a minable.
		double scanRange = 100. * sqrt(flagship->Attributes().Get("asteroid scan power"));
		for(const shared_ptr<Minable> &minable : asteroids.Minables())
		{
			Point position = minable->Position() - flagship->Position();
			if(position.Length() > scanRange)
				continue;

			double range = clickPoint.Distance(position) - minable->Radius();
			if(range <= clickRange)
			{
				clickedAsteroid = true;
				clickRange = range;
				flagship->SetTargetAsteroid(minable);
			}
		}
	}

	// Treat an "empty" click as a request to clear targets.
	if(!clickTarget && !isRightClick && !clickedAsteroid && !clickedPlanet)
		flagship->SetTargetShip(nullptr);
}



// Perform collision detection. Note that unlike the preceding functions, this
// one adds any visuals that are created directly to the main visuals list. If
// this is multi-threaded in the future, that will need to change.
void Engine::DoCollisions(Projectile &projectile)
{
	// The asteroids can collide with projectiles, the same as any other
	// object. If the asteroid turns out to be closer than the ship, it
	// shields the ship (unless the projectile has a blast radius).
	Point hitVelocity;
	double closestHit = 1.;
	shared_ptr<Ship> hit;
	const Government *gov = projectile.GetGovernment();

	// If this "projectile" is a ship explosion, it always explodes.
	if(!gov)
		closestHit = 0.;
	else if(projectile.GetWeapon().IsPhasing() && projectile.Target())
	{
		// "Phasing" projectiles that have a target will never hit any other ship.
		shared_ptr<Ship> target = projectile.TargetPtr();
		if(target)
		{
			Point offset = projectile.Position() - target->Position();
			double range = target->GetMask(step).Collide(offset, projectile.Velocity(), target->Facing());
			if(range < 1.)
			{
				closestHit = range;
				hit = target;
			}
		}
	}
	else
	{
		// For weapons with a trigger radius, check if any detectable object will set it off.
		double triggerRadius = projectile.GetWeapon().TriggerRadius();
		if(triggerRadius)
			for(const Body *body : shipCollisions.Circle(projectile.Position(), triggerRadius))
				if(body == projectile.Target() || (gov->IsEnemy(body->GetGovernment())
						&& reinterpret_cast<const Ship *>(body)->Cloaking() < 1.))
				{
					closestHit = 0.;
					break;
				}

		// If nothing triggered the projectile, check for collisions with ships.
		if(closestHit > 0.)
		{
			Ship *ship = reinterpret_cast<Ship *>(shipCollisions.Line(projectile, &closestHit));
			if(ship)
			{
				hit = ship->shared_from_this();
				hitVelocity = ship->Velocity();
			}
		}
		// "Phasing" projectiles can pass through asteroids. For all other
		// projectiles, check if they've hit an asteroid that is closer than any
		// ship that they have hit.
		if(!projectile.GetWeapon().IsPhasing())
		{
			Body *asteroid = asteroids.Collide(projectile, &closestHit);
			if(asteroid)
			{
				hitVelocity = asteroid->Velocity();
				hit.reset();
			}
		}
	}

	// Check if the projectile hit something.
	if(closestHit < 1.)
	{
		// Create the explosion the given distance along the projectile's
		// motion path for this step.
		projectile.Explode(visuals, closestHit, hitVelocity);

		const DamageProfile damage(projectile.GetInfo());

		// If this projectile has a blast radius, find all ships within its
		// radius. Otherwise, only one is damaged.
		double blastRadius = projectile.GetWeapon().BlastRadius();
		bool isSafe = projectile.GetWeapon().IsSafe();
		if(blastRadius)
		{
			// Even friendly ships can be hit by the blast, unless it is a
			// "safe" weapon.
			Point hitPos = projectile.Position() + closestHit * projectile.Velocity();
			for(Body *body : shipCollisions.Circle(hitPos, blastRadius))
			{
				Ship *ship = reinterpret_cast<Ship *>(body);
				bool targeted = (projectile.Target() == ship);
				if(isSafe && !targeted && !gov->IsEnemy(ship->GetGovernment()))
					continue;

				// Only directly targeted ships get provoked by blast weapons.
				int eventType = ship->TakeDamage(visuals, damage.CalculateDamage(*ship, ship == hit.get()),
					targeted ? gov : nullptr);
				if(eventType)
					eventQueue.emplace_back(gov, ship->shared_from_this(), eventType);
			}
		}
		else if(hit)
		{
			int eventType = hit->TakeDamage(visuals, damage.CalculateDamage(*hit), gov);
			if(eventType)
				eventQueue.emplace_back(gov, hit, eventType);
		}

		if(hit)
			DoGrudge(hit, gov);
	}
	else if(projectile.MissileStrength())
	{
		// If the projectile did not hit anything, give the anti-missile systems
		// a chance to shoot it down.
		for(Ship *ship : hasAntiMissile)
			if(ship == projectile.Target() || gov->IsEnemy(ship->GetGovernment()))
				if(ship->FireAntiMissile(projectile, visuals))
				{
					projectile.Kill();
					break;
				}
	}
}



// Determine whether any active weather events have impacted the ships within
// the system. As with DoCollisions, this function adds visuals directly to
// the main visuals list.
void Engine::DoWeather(Weather &weather)
{
	weather.CalculateStrength();
	if(weather.HasWeapon() && !Random::Int(weather.Period()))
	{
		const Hazard *hazard = weather.GetHazard();
		const DamageProfile damage(weather.GetInfo());

		// Get all ship bodies that are touching a ring defined by the hazard's min
		// and max ranges at the hazard's origin. Any ship touching this ring takes
		// hazard damage.
		for(Body *body : (hazard->SystemWide() ? shipCollisions.All()
			: shipCollisions.Ring(weather.Origin(), hazard->MinRange(), hazard->MaxRange())))
		{
			Ship *hit = reinterpret_cast<Ship *>(body);
			hit->TakeDamage(visuals, damage.CalculateDamage(*hit), nullptr);
		}
	}
}



// Check if any ship collected the given flotsam.
void Engine::DoCollection(Flotsam &flotsam)
{
	// Check if any ship can pick up this flotsam. Cloaked ships cannot act.
	Ship *collector = nullptr;
	for(Body *body : shipCollisions.Circle(flotsam.Position(), 5.))
	{
		Ship *ship = reinterpret_cast<Ship *>(body);
		if(!ship->CannotAct() && ship != flotsam.Source() && ship->GetGovernment() != flotsam.SourceGovernment()
			&& ship->Cargo().Free() >= flotsam.UnitSize())
		{
			collector = ship;
			break;
		}
	}
	if(!collector)
		return;

	// Transfer cargo from the flotsam to the collector ship.
	int amount = flotsam.TransferTo(collector);
	// If the collector is not one of the player's ships, we can bail out now.
	if(!collector->IsYours())
		return;

	// One of your ships picked up this flotsam. Describe who it was.
	string name = (!collector->GetParent() ? "You" :
			"Your " + collector->Noun() + " \"" + collector->Name() + "\"") + " picked up ";
	// Describe what they collected from this flotsam.
	string commodity;
	string message;
	if(flotsam.OutfitType())
	{
		const Outfit *outfit = flotsam.OutfitType();
		if(outfit->Get("minable") > 0.)
		{
			commodity = outfit->DisplayName();
			player.Harvest(outfit);
		}
		else
			message = name + to_string(amount) + " "
				+ (amount == 1 ? outfit->DisplayName() : outfit->PluralName()) + ".";
	}
	else
		commodity = flotsam.CommodityType();

	// If an ordinary commodity or harvestable was collected, describe it in
	// terms of tons, not in terms of units.
	if(!commodity.empty())
	{
		double amountInTons = amount * flotsam.UnitSize();
		message = name + (amountInTons == 1. ? "a ton" : Format::Number(amountInTons) + " tons")
			+ " of " + Format::LowerCase(commodity) + ".";
	}

	// Unless something went wrong while forming the message, display it.
	if(!message.empty())
	{
		int free = collector->Cargo().Free();
		message += " (" + to_string(free) + (free == 1 ? " ton" : " tons");
		message += " of free space remaining.)";
		Messages::Add(message, Messages::Importance::High);
	}
}



// Scanning can't happen in the same loop as ship movement because it relies on
// all the ships already being in their final position for this step.
void Engine::DoScanning(const shared_ptr<Ship> &ship)
{
	int scan = ship->Scan();
	if(scan)
	{
		shared_ptr<Ship> target = ship->GetTargetShip();
		if(target && target->IsTargetable())
			eventQueue.emplace_back(ship, target, scan);
	}
}



// Fill in all the objects in the radar display.
void Engine::FillRadar()
{
	const Ship *flagship = player.Flagship();
	const System *playerSystem = player.GetSystem();

	// Add stellar objects.
	for(const StellarObject &object : playerSystem->Objects())
		if(object.HasSprite())
		{
			double r = max(2., object.Radius() * .03 + .5);
			radar[calcTickTock].Add(object.RadarType(flagship), object.Position(), r, r - 1.);
		}

	// Add pointers for neighboring systems.
	if(flagship)
	{
		const System *targetSystem = flagship->GetTargetSystem();
		const set<const System *> &links = (flagship->JumpNavigation().HasJumpDrive()) ?
			playerSystem->JumpNeighbors(flagship->JumpNavigation().JumpRange()) : playerSystem->Links();
		for(const System *system : links)
			if(player.HasSeen(*system))
				radar[calcTickTock].AddPointer(
					(system == targetSystem) ? Radar::SPECIAL : Radar::INACTIVE,
					system->Position() - playerSystem->Position());
	}

	// Add viewport brackets.
	if(!Preferences::Has("Disable viewport on radar"))
	{
		radar[calcTickTock].AddViewportBoundary(Screen::TopLeft() / zoom);
		radar[calcTickTock].AddViewportBoundary(Screen::TopRight() / zoom);
		radar[calcTickTock].AddViewportBoundary(Screen::BottomLeft() / zoom);
		radar[calcTickTock].AddViewportBoundary(Screen::BottomRight() / zoom);
	}

	// Add ships. Also check if hostile ships have newly appeared.
	bool hasHostiles = false;
	for(shared_ptr<Ship> &ship : ships)
		if(ship->GetSystem() == playerSystem)
		{
			// Do not show cloaked ships on the radar, except the player's ships.
			bool isYours = ship->IsYours();
			if(ship->Cloaking() >= 1. && !isYours)
				continue;

			// Figure out what radar color should be used for this ship.
			bool isYourTarget = (flagship && ship == flagship->GetTargetShip());
			int type = isYourTarget ? Radar::SPECIAL : RadarType(*ship, step);
			// Calculate how big the radar dot should be.
			double size = sqrt(ship->Width() + ship->Height()) * .14 + .5;

			radar[calcTickTock].Add(type, ship->Position(), size);

			// Check if this is a hostile ship.
			hasHostiles |= (!ship->IsDisabled() && ship->GetGovernment()->IsEnemy()
				&& ship->GetTargetShip() && ship->GetTargetShip()->IsYours());
		}
	// If hostile ships have appeared, play the siren.
	if(alarmTime)
		--alarmTime;
	else if(hasHostiles && !hadHostiles)
	{
		if(Preferences::Has("Warning siren"))
			Audio::Play(Audio::Get("alarm"));
		alarmTime = 180;
		hadHostiles = true;
	}
	else if(!hasHostiles)
		hadHostiles = false;

	// Add projectiles that have a missile strength or homing.
	for(Projectile &projectile : projectiles)
	{
		if(projectile.MissileStrength())
		{
			bool isEnemy = projectile.GetGovernment() && projectile.GetGovernment()->IsEnemy();
			radar[calcTickTock].Add(
				isEnemy ? Radar::SPECIAL : Radar::INACTIVE, projectile.Position(), 1.);
		}
		else if(projectile.GetWeapon().BlastRadius())
			radar[calcTickTock].Add(Radar::SPECIAL, projectile.Position(), 1.8);
	}
}



// Each ship is drawn as an entire stack of sprites, including hardpoint sprites
// and engine flares and any fighters it is carrying externally.
void Engine::AddSprites(const Ship &ship)
{
	bool hasFighters = ship.PositionFighters();
	double cloak = ship.Cloaking();
	bool drawCloaked = (cloak && ship.IsYours());
	auto &itemsToDraw = draw[calcTickTock];
	auto drawObject = [&itemsToDraw, cloak, drawCloaked](const Body &body) -> void
	{
		// Draw cloaked/cloaking sprites swizzled red, and overlay this solid
		// sprite with an increasingly transparent "regular" sprite.
		if(drawCloaked)
			itemsToDraw.AddSwizzled(body, 27);
		itemsToDraw.Add(body, cloak);
	};

	if(hasFighters)
		for(const Ship::Bay &bay : ship.Bays())
			if(bay.side == Ship::Bay::UNDER && bay.ship)
				drawObject(*bay.ship);

	if(ship.IsThrusting() && !ship.EnginePoints().empty())
		DrawFlareSprites(ship, draw[calcTickTock], ship.EnginePoints(),
			ship.Attributes().FlareSprites(), Ship::EnginePoint::UNDER);
	else if(ship.IsReversing() && !ship.ReverseEnginePoints().empty())
		DrawFlareSprites(ship, draw[calcTickTock], ship.ReverseEnginePoints(),
			ship.Attributes().ReverseFlareSprites(), Ship::EnginePoint::UNDER);
	if(ship.IsSteering() && !ship.SteeringEnginePoints().empty())
		DrawFlareSprites(ship, draw[calcTickTock], ship.SteeringEnginePoints(),
			ship.Attributes().SteeringFlareSprites(), Ship::EnginePoint::UNDER);

	auto drawHardpoint = [&drawObject, &ship](const Hardpoint &hardpoint) -> void
	{
		if(hardpoint.GetOutfit() && hardpoint.GetOutfit()->HardpointSprite().HasSprite())
		{
			Body body(
				hardpoint.GetOutfit()->HardpointSprite(),
				ship.Position() + ship.Zoom() * ship.Facing().Rotate(hardpoint.GetPoint()),
				ship.Velocity(),
				ship.Facing() + hardpoint.GetAngle(),
				ship.Zoom());
			drawObject(body);
		}
	};

	for(const Hardpoint &hardpoint : ship.Weapons())
		if(hardpoint.IsUnder())
			drawHardpoint(hardpoint);
	drawObject(ship);
	for(const Hardpoint &hardpoint : ship.Weapons())
		if(!hardpoint.IsUnder())
			drawHardpoint(hardpoint);

	if(ship.IsThrusting() && !ship.EnginePoints().empty())
		DrawFlareSprites(ship, draw[calcTickTock], ship.EnginePoints(),
			ship.Attributes().FlareSprites(), Ship::EnginePoint::OVER);
	else if(ship.IsReversing() && !ship.ReverseEnginePoints().empty())
		DrawFlareSprites(ship, draw[calcTickTock], ship.ReverseEnginePoints(),
			ship.Attributes().ReverseFlareSprites(), Ship::EnginePoint::OVER);
	if(ship.IsSteering() && !ship.SteeringEnginePoints().empty())
		DrawFlareSprites(ship, draw[calcTickTock], ship.SteeringEnginePoints(),
			ship.Attributes().SteeringFlareSprites(), Ship::EnginePoint::OVER);

	if(hasFighters)
		for(const Ship::Bay &bay : ship.Bays())
			if(bay.side == Ship::Bay::OVER && bay.ship)
				drawObject(*bay.ship);
}



// If a ship just damaged another ship, update information on who has asked the
// player for assistance (and ask for assistance if appropriate).
void Engine::DoGrudge(const shared_ptr<Ship> &target, const Government *attacker)
{
	if(attacker->IsPlayer())
	{
		shared_ptr<const Ship> previous = grudge[target->GetGovernment()].lock();
		if(CanSendHail(previous, player))
		{
			grudge[target->GetGovernment()].reset();
			SendMessage(previous, "Thank you for your assistance, Captain "
				+ player.LastName() + "!");
		}
		return;
	}
	if(grudgeTime)
		return;

	// Check who currently has a grudge against this government. Also check if
	// someone has already said "thank you" today.
	if(grudge.count(attacker))
	{
		shared_ptr<const Ship> previous = grudge[attacker].lock();
		// If the previous ship is destroyed, or was able to send a
		// "thank you" already, skip sending a new thanks.
		if(!previous || CanSendHail(previous, player))
			return;
	}

	// If an enemy of the player, or being attacked by those that are
	// not enemies of the player, do not request help.
	if(target->GetGovernment()->IsEnemy() || !attacker->IsEnemy())
		return;
	// Ensure that this attacked ship is able to send hails (e.g. not mute,
	// a player ship, automaton, shares a language with the player, etc.)
	if(!CanSendHail(target, player))
		return;

	// No active ship has a grudge already against this government.
	// Check the relative strength of this ship and its attackers.
	double attackerStrength = 0.;
	int attackerCount = 0;
	for(const shared_ptr<Ship> &ship : ships)
		if(ship->GetGovernment() == attacker && ship->GetTargetShip() == target)
		{
			++attackerCount;
			attackerStrength += (ship->Shields() + ship->Hull()) * ship->Strength();
		}

	// Only ask for help if outmatched.
	double targetStrength = (target->Shields() + target->Hull()) * target->Strength();
	if(attackerStrength <= targetStrength)
		return;

	// Ask for help more frequently if the battle is very lopsided.
	double ratio = attackerStrength / targetStrength - 1.;
	if(Random::Real() * 10. > ratio)
		return;

	grudge[attacker] = target;
	grudgeTime = 120;
	string message;
	if(target->GetPersonality().IsHeroic())
	{
		message = "Please assist us in destroying ";
		message += (attackerCount == 1 ? "this " : "these ");
		message += attacker->GetName();
		message += (attackerCount == 1 ? " ship." : " ships.");
	}
	else
	{
		message = "We are under attack by ";
		if(attackerCount == 1)
			message += "a ";
		message += attacker->GetName();
		message += (attackerCount == 1 ? " ship" : " ships");
		message += ". Please assist us!";
	}
	SendMessage(target, message);
}



// Constructor for the ship status display rings.
Engine::Status::Status(const Point &position, double outer, double inner,
	double disabled, double radius, int type, double angle)
	: position(position), outer(outer), inner(inner), disabled(disabled), radius(radius), type(type), angle(angle)
{
}<|MERGE_RESOLUTION|>--- conflicted
+++ resolved
@@ -1628,20 +1628,6 @@
 				const Ship *shipToPlace = GameData::Ships().Get(ship->CoreShip());
 				if(shipToPlace->IsValid())
 				{
-<<<<<<< HEAD
-					const shared_ptr<Ship> coreShip = make_shared<Ship>(*shipToPlace);
-					coreShip->Recharge();
-					coreShip->SetName(ship->Name());
-					coreShip->SetGovernment(ship->GetGovernment());
-					coreShip->SetPersonality(ship->GetPersonality().IsDefined() ?
-						ship->GetPersonality() : ship->CorePersonality());
-					coreShip->SetHail(*ship->GetHailPhrase());
-					coreShip->SetSystem(ship->GetSystem());
-					if(ship->GetParent())
-						coreShip->SetParent(ship->GetParent());
-					coreShip->Place(ship->Position(), ship->Velocity(), ship->Facing());
-					newShips.push_back(coreShip);
-=======
 					const shared_ptr<Ship> escapeShip = make_shared<Ship>(*shipToPlace);
 					escapeShip->Recharge();
 					escapeShip->SetName(ship->Name());
@@ -1656,7 +1642,6 @@
 						escapeShip->SetParent(ship->GetParent());
 					escapeShip->Place(ship->Position(), ship->Velocity(), ship->Facing());
 					newShips.push_back(escapeShip);
->>>>>>> c5ecd993
 					if(ship->IsYours())
 						player.AddShip(coreShip);
 					if(ship == player.FlagshipPtr())
