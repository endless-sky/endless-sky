--- conflicted
+++ resolved
@@ -1317,16 +1317,9 @@
 			if(messagePoint.Y() < messageBox.Top())
 				break;
 		}
-<<<<<<< HEAD
-		float alpha = (it->step + 1000 - step) * .001f;
-		messageLine.Draw(messagePoint, it->category->MainColor().Additive(alpha));
-		if(messagesReversed)
-			messagePoint.Y() += height;
-=======
 		float alpha = isAnimating ? isDying ? min<double>(messageAnimation(age), naturalDecay(naturalAge))
 			: messageAnimation(age) : naturalDecay(age);
-		messageLine.Draw(messagePoint, Messages::GetColor(it->importance, false)->Additive(alpha));
->>>>>>> 79fa0c17
+		messageLine.Draw(messagePoint, it->category->MainColor().Additive(alpha));
 	}
 
 	// Draw crosshairs around anything that is targeted.
