--- conflicted
+++ resolved
@@ -727,11 +727,7 @@
 	}
 
 	if(flagship && flagship->IsOverheated())
-<<<<<<< HEAD
 		Messages::Add(*GameData::Messages().Get("overheated"));
-=======
-		Messages::Add("Your ship has overheated.", Messages::Importance::HighestNoRepeat);
->>>>>>> 362d92eb
 
 	// Clear the HUD information from the previous frame.
 	info = Information();
