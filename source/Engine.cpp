/* Engine.cpp
Copyright (c) 2014 by Michael Zahniser

Endless Sky is free software: you can redistribute it and/or modify it under the
terms of the GNU General Public License as published by the Free Software
Foundation, either version 3 of the License, or (at your option) any later version.

Endless Sky is distributed in the hope that it will be useful, but WITHOUT ANY
WARRANTY; without even the implied warranty of MERCHANTABILITY or FITNESS FOR A
PARTICULAR PURPOSE. See the GNU General Public License for more details.

You should have received a copy of the GNU General Public License along with
this program. If not, see <https://www.gnu.org/licenses/>.
*/

#include "Engine.h"

#include "AlertLabel.h"
#include "audio/Audio.h"
#include "CategoryList.h"
#include "CategoryTypes.h"
#include "Collision.h"
#include "CollisionType.h"
#include "CoreStartData.h"
#include "DamageDealt.h"
#include "DamageProfile.h"
#include "Effect.h"
#include "FighterHitHelper.h"
#include "FillShader.h"
#include "Fleet.h"
#include "Flotsam.h"
#include "text/Font.h"
#include "text/FontSet.h"
#include "text/Format.h"
#include "FrameTimer.h"
#include "GameData.h"
#include "Gamerules.h"
#include "Government.h"
#include "Hazard.h"
#include "Interface.h"
#include "Logger.h"
#include "MapPanel.h"
#include "Mask.h"
#include "Messages.h"
#include "Minable.h"
#include "Mission.h"
#include "NPC.h"
#include "OutlineShader.h"
#include "concurrent/Parallel.h"
#include "Person.h"
#include "Planet.h"
#include "PlanetLabel.h"
#include "PlayerInfo.h"
#include "PointerShader.h"
#include "Preferences.h"
#include "Projectile.h"
#include "Random.h"
#include "RingShader.h"
#include "Screen.h"
#include "Ship.h"
#include "ShipEvent.h"
#include "ShipJumpNavigation.h"
#include "Sprite.h"
#include "SpriteSet.h"
#include "SpriteShader.h"
#include "StarField.h"
#include "StellarObject.h"
#include "System.h"
#include "SystemEntry.h"
#include "test/Test.h"
#include "Visual.h"
#include "Weather.h"
#include "Wormhole.h"
#include "text/WrappedText.h"

#include <algorithm>
#include <cmath>
#include <string>

using namespace std;

namespace {
	int RadarType(const Ship &ship, int step)
	{
		if(ship.GetPersonality().IsTarget() && !ship.IsDestroyed())
		{
			// If a ship is a "target," double-blink it a few times per second.
			int count = (step / 6) % 7;
			if(count == 0 || count == 2)
				return Radar::BLINK;
		}
		if(ship.IsDisabled() || (ship.IsOverheated() && ((step / 20) % 2)))
			return Radar::INACTIVE;
		if(ship.IsYours() || (ship.GetPersonality().IsEscort() && !ship.GetGovernment()->IsEnemy()))
			return Radar::PLAYER;
		if(!ship.GetGovernment()->IsEnemy())
			return Radar::FRIENDLY;
		const auto &target = ship.GetTargetShip();
		if(target && target->IsYours())
			return Radar::HOSTILE;
		return Radar::UNFRIENDLY;
	}

<<<<<<< HEAD
	// TODO (C++20): Replace with erase_if.
	template <class Type>
	void Prune(vector<shared_ptr<Type>> &objects)
	{
		// First, erase any of the old objects that should be removed.
		auto in = objects.begin();
		while(in != objects.end() && !(*in)->ShouldBeRemoved())
			++in;

		auto out = in;
		while(in != objects.end())
		{
			if(!(*in)->ShouldBeRemoved())
				*out++ = std::move(*in);
			++in;
		}
		if(out != objects.end())
			objects.erase(out, objects.end());
	}

	template <class Type>
	void Prune(vector<Type> &objects)
	{
		// First, erase any of the old objects that should be removed.
		auto in = objects.begin();
		while(in != objects.end() && !in->ShouldBeRemoved())
			++in;

		auto out = in;
		while(in != objects.end())
		{
			if(!in->ShouldBeRemoved())
				*out++ = std::move(*in);
			++in;
		}
		if(out != objects.end())
			objects.erase(out, objects.end());
	}

	template <class Type>
	void Prune(list<shared_ptr<Type>> &objects)
	{
		for(auto it = objects.begin(); it != objects.end(); )
		{
			if((*it)->ShouldBeRemoved())
				it = objects.erase(it);
			else
				++it;
		}
	}
=======
	constexpr auto PrunePointers = [](auto &objects) { erase_if(objects,
			[](const auto &obj) { return obj->ShouldBeRemoved(); }); };
	constexpr auto Prune = [](auto &objects) { erase_if(objects,
			[](const auto &obj) { return obj.ShouldBeRemoved(); }); };
>>>>>>> 724f1603

	template <class Type>
	void Prune(list<Type> &objects)
	{
		for(auto it = objects.begin(); it != objects.end(); )
		{
			if(it->ShouldBeRemoved())
				it = objects.erase(it);
			else
				++it;
		}
	}

	template <class Type>
	void Append(vector<Type> &objects, vector<Type> &added)
	{
		if(added.empty())
			return;
		if(objects.empty())
			objects.swap(added);
		else if(objects.size() <= added.size())
		{
			objects.swap(added);
			objects.insert(objects.end(), make_move_iterator(added.begin()), make_move_iterator(added.end()));
			added.clear();
		}
		else
		{
			objects.insert(objects.end(), make_move_iterator(added.begin()), make_move_iterator(added.end()));
			added.clear();
		}
	}

	// Author the given message from the given ship.
	void SendMessage(const shared_ptr<const Ship> &ship, const string &message)
	{
		if(message.empty())
			return;

		// If this ship has no name, show its model name instead.
		string tag;
		const string &gov = ship->GetGovernment()->GetName();
		if(!ship->Name().empty())
			tag = gov + " " + ship->Noun() + " \"" + ship->Name() + "\": ";
		else
			tag = ship->DisplayModelName() + " (" + gov + "): ";

		Messages::Add(tag + message, Messages::Importance::High);
	}

	void DrawFlareSprites(const Ship &ship, DrawList &draw, const vector<Ship::EnginePoint> &enginePoints,
		const vector<pair<Body, int>> &flareSprites, uint8_t side)
	{
		double gimbalDirection = (ship.Commands().Has(Command::FORWARD) || ship.Commands().Has(Command::BACK))
			* -ship.Commands().Turn();

		for(const Ship::EnginePoint &point : enginePoints)
		{
			Angle gimbal = Angle(gimbalDirection * point.gimbal.Degrees());
			Angle flareAngle = ship.Facing() + point.facing + gimbal;
			Point pos = ship.Facing().Rotate(point) * ship.Zoom() + ship.Position();
			// If multiple engines with the same flare are installed, draw up to
			// three copies of the flare sprite.
			for(const auto &it : flareSprites)
				if(point.side == side && (point.steering == Ship::EnginePoint::NONE
					|| (point.steering == Ship::EnginePoint::LEFT && ship.SteeringDirection() < 0.)
					|| (point.steering == Ship::EnginePoint::RIGHT && ship.SteeringDirection() > 0.)))
					for(int i = 0; i < it.second && i < 3; ++i)
					{
						Body sprite(it.first, pos, ship.Velocity(), flareAngle, point.zoom);
						draw.Add(sprite, ship.Cloaking());
					}
		}
	}

	const Color &GetTargetOutlineColor(int type)
	{
		if(type == Radar::PLAYER)
			return *GameData::Colors().Get("ship target outline player");
		else if(type == Radar::FRIENDLY)
			return *GameData::Colors().Get("ship target outline friendly");
		else if(type == Radar::UNFRIENDLY)
			return *GameData::Colors().Get("ship target outline unfriendly");
		else if(type == Radar::HOSTILE)
			return *GameData::Colors().Get("ship target outline hostile");
		else if(type == Radar::SPECIAL)
			return *GameData::Colors().Get("ship target outline special");
		else if(type == Radar::BLINK)
			return *GameData::Colors().Get("ship target outline blink");
		else
			return *GameData::Colors().Get("ship target outline inactive");
	}

	const Color &GetPlanetTargetPointerColor(const Planet &planet)
	{
		switch(planet.GetFriendliness())
		{
			case Planet::Friendliness::FRIENDLY:
				return *GameData::Colors().Get("planet target pointer friendly");
			case Planet::Friendliness::RESTRICTED:
				return *GameData::Colors().Get("planet target pointer restricted");
			case Planet::Friendliness::HOSTILE:
				return *GameData::Colors().Get("planet target pointer hostile");
			case Planet::Friendliness::DOMINATED:
				return *GameData::Colors().Get("planet target pointer dominated");
		}
		return *GameData::Colors().Get("planet target pointer unfriendly");
	}

	const Color &GetShipTargetPointerColor(int type)
	{
		if(type == Radar::PLAYER)
			return *GameData::Colors().Get("ship target pointer player");
		else if(type == Radar::FRIENDLY)
			return *GameData::Colors().Get("ship target pointer friendly");
		else if(type == Radar::UNFRIENDLY)
			return *GameData::Colors().Get("ship target pointer unfriendly");
		else if(type == Radar::HOSTILE)
			return *GameData::Colors().Get("ship target pointer hostile");
		else if(type == Radar::SPECIAL)
			return *GameData::Colors().Get("ship target pointer special");
		else if(type == Radar::BLINK)
			return *GameData::Colors().Get("ship target pointer blink");
		else
			return *GameData::Colors().Get("ship target pointer inactive");
	}

	const Color &GetMinablePointerColor(bool selected)
	{
		if(selected)
			return *GameData::Colors().Get("minable target pointer selected");
		return *GameData::Colors().Get("minable target pointer unselected");
	}

	const double RADAR_SCALE = .025;
	const double MAX_FUEL_DISPLAY = 5000.;

	const double CAMERA_VELOCITY_TRACKING = 0.1;
	const double CAMERA_POSITION_CENTERING = 0.01;

	pair<Point, Point> NewCenter(const Point &oldCenter, const Point &oldCenterVelocity,
		const Point &baseCenter, const Point &baseVelocity, const double influence, const bool killVelocity)
	{
		if(Preferences::CameraAcceleration() == Preferences::CameraAccel::OFF)
			return make_pair(baseCenter, baseVelocity);

		double cameraAccelMultiplier = Preferences::CameraAcceleration() == Preferences::CameraAccel::REVERSED ? -1. : 1.;

		// Flip the velocity offset if cameraAccelMultiplier is negative to simplify logic.
		const Point absoluteOldCenterVelocity = baseVelocity.Lerp(oldCenterVelocity, cameraAccelMultiplier);

		const Point newAbsVelocity = absoluteOldCenterVelocity.Lerp(baseVelocity, CAMERA_VELOCITY_TRACKING);

		Point newCenter = (oldCenter + newAbsVelocity).Lerp(baseCenter, CAMERA_POSITION_CENTERING);

		// Flip the velocity back over the baseVelocity
		Point newVelocity = baseVelocity.Lerp(newAbsVelocity, cameraAccelMultiplier);

		newCenter = newCenter.Lerp(baseCenter, pow(influence, .5));
		newVelocity = killVelocity ? baseVelocity : newVelocity.Lerp(baseVelocity, pow(influence, .5));

		return make_pair(newCenter, newVelocity);
	}
}



Engine::Engine(PlayerInfo &player)
	: player(player), ai(player, ships, asteroids.Minables(), flotsam),
	ammoDisplay(player), shipCollisions(256u, 32u, CollisionType::SHIP),
	shipResourceProvider(newVisuals, newFlotsam, newShips, newProjectiles)
{
	zoom.base = Preferences::ViewZoom();
	zoom.modifier = Preferences::Has("Landing zoom") ? 2. : 1.;

	if(!player.IsLoaded() || !player.GetSystem())
		return;

	// Preload any landscapes for this system.
	for(const StellarObject &object : player.GetSystem()->Objects())
		if(object.HasSprite() && object.HasValidPlanet())
			GameData::Preload(queue, object.GetPlanet()->Landscape());
	queue.Wait();

	// Figure out what planet the player is landed on, if any.
	const StellarObject *object = player.GetStellarObject();
	if(object)
		center = object->Position();

	// Now we know the player's current position. Draw the planets.
	draw[currentCalcBuffer].Clear(step, zoom);
	draw[currentCalcBuffer].SetCenter(center);
	radar[currentCalcBuffer].SetCenter(center);
	const Ship *flagship = player.Flagship();
	for(const StellarObject &object : player.GetSystem()->Objects())
		if(object.HasSprite())
		{
			draw[currentCalcBuffer].Add(object);

			double r = max(2., object.Radius() * .03 + .5);
			radar[currentCalcBuffer].Add(object.RadarType(flagship), object.Position(), r, r - 1.);
		}

	// Add all neighboring systems that the player has seen to the radar.
	const System *targetSystem = flagship ? flagship->GetTargetSystem() : nullptr;
	const set<const System *> &links = (flagship && flagship->JumpNavigation().HasJumpDrive()) ?
		player.GetSystem()->JumpNeighbors(flagship->JumpNavigation().JumpRange()) : player.GetSystem()->Links();
	for(const System *system : links)
		if(player.HasSeen(*system))
			radar[currentCalcBuffer].AddPointer(
				(system == targetSystem) ? Radar::SPECIAL : Radar::INACTIVE,
				system->Position() - player.GetSystem()->Position());

	GameData::SetHaze(player.GetSystem()->Haze(), true);
}



Engine::~Engine()
{
	// Wait for any outstanding task to finish to avoid race conditions when
	// destroying the engine.
	queue.Wait();
}



void Engine::Place()
{
	ships.clear();
	ai.ClearOrders();

	player.SetSystemEntry(SystemEntry::TAKE_OFF);
	EnterSystem();

	// Add the player's flagship and escorts to the list of ships. The TakeOff()
	// code already took care of loading up fighters and assigning parents.
	for(const shared_ptr<Ship> &ship : player.Ships())
		if(!ship->IsParked() && ship->GetSystem())
			ships.push_back(ship);

	// Add NPCs to the list of ships. Fighters have to be assigned to carriers,
	// and all but "uninterested" ships should follow the player.
	shared_ptr<Ship> flagship = player.FlagshipPtr();

	// Update the active NPCs for missions based on the player's conditions.
	player.UpdateMissionNPCs();
	for(const Mission &mission : player.Missions())
		Place(mission.NPCs(), flagship);

	// Get the coordinates of the planet the player is leaving.
	const System *system = player.GetSystem();
	const Planet *planet = player.GetPlanet();
	Point planetPos;
	double planetRadius = 0.;
	const StellarObject *object = player.GetStellarObject();
	if(object)
	{
		planetPos = object->Position();
		planetRadius = object->Radius();
	}

	// Give each non-carried, special ship we just added a random heading and position.
	// (While carried by a parent, ships will not be present in `Engine::ships`.)
	for(const shared_ptr<Ship> &ship : ships)
	{
		Point pos;
		Angle angle = Angle::Random();
		// Any ships in the same system as the player should be either
		// taking off from a specific planet or nearby.
		if(ship->GetSystem() == system && !ship->IsDisabled())
		{
			const Personality &person = ship->GetPersonality();
			bool hasOwnPlanet = ship->GetPlanet();
			bool launchesWithPlayer = (planet && planet->CanLand(*ship))
					&& !person.IsStaying() && !person.IsWaiting()
					&& (!hasOwnPlanet || (ship->IsYours() && ship->GetPlanet() == planet));
			const StellarObject *object = hasOwnPlanet ?
					ship->GetSystem()->FindStellar(ship->GetPlanet()) : nullptr;
			// Default to the player's planet in the case of data definition errors.
			if(person.IsLaunching() || launchesWithPlayer || (hasOwnPlanet && !object))
			{
				if(planet)
					ship->SetPlanet(planet);
				pos = planetPos + angle.Unit() * Random::Real() * planetRadius;
			}
			else if(hasOwnPlanet)
				pos = object->Position() + angle.Unit() * Random::Real() * object->Radius();
		}
		// If a special ship somehow was saved without a system reference, place it into the
		// player's system to avoid a nullptr deference.
		else if(!ship->GetSystem())
		{
			// Log this error.
			Logger::LogError("Engine::Place: Set fallback system for the NPC \"" + ship->Name() + "\" as it had no system");
			ship->SetSystem(system);
		}

		// If the position is still (0, 0), the special ship is in a different
		// system, disabled, or otherwise unable to land on viable planets in
		// the player's system: place it "in flight".
		if(!pos)
		{
			ship->SetPlanet(nullptr);
			Fleet::Place(*ship->GetSystem(), *ship);
		}
		// This ship is taking off from a planet.
		else
			ship->Place(pos, angle.Unit(), angle);
	}
	// Move any ships that were randomly spawned into the main list, now
	// that all special ships have been repositioned.
	Append(ships, newShips);

	center = flagship->Center();
	centerVelocity = flagship->Velocity();

	player.SetPlanet(nullptr);
}



// Add NPC ships to the known ships. These may have been freshly instantiated
// from an accepted assisting/boarding mission, or from existing missions when
// the player departs a planet.
void Engine::Place(const list<NPC> &npcs, shared_ptr<Ship> flagship)
{
	for(const NPC &npc : npcs)
	{
		if(!npc.ShouldSpawn())
			continue;

		map<string, map<Ship *, int>> carriers;
		for(const shared_ptr<Ship> &ship : npc.Ships())
		{
			// Skip ships that have been destroyed.
			if(ship->IsDestroyed() || ship->IsDisabled())
				continue;

			// Redo the loading up of fighters.
			if(ship->HasBays())
			{
				ship->UnloadBays();
				for(const auto &cat : GameData::GetCategory(CategoryType::BAY))
				{
					const string &bayType = cat.Name();
					int baysTotal = ship->BaysTotal(bayType);
					if(baysTotal)
						carriers[bayType][&*ship] = baysTotal;
				}
			}
		}

		shared_ptr<Ship> npcFlagship;
		for(const shared_ptr<Ship> &ship : npc.Ships())
		{
			// Skip ships that have been destroyed.
			if(ship->IsDestroyed())
				continue;

			// Avoid the exploit where the player can wear down an NPC's
			// crew by attrition over the course of many days.
			ship->AddCrew(max(0, ship->RequiredCrew() - ship->Crew()));
			if(!ship->IsDisabled())
				ship->Recharge();

			if(ship->CanBeCarried())
			{
				bool docked = false;
				const string &bayType = ship->Attributes().Category();
				for(auto &it : carriers[bayType])
					if(it.second && it.first->Carry(ship))
					{
						--it.second;
						docked = true;
						break;
					}
				if(docked)
					continue;
			}

			ships.push_back(ship);
			// The first (alive) ship in an NPC block
			// serves as the flagship of the group.
			if(!npcFlagship)
				npcFlagship = ship;

			// Only the flagship of an NPC considers the
			// player: the rest of the NPC track it.
			if(npcFlagship && ship != npcFlagship)
				ship->SetParent(npcFlagship);
			else if(!ship->GetPersonality().IsUninterested())
				ship->SetParent(flagship);
			else
				ship->SetParent(nullptr);
		}
	}
}



// Wait for the previous calculations (if any) to be done.
void Engine::Wait()
{
	queue.Wait();
	currentDrawBuffer = currentCalcBuffer;
}



// Begin the next step of calculations.
void Engine::Step(bool isActive)
{
	events.swap(eventQueue);
	eventQueue.clear();

	// Process any outstanding sprites that need to be uploaded to the GPU.
	queue.ProcessSyncTasks();

	// The calculation thread was paused by MainPanel before calling this function, so it is safe to access things.
	const shared_ptr<Ship> flagship = player.FlagshipPtr();
	const StellarObject *object = player.GetStellarObject();
	if(object)
	{
		center = object->Position();
		centerVelocity = Point();
	}
	else if(flagship)
	{
		if(isActive)
		{
			const auto [newCenter, newCenterVelocity] = NewCenter(center, centerVelocity,
				flagship->Center(), flagship->Velocity(), hyperspacePercentage,
				flagship->IsHyperspacing());

			center = newCenter;
			centerVelocity = newCenterVelocity;
		}

		if(doEnterLabels)
		{
			doEnterLabels = false;
			// Create the planet labels as soon as we entered a new system.
			labels.clear();
			for(const StellarObject &object : player.GetSystem()->Objects())
				if(object.HasSprite() && object.HasValidPlanet() && object.GetPlanet()->IsAccessible(flagship.get()))
					labels.emplace_back(labels, *player.GetSystem(), object);
		}
		if(doEnter && flagship->Zoom() == 1. && !flagship->IsHyperspacing())
		{
			doEnter = false;
			events.emplace_back(flagship, flagship, ShipEvent::JUMP);
		}
		if(flagship->IsEnteringHyperspace() || flagship->Commands().Has(Command::JUMP))
		{
			if(jumpCount < 100)
				++jumpCount;
			const System *from = flagship->GetSystem();
			const System *to = flagship->GetTargetSystem();
			if(from && to && from != to)
			{
				jumpInProgress[0] = from;
				jumpInProgress[1] = to;
			}
		}
		else if(jumpCount > 0)
			--jumpCount;
	}
	ai.UpdateEvents(events);
	if(isActive)
	{
		HandleKeyboardInputs();
		// Ignore any inputs given when first becoming active, since those inputs
		// were issued when some other panel (e.g. planet, hail) was displayed.
		if(!wasActive)
			activeCommands.Clear();
		else
			ai.UpdateKeys(player, activeCommands);
	}

	wasActive = isActive;
	Audio::Update(center);

	// Update the zoom value now that the calculation thread is paused.
	if(nextZoom)
		zoom = std::exchange(nextZoom, {});
	// Smoothly zoom in and out.
	if(isActive)
	{
		double zoomTarget = Preferences::ViewZoom();
		if(zoom.base != zoomTarget)
		{
			static const double ZOOM_SPEED = .05;

			// Define zoom speed bounds to prevent asymptotic behavior.
			static const double MAX_SPEED = .05;
			static const double MIN_SPEED = .002;

			double zoomRatio = max(MIN_SPEED, min(MAX_SPEED, abs(log2(zoom.base) - log2(zoomTarget)) * ZOOM_SPEED));
			if(zoom.base < zoomTarget)
				nextZoom.base = min(zoomTarget, zoom.base * (1. + zoomRatio));
			else if(zoom.base > zoomTarget)
				nextZoom.base = max(zoomTarget, zoom.base * (1. / (1. + zoomRatio)));
		}
		if(flagship && flagship->Zoom() < 1.)
		{
			if(!nextZoom.base)
				nextZoom.base = zoom.base;
			// Update the current zoom modifier if the flagship is landing or taking off.
			nextZoom.modifier = Preferences::Has("Landing zoom") ? 1. + pow(1. - flagship->Zoom(), 2) : 1.;
		}
	}

	outlines.clear();
	const Color &cloakColor = *GameData::Colors().Get("cloak highlight");
	if(Preferences::Has("Cloaked ship outlines"))
		for(const auto &ship : player.Ships())
		{
			if(ship->IsParked() || ship->GetSystem() != player.GetSystem() || ship->Cloaking() == 0.)
				continue;

			outlines.emplace_back(ship->GetSprite(), (ship->Position() - center) * zoom, ship->Unit() * zoom,
				ship->GetFrame(), Color::Multiply(ship->Cloaking(), cloakColor));
		}

	// Add the flagship outline last to distinguish the flagship from other ships.
	if(flagship && !flagship->IsDestroyed() && Preferences::Has("Highlight player's flagship"))
	{
		outlines.emplace_back(flagship->GetSprite(), (flagship->Center() - center) * zoom, flagship->Unit() * zoom,
			flagship->GetFrame(), *GameData::Colors().Get("flagship highlight"));
	}

	// Any of the player's ships that are in system are assumed to have
	// landed along with the player.
	if(flagship && flagship->GetPlanet() && isActive)
		player.SetPlanet(flagship->GetPlanet());

	const System *currentSystem = player.GetSystem();
	// Update this here, for thread safety.
	if(player.HasTravelPlan() && currentSystem == player.TravelPlan().back())
		player.PopTravel();
	// Check if the player's travel plan is still valid.
	if(flagship && player.HasTravelPlan())
	{
		bool travelPlanIsValid = false;
		// If the player is traveling through a wormhole to the next system, then the plan is valid.
		const System *system = player.TravelPlan().back();
		for(const StellarObject &object : flagship->GetSystem()->Objects())
			if(object.HasSprite() && object.HasValidPlanet() && object.GetPlanet()->IsWormhole()
				&& object.GetPlanet()->IsAccessible(flagship.get()) && player.HasVisited(*object.GetPlanet())
				&& player.CanView(*system))
			{
				const auto *wormhole = object.GetPlanet()->GetWormhole();
				if(&wormhole->WormholeDestination(*flagship->GetSystem()) != system)
					continue;

				travelPlanIsValid = true;
				break;
			}
		// Otherwise, the player must still be within jump range of the next system.
		travelPlanIsValid |= flagship->JumpNavigation().CanJump(flagship->GetSystem(), system);
		// Other steps of the travel plan may have been invalidated as a result of the system no longer being visible.
		travelPlanIsValid &= all_of(player.TravelPlan().begin(), player.TravelPlan().end(),
				[this](const System *system) -> bool { return player.HasSeen(*system); });
		if(!travelPlanIsValid)
		{
			if(flagship->GetTargetSystem() == player.TravelPlan().back())
				flagship->SetTargetSystem(nullptr);
			player.TravelPlan().clear();
		}
	}
	if(doFlash)
	{
		flash = .4;
		doFlash = false;
	}
	else if(flash)
		flash = max(0., flash * .99 - .002);

	targets.clear();

	// Update the player's ammo amounts.
	if(flagship)
		ammoDisplay.Update(*flagship);
	else
		ammoDisplay.Reset();

	// Display escort information for all ships of the "Escort" government,
	// and all ships with the "escort" personality, except for fighters that
	// are not owned by the player.
	escorts.Clear();
	bool fleetIsJumping = (flagship && flagship->Commands().Has(Command::JUMP));
	for(const auto &it : ships)
		if(it->GetGovernment()->IsPlayer() || it->GetPersonality().IsEscort())
			if(!it->IsYours() && !it->CanBeCarried())
			{
				bool isSelected = (flagship && flagship->GetTargetShip() == it);
				const System *system = it->GetSystem();
				escorts.Add(*it, system == currentSystem, player.KnowsName(*system), fleetIsJumping, isSelected);
			}
	for(const shared_ptr<Ship> &escort : player.Ships())
		if(!escort->IsParked() && escort != flagship && !escort->IsDestroyed())
		{
			// Check if this escort is selected.
			bool isSelected = false;
			for(const weak_ptr<Ship> &ptr : player.SelectedShips())
				if(ptr.lock() == escort)
				{
					isSelected = true;
					break;
				}
			const System *system = escort->GetSystem();
			escorts.Add(*escort, system == currentSystem, player.KnowsName(*system), fleetIsJumping, isSelected);
		}

	statuses.clear();
	missileLabels.clear();
	if(isActive)
	{
		// Create the status overlays.
		CreateStatusOverlays();
		// Create missile overlays.
		if(Preferences::Has("Show missile overlays"))
			for(const Projectile &projectile : projectiles)
			{
				Point pos = projectile.Position() - center;
				if(projectile.MissileStrength() && projectile.GetGovernment()->IsEnemy()
						&& (pos.Length() < max(Screen::Width(), Screen::Height()) * .5 / zoom))
					missileLabels.emplace_back(AlertLabel(pos, projectile, flagship, zoom));
			}
		// Update the planet label positions.
		for(PlanetLabel &label : labels)
			label.Update(center, zoom);
	}

	if(flagship && flagship->IsOverheated())
		Messages::Add("Your ship has overheated.", Messages::Importance::Highest);

	// Clear the HUD information from the previous frame.
	info = Information();
	if(flagship && flagship->Hull())
	{
		Point shipFacingUnit(0., -1.);
		if(Preferences::Has("Rotate flagship in HUD"))
			shipFacingUnit = flagship->Facing().Unit();

		info.SetSprite("player sprite", flagship->GetSprite(), shipFacingUnit, flagship->GetFrame(step));
	}
	if(currentSystem)
		info.SetString("location", currentSystem->Name());
	info.SetString("date", player.GetDate().ToString());
	if(flagship)
	{
		// Have an alarm label flash up when enemy ships are in the system
		if(alarmTime && step / 20 % 2 && Preferences::DisplayVisualAlert())
			info.SetCondition("red alert");
		double fuelCap = flagship->Attributes().Get("fuel capacity");
		// If the flagship has a large amount of fuel, display a solid bar.
		// Otherwise, display a segment for every 100 units of fuel.
		if(fuelCap <= MAX_FUEL_DISPLAY)
			info.SetBar("fuel", flagship->Fuel(), fuelCap * .01);
		else
			info.SetBar("fuel", flagship->Fuel());
		info.SetBar("energy", flagship->Energy());
		double heat = flagship->Heat();
		info.SetBar("heat", min(1., heat));
		// If heat is above 100%, draw a second overlaid bar to indicate the
		// total heat level.
		if(heat > 1.)
			info.SetBar("overheat", min(1., heat - 1.));
		if(flagship->IsOverheated() && (step / 20) % 2)
			info.SetBar("overheat blink", min(1., heat));
		info.SetBar("shields", flagship->Shields());
		info.SetBar("hull", flagship->Hull(), 20.);
		info.SetBar("disabled hull", min(flagship->Hull(), flagship->DisabledHull()), 20.);
	}
	info.SetString("credits",
		Format::CreditString(player.Accounts().Credits()));
	bool isJumping = flagship && (flagship->Commands().Has(Command::JUMP) || flagship->IsEnteringHyperspace());
	if(flagship && flagship->GetTargetStellar() && !isJumping)
	{
		const StellarObject *object = flagship->GetTargetStellar();
		string navigationMode = flagship->Commands().Has(Command::LAND) ? "Landing on:" :
			object->GetPlanet() && object->GetPlanet()->CanLand(*flagship) ? "Can land on:" :
			"Cannot land on:";
		info.SetString("navigation mode", navigationMode);
		const string &name = object->Name();
		info.SetString("destination", name);

		targets.push_back({
			object->Position() - center,
			object->Facing(),
			object->Radius(),
			GetPlanetTargetPointerColor(*object->GetPlanet()),
			5});
	}
	else if(flagship && flagship->GetTargetSystem())
	{
		info.SetString("navigation mode", "Hyperspace:");
		if(player.CanView(*flagship->GetTargetSystem()))
			info.SetString("destination", flagship->GetTargetSystem()->Name());
		else
			info.SetString("destination", "unexplored system");
	}
	else
	{
		info.SetString("navigation mode", "Navigation:");
		info.SetString("destination", "no destination");
	}
	// Use the radar that was just populated. (The draw tick-tock has not
	// yet been toggled, but it will be at the end of this function.)
	shared_ptr<const Ship> target;
	shared_ptr<const Minable> targetAsteroid;
	targetVector = Point();
	if(flagship)
	{
		target = flagship->GetTargetShip();
		targetAsteroid = flagship->GetTargetAsteroid();
		// Record that the player knows this type of asteroid is available here.
		if(targetAsteroid)
			for(const auto &payload : targetAsteroid->GetPayload())
				player.Harvest(payload.outfit);
	}
	if(!target)
		targetSwizzle = -1;
	if(!target && !targetAsteroid)
		info.SetString("target name", "no target");
	else if(!target)
	{
		info.SetSprite("target sprite",
			targetAsteroid->GetSprite(),
			targetAsteroid->Facing().Unit(),
			targetAsteroid->GetFrame(step));
		info.SetString("target name", targetAsteroid->DisplayName() + " " + targetAsteroid->Noun());

		targetVector = targetAsteroid->Position() - center;

		if(flagship->Attributes().Get("tactical scan power"))
		{
			info.SetCondition("range display");
			info.SetBar("target hull", targetAsteroid->Hull(), 20.);
			int targetRange = round(targetAsteroid->Position().Distance(flagship->Position()));
			info.SetString("target range", to_string(targetRange));
		}
	}
	else
	{
		if(target->GetSystem() == player.GetSystem() && !target->IsCloaked())
			targetUnit = target->Facing().Unit();
		info.SetSprite("target sprite", target->GetSprite(), targetUnit, target->GetFrame(step));
		info.SetString("target name", target->Name());
		info.SetString("target type", target->DisplayModelName());
		if(!target->GetGovernment())
			info.SetString("target government", "No Government");
		else
			info.SetString("target government", target->GetGovernment()->GetName());
		targetSwizzle = target->GetSwizzle();
		info.SetString("mission target", target->GetPersonality().IsTarget() ? "(mission target)" : "");

		int targetType = RadarType(*target, step);
		info.SetOutlineColor(GetTargetOutlineColor(targetType));
		if(target->GetSystem() == player.GetSystem() && target->IsTargetable())
		{
			info.SetBar("target shields", target->Shields());
			info.SetBar("target hull", target->Hull(), 20.);
			info.SetBar("target disabled hull", min(target->Hull(), target->DisabledHull()), 20.);

			// The target area will be a square, with sides proportional to the average
			// of the width and the height of the sprite.
			double size = (target->Width() + target->Height()) * .35;
			targets.push_back({
				target->Position() - center,
				Angle(45.) + target->Facing(),
				size,
				GetShipTargetPointerColor(targetType),
				4});

			targetVector = target->Position() - center;

			// Check if the target is close enough to show tactical information.
			double tacticalRange = 100. * sqrt(flagship->Attributes().Get("tactical scan power"));
			double targetRange = target->Position().Distance(flagship->Position());
			if(tacticalRange)
			{
				info.SetCondition("range display");
				info.SetString("target range", to_string(static_cast<int>(round(targetRange))));
			}
			// Actual tactical information requires a scrutable
			// target that is within the tactical scanner range.
			if((targetRange <= tacticalRange && !target->Attributes().Get("inscrutable"))
					|| (tacticalRange && target->IsYours()))
			{
				info.SetCondition("tactical display");
				info.SetString("target crew", to_string(target->Crew()));
				int fuel = round(target->Fuel() * target->Attributes().Get("fuel capacity"));
				info.SetString("target fuel", to_string(fuel));
				int energy = round(target->Energy() * target->Attributes().Get("energy capacity"));
				info.SetString("target energy", to_string(energy));
				int heat = round(100. * target->Heat());
				info.SetString("target heat", to_string(heat) + "%");
			}
		}
	}
	if(!Preferences::Has("Ship outlines in HUD"))
		info.SetCondition("fast hud sprites");
	if(target && target->IsTargetable() && target->GetSystem() == currentSystem
		&& (flagship->CargoScanFraction() || flagship->OutfitScanFraction()))
	{
		double width = max(target->Width(), target->Height());
		Point pos = target->Position() - center;
		statuses.emplace_back(pos, flagship->OutfitScanFraction(), flagship->CargoScanFraction(),
			0., 10. + max(20., width * .5), 4, 1.f, Angle(pos).Degrees() + 180.);
	}
	// Handle any events that change the selected ships.
	if(groupSelect >= 0)
	{
		// This has to be done in Step() to avoid race conditions.
		if(hasControl)
			player.SetGroup(groupSelect);
		else
			player.SelectGroup(groupSelect, hasShift);
		groupSelect = -1;
	}
	if(doClickNextStep)
	{
		// If a click command is issued, always wait until the next step to act
		// on it, to avoid race conditions.
		doClick = true;
		doClickNextStep = false;
	}
	else
		doClick = false;

	if(doClick && !isRightClick)
	{
		if(uiClickBox.Dimensions())
			doClick = !ammoDisplay.Click(uiClickBox);
		else
			doClick = !ammoDisplay.Click(clickPoint, hasControl);
		doClick = doClick && !player.SelectShips(clickBox, hasShift);
		if(doClick)
		{
			const vector<const Ship *> &stack = escorts.Click(clickPoint);
			if(!stack.empty())
				doClick = !player.SelectShips(stack, hasShift);
			else
				clickPoint /= isRadarClick ? RADAR_SCALE : zoom;
		}
	}

	// Draw crosshairs on all the selected ships.
	for(const weak_ptr<Ship> &selected : player.SelectedShips())
	{
		shared_ptr<Ship> ship = selected.lock();
		if(ship && ship != target && !ship->IsParked() && ship->GetSystem() == player.GetSystem()
				&& !ship->IsDestroyed() && ship->Zoom() > 0.)
		{
			double size = (ship->Width() + ship->Height()) * .35;
			targets.push_back({
				ship->Position() - center,
				Angle(45.) + ship->Facing(),
				size,
				*GameData::Colors().Get("ship target pointer player"),
				4});
		}
	}

	// Draw crosshairs on any minables in range of the flagship's scanners.
	bool shouldShowAsteroidOverlay = Preferences::Has("Show asteroid scanner overlay");
	// Decide before looping whether or not to catalog asteroids. This
	// results in cataloging in-range asteroids roughly 3 times a second.
	bool shouldCatalogAsteroids = (!isAsteroidCatalogComplete && !Random::Int(20));
	if(shouldShowAsteroidOverlay || shouldCatalogAsteroids)
	{
		double scanRangeMetric = flagship ? 10000. * flagship->Attributes().Get("asteroid scan power") : 0.;
		if(flagship && scanRangeMetric && !flagship->IsHyperspacing())
		{
			bool scanComplete = true;
			for(const shared_ptr<Minable> &minable : asteroids.Minables())
			{
				Point offset = minable->Position() - center;
				// Use the squared length, as we used the squared scan range.
				bool inRange = offset.LengthSquared() <= scanRangeMetric;

				// Autocatalog asteroid: Record that the player knows this type of asteroid is available here.
				if(shouldCatalogAsteroids && !asteroidsScanned.contains(minable->DisplayName()))
				{
					scanComplete = false;
					if(!Random::Int(10) && inRange)
					{
						asteroidsScanned.insert(minable->DisplayName());
						for(const auto &payload : minable->GetPayload())
							player.Harvest(payload.outfit);
					}
				}

				if(!shouldShowAsteroidOverlay || !inRange || flagship->GetTargetAsteroid() == minable)
					continue;

				targets.push_back({
					offset,
					minable->Facing(),
					.8 * minable->Radius(),
					GetMinablePointerColor(false),
					3
				});
			}
			if(shouldCatalogAsteroids && scanComplete)
				isAsteroidCatalogComplete = true;
		}
	}
	const auto targetAsteroidPtr = flagship ? flagship->GetTargetAsteroid() : nullptr;
	if(targetAsteroidPtr && !flagship->IsHyperspacing())
		targets.push_back({
			targetAsteroidPtr->Position() - center,
			targetAsteroidPtr->Facing(),
			.8 * targetAsteroidPtr->Radius(),
			GetMinablePointerColor(true),
			3
		});
}



// Begin the next step of calculations.
void Engine::Go()
{
	++step;
	currentCalcBuffer = currentCalcBuffer ? 0 : 1;
	queue.Run([this] { CalculateStep(); });
}



// Give a command on behalf of the player, used for integration tests.
void Engine::GiveCommand(const Command &command)
{
	activeCommands.Set(command);
}



// Pass the list of game events to MainPanel for handling by the player, and any
// UI element generation.
list<ShipEvent> &Engine::Events()
{
	return events;
}



// Draw a frame.
void Engine::Draw() const
{
	Point motionBlur = Preferences::Has("Render motion blur") ? centerVelocity : Point();

	Preferences::ExtendedJumpEffects jumpEffectState = Preferences::GetExtendedJumpEffects();
	if(jumpEffectState != Preferences::ExtendedJumpEffects::OFF)
		motionBlur *= 1. + pow(hyperspacePercentage *
			(jumpEffectState == Preferences::ExtendedJumpEffects::MEDIUM ? 2.5 : 5.), 2);

	GameData::Background().Draw(center, motionBlur, zoom,
		(player.Flagship() ? player.Flagship()->GetSystem() : player.GetSystem()));
	static const Set<Color> &colors = GameData::Colors();
	const Interface *hud = GameData::Interfaces().Get("hud");

	// Draw any active planet labels.
	if(Preferences::Has("Show planet labels"))
		for(const PlanetLabel &label : labels)
			label.Draw();

	draw[currentDrawBuffer].Draw();
	batchDraw[currentDrawBuffer].Draw();

	for(const auto &it : statuses)
	{
		static const Color color[14] = {
			*colors.Get("overlay flagship shields"),
			*colors.Get("overlay friendly shields"),
			*colors.Get("overlay hostile shields"),
			*colors.Get("overlay neutral shields"),
			*colors.Get("overlay outfit scan"),
			*colors.Get("overlay flagship hull"),
			*colors.Get("overlay friendly hull"),
			*colors.Get("overlay hostile hull"),
			*colors.Get("overlay neutral hull"),
			*colors.Get("overlay cargo scan"),
			*colors.Get("overlay flagship disabled"),
			*colors.Get("overlay friendly disabled"),
			*colors.Get("overlay hostile disabled"),
			*colors.Get("overlay neutral disabled")
		};
		Point pos = it.position * zoom;
		double radius = it.radius * zoom;
		if(it.outer > 0.)
			RingShader::Draw(pos, radius + 3., 1.5f, it.outer,
				Color::Multiply(it.alpha, color[it.type]), 0.f, it.angle);
		double dashes = (it.type >= 5) ? 0. : 20. * min<double>(1., zoom);
		if(it.inner > 0.)
			RingShader::Draw(pos, radius, 1.5f, it.inner,
				Color::Multiply(it.alpha, color[5 + it.type]), dashes, it.angle);
		if(it.disabled > 0.)
			RingShader::Draw(pos, radius, 1.5f, it.disabled,
				Color::Multiply(it.alpha, color[10 + it.type]), dashes, it.angle);
	}

	// Draw labels on missiles
	for(const AlertLabel &label : missileLabels)
		label.Draw();

	for(const auto &outline : outlines)
	{
		if(!outline.sprite)
			continue;
		Point size(outline.sprite->Width(), outline.sprite->Height());
		OutlineShader::Draw(outline.sprite, outline.position, size, outline.color, outline.unit, outline.frame);
	}

	if(flash)
		FillShader::Fill(Point(), Point(Screen::Width(), Screen::Height()), Color(flash, flash));

	// Draw messages. Draw the most recent messages first, as some messages
	// may be wrapped onto multiple lines.
	const Font &font = FontSet::Get(14);
	const vector<Messages::Entry> &messages = Messages::Get(step);
	Rectangle messageBox = hud->GetBox("messages");
	WrappedText messageLine(font);
	messageLine.SetWrapWidth(messageBox.Width());
	messageLine.SetParagraphBreak(0.);
	Point messagePoint = Point(messageBox.Left(), messageBox.Bottom());
	for(auto it = messages.rbegin(); it != messages.rend(); ++it)
	{
		messageLine.Wrap(it->message);
		messagePoint.Y() -= messageLine.Height();
		if(messagePoint.Y() < messageBox.Top())
			break;
		float alpha = (it->step + 1000 - step) * .001f;
		messageLine.Draw(messagePoint, Messages::GetColor(it->importance, false)->Additive(alpha));
	}

	// Draw crosshairs around anything that is targeted.
	for(const Target &target : targets)
	{
		Angle a = target.angle;
		Angle da(360. / target.count);

		PointerShader::Bind();
		for(int i = 0; i < target.count; ++i)
		{
			PointerShader::Add(target.center * zoom, a.Unit(), 12.f, 14.f, -target.radius * zoom, target.color);
			a += da;
		}
		PointerShader::Unbind();
	}

	// Draw the heads-up display.
	hud->Draw(info);
	if(hud->HasPoint("radar"))
	{
		radar[currentDrawBuffer].Draw(
			hud->GetPoint("radar"),
			RADAR_SCALE,
			hud->GetValue("radar radius"),
			hud->GetValue("radar pointer radius"));
	}
	if(hud->HasPoint("target") && targetVector.Length() > 20.)
	{
		Point center = hud->GetPoint("target");
		double radius = hud->GetValue("target radius");
		PointerShader::Draw(center, targetVector.Unit(), 10.f, 10.f, radius, Color(1.f));
	}

	// Draw the faction markers.
	if(targetSwizzle >= 0 && hud->HasPoint("faction markers"))
	{
		int width = font.Width(info.GetString("target government"));
		Point center = hud->GetPoint("faction markers");

		const Sprite *mark[2] = {SpriteSet::Get("ui/faction left"), SpriteSet::Get("ui/faction right")};
		// Round the x offsets to whole numbers so the icons are sharp.
		double dx[2] = {(width + mark[0]->Width() + 1) / -2, (width + mark[1]->Width() + 1) / 2};
		for(int i = 0; i < 2; ++i)
			SpriteShader::Draw(mark[i], center + Point(dx[i], 0.), 1., targetSwizzle);
	}
	if(jumpCount && Preferences::Has("Show mini-map"))
		MapPanel::DrawMiniMap(player, .5f * min(1.f, jumpCount / 30.f), jumpInProgress, step);

	// Draw ammo status.
	double ammoIconWidth = hud->GetValue("ammo icon width");
	double ammoIconHeight = hud->GetValue("ammo icon height");
	ammoDisplay.Draw(hud->GetBox("ammo"), Point(ammoIconWidth, ammoIconHeight));

	// Draw escort status.
	escorts.Draw(hud->GetBox("escorts"));

	if(Preferences::Has("Show CPU / GPU load"))
	{
		string loadString = to_string(lround(load * 100.)) + "% CPU";
		Color color = *colors.Get("medium");
		font.Draw(loadString,
			Point(-10 - font.Width(loadString), Screen::Height() * -.5 + 5.), color);
	}
}



// Select the object the player clicked on.
void Engine::Click(const Point &from, const Point &to, bool hasShift, bool hasControl)
{
	// First, see if this is a click on an escort icon.
	doClickNextStep = true;
	this->hasShift = hasShift;
	this->hasControl = hasControl;
	isRightClick = false;

	// Determine if the left-click was within the radar display.
	const Interface *hud = GameData::Interfaces().Get("hud");
	Point radarCenter = hud->GetPoint("radar");
	double radarRadius = hud->GetValue("radar radius");
	if(Preferences::Has("Clickable radar display") && (from - radarCenter).Length() <= radarRadius)
		isRadarClick = true;
	else
		isRadarClick = false;

	clickPoint = isRadarClick ? from - radarCenter : from;
	uiClickBox = Rectangle::WithCorners(from, to);
	if(isRadarClick)
		clickBox = Rectangle::WithCorners(
			(from - radarCenter) / RADAR_SCALE + center,
			(to - radarCenter) / RADAR_SCALE + center);
	else
		clickBox = Rectangle::WithCorners(from / zoom + center, to / zoom + center);
}



void Engine::RClick(const Point &point)
{
	doClickNextStep = true;
	hasShift = false;
	isRightClick = true;

	// Determine if the right-click was within the radar display, and if so, rescale.
	const Interface *hud = GameData::Interfaces().Get("hud");
	Point radarCenter = hud->GetPoint("radar");
	double radarRadius = hud->GetValue("radar radius");
	if(Preferences::Has("Clickable radar display") && (point - radarCenter).Length() <= radarRadius)
		clickPoint = (point - radarCenter) / RADAR_SCALE;
	else
		clickPoint = point / zoom;
}



void Engine::SelectGroup(int group, bool hasShift, bool hasControl)
{
	groupSelect = group;
	this->hasShift = hasShift;
	this->hasControl = hasControl;
}



// Break targeting on all projectiles between the player and the given
// government; gov projectiles stop targeting the player and player's
// projectiles stop targeting gov.
void Engine::BreakTargeting(const Government *gov)
{
	const Government *playerGov = GameData::PlayerGovernment();
	for(Projectile &projectile : projectiles)
	{
		const Government *projectileGov = projectile.GetGovernment();
		const Government *targetGov = projectile.TargetGovernment();
		if((projectileGov == playerGov && targetGov == gov)
			|| (projectileGov == gov && targetGov == playerGov))
			projectile.BreakTarget();
	}
}



void Engine::EnterSystem()
{
	ai.Clean();

	Ship *flagship = player.Flagship();
	if(!flagship)
		return;

	doEnter = true;
	doEnterLabels = true;
	player.IncrementDate();
	const Date &today = player.GetDate();

	const System *system = flagship->GetSystem();
	Audio::PlayMusic(system->MusicName());
	GameData::SetHaze(system->Haze(), false);

	Messages::Add("Entering the " + system->Name() + " system on "
		+ today.ToString() + (system->IsInhabited(flagship) ?
			"." : ". No inhabited planets detected."), Messages::Importance::Daily);

	// Preload landscapes and determine if the player used a wormhole.
	// (It is allowed for a wormhole's exit point to have no sprite.)
	const StellarObject *usedWormhole = nullptr;
	for(const StellarObject &object : system->Objects())
		if(object.HasValidPlanet())
		{
			GameData::Preload(queue, object.GetPlanet()->Landscape());
			if(object.GetPlanet()->IsWormhole() && !usedWormhole
					&& flagship->Position().Distance(object.Position()) < 1.)
				usedWormhole = &object;
		}

	// Advance the positions of every StellarObject and update politics.
	// Remove expired bribes, clearance, and grace periods from past fines.
	GameData::SetDate(today);
	GameData::StepEconomy();
	// SetDate() clears any bribes from yesterday, so restore any auto-clearance.
	for(const Mission &mission : player.Missions())
		if(mission.ClearanceMessage() == "auto")
		{
			mission.Destination()->Bribe(mission.HasFullClearance());
			for(const Planet *planet : mission.Stopovers())
				planet->Bribe(mission.HasFullClearance());
		}

	if(usedWormhole)
	{
		// If ships use a wormhole, they are emitted from its center in
		// its destination system. Player travel causes a date change,
		// thus the wormhole's new position should be used.
		flagship->SetPosition(usedWormhole->Position());
		if(player.HasTravelPlan())
		{
			// Wormhole travel generally invalidates travel plans
			// unless it was planned. For valid travel plans, the
			// next system will be this system, or accessible.
			const System *to = player.TravelPlan().back();
			if(system != to && !flagship->JumpNavigation().JumpFuel(to))
				player.TravelPlan().clear();
		}
	}

	asteroids.Clear();
	for(const System::Asteroid &a : system->Asteroids())
	{
		// Check whether this is a minable or an ordinary asteroid.
		if(a.Type())
			asteroids.Add(a.Type(), a.Count(), a.Energy(), system->AsteroidBelts());
		else
			asteroids.Add(a.Name(), a.Count(), a.Energy());
	}
	asteroidsScanned.clear();
	isAsteroidCatalogComplete = false;

	// Clear any active weather events
	activeWeather.clear();
	// Place five seconds worth of fleets and weather events. Check for
	// undefined fleets by not trying to create anything with no
	// government set.
	for(int i = 0; i < 5; ++i)
	{
		for(const auto &fleet : system->Fleets())
			if(fleet.Get()->GetGovernment() && Random::Int(fleet.Period()) < 60)
				fleet.Get()->Place(*system, newShips);

		auto CreateWeather = [this](const RandomEvent<Hazard> &hazard, Point origin)
		{
			if(hazard.Get()->IsValid() && Random::Int(hazard.Period()) < 60)
			{
				const Hazard *weather = hazard.Get();
				int hazardLifetime = weather->RandomDuration();
				// Elapse this weather event by a random amount of time.
				int elapsedLifetime = hazardLifetime - Random::Int(hazardLifetime + 1);
				activeWeather.emplace_back(weather, hazardLifetime, elapsedLifetime, weather->RandomStrength(), origin);
			}
		};
		for(const auto &hazard : system->Hazards())
			CreateWeather(hazard, Point());
		for(const auto &stellar : system->Objects())
			for(const auto &hazard : stellar.Hazards())
				CreateWeather(hazard, stellar.Position());
	}

	for(const auto &raidFleet : system->RaidFleets())
	{
		double attraction = player.RaidFleetAttraction(raidFleet, system);
		if(attraction > 0.)
			for(int i = 0; i < 10; ++i)
				if(Random::Real() < attraction)
				{
					raidFleet.GetFleet()->Place(*system, newShips);
					Messages::Add("Your fleet has attracted the interest of a "
							+ raidFleet.GetFleet()->GetGovernment()->GetName() + " raiding party.",
							Messages::Importance::Highest);
				}
	}

	grudge.clear();

	projectiles.clear();
	visuals.clear();
	flotsam.clear();
	// Cancel any projectiles, visuals, or flotsam created by ships this step.
	newProjectiles.clear();
	newVisuals.clear();
	newFlotsam.clear();


	center = flagship->Center();

	// Help message for new players. Show this message for the first four days,
	// since the new player ships can make at most four jumps before landing.
	if(today <= player.StartData().GetDate() + 4)
	{
		Messages::Add(GameData::HelpMessage("basics 1"), Messages::Importance::High);
		Messages::Add(GameData::HelpMessage("basics 2"), Messages::Importance::High);
	}
}



void Engine::CalculateStep()
{
	FrameTimer loadTimer;

	// If there is a pending zoom update then use it
	// because the zoom will get updated in the main thread
	// as soon as the calculation thread is finished.
	const double zoom = nextZoom ? nextZoom : this->zoom;

	// Clear the list of objects to draw.
	draw[currentCalcBuffer].Clear(step, zoom);
	batchDraw[currentCalcBuffer].Clear(step, zoom);
	radar[currentCalcBuffer].Clear();

	if(!player.GetSystem())
		return;

	// Handle the mouse input of the mouse navigation
	HandleMouseInput(activeCommands);
	// Now, all the ships must decide what they are doing next.
	ai.Step(activeCommands);

	// Clear the active players commands, they are all processed at this point.
	activeCommands.Clear();

	// Perform actions for all the game objects. In general this is ordered from
	// bottom to top of the draw stack, but in some cases one object type must
	// "act" before another does.

	// The only action stellar objects perform is to launch defense fleets.
	const System *playerSystem = player.GetSystem();
	for(const StellarObject &object : playerSystem->Objects())
		if(object.HasValidPlanet())
			object.GetPlanet()->DeployDefense(newShips);

	// Keep track of the flagship to see if it jumps or enters a wormhole this turn.
	const Ship *flagship = player.Flagship();
	bool flagshipWasUntargetable = (flagship && !flagship->IsTargetable());
	bool wasHyperspacing = (flagship && flagship->IsEnteringHyperspace());
	// First, move the player's flagship.
	if(flagship)
		MoveShip(player.FlagshipPtr(), newVisuals, newFlotsam, newShips, newProjectiles);
	const System *flagshipSystem = (flagship ? flagship->GetSystem() : nullptr);
	bool flagshipIsTargetable = (flagship && flagship->IsTargetable());
	bool flagshipBecameTargetable = flagshipWasUntargetable && flagshipIsTargetable;
	// Then, move the other ships.
	for_each(parallel::par, ships.begin(), ships.end(), [&](const shared_ptr<Ship> &it)
	{
		if(it == player.FlagshipPtr())
			return;
		bool wasUntargetable = !it->IsTargetable();
		MoveShip(it, shipResourceProvider);
		bool isTargetable = it->IsTargetable();
		if(flagshipSystem == it->GetSystem()
			&& ((wasUntargetable && isTargetable) || flagshipBecameTargetable)
			&& isTargetable && flagshipIsTargetable)
				eventQueue.emplace_back(player.FlagshipPtr(), it, ShipEvent::ENCOUNTER);
	});

	// Anti-missile and tractor beam systems are fired separately from normal weaponry.
	// Track which ships have at least one such system ready to fire.
	hasAntiMissile.reserve(ships.size());
	hasTractorBeam.reserve(ships.size());
	copy_if(ships.begin(), ships.end(), back_inserter(hasAntiMissile), [&](const auto &ship)
	{
		return ship->HasAntiMissile();
	});
	copy_if(ships.begin(), ships.end(), back_inserter(hasTractorBeam), [&](const auto &ship)
	{
		return ship->HasTractorBeam();
	});

	// If the flagship just began jumping, play the appropriate sound.
	if(!wasHyperspacing && flagship && flagship->IsEnteringHyperspace())
	{
		bool isJumping = flagship->IsUsingJumpDrive();
		const map<const Sound *, int> &jumpSounds = isJumping
			? flagship->Attributes().JumpSounds() : flagship->Attributes().HyperSounds();
		if(jumpSounds.empty())
			Audio::Play(Audio::Get(isJumping ? "jump drive" : "hyperdrive"));
		else
			for(const auto &sound : jumpSounds)
				Audio::Play(sound.first);
	}
	// Check if the flagship just entered a new system.
	if(flagship && playerSystem != flagship->GetSystem())
	{
		bool wormholeEntry = false;
		// Wormhole travel: mark the wormhole "planet" as visited.
		if(!wasHyperspacing)
			for(const auto &it : playerSystem->Objects())
				if(it.HasValidPlanet() && it.GetPlanet()->IsWormhole() &&
						&it.GetPlanet()->GetWormhole()->WormholeDestination(*playerSystem) == flagship->GetSystem())
				{
					wormholeEntry = true;
					player.Visit(*it.GetPlanet());
				}

		player.SetSystemEntry(wormholeEntry ? SystemEntry::WORMHOLE :
			flagship->IsUsingJumpDrive() ? SystemEntry::JUMP :
			SystemEntry::HYPERDRIVE);
		doFlash = Preferences::Has("Show hyperspace flash");
		playerSystem = flagship->GetSystem();
		player.SetSystem(*playerSystem);
		EnterSystem();
	}
	PrunePointers(ships);

	// Move the asteroids. This must be done before collision detection. Minables
	// may create visuals or flotsam.
	asteroids.Step(newVisuals, newFlotsam, step);

	// Move the flotsam. This must happen after the ships move, because flotsam
	// checks if any ship has picked it up.
	for(const shared_ptr<Flotsam> &it : flotsam)
		it->Move(newVisuals);
	PrunePointers(flotsam);

	// Move the projectiles.
	for(Projectile &projectile : projectiles)
		projectile.Move(newVisuals, newProjectiles);
	Prune(projectiles);

	// Step the weather.
	for(Weather &weather : activeWeather)
		weather.Step(newVisuals, flagship ? flagship->Position() : center);
	Prune(activeWeather);

	// Move the visuals.
	for(Visual &visual : visuals)
		visual.Move();
	Prune(visuals);

	// Perform various minor actions.
	SpawnFleets();
	SpawnPersons();
	GenerateWeather();
	SendHails();
	HandleMouseClicks();

	// Now, take the new objects that were generated this step and splice them
	// on to the ends of the respective lists of objects. These new objects will
	// be drawn this step (and the projectiles will participate in collision
	// detection) but they should not be moved, which is why we put off adding
	// them to the lists until now.
	Append(ships, newShips);
	Append(projectiles, newProjectiles);
	flotsam.splice(flotsam.end(), newFlotsam);
	visuals.splice(visuals.end(), newVisuals);

	// Decrement the count of how long it's been since a ship last asked for help.
	if(grudgeTime)
		--grudgeTime;

	// Populate the collision detection lookup sets.
	FillCollisionSets();

	// Perform collision detection.
	for(Projectile &projectile : projectiles)
		DoCollisions(projectile);
	// Now that collision detection is done, clear the cache of ships with anti-
	// missile systems ready to fire.
	hasAntiMissile.clear();

	// Damage ships from any active weather events.
	for(Weather &weather : activeWeather)
		DoWeather(weather);

	// Check for flotsam collection (collisions with ships).
	for(const shared_ptr<Flotsam> &it : flotsam)
		DoCollection(*it);

	// Now that flotsam collection is done, clear the cache of ships with
	// tractor beam systems ready to fire.
	hasTractorBeam.clear();

	// Check for ship scanning.
	for(const shared_ptr<Ship> &it : ships)
		DoScanning(it);

	// Draw the objects. Start by figuring out where the view should be centered:
	Point newCenter = center;
	Point newCenterVelocity;
	if(flagship)
	{
		bool isHyperspacing = flagship->IsHyperspacing();
		if(isHyperspacing)
			hyperspacePercentage = flagship->GetHyperspacePercentage() / 100.;
		const auto [newCameraCenter, newCameraVelocity] = NewCenter(center, centerVelocity,
			flagship->Center(), flagship->Velocity(), hyperspacePercentage,
			isHyperspacing);
		newCenter = newCameraCenter;
		newCenterVelocity = newCameraVelocity;
	}
	draw[currentCalcBuffer].SetCenter(newCenter, newCenterVelocity);
	batchDraw[currentCalcBuffer].SetCenter(newCenter);
	radar[currentCalcBuffer].SetCenter(newCenter);

	// Populate the radar.
	FillRadar();

	// Draw the planets.
	for(const StellarObject &object : playerSystem->Objects())
		if(object.HasSprite())
		{
			// Don't apply motion blur to very large planets and stars.
			if(object.Width() >= 280.)
				draw[currentCalcBuffer].AddUnblurred(object);
			else
				draw[currentCalcBuffer].Add(object);
		}
	// Draw the asteroids and minables.
	asteroids.Draw(draw[currentCalcBuffer], newCenter, zoom);
	// Draw the flotsam.
	for(const shared_ptr<Flotsam> &it : flotsam)
		draw[currentCalcBuffer].Add(*it);
	// Draw the ships. Skip the flagship, then draw it on top of all the others.
	bool showFlagship = false;
	for(const shared_ptr<Ship> &ship : ships)
		if(ship->GetSystem() == playerSystem && ship->HasSprite())
		{
			if(ship.get() != flagship)
			{
				DrawShipSprites(*ship);
				if(ship->IsThrusting() && !ship->EnginePoints().empty())
				{
					for(const auto &it : ship->Attributes().FlareSounds())
						Audio::Play(it.first, ship->Position());
				}
				else if(ship->IsReversing() && !ship->ReverseEnginePoints().empty())
				{
					for(const auto &it : ship->Attributes().ReverseFlareSounds())
						Audio::Play(it.first, ship->Position());
				}
				if(ship->IsSteering() && !ship->SteeringEnginePoints().empty())
				{
					for(const auto &it : ship->Attributes().SteeringFlareSounds())
						Audio::Play(it.first, ship->Position());
				}
			}
			else
				showFlagship = true;
		}

	if(flagship && showFlagship)
	{
		DrawShipSprites(*flagship);
		if(flagship->IsThrusting() && !flagship->EnginePoints().empty())
		{
			for(const auto &it : flagship->Attributes().FlareSounds())
				Audio::Play(it.first);
		}
		else if(flagship->IsReversing() && !flagship->ReverseEnginePoints().empty())
		{
			for(const auto &it : flagship->Attributes().ReverseFlareSounds())
				Audio::Play(it.first);
		}
		if(flagship->IsSteering() && !flagship->SteeringEnginePoints().empty())
		{
			for(const auto &it : flagship->Attributes().SteeringFlareSounds())
				Audio::Play(it.first);
		}
	}
	// Draw the projectiles.
	for(const Projectile &projectile : projectiles)
		batchDraw[currentCalcBuffer].Add(projectile, projectile.Clip());
	// Draw the visuals.
	for(const Visual &visual : visuals)
		batchDraw[currentCalcBuffer].AddVisual(visual);

	// Keep track of how much of the CPU time we are using.
	loadSum += loadTimer.Time();
	if(++loadCount == 60)
	{
		load = loadSum;
		loadSum = 0.;
		loadCount = 0;
	}
}



// Thread-safe wrapper for MoveShip.
void Engine::MoveShip(const shared_ptr<Ship> &ship, ShipResourceProvider &provider)
{
	const auto lock = provider.Lock();
	MoveShip(ship, lock.get<0>(), lock.get<1>(), lock.get<2>(), lock.get<3>());
}



// Move a ship. Also determine if the ship should generate hyperspace sounds or
// boarding events, fire weapons, and launch fighters.
void Engine::MoveShip(const shared_ptr<Ship> &ship, list<Visual> &newVisuals, list<shared_ptr<Flotsam>> &newFlotsam,
		vector<shared_ptr<Ship>> &newShips, vector<Projectile> &newProjectiles)
{
	// Various actions a ship could have taken last frame may have impacted the accuracy of cached values.
	// Therefore, determine with any information needs recalculated and cache it.
	ship->UpdateCaches();

	const Ship *flagship = player.Flagship();

	bool isJump = ship->IsUsingJumpDrive();
	bool wasHere = (flagship && ship->GetSystem() == flagship->GetSystem());
	bool wasHyperspacing = ship->IsHyperspacing();
	bool wasDisabled = ship->IsDisabled();
	// Give the ship the list of visuals so that it can draw explosions,
	// ion sparks, jump drive flashes, etc.
	ship->Move(newVisuals, newFlotsam);
	if(ship->IsDisabled() && !wasDisabled)
		eventQueue.emplace_back(nullptr, ship, ShipEvent::DISABLE);
	// Bail out if the ship just died.
	if(ship->ShouldBeRemoved())
	{
		// Make sure this ship's destruction was recorded, even if it died from
		// self-destruct.
		if(ship->IsDestroyed())
		{
			eventQueue.emplace_back(nullptr, ship, ShipEvent::DESTROY);
			// Any still-docked ships' destruction must be recorded as well.
			for(const auto &bay : ship->Bays())
				if(bay.ship)
					eventQueue.emplace_back(nullptr, bay.ship, ShipEvent::DESTROY);
		}
		return;
	}

	// Check if we need to play sounds for a ship jumping in or out of
	// the system. Make no sound if it entered via wormhole.
	if(ship.get() != flagship && ship->Zoom() == 1.)
	{
		// The position from where sounds will be played.
		Point position = ship->Position();
		// Did this ship just begin hyperspacing?
		if(wasHere && !wasHyperspacing && ship->IsHyperspacing())
		{
			const map<const Sound *, int> &jumpSounds = isJump
				? ship->Attributes().JumpOutSounds() : ship->Attributes().HyperOutSounds();
			if(jumpSounds.empty())
				Audio::Play(Audio::Get(isJump ? "jump out" : "hyperdrive out"), position);
			else
				for(const auto &sound : jumpSounds)
					Audio::Play(sound.first, position);
		}

		// Did this ship just jump into the player's system?
		if(!wasHere && flagship && ship->GetSystem() == flagship->GetSystem())
		{
			const map<const Sound *, int> &jumpSounds = isJump
				? ship->Attributes().JumpInSounds() : ship->Attributes().HyperInSounds();
			if(jumpSounds.empty())
				Audio::Play(Audio::Get(isJump ? "jump in" : "hyperdrive in"), position);
			else
				for(const auto &sound : jumpSounds)
					Audio::Play(sound.first, position);
		}
	}

	// Boarding:
	bool autoPlunder = !ship->IsYours();
	// The player should not become a docked passenger on some other ship, but AI ships may.
	bool nonDocker = ship.get() == flagship;
	shared_ptr<Ship> victim = ship->Board(autoPlunder, nonDocker);
	if(victim)
		eventQueue.emplace_back(ship, victim,
		ship->GetGovernment()->IsEnemy(victim->GetGovernment()) ?
				ShipEvent::BOARD : ShipEvent::ASSIST);

	// The remaining actions can only be performed by ships in the current system.
	if(ship->GetSystem() != player.GetSystem())
		return;

	// Launch fighters.
	ship->Launch(newShips, newVisuals);

	// Fire weapons.
	ship->Fire(newProjectiles, newVisuals);
}



// Populate the ship collision detection set for projectile & flotsam computations.
void Engine::FillCollisionSets()
{
	shipCollisions.Clear(step);
	for(const shared_ptr<Ship> &it : ships)
		if(it->GetSystem() == player.GetSystem() && it->Zoom() == 1.)
			shipCollisions.Add(*it);

	// Get the ship collision set ready to query.
	shipCollisions.Finish();
}



// Spawn NPC (both mission and "regular") ships into the player's universe. Non-
// mission NPCs are only spawned in or adjacent to the player's system.
void Engine::SpawnFleets()
{
	// If the player has a pending boarding mission, spawn its NPCs.
	if(player.ActiveBoardingMission())
	{
		Place(player.ActiveBoardingMission()->NPCs(), player.FlagshipPtr());
		player.ClearActiveBoardingMission();
	}

	// Non-mission NPCs spawn at random intervals in neighboring systems,
	// or coming from planets in the current one.
	for(const auto &fleet : player.GetSystem()->Fleets())
		if(!Random::Int(fleet.Period()))
		{
			const Government *gov = fleet.Get()->GetGovernment();
			if(!gov)
				continue;

			// Don't spawn a fleet if its allies in-system already far outnumber
			// its enemies. This is to avoid having a system get mobbed with
			// massive numbers of "reinforcements" during a battle.
			int64_t enemyStrength = ai.EnemyStrength(gov);
			if(enemyStrength && ai.AllyStrength(gov) > 2 * enemyStrength)
				continue;

			fleet.Get()->Enter(*player.GetSystem(), newShips);
		}
}



// At random intervals, create new special "persons" who enter the current system.
void Engine::SpawnPersons()
{
	if(Random::Int(GameData::GetGamerules().PersonSpawnPeriod()) || player.GetSystem()->Links().empty())
		return;

	// Loop through all persons once to see if there are any who can enter
	// this system.
	int sum = 0;
	for(const auto &it : GameData::Persons())
		sum += it.second.Frequency(player.GetSystem());
	// Bail out if there are no eligible persons.
	if(!sum)
		return;

	// Although an attempt to spawn a person is made every 10 minutes on average,
	// that attempt can still fail due to an added weight for no person to spawn.
	sum = Random::Int(sum + GameData::GetGamerules().NoPersonSpawnWeight());
	for(const auto &it : GameData::Persons())
	{
		const Person &person = it.second;
		sum -= person.Frequency(player.GetSystem());
		if(sum < 0)
		{
			const System *source = nullptr;
			shared_ptr<Ship> parent;
			for(const shared_ptr<Ship> &ship : person.Ships())
			{
				ship->Recharge();
				if(ship->Name().empty())
					ship->SetName(it.first);
				ship->SetGovernment(person.GetGovernment());
				ship->SetPersonality(person.GetPersonality());
				ship->SetHailPhrase(person.GetHail());
				if(!parent)
					parent = ship;
				else
					ship->SetParent(parent);
				// Make sure all ships in a "person" definition enter from the
				// same source system.
				source = Fleet::Enter(*player.GetSystem(), *ship, source);
				newShips.push_back(ship);
			}

			break;
		}
	}
}



// Generate weather from the current system's hazards.
void Engine::GenerateWeather()
{
	auto CreateWeather = [this](const RandomEvent<Hazard> &hazard, Point origin)
	{
		if(hazard.Get()->IsValid() && !Random::Int(hazard.Period()))
		{
			const Hazard *weather = hazard.Get();
			// If a hazard has activated, generate a duration and strength of the
			// resulting weather and place it in the list of active weather.
			int duration = weather->RandomDuration();
			activeWeather.emplace_back(weather, duration, duration, weather->RandomStrength(), origin);
		}
	};
	// If this system has any hazards, see if any have activated this frame.
	for(const auto &hazard : player.GetSystem()->Hazards())
		CreateWeather(hazard, Point());
	for(const auto &stellar : player.GetSystem()->Objects())
		for(const auto &hazard : stellar.Hazards())
			CreateWeather(hazard, stellar.Position());
}



// At random intervals, have one of the ships in the game send you a hail.
void Engine::SendHails()
{
	if(Random::Int(600) || player.IsDead() || ships.empty())
		return;

	vector<shared_ptr<const Ship>> canSend;
	canSend.reserve(ships.size());

	// When deciding who will send a hail, only consider ships that can send hails.
	for(auto &it : ships)
		if(it && it->CanSendHail(player, true))
			canSend.push_back(it);

	if(canSend.empty())
		// No ships can send hails.
		return;

	// Randomly choose a ship to send the hail.
	unsigned i = Random::Int(canSend.size());
	shared_ptr<const Ship> source = canSend[i];

	// Generate a random hail message.
	SendMessage(source, source->GetHail(player.GetSubstitutions()));
}



// Handle any keyboard inputs for the engine. This is done in the main thread
// after all calculation threads are paused to avoid race conditions.
void Engine::HandleKeyboardInputs()
{
	Ship *flagship = player.Flagship();

	// Commands can't be issued if your flagship is dead.
	if(!flagship || flagship->IsDestroyed())
		return;

	// Determine which new keys were pressed by the player.
	Command oldHeld = keyHeld;
	keyHeld.ReadKeyboard();
	Command keyDown = keyHeld.AndNot(oldHeld);

	// Certain commands are always sent when the corresponding key is depressed.
	static const Command maneuveringCommands = Command::AFTERBURNER | Command::BACK |
		Command::FORWARD | Command::LEFT | Command::RIGHT;

	// Transfer all commands that need to be active as long as the corresponding key is pressed.
	activeCommands |= keyHeld.And(Command::PRIMARY | Command::SECONDARY | Command::SCAN |
		maneuveringCommands | Command::SHIFT | Command::MOUSE_TURNING_HOLD);

	// Certain commands (e.g. LAND, BOARD) are debounced, allowing the player to toggle between
	// navigable destinations in the system.
	static const Command debouncedCommands = Command::LAND | Command::BOARD;
	constexpr int keyCooldown = 60;
	++keyInterval;
	if(oldHeld.Has(debouncedCommands))
		keyInterval = 0;

	// If all previously-held maneuvering keys have been released,
	// restore any autopilot commands still being requested.
	if(!keyHeld.Has(maneuveringCommands) && oldHeld.Has(maneuveringCommands))
	{
		activeCommands |= keyHeld.And(Command::JUMP | Command::FLEET_JUMP | debouncedCommands);

		// Do not switch debounced targets when restoring autopilot.
		keyInterval = keyCooldown;
	}

	// If holding JUMP or toggling a debounced command, also send WAIT. This prevents the jump from
	// starting (e.g. while escorts are aligning), or switches the associated debounced target.
	if(keyHeld.Has(Command::JUMP) || (keyInterval < keyCooldown && keyHeld.Has(debouncedCommands)))
		activeCommands |= Command::WAIT;

	// Transfer all newly pressed, unhandled keys to active commands.
	activeCommands |= keyDown;

	// Some commands are activated by combining SHIFT with a different key.
	if(keyHeld.Has(Command::SHIFT))
	{
		// Translate shift+BACK to a command to a STOP command to stop all movement of the flagship.
		// Translation is done here to allow the autopilot (which will execute the STOP-command) to
		// act on a single STOP command instead of the shift+BACK modifier.
		if(keyHeld.Has(Command::BACK))
		{
			activeCommands |= Command::STOP;
			activeCommands.Clear(Command::BACK);
		}
		else if(keyHeld.Has(Command::JUMP))
			activeCommands |= Command::FLEET_JUMP;
	}

	if(keyHeld.Has(Command::AUTOSTEER) && !activeCommands.Turn()
			&& !activeCommands.Has(Command::LAND | Command::JUMP | Command::BOARD | Command::STOP))
		activeCommands |= Command::AUTOSTEER;
}



// Handle any mouse clicks. This is done in the calculation thread rather than
// in the main UI thread to avoid race conditions.
void Engine::HandleMouseClicks()
{
	// Mouse clicks can't be issued if your flagship is dead.
	Ship *flagship = player.Flagship();
	if(!flagship)
		return;

	// Handle escort travel orders sent via the Map.
	if(player.HasEscortDestination())
	{
		auto moveTarget = player.GetEscortDestination();
		ai.IssueMoveTarget(moveTarget.second, moveTarget.first);
		player.SetEscortDestination();
	}

	// If there is no click event sent while the engine was active, bail out.
	if(!doClick)
		return;

	// Check for clicks on stellar objects. Only left clicks apply, and the
	// flagship must not be in the process of landing or taking off.
	bool clickedPlanet = false;
	const System *playerSystem = player.GetSystem();
	if(!isRightClick && flagship->Zoom() == 1.)
		for(const StellarObject &object : playerSystem->Objects())
			if(object.HasSprite() && object.HasValidPlanet())
			{
				// If the player clicked to land on a planet,
				// do so unless already landing elsewhere.
				Point position = object.Position() - center;
				const Planet *planet = object.GetPlanet();
				if(planet->IsAccessible(flagship) && (clickPoint - position).Length() < object.Radius())
				{
					if(&object == flagship->GetTargetStellar())
					{
						if(!planet->CanLand(*flagship))
							Messages::Add("The authorities on " + planet->Name()
									+ " refuse to let you land.", Messages::Importance::Highest);
						else
						{
							activeCommands |= Command::LAND;
							Messages::Add("Landing on " + planet->Name() + ".", Messages::Importance::High);
						}
					}
					else
						flagship->SetTargetStellar(&object);

					clickedPlanet = true;
				}
			}

	// Check for clicks on ships in this system.
	double clickRange = 50.;
	shared_ptr<Ship> clickTarget;
	for(shared_ptr<Ship> &ship : ships)
		if(ship->GetSystem() == playerSystem && &*ship != flagship && ship->IsTargetable())
		{
			Point position = ship->Position() - flagship->Position();
			const Mask &mask = ship->GetMask(step);
			double range = mask.Range(clickPoint - position, ship->Facing());
			if(range <= clickRange)
			{
				clickRange = range;
				clickTarget = ship;
				// If we've found an enemy within the click zone, favor
				// targeting it rather than any other ship. Otherwise, keep
				// checking for hits because another ship might be an enemy.
				if(!range && ship->GetGovernment()->IsEnemy())
					break;
			}
		}

	bool clickedAsteroid = false;
	if(clickTarget)
	{
		if(isRightClick)
			ai.IssueShipTarget(clickTarget);
		else
		{
			// Left click: has your flagship select or board the target.
			if(clickTarget == flagship->GetTargetShip())
				activeCommands |= Command::BOARD;
			else
			{
				flagship->SetTargetShip(clickTarget);
				if(clickTarget->IsYours())
					player.SelectShip(clickTarget.get(), hasShift);
			}
		}
	}
	else if(flagship->Attributes().Get("asteroid scan power"))
	{
		// If the click was not on any ship, check if it was on a minable.
		double scanRange = 100. * sqrt(flagship->Attributes().Get("asteroid scan power"));
		for(const shared_ptr<Minable> &minable : asteroids.Minables())
		{
			Point position = minable->Position() - flagship->Position();
			if(position.Length() > scanRange)
				continue;

			double range = clickPoint.Distance(position) - minable->Radius();
			if(range <= clickRange)
			{
				clickedAsteroid = true;
				clickRange = range;
				flagship->SetTargetAsteroid(minable);
				if(isRightClick)
					ai.IssueAsteroidTarget(minable);
			}
		}
	}
	if(isRightClick && !clickTarget && !clickedAsteroid && !isMouseTurningEnabled)
		ai.IssueMoveTarget(clickPoint + center, playerSystem);

	// Treat an "empty" click as a request to clear targets.
	if(!clickTarget && !isRightClick && !clickedAsteroid && !clickedPlanet)
		flagship->SetTargetShip(nullptr);
}



// Determines alternate mouse turning, setting player mouse angle, and right-click firing weapons.
void Engine::HandleMouseInput(Command &activeCommands)
{
	isMouseHoldEnabled = activeCommands.Has(Command::MOUSE_TURNING_HOLD);
	bool isMouseToggleEnabled = Preferences::Has("Control ship with mouse");

	// XOR mouse hold and mouse toggle. If mouse toggle is OFF, then mouse hold
	// will temporarily turn ON mouse control. If mouse toggle is ON, then mouse
	// hold will temporarily turn OFF mouse control.
	isMouseTurningEnabled = (isMouseHoldEnabled ^ isMouseToggleEnabled);
	if(!isMouseTurningEnabled)
		return;
	activeCommands.Set(Command::MOUSE_TURNING_HOLD);
	bool rightMouseButtonHeld = false;
	int mousePosX;
	int mousePosY;
	if((SDL_GetMouseState(&mousePosX, &mousePosY) & SDL_BUTTON_RMASK) != 0)
		rightMouseButtonHeld = true;
	double relX = mousePosX - Screen::RawWidth() / 2.0;
	double relY = mousePosY - Screen::RawHeight() / 2.0;
	ai.SetMousePosition(Point(relX, relY));

	// Activate firing command.
	if(isMouseTurningEnabled && rightMouseButtonHeld)
		activeCommands.Set(Command::PRIMARY);
}



// Perform collision detection. Note that unlike the preceding functions, this
// one adds any visuals that are created directly to the main visuals list. If
// this is multi-threaded in the future, that will need to change.
void Engine::DoCollisions(Projectile &projectile)
{
	// The asteroids can collide with projectiles, the same as any other
	// object. If the asteroid turns out to be closer than the ship, it
	// shields the ship (unless the projectile has a blast radius).
	vector<Collision> collisions;
	const Government *gov = projectile.GetGovernment();
	const Weapon &weapon = projectile.GetWeapon();

	if(projectile.ShouldExplode())
		collisions.emplace_back(nullptr, CollisionType::NONE, 0.);
	else if(weapon.IsPhasing() && projectile.Target())
	{
		// "Phasing" projectiles that have a target will never hit any other ship.
		// They also don't care whether the weapon has "no ship collisions" on, as
		// otherwise a phasing projectile would never hit anything.
		shared_ptr<Ship> target = projectile.TargetPtr();
		if(target)
		{
			Point offset = projectile.Position() - target->Position();
			double range = target->GetMask(step).Collide(offset, projectile.Velocity(), target->Facing());
			if(range < 1.)
				collisions.emplace_back(target.get(), CollisionType::SHIP, range);
		}
	}
	else
	{
		// For weapons with a trigger radius, check if any detectable object will set it off.
		double triggerRadius = weapon.TriggerRadius();
		if(triggerRadius)
		{
			vector<Body *> inRadius;
			inRadius.reserve(min(static_cast<vector<Body *>::size_type>(triggerRadius), ships.size()));
			shipCollisions.Circle(projectile.Position(), triggerRadius, inRadius);
			for(const Body *body : inRadius)
			{
				const Ship *ship = reinterpret_cast<const Ship *>(body);
				if(body == projectile.Target() || (gov->IsEnemy(body->GetGovernment())
						&& !ship->IsCloaked()))
				{
					collisions.emplace_back(nullptr, CollisionType::NONE, 0.);
					break;
				}
			}
		}

		// If nothing triggered the projectile, check for collisions with ships and asteroids.
		if(collisions.empty())
		{
			if(weapon.CanCollideShips())
				shipCollisions.Line(projectile, collisions);
			if(weapon.CanCollideAsteroids())
				asteroids.CollideAsteroids(projectile, collisions);
			if(weapon.CanCollideMinables())
				asteroids.CollideMinables(projectile, collisions);
		}
	}

	// Sort the Collisions by increasing range so that the closer collisions are evaluated first.
	sort(collisions.begin(), collisions.end());

	// Run all collisions until either the projectile dies or there are no more collisions left.
	for(Collision &collision : collisions)
	{
		Body *hit = collision.HitBody();
		CollisionType collisionType = collision.GetCollisionType();
		double range = collision.IntersectionRange();

		shared_ptr<Ship> shipHit;
		if(hit && collisionType == CollisionType::SHIP)
			shipHit = reinterpret_cast<Ship *>(hit)->shared_from_this();

		// Don't collide with carried ships that are disabled and not directly targeted.
		if(shipHit && hit != projectile.Target()
				&& !FighterHitHelper::IsValidTarget(shipHit.get()))
			continue;

		// If the ship is cloaked, and phasing, then skip this ship (during this step).
		if(shipHit && shipHit->Phases(projectile))
			continue;

		// Create the explosion the given distance along the projectile's
		// motion path for this step.
		projectile.Explode(visuals, range, hit ? hit->Velocity() : Point());

		const DamageProfile damage(projectile.GetInfo(range));

		// If this projectile has a blast radius, find all ships within its
		// radius. Otherwise, only one is damaged.
		// TODO: Also deal blast damage to minables?
		double blastRadius = weapon.BlastRadius();
		if(blastRadius)
		{
			// Even friendly ships can be hit by the blast, unless it is a
			// "safe" weapon.
			Point hitPos = projectile.Position() + range * projectile.Velocity();
			bool isSafe = weapon.IsSafe();
			vector<Body *> blastCollisions;
			blastCollisions.reserve(32);
			shipCollisions.Circle(hitPos, blastRadius, blastCollisions);
			for(Body *body : blastCollisions)
			{
				Ship *ship = reinterpret_cast<Ship *>(body);
				bool targeted = (projectile.Target() == ship);
				// Phasing cloaked ship will have a chance to ignore the effects of the explosion.
				if((isSafe && !targeted && !gov->IsEnemy(ship->GetGovernment())) || ship->Phases(projectile))
					continue;

				// Only directly targeted ships get provoked by blast weapons.
				int eventType = ship->TakeDamage(visuals, damage.CalculateDamage(*ship, ship == hit),
					targeted ? gov : nullptr);
				if(eventType)
					eventQueue.emplace_back(gov, ship->shared_from_this(), eventType);
			}
		}
		else if(hit)
		{
			if(collisionType == CollisionType::SHIP)
			{
				int eventType = shipHit->TakeDamage(visuals, damage.CalculateDamage(*shipHit), gov);
				if(eventType)
					eventQueue.emplace_back(gov, shipHit, eventType);
			}
			else if(collisionType == CollisionType::MINABLE)
				reinterpret_cast<Minable *>(hit)->TakeDamage(projectile);
		}

		if(shipHit)
			DoGrudge(shipHit, gov);
		if(projectile.IsDead())
			break;
	}

	// If the projectile is still alive, give the anti-missile systems a chance to shoot it down.
	if(!projectile.IsDead() && projectile.MissileStrength())
	{
		for(auto &ship : hasAntiMissile)
			if(ship.get() == projectile.Target() || gov->IsEnemy(ship->GetGovernment()))
				if(ship->FireAntiMissile(projectile, visuals))
				{
					projectile.Kill();
					break;
				}
	}
}



// Determine whether any active weather events have impacted the ships within
// the system. As with DoCollisions, this function adds visuals directly to
// the main visuals list.
void Engine::DoWeather(Weather &weather)
{
	weather.CalculateStrength();
	if(weather.HasWeapon() && !Random::Int(weather.Period()))
	{
		const Hazard *hazard = weather.GetHazard();
		const DamageProfile damage(weather.GetInfo());

		// Get all ship bodies that are touching a ring defined by the hazard's min
		// and max ranges at the hazard's origin. Any ship touching this ring takes
		// hazard damage.
		vector<Body *> affectedShips;
		if(hazard->SystemWide())
			affectedShips = shipCollisions.All();
		else
		{
			affectedShips.reserve(ships.size());
			shipCollisions.Ring(weather.Origin(), hazard->MinRange(), hazard->MaxRange(), affectedShips);
		}
		for(Body *body : affectedShips)
		{
			Ship *hit = reinterpret_cast<Ship *>(body);
			hit->TakeDamage(visuals, damage.CalculateDamage(*hit), nullptr);
		}
	}
}



// Check if any ship collected the given flotsam.
void Engine::DoCollection(Flotsam &flotsam)
{
	// Check if any ship can pick up this flotsam. Cloaked ships without "cloaked pickup" cannot act.
	Ship *collector = nullptr;
	vector<Body *> pickupShips;
	pickupShips.reserve(16);
	shipCollisions.Circle(flotsam.Position(), 5., pickupShips);
	for(Body *body : pickupShips)
	{
		Ship *ship = reinterpret_cast<Ship *>(body);
		if(!ship->CannotAct(Ship::ActionType::PICKUP) && ship->CanPickUp(flotsam))
		{
			collector = ship;
			break;
		}
	}
	// If the flotsam was not collected, give tractor beam systems a chance to
	// pull it.
	if(!collector)
	{
		// Keep track of the net effect of all the tractor beams pulling on
		// this flotsam.
		Point pullVector;
		// Also determine the average velocity of the ships pulling on this flotsam.
		Point avgShipVelocity;
		int count = 0;
		for(auto &ship : hasTractorBeam)
		{
			Point shipPull = ship->FireTractorBeam(flotsam, visuals);
			if(shipPull)
			{
				pullVector += shipPull;
				avgShipVelocity += ship->Velocity();
				++count;
			}
		}

		if(pullVector)
		{
			// If any tractor beams successfully fired on this flotsam, also drag the flotsam with
			// the average velocity of each ship.
			// When dealing with individual ships, this makes tractor beams feel more capable of
			// dragging flotsam to the ship. Otherwise, a ship could be drifting away from a flotsam
			// at the same speed that the tractor beam is pulling the flotsam toward the ship,
			// which looks awkward and makes the tractor beam feel pointless; the whole point of
			// a tractor beam should be that it collects flotsam for you.
			// This does mean that if you fly toward a flotsam that is in your tractor beam then
			// you'll be pushing the flotsam away from your ship, but the pull of the tractor beam
			// will still slowly close the distance between the ship and the flotsam.
			// When dealing with multiple ships, this causes a better appearance of a struggle between
			// the ships all trying to get a hold of the flotsam should the ships all have similar velocities.
			// If the ships have differing velocities, then it can make it look like the quicker ship is
			// yanking the flotsam away from the slower ship.
			pullVector += avgShipVelocity / count;
			flotsam.SetVelocity(pullVector);
		}
		return;
	}

	// Checks for player FlotsamCollection setting
	bool collectorIsFlagship = collector == player.Flagship();
	if(collector->IsYours())
	{
		const auto flotsamSetting = Preferences::GetFlotsamCollection();
		if(flotsamSetting == Preferences::FlotsamCollection::OFF)
			return;
		if(collectorIsFlagship && flotsamSetting == Preferences::FlotsamCollection::ESCORT)
			return;
		if(!collectorIsFlagship && flotsamSetting == Preferences::FlotsamCollection::FLAGSHIP)
			return;
	}

	// Transfer cargo from the flotsam to the collector ship.
	int amount = flotsam.TransferTo(collector);

	// If the collector is not one of the player's ships, we can bail out now.
	if(!collector->IsYours())
		return;

	if(!collectorIsFlagship && !Preferences::Has("Extra fleet status messages"))
		return;

	// One of your ships picked up this flotsam. Describe who it was.
	string name = (collectorIsFlagship ? "You" :
			"Your " + collector->Noun() + " \"" + collector->Name() + "\"") + " picked up ";
	// Describe what they collected from this flotsam.
	string commodity;
	string message;
	if(flotsam.OutfitType())
	{
		const Outfit *outfit = flotsam.OutfitType();
		if(outfit->Get("minable") > 0.)
		{
			commodity = outfit->DisplayName();
			player.Harvest(outfit);
		}
		else
			message = name + to_string(amount) + " "
				+ (amount == 1 ? outfit->DisplayName() : outfit->PluralName()) + ".";
	}
	else
		commodity = flotsam.CommodityType();

	// If an ordinary commodity or harvestable was collected, describe it in
	// terms of tons, not in terms of units.
	if(!commodity.empty())
	{
		double amountInTons = amount * flotsam.UnitSize();
		message = name + Format::CargoString(amountInTons, Format::LowerCase(commodity)) + ".";
	}

	// Unless something went wrong while forming the message, display it.
	if(!message.empty())
	{
		int free = collector->Cargo().Free();
		message += " (" + Format::CargoString(free, "free space") + " remaining.)";
		Messages::Add(message, Messages::Importance::High);
	}
}



// Scanning can't happen in the same loop as ship movement because it relies on
// all the ships already being in their final position for this step.
void Engine::DoScanning(const shared_ptr<Ship> &ship)
{
	int scan = ship->Scan(player);
	if(scan)
	{
		shared_ptr<Ship> target = ship->GetTargetShip();
		if(target && target->IsTargetable())
			eventQueue.emplace_back(ship, target, scan);
	}
}



// Fill in all the objects in the radar display.
void Engine::FillRadar()
{
	const Ship *flagship = player.Flagship();
	const System *playerSystem = player.GetSystem();

	// Add stellar objects.
	for(const StellarObject &object : playerSystem->Objects())
		if(object.HasSprite())
		{
			double r = max(2., object.Radius() * .03 + .5);
			radar[currentCalcBuffer].Add(object.RadarType(flagship), object.Position(), r, r - 1.);
		}

	// Add pointers for neighboring systems.
	if(flagship)
	{
		const System *targetSystem = flagship->GetTargetSystem();
		const set<const System *> &links = (flagship->JumpNavigation().HasJumpDrive()) ?
			playerSystem->JumpNeighbors(flagship->JumpNavigation().JumpRange()) : playerSystem->Links();
		for(const System *system : links)
			if(player.HasSeen(*system))
				radar[currentCalcBuffer].AddPointer(
					(system == targetSystem) ? Radar::SPECIAL : Radar::INACTIVE,
					system->Position() - playerSystem->Position());
	}

	// Add viewport brackets.
	if(!Preferences::Has("Disable viewport on radar"))
	{
		radar[currentCalcBuffer].AddViewportBoundary(Screen::TopLeft() / zoom);
		radar[currentCalcBuffer].AddViewportBoundary(Screen::TopRight() / zoom);
		radar[currentCalcBuffer].AddViewportBoundary(Screen::BottomLeft() / zoom);
		radar[currentCalcBuffer].AddViewportBoundary(Screen::BottomRight() / zoom);
	}

	// Add ships. Also check if hostile ships have newly appeared.
	bool hasHostiles = false;
	for(shared_ptr<Ship> &ship : ships)
		if(ship->GetSystem() == playerSystem)
		{
			// Do not show cloaked ships on the radar, except the player's ships, and those who should show on radar.
			bool isYours = ship->IsYours();
			if(ship->IsCloaked() && !isYours)
				continue;

			// Figure out what radar color should be used for this ship.
			bool isYourTarget = (flagship && ship == flagship->GetTargetShip());
			int type = isYourTarget ? Radar::SPECIAL : RadarType(*ship, step);
			// Calculate how big the radar dot should be.
			double size = sqrt(ship->Width() + ship->Height()) * .14 + .5;

			radar[currentCalcBuffer].Add(type, ship->Position(), size);

			// Check if this is a hostile ship.
			hasHostiles |= (!ship->IsDisabled() && ship->GetGovernment()->IsEnemy()
				&& ship->GetTargetShip() && ship->GetTargetShip()->IsYours());
		}
	// If hostile ships have appeared, play the siren.
	if(alarmTime)
		--alarmTime;
	else if(hasHostiles && !hadHostiles)
	{
		if(Preferences::PlayAudioAlert())
			Audio::Play(Audio::Get("alarm"));
		alarmTime = 300;
		hadHostiles = true;
	}
	else if(!hasHostiles)
		hadHostiles = false;

	// Add projectiles that have a missile strength or homing.
	for(Projectile &projectile : projectiles)
	{
		if(projectile.MissileStrength())
		{
			bool isEnemy = projectile.GetGovernment() && projectile.GetGovernment()->IsEnemy();
			radar[currentCalcBuffer].Add(
				isEnemy ? Radar::SPECIAL : Radar::INACTIVE, projectile.Position(), 1.);
		}
		else if(projectile.GetWeapon().BlastRadius())
			radar[currentCalcBuffer].Add(Radar::SPECIAL, projectile.Position(), 1.8);
	}
}



// Each ship is drawn as an entire stack of sprites, including hardpoint sprites
// and engine flares and any fighters it is carrying externally.
void Engine::DrawShipSprites(const Ship &ship)
{
	bool hasFighters = ship.PositionFighters();
	double cloak = ship.Cloaking();
	bool drawCloaked = (cloak && ship.IsYours());
	bool fancyCloak = Preferences::Has("Cloaked ship outlines");
	auto &itemsToDraw = draw[currentCalcBuffer];
	auto drawObject = [&itemsToDraw, cloak, drawCloaked, fancyCloak](const Body &body) -> void
	{
		// Draw cloaked/cloaking sprites swizzled red or transparent (depending on whether we are using fancy
		// cloaking effects), and overlay this solid sprite with an increasingly transparent "regular" sprite.
		if(drawCloaked)
			itemsToDraw.AddSwizzled(body, fancyCloak ? 9 : 27, fancyCloak ? 0.5 : 0.25);
		itemsToDraw.Add(body, cloak);
	};

	if(hasFighters)
		for(const Ship::Bay &bay : ship.Bays())
			if(bay.side == Ship::Bay::UNDER && bay.ship)
				drawObject(*bay.ship);

	if(ship.IsThrusting() && !ship.EnginePoints().empty())
		DrawFlareSprites(ship, draw[currentCalcBuffer], ship.EnginePoints(),
			ship.Attributes().FlareSprites(), Ship::EnginePoint::UNDER);
	else if(ship.IsReversing() && !ship.ReverseEnginePoints().empty())
		DrawFlareSprites(ship, draw[currentCalcBuffer], ship.ReverseEnginePoints(),
			ship.Attributes().ReverseFlareSprites(), Ship::EnginePoint::UNDER);
	if(ship.IsSteering() && !ship.SteeringEnginePoints().empty())
		DrawFlareSprites(ship, draw[currentCalcBuffer], ship.SteeringEnginePoints(),
			ship.Attributes().SteeringFlareSprites(), Ship::EnginePoint::UNDER);

	auto drawHardpoint = [&drawObject, &ship](const Hardpoint &hardpoint) -> void
	{
		if(hardpoint.GetOutfit() && hardpoint.GetOutfit()->HardpointSprite().HasSprite())
		{
			Body body(
				hardpoint.GetOutfit()->HardpointSprite(),
				ship.Position() + ship.Zoom() * ship.Facing().Rotate(hardpoint.GetPoint()),
				ship.Velocity(),
				ship.Facing() + hardpoint.GetAngle(),
				ship.Zoom());
			drawObject(body);
		}
	};

	for(const Hardpoint &hardpoint : ship.Weapons())
		if(hardpoint.IsUnder())
			drawHardpoint(hardpoint);
	drawObject(ship);
	for(const Hardpoint &hardpoint : ship.Weapons())
		if(!hardpoint.IsUnder())
			drawHardpoint(hardpoint);

	if(ship.IsThrusting() && !ship.EnginePoints().empty())
		DrawFlareSprites(ship, draw[currentCalcBuffer], ship.EnginePoints(),
			ship.Attributes().FlareSprites(), Ship::EnginePoint::OVER);
	else if(ship.IsReversing() && !ship.ReverseEnginePoints().empty())
		DrawFlareSprites(ship, draw[currentCalcBuffer], ship.ReverseEnginePoints(),
			ship.Attributes().ReverseFlareSprites(), Ship::EnginePoint::OVER);
	if(ship.IsSteering() && !ship.SteeringEnginePoints().empty())
		DrawFlareSprites(ship, draw[currentCalcBuffer], ship.SteeringEnginePoints(),
			ship.Attributes().SteeringFlareSprites(), Ship::EnginePoint::OVER);

	if(hasFighters)
		for(const Ship::Bay &bay : ship.Bays())
			if(bay.side == Ship::Bay::OVER && bay.ship)
				drawObject(*bay.ship);
}



// If a ship just damaged another ship, update information on who has asked the
// player for assistance (and ask for assistance if appropriate).
void Engine::DoGrudge(const shared_ptr<Ship> &target, const Government *attacker)
{
	if(attacker->IsPlayer())
	{
		shared_ptr<const Ship> previous = grudge[target->GetGovernment()].lock();
		if(previous && previous->CanSendHail(player))
		{
			grudge[target->GetGovernment()].reset();
			SendMessage(previous, "Thank you for your assistance, Captain "
				+ player.LastName() + "!");
		}
		return;
	}
	if(grudgeTime)
		return;

	// Check who currently has a grudge against this government. Also check if
	// someone has already said "thank you" today.
	if(grudge.contains(attacker))
	{
		shared_ptr<const Ship> previous = grudge[attacker].lock();
		// If the previous ship is destroyed, or was able to send a
		// "thank you" already, skip sending a new thanks.
		if(!previous || previous->CanSendHail(player))
			return;
	}

	// If an enemy of the player, or being attacked by those that are
	// not enemies of the player, do not request help.
	if(target->GetGovernment()->IsEnemy() || !attacker->IsEnemy())
		return;
	// Ensure that this attacked ship is able to send hails (e.g. not mute,
	// a player ship, automaton, shares a language with the player, etc.)
	if(!target || !target->CanSendHail(player))
		return;

	// No active ship has a grudge already against this government.
	// Check the relative strength of this ship and its attackers.
	double attackerStrength = 0.;
	int attackerCount = 0;
	for(const shared_ptr<Ship> &ship : ships)
		if(ship->GetGovernment() == attacker && ship->GetTargetShip() == target)
		{
			++attackerCount;
			attackerStrength += (ship->Shields() + ship->Hull()) * ship->Strength();
		}

	// Only ask for help if outmatched.
	double targetStrength = (target->Shields() + target->Hull()) * target->Strength();
	if(attackerStrength <= targetStrength)
		return;

	// Ask for help more frequently if the battle is very lopsided.
	double ratio = attackerStrength / targetStrength - 1.;
	if(Random::Real() * 10. > ratio)
		return;

	grudge[attacker] = target;
	grudgeTime = 120;
	string message;
	if(target->GetPersonality().IsDaring())
	{
		message = "Please assist us in ";
		message += (target->GetPersonality().Disables() ? "disabling " : "destroying ");
		message += (attackerCount == 1 ? "this " : "these ");
		message += attacker->GetName();
		message += (attackerCount == 1 ? " ship." : " ships.");
	}
	else
	{
		message = "We are under attack by ";
		if(attackerCount == 1)
			message += "a ";
		message += attacker->GetName();
		message += (attackerCount == 1 ? " ship" : " ships");
		message += ". Please assist us!";
	}
	SendMessage(target, message);
}



void Engine::CreateStatusOverlays()
{
	const auto overlayAllSetting = Preferences::StatusOverlaysState(Preferences::OverlayType::ALL);

	if(overlayAllSetting == Preferences::OverlayState::OFF)
		return;

	const System *currentSystem = player.GetSystem();
	const auto flagship = player.FlagshipPtr();

	static const set<Preferences::OverlayType> overlayTypes = {
		Preferences::OverlayType::FLAGSHIP,
		Preferences::OverlayType::ESCORT,
		Preferences::OverlayType::ENEMY,
		Preferences::OverlayType::NEUTRAL
	};

	map<Preferences::OverlayType, Preferences::OverlayState> overlaySettings;

	for(const auto &it : overlayTypes)
		overlaySettings[it] = Preferences::StatusOverlaysState(it);

	for(const auto &it : ships)
	{
		if(!it->GetGovernment() || it->GetSystem() != currentSystem || (!it->IsYours() && it->Cloaking() == 1.))
			continue;
		// Don't show status for dead ships.
		if(it->IsDestroyed())
			continue;

		if(it == flagship)
			EmplaceStatusOverlay(it, overlaySettings[Preferences::OverlayType::FLAGSHIP], 0, it->Cloaking());
		else if(it->GetGovernment()->IsEnemy())
			EmplaceStatusOverlay(it, overlaySettings[Preferences::OverlayType::ENEMY], 2, it->Cloaking());
		else if(it->IsYours() || it->GetPersonality().IsEscort())
			EmplaceStatusOverlay(it, overlaySettings[Preferences::OverlayType::ESCORT], 1, it->Cloaking());
		else
			EmplaceStatusOverlay(it, overlaySettings[Preferences::OverlayType::NEUTRAL], 3, it->Cloaking());
	}
}



void Engine::EmplaceStatusOverlay(const shared_ptr<Ship> &it, Preferences::OverlayState overlaySetting,
	int type, double cloak)
{
	if(overlaySetting == Preferences::OverlayState::OFF)
		return;

	if(overlaySetting == Preferences::OverlayState::DAMAGED && !it->IsDamaged())
		return;

	double width = min(it->Width(), it->Height());
	float alpha = 1.f;
	if(overlaySetting == Preferences::OverlayState::ON_HIT)
	{
		// The number of frames left where we start fading the overlay.
		static constexpr int FADE_STEPS = 10;

		const int t = it->DamageOverlayTimer();
		if(t >= FADE_STEPS)
			alpha = 1.f;
		else if(t > 0)
			alpha = static_cast<float>(t) / FADE_STEPS;
		else
			alpha = 0.f;
	}

	if(it->IsYours())
		cloak *= 0.6;

	statuses.emplace_back(it->Position() - center, it->Shields(), it->Hull(),
		min(it->Hull(), it->DisabledHull()), max(20., width * .5), type, alpha * (1. - cloak));
}<|MERGE_RESOLUTION|>--- conflicted
+++ resolved
@@ -101,75 +101,10 @@
 		return Radar::UNFRIENDLY;
 	}
 
-<<<<<<< HEAD
-	// TODO (C++20): Replace with erase_if.
-	template <class Type>
-	void Prune(vector<shared_ptr<Type>> &objects)
-	{
-		// First, erase any of the old objects that should be removed.
-		auto in = objects.begin();
-		while(in != objects.end() && !(*in)->ShouldBeRemoved())
-			++in;
-
-		auto out = in;
-		while(in != objects.end())
-		{
-			if(!(*in)->ShouldBeRemoved())
-				*out++ = std::move(*in);
-			++in;
-		}
-		if(out != objects.end())
-			objects.erase(out, objects.end());
-	}
-
-	template <class Type>
-	void Prune(vector<Type> &objects)
-	{
-		// First, erase any of the old objects that should be removed.
-		auto in = objects.begin();
-		while(in != objects.end() && !in->ShouldBeRemoved())
-			++in;
-
-		auto out = in;
-		while(in != objects.end())
-		{
-			if(!in->ShouldBeRemoved())
-				*out++ = std::move(*in);
-			++in;
-		}
-		if(out != objects.end())
-			objects.erase(out, objects.end());
-	}
-
-	template <class Type>
-	void Prune(list<shared_ptr<Type>> &objects)
-	{
-		for(auto it = objects.begin(); it != objects.end(); )
-		{
-			if((*it)->ShouldBeRemoved())
-				it = objects.erase(it);
-			else
-				++it;
-		}
-	}
-=======
 	constexpr auto PrunePointers = [](auto &objects) { erase_if(objects,
 			[](const auto &obj) { return obj->ShouldBeRemoved(); }); };
 	constexpr auto Prune = [](auto &objects) { erase_if(objects,
 			[](const auto &obj) { return obj.ShouldBeRemoved(); }); };
->>>>>>> 724f1603
-
-	template <class Type>
-	void Prune(list<Type> &objects)
-	{
-		for(auto it = objects.begin(); it != objects.end(); )
-		{
-			if(it->ShouldBeRemoved())
-				it = objects.erase(it);
-			else
-				++it;
-		}
-	}
 
 	template <class Type>
 	void Append(vector<Type> &objects, vector<Type> &added)
