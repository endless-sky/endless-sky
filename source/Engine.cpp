/* Engine.cpp
Copyright (c) 2014 by Michael Zahniser

Endless Sky is free software: you can redistribute it and/or modify it under the
terms of the GNU General Public License as published by the Free Software
Foundation, either version 3 of the License, or (at your option) any later version.

Endless Sky is distributed in the hope that it will be useful, but WITHOUT ANY
WARRANTY; without even the implied warranty of MERCHANTABILITY or FITNESS FOR A
PARTICULAR PURPOSE. See the GNU General Public License for more details.

You should have received a copy of the GNU General Public License along with
this program. If not, see <https://www.gnu.org/licenses/>.
*/

#include "Engine.h"

#include "AlertLabel.h"
#include "audio/Audio.h"
#include "CategoryList.h"
#include "CategoryTypes.h"
#include "Collision.h"
#include "CollisionType.h"
#include "CoreStartData.h"
#include "DamageDealt.h"
#include "DamageProfile.h"
#include "Effect.h"
#include "FighterHitHelper.h"
#include "shader/FillShader.h"
#include "Fleet.h"
#include "Flotsam.h"
#include "text/Font.h"
#include "text/FontSet.h"
#include "text/Format.h"
#include "FrameTimer.h"
#include "GameData.h"
#include "Gamerules.h"
#include "Government.h"
#include "Hazard.h"
#include "Interface.h"
#include "Logger.h"
#include "MapPanel.h"
#include "image/Mask.h"
#include "Messages.h"
#include "Minable.h"
#include "MinableDamageDealt.h"
#include "Mission.h"
#include "NPC.h"
#include "shader/OutlineShader.h"
#include "Person.h"
#include "Planet.h"
#include "PlanetLabel.h"
#include "PlayerInfo.h"
#include "shader/PointerShader.h"
#include "Preferences.h"
#include "Projectile.h"
#include "Random.h"
#include "shader/RingShader.h"
#include "Screen.h"
#include "Ship.h"
#include "ship/ShipAICache.h"
#include "ShipEvent.h"
#include "ShipJumpNavigation.h"
#include "image/Sprite.h"
#include "image/SpriteSet.h"
#include "shader/SpriteShader.h"
#include "shader/StarField.h"
#include "StellarObject.h"
#include "System.h"
#include "SystemEntry.h"
#include "test/Test.h"
#include "Visual.h"
#include "Weather.h"
#include "Wormhole.h"
#include "text/WrappedText.h"

#include <algorithm>
#include <cmath>
#include <string>

using namespace std;

namespace {
	int RadarType(const Ship &ship, int step)
	{
		if(ship.GetPersonality().IsTarget() && !ship.IsDestroyed())
		{
			// If a ship is a "target," double-blink it a few times per second.
			int count = (step / 6) % 7;
			if(count == 0 || count == 2)
				return Radar::BLINK;
		}
		if(ship.IsDisabled() || (ship.IsOverheated() && ((step / 20) % 2)))
			return Radar::INACTIVE;
		if(ship.IsYours() || (ship.GetPersonality().IsEscort() && !ship.GetGovernment()->IsEnemy()))
			return Radar::PLAYER;
		if(!ship.GetGovernment()->IsEnemy())
			return Radar::FRIENDLY;
		const auto &target = ship.GetTargetShip();
		if(target && target->IsYours())
			return Radar::HOSTILE;
		return Radar::UNFRIENDLY;
	}

	constexpr auto PrunePointers = [](auto &objects) { erase_if(objects,
			[](const auto &obj) { return obj->ShouldBeRemoved(); }); };
	constexpr auto Prune = [](auto &objects) { erase_if(objects,
			[](const auto &obj) { return obj.ShouldBeRemoved(); }); };

	template <class Type>
	void Append(vector<Type> &objects, vector<Type> &added)
	{
		objects.insert(objects.end(), make_move_iterator(added.begin()), make_move_iterator(added.end()));
		added.clear();
	}

	// Author the given message from the given ship.
	void SendMessage(const shared_ptr<const Ship> &ship, const string &message)
	{
		if(message.empty())
			return;

		// If this ship has no name, show its model name instead.
		string tag;
		const string &gov = ship->GetGovernment()->GetName();
		if(!ship->Name().empty())
			tag = gov + " " + ship->Noun() + " \"" + ship->Name() + "\": ";
		else
			tag = ship->DisplayModelName() + " (" + gov + "): ";

		Messages::Add(tag + message, Messages::Importance::High);
	}

	void DrawFlareSprites(const Ship &ship, DrawList &draw, const vector<Ship::EnginePoint> &enginePoints,
		const vector<pair<Body, int>> &flareSprites, uint8_t side)
	{
		double gimbalDirection = (ship.Commands().Has(Command::FORWARD) || ship.Commands().Has(Command::BACK))
			* -ship.Commands().Turn();

		for(const Ship::EnginePoint &point : enginePoints)
		{
			Angle gimbal = Angle(gimbalDirection * point.gimbal.Degrees());
			Angle flareAngle = ship.Facing() + point.facing + gimbal;
			Point pos = ship.Facing().Rotate(point) * ship.Zoom() + ship.Position();
			// If multiple engines with the same flare are installed, draw up to
			// three copies of the flare sprite.
			for(const auto &it : flareSprites)
				if(point.side == side && (point.steering == Ship::EnginePoint::NONE
					|| (point.steering == Ship::EnginePoint::LEFT && ship.SteeringDirection() < 0.)
					|| (point.steering == Ship::EnginePoint::RIGHT && ship.SteeringDirection() > 0.)))
					for(int i = 0; i < it.second && i < 3; ++i)
					{
						Body sprite(it.first, pos, ship.Velocity(), flareAngle, point.zoom);
						draw.Add(sprite, ship.Cloaking());
					}
		}
	}

	const Color &GetTargetOutlineColor(int type)
	{
		if(type == Radar::PLAYER)
			return *GameData::Colors().Get("ship target outline player");
		else if(type == Radar::FRIENDLY)
			return *GameData::Colors().Get("ship target outline friendly");
		else if(type == Radar::UNFRIENDLY)
			return *GameData::Colors().Get("ship target outline unfriendly");
		else if(type == Radar::HOSTILE)
			return *GameData::Colors().Get("ship target outline hostile");
		else if(type == Radar::SPECIAL)
			return *GameData::Colors().Get("ship target outline special");
		else if(type == Radar::BLINK)
			return *GameData::Colors().Get("ship target outline blink");
		else
			return *GameData::Colors().Get("ship target outline inactive");
	}

	const Color &GetPlanetTargetPointerColor(const Planet &planet)
	{
		switch(planet.GetFriendliness())
		{
			case Planet::Friendliness::FRIENDLY:
				return *GameData::Colors().Get("planet target pointer friendly");
			case Planet::Friendliness::RESTRICTED:
				return *GameData::Colors().Get("planet target pointer restricted");
			case Planet::Friendliness::HOSTILE:
				return *GameData::Colors().Get("planet target pointer hostile");
			case Planet::Friendliness::DOMINATED:
				return *GameData::Colors().Get("planet target pointer dominated");
		}
		return *GameData::Colors().Get("planet target pointer unfriendly");
	}

	const Color &GetShipTargetPointerColor(int type)
	{
		if(type == Radar::PLAYER)
			return *GameData::Colors().Get("ship target pointer player");
		else if(type == Radar::FRIENDLY)
			return *GameData::Colors().Get("ship target pointer friendly");
		else if(type == Radar::UNFRIENDLY)
			return *GameData::Colors().Get("ship target pointer unfriendly");
		else if(type == Radar::HOSTILE)
			return *GameData::Colors().Get("ship target pointer hostile");
		else if(type == Radar::SPECIAL)
			return *GameData::Colors().Get("ship target pointer special");
		else if(type == Radar::BLINK)
			return *GameData::Colors().Get("ship target pointer blink");
		else
			return *GameData::Colors().Get("ship target pointer inactive");
	}

	const Color &GetMinablePointerColor(bool selected)
	{
		if(selected)
			return *GameData::Colors().Get("minable target pointer selected");
		return *GameData::Colors().Get("minable target pointer unselected");
	}

	const double RADAR_SCALE = .025;
	const double MAX_FUEL_DISPLAY = 3000.;

	const double CAMERA_VELOCITY_TRACKING = 0.1;
	const double CAMERA_POSITION_CENTERING = 0.01;

	pair<Point, Point> NewCenter(const Point &oldCenter, const Point &oldCenterVelocity,
		const Point &baseCenter, const Point &baseVelocity, const double influence, const bool killVelocity)
	{
		if(Preferences::CameraAcceleration() == Preferences::CameraAccel::OFF)
			return make_pair(baseCenter, baseVelocity);

		double cameraAccelMultiplier = Preferences::CameraAcceleration() == Preferences::CameraAccel::REVERSED ? -1. : 1.;

		// Flip the velocity offset if cameraAccelMultiplier is negative to simplify logic.
		const Point absoluteOldCenterVelocity = baseVelocity.Lerp(oldCenterVelocity, cameraAccelMultiplier);

		const Point newAbsVelocity = absoluteOldCenterVelocity.Lerp(baseVelocity, CAMERA_VELOCITY_TRACKING);

		Point newCenter = (oldCenter + newAbsVelocity).Lerp(baseCenter, CAMERA_POSITION_CENTERING);

		// Flip the velocity back over the baseVelocity
		Point newVelocity = baseVelocity.Lerp(newAbsVelocity, cameraAccelMultiplier);

		newCenter = newCenter.Lerp(baseCenter, pow(influence, .5));
		newVelocity = killVelocity ? baseVelocity : newVelocity.Lerp(baseVelocity, pow(influence, .5));

		return make_pair(newCenter, newVelocity);
	}
}



Engine::Engine(PlayerInfo &player)
	: player(player), ai(player, ships, asteroids.Minables(), flotsam),
	ammoDisplay(player), shipCollisions(256u, 32u, CollisionType::SHIP)
{
	zoom.base = Preferences::ViewZoom();
	zoom.modifier = Preferences::Has("Landing zoom") ? 2. : 1.;

	if(!player.IsLoaded() || !player.GetSystem())
		return;

	// Preload any landscapes for this system.
	for(const StellarObject &object : player.GetSystem()->Objects())
		if(object.HasSprite() && object.HasValidPlanet())
			GameData::Preload(queue, object.GetPlanet()->Landscape());
	queue.Wait();

	// Figure out what planet the player is landed on, if any.
	const StellarObject *object = player.GetStellarObject();
	if(object)
		center = object->Position();

	// Now we know the player's current position. Draw the planets.
	draw[currentCalcBuffer].Clear(step, zoom);
	draw[currentCalcBuffer].SetCenter(center);
	radar[currentCalcBuffer].SetCenter(center);
	const Ship *flagship = player.Flagship();
	for(const StellarObject &object : player.GetSystem()->Objects())
		if(object.HasSprite())
		{
			draw[currentCalcBuffer].Add(object);

			double r = max(2., object.Radius() * .03 + .5);
			radar[currentCalcBuffer].Add(object.RadarType(flagship), object.Position(), r, r - 1.);
		}

	// Add all neighboring systems that the player has seen to the radar.
	const System *targetSystem = flagship ? flagship->GetTargetSystem() : nullptr;
	const set<const System *> &links = (flagship && flagship->JumpNavigation().HasJumpDrive()) ?
		player.GetSystem()->JumpNeighbors(flagship->JumpNavigation().JumpRange()) : player.GetSystem()->Links();
	for(const System *system : links)
		if(player.HasSeen(*system))
			radar[currentCalcBuffer].AddPointer(
				(system == targetSystem) ? Radar::SPECIAL : Radar::INACTIVE,
				system->Position() - player.GetSystem()->Position());

	GameData::SetHaze(player.GetSystem()->Haze(), true);
}



Engine::~Engine()
{
	// Wait for any outstanding task to finish to avoid race conditions when
	// destroying the engine.
	queue.Wait();
}



void Engine::Place()
{
	ships.clear();
	ai.ClearOrders();

	player.SetSystemEntry(SystemEntry::TAKE_OFF);
	EnterSystem();

	// Add the player's flagship and escorts to the list of ships. The TakeOff()
	// code already took care of loading up fighters and assigning parents.
	for(const shared_ptr<Ship> &ship : player.Ships())
		if(!ship->IsParked() && ship->GetSystem())
			ships.push_back(ship);

	// Add NPCs to the list of ships. Fighters have to be assigned to carriers,
	// and all but "uninterested" ships should follow the player.
	shared_ptr<Ship> flagship = player.FlagshipPtr();

	// Update the active NPCs for missions based on the player's conditions.
	player.UpdateMissionNPCs();
	for(const Mission &mission : player.Missions())
		Place(mission.NPCs(), flagship);

	// Get the coordinates of the planet the player is leaving.
	const System *system = player.GetSystem();
	const Planet *planet = player.GetPlanet();
	Point planetPos;
	double planetRadius = 0.;
	const StellarObject *object = player.GetStellarObject();
	if(object)
	{
		planetPos = object->Position();
		planetRadius = object->Radius();
	}

	// Give each non-carried, special ship we just added a random heading and position.
	// (While carried by a parent, ships will not be present in `Engine::ships`.)
	for(const shared_ptr<Ship> &ship : ships)
	{
		Point pos;
		Angle angle = Angle::Random();
		// Any ships in the same system as the player should be either
		// taking off from a specific planet or nearby.
		if(ship->GetSystem() == system && !ship->IsDisabled())
		{
			const Personality &person = ship->GetPersonality();
			bool hasOwnPlanet = ship->GetPlanet();
			bool launchesWithPlayer = (planet && planet->CanLand(*ship))
					&& !person.IsStaying() && !person.IsWaiting()
					&& (!hasOwnPlanet || (ship->IsYours() && ship->GetPlanet() == planet));
			const StellarObject *object = hasOwnPlanet ?
					ship->GetSystem()->FindStellar(ship->GetPlanet()) : nullptr;
			// Default to the player's planet in the case of data definition errors.
			if(person.IsLaunching() || launchesWithPlayer || (hasOwnPlanet && !object))
			{
				if(planet)
					ship->SetPlanet(planet);
				pos = planetPos + angle.Unit() * Random::Real() * planetRadius;
			}
			else if(hasOwnPlanet)
				pos = object->Position() + angle.Unit() * Random::Real() * object->Radius();
		}
		// If a special ship somehow was saved without a system reference, place it into the
		// player's system to avoid a nullptr deference.
		else if(!ship->GetSystem())
		{
			// Log this error.
			Logger::LogError("Engine::Place: Set fallback system for the NPC \"" + ship->Name() + "\" as it had no system");
			ship->SetSystem(system);
		}

		// If the position is still (0, 0), the special ship is in a different
		// system, disabled, or otherwise unable to land on viable planets in
		// the player's system: place it "in flight".
		if(!pos)
		{
			ship->SetPlanet(nullptr);
			Fleet::Place(*ship->GetSystem(), *ship);
		}
		// This ship is taking off from a planet.
		else
			ship->Place(pos, angle.Unit(), angle);
	}
	// Move any ships that were randomly spawned into the main list, now
	// that all special ships have been repositioned.
	ships.splice(ships.end(), newShips);

	center = flagship->Center();
	centerVelocity = flagship->Velocity();

	player.SetPlanet(nullptr);
}



// Add NPC ships to the known ships. These may have been freshly instantiated
// from an accepted assisting/boarding mission, or from existing missions when
// the player departs a planet.
void Engine::Place(const list<NPC> &npcs, const shared_ptr<Ship> &flagship)
{
	for(const NPC &npc : npcs)
	{
		if(!npc.ShouldSpawn())
			continue;

		map<string, map<Ship *, int>> carriers;
		for(const shared_ptr<Ship> &ship : npc.Ships())
		{
			// Skip ships that have been destroyed.
			if(ship->IsDestroyed() || ship->IsDisabled())
				continue;

			// Redo the loading up of fighters.
			if(ship->HasBays())
			{
				ship->UnloadBays();
				for(const auto &cat : GameData::GetCategory(CategoryType::BAY))
				{
					const string &bayType = cat.Name();
					int baysTotal = ship->BaysTotal(bayType);
					if(baysTotal)
						carriers[bayType][&*ship] = baysTotal;
				}
			}
		}

		shared_ptr<Ship> npcFlagship;
		for(const shared_ptr<Ship> &ship : npc.Ships())
		{
			// Skip ships that have been destroyed.
			if(ship->IsDestroyed())
				continue;

			// Avoid the exploit where the player can wear down an NPC's
			// crew by attrition over the course of many days.
			ship->AddCrew(max(0, ship->RequiredCrew() - ship->Crew()));
			if(!ship->IsDisabled())
				ship->Recharge();

			if(ship->CanBeCarried())
			{
				bool docked = false;
				const string &bayType = ship->Attributes().Category();
				for(auto &it : carriers[bayType])
					if(it.second && it.first->Carry(ship))
					{
						--it.second;
						docked = true;
						break;
					}
				if(docked)
					continue;
			}

			ships.push_back(ship);
			// The first (alive) ship in an NPC block
			// serves as the flagship of the group.
			if(!npcFlagship)
				npcFlagship = ship;

			// Only the flagship of an NPC considers the
			// player: the rest of the NPC track it.
			if(npcFlagship && ship != npcFlagship)
				ship->SetParent(npcFlagship);
			else if(!ship->GetPersonality().IsUninterested())
				ship->SetParent(flagship);
			else
				ship->SetParent(nullptr);
		}
	}
}



// Wait for the previous calculations (if any) to be done.
void Engine::Wait()
{
	queue.Wait();
	currentDrawBuffer = currentCalcBuffer;
}



// Begin the next step of calculations.
void Engine::Step(bool isActive)
{
	events.swap(eventQueue);
	eventQueue.clear();

	// Process any outstanding sprites that need to be uploaded to the GPU.
	queue.ProcessSyncTasks();

	// The calculation thread was paused by MainPanel before calling this function, so it is safe to access things.
	const shared_ptr<Ship> flagship = player.FlagshipPtr();
	const StellarObject *object = player.GetStellarObject();
	if(object)
	{
		center = object->Position();
		centerVelocity = Point();
	}
	else if(flagship)
	{
		if(isActive && !timePaused)
		{
			const auto [newCenter, newCenterVelocity] = NewCenter(center, centerVelocity,
				flagship->Center(), flagship->Velocity(), hyperspacePercentage,
				flagship->IsHyperspacing());

			center = newCenter;
			centerVelocity = newCenterVelocity;
		}

		if(doEnterLabels)
		{
			doEnterLabels = false;
			// Create the planet labels as soon as we entered a new system.
			labels.clear();
			for(const StellarObject &object : player.GetSystem()->Objects())
				if(object.HasSprite() && object.HasValidPlanet() && object.GetPlanet()->IsAccessible(flagship.get()))
					labels.emplace_back(labels, *player.GetSystem(), object);
		}
		if(doEnter && flagship->Zoom() == 1. && !flagship->IsHyperspacing())
		{
			doEnter = false;
			events.emplace_back(flagship, flagship, ShipEvent::JUMP);
		}
		if(flagship->IsEnteringHyperspace() || flagship->Commands().Has(Command::JUMP))
		{
			if(jumpCount < 100)
				++jumpCount;
			const System *from = flagship->GetSystem();
			const System *to = flagship->GetTargetSystem();
			if(from && to && from != to)
			{
				jumpInProgress[0] = from;
				jumpInProgress[1] = to;
			}
		}
		else if(jumpCount > 0)
			--jumpCount;
	}
	ai.UpdateEvents(events);
	if(isActive)
	{
		HandleKeyboardInputs();
		// Ignore any inputs given when first becoming active, since those inputs
		// were issued when some other panel (e.g. planet, hail) was displayed.
		if(!wasActive)
			activeCommands.Clear();
		else
			ai.UpdateKeys(player, activeCommands);
	}

	wasActive = isActive;
	Audio::Update(center);

	// Update the zoom value now that the calculation thread is paused.
	if(nextZoom)
		zoom = std::exchange(nextZoom, {});
	// Smoothly zoom in and out.
	if(isActive)
	{
		double zoomTarget = Preferences::ViewZoom();
		if(zoom.base != zoomTarget)
		{
			static const double ZOOM_SPEED = .05;

			// Define zoom speed bounds to prevent asymptotic behavior.
			static const double MAX_SPEED = .05;
			static const double MIN_SPEED = .002;

			double zoomRatio = max(MIN_SPEED, min(MAX_SPEED, abs(log2(zoom.base) - log2(zoomTarget)) * ZOOM_SPEED));
			if(zoom.base < zoomTarget)
				nextZoom.base = min(zoomTarget, zoom.base * (1. + zoomRatio));
			else if(zoom.base > zoomTarget)
				nextZoom.base = max(zoomTarget, zoom.base * (1. / (1. + zoomRatio)));
		}
		if(flagship && flagship->Zoom() < 1.)
		{
			if(!nextZoom.base)
				nextZoom.base = zoom.base;
			// Update the current zoom modifier if the flagship is landing or taking off.
			nextZoom.modifier = Preferences::Has("Landing zoom") ? 1. + pow(1. - flagship->Zoom(), 2) : 1.;
		}
	}

	outlines.clear();
	const Color &cloakColor = *GameData::Colors().Get("cloak highlight");
	if(Preferences::Has("Cloaked ship outlines"))
		for(const auto &ship : player.Ships())
		{
			if(ship->IsParked() || ship->GetSystem() != player.GetSystem() || ship->Cloaking() == 0.)
				continue;

			outlines.emplace_back(ship->GetSprite(), (ship->Position() - center) * zoom, ship->Unit() * zoom,
				ship->GetFrame(), Color::Multiply(ship->Cloaking(), cloakColor));
		}

	// Add the flagship outline last to distinguish the flagship from other ships.
	if(flagship && !flagship->IsDestroyed() && Preferences::Has("Highlight player's flagship"))
	{
		outlines.emplace_back(flagship->GetSprite(),
			(flagship->Center() - center) * zoom,
			flagship->Unit() * zoom * flagship->Scale(),
			flagship->GetFrame(),
			*GameData::Colors().Get("flagship highlight"));
	}

	// Any of the player's ships that are in system are assumed to have
	// landed along with the player.
	if(flagship && flagship->GetPlanet() && isActive)
		player.SetPlanet(flagship->GetPlanet());

	const System *currentSystem = player.GetSystem();
	// Update this here, for thread safety.
	if(player.HasTravelPlan() && currentSystem == player.TravelPlan().back())
		player.PopTravel();
	// Check if the player's travel plan is still valid.
	if(flagship && player.HasTravelPlan())
	{
		bool travelPlanIsValid = false;
		// If the player is traveling through a wormhole to the next system, then the plan is valid.
		const System *system = player.TravelPlan().back();
		for(const StellarObject &object : flagship->GetSystem()->Objects())
			if(object.HasSprite() && object.HasValidPlanet() && object.GetPlanet()->IsWormhole()
				&& object.GetPlanet()->IsAccessible(flagship.get()) && player.HasVisited(*object.GetPlanet())
				&& player.CanView(*system))
			{
				const auto *wormhole = object.GetPlanet()->GetWormhole();
				if(&wormhole->WormholeDestination(*flagship->GetSystem()) != system)
					continue;

				travelPlanIsValid = true;
				break;
			}
		// Otherwise, the player must still be within jump range of the next system.
		travelPlanIsValid |= flagship->JumpNavigation().CanJump(flagship->GetSystem(), system);
		// Other steps of the travel plan may have been invalidated as a result of the system no longer being visible.
		travelPlanIsValid &= all_of(player.TravelPlan().begin(), player.TravelPlan().end(),
				[this](const System *system) -> bool { return player.HasSeen(*system); });
		if(!travelPlanIsValid)
		{
			if(flagship->GetTargetSystem() == player.TravelPlan().back())
				flagship->SetTargetSystem(nullptr);
			player.TravelPlan().clear();
		}
	}
	if(doFlash)
	{
		flash = .4;
		doFlash = false;
	}
	else if(flash)
		flash = max(0., flash * .99 - .002);

	targets.clear();

	// Update the player's ammo amounts.
	if(flagship)
		ammoDisplay.Update(*flagship);
	else
		ammoDisplay.Reset();

	// Display escort information for all ships of the "Escort" government,
	// and all ships with the "escort" personality, except for fighters that
	// are not owned by the player.
	escorts.Clear();
	bool fleetIsJumping = (flagship && flagship->Commands().Has(Command::JUMP));
	for(const auto &it : ships)
		if(it->GetGovernment()->IsPlayer() || it->GetPersonality().IsEscort())
			if(!it->IsYours() && !it->CanBeCarried())
			{
				bool isSelected = (flagship && flagship->GetTargetShip() == it);
				const System *system = it->GetSystem();
				escorts.Add(*it, system == currentSystem, player.KnowsName(*system), fleetIsJumping, isSelected);
			}
	for(const shared_ptr<Ship> &escort : player.Ships())
		if(!escort->IsParked() && escort != flagship && !escort->IsDestroyed())
		{
			// Check if this escort is selected.
			bool isSelected = false;
			for(const weak_ptr<Ship> &ptr : player.SelectedShips())
				if(ptr.lock() == escort)
				{
					isSelected = true;
					break;
				}
			const System *system = escort->GetSystem();
			escorts.Add(*escort, system == currentSystem, system && player.KnowsName(*system), fleetIsJumping, isSelected);
		}

	statuses.clear();
	missileLabels.clear();
	if(isActive)
	{
		// Create the status overlays.
		CreateStatusOverlays();
		// Create missile overlays.
		if(Preferences::Has("Show missile overlays"))
			for(const Projectile &projectile : projectiles)
			{
				Point pos = projectile.Position() - center;
				if(projectile.MissileStrength() && projectile.GetGovernment()->IsEnemy()
						&& (pos.Length() < max(Screen::Width(), Screen::Height()) * .5 / zoom))
					missileLabels.emplace_back(AlertLabel(pos, projectile, flagship, zoom));
			}
		// Update the planet label positions.
		for(PlanetLabel &label : labels)
			label.Update(center, zoom);
	}

	if(flagship && flagship->IsOverheated())
		Messages::Add("Your ship has overheated.", Messages::Importance::Highest);

	// Clear the HUD information from the previous frame.
	info = Information();
	if(flagship && flagship->Hull())
	{
		Point shipFacingUnit(0., -1.);
		if(Preferences::Has("Rotate flagship in HUD"))
			shipFacingUnit = flagship->Facing().Unit();

		info.SetSprite("player sprite", flagship->GetSprite(), shipFacingUnit, flagship->GetFrame(step),
			flagship->GetSwizzle());
	}
	if(currentSystem)
		info.SetString("location", currentSystem->DisplayName());
	info.SetString("date", player.GetDate().ToString());
	if(flagship)
	{
		// Have an alarm label flash up when enemy ships are in the system
		if(alarmTime && step / 20 % 2 && Preferences::DisplayVisualAlert())
			info.SetCondition("red alert");
		double fuelCap = flagship->Attributes().Get("fuel capacity");
		// If the flagship has a large amount of fuel, display a solid bar.
		// Otherwise, display a segment for every 100 units of fuel.
		if(fuelCap <= MAX_FUEL_DISPLAY)
			info.SetBar("fuel", flagship->Fuel(), fuelCap * .01);
		else
			info.SetBar("fuel", flagship->Fuel());
		info.SetBar("energy", flagship->Energy());
		double heat = flagship->Heat();
		info.SetBar("heat", min(1., heat));
		// If heat is above 100%, draw a second overlaid bar to indicate the
		// total heat level.
		if(heat > 1.)
			info.SetBar("overheat", min(1., heat - 1.));
		if(flagship->IsOverheated() && (step / 20) % 2)
			info.SetBar("overheat blink", min(1., heat));
		info.SetBar("shields", flagship->Shields());
		info.SetBar("hull", flagship->Hull(), 20.);
		info.SetBar("disabled hull", min(flagship->Hull(), flagship->DisabledHull()), 20.);
	}
	info.SetString("credits",
		Format::CreditString(player.Accounts().Credits()));
	bool isJumping = flagship && (flagship->Commands().Has(Command::JUMP) || flagship->IsEnteringHyperspace());
	if(flagship && flagship->GetTargetStellar() && !isJumping)
	{
		const StellarObject *object = flagship->GetTargetStellar();
		string navigationMode = flagship->Commands().Has(Command::LAND) ? "Landing on:" :
			object->GetPlanet() && object->GetPlanet()->CanLand(*flagship) ? "Can land on:" :
			"Cannot land on:";
		info.SetString("navigation mode", navigationMode);
		const string &name = object->DisplayName();
		info.SetString("destination", name);

		targets.push_back({
			object->Position() - center,
			object->Facing(),
			object->Radius(),
			GetPlanetTargetPointerColor(*object->GetPlanet()),
			5});
	}
	else if(flagship && flagship->GetTargetSystem())
	{
		info.SetString("navigation mode", "Hyperspace:");
		if(player.CanView(*flagship->GetTargetSystem()))
			info.SetString("destination", flagship->GetTargetSystem()->DisplayName());
		else
			info.SetString("destination", "unexplored system");
	}
	else
	{
		info.SetString("navigation mode", "Navigation:");
		info.SetString("destination", "no destination");
	}
	// Use the radar that was just populated. (The draw tick-tock has not
	// yet been toggled, but it will be at the end of this function.)
	shared_ptr<const Ship> target;
	shared_ptr<const Minable> targetAsteroid;
	targetVector = Point();
	if(flagship)
	{
		target = flagship->GetTargetShip();
		targetAsteroid = flagship->GetTargetAsteroid();
		// Record that the player knows this type of asteroid is available here.
		if(targetAsteroid)
			for(const auto &payload : targetAsteroid->GetPayload())
				player.Harvest(payload.outfit);
	}
	if(!target)
		targetSwizzle = -1;
	if(!target && !targetAsteroid)
		info.SetString("target name", "no target");
	else if(!target)
	{
		info.SetSprite("target sprite",
			targetAsteroid->GetSprite(),
			targetAsteroid->Facing().Unit(),
			targetAsteroid->GetFrame(step),
			0);
		info.SetString("target name", targetAsteroid->DisplayName() + " " + targetAsteroid->Noun());

		targetVector = targetAsteroid->Position() - center;

		if(flagship->Attributes().Get("tactical scan power") || flagship->Attributes().Get("strategic scan power"))
		{
			info.SetCondition("range display");
			info.SetBar("target hull", targetAsteroid->Hull(), 20.);
			int targetRange = round(targetAsteroid->Position().Distance(flagship->Position()));
			info.SetString("target range", to_string(targetRange));
		}
	}
	else
	{
		if(target->GetSystem() == player.GetSystem() && !target->IsCloaked())
			targetUnit = target->Facing().Unit();
		targetSwizzle = target->GetSwizzle();
		info.SetSprite("target sprite", target->GetSprite(), targetUnit, target->GetFrame(step), targetSwizzle);
		info.SetString("target name", target->Name());
		info.SetString("target type", target->DisplayModelName());
		if(!target->GetGovernment())
			info.SetString("target government", "No Government");
		else
			info.SetString("target government", target->GetGovernment()->GetName());
		info.SetString("mission target", target->GetPersonality().IsTarget() ? "(mission target)" : "");

		// Only update the "active" state shown for the target if it is
		// in the current system and targetable, or owned by the player.
		int targetType = RadarType(*target, step);
		const bool blinking = targetType == Radar::BLINK;
		if(!blinking && ((target->GetSystem() == player.GetSystem() && target->IsTargetable()) || target->IsYours()))
			lastTargetType = targetType;
		if(blinking)
			info.SetOutlineColor(GetTargetOutlineColor(Radar::BLINK));
		else
			info.SetOutlineColor(GetTargetOutlineColor(lastTargetType));

		if(target->GetSystem() == player.GetSystem() && target->IsTargetable())
		{
			info.SetBar("target shields", target->Shields());
			info.SetBar("target hull", target->Hull(), 20.);
			info.SetBar("target disabled hull", min(target->Hull(), target->DisabledHull()), 20.);

			// The target area will be a square, with sides proportional to the average
			// of the width and the height of the sprite.
			double size = (target->Width() + target->Height()) * .35;
			targets.push_back({
				target->Position() - center,
				Angle(45.) + target->Facing(),
				size,
				GetShipTargetPointerColor(targetType),
				4});

			targetVector = target->Position() - center;

			double targetRange = target->Position().Distance(flagship->Position());
			// Finds the range of the scan collections.
			double tacticalRange = 100. * sqrt(flagship->Attributes().Get("tactical scan power"));
			double strategicRange = 100. * sqrt(flagship->Attributes().Get("strategic scan power"));
			// Finds the range of the individual information types.
			double crewScanRange = tacticalRange + 100. * sqrt(flagship->Attributes().Get("crew scan power"));
			double fuelScanRange = tacticalRange + 100. * sqrt(flagship->Attributes().Get("fuel scan power"));
			double energyScanRange = tacticalRange + 100. * sqrt(flagship->Attributes().Get("energy scan power"));
			double thermalScanRange = tacticalRange + 100. * sqrt(flagship->Attributes().Get("thermal scan power"));
			double maneuverScanRange = strategicRange + 100. * sqrt(flagship->Attributes().Get("maneuver scan power"));
			double accelerationScanRange = strategicRange + 100. * sqrt(flagship->Attributes().Get("acceleration scan power"));
			double velocityScanRange = strategicRange + 100. * sqrt(flagship->Attributes().Get("velocity scan power"));
			double weaponScanRange = strategicRange + 100. * sqrt(flagship->Attributes().Get("weapon scan power"));
			bool rangeFinder = flagship->Attributes().Get("range finder power") > 0.;

			// Range information. If the player has any range finding,
			// then calculate the range and store it. If they do not
			// have strategic or weapon range info, use normal display.
			// If they do, then use strategic range display.
			if(tacticalRange || strategicRange || rangeFinder)
			{
				info.SetString("target range", to_string(static_cast<int>(round(targetRange))));
				if(strategicRange)
					info.SetCondition("strategic range display");
				else
					info.SetCondition("range display");
			}
			// Actual information requires a scrutable target
			// that is within the relevant scanner range, unless the target
			// is player owned, in which case information is available regardless
			// of range and scrutability.
			bool scrutable = !target->Attributes().Get("inscrutable");
			if((targetRange <= crewScanRange && scrutable) || (crewScanRange && target->IsYours()))
			{
				info.SetString("target crew", to_string(target->Crew()));
				if(accelerationScanRange || velocityScanRange)
					info.SetCondition("mobility crew display");
				else
					info.SetCondition("target crew display");
			}
			if((targetRange <= energyScanRange && scrutable) || (energyScanRange && target->IsYours()))
			{
				info.SetCondition("target energy display");
				int energy = round(target->Energy() * target->Attributes().Get("energy capacity"));
				info.SetString("target energy", to_string(energy));
			}
			if((targetRange <= fuelScanRange && scrutable) || (fuelScanRange && target->IsYours()))
			{
				info.SetCondition("target fuel display");
				int fuel = round(target->Fuel() * target->Attributes().Get("fuel capacity"));
				info.SetString("target fuel", to_string(fuel));
			}
			if((targetRange <= thermalScanRange && scrutable) || (thermalScanRange && target->IsYours()))
			{
				info.SetCondition("target thermal display");
				int heat = round(100. * target->Heat());
				info.SetString("target heat", to_string(heat) + "%");
			}
			if((targetRange <= weaponScanRange && scrutable) || (weaponScanRange && target->IsYours()))
			{
				info.SetCondition("target weapon range display");
				int turretRange = round(target->GetAICache().TurretRange());
				info.SetString("target turret", to_string(turretRange) + " ");
				int gunRange = round(target->GetAICache().GunRange());
				info.SetString("target gun", to_string(gunRange) + " ");
			}
			const bool mobilityScan = maneuverScanRange || velocityScanRange || accelerationScanRange;
			if((targetRange <= crewScanRange && targetRange <= maneuverScanRange && scrutable)
				|| (targetRange <= accelerationScanRange && scrutable)
				|| (mobilityScan && crewScanRange && target->IsYours()))
			{
				info.SetCondition("turn while combined");
				int turnRate = round(60 * target->TrueTurnRate());
				info.SetString("target turnrate", to_string(turnRate) + " ");
			}
			else if((targetRange >= crewScanRange && targetRange <= maneuverScanRange && scrutable)
				|| (maneuverScanRange && target->IsYours() && !tacticalRange && !crewScanRange))
			{
				info.SetCondition("turn while not combined");
				int turnRate = round(60 * target->TrueTurnRate());
				info.SetString("target turnrate", to_string(turnRate) + " ");
			}
			if((targetRange <= accelerationScanRange && scrutable) || (accelerationScanRange && target->IsYours()))
			{
				info.SetCondition("target velocity display");
				int presentSpeed = round(60 * target->CurrentSpeed());
				info.SetString("target velocity", to_string(presentSpeed) + " ");
			}
			if((targetRange <= velocityScanRange && scrutable) || (velocityScanRange && target->IsYours()))
			{
				info.SetCondition("target acceleration display");
				int presentAcceleration = 3600 * target->TrueAcceleration();
				info.SetString("target acceleration", to_string(presentAcceleration) + " ");
			}
		}
	}
	if(!Preferences::Has("Ship outlines in HUD"))
		info.SetCondition("fast hud sprites");
	if(target && target->IsTargetable() && target->GetSystem() == currentSystem
		&& (flagship->CargoScanFraction() || flagship->OutfitScanFraction()))
	{
		double width = max(target->Width(), target->Height());
		Point pos = target->Position() - center;
		const bool outfitInRange = pos.LengthSquared() <= (flagship->Attributes().Get("outfit scan power") * 10000);
		const Status::Type outfitOverlayType = outfitInRange ? Status::Type::SCAN : Status::Type::SCAN_OUT_OF_RANGE;
		statuses.emplace_back(pos, flagship->OutfitScanFraction(), 0.,
			0., 10. + max(20., width * .5), outfitOverlayType, 1.f, Angle(pos).Degrees() + 180.);
		const bool cargoInRange = pos.LengthSquared() <= (flagship->Attributes().Get("cargo scan power") * 10000);
		const Status::Type cargoOverlayType = cargoInRange ? Status::Type::SCAN : Status::Type::SCAN_OUT_OF_RANGE;
		statuses.emplace_back(pos, 0., flagship->CargoScanFraction(),
			0., 10. + max(20., width * .5), cargoOverlayType, 1.f, Angle(pos).Degrees() + 180.);
	}
	// Handle any events that change the selected ships.
	if(groupSelect >= 0)
	{
		// This has to be done in Step() to avoid race conditions.
		if(hasControl)
			player.SetGroup(groupSelect);
		else
			player.SelectGroup(groupSelect, hasShift);
		groupSelect = -1;
	}
	if(doClickNextStep)
	{
		// If a click command is issued, always wait until the next step to act
		// on it, to avoid race conditions.
		doClick = true;
		doClickNextStep = false;
	}
	else
		doClick = false;

	if(doClick && !isRightClick)
	{
		if(uiClickBox.Dimensions())
			doClick = !ammoDisplay.Click(uiClickBox);
		else
			doClick = !ammoDisplay.Click(clickPoint, hasControl);
		doClick = doClick && !player.SelectShips(clickBox, hasShift);
		if(doClick)
		{
			const vector<const Ship *> &stack = escorts.Click(clickPoint);
			if(!stack.empty())
				doClick = !player.SelectShips(stack, hasShift);
			else
				clickPoint /= isRadarClick ? RADAR_SCALE : zoom;
		}
	}

	// Draw crosshairs on all the selected ships.
	for(const weak_ptr<Ship> &selected : player.SelectedShips())
	{
		shared_ptr<Ship> ship = selected.lock();
		if(ship && ship != target && !ship->IsParked() && ship->GetSystem() == player.GetSystem()
				&& !ship->IsDestroyed() && ship->Zoom() > 0.)
		{
			double size = (ship->Width() + ship->Height()) * .35;
			targets.push_back({
				ship->Position() - center,
				Angle(45.) + ship->Facing(),
				size,
				*GameData::Colors().Get("ship target pointer player"),
				4});
		}
	}

	// Draw crosshairs on any minables in range of the flagship's scanners.
	bool shouldShowAsteroidOverlay = Preferences::Has("Show asteroid scanner overlay");
	// Decide before looping whether or not to catalog asteroids. This
	// results in cataloging in-range asteroids roughly 3 times a second.
	bool shouldCatalogAsteroids = (!isAsteroidCatalogComplete && !Random::Int(20));
	if(shouldShowAsteroidOverlay || shouldCatalogAsteroids)
	{
		double scanRangeMetric = flagship ? 10000. * flagship->Attributes().Get("asteroid scan power") : 0.;
		if(flagship && scanRangeMetric && !flagship->IsHyperspacing())
		{
			bool scanComplete = true;
			for(const shared_ptr<Minable> &minable : asteroids.Minables())
			{
				Point offset = minable->Position() - center;
				// Use the squared length, as we used the squared scan range.
				bool inRange = offset.LengthSquared() <= scanRangeMetric;

				// Autocatalog asteroid: Record that the player knows this type of asteroid is available here.
				if(shouldCatalogAsteroids && !asteroidsScanned.contains(minable->DisplayName()))
				{
					scanComplete = false;
					if(!Random::Int(10) && inRange)
					{
						asteroidsScanned.insert(minable->DisplayName());
						for(const auto &payload : minable->GetPayload())
							player.Harvest(payload.outfit);
					}
				}

				if(!shouldShowAsteroidOverlay || !inRange || flagship->GetTargetAsteroid() == minable)
					continue;

				targets.push_back({
					offset,
					minable->Facing(),
					.8 * minable->Radius(),
					GetMinablePointerColor(false),
					3
				});
			}
			if(shouldCatalogAsteroids && scanComplete)
				isAsteroidCatalogComplete = true;
		}
	}
	const auto targetAsteroidPtr = flagship ? flagship->GetTargetAsteroid() : nullptr;
	if(targetAsteroidPtr && !flagship->IsHyperspacing())
		targets.push_back({
			targetAsteroidPtr->Position() - center,
			targetAsteroidPtr->Facing(),
			.8 * targetAsteroidPtr->Radius(),
			GetMinablePointerColor(true),
			3
		});
}



// Begin the next step of calculations.
void Engine::Go()
{
	if(!timePaused)
		++step;
	currentCalcBuffer = currentCalcBuffer ? 0 : 1;
	queue.Run([this] { CalculateStep(); });
}



// Whether the flow of time is paused.
bool Engine::IsPaused() const
{
	return timePaused;
}



// Give a command on behalf of the player, used for integration tests.
void Engine::GiveCommand(const Command &command)
{
	activeCommands.Set(command);
}



// Pass the list of game events to MainPanel for handling by the player, and any
// UI element generation.
list<ShipEvent> &Engine::Events()
{
	return events;
}



// Draw a frame.
void Engine::Draw() const
{
	Point motionBlur = Preferences::Has("Render motion blur") ? centerVelocity : Point();

	Preferences::ExtendedJumpEffects jumpEffectState = Preferences::GetExtendedJumpEffects();
	if(jumpEffectState != Preferences::ExtendedJumpEffects::OFF)
		motionBlur *= 1. + pow(hyperspacePercentage *
			(jumpEffectState == Preferences::ExtendedJumpEffects::MEDIUM ? 2.5 : 5.), 2);

	GameData::Background().Draw(center, motionBlur, zoom,
		(player.Flagship() ? player.Flagship()->GetSystem() : player.GetSystem()));
	static const Set<Color> &colors = GameData::Colors();
	const Interface *hud = GameData::Interfaces().Get("hud");

	// Draw any active planet labels.
	if(Preferences::Has("Show planet labels"))
		for(const PlanetLabel &label : labels)
			label.Draw();

	draw[currentDrawBuffer].Draw();
	batchDraw[currentDrawBuffer].Draw();

	for(const auto &it : statuses)
	{
		static const Color color[16] = {
			*colors.Get("overlay flagship shields"),
			*colors.Get("overlay friendly shields"),
			*colors.Get("overlay hostile shields"),
			*colors.Get("overlay neutral shields"),
			*colors.Get("overlay outfit scan"),
			*colors.Get("overlay outfit scan out of range"),
			*colors.Get("overlay flagship hull"),
			*colors.Get("overlay friendly hull"),
			*colors.Get("overlay hostile hull"),
			*colors.Get("overlay neutral hull"),
			*colors.Get("overlay cargo scan"),
			*colors.Get("overlay cargo scan out of range"),
			*colors.Get("overlay flagship disabled"),
			*colors.Get("overlay friendly disabled"),
			*colors.Get("overlay hostile disabled"),
			*colors.Get("overlay neutral disabled")
		};
		Point pos = it.position * zoom;
		double radius = it.radius * zoom;
		int colorIndex = static_cast<int>(it.type);
		if(it.outer > 0.)
			RingShader::Draw(pos, radius + 3., 1.5f, it.outer,
				Color::Multiply(it.alpha, color[colorIndex]), 0.f, it.angle);
		double dashes = (it.type >= Status::Type::SCAN) ? 0. : 20. * min<double>(1., zoom);
		colorIndex += static_cast<int>(Status::Type::COUNT);
		if(it.inner > 0.)
			RingShader::Draw(pos, radius, 1.5f, it.inner,
				Color::Multiply(it.alpha, color[colorIndex]), dashes, it.angle);
		colorIndex += static_cast<int>(Status::Type::COUNT);
		if(it.disabled > 0.)
			RingShader::Draw(pos, radius, 1.5f, it.disabled,
				Color::Multiply(it.alpha, color[colorIndex]), dashes, it.angle);
	}

	// Draw labels on missiles
	for(const AlertLabel &label : missileLabels)
		label.Draw();

	for(const auto &outline : outlines)
	{
		if(!outline.sprite)
			continue;
		Point size(outline.sprite->Width(), outline.sprite->Height());
		OutlineShader::Draw(outline.sprite, outline.position, size, outline.color, outline.unit, outline.frame);
	}

	if(flash)
		FillShader::Fill(Point(), Point(Screen::Width(), Screen::Height()), Color(flash, flash));

	// Draw messages. Draw the most recent messages first, as some messages
	// may be wrapped onto multiple lines.
	const Font &font = FontSet::Get(14);
	const vector<Messages::Entry> &messages = Messages::Get(step);
	Rectangle messageBox = hud->GetBox("messages");
	bool messagesReversed = hud->GetValue("messages reversed");
	WrappedText messageLine(font);
	messageLine.SetWrapWidth(messageBox.Width());
	messageLine.SetParagraphBreak(0.);
	Point messagePoint{messageBox.Left(), messagesReversed ? messageBox.Top() : messageBox.Bottom()};
	for(auto it = messages.rbegin(); it != messages.rend(); ++it)
	{
		messageLine.Wrap(it->message);
		int height = messageLine.Height();
		if(messagesReversed)
		{
			if(messagePoint.Y() + height > messageBox.Bottom())
				break;
		}
		else
		{
			messagePoint.Y() -= height;
			if(messagePoint.Y() < messageBox.Top())
				break;
		}
		float alpha = (it->step + 1000 - step) * .001f;
		messageLine.Draw(messagePoint, Messages::GetColor(it->importance, false)->Additive(alpha));
		if(messagesReversed)
			messagePoint.Y() += height;
	}

	// Draw crosshairs around anything that is targeted.
	for(const Target &target : targets)
	{
		Angle a = target.angle;
		Angle da(360. / target.count);

		PointerShader::Bind();
		for(int i = 0; i < target.count; ++i)
		{
			PointerShader::Add(target.center * zoom, a.Unit(), 12.f, 14.f, -target.radius * zoom, target.color);
			a += da;
		}
		PointerShader::Unbind();
	}

	// Draw the heads-up display.
	hud->Draw(info);
	if(hud->HasPoint("radar"))
	{
		radar[currentDrawBuffer].Draw(
			hud->GetPoint("radar"),
			RADAR_SCALE,
			hud->GetValue("radar radius"),
			hud->GetValue("radar pointer radius"));
	}
	if(hud->HasPoint("target") && targetVector.Length() > 20.)
	{
		Point center = hud->GetPoint("target");
		double radius = hud->GetValue("target radius");
		PointerShader::Draw(center, targetVector.Unit(), 10.f, 10.f, radius, Color(1.f));
	}

	// Draw the faction markers.
	if(targetSwizzle >= 0 && hud->HasPoint("faction markers"))
	{
		int width = font.Width(info.GetString("target government"));
		Point center = hud->GetPoint("faction markers");

		const Sprite *mark[2] = {SpriteSet::Get("ui/faction left"), SpriteSet::Get("ui/faction right")};
		// Round the x offsets to whole numbers so the icons are sharp.
		double dx[2] = {(width + mark[0]->Width() + 1) / -2, (width + mark[1]->Width() + 1) / 2};
		for(int i = 0; i < 2; ++i)
			SpriteShader::Draw(mark[i], center + Point(dx[i], 0.), 1., targetSwizzle);
	}
	if(jumpCount && Preferences::Has("Show mini-map"))
		MapPanel::DrawMiniMap(player, .5f * min(1.f, jumpCount / 30.f), jumpInProgress, step);

	// Draw ammo status.
	double ammoIconWidth = hud->GetValue("ammo icon width");
	double ammoIconHeight = hud->GetValue("ammo icon height");
	ammoDisplay.Draw(hud->GetBox("ammo"), Point(ammoIconWidth, ammoIconHeight));

	// Draw escort status.
	escorts.Draw(hud->GetBox("escorts"));

	if(Preferences::Has("Show CPU / GPU load"))
	{
		string loadString = to_string(lround(load * 100.)) + "% CPU";
		Color color = *colors.Get("medium");
		font.Draw(loadString,
			Point(-10 - font.Width(loadString), Screen::Height() * -.5 + 5.), color);
	}
}



// Select the object the player clicked on.
void Engine::Click(const Point &from, const Point &to, bool hasShift, bool hasControl)
{
	// First, see if this is a click on an escort icon.
	doClickNextStep = true;
	this->hasShift = hasShift;
	this->hasControl = hasControl;
	isRightClick = false;

	// Determine if the left-click was within the radar display.
	const Interface *hud = GameData::Interfaces().Get("hud");
	Point radarCenter = hud->GetPoint("radar");
	double radarRadius = hud->GetValue("radar radius");
	if(Preferences::Has("Clickable radar display") && (from - radarCenter).Length() <= radarRadius)
		isRadarClick = true;
	else
		isRadarClick = false;

	clickPoint = isRadarClick ? from - radarCenter : from;
	uiClickBox = Rectangle::WithCorners(from, to);
	if(isRadarClick)
		clickBox = Rectangle::WithCorners(
			(from - radarCenter) / RADAR_SCALE + center,
			(to - radarCenter) / RADAR_SCALE + center);
	else
		clickBox = Rectangle::WithCorners(from / zoom + center, to / zoom + center);
}



void Engine::RClick(const Point &point)
{
	doClickNextStep = true;
	hasShift = false;
	isRightClick = true;

	// Determine if the right-click was within the radar display, and if so, rescale.
	const Interface *hud = GameData::Interfaces().Get("hud");
	Point radarCenter = hud->GetPoint("radar");
	double radarRadius = hud->GetValue("radar radius");
	if(Preferences::Has("Clickable radar display") && (point - radarCenter).Length() <= radarRadius)
		clickPoint = (point - radarCenter) / RADAR_SCALE;
	else
		clickPoint = point / zoom;
}



void Engine::SelectGroup(int group, bool hasShift, bool hasControl)
{
	groupSelect = group;
	this->hasShift = hasShift;
	this->hasControl = hasControl;
}



// Break targeting on all projectiles between the player and the given
// government; gov projectiles stop targeting the player and player's
// projectiles stop targeting gov.
void Engine::BreakTargeting(const Government *gov)
{
	const Government *playerGov = GameData::PlayerGovernment();
	for(Projectile &projectile : projectiles)
	{
		const Government *projectileGov = projectile.GetGovernment();
		const Government *targetGov = projectile.TargetGovernment();
		if((projectileGov == playerGov && targetGov == gov)
			|| (projectileGov == gov && targetGov == playerGov))
			projectile.BreakTarget();
	}
}



void Engine::EnterSystem()
{
	ai.Clean();

	Ship *flagship = player.Flagship();
	if(!flagship)
		return;

	doEnter = true;
	doEnterLabels = true;
	player.AdvanceDate();
	const Date &today = player.GetDate();

	const System *system = flagship->GetSystem();
	Audio::PlayMusic(system->MusicName());
	GameData::SetHaze(system->Haze(), false);

	Messages::Add("Entering the " + system->DisplayName() + " system on "
		+ today.ToString() + (system->IsInhabited(flagship) ?
			"." : ". No inhabited planets detected."), Messages::Importance::Daily);

	// Preload landscapes and determine if the player used a wormhole.
	// (It is allowed for a wormhole's exit point to have no sprite.)
	const StellarObject *usedWormhole = nullptr;
	for(const StellarObject &object : system->Objects())
		if(object.HasValidPlanet())
		{
			GameData::Preload(queue, object.GetPlanet()->Landscape());
			if(object.GetPlanet()->IsWormhole() && !usedWormhole
					&& flagship->Position().Distance(object.Position()) < 1.)
				usedWormhole = &object;
		}

	// Advance the positions of every StellarObject and update politics.
	// Remove expired bribes, clearance, and grace periods from past fines.
	GameData::SetDate(today);
	GameData::StepEconomy();
	// SetDate() clears any bribes from yesterday, so restore any auto-clearance.
	for(const Mission &mission : player.Missions())
		if(mission.ClearanceMessage() == "auto")
		{
			mission.Destination()->Bribe(mission.HasFullClearance());
			for(const Planet *planet : mission.Stopovers())
				planet->Bribe(mission.HasFullClearance());
		}

	if(usedWormhole)
	{
		// If ships use a wormhole, they are emitted from its center in
		// its destination system. Player travel causes a date change,
		// thus the wormhole's new position should be used.
		flagship->SetPosition(usedWormhole->Position());
		if(player.HasTravelPlan())
		{
			// Wormhole travel generally invalidates travel plans
			// unless it was planned. For valid travel plans, the
			// next system will be this system, or accessible.
			const System *to = player.TravelPlan().back();
			if(system != to && !flagship->JumpNavigation().JumpFuel(to))
				player.TravelPlan().clear();
		}
	}

	asteroids.Clear();
	for(const System::Asteroid &a : system->Asteroids())
	{
		// Check whether this is a minable or an ordinary asteroid.
		if(a.Type())
			asteroids.Add(a.Type(), a.Count(), a.Energy(), system->AsteroidBelts());
		else
			asteroids.Add(a.Name(), a.Count(), a.Energy());
	}
	asteroidsScanned.clear();
	isAsteroidCatalogComplete = false;

	// Clear any active weather events
	activeWeather.clear();
	// Place five seconds worth of fleets and weather events. Check for
	// undefined fleets by not trying to create anything with no
	// government set.
	ConditionsStore &conditions = player.Conditions();
	for(int i = 0; i < 5; ++i)
	{
		for(const auto &fleet : system->Fleets())
			if(fleet.Get()->GetGovernment() && Random::Int(fleet.Period()) < 60 && fleet.CanTrigger(conditions))
				fleet.Get()->Place(*system, newShips);

		auto CreateWeather = [this, conditions](const RandomEvent<Hazard> &hazard, Point origin)
		{
			if(hazard.Get()->IsValid() && Random::Int(hazard.Period()) < 60 && hazard.CanTrigger(conditions))
			{
				const Hazard *weather = hazard.Get();
				int hazardLifetime = weather->RandomDuration();
				// Elapse this weather event by a random amount of time.
				int elapsedLifetime = hazardLifetime - Random::Int(hazardLifetime + 1);
				activeWeather.emplace_back(weather, hazardLifetime, elapsedLifetime, weather->RandomStrength(), origin);
			}
		};
		for(const auto &hazard : system->Hazards())
			CreateWeather(hazard, Point());
		for(const auto &stellar : system->Objects())
			for(const auto &hazard : stellar.Hazards())
				CreateWeather(hazard, stellar.Position());
	}

	for(const auto &raidFleet : system->RaidFleets())
	{
		double attraction = player.RaidFleetAttraction(raidFleet, system);
		if(attraction > 0.)
			for(int i = 0; i < 10; ++i)
				if(Random::Real() < attraction)
				{
					raidFleet.GetFleet()->Place(*system, newShips);
					Messages::Add("Your fleet has attracted the interest of a "
							+ raidFleet.GetFleet()->GetGovernment()->GetName() + " raiding party.",
							Messages::Importance::Highest);
				}
	}

	grudge.clear();

	projectiles.clear();
	visuals.clear();
	flotsam.clear();
	// Cancel any projectiles, visuals, or flotsam created by ships this step.
	newProjectiles.clear();
	newVisuals.clear();
	newFlotsam.clear();

	emptySoundsTimer.clear();

	center = flagship->Center();

	// Help message for new players. Show this message for the first four days,
	// since the new player ships can make at most four jumps before landing.
	if(today <= player.StartData().GetDate() + 4)
	{
		Messages::Add(GameData::HelpMessage("basics 1"), Messages::Importance::High);
		Messages::Add(GameData::HelpMessage("basics 2"), Messages::Importance::High);
		Messages::Add(GameData::HelpMessage("basics 3"), Messages::Importance::High);
	}
}



void Engine::CalculateStep()
{
	FrameTimer loadTimer;

	// If there is a pending zoom update then use it
	// because the zoom will get updated in the main thread
	// as soon as the calculation thread is finished.
	const double zoom = nextZoom ? nextZoom : this->zoom;

	// Clear the list of objects to draw.
	draw[currentCalcBuffer].Clear(step, zoom);
	batchDraw[currentCalcBuffer].Clear(step, zoom);
	radar[currentCalcBuffer].Clear();

	if(!player.GetSystem())
		return;

	// Handle the mouse input of the mouse navigation
	HandleMouseInput(activeCommands);

	const Ship *flagship = player.Flagship();
	const System *playerSystem = player.GetSystem();

	if(timePaused)
	{
		// Only process player commands and handle mouse clicks.
		ai.MovePlayer(*player.Flagship(), activeCommands);
		activeCommands.Clear();
		HandleMouseClicks();
	}
	else
		CalculateUnpaused(flagship, playerSystem);

	// Draw the objects. Start by figuring out where the view should be centered:
	Point newCenter = center;
	Point newCenterVelocity;
	if(flagship)
	{
		if(!timePaused)
		{
			bool isHyperspacing = flagship->IsHyperspacing();
			if(isHyperspacing)
				hyperspacePercentage = flagship->GetHyperspacePercentage() / 100.;
			const auto [newCameraCenter, newCameraVelocity] = NewCenter(center, centerVelocity,
				flagship->Center(), flagship->Velocity(), hyperspacePercentage,
				isHyperspacing);
			newCenter = newCameraCenter;
			newCenterVelocity = newCameraVelocity;
		}
		else
			newCenterVelocity = flagship->Velocity();
	}
	draw[currentCalcBuffer].SetCenter(newCenter, newCenterVelocity);
	batchDraw[currentCalcBuffer].SetCenter(newCenter);
	radar[currentCalcBuffer].SetCenter(newCenter);

	// Populate the radar.
	FillRadar();

	// Draw the planets.
	for(const StellarObject &object : playerSystem->Objects())
		if(object.HasSprite())
		{
			// Don't apply motion blur to very large planets and stars.
			if(object.Width() >= 280.)
				draw[currentCalcBuffer].AddUnblurred(object);
			else
				draw[currentCalcBuffer].Add(object);
		}
	// Draw the asteroids and minables.
	asteroids.Draw(draw[currentCalcBuffer], newCenter, zoom);
	// Draw the flotsam.
	for(const shared_ptr<Flotsam> &it : flotsam)
		draw[currentCalcBuffer].Add(*it);
	// Draw the ships. Skip the flagship, then draw it on top of all the others.
	bool showFlagship = false;
	for(const shared_ptr<Ship> &ship : ships)
		if(ship->GetSystem() == playerSystem && ship->HasSprite())
		{
			if(ship.get() != flagship)
			{
				DrawShipSprites(*ship);
				if(ship->IsThrusting() && !ship->EnginePoints().empty())
				{
					for(const auto &it : ship->Attributes().FlareSounds())
						Audio::Play(it.first, ship->Position(), SoundCategory::ENGINE);
				}
				else if(ship->IsReversing() && !ship->ReverseEnginePoints().empty())
				{
					for(const auto &it : ship->Attributes().ReverseFlareSounds())
						Audio::Play(it.first, ship->Position(), SoundCategory::ENGINE);
				}
				if(ship->IsSteering() && !ship->SteeringEnginePoints().empty())
				{
					for(const auto &it : ship->Attributes().SteeringFlareSounds())
						Audio::Play(it.first, ship->Position(), SoundCategory::ENGINE);
				}
			}
			else
				showFlagship = true;
		}

	if(flagship && showFlagship)
	{
		DrawShipSprites(*flagship);
		if(flagship->IsThrusting() && !flagship->EnginePoints().empty())
		{
			for(const auto &it : flagship->Attributes().FlareSounds())
				Audio::Play(it.first, SoundCategory::ENGINE);
		}
		else if(flagship->IsReversing() && !flagship->ReverseEnginePoints().empty())
		{
			for(const auto &it : flagship->Attributes().ReverseFlareSounds())
				Audio::Play(it.first, SoundCategory::ENGINE);
		}
		if(flagship->IsSteering() && !flagship->SteeringEnginePoints().empty())
		{
			for(const auto &it : flagship->Attributes().SteeringFlareSounds())
				Audio::Play(it.first, SoundCategory::ENGINE);
		}
	}
	// Draw the projectiles.
	for(const Projectile &projectile : projectiles)
		batchDraw[currentCalcBuffer].Add(projectile, projectile.Clip());
	// Draw the visuals.
	for(const Visual &visual : visuals)
		batchDraw[currentCalcBuffer].AddVisual(visual);

	// Keep track of how much of the CPU time we are using.
	loadSum += loadTimer.Time();
	if(++loadCount == 60)
	{
		load = loadSum;
		loadSum = 0.;
		loadCount = 0;
	}
}



// Calculate things that require the engine not to be paused.
void Engine::CalculateUnpaused(const Ship *flagship, const System *playerSystem)
{
	// Now, all the ships must decide what they are doing next.
	ai.Step(activeCommands);

	// Clear the active player's commands, because they are all processed at this point.
	activeCommands.Clear();

	// Perform actions for all the game objects. In general this is ordered from
	// bottom to top of the draw stack, but in some cases one object type must
	// "act" before another does.

	// The only action stellar objects perform is to launch defense fleets.
	for(const StellarObject &object : playerSystem->Objects())
		if(object.HasValidPlanet())
			object.GetPlanet()->DeployDefense(newShips);

	// Keep track of the flagship to see if it jumps or enters a wormhole this frame.
	bool flagshipWasUntargetable = (flagship && !flagship->IsTargetable());
	bool wasHyperspacing = (flagship && flagship->IsEnteringHyperspace());
	// First, move the player's flagship.
	if(flagship)
	{
		emptySoundsTimer.resize(flagship->Weapons().size());
		for(int &it : emptySoundsTimer)
			if(it > 0)
				--it;
		MoveShip(player.FlagshipPtr());
	}
	const System *flagshipSystem = (flagship ? flagship->GetSystem() : nullptr);
	bool flagshipIsTargetable = (flagship && flagship->IsTargetable());
	bool flagshipBecameTargetable = flagshipWasUntargetable && flagshipIsTargetable;
	// Then, move the other ships.
	for(const shared_ptr<Ship> &it : ships)
	{
		if(it == player.FlagshipPtr())
			continue;
		bool wasUntargetable = !it->IsTargetable();
		MoveShip(it);
		bool isTargetable = it->IsTargetable();
		if(flagshipSystem == it->GetSystem()
			&& ((wasUntargetable && isTargetable) || flagshipBecameTargetable)
			&& isTargetable && flagshipIsTargetable)
				eventQueue.emplace_back(player.FlagshipPtr(), it, ShipEvent::ENCOUNTER);
	}
	// If the flagship just began jumping, play the appropriate sound.
	if(!wasHyperspacing && flagship && flagship->IsEnteringHyperspace())
	{
		bool isJumping = flagship->IsUsingJumpDrive();
		const map<const Sound *, int> &jumpSounds = isJumping
			? flagship->Attributes().JumpSounds() : flagship->Attributes().HyperSounds();
		if(flagship->Attributes().Get("silent jumps"))
		{
			// No sounds.
		}
		else if(jumpSounds.empty())
			Audio::Play(Audio::Get(isJumping ? "jump drive" : "hyperdrive"), SoundCategory::JUMP);
		else
			for(const auto &sound : jumpSounds)
				Audio::Play(sound.first, SoundCategory::JUMP);
	}
	// Check if the flagship just entered a new system.
	if(flagship && playerSystem != flagship->GetSystem())
	{
		bool wormholeEntry = false;
		// Wormhole travel: mark the wormhole "planet" as visited.
		if(!wasHyperspacing)
			for(const auto &it : playerSystem->Objects())
				if(it.HasValidPlanet() && it.GetPlanet()->IsWormhole() &&
						&it.GetPlanet()->GetWormhole()->WormholeDestination(*playerSystem) == flagship->GetSystem())
				{
					wormholeEntry = true;
					player.Visit(*it.GetPlanet());
				}

		player.SetSystemEntry(wormholeEntry ? SystemEntry::WORMHOLE :
			flagship->IsUsingJumpDrive() ? SystemEntry::JUMP :
			SystemEntry::HYPERDRIVE);
		doFlash = Preferences::Has("Show hyperspace flash");
		playerSystem = flagship->GetSystem();
		player.SetSystem(*playerSystem);
		EnterSystem();
	}
	PrunePointers(ships);

	// Move the asteroids. This must be done before collision detection. Minables
	// may create visuals or flotsam.
	asteroids.Step(newVisuals, newFlotsam, step);

	// Move the flotsam. This must happen after the ships move, because flotsam
	// checks if any ship has picked it up.
	for(const shared_ptr<Flotsam> &it : flotsam)
		it->Move(newVisuals);
	PrunePointers(flotsam);

	// Move the projectiles.
	for(Projectile &projectile : projectiles)
		projectile.Move(newVisuals, newProjectiles);
	Prune(projectiles);

	// Step the weather.
	for(Weather &weather : activeWeather)
		weather.Step(newVisuals, flagship ? flagship->Position() : center);
	Prune(activeWeather);

	// Move the visuals.
	for(Visual &visual : visuals)
		visual.Move();
	Prune(visuals);

	// Perform various minor actions.
	SpawnFleets();
	SpawnPersons();
	GenerateWeather();
	SendHails();
	HandleMouseClicks();

	// Now, take the new objects that were generated this step and splice them
	// on to the ends of the respective lists of objects. These new objects will
	// be drawn this step (and the projectiles will participate in collision
	// detection) but they should not be moved, which is why we put off adding
	// them to the lists until now.
	ships.splice(ships.end(), newShips);
	Append(projectiles, newProjectiles);
	flotsam.splice(flotsam.end(), newFlotsam);
	Append(visuals, newVisuals);

	// Decrement the count of how long it's been since a ship last asked for help.
	if(grudgeTime)
		--grudgeTime;

	// Populate the collision detection lookup sets.
	FillCollisionSets();

	// Perform collision detection.
	for(Projectile &projectile : projectiles)
		DoCollisions(projectile);
	// Now that collision detection is done, clear the cache of ships with anti-
	// missile systems ready to fire.
	hasAntiMissile.clear();

	// Damage ships from any active weather events.
	for(Weather &weather : activeWeather)
		DoWeather(weather);

	// Check for flotsam collection (collisions with ships).
	for(const shared_ptr<Flotsam> &it : flotsam)
		DoCollection(*it);

	// Now that flotsam collection is done, clear the cache of ships with
	// tractor beam systems ready to fire.
	hasTractorBeam.clear();

	// Check for ship scanning.
	for(const shared_ptr<Ship> &it : ships)
		DoScanning(it);
}



// Move a ship. Also determine if the ship should generate hyperspace sounds or
// boarding events, fire weapons, and launch fighters.
void Engine::MoveShip(const shared_ptr<Ship> &ship)
{
	// Various actions a ship could have taken last frame may have impacted the accuracy of cached values.
	// Therefore, determine with any information needs recalculated and cache it.
	ship->UpdateCaches();

	const Ship *flagship = player.Flagship();

	bool isJump = ship->IsUsingJumpDrive();
	bool wasHere = (flagship && ship->GetSystem() == flagship->GetSystem());
	bool wasHyperspacing = ship->IsHyperspacing();
	bool wasDisabled = ship->IsDisabled();
	// Give the ship the list of visuals so that it can draw explosions,
	// ion sparks, jump drive flashes, etc.
	ship->Move(newVisuals, newFlotsam);
	if(ship->IsDisabled() && !wasDisabled)
		eventQueue.emplace_back(nullptr, ship, ShipEvent::DISABLE);
	// Bail out if the ship just died.
	if(ship->ShouldBeRemoved())
	{
		// Make sure this ship's destruction was recorded, even if it died from
		// self-destruct.
		if(ship->IsDestroyed())
		{
			eventQueue.emplace_back(nullptr, ship, ShipEvent::DESTROY);
			// Any still-docked ships' destruction must be recorded as well.
			for(const auto &bay : ship->Bays())
				if(bay.ship)
					eventQueue.emplace_back(nullptr, bay.ship, ShipEvent::DESTROY);
			// If this is a player ship, make sure it's no longer selected.
			if(ship->IsYours())
				player.DeselectShip(ship.get());
		}
		return;
	}

	// Check if we need to play sounds for a ship jumping in or out of
	// the system. Make no sound if it entered via wormhole.
	if(ship.get() != flagship && ship->Zoom() == 1.)
	{
		// The position from where sounds will be played.
		Point position = ship->Position();
		// Did this ship just begin hyperspacing?
		if(wasHere && !wasHyperspacing && ship->IsHyperspacing())
		{
			const map<const Sound *, int> &jumpSounds = isJump
				? ship->Attributes().JumpOutSounds() : ship->Attributes().HyperOutSounds();
			if(ship->Attributes().Get("silent jumps"))
			{
				// No sounds.
			}
			else if(jumpSounds.empty())
				Audio::Play(Audio::Get(isJump ? "jump out" : "hyperdrive out"), position, SoundCategory::JUMP);
			else
				for(const auto &sound : jumpSounds)
					Audio::Play(sound.first, position, SoundCategory::JUMP);
		}

		// Did this ship just jump into the player's system?
		if(!wasHere && flagship && ship->GetSystem() == flagship->GetSystem())
		{
			const map<const Sound *, int> &jumpSounds = isJump
				? ship->Attributes().JumpInSounds() : ship->Attributes().HyperInSounds();
			if(ship->Attributes().Get("silent jumps"))
			{
				// No sounds.
			}
			else if(jumpSounds.empty())
				Audio::Play(Audio::Get(isJump ? "jump in" : "hyperdrive in"), position, SoundCategory::JUMP);
			else
				for(const auto &sound : jumpSounds)
					Audio::Play(sound.first, position, SoundCategory::JUMP);
		}
	}

	// Boarding:
	bool autoPlunder = !ship->IsYours();
	// The player should not become a docked passenger on some other ship, but AI ships may.
	bool nonDocker = ship.get() == flagship;
	shared_ptr<Ship> victim = ship->Board(autoPlunder, nonDocker);
	if(victim)
		eventQueue.emplace_back(ship, victim,
			ship->GetGovernment()->IsEnemy(victim->GetGovernment()) ?
				ShipEvent::BOARD : ShipEvent::ASSIST);

	// The remaining actions can only be performed by ships in the current system.
	if(ship->GetSystem() != player.GetSystem())
		return;

	// Launch fighters.
	ship->Launch(newShips, newVisuals);

	// Fire weapons.
	ship->Fire(newProjectiles, newVisuals, ship.get() == flagship ? &emptySoundsTimer : nullptr);

	// Anti-missile and tractor beam systems are fired separately from normal weaponry.
	// Track which ships have at least one such system ready to fire.
	if(ship->HasAntiMissile())
		hasAntiMissile.push_back(ship.get());
	if(ship->HasTractorBeam())
		hasTractorBeam.push_back(ship.get());
}



// Populate the ship collision detection set for projectile & flotsam computations.
void Engine::FillCollisionSets()
{
	shipCollisions.Clear(step);
	for(const shared_ptr<Ship> &it : ships)
		if(it->GetSystem() == player.GetSystem() && it->Zoom() == 1.)
			shipCollisions.Add(*it);

	// Get the ship collision set ready to query.
	shipCollisions.Finish();
}



// Spawn NPC (both mission and "regular") ships into the player's universe. Non-
// mission NPCs are only spawned in or adjacent to the player's system.
void Engine::SpawnFleets()
{
	// If the player has a pending boarding mission, spawn its NPCs.
	if(player.ActiveBoardingMission())
	{
		Place(player.ActiveBoardingMission()->NPCs(), player.FlagshipPtr());
		player.ClearActiveBoardingMission();
	}

	// Non-mission NPCs spawn at random intervals in neighboring systems,
	// or coming from planets in the current one.
	ConditionsStore &conditions = player.Conditions();
	for(const auto &fleet : player.GetSystem()->Fleets())
		if(!Random::Int(fleet.Period()) && fleet.CanTrigger(conditions))
		{
			const Government *gov = fleet.Get()->GetGovernment();
			if(!gov)
				continue;

			// Don't spawn a fleet if its allies in-system already far outnumber
			// its enemies. This is to avoid having a system get mobbed with
			// massive numbers of "reinforcements" during a battle.
			int64_t enemyStrength = ai.EnemyStrength(gov);
			if(enemyStrength && ai.AllyStrength(gov) > 2 * enemyStrength)
				continue;

			fleet.Get()->Enter(*player.GetSystem(), newShips);
		}
}



// At random intervals, create new special "persons" who enter the current system.
void Engine::SpawnPersons()
{
	if(Random::Int(GameData::GetGamerules().PersonSpawnPeriod()) || player.GetSystem()->Links().empty())
		return;

	// Loop through all persons once to see if there are any who can enter
	// this system.
	int sum = 0;
	for(const auto &it : GameData::Persons())
		sum += it.second.Frequency(player.GetSystem());
	// Bail out if there are no eligible persons.
	if(!sum)
		return;

	// Although an attempt to spawn a person is specified by a gamerule,
	// that attempt can still fail due to an added weight for no person to spawn.
	sum = Random::Int(sum + GameData::GetGamerules().NoPersonSpawnWeight());
	for(const auto &it : GameData::Persons())
	{
		const Person &person = it.second;
		sum -= person.Frequency(player.GetSystem());
		if(sum < 0)
		{
			const System *source = nullptr;
			shared_ptr<Ship> parent;
			for(const shared_ptr<Ship> &ship : person.Ships())
			{
				ship->Recharge();
				if(ship->Name().empty())
					ship->SetName(it.first);
				ship->SetGovernment(person.GetGovernment());
				ship->SetPersonality(person.GetPersonality());
				ship->SetHailPhrase(person.GetHail());
				if(!parent)
					parent = ship;
				else
					ship->SetParent(parent);
				// Make sure all ships in a "person" definition enter from the
				// same source system.
				source = Fleet::Enter(*player.GetSystem(), *ship, source);
				newShips.push_back(ship);
			}

			break;
		}
	}
}



// Generate weather from the current system's hazards.
void Engine::GenerateWeather()
{
	ConditionsStore &conditions = player.Conditions();
	auto CreateWeather = [this, conditions](const RandomEvent<Hazard> &hazard, Point origin)
	{
		if(hazard.Get()->IsValid() && !Random::Int(hazard.Period()) && hazard.CanTrigger(conditions))
		{
			const Hazard *weather = hazard.Get();
			// If a hazard has activated, generate a duration and strength of the
			// resulting weather and place it in the list of active weather.
			int duration = weather->RandomDuration();
			activeWeather.emplace_back(weather, duration, duration, weather->RandomStrength(), origin);
		}
	};
	// If this system has any hazards, see if any have activated this frame.
	for(const auto &hazard : player.GetSystem()->Hazards())
		CreateWeather(hazard, Point());
	for(const auto &stellar : player.GetSystem()->Objects())
		for(const auto &hazard : stellar.Hazards())
			CreateWeather(hazard, stellar.Position());
}



// At random intervals, have one of the ships in the game send you a hail.
void Engine::SendHails()
{
	if(Random::Int(600) || player.IsDead() || ships.empty())
		return;

	vector<shared_ptr<const Ship>> canSend;
	canSend.reserve(ships.size());

	// When deciding who will send a hail, only consider ships that can send hails.
	for(auto &it : ships)
		if(it && it->CanSendHail(player, true))
			canSend.push_back(it);

	if(canSend.empty())
		// No ships can send hails.
		return;

	// Randomly choose a ship to send the hail.
	unsigned i = Random::Int(canSend.size());
	shared_ptr<const Ship> source = canSend[i];

	// Generate a random hail message.
	SendMessage(source, source->GetHail(player.GetSubstitutions()));
}



// Handle any keyboard inputs for the engine. This is done in the main thread
// after all calculation threads are paused to avoid race conditions.
void Engine::HandleKeyboardInputs()
{
	Ship *flagship = player.Flagship();

	// Commands can't be issued if your flagship is dead.
	if(!flagship || flagship->IsDestroyed())
		return;

	// Determine which new keys were pressed by the player.
	Command oldHeld = keyHeld;
	keyHeld.ReadKeyboard();
	Command keyDown = keyHeld.AndNot(oldHeld);

	// Certain commands are always sent when the corresponding key is depressed.
	static const Command maneuveringCommands = Command::AFTERBURNER | Command::BACK |
		Command::FORWARD | Command::LEFT | Command::RIGHT;

	// Transfer all commands that need to be active as long as the corresponding key is pressed.
<<<<<<< HEAD
	activeCommands |= keyHeld.And(Command::PRIMARY_0 | Command::PRIMARY_1 | Command::PRIMARY_2
		| Command::PRIMARY_3 | Command::PRIMARY_4 | Command::PRIMARY_5 | Command::PRIMARY_6
		| Command::PRIMARY_7 | Command::PRIMARY_8 | Command::PRIMARY_9 | Command::SECONDARY
		| Command::SCAN | maneuveringCommands | Command::SHIFT | Command::MOUSE_TURNING_HOLD);
=======
	activeCommands |= keyHeld.And(Command::PRIMARY | Command::SECONDARY | Command::SCAN |
		maneuveringCommands | Command::SHIFT | Command::MOUSE_TURNING_HOLD | Command::AIM_TURRET_HOLD);
>>>>>>> edf26ce6

	// Certain commands (e.g. LAND, BOARD) are debounced, allowing the player to toggle between
	// navigable destinations in the system.
	static const Command debouncedCommands = Command::LAND | Command::BOARD;
	constexpr int keyCooldown = 60;
	++keyInterval;
	if(oldHeld.Has(debouncedCommands))
		keyInterval = 0;

	// If all previously-held maneuvering keys have been released,
	// restore any autopilot commands still being requested.
	if(!keyHeld.Has(maneuveringCommands) && oldHeld.Has(maneuveringCommands))
	{
		activeCommands |= keyHeld.And(Command::JUMP | Command::FLEET_JUMP | debouncedCommands);

		// Do not switch debounced targets when restoring autopilot.
		keyInterval = keyCooldown;
	}

	// If holding JUMP or toggling a debounced command, also send WAIT. This prevents the jump from
	// starting (e.g. while escorts are aligning), or switches the associated debounced target.
	if(keyHeld.Has(Command::JUMP) || (keyInterval < keyCooldown && keyHeld.Has(debouncedCommands)))
		activeCommands |= Command::WAIT;

	// Transfer all newly pressed, unhandled keys to active commands.
	activeCommands |= keyDown;

	// Some commands are activated by combining SHIFT with a different key.
	if(keyHeld.Has(Command::SHIFT))
	{
		// Translate shift+BACK to a command to a STOP command to stop all movement of the flagship.
		// Translation is done here to allow the autopilot (which will execute the STOP-command) to
		// act on a single STOP command instead of the shift+BACK modifier.
		if(keyHeld.Has(Command::BACK))
		{
			activeCommands |= Command::STOP;
			activeCommands.Clear(Command::BACK);
		}
		else if(keyHeld.Has(Command::JUMP))
			activeCommands |= Command::FLEET_JUMP;
	}

	if(keyHeld.Has(Command::AUTOSTEER) && !activeCommands.Turn()
			&& !activeCommands.Has(Command::LAND | Command::JUMP | Command::BOARD | Command::STOP))
		activeCommands |= Command::AUTOSTEER;

	if(keyDown.Has(Command::PAUSE))
	{
		timePaused = !timePaused;
		if(timePaused)
			Audio::Pause();
		else
			Audio::Resume();
	}
}



// Handle any mouse clicks. This is done in the calculation thread rather than
// in the main UI thread to avoid race conditions.
void Engine::HandleMouseClicks()
{
	// Mouse clicks can't be issued if your flagship is dead.
	Ship *flagship = player.Flagship();
	if(!flagship)
		return;

	// Handle escort travel orders sent via the Map.
	if(player.HasEscortDestination())
	{
		auto moveTarget = player.GetEscortDestination();
		ai.IssueMoveTarget(moveTarget.second, moveTarget.first);
		player.SetEscortDestination();
	}

	// If there is no click event sent while the engine was active, bail out.
	if(!doClick)
		return;

	// Check for clicks on stellar objects. Only left clicks apply, and the
	// flagship must not be in the process of landing or taking off.
	bool clickedPlanet = false;
	const System *playerSystem = player.GetSystem();
	if(!isRightClick && flagship->Zoom() == 1.)
		for(const StellarObject &object : playerSystem->Objects())
			if(object.HasSprite() && object.HasValidPlanet())
			{
				// If the player clicked to land on a planet,
				// do so unless already landing elsewhere.
				Point position = object.Position() - center;
				const Planet *planet = object.GetPlanet();
				if(planet->IsAccessible(flagship) && (clickPoint - position).Length() < object.Radius())
				{
					if(&object == flagship->GetTargetStellar())
					{
						if(!planet->CanLand(*flagship))
							Messages::Add("The authorities on " + planet->DisplayName()
									+ " refuse to let you land.", Messages::Importance::Highest);
						else if(!flagship->IsDestroyed())
						{
							activeCommands |= Command::LAND;
							Messages::Add("Landing on " + planet->DisplayName() + ".", Messages::Importance::High);
						}
					}
					else
						flagship->SetTargetStellar(&object);

					clickedPlanet = true;
				}
			}

	// Check for clicks on ships in this system.
	double clickRange = 50.;
	shared_ptr<Ship> clickTarget;
	for(shared_ptr<Ship> &ship : ships)
		if(ship->GetSystem() == playerSystem && &*ship != flagship && ship->IsTargetable())
		{
			Point position = ship->Position() - flagship->Position();
			const Mask &mask = ship->GetMask(step);
			double range = mask.Range(clickPoint - position, ship->Facing());
			if(range <= clickRange)
			{
				clickRange = range;
				clickTarget = ship;
				// If we've found an enemy within the click zone, favor
				// targeting it rather than any other ship. Otherwise, keep
				// checking for hits because another ship might be an enemy.
				if(!range && ship->GetGovernment()->IsEnemy())
					break;
			}
		}

	bool clickedAsteroid = false;
	if(clickTarget)
	{
		if(isRightClick)
			ai.IssueShipTarget(clickTarget);
		else
		{
			// Left click: has your flagship select or board the target.
			if(clickTarget == flagship->GetTargetShip())
				activeCommands |= Command::BOARD;
			else
			{
				flagship->SetTargetShip(clickTarget);
				if(clickTarget->IsYours())
					player.SelectShip(clickTarget.get(), hasShift);
			}
		}
	}
	else if(flagship->Attributes().Get("asteroid scan power"))
	{
		// If the click was not on any ship, check if it was on a minable.
		double scanRange = 100. * sqrt(flagship->Attributes().Get("asteroid scan power"));
		for(const shared_ptr<Minable> &minable : asteroids.Minables())
		{
			Point position = minable->Position() - flagship->Position();
			if(position.Length() > scanRange)
				continue;

			double range = clickPoint.Distance(position) - minable->Radius();
			if(range <= clickRange)
			{
				clickedAsteroid = true;
				clickRange = range;
				flagship->SetTargetAsteroid(minable);
				if(isRightClick)
					ai.IssueAsteroidTarget(minable);
			}
		}
	}
	if(isRightClick && !clickTarget && !clickedAsteroid && !isMouseTurningEnabled)
		ai.IssueMoveTarget(clickPoint + center, playerSystem);

	// Treat an "empty" click as a request to clear targets.
	if(!clickTarget && !isRightClick && !clickedAsteroid && !clickedPlanet)
		flagship->SetTargetShip(nullptr);
}



// Determines alternate mouse turning, setting player mouse angle, and right-click firing weapons.
void Engine::HandleMouseInput(Command &activeCommands)
{
	bool rightMouseButtonHeld = false;
	int mousePosX, mousePosY;
	if((SDL_GetMouseState(&mousePosX, &mousePosY) & SDL_BUTTON_RMASK) != 0)
		rightMouseButtonHeld = true;

	Point relPos = Point(mousePosX, mousePosY) - Point(Screen::RawWidth(), Screen::RawHeight()) / 2;
	ai.SetMousePosition(relPos / zoom);

	isMouseHoldEnabled = activeCommands.Has(Command::MOUSE_TURNING_HOLD);
	activeCommands.Clear(Command::MOUSE_TURNING_HOLD);

	// XOR mouse hold and mouse toggle. If mouse toggle is OFF, then mouse hold
	// will temporarily turn ON mouse control. If mouse toggle is ON, then mouse
	// hold will temporarily turn OFF mouse control.
	isMouseTurningEnabled = isMouseHoldEnabled ^ Preferences::Has("Control ship with mouse");
	if(!isMouseTurningEnabled)
		return;
	activeCommands.Set(Command::MOUSE_TURNING_HOLD);

	// Activate firing command.
	if(isMouseTurningEnabled && rightMouseButtonHeld)
		activeCommands.Set(Command::PRIMARY_0 | Command::PRIMARY_1 | Command::PRIMARY_2
			| Command::PRIMARY_3 | Command::PRIMARY_4 | Command::PRIMARY_5 | Command::PRIMARY_6
			| Command::PRIMARY_7 | Command::PRIMARY_8 | Command::PRIMARY_9);
}



// Perform collision detection. Note that unlike the preceding functions, this
// one adds any visuals that are created directly to the main visuals list. If
// this is multi-threaded in the future, that will need to change.
void Engine::DoCollisions(Projectile &projectile)
{
	// The asteroids can collide with projectiles, the same as any other
	// object. If the asteroid turns out to be closer than the ship, it
	// shields the ship (unless the projectile has a blast radius).
	vector<Collision> collisions;
	const Government *gov = projectile.GetGovernment();
	const Weapon &weapon = projectile.GetWeapon();

	if(projectile.ShouldExplode())
		collisions.emplace_back(nullptr, CollisionType::NONE, 0.);
	else if(weapon.IsPhasing() && projectile.Target())
	{
		// "Phasing" projectiles that have a target will never hit any other ship.
		// They also don't care whether the weapon has "no ship collisions" on, as
		// otherwise a phasing projectile would never hit anything.
		shared_ptr<Ship> target = projectile.TargetPtr();
		if(target)
		{
			Point offset = projectile.Position() - target->Position();
			double range = target->GetMask(step).Collide(offset, projectile.Velocity(), target->Facing());
			if(range < 1.)
				collisions.emplace_back(target.get(), CollisionType::SHIP, range);
		}
	}
	else
	{
		// For weapons with a trigger radius, check if any detectable object will set it off.
		double triggerRadius = weapon.TriggerRadius();
		if(triggerRadius)
		{
			vector<Body *> inRadius;
			inRadius.reserve(min(static_cast<vector<Body *>::size_type>(triggerRadius), ships.size()));
			shipCollisions.Circle(projectile.Position(), triggerRadius, inRadius);
			for(const Body *body : inRadius)
			{
				const Ship *ship = reinterpret_cast<const Ship *>(body);
				if(body == projectile.Target() || (gov->IsEnemy(body->GetGovernment())
						&& !ship->IsCloaked()))
				{
					collisions.emplace_back(nullptr, CollisionType::NONE, 0.);
					break;
				}
			}
		}

		// If nothing triggered the projectile, check for collisions with ships and asteroids.
		if(collisions.empty())
		{
			if(weapon.CanCollideShips())
				shipCollisions.Line(projectile, collisions);
			if(weapon.CanCollideAsteroids())
				asteroids.CollideAsteroids(projectile, collisions);
			if(weapon.CanCollideMinables())
				asteroids.CollideMinables(projectile, collisions);
		}
	}

	// Sort the Collisions by increasing range so that the closer collisions are evaluated first.
	sort(collisions.begin(), collisions.end());

	// Run all collisions until either the projectile dies or there are no more collisions left.
	for(Collision &collision : collisions)
	{
		Body *hit = collision.HitBody();
		CollisionType collisionType = collision.GetCollisionType();
		double range = collision.IntersectionRange();

		shared_ptr<Ship> shipHit;
		if(hit && collisionType == CollisionType::SHIP)
			shipHit = reinterpret_cast<Ship *>(hit)->shared_from_this();

		// Don't collide with carried ships that are disabled and not directly targeted.
		if(shipHit && hit != projectile.Target()
				&& !FighterHitHelper::IsValidTarget(shipHit.get()))
			continue;

		// If the ship is cloaked, and phasing, then skip this ship (during this step).
		if(shipHit && shipHit->Phases(projectile))
			continue;

		// Create the explosion the given distance along the projectile's
		// motion path for this step.
		projectile.Explode(visuals, range, hit ? hit->Velocity() : Point());

		const DamageProfile damage(projectile.GetInfo(range));

		// If this projectile has a blast radius, find all ships and minables within its
		// radius. Otherwise, only one is damaged.
		double blastRadius = weapon.BlastRadius();
		if(blastRadius)
		{
			// Even friendly ships can be hit by the blast, unless it is a
			// "safe" weapon.
			Point hitPos = projectile.Position() + range * projectile.Velocity();
			bool isSafe = weapon.IsSafe();
			vector<Body *> blastCollisions;
			blastCollisions.reserve(32);
			shipCollisions.Circle(hitPos, blastRadius, blastCollisions);
			for(Body *body : blastCollisions)
			{
				Ship *ship = reinterpret_cast<Ship *>(body);
				bool targeted = (projectile.Target() == ship);
				// Phasing cloaked ship will have a chance to ignore the effects of the explosion.
				if((isSafe && !targeted && !gov->IsEnemy(ship->GetGovernment())) || ship->Phases(projectile))
					continue;

				// Only directly targeted ships get provoked by blast weapons.
				int eventType = ship->TakeDamage(visuals, damage.CalculateDamage(*ship, ship == hit),
					targeted ? gov : nullptr);
				if(eventType)
					eventQueue.emplace_back(gov, ship->shared_from_this(), eventType);
			}
			blastCollisions.clear();
			asteroids.MinablesCollisionsCircle(hitPos, blastRadius, blastCollisions);
			for(Body *body : blastCollisions)
			{
				auto minable = reinterpret_cast<Minable *>(body);
				minable->TakeDamage(damage.CalculateDamage(*minable));
			}
		}
		else if(hit)
		{
			if(collisionType == CollisionType::SHIP)
			{
				int eventType = shipHit->TakeDamage(visuals, damage.CalculateDamage(*shipHit), gov);
				if(eventType)
					eventQueue.emplace_back(gov, shipHit, eventType);
			}
			else if(collisionType == CollisionType::MINABLE)
			{
				auto minable = reinterpret_cast<Minable *>(hit);
				minable->TakeDamage(damage.CalculateDamage(*minable));
			}
		}

		if(shipHit)
			DoGrudge(shipHit, gov);
		if(projectile.IsDead())
			break;
	}

	// If the projectile is still alive, give the anti-missile systems a chance to shoot it down.
	if(!projectile.IsDead() && projectile.MissileStrength())
	{
		for(Ship *ship : hasAntiMissile)
			if(ship == projectile.Target() || gov->IsEnemy(ship->GetGovernment()))
				if(ship->FireAntiMissile(projectile, visuals))
				{
					projectile.Kill();
					break;
				}
	}
}



// Determine whether any active weather events have impacted the ships within
// the system. As with DoCollisions, this function adds visuals directly to
// the main visuals list.
void Engine::DoWeather(Weather &weather)
{
	weather.CalculateStrength();
	if(weather.HasWeapon() && !Random::Int(weather.Period()))
	{
		const Hazard *hazard = weather.GetHazard();
		const DamageProfile damage(weather.GetInfo());

		// Get all ship bodies that are touching a ring defined by the hazard's min
		// and max ranges at the hazard's origin. Any ship touching this ring takes
		// hazard damage.
		vector<Body *> affectedShips;
		if(hazard->SystemWide())
			affectedShips = shipCollisions.All();
		else
		{
			affectedShips.reserve(ships.size());
			shipCollisions.Ring(weather.Origin(), hazard->MinRange(), hazard->MaxRange(), affectedShips);
		}
		for(Body *body : affectedShips)
		{
			Ship *hit = reinterpret_cast<Ship *>(body);
			hit->TakeDamage(visuals, damage.CalculateDamage(*hit), nullptr);
		}
	}
}



// Check if any ship collected the given flotsam.
void Engine::DoCollection(Flotsam &flotsam)
{
	// Check if any ship can pick up this flotsam. Cloaked ships without "cloaked pickup" cannot act.
	Ship *collector = nullptr;
	vector<Body *> pickupShips;
	pickupShips.reserve(16);
	shipCollisions.Circle(flotsam.Position(), 5., pickupShips);
	for(Body *body : pickupShips)
	{
		Ship *ship = reinterpret_cast<Ship *>(body);
		if(!ship->CannotAct(Ship::ActionType::PICKUP) && ship->CanPickUp(flotsam))
		{
			collector = ship;
			break;
		}
	}
	// If the flotsam was not collected, give tractor beam systems a chance to
	// pull it.
	if(!collector)
	{
		// Keep track of the net effect of all the tractor beams pulling on
		// this flotsam.
		Point pullVector;
		// Also determine the average velocity of the ships pulling on this flotsam.
		Point avgShipVelocity;
		int count = 0;
		for(Ship *ship : hasTractorBeam)
		{
			Point shipPull = ship->FireTractorBeam(flotsam, visuals);
			if(shipPull)
			{
				pullVector += shipPull;
				avgShipVelocity += ship->Velocity();
				++count;
			}
		}

		if(pullVector)
		{
			// If any tractor beams successfully fired on this flotsam, also drag the flotsam with
			// the average velocity of each ship.
			// When dealing with individual ships, this makes tractor beams feel more capable of
			// dragging flotsam to the ship. Otherwise, a ship could be drifting away from a flotsam
			// at the same speed that the tractor beam is pulling the flotsam toward the ship,
			// which looks awkward and makes the tractor beam feel pointless; the whole point of
			// a tractor beam should be that it collects flotsam for you.
			// This does mean that if you fly toward a flotsam that is in your tractor beam then
			// you'll be pushing the flotsam away from your ship, but the pull of the tractor beam
			// will still slowly close the distance between the ship and the flotsam.
			// When dealing with multiple ships, this causes a better appearance of a struggle between
			// the ships all trying to get a hold of the flotsam should the ships all have similar velocities.
			// If the ships have differing velocities, then it can make it look like the quicker ship is
			// yanking the flotsam away from the slower ship.
			pullVector += avgShipVelocity / count;
			flotsam.SetVelocity(pullVector);
		}
		return;
	}

	// Checks for player FlotsamCollection setting
	bool collectorIsFlagship = collector == player.Flagship();
	if(collector->IsYours())
	{
		const auto flotsamSetting = Preferences::GetFlotsamCollection();
		if(flotsamSetting == Preferences::FlotsamCollection::OFF)
			return;
		if(collectorIsFlagship && flotsamSetting == Preferences::FlotsamCollection::ESCORT)
			return;
		if(!collectorIsFlagship && flotsamSetting == Preferences::FlotsamCollection::FLAGSHIP)
			return;
	}

	// Transfer cargo from the flotsam to the collector ship.
	int amount = flotsam.TransferTo(collector);

	// If the collector is not one of the player's ships, we can bail out now.
	if(!collector->IsYours())
		return;

	if(!collectorIsFlagship && !Preferences::Has("Extra fleet status messages"))
		return;

	// One of your ships picked up this flotsam. Describe who it was.
	string name = (collectorIsFlagship ? "You" :
			"Your " + collector->Noun() + " \"" + collector->Name() + "\"") + " picked up ";
	// Describe what they collected from this flotsam.
	string commodity;
	string message;
	if(flotsam.OutfitType())
	{
		const Outfit *outfit = flotsam.OutfitType();
		if(outfit->Get("minable") > 0.)
		{
			commodity = outfit->DisplayName();
			player.Harvest(outfit);
		}
		else
			message = name + to_string(amount) + " "
				+ (amount == 1 ? outfit->DisplayName() : outfit->PluralName()) + ".";
	}
	else
		commodity = flotsam.CommodityType();

	// If an ordinary commodity or harvestable was collected, describe it in
	// terms of tons, not in terms of units.
	if(!commodity.empty())
	{
		double amountInTons = amount * flotsam.UnitSize();
		message = name + Format::CargoString(amountInTons, Format::LowerCase(commodity)) + ".";
	}

	// Unless something went wrong while forming the message, display it.
	if(message.empty())
		return;

	int free = collector->Cargo().Free();
	int total = 0;
	for(const shared_ptr<Ship> &ship : player.Ships())
		if(!ship->IsDestroyed() && !ship->IsParked() && ship->GetSystem() == player.GetSystem())
			total += ship->Cargo().Free();

	message += " (" + Format::CargoString(free, "free space") + " remaining";
	if(free == total)
		message += ".)";
	else
		message += ", " + Format::MassString(total) + " in fleet.)";
	Messages::Add(message, Messages::Importance::High);
}



// Scanning can't happen in the same loop as ship movement because it relies on
// all the ships already being in their final position for this step.
void Engine::DoScanning(const shared_ptr<Ship> &ship)
{
	int scan = ship->Scan(player);
	if(scan)
	{
		shared_ptr<Ship> target = ship->GetTargetShip();
		if(target && target->IsTargetable())
			eventQueue.emplace_back(ship, target, scan);
	}
}



// Fill in all the objects in the radar display.
void Engine::FillRadar()
{
	const Ship *flagship = player.Flagship();
	const System *playerSystem = player.GetSystem();

	// Add stellar objects.
	for(const StellarObject &object : playerSystem->Objects())
		if(object.HasSprite())
		{
			double r = max(2., object.Radius() * .03 + .5);
			radar[currentCalcBuffer].Add(object.RadarType(flagship), object.Position(), r, r - 1.);
		}

	// Add pointers for neighboring systems.
	if(flagship)
	{
		const System *targetSystem = flagship->GetTargetSystem();
		const set<const System *> &links = (flagship->JumpNavigation().HasJumpDrive()) ?
			playerSystem->JumpNeighbors(flagship->JumpNavigation().JumpRange()) : playerSystem->Links();
		for(const System *system : links)
			if(player.HasSeen(*system))
				radar[currentCalcBuffer].AddPointer(
					(system == targetSystem) ? Radar::SPECIAL : Radar::INACTIVE,
					system->Position() - playerSystem->Position());
	}

	// Add viewport brackets.
	if(!Preferences::Has("Disable viewport on radar"))
	{
		radar[currentCalcBuffer].AddViewportBoundary(Screen::TopLeft() / zoom);
		radar[currentCalcBuffer].AddViewportBoundary(Screen::TopRight() / zoom);
		radar[currentCalcBuffer].AddViewportBoundary(Screen::BottomLeft() / zoom);
		radar[currentCalcBuffer].AddViewportBoundary(Screen::BottomRight() / zoom);
	}

	// Add ships. Also check if hostile ships have newly appeared.
	bool hasHostiles = false;
	for(shared_ptr<Ship> &ship : ships)
		if(ship->GetSystem() == playerSystem)
		{
			// Do not show cloaked ships on the radar, except the player's ships, and those who should show on radar.
			bool isYours = ship->IsYours();
			if(ship->IsCloaked() && !isYours)
				continue;

			// Figure out what radar color should be used for this ship.
			bool isYourTarget = (flagship && ship == flagship->GetTargetShip());
			int type = isYourTarget ? Radar::SPECIAL : RadarType(*ship, step);
			// Calculate how big the radar dot should be.
			double size = sqrt(ship->Width() + ship->Height()) * .14 + .5;

			radar[currentCalcBuffer].Add(type, ship->Position(), size);

			// Check if this is a hostile ship.
			hasHostiles |= (!ship->IsDisabled() && ship->GetGovernment()->IsEnemy()
				&& ship->GetTargetShip() && ship->GetTargetShip()->IsYours());
		}
	// If hostile ships have appeared, play the siren.
	if(alarmTime)
		--alarmTime;
	else if(hasHostiles && !hadHostiles)
	{
		if(Preferences::PlayAudioAlert())
			Audio::Play(Audio::Get("alarm"), SoundCategory::ALERT);
		alarmTime = 300;
		hadHostiles = true;
	}
	else if(!hasHostiles)
		hadHostiles = false;

	// Add projectiles that have a missile strength or homing.
	for(Projectile &projectile : projectiles)
	{
		if(projectile.MissileStrength())
		{
			bool isEnemy = projectile.GetGovernment() && projectile.GetGovernment()->IsEnemy();
			radar[currentCalcBuffer].Add(
				isEnemy ? Radar::SPECIAL : Radar::INACTIVE, projectile.Position(), 1.);
		}
		else if(projectile.GetWeapon().BlastRadius())
			radar[currentCalcBuffer].Add(Radar::SPECIAL, projectile.Position(), 1.8);
	}
}



// Each ship is drawn as an entire stack of sprites, including hardpoint sprites
// and engine flares and any fighters it is carrying externally.
void Engine::DrawShipSprites(const Ship &ship)
{
	bool hasFighters = ship.PositionFighters();
	double cloak = ship.Cloaking();
	bool drawCloaked = (cloak && ship.IsYours());
	bool fancyCloak = Preferences::Has("Cloaked ship outlines");
	auto &itemsToDraw = draw[currentCalcBuffer];
	auto drawObject = [&itemsToDraw, cloak, drawCloaked, fancyCloak](const Body &body) -> void
	{
		// Draw cloaked/cloaking sprites swizzled red or transparent (depending on whether we are using fancy
		// cloaking effects), and overlay this solid sprite with an increasingly transparent "regular" sprite.
		if(drawCloaked)
			itemsToDraw.AddSwizzled(body, fancyCloak ? 9 : 27, fancyCloak ? 0.5 : 0.25);
		itemsToDraw.Add(body, cloak);
	};

	if(hasFighters)
		for(const Ship::Bay &bay : ship.Bays())
			if(bay.side == Ship::Bay::UNDER && bay.ship)
				drawObject(*bay.ship);

	if(ship.IsThrusting() && !ship.EnginePoints().empty())
		DrawFlareSprites(ship, draw[currentCalcBuffer], ship.EnginePoints(),
			ship.Attributes().FlareSprites(), Ship::EnginePoint::UNDER);
	else if(ship.IsReversing() && !ship.ReverseEnginePoints().empty())
		DrawFlareSprites(ship, draw[currentCalcBuffer], ship.ReverseEnginePoints(),
			ship.Attributes().ReverseFlareSprites(), Ship::EnginePoint::UNDER);
	if(ship.IsSteering() && !ship.SteeringEnginePoints().empty())
		DrawFlareSprites(ship, draw[currentCalcBuffer], ship.SteeringEnginePoints(),
			ship.Attributes().SteeringFlareSprites(), Ship::EnginePoint::UNDER);

	auto drawHardpoint = [&drawObject, &ship](const Hardpoint &hardpoint) -> void
	{
		if(hardpoint.GetOutfit() && hardpoint.GetOutfit()->HardpointSprite().HasSprite())
		{
			Body body(
				hardpoint.GetOutfit()->HardpointSprite(),
				ship.Position() + ship.Zoom() * ship.Facing().Rotate(hardpoint.GetPoint()),
				ship.Velocity(),
				ship.Facing() + hardpoint.GetAngle(),
				ship.Zoom());
			drawObject(body);
		}
	};

	for(const Hardpoint &hardpoint : ship.Weapons())
		if(hardpoint.IsUnder())
			drawHardpoint(hardpoint);
	drawObject(ship);
	for(const Hardpoint &hardpoint : ship.Weapons())
		if(!hardpoint.IsUnder())
			drawHardpoint(hardpoint);

	if(ship.IsThrusting() && !ship.EnginePoints().empty())
		DrawFlareSprites(ship, draw[currentCalcBuffer], ship.EnginePoints(),
			ship.Attributes().FlareSprites(), Ship::EnginePoint::OVER);
	else if(ship.IsReversing() && !ship.ReverseEnginePoints().empty())
		DrawFlareSprites(ship, draw[currentCalcBuffer], ship.ReverseEnginePoints(),
			ship.Attributes().ReverseFlareSprites(), Ship::EnginePoint::OVER);
	if(ship.IsSteering() && !ship.SteeringEnginePoints().empty())
		DrawFlareSprites(ship, draw[currentCalcBuffer], ship.SteeringEnginePoints(),
			ship.Attributes().SteeringFlareSprites(), Ship::EnginePoint::OVER);

	if(hasFighters)
		for(const Ship::Bay &bay : ship.Bays())
			if(bay.side == Ship::Bay::OVER && bay.ship)
				drawObject(*bay.ship);
}



// If a ship just damaged another ship, update information on who has asked the
// player for assistance (and ask for assistance if appropriate).
void Engine::DoGrudge(const shared_ptr<Ship> &target, const Government *attacker)
{
	if(attacker->IsPlayer())
	{
		shared_ptr<const Ship> previous = grudge[target->GetGovernment()].lock();
		if(previous && previous->CanSendHail(player))
		{
			grudge[target->GetGovernment()].reset();
			SendMessage(previous, "Thank you for your assistance, Captain "
				+ player.LastName() + "!");
		}
		return;
	}
	if(grudgeTime)
		return;

	// Check who currently has a grudge against this government. Also check if
	// someone has already said "thank you" today.
	if(grudge.contains(attacker))
	{
		shared_ptr<const Ship> previous = grudge[attacker].lock();
		// If the previous ship is destroyed, or was able to send a
		// "thank you" already, skip sending a new thanks.
		if(!previous || previous->CanSendHail(player))
			return;
	}

	// If an enemy of the player, or being attacked by those that are
	// not enemies of the player, do not request help.
	if(target->GetGovernment()->IsEnemy() || !attacker->IsEnemy())
		return;
	// Ensure that this attacked ship is able to send hails (e.g. not mute,
	// a player ship, automaton, shares a language with the player, etc.)
	if(!target || !target->CanSendHail(player))
		return;

	// No active ship has a grudge already against this government.
	// Check the relative strength of this ship and its attackers.
	double attackerStrength = 0.;
	int attackerCount = 0;
	for(const shared_ptr<Ship> &ship : ships)
		if(ship->GetGovernment() == attacker && ship->GetTargetShip() == target)
		{
			++attackerCount;
			attackerStrength += (ship->Shields() + ship->Hull()) * ship->Strength();
		}

	// Only ask for help if outmatched.
	double targetStrength = (target->Shields() + target->Hull()) * target->Strength();
	if(attackerStrength <= targetStrength)
		return;

	// Ask for help more frequently if the battle is very lopsided.
	double ratio = attackerStrength / targetStrength - 1.;
	if(Random::Real() * 10. > ratio)
		return;

	grudge[attacker] = target;
	grudgeTime = 120;
	string message;
	if(target->GetPersonality().IsDaring())
	{
		message = "Please assist us in ";
		message += (target->GetPersonality().Disables() ? "disabling " : "destroying ");
		message += (attackerCount == 1 ? "this " : "these ");
		message += attacker->GetName();
		message += (attackerCount == 1 ? " ship." : " ships.");
	}
	else
	{
		message = "We are under attack by ";
		if(attackerCount == 1)
			message += "a ";
		message += attacker->GetName();
		message += (attackerCount == 1 ? " ship" : " ships");
		message += ". Please assist us!";
	}
	SendMessage(target, message);
}



void Engine::CreateStatusOverlays()
{
	const auto overlayAllSetting = Preferences::StatusOverlaysState(Preferences::OverlayType::ALL);

	if(overlayAllSetting == Preferences::OverlayState::OFF)
		return;

	const System *currentSystem = player.GetSystem();
	const auto flagship = player.FlagshipPtr();

	static const set<Preferences::OverlayType> overlayTypes = {
		Preferences::OverlayType::FLAGSHIP,
		Preferences::OverlayType::ESCORT,
		Preferences::OverlayType::ENEMY,
		Preferences::OverlayType::NEUTRAL
	};

	map<Preferences::OverlayType, Preferences::OverlayState> overlaySettings;

	for(const auto &it : overlayTypes)
		overlaySettings[it] = Preferences::StatusOverlaysState(it);

	for(const auto &it : ships)
	{
		if(!it->GetGovernment() || it->GetSystem() != currentSystem || (!it->IsYours() && it->Cloaking() == 1.))
			continue;
		// Don't show status for dead ships.
		if(it->IsDestroyed())
			continue;

		static auto FLAGSHIP = Preferences::OverlayType::FLAGSHIP;
		static auto FRIENDLY = Preferences::OverlayType::ESCORT;
		static auto HOSTILE = Preferences::OverlayType::ENEMY;
		static auto NEUTRAL = Preferences::OverlayType::NEUTRAL;

		if(it == flagship)
			EmplaceStatusOverlay(it, overlaySettings[FLAGSHIP], Status::Type::FLAGSHIP, it->Cloaking());
		else if(it->GetGovernment()->IsEnemy())
			EmplaceStatusOverlay(it, overlaySettings[HOSTILE], Status::Type::HOSTILE, it->Cloaking());
		else if(it->IsYours() || it->GetPersonality().IsEscort())
			EmplaceStatusOverlay(it, overlaySettings[FRIENDLY], Status::Type::FRIENDLY, it->Cloaking());
		else
			EmplaceStatusOverlay(it, overlaySettings[NEUTRAL], Status::Type::NEUTRAL, it->Cloaking());
	}
}



void Engine::EmplaceStatusOverlay(const shared_ptr<Ship> &it, Preferences::OverlayState overlaySetting,
	Status::Type type, double cloak)
{
	if(overlaySetting == Preferences::OverlayState::OFF)
		return;

	if(overlaySetting == Preferences::OverlayState::DAMAGED && !it->IsDamaged())
		return;

	double width = min(it->Width(), it->Height());
	float alpha = 1.f;
	if(overlaySetting == Preferences::OverlayState::ON_HIT)
	{
		// The number of frames left where we start fading the overlay.
		static constexpr int FADE_STEPS = 10;

		const int t = it->DamageOverlayTimer();
		if(t >= FADE_STEPS)
			alpha = 1.f;
		else if(t > 0)
			alpha = static_cast<float>(t) / FADE_STEPS;
		else
			alpha = 0.f;
	}

	if(it->IsYours())
		cloak *= 0.6;

	statuses.emplace_back(it->Position() - center, it->Shields(), it->Hull(),
		min(it->Hull(), it->DisabledHull()), max(20., width * .5), type, alpha * (1. - cloak));
}<|MERGE_RESOLUTION|>--- conflicted
+++ resolved
@@ -2104,15 +2104,11 @@
 		Command::FORWARD | Command::LEFT | Command::RIGHT;
 
 	// Transfer all commands that need to be active as long as the corresponding key is pressed.
-<<<<<<< HEAD
 	activeCommands |= keyHeld.And(Command::PRIMARY_0 | Command::PRIMARY_1 | Command::PRIMARY_2
 		| Command::PRIMARY_3 | Command::PRIMARY_4 | Command::PRIMARY_5 | Command::PRIMARY_6
 		| Command::PRIMARY_7 | Command::PRIMARY_8 | Command::PRIMARY_9 | Command::SECONDARY
-		| Command::SCAN | maneuveringCommands | Command::SHIFT | Command::MOUSE_TURNING_HOLD);
-=======
-	activeCommands |= keyHeld.And(Command::PRIMARY | Command::SECONDARY | Command::SCAN |
-		maneuveringCommands | Command::SHIFT | Command::MOUSE_TURNING_HOLD | Command::AIM_TURRET_HOLD);
->>>>>>> edf26ce6
+		| Command::SCAN | maneuveringCommands | Command::SHIFT
+		| Command::MOUSE_TURNING_HOLD | Command::AIM_TURRET_HOLD);
 
 	// Certain commands (e.g. LAND, BOARD) are debounced, allowing the player to toggle between
 	// navigable destinations in the system.
