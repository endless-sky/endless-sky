/* Engine.cpp
Copyright (c) 2014 by Michael Zahniser

Endless Sky is free software: you can redistribute it and/or modify it under the
terms of the GNU General Public License as published by the Free Software
Foundation, either version 3 of the License, or (at your option) any later version.

Endless Sky is distributed in the hope that it will be useful, but WITHOUT ANY
WARRANTY; without even the implied warranty of MERCHANTABILITY or FITNESS FOR A
PARTICULAR PURPOSE. See the GNU General Public License for more details.

You should have received a copy of the GNU General Public License along with
this program. If not, see <https://www.gnu.org/licenses/>.
*/

#include "Engine.h"

#include "AlertLabel.h"
#include "audio/Audio.h"
#include "CategoryList.h"
#include "CategoryType.h"
#include "Collision.h"
#include "CollisionType.h"
#include "CoreStartData.h"
#include "DamageDealt.h"
#include "DamageProfile.h"
#include "Effect.h"
#include "FighterHitHelper.h"
#include "shader/FillShader.h"
#include "Fleet.h"
#include "Flotsam.h"
#include "TouchScreen.h"
#include "text/Font.h"
#include "text/FontSet.h"
#include "text/Format.h"
#include "FrameTimer.h"
#include "GameData.h"
#include "GamePad.h"
#include "Gamerules.h"
#include "Government.h"
#include "Hazard.h"
#include "Interface.h"
#include "Logger.h"
#include "MapPanel.h"
#include "image/Mask.h"
#include "Messages.h"
#include "Minable.h"
#include "MinableDamageDealt.h"
#include "Mission.h"
#include "NPC.h"
#include "shader/OutlineShader.h"
#include "Person.h"
#include "Planet.h"
#include "PlanetLabel.h"
#include "PlayerInfo.h"
#include "shader/PointerShader.h"
#include "Preferences.h"
#include "Projectile.h"
#include "Random.h"
#include "shader/RingShader.h"
#include "Screen.h"
#include "Ship.h"
#include "ship/ShipAICache.h"
#include "ShipEvent.h"
#include "ShipJumpNavigation.h"
#include "image/Sprite.h"
#include "image/SpriteSet.h"
#include "shader/SpriteShader.h"
#include "shader/StarField.h"
#include "StellarObject.h"
#include "System.h"
#include "SystemEntry.h"
#include "test/Test.h"
#include "UI.h"
#include "Visual.h"
#include "Weather.h"
#include "Wormhole.h"
#include "text/WrappedText.h"

#include <algorithm>
#include <chrono>
#include <cmath>
#include <string>

using namespace std;

namespace {
	int RadarType(const Ship &ship, int step)
	{
		if(ship.GetPersonality().IsTarget() && !ship.IsDestroyed())
		{
			// If a ship is a "target," double-blink it a few times per second.
			int count = (step / 6) % 7;
			if(count == 0 || count == 2)
				return Radar::BLINK;
		}
		if(ship.IsDisabled() || (ship.IsOverheated() && ((step / 20) % 2)))
			return Radar::INACTIVE;
		if(ship.IsYours() || (ship.GetPersonality().IsEscort() && !ship.GetGovernment()->IsEnemy()))
			return Radar::PLAYER;
		if(!ship.GetGovernment()->IsEnemy())
			return Radar::FRIENDLY;
		const auto &target = ship.GetTargetShip();
		if(target && target->IsYours())
			return Radar::HOSTILE;
		return Radar::UNFRIENDLY;
	}

	constexpr auto PrunePointers = [](auto &objects) { erase_if(objects,
			[](const auto &obj) { return obj->ShouldBeRemoved(); }); };
	constexpr auto Prune = [](auto &objects) { erase_if(objects,
			[](const auto &obj) { return obj.ShouldBeRemoved(); }); };

	template<class Type>
	void Append(vector<Type> &objects, vector<Type> &added)
	{
		objects.insert(objects.end(), make_move_iterator(added.begin()), make_move_iterator(added.end()));
		added.clear();
	}

	// Author the given message from the given ship.
	void SendMessage(const shared_ptr<const Ship> &ship, const string &message)
	{
		if(message.empty())
			return;

		// If this ship has no name, show its model name instead.
		string tag;
		const string &gov = ship->GetGovernment()->DisplayName();
		if(!ship->GivenName().empty())
			tag = gov + " " + ship->Noun() + " \"" + ship->GivenName() + "\": ";
		else
			tag = ship->DisplayModelName() + " (" + gov + "): ";

		Messages::Add({tag + message, GameData::MessageCategories().Get("normal")});
	}

	Point FlareCurve(double x)
	{
		double x2 = x * x;
		double x3 = x2 * x;
		return Point(x2, x3);
	}

	Point ScaledFlareCurve(const Ship &ship, Ship::ThrustKind kind)
	{
		// When a ship lands, its thrusters should scale with it.
		return FlareCurve(ship.ThrustHeldFraction(kind)) * ship.Zoom();
	}

	void DrawFlareSprites(const Ship &ship, DrawList &draw, const vector<Ship::EnginePoint> &enginePoints,
		const vector<pair<Body, int>> &flareSprites, uint8_t side, bool reverse)
	{
		Point thrustScale = ScaledFlareCurve(ship, reverse ? Ship::ThrustKind::REVERSE : Ship::ThrustKind::FORWARD);
		Point leftTurnScale = ScaledFlareCurve(ship, Ship::ThrustKind::LEFT);
		Point rightTurnScale = ScaledFlareCurve(ship, Ship::ThrustKind::RIGHT);

		double gimbalDirection = (ship.Commands().Has(Command::FORWARD) || ship.Commands().Has(Command::BACK))
			* -ship.Commands().Turn();

		for(const Ship::EnginePoint &point : enginePoints)
		{
			Angle gimbal = Angle(gimbalDirection * point.gimbal.Degrees());
			Angle flareAngle = ship.Facing() + point.facing + gimbal;
			Point pos = ship.Facing().Rotate(point) * ship.Zoom() + ship.Position();
			auto DrawFlares = [&draw, &pos, &ship, &flareAngle, &point](const pair<Body, int> &it, const Point &scale)
			{
				// If multiple engines with the same flare are installed, draw up to
				// three copies of the flare sprite.
				for(int i = 0; i < it.second && i < 3; ++i)
				{
					Body sprite(it.first, pos, ship.Velocity(), flareAngle, point.zoom, scale);
					draw.Add(sprite, ship.Cloaking());
				}
			};
			for(const auto &it : flareSprites)
				if(point.side == side)
				{
					if(point.steering == Ship::EnginePoint::NONE)
						DrawFlares(it, thrustScale);
					else if(point.steering == Ship::EnginePoint::LEFT && leftTurnScale)
						DrawFlares(it, leftTurnScale);
					else if(point.steering == Ship::EnginePoint::RIGHT && rightTurnScale)
						DrawFlares(it, rightTurnScale);
				}
		}
	}

	const Color &GetTargetOutlineColor(int type)
	{
		if(type == Radar::PLAYER)
			return *GameData::Colors().Get("ship target outline player");
		else if(type == Radar::FRIENDLY)
			return *GameData::Colors().Get("ship target outline friendly");
		else if(type == Radar::UNFRIENDLY)
			return *GameData::Colors().Get("ship target outline unfriendly");
		else if(type == Radar::HOSTILE)
			return *GameData::Colors().Get("ship target outline hostile");
		else if(type == Radar::SPECIAL)
			return *GameData::Colors().Get("ship target outline special");
		else if(type == Radar::BLINK)
			return *GameData::Colors().Get("ship target outline blink");
		else
			return *GameData::Colors().Get("ship target outline inactive");
	}

	const Color &GetPlanetTargetPointerColor(const Planet &planet)
	{
		switch(planet.GetFriendliness())
		{
			case Planet::Friendliness::FRIENDLY:
				return *GameData::Colors().Get("planet target pointer friendly");
			case Planet::Friendliness::RESTRICTED:
				return *GameData::Colors().Get("planet target pointer restricted");
			case Planet::Friendliness::HOSTILE:
				return *GameData::Colors().Get("planet target pointer hostile");
			case Planet::Friendliness::DOMINATED:
				return *GameData::Colors().Get("planet target pointer dominated");
		}
		return *GameData::Colors().Get("planet target pointer unfriendly");
	}

	const Color &GetShipTargetPointerColor(int type)
	{
		if(type == Radar::PLAYER)
			return *GameData::Colors().Get("ship target pointer player");
		else if(type == Radar::FRIENDLY)
			return *GameData::Colors().Get("ship target pointer friendly");
		else if(type == Radar::UNFRIENDLY)
			return *GameData::Colors().Get("ship target pointer unfriendly");
		else if(type == Radar::HOSTILE)
			return *GameData::Colors().Get("ship target pointer hostile");
		else if(type == Radar::SPECIAL)
			return *GameData::Colors().Get("ship target pointer special");
		else if(type == Radar::BLINK)
			return *GameData::Colors().Get("ship target pointer blink");
		else
			return *GameData::Colors().Get("ship target pointer inactive");
	}

	const Color &GetMinablePointerColor(bool selected)
	{
		if(selected)
			return *GameData::Colors().Get("minable target pointer selected");
		return *GameData::Colors().Get("minable target pointer unselected");
	}

	const double RADAR_SCALE = .025;
	const double MAX_FUEL_DISPLAY = 3000.;
}



Engine::Engine(PlayerInfo &player)
	: player(player), ai(player, ships, asteroids.Minables(), flotsam),
	ammoDisplay(player), minimap(player), shipCollisions(256u, 32u, CollisionType::SHIP)
{
	zoom.base = Preferences::ViewZoom();
	zoom.modifier = Preferences::Has("Landing zoom") ? 2. : 1.;

	if(!player.IsLoaded() || !player.GetSystem())
		return;

	// Preload any landscapes for this system.
	for(const StellarObject &object : player.GetSystem()->Objects())
		if(object.HasSprite() && object.HasValidPlanet())
			GameData::Preload(queue, object.GetPlanet()->Landscape());
	queue.Wait();

	// Figure out what planet the player is landed on, if any.
	const StellarObject *object = player.GetStellarObject();
	if(object)
		camera.SnapTo(object->Position());

	// Now we know the player's current position. Draw the planets.
	draw[currentCalcBuffer].Clear(step, zoom);
	draw[currentCalcBuffer].SetCenter(camera.Center());
	radar[currentCalcBuffer].SetCenter(camera.Center());
	const Ship *flagship = player.Flagship();
	for(const StellarObject &object : player.GetSystem()->Objects())
		if(object.HasSprite())
		{
			draw[currentCalcBuffer].Add(object);

			double r = max(2., object.Radius() * .03 + .5);
			radar[currentCalcBuffer].Add(object.RadarType(flagship), object.Position(), r, r - 1.);
		}

	// Add all neighboring systems that the player has seen to the radar.
	const System *targetSystem = flagship ? flagship->GetTargetSystem() : nullptr;
	const set<const System *> &links = (flagship && flagship->JumpNavigation().HasJumpDrive()) ?
		player.GetSystem()->JumpNeighbors(flagship->JumpNavigation().JumpRange()) : player.GetSystem()->Links();
	for(const System *system : links)
		if(player.HasSeen(*system))
			radar[currentCalcBuffer].AddPointer(
				(system == targetSystem) ? Radar::SPECIAL : Radar::INACTIVE,
				system->Position() - player.GetSystem()->Position());

	GameData::SetHaze(player.GetSystem()->Haze(), true);
	GameData::SetBackgroundPosition(camera.Center());
}



Engine::~Engine()
{
	// Wait for any outstanding task to finish to avoid race conditions when
	// destroying the engine.
	queue.Wait();
}



void Engine::Place()
{
	ships.clear();
	ai.ClearOrders();

	player.SetSystemEntry(SystemEntry::TAKE_OFF);
	EnterSystem();

	// Add the player's flagship and escorts to the list of ships. The TakeOff()
	// code already took care of loading up fighters and assigning parents.
	for(const shared_ptr<Ship> &ship : player.Ships())
		if(!ship->IsParked() && ship->GetSystem())
			ships.push_back(ship);

	// Add NPCs to the list of ships. Fighters have to be assigned to carriers,
	// and all but "uninterested" ships should follow the player.
	shared_ptr<Ship> flagship = player.FlagshipPtr();

	// Update the active NPCs for missions based on the player's conditions.
	player.UpdateMissionNPCs();
	for(const Mission &mission : player.Missions())
		Place(mission.NPCs(), flagship);

	// Get the coordinates of the planet the player is leaving.
	const System *system = player.GetSystem();
	const Planet *planet = player.GetPlanet();
	Point planetPos;
	double planetRadius = 0.;
	const StellarObject *object = player.GetStellarObject();
	if(object)
	{
		planetPos = object->Position();
		planetRadius = object->Radius();
	}

	// Give each non-carried, special ship we just added a random heading and position.
	// (While carried by a parent, ships will not be present in `Engine::ships`.)
	for(const shared_ptr<Ship> &ship : ships)
	{
		Point pos;
		Angle angle = Angle::Random();
		// Any ships in the same system as the player should be either
		// taking off from a specific planet or nearby.
		if(ship->GetSystem() == system && !ship->IsDisabled())
		{
			const Personality &person = ship->GetPersonality();
			bool hasOwnPlanet = ship->GetPlanet();
			bool launchesWithPlayer = (planet && planet->CanLand(*ship))
					&& !person.IsStaying() && !person.IsWaiting()
					&& (!hasOwnPlanet || (ship->IsYours() && ship->GetPlanet() == planet));
			const StellarObject *object = hasOwnPlanet ?
					ship->GetSystem()->FindStellar(ship->GetPlanet()) : nullptr;
			// Default to the player's planet in the case of data definition errors.
			if(person.IsLaunching() || launchesWithPlayer || (hasOwnPlanet && !object))
			{
				if(planet)
					ship->SetPlanet(planet);
				pos = planetPos + angle.Unit() * Random::Real() * planetRadius;
			}
			else if(hasOwnPlanet)
				pos = object->Position() + angle.Unit() * Random::Real() * object->Radius();
		}
		// If a special ship somehow was saved without a system reference, place it into the
		// player's system to avoid a nullptr deference.
		else if(!ship->GetSystem())
		{
			// Log this error.
			Logger::LogError("Engine::Place: Set fallback system for the NPC \"" + ship->GivenName() + "\" as it had no system");
			ship->SetSystem(system);
		}

		// If the position is still (0, 0), the special ship is in a different
		// system, disabled, or otherwise unable to land on viable planets in
		// the player's system: place it "in flight".
		if(!pos)
		{
			ship->SetPlanet(nullptr);
			Fleet::Place(*ship->GetSystem(), *ship);
		}
		// This ship is taking off from a planet.
		else
			ship->Place(pos, angle.Unit(), angle);
	}
	// Move any ships that were randomly spawned into the main list, now
	// that all special ships have been repositioned.
	ships.splice(ships.end(), newShips);

	camera.SnapTo(flagship->Center());

	player.SetPlanet(nullptr);
}



// Add NPC ships to the known ships. These may have been freshly instantiated
// from an accepted assisting/boarding mission, or from existing missions when
// the player departs a planet.
void Engine::Place(const list<NPC> &npcs, const shared_ptr<Ship> &flagship)
{
	for(const NPC &npc : npcs)
	{
		if(!npc.ShouldSpawn())
			continue;

		map<string, map<Ship *, int>> carriers;
		for(const shared_ptr<Ship> &ship : npc.Ships())
		{
			// Skip ships that have been destroyed.
			if(ship->IsDestroyed() || ship->IsDisabled())
				continue;

			// Redo the loading up of fighters.
			if(ship->HasBays())
			{
				ship->UnloadBays();
				for(const auto &cat : GameData::GetCategory(CategoryType::BAY))
				{
					const string &bayType = cat.Name();
					int baysTotal = ship->BaysTotal(bayType);
					if(baysTotal)
						carriers[bayType][&*ship] = baysTotal;
				}
			}
		}

		shared_ptr<Ship> npcFlagship;
		for(const shared_ptr<Ship> &ship : npc.Ships())
		{
			// Skip ships that have been destroyed.
			if(ship->IsDestroyed())
				continue;

			// Avoid the exploit where the player can wear down an NPC's
			// crew by attrition over the course of many days.
			ship->AddCrew(max(0, ship->RequiredCrew() - ship->Crew()));
			if(!ship->IsDisabled())
				ship->Recharge();

			if(ship->CanBeCarried())
			{
				bool docked = false;
				const string &bayType = ship->Attributes().Category();
				for(auto &it : carriers[bayType])
					if(it.second && it.first->Carry(ship))
					{
						--it.second;
						docked = true;
						break;
					}
				if(docked)
					continue;
			}

			ships.push_back(ship);
			// The first (alive) ship in an NPC block
			// serves as the flagship of the group.
			if(!npcFlagship)
				npcFlagship = ship;

			// Only the flagship of an NPC considers the
			// player: the rest of the NPC track it.
			if(npcFlagship && ship != npcFlagship)
				ship->SetParent(npcFlagship);
			else if(!ship->GetPersonality().IsUninterested())
				ship->SetParent(flagship);
			else
				ship->SetParent(nullptr);
		}
	}
}



// Wait for the previous calculations (if any) to be done.
void Engine::Wait()
{
	queue.Wait();
	currentDrawBuffer = currentCalcBuffer;
}



// Begin the next step of calculations.
void Engine::Step(bool isActive)
{
	events.swap(eventQueue);
	eventQueue.clear();

	// Process any outstanding sprites that need to be uploaded to the GPU.
	queue.ProcessSyncTasks();

	// The calculation thread was paused by MainPanel before calling this function, so it is safe to access things.
	const shared_ptr<Ship> flagship = player.FlagshipPtr();
	const StellarObject *object = player.GetStellarObject();
	if(object)
		camera.SnapTo(object->Position());
	else if(flagship)
	{
		if(isActive && !timePaused)
			camera.MoveTo(flagship->Center(), hyperspacePercentage);

		if(doEnterLabels)
		{
			doEnterLabels = false;
			// Create the planet labels as soon as we entered a new system.
			labels.clear();
			for(const StellarObject &object : player.GetSystem()->Objects())
				if(object.HasSprite() && object.HasValidPlanet() && object.GetPlanet()->IsAccessible(flagship.get()))
					labels.emplace_back(labels, *player.GetSystem(), object);
		}
		if(doEnter && flagship->Zoom() == 1. && !flagship->IsHyperspacing())
		{
			doEnter = false;
			events.emplace_back(flagship, flagship, ShipEvent::JUMP);
		}

		minimap.Step(flagship);
	}
	else
		// If there is no flagship, stop the camera.
		camera.SnapTo(camera.Center());
	ai.UpdateEvents(events);
	if(isActive)
	{
		HandleKeyboardInputs();
		// Ignore any inputs given when first becoming active, since those inputs
		// were issued when some other panel (e.g. planet, hail) was displayed.
		if(!wasActive)
			activeCommands.Clear();
		else
			ai.UpdateKeys(player, activeCommands);
	}

	wasActive = isActive;
	Audio::Update(camera.Center());

	// Update the zoom value now that the calculation thread is paused.
	if(nextZoom)
		zoom = std::exchange(nextZoom, {});
	// Smoothly zoom in and out.
	if(isActive)
	{
		double zoomTarget = Preferences::ViewZoom();
		if(zoom.base != zoomTarget)
		{
			static const double ZOOM_SPEED = .05;

			// Define zoom speed bounds to prevent asymptotic behavior.
			static const double MAX_SPEED = .05;
			static const double MIN_SPEED = .002;

			double zoomRatio = max(MIN_SPEED, min(MAX_SPEED, abs(log2(zoom.base) - log2(zoomTarget)) * ZOOM_SPEED));
			if(zoom.base < zoomTarget)
				nextZoom.base = min(zoomTarget, zoom.base * (1. + zoomRatio));
			else if(zoom.base > zoomTarget)
				nextZoom.base = max(zoomTarget, zoom.base * (1. / (1. + zoomRatio)));
		}
		if(flagship && flagship->Zoom() < 1.)
		{
			if(!nextZoom.base)
				nextZoom.base = zoom.base;
			// Update the current zoom modifier if the flagship is landing or taking off.
			nextZoom.modifier = Preferences::Has("Landing zoom") ? 1. + pow(1. - flagship->Zoom(), 2) : 1.;
		}

		// Step the background to account for the current velocity and zoom.
		GameData::StepBackground(timePaused ? Point() : camera.Velocity(), zoom);
	}

	outlines.clear();
	const Color &cloakColor = *GameData::Colors().Get("cloak highlight");
	if(Preferences::Has("Cloaked ship outlines"))
		for(const auto &ship : player.Ships())
		{
			if(ship->IsParked() || ship->GetSystem() != player.GetSystem() || ship->Cloaking() == 0.)
				continue;

			outlines.emplace_back(ship->GetSprite(), (ship->Position() - camera.Center()) * zoom, ship->Unit() * zoom,
				ship->GetFrame(), Color::Multiply(ship->Cloaking(), cloakColor));
		}

	// Add the flagship outline last to distinguish the flagship from other ships.
	if(flagship && !flagship->IsDestroyed() && Preferences::Has("Highlight player's flagship"))
	{
		outlines.emplace_back(flagship->GetSprite(),
			(flagship->Center() - camera.Center()) * zoom,
			flagship->Unit() * zoom * flagship->Scale(),
			flagship->GetFrame(),
			*GameData::Colors().Get("flagship highlight"));
	}

	// Any of the player's ships that are in system are assumed to have
	// landed along with the player.
	if(flagship && flagship->GetPlanet() && isActive)
		player.SetPlanet(flagship->GetPlanet());

	const System *currentSystem = player.GetSystem();
	// Update this here, for thread safety.
	if(player.HasTravelPlan() && currentSystem == player.TravelPlan().back())
		player.PopTravel();
	// Check if the player's travel plan is still valid.
	if(flagship && player.HasTravelPlan())
	{
		bool travelPlanIsValid = false;
		// If the player is traveling through a wormhole to the next system, then the plan is valid.
		const System *system = player.TravelPlan().back();
		for(const StellarObject &object : flagship->GetSystem()->Objects())
			if(object.HasSprite() && object.HasValidPlanet() && object.GetPlanet()->IsWormhole()
				&& object.GetPlanet()->IsAccessible(flagship.get()) && player.HasVisited(*object.GetPlanet())
				&& player.CanView(*system))
			{
				const auto *wormhole = object.GetPlanet()->GetWormhole();
				if(&wormhole->WormholeDestination(*flagship->GetSystem()) != system)
					continue;

				travelPlanIsValid = true;
				break;
			}
		// Otherwise, the player must still be within jump range of the next system.
		travelPlanIsValid |= flagship->JumpNavigation().CanJump(flagship->GetSystem(), system);
		// Other steps of the travel plan may have been invalidated as a result of the system no longer being visible.
		travelPlanIsValid &= all_of(player.TravelPlan().begin(), player.TravelPlan().end(),
				[this](const System *system) -> bool { return player.HasSeen(*system); });
		if(!travelPlanIsValid)
		{
			if(flagship->GetTargetSystem() == player.TravelPlan().back())
				flagship->SetTargetSystem(nullptr);
			player.TravelPlan().clear();
		}
	}
	if(doFlash)
	{
		flash = .4;
		doFlash = false;
	}
	else if(flash)
		flash = max(0., flash * .99 - .002);

	targets.clear();

	// Update the player's ammo amounts.
	if(flagship)
		ammoDisplay.Update(*flagship);
	else
		ammoDisplay.Reset();

	// Display escort information for all ships of the "Escort" government,
	// and all ships with the "escort" personality, except for fighters that
	// are not owned by the player.
	escorts.Clear();
	bool fleetIsJumping = (flagship && flagship->Commands().Has(Command::JUMP));
	for(const auto &it : ships)
		if(it->GetGovernment()->IsPlayer() || it->GetPersonality().IsEscort())
			if(!it->IsYours() && !it->CanBeCarried())
			{
				bool isSelected = (flagship && flagship->GetTargetShip() == it);
				const System *system = it->GetSystem();
				escorts.Add(*it, system == currentSystem, player.KnowsName(*system), fleetIsJumping, isSelected);
			}
	for(const shared_ptr<Ship> &escort : player.Ships())
		if(!escort->IsParked() && escort != flagship && !escort->IsDestroyed())
		{
			// Check if this escort is selected.
			bool isSelected = false;
			for(const weak_ptr<Ship> &ptr : player.SelectedShips())
				if(ptr.lock() == escort)
				{
					isSelected = true;
					break;
				}
			const System *system = escort->GetSystem();
			escorts.Add(*escort, system == currentSystem, system && player.KnowsName(*system), fleetIsJumping, isSelected);
		}

	statuses.clear();
	missileLabels.clear();
	turretOverlays.clear();
	if(isActive)
	{
		// Create the status overlays.
		CreateStatusOverlays();
		// Create missile overlays.
		if(Preferences::Has("Show missile overlays"))
			for(const Projectile &projectile : projectiles)
			{
				Point pos = projectile.Position() - camera.Center();
				if(projectile.MissileStrength() && projectile.GetGovernment()->IsEnemy()
						&& (pos.Length() < max(Screen::Width(), Screen::Height()) * .5 / zoom))
					missileLabels.emplace_back(AlertLabel(pos, projectile, flagship, zoom));
			}
		// Create overlays for flagship turrets with blindspots.
		if(flagship && Preferences::GetTurretOverlays() != Preferences::TurretOverlays::OFF)
			for(const Hardpoint &hardpoint : flagship->Weapons())
				if(!hardpoint.GetBaseAttributes().blindspots.empty())
				{
					bool isBlind = hardpoint.IsBlind();
					if(Preferences::GetTurretOverlays() == Preferences::TurretOverlays::BLINDSPOTS_ONLY && !isBlind)
						continue;
					// TODO: once Apple Clang adds support for C++20 aggregate initialization,
					// this can be removed.
#ifdef __APPLE__
					turretOverlays.push_back({
#else
					turretOverlays.emplace_back(
#endif
						(flagship->Position() - camera.Center()
							+ flagship->Zoom() * flagship->Facing().Rotate(hardpoint.GetPoint()))
							* static_cast<double>(zoom),
						(flagship->Facing() + hardpoint.GetAngle()).Unit(),
						flagship->Zoom() * static_cast<double>(zoom),
						isBlind
#ifdef __APPLE__
					}
#endif
					);
				}
		// Update the planet label positions.
		for(PlanetLabel &label : labels)
			label.Update(camera.Center(), zoom, labels, *player.GetSystem());
	}

	if(flagship && flagship->IsOverheated())
		Messages::Add(*GameData::Messages().Get("overheated"));

	// Clear the HUD information from the previous frame.
	info = Information();
	if(flagship && flagship->Hull())
	{
		Point shipFacingUnit(0., -1.);
		if(Preferences::Has("Rotate flagship in HUD"))
			shipFacingUnit = flagship->Facing().Unit();

		info.SetSprite("player sprite", flagship->GetSprite(), shipFacingUnit, flagship->GetFrame(step),
			flagship->GetSwizzle());
	}
	if(currentSystem)
		info.SetString("location", currentSystem->DisplayName());
	info.SetString("date", player.GetDate().ToString());
	if(flagship)
	{
		// Have an alarm label flash up when enemy ships are in the system
		if(alarmTime && uiStep / 20 % 2 && Preferences::DisplayVisualAlert())
			info.SetCondition("red alert");
		double fuelCap = flagship->Attributes().Get("fuel capacity");
		// If the flagship has a large amount of fuel, display a solid bar.
		// Otherwise, display a segment for every 100 units of fuel.
		if(fuelCap <= MAX_FUEL_DISPLAY)
			info.SetBar("fuel", flagship->Fuel(), fuelCap * .01);
		else
			info.SetBar("fuel", flagship->Fuel());
		info.SetBar("energy", flagship->Energy());
		double heat = flagship->Heat();
		info.SetBar("heat", min(1., heat));
		// If heat is above 100%, draw a second overlaid bar to indicate the
		// total heat level.
		if(heat > 1.)
			info.SetBar("overheat", min(1., heat - 1.));
		if(flagship->IsOverheated() && (uiStep / 20) % 2)
			info.SetBar("overheat blink", min(1., heat));
		info.SetBar("shields", flagship->Shields());
		info.SetBar("hull", flagship->Hull(), 20.);
		info.SetBar("disabled hull", min(flagship->Hull(), flagship->DisabledHull()), 20.);
	}
	info.SetString("credits",
		Format::CreditString(player.Accounts().Credits()));
	bool isJumping = flagship && (flagship->Commands().Has(Command::JUMP) || flagship->IsEnteringHyperspace());
	if(flagship && flagship->GetTargetStellar() && !isJumping)
	{
		const StellarObject *object = flagship->GetTargetStellar();
		string navigationMode = flagship->Commands().Has(Command::LAND) ? "Landing on:" :
			object->GetPlanet() && object->GetPlanet()->CanLand(*flagship) ? "Can land on:" :
			"Cannot land on:";
		info.SetString("navigation mode", navigationMode);
		const string &name = object->DisplayName();
		info.SetString("destination", name);

		targets.push_back({
			object->Position() - camera.Center(),
			object->Facing(),
			object->Radius(),
			GetPlanetTargetPointerColor(*object->GetPlanet()),
			5});
	}
	else if(flagship && flagship->GetTargetSystem())
	{
		info.SetString("navigation mode", "Hyperspace:");
		if(player.CanView(*flagship->GetTargetSystem()))
			info.SetString("destination", flagship->GetTargetSystem()->DisplayName());
		else
			info.SetString("destination", "unexplored system");
	}
	else
	{
		info.SetString("navigation mode", "Navigation:");
		info.SetString("destination", "no destination");
	}
	// Use the radar that was just populated. (The draw tick-tock has not
	// yet been toggled, but it will be at the end of this function.)
	shared_ptr<const Ship> target;
	shared_ptr<const Minable> targetAsteroid;
	targetVector = Point();
	if(flagship)
	{
		target = flagship->GetTargetShip();
		targetAsteroid = flagship->GetTargetAsteroid();
		// Record that the player knows this type of asteroid is available here.
		if(targetAsteroid)
			for(const auto &payload : targetAsteroid->GetPayload())
				player.Harvest(payload.outfit);
	}
	if(!target)
		targetSwizzle = nullptr;
	if(!target && !targetAsteroid)
		info.SetString("target name", "no target");
	else if(!target)
	{
		info.SetSprite("target sprite",
			targetAsteroid->GetSprite(),
			targetAsteroid->Facing().Unit(),
			targetAsteroid->GetFrame(step),
			0);
		info.SetString("target name", targetAsteroid->DisplayName() + " " + targetAsteroid->Noun());

		targetVector = targetAsteroid->Position() - camera.Center();

		if(flagship->Attributes().Get("tactical scan power") || flagship->Attributes().Get("strategic scan power"))
		{
			info.SetCondition("range display");
			info.SetBar("target hull", targetAsteroid->Hull(), 20.);
			int targetRange = round(targetAsteroid->Position().Distance(flagship->Position()));
			info.SetString("target range", to_string(targetRange));
		}
	}
	else
	{
		if(target->GetSystem() == player.GetSystem() && !target->IsCloaked())
			targetUnit = target->Facing().Unit();
		targetSwizzle = target->GetSwizzle();
		info.SetSprite("target sprite", target->GetSprite(), targetUnit, target->GetFrame(step), targetSwizzle);
		info.SetString("target name", target->GivenName());
		info.SetString("target type", target->DisplayModelName());
		if(!target->GetGovernment())
			info.SetString("target government", "No Government");
		else
			info.SetString("target government", target->GetGovernment()->DisplayName());
		info.SetString("mission target", target->GetPersonality().IsTarget() ? "(mission target)" : "");

		// Only update the "active" state shown for the target if it is
		// in the current system and targetable, or owned by the player.
		int targetType = RadarType(*target, uiStep);
		const bool blinking = targetType == Radar::BLINK;
		if(!blinking && ((target->GetSystem() == player.GetSystem() && target->IsTargetable()) || target->IsYours()))
			lastTargetType = targetType;
		if(blinking)
			info.SetOutlineColor(GetTargetOutlineColor(Radar::BLINK));
		else
			info.SetOutlineColor(GetTargetOutlineColor(lastTargetType));

		if(target->GetSystem() == player.GetSystem() && target->IsTargetable())
		{
			info.SetBar("target shields", target->Shields());
			info.SetBar("target hull", target->Hull(), 20.);
			info.SetBar("target disabled hull", min(target->Hull(), target->DisabledHull()), 20.);

			// The target area will be a square, with sides proportional to the average
			// of the width and the height of the sprite.
			double size = (target->Width() + target->Height()) * .35;
			targets.push_back({
				target->Position() - camera.Center(),
				Angle(45.) + target->Facing(),
				size,
				GetShipTargetPointerColor(targetType),
				4});

			targetVector = target->Position() - camera.Center();

			double targetRange = target->Position().Distance(flagship->Position());
			// Finds the range of the scan collections.
			double tacticalRange = 100. * sqrt(flagship->Attributes().Get("tactical scan power"));
			double strategicRange = 100. * sqrt(flagship->Attributes().Get("strategic scan power"));
			// Finds the range of the individual information types.
			double crewScanRange = tacticalRange + 100. * sqrt(flagship->Attributes().Get("crew scan power"));
			double fuelScanRange = tacticalRange + 100. * sqrt(flagship->Attributes().Get("fuel scan power"));
			double energyScanRange = tacticalRange + 100. * sqrt(flagship->Attributes().Get("energy scan power"));
			double thermalScanRange = tacticalRange + 100. * sqrt(flagship->Attributes().Get("thermal scan power"));
			double maneuverScanRange = strategicRange + 100. * sqrt(flagship->Attributes().Get("maneuver scan power"));
			double accelerationScanRange = strategicRange + 100. * sqrt(flagship->Attributes().Get("acceleration scan power"));
			double velocityScanRange = strategicRange + 100. * sqrt(flagship->Attributes().Get("velocity scan power"));
			double weaponScanRange = strategicRange + 100. * sqrt(flagship->Attributes().Get("weapon scan power"));
			bool rangeFinder = flagship->Attributes().Get("range finder power") > 0.;

			// Range information. If the player has any range finding,
			// then calculate the range and store it. If they do not
			// have strategic or weapon range info, use normal display.
			// If they do, then use strategic range display.
			if(tacticalRange || strategicRange || rangeFinder)
			{
				info.SetString("target range", to_string(static_cast<int>(round(targetRange))));
				if(strategicRange)
					info.SetCondition("strategic range display");
				else
					info.SetCondition("range display");
			}
			// Actual information requires a scrutable target
			// that is within the relevant scanner range, unless the target
			// is player owned, in which case information is available regardless
			// of range and scrutability.
			bool scrutable = !target->Attributes().Get("inscrutable");
			if((targetRange <= crewScanRange && scrutable) || (crewScanRange && target->IsYours()))
			{
				info.SetString("target crew", to_string(target->Crew()));
				if(accelerationScanRange || velocityScanRange)
					info.SetCondition("mobility crew display");
				else
					info.SetCondition("target crew display");
			}
			if((targetRange <= energyScanRange && scrutable) || (energyScanRange && target->IsYours()))
			{
				info.SetCondition("target energy display");
				int energy = round(target->Energy() * target->Attributes().Get("energy capacity"));
				info.SetString("target energy", to_string(energy));
			}
			if((targetRange <= fuelScanRange && scrutable) || (fuelScanRange && target->IsYours()))
			{
				info.SetCondition("target fuel display");
				int fuel = round(target->Fuel() * target->Attributes().Get("fuel capacity"));
				info.SetString("target fuel", to_string(fuel));
			}
			if((targetRange <= thermalScanRange && scrutable) || (thermalScanRange && target->IsYours()))
			{
				info.SetCondition("target thermal display");
				int heat = round(100. * target->Heat());
				info.SetString("target heat", to_string(heat) + "%");
			}
			if((targetRange <= weaponScanRange && scrutable) || (weaponScanRange && target->IsYours()))
			{
				info.SetCondition("target weapon range display");
				int turretRange = round(target->GetAICache().TurretRange());
				info.SetString("target turret", to_string(turretRange) + " ");
				int gunRange = round(target->GetAICache().GunRange());
				info.SetString("target gun", to_string(gunRange) + " ");
			}
			const bool mobilityScan = maneuverScanRange || velocityScanRange || accelerationScanRange;
			if((targetRange <= crewScanRange && targetRange <= maneuverScanRange && scrutable)
				|| (targetRange <= accelerationScanRange && scrutable)
				|| (mobilityScan && crewScanRange && target->IsYours()))
			{
				info.SetCondition("turn while combined");
				int turnRate = round(60 * target->TrueTurnRate());
				info.SetString("target turnrate", to_string(turnRate) + " ");
			}
			else if((targetRange >= crewScanRange && targetRange <= maneuverScanRange && scrutable)
				|| (maneuverScanRange && target->IsYours() && !tacticalRange && !crewScanRange))
			{
				info.SetCondition("turn while not combined");
				int turnRate = round(60 * target->TrueTurnRate());
				info.SetString("target turnrate", to_string(turnRate) + " ");
			}
			if((targetRange <= accelerationScanRange && scrutable) || (accelerationScanRange && target->IsYours()))
			{
				info.SetCondition("target velocity display");
				int presentSpeed = round(60 * target->CurrentSpeed());
				info.SetString("target velocity", to_string(presentSpeed) + " ");
			}
			if((targetRange <= velocityScanRange && scrutable) || (velocityScanRange && target->IsYours()))
			{
				info.SetCondition("target acceleration display");
				int presentAcceleration = 3600 * target->TrueAcceleration();
				info.SetString("target acceleration", to_string(presentAcceleration) + " ");
			}
		}
	}
	if(!Preferences::Has("Ship outlines in HUD"))
		info.SetCondition("fast hud sprites");
	if(target && target->IsTargetable() && target->GetSystem() == currentSystem
		&& (flagship->CargoScanFraction() || flagship->OutfitScanFraction()))
	{
		double width = max(target->Width(), target->Height());
		Point pos = target->Position() - camera.Center();
		const bool outfitInRange = pos.LengthSquared() <= (flagship->Attributes().Get("outfit scan power") * 10000);
		const Status::Type outfitOverlayType = outfitInRange ? Status::Type::SCAN : Status::Type::SCAN_OUT_OF_RANGE;
		statuses.emplace_back(pos, flagship->OutfitScanFraction(), 0.,
			0., 10. + max(20., width * .5), outfitOverlayType, 1.f, Angle(pos).Degrees() + 180.);
		const bool cargoInRange = pos.LengthSquared() <= (flagship->Attributes().Get("cargo scan power") * 10000);
		const Status::Type cargoOverlayType = cargoInRange ? Status::Type::SCAN : Status::Type::SCAN_OUT_OF_RANGE;
		statuses.emplace_back(pos, 0., flagship->CargoScanFraction(),
			0., 10. + max(20., width * .5), cargoOverlayType, 1.f, Angle(pos).Degrees() + 180.);
	}
	// Handle any events that change the selected ships.
	if(groupSelect >= 0)
	{
		// This has to be done in Step() to avoid race conditions.
		if(hasControl)
			player.SetGroup(groupSelect);
		else
			player.SelectGroup(groupSelect, hasShift);
		groupSelect = -1;
	}
	if(doClickNextStep)
	{
		// If a click command is issued, always wait until the next step to act
		// on it, to avoid race conditions.
		doClick = true;
		doClickNextStep = false;
	}
	else
		doClick = false;

	if(doClick && mouseButton == MouseButton::LEFT)
	{
		if(uiClickBox.Dimensions())
			doClick = !ammoDisplay.Click(uiClickBox);
		else
			doClick = !ammoDisplay.Click(clickPoint, hasControl);
		if(doClick && clickBox.Dimensions())
		{
			doClick = !player.SelectShips(clickBox, hasShift);
		}
		if(doClick)
		{
			const vector<const Ship *> &stack = escorts.Click(clickPoint);
			if(!stack.empty())
				doClick = !player.SelectShips(stack, hasShift);
			else
				clickPoint /= isRadarClick ? RADAR_SCALE : zoom;
		}
	}

	// Draw crosshairs on all the selected ships.
	for(const weak_ptr<Ship> &selected : player.SelectedShips())
	{
		shared_ptr<Ship> ship = selected.lock();
		if(ship && ship != target && !ship->IsParked() && ship->GetSystem() == player.GetSystem()
				&& !ship->IsDestroyed() && ship->Zoom() > 0.)
		{
			double size = (ship->Width() + ship->Height()) * .35;
			targets.push_back({
				ship->Position() - camera.Center(),
				Angle(45.) + ship->Facing(),
				size,
				*GameData::Colors().Get("ship target pointer player"),
				4});
		}
	}

	// Draw crosshairs on any minables in range of the flagship's scanners.
	bool shouldShowAsteroidOverlay = Preferences::Has("Show asteroid scanner overlay");
	// Decide before looping whether or not to catalog asteroids. This
	// results in cataloging in-range asteroids roughly 3 times a second.
	bool shouldCatalogAsteroids = (!isAsteroidCatalogComplete && !Random::Int(20));
	if(shouldShowAsteroidOverlay || shouldCatalogAsteroids)
	{
		double scanRangeMetric = flagship ? 10000. * flagship->Attributes().Get("asteroid scan power") : 0.;
		if(flagship && scanRangeMetric && !flagship->IsHyperspacing())
		{
			bool scanComplete = true;
			for(const shared_ptr<Minable> &minable : asteroids.Minables())
			{
				Point offset = minable->Position() - camera.Center();
				// Use the squared length, as we used the squared scan range.
				bool inRange = offset.LengthSquared() <= scanRangeMetric;

				// Autocatalog asteroid: Record that the player knows this type of asteroid is available here.
				if(shouldCatalogAsteroids && !asteroidsScanned.contains(minable->DisplayName()))
				{
					scanComplete = false;
					if(!Random::Int(10) && inRange)
					{
						asteroidsScanned.insert(minable->DisplayName());
						for(const auto &payload : minable->GetPayload())
							player.Harvest(payload.outfit);
					}
				}

				if(!shouldShowAsteroidOverlay || !inRange || flagship->GetTargetAsteroid() == minable)
					continue;

				targets.push_back({
					offset,
					minable->Facing(),
					.8 * minable->Radius(),
					GetMinablePointerColor(false),
					3
				});
			}
			if(shouldCatalogAsteroids && scanComplete)
				isAsteroidCatalogComplete = true;
		}
	}
	const auto targetAsteroidPtr = flagship ? flagship->GetTargetAsteroid() : nullptr;
	if(targetAsteroidPtr && !flagship->IsHyperspacing())
		targets.push_back({
			targetAsteroidPtr->Position() - camera.Center(),
			targetAsteroidPtr->Facing(),
			.8 * targetAsteroidPtr->Radius(),
			GetMinablePointerColor(true),
			3
		});
}



// Begin the next step of calculations.
void Engine::Go()
{
	if(!timePaused)
		++step;
	currentCalcBuffer = currentCalcBuffer ? 0 : 1;
	queue.Run([this] { CalculateStep(); });
}



// Whether the flow of time is paused.
bool Engine::IsPaused() const
{
	return timePaused;
}



// Give a command on behalf of the player, used for integration tests.
void Engine::GiveCommand(const Command &command)
{
	activeCommands.Set(command);
}



// Pass the list of game events to MainPanel for handling by the player, and any
// UI element generation.
list<ShipEvent> &Engine::Events()
{
	return events;
}



// Draw a frame.
void Engine::Draw() const
{
	++uiStep;

	Point motionBlur = camera.Velocity();
	double baseBlur = Preferences::Has("Render motion blur") ? 1. : 0.;

	Preferences::ExtendedJumpEffects jumpEffectState = Preferences::GetExtendedJumpEffects();
	if(jumpEffectState != Preferences::ExtendedJumpEffects::OFF)
		motionBlur *= baseBlur + pow(hyperspacePercentage *
			(jumpEffectState == Preferences::ExtendedJumpEffects::MEDIUM ? 2.5 : 5.), 2);
	else
		motionBlur *= baseBlur;

	GameData::Background().Draw(motionBlur,
		(player.Flagship() ? player.Flagship()->GetSystem() : player.GetSystem()));

	static const Set<Color> &colors = GameData::Colors();
	const Interface *hud = GameData::Interfaces().Get("hud");

	// Draw any active planet labels.
	if(Preferences::Has("Show planet labels"))
		for(const PlanetLabel &label : labels)
			label.Draw();

	draw[currentDrawBuffer].Draw();
	batchDraw[currentDrawBuffer].Draw();

	for(const auto &it : statuses)
	{
		static const Color color[16] = {
			*colors.Get("overlay flagship shields"),
			*colors.Get("overlay friendly shields"),
			*colors.Get("overlay hostile shields"),
			*colors.Get("overlay neutral shields"),
			*colors.Get("overlay outfit scan"),
			*colors.Get("overlay outfit scan out of range"),
			*colors.Get("overlay flagship hull"),
			*colors.Get("overlay friendly hull"),
			*colors.Get("overlay hostile hull"),
			*colors.Get("overlay neutral hull"),
			*colors.Get("overlay cargo scan"),
			*colors.Get("overlay cargo scan out of range"),
			*colors.Get("overlay flagship disabled"),
			*colors.Get("overlay friendly disabled"),
			*colors.Get("overlay hostile disabled"),
			*colors.Get("overlay neutral disabled")
		};
		Point pos = it.position * zoom;
		double radius = it.radius * zoom;
		int colorIndex = static_cast<int>(it.type);
		if(it.outer > 0.)
			RingShader::Draw(pos, radius + 3., 1.5f, it.outer,
				Color::Multiply(it.alpha, color[colorIndex]), 0.f, it.angle);
		double dashes = (it.type >= Status::Type::SCAN) ? 0. : 20. * min<double>(1., zoom);
		colorIndex += static_cast<int>(Status::Type::COUNT);
		if(it.inner > 0.)
			RingShader::Draw(pos, radius, 1.5f, it.inner,
				Color::Multiply(it.alpha, color[colorIndex]), dashes, it.angle);
		colorIndex += static_cast<int>(Status::Type::COUNT);
		if(it.disabled > 0.)
			RingShader::Draw(pos, radius, 1.5f, it.disabled,
				Color::Multiply(it.alpha, color[colorIndex]), dashes, it.angle);
	}

	// Draw labels on missiles
	for(const AlertLabel &label : missileLabels)
		label.Draw();

	for(const auto &outline : outlines)
	{
		if(!outline.sprite)
			continue;
		Point size(outline.sprite->Width(), outline.sprite->Height());
		OutlineShader::Draw(outline.sprite, outline.position, size, outline.color, outline.unit, outline.frame);
	}

	// Draw turret overlays.
	if(!turretOverlays.empty())
	{
		const Color &blindspot = *GameData::Colors().Get("overlay turret blindspot");
		const Color &normal = *GameData::Colors().Get("overlay turret");
		PointerShader::Bind();
		for(const TurretOverlay &it : turretOverlays)
			PointerShader::Add(it.position, it.angle, 8 * it.scale, 24 * it.scale, 24 * it.scale,
				it.isBlind ? blindspot : normal);
		PointerShader::Unbind();
	}

	if(flash)
		FillShader::Fill(Point(), Screen::Dimensions(), Color(flash, flash));

	// Draw messages. Draw the most recent messages first, as some messages
	// may be wrapped onto multiple lines.
	const Font &font = FontSet::Get(14);
	Rectangle messageBox = hud->GetBox("messages");
	bool messagesReversed = hud->GetValue("messages reversed");
	double animationDuration = hud->GetValue("message animation duration");
	const vector<Messages::Entry> &messages = Messages::Get(uiStep, animationDuration);
	auto messageAnimation = [animationDuration](double age) -> double
	{
		return max(0., 1. - pow((age - animationDuration) / animationDuration, 2));
	};
	auto naturalDecay = [animationDuration](int age) -> float
	{
		return (1000 + animationDuration - age) * .001f;
	};
	WrappedText messageLine(font);
	messageLine.SetWrapWidth(messageBox.Width());
	messageLine.SetParagraphBreak(0.);
	Point messagePoint{messageBox.Left(), messagesReversed ? messageBox.Top() : messageBox.Bottom()};
	for(auto it = messages.rbegin(); it != messages.rend(); ++it)
	{
		messageLine.Wrap(it->message);
		int height = messageLine.Height();
		if(messagesReversed && it == messages.rbegin())
			messagePoint.Y() -= height;
		// Dying messages are those scheduled for removal as duplicates.
		bool isDying = it->deathStep >= 0;
		int naturalAge = uiStep - it->step;
		// New messages should fade in, while dying ones should fade out.
		int age = isDying ? it->deathStep - uiStep : naturalAge;
		bool isAnimating = age < animationDuration;
		if(isAnimating)
			height *= messageAnimation(age);
		if(messagesReversed)
		{
			messagePoint.Y() += height;
			if(messagePoint.Y() > messageBox.Bottom())
				break;
		}
		else
		{
			messagePoint.Y() -= height;
			if(messagePoint.Y() < messageBox.Top())
				break;
		}
		float alpha = isAnimating ? isDying ? min<double>(messageAnimation(age), naturalDecay(naturalAge))
			: messageAnimation(age) : naturalDecay(age);
		messageLine.Draw(messagePoint, it->category->MainColor().Additive(alpha));
	}

	// Draw crosshairs around anything that is targeted.
	for(const Target &target : targets)
	{
		Angle a = target.angle;
		Angle da(360. / target.count);

		PointerShader::Bind();
		for(int i = 0; i < target.count; ++i)
		{
			PointerShader::Add(target.center * zoom, a.Unit(), 12.f, 14.f, -target.radius * zoom, target.color);
			a += da;
		}
		PointerShader::Unbind();
	}

	// Draw the heads-up display.
	hud->Draw(info);
	if(hud->HasPoint("radar"))
	{
		radar[currentDrawBuffer].Draw(
			hud->GetPoint("radar"),
			RADAR_SCALE,
			hud->GetValue("radar radius"),
			hud->GetValue("radar pointer radius"));
	}
	if(hud->HasPoint("target") && targetVector.Length() > 20.)
	{
		Point center = hud->GetPoint("target");
		double radius = hud->GetValue("target radius");
		PointerShader::Draw(center, targetVector.Unit(), 10.f, 10.f, radius, Color(1.f));
	}

	// Draw the faction markers.
	if(targetSwizzle && hud->HasPoint("faction markers"))
	{
		int width = font.Width(info.GetString("target government"));
		Point center = hud->GetPoint("faction markers");

		const Sprite *mark[2] = {SpriteSet::Get("ui/faction left"), SpriteSet::Get("ui/faction right")};
		// Round the x offsets to whole numbers so the icons are sharp.
		double dx[2] = {(width + mark[0]->Width() + 1) / -2, (width + mark[1]->Width() + 1) / 2};
		for(int i = 0; i < 2; ++i)
			SpriteShader::Draw(mark[i], center + Point(dx[i], 0.), 1., targetSwizzle);
	}

	// Draw the systems mini-map.
	minimap.Draw(uiStep);

	// map buttons cover up these icons, and provide their own version anyways.
	if (!Preferences::Has("Show buttons on map"))
	{
		// Draw ammo status.
		double ammoIconWidth = hud->GetValue("ammo icon width");
		double ammoIconHeight = hud->GetValue("ammo icon height");
		ammoDisplay.Draw(hud->GetBox("ammo"), Point(ammoIconWidth, ammoIconHeight));
	}
	else
	{
		// If we are using map buttons check if the map buttons ui wants to
		// display the ammo display anyways.
		const Interface *mapButtonUi = GameData::Interfaces().Get("main buttons");
		auto ammo_box = mapButtonUi->GetBox("ammo");
		if (ammo_box.Dimensions())
		{
			double ammoIconWidth = hud->GetValue("ammo icon width");
			double ammoIconHeight = hud->GetValue("ammo icon height");
			ammoDisplay.Draw(ammo_box, Point(ammoIconWidth, ammoIconHeight));
		}
	}

	// Draw escort status.
	escorts.Draw(hud->GetBox("escorts"));

	// Draw a onscreen joystick in the bottom left corner, if enabled
	if(Preferences::Has("Onscreen Joystick"))
	{
		const Interface *mapButtonUi = GameData::Interfaces().Get("main buttons");
		Rectangle bounds = mapButtonUi->GetBox("onscreen joystick");
		const char* colorStr = "faint";
		bool joystickMax = touchMoveVector.LengthSquared() > 1;
		Point jsPos = joystickMax ? touchMoveVector.Unit() : touchMoveVector;
		if(touchMoveActive)
			colorStr = isDoubleTap ? "dim" : "dimmer";
		const Color &color = *GameData::Colors().Get(colorStr);
		RingShader::Draw(bounds.Center(), bounds.Width()/2, isDoubleTap ? 4.0 : 2.0, 1.0, color);

		if(touchMoveActive)
		{
			RingShader::Draw(jsPos * bounds.Width() / 2 + bounds.Center(), 50, 0, color);
		}
	}

	if(Preferences::Has("Show CPU / GPU load"))
	{
		string loadString = to_string(lround(load * 100.)) + "% CPU";
		Color color = *colors.Get("medium");
		font.Draw(loadString,
			Point(-10 - font.Width(loadString), Screen::Height() * -.5 + 5.), color);
	}
}



// Select the object the player clicked on.
void Engine::Click(const Point &from, const Point &to, bool hasShift, bool hasControl)
{
	// First, see if this is a click on an escort icon.
	doClickNextStep = true;
	this->hasShift = hasShift;
	this->hasControl = hasControl;
	mouseButton = MouseButton::LEFT;

	// Determine if the left-click was within the radar display.
	const Interface *hud = GameData::Interfaces().Get("hud");
	Point radarCenter = hud->GetPoint("radar");
	double radarRadius = hud->GetValue("radar radius");
	if(Preferences::Has("Clickable radar display") && (from - radarCenter).Length() <= radarRadius)
		isRadarClick = true;
	else
		isRadarClick = false;

	clickPoint = isRadarClick ? from - radarCenter : from;
	uiClickBox = Rectangle::WithCorners(from, to);
	if(isRadarClick)
		clickBox = Rectangle::WithCorners(
			(from - radarCenter) / RADAR_SCALE + camera.Center(),
			(to - radarCenter) / RADAR_SCALE + camera.Center());
	else
		clickBox = Rectangle::WithCorners(from / zoom + camera.Center(), to / zoom + camera.Center());
}



void Engine::RightOrMiddleClick(const Point &point, MouseButton button)
{
	doClickNextStep = true;
	hasShift = false;
	mouseButton = button;

	// Determine if the right/middle-click was within the radar display, and if so, rescale.
	const Interface *hud = GameData::Interfaces().Get("hud");
	Point radarCenter = hud->GetPoint("radar");
	double radarRadius = hud->GetValue("radar radius");
	if(Preferences::Has("Clickable radar display") && (point - radarCenter).Length() <= radarRadius)
		clickPoint = (point - radarCenter) / RADAR_SCALE;
	else
		clickPoint = point / zoom;
}



void Engine::SelectGroup(int group, bool hasShift, bool hasControl)
{
	groupSelect = group;
	this->hasShift = hasShift;
	this->hasControl = hasControl;
}



bool Engine::FingerDown(const Point &p, int fid)
{
	if(isFingerDown == -1)
	{
		isTouch = true;
		isFingerDown = fid;
		auto now = std::chrono::steady_clock::now();
		if (now - last_tap_stamp < std::chrono::milliseconds(500))
		{
			isDoubleTap = true;
		}
		last_tap_stamp = now;
		Click(p, p, false, false);
	}

	// Returning true here means don't convert this to a normal mouse click
	return true;
}




bool Engine::FingerUp(const Point &p, int fid)
{
	if(fid == isFingerDown)
	{
		isTouch = true;
		isFingerDown = -1;
		isDoubleTap = false;

		// Determine if the point was within the radar display.
		const Interface *hud = GameData::Interfaces().Get("hud");
		Point radarCenter = hud->GetPoint("radar");
		double radarRadius = hud->GetValue("radar radius");
		if(Preferences::Has("Clickable radar display") && (p - radarCenter).Length() <= radarRadius)
			isRadarClick = true;
		else
			isRadarClick = false;

		clickPoint = isRadarClick ? p - radarCenter : p;
		if(isRadarClick)
			clickBox = Rectangle::WithCorners(
				(p - radarCenter) / RADAR_SCALE + camera.Center(),
				(p - radarCenter) / RADAR_SCALE  + camera.Center());
		else
			clickBox = Rectangle::WithCorners(p / zoom + camera.Center(), p / zoom + camera.Center());
	}

	return true;
}




bool Engine::FingerMove(const Point &p, int fid)
{
	if(fid == isFingerDown)
	{
		isTouch = true;

		// Determine if the left-click was within the radar display.
		const Interface *hud = GameData::Interfaces().Get("hud");
		Point radarCenter = hud->GetPoint("radar");
		double radarRadius = hud->GetValue("radar radius");
		if(Preferences::Has("Clickable radar display") && (p - radarCenter).Length() <= radarRadius)
			isRadarClick = true;
		else
			isRadarClick = false;

		clickPoint = isRadarClick ? p - radarCenter : p;
		if(isRadarClick)
			clickBox = Rectangle::WithCorners(
				(p - radarCenter) / RADAR_SCALE + camera.Center(),
				(p - radarCenter) / RADAR_SCALE  + camera.Center());
		else
			clickBox = Rectangle::WithCorners(p / zoom + camera.Center(), p / zoom + camera.Center());
	}

	return true;
}



// Break targeting on all projectiles between the player and the given
// government; gov projectiles stop targeting the player and player's
// projectiles stop targeting gov.
void Engine::BreakTargeting(const Government *gov)
{
	const Government *playerGov = GameData::PlayerGovernment();
	for(Projectile &projectile : projectiles)
	{
		const Government *projectileGov = projectile.GetGovernment();
		const Government *targetGov = projectile.TargetGovernment();
		if((projectileGov == playerGov && targetGov == gov)
			|| (projectileGov == gov && targetGov == playerGov))
			projectile.BreakTarget();
	}
}



void Engine::EnterSystem()
{
	ai.Clean();

	Ship *flagship = player.Flagship();
	if(!flagship)
		return;

	doEnter = true;
	doEnterLabels = true;
	player.AdvanceDate();
	const Date &today = player.GetDate();

	const System *system = flagship->GetSystem();
	Audio::PlayMusic(system->MusicName());
	GameData::SetHaze(system->Haze(), false);

	Messages::Add({"Entering the " + system->DisplayName() + " system on "
		+ today.ToString() + (system->IsInhabited(flagship) ?
		"." : ". No inhabited planets detected."),
		GameData::MessageCategories().Get("daily")});

	// Preload landscapes and determine if the player used a wormhole.
	// (It is allowed for a wormhole's exit point to have no sprite.)
	const StellarObject *usedWormhole = nullptr;
	for(const StellarObject &object : system->Objects())
		if(object.HasValidPlanet())
		{
			GameData::Preload(queue, object.GetPlanet()->Landscape());
			if(object.GetPlanet()->IsWormhole() && !usedWormhole
					&& flagship->Position().Distance(object.Position()) < 1.)
				usedWormhole = &object;
		}

	// Advance the positions of every StellarObject and update politics.
	// Remove expired bribes, clearance, and grace periods from past fines.
	GameData::SetDate(today);
	GameData::StepEconomy();
	// SetDate() clears any bribes from yesterday, so restore any auto-clearance.
	for(const Mission &mission : player.Missions())
		if(mission.ClearanceMessage() == "auto")
		{
			mission.Destination()->Bribe(mission.HasFullClearance());
			for(const Planet *planet : mission.Stopovers())
				planet->Bribe(mission.HasFullClearance());
		}

	if(usedWormhole)
	{
		// If ships use a wormhole, they are emitted from its center in
		// its destination system. Player travel causes a date change,
		// thus the wormhole's new position should be used.
		flagship->SetPosition(usedWormhole->Position());
		if(player.HasTravelPlan())
		{
			// Wormhole travel generally invalidates travel plans
			// unless it was planned. For valid travel plans, the
			// next system will be this system, or accessible.
			const System *to = player.TravelPlan().back();
			if(system != to && !flagship->JumpNavigation().JumpFuel(to))
				player.TravelPlan().clear();
		}
	}

	asteroids.Clear();
	for(const System::Asteroid &a : system->Asteroids())
	{
		// Check whether this is a minable or an ordinary asteroid.
		if(a.Type())
			asteroids.Add(a.Type(), a.Count(), a.Energy(), system->AsteroidBelts());
		else
			asteroids.Add(a.Name(), a.Count(), a.Energy());
	}
	asteroidsScanned.clear();
	isAsteroidCatalogComplete = false;

	// Clear any active weather events
	activeWeather.clear();
	// Place five seconds worth of fleets and weather events. Check for
	// undefined fleets by not trying to create anything with no
	// government set.
	double fleetMultiplier = GameData::GetGamerules().FleetMultiplier();
	for(int i = 0; i < 5; ++i)
	{
		for(const auto &fleet : system->Fleets())
			if(fleetMultiplier ? fleet.Get()->GetGovernment() && Random::Int(fleet.Period() / fleetMultiplier) < 60
				&& fleet.CanTrigger() : false)
				fleet.Get()->Place(*system, newShips);

		auto CreateWeather = [this](const RandomEvent<Hazard> &hazard, Point origin)
		{
			if(hazard.Get()->IsValid() && Random::Int(hazard.Period()) < 60 && hazard.CanTrigger())
			{
				const Hazard *weather = hazard.Get();
				int hazardLifetime = weather->RandomDuration();
				// Elapse this weather event by a random amount of time.
				int elapsedLifetime = hazardLifetime - Random::Int(hazardLifetime + 1);
				activeWeather.emplace_back(weather, hazardLifetime, elapsedLifetime, weather->RandomStrength(), origin);
			}
		};
		for(const auto &hazard : system->Hazards())
			CreateWeather(hazard, Point());
		for(const auto &stellar : system->Objects())
			for(const auto &hazard : stellar.Hazards())
				CreateWeather(hazard, stellar.Position());
	}

	for(const auto &raidFleet : system->RaidFleets())
	{
		double attraction = player.RaidFleetAttraction(raidFleet, system);
		if(attraction > 0.)
			for(int i = 0; i < 10; ++i)
				if(Random::Real() < attraction)
				{
					raidFleet.GetFleet()->Place(*system, newShips);
					Messages::Add({"Your fleet has attracted the interest of a "
						+ raidFleet.GetFleet()->GetGovernment()->DisplayName() + " raiding party.",
						GameData::MessageCategories().Get("high")});
				}
	}

	grudge.clear();

	projectiles.clear();
	visuals.clear();
	flotsam.clear();
	// Cancel any projectiles, visuals, or flotsam created by ships this step.
	newProjectiles.clear();
	newVisuals.clear();
	newFlotsam.clear();

	emptySoundsTimer.clear();

	camera.SnapTo(flagship->Center(), true);

	// If the player entered a system by wormhole or jump drive, center the background
	// on the player's position. This is not done when entering a system by hyperdrive
	// so that there is a seamless transition between systems, and entry by taking off
	// from a planet is also excluded as to prevent the background from snapping to a
	// different position relative to what it was when the player landed.
	SystemEntry entry = player.GetSystemEntry();
	if(entry == SystemEntry::WORMHOLE || entry == SystemEntry::JUMP)
		GameData::SetBackgroundPosition(camera.Center());

	// Help message for new players. Show this message for the first four days,
	// since the new player ships can make at most four jumps before landing.
	if(today <= player.StartData().GetDate() + 4)
	{
		Messages::Add(*GameData::Messages().Get("basics 1"));
		Messages::Add(*GameData::Messages().Get("basics 2"));
		Messages::Add(*GameData::Messages().Get("basics 3"));
	}
}



void Engine::CalculateStep()
{
	FrameTimer loadTimer;

	// If there is a pending zoom update then use it
	// because the zoom will get updated in the main thread
	// as soon as the calculation thread is finished.
	const double zoom = nextZoom ? nextZoom : this->zoom;

	// Clear the list of objects to draw.
	draw[currentCalcBuffer].Clear(step, zoom);
	batchDraw[currentCalcBuffer].Clear(step, zoom);
	radar[currentCalcBuffer].Clear();

	if(!player.GetSystem())
		return;

	// Handle the mouse input of the mouse navigation
	HandleMouseInput(activeCommands);
	// Handle gamepad input
	HandleGamepadInput(activeCommands);

	const Ship *flagship = player.Flagship();
	const System *playerSystem = player.GetSystem();

	if(timePaused)
	{
		// Only process player commands and handle mouse clicks.
		ai.MovePlayer(*player.Flagship(), activeCommands);
		activeCommands.Clear();
		HandleMouseClicks();
	}
	else
		CalculateUnpaused(flagship, playerSystem);

	// Draw the objects. Start by figuring out where the view should be centered:
	Camera newCamera = camera;
	if(flagship && !timePaused)
	{
		if(flagship->IsHyperspacing())
			hyperspacePercentage = flagship->GetHyperspacePercentage() / 100.;
		else
			hyperspacePercentage = 0.;
		newCamera.MoveTo(flagship->Center(), hyperspacePercentage);
	}
	draw[currentCalcBuffer].SetCenter(newCamera.Center(), newCamera.Velocity());
	batchDraw[currentCalcBuffer].SetCenter(newCamera.Center());
	radar[currentCalcBuffer].SetCenter(newCamera.Center());

	// Populate the radar.
	FillRadar();

	// Draw the planets.
	for(const StellarObject &object : playerSystem->Objects())
		if(object.HasSprite())
		{
			// Don't apply motion blur to very large planets and stars.
			if(object.Width() >= 280.)
				draw[currentCalcBuffer].AddUnblurred(object);
			else
				draw[currentCalcBuffer].Add(object);
		}
	// Draw the asteroids and minables.
	asteroids.Draw(draw[currentCalcBuffer], newCamera.Center(), zoom);
	// Draw the flotsam.
	for(const shared_ptr<Flotsam> &it : flotsam)
		draw[currentCalcBuffer].Add(*it);
	// Draw the ships. Skip the flagship, then draw it on top of all the others.
	bool showFlagship = false;
	for(const shared_ptr<Ship> &ship : ships)
		if(ship->GetSystem() == playerSystem && ship->HasSprite())
		{
			if(ship.get() != flagship)
			{
				DrawShipSprites(*ship);
				if(timePaused)
					continue;
				if(ship->IsThrusting() && !ship->EnginePoints().empty())
				{
					for(const auto &it : ship->Attributes().FlareSounds())
						Audio::Play(it.first, ship->Position(), SoundCategory::ENGINE);
				}
				else if(ship->IsReversing() && !ship->ReverseEnginePoints().empty())
				{
					for(const auto &it : ship->Attributes().ReverseFlareSounds())
						Audio::Play(it.first, ship->Position(), SoundCategory::ENGINE);
				}
				if(ship->IsSteering() && !ship->SteeringEnginePoints().empty())
				{
					for(const auto &it : ship->Attributes().SteeringFlareSounds())
						Audio::Play(it.first, ship->Position(), SoundCategory::ENGINE);
				}
			}
			else
				showFlagship = true;
		}

	if(flagship && showFlagship)
		DrawShipSprites(*flagship);
	if(!timePaused && flagship && showFlagship)
	{
		if(flagship->IsThrusting() && !flagship->EnginePoints().empty())
		{
			for(const auto &it : flagship->Attributes().FlareSounds())
				Audio::Play(it.first, SoundCategory::ENGINE);
		}
		else if(flagship->IsReversing() && !flagship->ReverseEnginePoints().empty())
		{
			for(const auto &it : flagship->Attributes().ReverseFlareSounds())
				Audio::Play(it.first, SoundCategory::ENGINE);
		}
		if(flagship->IsSteering() && !flagship->SteeringEnginePoints().empty())
		{
			for(const auto &it : flagship->Attributes().SteeringFlareSounds())
				Audio::Play(it.first, SoundCategory::ENGINE);
		}
	}
	// Draw the projectiles.
	for(const Projectile &projectile : projectiles)
		batchDraw[currentCalcBuffer].Add(projectile, projectile.Clip());
	// Draw the visuals.
	for(const Visual &visual : visuals)
		batchDraw[currentCalcBuffer].AddVisual(visual);

	// Keep track of how much of the CPU time we are using.
	loadSum += loadTimer.Time();
	if(++loadCount == 60)
	{
		load = loadSum;
		loadSum = 0.;
		loadCount = 0;
	}
}



// Calculate things that require the engine not to be paused.
void Engine::CalculateUnpaused(const Ship *flagship, const System *playerSystem)
{
	// Now, all the ships must decide what they are doing next.
	ai.Step(activeCommands);

	// Clear the active player's commands, because they are all processed at this point.
	activeCommands.Clear();

	// Perform actions for all the game objects. In general this is ordered from
	// bottom to top of the draw stack, but in some cases one object type must
	// "act" before another does.

	// The only action stellar objects perform is to launch defense fleets.
	for(const StellarObject &object : playerSystem->Objects())
		if(object.HasValidPlanet())
			object.GetPlanet()->DeployDefense(newShips);

	// Keep track of the flagship to see if it jumps or enters a wormhole this frame.
	bool flagshipWasUntargetable = (flagship && !flagship->IsTargetable());
	bool wasHyperspacing = (flagship && flagship->IsEnteringHyperspace());
	// First, move the player's flagship.
	if(flagship)
	{
		emptySoundsTimer.resize(flagship->Weapons().size());
		for(int &it : emptySoundsTimer)
			if(it > 0)
				--it;
		MoveShip(player.FlagshipPtr());
	}
	const System *flagshipSystem = (flagship ? flagship->GetSystem() : nullptr);
	bool flagshipIsTargetable = (flagship && flagship->IsTargetable());
	bool flagshipBecameTargetable = flagshipWasUntargetable && flagshipIsTargetable;
	// Then, move the other ships.
	for(const shared_ptr<Ship> &it : ships)
	{
		if(it == player.FlagshipPtr())
			continue;
		bool wasUntargetable = !it->IsTargetable();
		MoveShip(it);
		bool isTargetable = it->IsTargetable();
		if(flagshipSystem == it->GetSystem()
			&& ((wasUntargetable && isTargetable) || flagshipBecameTargetable)
			&& isTargetable && flagshipIsTargetable)
				eventQueue.emplace_back(player.FlagshipPtr(), it, ShipEvent::ENCOUNTER);
	}
	// If the flagship just began jumping, play the appropriate sound.
	if(!wasHyperspacing && flagship && flagship->IsEnteringHyperspace())
	{
		bool isJumping = flagship->IsUsingJumpDrive();
		const map<const Sound *, int> &jumpSounds = isJumping
			? flagship->Attributes().JumpSounds() : flagship->Attributes().HyperSounds();
		if(flagship->Attributes().Get("silent jumps"))
		{
			// No sounds.
		}
		else if(jumpSounds.empty())
			Audio::Play(Audio::Get(isJumping ? "jump drive" : "hyperdrive"), SoundCategory::JUMP);
		else
			for(const auto &sound : jumpSounds)
				Audio::Play(sound.first, SoundCategory::JUMP);
	}
	// Check if the flagship just entered a new system.
	if(flagship && playerSystem != flagship->GetSystem())
	{
		bool wormholeEntry = false;
		// Wormhole travel: mark the wormhole "planet" as visited.
		if(!wasHyperspacing)
			for(const auto &it : playerSystem->Objects())
				if(it.HasValidPlanet() && it.GetPlanet()->IsWormhole() &&
						&it.GetPlanet()->GetWormhole()->WormholeDestination(*playerSystem) == flagship->GetSystem())
				{
					wormholeEntry = true;
					player.Visit(*it.GetPlanet());
				}

		player.SetSystemEntry(wormholeEntry ? SystemEntry::WORMHOLE :
			flagship->IsUsingJumpDrive() ? SystemEntry::JUMP :
			SystemEntry::HYPERDRIVE);
		doFlash = Preferences::Has("Show hyperspace flash");
		playerSystem = flagship->GetSystem();
		player.SetSystem(*playerSystem);
		EnterSystem();
	}
	PrunePointers(ships);

	// Move the asteroids. This must be done before collision detection. Minables
	// may create visuals or flotsam.
	asteroids.Step(newVisuals, newFlotsam, step);

	// Move the flotsam. This must happen after the ships move, because flotsam
	// checks if any ship has picked it up.
	for(const shared_ptr<Flotsam> &it : flotsam)
		it->Move(newVisuals);
	PrunePointers(flotsam);

	// Move the projectiles.
	for(Projectile &projectile : projectiles)
		projectile.Move(newVisuals, newProjectiles);
	Prune(projectiles);

	// Step the weather.
	for(Weather &weather : activeWeather)
		weather.Step(newVisuals, flagship ? flagship->Position() : camera.Center());
	Prune(activeWeather);

	// Move the visuals.
	for(Visual &visual : visuals)
		visual.Move();
	Prune(visuals);

	// Perform various minor actions.
	SpawnFleets();
	SpawnPersons();
	GenerateWeather();
	SendHails();
	HandleMouseClicks();
	HandleTouchEvents();

	// Now, take the new objects that were generated this step and splice them
	// on to the ends of the respective lists of objects. These new objects will
	// be drawn this step (and the projectiles will participate in collision
	// detection) but they should not be moved, which is why we put off adding
	// them to the lists until now.
	ships.splice(ships.end(), newShips);
	Append(projectiles, newProjectiles);
	flotsam.splice(flotsam.end(), newFlotsam);
	Append(visuals, newVisuals);

	// Decrement the count of how long it's been since a ship last asked for help.
	if(grudgeTime)
		--grudgeTime;

	// Populate the collision detection lookup sets.
	FillCollisionSets();

	// Perform collision detection.
	for(Projectile &projectile : projectiles)
		DoCollisions(projectile);
	// Now that collision detection is done, clear the cache of ships with anti-
	// missile systems ready to fire.
	hasAntiMissile.clear();

	// Damage ships from any active weather events.
	for(Weather &weather : activeWeather)
		DoWeather(weather);

	// Check for flotsam collection (collisions with ships).
	for(const shared_ptr<Flotsam> &it : flotsam)
		DoCollection(*it);

	// Now that flotsam collection is done, clear the cache of ships with
	// tractor beam systems ready to fire.
	hasTractorBeam.clear();

	// Check for ship scanning.
	for(const shared_ptr<Ship> &it : ships)
		DoScanning(it);
}



// Move a ship. Also determine if the ship should generate hyperspace sounds or
// boarding events, fire weapons, and launch fighters.
void Engine::MoveShip(const shared_ptr<Ship> &ship)
{
	// Various actions a ship could have taken last frame may have impacted the accuracy of cached values.
	// Therefore, determine with any information needs recalculated and cache it.
	ship->UpdateCaches();

	const Ship *flagship = player.Flagship();
	bool isFlagship = ship.get() == flagship;

	bool isJump = ship->IsUsingJumpDrive();
	const System *oldSystem = ship->GetSystem();
	bool wasHere = (flagship && oldSystem == flagship->GetSystem());
	bool wasHyperspacing = ship->IsHyperspacing();
	bool wasDisabled = ship->IsDisabled();
	// Give the ship the list of visuals so that it can draw explosions,
	// ion sparks, jump drive flashes, etc.
	ship->Move(newVisuals, newFlotsam);
	if(ship->IsDisabled() && !wasDisabled)
		eventQueue.emplace_back(nullptr, ship, ShipEvent::DISABLE);
	// Track the movements of mission NPCs.
	if(ship->IsSpecial() && !ship->IsYours() && ship->GetSystem() != oldSystem)
		eventQueue.emplace_back(ship, ship, ShipEvent::JUMP);
	// Bail out if the ship just died.
	if(ship->ShouldBeRemoved())
	{
		// Make sure this ship's destruction was recorded, even if it died from
		// self-destruct.
		if(ship->IsDestroyed())
		{
			eventQueue.emplace_back(nullptr, ship, ShipEvent::DESTROY);
			// Any still-docked ships' destruction must be recorded as well.
			for(const auto &bay : ship->Bays())
				if(bay.ship)
					eventQueue.emplace_back(nullptr, bay.ship, ShipEvent::DESTROY);
			// If this is a player ship, make sure it's no longer selected.
			if(ship->IsYours())
				player.DeselectShip(ship.get());
		}
		return;
	}

	// Check if we need to play sounds for a ship jumping in or out of
	// the system. Make no sound if it entered via wormhole.
	if(!isFlagship && ship->Zoom() == 1.)
	{
		// The position from where sounds will be played.
		Point position = ship->Position();
		// Did this ship just begin hyperspacing?
		if(wasHere && !wasHyperspacing && ship->IsHyperspacing())
		{
			const map<const Sound *, int> &jumpSounds = isJump
				? ship->Attributes().JumpOutSounds() : ship->Attributes().HyperOutSounds();
			if(ship->Attributes().Get("silent jumps"))
			{
				// No sounds.
			}
			else if(jumpSounds.empty())
				Audio::Play(Audio::Get(isJump ? "jump out" : "hyperdrive out"), position, SoundCategory::JUMP);
			else
				for(const auto &sound : jumpSounds)
					Audio::Play(sound.first, position, SoundCategory::JUMP);
		}

		// Did this ship just jump into the player's system?
		if(!wasHere && flagship && ship->GetSystem() == flagship->GetSystem())
		{
			const map<const Sound *, int> &jumpSounds = isJump
				? ship->Attributes().JumpInSounds() : ship->Attributes().HyperInSounds();
			if(ship->Attributes().Get("silent jumps"))
			{
				// No sounds.
			}
			else if(jumpSounds.empty())
				Audio::Play(Audio::Get(isJump ? "jump in" : "hyperdrive in"), position, SoundCategory::JUMP);
			else
				for(const auto &sound : jumpSounds)
					Audio::Play(sound.first, position, SoundCategory::JUMP);
		}
	}

	// Boarding:
	bool autoPlunder = !ship->IsYours();
	// The player should not become a docked passenger on some other ship, but AI ships may.
	shared_ptr<Ship> victim = ship->Board(autoPlunder, isFlagship);
	if(victim)
		eventQueue.emplace_back(ship, victim,
			ship->GetGovernment()->IsEnemy(victim->GetGovernment()) ?
				ShipEvent::BOARD : ShipEvent::ASSIST);

	// The remaining actions can only be performed by ships in the current system.
	if(ship->GetSystem() != player.GetSystem())
		return;

	// Launch fighters.
	ship->Launch(newShips, newVisuals);

	// Fire weapons.
	ship->Fire(newProjectiles, newVisuals, ship.get() == flagship ? &emptySoundsTimer : nullptr);

	// Anti-missile and tractor beam systems are fired separately from normal weaponry.
	// Track which ships have at least one such system ready to fire.
	if(ship->HasAntiMissile())
		hasAntiMissile.push_back(ship.get());
	if(ship->HasTractorBeam())
		hasTractorBeam.push_back(ship.get());
}



// Populate the ship collision detection set for projectile & flotsam computations.
void Engine::FillCollisionSets()
{
	shipCollisions.Clear(step);
	for(const shared_ptr<Ship> &it : ships)
		if(it->GetSystem() == player.GetSystem() && it->Zoom() == 1.)
			shipCollisions.Add(*it);

	// Get the ship collision set ready to query.
	shipCollisions.Finish();
}



// Spawn NPC (both mission and "regular") ships into the player's universe. Non-
// mission NPCs are only spawned in or adjacent to the player's system.
void Engine::SpawnFleets()
{
	// If the player has a pending boarding mission, spawn its NPCs.
	if(player.ActiveInFlightMission())
	{
		Place(player.ActiveInFlightMission()->NPCs(), player.FlagshipPtr());
		player.ClearActiveInFlightMission();
	}

	// Non-mission NPCs spawn at random intervals in neighboring systems,
	// or coming from planets in the current one.
	double fleetMultiplier = GameData::GetGamerules().FleetMultiplier();
	for(const auto &fleet : player.GetSystem()->Fleets())
		if(fleetMultiplier ? !Random::Int(fleet.Period() / fleetMultiplier) && fleet.CanTrigger() : false)
		{
			const Government *gov = fleet.Get()->GetGovernment();
			if(!gov)
				continue;

			// Don't spawn a fleet if its allies in-system already far outnumber
			// its enemies. This is to avoid having a system get mobbed with
			// massive numbers of "reinforcements" during a battle.
			int64_t enemyStrength = ai.EnemyStrength(gov);
			if(enemyStrength && ai.AllyStrength(gov) > 2 * enemyStrength)
				continue;

			fleet.Get()->Enter(*player.GetSystem(), newShips);
		}
}



// At random intervals, create new special "persons" who enter the current system.
void Engine::SpawnPersons()
{
	if(Random::Int(GameData::GetGamerules().PersonSpawnPeriod()) || player.GetSystem()->Links().empty())
		return;

	// Loop through all persons once to see if there are any who can enter
	// this system.
	int sum = 0;
	for(const auto &it : GameData::Persons())
		sum += it.second.Frequency(player.GetSystem());
	// Bail out if there are no eligible persons.
	if(!sum)
		return;

	// Although an attempt to spawn a person is specified by a gamerule,
	// that attempt can still fail due to an added weight for no person to spawn.
	sum = Random::Int(sum + GameData::GetGamerules().NoPersonSpawnWeight());
	for(const auto &it : GameData::Persons())
	{
		const Person &person = it.second;
		sum -= person.Frequency(player.GetSystem());
		if(sum < 0)
		{
			const System *source = nullptr;
			shared_ptr<Ship> parent;
			for(const shared_ptr<Ship> &ship : person.Ships())
			{
				ship->Recharge();
				if(ship->GivenName().empty())
					ship->SetGivenName(it.first);
				ship->SetGovernment(person.GetGovernment());
				ship->SetPersonality(person.GetPersonality());
				ship->SetHailPhrase(person.GetHail());
				if(!parent)
					parent = ship;
				else
					ship->SetParent(parent);
				// Make sure all ships in a "person" definition enter from the
				// same source system.
				source = Fleet::Enter(*player.GetSystem(), *ship, source);
				newShips.push_back(ship);
			}

			break;
		}
	}
}



// Generate weather from the current system's hazards.
void Engine::GenerateWeather()
{
	auto CreateWeather = [this](const RandomEvent<Hazard> &hazard, Point origin)
	{
		if(hazard.Get()->IsValid() && !Random::Int(hazard.Period()) && hazard.CanTrigger())
		{
			const Hazard *weather = hazard.Get();
			// If a hazard has activated, generate a duration and strength of the
			// resulting weather and place it in the list of active weather.
			int duration = weather->RandomDuration();
			activeWeather.emplace_back(weather, duration, duration, weather->RandomStrength(), origin);
		}
	};
	// If this system has any hazards, see if any have activated this frame.
	for(const auto &hazard : player.GetSystem()->Hazards())
		CreateWeather(hazard, Point());
	for(const auto &stellar : player.GetSystem()->Objects())
		for(const auto &hazard : stellar.Hazards())
			CreateWeather(hazard, stellar.Position());
}



// At random intervals, have one of the ships in the game send you a hail.
void Engine::SendHails()
{
	if(Random::Int(600) || player.IsDead() || ships.empty())
		return;

	vector<shared_ptr<const Ship>> canSend;
	canSend.reserve(ships.size());

	// When deciding who will send a hail, only consider ships that can send hails.
	for(auto &it : ships)
		if(it && it->CanSendHail(player, true))
			canSend.push_back(it);

	if(canSend.empty())
		// No ships can send hails.
		return;

	// Randomly choose a ship to send the hail.
	unsigned i = Random::Int(canSend.size());
	shared_ptr<const Ship> source = canSend[i];

	// Generate a random hail message.
	SendMessage(source, source->GetHail(player.GetSubstitutions()));
}



// Handle any keyboard inputs for the engine. This is done in the main thread
// after all calculation threads are paused to avoid race conditions.
void Engine::HandleKeyboardInputs()
{
	Ship *flagship = player.Flagship();

	// Commands can't be issued if your flagship is dead.
	if(!flagship || flagship->IsDestroyed())
		return;

	// Determine which new keys were pressed by the player.
	Command oldHeld = keyHeld;
	keyHeld.ReadKeyboard();
	Command keyDown = keyHeld.AndNot(oldHeld);

	// Certain commands are always sent when the corresponding key is depressed.
	static const Command maneuveringCommands = Command::AFTERBURNER | Command::BACK |
		Command::FORWARD | Command::LEFT | Command::RIGHT;

	// Transfer all commands that need to be active as long as the corresponding key is pressed.
	activeCommands |= keyHeld.And(Command::PRIMARY | Command::SECONDARY | Command::SCAN |
		maneuveringCommands | Command::SHIFT | Command::MOUSE_TURNING_HOLD | Command::AIM_TURRET_HOLD);

	// Certain commands (e.g. LAND, BOARD) are debounced, allowing the player to toggle between
	// navigable destinations in the system.
	static const Command debouncedCommands = Command::LAND | Command::BOARD;
	constexpr int keyCooldown = 60;
	++keyInterval;
	if(oldHeld.Has(debouncedCommands))
		keyInterval = 0;

	// If all previously-held maneuvering keys have been released,
	// restore any autopilot commands still being requested.
	if(!keyHeld.Has(maneuveringCommands) && oldHeld.Has(maneuveringCommands))
	{
		activeCommands |= keyHeld.And(Command::JUMP | Command::FLEET_JUMP | debouncedCommands);

		// Do not switch debounced targets when restoring autopilot.
		keyInterval = keyCooldown;
	}

	// If holding JUMP or toggling a debounced command, also send WAIT. This prevents the jump from
	// starting (e.g. while escorts are aligning), or switches the associated debounced target.
	if(keyHeld.Has(Command::JUMP) || (keyInterval < keyCooldown && keyHeld.Has(debouncedCommands)))
		activeCommands |= Command::WAIT;

	// Transfer all newly pressed, unhandled keys to active commands.
	activeCommands |= keyDown;

	// Some commands are activated by combining SHIFT with a different key.
	if(keyHeld.Has(Command::SHIFT))
	{
		// Translate shift+BACK to a command to a STOP command to stop all movement of the flagship.
		// Translation is done here to allow the autopilot (which will execute the STOP-command) to
		// act on a single STOP command instead of the shift+BACK modifier.
		if(keyHeld.Has(Command::BACK))
		{
			activeCommands |= Command::STOP;
			activeCommands.Clear(Command::BACK);
		}
		else if(keyHeld.Has(Command::JUMP))
			activeCommands |= Command::FLEET_JUMP;
	}

	if(keyHeld.Has(Command::AUTOSTEER) && !activeCommands.Turn()
			&& !activeCommands.Has(Command::LAND | Command::JUMP | Command::BOARD | Command::STOP))
		activeCommands |= Command::AUTOSTEER;

	if(keyDown.Has(Command::PAUSE))
	{
		timePaused = !timePaused;
		if(timePaused)
			Audio::Pause();
		else
			Audio::Resume();
	}
}



// Handle any mouse clicks. This is done in the calculation thread rather than
// in the main UI thread to avoid race conditions.
void Engine::HandleMouseClicks()
{
	// Mouse clicks can't be issued if your flagship is dead.
	Ship *flagship = player.Flagship();
	if(!flagship)
		return;

	// Handle escort travel orders sent via the Map.
	if(player.HasEscortDestination())
	{
		auto moveTarget = player.GetEscortDestination();
		ai.IssueMoveTarget(moveTarget.second, moveTarget.first);
		player.SetEscortDestination();
	}

	// If there is no click event sent while the engine was active, bail out.
	if(!doClick)
		return;

	// Check for clicks on stellar objects. Only left clicks apply, and the
	// flagship must not be in the process of landing or taking off.
	bool clickedPlanet = false;
	const System *playerSystem = player.GetSystem();
	if(mouseButton == MouseButton::LEFT && flagship->Zoom() == 1.)
		for(const StellarObject &object : playerSystem->Objects())
			if(object.HasSprite() && object.HasValidPlanet())
			{
				// If the player clicked to land on a planet,
				// do so unless already landing elsewhere.
				Point position = object.Position() - camera.Center();
				const Planet *planet = object.GetPlanet();
				if(planet->IsAccessible(flagship) && (clickPoint - position).Length() < object.Radius())
				{
					if(&object == flagship->GetTargetStellar())
					{
						if(!planet->CanLand(*flagship))
							Messages::Add({"The authorities on " + planet->DisplayName()
								+ " refuse to let you land.", GameData::MessageCategories().Get("high")});
						else if(!flagship->IsDestroyed() && !flagship->Commands().Has(Command::LAND))
							activeCommands |= Command::LAND;
					}
					else
					{
						UI::PlaySound(UI::UISound::TARGET);
						flagship->SetTargetStellar(&object);
						if(flagship->Commands().Has(Command::LAND))
							ai.DisengageAutopilot();
					}

					clickedPlanet = true;
				}
			}

	// Try and find the closest ship to the click point within clickRange. Favor
	// selecting enemies over allies
	double clickRange = isRadarClick ? 2000 : 50.;
	shared_ptr<Ship> clickTarget;
	bool found_enemy = false;
	for(shared_ptr<Ship> &ship : ships)
		if(ship->GetSystem() == playerSystem && &*ship != flagship && ship->IsTargetable())
		{
			Point position = ship->Position() - flagship->Position();
			const Mask &mask = ship->GetMask(step);
			double range = mask.Range(clickPoint - position, ship->Facing());
			if(range <= clickRange)
			{
				// If we are actually within a hitmask, then don't keep searching
				if (range == 0.0)
				{
					clickRange = range;
					clickTarget = ship;

					break;
				}
				if (ship->GetGovernment()->IsEnemy())
					found_enemy = true;
				else if (found_enemy)
					continue; // favor selecting enemies

				clickRange = range;
				clickTarget = ship;
			}
		}

	bool clickedAsteroid = false;
	if(clickTarget)
	{
		UI::PlaySound(UI::UISound::TARGET);
		if(mouseButton == MouseButton::RIGHT)
			ai.IssueShipTarget(clickTarget);
		else
		{
			// Left click: has your flagship select or board the target.
			if(clickTarget == flagship->GetTargetShip())
			{
				if(AI::CanBoard(*flagship, *clickTarget))
					activeCommands |= Command::BOARD;
				else
				{
					// if this is the only selected ship, then deselect it
					if(player.SelectedShips().size() == 1 &&
			   	   player.SelectedShips().front().lock() == clickTarget)
					{
						player.SelectShip(nullptr, false);
						flagship->SetTargetShip(nullptr);
					}
				}
			}
			else
			{
				flagship->SetTargetShip(clickTarget);
				if(clickTarget->IsYours())
					player.SelectShip(clickTarget.get(), hasShift);
			}
		}
	}
	else if(flagship->Attributes().Get("asteroid scan power"))
	{
		// If the click was not on any ship, check if it was on a minable.
		double scanRange = 100. * sqrt(flagship->Attributes().Get("asteroid scan power"));
		for(const shared_ptr<Minable> &minable : asteroids.Minables())
		{
			Point position = minable->Position() - flagship->Position();
			if(position.Length() > scanRange)
				continue;

			double range = clickPoint.Distance(position) - minable->Radius();
			if(range <= clickRange)
			{
				clickedAsteroid = true;
				clickRange = range;
				flagship->SetTargetAsteroid(minable);
				if(mouseButton == MouseButton::RIGHT)
					ai.IssueAsteroidTarget(minable);
			}
		}
	}
	if(!clickTarget && !clickedAsteroid
		&& mouseButton == (isMouseTurningEnabled ? MouseButton::MIDDLE : MouseButton::RIGHT))
	{
		UI::PlaySound(UI::UISound::TARGET);
		ai.IssueMoveTarget(clickPoint + camera.Center(), playerSystem);
	}

<<<<<<< HEAD
	// Treat an "empty" click as a request to clear targets.
	if(!clickTarget && mouseButton == MouseButton::LEFT && !clickedAsteroid && !clickedPlanet)
		flagship->SetTargetShip(nullptr);
=======
	// Handle "Empty" clicks
	if(!clickTarget && !isRightClick && !clickedAsteroid && !clickedPlanet)
	{
		// If this is a touch event, treat an "empty" click as a request to move
		// the flagship in that direction.
		if(isFingerDown != -1)
		{
			// if the touch is on the flagship, treat it as a request to clear the
			// target
			if (flagship->GetMask().Range(clickPoint, flagship->Facing()) < clickRange)
			{
				flagship->SetTargetShip(nullptr);
				player.SelectShips(vector<const Ship*>{}, false);
			}
			else
			{
				touchMoveActive = true;
			}
		}
		else
		{
			// Empty Mouse clicks should clear the target
			flagship->SetTargetShip(nullptr);
		}
	}
}



void Engine::HandleTouchEvents()
{
	if(Preferences::Has("Onscreen Joystick"))
	{
		const Interface *mapButtonUi = GameData::Interfaces().Get("main buttons");
		Rectangle bounds = mapButtonUi->GetBox("onscreen joystick");

		bool touchMoveWasActive = touchMoveActive;
		touchMoveActive = false;
		touchMoveVector = Point();
		auto fingers = TouchScreen::Points();
		if(fingers.empty())
			isDoubleTap = false;
		for(const Point& p: fingers)
		{
			// We want the initial touch event to be strictly within the
			// bounds of the joystick ring, but afterwards, allow it to
			// go up to 2x radius outside the ring before dropping it.
			// Don't let the point leave the bounds of the ring
			Point jspos = p - bounds.Center();
			double radius = bounds.Width() / 2;
			if(jspos.LengthSquared() < (touchMoveWasActive ? radius * radius * 4 : radius * radius))
			{
				touchMoveVector = jspos / radius;
				if(!touchMoveWasActive)
				{
					auto now = std::chrono::steady_clock::now();
					isDoubleTap = now - last_virtual_joystick_tap_stamp < std::chrono::milliseconds(500);
					last_virtual_joystick_tap_stamp = now;
				}
				touchMoveActive = true;
				HandleJoystickMovement(touchMoveVector * 32767);

				// If we are outside the ring bounds, activate the afterburner
				if(isDoubleTap)
					activeCommands |= Command::AFTERBURNER;

				break; // only consider the first point we find
			}
		}
	}
	else if(isTouch)
	{
		if(isFingerDown == -1)
			touchMoveActive = false;
		else if(touchMoveActive)
		{
			if(isDoubleTap)
				activeCommands |= Command::AFTERBURNER;
			HandleJoystickMovement(clickPoint.Unit() * 32767);
		}
	}
>>>>>>> 06f27bd1
}



// Determines alternate mouse turning, setting player mouse angle, and right-click firing weapons.
void Engine::HandleMouseInput(Command &activeCommands)
{
	bool rightMouseButtonHeld = false;
	int mousePosX, mousePosY;
	if((SDL_GetMouseState(&mousePosX, &mousePosY) & SDL_BUTTON_RMASK) != 0)
		rightMouseButtonHeld = true;

	Point relPos = Point(mousePosX, mousePosY) - Point(Screen::RawWidth(), Screen::RawHeight()) / 2;
	ai.SetMousePosition(relPos / zoom);

	isMouseHoldEnabled = activeCommands.Has(Command::MOUSE_TURNING_HOLD);
	activeCommands.Clear(Command::MOUSE_TURNING_HOLD);

	// XOR mouse hold and mouse toggle. If mouse toggle is OFF, then mouse hold
	// will temporarily turn ON mouse control. If mouse toggle is ON, then mouse
	// hold will temporarily turn OFF mouse control.
	isMouseTurningEnabled = isMouseHoldEnabled ^ Preferences::Has("Control ship with mouse");
	if(!isMouseTurningEnabled)
		return;
	activeCommands.Set(Command::MOUSE_TURNING_HOLD);

	// Activate firing command.
	if(isMouseTurningEnabled && rightMouseButtonHeld)
		activeCommands.Set(Command::PRIMARY);
}



void Engine::HandleGamepadInput(Command& activeCommands)
{
	Point p = GamePad::LeftStick();
	HandleJoystickMovement(p);
}



// Convert a joystick movement vector into actual flagship commands
void Engine::HandleJoystickMovement(const Point& p)
{
	Ship* flagship = player.Flagship();
	if(flagship && p)
	{
		const Angle& angle = flagship->Facing();
		const Angle da = angle - Angle(p);
		double degrees = da.Degrees();
		double driftAngle = (angle - Angle(flagship->Velocity())).Degrees();

		bool triggered = p.LengthSquared() > GamePad::AxisIsButtonPressThreshold() * GamePad::AxisIsButtonPressThreshold();

		if((degrees < -155.0 || degrees > 155.0) && fabs(driftAngle) < 25.0 && triggered)
		{
			// We are pointing backwards from our direction of motion. Send a
			// reverse command. If we don't have reverse engines, then it will
			// start flipping our ship around, which is what we would want
			// anyways.
			activeCommands.Set(Command::BACK);
		}
		else if(degrees < -2.0)
			activeCommands.Set(Command::RIGHT);
		else if(degrees > 2.0)
			activeCommands.Set(Command::LEFT);

		// If we are pointing in roughly the correct direction, go ahead and
		// fire the engines if they are past the trigger threshold.
		if(triggered && -25.0 < degrees && degrees < 25.0)
			activeCommands.Set(Command::FORWARD);
	}
}



// Perform collision detection. Note that unlike the preceding functions, this
// one adds any visuals that are created directly to the main visuals list. If
// this is multi-threaded in the future, that will need to change.
void Engine::DoCollisions(Projectile &projectile)
{
	// The asteroids can collide with projectiles, the same as any other
	// object. If the asteroid turns out to be closer than the ship, it
	// shields the ship (unless the projectile has a blast radius).
	vector<Collision> collisions;
	const Government *gov = projectile.GetGovernment();
	const Weapon &weapon = projectile.GetWeapon();

	if(projectile.ShouldExplode())
		collisions.emplace_back(nullptr, CollisionType::NONE, 0.);
	else if(weapon.IsPhasing() && projectile.Target())
	{
		// "Phasing" projectiles that have a target will never hit any other ship.
		// They also don't care whether the weapon has "no ship collisions" on, as
		// otherwise a phasing projectile would never hit anything.
		shared_ptr<Ship> target = projectile.TargetPtr();
		if(target)
		{
			Point offset = projectile.Position() - target->Position();
			double range = target->GetMask(step).Collide(offset, projectile.Velocity(), target->Facing());
			if(range < 1.)
				collisions.emplace_back(target.get(), CollisionType::SHIP, range);
		}
	}
	else
	{
		// For weapons with a trigger radius, check if any detectable object will set it off.
		double triggerRadius = weapon.TriggerRadius();
		if(triggerRadius)
		{
			vector<Body *> inRadius;
			inRadius.reserve(min(static_cast<vector<Body *>::size_type>(triggerRadius), ships.size()));
			shipCollisions.Circle(projectile.Position(), triggerRadius, inRadius);
			for(const Body *body : inRadius)
			{
				const Ship *ship = reinterpret_cast<const Ship *>(body);
				if(body == projectile.Target() || (gov->IsEnemy(body->GetGovernment())
						&& !ship->IsCloaked()))
				{
					collisions.emplace_back(nullptr, CollisionType::NONE, 0.);
					break;
				}
			}
		}

		// If nothing triggered the projectile, check for collisions with ships and asteroids.
		if(collisions.empty())
		{
			if(weapon.CanCollideShips())
				shipCollisions.Line(projectile, collisions);
			if(weapon.CanCollideAsteroids())
				asteroids.CollideAsteroids(projectile, collisions);
			if(weapon.CanCollideMinables())
				asteroids.CollideMinables(projectile, collisions);
		}
	}

	// Sort the Collisions by increasing range so that the closer collisions are evaluated first.
	sort(collisions.begin(), collisions.end());

	// Run all collisions until either the projectile dies or there are no more collisions left.
	for(Collision &collision : collisions)
	{
		Body *hit = collision.HitBody();
		CollisionType collisionType = collision.GetCollisionType();
		double range = collision.IntersectionRange();

		shared_ptr<Ship> shipHit;
		if(hit && collisionType == CollisionType::SHIP)
			shipHit = reinterpret_cast<Ship *>(hit)->shared_from_this();

		// Don't collide with carried ships that are disabled and not directly targeted.
		if(shipHit && hit != projectile.Target()
				&& !FighterHitHelper::IsValidTarget(shipHit.get()))
			continue;

		// If the ship is cloaked, and phasing, then skip this ship (during this step).
		if(shipHit && shipHit->Phases(projectile))
			continue;

		// Create the explosion the given distance along the projectile's
		// motion path for this step.
		projectile.Explode(visuals, range, hit ? hit->Velocity() : Point());

		const DamageProfile damage(projectile.GetInfo(range));

		// If this projectile has a blast radius, find all ships and minables within its
		// radius. Otherwise, only one is damaged.
		double blastRadius = weapon.BlastRadius();
		if(blastRadius)
		{
			// Even friendly ships can be hit by the blast, unless it is a
			// "safe" weapon.
			Point hitPos = projectile.Position() + range * projectile.Velocity();
			bool isSafe = weapon.IsSafe();
			vector<Body *> blastCollisions;
			blastCollisions.reserve(32);
			shipCollisions.Circle(hitPos, blastRadius, blastCollisions);
			for(Body *body : blastCollisions)
			{
				Ship *ship = reinterpret_cast<Ship *>(body);
				bool targeted = (projectile.Target() == ship);
				// Phasing cloaked ship will have a chance to ignore the effects of the explosion.
				if((isSafe && !targeted && !gov->IsEnemy(ship->GetGovernment())) || ship->Phases(projectile))
					continue;

				// Only directly targeted ships get provoked by blast weapons.
				int eventType = ship->TakeDamage(visuals, damage.CalculateDamage(*ship, ship == hit),
					targeted ? gov : nullptr);
				if(eventType)
					eventQueue.emplace_back(gov, ship->shared_from_this(), eventType);
			}
			blastCollisions.clear();
			asteroids.MinablesCollisionsCircle(hitPos, blastRadius, blastCollisions);
			for(Body *body : blastCollisions)
			{
				auto minable = reinterpret_cast<Minable *>(body);
				minable->TakeDamage(damage.CalculateDamage(*minable));
			}
		}
		else if(hit)
		{
			if(collisionType == CollisionType::SHIP)
			{
				int eventType = shipHit->TakeDamage(visuals, damage.CalculateDamage(*shipHit), gov);
				if(eventType)
					eventQueue.emplace_back(gov, shipHit, eventType);
			}
			else if(collisionType == CollisionType::MINABLE)
			{
				auto minable = reinterpret_cast<Minable *>(hit);
				minable->TakeDamage(damage.CalculateDamage(*minable));
			}
		}

		if(shipHit)
			DoGrudge(shipHit, gov);
		if(projectile.IsDead())
			break;
	}

	// If the projectile is still alive, give the anti-missile systems a chance to shoot it down.
	if(!projectile.IsDead() && projectile.MissileStrength())
	{
		for(Ship *ship : hasAntiMissile)
			if(ship == projectile.Target() || gov->IsEnemy(ship->GetGovernment()))
				if(ship->FireAntiMissile(projectile, visuals))
				{
					projectile.Kill();
					break;
				}
	}
}



// Determine whether any active weather events have impacted the ships within
// the system. As with DoCollisions, this function adds visuals directly to
// the main visuals list.
void Engine::DoWeather(Weather &weather)
{
	weather.CalculateStrength();
	if(weather.HasWeapon() && !Random::Int(weather.Period()))
	{
		const Hazard *hazard = weather.GetHazard();
		const DamageProfile damage(weather.GetInfo());

		// Get all ship bodies that are touching a ring defined by the hazard's min
		// and max ranges at the hazard's origin. Any ship touching this ring takes
		// hazard damage.
		vector<Body *> affectedShips;
		if(hazard->SystemWide())
			affectedShips = shipCollisions.All();
		else
		{
			affectedShips.reserve(ships.size());
			shipCollisions.Ring(weather.Origin(), hazard->MinRange(), hazard->MaxRange(), affectedShips);
		}
		for(Body *body : affectedShips)
		{
			Ship *hit = reinterpret_cast<Ship *>(body);
			hit->TakeDamage(visuals, damage.CalculateDamage(*hit), nullptr);
		}
	}
}



// Check if any ship collected the given flotsam.
void Engine::DoCollection(Flotsam &flotsam)
{
	// Check if any ship can pick up this flotsam. Cloaked ships without "cloaked pickup" cannot act.
	Ship *collector = nullptr;
	vector<Body *> pickupShips;
	pickupShips.reserve(16);
	shipCollisions.Circle(flotsam.Position(), 5., pickupShips);
	for(Body *body : pickupShips)
	{
		Ship *ship = reinterpret_cast<Ship *>(body);
		if(!ship->CannotAct(Ship::ActionType::PICKUP) && ship->CanPickUp(flotsam))
		{
			collector = ship;
			break;
		}
	}
	// If the flotsam was not collected, give tractor beam systems a chance to
	// pull it.
	if(!collector)
	{
		// Keep track of the net effect of all the tractor beams pulling on
		// this flotsam.
		Point pullVector;
		// Also determine the average velocity of the ships pulling on this flotsam.
		Point avgShipVelocity;
		int count = 0;
		for(Ship *ship : hasTractorBeam)
		{
			Point shipPull = ship->FireTractorBeam(flotsam, visuals);
			if(shipPull)
			{
				pullVector += shipPull;
				avgShipVelocity += ship->Velocity();
				++count;
			}
		}

		if(pullVector)
		{
			// If any tractor beams successfully fired on this flotsam, also drag the flotsam with
			// the average velocity of each ship.
			// When dealing with individual ships, this makes tractor beams feel more capable of
			// dragging flotsam to the ship. Otherwise, a ship could be drifting away from a flotsam
			// at the same speed that the tractor beam is pulling the flotsam toward the ship,
			// which looks awkward and makes the tractor beam feel pointless; the whole point of
			// a tractor beam should be that it collects flotsam for you.
			// This does mean that if you fly toward a flotsam that is in your tractor beam then
			// you'll be pushing the flotsam away from your ship, but the pull of the tractor beam
			// will still slowly close the distance between the ship and the flotsam.
			// When dealing with multiple ships, this causes a better appearance of a struggle between
			// the ships all trying to get a hold of the flotsam should the ships all have similar velocities.
			// If the ships have differing velocities, then it can make it look like the quicker ship is
			// yanking the flotsam away from the slower ship.
			pullVector += avgShipVelocity / count;
			flotsam.SetVelocity(pullVector);
		}
		return;
	}

	// Checks for player FlotsamCollection setting
	bool collectorIsFlagship = collector == player.Flagship();
	if(collector->IsYours())
	{
		const auto flotsamSetting = Preferences::GetFlotsamCollection();
		if(flotsamSetting == Preferences::FlotsamCollection::OFF)
			return;
		if(collectorIsFlagship && flotsamSetting == Preferences::FlotsamCollection::ESCORT)
			return;
		if(!collectorIsFlagship && flotsamSetting == Preferences::FlotsamCollection::FLAGSHIP)
			return;
	}

	// Transfer cargo from the flotsam to the collector ship.
	int amount = flotsam.TransferTo(collector);

	// If the collector is not one of the player's ships, we can bail out now.
	if(!collector->IsYours())
		return;

	if(!collectorIsFlagship && !Preferences::Has("Extra fleet status messages"))
		return;

	// One of your ships picked up this flotsam. Describe who it was.
	string name = (collectorIsFlagship ? "You" :
			"Your " + collector->Noun() + " \"" + collector->GivenName() + "\"") + " picked up ";
	// Describe what they collected from this flotsam.
	string commodity;
	string message;
	if(flotsam.OutfitType())
	{
		const Outfit *outfit = flotsam.OutfitType();
		if(outfit->Get("minable") > 0.)
		{
			commodity = outfit->DisplayName();
			player.Harvest(outfit);
		}
		else
			message = name + to_string(amount) + " "
				+ (amount == 1 ? outfit->DisplayName() : outfit->PluralName()) + ".";
	}
	else
		commodity = flotsam.CommodityType();

	// If an ordinary commodity or harvestable was collected, describe it in
	// terms of tons, not in terms of units.
	if(!commodity.empty())
	{
		double amountInTons = amount * flotsam.UnitSize();
		message = name + Format::CargoString(amountInTons, Format::LowerCase(commodity)) + ".";
	}

	// Unless something went wrong while forming the message, display it.
	if(message.empty())
		return;

	int free = collector->Cargo().Free();
	int total = 0;
	for(const shared_ptr<Ship> &ship : player.Ships())
		if(!ship->IsDestroyed() && !ship->IsParked() && ship->GetSystem() == player.GetSystem())
			total += ship->Cargo().Free();

	message += " (" + Format::CargoString(free, "free space") + " remaining";
	if(free == total)
		message += ".)";
	else
		message += ", " + Format::MassString(total) + " in fleet.)";
	Messages::Add({message, GameData::MessageCategories().Get("normal")});
}



// Scanning can't happen in the same loop as ship movement because it relies on
// all the ships already being in their final position for this step.
void Engine::DoScanning(const shared_ptr<Ship> &ship)
{
	int scan = ship->Scan(player);
	if(scan)
	{
		shared_ptr<Ship> target = ship->GetTargetShip();
		if(target && target->IsTargetable())
			eventQueue.emplace_back(ship, target, scan);
	}
}



// Fill in all the objects in the radar display.
void Engine::FillRadar()
{
	const Ship *flagship = player.Flagship();
	const System *playerSystem = player.GetSystem();

	// Add stellar objects.
	for(const StellarObject &object : playerSystem->Objects())
		if(object.HasSprite())
		{
			double r = max(2., object.Radius() * .03 + .5);
			radar[currentCalcBuffer].Add(object.RadarType(flagship), object.Position(), r, r - 1.);
		}

	// Add pointers for neighboring systems.
	if(flagship)
	{
		const System *targetSystem = flagship->GetTargetSystem();
		const set<const System *> &links = (flagship->JumpNavigation().HasJumpDrive()) ?
			playerSystem->JumpNeighbors(flagship->JumpNavigation().JumpRange()) : playerSystem->Links();
		for(const System *system : links)
			if(player.HasSeen(*system))
				radar[currentCalcBuffer].AddPointer(
					(system == targetSystem) ? Radar::SPECIAL : Radar::INACTIVE,
					system->Position() - playerSystem->Position());
	}

	// Add viewport brackets.
	if(!Preferences::Has("Disable viewport on radar"))
	{
		radar[currentCalcBuffer].AddViewportBoundary(Screen::TopLeft() / zoom);
		radar[currentCalcBuffer].AddViewportBoundary(Screen::TopRight() / zoom);
		radar[currentCalcBuffer].AddViewportBoundary(Screen::BottomLeft() / zoom);
		radar[currentCalcBuffer].AddViewportBoundary(Screen::BottomRight() / zoom);
	}

	// Add ships. Also check if hostile ships have newly appeared.
	bool hasHostiles = false;
	for(shared_ptr<Ship> &ship : ships)
		if(ship->GetSystem() == playerSystem)
		{
			// Do not show cloaked ships on the radar, except the player's ships, and those who should show on radar.
			bool isYours = ship->IsYours();
			if(ship->IsCloaked() && !isYours)
				continue;

			// Figure out what radar color should be used for this ship.
			bool isYourTarget = (flagship && ship == flagship->GetTargetShip());
			int type = isYourTarget ? Radar::SPECIAL : RadarType(*ship, uiStep);
			// Calculate how big the radar dot should be.
			double size = sqrt(ship->Width() + ship->Height()) * .14 + .5;

			radar[currentCalcBuffer].Add(type, ship->Position(), size);

			// Check if this is a hostile ship.
			hasHostiles |= (!ship->IsDisabled() && ship->GetGovernment()->IsEnemy()
				&& ship->GetTargetShip() && ship->GetTargetShip()->IsYours());
		}
	// If hostile ships have appeared, play the siren.
	if(alarmTime)
		--alarmTime;
	else if(hasHostiles && !hadHostiles)
	{
		if(Preferences::PlayAudioAlert())
			Audio::Play(Audio::Get("alarm"), SoundCategory::ALERT);
		alarmTime = 300;
		hadHostiles = true;
	}
	else if(!hasHostiles)
		hadHostiles = false;

	// Add projectiles that have a missile strength or blast radius.
	for(const Projectile &projectile : projectiles)
	{
		if(!projectile.HasSprite())
			continue;

		bool isBlast = projectile.GetWeapon().BlastRadius();
		if(!projectile.MissileStrength() && !isBlast)
			continue;

		bool isEnemy = projectile.GetGovernment() && projectile.GetGovernment()->IsEnemy();
		bool isSafe = projectile.GetWeapon().IsSafe();
		radar[currentCalcBuffer].Add(isEnemy || (isBlast && !isSafe) ? Radar::SPECIAL : Radar::INACTIVE,
			projectile.Position(), isBlast ? 1.8 : 1.);
	}
}



// Each ship is drawn as an entire stack of sprites, including hardpoint sprites
// and engine flares and any fighters it is carrying externally.
void Engine::DrawShipSprites(const Ship &ship)
{
	bool hasFighters = ship.PositionFighters();
	double cloak = ship.Cloaking();
	bool drawCloaked = (cloak && ship.IsYours());
	bool fancyCloak = Preferences::Has("Cloaked ship outlines");
	const Swizzle *cloakSwizzle = GameData::Swizzles().Get(fancyCloak ? "cloak fancy base" : "cloak fast");
	auto &itemsToDraw = draw[currentCalcBuffer];
	auto drawObject = [&itemsToDraw, cloak, drawCloaked, fancyCloak, cloakSwizzle](const Body &body) -> void
	{
		// Draw cloaked/cloaking sprites swizzled red or transparent (depending on whether we are using fancy
		// cloaking effects), and overlay this solid sprite with an increasingly transparent "regular" sprite.
		if(drawCloaked)
			itemsToDraw.AddSwizzled(body, cloakSwizzle, fancyCloak ? 0.5 : 0.25);
		itemsToDraw.Add(body, cloak);
	};

	if(hasFighters)
		for(const Ship::Bay &bay : ship.Bays())
			if(bay.side == Ship::Bay::UNDER && bay.ship)
				drawObject(*bay.ship);

	auto DrawEngineFlares = [&](uint8_t where)
	{
		if(ship.ThrustHeldFrames(Ship::ThrustKind::FORWARD) && !ship.EnginePoints().empty())
			DrawFlareSprites(ship, draw[currentCalcBuffer], ship.EnginePoints(),
				ship.Attributes().FlareSprites(), where, false);
		else if(ship.ThrustHeldFrames(Ship::ThrustKind::REVERSE) && !ship.ReverseEnginePoints().empty())
			DrawFlareSprites(ship, draw[currentCalcBuffer], ship.ReverseEnginePoints(),
				ship.Attributes().ReverseFlareSprites(), where, true);
		if((ship.ThrustHeldFrames(Ship::ThrustKind::LEFT) || ship.ThrustHeldFrames(Ship::ThrustKind::RIGHT))
			&& !ship.SteeringEnginePoints().empty())
			DrawFlareSprites(ship, draw[currentCalcBuffer], ship.SteeringEnginePoints(),
				ship.Attributes().SteeringFlareSprites(), where, false);
	};
	DrawEngineFlares(Ship::EnginePoint::UNDER);

	auto drawHardpoint = [&drawObject, &ship](const Hardpoint &hardpoint) -> void
	{
		const Weapon *weapon = hardpoint.GetWeapon();
		if(!weapon)
			return;
		const Body &sprite = weapon->HardpointSprite();
		if(!sprite.HasSprite())
			return;

		Body body(
			sprite,
			ship.Position() + ship.Zoom() * ship.Facing().Rotate(hardpoint.GetPoint()),
			ship.Velocity(),
			ship.Facing() + hardpoint.GetAngle(),
			ship.Zoom());
		if(body.InheritsParentSwizzle())
			body.SetSwizzle(ship.GetSwizzle());
		drawObject(body);
	};

	for(const Hardpoint &hardpoint : ship.Weapons())
		if(hardpoint.GetSide() == Hardpoint::Side::UNDER)
			drawHardpoint(hardpoint);
	drawObject(ship);
	for(const Hardpoint &hardpoint : ship.Weapons())
		if(hardpoint.GetSide() == Hardpoint::Side::OVER)
			drawHardpoint(hardpoint);

	DrawEngineFlares(Ship::EnginePoint::OVER);

	if(hasFighters)
		for(const Ship::Bay &bay : ship.Bays())
			if(bay.side == Ship::Bay::OVER && bay.ship)
				drawObject(*bay.ship);
}



// If a ship just damaged another ship, update information on who has asked the
// player for assistance (and ask for assistance if appropriate).
void Engine::DoGrudge(const shared_ptr<Ship> &target, const Government *attacker)
{
	if(attacker->IsPlayer())
	{
		shared_ptr<const Ship> previous = grudge[target->GetGovernment()].lock();
		if(previous && previous->CanSendHail(player))
		{
			grudge[target->GetGovernment()].reset();
			SendMessage(previous, "Thank you for your assistance, Captain "
				+ player.LastName() + "!");
		}
		return;
	}
	if(grudgeTime)
		return;

	// Check who currently has a grudge against this government. Also check if
	// someone has already said "thank you" today.
	if(grudge.contains(attacker))
	{
		shared_ptr<const Ship> previous = grudge[attacker].lock();
		// If the previous ship is destroyed, or was able to send a
		// "thank you" already, skip sending a new thanks.
		if(!previous || previous->CanSendHail(player))
			return;
	}

	// If an enemy of the player, or being attacked by those that are
	// not enemies of the player, do not request help.
	if(target->GetGovernment()->IsEnemy() || !attacker->IsEnemy())
		return;
	// Ensure that this attacked ship is able to send hails (e.g. not mute,
	// a player ship, automaton, shares a language with the player, etc.)
	if(!target || !target->CanSendHail(player))
		return;

	// No active ship has a grudge already against this government.
	// Check the relative strength of this ship and its attackers.
	double attackerStrength = 0.;
	int attackerCount = 0;
	for(const shared_ptr<Ship> &ship : ships)
		if(ship->GetGovernment() == attacker && ship->GetTargetShip() == target)
		{
			++attackerCount;
			attackerStrength += (ship->Shields() + ship->Hull()) * ship->Strength();
		}

	// Only ask for help if outmatched.
	double targetStrength = (target->Shields() + target->Hull()) * target->Strength();
	if(attackerStrength <= targetStrength)
		return;

	// Ask for help more frequently if the battle is very lopsided.
	double ratio = attackerStrength / targetStrength - 1.;
	if(Random::Real() * 10. > ratio)
		return;

	grudge[attacker] = target;
	grudgeTime = 120;
	string message;
	if(target->GetPersonality().IsDaring())
	{
		message = "Please assist us in ";
		message += (target->GetPersonality().Disables() ? "disabling " : "destroying ");
		message += (attackerCount == 1 ? "this " : "these ");
		message += attacker->DisplayName();
		message += (attackerCount == 1 ? " ship." : " ships.");
	}
	else
	{
		message = "We are under attack by ";
		if(attackerCount == 1)
			message += "a ";
		message += attacker->DisplayName();
		message += (attackerCount == 1 ? " ship" : " ships");
		message += ". Please assist us!";
	}
	SendMessage(target, message);
}



void Engine::CreateStatusOverlays()
{
	const auto overlayAllSetting = Preferences::StatusOverlaysState(Preferences::OverlayType::ALL);

	if(overlayAllSetting == Preferences::OverlayState::OFF)
		return;

	const System *currentSystem = player.GetSystem();
	const auto flagship = player.FlagshipPtr();

	static const set<Preferences::OverlayType> overlayTypes = {
		Preferences::OverlayType::FLAGSHIP,
		Preferences::OverlayType::ESCORT,
		Preferences::OverlayType::ENEMY,
		Preferences::OverlayType::NEUTRAL
	};

	map<Preferences::OverlayType, Preferences::OverlayState> overlaySettings;

	for(const auto &it : overlayTypes)
		overlaySettings[it] = Preferences::StatusOverlaysState(it);

	for(const auto &it : ships)
	{
		if(!it->GetGovernment() || it->GetSystem() != currentSystem || (!it->IsYours() && it->Cloaking() == 1.))
			continue;
		// Don't show status for dead ships.
		if(it->IsDestroyed())
			continue;

		static auto FLAGSHIP = Preferences::OverlayType::FLAGSHIP;
		static auto FRIENDLY = Preferences::OverlayType::ESCORT;
		static auto HOSTILE = Preferences::OverlayType::ENEMY;
		static auto NEUTRAL = Preferences::OverlayType::NEUTRAL;

		if(it == flagship)
			EmplaceStatusOverlay(it, overlaySettings[FLAGSHIP], Status::Type::FLAGSHIP, it->Cloaking());
		else if(it->GetGovernment()->IsEnemy())
			EmplaceStatusOverlay(it, overlaySettings[HOSTILE], Status::Type::HOSTILE, it->Cloaking());
		else if(it->IsYours() || it->GetPersonality().IsEscort())
			EmplaceStatusOverlay(it, overlaySettings[FRIENDLY], Status::Type::FRIENDLY, it->Cloaking());
		else
			EmplaceStatusOverlay(it, overlaySettings[NEUTRAL], Status::Type::NEUTRAL, it->Cloaking());
	}
}



void Engine::EmplaceStatusOverlay(const shared_ptr<Ship> &it, Preferences::OverlayState overlaySetting,
	Status::Type type, double cloak)
{
	if(overlaySetting == Preferences::OverlayState::OFF)
		return;

	if(overlaySetting == Preferences::OverlayState::DAMAGED && !it->IsDamaged())
		return;

	double width = min(it->Width(), it->Height());
	float alpha = 1.f;
	if(overlaySetting == Preferences::OverlayState::ON_HIT)
	{
		// The number of frames left where we start fading the overlay.
		static constexpr int FADE_STEPS = 10;

		const int t = it->DamageOverlayTimer();
		if(t >= FADE_STEPS)
			alpha = 1.f;
		else if(t > 0)
			alpha = static_cast<float>(t) / FADE_STEPS;
		else
			alpha = 0.f;
	}

	if(it->IsYours())
		cloak *= 0.6;

	statuses.emplace_back(it->Position() - camera.Center(), it->Shields(), it->Hull(),
		min(it->Hull(), it->DisabledHull()), max(20., width * .5), type, alpha * (1. - cloak));
}<|MERGE_RESOLUTION|>--- conflicted
+++ resolved
@@ -132,7 +132,7 @@
 		else
 			tag = ship->DisplayModelName() + " (" + gov + "): ";
 
-		Messages::Add({tag + message, GameData::MessageCategories().Get("normal")});
+		Messages::Add(tag + message, Messages::Importance::High);
 	}
 
 	Point FlareCurve(double x)
@@ -733,7 +733,7 @@
 	}
 
 	if(flagship && flagship->IsOverheated())
-		Messages::Add(*GameData::Messages().Get("overheated"));
+		Messages::Add("Your ship has overheated.", Messages::Importance::HighestNoRepeat);
 
 	// Clear the HUD information from the previous frame.
 	info = Information();
@@ -1019,7 +1019,7 @@
 	else
 		doClick = false;
 
-	if(doClick && mouseButton == MouseButton::LEFT)
+	if(doClick && !isRightClick)
 	{
 		if(uiClickBox.Dimensions())
 			doClick = !ammoDisplay.Click(uiClickBox);
@@ -1289,7 +1289,7 @@
 		}
 		float alpha = isAnimating ? isDying ? min<double>(messageAnimation(age), naturalDecay(naturalAge))
 			: messageAnimation(age) : naturalDecay(age);
-		messageLine.Draw(messagePoint, it->category->MainColor().Additive(alpha));
+		messageLine.Draw(messagePoint, Messages::GetColor(it->importance, false)->Additive(alpha));
 	}
 
 	// Draw crosshairs around anything that is targeted.
@@ -1402,7 +1402,7 @@
 	doClickNextStep = true;
 	this->hasShift = hasShift;
 	this->hasControl = hasControl;
-	mouseButton = MouseButton::LEFT;
+	isRightClick = false;
 
 	// Determine if the left-click was within the radar display.
 	const Interface *hud = GameData::Interfaces().Get("hud");
@@ -1425,13 +1425,13 @@
 
 
 
-void Engine::RightOrMiddleClick(const Point &point, MouseButton button)
+void Engine::RClick(const Point &point)
 {
 	doClickNextStep = true;
 	hasShift = false;
-	mouseButton = button;
-
-	// Determine if the right/middle-click was within the radar display, and if so, rescale.
+	isRightClick = true;
+
+	// Determine if the right-click was within the radar display, and if so, rescale.
 	const Interface *hud = GameData::Interfaces().Get("hud");
 	Point radarCenter = hud->GetPoint("radar");
 	double radarRadius = hud->GetValue("radar radius");
@@ -1570,10 +1570,9 @@
 	Audio::PlayMusic(system->MusicName());
 	GameData::SetHaze(system->Haze(), false);
 
-	Messages::Add({"Entering the " + system->DisplayName() + " system on "
+	Messages::Add("Entering the " + system->DisplayName() + " system on "
 		+ today.ToString() + (system->IsInhabited(flagship) ?
-		"." : ". No inhabited planets detected."),
-		GameData::MessageCategories().Get("daily")});
+			"." : ". No inhabited planets detected."), Messages::Importance::Daily);
 
 	// Preload landscapes and determine if the player used a wormhole.
 	// (It is allowed for a wormhole's exit point to have no sprite.)
@@ -1668,9 +1667,9 @@
 				if(Random::Real() < attraction)
 				{
 					raidFleet.GetFleet()->Place(*system, newShips);
-					Messages::Add({"Your fleet has attracted the interest of a "
-						+ raidFleet.GetFleet()->GetGovernment()->DisplayName() + " raiding party.",
-						GameData::MessageCategories().Get("high")});
+					Messages::Add("Your fleet has attracted the interest of a "
+							+ raidFleet.GetFleet()->GetGovernment()->DisplayName() + " raiding party.",
+							Messages::Importance::Highest);
 				}
 	}
 
@@ -1701,9 +1700,9 @@
 	// since the new player ships can make at most four jumps before landing.
 	if(today <= player.StartData().GetDate() + 4)
 	{
-		Messages::Add(*GameData::Messages().Get("basics 1"));
-		Messages::Add(*GameData::Messages().Get("basics 2"));
-		Messages::Add(*GameData::Messages().Get("basics 3"));
+		Messages::Add(GameData::HelpMessage("basics 1"), Messages::Importance::High);
+		Messages::Add(GameData::HelpMessage("basics 2"), Messages::Importance::High);
+		Messages::Add(GameData::HelpMessage("basics 3"), Messages::Importance::High);
 	}
 }
 
@@ -2016,11 +2015,9 @@
 	ship->UpdateCaches();
 
 	const Ship *flagship = player.Flagship();
-	bool isFlagship = ship.get() == flagship;
 
 	bool isJump = ship->IsUsingJumpDrive();
-	const System *oldSystem = ship->GetSystem();
-	bool wasHere = (flagship && oldSystem == flagship->GetSystem());
+	bool wasHere = (flagship && ship->GetSystem() == flagship->GetSystem());
 	bool wasHyperspacing = ship->IsHyperspacing();
 	bool wasDisabled = ship->IsDisabled();
 	// Give the ship the list of visuals so that it can draw explosions,
@@ -2028,9 +2025,6 @@
 	ship->Move(newVisuals, newFlotsam);
 	if(ship->IsDisabled() && !wasDisabled)
 		eventQueue.emplace_back(nullptr, ship, ShipEvent::DISABLE);
-	// Track the movements of mission NPCs.
-	if(ship->IsSpecial() && !ship->IsYours() && ship->GetSystem() != oldSystem)
-		eventQueue.emplace_back(ship, ship, ShipEvent::JUMP);
 	// Bail out if the ship just died.
 	if(ship->ShouldBeRemoved())
 	{
@@ -2052,7 +2046,7 @@
 
 	// Check if we need to play sounds for a ship jumping in or out of
 	// the system. Make no sound if it entered via wormhole.
-	if(!isFlagship && ship->Zoom() == 1.)
+	if(ship.get() != flagship && ship->Zoom() == 1.)
 	{
 		// The position from where sounds will be played.
 		Point position = ship->Position();
@@ -2092,7 +2086,8 @@
 	// Boarding:
 	bool autoPlunder = !ship->IsYours();
 	// The player should not become a docked passenger on some other ship, but AI ships may.
-	shared_ptr<Ship> victim = ship->Board(autoPlunder, isFlagship);
+	bool nonDocker = ship.get() == flagship;
+	shared_ptr<Ship> victim = ship->Board(autoPlunder, nonDocker);
 	if(victim)
 		eventQueue.emplace_back(ship, victim,
 			ship->GetGovernment()->IsEnemy(victim->GetGovernment()) ?
@@ -2374,7 +2369,7 @@
 	// flagship must not be in the process of landing or taking off.
 	bool clickedPlanet = false;
 	const System *playerSystem = player.GetSystem();
-	if(mouseButton == MouseButton::LEFT && flagship->Zoom() == 1.)
+	if(!isRightClick && flagship->Zoom() == 1.)
 		for(const StellarObject &object : playerSystem->Objects())
 			if(object.HasSprite() && object.HasValidPlanet())
 			{
@@ -2387,8 +2382,8 @@
 					if(&object == flagship->GetTargetStellar())
 					{
 						if(!planet->CanLand(*flagship))
-							Messages::Add({"The authorities on " + planet->DisplayName()
-								+ " refuse to let you land.", GameData::MessageCategories().Get("high")});
+							Messages::Add("The authorities on " + planet->DisplayName()
+									+ " refuse to let you land.", Messages::Importance::Highest);
 						else if(!flagship->IsDestroyed() && !flagship->Commands().Has(Command::LAND))
 							activeCommands |= Command::LAND;
 					}
@@ -2439,7 +2434,7 @@
 	if(clickTarget)
 	{
 		UI::PlaySound(UI::UISound::TARGET);
-		if(mouseButton == MouseButton::RIGHT)
+		if(isRightClick)
 			ai.IssueShipTarget(clickTarget);
 		else
 		{
@@ -2483,23 +2478,17 @@
 				clickedAsteroid = true;
 				clickRange = range;
 				flagship->SetTargetAsteroid(minable);
-				if(mouseButton == MouseButton::RIGHT)
+				if(isRightClick)
 					ai.IssueAsteroidTarget(minable);
 			}
 		}
 	}
-	if(!clickTarget && !clickedAsteroid
-		&& mouseButton == (isMouseTurningEnabled ? MouseButton::MIDDLE : MouseButton::RIGHT))
+	if(isRightClick && !clickTarget && !clickedAsteroid && !isMouseTurningEnabled)
 	{
 		UI::PlaySound(UI::UISound::TARGET);
 		ai.IssueMoveTarget(clickPoint + camera.Center(), playerSystem);
 	}
 
-<<<<<<< HEAD
-	// Treat an "empty" click as a request to clear targets.
-	if(!clickTarget && mouseButton == MouseButton::LEFT && !clickedAsteroid && !clickedPlanet)
-		flagship->SetTargetShip(nullptr);
-=======
 	// Handle "Empty" clicks
 	if(!clickTarget && !isRightClick && !clickedAsteroid && !clickedPlanet)
 	{
@@ -2581,7 +2570,6 @@
 			HandleJoystickMovement(clickPoint.Unit() * 32767);
 		}
 	}
->>>>>>> 06f27bd1
 }
 
 
@@ -2977,7 +2965,7 @@
 		message += ".)";
 	else
 		message += ", " + Format::MassString(total) + " in fleet.)";
-	Messages::Add({message, GameData::MessageCategories().Get("normal")});
+	Messages::Add(message, Messages::Importance::High);
 }
 
 
@@ -3128,30 +3116,26 @@
 
 	auto drawHardpoint = [&drawObject, &ship](const Hardpoint &hardpoint) -> void
 	{
-		const Weapon *weapon = hardpoint.GetWeapon();
-		if(!weapon)
-			return;
-		const Body &sprite = weapon->HardpointSprite();
-		if(!sprite.HasSprite())
-			return;
-
-		Body body(
-			sprite,
-			ship.Position() + ship.Zoom() * ship.Facing().Rotate(hardpoint.GetPoint()),
-			ship.Velocity(),
-			ship.Facing() + hardpoint.GetAngle(),
-			ship.Zoom());
-		if(body.InheritsParentSwizzle())
-			body.SetSwizzle(ship.GetSwizzle());
-		drawObject(body);
+		if(hardpoint.GetOutfit() && hardpoint.GetOutfit()->HardpointSprite().HasSprite())
+		{
+			Body body(
+				hardpoint.GetOutfit()->HardpointSprite(),
+				ship.Position() + ship.Zoom() * ship.Facing().Rotate(hardpoint.GetPoint()),
+				ship.Velocity(),
+				ship.Facing() + hardpoint.GetAngle(),
+				ship.Zoom());
+			if(body.InheritsParentSwizzle())
+				body.SetSwizzle(ship.GetSwizzle());
+			drawObject(body);
+		}
 	};
 
 	for(const Hardpoint &hardpoint : ship.Weapons())
-		if(hardpoint.GetSide() == Hardpoint::Side::UNDER)
+		if(hardpoint.IsUnder())
 			drawHardpoint(hardpoint);
 	drawObject(ship);
 	for(const Hardpoint &hardpoint : ship.Weapons())
-		if(hardpoint.GetSide() == Hardpoint::Side::OVER)
+		if(!hardpoint.IsUnder())
 			drawHardpoint(hardpoint);
 
 	DrawEngineFlares(Ship::EnginePoint::OVER);
