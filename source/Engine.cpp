/* Engine.cpp
Copyright (c) 2014 by Michael Zahniser

Endless Sky is free software: you can redistribute it and/or modify it under the
terms of the GNU General Public License as published by the Free Software
Foundation, either version 3 of the License, or (at your option) any later version.

Endless Sky is distributed in the hope that it will be useful, but WITHOUT ANY
WARRANTY; without even the implied warranty of MERCHANTABILITY or FITNESS FOR A
PARTICULAR PURPOSE. See the GNU General Public License for more details.

You should have received a copy of the GNU General Public License along with
this program. If not, see <https://www.gnu.org/licenses/>.
*/

#include "Engine.h"

#include "AlertLabel.h"
#include "Audio.h"
#include "CategoryList.h"
#include "CategoryTypes.h"
#include "CoreStartData.h"
#include "DamageDealt.h"
#include "DamageProfile.h"
#include "Effect.h"
#include "FillShader.h"
#include "Fleet.h"
#include "Flotsam.h"
#include "text/Font.h"
#include "text/FontSet.h"
#include "text/Format.h"
#include "FrameTimer.h"
#include "GameData.h"
#include "Gamerules.h"
#include "Government.h"
#include "Hazard.h"
#include "Interface.h"
#include "Logger.h"
#include "MapPanel.h"
#include "Mask.h"
#include "Messages.h"
#include "Minable.h"
#include "Mission.h"
#include "NPC.h"
#include "OutlineShader.h"
#include "Person.h"
#include "Planet.h"
#include "PlanetLabel.h"
#include "PlayerInfo.h"
#include "PointerShader.h"
#include "Preferences.h"
#include "Projectile.h"
#include "Random.h"
#include "RingShader.h"
#include "Screen.h"
#include "Ship.h"
#include "ShipEvent.h"
#include "ShipJumpNavigation.h"
#include "Sprite.h"
#include "SpriteSet.h"
#include "SpriteShader.h"
#include "StarField.h"
#include "StellarObject.h"
#include "System.h"
#include "SystemEntry.h"
#include "Test.h"
#include "Visual.h"
#include "Weather.h"
#include "Wormhole.h"
#include "text/WrappedText.h"

#include <algorithm>
#include <cmath>
#include <string>

using namespace std;

namespace {
	int RadarType(const Ship &ship, int step)
	{
		if(ship.GetPersonality().IsTarget() && !ship.IsDestroyed())
		{
			// If a ship is a "target," double-blink it a few times per second.
			int count = (step / 6) % 7;
			if(count == 0 || count == 2)
				return Radar::BLINK;
		}
		if(ship.IsDisabled() || (ship.IsOverheated() && ((step / 20) % 2)))
			return Radar::INACTIVE;
		if(ship.IsYours() || (ship.GetPersonality().IsEscort() && !ship.GetGovernment()->IsEnemy()))
			return Radar::PLAYER;
		if(!ship.GetGovernment()->IsEnemy())
			return Radar::FRIENDLY;
		const auto &target = ship.GetTargetShip();
		if(target && target->IsYours())
			return Radar::HOSTILE;
		return Radar::UNFRIENDLY;
	}

	template <class Type>
	void Prune(vector<Type> &objects)
	{
		// First, erase any of the old objects that should be removed.
		typename vector<Type>::iterator in = objects.begin();
		while(in != objects.end() && !in->ShouldBeRemoved())
			++in;

		typename vector<Type>::iterator out = in;
		while(in != objects.end())
		{
			if(!in->ShouldBeRemoved())
				*out++ = std::move(*in);
			++in;
		}
		if(out != objects.end())
			objects.erase(out, objects.end());
	}

	template <class Type>
	void Prune(list<shared_ptr<Type>> &objects)
	{
		for(auto it = objects.begin(); it != objects.end(); )
		{
			if((*it)->ShouldBeRemoved())
				it = objects.erase(it);
			else
				++it;
		}
	}

	template <class Type>
	void Append(vector<Type> &objects, vector<Type> &added)
	{
		objects.insert(objects.end(), make_move_iterator(added.begin()), make_move_iterator(added.end()));
		added.clear();
	}


	// Author the given message from the given ship.
	void SendMessage(const shared_ptr<const Ship> &ship, const string &message)
	{
		if(message.empty())
			return;

		// If this ship has no name, show its model name instead.
		string tag;
		const string &gov = ship->GetGovernment()->GetName();
		if(!ship->Name().empty())
			tag = gov + " " + ship->Noun() + " \"" + ship->Name() + "\": ";
		else
			tag = ship->DisplayModelName() + " (" + gov + "): ";

		Messages::Add(tag + message, Messages::Importance::High);
	}

	void DrawFlareSprites(const Ship &ship, DrawList &draw, const vector<Ship::EnginePoint> &enginePoints,
		const vector<pair<Body, int>> &flareSprites, uint8_t side)
	{
		double gimbalDirection = (ship.Commands().Has(Command::FORWARD) || ship.Commands().Has(Command::BACK))
			* -ship.Commands().Turn();

		for(const Ship::EnginePoint &point : enginePoints)
		{
			Angle gimbal = Angle(gimbalDirection * point.gimbal.Degrees());
			Angle flareAngle = ship.Facing() + point.facing + gimbal;
			Point pos = ship.Facing().Rotate(point) * ship.Zoom() + ship.Position();
			// If multiple engines with the same flare are installed, draw up to
			// three copies of the flare sprite.
			for(const auto &it : flareSprites)
				if(point.side == side && (point.steering == Ship::EnginePoint::NONE
					|| (point.steering == Ship::EnginePoint::LEFT && ship.SteeringDirection() < 0.)
					|| (point.steering == Ship::EnginePoint::RIGHT && ship.SteeringDirection() > 0.)))
					for(int i = 0; i < it.second && i < 3; ++i)
					{
						Body sprite(it.first, pos, ship.Velocity(), flareAngle, point.zoom);
						draw.Add(sprite, ship.Cloaking());
					}
		}
	}

	const Color &GetTargetOutlineColor(int type)
	{
		if(type == Radar::PLAYER)
			return *GameData::Colors().Get("ship target outline player");
		else if(type == Radar::FRIENDLY)
			return *GameData::Colors().Get("ship target outline friendly");
		else if(type == Radar::UNFRIENDLY)
			return *GameData::Colors().Get("ship target outline unfriendly");
		else if(type == Radar::HOSTILE)
			return *GameData::Colors().Get("ship target outline hostile");
		else if(type == Radar::SPECIAL)
			return *GameData::Colors().Get("ship target outline special");
		else if(type == Radar::BLINK)
			return *GameData::Colors().Get("ship target outline blink");
		else
			return *GameData::Colors().Get("ship target outline inactive");
	}

	const Color &GetPlanetTargetPointerColor(const Planet &planet)
	{
		switch(planet.GetFriendliness())
		{
			case Planet::Friendliness::FRIENDLY:
				return *GameData::Colors().Get("planet target pointer friendly");
			case Planet::Friendliness::RESTRICTED:
				return *GameData::Colors().Get("planet target pointer restricted");
			case Planet::Friendliness::HOSTILE:
				return *GameData::Colors().Get("planet target pointer hostile");
			case Planet::Friendliness::DOMINATED:
				return *GameData::Colors().Get("planet target pointer dominated");
		}
		return *GameData::Colors().Get("planet target pointer unfriendly");
	}

	const Color &GetShipTargetPointerColor(int type)
	{
		if(type == Radar::PLAYER)
			return *GameData::Colors().Get("ship target pointer player");
		else if(type == Radar::FRIENDLY)
			return *GameData::Colors().Get("ship target pointer friendly");
		else if(type == Radar::UNFRIENDLY)
			return *GameData::Colors().Get("ship target pointer unfriendly");
		else if(type == Radar::HOSTILE)
			return *GameData::Colors().Get("ship target pointer hostile");
		else if(type == Radar::SPECIAL)
			return *GameData::Colors().Get("ship target pointer special");
		else if(type == Radar::BLINK)
			return *GameData::Colors().Get("ship target pointer blink");
		else
			return *GameData::Colors().Get("ship target pointer inactive");
	}

	const Color &GetMinablePointerColor(bool selected)
	{
		if(selected)
			return *GameData::Colors().Get("minable target pointer selected");
		return *GameData::Colors().Get("minable target pointer unselected");
	}

	const double RADAR_SCALE = .025;
	const double MAX_FUEL_DISPLAY = 5000.;
}



Engine::Engine(PlayerInfo &player)
	: player(player), ai(player, ships, asteroids.Minables(), flotsam),
	ammoDisplay(player), shipCollisions(256u, 32u)
{
	zoom.base = Preferences::ViewZoom();
	zoom.modifier = Preferences::Has("Landing zoom") ? 2. : 1.;

	if(!player.IsLoaded() || !player.GetSystem())
		return;

	// Preload any landscapes for this system.
	for(const StellarObject &object : player.GetSystem()->Objects())
		if(object.HasSprite() && object.HasValidPlanet())
			GameData::Preload(queue, object.GetPlanet()->Landscape());
	queue.Wait();

	// Figure out what planet the player is landed on, if any.
	const StellarObject *object = player.GetStellarObject();
	if(object)
		center = object->Position();

	// Now we know the player's current position. Draw the planets.
	draw[currentCalcBuffer].Clear(step, zoom);
	draw[currentCalcBuffer].SetCenter(center);
	radar[currentCalcBuffer].SetCenter(center);
	const Ship *flagship = player.Flagship();
	for(const StellarObject &object : player.GetSystem()->Objects())
		if(object.HasSprite())
		{
			draw[currentCalcBuffer].Add(object);

			double r = max(2., object.Radius() * .03 + .5);
			radar[currentCalcBuffer].Add(object.RadarType(flagship), object.Position(), r, r - 1.);
		}

	// Add all neighboring systems that the player has seen to the radar.
	const System *targetSystem = flagship ? flagship->GetTargetSystem() : nullptr;
	const set<const System *> &links = (flagship && flagship->JumpNavigation().HasJumpDrive()) ?
		player.GetSystem()->JumpNeighbors(flagship->JumpNavigation().JumpRange()) : player.GetSystem()->Links();
	for(const System *system : links)
		if(player.HasSeen(*system))
			radar[currentCalcBuffer].AddPointer(
				(system == targetSystem) ? Radar::SPECIAL : Radar::INACTIVE,
				system->Position() - player.GetSystem()->Position());

	GameData::SetHaze(player.GetSystem()->Haze(), true);
}



void Engine::Place()
{
	ships.clear();
	ai.ClearOrders();

	player.SetSystemEntry(SystemEntry::TAKE_OFF);
	EnterSystem();

	// Add the player's flagship and escorts to the list of ships. The TakeOff()
	// code already took care of loading up fighters and assigning parents.
	for(const shared_ptr<Ship> &ship : player.Ships())
		if(!ship->IsParked() && ship->GetSystem())
			ships.push_back(ship);

	// Add NPCs to the list of ships. Fighters have to be assigned to carriers,
	// and all but "uninterested" ships should follow the player.
	shared_ptr<Ship> flagship = player.FlagshipPtr();

	// Update the active NPCs for missions based on the player's conditions.
	player.UpdateMissionNPCs();
	for(const Mission &mission : player.Missions())
		Place(mission.NPCs(), flagship);

	// Get the coordinates of the planet the player is leaving.
	const System *system = player.GetSystem();
	const Planet *planet = player.GetPlanet();
	Point planetPos;
	double planetRadius = 0.;
	const StellarObject *object = player.GetStellarObject();
	if(object)
	{
		planetPos = object->Position();
		planetRadius = object->Radius();
	}

	// Give each non-carried, special ship we just added a random heading and position.
	// (While carried by a parent, ships will not be present in `Engine::ships`.)
	for(const shared_ptr<Ship> &ship : ships)
	{
		Point pos;
		Angle angle = Angle::Random();
		// Any ships in the same system as the player should be either
		// taking off from a specific planet or nearby.
		if(ship->GetSystem() == system && !ship->IsDisabled())
		{
			const Personality &person = ship->GetPersonality();
			bool hasOwnPlanet = ship->GetPlanet();
			bool launchesWithPlayer = (planet && planet->CanLand(*ship))
					&& !person.IsStaying() && !person.IsWaiting()
					&& (!hasOwnPlanet || (ship->IsYours() && ship->GetPlanet() == planet));
			const StellarObject *object = hasOwnPlanet ?
					ship->GetSystem()->FindStellar(ship->GetPlanet()) : nullptr;
			// Default to the player's planet in the case of data definition errors.
			if(person.IsLaunching() || launchesWithPlayer || (hasOwnPlanet && !object))
			{
				if(planet)
					ship->SetPlanet(planet);
				pos = planetPos + angle.Unit() * Random::Real() * planetRadius;
			}
			else if(hasOwnPlanet)
				pos = object->Position() + angle.Unit() * Random::Real() * object->Radius();
		}
		// If a special ship somehow was saved without a system reference, place it into the
		// player's system to avoid a nullptr deference.
		else if(!ship->GetSystem())
		{
			// Log this error.
			Logger::LogError("Engine::Place: Set fallback system for the NPC \"" + ship->Name() + "\" as it had no system");
			ship->SetSystem(system);
		}

		// If the position is still (0, 0), the special ship is in a different
		// system, disabled, or otherwise unable to land on viable planets in
		// the player's system: place it "in flight".
		if(!pos)
		{
			ship->SetPlanet(nullptr);
			Fleet::Place(*ship->GetSystem(), *ship);
		}
		// This ship is taking off from a planet.
		else
			ship->Place(pos, angle.Unit(), angle);
	}
	// Move any ships that were randomly spawned into the main list, now
	// that all special ships have been repositioned.
	ships.splice(ships.end(), newShips);

	player.SetPlanet(nullptr);
}



// Add NPC ships to the known ships. These may have been freshly instantiated
// from an accepted assisting/boarding mission, or from existing missions when
// the player departs a planet.
void Engine::Place(const list<NPC> &npcs, shared_ptr<Ship> flagship)
{
	for(const NPC &npc : npcs)
	{
		if(!npc.ShouldSpawn())
			continue;

		map<string, map<Ship *, int>> carriers;
		for(const shared_ptr<Ship> &ship : npc.Ships())
		{
			// Skip ships that have been destroyed.
			if(ship->IsDestroyed() || ship->IsDisabled())
				continue;

			// Redo the loading up of fighters.
			if(ship->HasBays())
			{
				ship->UnloadBays();
				for(const auto &cat : GameData::GetCategory(CategoryType::BAY))
				{
					const string &bayType = cat.Name();
					int baysTotal = ship->BaysTotal(bayType);
					if(baysTotal)
						carriers[bayType][&*ship] = baysTotal;
				}
			}
		}

		shared_ptr<Ship> npcFlagship;
		for(const shared_ptr<Ship> &ship : npc.Ships())
		{
			// Skip ships that have been destroyed.
			if(ship->IsDestroyed())
				continue;

			// Avoid the exploit where the player can wear down an NPC's
			// crew by attrition over the course of many days.
			ship->AddCrew(max(0, ship->RequiredCrew() - ship->Crew()));
			if(!ship->IsDisabled())
				ship->Recharge();

			if(ship->CanBeCarried())
			{
				bool docked = false;
				const string &bayType = ship->Attributes().Category();
				for(auto &it : carriers[bayType])
					if(it.second && it.first->Carry(ship))
					{
						--it.second;
						docked = true;
						break;
					}
				if(docked)
					continue;
			}

			ships.push_back(ship);
			// The first (alive) ship in an NPC block
			// serves as the flagship of the group.
			if(!npcFlagship)
				npcFlagship = ship;

			// Only the flagship of an NPC considers the
			// player: the rest of the NPC track it.
			if(npcFlagship && ship != npcFlagship)
				ship->SetParent(npcFlagship);
			else if(!ship->GetPersonality().IsUninterested())
				ship->SetParent(flagship);
			else
				ship->SetParent(nullptr);
		}
	}
}



// Wait for the previous calculations (if any) to be done.
void Engine::Wait()
{
<<<<<<< HEAD
	queue.Wait();
	drawTickTock = calcTickTock;
=======
	unique_lock<mutex> lock(swapMutex);
	condition.wait(lock, [this] { return hasFinishedCalculating; });
	currentDrawBuffer = currentCalcBuffer;
>>>>>>> b9847609
}



// Begin the next step of calculations.
void Engine::Step(bool isActive)
{
	events.swap(eventQueue);
	eventQueue.clear();

	// The calculation thread was paused by MainPanel before calling this function, so it is safe to access things.
	const shared_ptr<Ship> flagship = player.FlagshipPtr();
	const StellarObject *object = player.GetStellarObject();
	if(object)
	{
		center = object->Position();
		centerVelocity = Point();
	}
	else if(flagship)
	{
		center = flagship->Center();
		centerVelocity = flagship->Velocity();
		Preferences::ExtendedJumpEffects jumpEffectState = Preferences::GetExtendedJumpEffects();
		if(flagship->IsHyperspacing() && jumpEffectState != Preferences::ExtendedJumpEffects::OFF)
			centerVelocity *= 1. + pow(flagship->GetHyperspacePercentage() /
				(jumpEffectState == Preferences::ExtendedJumpEffects::MEDIUM ? 40. : 20.), 2);
		if(doEnterLabels)
		{
			doEnterLabels = false;
			// Create the planet labels as soon as we entered a new system.
			labels.clear();
			for(const StellarObject &object : player.GetSystem()->Objects())
				if(object.HasSprite() && object.HasValidPlanet() && object.GetPlanet()->IsAccessible(flagship.get()))
					labels.emplace_back(labels, *player.GetSystem(), object);
		}
		if(doEnter && flagship->Zoom() == 1. && !flagship->IsHyperspacing())
		{
			doEnter = false;
			events.emplace_back(flagship, flagship, ShipEvent::JUMP);
		}
		if(flagship->IsEnteringHyperspace() || flagship->Commands().Has(Command::JUMP))
		{
			if(jumpCount < 100)
				++jumpCount;
			const System *from = flagship->GetSystem();
			const System *to = flagship->GetTargetSystem();
			if(from && to && from != to)
			{
				jumpInProgress[0] = from;
				jumpInProgress[1] = to;
			}
		}
		else if(jumpCount > 0)
			--jumpCount;
	}
	ai.UpdateEvents(events);
	if(isActive)
	{
		HandleKeyboardInputs();
		// Ignore any inputs given when first becoming active, since those inputs
		// were issued when some other panel (e.g. planet, hail) was displayed.
		if(!wasActive)
			activeCommands.Clear();
		else
			ai.UpdateKeys(player, activeCommands);
	}

	wasActive = isActive;
	Audio::Update(center);

	// Update the zoom value now that the calculation thread is paused.
	if(nextZoom)
		zoom = std::exchange(nextZoom, {});
	// Smoothly zoom in and out.
	if(isActive)
	{
		double zoomTarget = Preferences::ViewZoom();
		if(zoom.base != zoomTarget)
		{
			static const double ZOOM_SPEED = .05;

			// Define zoom speed bounds to prevent asymptotic behavior.
			static const double MAX_SPEED = .05;
			static const double MIN_SPEED = .002;

			double zoomRatio = max(MIN_SPEED, min(MAX_SPEED, abs(log2(zoom.base) - log2(zoomTarget)) * ZOOM_SPEED));
			if(zoom.base < zoomTarget)
				nextZoom.base = min(zoomTarget, zoom.base * (1. + zoomRatio));
			else if(zoom.base > zoomTarget)
				nextZoom.base = max(zoomTarget, zoom.base * (1. / (1. + zoomRatio)));
		}
		if(flagship && flagship->Zoom() < 1. && Preferences::Has("Landing zoom"))
		{
			// Update the current zoom modifier if the flagship is landing or taking off.
			if(!nextZoom.base)
				nextZoom.base = zoom.base;
			nextZoom.modifier = 1. + pow(1. - flagship->Zoom(), 2);
		}
	}

	// Draw a highlight to distinguish the flagship from other ships.
	if(flagship && !flagship->IsDestroyed() && Preferences::Has("Highlight player's flagship"))
	{
		highlightSprite = flagship->GetSprite();
		highlightUnit = flagship->Unit() * zoom;
		highlightFrame = flagship->GetFrame();
	}
	else
		highlightSprite = nullptr;

	// Any of the player's ships that are in system are assumed to have
	// landed along with the player.
	if(flagship && flagship->GetPlanet() && isActive)
		player.SetPlanet(flagship->GetPlanet());

	const System *currentSystem = player.GetSystem();
	// Update this here, for thread safety.
	if(player.HasTravelPlan() && currentSystem == player.TravelPlan().back())
		player.PopTravel();
	// Check if the first step of the travel plan is valid.
	if(flagship && player.HasTravelPlan())
	{
		bool travelPlanIsValid = false;
		const System *system = player.TravelPlan().back();
		for(const StellarObject &object : flagship->GetSystem()->Objects())
			if(object.HasSprite() && object.HasValidPlanet() && object.GetPlanet()->IsWormhole()
				&& object.GetPlanet()->IsAccessible(flagship.get()) && player.HasVisited(*object.GetPlanet())
				&& player.HasVisited(*system))
			{
				const auto *wormhole = object.GetPlanet()->GetWormhole();
				if(&wormhole->WormholeDestination(*flagship->GetSystem()) != system)
					continue;

				travelPlanIsValid = true;
				break;
			}
		travelPlanIsValid |= flagship->JumpNavigation().CanJump(flagship->GetSystem(), system);
		if(!travelPlanIsValid)
		{
			if(flagship->GetTargetSystem() == player.TravelPlan().back())
				flagship->SetTargetSystem(nullptr);
			player.TravelPlan().clear();
		}
	}
	if(doFlash)
	{
		flash = .4;
		doFlash = false;
	}
	else if(flash)
		flash = max(0., flash * .99 - .002);

	targets.clear();

	// Update the player's ammo amounts.
	if(flagship)
		ammoDisplay.Update(*flagship);


	// Display escort information for all ships of the "Escort" government,
	// and all ships with the "escort" personality, except for fighters that
	// are not owned by the player.
	escorts.Clear();
	bool fleetIsJumping = (flagship && flagship->Commands().Has(Command::JUMP));
	for(const auto &it : ships)
		if(it->GetGovernment()->IsPlayer() || it->GetPersonality().IsEscort())
			if(!it->IsYours() && !it->CanBeCarried())
			{
				bool isSelected = (flagship && flagship->GetTargetShip() == it);
				escorts.Add(*it, it->GetSystem() == currentSystem, fleetIsJumping, isSelected);
			}
	for(const shared_ptr<Ship> &escort : player.Ships())
		if(!escort->IsParked() && escort != flagship && !escort->IsDestroyed())
		{
			// Check if this escort is selected.
			bool isSelected = false;
			for(const weak_ptr<Ship> &ptr : player.SelectedShips())
				if(ptr.lock() == escort)
				{
					isSelected = true;
					break;
				}
			escorts.Add(*escort, escort->GetSystem() == currentSystem, fleetIsJumping, isSelected);
		}

	statuses.clear();
	missileLabels.clear();
	if(isActive)
	{
		// Create the status overlays.
		CreateStatusOverlays();
		// Create missile overlays.
		if(Preferences::Has("Show missile overlays"))
			for(const Projectile &projectile : projectiles)
			{
				Point pos = projectile.Position() - center;
				if(projectile.MissileStrength() && projectile.GetGovernment()->IsEnemy()
						&& (pos.Length() < max(Screen::Width(), Screen::Height()) * .5 / zoom))
					missileLabels.emplace_back(AlertLabel(pos, projectile, flagship, zoom));
			}
		// Update the planet label positions.
		for(PlanetLabel &label : labels)
			label.Update(center, zoom);
	}

	if(flagship && flagship->IsOverheated())
		Messages::Add("Your ship has overheated.", Messages::Importance::Highest);

	// Clear the HUD information from the previous frame.
	info = Information();
	if(flagship && flagship->Hull())
	{
		Point shipFacingUnit(0., -1.);
		if(Preferences::Has("Rotate flagship in HUD"))
			shipFacingUnit = flagship->Facing().Unit();

		info.SetSprite("player sprite", flagship->GetSprite(), shipFacingUnit, flagship->GetFrame(step));
	}
	if(currentSystem)
		info.SetString("location", currentSystem->Name());
	info.SetString("date", player.GetDate().ToString());
	if(flagship)
	{
		// Have an alarm label flash up when enemy ships are in the system
		if(alarmTime && step / 20 % 2 && Preferences::DisplayVisualAlert())
			info.SetCondition("red alert");
		double fuelCap = flagship->Attributes().Get("fuel capacity");
		// If the flagship has a large amount of fuel, display a solid bar.
		// Otherwise, display a segment for every 100 units of fuel.
		if(fuelCap <= MAX_FUEL_DISPLAY)
			info.SetBar("fuel", flagship->Fuel(), fuelCap * .01);
		else
			info.SetBar("fuel", flagship->Fuel());
		info.SetBar("energy", flagship->Energy());
		double heat = flagship->Heat();
		info.SetBar("heat", min(1., heat));
		// If heat is above 100%, draw a second overlaid bar to indicate the
		// total heat level.
		if(heat > 1.)
			info.SetBar("overheat", min(1., heat - 1.));
		if(flagship->IsOverheated() && (step / 20) % 2)
			info.SetBar("overheat blink", min(1., heat));
		info.SetBar("shields", flagship->Shields());
		info.SetBar("hull", flagship->Hull(), 20.);
		info.SetBar("disabled hull", min(flagship->Hull(), flagship->DisabledHull()), 20.);
	}
	info.SetString("credits",
		Format::CreditString(player.Accounts().Credits()));
	bool isJumping = flagship && (flagship->Commands().Has(Command::JUMP) || flagship->IsEnteringHyperspace());
	if(flagship && flagship->GetTargetStellar() && !isJumping)
	{
		const StellarObject *object = flagship->GetTargetStellar();
		string navigationMode = flagship->Commands().Has(Command::LAND) ? "Landing on:" :
			object->GetPlanet() && object->GetPlanet()->CanLand(*flagship) ? "Can land on:" :
			"Cannot land on:";
		info.SetString("navigation mode", navigationMode);
		const string &name = object->Name();
		info.SetString("destination", name);

		targets.push_back({
			object->Position() - center,
			object->Facing(),
			object->Radius(),
			GetPlanetTargetPointerColor(*object->GetPlanet()),
			5});
	}
	else if(flagship && flagship->GetTargetSystem())
	{
		info.SetString("navigation mode", "Hyperspace:");
		if(player.HasVisited(*flagship->GetTargetSystem()))
			info.SetString("destination", flagship->GetTargetSystem()->Name());
		else
			info.SetString("destination", "unexplored system");
	}
	else
	{
		info.SetString("navigation mode", "Navigation:");
		info.SetString("destination", "no destination");
	}
	// Use the radar that was just populated. (The draw tick-tock has not
	// yet been toggled, but it will be at the end of this function.)
	shared_ptr<const Ship> target;
	shared_ptr<const Minable> targetAsteroid;
	targetVector = Point();
	if(flagship)
	{
		target = flagship->GetTargetShip();
		targetAsteroid = flagship->GetTargetAsteroid();
		// Record that the player knows this type of asteroid is available here.
		if(targetAsteroid)
			for(const auto &it : targetAsteroid->Payload())
				player.Harvest(it.first);
	}
	if(!target)
		targetSwizzle = -1;
	if(!target && !targetAsteroid)
		info.SetString("target name", "no target");
	else if(!target)
	{
		info.SetSprite("target sprite",
			targetAsteroid->GetSprite(),
			targetAsteroid->Facing().Unit(),
			targetAsteroid->GetFrame(step));
		info.SetString("target name", targetAsteroid->DisplayName() + " " + targetAsteroid->Noun());

		targetVector = targetAsteroid->Position() - center;

		if(flagship->Attributes().Get("tactical scan power"))
		{
			info.SetCondition("range display");
			info.SetBar("target hull", targetAsteroid->Hull(), 20.);
			int targetRange = round(targetAsteroid->Position().Distance(flagship->Position()));
			info.SetString("target range", to_string(targetRange));
		}
	}
	else
	{
		if(target->GetSystem() == player.GetSystem() && target->Cloaking() < 1.)
			targetUnit = target->Facing().Unit();
		info.SetSprite("target sprite", target->GetSprite(), targetUnit, target->GetFrame(step));
		info.SetString("target name", target->Name());
		info.SetString("target type", target->DisplayModelName());
		if(!target->GetGovernment())
			info.SetString("target government", "No Government");
		else
			info.SetString("target government", target->GetGovernment()->GetName());
		targetSwizzle = target->GetSwizzle();
		info.SetString("mission target", target->GetPersonality().IsTarget() ? "(mission target)" : "");

		int targetType = RadarType(*target, step);
		info.SetOutlineColor(GetTargetOutlineColor(targetType));
		if(target->GetSystem() == player.GetSystem() && target->IsTargetable())
		{
			info.SetBar("target shields", target->Shields());
			info.SetBar("target hull", target->Hull(), 20.);
			info.SetBar("target disabled hull", min(target->Hull(), target->DisabledHull()), 20.);

			// The target area will be a square, with sides proportional to the average
			// of the width and the height of the sprite.
			double size = (target->Width() + target->Height()) * .35;
			targets.push_back({
				target->Position() - center,
				Angle(45.) + target->Facing(),
				size,
				GetShipTargetPointerColor(targetType),
				4});

			targetVector = target->Position() - center;

			// Check if the target is close enough to show tactical information.
			double tacticalRange = 100. * sqrt(flagship->Attributes().Get("tactical scan power"));
			double targetRange = target->Position().Distance(flagship->Position());
			if(tacticalRange)
			{
				info.SetCondition("range display");
				info.SetString("target range", to_string(static_cast<int>(round(targetRange))));
			}
			// Actual tactical information requires a scrutable
			// target that is within the tactical scanner range.
			if((targetRange <= tacticalRange && !target->Attributes().Get("inscrutable"))
					|| (tacticalRange && target->IsYours()))
			{
				info.SetCondition("tactical display");
				info.SetString("target crew", to_string(target->Crew()));
				int fuel = round(target->Fuel() * target->Attributes().Get("fuel capacity"));
				info.SetString("target fuel", to_string(fuel));
				int energy = round(target->Energy() * target->Attributes().Get("energy capacity"));
				info.SetString("target energy", to_string(energy));
				int heat = round(100. * target->Heat());
				info.SetString("target heat", to_string(heat) + "%");
			}
		}
	}
	if(target && target->IsTargetable() && target->GetSystem() == currentSystem
		&& (flagship->CargoScanFraction() || flagship->OutfitScanFraction()))
	{
		double width = max(target->Width(), target->Height());
		Point pos = target->Position() - center;
		statuses.emplace_back(pos, flagship->OutfitScanFraction(), flagship->CargoScanFraction(),
			0., 10. + max(20., width * .5), 4, 1.f, Angle(pos).Degrees() + 180.);
	}
	// Handle any events that change the selected ships.
	if(groupSelect >= 0)
	{
		// This has to be done in Step() to avoid race conditions.
		if(hasControl)
			player.SetGroup(groupSelect);
		else
			player.SelectGroup(groupSelect, hasShift);
		groupSelect = -1;
	}
	if(doClickNextStep)
	{
		// If a click command is issued, always wait until the next step to act
		// on it, to avoid race conditions.
		doClick = true;
		doClickNextStep = false;
	}
	else
		doClick = false;

	if(doClick && !isRightClick)
	{
		if(uiClickBox.Dimensions())
			doClick = !ammoDisplay.Click(uiClickBox);
		else
			doClick = !ammoDisplay.Click(clickPoint, hasControl);
		doClick = doClick && !player.SelectShips(clickBox, hasShift);
		if(doClick)
		{
			const vector<const Ship *> &stack = escorts.Click(clickPoint);
			if(!stack.empty())
				doClick = !player.SelectShips(stack, hasShift);
			else
				clickPoint /= isRadarClick ? RADAR_SCALE : zoom;
		}
	}

	// Draw crosshairs on all the selected ships.
	for(const weak_ptr<Ship> &selected : player.SelectedShips())
	{
		shared_ptr<Ship> ship = selected.lock();
		if(ship && ship != target && !ship->IsParked() && ship->GetSystem() == player.GetSystem()
				&& !ship->IsDestroyed() && ship->Zoom() > 0.)
		{
			double size = (ship->Width() + ship->Height()) * .35;
			targets.push_back({
				ship->Position() - center,
				Angle(45.) + ship->Facing(),
				size,
				*GameData::Colors().Get("ship target pointer player"),
				4});
		}
	}

	// Draw crosshairs on any minables in range of the flagship's scanners.
	bool shouldShowAsteroidOverlay = Preferences::Has("Show asteroid scanner overlay");
	// Decide before looping whether or not to catalog asteroids. This
	// results in cataloging in-range asteroids roughly 3 times a second.
	bool shouldCatalogAsteroids = (!isAsteroidCatalogComplete && !Random::Int(20));
	if(shouldShowAsteroidOverlay || shouldCatalogAsteroids)
	{
		double scanRangeMetric = flagship ? 10000. * flagship->Attributes().Get("asteroid scan power") : 0.;
		if(flagship && scanRangeMetric && !flagship->IsHyperspacing())
		{
			bool scanComplete = true;
			for(const shared_ptr<Minable> &minable : asteroids.Minables())
			{
				Point offset = minable->Position() - center;
				// Use the squared length, as we used the squared scan range.
				bool inRange = offset.LengthSquared() <= scanRangeMetric;

				// Autocatalog asteroid: Record that the player knows this type of asteroid is available here.
				if(shouldCatalogAsteroids && !asteroidsScanned.count(minable->DisplayName()))
				{
					scanComplete = false;
					if(!Random::Int(10) && inRange)
					{
						asteroidsScanned.insert(minable->DisplayName());
						for(const auto &it : minable->Payload())
							player.Harvest(it.first);
					}
				}

				if(!shouldShowAsteroidOverlay || !inRange || flagship->GetTargetAsteroid() == minable)
					continue;

				targets.push_back({
					offset,
					minable->Facing(),
					.8 * minable->Radius(),
					GetMinablePointerColor(false),
					3
				});
			}
			if(shouldCatalogAsteroids && scanComplete)
				isAsteroidCatalogComplete = true;
		}
	}
	const auto targetAsteroidPtr = flagship ? flagship->GetTargetAsteroid() : nullptr;
	if(targetAsteroidPtr && !flagship->IsHyperspacing())
		targets.push_back({
			targetAsteroidPtr->Position() - center,
			targetAsteroidPtr->Facing(),
			.8 * targetAsteroidPtr->Radius(),
			GetMinablePointerColor(true),
			3
		});
}



// Begin the next step of calculations.
void Engine::Go()
{
<<<<<<< HEAD
	++step;
	calcTickTock = !calcTickTock;
	queue.Run([this] { CalculateStep(); });
=======
	{
		unique_lock<mutex> lock(swapMutex);
		++step;
		currentCalcBuffer = currentCalcBuffer ? 0 : 1;
		hasFinishedCalculating = false;
	}
	condition.notify_all();
>>>>>>> b9847609
}



// Give a command on behalf of the player, used for integration tests.
void Engine::GiveCommand(const Command &command)
{
	activeCommands.Set(command);
}



// Pass the list of game events to MainPanel for handling by the player, and any
// UI element generation.
list<ShipEvent> &Engine::Events()
{
	return events;
}



// Draw a frame.
void Engine::Draw() const
{
	GameData::Background().Draw(center, Preferences::Has("Render motion blur") ? centerVelocity : Point(),
		zoom, (player.Flagship() ? player.Flagship()->GetSystem() : player.GetSystem()));
	static const Set<Color> &colors = GameData::Colors();
	const Interface *hud = GameData::Interfaces().Get("hud");

	// Draw any active planet labels.
	if(Preferences::Has("Show planet labels"))
		for(const PlanetLabel &label : labels)
			label.Draw();

	draw[currentDrawBuffer].Draw();
	batchDraw[currentDrawBuffer].Draw();

	for(const auto &it : statuses)
	{
		static const Color color[14] = {
			*colors.Get("overlay flagship shields"),
			*colors.Get("overlay friendly shields"),
			*colors.Get("overlay hostile shields"),
			*colors.Get("overlay neutral shields"),
			*colors.Get("overlay outfit scan"),
			*colors.Get("overlay flagship hull"),
			*colors.Get("overlay friendly hull"),
			*colors.Get("overlay hostile hull"),
			*colors.Get("overlay neutral hull"),
			*colors.Get("overlay cargo scan"),
			*colors.Get("overlay flagship disabled"),
			*colors.Get("overlay friendly disabled"),
			*colors.Get("overlay hostile disabled"),
			*colors.Get("overlay neutral disabled")
		};
		Point pos = it.position * zoom;
		double radius = it.radius * zoom;
		if(it.outer > 0.)
			RingShader::Draw(pos, radius + 3., 1.5f, it.outer,
				Color::Multiply(it.alpha, color[it.type]), 0.f, it.angle);
		double dashes = (it.type >= 5) ? 0. : 20. * min<double>(1., zoom);
		if(it.inner > 0.)
			RingShader::Draw(pos, radius, 1.5f, it.inner,
				Color::Multiply(it.alpha, color[5 + it.type]), dashes, it.angle);
		if(it.disabled > 0.)
			RingShader::Draw(pos, radius, 1.5f, it.disabled,
				Color::Multiply(it.alpha, color[10 + it.type]), dashes, it.angle);
	}

	// Draw labels on missiles
	for(const AlertLabel &label : missileLabels)
		label.Draw();

	// Draw the flagship highlight, if any.
	if(highlightSprite)
	{
		Point size(highlightSprite->Width(), highlightSprite->Height());
		const Color &color = *colors.Get("flagship highlight");
		// The flagship is always in the dead center of the screen.
		OutlineShader::Draw(highlightSprite, Point(), size, color, highlightUnit, highlightFrame);
	}

	if(flash)
		FillShader::Fill(Point(), Point(Screen::Width(), Screen::Height()), Color(flash, flash));

	// Draw messages. Draw the most recent messages first, as some messages
	// may be wrapped onto multiple lines.
	const Font &font = FontSet::Get(14);
	const vector<Messages::Entry> &messages = Messages::Get(step);
	Rectangle messageBox = hud->GetBox("messages");
	WrappedText messageLine(font);
	messageLine.SetWrapWidth(messageBox.Width());
	messageLine.SetParagraphBreak(0.);
	Point messagePoint = Point(messageBox.Left(), messageBox.Bottom());
	for(auto it = messages.rbegin(); it != messages.rend(); ++it)
	{
		messageLine.Wrap(it->message);
		messagePoint.Y() -= messageLine.Height();
		if(messagePoint.Y() < messageBox.Top())
			break;
		float alpha = (it->step + 1000 - step) * .001f;
		const Color *color = nullptr;
		switch(it->importance)
		{
			case Messages::Importance::Highest:
				color = GameData::Colors().Find("message importance highest");
				break;
			case Messages::Importance::High:
				color = GameData::Colors().Find("message importance high");
				break;
			case Messages::Importance::Info:
				color = GameData::Colors().Find("message importance info");
				break;
			case Messages::Importance::Low:
				color = GameData::Colors().Find("message importance low");
				break;
		}
		if(!color)
			color = GameData::Colors().Get("message importance default");
		messageLine.Draw(messagePoint, color->Additive(alpha));
	}

	// Draw crosshairs around anything that is targeted.
	for(const Target &target : targets)
	{
		Angle a = target.angle;
		Angle da(360. / target.count);

		PointerShader::Bind();
		for(int i = 0; i < target.count; ++i)
		{
			PointerShader::Add(target.center * zoom, a.Unit(), 12.f, 14.f, -target.radius * zoom, target.color);
			a += da;
		}
		PointerShader::Unbind();
	}

	// Draw the heads-up display.
	hud->Draw(info);
	if(hud->HasPoint("radar"))
	{
		radar[currentDrawBuffer].Draw(
			hud->GetPoint("radar"),
			RADAR_SCALE,
			hud->GetValue("radar radius"),
			hud->GetValue("radar pointer radius"));
	}
	if(hud->HasPoint("target") && targetVector.Length() > 20.)
	{
		Point center = hud->GetPoint("target");
		double radius = hud->GetValue("target radius");
		PointerShader::Draw(center, targetVector.Unit(), 10.f, 10.f, radius, Color(1.f));
	}

	// Draw the faction markers.
	if(targetSwizzle >= 0 && hud->HasPoint("faction markers"))
	{
		int width = font.Width(info.GetString("target government"));
		Point center = hud->GetPoint("faction markers");

		const Sprite *mark[2] = {SpriteSet::Get("ui/faction left"), SpriteSet::Get("ui/faction right")};
		// Round the x offsets to whole numbers so the icons are sharp.
		double dx[2] = {(width + mark[0]->Width() + 1) / -2, (width + mark[1]->Width() + 1) / 2};
		for(int i = 0; i < 2; ++i)
			SpriteShader::Draw(mark[i], center + Point(dx[i], 0.), 1., targetSwizzle);
	}
	if(jumpCount && Preferences::Has("Show mini-map"))
		MapPanel::DrawMiniMap(player, .5f * min(1.f, jumpCount / 30.f), jumpInProgress, step);

	// Draw ammo status.
	double ammoIconWidth = hud->GetValue("ammo icon width");
	double ammoIconHeight = hud->GetValue("ammo icon height");
	ammoDisplay.Draw(hud->GetBox("ammo"), Point(ammoIconWidth, ammoIconHeight));

	// Draw escort status.
	escorts.Draw(hud->GetBox("escorts"));

	if(Preferences::Has("Show CPU / GPU load"))
	{
		string loadString = to_string(lround(load * 100.)) + "% CPU";
		Color color = *colors.Get("medium");
		font.Draw(loadString,
			Point(-10 - font.Width(loadString), Screen::Height() * -.5 + 5.), color);
	}
}



// Select the object the player clicked on.
void Engine::Click(const Point &from, const Point &to, bool hasShift, bool hasControl)
{
	// First, see if this is a click on an escort icon.
	doClickNextStep = true;
	this->hasShift = hasShift;
	this->hasControl = hasControl;
	isRightClick = false;

	// Determine if the left-click was within the radar display.
	const Interface *hud = GameData::Interfaces().Get("hud");
	Point radarCenter = hud->GetPoint("radar");
	double radarRadius = hud->GetValue("radar radius");
	if(Preferences::Has("Clickable radar display") && (from - radarCenter).Length() <= radarRadius)
		isRadarClick = true;
	else
		isRadarClick = false;

	clickPoint = isRadarClick ? from - radarCenter : from;
	uiClickBox = Rectangle::WithCorners(from, to);
	if(isRadarClick)
		clickBox = Rectangle::WithCorners(
			(from - radarCenter) / RADAR_SCALE + center,
			(to - radarCenter) / RADAR_SCALE + center);
	else
		clickBox = Rectangle::WithCorners(from / zoom + center, to / zoom + center);
}



void Engine::RClick(const Point &point)
{
	doClickNextStep = true;
	hasShift = false;
	isRightClick = true;

	// Determine if the right-click was within the radar display, and if so, rescale.
	const Interface *hud = GameData::Interfaces().Get("hud");
	Point radarCenter = hud->GetPoint("radar");
	double radarRadius = hud->GetValue("radar radius");
	if(Preferences::Has("Clickable radar display") && (point - radarCenter).Length() <= radarRadius)
		clickPoint = (point - radarCenter) / RADAR_SCALE;
	else
		clickPoint = point / zoom;
}



void Engine::SelectGroup(int group, bool hasShift, bool hasControl)
{
	groupSelect = group;
	this->hasShift = hasShift;
	this->hasControl = hasControl;
}



// Break targeting on all projectiles between the player and the given
// government; gov projectiles stop targeting the player and player's
// projectiles stop targeting gov.
void Engine::BreakTargeting(const Government *gov)
{
	const Government *playerGov = GameData::PlayerGovernment();
	for(Projectile &projectile : projectiles)
	{
		const Government *projectileGov = projectile.GetGovernment();
		const Government *targetGov = projectile.TargetGovernment();
		if((projectileGov == playerGov && targetGov == gov)
			|| (projectileGov == gov && targetGov == playerGov))
			projectile.BreakTarget();
	}
}



void Engine::EnterSystem()
{
	ai.Clean();

	Ship *flagship = player.Flagship();
	if(!flagship)
		return;

	doEnter = true;
	doEnterLabels = true;
	player.IncrementDate();
	const Date &today = player.GetDate();

	const System *system = flagship->GetSystem();
	Audio::PlayMusic(system->MusicName());
	GameData::SetHaze(system->Haze(), false);

	Messages::Add("Entering the " + system->Name() + " system on "
		+ today.ToString() + (system->IsInhabited(flagship) ?
			"." : ". No inhabited planets detected."), Messages::Importance::High);

	// Preload landscapes and determine if the player used a wormhole.
	// (It is allowed for a wormhole's exit point to have no sprite.)
	const StellarObject *usedWormhole = nullptr;
	for(const StellarObject &object : system->Objects())
		if(object.HasValidPlanet())
		{
			GameData::Preload(queue, object.GetPlanet()->Landscape());
			if(object.GetPlanet()->IsWormhole() && !usedWormhole
					&& flagship->Position().Distance(object.Position()) < 1.)
				usedWormhole = &object;
		}

	// Advance the positions of every StellarObject and update politics.
	// Remove expired bribes, clearance, and grace periods from past fines.
	GameData::SetDate(today);
	GameData::StepEconomy();
	// SetDate() clears any bribes from yesterday, so restore any auto-clearance.
	for(const Mission &mission : player.Missions())
		if(mission.ClearanceMessage() == "auto")
		{
			mission.Destination()->Bribe(mission.HasFullClearance());
			for(const Planet *planet : mission.Stopovers())
				planet->Bribe(mission.HasFullClearance());
		}

	if(usedWormhole)
	{
		// If ships use a wormhole, they are emitted from its center in
		// its destination system. Player travel causes a date change,
		// thus the wormhole's new position should be used.
		flagship->SetPosition(usedWormhole->Position());
		if(player.HasTravelPlan())
		{
			// Wormhole travel generally invalidates travel plans
			// unless it was planned. For valid travel plans, the
			// next system will be this system, or accessible.
			const System *to = player.TravelPlan().back();
			if(system != to && !flagship->JumpNavigation().JumpFuel(to))
				player.TravelPlan().clear();
		}
	}

	asteroids.Clear();
	for(const System::Asteroid &a : system->Asteroids())
	{
		// Check whether this is a minable or an ordinary asteroid.
		if(a.Type())
			asteroids.Add(a.Type(), a.Count(), a.Energy(), system->AsteroidBelts());
		else
			asteroids.Add(a.Name(), a.Count(), a.Energy());
	}
	asteroidsScanned.clear();
	isAsteroidCatalogComplete = false;

	// Clear any active weather events
	activeWeather.clear();
	// Place five seconds worth of fleets and weather events. Check for
	// undefined fleets by not trying to create anything with no
	// government set.
	for(int i = 0; i < 5; ++i)
	{
		for(const auto &fleet : system->Fleets())
			if(fleet.Get()->GetGovernment() && Random::Int(fleet.Period()) < 60)
				fleet.Get()->Place(*system, newShips);

		auto CreateWeather = [this](const RandomEvent<Hazard> &hazard, Point origin)
		{
			if(hazard.Get()->IsValid() && Random::Int(hazard.Period()) < 60)
			{
				const Hazard *weather = hazard.Get();
				int hazardLifetime = weather->RandomDuration();
				// Elapse this weather event by a random amount of time.
				int elapsedLifetime = hazardLifetime - Random::Int(hazardLifetime + 1);
				activeWeather.emplace_back(weather, hazardLifetime, elapsedLifetime, weather->RandomStrength(), origin);
			}
		};
		for(const auto &hazard : system->Hazards())
			CreateWeather(hazard, Point());
		for(const auto &stellar : system->Objects())
			for(const auto &hazard : stellar.Hazards())
				CreateWeather(hazard, stellar.Position());
	}

	for(const auto &raidFleet : system->RaidFleets())
	{
		double attraction = player.RaidFleetAttraction(raidFleet, system);
		if(attraction > 0.)
			for(int i = 0; i < 10; ++i)
				if(Random::Real() < attraction)
				{
					raidFleet.GetFleet()->Place(*system, newShips);
					Messages::Add("Your fleet has attracted the interest of a "
							+ raidFleet.GetFleet()->GetGovernment()->GetName() + " raiding party.",
							Messages::Importance::Highest);
				}
	}

	grudge.clear();

	projectiles.clear();
	visuals.clear();
	flotsam.clear();
	// Cancel any projectiles, visuals, or flotsam created by ships this step.
	newProjectiles.clear();
	newVisuals.clear();
	newFlotsam.clear();

	// Help message for new players. Show this message for the first four days,
	// since the new player ships can make at most four jumps before landing.
	if(today <= player.StartData().GetDate() + 4)
	{
		Messages::Add(GameData::HelpMessage("basics 1"), Messages::Importance::High);
		Messages::Add(GameData::HelpMessage("basics 2"), Messages::Importance::High);
	}
}



void Engine::CalculateStep()
{
	FrameTimer loadTimer;

	// If there is a pending zoom update then use it
	// because the zoom will get updated in the main thread
	// as soon as the calculation thread is finished.
	const double zoom = nextZoom ? nextZoom : this->zoom;

	// Clear the list of objects to draw.
	draw[currentCalcBuffer].Clear(step, zoom);
	batchDraw[currentCalcBuffer].Clear(step, zoom);
	radar[currentCalcBuffer].Clear();

	if(!player.GetSystem())
		return;

	// Handle the mouse input of the mouse navigation
	HandleMouseInput(activeCommands);
	// Now, all the ships must decide what they are doing next.
	ai.Step(activeCommands);

	// Clear the active players commands, they are all processed at this point.
	activeCommands.Clear();

	// Perform actions for all the game objects. In general this is ordered from
	// bottom to top of the draw stack, but in some cases one object type must
	// "act" before another does.

	// The only action stellar objects perform is to launch defense fleets.
	const System *playerSystem = player.GetSystem();
	for(const StellarObject &object : playerSystem->Objects())
		if(object.HasValidPlanet())
			object.GetPlanet()->DeployDefense(newShips);

	// Keep track of the flagship to see if it jumps or enters a wormhole this turn.
	const Ship *flagship = player.Flagship();
	bool wasHyperspacing = (flagship && flagship->IsEnteringHyperspace());
	// Move all the ships.
	for(const shared_ptr<Ship> &it : ships)
		MoveShip(it);
	// If the flagship just began jumping, play the appropriate sound.
	if(!wasHyperspacing && flagship && flagship->IsEnteringHyperspace())
	{
		bool isJumping = flagship->IsUsingJumpDrive();
		const map<const Sound *, int> &jumpSounds = isJumping
			? flagship->Attributes().JumpSounds() : flagship->Attributes().HyperSounds();
		if(jumpSounds.empty())
			Audio::Play(Audio::Get(isJumping ? "jump drive" : "hyperdrive"));
		else
			for(const auto &sound : jumpSounds)
				Audio::Play(sound.first);
	}
	// Check if the flagship just entered a new system.
	if(flagship && playerSystem != flagship->GetSystem())
	{
		bool wormholeEntry = false;
		// Wormhole travel: mark the wormhole "planet" as visited.
		if(!wasHyperspacing)
			for(const auto &it : playerSystem->Objects())
				if(it.HasValidPlanet() && it.GetPlanet()->IsWormhole() &&
						&it.GetPlanet()->GetWormhole()->WormholeDestination(*playerSystem) == flagship->GetSystem())
				{
					wormholeEntry = true;
					player.Visit(*it.GetPlanet());
				}

		player.SetSystemEntry(wormholeEntry ? SystemEntry::WORMHOLE :
			flagship->IsUsingJumpDrive() ? SystemEntry::JUMP :
			SystemEntry::HYPERDRIVE);
		doFlash = Preferences::Has("Show hyperspace flash");
		playerSystem = flagship->GetSystem();
		player.SetSystem(*playerSystem);
		EnterSystem();
	}
	Prune(ships);

	// Move the asteroids. This must be done before collision detection. Minables
	// may create visuals or flotsam.
	asteroids.Step(newVisuals, newFlotsam, step);

	// Move the flotsam. This must happen after the ships move, because flotsam
	// checks if any ship has picked it up.
	for(const shared_ptr<Flotsam> &it : flotsam)
		it->Move(newVisuals);
	Prune(flotsam);

	// Move the projectiles.
	for(Projectile &projectile : projectiles)
		projectile.Move(newVisuals, newProjectiles);
	Prune(projectiles);

	// Step the weather.
	for(Weather &weather : activeWeather)
		weather.Step(newVisuals, flagship ? flagship->Position() : center);
	Prune(activeWeather);

	// Move the visuals.
	for(Visual &visual : visuals)
		visual.Move();
	Prune(visuals);

	// Perform various minor actions.
	SpawnFleets();
	SpawnPersons();
	GenerateWeather();
	SendHails();
	HandleMouseClicks();

	// Now, take the new objects that were generated this step and splice them
	// on to the ends of the respective lists of objects. These new objects will
	// be drawn this step (and the projectiles will participate in collision
	// detection) but they should not be moved, which is why we put off adding
	// them to the lists until now.
	ships.splice(ships.end(), newShips);
	Append(projectiles, newProjectiles);
	flotsam.splice(flotsam.end(), newFlotsam);
	Append(visuals, newVisuals);

	// Decrement the count of how long it's been since a ship last asked for help.
	if(grudgeTime)
		--grudgeTime;

	// Populate the collision detection lookup sets.
	FillCollisionSets();

	// Perform collision detection.
	for(Projectile &projectile : projectiles)
		DoCollisions(projectile);
	// Now that collision detection is done, clear the cache of ships with anti-
	// missile systems ready to fire.
	hasAntiMissile.clear();

	// Damage ships from any active weather events.
	for(Weather &weather : activeWeather)
		DoWeather(weather);

	// Check for flotsam collection (collisions with ships).
	for(const shared_ptr<Flotsam> &it : flotsam)
		DoCollection(*it);

	// Check for ship scanning.
	for(const shared_ptr<Ship> &it : ships)
		DoScanning(it);

	// Draw the objects. Start by figuring out where the view should be centered:
	Point newCenter = center;
	Point newCenterVelocity;
	if(flagship)
	{
		newCenter = flagship->Center();
		newCenterVelocity = flagship->Velocity();
	}
	draw[currentCalcBuffer].SetCenter(newCenter, newCenterVelocity);
	batchDraw[currentCalcBuffer].SetCenter(newCenter);
	radar[currentCalcBuffer].SetCenter(newCenter);

	// Populate the radar.
	FillRadar();

	// Draw the planets.
	for(const StellarObject &object : playerSystem->Objects())
		if(object.HasSprite())
		{
			// Don't apply motion blur to very large planets and stars.
			if(object.Width() >= 280.)
				draw[currentCalcBuffer].AddUnblurred(object);
			else
				draw[currentCalcBuffer].Add(object);
		}
	// Draw the asteroids and minables.
	asteroids.Draw(draw[currentCalcBuffer], newCenter, zoom);
	// Draw the flotsam.
	for(const shared_ptr<Flotsam> &it : flotsam)
		draw[currentCalcBuffer].Add(*it);
	// Draw the ships. Skip the flagship, then draw it on top of all the others.
	bool showFlagship = false;
	for(const shared_ptr<Ship> &ship : ships)
		if(ship->GetSystem() == playerSystem && ship->HasSprite())
		{
			if(ship.get() != flagship)
			{
				DrawShipSprites(*ship);
				if(ship->IsThrusting() && !ship->EnginePoints().empty())
				{
					for(const auto &it : ship->Attributes().FlareSounds())
						Audio::Play(it.first, ship->Position());
				}
				else if(ship->IsReversing() && !ship->ReverseEnginePoints().empty())
				{
					for(const auto &it : ship->Attributes().ReverseFlareSounds())
						Audio::Play(it.first, ship->Position());
				}
				if(ship->IsSteering() && !ship->SteeringEnginePoints().empty())
				{
					for(const auto &it : ship->Attributes().SteeringFlareSounds())
						Audio::Play(it.first, ship->Position());
				}
			}
			else
				showFlagship = true;
		}

	if(flagship && showFlagship)
	{
		DrawShipSprites(*flagship);
		if(flagship->IsThrusting() && !flagship->EnginePoints().empty())
		{
			for(const auto &it : flagship->Attributes().FlareSounds())
				Audio::Play(it.first);
		}
		else if(flagship->IsReversing() && !flagship->ReverseEnginePoints().empty())
		{
			for(const auto &it : flagship->Attributes().ReverseFlareSounds())
				Audio::Play(it.first);
		}
		if(flagship->IsSteering() && !flagship->SteeringEnginePoints().empty())
		{
			for(const auto &it : flagship->Attributes().SteeringFlareSounds())
				Audio::Play(it.first);
		}
	}
	// Draw the projectiles.
	for(const Projectile &projectile : projectiles)
		batchDraw[currentCalcBuffer].Add(projectile, projectile.Clip());
	// Draw the visuals.
	for(const Visual &visual : visuals)
		batchDraw[currentCalcBuffer].AddVisual(visual);

	// Keep track of how much of the CPU time we are using.
	loadSum += loadTimer.Time();
	if(++loadCount == 60)
	{
		load = loadSum;
		loadSum = 0.;
		loadCount = 0;
	}
}



// Move a ship. Also determine if the ship should generate hyperspace sounds or
// boarding events, fire weapons, and launch fighters.
void Engine::MoveShip(const shared_ptr<Ship> &ship)
{
	// Various actions a ship could have taken last frame may have impacted the accuracy of cached values.
	// Therefore, determine with any information needs recalculated and cache it.
	ship->UpdateCaches();

	const Ship *flagship = player.Flagship();

	bool isJump = ship->IsUsingJumpDrive();
	bool wasHere = (flagship && ship->GetSystem() == flagship->GetSystem());
	bool wasHyperspacing = ship->IsHyperspacing();
	bool wasDisabled = ship->IsDisabled();
	// Give the ship the list of visuals so that it can draw explosions,
	// ion sparks, jump drive flashes, etc.
	ship->Move(newVisuals, newFlotsam);
	if(ship->IsDisabled() && !wasDisabled)
		eventQueue.emplace_back(nullptr, ship, ShipEvent::DISABLE);
	// Bail out if the ship just died.
	if(ship->ShouldBeRemoved())
	{
		// Make sure this ship's destruction was recorded, even if it died from
		// self-destruct.
		if(ship->IsDestroyed())
		{
			eventQueue.emplace_back(nullptr, ship, ShipEvent::DESTROY);
			// Any still-docked ships' destruction must be recorded as well.
			for(const auto &bay : ship->Bays())
				if(bay.ship)
					eventQueue.emplace_back(nullptr, bay.ship, ShipEvent::DESTROY);
		}
		return;
	}

	// Check if we need to play sounds for a ship jumping in or out of
	// the system. Make no sound if it entered via wormhole.
	if(ship.get() != flagship && ship->Zoom() == 1.)
	{
		// The position from where sounds will be played.
		Point position = ship->Position();
		// Did this ship just begin hyperspacing?
		if(wasHere && !wasHyperspacing && ship->IsHyperspacing())
		{
			const map<const Sound *, int> &jumpSounds = isJump
				? ship->Attributes().JumpOutSounds() : ship->Attributes().HyperOutSounds();
			if(jumpSounds.empty())
				Audio::Play(Audio::Get(isJump ? "jump out" : "hyperdrive out"), position);
			else
				for(const auto &sound : jumpSounds)
					Audio::Play(sound.first, position);
		}

		// Did this ship just jump into the player's system?
		if(!wasHere && flagship && ship->GetSystem() == flagship->GetSystem())
		{
			const map<const Sound *, int> &jumpSounds = isJump
				? ship->Attributes().JumpInSounds() : ship->Attributes().HyperInSounds();
			if(jumpSounds.empty())
				Audio::Play(Audio::Get(isJump ? "jump in" : "hyperdrive in"), position);
			else
				for(const auto &sound : jumpSounds)
					Audio::Play(sound.first, position);
		}
	}

	// Boarding:
	bool autoPlunder = !ship->IsYours();
	// The player should not become a docked passenger on some other ship, but AI ships may.
	bool nonDocker = ship.get() == flagship;
	shared_ptr<Ship> victim = ship->Board(autoPlunder, nonDocker);
	if(victim)
		eventQueue.emplace_back(ship, victim,
			ship->GetGovernment()->IsEnemy(victim->GetGovernment()) ?
				ShipEvent::BOARD : ShipEvent::ASSIST);

	// The remaining actions can only be performed by ships in the current system.
	if(ship->GetSystem() != player.GetSystem())
		return;

	// Launch fighters.
	ship->Launch(newShips, newVisuals);

	// Fire weapons. If this returns true the ship has at least one anti-missile
	// system ready to fire.
	if(ship->Fire(newProjectiles, newVisuals))
		hasAntiMissile.push_back(ship.get());
}



// Populate the ship collision detection set for projectile & flotsam computations.
void Engine::FillCollisionSets()
{
	shipCollisions.Clear(step);
	for(const shared_ptr<Ship> &it : ships)
		if(it->GetSystem() == player.GetSystem() && it->Zoom() == 1.)
			shipCollisions.Add(*it);

	// Get the ship collision set ready to query.
	shipCollisions.Finish();
}



// Spawn NPC (both mission and "regular") ships into the player's universe. Non-
// mission NPCs are only spawned in or adjacent to the player's system.
void Engine::SpawnFleets()
{
	// If the player has a pending boarding mission, spawn its NPCs.
	if(player.ActiveBoardingMission())
	{
		Place(player.ActiveBoardingMission()->NPCs(), player.FlagshipPtr());
		player.ClearActiveBoardingMission();
	}

	// Non-mission NPCs spawn at random intervals in neighboring systems,
	// or coming from planets in the current one.
	for(const auto &fleet : player.GetSystem()->Fleets())
		if(!Random::Int(fleet.Period()))
		{
			const Government *gov = fleet.Get()->GetGovernment();
			if(!gov)
				continue;

			// Don't spawn a fleet if its allies in-system already far outnumber
			// its enemies. This is to avoid having a system get mobbed with
			// massive numbers of "reinforcements" during a battle.
			int64_t enemyStrength = ai.EnemyStrength(gov);
			if(enemyStrength && ai.AllyStrength(gov) > 2 * enemyStrength)
				continue;

			fleet.Get()->Enter(*player.GetSystem(), newShips);
		}
}



// At random intervals, create new special "persons" who enter the current system.
void Engine::SpawnPersons()
{
	if(Random::Int(GameData::GetGamerules().PersonSpawnPeriod()) || player.GetSystem()->Links().empty())
		return;

	// Loop through all persons once to see if there are any who can enter
	// this system.
	int sum = 0;
	for(const auto &it : GameData::Persons())
		sum += it.second.Frequency(player.GetSystem());
	// Bail out if there are no eligible persons.
	if(!sum)
		return;

	// Although an attempt to spawn a person is made every 10 minutes on average,
	// that attempt can still fail due to an added weight for no person to spawn.
	sum = Random::Int(sum + GameData::GetGamerules().NoPersonSpawnWeight());
	for(const auto &it : GameData::Persons())
	{
		const Person &person = it.second;
		sum -= person.Frequency(player.GetSystem());
		if(sum < 0)
		{
			const System *source = nullptr;
			shared_ptr<Ship> parent;
			for(const shared_ptr<Ship> &ship : person.Ships())
			{
				ship->Recharge();
				if(ship->Name().empty())
					ship->SetName(it.first);
				ship->SetGovernment(person.GetGovernment());
				ship->SetPersonality(person.GetPersonality());
				ship->SetHailPhrase(person.GetHail());
				if(!parent)
					parent = ship;
				else
					ship->SetParent(parent);
				// Make sure all ships in a "person" definition enter from the
				// same source system.
				source = Fleet::Enter(*player.GetSystem(), *ship, source);
				newShips.push_back(ship);
			}

			break;
		}
	}
}



// Generate weather from the current system's hazards.
void Engine::GenerateWeather()
{
	auto CreateWeather = [this](const RandomEvent<Hazard> &hazard, Point origin)
	{
		if(hazard.Get()->IsValid() && !Random::Int(hazard.Period()))
		{
			const Hazard *weather = hazard.Get();
			// If a hazard has activated, generate a duration and strength of the
			// resulting weather and place it in the list of active weather.
			int duration = weather->RandomDuration();
			activeWeather.emplace_back(weather, duration, duration, weather->RandomStrength(), origin);
		}
	};
	// If this system has any hazards, see if any have activated this frame.
	for(const auto &hazard : player.GetSystem()->Hazards())
		CreateWeather(hazard, Point());
	for(const auto &stellar : player.GetSystem()->Objects())
		for(const auto &hazard : stellar.Hazards())
			CreateWeather(hazard, stellar.Position());
}



// At random intervals, have one of the ships in the game send you a hail.
void Engine::SendHails()
{
	if(Random::Int(600) || player.IsDead() || ships.empty())
		return;

	vector<shared_ptr<const Ship>> canSend;
	canSend.reserve(ships.size());

	// When deciding who will send a hail, only consider ships that can send hails.
	for(auto &it : ships)
		if(it && it->CanSendHail(player, true))
			canSend.push_back(it);

	if(canSend.empty())
		// No ships can send hails.
		return;

	// Randomly choose a ship to send the hail.
	unsigned i = Random::Int(canSend.size());
	shared_ptr<const Ship> source = canSend[i];

	// Generate a random hail message.
	SendMessage(source, source->GetHail(player.GetSubstitutions()));
}



// Handle any keyboard inputs for the engine. This is done in the main thread
// after all calculation threads are paused to avoid race conditions.
void Engine::HandleKeyboardInputs()
{
	Ship *flagship = player.Flagship();

	// Commands can't be issued if your flagship is dead.
	if(!flagship || flagship->IsDestroyed())
		return;

	// Determine which new keys were pressed by the player.
	Command oldHeld = keyHeld;
	keyHeld.ReadKeyboard();
	Command keyDown = keyHeld.AndNot(oldHeld);

	// Certain commands are always sent when the corresponding key is depressed.
	static const Command maneuveringCommands = Command::AFTERBURNER | Command::BACK |
		Command::FORWARD | Command::LEFT | Command::RIGHT;

	// Transfer all commands that need to be active as long as the corresponding key is pressed.
	activeCommands |= keyHeld.And(Command::PRIMARY | Command::SECONDARY | Command::SCAN |
		maneuveringCommands | Command::SHIFT | Command::MOUSE_TURNING_HOLD);

	// Certain commands (e.g. LAND, BOARD) are debounced, allowing the player to toggle between
	// navigable destinations in the system.
	static const Command debouncedCommands = Command::LAND | Command::BOARD;
	constexpr int keyCooldown = 60;
	++keyInterval;
	if(oldHeld.Has(debouncedCommands))
		keyInterval = 0;

	// If all previously-held maneuvering keys have been released,
	// restore any autopilot commands still being requested.
	if(!keyHeld.Has(maneuveringCommands) && oldHeld.Has(maneuveringCommands))
	{
		activeCommands |= keyHeld.And(Command::JUMP | Command::FLEET_JUMP | debouncedCommands);

		// Do not switch debounced targets when restoring autopilot.
		keyInterval = keyCooldown;
	}

	// If holding JUMP or toggling a debounced command, also send WAIT. This prevents the jump from
	// starting (e.g. while escorts are aligning), or switches the associated debounced target.
	if(keyHeld.Has(Command::JUMP) || (keyInterval < keyCooldown && keyHeld.Has(debouncedCommands)))
		activeCommands |= Command::WAIT;

	// Transfer all newly pressed, unhandled keys to active commands.
	activeCommands |= keyDown;

	// Some commands are activated by combining SHIFT with a different key.
	if(keyHeld.Has(Command::SHIFT))
	{
		// Translate shift+BACK to a command to a STOP command to stop all movement of the flagship.
		// Translation is done here to allow the autopilot (which will execute the STOP-command) to
		// act on a single STOP command instead of the shift+BACK modifier.
		if(keyHeld.Has(Command::BACK))
		{
			activeCommands |= Command::STOP;
			activeCommands.Clear(Command::BACK);
		}
		else if(keyHeld.Has(Command::JUMP))
			activeCommands |= Command::FLEET_JUMP;
	}

	if(keyHeld.Has(Command::AUTOSTEER) && !activeCommands.Turn()
			&& !activeCommands.Has(Command::LAND | Command::JUMP | Command::BOARD | Command::STOP))
		activeCommands |= Command::AUTOSTEER;
}



// Handle any mouse clicks. This is done in the calculation thread rather than
// in the main UI thread to avoid race conditions.
void Engine::HandleMouseClicks()
{
	// Mouse clicks can't be issued if your flagship is dead.
	Ship *flagship = player.Flagship();
	if(!flagship)
		return;

	// Handle escort travel orders sent via the Map.
	if(player.HasEscortDestination())
	{
		auto moveTarget = player.GetEscortDestination();
		ai.IssueMoveTarget(moveTarget.second, moveTarget.first);
		player.SetEscortDestination();
	}

	// If there is no click event sent while the engine was active, bail out.
	if(!doClick)
		return;

	// Check for clicks on stellar objects. Only left clicks apply, and the
	// flagship must not be in the process of landing or taking off.
	bool clickedPlanet = false;
	const System *playerSystem = player.GetSystem();
	if(!isRightClick && flagship->Zoom() == 1.)
		for(const StellarObject &object : playerSystem->Objects())
			if(object.HasSprite() && object.HasValidPlanet())
			{
				// If the player clicked to land on a planet,
				// do so unless already landing elsewhere.
				Point position = object.Position() - center;
				const Planet *planet = object.GetPlanet();
				if(planet->IsAccessible(flagship) && (clickPoint - position).Length() < object.Radius())
				{
					if(&object == flagship->GetTargetStellar())
					{
						if(!planet->CanLand(*flagship))
							Messages::Add("The authorities on " + planet->Name()
									+ " refuse to let you land.", Messages::Importance::Highest);
						else
						{
							activeCommands |= Command::LAND;
							Messages::Add("Landing on " + planet->Name() + ".", Messages::Importance::High);
						}
					}
					else
						flagship->SetTargetStellar(&object);

					clickedPlanet = true;
				}
			}

	// Check for clicks on ships in this system.
	double clickRange = 50.;
	shared_ptr<Ship> clickTarget;
	for(shared_ptr<Ship> &ship : ships)
		if(ship->GetSystem() == playerSystem && &*ship != flagship && ship->IsTargetable())
		{
			Point position = ship->Position() - flagship->Position();
			const Mask &mask = ship->GetMask(step);
			double range = mask.Range(clickPoint - position, ship->Facing());
			if(range <= clickRange)
			{
				clickRange = range;
				clickTarget = ship;
				// If we've found an enemy within the click zone, favor
				// targeting it rather than any other ship. Otherwise, keep
				// checking for hits because another ship might be an enemy.
				if(!range && ship->GetGovernment()->IsEnemy())
					break;
			}
		}

	bool clickedAsteroid = false;
	if(clickTarget)
	{
		if(isRightClick)
			ai.IssueShipTarget(clickTarget);
		else
		{
			// Left click: has your flagship select or board the target.
			if(clickTarget == flagship->GetTargetShip())
				activeCommands |= Command::BOARD;
			else
			{
				flagship->SetTargetShip(clickTarget);
				if(clickTarget->IsYours())
					player.SelectShip(clickTarget.get(), hasShift);
			}
		}
	}
	else if(flagship->Attributes().Get("asteroid scan power"))
	{
		// If the click was not on any ship, check if it was on a minable.
		double scanRange = 100. * sqrt(flagship->Attributes().Get("asteroid scan power"));
		for(const shared_ptr<Minable> &minable : asteroids.Minables())
		{
			Point position = minable->Position() - flagship->Position();
			if(position.Length() > scanRange)
				continue;

			double range = clickPoint.Distance(position) - minable->Radius();
			if(range <= clickRange)
			{
				clickedAsteroid = true;
				clickRange = range;
				flagship->SetTargetAsteroid(minable);
				if(isRightClick)
					ai.IssueAsteroidTarget(minable);
			}
		}
	}
	if(isRightClick && !clickTarget && !clickedAsteroid && !isMouseTurningEnabled)
		ai.IssueMoveTarget(clickPoint + center, playerSystem);

	// Treat an "empty" click as a request to clear targets.
	if(!clickTarget && !isRightClick && !clickedAsteroid && !clickedPlanet)
		flagship->SetTargetShip(nullptr);
}



// Determines alternate mouse turning, setting player mouse angle, and right-click firing weapons.
void Engine::HandleMouseInput(Command &activeCommands)
{
	isMouseHoldEnabled = activeCommands.Has(Command::MOUSE_TURNING_HOLD);
	bool isMouseToggleEnabled = Preferences::Has("Control ship with mouse");

	// XOR mouse hold and mouse toggle. If mouse toggle is OFF, then mouse hold
	// will temporarily turn ON mouse control. If mouse toggle is ON, then mouse
	// hold will temporarily turn OFF mouse control.
	isMouseTurningEnabled = (isMouseHoldEnabled ^ isMouseToggleEnabled);
	if(!isMouseTurningEnabled)
		return;
	activeCommands.Set(Command::MOUSE_TURNING_HOLD);
	bool rightMouseButtonHeld = false;
	int mousePosX;
	int mousePosY;
	if((SDL_GetMouseState(&mousePosX, &mousePosY) & SDL_BUTTON_RMASK) != 0)
		rightMouseButtonHeld = true;
	double relX = mousePosX - Screen::RawWidth() / 2.0;
	double relY = mousePosY - Screen::RawHeight() / 2.0;
	ai.SetMousePosition(Point(relX, relY));

	// Activate firing command.
	if(isMouseTurningEnabled && rightMouseButtonHeld)
		activeCommands.Set(Command::PRIMARY);
}



// Perform collision detection. Note that unlike the preceding functions, this
// one adds any visuals that are created directly to the main visuals list. If
// this is multi-threaded in the future, that will need to change.
void Engine::DoCollisions(Projectile &projectile)
{
	// The asteroids can collide with projectiles, the same as any other
	// object. If the asteroid turns out to be closer than the ship, it
	// shields the ship (unless the projectile has a blast radius).
	Point hitVelocity;
	double closestHit = 1.;
	shared_ptr<Ship> hit;
	const Government *gov = projectile.GetGovernment();

	// If this "projectile" is a ship explosion, it always explodes.
	if(!gov)
		closestHit = 0.;
	else if(projectile.GetWeapon().IsPhasing() && projectile.Target())
	{
		// "Phasing" projectiles that have a target will never hit any other ship.
		shared_ptr<Ship> target = projectile.TargetPtr();
		if(target)
		{
			Point offset = projectile.Position() - target->Position();
			double range = target->GetMask(step).Collide(offset, projectile.Velocity(), target->Facing());
			if(range < 1.)
			{
				closestHit = range;
				hit = target;
			}
		}
	}
	else
	{
		// For weapons with a trigger radius, check if any detectable object will set it off.
		double triggerRadius = projectile.GetWeapon().TriggerRadius();
		if(triggerRadius)
			for(const Body *body : shipCollisions.Circle(projectile.Position(), triggerRadius))
				if(body == projectile.Target() || (gov->IsEnemy(body->GetGovernment())
						&& reinterpret_cast<const Ship *>(body)->Cloaking() < 1.))
				{
					closestHit = 0.;
					break;
				}

		// If nothing triggered the projectile, check for collisions with ships.
		if(closestHit > 0.)
		{
			Ship *ship = reinterpret_cast<Ship *>(shipCollisions.Line(projectile, &closestHit));
			if(ship)
			{
				hit = ship->shared_from_this();
				hitVelocity = ship->Velocity();
			}
		}
		// "Phasing" projectiles can pass through asteroids. For all other
		// projectiles, check if they've hit an asteroid that is closer than any
		// ship that they have hit.
		if(!projectile.GetWeapon().IsPhasing())
		{
			Body *asteroid = asteroids.Collide(projectile, &closestHit);
			if(asteroid)
			{
				hitVelocity = asteroid->Velocity();
				hit.reset();
			}
		}
	}

	// Check if the projectile hit something.
	if(closestHit < 1.)
	{
		// Create the explosion the given distance along the projectile's
		// motion path for this step.
		projectile.Explode(visuals, closestHit, hitVelocity);

		const DamageProfile damage(projectile.GetInfo());

		// If this projectile has a blast radius, find all ships within its
		// radius. Otherwise, only one is damaged.
		double blastRadius = projectile.GetWeapon().BlastRadius();
		bool isSafe = projectile.GetWeapon().IsSafe();
		if(blastRadius)
		{
			// Even friendly ships can be hit by the blast, unless it is a
			// "safe" weapon.
			Point hitPos = projectile.Position() + closestHit * projectile.Velocity();
			for(Body *body : shipCollisions.Circle(hitPos, blastRadius))
			{
				Ship *ship = reinterpret_cast<Ship *>(body);
				bool targeted = (projectile.Target() == ship);
				if(isSafe && !targeted && !gov->IsEnemy(ship->GetGovernment()))
					continue;

				// Only directly targeted ships get provoked by blast weapons.
				int eventType = ship->TakeDamage(visuals, damage.CalculateDamage(*ship, ship == hit.get()),
					targeted ? gov : nullptr);
				if(eventType)
					eventQueue.emplace_back(gov, ship->shared_from_this(), eventType);
			}
		}
		else if(hit)
		{
			int eventType = hit->TakeDamage(visuals, damage.CalculateDamage(*hit), gov);
			if(eventType)
				eventQueue.emplace_back(gov, hit, eventType);
		}

		if(hit)
			DoGrudge(hit, gov);
	}
	else if(projectile.MissileStrength())
	{
		// If the projectile did not hit anything, give the anti-missile systems
		// a chance to shoot it down.
		for(Ship *ship : hasAntiMissile)
			if(ship == projectile.Target() || gov->IsEnemy(ship->GetGovernment()))
				if(ship->FireAntiMissile(projectile, visuals))
				{
					projectile.Kill();
					break;
				}
	}
}



// Determine whether any active weather events have impacted the ships within
// the system. As with DoCollisions, this function adds visuals directly to
// the main visuals list.
void Engine::DoWeather(Weather &weather)
{
	weather.CalculateStrength();
	if(weather.HasWeapon() && !Random::Int(weather.Period()))
	{
		const Hazard *hazard = weather.GetHazard();
		const DamageProfile damage(weather.GetInfo());

		// Get all ship bodies that are touching a ring defined by the hazard's min
		// and max ranges at the hazard's origin. Any ship touching this ring takes
		// hazard damage.
		for(Body *body : (hazard->SystemWide() ? shipCollisions.All()
			: shipCollisions.Ring(weather.Origin(), hazard->MinRange(), hazard->MaxRange())))
		{
			Ship *hit = reinterpret_cast<Ship *>(body);
			hit->TakeDamage(visuals, damage.CalculateDamage(*hit), nullptr);
		}
	}
}



// Check if any ship collected the given flotsam.
void Engine::DoCollection(Flotsam &flotsam)
{
	// Check if any ship can pick up this flotsam. Cloaked ships cannot act.
	Ship *collector = nullptr;
	for(Body *body : shipCollisions.Circle(flotsam.Position(), 5.))
	{
		Ship *ship = reinterpret_cast<Ship *>(body);
		if(!ship->CannotAct() && ship->CanPickUp(flotsam))
		{
			collector = ship;
			break;
		}
	}
	if(!collector)
		return;

	// Checks for player FlotsamCollection setting
	if(collector->IsYours())
	{
		const auto flotsamSetting = Preferences::GetFlotsamCollection();
		if(flotsamSetting == Preferences::FlotsamCollection::OFF)
			return;
		if(collector == player.Flagship())
		{
			if(flotsamSetting == Preferences::FlotsamCollection::ESCORT)
				return;
		}
		else if(flotsamSetting == Preferences::FlotsamCollection::FLAGSHIP)
			return;
	}

	// Transfer cargo from the flotsam to the collector ship.
	int amount = flotsam.TransferTo(collector);
	// If the collector is not one of the player's ships, we can bail out now.
	if(!collector->IsYours())
		return;

	// One of your ships picked up this flotsam. Describe who it was.
	string name = (!collector->GetParent() ? "You" :
			"Your " + collector->Noun() + " \"" + collector->Name() + "\"") + " picked up ";
	// Describe what they collected from this flotsam.
	string commodity;
	string message;
	if(flotsam.OutfitType())
	{
		const Outfit *outfit = flotsam.OutfitType();
		if(outfit->Get("minable") > 0.)
		{
			commodity = outfit->DisplayName();
			player.Harvest(outfit);
		}
		else
			message = name + to_string(amount) + " "
				+ (amount == 1 ? outfit->DisplayName() : outfit->PluralName()) + ".";
	}
	else
		commodity = flotsam.CommodityType();

	// If an ordinary commodity or harvestable was collected, describe it in
	// terms of tons, not in terms of units.
	if(!commodity.empty())
	{
		double amountInTons = amount * flotsam.UnitSize();
		message = name + Format::CargoString(amountInTons, Format::LowerCase(commodity)) + ".";
	}

	// Unless something went wrong while forming the message, display it.
	if(!message.empty())
	{
		int free = collector->Cargo().Free();
		message += " (" + Format::CargoString(free, "free space") + " remaining.)";
		Messages::Add(message, Messages::Importance::High);
	}
}



// Scanning can't happen in the same loop as ship movement because it relies on
// all the ships already being in their final position for this step.
void Engine::DoScanning(const shared_ptr<Ship> &ship)
{
	int scan = ship->Scan(player);
	if(scan)
	{
		shared_ptr<Ship> target = ship->GetTargetShip();
		if(target && target->IsTargetable())
			eventQueue.emplace_back(ship, target, scan);
	}
}



// Fill in all the objects in the radar display.
void Engine::FillRadar()
{
	const Ship *flagship = player.Flagship();
	const System *playerSystem = player.GetSystem();

	// Add stellar objects.
	for(const StellarObject &object : playerSystem->Objects())
		if(object.HasSprite())
		{
			double r = max(2., object.Radius() * .03 + .5);
			radar[currentCalcBuffer].Add(object.RadarType(flagship), object.Position(), r, r - 1.);
		}

	// Add pointers for neighboring systems.
	if(flagship)
	{
		const System *targetSystem = flagship->GetTargetSystem();
		const set<const System *> &links = (flagship->JumpNavigation().HasJumpDrive()) ?
			playerSystem->JumpNeighbors(flagship->JumpNavigation().JumpRange()) : playerSystem->Links();
		for(const System *system : links)
			if(player.HasSeen(*system))
				radar[currentCalcBuffer].AddPointer(
					(system == targetSystem) ? Radar::SPECIAL : Radar::INACTIVE,
					system->Position() - playerSystem->Position());
	}

	// Add viewport brackets.
	if(!Preferences::Has("Disable viewport on radar"))
	{
		radar[currentCalcBuffer].AddViewportBoundary(Screen::TopLeft() / zoom);
		radar[currentCalcBuffer].AddViewportBoundary(Screen::TopRight() / zoom);
		radar[currentCalcBuffer].AddViewportBoundary(Screen::BottomLeft() / zoom);
		radar[currentCalcBuffer].AddViewportBoundary(Screen::BottomRight() / zoom);
	}

	// Add ships. Also check if hostile ships have newly appeared.
	bool hasHostiles = false;
	for(shared_ptr<Ship> &ship : ships)
		if(ship->GetSystem() == playerSystem)
		{
			// Do not show cloaked ships on the radar, except the player's ships.
			bool isYours = ship->IsYours();
			if(ship->Cloaking() >= 1. && !isYours)
				continue;

			// Figure out what radar color should be used for this ship.
			bool isYourTarget = (flagship && ship == flagship->GetTargetShip());
			int type = isYourTarget ? Radar::SPECIAL : RadarType(*ship, step);
			// Calculate how big the radar dot should be.
			double size = sqrt(ship->Width() + ship->Height()) * .14 + .5;

			radar[currentCalcBuffer].Add(type, ship->Position(), size);

			// Check if this is a hostile ship.
			hasHostiles |= (!ship->IsDisabled() && ship->GetGovernment()->IsEnemy()
				&& ship->GetTargetShip() && ship->GetTargetShip()->IsYours());
		}
	// If hostile ships have appeared, play the siren.
	if(alarmTime)
		--alarmTime;
	else if(hasHostiles && !hadHostiles)
	{
		if(Preferences::PlayAudioAlert())
			Audio::Play(Audio::Get("alarm"));
		alarmTime = 300;
		hadHostiles = true;
	}
	else if(!hasHostiles)
		hadHostiles = false;

	// Add projectiles that have a missile strength or homing.
	for(Projectile &projectile : projectiles)
	{
		if(projectile.MissileStrength())
		{
			bool isEnemy = projectile.GetGovernment() && projectile.GetGovernment()->IsEnemy();
			radar[currentCalcBuffer].Add(
				isEnemy ? Radar::SPECIAL : Radar::INACTIVE, projectile.Position(), 1.);
		}
		else if(projectile.GetWeapon().BlastRadius())
			radar[currentCalcBuffer].Add(Radar::SPECIAL, projectile.Position(), 1.8);
	}
}



// Each ship is drawn as an entire stack of sprites, including hardpoint sprites
// and engine flares and any fighters it is carrying externally.
void Engine::DrawShipSprites(const Ship &ship)
{
	bool hasFighters = ship.PositionFighters();
	double cloak = ship.Cloaking();
	bool drawCloaked = (cloak && ship.IsYours());
	auto &itemsToDraw = draw[currentCalcBuffer];
	auto drawObject = [&itemsToDraw, cloak, drawCloaked](const Body &body) -> void
	{
		// Draw cloaked/cloaking sprites swizzled red, and overlay this solid
		// sprite with an increasingly transparent "regular" sprite.
		if(drawCloaked)
			itemsToDraw.AddSwizzled(body, 27);
		itemsToDraw.Add(body, cloak);
	};

	if(hasFighters)
		for(const Ship::Bay &bay : ship.Bays())
			if(bay.side == Ship::Bay::UNDER && bay.ship)
				drawObject(*bay.ship);

	if(ship.IsThrusting() && !ship.EnginePoints().empty())
		DrawFlareSprites(ship, draw[currentCalcBuffer], ship.EnginePoints(),
			ship.Attributes().FlareSprites(), Ship::EnginePoint::UNDER);
	else if(ship.IsReversing() && !ship.ReverseEnginePoints().empty())
		DrawFlareSprites(ship, draw[currentCalcBuffer], ship.ReverseEnginePoints(),
			ship.Attributes().ReverseFlareSprites(), Ship::EnginePoint::UNDER);
	if(ship.IsSteering() && !ship.SteeringEnginePoints().empty())
		DrawFlareSprites(ship, draw[currentCalcBuffer], ship.SteeringEnginePoints(),
			ship.Attributes().SteeringFlareSprites(), Ship::EnginePoint::UNDER);

	auto drawHardpoint = [&drawObject, &ship](const Hardpoint &hardpoint) -> void
	{
		if(hardpoint.GetOutfit() && hardpoint.GetOutfit()->HardpointSprite().HasSprite())
		{
			Body body(
				hardpoint.GetOutfit()->HardpointSprite(),
				ship.Position() + ship.Zoom() * ship.Facing().Rotate(hardpoint.GetPoint()),
				ship.Velocity(),
				ship.Facing() + hardpoint.GetAngle(),
				ship.Zoom());
			drawObject(body);
		}
	};

	for(const Hardpoint &hardpoint : ship.Weapons())
		if(hardpoint.IsUnder())
			drawHardpoint(hardpoint);
	drawObject(ship);
	for(const Hardpoint &hardpoint : ship.Weapons())
		if(!hardpoint.IsUnder())
			drawHardpoint(hardpoint);

	if(ship.IsThrusting() && !ship.EnginePoints().empty())
		DrawFlareSprites(ship, draw[currentCalcBuffer], ship.EnginePoints(),
			ship.Attributes().FlareSprites(), Ship::EnginePoint::OVER);
	else if(ship.IsReversing() && !ship.ReverseEnginePoints().empty())
		DrawFlareSprites(ship, draw[currentCalcBuffer], ship.ReverseEnginePoints(),
			ship.Attributes().ReverseFlareSprites(), Ship::EnginePoint::OVER);
	if(ship.IsSteering() && !ship.SteeringEnginePoints().empty())
		DrawFlareSprites(ship, draw[currentCalcBuffer], ship.SteeringEnginePoints(),
			ship.Attributes().SteeringFlareSprites(), Ship::EnginePoint::OVER);

	if(hasFighters)
		for(const Ship::Bay &bay : ship.Bays())
			if(bay.side == Ship::Bay::OVER && bay.ship)
				drawObject(*bay.ship);
}



// If a ship just damaged another ship, update information on who has asked the
// player for assistance (and ask for assistance if appropriate).
void Engine::DoGrudge(const shared_ptr<Ship> &target, const Government *attacker)
{
	if(attacker->IsPlayer())
	{
		shared_ptr<const Ship> previous = grudge[target->GetGovernment()].lock();
		if(previous && previous->CanSendHail(player))
		{
			grudge[target->GetGovernment()].reset();
			SendMessage(previous, "Thank you for your assistance, Captain "
				+ player.LastName() + "!");
		}
		return;
	}
	if(grudgeTime)
		return;

	// Check who currently has a grudge against this government. Also check if
	// someone has already said "thank you" today.
	if(grudge.count(attacker))
	{
		shared_ptr<const Ship> previous = grudge[attacker].lock();
		// If the previous ship is destroyed, or was able to send a
		// "thank you" already, skip sending a new thanks.
		if(!previous || previous->CanSendHail(player))
			return;
	}

	// If an enemy of the player, or being attacked by those that are
	// not enemies of the player, do not request help.
	if(target->GetGovernment()->IsEnemy() || !attacker->IsEnemy())
		return;
	// Ensure that this attacked ship is able to send hails (e.g. not mute,
	// a player ship, automaton, shares a language with the player, etc.)
	if(!target || !target->CanSendHail(player))
		return;

	// No active ship has a grudge already against this government.
	// Check the relative strength of this ship and its attackers.
	double attackerStrength = 0.;
	int attackerCount = 0;
	for(const shared_ptr<Ship> &ship : ships)
		if(ship->GetGovernment() == attacker && ship->GetTargetShip() == target)
		{
			++attackerCount;
			attackerStrength += (ship->Shields() + ship->Hull()) * ship->Strength();
		}

	// Only ask for help if outmatched.
	double targetStrength = (target->Shields() + target->Hull()) * target->Strength();
	if(attackerStrength <= targetStrength)
		return;

	// Ask for help more frequently if the battle is very lopsided.
	double ratio = attackerStrength / targetStrength - 1.;
	if(Random::Real() * 10. > ratio)
		return;

	grudge[attacker] = target;
	grudgeTime = 120;
	string message;
	if(target->GetPersonality().IsDaring())
	{
		message = "Please assist us in destroying ";
		message += (attackerCount == 1 ? "this " : "these ");
		message += attacker->GetName();
		message += (attackerCount == 1 ? " ship." : " ships.");
	}
	else
	{
		message = "We are under attack by ";
		if(attackerCount == 1)
			message += "a ";
		message += attacker->GetName();
		message += (attackerCount == 1 ? " ship" : " ships");
		message += ". Please assist us!";
	}
	SendMessage(target, message);
}



void Engine::CreateStatusOverlays()
{
	const auto overlayAllSetting = Preferences::StatusOverlaysState(Preferences::OverlayType::ALL);

	if(overlayAllSetting == Preferences::OverlayState::OFF)
		return;

	const System *currentSystem = player.GetSystem();
	const auto flagship = player.FlagshipPtr();

	static const set<Preferences::OverlayType> overlayTypes = {
		Preferences::OverlayType::FLAGSHIP,
		Preferences::OverlayType::ESCORT,
		Preferences::OverlayType::ENEMY,
		Preferences::OverlayType::NEUTRAL
	};

	map<Preferences::OverlayType, Preferences::OverlayState> overlaySettings;

	for(const auto &it : overlayTypes)
		overlaySettings[it] = Preferences::StatusOverlaysState(it);

	for(const auto &it : ships)
	{
		if(!it->GetGovernment() || it->GetSystem() != currentSystem || it->Cloaking() == 1.)
			continue;
		// Don't show status for dead ships.
		if(it->IsDestroyed())
			continue;

		if(it == flagship)
			EmplaceStatusOverlay(it, overlaySettings[Preferences::OverlayType::FLAGSHIP], 0);
		else if(it->GetGovernment()->IsEnemy())
			EmplaceStatusOverlay(it, overlaySettings[Preferences::OverlayType::ENEMY], 2);
		else if(it->IsYours() || it->GetPersonality().IsEscort())
			EmplaceStatusOverlay(it, overlaySettings[Preferences::OverlayType::ESCORT], 1);
		else
			EmplaceStatusOverlay(it, overlaySettings[Preferences::OverlayType::NEUTRAL], 3);
	}
}



void Engine::EmplaceStatusOverlay(const shared_ptr<Ship> &it, Preferences::OverlayState overlaySetting, int type)
{
	if(overlaySetting == Preferences::OverlayState::OFF)
		return;

	if(overlaySetting == Preferences::OverlayState::DAMAGED && !it->IsDamaged())
		return;

	double width = min(it->Width(), it->Height());
	float alpha = 1.f;
	if(overlaySetting == Preferences::OverlayState::ON_HIT)
	{
		// The number of frames left where we start fading the overlay.
		static constexpr int FADE_STEPS = 10;

		const int t = it->DamageOverlayTimer();
		if(t >= FADE_STEPS)
			alpha = 1.f;
		else if(t > 0)
			alpha = static_cast<float>(t) / FADE_STEPS;
		else
			alpha = 0.f;
	}
	statuses.emplace_back(it->Position() - center, it->Shields(), it->Hull(),
		min(it->Hull(), it->DisabledHull()), max(20., width * .5), type, alpha);
}<|MERGE_RESOLUTION|>--- conflicted
+++ resolved
@@ -467,14 +467,8 @@
 // Wait for the previous calculations (if any) to be done.
 void Engine::Wait()
 {
-<<<<<<< HEAD
 	queue.Wait();
-	drawTickTock = calcTickTock;
-=======
-	unique_lock<mutex> lock(swapMutex);
-	condition.wait(lock, [this] { return hasFinishedCalculating; });
 	currentDrawBuffer = currentCalcBuffer;
->>>>>>> b9847609
 }
 
 
@@ -970,19 +964,9 @@
 // Begin the next step of calculations.
 void Engine::Go()
 {
-<<<<<<< HEAD
 	++step;
-	calcTickTock = !calcTickTock;
+	currentCalcBuffer = currentCalcBuffer ? 0 : 1;
 	queue.Run([this] { CalculateStep(); });
-=======
-	{
-		unique_lock<mutex> lock(swapMutex);
-		++step;
-		currentCalcBuffer = currentCalcBuffer ? 0 : 1;
-		hasFinishedCalculating = false;
-	}
-	condition.notify_all();
->>>>>>> b9847609
 }
 
 
