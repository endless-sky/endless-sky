--- conflicted
+++ resolved
@@ -155,13 +155,9 @@
 				|| ship->Cloaking() >= 1. || ship->GetPersonality().IsMute())
 			return false;
 
-<<<<<<< HEAD
-		// Ships that don't share a language with the player shouldn't send hails.
-=======
 		// Ships that don't share a language with the player shouldn't communicate normally.
 		// Only random event hails should work, and only if the government explicitly has
 		// untranslated hails. This is ensured by the allowUntranslated argument.
->>>>>>> 6349618f
 		if(!allowUntranslated && !gov->Language().empty() && !player.Conditions().Get("language: " + gov->Language()))
 			return false;
 
