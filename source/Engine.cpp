/* Engine.cpp
Copyright (c) 2014 by Michael Zahniser

Endless Sky is free software: you can redistribute it and/or modify it under the
terms of the GNU General Public License as published by the Free Software
Foundation, either version 3 of the License, or (at your option) any later version.

Endless Sky is distributed in the hope that it will be useful, but WITHOUT ANY
WARRANTY; without even the implied warranty of MERCHANTABILITY or FITNESS FOR A
PARTICULAR PURPOSE. See the GNU General Public License for more details.

You should have received a copy of the GNU General Public License along with
this program. If not, see <https://www.gnu.org/licenses/>.
*/

#include "Engine.h"

#include "AlertLabel.h"
#include "Audio.h"
#include "CategoryTypes.h"
#include "CoreStartData.h"
#include "DamageDealt.h"
#include "DamageProfile.h"
#include "Effect.h"
#include "FillShader.h"
#include "Fleet.h"
#include "Flotsam.h"
#include "text/Font.h"
#include "text/FontSet.h"
#include "text/Format.h"
#include "FrameTimer.h"
#include "GameData.h"
#include "Government.h"
#include "Hazard.h"
#include "Interface.h"
#include "Logger.h"
#include "MapPanel.h"
#include "Mask.h"
#include "Messages.h"
#include "Minable.h"
#include "Mission.h"
#include "NPC.h"
#include "OutlineShader.h"
#include "Person.h"
#include "pi.h"
#include "Planet.h"
#include "PlanetLabel.h"
#include "PlayerInfo.h"
#include "PointerShader.h"
#include "Politics.h"
#include "Preferences.h"
#include "Projectile.h"
#include "Random.h"
#include "RingShader.h"
#include "Screen.h"
#include "Ship.h"
#include "ShipEvent.h"
#include "ShipJumpNavigation.h"
#include "Sprite.h"
#include "SpriteSet.h"
#include "SpriteShader.h"
#include "StarField.h"
#include "StellarObject.h"
#include "System.h"
#include "SystemEntry.h"
#include "Test.h"
#include "TestContext.h"
#include "Visual.h"
#include "Weather.h"
#include "Wormhole.h"
#include "text/WrappedText.h"

#include <algorithm>
#include <cmath>
#include <string>

using namespace std;

namespace {
	int RadarType(const Ship &ship, int step)
	{
		if(ship.GetPersonality().IsTarget() && !ship.IsDestroyed())
		{
			// If a ship is a "target," double-blink it a few times per second.
			int count = (step / 6) % 7;
			if(count == 0 || count == 2)
				return Radar::BLINK;
		}
		if(ship.IsDisabled() || (ship.IsOverheated() && ((step / 20) % 2)))
			return Radar::INACTIVE;
		if(ship.IsYours() || (ship.GetPersonality().IsEscort() && !ship.GetGovernment()->IsEnemy()))
			return Radar::PLAYER;
		if(!ship.GetGovernment()->IsEnemy())
			return Radar::FRIENDLY;
		const auto &target = ship.GetTargetShip();
		if(target && target->IsYours())
			return Radar::HOSTILE;
		return Radar::UNFRIENDLY;
	}

	template <class Type>
	void Prune(vector<Type> &objects)
	{
		// First, erase any of the old objects that should be removed.
		typename vector<Type>::iterator in = objects.begin();
		while(in != objects.end() && !in->ShouldBeRemoved())
			++in;

		typename vector<Type>::iterator out = in;
		while(in != objects.end())
		{
			if(!in->ShouldBeRemoved())
				*out++ = std::move(*in);
			++in;
		}
		if(out != objects.end())
			objects.erase(out, objects.end());
	}

	template <class Type>
	void Prune(list<shared_ptr<Type>> &objects)
	{
		for(auto it = objects.begin(); it != objects.end(); )
		{
			if((*it)->ShouldBeRemoved())
				it = objects.erase(it);
			else
				++it;
		}
	}

	template <class Type>
	void Append(vector<Type> &objects, vector<Type> &added)
	{
		objects.insert(objects.end(), make_move_iterator(added.begin()), make_move_iterator(added.end()));
		added.clear();
	}


	// Author the given message from the given ship.
	void SendMessage(const shared_ptr<const Ship> &ship, const string &message)
	{
		if(message.empty())
			return;

		// If this ship has no name, show its model name instead.
		string tag;
		const string &gov = ship->GetGovernment()->GetName();
		if(!ship->Name().empty())
			tag = gov + " " + ship->Noun() + " \"" + ship->Name() + "\": ";
		else
			tag = ship->ModelName() + " (" + gov + "): ";

		Messages::Add(tag + message, Messages::Importance::High);
	}

	void DrawFlareSprites(const Ship &ship, DrawList &draw, const vector<Ship::EnginePoint> &enginePoints,
		const vector<pair<Body, int>> &flareSprites, uint8_t side)
	{
		for(const Ship::EnginePoint &point : enginePoints)
		{
			Point pos = ship.Facing().Rotate(point) * ship.Zoom() + ship.Position();
			// If multiple engines with the same flare are installed, draw up to
			// three copies of the flare sprite.
			for(const auto &it : flareSprites)
				if(point.side == side && (point.steering == Ship::EnginePoint::NONE
					|| (point.steering == Ship::EnginePoint::LEFT && ship.SteeringDirection() < 0.)
					|| (point.steering == Ship::EnginePoint::RIGHT && ship.SteeringDirection() > 0.)))
					for(int i = 0; i < it.second && i < 3; ++i)
					{
						Body sprite(it.first, pos, ship.Velocity(), ship.Facing() + point.facing, point.zoom);
						draw.Add(sprite, ship.Cloaking());
					}
		}
	}

	const double RADAR_SCALE = .025;
	const double MAX_FUEL_DISPLAY = 5000.;
}



Engine::Engine(PlayerInfo &player)
	: player(player), ai(ships, asteroids.Minables(), flotsam),
	ammoDisplay(player), shipCollisions(256u, 32u)
{
	zoom = Preferences::ViewZoom();

	// Start the thread for doing calculations.
	calcThread = thread(&Engine::ThreadEntryPoint, this);

	if(!player.IsLoaded() || !player.GetSystem())
		return;

	// Preload any landscapes for this system.
	for(const StellarObject &object : player.GetSystem()->Objects())
		if(object.HasSprite() && object.HasValidPlanet())
			GameData::Preload(object.GetPlanet()->Landscape());

	// Figure out what planet the player is landed on, if any.
	const StellarObject *object = player.GetStellarObject();
	if(object)
		center = object->Position();

	// Now we know the player's current position. Draw the planets.
	draw[calcTickTock].Clear(step, zoom);
	draw[calcTickTock].SetCenter(center);
	radar[calcTickTock].SetCenter(center);
	const Ship *flagship = player.Flagship();
	for(const StellarObject &object : player.GetSystem()->Objects())
		if(object.HasSprite())
		{
			draw[calcTickTock].Add(object);

			double r = max(2., object.Radius() * .03 + .5);
			radar[calcTickTock].Add(object.RadarType(flagship), object.Position(), r, r - 1.);
		}

	// Add all neighboring systems that the player has seen to the radar.
	const System *targetSystem = flagship ? flagship->GetTargetSystem() : nullptr;
	const set<const System *> &links = (flagship && flagship->JumpNavigation().HasJumpDrive()) ?
		player.GetSystem()->JumpNeighbors(flagship->JumpNavigation().JumpRange()) : player.GetSystem()->Links();
	for(const System *system : links)
		if(player.HasSeen(*system))
			radar[calcTickTock].AddPointer(
				(system == targetSystem) ? Radar::SPECIAL : Radar::INACTIVE,
				system->Position() - player.GetSystem()->Position());

	GameData::SetHaze(player.GetSystem()->Haze(), true);
}



Engine::~Engine()
{
	{
		unique_lock<mutex> lock(swapMutex);
		terminate = true;
	}
	condition.notify_all();
	calcThread.join();
}



void Engine::Place()
{
	ships.clear();
	ai.ClearOrders();

	player.SetSystemEntry(SystemEntry::TAKE_OFF);
	EnterSystem();

	// Add the player's flagship and escorts to the list of ships. The TakeOff()
	// code already took care of loading up fighters and assigning parents.
	for(const shared_ptr<Ship> &ship : player.Ships())
		if(!ship->IsParked() && ship->GetSystem())
			ships.push_back(ship);

	// Add NPCs to the list of ships. Fighters have to be assigned to carriers,
	// and all but "uninterested" ships should follow the player.
	shared_ptr<Ship> flagship = player.FlagshipPtr();

	// Update the active NPCs for missions based on the player's conditions.
	player.UpdateMissionNPCs();
	for(const Mission &mission : player.Missions())
		Place(mission.NPCs(), flagship);

	// Get the coordinates of the planet the player is leaving.
	const Planet *planet = player.GetPlanet();
	Point planetPos;
	double planetRadius = 0.;
	const StellarObject *object = player.GetStellarObject();
	if(object)
	{
		planetPos = object->Position();
		planetRadius = object->Radius();
	}

	// Give each non-carried, special ship we just added a random heading and position.
	// (While carried by a parent, ships will not be present in `Engine::ships`.)
	for(const shared_ptr<Ship> &ship : ships)
	{
		Point pos;
		Angle angle = Angle::Random();
		// Any ships in the same system as the player should be either
		// taking off from a specific planet or nearby.
		if(ship->GetSystem() == player.GetSystem() && !ship->IsDisabled())
		{
			const Personality &person = ship->GetPersonality();
			bool hasOwnPlanet = ship->GetPlanet();
			bool launchesWithPlayer = (ship->IsYours() || (planet && planet->CanLand(*ship)))
					&& !(person.IsStaying() || person.IsWaiting() || hasOwnPlanet);
			const StellarObject *object = hasOwnPlanet ?
					ship->GetSystem()->FindStellar(ship->GetPlanet()) : nullptr;
			// Default to the player's planet in the case of data definition errors.
			if(person.IsLaunching() || launchesWithPlayer || (hasOwnPlanet && !object))
			{
				if(planet)
					ship->SetPlanet(planet);
				pos = planetPos + angle.Unit() * Random::Real() * planetRadius;
			}
			else if(hasOwnPlanet)
				pos = object->Position() + angle.Unit() * Random::Real() * object->Radius();
		}
		// If a special ship somehow was saved without a system reference, place it into the
		// player's system to avoid a nullptr deference.
		else if(!ship->GetSystem())
		{
			// Log this error.
			Logger::LogError("Engine::Place: Set fallback system for the NPC \"" + ship->Name() + "\" as it had no system");
			ship->SetSystem(player.GetSystem());
		}

		// If the position is still (0, 0), the special ship is in a different
		// system, disabled, or otherwise unable to land on viable planets in
		// the player's system: place it "in flight".
		if(!pos)
		{
			ship->SetPlanet(nullptr);
			Fleet::Place(*ship->GetSystem(), *ship);
		}
		// This ship is taking off from a planet.
		else
			ship->Place(pos, angle.Unit(), angle);
	}
	// Move any ships that were randomly spawned into the main list, now
	// that all special ships have been repositioned.
	ships.splice(ships.end(), newShips);

	player.SetPlanet(nullptr);
}



// Add NPC ships to the known ships. These may have been freshly instantiated
// from an accepted assisting/boarding mission, or from existing missions when
// the player departs a planet.
void Engine::Place(const list<NPC> &npcs, shared_ptr<Ship> flagship)
{
	for(const NPC &npc : npcs)
	{
		if(!npc.ShouldSpawn())
			continue;

		map<string, map<Ship *, int>> carriers;
		for(const shared_ptr<Ship> &ship : npc.Ships())
		{
			// Skip ships that have been destroyed.
			if(ship->IsDestroyed() || ship->IsDisabled())
				continue;

			// Redo the loading up of fighters.
			if(ship->HasBays())
			{
				ship->UnloadBays();
				for(const string &bayType : GameData::Category(CategoryType::BAY))
				{
					int baysTotal = ship->BaysTotal(bayType);
					if(baysTotal)
						carriers[bayType][&*ship] = baysTotal;
				}
			}
		}

		shared_ptr<Ship> npcFlagship;
		for(const shared_ptr<Ship> &ship : npc.Ships())
		{
			// Skip ships that have been destroyed.
			if(ship->IsDestroyed())
				continue;

			// Avoid the exploit where the player can wear down an NPC's
			// crew by attrition over the course of many days.
			ship->AddCrew(max(0, ship->RequiredCrew() - ship->Crew()));
			if(!ship->IsDisabled())
				ship->Recharge();

			if(ship->CanBeCarried())
			{
				bool docked = false;
				const string &bayType = ship->Attributes().Category();
				for(auto &it : carriers[bayType])
					if(it.second && it.first->Carry(ship))
					{
						--it.second;
						docked = true;
						break;
					}
				if(docked)
					continue;
			}

			ships.push_back(ship);
			// The first (alive) ship in an NPC block
			// serves as the flagship of the group.
			if(!npcFlagship)
				npcFlagship = ship;

			// Only the flagship of an NPC considers the
			// player: the rest of the NPC track it.
			if(npcFlagship && ship != npcFlagship)
				ship->SetParent(npcFlagship);
			else if(!ship->GetPersonality().IsUninterested())
				ship->SetParent(flagship);
			else
				ship->SetParent(nullptr);
		}
	}
}



// Wait for the previous calculations (if any) to be done.
void Engine::Wait()
{
	unique_lock<mutex> lock(swapMutex);
	condition.wait(lock, [this] { return hasFinishedCalculating; });
	drawTickTock = calcTickTock;
}



// Begin the next step of calculations.
void Engine::Step(bool isActive)
{
	events.swap(eventQueue);
	eventQueue.clear();

	// The calculation thread was paused by MainPanel before calling this function, so it is safe to access things.
	const shared_ptr<Ship> flagship = player.FlagshipPtr();
	const StellarObject *object = player.GetStellarObject();
	if(object)
	{
		center = object->Position();
		centerVelocity = Point();
	}
	else if(flagship)
	{
		center = flagship->Position();
		centerVelocity = flagship->Velocity();
		if(doEnter && flagship->Zoom() == 1. && !flagship->IsHyperspacing())
		{
			doEnter = false;
			events.emplace_back(flagship, flagship, ShipEvent::JUMP);
		}
		if(flagship->IsEnteringHyperspace() || flagship->Commands().Has(Command::JUMP))
		{
			if(jumpCount < 100)
				++jumpCount;
			const System *from = flagship->GetSystem();
			const System *to = flagship->GetTargetSystem();
			if(from && to && from != to)
			{
				jumpInProgress[0] = from;
				jumpInProgress[1] = to;
			}
		}
		else if(jumpCount > 0)
			--jumpCount;
	}
	ai.UpdateEvents(events);
	if(isActive)
	{
		HandleKeyboardInputs();
		// Ignore any inputs given when first becoming active, since those inputs
		// were issued when some other panel (e.g. planet, hail) was displayed.
		if(!wasActive)
			activeCommands.Clear();
		else
		{
			// Do a testing step if we got an active testContext from main.cpp.
			// Main.cpp will transfer the context every step where it wants the
			// engine to handle the testing.
			if(testContext)
			{
				const Test *runningTest = testContext->CurrentTest();
				if(runningTest)
					runningTest->Step(*testContext, player, activeCommands);
			}
			ai.UpdateKeys(player, activeCommands);
		}
	}
	// Clear the testContext every step. Main.cpp will provide the context before
	// every step where it expects the Engine to handle testing.
	testContext = nullptr;

	wasActive = isActive;
	Audio::Update(center);

	// Update the zoom value now that the calculation thread is paused.
	if(nextZoom)
	{
		// TODO: std::exchange
		zoom = nextZoom;
		nextZoom = 0.;
	}
	// Smoothly zoom in and out.
	if(isActive)
	{
		double zoomTarget = Preferences::ViewZoom();
		if(zoom != zoomTarget)
		{
			static const double ZOOM_SPEED = .05;

			// Define zoom speed bounds to prevent asymptotic behavior.
			static const double MAX_SPEED = .05;
			static const double MIN_SPEED = .002;

			double zoomRatio = max(MIN_SPEED, min(MAX_SPEED, abs(log2(zoom) - log2(zoomTarget)) * ZOOM_SPEED));
			if(zoom < zoomTarget)
				nextZoom = min(zoomTarget, zoom * (1. + zoomRatio));
			else if(zoom > zoomTarget)
				nextZoom = max(zoomTarget, zoom * (1. / (1. + zoomRatio)));
		}
	}

	// Draw a highlight to distinguish the flagship from other ships.
	if(flagship && !flagship->IsDestroyed() && Preferences::Has("Highlight player's flagship"))
	{
		highlightSprite = flagship->GetSprite();
		highlightUnit = flagship->Unit() * zoom;
		highlightFrame = flagship->GetFrame();
	}
	else
		highlightSprite = nullptr;

	// Any of the player's ships that are in system are assumed to have
	// landed along with the player.
	if(flagship && flagship->GetPlanet() && isActive)
		player.SetPlanet(flagship->GetPlanet());

	const System *currentSystem = player.GetSystem();
	// Update this here, for thread safety.
	if(player.HasTravelPlan() && currentSystem == player.TravelPlan().back())
		player.PopTravel();
	if(doFlash)
	{
		flash = .4;
		doFlash = false;
	}
	else if(flash)
		flash = max(0., flash * .99 - .002);

	targets.clear();

	// Update the player's ammo amounts.
	if(flagship)
		ammoDisplay.Update(*flagship.get());


	// Display escort information for all ships of the "Escort" government,
	// and all ships with the "escort" personality, except for fighters that
	// are not owned by the player.
	escorts.Clear();
	bool fleetIsJumping = (flagship && flagship->Commands().Has(Command::JUMP));
	for(const auto &it : ships)
		if(it->GetGovernment()->IsPlayer() || it->GetPersonality().IsEscort())
			if(!it->IsYours() && !it->CanBeCarried())
			{
				bool isSelected = (flagship && flagship->GetTargetShip() == it);
				escorts.Add(*it, it->GetSystem() == currentSystem, fleetIsJumping, isSelected);
			}
	for(const shared_ptr<Ship> &escort : player.Ships())
		if(!escort->IsParked() && escort != flagship && !escort->IsDestroyed())
		{
			// Check if this escort is selected.
			bool isSelected = false;
			for(const weak_ptr<Ship> &ptr : player.SelectedShips())
				if(ptr.lock() == escort)
				{
					isSelected = true;
					break;
				}
			escorts.Add(*escort, escort->GetSystem() == currentSystem, fleetIsJumping, isSelected);
		}

	// Create the status overlays.
	statuses.clear();
	if(isActive && Preferences::Has("Show status overlays"))
		for(const auto &it : ships)
		{
			if(!it->GetGovernment() || it->GetSystem() != currentSystem || it->Cloaking() == 1.)
				continue;
			// Don't show status for dead ships.
			if(it->IsDestroyed())
				continue;

			bool isEnemy = it->GetGovernment()->IsEnemy();
			if(isEnemy || it->IsYours() || it->GetPersonality().IsEscort())
			{
				double width = min(it->Width(), it->Height());
				statuses.emplace_back(it->Position() - center, it->Shields(), it->Hull(),
					min(it->Hull(), it->DisabledHull()), max(20., width * .5), isEnemy);
			}
		}

	// Create missile overlays.
	missileLabels.clear();
	if(Preferences::Has("Show missile overlays"))
		for(const Projectile &projectile : projectiles)
		{
			Point pos = projectile.Position() - center;
			if(projectile.MissileStrength() && projectile.GetGovernment()->IsEnemy()
					&& (pos.Length() < max(Screen::Width(), Screen::Height()) * .5 / zoom))
				missileLabels.emplace_back(AlertLabel(pos, projectile, flagship, zoom));
		}

	// Create the planet labels.
	labels.clear();
	if(currentSystem && Preferences::Has("Show planet labels"))
	{
		for(const StellarObject &object : currentSystem->Objects())
		{
			if(!object.HasSprite() || !object.HasValidPlanet() || !object.GetPlanet()->IsAccessible(flagship.get()))
				continue;

			Point pos = object.Position() - center;
			if(pos.Length() - object.Radius() < 600. / zoom)
				labels.emplace_back(pos, object, currentSystem, zoom);
		}
	}

	if(flagship && flagship->IsOverheated())
		Messages::Add("Your ship has overheated.", Messages::Importance::Highest);

	// Clear the HUD information from the previous frame.
	info = Information();
	if(flagship && flagship->Hull())
	{
		Point shipFacingUnit(0., -1.);
		if(Preferences::Has("Rotate flagship in HUD"))
			shipFacingUnit = flagship->Facing().Unit();

		info.SetSprite("player sprite", flagship->GetSprite(), shipFacingUnit, flagship->GetFrame(step));
	}
	if(currentSystem)
		info.SetString("location", currentSystem->Name());
	info.SetString("date", player.GetDate().ToString());
	if(flagship)
	{
		// Have an alarm label flash up when enemy ships are in the system
		if(alarmTime && step / 20 % 2 && Preferences::DisplayVisualAlert())
			info.SetCondition("red alert");
		double fuelCap = flagship->Attributes().Get("fuel capacity");
		// If the flagship has a large amount of fuel, display a solid bar.
		// Otherwise, display a segment for every 100 units of fuel.
		if(fuelCap <= MAX_FUEL_DISPLAY)
			info.SetBar("fuel", flagship->Fuel(), fuelCap * .01);
		else
			info.SetBar("fuel", flagship->Fuel());
		info.SetBar("energy", flagship->Energy());
		double heat = flagship->Heat();
		info.SetBar("heat", min(1., heat));
		// If heat is above 100%, draw a second overlaid bar to indicate the
		// total heat level.
		if(heat > 1.)
			info.SetBar("overheat", min(1., heat - 1.));
		if(flagship->IsOverheated() && (step / 20) % 2)
			info.SetBar("overheat blink", min(1., heat));
		info.SetBar("shields", flagship->Shields());
		info.SetBar("hull", flagship->Hull(), 20.);
		info.SetBar("disabled hull", min(flagship->Hull(), flagship->DisabledHull()), 20.);
	}
	info.SetString("credits",
		Format::CreditString(player.Accounts().Credits()));
	bool isJumping = flagship && (flagship->Commands().Has(Command::JUMP) || flagship->IsEnteringHyperspace());
	if(flagship && flagship->GetTargetStellar() && !isJumping)
	{
		const StellarObject *object = flagship->GetTargetStellar();
		string navigationMode = flagship->Commands().Has(Command::LAND) ? "Landing on:" :
			object->GetPlanet() && object->GetPlanet()->CanLand(*flagship) ? "Can land on:" :
			"Cannot land on:";
		info.SetString("navigation mode", navigationMode);
		const string &name = object->Name();
		info.SetString("destination", name);

		targets.push_back({
			object->Position() - center,
			object->Facing(),
			object->Radius(),
			object->GetPlanet()->CanLand() ? Radar::FRIENDLY : Radar::HOSTILE,
			5});
	}
	else if(flagship && flagship->GetTargetSystem())
	{
		info.SetString("navigation mode", "Hyperspace:");
		if(player.HasVisited(*flagship->GetTargetSystem()))
			info.SetString("destination", flagship->GetTargetSystem()->Name());
		else
			info.SetString("destination", "unexplored system");
	}
	else
	{
		info.SetString("navigation mode", "Navigation:");
		info.SetString("destination", "no destination");
	}
	// Use the radar that was just populated. (The draw tick-tock has not
	// yet been toggled, but it will be at the end of this function.)
	shared_ptr<const Ship> target;
	shared_ptr<const Minable> targetAsteroid;
	targetVector = Point();
	if(flagship)
	{
		target = flagship->GetTargetShip();
		targetAsteroid = flagship->GetTargetAsteroid();
		// Record that the player knows this type of asteroid is available here.
		if(targetAsteroid)
			for(const auto &it : targetAsteroid->Payload())
				player.Harvest(it.first);
	}
	if(!target)
		targetSwizzle = -1;
	if(!target && !targetAsteroid)
		info.SetString("target name", "no target");
	else if(!target)
	{
		info.SetSprite("target sprite",
			targetAsteroid->GetSprite(),
			targetAsteroid->Facing().Unit(),
			targetAsteroid->GetFrame(step));
		info.SetString("target name", targetAsteroid->DisplayName() + " " + targetAsteroid->Noun());

		targetVector = targetAsteroid->Position() - center;

		if(flagship->Attributes().Get("tactical scan power"))
		{
			info.SetCondition("range display");
			int targetRange = round(targetAsteroid->Position().Distance(flagship->Position()));
			info.SetString("target range", to_string(targetRange));
		}
	}
	else
	{
		if(target->GetSystem() == player.GetSystem() && target->Cloaking() < 1.)
			targetUnit = target->Facing().Unit();
		info.SetSprite("target sprite", target->GetSprite(), targetUnit, target->GetFrame(step));
		info.SetString("target name", target->Name());
		info.SetString("target type", target->ModelName());
		if(!target->GetGovernment())
			info.SetString("target government", "No Government");
		else
			info.SetString("target government", target->GetGovernment()->GetName());
		targetSwizzle = target->GetSwizzle();
		info.SetString("mission target", target->GetPersonality().IsTarget() ? "(mission target)" : "");

		int targetType = RadarType(*target, step);
		info.SetOutlineColor(Radar::GetColor(targetType));
		if(target->GetSystem() == player.GetSystem() && target->IsTargetable())
		{
			info.SetBar("target shields", target->Shields());
			info.SetBar("target hull", target->Hull(), 20.);
			info.SetBar("target disabled hull", min(target->Hull(), target->DisabledHull()), 20.);

			// The target area will be a square, with sides proportional to the average
			// of the width and the height of the sprite.
			double size = (target->Width() + target->Height()) * .35;
			targets.push_back({
				target->Position() - center,
				Angle(45.) + target->Facing(),
				size,
				targetType,
				4});

			targetVector = target->Position() - center;

			// Check if the target is close enough to show tactical information.
			double tacticalRange = 100. * sqrt(flagship->Attributes().Get("tactical scan power"));
			double targetRange = target->Position().Distance(flagship->Position());
			if(tacticalRange)
			{
				info.SetCondition("range display");
				info.SetString("target range", to_string(static_cast<int>(round(targetRange))));
			}
			// Actual tactical information requires a scrutable
			// target that is within the tactical scanner range.
			if((targetRange <= tacticalRange && !target->Attributes().Get("inscrutable"))
					|| (tacticalRange && target->IsYours()))
			{
				info.SetCondition("tactical display");
				info.SetString("target crew", to_string(target->Crew()));
				int fuel = round(target->Fuel() * target->Attributes().Get("fuel capacity"));
				info.SetString("target fuel", to_string(fuel));
				int energy = round(target->Energy() * target->Attributes().Get("energy capacity"));
				info.SetString("target energy", to_string(energy));
				int heat = round(100. * target->Heat());
				info.SetString("target heat", to_string(heat) + "%");
			}
		}
	}
	if(target && target->IsTargetable() && target->GetSystem() == currentSystem
		&& (flagship->CargoScanFraction() || flagship->OutfitScanFraction()))
	{
		double width = max(target->Width(), target->Height());
		Point pos = target->Position() - center;
		statuses.emplace_back(pos, flagship->OutfitScanFraction(), flagship->CargoScanFraction(),
			0, 10. + max(20., width * .5), 2, Angle(pos).Degrees() + 180.);
	}
	// Handle any events that change the selected ships.
	if(groupSelect >= 0)
	{
		// This has to be done in Step() to avoid race conditions.
		if(hasControl)
			player.SetGroup(groupSelect);
		else
			player.SelectGroup(groupSelect, hasShift);
		groupSelect = -1;
	}
	if(doClickNextStep)
	{
		// If a click command is issued, always wait until the next step to act
		// on it, to avoid race conditions.
		doClick = true;
		doClickNextStep = false;
	}
	else
		doClick = false;

	if(doClick && !isRightClick)
	{
		if(uiClickBox.Dimensions())
			doClick = !ammoDisplay.Click(uiClickBox);
		else
			doClick = !ammoDisplay.Click(clickPoint, hasControl);
		doClick = doClick && !player.SelectShips(clickBox, hasShift);
		if(doClick)
		{
			const vector<const Ship *> &stack = escorts.Click(clickPoint);
			if(!stack.empty())
				doClick = !player.SelectShips(stack, hasShift);
			else
				clickPoint /= isRadarClick ? RADAR_SCALE : zoom;
		}
	}

	// Draw crosshairs on all the selected ships.
	for(const weak_ptr<Ship> &selected : player.SelectedShips())
	{
		shared_ptr<Ship> ship = selected.lock();
		if(ship && ship != target && !ship->IsParked() && ship->GetSystem() == player.GetSystem()
				&& !ship->IsDestroyed() && ship->Zoom() > 0.)
		{
			double size = (ship->Width() + ship->Height()) * .35;
			targets.push_back({
				ship->Position() - center,
				Angle(45.) + ship->Facing(),
				size,
				Radar::PLAYER,
				4});
		}
	}

	// Draw crosshairs on any minables in range of the flagship's scanners.
	double scanRange = flagship ? 100. * sqrt(flagship->Attributes().Get("asteroid scan power")) : 0.;
	if(flagship && scanRange && !flagship->IsHyperspacing())
		for(const shared_ptr<Minable> &minable : asteroids.Minables())
		{
			Point offset = minable->Position() - center;
			if(offset.Length() > scanRange && flagship->GetTargetAsteroid() != minable)
				continue;

			targets.push_back({
				offset,
				minable->Facing(),
				.8 * minable->Radius(),
				minable == flagship->GetTargetAsteroid() ? Radar::SPECIAL : Radar::INACTIVE,
				3});
		}
}



// Begin the next step of calculations.
void Engine::Go()
{
	{
		unique_lock<mutex> lock(swapMutex);
		++step;
		calcTickTock = !calcTickTock;
		hasFinishedCalculating = false;
	}
	condition.notify_all();
}



// Pass the list of game events to MainPanel for handling by the player, and any
// UI element generation.
list<ShipEvent> &Engine::Events()
{
	return events;
}



// Draw a frame.
void Engine::Draw() const
{
	GameData::Background().Draw(center, centerVelocity, zoom, (player.Flagship() ?
		player.Flagship()->GetSystem() : player.GetSystem()));
	static const Set<Color> &colors = GameData::Colors();
	const Interface *hud = GameData::Interfaces().Get("hud");

	// Draw any active planet labels.
	for(const PlanetLabel &label : labels)
		label.Draw();

	draw[drawTickTock].Draw();
	batchDraw[drawTickTock].Draw();

	if(!statuses.empty())
	{
		const double zoomFactor = min(1., zoom);
		double baseDashes = 20. * zoomFactor;
		// For zoom values between .175 and .2,
		// gradually scale the number of dashes so we go from
		// 4 at .2 to 1 at .175.
		if(zoom < .2 && zoom > .175)
			baseDashes *= (1. - (.2 - zoom) * 2. * (20. - 1. / .175));
		// No dashes at zooms of .175 or lower.
		else if(zoom <= .175)
			baseDashes = 0.;
		for(const auto &it : statuses)
		{
			static const Color color[8] = {
				*colors.Get("overlay friendly shields"),
				*colors.Get("overlay hostile shields"),
				*colors.Get("overlay outfit scan"),
				*colors.Get("overlay friendly hull"),
				*colors.Get("overlay hostile hull"),
				*colors.Get("overlay cargo scan"),
				*colors.Get("overlay friendly disabled"),
				*colors.Get("overlay hostile disabled")
			};
			Point pos = it.position * zoom;
			double radius = it.radius * zoom;
			if(it.outer > 0.)
				RingShader::Draw(pos, radius + 3., 1.5f, it.outer, color[it.type], 0.f, it.angle);
			double dashes = (it.type >= 2) ? 0. : baseDashes;
			if(it.inner > 0.)
				RingShader::Draw(pos, radius, 1.5f, it.inner, color[3 + it.type], dashes, it.angle);
			if(it.disabled > 0.)
				RingShader::Draw(pos, radius, 1.5f, it.disabled, color[6 + it.type], dashes, it.angle);
		}
	}

	// Draw labels on missiles
	for(const AlertLabel &label : missileLabels)
		label.Draw();

	// Draw the flagship highlight, if any.
	if(highlightSprite)
	{
		Point size(highlightSprite->Width(), highlightSprite->Height());
		const Color &color = *colors.Get("flagship highlight");
		// The flagship is always in the dead center of the screen.
		OutlineShader::Draw(highlightSprite, Point(), size, color, highlightUnit, highlightFrame);
	}

	if(flash)
		FillShader::Fill(Point(), Point(Screen::Width(), Screen::Height()), Color(flash, flash));

	// Draw messages. Draw the most recent messages first, as some messages
	// may be wrapped onto multiple lines.
	const Font &font = FontSet::Get(14);
	const vector<Messages::Entry> &messages = Messages::Get(step);
	Rectangle messageBox = hud->GetBox("messages");
	WrappedText messageLine(font);
	messageLine.SetWrapWidth(messageBox.Width());
	messageLine.SetParagraphBreak(0.);
	Point messagePoint = Point(messageBox.Left(), messageBox.Bottom());
	for(auto it = messages.rbegin(); it != messages.rend(); ++it)
	{
		messageLine.Wrap(it->message);
		messagePoint.Y() -= messageLine.Height();
		if(messagePoint.Y() < messageBox.Top())
			break;
		float alpha = (it->step + 1000 - step) * .001f;
		const Color *color = nullptr;
		switch(it->importance)
		{
			case Messages::Importance::Highest:
				color = GameData::Colors().Find("message importance highest");
				break;
			case Messages::Importance::High:
				color = GameData::Colors().Find("message importance high");
				break;
			case Messages::Importance::Low:
				color = GameData::Colors().Find("message importance low");
				break;
		}
		if(!color)
			color = GameData::Colors().Get("message importance default");
		messageLine.Draw(messagePoint, color->Additive(alpha));
	}

	// Draw crosshairs around anything that is targeted.
	for(const Target &target : targets)
	{
		Angle a = target.angle;
		Angle da(360. / target.count);

		PointerShader::Bind();
		for(int i = 0; i < target.count; ++i)
		{
			PointerShader::Add(target.center * zoom, a.Unit(), 12.f, 14.f, -target.radius * zoom,
				Radar::GetColor(target.type));
			a += da;
		}
		PointerShader::Unbind();
	}

	// Draw the heads-up display.
	hud->Draw(info);
	if(hud->HasPoint("radar"))
	{
		radar[drawTickTock].Draw(
			hud->GetPoint("radar"),
			RADAR_SCALE,
			hud->GetValue("radar radius"),
			hud->GetValue("radar pointer radius"));
	}
	if(hud->HasPoint("target") && targetVector.Length() > 20.)
	{
		Point center = hud->GetPoint("target");
		double radius = hud->GetValue("target radius");
		PointerShader::Draw(center, targetVector.Unit(), 10.f, 10.f, radius, Color(1.f));
	}

	// Draw the faction markers.
	if(targetSwizzle >= 0 && hud->HasPoint("faction markers"))
	{
		int width = font.Width(info.GetString("target government"));
		Point center = hud->GetPoint("faction markers");

		const Sprite *mark[2] = {SpriteSet::Get("ui/faction left"), SpriteSet::Get("ui/faction right")};
		// Round the x offsets to whole numbers so the icons are sharp.
		double dx[2] = {(width + mark[0]->Width() + 1) / -2, (width + mark[1]->Width() + 1) / 2};
		for(int i = 0; i < 2; ++i)
			SpriteShader::Draw(mark[i], center + Point(dx[i], 0.), 1., targetSwizzle);
	}
	if(jumpCount && Preferences::Has("Show mini-map"))
		MapPanel::DrawMiniMap(player, .5f * min(1.f, jumpCount / 30.f), jumpInProgress, step);

	// Draw ammo status.
	double ammoIconWidth = hud->GetValue("ammo icon width");
	double ammoIconHeight = hud->GetValue("ammo icon height");
	ammoDisplay.Draw(hud->GetBox("ammo"), Point(ammoIconWidth, ammoIconHeight));

	// Draw escort status.
	escorts.Draw(hud->GetBox("escorts"));

	// Upload any preloaded sprites that are now available. This is to avoid
	// filling the entire backlog of sprites before landing on a planet.
	GameData::ProcessSprites();

	if(Preferences::Has("Show CPU / GPU load"))
	{
		string loadString = to_string(lround(load * 100.)) + "% CPU";
		Color color = *colors.Get("medium");
		font.Draw(loadString,
			Point(-10 - font.Width(loadString), Screen::Height() * -.5 + 5.), color);
	}
}



// Set the given TestContext in the next step of the Engine.
void Engine::SetTestContext(TestContext &newTestContext)
{
	testContext = &newTestContext;
}



// Select the object the player clicked on.
void Engine::Click(const Point &from, const Point &to, bool hasShift, bool hasControl)
{
	// First, see if this is a click on an escort icon.
	doClickNextStep = true;
	this->hasShift = hasShift;
	this->hasControl = hasControl;
	isRightClick = false;

	// Determine if the left-click was within the radar display.
	const Interface *hud = GameData::Interfaces().Get("hud");
	Point radarCenter = hud->GetPoint("radar");
	double radarRadius = hud->GetValue("radar radius");
	if(Preferences::Has("Clickable radar display") && (from - radarCenter).Length() <= radarRadius)
		isRadarClick = true;
	else
		isRadarClick = false;

	clickPoint = isRadarClick ? from - radarCenter : from;
	uiClickBox = Rectangle::WithCorners(from, to);
	if(isRadarClick)
		clickBox = Rectangle::WithCorners(
			(from - radarCenter) / RADAR_SCALE + center,
			(to - radarCenter) / RADAR_SCALE + center);
	else
		clickBox = Rectangle::WithCorners(from / zoom + center, to / zoom + center);
}



void Engine::RClick(const Point &point)
{
	doClickNextStep = true;
	hasShift = false;
	isRightClick = true;

	// Determine if the right-click was within the radar display, and if so, rescale.
	const Interface *hud = GameData::Interfaces().Get("hud");
	Point radarCenter = hud->GetPoint("radar");
	double radarRadius = hud->GetValue("radar radius");
	if(Preferences::Has("Clickable radar display") && (point - radarCenter).Length() <= radarRadius)
		clickPoint = (point - radarCenter) / RADAR_SCALE;
	else
		clickPoint = point / zoom;
}



void Engine::SelectGroup(int group, bool hasShift, bool hasControl)
{
	groupSelect = group;
	this->hasShift = hasShift;
	this->hasControl = hasControl;
}



// Break targeting on all projectiles between the player and the given
// government; gov projectiles stop targeting the player and player's
// projectiles stop targeting gov.
void Engine::BreakTargeting(const Government *gov)
{
	const Government *playerGov = GameData::PlayerGovernment();
	for(Projectile &projectile : projectiles)
	{
		const Government *projectileGov = projectile.GetGovernment();
		const Government *targetGov = projectile.TargetGovernment();
		if((projectileGov == playerGov && targetGov == gov)
			|| (projectileGov == gov && targetGov == playerGov))
			projectile.BreakTarget();
	}
}



void Engine::EnterSystem()
{
	ai.Clean();

	Ship *flagship = player.Flagship();
	if(!flagship)
		return;

	doEnter = true;
	player.IncrementDate();
	const Date &today = player.GetDate();

	const System *system = flagship->GetSystem();
	Audio::PlayMusic(system->MusicName());
	GameData::SetHaze(system->Haze(), false);

	Messages::Add("Entering the " + system->Name() + " system on "
		+ today.ToString() + (system->IsInhabited(flagship) ?
			"." : ". No inhabited planets detected."), Messages::Importance::High);

	// Preload landscapes and determine if the player used a wormhole.
	// (It is allowed for a wormhole's exit point to have no sprite.)
	const StellarObject *usedWormhole = nullptr;
	for(const StellarObject &object : system->Objects())
		if(object.HasValidPlanet())
		{
			GameData::Preload(object.GetPlanet()->Landscape());
			if(object.GetPlanet()->IsWormhole() && !usedWormhole
					&& flagship->Position().Distance(object.Position()) < 1.)
				usedWormhole = &object;
		}

	// Advance the positions of every StellarObject and update politics.
	// Remove expired bribes, clearance, and grace periods from past fines.
	GameData::SetDate(today);
	GameData::StepEconomy();
	// SetDate() clears any bribes from yesterday, so restore any auto-clearance.
	for(const Mission &mission : player.Missions())
		if(mission.ClearanceMessage() == "auto")
		{
			mission.Destination()->Bribe(mission.HasFullClearance());
			for(const Planet *planet : mission.Stopovers())
				planet->Bribe(mission.HasFullClearance());
		}

	if(usedWormhole)
	{
		// If ships use a wormhole, they are emitted from its center in
		// its destination system. Player travel causes a date change,
		// thus the wormhole's new position should be used.
		flagship->SetPosition(usedWormhole->Position());
		if(player.HasTravelPlan())
		{
			// Wormhole travel generally invalidates travel plans
			// unless it was planned. For valid travel plans, the
			// next system will be this system, or accessible.
			const System *to = player.TravelPlan().back();
			if(system != to && !flagship->JumpNavigation().JumpFuel(to))
				player.TravelPlan().clear();
		}
	}

	asteroids.Clear();
	for(const System::Asteroid &a : system->Asteroids())
	{
		// Check whether this is a minable or an ordinary asteroid.
		if(a.Type())
			asteroids.Add(a.Type(), a.Count(), a.Energy(), system->AsteroidBelts());
		else
			asteroids.Add(a.Name(), a.Count(), a.Energy());
	}

	// Clear any active weather events
	activeWeather.clear();
	// Place five seconds worth of fleets and weather events. Check for
	// undefined fleets by not trying to create anything with no
	// government set.
	for(int i = 0; i < 5; ++i)
	{
		for(const auto &fleet : system->Fleets())
			if(fleet.Get()->GetGovernment() && Random::Int(fleet.Period()) < 60)
				fleet.Get()->Place(*system, newShips);

		auto CreateWeather = [this](const RandomEvent<Hazard> &hazard, Point origin)
		{
			if(hazard.Get()->IsValid() && Random::Int(hazard.Period()) < 60)
			{
				const Hazard *weather = hazard.Get();
				int hazardLifetime = weather->RandomDuration();
				// Elapse this weather event by a random amount of time.
				int elapsedLifetime = hazardLifetime - Random::Int(hazardLifetime + 1);
				activeWeather.emplace_back(weather, hazardLifetime, elapsedLifetime, weather->RandomStrength(), origin);
			}
		};
		for(const auto &hazard : system->Hazards())
			CreateWeather(hazard, Point());
		for(const auto &stellar : system->Objects())
			for(const auto &hazard : stellar.Hazards())
				CreateWeather(hazard, stellar.Position());
	}

	for(const auto &raidFleet : system->GetGovernment()->RaidFleets())
	{
		double attraction = player.RaidFleetAttraction(raidFleet, system);
		if(attraction > 0.)
			for(int i = 0; i < 10; ++i)
				if(Random::Real() < attraction)
				{
					raidFleet.GetFleet()->Place(*system, newShips);
					Messages::Add("Your fleet has attracted the interest of a "
							+ raidFleet.GetFleet()->GetGovernment()->GetName() + " raiding party.",
							Messages::Importance::Highest);
				}
	}

	grudge.clear();

	projectiles.clear();
	visuals.clear();
	flotsam.clear();
	// Cancel any projectiles, visuals, or flotsam created by ships this step.
	newProjectiles.clear();
	newVisuals.clear();
	newFlotsam.clear();

	// Help message for new players. Show this message for the first four days,
	// since the new player ships can make at most four jumps before landing.
	if(today <= player.StartData().GetDate() + 4)
	{
		Messages::Add(GameData::HelpMessage("basics 1"), Messages::Importance::High);
		Messages::Add(GameData::HelpMessage("basics 2"), Messages::Importance::High);
	}
}



// Thread entry point.
void Engine::ThreadEntryPoint()
{
	while(true)
	{
		{
			unique_lock<mutex> lock(swapMutex);
			condition.wait(lock, [this] { return !hasFinishedCalculating || terminate; });

			if(terminate)
				break;
		}

		// Do all the calculations.
		CalculateStep();

		{
			unique_lock<mutex> lock(swapMutex);
			hasFinishedCalculating = true;
		}
		condition.notify_one();
	}
}



void Engine::CalculateStep()
{
	FrameTimer loadTimer;

	// If there is a pending zoom update then use it
	// because the zoom will get updated in the main thread
	// as soon as the calculation thread is finished.
	const double zoom = nextZoom ? nextZoom : this->zoom;

	// Clear the list of objects to draw.
	draw[calcTickTock].Clear(step, zoom);
	batchDraw[calcTickTock].Clear(step, zoom);
	radar[calcTickTock].Clear();

	if(!player.GetSystem())
		return;

	// Handle the mouse input of the mouse navigation
	if(Preferences::Has("alt-mouse turning") && !isMouseTurningEnabled)
		activeCommands.Set(Command::MOUSE_TURNING);
	HandleMouseInput(activeCommands);
	// Now, all the ships must decide what they are doing next.
	ai.Step(player, activeCommands);

	// Clear the active players commands, they are all processed at this point.
	activeCommands.Clear();

	// Perform actions for all the game objects. In general this is ordered from
	// bottom to top of the draw stack, but in some cases one object type must
	// "act" before another does.

	// The only action stellar objects perform is to launch defense fleets.
	const System *playerSystem = player.GetSystem();
	for(const StellarObject &object : playerSystem->Objects())
		if(object.HasValidPlanet())
			object.GetPlanet()->DeployDefense(newShips);

	// Keep track of the flagship to see if it jumps or enters a wormhole this turn.
	const Ship *flagship = player.Flagship();
	bool wasHyperspacing = (flagship && flagship->IsEnteringHyperspace());
	// Move all the ships.
	for(const shared_ptr<Ship> &it : ships)
		MoveShip(it);
	// If the flagship just began jumping, play the appropriate sound.
	if(!wasHyperspacing && flagship && flagship->IsEnteringHyperspace())
	{
		bool isJumping = flagship->IsUsingJumpDrive();
		const map<const Sound *, int> &jumpSounds = isJumping
			? flagship->Attributes().JumpSounds() : flagship->Attributes().HyperSounds();
		if(jumpSounds.empty())
			Audio::Play(Audio::Get(isJumping ? "jump drive" : "hyperdrive"));
		else
			for(const auto &sound : jumpSounds)
				Audio::Play(sound.first);
	}
	// Check if the flagship just entered a new system.
	if(flagship && playerSystem != flagship->GetSystem())
	{
		bool wormholeEntry = false;
		// Wormhole travel: mark the wormhole "planet" as visited.
		if(!wasHyperspacing)
			for(const auto &it : playerSystem->Objects())
				if(it.HasValidPlanet() && it.GetPlanet()->IsWormhole() &&
						&it.GetPlanet()->GetWormhole()->WormholeDestination(*playerSystem) == flagship->GetSystem())
				{
					wormholeEntry = true;
					player.Visit(*it.GetPlanet());
				}

		player.SetSystemEntry(wormholeEntry ? SystemEntry::WORMHOLE :
			flagship->IsUsingJumpDrive() ? SystemEntry::JUMP :
			SystemEntry::HYPERDRIVE);
		doFlash = Preferences::Has("Show hyperspace flash");
		playerSystem = flagship->GetSystem();
		player.SetSystem(*playerSystem);
		EnterSystem();
	}
	Prune(ships);

	// Move the asteroids. This must be done before collision detection. Minables
	// may create visuals or flotsam.
	asteroids.Step(newVisuals, newFlotsam, step);

	// Move the flotsam. This must happen after the ships move, because flotsam
	// checks if any ship has picked it up.
	for(const shared_ptr<Flotsam> &it : flotsam)
		it->Move(newVisuals);
	Prune(flotsam);

	// Move the projectiles.
	for(Projectile &projectile : projectiles)
		projectile.Move(newVisuals, newProjectiles);
	Prune(projectiles);

	// Step the weather.
	for(Weather &weather : activeWeather)
		weather.Step(newVisuals, flagship ? flagship->Position() : center);
	Prune(activeWeather);

	// Move the visuals.
	for(Visual &visual : visuals)
		visual.Move();
	Prune(visuals);

	// Perform various minor actions.
	SpawnFleets();
	SpawnPersons();
	GenerateWeather();
	SendHails();
	HandleMouseClicks();

	// Now, take the new objects that were generated this step and splice them
	// on to the ends of the respective lists of objects. These new objects will
	// be drawn this step (and the projectiles will participate in collision
	// detection) but they should not be moved, which is why we put off adding
	// them to the lists until now.
	ships.splice(ships.end(), newShips);
	Append(projectiles, newProjectiles);
	flotsam.splice(flotsam.end(), newFlotsam);
	Append(visuals, newVisuals);

	// Decrement the count of how long it's been since a ship last asked for help.
	if(grudgeTime)
		--grudgeTime;

	// Populate the collision detection lookup sets.
	FillCollisionSets();

	// Perform collision detection.
	for(Projectile &projectile : projectiles)
		DoCollisions(projectile);
	// Now that collision detection is done, clear the cache of ships with anti-
	// missile systems ready to fire.
	hasAntiMissile.clear();

	// Damage ships from any active weather events.
	for(Weather &weather : activeWeather)
		DoWeather(weather);

	// Check for flotsam collection (collisions with ships).
	for(const shared_ptr<Flotsam> &it : flotsam)
		DoCollection(*it);

	// Check for ship scanning.
	for(const shared_ptr<Ship> &it : ships)
		DoScanning(it);

	// Draw the objects. Start by figuring out where the view should be centered:
	Point newCenter = center;
	Point newCenterVelocity;
	if(flagship)
	{
		newCenter = flagship->Position();
		newCenterVelocity = flagship->Velocity();
	}
	draw[calcTickTock].SetCenter(newCenter, newCenterVelocity);
	batchDraw[calcTickTock].SetCenter(newCenter);
	radar[calcTickTock].SetCenter(newCenter);

	// Populate the radar.
	FillRadar();

	// Draw the planets.
	for(const StellarObject &object : playerSystem->Objects())
		if(object.HasSprite())
		{
			// Don't apply motion blur to very large planets and stars.
			if(object.Width() >= 280.)
				draw[calcTickTock].AddUnblurred(object);
			else
				draw[calcTickTock].Add(object);
		}
	// Draw the asteroids and minables.
	asteroids.Draw(draw[calcTickTock], newCenter, zoom);
	// Draw the flotsam.
	for(const shared_ptr<Flotsam> &it : flotsam)
		draw[calcTickTock].Add(*it);
	// Draw the ships. Skip the flagship, then draw it on top of all the others.
	bool showFlagship = false;
	for(const shared_ptr<Ship> &ship : ships)
		if(ship->GetSystem() == playerSystem && ship->HasSprite())
		{
			if(ship.get() != flagship)
			{
				AddSprites(*ship);
				if(ship->IsThrusting() && !ship->EnginePoints().empty())
				{
					for(const auto &it : ship->Attributes().FlareSounds())
						Audio::Play(it.first, ship->Position());
				}
				else if(ship->IsReversing() && !ship->ReverseEnginePoints().empty())
				{
					for(const auto &it : ship->Attributes().ReverseFlareSounds())
						Audio::Play(it.first, ship->Position());
				}
				if(ship->IsSteering() && !ship->SteeringEnginePoints().empty())
				{
					for(const auto &it : ship->Attributes().SteeringFlareSounds())
						Audio::Play(it.first, ship->Position());
				}
			}
			else
				showFlagship = true;
		}

	if(flagship && showFlagship)
	{
		AddSprites(*flagship);
		if(flagship->IsThrusting() && !flagship->EnginePoints().empty())
		{
			for(const auto &it : flagship->Attributes().FlareSounds())
				Audio::Play(it.first);
		}
		else if(flagship->IsReversing() && !flagship->ReverseEnginePoints().empty())
		{
			for(const auto &it : flagship->Attributes().ReverseFlareSounds())
				Audio::Play(it.first);
		}
		if(flagship->IsSteering() && !flagship->SteeringEnginePoints().empty())
		{
			for(const auto &it : flagship->Attributes().SteeringFlareSounds())
				Audio::Play(it.first);
		}
	}
	// Draw the projectiles.
	for(const Projectile &projectile : projectiles)
		batchDraw[calcTickTock].Add(projectile, projectile.Clip());
	// Draw the visuals.
	for(const Visual &visual : visuals)
		batchDraw[calcTickTock].AddVisual(visual);

	// Keep track of how much of the CPU time we are using.
	loadSum += loadTimer.Time();
	if(++loadCount == 60)
	{
		load = loadSum;
		loadSum = 0.;
		loadCount = 0;
	}
}



// Move a ship. Also determine if the ship should generate hyperspace sounds or
// boarding events, fire weapons, and launch fighters.
void Engine::MoveShip(const shared_ptr<Ship> &ship)
{
	// Various actions a ship could have taken last frame may have impacted the accuracy of cached values.
	// Therefore, determine with any information needs recalculated and cache it.
	ship->UpdateCaches();

	const Ship *flagship = player.Flagship();

	bool isJump = ship->IsUsingJumpDrive();
	bool wasHere = (flagship && ship->GetSystem() == flagship->GetSystem());
	bool wasHyperspacing = ship->IsHyperspacing();
	bool wasDisabled = ship->IsDisabled();
	// Give the ship the list of visuals so that it can draw explosions,
	// ion sparks, jump drive flashes, etc.
	ship->Move(newVisuals, newFlotsam);
	if(ship->IsDisabled() && !wasDisabled)
		eventQueue.emplace_back(nullptr, ship, ShipEvent::DISABLE);
	// Bail out if the ship just died.
	if(ship->ShouldBeRemoved())
	{
		// Make sure this ship's destruction was recorded, even if it died from
		// self-destruct.
		if(ship->IsDestroyed())
		{
			eventQueue.emplace_back(nullptr, ship, ShipEvent::DESTROY);
			// Any still-docked ships' destruction must be recorded as well.
			for(const auto &bay : ship->Bays())
				if(bay.ship)
					eventQueue.emplace_back(nullptr, bay.ship, ShipEvent::DESTROY);
		}
		return;
	}

	// Check if we need to play sounds for a ship jumping in or out of
	// the system. Make no sound if it entered via wormhole.
	if(ship.get() != flagship && ship->Zoom() == 1.)
	{
		// The position from where sounds will be played.
		Point position = ship->Position();
		// Did this ship just begin hyperspacing?
		if(wasHere && !wasHyperspacing && ship->IsHyperspacing())
		{
			const map<const Sound *, int> &jumpSounds = isJump
				? ship->Attributes().JumpOutSounds() : ship->Attributes().HyperOutSounds();
			if(jumpSounds.empty())
				Audio::Play(Audio::Get(isJump ? "jump out" : "hyperdrive out"), position);
			else
				for(const auto &sound : jumpSounds)
					Audio::Play(sound.first, position);
		}

		// Did this ship just jump into the player's system?
		if(!wasHere && flagship && ship->GetSystem() == flagship->GetSystem())
		{
			const map<const Sound *, int> &jumpSounds = isJump
				? ship->Attributes().JumpInSounds() : ship->Attributes().HyperInSounds();
			if(jumpSounds.empty())
				Audio::Play(Audio::Get(isJump ? "jump in" : "hyperdrive in"), position);
			else
				for(const auto &sound : jumpSounds)
					Audio::Play(sound.first, position);
		}
	}

	// Boarding:
	bool autoPlunder = !ship->IsYours();
	// The player should not become a docked passenger on some other ship, but AI ships may.
	bool nonDocker = ship.get() == flagship;
	shared_ptr<Ship> victim = ship->Board(autoPlunder, nonDocker);
	if(victim)
		eventQueue.emplace_back(ship, victim,
			ship->GetGovernment()->IsEnemy(victim->GetGovernment()) ?
				ShipEvent::BOARD : ShipEvent::ASSIST);

	// The remaining actions can only be performed by ships in the current system.
	if(ship->GetSystem() != player.GetSystem())
		return;

	// Launch fighters.
	ship->Launch(newShips, newVisuals);

	// Fire weapons. If this returns true the ship has at least one anti-missile
	// system ready to fire.
	if(ship->Fire(newProjectiles, newVisuals))
		hasAntiMissile.push_back(ship.get());
}



// Populate the ship collision detection set for projectile & flotsam computations.
void Engine::FillCollisionSets()
{
	shipCollisions.Clear(step);
	for(const shared_ptr<Ship> &it : ships)
		if(it->GetSystem() == player.GetSystem() && it->Zoom() == 1.)
			shipCollisions.Add(*it);

	// Get the ship collision set ready to query.
	shipCollisions.Finish();
}



// Spawn NPC (both mission and "regular") ships into the player's universe. Non-
// mission NPCs are only spawned in or adjacent to the player's system.
void Engine::SpawnFleets()
{
	// If the player has a pending boarding mission, spawn its NPCs.
	if(player.ActiveBoardingMission())
	{
		Place(player.ActiveBoardingMission()->NPCs(), player.FlagshipPtr());
		player.ClearActiveBoardingMission();
	}

	// Non-mission NPCs spawn at random intervals in neighboring systems,
	// or coming from planets in the current one.
	for(const auto &fleet : player.GetSystem()->Fleets())
		if(!Random::Int(fleet.Period()))
		{
			const Government *gov = fleet.Get()->GetGovernment();
			if(!gov)
				continue;

			// Don't spawn a fleet if its allies in-system already far outnumber
			// its enemies. This is to avoid having a system get mobbed with
			// massive numbers of "reinforcements" during a battle.
			int64_t enemyStrength = ai.EnemyStrength(gov);
			if(enemyStrength && ai.AllyStrength(gov) > 2 * enemyStrength)
				continue;

			fleet.Get()->Enter(*player.GetSystem(), newShips);
		}
}



// At random intervals, create new special "persons" who enter the current system.
void Engine::SpawnPersons()
{
	if(Random::Int(36000) || player.GetSystem()->Links().empty())
		return;

	// Loop through all persons once to see if there are any who can enter
	// this system.
	int sum = 0;
	for(const auto &it : GameData::Persons())
		sum += it.second.Frequency(player.GetSystem());
	// Bail out if there are no eligible persons.
	if(!sum)
		return;

	// Adjustment factor: special persons will appear once every ten
	// minutes, but much less frequently if the game only specifies a
	// few of them. This way, they will become more common as I add
	// more, without needing to change the 10-minute constant above.
	sum = Random::Int(sum + 1000);
	for(const auto &it : GameData::Persons())
	{
		const Person &person = it.second;
		sum -= person.Frequency(player.GetSystem());
		if(sum < 0)
		{
			const System *source = nullptr;
			shared_ptr<Ship> parent;
			for(const shared_ptr<Ship> &ship : person.Ships())
			{
				ship->Recharge();
				if(ship->Name().empty())
					ship->SetName(it.first);
				ship->SetGovernment(person.GetGovernment());
				ship->SetPersonality(person.GetPersonality());
				ship->SetHailPhrase(person.GetHail());
				if(!parent)
					parent = ship;
				else
					ship->SetParent(parent);
				// Make sure all ships in a "person" definition enter from the
				// same source system.
				source = Fleet::Enter(*player.GetSystem(), *ship, source);
				newShips.push_back(ship);
			}

			break;
		}
	}
}



// Generate weather from the current system's hazards.
void Engine::GenerateWeather()
{
	auto CreateWeather = [this](const RandomEvent<Hazard> &hazard, Point origin)
	{
		if(hazard.Get()->IsValid() && !Random::Int(hazard.Period()))
		{
			const Hazard *weather = hazard.Get();
			// If a hazard has activated, generate a duration and strength of the
			// resulting weather and place it in the list of active weather.
			int duration = weather->RandomDuration();
			activeWeather.emplace_back(weather, duration, duration, weather->RandomStrength(), origin);
		}
	};
	// If this system has any hazards, see if any have activated this frame.
	for(const auto &hazard : player.GetSystem()->Hazards())
		CreateWeather(hazard, Point());
	for(const auto &stellar : player.GetSystem()->Objects())
		for(const auto &hazard : stellar.Hazards())
			CreateWeather(hazard, stellar.Position());
}



// At random intervals, have one of the ships in the game send you a hail.
void Engine::SendHails()
{
	if(Random::Int(600) || player.IsDead() || ships.empty())
		return;

	vector<shared_ptr<const Ship>> canSend;
	canSend.reserve(ships.size());

	// When deciding who will send a hail, only consider ships that can send hails.
	for(auto &it : ships)
		if(it && it->CanSendHail(player, true))
			canSend.push_back(it);

	if(canSend.empty())
		// No ships can send hails.
		return;

	// Randomly choose a ship to send the hail.
	unsigned i = Random::Int(canSend.size());
	shared_ptr<const Ship> source = canSend[i];

	// Generate a random hail message.
	SendMessage(source, source->GetHail(player.GetSubstitutions()));
}



// Handle any keyboard inputs for the engine. This is done in the main thread
// after all calculation threads are paused to avoid race conditions.
void Engine::HandleKeyboardInputs()
{
	Ship *flagship = player.Flagship();

	// Commands can't be issued if your flagship is dead.
	if(!flagship || flagship->IsDestroyed())
		return;

	// Determine which new keys were pressed by the player.
	Command oldHeld = keyHeld;
	keyHeld.ReadKeyboard();
	Command keyDown = keyHeld.AndNot(oldHeld);

	// Certain commands are always sent when the corresponding key is depressed.
	static const Command maneuveringCommands = Command::AFTERBURNER | Command::BACK |
		Command::FORWARD | Command::LEFT | Command::RIGHT;

	// Transfer all commands that need to be active as long as the corresponding key is pressed.
	activeCommands |= keyHeld.And(Command::PRIMARY | Command::SECONDARY | Command::SCAN |
		maneuveringCommands | Command::SHIFT);

	// Certain commands (e.g. LAND, BOARD) are debounced, allowing the player to toggle between
	// navigable destinations in the system.
	static const Command debouncedCommands = Command::LAND | Command::BOARD;
	constexpr int keyCooldown = 60;
	++keyInterval;
	if(oldHeld.Has(debouncedCommands))
		keyInterval = 0;

	// If all previously-held maneuvering keys have been released,
	// restore any autopilot commands still being requested.
	if(!keyHeld.Has(maneuveringCommands) && oldHeld.Has(maneuveringCommands))
	{
		activeCommands |= keyHeld.And(Command::JUMP | Command::FLEET_JUMP | debouncedCommands);

		// Do not switch debounced targets when restoring autopilot.
		keyInterval = keyCooldown;
	}

	// If holding JUMP or toggling a debounced command, also send WAIT. This prevents the jump from
	// starting (e.g. while escorts are aligning), or switches the associated debounced target.
	if(keyHeld.Has(Command::JUMP) || (keyInterval < keyCooldown && keyHeld.Has(debouncedCommands)))
		activeCommands |= Command::WAIT;

	// Transfer all newly pressed, unhandled keys to active commands.
	activeCommands |= keyDown;

	// Some commands are activated by combining SHIFT with a different key.
	if(keyHeld.Has(Command::SHIFT))
	{
		// Translate shift+BACK to a command to a STOP command to stop all movement of the flagship.
		// Translation is done here to allow the autopilot (which will execute the STOP-command) to
		// act on a single STOP command instead of the shift+BACK modifier).
		if(keyHeld.Has(Command::BACK))
		{
			activeCommands |= Command::STOP;
			activeCommands.Clear(Command::BACK);
		}
		else if(keyHeld.Has(Command::JUMP))
			activeCommands |= Command::FLEET_JUMP;
	}
}



// Handle any mouse clicks. This is done in the calculation thread rather than
// in the main UI thread to avoid race conditions.
void Engine::HandleMouseClicks()
{
	// Mouse clicks can't be issued if your flagship is dead.
	Ship *flagship = player.Flagship();
	if(!flagship)
		return;

	// Handle escort travel orders sent via the Map.
	if(player.HasEscortDestination())
	{
		auto moveTarget = player.GetEscortDestination();
		ai.IssueMoveTarget(player, moveTarget.second, moveTarget.first);
		player.SetEscortDestination();
	}

	// If there is no click event sent while the engine was active, bail out.
	if(!doClick)
		return;

	// Check for clicks on stellar objects. Only left clicks apply, and the
	// flagship must not be in the process of landing or taking off.
	bool clickedPlanet = false;
	const System *playerSystem = player.GetSystem();
	if(!isRightClick && flagship->Zoom() == 1.)
		for(const StellarObject &object : playerSystem->Objects())
			if(object.HasSprite() && object.HasValidPlanet())
			{
				// If the player clicked to land on a planet,
				// do so unless already landing elsewhere.
				Point position = object.Position() - center;
				const Planet *planet = object.GetPlanet();
				if(planet->IsAccessible(flagship) && (clickPoint - position).Length() < object.Radius())
				{
					if(&object == flagship->GetTargetStellar())
					{
						if(!planet->CanLand(*flagship))
							Messages::Add("The authorities on " + planet->Name()
									+ " refuse to let you land.", Messages::Importance::High);
						else
						{
							activeCommands |= Command::LAND;
							Messages::Add("Landing on " + planet->Name() + ".", Messages::Importance::High);
						}
					}
					else
						flagship->SetTargetStellar(&object);

					clickedPlanet = true;
				}
			}

	// Check for clicks on ships in this system.
	double clickRange = 50.;
	shared_ptr<Ship> clickTarget;
	for(shared_ptr<Ship> &ship : ships)
		if(ship->GetSystem() == playerSystem && &*ship != flagship && ship->IsTargetable())
		{
			Point position = ship->Position() - flagship->Position();
			const Mask &mask = ship->GetMask(step);
			double range = mask.Range(clickPoint - position, ship->Facing());
			if(range <= clickRange)
			{
				clickRange = range;
				clickTarget = ship;
				// If we've found an enemy within the click zone, favor
				// targeting it rather than any other ship. Otherwise, keep
				// checking for hits because another ship might be an enemy.
				if(!range && ship->GetGovernment()->IsEnemy())
					break;
			}
		}

	bool clickedAsteroid = false;
	if(clickTarget)
	{
		if(isRightClick)
			ai.IssueShipTarget(player, clickTarget);
		else
		{
			// Left click: has your flagship select or board the target.
			if(clickTarget == flagship->GetTargetShip())
				activeCommands |= Command::BOARD;
			else
			{
				flagship->SetTargetShip(clickTarget);
				if(clickTarget->IsYours())
					player.SelectShip(clickTarget.get(), hasShift);
			}
		}
	}
<<<<<<< HEAD
=======
	else if(isRightClick && !isMouseTurningEnabled)
		ai.IssueMoveTarget(player, clickPoint + center, playerSystem);
>>>>>>> 34e61982
	else if(flagship->Attributes().Get("asteroid scan power"))
	{
		// If the click was not on any ship, check if it was on a minable.
		double scanRange = 100. * sqrt(flagship->Attributes().Get("asteroid scan power"));
		for(const shared_ptr<Minable> &minable : asteroids.Minables())
		{
			Point position = minable->Position() - flagship->Position();
			if(position.Length() > scanRange)
				continue;

			double range = clickPoint.Distance(position) - minable->Radius();
			if(range <= clickRange)
			{
				clickedAsteroid = true;
				clickRange = range;
				flagship->SetTargetAsteroid(minable);
				if(isRightClick)
					ai.IssueAsteroidTarget(player, minable);
			}
		}
	}
	if(isRightClick && !clickTarget && !clickedAsteroid)
		ai.IssueMoveTarget(player, clickPoint + center, playerSystem);

	// Treat an "empty" click as a request to clear targets.
	if(!clickTarget && !isRightClick && !clickedAsteroid && !clickedPlanet)
		flagship->SetTargetShip(nullptr);
}



// Determines alternate mouse turning, setting player mouse angle, and right-click firing weapons.
void Engine::HandleMouseInput(Command &activeCommands)
{
	if(activeCommands.Has(Command::MOUSE_TURNING))
	{
		isMouseTurningEnabled = !isMouseTurningEnabled;
		Preferences::Set("alt-mouse turning", isMouseTurningEnabled);
	}
	if(!isMouseTurningEnabled)
		return;
	bool rightMouseButtonHeld = false;
	int mousePosX;
	int mousePosY;
	if((SDL_GetMouseState(&mousePosX, &mousePosY) & SDL_BUTTON_RMASK) != 0)
		rightMouseButtonHeld = true;
	double relX = mousePosX - Screen::RawWidth() / 2;
	double relY = mousePosY - Screen::RawHeight() / 2;
	ai.SetMousePosition(Point(relX, relY));

	// Activate firing command.
	if(isMouseTurningEnabled && rightMouseButtonHeld)
		activeCommands.Set(Command::PRIMARY);
}



// Perform collision detection. Note that unlike the preceding functions, this
// one adds any visuals that are created directly to the main visuals list. If
// this is multi-threaded in the future, that will need to change.
void Engine::DoCollisions(Projectile &projectile)
{
	// The asteroids can collide with projectiles, the same as any other
	// object. If the asteroid turns out to be closer than the ship, it
	// shields the ship (unless the projectile has a blast radius).
	Point hitVelocity;
	double closestHit = 1.;
	shared_ptr<Ship> hit;
	const Government *gov = projectile.GetGovernment();

	// If this "projectile" is a ship explosion, it always explodes.
	if(!gov)
		closestHit = 0.;
	else if(projectile.GetWeapon().IsPhasing() && projectile.Target())
	{
		// "Phasing" projectiles that have a target will never hit any other ship.
		shared_ptr<Ship> target = projectile.TargetPtr();
		if(target)
		{
			Point offset = projectile.Position() - target->Position();
			double range = target->GetMask(step).Collide(offset, projectile.Velocity(), target->Facing());
			if(range < 1.)
			{
				closestHit = range;
				hit = target;
			}
		}
	}
	else
	{
		// For weapons with a trigger radius, check if any detectable object will set it off.
		double triggerRadius = projectile.GetWeapon().TriggerRadius();
		if(triggerRadius)
			for(const Body *body : shipCollisions.Circle(projectile.Position(), triggerRadius))
				if(body == projectile.Target() || (gov->IsEnemy(body->GetGovernment())
						&& reinterpret_cast<const Ship *>(body)->Cloaking() < 1.))
				{
					closestHit = 0.;
					break;
				}

		// If nothing triggered the projectile, check for collisions with ships.
		if(closestHit > 0.)
		{
			Ship *ship = reinterpret_cast<Ship *>(shipCollisions.Line(projectile, &closestHit));
			if(ship)
			{
				hit = ship->shared_from_this();
				hitVelocity = ship->Velocity();
			}
		}
		// "Phasing" projectiles can pass through asteroids. For all other
		// projectiles, check if they've hit an asteroid that is closer than any
		// ship that they have hit.
		if(!projectile.GetWeapon().IsPhasing())
		{
			Body *asteroid = asteroids.Collide(projectile, &closestHit);
			if(asteroid)
			{
				hitVelocity = asteroid->Velocity();
				hit.reset();
			}
		}
	}

	// Check if the projectile hit something.
	if(closestHit < 1.)
	{
		// Create the explosion the given distance along the projectile's
		// motion path for this step.
		projectile.Explode(visuals, closestHit, hitVelocity);

		const DamageProfile damage(projectile.GetInfo());

		// If this projectile has a blast radius, find all ships within its
		// radius. Otherwise, only one is damaged.
		double blastRadius = projectile.GetWeapon().BlastRadius();
		bool isSafe = projectile.GetWeapon().IsSafe();
		if(blastRadius)
		{
			// Even friendly ships can be hit by the blast, unless it is a
			// "safe" weapon.
			Point hitPos = projectile.Position() + closestHit * projectile.Velocity();
			for(Body *body : shipCollisions.Circle(hitPos, blastRadius))
			{
				Ship *ship = reinterpret_cast<Ship *>(body);
				bool targeted = (projectile.Target() == ship);
				if(isSafe && !targeted && !gov->IsEnemy(ship->GetGovernment()))
					continue;

				// Only directly targeted ships get provoked by blast weapons.
				int eventType = ship->TakeDamage(visuals, damage.CalculateDamage(*ship, ship == hit.get()),
					targeted ? gov : nullptr);
				if(eventType)
					eventQueue.emplace_back(gov, ship->shared_from_this(), eventType);
			}
		}
		else if(hit)
		{
			int eventType = hit->TakeDamage(visuals, damage.CalculateDamage(*hit), gov);
			if(eventType)
				eventQueue.emplace_back(gov, hit, eventType);
		}

		if(hit)
			DoGrudge(hit, gov);
	}
	else if(projectile.MissileStrength())
	{
		// If the projectile did not hit anything, give the anti-missile systems
		// a chance to shoot it down.
		for(Ship *ship : hasAntiMissile)
			if(ship == projectile.Target() || gov->IsEnemy(ship->GetGovernment()))
				if(ship->FireAntiMissile(projectile, visuals))
				{
					projectile.Kill();
					break;
				}
	}
}



// Determine whether any active weather events have impacted the ships within
// the system. As with DoCollisions, this function adds visuals directly to
// the main visuals list.
void Engine::DoWeather(Weather &weather)
{
	weather.CalculateStrength();
	if(weather.HasWeapon() && !Random::Int(weather.Period()))
	{
		const Hazard *hazard = weather.GetHazard();
		const DamageProfile damage(weather.GetInfo());

		// Get all ship bodies that are touching a ring defined by the hazard's min
		// and max ranges at the hazard's origin. Any ship touching this ring takes
		// hazard damage.
		for(Body *body : (hazard->SystemWide() ? shipCollisions.All()
			: shipCollisions.Ring(weather.Origin(), hazard->MinRange(), hazard->MaxRange())))
		{
			Ship *hit = reinterpret_cast<Ship *>(body);
			hit->TakeDamage(visuals, damage.CalculateDamage(*hit), nullptr);
		}
	}
}



// Check if any ship collected the given flotsam.
void Engine::DoCollection(Flotsam &flotsam)
{
	// Check if any ship can pick up this flotsam. Cloaked ships cannot act.
	Ship *collector = nullptr;
	for(Body *body : shipCollisions.Circle(flotsam.Position(), 5.))
	{
		Ship *ship = reinterpret_cast<Ship *>(body);
		if(!ship->CannotAct() && ship != flotsam.Source() && ship->GetGovernment() != flotsam.SourceGovernment()
			&& ship->Cargo().Free() >= flotsam.UnitSize())
		{
			collector = ship;
			break;
		}
	}
	if(!collector)
		return;

	// Transfer cargo from the flotsam to the collector ship.
	int amount = flotsam.TransferTo(collector);
	// If the collector is not one of the player's ships, we can bail out now.
	if(!collector->IsYours())
		return;

	// One of your ships picked up this flotsam. Describe who it was.
	string name = (!collector->GetParent() ? "You" :
			"Your " + collector->Noun() + " \"" + collector->Name() + "\"") + " picked up ";
	// Describe what they collected from this flotsam.
	string commodity;
	string message;
	if(flotsam.OutfitType())
	{
		const Outfit *outfit = flotsam.OutfitType();
		if(outfit->Get("minable") > 0.)
		{
			commodity = outfit->DisplayName();
			player.Harvest(outfit);
		}
		else
			message = name + to_string(amount) + " "
				+ (amount == 1 ? outfit->DisplayName() : outfit->PluralName()) + ".";
	}
	else
		commodity = flotsam.CommodityType();

	// If an ordinary commodity or harvestable was collected, describe it in
	// terms of tons, not in terms of units.
	if(!commodity.empty())
	{
		double amountInTons = amount * flotsam.UnitSize();
		message = name + (amountInTons == 1. ? "a ton" : Format::Number(amountInTons) + " tons")
			+ " of " + Format::LowerCase(commodity) + ".";
	}

	// Unless something went wrong while forming the message, display it.
	if(!message.empty())
	{
		int free = collector->Cargo().Free();
		message += " (" + to_string(free) + (free == 1 ? " ton" : " tons");
		message += " of free space remaining.)";
		Messages::Add(message, Messages::Importance::High);
	}
}



// Scanning can't happen in the same loop as ship movement because it relies on
// all the ships already being in their final position for this step.
void Engine::DoScanning(const shared_ptr<Ship> &ship)
{
	int scan = ship->Scan(player);
	if(scan)
	{
		shared_ptr<Ship> target = ship->GetTargetShip();
		if(target && target->IsTargetable())
			eventQueue.emplace_back(ship, target, scan);
	}
}



// Fill in all the objects in the radar display.
void Engine::FillRadar()
{
	const Ship *flagship = player.Flagship();
	const System *playerSystem = player.GetSystem();

	// Add stellar objects.
	for(const StellarObject &object : playerSystem->Objects())
		if(object.HasSprite())
		{
			double r = max(2., object.Radius() * .03 + .5);
			radar[calcTickTock].Add(object.RadarType(flagship), object.Position(), r, r - 1.);
		}

	// Add pointers for neighboring systems.
	if(flagship)
	{
		const System *targetSystem = flagship->GetTargetSystem();
		const set<const System *> &links = (flagship->JumpNavigation().HasJumpDrive()) ?
			playerSystem->JumpNeighbors(flagship->JumpNavigation().JumpRange()) : playerSystem->Links();
		for(const System *system : links)
			if(player.HasSeen(*system))
				radar[calcTickTock].AddPointer(
					(system == targetSystem) ? Radar::SPECIAL : Radar::INACTIVE,
					system->Position() - playerSystem->Position());
	}

	// Add viewport brackets.
	if(!Preferences::Has("Disable viewport on radar"))
	{
		radar[calcTickTock].AddViewportBoundary(Screen::TopLeft() / zoom);
		radar[calcTickTock].AddViewportBoundary(Screen::TopRight() / zoom);
		radar[calcTickTock].AddViewportBoundary(Screen::BottomLeft() / zoom);
		radar[calcTickTock].AddViewportBoundary(Screen::BottomRight() / zoom);
	}

	// Add ships. Also check if hostile ships have newly appeared.
	bool hasHostiles = false;
	for(shared_ptr<Ship> &ship : ships)
		if(ship->GetSystem() == playerSystem)
		{
			// Do not show cloaked ships on the radar, except the player's ships.
			bool isYours = ship->IsYours();
			if(ship->Cloaking() >= 1. && !isYours)
				continue;

			// Figure out what radar color should be used for this ship.
			bool isYourTarget = (flagship && ship == flagship->GetTargetShip());
			int type = isYourTarget ? Radar::SPECIAL : RadarType(*ship, step);
			// Calculate how big the radar dot should be.
			double size = sqrt(ship->Width() + ship->Height()) * .14 + .5;

			radar[calcTickTock].Add(type, ship->Position(), size);

			// Check if this is a hostile ship.
			hasHostiles |= (!ship->IsDisabled() && ship->GetGovernment()->IsEnemy()
				&& ship->GetTargetShip() && ship->GetTargetShip()->IsYours());
		}
	// If hostile ships have appeared, play the siren.
	if(alarmTime)
		--alarmTime;
	else if(hasHostiles && !hadHostiles)
	{
		if(Preferences::PlayAudioAlert())
			Audio::Play(Audio::Get("alarm"));
		alarmTime = 300;
		hadHostiles = true;
	}
	else if(!hasHostiles)
		hadHostiles = false;

	// Add projectiles that have a missile strength or homing.
	for(Projectile &projectile : projectiles)
	{
		if(projectile.MissileStrength())
		{
			bool isEnemy = projectile.GetGovernment() && projectile.GetGovernment()->IsEnemy();
			radar[calcTickTock].Add(
				isEnemy ? Radar::SPECIAL : Radar::INACTIVE, projectile.Position(), 1.);
		}
		else if(projectile.GetWeapon().BlastRadius())
			radar[calcTickTock].Add(Radar::SPECIAL, projectile.Position(), 1.8);
	}
}



// Each ship is drawn as an entire stack of sprites, including hardpoint sprites
// and engine flares and any fighters it is carrying externally.
void Engine::AddSprites(const Ship &ship)
{
	bool hasFighters = ship.PositionFighters();
	double cloak = ship.Cloaking();
	bool drawCloaked = (cloak && ship.IsYours());
	auto &itemsToDraw = draw[calcTickTock];
	auto drawObject = [&itemsToDraw, cloak, drawCloaked](const Body &body) -> void
	{
		// Draw cloaked/cloaking sprites swizzled red, and overlay this solid
		// sprite with an increasingly transparent "regular" sprite.
		if(drawCloaked)
			itemsToDraw.AddSwizzled(body, 27);
		itemsToDraw.Add(body, cloak);
	};

	if(hasFighters)
		for(const Ship::Bay &bay : ship.Bays())
			if(bay.side == Ship::Bay::UNDER && bay.ship)
				drawObject(*bay.ship);

	if(ship.IsThrusting() && !ship.EnginePoints().empty())
		DrawFlareSprites(ship, draw[calcTickTock], ship.EnginePoints(),
			ship.Attributes().FlareSprites(), Ship::EnginePoint::UNDER);
	else if(ship.IsReversing() && !ship.ReverseEnginePoints().empty())
		DrawFlareSprites(ship, draw[calcTickTock], ship.ReverseEnginePoints(),
			ship.Attributes().ReverseFlareSprites(), Ship::EnginePoint::UNDER);
	if(ship.IsSteering() && !ship.SteeringEnginePoints().empty())
		DrawFlareSprites(ship, draw[calcTickTock], ship.SteeringEnginePoints(),
			ship.Attributes().SteeringFlareSprites(), Ship::EnginePoint::UNDER);

	auto drawHardpoint = [&drawObject, &ship](const Hardpoint &hardpoint) -> void
	{
		if(hardpoint.GetOutfit() && hardpoint.GetOutfit()->HardpointSprite().HasSprite())
		{
			Body body(
				hardpoint.GetOutfit()->HardpointSprite(),
				ship.Position() + ship.Zoom() * ship.Facing().Rotate(hardpoint.GetPoint()),
				ship.Velocity(),
				ship.Facing() + hardpoint.GetAngle(),
				ship.Zoom());
			drawObject(body);
		}
	};

	for(const Hardpoint &hardpoint : ship.Weapons())
		if(hardpoint.IsUnder())
			drawHardpoint(hardpoint);
	drawObject(ship);
	for(const Hardpoint &hardpoint : ship.Weapons())
		if(!hardpoint.IsUnder())
			drawHardpoint(hardpoint);

	if(ship.IsThrusting() && !ship.EnginePoints().empty())
		DrawFlareSprites(ship, draw[calcTickTock], ship.EnginePoints(),
			ship.Attributes().FlareSprites(), Ship::EnginePoint::OVER);
	else if(ship.IsReversing() && !ship.ReverseEnginePoints().empty())
		DrawFlareSprites(ship, draw[calcTickTock], ship.ReverseEnginePoints(),
			ship.Attributes().ReverseFlareSprites(), Ship::EnginePoint::OVER);
	if(ship.IsSteering() && !ship.SteeringEnginePoints().empty())
		DrawFlareSprites(ship, draw[calcTickTock], ship.SteeringEnginePoints(),
			ship.Attributes().SteeringFlareSprites(), Ship::EnginePoint::OVER);

	if(hasFighters)
		for(const Ship::Bay &bay : ship.Bays())
			if(bay.side == Ship::Bay::OVER && bay.ship)
				drawObject(*bay.ship);
}



// If a ship just damaged another ship, update information on who has asked the
// player for assistance (and ask for assistance if appropriate).
void Engine::DoGrudge(const shared_ptr<Ship> &target, const Government *attacker)
{
	if(attacker->IsPlayer())
	{
		shared_ptr<const Ship> previous = grudge[target->GetGovernment()].lock();
		if(previous && previous->CanSendHail(player))
		{
			grudge[target->GetGovernment()].reset();
			SendMessage(previous, "Thank you for your assistance, Captain "
				+ player.LastName() + "!");
		}
		return;
	}
	if(grudgeTime)
		return;

	// Check who currently has a grudge against this government. Also check if
	// someone has already said "thank you" today.
	if(grudge.count(attacker))
	{
		shared_ptr<const Ship> previous = grudge[attacker].lock();
		// If the previous ship is destroyed, or was able to send a
		// "thank you" already, skip sending a new thanks.
		if(!previous || previous->CanSendHail(player))
			return;
	}

	// If an enemy of the player, or being attacked by those that are
	// not enemies of the player, do not request help.
	if(target->GetGovernment()->IsEnemy() || !attacker->IsEnemy())
		return;
	// Ensure that this attacked ship is able to send hails (e.g. not mute,
	// a player ship, automaton, shares a language with the player, etc.)
	if(!target || !target->CanSendHail(player))
		return;

	// No active ship has a grudge already against this government.
	// Check the relative strength of this ship and its attackers.
	double attackerStrength = 0.;
	int attackerCount = 0;
	for(const shared_ptr<Ship> &ship : ships)
		if(ship->GetGovernment() == attacker && ship->GetTargetShip() == target)
		{
			++attackerCount;
			attackerStrength += (ship->Shields() + ship->Hull()) * ship->Strength();
		}

	// Only ask for help if outmatched.
	double targetStrength = (target->Shields() + target->Hull()) * target->Strength();
	if(attackerStrength <= targetStrength)
		return;

	// Ask for help more frequently if the battle is very lopsided.
	double ratio = attackerStrength / targetStrength - 1.;
	if(Random::Real() * 10. > ratio)
		return;

	grudge[attacker] = target;
	grudgeTime = 120;
	string message;
	if(target->GetPersonality().IsDaring())
	{
		message = "Please assist us in destroying ";
		message += (attackerCount == 1 ? "this " : "these ");
		message += attacker->GetName();
		message += (attackerCount == 1 ? " ship." : " ships.");
	}
	else
	{
		message = "We are under attack by ";
		if(attackerCount == 1)
			message += "a ";
		message += attacker->GetName();
		message += (attackerCount == 1 ? " ship" : " ships");
		message += ". Please assist us!";
	}
	SendMessage(target, message);
}



// Constructor for the ship status display rings.
Engine::Status::Status(const Point &position, double outer, double inner,
	double disabled, double radius, int type, double angle)
	: position(position), outer(outer), inner(inner), disabled(disabled), radius(radius), type(type), angle(angle)
{
}<|MERGE_RESOLUTION|>--- conflicted
+++ resolved
@@ -1955,11 +1955,6 @@
 			}
 		}
 	}
-<<<<<<< HEAD
-=======
-	else if(isRightClick && !isMouseTurningEnabled)
-		ai.IssueMoveTarget(player, clickPoint + center, playerSystem);
->>>>>>> 34e61982
 	else if(flagship->Attributes().Get("asteroid scan power"))
 	{
 		// If the click was not on any ship, check if it was on a minable.
@@ -1981,7 +1976,7 @@
 			}
 		}
 	}
-	if(isRightClick && !clickTarget && !clickedAsteroid)
+	if(isRightClick && !clickTarget && !clickedAsteroid && !isMouseTurningEnabled)
 		ai.IssueMoveTarget(player, clickPoint + center, playerSystem);
 
 	// Treat an "empty" click as a request to clear targets.
