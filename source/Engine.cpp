--- conflicted
+++ resolved
@@ -248,15 +248,9 @@
 
 
 
-<<<<<<< HEAD
 Engine::Engine(PlayerInfo &player, GamePad &controller)
-	: player(player), controller(controller), ai(ships, asteroids.Minables(), flotsam),
-	shipCollisions(256u, 32u)
-=======
-Engine::Engine(PlayerInfo &player)
-	: player(player), ai(player, ships, asteroids.Minables(), flotsam),
+	: player(player), controller(controller), ai(player, ships, asteroids.Minables(), flotsam),
 	ammoDisplay(player), minimap(player), shipCollisions(256u, 32u, CollisionType::SHIP)
->>>>>>> fcea652c
 {
 	zoom.base = Preferences::ViewZoom();
 	zoom.modifier = Preferences::Has("Landing zoom") ? 2. : 1.;
@@ -547,22 +541,11 @@
 			controller.Clear();
 		}
 		else
-<<<<<<< HEAD
-		{
-			// Do a testing step if we got an active testContext from main.cpp.
-			// Main.cpp will transfer the context every step where it wants the
-			// engine to handle the testing.
-			if(testContext)
-			{
-				const Test *runningTest = testContext->CurrentTest();
-				if(runningTest)
-					runningTest->Step(*testContext, player, activeCommands);
-			}
+		{
 			if(controller.HavePads())
 				activeCommands |= controller.ToCommand();
-=======
->>>>>>> fcea652c
 			ai.UpdateKeys(player, activeCommands);
+		}
 	}
 
 	wasActive = isActive;
