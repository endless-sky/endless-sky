/* Engine.cpp
Copyright (c) 2014 by Michael Zahniser

Endless Sky is free software: you can redistribute it and/or modify it under the
terms of the GNU General Public License as published by the Free Software
Foundation, either version 3 of the License, or (at your option) any later version.

Endless Sky is distributed in the hope that it will be useful, but WITHOUT ANY
WARRANTY; without even the implied warranty of MERCHANTABILITY or FITNESS FOR A
PARTICULAR PURPOSE. See the GNU General Public License for more details.

You should have received a copy of the GNU General Public License along with
this program. If not, see <https://www.gnu.org/licenses/>.
*/

#include "Engine.h"

#include "AlertLabel.h"
#include "Audio.h"
#include "CategoryList.h"
#include "CategoryTypes.h"
#include "CoreStartData.h"
#include "DamageDealt.h"
#include "DamageProfile.h"
#include "Effect.h"
#include "FillShader.h"
#include "Fleet.h"
#include "Flotsam.h"
#include "text/Font.h"
#include "text/FontSet.h"
#include "text/Format.h"
#include "FrameTimer.h"
#include "GameData.h"
#include "Gamerules.h"
#include "Government.h"
#include "Hazard.h"
#include "Interface.h"
#include "Logger.h"
#include "MapPanel.h"
#include "Mask.h"
#include "Messages.h"
#include "Minable.h"
#include "Mission.h"
#include "NPC.h"
#include "OutlineShader.h"
#include "Person.h"
#include "Planet.h"
#include "PlanetLabel.h"
#include "PlayerInfo.h"
#include "PointerShader.h"
#include "Preferences.h"
#include "Projectile.h"
#include "Random.h"
#include "RingShader.h"
#include "Screen.h"
#include "Ship.h"
#include "ShipEvent.h"
#include "ShipJumpNavigation.h"
#include "Sprite.h"
#include "SpriteSet.h"
#include "SpriteShader.h"
#include "StarField.h"
#include "StellarObject.h"
#include "System.h"
#include "SystemEntry.h"
#include "Test.h"
#include "TestContext.h"
#include "Visual.h"
#include "Weather.h"
#include "Wormhole.h"
#include "text/WrappedText.h"

#include <algorithm>
#include <cmath>
#include <string>

using namespace std;

namespace {
	int RadarType(const Ship &ship, int step)
	{
		if(ship.GetPersonality().IsTarget() && !ship.IsDestroyed())
		{
			// If a ship is a "target," double-blink it a few times per second.
			int count = (step / 6) % 7;
			if(count == 0 || count == 2)
				return Radar::BLINK;
		}
		if(ship.IsDisabled() || (ship.IsOverheated() && ((step / 20) % 2)))
			return Radar::INACTIVE;
		if(ship.IsYours() || (ship.GetPersonality().IsEscort() && !ship.GetGovernment()->IsEnemy()))
			return Radar::PLAYER;
		if(!ship.GetGovernment()->IsEnemy())
			return Radar::FRIENDLY;
		const auto &target = ship.GetTargetShip();
		if(target && target->IsYours())
			return Radar::HOSTILE;
		return Radar::UNFRIENDLY;
	}

	template <class Type>
	void Prune(vector<Type> &objects)
	{
		// First, erase any of the old objects that should be removed.
		typename vector<Type>::iterator in = objects.begin();
		while(in != objects.end() && !in->ShouldBeRemoved())
			++in;

		typename vector<Type>::iterator out = in;
		while(in != objects.end())
		{
			if(!in->ShouldBeRemoved())
				*out++ = std::move(*in);
			++in;
		}
		if(out != objects.end())
			objects.erase(out, objects.end());
	}

	template <class Type>
	void Prune(list<shared_ptr<Type>> &objects)
	{
		for(auto it = objects.begin(); it != objects.end(); )
		{
			if((*it)->ShouldBeRemoved())
				it = objects.erase(it);
			else
				++it;
		}
	}

	template <class Type>
	void Append(vector<Type> &objects, vector<Type> &added)
	{
		objects.insert(objects.end(), make_move_iterator(added.begin()), make_move_iterator(added.end()));
		added.clear();
	}


	// Author the given message from the given ship.
	void SendMessage(const shared_ptr<const Ship> &ship, const string &message)
	{
		if(message.empty())
			return;

		// If this ship has no name, show its model name instead.
		string tag;
		const string &gov = ship->GetGovernment()->GetName();
		if(!ship->Name().empty())
			tag = gov + " " + ship->Noun() + " \"" + ship->Name() + "\": ";
		else
			tag = ship->DisplayModelName() + " (" + gov + "): ";

		Messages::Add(tag + message, Messages::Importance::High);
	}

	void DrawFlareSprites(const Ship &ship, DrawList &draw, const vector<Ship::EnginePoint> &enginePoints,
		const vector<pair<Body, int>> &flareSprites, uint8_t side)
	{
		for(const Ship::EnginePoint &point : enginePoints)
		{
			Point pos = ship.Facing().Rotate(point) * ship.Zoom() + ship.Position();
			// If multiple engines with the same flare are installed, draw up to
			// three copies of the flare sprite.
			for(const auto &it : flareSprites)
				if(point.side == side && (point.steering == Ship::EnginePoint::NONE
					|| (point.steering == Ship::EnginePoint::LEFT && ship.SteeringDirection() < 0.)
					|| (point.steering == Ship::EnginePoint::RIGHT && ship.SteeringDirection() > 0.)))
					for(int i = 0; i < it.second && i < 3; ++i)
					{
						Body sprite(it.first, pos, ship.Velocity(), ship.Facing() + point.facing, point.zoom);
						draw.Add(sprite, ship.Cloaking());
					}
		}
	}

	const Color &GetTargetOutlineColor(int type)
	{
		if(type == Radar::PLAYER)
			return *GameData::Colors().Get("ship target outline player");
		else if(type == Radar::FRIENDLY)
			return *GameData::Colors().Get("ship target outline friendly");
		else if(type == Radar::UNFRIENDLY)
			return *GameData::Colors().Get("ship target outline unfriendly");
		else if(type == Radar::HOSTILE)
			return *GameData::Colors().Get("ship target outline hostile");
		else if(type == Radar::SPECIAL)
			return *GameData::Colors().Get("ship target outline special");
		else if(type == Radar::BLINK)
			return *GameData::Colors().Get("ship target outline blink");
		else
			return *GameData::Colors().Get("ship target outline inactive");
	}

	const Color &GetPlanetTargetPointerColor(const Planet &planet)
	{
		switch(planet.GetFriendliness())
		{
			case Planet::Friendliness::FRIENDLY:
				return *GameData::Colors().Get("planet target pointer friendly");
			case Planet::Friendliness::RESTRICTED:
				return *GameData::Colors().Get("planet target pointer restricted");
			case Planet::Friendliness::HOSTILE:
				return *GameData::Colors().Get("planet target pointer hostile");
			case Planet::Friendliness::DOMINATED:
				return *GameData::Colors().Get("planet target pointer dominated");
		}
		return *GameData::Colors().Get("planet target pointer unfriendly");
	}

	const Color &GetShipTargetPointerColor(int type)
	{
		if(type == Radar::PLAYER)
			return *GameData::Colors().Get("ship target pointer player");
		else if(type == Radar::FRIENDLY)
			return *GameData::Colors().Get("ship target pointer friendly");
		else if(type == Radar::UNFRIENDLY)
			return *GameData::Colors().Get("ship target pointer unfriendly");
		else if(type == Radar::HOSTILE)
			return *GameData::Colors().Get("ship target pointer hostile");
		else if(type == Radar::SPECIAL)
			return *GameData::Colors().Get("ship target pointer special");
		else if(type == Radar::BLINK)
			return *GameData::Colors().Get("ship target pointer blink");
		else
			return *GameData::Colors().Get("ship target pointer inactive");
	}

	const Color &GetMinablePointerColor(bool selected)
	{
		if(selected)
			return *GameData::Colors().Get("minable target pointer selected");
		return *GameData::Colors().Get("minable target pointer unselected");
	}

	const double RADAR_SCALE = .025;
	const double MAX_FUEL_DISPLAY = 5000.;
}



Engine::Engine(PlayerInfo &player)
	: player(player), ai(ships, asteroids.Minables(), flotsam),
	ammoDisplay(player), shipCollisions(256u, 32u)
{
	baseZoom = Preferences::ViewZoom();
	zoomMod = Preferences::Has("Landing zoom") ? 2. : 1.;
	zoom = baseZoom * zoomMod;

	// Start the thread for doing calculations.
	calcThread = thread(&Engine::ThreadEntryPoint, this);

	if(!player.IsLoaded() || !player.GetSystem())
		return;

	// Preload any landscapes for this system.
	for(const StellarObject &object : player.GetSystem()->Objects())
		if(object.HasSprite() && object.HasValidPlanet())
			GameData::Preload(object.GetPlanet()->Landscape());

	// Figure out what planet the player is landed on, if any.
	const StellarObject *object = player.GetStellarObject();
	if(object)
		center = object->Position();

	// Now we know the player's current position. Draw the planets.
	draw[calcTickTock].Clear(step, zoom);
	draw[calcTickTock].SetCenter(center);
	radar[calcTickTock].SetCenter(center);
	const Ship *flagship = player.Flagship();
	for(const StellarObject &object : player.GetSystem()->Objects())
		if(object.HasSprite())
		{
			draw[calcTickTock].Add(object);

			double r = max(2., object.Radius() * .03 + .5);
			radar[calcTickTock].Add(object.RadarType(flagship), object.Position(), r, r - 1.);
		}

	// Add all neighboring systems that the player has seen to the radar.
	const System *targetSystem = flagship ? flagship->GetTargetSystem() : nullptr;
	const set<const System *> &links = (flagship && flagship->JumpNavigation().HasJumpDrive()) ?
		player.GetSystem()->JumpNeighbors(flagship->JumpNavigation().JumpRange()) : player.GetSystem()->Links();
	for(const System *system : links)
		if(player.HasSeen(*system))
			radar[calcTickTock].AddPointer(
				(system == targetSystem) ? Radar::SPECIAL : Radar::INACTIVE,
				system->Position() - player.GetSystem()->Position());

	GameData::SetHaze(player.GetSystem()->Haze(), true);
}



Engine::~Engine()
{
	{
		unique_lock<mutex> lock(swapMutex);
		terminate = true;
	}
	condition.notify_all();
	calcThread.join();
}



void Engine::Place()
{
	ships.clear();
	ai.ClearOrders();

	player.SetSystemEntry(SystemEntry::TAKE_OFF);
	EnterSystem();

	// Add the player's flagship and escorts to the list of ships. The TakeOff()
	// code already took care of loading up fighters and assigning parents.
	for(const shared_ptr<Ship> &ship : player.Ships())
		if(!ship->IsParked() && ship->GetSystem())
			ships.push_back(ship);

	// Add NPCs to the list of ships. Fighters have to be assigned to carriers,
	// and all but "uninterested" ships should follow the player.
	shared_ptr<Ship> flagship = player.FlagshipPtr();

	// Update the active NPCs for missions based on the player's conditions.
	player.UpdateMissionNPCs();
	for(const Mission &mission : player.Missions())
		Place(mission.NPCs(), flagship);

	// Get the coordinates of the planet the player is leaving.
	const System *system = player.GetSystem();
	const Planet *planet = player.GetPlanet();
	Point planetPos;
	double planetRadius = 0.;
	const StellarObject *object = player.GetStellarObject();
	if(object)
	{
		planetPos = object->Position();
		planetRadius = object->Radius();
	}

	// Give each non-carried, special ship we just added a random heading and position.
	// (While carried by a parent, ships will not be present in `Engine::ships`.)
	for(const shared_ptr<Ship> &ship : ships)
	{
		Point pos;
		Angle angle = Angle::Random();
		// Any ships in the same system as the player should be either
		// taking off from a specific planet or nearby.
		if(ship->GetSystem() == system && !ship->IsDisabled())
		{
			const Personality &person = ship->GetPersonality();
			bool hasOwnPlanet = ship->GetPlanet();
			bool launchesWithPlayer = (planet && planet->CanLand(*ship))
					&& !person.IsStaying() && !person.IsWaiting()
					&& (!hasOwnPlanet || (ship->IsYours() && ship->GetPlanet() == planet));
			const StellarObject *object = hasOwnPlanet ?
					ship->GetSystem()->FindStellar(ship->GetPlanet()) : nullptr;
			// Default to the player's planet in the case of data definition errors.
			if(person.IsLaunching() || launchesWithPlayer || (hasOwnPlanet && !object))
			{
				if(planet)
					ship->SetPlanet(planet);
				pos = planetPos + angle.Unit() * Random::Real() * planetRadius;
			}
			else if(hasOwnPlanet)
				pos = object->Position() + angle.Unit() * Random::Real() * object->Radius();
		}
		// If a special ship somehow was saved without a system reference, place it into the
		// player's system to avoid a nullptr deference.
		else if(!ship->GetSystem())
		{
			// Log this error.
			Logger::LogError("Engine::Place: Set fallback system for the NPC \"" + ship->Name() + "\" as it had no system");
			ship->SetSystem(system);
		}

		// If the position is still (0, 0), the special ship is in a different
		// system, disabled, or otherwise unable to land on viable planets in
		// the player's system: place it "in flight".
		if(!pos)
		{
			ship->SetPlanet(nullptr);
			Fleet::Place(*ship->GetSystem(), *ship);
		}
		// This ship is taking off from a planet.
		else
			ship->Place(pos, angle.Unit(), angle);
	}
	// Move any ships that were randomly spawned into the main list, now
	// that all special ships have been repositioned.
	ships.splice(ships.end(), newShips);

	player.SetPlanet(nullptr);
}



// Add NPC ships to the known ships. These may have been freshly instantiated
// from an accepted assisting/boarding mission, or from existing missions when
// the player departs a planet.
void Engine::Place(const list<NPC> &npcs, shared_ptr<Ship> flagship)
{
	for(const NPC &npc : npcs)
	{
		if(!npc.ShouldSpawn())
			continue;

		map<string, map<Ship *, int>> carriers;
		for(const shared_ptr<Ship> &ship : npc.Ships())
		{
			// Skip ships that have been destroyed.
			if(ship->IsDestroyed() || ship->IsDisabled())
				continue;

			// Redo the loading up of fighters.
			if(ship->HasBays())
			{
				ship->UnloadBays();
				for(const auto &cat : GameData::GetCategory(CategoryType::BAY))
				{
					const string &bayType = cat.Name();
					int baysTotal = ship->BaysTotal(bayType);
					if(baysTotal)
						carriers[bayType][&*ship] = baysTotal;
				}
			}
		}

		shared_ptr<Ship> npcFlagship;
		for(const shared_ptr<Ship> &ship : npc.Ships())
		{
			// Skip ships that have been destroyed.
			if(ship->IsDestroyed())
				continue;

			// Avoid the exploit where the player can wear down an NPC's
			// crew by attrition over the course of many days.
			ship->AddCrew(max(0, ship->RequiredCrew() - ship->Crew()));
			if(!ship->IsDisabled())
				ship->Recharge();

			if(ship->CanBeCarried())
			{
				bool docked = false;
				const string &bayType = ship->Attributes().Category();
				for(auto &it : carriers[bayType])
					if(it.second && it.first->Carry(ship))
					{
						--it.second;
						docked = true;
						break;
					}
				if(docked)
					continue;
			}

			ships.push_back(ship);
			// The first (alive) ship in an NPC block
			// serves as the flagship of the group.
			if(!npcFlagship)
				npcFlagship = ship;

			// Only the flagship of an NPC considers the
			// player: the rest of the NPC track it.
			if(npcFlagship && ship != npcFlagship)
				ship->SetParent(npcFlagship);
			else if(!ship->GetPersonality().IsUninterested())
				ship->SetParent(flagship);
			else
				ship->SetParent(nullptr);
		}
	}
}



// Wait for the previous calculations (if any) to be done.
void Engine::Wait()
{
	unique_lock<mutex> lock(swapMutex);
	condition.wait(lock, [this] { return hasFinishedCalculating; });
	drawTickTock = calcTickTock;
}



// Begin the next step of calculations.
void Engine::Step(bool isActive)
{
	events.swap(eventQueue);
	eventQueue.clear();

	// The calculation thread was paused by MainPanel before calling this function, so it is safe to access things.
	const shared_ptr<Ship> flagship = player.FlagshipPtr();
	const StellarObject *object = player.GetStellarObject();
	if(object)
	{
		center = object->Position();
		centerVelocity = Point();
	}
	else if(flagship)
	{
		center = flagship->Position();
		centerVelocity = flagship->Velocity();
		Preferences::ExtendedJumpEffects jumpEffectState = Preferences::GetExtendedJumpEffects();
		if(flagship->IsHyperspacing() && jumpEffectState != Preferences::ExtendedJumpEffects::OFF)
			centerVelocity *= 1. + pow(flagship->GetHyperspacePercentage() /
				(jumpEffectState == Preferences::ExtendedJumpEffects::MEDIUM ? 40. : 20.), 2);
		if(doEnterLabels)
		{
			doEnterLabels = false;
			// Create the planet labels as soon as we entered a new system.
			labels.clear();
			for(const StellarObject &object : player.GetSystem()->Objects())
				if(object.HasSprite() && object.HasValidPlanet() && object.GetPlanet()->IsAccessible(flagship.get()))
					labels.emplace_back(labels, *player.GetSystem(), object);
		}
		if(doEnter && flagship->Zoom() == 1. && !flagship->IsHyperspacing())
		{
			doEnter = false;
			events.emplace_back(flagship, flagship, ShipEvent::JUMP);
		}
		if(flagship->IsEnteringHyperspace() || flagship->Commands().Has(Command::JUMP))
		{
			if(jumpCount < 100)
				++jumpCount;
			const System *from = flagship->GetSystem();
			const System *to = flagship->GetTargetSystem();
			if(from && to && from != to)
			{
				jumpInProgress[0] = from;
				jumpInProgress[1] = to;
			}
		}
		else if(jumpCount > 0)
			--jumpCount;
	}
	ai.UpdateEvents(events);
	if(isActive)
	{
		HandleKeyboardInputs();
		// Ignore any inputs given when first becoming active, since those inputs
		// were issued when some other panel (e.g. planet, hail) was displayed.
		if(!wasActive)
			activeCommands.Clear();
		else
		{
			// Do a testing step if we got an active testContext from main.cpp.
			// Main.cpp will transfer the context every step where it wants the
			// engine to handle the testing.
			if(testContext)
			{
				const Test *runningTest = testContext->CurrentTest();
				if(runningTest)
					runningTest->Step(*testContext, player, activeCommands);
			}
			ai.UpdateKeys(player, activeCommands);
		}
	}
	// Clear the testContext every step. Main.cpp will provide the context before
	// every step where it expects the Engine to handle testing.
	testContext = nullptr;

	wasActive = isActive;
	Audio::Update(center);

	// Update the zoom value now that the calculation thread is paused.
	if(nextZoom)
	{
		// TODO: std::exchange
		baseZoom = nextZoom;
		nextZoom = 0.;
	}
	// Smoothly zoom in and out.
	if(isActive)
	{
		double zoomTarget = Preferences::ViewZoom();
		if(baseZoom != zoomTarget)
		{
			static const double ZOOM_SPEED = .05;

			// Define zoom speed bounds to prevent asymptotic behavior.
			static const double MAX_SPEED = .05;
			static const double MIN_SPEED = .002;

			double zoomRatio = max(MIN_SPEED, min(MAX_SPEED, abs(log2(baseZoom) - log2(zoomTarget)) * ZOOM_SPEED));
			if(baseZoom < zoomTarget)
				nextZoom = min(zoomTarget, baseZoom * (1. + zoomRatio));
			else if(baseZoom > zoomTarget)
				nextZoom = max(zoomTarget, baseZoom * (1. / (1. + zoomRatio)));
		}
	}
	zoom = Preferences::Has("Landing zoom") ? baseZoom * (1 + pow(zoomMod - 1, 2)) : baseZoom;

	// Draw a highlight to distinguish the flagship from other ships.
	if(flagship && !flagship->IsDestroyed() && Preferences::Has("Highlight player's flagship"))
	{
		highlightSprite = flagship->GetSprite();
		highlightUnit = flagship->Unit() * zoom;
		highlightFrame = flagship->GetFrame();
	}
	else
		highlightSprite = nullptr;

	// Any of the player's ships that are in system are assumed to have
	// landed along with the player.
	if(flagship && flagship->GetPlanet() && isActive)
		player.SetPlanet(flagship->GetPlanet());

	const System *currentSystem = player.GetSystem();
	// Update this here, for thread safety.
	if(player.HasTravelPlan() && currentSystem == player.TravelPlan().back())
		player.PopTravel();
	// Check if the first step of the travel plan is valid.
	if(flagship && player.HasTravelPlan())
	{
		bool travelPlanIsValid = false;
		const System *system = player.TravelPlan().back();
		for(const StellarObject &object : flagship->GetSystem()->Objects())
			if(object.HasSprite() && object.HasValidPlanet() && object.GetPlanet()->IsWormhole()
				&& object.GetPlanet()->IsAccessible(flagship.get()) && player.HasVisited(*object.GetPlanet())
				&& player.HasVisited(*system))
			{
				const auto *wormhole = object.GetPlanet()->GetWormhole();
				if(&wormhole->WormholeDestination(*flagship->GetSystem()) != system)
					continue;

				travelPlanIsValid = true;
				break;
			}
		travelPlanIsValid |= flagship->JumpNavigation().CanJump(flagship->GetSystem(), system);
		if(!travelPlanIsValid)
		{
			if(flagship->GetTargetSystem() == player.TravelPlan().back())
				flagship->SetTargetSystem(nullptr);
			player.TravelPlan().clear();
		}
	}
	if(doFlash)
	{
		flash = .4;
		doFlash = false;
	}
	else if(flash)
		flash = max(0., flash * .99 - .002);

	targets.clear();

	// Update the player's ammo amounts.
	if(flagship)
		ammoDisplay.Update(*flagship.get());


	// Display escort information for all ships of the "Escort" government,
	// and all ships with the "escort" personality, except for fighters that
	// are not owned by the player.
	escorts.Clear();
	bool fleetIsJumping = (flagship && flagship->Commands().Has(Command::JUMP));
	for(const auto &it : ships)
		if(it->GetGovernment()->IsPlayer() || it->GetPersonality().IsEscort())
			if(!it->IsYours() && !it->CanBeCarried())
			{
				bool isSelected = (flagship && flagship->GetTargetShip() == it);
				escorts.Add(*it, it->GetSystem() == currentSystem, fleetIsJumping, isSelected);
			}
	for(const shared_ptr<Ship> &escort : player.Ships())
		if(!escort->IsParked() && escort != flagship && !escort->IsDestroyed())
		{
			// Check if this escort is selected.
			bool isSelected = false;
			for(const weak_ptr<Ship> &ptr : player.SelectedShips())
				if(ptr.lock() == escort)
				{
					isSelected = true;
					break;
				}
			escorts.Add(*escort, escort->GetSystem() == currentSystem, fleetIsJumping, isSelected);
		}

	statuses.clear();
	missileLabels.clear();
	if(isActive)
	{
		// Create the status overlays.
		CreateStatusOverlays();
		// Create missile overlays.
		if(Preferences::Has("Show missile overlays"))
			for(const Projectile &projectile : projectiles)
			{
				Point pos = projectile.Position() - center;
				if(projectile.MissileStrength() && projectile.GetGovernment()->IsEnemy()
						&& (pos.Length() < max(Screen::Width(), Screen::Height()) * .5 / zoom))
					missileLabels.emplace_back(AlertLabel(pos, projectile, flagship, zoom));
			}
		// Update the planet label positions.
		for(PlanetLabel &label : labels)
			label.Update(center, zoom);
	}

	if(flagship && flagship->IsOverheated())
		Messages::Add("Your ship has overheated.", Messages::Importance::Highest);

	// Clear the HUD information from the previous frame.
	info = Information();
	if(flagship && flagship->Hull())
	{
		Point shipFacingUnit(0., -1.);
		if(Preferences::Has("Rotate flagship in HUD"))
			shipFacingUnit = flagship->Facing().Unit();

		info.SetSprite("player sprite", flagship->GetSprite(), shipFacingUnit, flagship->GetFrame(step));
	}
	if(currentSystem)
		info.SetString("location", currentSystem->Name());
	info.SetString("date", player.GetDate().ToString());
	if(flagship)
	{
		// Have an alarm label flash up when enemy ships are in the system
		if(alarmTime && step / 20 % 2 && Preferences::DisplayVisualAlert())
			info.SetCondition("red alert");
		double fuelCap = flagship->Attributes().Get("fuel capacity");
		// If the flagship has a large amount of fuel, display a solid bar.
		// Otherwise, display a segment for every 100 units of fuel.
		if(fuelCap <= MAX_FUEL_DISPLAY)
			info.SetBar("fuel", flagship->Fuel(), fuelCap * .01);
		else
			info.SetBar("fuel", flagship->Fuel());
		info.SetBar("energy", flagship->Energy());
		double heat = flagship->Heat();
		info.SetBar("heat", min(1., heat));
		// If heat is above 100%, draw a second overlaid bar to indicate the
		// total heat level.
		if(heat > 1.)
			info.SetBar("overheat", min(1., heat - 1.));
		if(flagship->IsOverheated() && (step / 20) % 2)
			info.SetBar("overheat blink", min(1., heat));
		info.SetBar("shields", flagship->Shields());
		info.SetBar("hull", flagship->Hull(), 20.);
		info.SetBar("disabled hull", min(flagship->Hull(), flagship->DisabledHull()), 20.);
	}
	info.SetString("credits",
		Format::CreditString(player.Accounts().Credits()));
	bool isJumping = flagship && (flagship->Commands().Has(Command::JUMP) || flagship->IsEnteringHyperspace());
	if(flagship && flagship->GetTargetStellar() && !isJumping)
	{
		const StellarObject *object = flagship->GetTargetStellar();
		string navigationMode = flagship->Commands().Has(Command::LAND) ? "Landing on:" :
			object->GetPlanet() && object->GetPlanet()->CanLand(*flagship) ? "Can land on:" :
			"Cannot land on:";
		info.SetString("navigation mode", navigationMode);
		const string &name = object->Name();
		info.SetString("destination", name);

		targets.push_back({
			object->Position() - center,
			object->Facing(),
			object->Radius(),
			GetPlanetTargetPointerColor(*object->GetPlanet()),
			5});
	}
	else if(flagship && flagship->GetTargetSystem())
	{
		info.SetString("navigation mode", "Hyperspace:");
		if(player.HasVisited(*flagship->GetTargetSystem()))
			info.SetString("destination", flagship->GetTargetSystem()->Name());
		else
			info.SetString("destination", "unexplored system");
	}
	else
	{
		info.SetString("navigation mode", "Navigation:");
		info.SetString("destination", "no destination");
	}
	// Use the radar that was just populated. (The draw tick-tock has not
	// yet been toggled, but it will be at the end of this function.)
	shared_ptr<const Ship> target;
	shared_ptr<const Minable> targetAsteroid;
	targetVector = Point();
	if(flagship)
	{
		target = flagship->GetTargetShip();
		targetAsteroid = flagship->GetTargetAsteroid();
		// Record that the player knows this type of asteroid is available here.
		if(targetAsteroid)
			for(const auto &it : targetAsteroid->Payload())
				player.Harvest(it.first);
	}
	if(!target)
		targetSwizzle = -1;
	if(!target && !targetAsteroid)
		info.SetString("target name", "no target");
	else if(!target)
	{
		info.SetSprite("target sprite",
			targetAsteroid->GetSprite(),
			targetAsteroid->Facing().Unit(),
			targetAsteroid->GetFrame(step));
		info.SetString("target name", targetAsteroid->DisplayName() + " " + targetAsteroid->Noun());

		targetVector = targetAsteroid->Position() - center;

		if(flagship->Attributes().Get("tactical scan power"))
		{
			info.SetCondition("range display");
			info.SetBar("target hull", targetAsteroid->Hull(), 20.);
			int targetRange = round(targetAsteroid->Position().Distance(flagship->Position()));
			info.SetString("target range", to_string(targetRange));
		}
	}
	else
	{
		if(target->GetSystem() == player.GetSystem() && target->Cloaking() < 1.)
			targetUnit = target->Facing().Unit();
		info.SetSprite("target sprite", target->GetSprite(), targetUnit, target->GetFrame(step));
		info.SetString("target name", target->Name());
		info.SetString("target type", target->DisplayModelName());
		if(!target->GetGovernment())
			info.SetString("target government", "No Government");
		else
			info.SetString("target government", target->GetGovernment()->GetName());
		targetSwizzle = target->GetSwizzle();
		info.SetString("mission target", target->GetPersonality().IsTarget() ? "(mission target)" : "");

		int targetType = RadarType(*target, step);
		info.SetOutlineColor(GetTargetOutlineColor(targetType));
		if(target->GetSystem() == player.GetSystem() && target->IsTargetable())
		{
			info.SetBar("target shields", target->Shields());
			info.SetBar("target hull", target->Hull(), 20.);
			info.SetBar("target disabled hull", min(target->Hull(), target->DisabledHull()), 20.);

			// The target area will be a square, with sides proportional to the average
			// of the width and the height of the sprite.
			double size = (target->Width() + target->Height()) * .35;
			targets.push_back({
				target->Position() - center,
				Angle(45.) + target->Facing(),
				size,
				GetShipTargetPointerColor(targetType),
				4});

			targetVector = target->Position() - center;

			// Check if the target is close enough to show tactical information.
			double tacticalRange = 100. * sqrt(flagship->Attributes().Get("tactical scan power"));
			double targetRange = target->Position().Distance(flagship->Position());
			if(tacticalRange)
			{
				info.SetCondition("range display");
				info.SetString("target range", to_string(static_cast<int>(round(targetRange))));
			}
			// Actual tactical information requires a scrutable
			// target that is within the tactical scanner range.
			if((targetRange <= tacticalRange && !target->Attributes().Get("inscrutable"))
					|| (tacticalRange && target->IsYours()))
			{
				info.SetCondition("tactical display");
				info.SetString("target crew", to_string(target->Crew()));
				int fuel = round(target->Fuel() * target->Attributes().Get("fuel capacity"));
				info.SetString("target fuel", to_string(fuel));
				int energy = round(target->Energy() * target->Attributes().Get("energy capacity"));
				info.SetString("target energy", to_string(energy));
				int heat = round(100. * target->Heat());
				info.SetString("target heat", to_string(heat) + "%");
			}
		}
	}
	if(target && target->IsTargetable() && target->GetSystem() == currentSystem
		&& (flagship->CargoScanFraction() || flagship->OutfitScanFraction()))
	{
		double width = max(target->Width(), target->Height());
		Point pos = target->Position() - center;
		statuses.emplace_back(pos, flagship->OutfitScanFraction(), flagship->CargoScanFraction(),
			0., 10. + max(20., width * .5), 4, Angle(pos).Degrees() + 180.);
	}
	// Handle any events that change the selected ships.
	if(groupSelect >= 0)
	{
		// This has to be done in Step() to avoid race conditions.
		if(hasControl)
			player.SetGroup(groupSelect);
		else
			player.SelectGroup(groupSelect, hasShift);
		groupSelect = -1;
	}
	if(doClickNextStep)
	{
		// If a click command is issued, always wait until the next step to act
		// on it, to avoid race conditions.
		doClick = true;
		doClickNextStep = false;
	}
	else
		doClick = false;

	if(doClick && !isRightClick)
	{
		if(uiClickBox.Dimensions())
			doClick = !ammoDisplay.Click(uiClickBox);
		else
			doClick = !ammoDisplay.Click(clickPoint, hasControl);
		doClick = doClick && !player.SelectShips(clickBox, hasShift);
		if(doClick)
		{
			const vector<const Ship *> &stack = escorts.Click(clickPoint);
			if(!stack.empty())
				doClick = !player.SelectShips(stack, hasShift);
			else
				clickPoint /= isRadarClick ? RADAR_SCALE : zoom;
		}
	}

	// Draw crosshairs on all the selected ships.
	for(const weak_ptr<Ship> &selected : player.SelectedShips())
	{
		shared_ptr<Ship> ship = selected.lock();
		if(ship && ship != target && !ship->IsParked() && ship->GetSystem() == player.GetSystem()
				&& !ship->IsDestroyed() && ship->Zoom() > 0.)
		{
			double size = (ship->Width() + ship->Height()) * .35;
			targets.push_back({
				ship->Position() - center,
				Angle(45.) + ship->Facing(),
				size,
				*GameData::Colors().Get("ship target pointer player"),
				4});
		}
	}

	// Draw crosshairs on any minables in range of the flagship's scanners.
	bool shouldShowAsteroidOverlay = Preferences::Has("Show asteroid scanner overlay");
	// Decide before looping whether or not to catalog asteroids. This
	// results in cataloging in-range asteroids roughly 3 times a second.
	bool shouldCatalogAsteroids = (!isAsteroidCatalogComplete && !Random::Int(20));
	if(shouldShowAsteroidOverlay || shouldCatalogAsteroids)
	{
		double scanRangeMetric = flagship ? 10000. * flagship->Attributes().Get("asteroid scan power") : 0.;
		if(flagship && scanRangeMetric && !flagship->IsHyperspacing())
		{
			bool scanComplete = true;
			for(const shared_ptr<Minable> &minable : asteroids.Minables())
			{
				Point offset = minable->Position() - center;
				// Use the squared length, as we used the squared scan range.
				bool inRange = offset.LengthSquared() <= scanRangeMetric;

				// Autocatalog asteroid: Record that the player knows this type of asteroid is available here.
				if(shouldCatalogAsteroids && !asteroidsScanned.count(minable->DisplayName()))
				{
					scanComplete = false;
					if(!Random::Int(10) && inRange)
					{
						asteroidsScanned.insert(minable->DisplayName());
						for(const auto &it : minable->Payload())
							player.Harvest(it.first);
					}
				}

				if(!shouldShowAsteroidOverlay || !inRange || flagship->GetTargetAsteroid() == minable)
					continue;

				targets.push_back({
					offset,
					minable->Facing(),
					.8 * minable->Radius(),
					GetMinablePointerColor(false),
					3
				});
			}
			if(shouldCatalogAsteroids && scanComplete)
				isAsteroidCatalogComplete = true;
		}
	}
	const auto targetAsteroidPtr = flagship ? flagship->GetTargetAsteroid() : nullptr;
	if(targetAsteroidPtr && !flagship->IsHyperspacing())
		targets.push_back({
			targetAsteroidPtr->Position() - center,
			targetAsteroidPtr->Facing(),
			.8 * targetAsteroidPtr->Radius(),
			GetMinablePointerColor(true),
			3
		});
}



// Begin the next step of calculations.
void Engine::Go()
{
	{
		unique_lock<mutex> lock(swapMutex);
		++step;
		calcTickTock = !calcTickTock;
		hasFinishedCalculating = false;
	}
	condition.notify_all();
}



// Pass the list of game events to MainPanel for handling by the player, and any
// UI element generation.
list<ShipEvent> &Engine::Events()
{
	return events;
}



// Draw a frame.
void Engine::Draw() const
{
	GameData::Background().Draw(center, Preferences::Has("Render motion blur") ? centerVelocity : Point(),
		zoom, (player.Flagship() ? player.Flagship()->GetSystem() : player.GetSystem()));
	static const Set<Color> &colors = GameData::Colors();
	const Interface *hud = GameData::Interfaces().Get("hud");

	// Draw any active planet labels.
	if(Preferences::Has("Show planet labels"))
		for(const PlanetLabel &label : labels)
			label.Draw();

	draw[drawTickTock].Draw();
	batchDraw[drawTickTock].Draw();

	for(const auto &it : statuses)
	{
		static const Color color[14] = {
			*colors.Get("overlay flagship shields"),
			*colors.Get("overlay friendly shields"),
			*colors.Get("overlay hostile shields"),
			*colors.Get("overlay neutral shields"),
			*colors.Get("overlay outfit scan"),
			*colors.Get("overlay flagship hull"),
			*colors.Get("overlay friendly hull"),
			*colors.Get("overlay hostile hull"),
			*colors.Get("overlay neutral hull"),
			*colors.Get("overlay cargo scan"),
			*colors.Get("overlay flagship disabled"),
			*colors.Get("overlay friendly disabled"),
			*colors.Get("overlay hostile disabled"),
			*colors.Get("overlay neutral disabled")
		};
		Point pos = it.position * zoom;
		double radius = it.radius * zoom;
		if(it.outer > 0.)
			RingShader::Draw(pos, radius + 3., 1.5f, it.outer, color[it.type], 0.f, it.angle);
		double dashes = (it.type >= 3) ? 0. : 20. * min(1., zoom);
		if(it.inner > 0.)
			RingShader::Draw(pos, radius, 1.5f, it.inner, color[5 + it.type], dashes, it.angle);
		if(it.disabled > 0.)
			RingShader::Draw(pos, radius, 1.5f, it.disabled, color[10 + it.type], dashes, it.angle);
	}

	// Draw labels on missiles
	for(const AlertLabel &label : missileLabels)
		label.Draw();

	// Draw the flagship highlight, if any.
	if(highlightSprite)
	{
		Point size(highlightSprite->Width(), highlightSprite->Height());
		const Color &color = *colors.Get("flagship highlight");
		// The flagship is always in the dead center of the screen.
		OutlineShader::Draw(highlightSprite, Point(), size, color, highlightUnit, highlightFrame);
	}

	if(flash)
		FillShader::Fill(Point(), Point(Screen::Width(), Screen::Height()), Color(flash, flash));

	// Draw messages. Draw the most recent messages first, as some messages
	// may be wrapped onto multiple lines.
	const Font &font = FontSet::Get(14);
	const vector<Messages::Entry> &messages = Messages::Get(step);
	Rectangle messageBox = hud->GetBox("messages");
	WrappedText messageLine(font);
	messageLine.SetWrapWidth(messageBox.Width());
	messageLine.SetParagraphBreak(0.);
	Point messagePoint = Point(messageBox.Left(), messageBox.Bottom());
	for(auto it = messages.rbegin(); it != messages.rend(); ++it)
	{
		messageLine.Wrap(it->message);
		messagePoint.Y() -= messageLine.Height();
		if(messagePoint.Y() < messageBox.Top())
			break;
		float alpha = (it->step + 1000 - step) * .001f;
		const Color *color = nullptr;
		switch(it->importance)
		{
			case Messages::Importance::Highest:
				color = GameData::Colors().Find("message importance highest");
				break;
			case Messages::Importance::High:
				color = GameData::Colors().Find("message importance high");
				break;
			case Messages::Importance::Info:
				color = GameData::Colors().Find("message importance info");
				break;
			case Messages::Importance::Low:
				color = GameData::Colors().Find("message importance low");
				break;
		}
		if(!color)
			color = GameData::Colors().Get("message importance default");
		messageLine.Draw(messagePoint, color->Additive(alpha));
	}

	// Draw crosshairs around anything that is targeted.
	for(const Target &target : targets)
	{
		Angle a = target.angle;
		Angle da(360. / target.count);

		PointerShader::Bind();
		for(int i = 0; i < target.count; ++i)
		{
			PointerShader::Add(target.center * zoom, a.Unit(), 12.f, 14.f, -target.radius * zoom, target.color);
			a += da;
		}
		PointerShader::Unbind();
	}

	// Draw the heads-up display.
	hud->Draw(info);
	if(hud->HasPoint("radar"))
	{
		radar[drawTickTock].Draw(
			hud->GetPoint("radar"),
			RADAR_SCALE,
			hud->GetValue("radar radius"),
			hud->GetValue("radar pointer radius"));
	}
	if(hud->HasPoint("target") && targetVector.Length() > 20.)
	{
		Point center = hud->GetPoint("target");
		double radius = hud->GetValue("target radius");
		PointerShader::Draw(center, targetVector.Unit(), 10.f, 10.f, radius, Color(1.f));
	}

	// Draw the faction markers.
	if(targetSwizzle >= 0 && hud->HasPoint("faction markers"))
	{
		int width = font.Width(info.GetString("target government"));
		Point center = hud->GetPoint("faction markers");

		const Sprite *mark[2] = {SpriteSet::Get("ui/faction left"), SpriteSet::Get("ui/faction right")};
		// Round the x offsets to whole numbers so the icons are sharp.
		double dx[2] = {(width + mark[0]->Width() + 1) / -2, (width + mark[1]->Width() + 1) / 2};
		for(int i = 0; i < 2; ++i)
			SpriteShader::Draw(mark[i], center + Point(dx[i], 0.), 1., targetSwizzle);
	}
	if(jumpCount && Preferences::Has("Show mini-map"))
		MapPanel::DrawMiniMap(player, .5f * min(1.f, jumpCount / 30.f), jumpInProgress, step);

	// Draw ammo status.
	double ammoIconWidth = hud->GetValue("ammo icon width");
	double ammoIconHeight = hud->GetValue("ammo icon height");
	ammoDisplay.Draw(hud->GetBox("ammo"), Point(ammoIconWidth, ammoIconHeight));

	// Draw escort status.
	escorts.Draw(hud->GetBox("escorts"));

	// Upload any preloaded sprites that are now available. This is to avoid
	// filling the entire backlog of sprites before landing on a planet.
	GameData::ProcessSprites();

	if(Preferences::Has("Show CPU / GPU load"))
	{
		string loadString = to_string(lround(load * 100.)) + "% CPU";
		Color color = *colors.Get("medium");
		font.Draw(loadString,
			Point(-10 - font.Width(loadString), Screen::Height() * -.5 + 5.), color);
	}
}



// Set the given TestContext in the next step of the Engine.
void Engine::SetTestContext(TestContext &newTestContext)
{
	testContext = &newTestContext;
}



// Select the object the player clicked on.
void Engine::Click(const Point &from, const Point &to, bool hasShift, bool hasControl)
{
	// First, see if this is a click on an escort icon.
	doClickNextStep = true;
	this->hasShift = hasShift;
	this->hasControl = hasControl;
	isRightClick = false;

	// Determine if the left-click was within the radar display.
	const Interface *hud = GameData::Interfaces().Get("hud");
	Point radarCenter = hud->GetPoint("radar");
	double radarRadius = hud->GetValue("radar radius");
	if(Preferences::Has("Clickable radar display") && (from - radarCenter).Length() <= radarRadius)
		isRadarClick = true;
	else
		isRadarClick = false;

	clickPoint = isRadarClick ? from - radarCenter : from;
	uiClickBox = Rectangle::WithCorners(from, to);
	if(isRadarClick)
		clickBox = Rectangle::WithCorners(
			(from - radarCenter) / RADAR_SCALE + center,
			(to - radarCenter) / RADAR_SCALE + center);
	else
		clickBox = Rectangle::WithCorners(from / zoom + center, to / zoom + center);
}



void Engine::RClick(const Point &point)
{
	doClickNextStep = true;
	hasShift = false;
	isRightClick = true;

	// Determine if the right-click was within the radar display, and if so, rescale.
	const Interface *hud = GameData::Interfaces().Get("hud");
	Point radarCenter = hud->GetPoint("radar");
	double radarRadius = hud->GetValue("radar radius");
	if(Preferences::Has("Clickable radar display") && (point - radarCenter).Length() <= radarRadius)
		clickPoint = (point - radarCenter) / RADAR_SCALE;
	else
		clickPoint = point / zoom;
}



void Engine::SelectGroup(int group, bool hasShift, bool hasControl)
{
	groupSelect = group;
	this->hasShift = hasShift;
	this->hasControl = hasControl;
}



// Break targeting on all projectiles between the player and the given
// government; gov projectiles stop targeting the player and player's
// projectiles stop targeting gov.
void Engine::BreakTargeting(const Government *gov)
{
	const Government *playerGov = GameData::PlayerGovernment();
	for(Projectile &projectile : projectiles)
	{
		const Government *projectileGov = projectile.GetGovernment();
		const Government *targetGov = projectile.TargetGovernment();
		if((projectileGov == playerGov && targetGov == gov)
			|| (projectileGov == gov && targetGov == playerGov))
			projectile.BreakTarget();
	}
}



void Engine::EnterSystem()
{
	ai.Clean();

	Ship *flagship = player.Flagship();
	if(!flagship)
		return;

	doEnter = true;
<<<<<<< HEAD
	player.AdvanceDate();
=======
	doEnterLabels = true;
	player.IncrementDate();
>>>>>>> 268a17a2
	const Date &today = player.GetDate();

	const System *system = flagship->GetSystem();
	Audio::PlayMusic(system->MusicName());
	GameData::SetHaze(system->Haze(), false);

	Messages::Add("Entering the " + system->Name() + " system on "
		+ today.ToString() + (system->IsInhabited(flagship) ?
			"." : ". No inhabited planets detected."), Messages::Importance::High);

	// Preload landscapes and determine if the player used a wormhole.
	// (It is allowed for a wormhole's exit point to have no sprite.)
	const StellarObject *usedWormhole = nullptr;
	for(const StellarObject &object : system->Objects())
		if(object.HasValidPlanet())
		{
			GameData::Preload(object.GetPlanet()->Landscape());
			if(object.GetPlanet()->IsWormhole() && !usedWormhole
					&& flagship->Position().Distance(object.Position()) < 1.)
				usedWormhole = &object;
		}

	// Advance the positions of every StellarObject and update politics.
	// Remove expired bribes, clearance, and grace periods from past fines.
	GameData::SetDate(today);
	GameData::StepEconomy();
	// SetDate() clears any bribes from yesterday, so restore any auto-clearance.
	for(const Mission &mission : player.Missions())
		if(mission.ClearanceMessage() == "auto")
		{
			mission.Destination()->Bribe(mission.HasFullClearance());
			for(const Planet *planet : mission.Stopovers())
				planet->Bribe(mission.HasFullClearance());
		}

	if(usedWormhole)
	{
		// If ships use a wormhole, they are emitted from its center in
		// its destination system. Player travel causes a date change,
		// thus the wormhole's new position should be used.
		flagship->SetPosition(usedWormhole->Position());
		if(player.HasTravelPlan())
		{
			// Wormhole travel generally invalidates travel plans
			// unless it was planned. For valid travel plans, the
			// next system will be this system, or accessible.
			const System *to = player.TravelPlan().back();
			if(system != to && !flagship->JumpNavigation().JumpFuel(to))
				player.TravelPlan().clear();
		}
	}

	asteroids.Clear();
	for(const System::Asteroid &a : system->Asteroids())
	{
		// Check whether this is a minable or an ordinary asteroid.
		if(a.Type())
			asteroids.Add(a.Type(), a.Count(), a.Energy(), system->AsteroidBelts());
		else
			asteroids.Add(a.Name(), a.Count(), a.Energy());
	}
	asteroidsScanned.clear();
	isAsteroidCatalogComplete = false;

	// Clear any active weather events
	activeWeather.clear();
	// Place five seconds worth of fleets and weather events. Check for
	// undefined fleets by not trying to create anything with no
	// government set.
	for(int i = 0; i < 5; ++i)
	{
		for(const auto &fleet : system->Fleets())
			if(fleet.Get()->GetGovernment() && Random::Int(fleet.Period()) < 60)
				fleet.Get()->Place(*system, newShips);

		auto CreateWeather = [this](const RandomEvent<Hazard> &hazard, Point origin)
		{
			if(hazard.Get()->IsValid() && Random::Int(hazard.Period()) < 60)
			{
				const Hazard *weather = hazard.Get();
				int hazardLifetime = weather->RandomDuration();
				// Elapse this weather event by a random amount of time.
				int elapsedLifetime = hazardLifetime - Random::Int(hazardLifetime + 1);
				activeWeather.emplace_back(weather, hazardLifetime, elapsedLifetime, weather->RandomStrength(), origin);
			}
		};
		for(const auto &hazard : system->Hazards())
			CreateWeather(hazard, Point());
		for(const auto &stellar : system->Objects())
			for(const auto &hazard : stellar.Hazards())
				CreateWeather(hazard, stellar.Position());
	}

	for(const auto &raidFleet : system->RaidFleets())
	{
		double attraction = player.RaidFleetAttraction(raidFleet, system);
		if(attraction > 0.)
			for(int i = 0; i < 10; ++i)
				if(Random::Real() < attraction)
				{
					raidFleet.GetFleet()->Place(*system, newShips);
					Messages::Add("Your fleet has attracted the interest of a "
							+ raidFleet.GetFleet()->GetGovernment()->GetName() + " raiding party.",
							Messages::Importance::Highest);
				}
	}

	grudge.clear();

	projectiles.clear();
	visuals.clear();
	flotsam.clear();
	// Cancel any projectiles, visuals, or flotsam created by ships this step.
	newProjectiles.clear();
	newVisuals.clear();
	newFlotsam.clear();

	// Help message for new players. Show this message for the first four days,
	// since the new player ships can make at most four jumps before landing.
	if(today <= player.StartData().GetDate() + 4)
	{
		Messages::Add(GameData::HelpMessage("basics 1"), Messages::Importance::High);
		Messages::Add(GameData::HelpMessage("basics 2"), Messages::Importance::High);
	}
}



// Thread entry point.
void Engine::ThreadEntryPoint()
{
	while(true)
	{
		{
			unique_lock<mutex> lock(swapMutex);
			condition.wait(lock, [this] { return !hasFinishedCalculating || terminate; });

			if(terminate)
				break;
		}

		// Do all the calculations.
		CalculateStep();

		{
			unique_lock<mutex> lock(swapMutex);
			hasFinishedCalculating = true;
		}
		condition.notify_one();
	}
}



void Engine::CalculateStep()
{
	FrameTimer loadTimer;

	// If there is a pending zoom update then use it
	// because the zoom will get updated in the main thread
	// as soon as the calculation thread is finished.
	const double zoom = nextZoom ? nextZoom : this->zoom;

	// Clear the list of objects to draw.
	draw[calcTickTock].Clear(step, zoom);
	batchDraw[calcTickTock].Clear(step, zoom);
	radar[calcTickTock].Clear();

	if(!player.GetSystem())
		return;

	// Handle the mouse input of the mouse navigation
	HandleMouseInput(activeCommands);
	// Now, all the ships must decide what they are doing next.
	ai.Step(player, activeCommands);

	// Clear the active players commands, they are all processed at this point.
	activeCommands.Clear();

	// Perform actions for all the game objects. In general this is ordered from
	// bottom to top of the draw stack, but in some cases one object type must
	// "act" before another does.

	// The only action stellar objects perform is to launch defense fleets.
	const System *playerSystem = player.GetSystem();
	for(const StellarObject &object : playerSystem->Objects())
		if(object.HasValidPlanet())
			object.GetPlanet()->DeployDefense(newShips);

	// Keep track of the flagship to see if it jumps or enters a wormhole this turn.
	const Ship *flagship = player.Flagship();
	bool wasHyperspacing = (flagship && flagship->IsEnteringHyperspace());
	// Move all the ships.
	for(const shared_ptr<Ship> &it : ships)
		MoveShip(it);
	// If the flagship just began jumping, play the appropriate sound.
	if(!wasHyperspacing && flagship && flagship->IsEnteringHyperspace())
	{
		bool isJumping = flagship->IsUsingJumpDrive();
		const map<const Sound *, int> &jumpSounds = isJumping
			? flagship->Attributes().JumpSounds() : flagship->Attributes().HyperSounds();
		if(jumpSounds.empty())
			Audio::Play(Audio::Get(isJumping ? "jump drive" : "hyperdrive"));
		else
			for(const auto &sound : jumpSounds)
				Audio::Play(sound.first);
	}
	// Check if the flagship just entered a new system.
	if(flagship && playerSystem != flagship->GetSystem())
	{
		bool wormholeEntry = false;
		// Wormhole travel: mark the wormhole "planet" as visited.
		if(!wasHyperspacing)
			for(const auto &it : playerSystem->Objects())
				if(it.HasValidPlanet() && it.GetPlanet()->IsWormhole() &&
						&it.GetPlanet()->GetWormhole()->WormholeDestination(*playerSystem) == flagship->GetSystem())
				{
					wormholeEntry = true;
					player.Visit(*it.GetPlanet());
				}

		player.SetSystemEntry(wormholeEntry ? SystemEntry::WORMHOLE :
			flagship->IsUsingJumpDrive() ? SystemEntry::JUMP :
			SystemEntry::HYPERDRIVE);
		doFlash = Preferences::Has("Show hyperspace flash");
		playerSystem = flagship->GetSystem();
		player.SetSystem(*playerSystem);
		EnterSystem();
	}
	Prune(ships);

	// Move the asteroids. This must be done before collision detection. Minables
	// may create visuals or flotsam.
	asteroids.Step(newVisuals, newFlotsam, step);

	// Move the flotsam. This must happen after the ships move, because flotsam
	// checks if any ship has picked it up.
	for(const shared_ptr<Flotsam> &it : flotsam)
		it->Move(newVisuals);
	Prune(flotsam);

	// Move the projectiles.
	for(Projectile &projectile : projectiles)
		projectile.Move(newVisuals, newProjectiles);
	Prune(projectiles);

	// Step the weather.
	for(Weather &weather : activeWeather)
		weather.Step(newVisuals, flagship ? flagship->Position() : center);
	Prune(activeWeather);

	// Move the visuals.
	for(Visual &visual : visuals)
		visual.Move();
	Prune(visuals);

	// Perform various minor actions.
	SpawnFleets();
	SpawnPersons();
	GenerateWeather();
	SendHails();
	HandleMouseClicks();

	// Now, take the new objects that were generated this step and splice them
	// on to the ends of the respective lists of objects. These new objects will
	// be drawn this step (and the projectiles will participate in collision
	// detection) but they should not be moved, which is why we put off adding
	// them to the lists until now.
	ships.splice(ships.end(), newShips);
	Append(projectiles, newProjectiles);
	flotsam.splice(flotsam.end(), newFlotsam);
	Append(visuals, newVisuals);

	// Decrement the count of how long it's been since a ship last asked for help.
	if(grudgeTime)
		--grudgeTime;

	// Populate the collision detection lookup sets.
	FillCollisionSets();

	// Perform collision detection.
	for(Projectile &projectile : projectiles)
		DoCollisions(projectile);
	// Now that collision detection is done, clear the cache of ships with anti-
	// missile systems ready to fire.
	hasAntiMissile.clear();

	// Damage ships from any active weather events.
	for(Weather &weather : activeWeather)
		DoWeather(weather);

	// Check for flotsam collection (collisions with ships).
	for(const shared_ptr<Flotsam> &it : flotsam)
		DoCollection(*it);

	// Check for ship scanning.
	for(const shared_ptr<Ship> &it : ships)
		DoScanning(it);

	// Draw the objects. Start by figuring out where the view should be centered:
	Point newCenter = center;
	Point newCenterVelocity;
	if(flagship)
	{
		newCenter = flagship->Position();
		newCenterVelocity = flagship->Velocity();
		zoomMod = 2. - flagship->Zoom();
	}
	draw[calcTickTock].SetCenter(newCenter, newCenterVelocity);
	batchDraw[calcTickTock].SetCenter(newCenter);
	radar[calcTickTock].SetCenter(newCenter);

	// Populate the radar.
	FillRadar();

	// Draw the planets.
	for(const StellarObject &object : playerSystem->Objects())
		if(object.HasSprite())
		{
			// Don't apply motion blur to very large planets and stars.
			if(object.Width() >= 280.)
				draw[calcTickTock].AddUnblurred(object);
			else
				draw[calcTickTock].Add(object);
		}
	// Draw the asteroids and minables.
	asteroids.Draw(draw[calcTickTock], newCenter, zoom);
	// Draw the flotsam.
	for(const shared_ptr<Flotsam> &it : flotsam)
		draw[calcTickTock].Add(*it);
	// Draw the ships. Skip the flagship, then draw it on top of all the others.
	bool showFlagship = false;
	for(const shared_ptr<Ship> &ship : ships)
		if(ship->GetSystem() == playerSystem && ship->HasSprite())
		{
			if(ship.get() != flagship)
			{
				AddSprites(*ship);
				if(ship->IsThrusting() && !ship->EnginePoints().empty())
				{
					for(const auto &it : ship->Attributes().FlareSounds())
						Audio::Play(it.first, ship->Position());
				}
				else if(ship->IsReversing() && !ship->ReverseEnginePoints().empty())
				{
					for(const auto &it : ship->Attributes().ReverseFlareSounds())
						Audio::Play(it.first, ship->Position());
				}
				if(ship->IsSteering() && !ship->SteeringEnginePoints().empty())
				{
					for(const auto &it : ship->Attributes().SteeringFlareSounds())
						Audio::Play(it.first, ship->Position());
				}
			}
			else
				showFlagship = true;
		}

	if(flagship && showFlagship)
	{
		AddSprites(*flagship);
		if(flagship->IsThrusting() && !flagship->EnginePoints().empty())
		{
			for(const auto &it : flagship->Attributes().FlareSounds())
				Audio::Play(it.first);
		}
		else if(flagship->IsReversing() && !flagship->ReverseEnginePoints().empty())
		{
			for(const auto &it : flagship->Attributes().ReverseFlareSounds())
				Audio::Play(it.first);
		}
		if(flagship->IsSteering() && !flagship->SteeringEnginePoints().empty())
		{
			for(const auto &it : flagship->Attributes().SteeringFlareSounds())
				Audio::Play(it.first);
		}
	}
	// Draw the projectiles.
	for(const Projectile &projectile : projectiles)
		batchDraw[calcTickTock].Add(projectile, projectile.Clip());
	// Draw the visuals.
	for(const Visual &visual : visuals)
		batchDraw[calcTickTock].AddVisual(visual);

	// Keep track of how much of the CPU time we are using.
	loadSum += loadTimer.Time();
	if(++loadCount == 60)
	{
		load = loadSum;
		loadSum = 0.;
		loadCount = 0;
	}
}



// Move a ship. Also determine if the ship should generate hyperspace sounds or
// boarding events, fire weapons, and launch fighters.
void Engine::MoveShip(const shared_ptr<Ship> &ship)
{
	// Various actions a ship could have taken last frame may have impacted the accuracy of cached values.
	// Therefore, determine with any information needs recalculated and cache it.
	ship->UpdateCaches();

	const Ship *flagship = player.Flagship();

	bool isJump = ship->IsUsingJumpDrive();
	bool wasHere = (flagship && ship->GetSystem() == flagship->GetSystem());
	bool wasHyperspacing = ship->IsHyperspacing();
	bool wasDisabled = ship->IsDisabled();
	// Give the ship the list of visuals so that it can draw explosions,
	// ion sparks, jump drive flashes, etc.
	ship->Move(newVisuals, newFlotsam);
	if(ship->IsDisabled() && !wasDisabled)
		eventQueue.emplace_back(nullptr, ship, ShipEvent::DISABLE);
	// Bail out if the ship just died.
	if(ship->ShouldBeRemoved())
	{
		// Make sure this ship's destruction was recorded, even if it died from
		// self-destruct.
		if(ship->IsDestroyed())
		{
			eventQueue.emplace_back(nullptr, ship, ShipEvent::DESTROY);
			// Any still-docked ships' destruction must be recorded as well.
			for(const auto &bay : ship->Bays())
				if(bay.ship)
					eventQueue.emplace_back(nullptr, bay.ship, ShipEvent::DESTROY);
		}
		return;
	}

	// Check if we need to play sounds for a ship jumping in or out of
	// the system. Make no sound if it entered via wormhole.
	if(ship.get() != flagship && ship->Zoom() == 1.)
	{
		// The position from where sounds will be played.
		Point position = ship->Position();
		// Did this ship just begin hyperspacing?
		if(wasHere && !wasHyperspacing && ship->IsHyperspacing())
		{
			const map<const Sound *, int> &jumpSounds = isJump
				? ship->Attributes().JumpOutSounds() : ship->Attributes().HyperOutSounds();
			if(jumpSounds.empty())
				Audio::Play(Audio::Get(isJump ? "jump out" : "hyperdrive out"), position);
			else
				for(const auto &sound : jumpSounds)
					Audio::Play(sound.first, position);
		}

		// Did this ship just jump into the player's system?
		if(!wasHere && flagship && ship->GetSystem() == flagship->GetSystem())
		{
			const map<const Sound *, int> &jumpSounds = isJump
				? ship->Attributes().JumpInSounds() : ship->Attributes().HyperInSounds();
			if(jumpSounds.empty())
				Audio::Play(Audio::Get(isJump ? "jump in" : "hyperdrive in"), position);
			else
				for(const auto &sound : jumpSounds)
					Audio::Play(sound.first, position);
		}
	}

	// Boarding:
	bool autoPlunder = !ship->IsYours();
	// The player should not become a docked passenger on some other ship, but AI ships may.
	bool nonDocker = ship.get() == flagship;
	shared_ptr<Ship> victim = ship->Board(autoPlunder, nonDocker);
	if(victim)
		eventQueue.emplace_back(ship, victim,
			ship->GetGovernment()->IsEnemy(victim->GetGovernment()) ?
				ShipEvent::BOARD : ShipEvent::ASSIST);

	// The remaining actions can only be performed by ships in the current system.
	if(ship->GetSystem() != player.GetSystem())
		return;

	// Launch fighters.
	ship->Launch(newShips, newVisuals);

	// Fire weapons. If this returns true the ship has at least one anti-missile
	// system ready to fire.
	if(ship->Fire(newProjectiles, newVisuals))
		hasAntiMissile.push_back(ship.get());
}



// Populate the ship collision detection set for projectile & flotsam computations.
void Engine::FillCollisionSets()
{
	shipCollisions.Clear(step);
	for(const shared_ptr<Ship> &it : ships)
		if(it->GetSystem() == player.GetSystem() && it->Zoom() == 1.)
			shipCollisions.Add(*it);

	// Get the ship collision set ready to query.
	shipCollisions.Finish();
}



// Spawn NPC (both mission and "regular") ships into the player's universe. Non-
// mission NPCs are only spawned in or adjacent to the player's system.
void Engine::SpawnFleets()
{
	// If the player has a pending boarding mission, spawn its NPCs.
	if(player.ActiveBoardingMission())
	{
		Place(player.ActiveBoardingMission()->NPCs(), player.FlagshipPtr());
		player.ClearActiveBoardingMission();
	}

	// Non-mission NPCs spawn at random intervals in neighboring systems,
	// or coming from planets in the current one.
	for(const auto &fleet : player.GetSystem()->Fleets())
		if(!Random::Int(fleet.Period()))
		{
			const Government *gov = fleet.Get()->GetGovernment();
			if(!gov)
				continue;

			// Don't spawn a fleet if its allies in-system already far outnumber
			// its enemies. This is to avoid having a system get mobbed with
			// massive numbers of "reinforcements" during a battle.
			int64_t enemyStrength = ai.EnemyStrength(gov);
			if(enemyStrength && ai.AllyStrength(gov) > 2 * enemyStrength)
				continue;

			fleet.Get()->Enter(*player.GetSystem(), newShips);
		}
}



// At random intervals, create new special "persons" who enter the current system.
void Engine::SpawnPersons()
{
	if(Random::Int(GameData::GetGamerules().PersonSpawnPeriod()) || player.GetSystem()->Links().empty())
		return;

	// Loop through all persons once to see if there are any who can enter
	// this system.
	int sum = 0;
	for(const auto &it : GameData::Persons())
		sum += it.second.Frequency(player.GetSystem());
	// Bail out if there are no eligible persons.
	if(!sum)
		return;

	// Although an attempt to spawn a person is made every 10 minutes on average,
	// that attempt can still fail due to an added weight for no person to spawn.
	sum = Random::Int(sum + GameData::GetGamerules().NoPersonSpawnWeight());
	for(const auto &it : GameData::Persons())
	{
		const Person &person = it.second;
		sum -= person.Frequency(player.GetSystem());
		if(sum < 0)
		{
			const System *source = nullptr;
			shared_ptr<Ship> parent;
			for(const shared_ptr<Ship> &ship : person.Ships())
			{
				ship->Recharge();
				if(ship->Name().empty())
					ship->SetName(it.first);
				ship->SetGovernment(person.GetGovernment());
				ship->SetPersonality(person.GetPersonality());
				ship->SetHailPhrase(person.GetHail());
				if(!parent)
					parent = ship;
				else
					ship->SetParent(parent);
				// Make sure all ships in a "person" definition enter from the
				// same source system.
				source = Fleet::Enter(*player.GetSystem(), *ship, source);
				newShips.push_back(ship);
			}

			break;
		}
	}
}



// Generate weather from the current system's hazards.
void Engine::GenerateWeather()
{
	auto CreateWeather = [this](const RandomEvent<Hazard> &hazard, Point origin)
	{
		if(hazard.Get()->IsValid() && !Random::Int(hazard.Period()))
		{
			const Hazard *weather = hazard.Get();
			// If a hazard has activated, generate a duration and strength of the
			// resulting weather and place it in the list of active weather.
			int duration = weather->RandomDuration();
			activeWeather.emplace_back(weather, duration, duration, weather->RandomStrength(), origin);
		}
	};
	// If this system has any hazards, see if any have activated this frame.
	for(const auto &hazard : player.GetSystem()->Hazards())
		CreateWeather(hazard, Point());
	for(const auto &stellar : player.GetSystem()->Objects())
		for(const auto &hazard : stellar.Hazards())
			CreateWeather(hazard, stellar.Position());
}



// At random intervals, have one of the ships in the game send you a hail.
void Engine::SendHails()
{
	if(Random::Int(600) || player.IsDead() || ships.empty())
		return;

	vector<shared_ptr<const Ship>> canSend;
	canSend.reserve(ships.size());

	// When deciding who will send a hail, only consider ships that can send hails.
	for(auto &it : ships)
		if(it && it->CanSendHail(player, true))
			canSend.push_back(it);

	if(canSend.empty())
		// No ships can send hails.
		return;

	// Randomly choose a ship to send the hail.
	unsigned i = Random::Int(canSend.size());
	shared_ptr<const Ship> source = canSend[i];

	// Generate a random hail message.
	SendMessage(source, source->GetHail(player.GetSubstitutions()));
}



// Handle any keyboard inputs for the engine. This is done in the main thread
// after all calculation threads are paused to avoid race conditions.
void Engine::HandleKeyboardInputs()
{
	Ship *flagship = player.Flagship();

	// Commands can't be issued if your flagship is dead.
	if(!flagship || flagship->IsDestroyed())
		return;

	// Determine which new keys were pressed by the player.
	Command oldHeld = keyHeld;
	keyHeld.ReadKeyboard();
	Command keyDown = keyHeld.AndNot(oldHeld);

	// Certain commands are always sent when the corresponding key is depressed.
	static const Command maneuveringCommands = Command::AFTERBURNER | Command::BACK |
		Command::FORWARD | Command::LEFT | Command::RIGHT;

	// Transfer all commands that need to be active as long as the corresponding key is pressed.
	activeCommands |= keyHeld.And(Command::PRIMARY | Command::SECONDARY | Command::SCAN |
		maneuveringCommands | Command::SHIFT | Command::MOUSE_TURNING_HOLD);

	// Certain commands (e.g. LAND, BOARD) are debounced, allowing the player to toggle between
	// navigable destinations in the system.
	static const Command debouncedCommands = Command::LAND | Command::BOARD;
	constexpr int keyCooldown = 60;
	++keyInterval;
	if(oldHeld.Has(debouncedCommands))
		keyInterval = 0;

	// If all previously-held maneuvering keys have been released,
	// restore any autopilot commands still being requested.
	if(!keyHeld.Has(maneuveringCommands) && oldHeld.Has(maneuveringCommands))
	{
		activeCommands |= keyHeld.And(Command::JUMP | Command::FLEET_JUMP | debouncedCommands);

		// Do not switch debounced targets when restoring autopilot.
		keyInterval = keyCooldown;
	}

	// If holding JUMP or toggling a debounced command, also send WAIT. This prevents the jump from
	// starting (e.g. while escorts are aligning), or switches the associated debounced target.
	if(keyHeld.Has(Command::JUMP) || (keyInterval < keyCooldown && keyHeld.Has(debouncedCommands)))
		activeCommands |= Command::WAIT;

	// Transfer all newly pressed, unhandled keys to active commands.
	activeCommands |= keyDown;

	// Some commands are activated by combining SHIFT with a different key.
	if(keyHeld.Has(Command::SHIFT))
	{
		// Translate shift+BACK to a command to a STOP command to stop all movement of the flagship.
		// Translation is done here to allow the autopilot (which will execute the STOP-command) to
		// act on a single STOP command instead of the shift+BACK modifier).
		if(keyHeld.Has(Command::BACK))
		{
			activeCommands |= Command::STOP;
			activeCommands.Clear(Command::BACK);
		}
		else if(keyHeld.Has(Command::JUMP))
			activeCommands |= Command::FLEET_JUMP;
	}

	if(keyHeld.Has(Command::AUTOSTEER) && !activeCommands.Turn()
			&& !activeCommands.Has(Command::LAND | Command::JUMP | Command::BOARD | Command::STOP))
		activeCommands |= Command::AUTOSTEER;
}



// Handle any mouse clicks. This is done in the calculation thread rather than
// in the main UI thread to avoid race conditions.
void Engine::HandleMouseClicks()
{
	// Mouse clicks can't be issued if your flagship is dead.
	Ship *flagship = player.Flagship();
	if(!flagship)
		return;

	// Handle escort travel orders sent via the Map.
	if(player.HasEscortDestination())
	{
		auto moveTarget = player.GetEscortDestination();
		ai.IssueMoveTarget(player, moveTarget.second, moveTarget.first);
		player.SetEscortDestination();
	}

	// If there is no click event sent while the engine was active, bail out.
	if(!doClick)
		return;

	// Check for clicks on stellar objects. Only left clicks apply, and the
	// flagship must not be in the process of landing or taking off.
	bool clickedPlanet = false;
	const System *playerSystem = player.GetSystem();
	if(!isRightClick && flagship->Zoom() == 1.)
		for(const StellarObject &object : playerSystem->Objects())
			if(object.HasSprite() && object.HasValidPlanet())
			{
				// If the player clicked to land on a planet,
				// do so unless already landing elsewhere.
				Point position = object.Position() - center;
				const Planet *planet = object.GetPlanet();
				if(planet->IsAccessible(flagship) && (clickPoint - position).Length() < object.Radius())
				{
					if(&object == flagship->GetTargetStellar())
					{
						if(!planet->CanLand(*flagship))
							Messages::Add("The authorities on " + planet->Name()
									+ " refuse to let you land.", Messages::Importance::Highest);
						else
						{
							activeCommands |= Command::LAND;
							Messages::Add("Landing on " + planet->Name() + ".", Messages::Importance::High);
						}
					}
					else
						flagship->SetTargetStellar(&object);

					clickedPlanet = true;
				}
			}

	// Check for clicks on ships in this system.
	double clickRange = 50.;
	shared_ptr<Ship> clickTarget;
	for(shared_ptr<Ship> &ship : ships)
		if(ship->GetSystem() == playerSystem && &*ship != flagship && ship->IsTargetable())
		{
			Point position = ship->Position() - flagship->Position();
			const Mask &mask = ship->GetMask(step);
			double range = mask.Range(clickPoint - position, ship->Facing());
			if(range <= clickRange)
			{
				clickRange = range;
				clickTarget = ship;
				// If we've found an enemy within the click zone, favor
				// targeting it rather than any other ship. Otherwise, keep
				// checking for hits because another ship might be an enemy.
				if(!range && ship->GetGovernment()->IsEnemy())
					break;
			}
		}

	bool clickedAsteroid = false;
	if(clickTarget)
	{
		if(isRightClick)
			ai.IssueShipTarget(player, clickTarget);
		else
		{
			// Left click: has your flagship select or board the target.
			if(clickTarget == flagship->GetTargetShip())
				activeCommands |= Command::BOARD;
			else
			{
				flagship->SetTargetShip(clickTarget);
				if(clickTarget->IsYours())
					player.SelectShip(clickTarget.get(), hasShift);
			}
		}
	}
	else if(flagship->Attributes().Get("asteroid scan power"))
	{
		// If the click was not on any ship, check if it was on a minable.
		double scanRange = 100. * sqrt(flagship->Attributes().Get("asteroid scan power"));
		for(const shared_ptr<Minable> &minable : asteroids.Minables())
		{
			Point position = minable->Position() - flagship->Position();
			if(position.Length() > scanRange)
				continue;

			double range = clickPoint.Distance(position) - minable->Radius();
			if(range <= clickRange)
			{
				clickedAsteroid = true;
				clickRange = range;
				flagship->SetTargetAsteroid(minable);
				if(isRightClick)
					ai.IssueAsteroidTarget(player, minable);
			}
		}
	}
	if(isRightClick && !clickTarget && !clickedAsteroid && !isMouseTurningEnabled)
		ai.IssueMoveTarget(player, clickPoint + center, playerSystem);

	// Treat an "empty" click as a request to clear targets.
	if(!clickTarget && !isRightClick && !clickedAsteroid && !clickedPlanet)
		flagship->SetTargetShip(nullptr);
}



// Determines alternate mouse turning, setting player mouse angle, and right-click firing weapons.
void Engine::HandleMouseInput(Command &activeCommands)
{
	isMouseHoldEnabled = activeCommands.Has(Command::MOUSE_TURNING_HOLD);
	bool isMouseToggleEnabled = Preferences::Has("Control ship with mouse");

	// XOR mouse hold and mouse toggle. If mouse toggle is OFF, then mouse hold
	// will temporarily turn ON mouse control. If mouse toggle is ON, then mouse
	// hold will temporarily turn OFF mouse control.
	isMouseTurningEnabled = (isMouseHoldEnabled ^ isMouseToggleEnabled);
	if(!isMouseTurningEnabled)
		return;
	activeCommands.Set(Command::MOUSE_TURNING_HOLD);
	bool rightMouseButtonHeld = false;
	int mousePosX;
	int mousePosY;
	if((SDL_GetMouseState(&mousePosX, &mousePosY) & SDL_BUTTON_RMASK) != 0)
		rightMouseButtonHeld = true;
	double relX = mousePosX - Screen::RawWidth() / 2;
	double relY = mousePosY - Screen::RawHeight() / 2;
	ai.SetMousePosition(Point(relX, relY));

	// Activate firing command.
	if(isMouseTurningEnabled && rightMouseButtonHeld)
		activeCommands.Set(Command::PRIMARY);
}



// Perform collision detection. Note that unlike the preceding functions, this
// one adds any visuals that are created directly to the main visuals list. If
// this is multi-threaded in the future, that will need to change.
void Engine::DoCollisions(Projectile &projectile)
{
	// The asteroids can collide with projectiles, the same as any other
	// object. If the asteroid turns out to be closer than the ship, it
	// shields the ship (unless the projectile has a blast radius).
	Point hitVelocity;
	double closestHit = 1.;
	shared_ptr<Ship> hit;
	const Government *gov = projectile.GetGovernment();

	// If this "projectile" is a ship explosion, it always explodes.
	if(!gov)
		closestHit = 0.;
	else if(projectile.GetWeapon().IsPhasing() && projectile.Target())
	{
		// "Phasing" projectiles that have a target will never hit any other ship.
		shared_ptr<Ship> target = projectile.TargetPtr();
		if(target)
		{
			Point offset = projectile.Position() - target->Position();
			double range = target->GetMask(step).Collide(offset, projectile.Velocity(), target->Facing());
			if(range < 1.)
			{
				closestHit = range;
				hit = target;
			}
		}
	}
	else
	{
		// For weapons with a trigger radius, check if any detectable object will set it off.
		double triggerRadius = projectile.GetWeapon().TriggerRadius();
		if(triggerRadius)
			for(const Body *body : shipCollisions.Circle(projectile.Position(), triggerRadius))
				if(body == projectile.Target() || (gov->IsEnemy(body->GetGovernment())
						&& reinterpret_cast<const Ship *>(body)->Cloaking() < 1.))
				{
					closestHit = 0.;
					break;
				}

		// If nothing triggered the projectile, check for collisions with ships.
		if(closestHit > 0.)
		{
			Ship *ship = reinterpret_cast<Ship *>(shipCollisions.Line(projectile, &closestHit));
			if(ship)
			{
				hit = ship->shared_from_this();
				hitVelocity = ship->Velocity();
			}
		}
		// "Phasing" projectiles can pass through asteroids. For all other
		// projectiles, check if they've hit an asteroid that is closer than any
		// ship that they have hit.
		if(!projectile.GetWeapon().IsPhasing())
		{
			Body *asteroid = asteroids.Collide(projectile, &closestHit);
			if(asteroid)
			{
				hitVelocity = asteroid->Velocity();
				hit.reset();
			}
		}
	}

	// Check if the projectile hit something.
	if(closestHit < 1.)
	{
		// Create the explosion the given distance along the projectile's
		// motion path for this step.
		projectile.Explode(visuals, closestHit, hitVelocity);

		const DamageProfile damage(projectile.GetInfo());

		// If this projectile has a blast radius, find all ships within its
		// radius. Otherwise, only one is damaged.
		double blastRadius = projectile.GetWeapon().BlastRadius();
		bool isSafe = projectile.GetWeapon().IsSafe();
		if(blastRadius)
		{
			// Even friendly ships can be hit by the blast, unless it is a
			// "safe" weapon.
			Point hitPos = projectile.Position() + closestHit * projectile.Velocity();
			for(Body *body : shipCollisions.Circle(hitPos, blastRadius))
			{
				Ship *ship = reinterpret_cast<Ship *>(body);
				bool targeted = (projectile.Target() == ship);
				if(isSafe && !targeted && !gov->IsEnemy(ship->GetGovernment()))
					continue;

				// Only directly targeted ships get provoked by blast weapons.
				int eventType = ship->TakeDamage(visuals, damage.CalculateDamage(*ship, ship == hit.get()),
					targeted ? gov : nullptr);
				if(eventType)
					eventQueue.emplace_back(gov, ship->shared_from_this(), eventType);
			}
		}
		else if(hit)
		{
			int eventType = hit->TakeDamage(visuals, damage.CalculateDamage(*hit), gov);
			if(eventType)
				eventQueue.emplace_back(gov, hit, eventType);
		}

		if(hit)
			DoGrudge(hit, gov);
	}
	else if(projectile.MissileStrength())
	{
		// If the projectile did not hit anything, give the anti-missile systems
		// a chance to shoot it down.
		for(Ship *ship : hasAntiMissile)
			if(ship == projectile.Target() || gov->IsEnemy(ship->GetGovernment()))
				if(ship->FireAntiMissile(projectile, visuals))
				{
					projectile.Kill();
					break;
				}
	}
}



// Determine whether any active weather events have impacted the ships within
// the system. As with DoCollisions, this function adds visuals directly to
// the main visuals list.
void Engine::DoWeather(Weather &weather)
{
	weather.CalculateStrength();
	if(weather.HasWeapon() && !Random::Int(weather.Period()))
	{
		const Hazard *hazard = weather.GetHazard();
		const DamageProfile damage(weather.GetInfo());

		// Get all ship bodies that are touching a ring defined by the hazard's min
		// and max ranges at the hazard's origin. Any ship touching this ring takes
		// hazard damage.
		for(Body *body : (hazard->SystemWide() ? shipCollisions.All()
			: shipCollisions.Ring(weather.Origin(), hazard->MinRange(), hazard->MaxRange())))
		{
			Ship *hit = reinterpret_cast<Ship *>(body);
			hit->TakeDamage(visuals, damage.CalculateDamage(*hit), nullptr);
		}
	}
}



// Check if any ship collected the given flotsam.
void Engine::DoCollection(Flotsam &flotsam)
{
	// Check if any ship can pick up this flotsam. Cloaked ships cannot act.
	Ship *collector = nullptr;
	for(Body *body : shipCollisions.Circle(flotsam.Position(), 5.))
	{
		Ship *ship = reinterpret_cast<Ship *>(body);
		if(!ship->CannotAct() && ship->CanPickUp(flotsam))
		{
			collector = ship;
			break;
		}
	}
	if(!collector)
		return;

	// Checks for player FlotsamCollection setting
	if(collector->IsYours())
	{
		const auto flotsamSetting = Preferences::GetFlotsamCollection();
		if(flotsamSetting == Preferences::FlotsamCollection::OFF)
			return;
		if(collector == player.Flagship())
		{
			if(flotsamSetting == Preferences::FlotsamCollection::ESCORT)
				return;
		}
		else if(flotsamSetting == Preferences::FlotsamCollection::FLAGSHIP)
			return;
	}

	// Transfer cargo from the flotsam to the collector ship.
	int amount = flotsam.TransferTo(collector);
	// If the collector is not one of the player's ships, we can bail out now.
	if(!collector->IsYours())
		return;

	// One of your ships picked up this flotsam. Describe who it was.
	string name = (!collector->GetParent() ? "You" :
			"Your " + collector->Noun() + " \"" + collector->Name() + "\"") + " picked up ";
	// Describe what they collected from this flotsam.
	string commodity;
	string message;
	if(flotsam.OutfitType())
	{
		const Outfit *outfit = flotsam.OutfitType();
		if(outfit->Get("minable") > 0.)
		{
			commodity = outfit->DisplayName();
			player.Harvest(outfit);
		}
		else
			message = name + to_string(amount) + " "
				+ (amount == 1 ? outfit->DisplayName() : outfit->PluralName()) + ".";
	}
	else
		commodity = flotsam.CommodityType();

	// If an ordinary commodity or harvestable was collected, describe it in
	// terms of tons, not in terms of units.
	if(!commodity.empty())
	{
		double amountInTons = amount * flotsam.UnitSize();
		message = name + Format::CargoString(amountInTons, Format::LowerCase(commodity)) + ".";
	}

	// Unless something went wrong while forming the message, display it.
	if(!message.empty())
	{
		int free = collector->Cargo().Free();
		message += " (" + Format::CargoString(free, "free space") + " remaining.)";
		Messages::Add(message, Messages::Importance::High);
	}
}



// Scanning can't happen in the same loop as ship movement because it relies on
// all the ships already being in their final position for this step.
void Engine::DoScanning(const shared_ptr<Ship> &ship)
{
	int scan = ship->Scan(player);
	if(scan)
	{
		shared_ptr<Ship> target = ship->GetTargetShip();
		if(target && target->IsTargetable())
			eventQueue.emplace_back(ship, target, scan);
	}
}



// Fill in all the objects in the radar display.
void Engine::FillRadar()
{
	const Ship *flagship = player.Flagship();
	const System *playerSystem = player.GetSystem();

	// Add stellar objects.
	for(const StellarObject &object : playerSystem->Objects())
		if(object.HasSprite())
		{
			double r = max(2., object.Radius() * .03 + .5);
			radar[calcTickTock].Add(object.RadarType(flagship), object.Position(), r, r - 1.);
		}

	// Add pointers for neighboring systems.
	if(flagship)
	{
		const System *targetSystem = flagship->GetTargetSystem();
		const set<const System *> &links = (flagship->JumpNavigation().HasJumpDrive()) ?
			playerSystem->JumpNeighbors(flagship->JumpNavigation().JumpRange()) : playerSystem->Links();
		for(const System *system : links)
			if(player.HasSeen(*system))
				radar[calcTickTock].AddPointer(
					(system == targetSystem) ? Radar::SPECIAL : Radar::INACTIVE,
					system->Position() - playerSystem->Position());
	}

	// Add viewport brackets.
	if(!Preferences::Has("Disable viewport on radar"))
	{
		radar[calcTickTock].AddViewportBoundary(Screen::TopLeft() / zoom);
		radar[calcTickTock].AddViewportBoundary(Screen::TopRight() / zoom);
		radar[calcTickTock].AddViewportBoundary(Screen::BottomLeft() / zoom);
		radar[calcTickTock].AddViewportBoundary(Screen::BottomRight() / zoom);
	}

	// Add ships. Also check if hostile ships have newly appeared.
	bool hasHostiles = false;
	for(shared_ptr<Ship> &ship : ships)
		if(ship->GetSystem() == playerSystem)
		{
			// Do not show cloaked ships on the radar, except the player's ships.
			bool isYours = ship->IsYours();
			if(ship->Cloaking() >= 1. && !isYours)
				continue;

			// Figure out what radar color should be used for this ship.
			bool isYourTarget = (flagship && ship == flagship->GetTargetShip());
			int type = isYourTarget ? Radar::SPECIAL : RadarType(*ship, step);
			// Calculate how big the radar dot should be.
			double size = sqrt(ship->Width() + ship->Height()) * .14 + .5;

			radar[calcTickTock].Add(type, ship->Position(), size);

			// Check if this is a hostile ship.
			hasHostiles |= (!ship->IsDisabled() && ship->GetGovernment()->IsEnemy()
				&& ship->GetTargetShip() && ship->GetTargetShip()->IsYours());
		}
	// If hostile ships have appeared, play the siren.
	if(alarmTime)
		--alarmTime;
	else if(hasHostiles && !hadHostiles)
	{
		if(Preferences::PlayAudioAlert())
			Audio::Play(Audio::Get("alarm"));
		alarmTime = 300;
		hadHostiles = true;
	}
	else if(!hasHostiles)
		hadHostiles = false;

	// Add projectiles that have a missile strength or homing.
	for(Projectile &projectile : projectiles)
	{
		if(projectile.MissileStrength())
		{
			bool isEnemy = projectile.GetGovernment() && projectile.GetGovernment()->IsEnemy();
			radar[calcTickTock].Add(
				isEnemy ? Radar::SPECIAL : Radar::INACTIVE, projectile.Position(), 1.);
		}
		else if(projectile.GetWeapon().BlastRadius())
			radar[calcTickTock].Add(Radar::SPECIAL, projectile.Position(), 1.8);
	}
}



// Each ship is drawn as an entire stack of sprites, including hardpoint sprites
// and engine flares and any fighters it is carrying externally.
void Engine::AddSprites(const Ship &ship)
{
	bool hasFighters = ship.PositionFighters();
	double cloak = ship.Cloaking();
	bool drawCloaked = (cloak && ship.IsYours());
	auto &itemsToDraw = draw[calcTickTock];
	auto drawObject = [&itemsToDraw, cloak, drawCloaked](const Body &body) -> void
	{
		// Draw cloaked/cloaking sprites swizzled red, and overlay this solid
		// sprite with an increasingly transparent "regular" sprite.
		if(drawCloaked)
			itemsToDraw.AddSwizzled(body, 27);
		itemsToDraw.Add(body, cloak);
	};

	if(hasFighters)
		for(const Ship::Bay &bay : ship.Bays())
			if(bay.side == Ship::Bay::UNDER && bay.ship)
				drawObject(*bay.ship);

	if(ship.IsThrusting() && !ship.EnginePoints().empty())
		DrawFlareSprites(ship, draw[calcTickTock], ship.EnginePoints(),
			ship.Attributes().FlareSprites(), Ship::EnginePoint::UNDER);
	else if(ship.IsReversing() && !ship.ReverseEnginePoints().empty())
		DrawFlareSprites(ship, draw[calcTickTock], ship.ReverseEnginePoints(),
			ship.Attributes().ReverseFlareSprites(), Ship::EnginePoint::UNDER);
	if(ship.IsSteering() && !ship.SteeringEnginePoints().empty())
		DrawFlareSprites(ship, draw[calcTickTock], ship.SteeringEnginePoints(),
			ship.Attributes().SteeringFlareSprites(), Ship::EnginePoint::UNDER);

	auto drawHardpoint = [&drawObject, &ship](const Hardpoint &hardpoint) -> void
	{
		if(hardpoint.GetOutfit() && hardpoint.GetOutfit()->HardpointSprite().HasSprite())
		{
			Body body(
				hardpoint.GetOutfit()->HardpointSprite(),
				ship.Position() + ship.Zoom() * ship.Facing().Rotate(hardpoint.GetPoint()),
				ship.Velocity(),
				ship.Facing() + hardpoint.GetAngle(),
				ship.Zoom());
			drawObject(body);
		}
	};

	for(const Hardpoint &hardpoint : ship.Weapons())
		if(hardpoint.IsUnder())
			drawHardpoint(hardpoint);
	drawObject(ship);
	for(const Hardpoint &hardpoint : ship.Weapons())
		if(!hardpoint.IsUnder())
			drawHardpoint(hardpoint);

	if(ship.IsThrusting() && !ship.EnginePoints().empty())
		DrawFlareSprites(ship, draw[calcTickTock], ship.EnginePoints(),
			ship.Attributes().FlareSprites(), Ship::EnginePoint::OVER);
	else if(ship.IsReversing() && !ship.ReverseEnginePoints().empty())
		DrawFlareSprites(ship, draw[calcTickTock], ship.ReverseEnginePoints(),
			ship.Attributes().ReverseFlareSprites(), Ship::EnginePoint::OVER);
	if(ship.IsSteering() && !ship.SteeringEnginePoints().empty())
		DrawFlareSprites(ship, draw[calcTickTock], ship.SteeringEnginePoints(),
			ship.Attributes().SteeringFlareSprites(), Ship::EnginePoint::OVER);

	if(hasFighters)
		for(const Ship::Bay &bay : ship.Bays())
			if(bay.side == Ship::Bay::OVER && bay.ship)
				drawObject(*bay.ship);
}



// If a ship just damaged another ship, update information on who has asked the
// player for assistance (and ask for assistance if appropriate).
void Engine::DoGrudge(const shared_ptr<Ship> &target, const Government *attacker)
{
	if(attacker->IsPlayer())
	{
		shared_ptr<const Ship> previous = grudge[target->GetGovernment()].lock();
		if(previous && previous->CanSendHail(player))
		{
			grudge[target->GetGovernment()].reset();
			SendMessage(previous, "Thank you for your assistance, Captain "
				+ player.LastName() + "!");
		}
		return;
	}
	if(grudgeTime)
		return;

	// Check who currently has a grudge against this government. Also check if
	// someone has already said "thank you" today.
	if(grudge.count(attacker))
	{
		shared_ptr<const Ship> previous = grudge[attacker].lock();
		// If the previous ship is destroyed, or was able to send a
		// "thank you" already, skip sending a new thanks.
		if(!previous || previous->CanSendHail(player))
			return;
	}

	// If an enemy of the player, or being attacked by those that are
	// not enemies of the player, do not request help.
	if(target->GetGovernment()->IsEnemy() || !attacker->IsEnemy())
		return;
	// Ensure that this attacked ship is able to send hails (e.g. not mute,
	// a player ship, automaton, shares a language with the player, etc.)
	if(!target || !target->CanSendHail(player))
		return;

	// No active ship has a grudge already against this government.
	// Check the relative strength of this ship and its attackers.
	double attackerStrength = 0.;
	int attackerCount = 0;
	for(const shared_ptr<Ship> &ship : ships)
		if(ship->GetGovernment() == attacker && ship->GetTargetShip() == target)
		{
			++attackerCount;
			attackerStrength += (ship->Shields() + ship->Hull()) * ship->Strength();
		}

	// Only ask for help if outmatched.
	double targetStrength = (target->Shields() + target->Hull()) * target->Strength();
	if(attackerStrength <= targetStrength)
		return;

	// Ask for help more frequently if the battle is very lopsided.
	double ratio = attackerStrength / targetStrength - 1.;
	if(Random::Real() * 10. > ratio)
		return;

	grudge[attacker] = target;
	grudgeTime = 120;
	string message;
	if(target->GetPersonality().IsDaring())
	{
		message = "Please assist us in destroying ";
		message += (attackerCount == 1 ? "this " : "these ");
		message += attacker->GetName();
		message += (attackerCount == 1 ? " ship." : " ships.");
	}
	else
	{
		message = "We are under attack by ";
		if(attackerCount == 1)
			message += "a ";
		message += attacker->GetName();
		message += (attackerCount == 1 ? " ship" : " ships");
		message += ". Please assist us!";
	}
	SendMessage(target, message);
}



void Engine::CreateStatusOverlays()
{
	const auto overlayAllSetting = Preferences::StatusOverlaysState(Preferences::OverlayType::ALL);

	if(overlayAllSetting == Preferences::OverlayState::OFF)
		return;

	const System *currentSystem = player.GetSystem();
	const auto flagship = player.FlagshipPtr();

	static const set<Preferences::OverlayType> overlayTypes = {
		Preferences::OverlayType::FLAGSHIP,
		Preferences::OverlayType::ESCORT,
		Preferences::OverlayType::ENEMY,
		Preferences::OverlayType::NEUTRAL
	};

	map<Preferences::OverlayType, Preferences::OverlayState> overlaySettings;

	for(const auto &it : overlayTypes)
		overlaySettings[it] = Preferences::StatusOverlaysState(it);

	for(const auto &it : ships)
	{
		if(!it->GetGovernment() || it->GetSystem() != currentSystem || it->Cloaking() == 1.)
			continue;
		// Don't show status for dead ships.
		if(it->IsDestroyed())
			continue;

		if(it == flagship)
			EmplaceStatusOverlay(it, overlaySettings[Preferences::OverlayType::FLAGSHIP], 0);
		else if(it->GetGovernment()->IsEnemy())
			EmplaceStatusOverlay(it, overlaySettings[Preferences::OverlayType::ENEMY], 2);
		else if(it->IsYours() || it->GetPersonality().IsEscort())
			EmplaceStatusOverlay(it, overlaySettings[Preferences::OverlayType::ESCORT], 1);
		else
			EmplaceStatusOverlay(it, overlaySettings[Preferences::OverlayType::NEUTRAL], 3);
	}
}



void Engine::EmplaceStatusOverlay(const shared_ptr<Ship> &it, Preferences::OverlayState overlaySetting, int type)
{
	if(overlaySetting == Preferences::OverlayState::OFF)
		return;

	if(overlaySetting == Preferences::OverlayState::DAMAGED && !it->IsDamaged())
		return;

	double width = min(it->Width(), it->Height());

	statuses.emplace_back(it->Position() - center, it->Shields(), it->Hull(),
		min(it->Hull(), it->DisabledHull()), max(20., width * .5), type);
}<|MERGE_RESOLUTION|>--- conflicted
+++ resolved
@@ -1268,12 +1268,8 @@
 		return;
 
 	doEnter = true;
-<<<<<<< HEAD
+	doEnterLabels = true;
 	player.AdvanceDate();
-=======
-	doEnterLabels = true;
-	player.IncrementDate();
->>>>>>> 268a17a2
 	const Date &today = player.GetDate();
 
 	const System *system = flagship->GetSystem();
