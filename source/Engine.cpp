/* Engine.cpp
Copyright (c) 2014 by Michael Zahniser

Endless Sky is free software: you can redistribute it and/or modify it under the
terms of the GNU General Public License as published by the Free Software
Foundation, either version 3 of the License, or (at your option) any later version.

Endless Sky is distributed in the hope that it will be useful, but WITHOUT ANY
WARRANTY; without even the implied warranty of MERCHANTABILITY or FITNESS FOR A
PARTICULAR PURPOSE.  See the GNU General Public License for more details.
*/

#include "Engine.h"

#include "text/alignment.hpp"
#include "Audio.h"
#include "CoreStartData.h"
#include "text/DisplayText.h"
#include "Effect.h"
#include "Files.h"
#include "FillShader.h"
#include "Fleet.h"
#include "Flotsam.h"
#include "text/Font.h"
#include "text/FontSet.h"
#include "text/Format.h"
#include "FrameTimer.h"
#include "GameData.h"
#include "Government.h"
#include "Hazard.h"
#include "Interface.h"
#include "text/layout.hpp"
#include "MapPanel.h"
#include "Mask.h"
#include "Messages.h"
#include "Minable.h"
#include "Mission.h"
#include "NPC.h"
#include "OutlineShader.h"
#include "Person.h"
#include "Planet.h"
#include "PlanetLabel.h"
#include "PlayerInfo.h"
#include "PointerShader.h"
#include "Politics.h"
#include "Preferences.h"
#include "Projectile.h"
#include "Random.h"
#include "RingShader.h"
#include "Screen.h"
#include "Ship.h"
#include "ShipEvent.h"
#include "Sprite.h"
#include "SpriteSet.h"
#include "SpriteShader.h"
#include "StarField.h"
#include "StellarObject.h"
#include "System.h"
#include "Visual.h"
#include "Weather.h"

#include <algorithm>
#include <cmath>
#include <string>

using namespace std;

namespace {
	int RadarType(const Ship &ship, int step)
	{
		if(ship.GetPersonality().IsTarget() && !ship.IsDestroyed())
		{
			// If a ship is a "target," double-blink it a few times per second.
			int count = (step / 6) % 7;
			if(count == 0 || count == 2)
				return Radar::BLINK;
		}
		if(ship.IsDisabled() || (ship.IsOverheated() && ((step / 20) % 2)))
			return Radar::INACTIVE;
		if(ship.IsYours() || (ship.GetPersonality().IsEscort() && !ship.GetGovernment()->IsEnemy()))
			return Radar::PLAYER;
		if(!ship.GetGovernment()->IsEnemy())
			return Radar::FRIENDLY;
		const auto &target = ship.GetTargetShip();
		if(target && target->IsYours())
			return Radar::HOSTILE;
		return Radar::UNFRIENDLY;
	}
	
	template <class Type>
	void Prune(vector<Type> &objects)
	{
		// First, erase any of the old objects that should be removed.
		typename vector<Type>::iterator in = objects.begin();
		while(in != objects.end() && !in->ShouldBeRemoved())
			++in;
		
		typename vector<Type>::iterator out = in;
		while(in != objects.end())
		{
			if(!in->ShouldBeRemoved())
				*out++ = std::move(*in);
			++in;
		}
		if(out != objects.end())
			objects.erase(out, objects.end());
	}
	
	template <class Type>
	void Prune(list<shared_ptr<Type>> &objects)
	{
		for(auto it = objects.begin(); it != objects.end(); )
		{
			if((*it)->ShouldBeRemoved())
				it = objects.erase(it);
			else
				++it;
		}
	}
	
	template <class Type>
	void Append(vector<Type> &objects, vector<Type> &added)
	{
		objects.insert(objects.end(), make_move_iterator(added.begin()), make_move_iterator(added.end()));
		added.clear();
	}
	
	bool CanSendHail(const shared_ptr<const Ship> &ship, const PlayerInfo &player)
	{
		const System *playerSystem = player.GetSystem();
		if(!ship || !playerSystem)
			return false;
		
		// Make sure this ship is in the same system as the player.
		if(ship->GetSystem() != playerSystem)
			return false;
		
		// Player ships shouldn't send hails.
		const Government *gov = ship->GetGovernment();
		if(!gov || ship->IsYours())
			return false;
		
		// Make sure this ship is able to send a hail.
		if(ship->IsDisabled() || !ship->Crew()
				|| ship->Cloaking() >= 1. || ship->GetPersonality().IsMute())
			return false;
		
		// Ships that don't share a language with the player shouldn't send hails.
		if(!gov->Language().empty() && !player.GetCondition("language: " + gov->Language()))
			return false;
		
		return true;
	}
	
	// Author the given message from the given ship.
	void SendMessage(const shared_ptr<const Ship> &ship, const string &message)
	{
		if(message.empty())
			return;
		
		// If this ship has no name, show its model name instead.
		string tag;
		const string &gov = ship->GetGovernment()->GetName();
		if(!ship->Name().empty())
			tag = gov + " " + ship->Noun() + " \"" + ship->Name() + "\": ";
		else
			tag = ship->ModelName() + " (" + gov + "): ";
		
		Messages::Add(tag + message);
	}
	
	void DrawFlareSprites(const Ship &ship, DrawList &draw, const vector<Ship::EnginePoint> &enginePoints, const vector<pair<Body, int>> &flareSprites, uint8_t side)
	{
		for(const Ship::EnginePoint &point : enginePoints)
		{
			Point pos = ship.Facing().Rotate(point) * ship.Zoom() + ship.Position();
			// If multiple engines with the same flare are installed, draw up to
			// three copies of the flare sprite.
			for(const auto &it : flareSprites)
				if(point.side == side && (point.steering == Ship::EnginePoint::NONE
					|| (point.steering == Ship::EnginePoint::LEFT && ship.SteeringDirection() < 0.) 
					|| (point.steering == Ship::EnginePoint::RIGHT && ship.SteeringDirection() > 0.)))
					for(int i = 0; i < it.second && i < 3; ++i)
					{
						Body sprite(it.first, pos, ship.Velocity(), ship.Facing() + point.facing, point.zoom);
						draw.Add(sprite, ship.Cloaking());
					}
		}
	}
	
	const double RADAR_SCALE = .025;
}



Engine::Engine(PlayerInfo &player)
	: player(player), ai(ships, asteroids.Minables(), flotsam),
	shipCollisions(256u, 32u)
{
	zoom = Preferences::ViewZoom();
	
	// Start the thread for doing calculations.
	calcThread = thread(&Engine::ThreadEntryPoint, this);
	
	if(!player.IsLoaded() || !player.GetSystem())
		return;
	
	// Preload any landscapes for this system.
	for(const StellarObject &object : player.GetSystem()->Objects())
		if(object.HasSprite() && object.HasValidPlanet())
			GameData::Preload(object.GetPlanet()->Landscape());
	
	// Figure out what planet the player is landed on, if any.
	const StellarObject *object = player.GetStellarObject();
	if(object)
		center = object->Position();
	
	// Now we know the player's current position. Draw the planets.
	draw[calcTickTock].Clear(step, zoom);
	draw[calcTickTock].SetCenter(center);
	radar[calcTickTock].SetCenter(center);
	const Ship *flagship = player.Flagship();
	for(const StellarObject &object : player.GetSystem()->Objects())
		if(object.HasSprite())
		{
			draw[calcTickTock].Add(object);
			
			double r = max(2., object.Radius() * .03 + .5);
			radar[calcTickTock].Add(object.RadarType(flagship), object.Position(), r, r - 1.);
		}
	
	// Add all neighboring systems that the player has seen to the radar.
	const System *targetSystem = flagship ? flagship->GetTargetSystem() : nullptr;
	const set<const System *> &links = (flagship && flagship->Attributes().Get("jump drive")) ?
		player.GetSystem()->JumpNeighbors(flagship->JumpRange()) : player.GetSystem()->Links();
	for(const System *system : links)
		if(player.HasSeen(*system))
			radar[calcTickTock].AddPointer(
				(system == targetSystem) ? Radar::SPECIAL : Radar::INACTIVE,
				system->Position() - player.GetSystem()->Position());
	
	GameData::SetHaze(player.GetSystem()->Haze());
}



Engine::~Engine()
{
	{
		unique_lock<mutex> lock(swapMutex);
		terminate = true;
	}
	condition.notify_all();
	calcThread.join();
}



void Engine::Place()
{
	ships.clear();
	ai.ClearOrders();
	
	EnterSystem();
	
	// Add the player's flagship and escorts to the list of ships. The TakeOff()
	// code already took care of loading up fighters and assigning parents.
	for(const shared_ptr<Ship> &ship : player.Ships())
		if(!ship->IsParked() && ship->GetSystem())
			ships.push_back(ship);
	
	// Add NPCs to the list of ships. Fighters have to be assigned to carriers,
	// and all but "uninterested" ships should follow the player.
	shared_ptr<Ship> flagship = player.FlagshipPtr();
	
	// Update the active NPCs for missions based on the player's conditions.
	player.UpdateMissionNPCs();
	for(const Mission &mission : player.Missions())
		Place(mission.NPCs(), flagship);
	
	// Get the coordinates of the planet the player is leaving.
	const Planet *planet = player.GetPlanet();
	Point planetPos;
	double planetRadius = 0.;
	const StellarObject *object = player.GetStellarObject();
	if(object)
	{
		planetPos = object->Position();
		planetRadius = object->Radius();
	}
	
	// Give each non-carried, special ship we just added a random heading and position.
	// (While carried by a parent, ships will not be present in `Engine::ships`.)
	for(const shared_ptr<Ship> &ship : ships)
	{
		Point pos;
		Angle angle = Angle::Random();
		// Any ships in the same system as the player should be either
		// taking off from a specific planet or nearby.
		if(ship->GetSystem() == player.GetSystem() && !ship->IsDisabled())
		{
			const Personality &person = ship->GetPersonality();
			bool hasOwnPlanet = ship->GetPlanet();
			bool launchesWithPlayer = (ship->IsYours() || planet->CanLand(*ship))
					&& !(person.IsStaying() || person.IsWaiting() || hasOwnPlanet);
			const StellarObject *object = hasOwnPlanet ?
					ship->GetSystem()->FindStellar(ship->GetPlanet()) : nullptr;
			// Default to the player's planet in the case of data definition errors.
			if(person.IsLaunching() || launchesWithPlayer || (hasOwnPlanet && !object))
			{
				if(planet)
					ship->SetPlanet(planet);
				pos = planetPos + angle.Unit() * Random::Real() * planetRadius;
			}
			else if(hasOwnPlanet)
				pos = object->Position() + angle.Unit() * Random::Real() * object->Radius();
		}
		// If a special ship somehow was saved without a system reference, place it into the
		// player's system to avoid a nullptr deference.
		else if(!ship->GetSystem())
		{
			// Log this error.
			Files::LogError("Engine::Place: Set fallback system for the NPC \"" + ship->Name() + "\" as it had no system");
			ship->SetSystem(player.GetSystem());
		}
		
		// If the position is still (0, 0), the special ship is in a different
		// system, disabled, or otherwise unable to land on viable planets in
		// the player's system: place it "in flight".
		if(!pos)
		{
			ship->SetPlanet(nullptr);
			Fleet::Place(*ship->GetSystem(), *ship);
		}
		// This ship is taking off from a planet.
		else
			ship->Place(pos, angle.Unit(), angle);
	}
	// Move any ships that were randomly spawned into the main list, now
	// that all special ships have been repositioned.
	ships.splice(ships.end(), newShips);
	
	player.SetPlanet(nullptr);
}



// Add NPC ships to the known ships. These may have been freshly instantiated
// from an accepted assisting/boarding mission, or from existing missions when
// the player departs a planet.
void Engine::Place(const list<NPC> &npcs, shared_ptr<Ship> flagship)
{
	for(const NPC &npc : npcs)
	{
		if(!npc.ShouldSpawn())
			continue;
		
		map<string, map<Ship *, int>> carriers;
		for(const shared_ptr<Ship> &ship : npc.Ships())
		{
			// Skip ships that have been destroyed.
			if(ship->IsDestroyed() || ship->IsDisabled())
				continue;
			
			// Redo the loading up of fighters.
			if(ship->HasBays())
			{
				ship->UnloadBays();
				for(const string &bayType : Ship::BAY_TYPES)
				{
					int baysTotal = ship->BaysTotal(bayType);
					if(baysTotal)
						carriers[bayType][&*ship] = baysTotal;
				}
			}
		}
		
		shared_ptr<Ship> npcFlagship;
		for(const shared_ptr<Ship> &ship : npc.Ships())
		{
			// Skip ships that have been destroyed.
			if(ship->IsDestroyed())
				continue;
			
			// Avoid the exploit where the player can wear down an NPC's
			// crew by attrition over the course of many days.
			ship->AddCrew(max(0, ship->RequiredCrew() - ship->Crew()));
			if(!ship->IsDisabled())
				ship->Recharge();
			
			if(ship->CanBeCarried())
			{
				bool docked = false;
				const string &bayType = ship->Attributes().Category();
				for(auto &it : carriers[bayType])
					if(it.second && it.first->Carry(ship))
					{
						--it.second;
						docked = true;
						break;
					}
				if(docked)
					continue;
			}
			
			ships.push_back(ship);
			// The first (alive) ship in an NPC block
			// serves as the flagship of the group.
			if(!npcFlagship)
				npcFlagship = ship;
			
			// Only the flagship of an NPC considers the
			// player: the rest of the NPC track it.
			if(npcFlagship && ship != npcFlagship)
				ship->SetParent(npcFlagship);
			else if(!ship->GetPersonality().IsUninterested())
				ship->SetParent(flagship);
			else
				ship->SetParent(nullptr);
		}
	}
}



// Wait for the previous calculations (if any) to be done.
void Engine::Wait()
{
	unique_lock<mutex> lock(swapMutex);
	while(calcTickTock != drawTickTock)
		condition.wait(lock);
}



// Begin the next step of calculations.
void Engine::Step(bool isActive)
{
	events.swap(eventQueue);
	eventQueue.clear();
	
	// The calculation thread was paused by MainPanel before calling this function, so it is safe to access things.
	const shared_ptr<Ship> flagship = player.FlagshipPtr();
	const StellarObject *object = player.GetStellarObject();
	if(object)
	{
		center = object->Position();
		centerVelocity = Point();
	}
	else if(flagship)
	{
		center = flagship->Position();
		centerVelocity = flagship->Velocity();
		if(doEnter && flagship->Zoom() == 1. && !flagship->IsHyperspacing())
		{
			doEnter = false;
			events.emplace_back(flagship, flagship, ShipEvent::JUMP);
		}
		if(flagship->IsEnteringHyperspace() || flagship->Commands().Has(Command::JUMP))
		{
			if(jumpCount < 100)
				++jumpCount;
			const System *from = flagship->GetSystem();
			const System *to = flagship->GetTargetSystem();
			if(from && to && from != to)
			{
				jumpInProgress[0] = from;
				jumpInProgress[1] = to;
			}
		}
		else if(jumpCount > 0)
			--jumpCount;
	}
	ai.UpdateEvents(events);
	if(isActive)
	{
		HandleKeyboardInputs();
		// Ignore any inputs given when first becoming active, since those inputs
		// were issued when some other panel (e.g. planet, hail) was displayed.
		if(!wasActive)
			activeCommands.Clear();
		else
			ai.UpdateKeys(player, activeCommands);
	}
	wasActive = isActive;
	Audio::Update(center);
	
	// Smoothly zoom in and out.
	if(isActive)
	{
		double zoomTarget = Preferences::ViewZoom();
		if(zoom != zoomTarget)
		{
			static const double ZOOM_SPEED = .05;
			
			// Define zoom speed bounds to prevent asymptotic behavior.
			static const double MAX_SPEED = .05;
			static const double MIN_SPEED = .002;
			
			double zoomRatio = max(MIN_SPEED, min(MAX_SPEED, abs(log2(zoom) - log2(zoomTarget)) * ZOOM_SPEED));
			if(zoom < zoomTarget)
				zoom = min(zoomTarget, zoom * (1. + zoomRatio));
			else if(zoom > zoomTarget)
				zoom = max(zoomTarget, zoom * (1. / (1. + zoomRatio)));
		}
	}
	
	// Draw a highlight to distinguish the flagship from other ships.
	if(flagship && !flagship->IsDestroyed() && Preferences::Has("Highlight player's flagship"))
	{
		highlightSprite = flagship->GetSprite();
		highlightUnit = flagship->Unit() * zoom;
		highlightFrame = flagship->GetFrame();
	}
	else
		highlightSprite = nullptr;
	
	// Any of the player's ships that are in system are assumed to have
	// landed along with the player.
	if(flagship && flagship->GetPlanet() && isActive)
		player.SetPlanet(flagship->GetPlanet());
	
	const System *currentSystem = player.GetSystem();
	// Update this here, for thread safety.
	if(!player.HasTravelPlan() && flagship && flagship->GetTargetSystem())
		player.TravelPlan().push_back(flagship->GetTargetSystem());
	if(player.HasTravelPlan() && currentSystem == player.TravelPlan().back())
		player.PopTravel();
	if(doFlash)
	{
		flash = .4;
		doFlash = false;
	}
	else if(flash)
		flash = max(0., flash * .99 - .002);
	
	targets.clear();
	
	// Update the player's ammo amounts.
	ammo.clear();
	if(flagship)
		for(const auto &it : flagship->Outfits())
		{
			if(!it.first->Icon())
				continue;
			
			if(it.first->Ammo())
				ammo.emplace_back(it.first,
					flagship->OutfitCount(it.first->Ammo()));
			else if(it.first->FiringFuel())
			{
				double remaining = flagship->Fuel()
					* flagship->Attributes().Get("fuel capacity");
				ammo.emplace_back(it.first,
					remaining / it.first->FiringFuel());
			}
			else
				ammo.emplace_back(it.first, -1);
		}
	
	// Display escort information for all ships of the "Escort" government,
	// and all ships with the "escort" personality, except for fighters that
	// are not owned by the player.
	escorts.Clear();
	bool fleetIsJumping = (flagship && flagship->Commands().Has(Command::JUMP));
	for(const auto &it : ships)
		if(it->GetGovernment()->IsPlayer() || it->GetPersonality().IsEscort())
			if(!it->IsYours() && !it->CanBeCarried())
			{
				bool isSelected = (flagship && flagship->GetTargetShip() == it);
				escorts.Add(*it, it->GetSystem() == currentSystem, fleetIsJumping, isSelected);
			}
	for(const shared_ptr<Ship> &escort : player.Ships())
		if(!escort->IsParked() && escort != flagship && !escort->IsDestroyed())
		{
			// Check if this escort is selected.
			bool isSelected = false;
			for(const weak_ptr<Ship> &ptr : player.SelectedShips())
				if(ptr.lock() == escort)
				{
					isSelected = true;
					break;
				}
			escorts.Add(*escort, escort->GetSystem() == currentSystem, fleetIsJumping, isSelected);
		}
	
	// Create the status overlays.
	statuses.clear();
	if(isActive && Preferences::Has("Show status overlays"))
		for(const auto &it : ships)
		{
			if(!it->GetGovernment() || it->GetSystem() != currentSystem || it->Cloaking() == 1.)
				continue;
			// Don't show status for dead ships.
			if(it->IsDestroyed())
				continue;
			
			bool isEnemy = it->GetGovernment()->IsEnemy();
			if(isEnemy || it->IsYours() || it->GetPersonality().IsEscort())
			{
				double width = min(it->Width(), it->Height());
				statuses.emplace_back(it->Position() - center, it->Shields(), it->Hull(),
					min(it->Hull(), it->DisabledHull()), max(20., width * .5), isEnemy);
			}
		}
	
	// Create the planet labels.
	labels.clear();
	if(currentSystem && Preferences::Has("Show planet labels"))
	{
		for(const StellarObject &object : currentSystem->Objects())
		{
			if(!object.HasSprite() || !object.HasValidPlanet() || !object.GetPlanet()->IsAccessible(flagship.get()))
				continue;
			
			Point pos = object.Position() - center;
			if(pos.Length() - object.Radius() < 600. / zoom)
				labels.emplace_back(pos, object, currentSystem, zoom);
		}
	}
	
	if(flagship && flagship->IsOverheated())
		Messages::Add("Your ship has overheated.");
	
	// Clear the HUD information from the previous frame.
	info = Information();
	if(flagship && flagship->Hull())
	{
		Point shipFacingUnit(0., -1.);
		if(Preferences::Has("Rotate flagship in HUD"))
			shipFacingUnit = flagship->Facing().Unit();
		
		info.SetSprite("player sprite", flagship->GetSprite(), shipFacingUnit, flagship->GetFrame(step));
	}
	if(currentSystem)
		info.SetString("location", currentSystem->Name());
	info.SetString("date", player.GetDate().ToString());
	if(flagship)
	{
		info.SetBar("fuel", flagship->Fuel(),
			flagship->Attributes().Get("fuel capacity") * .01);
		info.SetBar("energy", flagship->Energy());
		double heat = flagship->Heat();
		info.SetBar("heat", min(1., heat));
		// If heat is above 100%, draw a second overlaid bar to indicate the
		// total heat level.
		if(heat > 1.)
			info.SetBar("overheat", min(1., heat - 1.));
		if(flagship->IsOverheated() && (step / 20) % 2)
			info.SetBar("overheat blink", min(1., heat));
		info.SetBar("shields", flagship->Shields());
		info.SetBar("hull", flagship->Hull(), 20.);
		info.SetBar("disabled hull", min(flagship->Hull(), flagship->DisabledHull()), 20.);
	}
	info.SetString("credits",
		Format::Credits(player.Accounts().Credits()) + " credits");
	bool isJumping = flagship && (flagship->Commands().Has(Command::JUMP) || flagship->IsEnteringHyperspace());
	if(flagship && flagship->GetTargetStellar() && !isJumping)
	{
		const StellarObject *object = flagship->GetTargetStellar();
		string navigationMode = flagship->Commands().Has(Command::LAND) ? "Landing on:" :
			object->GetPlanet() && object->GetPlanet()->CanLand(*flagship) ? "Can land on:" :
			"Cannot land on:";
		info.SetString("navigation mode", navigationMode);
		const string &name = object->Name();
		info.SetString("destination", name);
		
		targets.push_back({
			object->Position() - center,
			object->Facing(),
			object->Radius(),
			object->GetPlanet()->CanLand() ? Radar::FRIENDLY : Radar::HOSTILE,
			5});
	}
	else if(flagship && flagship->GetTargetSystem())
	{
		info.SetString("navigation mode", "Hyperspace:");
		if(player.HasVisited(*flagship->GetTargetSystem()))
			info.SetString("destination", flagship->GetTargetSystem()->Name());
		else
			info.SetString("destination", "unexplored system");
	}
	else
	{
		info.SetString("navigation mode", "Navigation:");
		info.SetString("destination", "no destination");
	}
	// Use the radar that was just populated. (The draw tick-tock has not
	// yet been toggled, but it will be at the end of this function.)
	shared_ptr<const Ship> target;
	shared_ptr<const Minable> targetAsteroid;
	targetVector = Point();
	if(flagship)
	{
		target = flagship->GetTargetShip();
		targetAsteroid = flagship->GetTargetAsteroid();
		// Record that the player knows this type of asteroid is available here.
		if(targetAsteroid)
			for(const auto &it : targetAsteroid->Payload())
				player.Harvest(it.first);
	}
	if(!target)
		targetSwizzle = -1;
	if(!target && !targetAsteroid)
		info.SetString("target name", "no target");
	else if(!target)
	{
		info.SetSprite("target sprite",
			targetAsteroid->GetSprite(),
			targetAsteroid->Facing().Unit(),
			targetAsteroid->GetFrame(step));
		info.SetString("target name", Format::Capitalize(targetAsteroid->Name()) + " Asteroid");
		
		targetVector = targetAsteroid->Position() - center;
		
		if(flagship->Attributes().Get("tactical scan power"))
		{
			info.SetCondition("range display");
			int targetRange = round(targetAsteroid->Position().Distance(flagship->Position()));
			info.SetString("target range", to_string(targetRange));
		}
	}
	else
	{
		if(target->GetSystem() == player.GetSystem() && target->Cloaking() < 1.)
			targetUnit = target->Facing().Unit();
		info.SetSprite("target sprite", target->GetSprite(), targetUnit, target->GetFrame(step));
		info.SetString("target name", target->Name());
		info.SetString("target type", target->ModelName());
		if(!target->GetGovernment())
			info.SetString("target government", "No Government");
		else
			info.SetString("target government", target->GetGovernment()->GetName());
		targetSwizzle = target->GetSwizzle();
		info.SetString("mission target", target->GetPersonality().IsTarget() ? "(mission target)" : "");
		
		int targetType = RadarType(*target, step);
		info.SetOutlineColor(Radar::GetColor(targetType));
		if(target->GetSystem() == player.GetSystem() && target->IsTargetable())
		{
			info.SetBar("target shields", target->Shields());
			info.SetBar("target hull", target->Hull(), 20.);
			info.SetBar("target disabled hull", min(target->Hull(), target->DisabledHull()), 20.);
			
			// The target area will be a square, with sides proportional to the average
			// of the width and the height of the sprite.
			double size = (target->Width() + target->Height()) * .35;
			targets.push_back({
				target->Position() - center,
				Angle(45.) + target->Facing(),
				size,
				targetType,
				4});
			
			targetVector = target->Position() - center;
			
			// Check if the target is close enough to show tactical information.
			double tacticalRange = 100. * sqrt(flagship->Attributes().Get("tactical scan power"));
			double targetRange = target->Position().Distance(flagship->Position());
			if(tacticalRange)
			{
				info.SetCondition("range display");
				info.SetString("target range", to_string(static_cast<int>(round(targetRange))));
			}
			// Actual tactical information requires a scrutable
			// target that is within the tactical scanner range.
			if((targetRange <= tacticalRange && !target->Attributes().Get("inscrutable"))
					|| (tacticalRange && target->IsYours()))
			{
				info.SetCondition("tactical display");
				info.SetString("target crew", to_string(target->Crew()));
				int fuel = round(target->Fuel() * target->Attributes().Get("fuel capacity"));
				info.SetString("target fuel", to_string(fuel));
				int energy = round(target->Energy() * target->Attributes().Get("energy capacity"));
				info.SetString("target energy", to_string(energy));
				int heat = round(100. * target->Heat());
				info.SetString("target heat", to_string(heat) + "%");
			}
		}
	}
	if(target && target->IsTargetable() && target->GetSystem() == currentSystem
		&& (flagship->CargoScanFraction() || flagship->OutfitScanFraction()))
	{
		double width = max(target->Width(), target->Height());
		Point pos = target->Position() - center;
		statuses.emplace_back(pos, flagship->OutfitScanFraction(), flagship->CargoScanFraction(),
			0, 10. + max(20., width * .5), 2, Angle(pos).Degrees() + 180.);
	}
	// Handle any events that change the selected ships.
	if(groupSelect >= 0)
	{
		// This has to be done in Step() to avoid race conditions.
		if(hasControl)
			player.SetGroup(groupSelect);
		else
			player.SelectGroup(groupSelect, hasShift);
		groupSelect = -1;
	}
	if(doClickNextStep)
	{
		// If a click command is issued, always wait until the next step to act
		// on it, to avoid race conditions.
		doClick = true;
		doClickNextStep = false;
	}
	else
		doClick = false;
	
	if(doClick && !isRightClick)
	{
		doClick = !player.SelectShips(clickBox, hasShift);
		if(doClick)
		{
			const vector<const Ship *> &stack = escorts.Click(clickPoint);
			if(!stack.empty())
				doClick = !player.SelectShips(stack, hasShift);
			else
				clickPoint /= isRadarClick ? RADAR_SCALE : zoom;
		}
	}
	
	// Draw crosshairs on all the selected ships.
	for(const weak_ptr<Ship> &selected : player.SelectedShips())
	{
		shared_ptr<Ship> ship = selected.lock();
		if(ship && ship != target && !ship->IsParked() && ship->GetSystem() == player.GetSystem()
				&& !ship->IsDestroyed() && ship->Zoom() > 0.)
		{
			double size = (ship->Width() + ship->Height()) * .35;
			targets.push_back({
				ship->Position() - center,
				Angle(45.) + ship->Facing(),
				size,
				Radar::PLAYER,
				4});
		}
	}
	
	// Draw crosshairs on any minables in range of the flagship's scanners.
	double scanRange = flagship ? 100. * sqrt(flagship->Attributes().Get("asteroid scan power")) : 0.;
	if(flagship && scanRange && !flagship->IsHyperspacing())
		for(const shared_ptr<Minable> &minable : asteroids.Minables())
		{
			Point offset = minable->Position() - center;
			if(offset.Length() > scanRange && flagship->GetTargetAsteroid() != minable)
				continue;
			
			targets.push_back({
				offset,
				minable->Facing(),
				.8 * minable->Radius(),
				minable == flagship->GetTargetAsteroid() ? Radar::SPECIAL : Radar::INACTIVE,
				3});
		}
}



// Begin the next step of calculations.
void Engine::Go()
{
	{
		unique_lock<mutex> lock(swapMutex);
		++step;
		drawTickTock = !drawTickTock;
	}
	condition.notify_all();
}



// Pass the list of game events to MainPanel for handling by the player, and any
// UI element generation.
list<ShipEvent> &Engine::Events()
{
	return events;
}



// Draw a frame.
void Engine::Draw() const
{
	GameData::Background().Draw(center, centerVelocity, zoom);
	static const Set<Color> &colors = GameData::Colors();
	const Interface *hud = GameData::Interfaces().Get("hud");
	
	// Draw any active planet labels.
	for(const PlanetLabel &label : labels)
		label.Draw();
	
	draw[drawTickTock].Draw();
	batchDraw[drawTickTock].Draw();
	
	for(const auto &it : statuses)
	{
		static const Color color[8] = {
			*colors.Get("overlay friendly shields"),
			*colors.Get("overlay hostile shields"),
			*colors.Get("overlay outfit scan"),
			*colors.Get("overlay friendly hull"),
			*colors.Get("overlay hostile hull"),
			*colors.Get("overlay cargo scan"),
			*colors.Get("overlay friendly disabled"),
			*colors.Get("overlay hostile disabled")
		};
		Point pos = it.position * zoom;
		double radius = it.radius * zoom;
		if(it.outer > 0.)
			RingShader::Draw(pos, radius + 3., 1.5f, it.outer, color[it.type], 0.f, it.angle);
		double dashes = (it.type >= 2) ? 0. : 20. * min(1., zoom);
		if(it.inner > 0.)
			RingShader::Draw(pos, radius, 1.5f, it.inner, color[3 + it.type], dashes, it.angle);
		if(it.disabled > 0.)
			RingShader::Draw(pos, radius, 1.5f, it.disabled, color[6 + it.type], dashes, it.angle);
	}
	
	// Draw the flagship highlight, if any.
	if(highlightSprite)
	{
		Point size(highlightSprite->Width(), highlightSprite->Height());
		const Color &color = *colors.Get("flagship highlight");
		// The flagship is always in the dead center of the screen.
		OutlineShader::Draw(highlightSprite, Point(), size, color, highlightUnit, highlightFrame);
	}
	
	if(flash)
		FillShader::Fill(Point(), Point(Screen::Width(), Screen::Height()), Color(flash, flash));
	
	// Draw messages. Draw the most recent messages first, as some messages
	// may be wrapped onto multiple lines.
	const Font &font = FontSet::Get(14);
	const vector<Messages::Entry> &messages = Messages::Get(step);
<<<<<<< HEAD
	Rectangle messageBox = interface->GetBox("messages");
	auto messageLayout = Layout(static_cast<int>(ceil(messageBox.Width())), Alignment::JUSTIFIED);
	messageLayout.paragraphBreak = 0;
	string messageLine;
=======
	Rectangle messageBox = hud->GetBox("messages");
	WrappedText messageLine(font);
	messageLine.SetWrapWidth(messageBox.Width());
	messageLine.SetParagraphBreak(0.);
>>>>>>> 142fa61b
	Point messagePoint = Point(messageBox.Left(), messageBox.Bottom());
	for(auto it = messages.rbegin(); it != messages.rend(); ++it)
	{
		messagePoint.Y() -= font.FormattedHeight({it->message, messageLayout});
		if(messagePoint.Y() < messageBox.Top())
			break;
		float alpha = (it->step + 1000 - step) * .001f;
		Color color(alpha, 0.f);
		font.Draw({it->message, messageLayout}, messagePoint, color);
	}
	
	// Draw crosshairs around anything that is targeted.
	for(const Target &target : targets)
	{
		Angle a = target.angle;
		Angle da(360. / target.count);
		
		PointerShader::Bind();
		for(int i = 0; i < target.count; ++i)
		{
			PointerShader::Add(target.center * zoom, a.Unit(), 12.f, 14.f, -target.radius * zoom,
				Radar::GetColor(target.type));
			a += da;
		}
		PointerShader::Unbind();
	}
	
	// Draw the heads-up display.
	hud->Draw(info);
	if(hud->HasPoint("radar"))
	{
		radar[drawTickTock].Draw(
			hud->GetPoint("radar"),
			RADAR_SCALE,
			hud->GetValue("radar radius"),
			hud->GetValue("radar pointer radius"));
	}
	if(hud->HasPoint("target") && targetVector.Length() > 20.)
	{
		Point center = hud->GetPoint("target");
		double radius = hud->GetValue("target radius");
		PointerShader::Draw(center, targetVector.Unit(), 10.f, 10.f, radius, Color(1.f));
	}
	
	// Draw the faction markers.
	if(targetSwizzle >= 0 && hud->HasPoint("faction markers"))
	{
		int width = font.Width(info.GetString("target government"));
		Point center = hud->GetPoint("faction markers");
		
		const Sprite *mark[2] = {SpriteSet::Get("ui/faction left"), SpriteSet::Get("ui/faction right")};
		// Round the x offsets to whole numbers so the icons are sharp.
		double dx[2] = {(width + mark[0]->Width() + 1) / -2, (width + mark[1]->Width() + 1) / 2};
		for(int i = 0; i < 2; ++i)
			SpriteShader::Draw(mark[i], center + Point(dx[i], 0.), 1., targetSwizzle);
	}
	if(jumpCount && Preferences::Has("Show mini-map"))
		MapPanel::DrawMiniMap(player, .5f * min(1.f, jumpCount / 30.f), jumpInProgress, step);
	
	// Draw ammo status.
	static const double ICON_SIZE = 30.;
	static const double AMMO_WIDTH = 80.;
	Rectangle ammoBox = hud->GetBox("ammo");
	// Pad the ammo list by the same amount on all four sides.
	double ammoPad = .5 * (ammoBox.Width() - AMMO_WIDTH);
	const Sprite *selectedSprite = SpriteSet::Get("ui/ammo selected");
	const Sprite *unselectedSprite = SpriteSet::Get("ui/ammo unselected");
	Color selectedColor = *colors.Get("bright");
	Color unselectedColor = *colors.Get("dim");
	
	// This is the top left corner of the ammo display.
	Point pos(ammoBox.Left() + ammoPad, ammoBox.Bottom() - ammoPad);
	// These offsets are relative to that corner.
	Point boxOff(AMMO_WIDTH - .5 * selectedSprite->Width(), .5 * ICON_SIZE);
	Point textOff(AMMO_WIDTH - .5 * ICON_SIZE, .5 * (ICON_SIZE - font.Height()));
	Point iconOff(.5 * ICON_SIZE, .5 * ICON_SIZE);
	for(const pair<const Outfit *, int> &it : ammo)
	{
		pos.Y() -= ICON_SIZE;
		if(pos.Y() < ammoBox.Top() + ammoPad)
			break;
		
		bool isSelected = it.first == player.SelectedWeapon();
		
		SpriteShader::Draw(it.first->Icon(), pos + iconOff);
		SpriteShader::Draw(isSelected ? selectedSprite : unselectedSprite, pos + boxOff);
		
		// Some secondary weapons may not have limited ammo. In that case, just
		// show the icon without a number.
		if(it.second < 0)
			continue;
		
		string amount = to_string(it.second);
		Point textPos = pos + textOff + Point(-font.Width(amount), 0.);
		font.Draw(amount, textPos, isSelected ? selectedColor : unselectedColor);
	}
	
	// Draw escort status.
	escorts.Draw(hud->GetBox("escorts"));
	
	// Upload any preloaded sprites that are now available. This is to avoid
	// filling the entire backlog of sprites before landing on a planet.
	GameData::Progress();
	
	if(Preferences::Has("Show CPU / GPU load"))
	{
		string loadString = to_string(lround(load * 100.)) + "% CPU";
		Color color = *colors.Get("medium");
		font.Draw(loadString,
			Point(-10 - font.Width(loadString), Screen::Height() * -.5 + 5.), color);
	}
}



// Give an (automated/scripted) command on behalf of the player.
void Engine::GiveCommand(const Command &command)
{
	activeCommands.Set(command);
}



// Select the object the player clicked on.
void Engine::Click(const Point &from, const Point &to, bool hasShift)
{
	// First, see if this is a click on an escort icon.
	doClickNextStep = true;
	this->hasShift = hasShift;
	isRightClick = false;
	
	// Determine if the left-click was within the radar display.
	const Interface *hud = GameData::Interfaces().Get("hud");
	Point radarCenter = hud->GetPoint("radar");
	double radarRadius = hud->GetValue("radar radius");
	if(Preferences::Has("Clickable radar display") && (from - radarCenter).Length() <= radarRadius)
		isRadarClick = true;
	else
		isRadarClick = false;
	
	clickPoint = isRadarClick ? from - radarCenter : from;
	if(isRadarClick)
		clickBox = Rectangle::WithCorners(
			(from - radarCenter) / RADAR_SCALE + center,
			(to - radarCenter) / RADAR_SCALE  + center);
	else
		clickBox = Rectangle::WithCorners(from / zoom + center, to / zoom + center);
}



void Engine::RClick(const Point &point)
{
	doClickNextStep = true;
	hasShift = false;
	isRightClick = true;
	
	// Determine if the right-click was within the radar display, and if so, rescale.
	const Interface *hud = GameData::Interfaces().Get("hud");
	Point radarCenter = hud->GetPoint("radar");
	double radarRadius = hud->GetValue("radar radius");
	if(Preferences::Has("Clickable radar display") && (point - radarCenter).Length() <= radarRadius)
		clickPoint = (point - radarCenter) / RADAR_SCALE;
	else
		clickPoint = point / zoom;
}



void Engine::SelectGroup(int group, bool hasShift, bool hasControl)
{
	groupSelect = group;
	this->hasShift = hasShift;
	this->hasControl = hasControl;
}



void Engine::EnterSystem()
{
	ai.Clean();
	
	Ship *flagship = player.Flagship();
	if(!flagship)
		return;
	
	doEnter = true;
	player.IncrementDate();
	const Date &today = player.GetDate();
	
	const System *system = flagship->GetSystem();
	Audio::PlayMusic(system->MusicName());
	GameData::SetHaze(system->Haze());	
	
	Messages::Add("Entering the " + system->Name() + " system on "
		+ today.ToString() + (system->IsInhabited(flagship) ?
			"." : ". No inhabited planets detected."));
	
	// Preload landscapes and determine if the player used a wormhole.
	// (It is allowed for a wormhole's exit point to have no sprite.)
	const StellarObject *usedWormhole = nullptr;
	for(const StellarObject &object : system->Objects())
		if(object.HasValidPlanet())
		{
			GameData::Preload(object.GetPlanet()->Landscape());
			if(object.GetPlanet()->IsWormhole() && !usedWormhole
					&& flagship->Position().Distance(object.Position()) < 1.)
				usedWormhole = &object;
		}
	
	// Advance the positions of every StellarObject and update politics.
	// Remove expired bribes, clearance, and grace periods from past fines.
	GameData::SetDate(today);
	GameData::StepEconomy();
	// SetDate() clears any bribes from yesterday, so restore any auto-clearance.
	for(const Mission &mission : player.Missions())
		if(mission.ClearanceMessage() == "auto")
		{
			mission.Destination()->Bribe(mission.HasFullClearance());
			for(const Planet *planet : mission.Stopovers())
				planet->Bribe(mission.HasFullClearance());
		}
	
	if(usedWormhole)
	{
		// If ships use a wormhole, they are emitted from its center in
		// its destination system. Player travel causes a date change,
		// thus the wormhole's new position should be used.
		flagship->SetPosition(usedWormhole->Position());
		if(player.HasTravelPlan())
		{
			// Wormhole travel generally invalidates travel plans
			// unless it was planned. For valid travel plans, the
			// next system will be this system, or accessible.
			const System *to = player.TravelPlan().back();
			if(system != to && !flagship->JumpFuel(to))
				player.TravelPlan().clear();
		}
	}
	
	asteroids.Clear();
	for(const System::Asteroid &a : system->Asteroids())
	{
		// Check whether this is a minable or an ordinary asteroid.
		if(a.Type())
			asteroids.Add(a.Type(), a.Count(), a.Energy(), system->AsteroidBelt());
		else
			asteroids.Add(a.Name(), a.Count(), a.Energy());
	}
	
	// Clear any active weather events
	activeWeather.clear();
	// Place five seconds worth of fleets and weather events. Check for
	// undefined fleets by not trying to create anything with no
	// government set.
	for(int i = 0; i < 5; ++i)
	{
		for(const System::FleetProbability &fleet : system->Fleets())
			if(fleet.Get()->GetGovernment() && Random::Int(fleet.Period()) < 60)
				fleet.Get()->Place(*system, newShips);
		for(const System::HazardProbability &hazard : system->Hazards())
			if(Random::Int(hazard.Period()) < 60)
			{
				const Hazard *weather = hazard.Get();
				int hazardLifetime = weather->RandomDuration();
				// Elapse this weather event by a random amount of time.
				int elapsedLifetime = hazardLifetime - Random::Int(hazardLifetime + 1);
				activeWeather.emplace_back(weather, hazardLifetime, elapsedLifetime, weather->RandomStrength());
			}
	}
	
	const Fleet *raidFleet = system->GetGovernment()->RaidFleet();
	const Government *raidGovernment = raidFleet ? raidFleet->GetGovernment() : nullptr;
	if(raidGovernment && raidGovernment->IsEnemy())
	{
		pair<double, double> factors = player.RaidFleetFactors();
		double attraction = .005 * (factors.first - factors.second - 2.);
		if(attraction > 0.)
			for(int i = 0; i < 10; ++i)
				if(Random::Real() < attraction)
				{
					raidFleet->Place(*system, newShips);
					Messages::Add("Your fleet has attracted the interest of a "
							+ raidGovernment->GetName() + " raiding party.");
				}
	}
	
	grudge.clear();
	
	projectiles.clear();
	visuals.clear();
	flotsam.clear();
	// Cancel any projectiles, visuals, or flotsam created by ships this step.
	newProjectiles.clear();
	newVisuals.clear();
	newFlotsam.clear();
	
	// Help message for new players. Show this message for the first four days,
	// since the new player ships can make at most four jumps before landing.
	if(today <= player.StartData().GetDate() + 4)
	{
		Messages::Add(GameData::HelpMessage("basics 1"));
		Messages::Add(GameData::HelpMessage("basics 2"));
	}
}



// Thread entry point.
void Engine::ThreadEntryPoint()
{
	while(true)
	{
		{
			unique_lock<mutex> lock(swapMutex);
			while(calcTickTock == drawTickTock && !terminate)
				condition.wait(lock);
		
			if(terminate)
				break;
		}
		
		// Do all the calculations.
		CalculateStep();
		
		{
			unique_lock<mutex> lock(swapMutex);
			calcTickTock = drawTickTock;
		}
		condition.notify_one();
	}
}



void Engine::CalculateStep()
{
	FrameTimer loadTimer;
	
	// Clear the list of objects to draw.
	draw[calcTickTock].Clear(step, zoom);
	batchDraw[calcTickTock].Clear(step, zoom);
	radar[calcTickTock].Clear();
	
	if(!player.GetSystem())
		return;
	
	// Now, all the ships must decide what they are doing next.
	ai.Step(player, activeCommands);
	
	// Clear the active players commands, they are all processed at this point.
	activeCommands.Clear();
	
	// Perform actions for all the game objects. In general this is ordered from
	// bottom to top of the draw stack, but in some cases one object type must
	// "act" before another does.
	
	// The only action stellar objects perform is to launch defense fleets.
	const System *playerSystem = player.GetSystem();
	for(const StellarObject &object : playerSystem->Objects())
		if(object.HasValidPlanet())
			object.GetPlanet()->DeployDefense(newShips);
	
	// Keep track of the flagship to see if it jumps or enters a wormhole this turn.
	const Ship *flagship = player.Flagship();
	bool wasHyperspacing = (flagship && flagship->IsEnteringHyperspace());
	// Move all the ships.
	for(const shared_ptr<Ship> &it : ships)
		MoveShip(it);
	// If the flagship just began jumping, play the appropriate sound.
	if(!wasHyperspacing && flagship && flagship->IsEnteringHyperspace())
	{
		bool isJumping = flagship->IsUsingJumpDrive();
		const map<const Sound *, int> &jumpSounds = isJumping ? flagship->Attributes().JumpSounds() : flagship->Attributes().HyperSounds();
		if(jumpSounds.empty())
			Audio::Play(Audio::Get(isJumping ? "jump drive" : "hyperdrive"));
		else
			for(const auto &sound : jumpSounds)
				Audio::Play(sound.first);
	}
	// Check if the flagship just entered a new system.
	if(flagship && playerSystem != flagship->GetSystem())
	{
		// Wormhole travel: mark the wormhole "planet" as visited.
		if(!wasHyperspacing)
			for(const auto &it : playerSystem->Objects())
				if(it.HasValidPlanet() && it.GetPlanet()->IsWormhole() &&
						it.GetPlanet()->WormholeDestination(playerSystem) == flagship->GetSystem())
					player.Visit(*it.GetPlanet());
		
		doFlash = Preferences::Has("Show hyperspace flash");
		playerSystem = flagship->GetSystem();
		player.SetSystem(*playerSystem);
		EnterSystem();
	}
	Prune(ships);
	
	// Move the asteroids. This must be done before collision detection. Minables
	// may create visuals or flotsam.
	asteroids.Step(newVisuals, newFlotsam, step);
	
	// Move the flotsam. This must happen after the ships move, because flotsam
	// checks if any ship has picked it up.
	for(const shared_ptr<Flotsam> &it : flotsam)
		it->Move(newVisuals);
	Prune(flotsam);
	
	// Move the projectiles.
	for(Projectile &projectile : projectiles)
		projectile.Move(newVisuals, newProjectiles);
	Prune(projectiles);
	
	// Step the weather.
	for(Weather &weather : activeWeather)
		weather.Step(newVisuals);
	Prune(activeWeather);
	
	// Move the visuals.
	for(Visual &visual : visuals)
		visual.Move();
	Prune(visuals);
	
	// Perform various minor actions.
	SpawnFleets();
	SpawnPersons();
	GenerateWeather();
	SendHails();
	HandleMouseClicks();
	
	// Now, take the new objects that were generated this step and splice them
	// on to the ends of the respective lists of objects. These new objects will
	// be drawn this step (and the projectiles will participate in collision
	// detection) but they should not be moved, which is why we put off adding
	// them to the lists until now.
	ships.splice(ships.end(), newShips);
	Append(projectiles, newProjectiles);
	flotsam.splice(flotsam.end(), newFlotsam);
	Append(visuals, newVisuals);
	
	// Decrement the count of how long it's been since a ship last asked for help.
	if(grudgeTime)
		--grudgeTime;
	
	// Populate the collision detection lookup sets.
	FillCollisionSets();
	
	// Perform collision detection.
	for(Projectile &projectile : projectiles)
		DoCollisions(projectile);
	// Now that collision detection is done, clear the cache of ships with anti-
	// missile systems ready to fire.
	hasAntiMissile.clear();
	
	// Damage ships from any active weather events.
	for(Weather &weather : activeWeather)
		DoWeather(weather);
	
	// Check for flotsam collection (collisions with ships).
	for(const shared_ptr<Flotsam> &it : flotsam)
		DoCollection(*it);
	
	// Check for ship scanning.
	for(const shared_ptr<Ship> &it : ships)
		DoScanning(it);
	
	// Draw the objects. Start by figuring out where the view should be centered:
	Point newCenter = center;
	Point newCenterVelocity;
	if(flagship)
	{
		newCenter = flagship->Position();
		newCenterVelocity = flagship->Velocity();
	}
	draw[calcTickTock].SetCenter(newCenter, newCenterVelocity);
	batchDraw[calcTickTock].SetCenter(newCenter);
	radar[calcTickTock].SetCenter(newCenter);
	
	// Populate the radar.
	FillRadar();
	
	// Draw the planets.
	for(const StellarObject &object : playerSystem->Objects())
		if(object.HasSprite())
		{
			// Don't apply motion blur to very large planets and stars.
			if(object.Width() >= 280.)
				draw[calcTickTock].AddUnblurred(object);
			else
				draw[calcTickTock].Add(object);
		}
	// Draw the asteroids and minables.
	asteroids.Draw(draw[calcTickTock], newCenter, zoom);
	// Draw the flotsam.
	for(const shared_ptr<Flotsam> &it : flotsam)
		draw[calcTickTock].Add(*it);
	// Draw the ships. Skip the flagship, then draw it on top of all the others.
	bool showFlagship = false;
	for(const shared_ptr<Ship> &ship : ships)
		if(ship->GetSystem() == playerSystem && ship->HasSprite())
		{
			if(ship.get() != flagship)
			{
				AddSprites(*ship);
				if(ship->IsThrusting() && !ship->EnginePoints().empty())
				{
					for(const auto &it : ship->Attributes().FlareSounds())
						Audio::Play(it.first, ship->Position());
				}
				else if(ship->IsReversing() && !ship->ReverseEnginePoints().empty())
				{
					for(const auto &it : ship->Attributes().ReverseFlareSounds())
						Audio::Play(it.first, ship->Position());
				}
				if(ship->IsSteering() && !ship->SteeringEnginePoints().empty())
				{
					for(const auto &it : ship->Attributes().SteeringFlareSounds())
						Audio::Play(it.first, ship->Position());
				}
			}
			else
				showFlagship = true;
		}
		
	if(flagship && showFlagship)
	{
		AddSprites(*flagship);
		if(flagship->IsThrusting() && !flagship->EnginePoints().empty())
		{
			for(const auto &it : flagship->Attributes().FlareSounds())
				Audio::Play(it.first);
		}
		else if(flagship->IsReversing() && !flagship->ReverseEnginePoints().empty())
		{
			for(const auto &it : flagship->Attributes().ReverseFlareSounds())
				Audio::Play(it.first);
		}
		if(flagship->IsSteering() && !flagship->SteeringEnginePoints().empty())
		{
			for(const auto &it : flagship->Attributes().SteeringFlareSounds())
				Audio::Play(it.first);
		}
	}
	// Draw the projectiles.
	for(const Projectile &projectile : projectiles)
		batchDraw[calcTickTock].Add(projectile, projectile.Clip());
	// Draw the visuals.
	for(const Visual &visual : visuals)
		batchDraw[calcTickTock].AddVisual(visual);
	
	// Keep track of how much of the CPU time we are using.
	loadSum += loadTimer.Time();
	if(++loadCount == 60)
	{
		load = loadSum;
		loadSum = 0.;
		loadCount = 0;
	}
}



// Move a ship. Also determine if the ship should generate hyperspace sounds or
// boarding events, fire weapons, and launch fighters.
void Engine::MoveShip(const shared_ptr<Ship> &ship)
{
	const Ship *flagship = player.Flagship();
	
	bool isJump = ship->IsUsingJumpDrive();
	bool wasHere = (flagship && ship->GetSystem() == flagship->GetSystem());
	bool wasHyperspacing = ship->IsHyperspacing();
	// Give the ship the list of visuals so that it can draw explosions,
	// ion sparks, jump drive flashes, etc.
	ship->Move(newVisuals, newFlotsam);
	// Bail out if the ship just died.
	if(ship->ShouldBeRemoved())
	{
		// Make sure this ship's destruction was recorded, even if it died from
		// self-destruct.
		if(ship->IsDestroyed())
		{
			eventQueue.emplace_back(nullptr, ship, ShipEvent::DESTROY);
			// Any still-docked ships' destruction must be recorded as well.
			for(const auto &bay : ship->Bays())
				if(bay.ship)
					eventQueue.emplace_back(nullptr, bay.ship, ShipEvent::DESTROY);
		}
		return;
	}
	
	// Check if we need to play sounds for a ship jumping in or out of
	// the system. Make no sound if it entered via wormhole.
	if(ship.get() != flagship && ship->Zoom() == 1.)
	{
		// The position from where sounds will be played.
		Point position = ship->Position();
		// Did this ship just begin hyperspacing?
		if(wasHere && !wasHyperspacing && ship->IsHyperspacing())
		{
			const map<const Sound *, int> &jumpSounds = isJump ? ship->Attributes().JumpOutSounds() : ship->Attributes().HyperOutSounds();
			if(jumpSounds.empty())
				Audio::Play(Audio::Get(isJump ? "jump out" : "hyperdrive out"), position);
			else
				for(const auto &sound : jumpSounds)
					Audio::Play(sound.first, position);
		}
		
		// Did this ship just jump into the player's system?
		if(!wasHere && flagship && ship->GetSystem() == flagship->GetSystem())
		{
			const map<const Sound *, int> &jumpSounds = isJump ? ship->Attributes().JumpInSounds() : ship->Attributes().HyperInSounds();
			if(jumpSounds.empty())
				Audio::Play(Audio::Get(isJump ? "jump in" : "hyperdrive in"), position);
			else
				for(const auto &sound : jumpSounds)
					Audio::Play(sound.first, position);
		}
	}
	
	// Boarding:
	bool autoPlunder = !ship->IsYours();
	shared_ptr<Ship> victim = ship->Board(autoPlunder);
	if(victim)
		eventQueue.emplace_back(ship, victim,
			ship->GetGovernment()->IsEnemy(victim->GetGovernment()) ?
				ShipEvent::BOARD : ShipEvent::ASSIST);
	
	// The remaining actions can only be performed by ships in the current system.
	if(ship->GetSystem() != player.GetSystem())
		return;
	
	// Launch fighters.
	ship->Launch(newShips, newVisuals);
	
	// Fire weapons. If this returns true the ship has at least one anti-missile
	// system ready to fire.
	if(ship->Fire(newProjectiles, newVisuals))
		hasAntiMissile.push_back(ship.get());
}



// Populate the ship collision detection set for projectile & flotsam computations.
void Engine::FillCollisionSets()
{
	shipCollisions.Clear(step);
	for(const shared_ptr<Ship> &it : ships)
		if(it->GetSystem() == player.GetSystem() && it->Zoom() == 1.)
			shipCollisions.Add(*it);
	
	// Get the ship collision set ready to query.
	shipCollisions.Finish();
}



// Spawn NPC (both mission and "regular") ships into the player's universe. Non-
// mission NPCs are only spawned in or adjacent to the player's system.
void Engine::SpawnFleets()
{
	// If the player has a pending boarding mission, spawn its NPCs.
	if(player.ActiveBoardingMission())
	{
		Place(player.ActiveBoardingMission()->NPCs(), player.FlagshipPtr());
		player.ClearActiveBoardingMission();
	}
	
	// Non-mission NPCs spawn at random intervals in neighboring systems,
	// or coming from planets in the current one.
	for(const System::FleetProbability &fleet : player.GetSystem()->Fleets())
		if(!Random::Int(fleet.Period()))
		{
			const Government *gov = fleet.Get()->GetGovernment();
			if(!gov)
				continue;
			
			// Don't spawn a fleet if its allies in-system already far outnumber
			// its enemies. This is to avoid having a system get mobbed with
			// massive numbers of "reinforcements" during a battle.
			int64_t enemyStrength = ai.EnemyStrength(gov);
			if(enemyStrength && ai.AllyStrength(gov) > 2 * enemyStrength)
				continue;
			
			fleet.Get()->Enter(*player.GetSystem(), newShips);
		}
}



// At random intervals, create new special "persons" who enter the current system.
void Engine::SpawnPersons()
{
	if(Random::Int(36000) || player.GetSystem()->Links().empty())
		return;
	
	// Loop through all persons once to see if there are any who can enter
	// this system.
	int sum = 0;
	for(const auto &it : GameData::Persons())
		sum += it.second.Frequency(player.GetSystem());
	// Bail out if there are no eligible persons.
	if(!sum)
		return;
	
	// Adjustment factor: special persons will appear once every ten
	// minutes, but much less frequently if the game only specifies a
	// few of them. This way, they will become more common as I add
	// more, without needing to change the 10-minute constant above.
	sum = Random::Int(sum + 1000);
	for(const auto &it : GameData::Persons())
	{
		const Person &person = it.second;
		sum -= person.Frequency(player.GetSystem());
		if(sum < 0)
		{
			const System *source = nullptr;
			shared_ptr<Ship> parent;
			for(const shared_ptr<Ship> &ship : person.Ships())
			{
				ship->Recharge();
				if(ship->Name().empty())
					ship->SetName(it.first);
				ship->SetGovernment(person.GetGovernment());
				ship->SetPersonality(person.GetPersonality());
				ship->SetHail(person.GetHail());
				if(!parent)
					parent = ship;
				else
					ship->SetParent(parent);
				// Make sure all ships in a "person" definition enter from the
				// same source system.
				source = Fleet::Enter(*player.GetSystem(), *ship, source);
				newShips.push_back(ship);
			}
			
			break;
		}
	}
}



// Generate weather from the current system's hazards.
void Engine::GenerateWeather()
{
	// If this system has any hazards, see if any have activated this frame.
	for(const System::HazardProbability &hazard : player.GetSystem()->Hazards())
		if(!Random::Int(hazard.Period()))
		{
			const Hazard *weather = hazard.Get();
			// If a hazard has activated, generate a duration and strength of the
			// resulting weather and place it in the list of active weather.
			int duration = weather->RandomDuration();
			activeWeather.emplace_back(weather, duration, duration, weather->RandomStrength());
		}
}



// At random intervals, have one of the ships in the game send you a hail.
void Engine::SendHails()
{
	if(Random::Int(600) || player.IsDead() || ships.empty())
		return;
	
	shared_ptr<Ship> source;
	unsigned i = Random::Int(ships.size());
	for(const shared_ptr<Ship> &it : ships)
		if(!i--)
		{
			source = it;
			break;
		}
	
	if(!CanSendHail(source, player))
		return;
	
	// Generate a random hail message.
	SendMessage(source, source->GetHail(player));
}



// Handle any keyboard inputs for the engine. This is done in the main thread
// after all calculation threads are paused to avoid race conditions.
void Engine::HandleKeyboardInputs()
{
	Ship *flagship = player.Flagship();
	
	// Commands can't be issued if your flagship is dead.
	if(!flagship || flagship->IsDestroyed())
		return;
	
	// Determine which new keys were pressed by the player.
	Command oldHeld = keyHeld;
	keyHeld.ReadKeyboard();
	Command keyDown = keyHeld.AndNot(oldHeld);
	
	// Certain commands are always sent when the corresponding key is depressed.
	static const Command manueveringCommands = Command::AFTERBURNER | Command::BACK |
		Command::FORWARD | Command::LEFT | Command::RIGHT;
	
	// Transfer all commands that need to be active as long as the corresponding key is pressed.
	activeCommands |= keyHeld.And(Command::PRIMARY | Command::SECONDARY | Command::SCAN |
		manueveringCommands | Command::SHIFT);
	
	// Issuing LAND again within the cooldown period signals a change of landing target.
	constexpr int landCooldown = 60;
	++landKeyInterval;
	if(oldHeld.Has(Command::LAND))
		landKeyInterval = 0;
	
	// If all previously-held maneuvering keys have been released,
	// restore any autopilot commands still being requested.
	if(!keyHeld.Has(manueveringCommands) && oldHeld.Has(manueveringCommands))
	{
		activeCommands |= keyHeld.And(Command::JUMP | Command::BOARD | Command::LAND);
		
		// Do not switch landing targets when restoring autopilot.
		landKeyInterval = landCooldown;
	}
	
	// If holding JUMP or toggling LAND, also send WAIT. This prevents the jump from
	// starting (e.g. while escorts are aligning), or switches the landing target.
	if(keyHeld.Has(Command::JUMP) || (keyHeld.Has(Command::LAND) && landKeyInterval < landCooldown))
		activeCommands |= Command::WAIT;
	
	// Transfer all newly pressed, unhandled keys to active commands.
	activeCommands |= keyDown;

	// Translate shift+BACK to a command to a STOP command to stop all movement of the flagship.
	// Translation is done here to allow the autopilot (which will execute the STOP-command) to
	// act on a single STOP command instead of the shift+BACK modifier).
	if(keyHeld.Has(Command::BACK) && keyHeld.Has(Command::SHIFT))
	{
		activeCommands |= Command::STOP;
		activeCommands.Clear(Command::BACK);
	}
}



// Handle any mouse clicks. This is done in the calculation thread rather than
// in the main UI thread to avoid race conditions.
void Engine::HandleMouseClicks()
{
	// Mouse clicks can't be issued if your flagship is dead.
	Ship *flagship = player.Flagship();
	if(!flagship)
		return;
	
	// Handle escort travel orders sent via the Map.
	if(player.HasEscortDestination())
	{
		auto moveTarget = player.GetEscortDestination();
		ai.IssueMoveTarget(player, moveTarget.second, moveTarget.first);
		player.SetEscortDestination();
	}
	
	// If there is no click event sent while the engine was active, bail out.
	if(!doClick)
		return;
	
	// Check for clicks on stellar objects. Only left clicks apply, and the
	// flagship must not be in the process of landing or taking off.
	bool clickedPlanet = false;
	const System *playerSystem = player.GetSystem();
	if(!isRightClick && flagship->Zoom() == 1.)
		for(const StellarObject &object : playerSystem->Objects())
			if(object.HasSprite() && object.HasValidPlanet())
			{
				// If the player clicked to land on a planet,
				// do so unless already landing elsewhere.
				Point position = object.Position() - center;
				const Planet *planet = object.GetPlanet();
				if(planet->IsAccessible(flagship) && (clickPoint - position).Length() < object.Radius())
				{
					if(&object == flagship->GetTargetStellar())
					{
						if(!planet->CanLand(*flagship))
							Messages::Add("The authorities on " + planet->Name()
									+ " refuse to let you land.");
						else
						{
							activeCommands |= Command::LAND;
							Messages::Add("Landing on " + planet->Name() + ".");
						}
					}
					else
						flagship->SetTargetStellar(&object);
					
					clickedPlanet = true;
				}
			}
	
	// Check for clicks on ships in this system.
	double clickRange = 50.;
	shared_ptr<Ship> clickTarget;
	for(shared_ptr<Ship> &ship : ships)
		if(ship->GetSystem() == playerSystem && &*ship != flagship && ship->IsTargetable())
		{
			Point position = ship->Position() - flagship->Position();
			const Mask &mask = ship->GetMask(step);
			double range = mask.Range(clickPoint - position, ship->Facing());
			if(range <= clickRange)
			{
				clickRange = range;
				clickTarget = ship;
				// If we've found an enemy within the click zone, favor
				// targeting it rather than any other ship. Otherwise, keep
				// checking for hits because another ship might be an enemy.
				if(!range && ship->GetGovernment()->IsEnemy())
					break;
			}
		}
		
	bool clickedAsteroid = false;
	if(clickTarget)
	{
		if(isRightClick)
			ai.IssueShipTarget(player, clickTarget);
		else
		{
			// Left click: has your flagship select or board the target.
			if(clickTarget == flagship->GetTargetShip())
				activeCommands |= Command::BOARD;
			else
			{
				flagship->SetTargetShip(clickTarget);
				if(clickTarget->IsYours())
					player.SelectShip(clickTarget.get(), hasShift);
			}
		}
	}
	else if(isRightClick)
		ai.IssueMoveTarget(player, clickPoint + center, playerSystem);
	else if(flagship->Attributes().Get("asteroid scan power"))
	{
		// If the click was not on any ship, check if it was on a minable.
		double scanRange = 100. * sqrt(flagship->Attributes().Get("asteroid scan power"));
		for(const shared_ptr<Minable> &minable : asteroids.Minables())
		{
			Point position = minable->Position() - flagship->Position();
			if(position.Length() > scanRange)
				continue;
			
			double range = clickPoint.Distance(position) - minable->Radius();
			if(range <= clickRange)
			{
				clickedAsteroid = true;
				clickRange = range;
				flagship->SetTargetAsteroid(minable);
			}
		}
	}
	
	// Treat an "empty" click as a request to clear targets.
	if(!clickTarget && !isRightClick && !clickedAsteroid && !clickedPlanet)
		flagship->SetTargetShip(nullptr);
}



// Perform collision detection. Note that unlike the preceding functions, this
// one adds any visuals that are created directly to the main visuals list. If
// this is multi-threaded in the future, that will need to change.
void Engine::DoCollisions(Projectile &projectile)
{
	// The asteroids can collide with projectiles, the same as any other
	// object. If the asteroid turns out to be closer than the ship, it
	// shields the ship (unless the projectile has a blast radius).
	Point hitVelocity;
	double closestHit = 1.;
	shared_ptr<Ship> hit;
	const Government *gov = projectile.GetGovernment();
	
	// If this "projectile" is a ship explosion, it always explodes.
	if(!gov)
		closestHit = 0.;
	else if(projectile.GetWeapon().IsPhasing() && projectile.Target())
	{
		// "Phasing" projectiles that have a target will never hit any other ship.
		shared_ptr<Ship> target = projectile.TargetPtr();
		if(target)
		{
			Point offset = projectile.Position() - target->Position();
			double range = target->GetMask(step).Collide(offset, projectile.Velocity(), target->Facing());
			if(range < 1.)
			{
				closestHit = range;
				hit = target;
			}
		}
	}
	else
	{
		// For weapons with a trigger radius, check if any detectable object will set it off.
		double triggerRadius = projectile.GetWeapon().TriggerRadius();
		if(triggerRadius)
			for(const Body *body : shipCollisions.Circle(projectile.Position(), triggerRadius))
				if(body == projectile.Target() || (gov->IsEnemy(body->GetGovernment())
						&& reinterpret_cast<const Ship *>(body)->Cloaking() < 1.))
				{
					closestHit = 0.;
					break;
				}
		
		// If nothing triggered the projectile, check for collisions with ships.
		if(closestHit > 0.)
		{
			Ship *ship = reinterpret_cast<Ship *>(shipCollisions.Line(projectile, &closestHit));
			if(ship)
			{
				hit = ship->shared_from_this();
				hitVelocity = ship->Velocity();
			}
		}
		// "Phasing" projectiles can pass through asteroids. For all other
		// projectiles, check if they've hit an asteroid that is closer than any
		// ship that they have hit.
		if(!projectile.GetWeapon().IsPhasing())
		{
			Body *asteroid = asteroids.Collide(projectile, &closestHit);
			if(asteroid)
			{
				hitVelocity = asteroid->Velocity();
				hit.reset();
			}
		}
	}
	
	// Check if the projectile hit something.
	if(closestHit < 1.)
	{
		// Create the explosion the given distance along the projectile's
		// motion path for this step.
		projectile.Explode(visuals, closestHit, hitVelocity);
		
		// If this projectile has a blast radius, find all ships within its
		// radius. Otherwise, only one is damaged.
		double blastRadius = projectile.GetWeapon().BlastRadius();
		bool isSafe = projectile.GetWeapon().IsSafe();
		if(blastRadius)
		{
			// Even friendly ships can be hit by the blast, unless it is a
			// "safe" weapon.
			Point hitPos = projectile.Position() + closestHit * projectile.Velocity();
			for(Body *body : shipCollisions.Circle(hitPos, blastRadius))
			{
				Ship *ship = reinterpret_cast<Ship *>(body);
				if(isSafe && projectile.Target() != ship && !gov->IsEnemy(ship->GetGovernment()))
					continue;
				
				int eventType = ship->TakeDamage(projectile, ship != hit.get());
				if(eventType)
					eventQueue.emplace_back(gov, ship->shared_from_this(), eventType);
			}
		}
		else if(hit)
		{
			int eventType = hit->TakeDamage(projectile);
			if(eventType)
				eventQueue.emplace_back(gov, hit, eventType);
		}
		
		if(hit)
			DoGrudge(hit, gov);
	}
	else if(projectile.MissileStrength())
	{
		// If the projectile did not hit anything, give the anti-missile systems
		// a chance to shoot it down.
		for(Ship *ship : hasAntiMissile)
			if(ship == projectile.Target() || gov->IsEnemy(ship->GetGovernment()))
				if(ship->FireAntiMissile(projectile, visuals))
				{
					projectile.Kill();
					break;
				}
	}
}



// Determine whether any active weather events have impacted the ships within
// the system. As with DoCollisions, this function adds visuals directly to
// the main visuals list.
void Engine::DoWeather(Weather &weather)
{
	weather.CalculateStrength();
	if(weather.HasWeapon() && !Random::Int(weather.Period()))
	{
		const Hazard *hazard = weather.GetHazard();
		double multiplier = weather.DamageMultiplier();
		
		// Get all ship bodies that are touching a ring defined by the hazard's min
		// and max ranges at the hazard's origin. Any ship touching this ring takes
		// hazard damage.
		for(Body *body : shipCollisions.Ring(Point(), hazard->MinRange(), hazard->MaxRange()))
			reinterpret_cast<Ship *>(body)->TakeHazardDamage(visuals, hazard, multiplier);
	}
}



// Check if any ship collected the given flotsam.
void Engine::DoCollection(Flotsam &flotsam)
{
	// Check if any ship can pick up this flotsam. Cloaked ships cannot act.
	Ship *collector = nullptr;
	for(Body *body : shipCollisions.Circle(flotsam.Position(), 5.))
	{
		Ship *ship = reinterpret_cast<Ship *>(body);
		if(!ship->CannotAct() && ship != flotsam.Source() && ship->Cargo().Free() >= flotsam.UnitSize())
		{
			collector = ship;
			break;
		}
	}
	if(!collector)
		return;
	
	// Transfer cargo from the flotsam to the collector ship.
	int amount = flotsam.TransferTo(collector);
	// If the collector is not one of the player's ships, we can bail out now.
	if(!collector->IsYours())
		return;
	
	// One of your ships picked up this flotsam. Describe who it was.
	string name = (!collector->GetParent() ? "You" :
			"Your " + collector->Noun() + " \"" + collector->Name() + "\"") + " picked up ";
	// Describe what they collected from this flotsam.
	string commodity;
	string message;
	if(flotsam.OutfitType())
	{
		const Outfit *outfit = flotsam.OutfitType();
		if(outfit->Get("installable") < 0.)
		{
			commodity = outfit->Name();
			player.Harvest(outfit);
		}
		else
			message = name + to_string(amount) + " "
				+ (amount == 1 ? outfit->Name() : outfit->PluralName()) + ".";
	}
	else
		commodity = flotsam.CommodityType();
	
	// If an ordinary commodity or harvestable was collected, describe it in
	// terms of tons, not in terms of units.
	if(!commodity.empty())
	{
		double amountInTons = amount * flotsam.UnitSize();
		message = name + (amountInTons == 1. ? "a ton" : Format::Number(amountInTons) + " tons")
			+ " of " + Format::LowerCase(commodity) + ".";
	}
	
	// Unless something went wrong while forming the message, display it.
	if(!message.empty())
	{
		int free = collector->Cargo().Free();
		message += " (" + to_string(free) + (free == 1 ? " ton" : " tons");
		message += " of free space remaining.)";
		Messages::Add(message);
	}
}



// Scanning can't happen in the same loop as ship movement because it relies on
// all the ships already being in their final position for this step.
void Engine::DoScanning(const shared_ptr<Ship> &ship)
{
	int scan = ship->Scan();
	if(scan)
	{
		shared_ptr<Ship> target = ship->GetTargetShip();
		if(target && target->IsTargetable())
			eventQueue.emplace_back(ship, target, scan);
	}
}



// Fill in all the objects in the radar display.
void Engine::FillRadar()
{
	const Ship *flagship = player.Flagship();
	const System *playerSystem = player.GetSystem();
	
	// Add stellar objects.
	for(const StellarObject &object : playerSystem->Objects())
		if(object.HasSprite())
		{
			double r = max(2., object.Radius() * .03 + .5);
			radar[calcTickTock].Add(object.RadarType(flagship), object.Position(), r, r - 1.);
		}
	
	// Add pointers for neighboring systems.
	if(flagship)
	{
		const System *targetSystem = flagship->GetTargetSystem();
		const set<const System *> &links = (flagship->Attributes().Get("jump drive")) ?
			playerSystem->JumpNeighbors(flagship->JumpRange()) : playerSystem->Links();
		for(const System *system : links)
			if(player.HasSeen(*system))
				radar[calcTickTock].AddPointer(
					(system == targetSystem) ? Radar::SPECIAL : Radar::INACTIVE,
					system->Position() - playerSystem->Position());
	}
	
	// Add viewport brackets.
	if(!Preferences::Has("Disable viewport on radar"))
	{
		radar[calcTickTock].AddViewportBoundary(Screen::TopLeft() / zoom);
		radar[calcTickTock].AddViewportBoundary(Screen::TopRight() / zoom);
		radar[calcTickTock].AddViewportBoundary(Screen::BottomLeft() / zoom);
		radar[calcTickTock].AddViewportBoundary(Screen::BottomRight() / zoom);
	}
	
	// Add ships. Also check if hostile ships have newly appeared.
	bool hasHostiles = false;
	for(shared_ptr<Ship> &ship : ships)
		if(ship->GetSystem() == playerSystem)
		{
			// Do not show cloaked ships on the radar, except the player's ships.
			bool isYours = ship->IsYours();
			if(ship->Cloaking() >= 1. && !isYours)
				continue;
			
			// Figure out what radar color should be used for this ship.
			bool isYourTarget = (flagship && ship == flagship->GetTargetShip());
			int type = isYourTarget ? Radar::SPECIAL : RadarType(*ship, step);
			// Calculate how big the radar dot should be.
			double size = sqrt(ship->Width() + ship->Height()) * .14 + .5;
			
			radar[calcTickTock].Add(type, ship->Position(), size);
			
			// Check if this is a hostile ship.
			hasHostiles |= (!ship->IsDisabled() && ship->GetGovernment()->IsEnemy()
				&& ship->GetTargetShip() && ship->GetTargetShip()->IsYours());
		}
	// If hostile ships have appeared, play the siren.
	if(alarmTime)
		--alarmTime;
	else if(hasHostiles && !hadHostiles)
	{
		if(Preferences::Has("Warning siren"))
			Audio::Play(Audio::Get("alarm"));
		alarmTime = 180;
		hadHostiles = true;
	}
	else if(!hasHostiles)
		hadHostiles = false;
	
	// Add projectiles that have a missile strength or homing.
	for(Projectile &projectile : projectiles)
	{
		if(projectile.MissileStrength())
		{
			bool isEnemy = projectile.GetGovernment() && projectile.GetGovernment()->IsEnemy();
			radar[calcTickTock].Add(
				isEnemy ? Radar::SPECIAL : Radar::INACTIVE, projectile.Position(), 1.);
		}
		else if(projectile.GetWeapon().BlastRadius())
			radar[calcTickTock].Add(Radar::SPECIAL, projectile.Position(), 1.8);
	}
}



// Each ship is drawn as an entire stack of sprites, including hardpoint sprites
// and engine flares and any fighters it is carrying externally.
void Engine::AddSprites(const Ship &ship)
{
	bool hasFighters = ship.PositionFighters();
	double cloak = ship.Cloaking();
	bool drawCloaked = (cloak && ship.IsYours());
	auto &itemsToDraw = draw[calcTickTock];
	auto drawObject = [&itemsToDraw, cloak, drawCloaked](const Body &body) -> void
	{
		// Draw cloaked/cloaking sprites swizzled red, and overlay this solid
		// sprite with an increasingly transparent "regular" sprite.
		if(drawCloaked)
			itemsToDraw.AddSwizzled(body, 7);
		itemsToDraw.Add(body, cloak);
	};
	
	if(hasFighters)
		for(const Ship::Bay &bay : ship.Bays())
			if(bay.side == Ship::Bay::UNDER && bay.ship)
				drawObject(*bay.ship);
	
	if(ship.IsThrusting() && !ship.EnginePoints().empty())
		DrawFlareSprites(ship, draw[calcTickTock], ship.EnginePoints(), ship.Attributes().FlareSprites(), Ship::EnginePoint::UNDER);
	else if(ship.IsReversing() && !ship.ReverseEnginePoints().empty())
		DrawFlareSprites(ship, draw[calcTickTock], ship.ReverseEnginePoints(), ship.Attributes().ReverseFlareSprites(), Ship::EnginePoint::UNDER);
	if(ship.IsSteering() && !ship.SteeringEnginePoints().empty())
		DrawFlareSprites(ship, draw[calcTickTock], ship.SteeringEnginePoints(), ship.Attributes().SteeringFlareSprites(), Ship::EnginePoint::UNDER);
	
	drawObject(ship);
	for(const Hardpoint &hardpoint : ship.Weapons())
		if(hardpoint.GetOutfit() && hardpoint.GetOutfit()->HardpointSprite().HasSprite())
		{
			Body body(
				hardpoint.GetOutfit()->HardpointSprite(),
				ship.Position() + ship.Zoom() * ship.Facing().Rotate(hardpoint.GetPoint()),
				ship.Velocity(),
				ship.Facing() + hardpoint.GetAngle(),
				ship.Zoom());
			drawObject(body);
		}
	
	if(ship.IsThrusting() && !ship.EnginePoints().empty())
		DrawFlareSprites(ship, draw[calcTickTock], ship.EnginePoints(), ship.Attributes().FlareSprites(), Ship::EnginePoint::OVER);
	else if(ship.IsReversing() && !ship.ReverseEnginePoints().empty())
		DrawFlareSprites(ship, draw[calcTickTock], ship.ReverseEnginePoints(), ship.Attributes().ReverseFlareSprites(), Ship::EnginePoint::OVER);
	if(ship.IsSteering() && !ship.SteeringEnginePoints().empty())
		DrawFlareSprites(ship, draw[calcTickTock], ship.SteeringEnginePoints(), ship.Attributes().SteeringFlareSprites(), Ship::EnginePoint::OVER);
	
	if(hasFighters)
		for(const Ship::Bay &bay : ship.Bays())
			if(bay.side == Ship::Bay::OVER && bay.ship)
				drawObject(*bay.ship);
}



// If a ship just damaged another ship, update information on who has asked the
// player for assistance (and ask for assistance if appropriate).
void Engine::DoGrudge(const shared_ptr<Ship> &target, const Government *attacker)
{
	if(attacker->IsPlayer())
	{
		shared_ptr<const Ship> previous = grudge[target->GetGovernment()].lock();
		if(CanSendHail(previous, player))
		{
			grudge[target->GetGovernment()].reset();
			SendMessage(previous, "Thank you for your assistance, Captain "
				+ player.LastName() + "!");
		}
		return;
	}
	if(grudgeTime)
		return;
	
	// Check who currently has a grudge against this government. Also check if
	// someone has already said "thank you" today.
	if(grudge.count(attacker))
	{
		shared_ptr<const Ship> previous = grudge[attacker].lock();
		// If the previous ship is destroyed, or was able to send a
		// "thank you" already, skip sending a new thanks.
		if(!previous || CanSendHail(previous, player))
			return;
	}
	
	// If an enemy of the player, or being attacked by those that are
	// not enemies of the player, do not request help.
	if(target->GetGovernment()->IsEnemy() || !attacker->IsEnemy())
		return;
	// Ensure that this attacked ship is able to send hails (e.g. not mute,
	// a player ship, automaton, shares a language with the player, etc.)
	if(!CanSendHail(target, player))
		return;
	
	// No active ship has a grudge already against this government.
	// Check the relative strength of this ship and its attackers.
	double attackerStrength = 0.;
	int attackerCount = 0;
	for(const shared_ptr<Ship> &ship : ships)
		if(ship->GetGovernment() == attacker && ship->GetTargetShip() == target)
		{
			++attackerCount;
			attackerStrength += (ship->Shields() + ship->Hull()) * ship->Cost();
		}
	
	// Only ask for help if outmatched.
	double targetStrength = (target->Shields() + target->Hull()) * target->Cost();
	if(attackerStrength <= targetStrength)
		return;
	
	// Ask for help more frequently if the battle is very lopsided.
	double ratio = attackerStrength / targetStrength - 1.;
	if(Random::Real() * 10. > ratio)
		return;
	
	grudge[attacker] = target;
	grudgeTime = 120;
	string message;
	if(target->GetPersonality().IsHeroic())
	{
		message = "Please assist us in destroying ";
		message += (attackerCount == 1 ? "this " : "these ");
		message += attacker->GetName();
		message += (attackerCount == 1 ? " ship." : " ships.");
	}
	else
	{
		message = "We are under attack by ";
		if(attackerCount == 1)
			message += "a ";
		message += attacker->GetName();
		message += (attackerCount == 1 ? " ship" : " ships");
		message += ". Please assist us!";
	}
	SendMessage(target, message);
}



// Constructor for the ship status display rings.
Engine::Status::Status(const Point &position, double outer, double inner, double disabled, double radius, int type, double angle)
	: position(position), outer(outer), inner(inner), disabled(disabled), radius(radius), type(type), angle(angle)
{
}<|MERGE_RESOLUTION|>--- conflicted
+++ resolved
@@ -931,17 +931,9 @@
 	// may be wrapped onto multiple lines.
 	const Font &font = FontSet::Get(14);
 	const vector<Messages::Entry> &messages = Messages::Get(step);
-<<<<<<< HEAD
-	Rectangle messageBox = interface->GetBox("messages");
+	Rectangle messageBox = hud->GetBox("messages");
 	auto messageLayout = Layout(static_cast<int>(ceil(messageBox.Width())), Alignment::JUSTIFIED);
 	messageLayout.paragraphBreak = 0;
-	string messageLine;
-=======
-	Rectangle messageBox = hud->GetBox("messages");
-	WrappedText messageLine(font);
-	messageLine.SetWrapWidth(messageBox.Width());
-	messageLine.SetParagraphBreak(0.);
->>>>>>> 142fa61b
 	Point messagePoint = Point(messageBox.Left(), messageBox.Bottom());
 	for(auto it = messages.rbegin(); it != messages.rend(); ++it)
 	{
