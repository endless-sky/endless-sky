--- conflicted
+++ resolved
@@ -14,10 +14,6 @@
 
 #include "text/alignment.hpp"
 #include "Audio.h"
-<<<<<<< HEAD
-#include "text/DisplayText.h"
-=======
->>>>>>> d658b53d
 #include "Effect.h"
 #include "Files.h"
 #include "FillShader.h"
@@ -636,11 +632,7 @@
 		info.SetSprite("player sprite", flagship->GetSprite(), shipFacingUnit, flagship->GetFrame(step));
 	}
 	if(currentSystem)
-<<<<<<< HEAD
-		info.SetString("location", {currentSystem->Name(), {140, Truncate::BACK}});
-=======
 		info.SetString("location", currentSystem->Name());
->>>>>>> d658b53d
 	info.SetString("date", player.GetDate().ToString());
 	if(flagship)
 	{
@@ -662,10 +654,6 @@
 	info.SetString("credits",
 		Format::Credits(player.Accounts().Credits()) + " credits");
 	bool isJumping = flagship && (flagship->Commands().Has(Command::JUMP) || flagship->IsEnteringHyperspace());
-<<<<<<< HEAD
-	const auto destinationLayout = Layout(135, Truncate::BACK);
-=======
->>>>>>> d658b53d
 	if(flagship && flagship->GetTargetStellar() && !isJumping)
 	{
 		const StellarObject *object = flagship->GetTargetStellar();
@@ -674,11 +662,7 @@
 			"Cannot land on:";
 		info.SetString("navigation mode", navigationMode);
 		const string &name = object->Name();
-<<<<<<< HEAD
-		info.SetString("destination", {name, destinationLayout});
-=======
 		info.SetString("destination", name);
->>>>>>> d658b53d
 		
 		targets.push_back({
 			object->Position() - center,
@@ -691,15 +675,9 @@
 	{
 		info.SetString("navigation mode", "Hyperspace:");
 		if(player.HasVisited(flagship->GetTargetSystem()))
-<<<<<<< HEAD
-			info.SetString("destination", {flagship->GetTargetSystem()->Name(), destinationLayout});
-		else
-			info.SetString("destination", {"unexplored system", destinationLayout});
-=======
 			info.SetString("destination", flagship->GetTargetSystem()->Name());
 		else
 			info.SetString("destination", "unexplored system");
->>>>>>> d658b53d
 	}
 	else
 	{
@@ -746,14 +724,8 @@
 		if(target->GetSystem() == player.GetSystem() && target->Cloaking() < 1.)
 			targetUnit = target->Facing().Unit();
 		info.SetSprite("target sprite", target->GetSprite(), targetUnit, target->GetFrame(step));
-<<<<<<< HEAD
-		const auto targetLayout = Layout(150, Truncate::MIDDLE);
-		info.SetString("target name", {target->Name(), targetLayout});
-		info.SetString("target type", {target->ModelName(), targetLayout});
-=======
 		info.SetString("target name", target->Name());
 		info.SetString("target type", target->ModelName());
->>>>>>> d658b53d
 		if(!target->GetGovernment())
 			info.SetString("target government", "No Government");
 		else
