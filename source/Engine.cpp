/* Engine.cpp
Copyright (c) 2014 by Michael Zahniser

Endless Sky is free software: you can redistribute it and/or modify it under the
terms of the GNU General Public License as published by the Free Software
Foundation, either version 3 of the License, or (at your option) any later version.

Endless Sky is distributed in the hope that it will be useful, but WITHOUT ANY
WARRANTY; without even the implied warranty of MERCHANTABILITY or FITNESS FOR A
PARTICULAR PURPOSE. See the GNU General Public License for more details.

You should have received a copy of the GNU General Public License along with
this program. If not, see <https://www.gnu.org/licenses/>.
*/

#include "Engine.h"

#include "AlertLabel.h"
#include "audio/Audio.h"
#include "CategoryList.h"
#include "CategoryType.h"
#include "Collision.h"
#include "CollisionType.h"
#include "CoreStartData.h"
#include "DamageDealt.h"
#include "DamageProfile.h"
#include "Effect.h"
#include "FighterHitHelper.h"
#include "shader/FillShader.h"
#include "Fleet.h"
#include "Flotsam.h"
#include "text/Font.h"
#include "text/FontSet.h"
#include "text/Format.h"
#include "FrameTimer.h"
#include "GameData.h"
#include "Gamerules.h"
#include "Government.h"
#include "Hazard.h"
#include "Interface.h"
#include "Logger.h"
#include "MapPanel.h"
#include "image/Mask.h"
#include "Messages.h"
#include "Minable.h"
#include "MinableDamageDealt.h"
#include "Mission.h"
#include "NPC.h"
#include "shader/OutlineShader.h"
#include "Person.h"
#include "Planet.h"
#include "PlanetLabel.h"
#include "PlayerInfo.h"
#include "shader/PointerShader.h"
#include "Preferences.h"
#include "Projectile.h"
#include "Random.h"
#include "shader/RingShader.h"
#include "Screen.h"
#include "Ship.h"
#include "ship/ShipAICache.h"
#include "ShipEvent.h"
#include "ShipJumpNavigation.h"
#include "image/Sprite.h"
#include "image/SpriteSet.h"
#include "shader/SpriteShader.h"
#include "shader/StarField.h"
#include "StellarObject.h"
#include "System.h"
#include "SystemEntry.h"
#include "test/Test.h"
#include "UI.h"
#include "Visual.h"
#include "Weather.h"
#include "Wormhole.h"
#include "text/WrappedText.h"

#include <algorithm>
#include <cmath>
#include <string>

using namespace std;

namespace {
	int RadarType(const Ship &ship, int step)
	{
		if(ship.GetPersonality().IsTarget() && !ship.IsDestroyed())
		{
			// If a ship is a "target," double-blink it a few times per second.
			int count = (step / 6) % 7;
			if(count == 0 || count == 2)
				return Radar::BLINK;
		}
		if(ship.IsDisabled() || (ship.IsOverheated() && ((step / 20) % 2)))
			return Radar::INACTIVE;
		if(ship.IsYours() || (ship.GetPersonality().IsEscort() && !ship.GetGovernment()->IsEnemy()))
			return Radar::PLAYER;
		if(!ship.GetGovernment()->IsEnemy())
			return Radar::FRIENDLY;
		const auto &target = ship.GetTargetShip();
		if(target && target->IsYours())
			return Radar::HOSTILE;
		return Radar::UNFRIENDLY;
	}

	constexpr auto PrunePointers = [](auto &objects) { erase_if(objects,
			[](const auto &obj) { return obj->ShouldBeRemoved(); }); };
	constexpr auto Prune = [](auto &objects) { erase_if(objects,
			[](const auto &obj) { return obj.ShouldBeRemoved(); }); };

	template<class Type>
	void Append(vector<Type> &objects, vector<Type> &added)
	{
		objects.insert(objects.end(), make_move_iterator(added.begin()), make_move_iterator(added.end()));
		added.clear();
	}

	// Author the given message from the given ship.
	void SendMessage(const shared_ptr<const Ship> &ship, const string &message)
	{
		if(message.empty())
			return;

		// If this ship has no name, show its model name instead.
		string tag;
		const string &gov = ship->GetGovernment()->DisplayName();
		if(!ship->GivenName().empty())
			tag = gov + " " + ship->Noun() + " \"" + ship->GivenName() + "\": ";
		else
			tag = ship->DisplayModelName() + " (" + gov + "): ";

		Messages::Add(tag + message, Messages::Importance::High);
	}

	Point FlareCurve(double x)
	{
		double x2 = x * x;
		double x3 = x2 * x;
		return Point(x2, x3);
	}

	Point ScaledFlareCurve(const Ship &ship, Ship::ThrustKind kind)
	{
		// When a ship lands, its thrusters should scale with it.
		return FlareCurve(ship.ThrustHeldFraction(kind)) * ship.Zoom();
	}

	void DrawFlareSprites(const Ship &ship, DrawList &draw, const vector<Ship::EnginePoint> &enginePoints,
		const vector<pair<Body, int>> &flareSprites, uint8_t side, bool reverse)
	{
		Point thrustScale = ScaledFlareCurve(ship, reverse ? Ship::ThrustKind::REVERSE : Ship::ThrustKind::FORWARD);
		Point leftTurnScale = ScaledFlareCurve(ship, Ship::ThrustKind::LEFT);
		Point rightTurnScale = ScaledFlareCurve(ship, Ship::ThrustKind::RIGHT);

		double gimbalDirection = (ship.Commands().Has(Command::FORWARD) || ship.Commands().Has(Command::BACK))
			* -ship.Commands().Turn();

		for(const Ship::EnginePoint &point : enginePoints)
		{
			Angle gimbal = Angle(gimbalDirection * point.gimbal.Degrees());
			Angle flareAngle = ship.Facing() + point.facing + gimbal;
			Point pos = ship.Facing().Rotate(point) * ship.Zoom() + ship.Position();
			auto DrawFlares = [&draw, &pos, &ship, &flareAngle, &point](const pair<Body, int> &it, const Point &scale)
			{
				// If multiple engines with the same flare are installed, draw up to
				// three copies of the flare sprite.
				for(int i = 0; i < it.second && i < 3; ++i)
				{
					Body sprite(it.first, pos, ship.Velocity(), flareAngle, point.zoom, scale);
					draw.Add(sprite, ship.Cloaking());
				}
			};
			for(const auto &it : flareSprites)
				if(point.side == side)
				{
					if(point.steering == Ship::EnginePoint::NONE)
						DrawFlares(it, thrustScale);
					else if(point.steering == Ship::EnginePoint::LEFT && leftTurnScale)
						DrawFlares(it, leftTurnScale);
					else if(point.steering == Ship::EnginePoint::RIGHT && rightTurnScale)
						DrawFlares(it, rightTurnScale);
				}
		}
	}

	const Color &GetTargetOutlineColor(int type)
	{
		if(type == Radar::PLAYER)
			return *GameData::Colors().Get("ship target outline player");
		else if(type == Radar::FRIENDLY)
			return *GameData::Colors().Get("ship target outline friendly");
		else if(type == Radar::UNFRIENDLY)
			return *GameData::Colors().Get("ship target outline unfriendly");
		else if(type == Radar::HOSTILE)
			return *GameData::Colors().Get("ship target outline hostile");
		else if(type == Radar::SPECIAL)
			return *GameData::Colors().Get("ship target outline special");
		else if(type == Radar::BLINK)
			return *GameData::Colors().Get("ship target outline blink");
		else
			return *GameData::Colors().Get("ship target outline inactive");
	}

	const Color &GetPlanetTargetPointerColor(const Planet &planet)
	{
		switch(planet.GetFriendliness())
		{
			case Planet::Friendliness::FRIENDLY:
				return *GameData::Colors().Get("planet target pointer friendly");
			case Planet::Friendliness::RESTRICTED:
				return *GameData::Colors().Get("planet target pointer restricted");
			case Planet::Friendliness::HOSTILE:
				return *GameData::Colors().Get("planet target pointer hostile");
			case Planet::Friendliness::DOMINATED:
				return *GameData::Colors().Get("planet target pointer dominated");
		}
		return *GameData::Colors().Get("planet target pointer unfriendly");
	}

	const Color &GetShipTargetPointerColor(int type)
	{
		if(type == Radar::PLAYER)
			return *GameData::Colors().Get("ship target pointer player");
		else if(type == Radar::FRIENDLY)
			return *GameData::Colors().Get("ship target pointer friendly");
		else if(type == Radar::UNFRIENDLY)
			return *GameData::Colors().Get("ship target pointer unfriendly");
		else if(type == Radar::HOSTILE)
			return *GameData::Colors().Get("ship target pointer hostile");
		else if(type == Radar::SPECIAL)
			return *GameData::Colors().Get("ship target pointer special");
		else if(type == Radar::BLINK)
			return *GameData::Colors().Get("ship target pointer blink");
		else
			return *GameData::Colors().Get("ship target pointer inactive");
	}

	const Color &GetMinablePointerColor(bool selected)
	{
		if(selected)
			return *GameData::Colors().Get("minable target pointer selected");
		return *GameData::Colors().Get("minable target pointer unselected");
	}

	const double RADAR_SCALE = .025;
	const double MAX_FUEL_DISPLAY = 3000.;
}



Engine::Engine(PlayerInfo &player)
	: player(player), ai(player, ships, asteroids.Minables(), flotsam),
	ammoDisplay(player), minimap(player), shipCollisions(256u, 32u, CollisionType::SHIP)
{
	zoom.base = Preferences::ViewZoom();
	zoom.modifier = Preferences::Has("Landing zoom") ? 2. : 1.;

	if(!player.IsLoaded() || !player.GetSystem())
		return;

	// Preload any landscapes for this system.
	for(const StellarObject &object : player.GetSystem()->Objects())
		if(object.HasSprite() && object.HasValidPlanet())
			GameData::Preload(queue, object.GetPlanet()->Landscape());
	queue.Wait();

	// Figure out what planet the player is landed on, if any.
	const StellarObject *object = player.GetStellarObject();
	if(object)
		camera.SnapTo(object->Position());

	// Now we know the player's current position. Draw the planets.
	draw[currentCalcBuffer].Clear(step, zoom);
	draw[currentCalcBuffer].SetCenter(camera.Center());
	radar[currentCalcBuffer].SetCenter(camera.Center());
	const Ship *flagship = player.Flagship();
	for(const StellarObject &object : player.GetSystem()->Objects())
		if(object.HasSprite())
		{
			draw[currentCalcBuffer].Add(object);

			double r = max(2., object.Radius() * .03 + .5);
			radar[currentCalcBuffer].Add(object.RadarType(flagship), object.Position(), r, r - 1.);
		}

	// Add all neighboring systems that the player has seen to the radar.
	const System *targetSystem = flagship ? flagship->GetTargetSystem() : nullptr;
	const set<const System *> &links = (flagship && flagship->JumpNavigation().HasJumpDrive()) ?
		player.GetSystem()->JumpNeighbors(flagship->JumpNavigation().JumpRange()) : player.GetSystem()->Links();
	for(const System *system : links)
		if(player.HasSeen(*system))
			radar[currentCalcBuffer].AddPointer(
				(system == targetSystem) ? Radar::SPECIAL : Radar::INACTIVE,
				system->Position() - player.GetSystem()->Position());

	GameData::SetHaze(player.GetSystem()->Haze(), true);
	GameData::SetBackgroundPosition(camera.Center());
}



Engine::~Engine()
{
	// Wait for any outstanding task to finish to avoid race conditions when
	// destroying the engine.
	queue.Wait();
}



void Engine::Place()
{
	ships.clear();
	ai.ClearOrders();

	player.SetSystemEntry(SystemEntry::TAKE_OFF);
	EnterSystem();

	// Add the player's flagship and escorts to the list of ships. The TakeOff()
	// code already took care of loading up fighters and assigning parents.
	for(const shared_ptr<Ship> &ship : player.Ships())
		if(!ship->IsParked() && ship->GetSystem())
			ships.push_back(ship);

	// Add NPCs to the list of ships. Fighters have to be assigned to carriers,
	// and all but "uninterested" ships should follow the player.
	shared_ptr<Ship> flagship = player.FlagshipPtr();

	// Update the active NPCs for missions based on the player's conditions.
	player.UpdateMissionNPCs();
	for(const Mission &mission : player.Missions())
		Place(mission.NPCs(), flagship);

	// Get the coordinates of the planet the player is leaving.
	const System *system = player.GetSystem();
	const Planet *planet = player.GetPlanet();
	Point planetPos;
	double planetRadius = 0.;
	const StellarObject *object = player.GetStellarObject();
	if(object)
	{
		planetPos = object->Position();
		planetRadius = object->Radius();
	}

	// Give each non-carried, special ship we just added a random heading and position.
	// (While carried by a parent, ships will not be present in `Engine::ships`.)
	for(const shared_ptr<Ship> &ship : ships)
	{
		Point pos;
		Angle angle = Angle::Random();
		// Any ships in the same system as the player should be either
		// taking off from a specific planet or nearby.
		if(ship->GetSystem() == system && !ship->IsDisabled())
		{
			const Personality &person = ship->GetPersonality();
			bool hasOwnPlanet = ship->GetPlanet();
			bool launchesWithPlayer = (planet && planet->CanLand(*ship))
					&& !person.IsStaying() && !person.IsWaiting()
					&& (!hasOwnPlanet || (ship->IsYours() && ship->GetPlanet() == planet));
			const StellarObject *object = hasOwnPlanet ?
					ship->GetSystem()->FindStellar(ship->GetPlanet()) : nullptr;
			// Default to the player's planet in the case of data definition errors.
			if(person.IsLaunching() || launchesWithPlayer || (hasOwnPlanet && !object))
			{
				if(planet)
					ship->SetPlanet(planet);
				pos = planetPos + angle.Unit() * Random::Real() * planetRadius;
			}
			else if(hasOwnPlanet)
				pos = object->Position() + angle.Unit() * Random::Real() * object->Radius();
		}
		// If a special ship somehow was saved without a system reference, place it into the
		// player's system to avoid a nullptr deference.
		else if(!ship->GetSystem())
		{
			// Log this error.
<<<<<<< HEAD
			Logger::Log("Engine::Place: Set fallback system for the NPC \"" + ship->Name() + "\" as it had no system",
				Logger::Level::WARNING);
=======
			Logger::LogError("Engine::Place: Set fallback system for the NPC \"" + ship->GivenName() + "\" as it had no system");
>>>>>>> d56b2a97
			ship->SetSystem(system);
		}

		// If the position is still (0, 0), the special ship is in a different
		// system, disabled, or otherwise unable to land on viable planets in
		// the player's system: place it "in flight".
		if(!pos)
		{
			ship->SetPlanet(nullptr);
			Fleet::Place(*ship->GetSystem(), *ship);
		}
		// This ship is taking off from a planet.
		else
			ship->Place(pos, angle.Unit(), angle);
	}
	// Move any ships that were randomly spawned into the main list, now
	// that all special ships have been repositioned.
	ships.splice(ships.end(), newShips);

	camera.SnapTo(flagship->Center());

	player.SetPlanet(nullptr);
}



// Add NPC ships to the known ships. These may have been freshly instantiated
// from an accepted assisting/boarding mission, or from existing missions when
// the player departs a planet.
void Engine::Place(const list<NPC> &npcs, const shared_ptr<Ship> &flagship)
{
	for(const NPC &npc : npcs)
	{
		if(!npc.ShouldSpawn())
			continue;

		map<string, map<Ship *, int>> carriers;
		for(const shared_ptr<Ship> &ship : npc.Ships())
		{
			// Skip ships that have been destroyed.
			if(ship->IsDestroyed() || ship->IsDisabled())
				continue;

			// Redo the loading up of fighters.
			if(ship->HasBays())
			{
				ship->UnloadBays();
				for(const auto &cat : GameData::GetCategory(CategoryType::BAY))
				{
					const string &bayType = cat.Name();
					int baysTotal = ship->BaysTotal(bayType);
					if(baysTotal)
						carriers[bayType][&*ship] = baysTotal;
				}
			}
		}

		shared_ptr<Ship> npcFlagship;
		for(const shared_ptr<Ship> &ship : npc.Ships())
		{
			// Skip ships that have been destroyed.
			if(ship->IsDestroyed())
				continue;

			// Avoid the exploit where the player can wear down an NPC's
			// crew by attrition over the course of many days.
			ship->AddCrew(max(0, ship->RequiredCrew() - ship->Crew()));
			if(!ship->IsDisabled())
				ship->Recharge();

			if(ship->CanBeCarried())
			{
				bool docked = false;
				const string &bayType = ship->Attributes().Category();
				for(auto &it : carriers[bayType])
					if(it.second && it.first->Carry(ship))
					{
						--it.second;
						docked = true;
						break;
					}
				if(docked)
					continue;
			}

			ships.push_back(ship);
			// The first (alive) ship in an NPC block
			// serves as the flagship of the group.
			if(!npcFlagship)
				npcFlagship = ship;

			// Only the flagship of an NPC considers the
			// player: the rest of the NPC track it.
			if(npcFlagship && ship != npcFlagship)
				ship->SetParent(npcFlagship);
			else if(!ship->GetPersonality().IsUninterested())
				ship->SetParent(flagship);
			else
				ship->SetParent(nullptr);
		}
	}
}



// Wait for the previous calculations (if any) to be done.
void Engine::Wait()
{
	queue.Wait();
	currentDrawBuffer = currentCalcBuffer;
}



// Begin the next step of calculations.
void Engine::Step(bool isActive)
{
	events.swap(eventQueue);
	eventQueue.clear();

	// Process any outstanding sprites that need to be uploaded to the GPU.
	queue.ProcessSyncTasks();

	// The calculation thread was paused by MainPanel before calling this function, so it is safe to access things.
	const shared_ptr<Ship> flagship = player.FlagshipPtr();
	const StellarObject *object = player.GetStellarObject();
	if(object)
		camera.SnapTo(object->Position());
	else if(flagship)
	{
		if(isActive && !timePaused)
			camera.MoveTo(flagship->Center(), hyperspacePercentage);

		if(doEnterLabels)
		{
			doEnterLabels = false;
			// Create the planet labels as soon as we entered a new system.
			labels.clear();
			for(const StellarObject &object : player.GetSystem()->Objects())
				if(object.HasSprite() && object.HasValidPlanet() && object.GetPlanet()->IsAccessible(flagship.get()))
					labels.emplace_back(labels, *player.GetSystem(), object);
		}
		if(doEnter && flagship->Zoom() == 1. && !flagship->IsHyperspacing())
		{
			doEnter = false;
			events.emplace_back(flagship, flagship, ShipEvent::JUMP);
		}

		minimap.Step(flagship);
	}
	else
		// If there is no flagship, stop the camera.
		camera.SnapTo(camera.Center());
	ai.UpdateEvents(events);
	if(isActive)
	{
		HandleKeyboardInputs();
		// Ignore any inputs given when first becoming active, since those inputs
		// were issued when some other panel (e.g. planet, hail) was displayed.
		if(!wasActive)
			activeCommands.Clear();
		else
			ai.UpdateKeys(player, activeCommands);
	}

	wasActive = isActive;
	Audio::Update(camera.Center());

	// Update the zoom value now that the calculation thread is paused.
	if(nextZoom)
		zoom = std::exchange(nextZoom, {});
	// Smoothly zoom in and out.
	if(isActive)
	{
		double zoomTarget = Preferences::ViewZoom();
		if(zoom.base != zoomTarget)
		{
			static const double ZOOM_SPEED = .05;

			// Define zoom speed bounds to prevent asymptotic behavior.
			static const double MAX_SPEED = .05;
			static const double MIN_SPEED = .002;

			double zoomRatio = max(MIN_SPEED, min(MAX_SPEED, abs(log2(zoom.base) - log2(zoomTarget)) * ZOOM_SPEED));
			if(zoom.base < zoomTarget)
				nextZoom.base = min(zoomTarget, zoom.base * (1. + zoomRatio));
			else if(zoom.base > zoomTarget)
				nextZoom.base = max(zoomTarget, zoom.base * (1. / (1. + zoomRatio)));
		}
		if(flagship && flagship->Zoom() < 1.)
		{
			if(!nextZoom.base)
				nextZoom.base = zoom.base;
			// Update the current zoom modifier if the flagship is landing or taking off.
			nextZoom.modifier = Preferences::Has("Landing zoom") ? 1. + pow(1. - flagship->Zoom(), 2) : 1.;
		}

		// Step the background to account for the current velocity and zoom.
		GameData::StepBackground(timePaused ? Point() : camera.Velocity(), zoom);
	}

	outlines.clear();
	const Color &cloakColor = *GameData::Colors().Get("cloak highlight");
	if(Preferences::Has("Cloaked ship outlines"))
		for(const auto &ship : player.Ships())
		{
			if(ship->IsParked() || ship->GetSystem() != player.GetSystem() || ship->Cloaking() == 0.)
				continue;

			outlines.emplace_back(ship->GetSprite(), (ship->Position() - camera.Center()) * zoom, ship->Unit() * zoom,
				ship->GetFrame(), Color::Multiply(ship->Cloaking(), cloakColor));
		}

	// Add the flagship outline last to distinguish the flagship from other ships.
	if(flagship && !flagship->IsDestroyed() && Preferences::Has("Highlight player's flagship"))
	{
		outlines.emplace_back(flagship->GetSprite(),
			(flagship->Center() - camera.Center()) * zoom,
			flagship->Unit() * zoom * flagship->Scale(),
			flagship->GetFrame(),
			*GameData::Colors().Get("flagship highlight"));
	}

	// Any of the player's ships that are in system are assumed to have
	// landed along with the player.
	if(flagship && flagship->GetPlanet() && isActive)
		player.SetPlanet(flagship->GetPlanet());

	const System *currentSystem = player.GetSystem();
	// Update this here, for thread safety.
	if(player.HasTravelPlan() && currentSystem == player.TravelPlan().back())
		player.PopTravel();
	// Check if the player's travel plan is still valid.
	if(flagship && player.HasTravelPlan())
	{
		bool travelPlanIsValid = false;
		// If the player is traveling through a wormhole to the next system, then the plan is valid.
		const System *system = player.TravelPlan().back();
		for(const StellarObject &object : flagship->GetSystem()->Objects())
			if(object.HasSprite() && object.HasValidPlanet() && object.GetPlanet()->IsWormhole()
				&& object.GetPlanet()->IsAccessible(flagship.get()) && player.HasVisited(*object.GetPlanet())
				&& player.CanView(*system))
			{
				const auto *wormhole = object.GetPlanet()->GetWormhole();
				if(&wormhole->WormholeDestination(*flagship->GetSystem()) != system)
					continue;

				travelPlanIsValid = true;
				break;
			}
		// Otherwise, the player must still be within jump range of the next system.
		travelPlanIsValid |= flagship->JumpNavigation().CanJump(flagship->GetSystem(), system);
		// Other steps of the travel plan may have been invalidated as a result of the system no longer being visible.
		travelPlanIsValid &= all_of(player.TravelPlan().begin(), player.TravelPlan().end(),
				[this](const System *system) -> bool { return player.HasSeen(*system); });
		if(!travelPlanIsValid)
		{
			if(flagship->GetTargetSystem() == player.TravelPlan().back())
				flagship->SetTargetSystem(nullptr);
			player.TravelPlan().clear();
		}
	}
	if(doFlash)
	{
		flash = .4;
		doFlash = false;
	}
	else if(flash)
		flash = max(0., flash * .99 - .002);

	targets.clear();

	// Update the player's ammo amounts.
	if(flagship)
		ammoDisplay.Update(*flagship);
	else
		ammoDisplay.Reset();

	// Display escort information for all ships of the "Escort" government,
	// and all ships with the "escort" personality, except for fighters that
	// are not owned by the player.
	escorts.Clear();
	bool fleetIsJumping = (flagship && flagship->Commands().Has(Command::JUMP));
	for(const auto &it : ships)
		if(it->GetGovernment()->IsPlayer() || it->GetPersonality().IsEscort())
			if(!it->IsYours() && !it->CanBeCarried())
			{
				bool isSelected = (flagship && flagship->GetTargetShip() == it);
				const System *system = it->GetSystem();
				escorts.Add(*it, system == currentSystem, player.KnowsName(*system), fleetIsJumping, isSelected);
			}
	for(const shared_ptr<Ship> &escort : player.Ships())
		if(!escort->IsParked() && escort != flagship && !escort->IsDestroyed())
		{
			// Check if this escort is selected.
			bool isSelected = false;
			for(const weak_ptr<Ship> &ptr : player.SelectedShips())
				if(ptr.lock() == escort)
				{
					isSelected = true;
					break;
				}
			const System *system = escort->GetSystem();
			escorts.Add(*escort, system == currentSystem, system && player.KnowsName(*system), fleetIsJumping, isSelected);
		}

	statuses.clear();
	missileLabels.clear();
	turretOverlays.clear();
	if(isActive)
	{
		// Create the status overlays.
		CreateStatusOverlays();
		// Create missile overlays.
		if(Preferences::Has("Show missile overlays"))
			for(const Projectile &projectile : projectiles)
			{
				Point pos = projectile.Position() - camera.Center();
				if(projectile.MissileStrength() && projectile.GetGovernment()->IsEnemy()
						&& (pos.Length() < max(Screen::Width(), Screen::Height()) * .5 / zoom))
					missileLabels.emplace_back(AlertLabel(pos, projectile, flagship, zoom));
			}
		// Create overlays for flagship turrets with blindspots.
		if(flagship && Preferences::GetTurretOverlays() != Preferences::TurretOverlays::OFF)
			for(const Hardpoint &hardpoint : flagship->Weapons())
				if(!hardpoint.GetBaseAttributes().blindspots.empty())
				{
					bool isBlind = hardpoint.IsBlind();
					if(Preferences::GetTurretOverlays() == Preferences::TurretOverlays::BLINDSPOTS_ONLY && !isBlind)
						continue;
					// TODO: once Apple Clang adds support for C++20 aggregate initialization,
					// this can be removed.
#ifdef __APPLE__
					turretOverlays.push_back({
#else
					turretOverlays.emplace_back(
#endif
						(flagship->Position() - camera.Center()
							+ flagship->Zoom() * flagship->Facing().Rotate(hardpoint.GetPoint()))
							* static_cast<double>(zoom),
						(flagship->Facing() + hardpoint.GetAngle()).Unit(),
						flagship->Zoom() * static_cast<double>(zoom),
						isBlind
#ifdef __APPLE__
					}
#endif
					);
				}
		// Update the planet label positions.
		for(PlanetLabel &label : labels)
			label.Update(camera.Center(), zoom, labels, *player.GetSystem());
	}

	if(flagship && flagship->IsOverheated())
		Messages::Add("Your ship has overheated.", Messages::Importance::HighestNoRepeat);

	// Clear the HUD information from the previous frame.
	info = Information();
	if(flagship && flagship->Hull())
	{
		Point shipFacingUnit(0., -1.);
		if(Preferences::Has("Rotate flagship in HUD"))
			shipFacingUnit = flagship->Facing().Unit();

		info.SetSprite("player sprite", flagship->GetSprite(), shipFacingUnit, flagship->GetFrame(step),
			flagship->GetSwizzle());
	}
	if(currentSystem)
		info.SetString("location", currentSystem->DisplayName());
	info.SetString("date", player.GetDate().ToString());
	if(flagship)
	{
		// Have an alarm label flash up when enemy ships are in the system
		if(alarmTime && uiStep / 20 % 2 && Preferences::DisplayVisualAlert())
			info.SetCondition("red alert");
		double fuelCap = flagship->Attributes().Get("fuel capacity");
		// If the flagship has a large amount of fuel, display a solid bar.
		// Otherwise, display a segment for every 100 units of fuel.
		if(fuelCap <= MAX_FUEL_DISPLAY)
			info.SetBar("fuel", flagship->Fuel(), fuelCap * .01);
		else
			info.SetBar("fuel", flagship->Fuel());
		info.SetBar("energy", flagship->Energy());
		double heat = flagship->Heat();
		info.SetBar("heat", min(1., heat));
		// If heat is above 100%, draw a second overlaid bar to indicate the
		// total heat level.
		if(heat > 1.)
			info.SetBar("overheat", min(1., heat - 1.));
		if(flagship->IsOverheated() && (uiStep / 20) % 2)
			info.SetBar("overheat blink", min(1., heat));
		info.SetBar("shields", flagship->Shields());
		info.SetBar("hull", flagship->Hull(), 20.);
		info.SetBar("disabled hull", min(flagship->Hull(), flagship->DisabledHull()), 20.);
	}
	info.SetString("credits",
		Format::CreditString(player.Accounts().Credits()));
	bool isJumping = flagship && (flagship->Commands().Has(Command::JUMP) || flagship->IsEnteringHyperspace());
	if(flagship && flagship->GetTargetStellar() && !isJumping)
	{
		const StellarObject *object = flagship->GetTargetStellar();
		string navigationMode = flagship->Commands().Has(Command::LAND) ? "Landing on:" :
			object->GetPlanet() && object->GetPlanet()->CanLand(*flagship) ? "Can land on:" :
			"Cannot land on:";
		info.SetString("navigation mode", navigationMode);
		const string &name = object->DisplayName();
		info.SetString("destination", name);

		targets.push_back({
			object->Position() - camera.Center(),
			object->Facing(),
			object->Radius(),
			GetPlanetTargetPointerColor(*object->GetPlanet()),
			5});
	}
	else if(flagship && flagship->GetTargetSystem())
	{
		info.SetString("navigation mode", "Hyperspace:");
		if(player.CanView(*flagship->GetTargetSystem()))
			info.SetString("destination", flagship->GetTargetSystem()->DisplayName());
		else
			info.SetString("destination", "unexplored system");
	}
	else
	{
		info.SetString("navigation mode", "Navigation:");
		info.SetString("destination", "no destination");
	}
	// Use the radar that was just populated. (The draw tick-tock has not
	// yet been toggled, but it will be at the end of this function.)
	shared_ptr<const Ship> target;
	shared_ptr<const Minable> targetAsteroid;
	targetVector = Point();
	if(flagship)
	{
		target = flagship->GetTargetShip();
		targetAsteroid = flagship->GetTargetAsteroid();
		// Record that the player knows this type of asteroid is available here.
		if(targetAsteroid)
			for(const auto &payload : targetAsteroid->GetPayload())
				player.Harvest(payload.outfit);
	}
	if(!target)
		targetSwizzle = nullptr;
	if(!target && !targetAsteroid)
		info.SetString("target name", "no target");
	else if(!target)
	{
		info.SetSprite("target sprite",
			targetAsteroid->GetSprite(),
			targetAsteroid->Facing().Unit(),
			targetAsteroid->GetFrame(step),
			0);
		info.SetString("target name", targetAsteroid->DisplayName() + " " + targetAsteroid->Noun());

		targetVector = targetAsteroid->Position() - camera.Center();

		if(flagship->Attributes().Get("tactical scan power") || flagship->Attributes().Get("strategic scan power"))
		{
			info.SetCondition("range display");
			info.SetBar("target hull", targetAsteroid->Hull(), 20.);
			int targetRange = round(targetAsteroid->Position().Distance(flagship->Position()));
			info.SetString("target range", to_string(targetRange));
		}
	}
	else
	{
		if(target->GetSystem() == player.GetSystem() && !target->IsCloaked())
			targetUnit = target->Facing().Unit();
		targetSwizzle = target->GetSwizzle();
		info.SetSprite("target sprite", target->GetSprite(), targetUnit, target->GetFrame(step), targetSwizzle);
		info.SetString("target name", target->GivenName());
		info.SetString("target type", target->DisplayModelName());
		if(!target->GetGovernment())
			info.SetString("target government", "No Government");
		else
			info.SetString("target government", target->GetGovernment()->DisplayName());
		info.SetString("mission target", target->GetPersonality().IsTarget() ? "(mission target)" : "");

		// Only update the "active" state shown for the target if it is
		// in the current system and targetable, or owned by the player.
		int targetType = RadarType(*target, uiStep);
		const bool blinking = targetType == Radar::BLINK;
		if(!blinking && ((target->GetSystem() == player.GetSystem() && target->IsTargetable()) || target->IsYours()))
			lastTargetType = targetType;
		if(blinking)
			info.SetOutlineColor(GetTargetOutlineColor(Radar::BLINK));
		else
			info.SetOutlineColor(GetTargetOutlineColor(lastTargetType));

		if(target->GetSystem() == player.GetSystem() && target->IsTargetable())
		{
			info.SetBar("target shields", target->Shields());
			info.SetBar("target hull", target->Hull(), 20.);
			info.SetBar("target disabled hull", min(target->Hull(), target->DisabledHull()), 20.);

			// The target area will be a square, with sides proportional to the average
			// of the width and the height of the sprite.
			double size = (target->Width() + target->Height()) * .35;
			targets.push_back({
				target->Position() - camera.Center(),
				Angle(45.) + target->Facing(),
				size,
				GetShipTargetPointerColor(targetType),
				4});

			targetVector = target->Position() - camera.Center();

			double targetRange = target->Position().Distance(flagship->Position());
			// Finds the range of the scan collections.
			double tacticalRange = 100. * sqrt(flagship->Attributes().Get("tactical scan power"));
			double strategicRange = 100. * sqrt(flagship->Attributes().Get("strategic scan power"));
			// Finds the range of the individual information types.
			double crewScanRange = tacticalRange + 100. * sqrt(flagship->Attributes().Get("crew scan power"));
			double fuelScanRange = tacticalRange + 100. * sqrt(flagship->Attributes().Get("fuel scan power"));
			double energyScanRange = tacticalRange + 100. * sqrt(flagship->Attributes().Get("energy scan power"));
			double thermalScanRange = tacticalRange + 100. * sqrt(flagship->Attributes().Get("thermal scan power"));
			double maneuverScanRange = strategicRange + 100. * sqrt(flagship->Attributes().Get("maneuver scan power"));
			double accelerationScanRange = strategicRange + 100. * sqrt(flagship->Attributes().Get("acceleration scan power"));
			double velocityScanRange = strategicRange + 100. * sqrt(flagship->Attributes().Get("velocity scan power"));
			double weaponScanRange = strategicRange + 100. * sqrt(flagship->Attributes().Get("weapon scan power"));
			bool rangeFinder = flagship->Attributes().Get("range finder power") > 0.;

			// Range information. If the player has any range finding,
			// then calculate the range and store it. If they do not
			// have strategic or weapon range info, use normal display.
			// If they do, then use strategic range display.
			if(tacticalRange || strategicRange || rangeFinder)
			{
				info.SetString("target range", to_string(static_cast<int>(round(targetRange))));
				if(strategicRange)
					info.SetCondition("strategic range display");
				else
					info.SetCondition("range display");
			}
			// Actual information requires a scrutable target
			// that is within the relevant scanner range, unless the target
			// is player owned, in which case information is available regardless
			// of range and scrutability.
			bool scrutable = !target->Attributes().Get("inscrutable");
			if((targetRange <= crewScanRange && scrutable) || (crewScanRange && target->IsYours()))
			{
				info.SetString("target crew", to_string(target->Crew()));
				if(accelerationScanRange || velocityScanRange)
					info.SetCondition("mobility crew display");
				else
					info.SetCondition("target crew display");
			}
			if((targetRange <= energyScanRange && scrutable) || (energyScanRange && target->IsYours()))
			{
				info.SetCondition("target energy display");
				int energy = round(target->Energy() * target->Attributes().Get("energy capacity"));
				info.SetString("target energy", to_string(energy));
			}
			if((targetRange <= fuelScanRange && scrutable) || (fuelScanRange && target->IsYours()))
			{
				info.SetCondition("target fuel display");
				int fuel = round(target->Fuel() * target->Attributes().Get("fuel capacity"));
				info.SetString("target fuel", to_string(fuel));
			}
			if((targetRange <= thermalScanRange && scrutable) || (thermalScanRange && target->IsYours()))
			{
				info.SetCondition("target thermal display");
				int heat = round(100. * target->Heat());
				info.SetString("target heat", to_string(heat) + "%");
			}
			if((targetRange <= weaponScanRange && scrutable) || (weaponScanRange && target->IsYours()))
			{
				info.SetCondition("target weapon range display");
				int turretRange = round(target->GetAICache().TurretRange());
				info.SetString("target turret", to_string(turretRange) + " ");
				int gunRange = round(target->GetAICache().GunRange());
				info.SetString("target gun", to_string(gunRange) + " ");
			}
			const bool mobilityScan = maneuverScanRange || velocityScanRange || accelerationScanRange;
			if((targetRange <= crewScanRange && targetRange <= maneuverScanRange && scrutable)
				|| (targetRange <= accelerationScanRange && scrutable)
				|| (mobilityScan && crewScanRange && target->IsYours()))
			{
				info.SetCondition("turn while combined");
				int turnRate = round(60 * target->TrueTurnRate());
				info.SetString("target turnrate", to_string(turnRate) + " ");
			}
			else if((targetRange >= crewScanRange && targetRange <= maneuverScanRange && scrutable)
				|| (maneuverScanRange && target->IsYours() && !tacticalRange && !crewScanRange))
			{
				info.SetCondition("turn while not combined");
				int turnRate = round(60 * target->TrueTurnRate());
				info.SetString("target turnrate", to_string(turnRate) + " ");
			}
			if((targetRange <= accelerationScanRange && scrutable) || (accelerationScanRange && target->IsYours()))
			{
				info.SetCondition("target velocity display");
				int presentSpeed = round(60 * target->CurrentSpeed());
				info.SetString("target velocity", to_string(presentSpeed) + " ");
			}
			if((targetRange <= velocityScanRange && scrutable) || (velocityScanRange && target->IsYours()))
			{
				info.SetCondition("target acceleration display");
				int presentAcceleration = 3600 * target->TrueAcceleration();
				info.SetString("target acceleration", to_string(presentAcceleration) + " ");
			}
		}
	}
	if(!Preferences::Has("Ship outlines in HUD"))
		info.SetCondition("fast hud sprites");
	if(target && target->IsTargetable() && target->GetSystem() == currentSystem
		&& (flagship->CargoScanFraction() || flagship->OutfitScanFraction()))
	{
		double width = max(target->Width(), target->Height());
		Point pos = target->Position() - camera.Center();
		const bool outfitInRange = pos.LengthSquared() <= (flagship->Attributes().Get("outfit scan power") * 10000);
		const Status::Type outfitOverlayType = outfitInRange ? Status::Type::SCAN : Status::Type::SCAN_OUT_OF_RANGE;
		statuses.emplace_back(pos, flagship->OutfitScanFraction(), 0.,
			0., 10. + max(20., width * .5), outfitOverlayType, 1.f, Angle(pos).Degrees() + 180.);
		const bool cargoInRange = pos.LengthSquared() <= (flagship->Attributes().Get("cargo scan power") * 10000);
		const Status::Type cargoOverlayType = cargoInRange ? Status::Type::SCAN : Status::Type::SCAN_OUT_OF_RANGE;
		statuses.emplace_back(pos, 0., flagship->CargoScanFraction(),
			0., 10. + max(20., width * .5), cargoOverlayType, 1.f, Angle(pos).Degrees() + 180.);
	}
	// Handle any events that change the selected ships.
	if(groupSelect >= 0)
	{
		// This has to be done in Step() to avoid race conditions.
		if(hasControl)
			player.SetGroup(groupSelect);
		else
			player.SelectGroup(groupSelect, hasShift);
		groupSelect = -1;
	}
	if(doClickNextStep)
	{
		// If a click command is issued, always wait until the next step to act
		// on it, to avoid race conditions.
		doClick = true;
		doClickNextStep = false;
	}
	else
		doClick = false;

	if(doClick && !isRightClick)
	{
		if(uiClickBox.Dimensions())
			doClick = !ammoDisplay.Click(uiClickBox);
		else
			doClick = !ammoDisplay.Click(clickPoint, hasControl);
		doClick = doClick && !player.SelectShips(clickBox, hasShift);
		if(doClick)
		{
			const vector<const Ship *> &stack = escorts.Click(clickPoint);
			if(!stack.empty())
				doClick = !player.SelectShips(stack, hasShift);
			else
				clickPoint /= isRadarClick ? RADAR_SCALE : zoom;
		}
	}

	// Draw crosshairs on all the selected ships.
	for(const weak_ptr<Ship> &selected : player.SelectedShips())
	{
		shared_ptr<Ship> ship = selected.lock();
		if(ship && ship != target && !ship->IsParked() && ship->GetSystem() == player.GetSystem()
				&& !ship->IsDestroyed() && ship->Zoom() > 0.)
		{
			double size = (ship->Width() + ship->Height()) * .35;
			targets.push_back({
				ship->Position() - camera.Center(),
				Angle(45.) + ship->Facing(),
				size,
				*GameData::Colors().Get("ship target pointer player"),
				4});
		}
	}

	// Draw crosshairs on any minables in range of the flagship's scanners.
	bool shouldShowAsteroidOverlay = Preferences::Has("Show asteroid scanner overlay");
	// Decide before looping whether or not to catalog asteroids. This
	// results in cataloging in-range asteroids roughly 3 times a second.
	bool shouldCatalogAsteroids = (!isAsteroidCatalogComplete && !Random::Int(20));
	if(shouldShowAsteroidOverlay || shouldCatalogAsteroids)
	{
		double scanRangeMetric = flagship ? 10000. * flagship->Attributes().Get("asteroid scan power") : 0.;
		if(flagship && scanRangeMetric && !flagship->IsHyperspacing())
		{
			bool scanComplete = true;
			for(const shared_ptr<Minable> &minable : asteroids.Minables())
			{
				Point offset = minable->Position() - camera.Center();
				// Use the squared length, as we used the squared scan range.
				bool inRange = offset.LengthSquared() <= scanRangeMetric;

				// Autocatalog asteroid: Record that the player knows this type of asteroid is available here.
				if(shouldCatalogAsteroids && !asteroidsScanned.contains(minable->DisplayName()))
				{
					scanComplete = false;
					if(!Random::Int(10) && inRange)
					{
						asteroidsScanned.insert(minable->DisplayName());
						for(const auto &payload : minable->GetPayload())
							player.Harvest(payload.outfit);
					}
				}

				if(!shouldShowAsteroidOverlay || !inRange || flagship->GetTargetAsteroid() == minable)
					continue;

				targets.push_back({
					offset,
					minable->Facing(),
					.8 * minable->Radius(),
					GetMinablePointerColor(false),
					3
				});
			}
			if(shouldCatalogAsteroids && scanComplete)
				isAsteroidCatalogComplete = true;
		}
	}
	const auto targetAsteroidPtr = flagship ? flagship->GetTargetAsteroid() : nullptr;
	if(targetAsteroidPtr && !flagship->IsHyperspacing())
		targets.push_back({
			targetAsteroidPtr->Position() - camera.Center(),
			targetAsteroidPtr->Facing(),
			.8 * targetAsteroidPtr->Radius(),
			GetMinablePointerColor(true),
			3
		});
}



// Begin the next step of calculations.
void Engine::Go()
{
	if(!timePaused)
		++step;
	++uiStep;
	currentCalcBuffer = currentCalcBuffer ? 0 : 1;
	queue.Run([this] { CalculateStep(); });
}



// Whether the flow of time is paused.
bool Engine::IsPaused() const
{
	return timePaused;
}



// Give a command on behalf of the player, used for integration tests.
void Engine::GiveCommand(const Command &command)
{
	activeCommands.Set(command);
}



// Pass the list of game events to MainPanel for handling by the player, and any
// UI element generation.
list<ShipEvent> &Engine::Events()
{
	return events;
}



// Draw a frame.
void Engine::Draw() const
{
	Point motionBlur = camera.Velocity();
	double baseBlur = Preferences::Has("Render motion blur") ? 1. : 0.;

	Preferences::ExtendedJumpEffects jumpEffectState = Preferences::GetExtendedJumpEffects();
	if(jumpEffectState != Preferences::ExtendedJumpEffects::OFF)
		motionBlur *= baseBlur + pow(hyperspacePercentage *
			(jumpEffectState == Preferences::ExtendedJumpEffects::MEDIUM ? 2.5 : 5.), 2);
	else
		motionBlur *= baseBlur;

	GameData::Background().Draw(motionBlur,
		(player.Flagship() ? player.Flagship()->GetSystem() : player.GetSystem()));

	static const Set<Color> &colors = GameData::Colors();
	const Interface *hud = GameData::Interfaces().Get("hud");

	// Draw any active planet labels.
	if(Preferences::Has("Show planet labels"))
		for(const PlanetLabel &label : labels)
			label.Draw();

	draw[currentDrawBuffer].Draw();
	batchDraw[currentDrawBuffer].Draw();

	for(const auto &it : statuses)
	{
		static const Color color[16] = {
			*colors.Get("overlay flagship shields"),
			*colors.Get("overlay friendly shields"),
			*colors.Get("overlay hostile shields"),
			*colors.Get("overlay neutral shields"),
			*colors.Get("overlay outfit scan"),
			*colors.Get("overlay outfit scan out of range"),
			*colors.Get("overlay flagship hull"),
			*colors.Get("overlay friendly hull"),
			*colors.Get("overlay hostile hull"),
			*colors.Get("overlay neutral hull"),
			*colors.Get("overlay cargo scan"),
			*colors.Get("overlay cargo scan out of range"),
			*colors.Get("overlay flagship disabled"),
			*colors.Get("overlay friendly disabled"),
			*colors.Get("overlay hostile disabled"),
			*colors.Get("overlay neutral disabled")
		};
		Point pos = it.position * zoom;
		double radius = it.radius * zoom;
		int colorIndex = static_cast<int>(it.type);
		if(it.outer > 0.)
			RingShader::Draw(pos, radius + 3., 1.5f, it.outer,
				Color::Multiply(it.alpha, color[colorIndex]), 0.f, it.angle);
		double dashes = (it.type >= Status::Type::SCAN) ? 0. : 20. * min<double>(1., zoom);
		colorIndex += static_cast<int>(Status::Type::COUNT);
		if(it.inner > 0.)
			RingShader::Draw(pos, radius, 1.5f, it.inner,
				Color::Multiply(it.alpha, color[colorIndex]), dashes, it.angle);
		colorIndex += static_cast<int>(Status::Type::COUNT);
		if(it.disabled > 0.)
			RingShader::Draw(pos, radius, 1.5f, it.disabled,
				Color::Multiply(it.alpha, color[colorIndex]), dashes, it.angle);
	}

	// Draw labels on missiles
	for(const AlertLabel &label : missileLabels)
		label.Draw();

	for(const auto &outline : outlines)
	{
		if(!outline.sprite)
			continue;
		Point size(outline.sprite->Width(), outline.sprite->Height());
		OutlineShader::Draw(outline.sprite, outline.position, size, outline.color, outline.unit, outline.frame);
	}

	// Draw turret overlays.
	if(!turretOverlays.empty())
	{
		const Color &blindspot = *GameData::Colors().Get("overlay turret blindspot");
		const Color &normal = *GameData::Colors().Get("overlay turret");
		PointerShader::Bind();
		for(const TurretOverlay &it : turretOverlays)
			PointerShader::Add(it.position, it.angle, 8 * it.scale, 24 * it.scale, 24 * it.scale,
				it.isBlind ? blindspot : normal);
		PointerShader::Unbind();
	}

	if(flash)
		FillShader::Fill(Point(), Screen::Dimensions(), Color(flash, flash));

	// Draw messages. Draw the most recent messages first, as some messages
	// may be wrapped onto multiple lines.
	const Font &font = FontSet::Get(14);
	Rectangle messageBox = hud->GetBox("messages");
	bool messagesReversed = hud->GetValue("messages reversed");
	double animationDuration = hud->GetValue("message animation duration");
	const vector<Messages::Entry> &messages = Messages::Get(uiStep, animationDuration);
	auto messageAnimation = [animationDuration](double age) -> double
	{
		return max(0., 1. - pow((age - animationDuration) / animationDuration, 2));
	};
	auto naturalDecay = [animationDuration](int age) -> float
	{
		return (1000 + animationDuration - age) * .001f;
	};
	WrappedText messageLine(font);
	messageLine.SetWrapWidth(messageBox.Width());
	messageLine.SetParagraphBreak(0.);
	Point messagePoint{messageBox.Left(), messagesReversed ? messageBox.Top() : messageBox.Bottom()};
	for(auto it = messages.rbegin(); it != messages.rend(); ++it)
	{
		messageLine.Wrap(it->message);
		int height = messageLine.Height();
		if(messagesReversed && it == messages.rbegin())
			messagePoint.Y() -= height;
		// Dying messages are those scheduled for removal as duplicates.
		bool isDying = it->deathStep >= 0;
		int naturalAge = uiStep - it->step;
		// New messages should fade in, while dying ones should fade out.
		int age = isDying ? it->deathStep - uiStep : naturalAge;
		bool isAnimating = age < animationDuration;
		if(isAnimating)
			height *= messageAnimation(age);
		if(messagesReversed)
		{
			messagePoint.Y() += height;
			if(messagePoint.Y() > messageBox.Bottom())
				break;
		}
		else
		{
			messagePoint.Y() -= height;
			if(messagePoint.Y() < messageBox.Top())
				break;
		}
		float alpha = isAnimating ? isDying ? min<double>(messageAnimation(age), naturalDecay(naturalAge))
			: messageAnimation(age) : naturalDecay(age);
		messageLine.Draw(messagePoint, Messages::GetColor(it->importance, false)->Additive(alpha));
	}

	// Draw crosshairs around anything that is targeted.
	for(const Target &target : targets)
	{
		Angle a = target.angle;
		Angle da(360. / target.count);

		PointerShader::Bind();
		for(int i = 0; i < target.count; ++i)
		{
			PointerShader::Add(target.center * zoom, a.Unit(), 12.f, 14.f, -target.radius * zoom, target.color);
			a += da;
		}
		PointerShader::Unbind();
	}

	// Draw the heads-up display.
	hud->Draw(info);
	if(hud->HasPoint("radar"))
	{
		radar[currentDrawBuffer].Draw(
			hud->GetPoint("radar"),
			RADAR_SCALE,
			hud->GetValue("radar radius"),
			hud->GetValue("radar pointer radius"));
	}
	if(hud->HasPoint("target") && targetVector.Length() > 20.)
	{
		Point center = hud->GetPoint("target");
		double radius = hud->GetValue("target radius");
		PointerShader::Draw(center, targetVector.Unit(), 10.f, 10.f, radius, Color(1.f));
	}

	// Draw the faction markers.
	if(targetSwizzle && hud->HasPoint("faction markers"))
	{
		int width = font.Width(info.GetString("target government"));
		Point center = hud->GetPoint("faction markers");

		const Sprite *mark[2] = {SpriteSet::Get("ui/faction left"), SpriteSet::Get("ui/faction right")};
		// Round the x offsets to whole numbers so the icons are sharp.
		double dx[2] = {(width + mark[0]->Width() + 1) / -2, (width + mark[1]->Width() + 1) / 2};
		for(int i = 0; i < 2; ++i)
			SpriteShader::Draw(mark[i], center + Point(dx[i], 0.), 1., targetSwizzle);
	}

	// Draw the systems mini-map.
	minimap.Draw(uiStep);

	// Draw ammo status.
	double ammoIconWidth = hud->GetValue("ammo icon width");
	double ammoIconHeight = hud->GetValue("ammo icon height");
	ammoDisplay.Draw(hud->GetBox("ammo"), Point(ammoIconWidth, ammoIconHeight));

	// Draw escort status.
	escorts.Draw(hud->GetBox("escorts"));

	if(Preferences::Has("Show CPU / GPU load"))
	{
		string loadString = to_string(lround(load * 100.)) + "% CPU";
		Color color = *colors.Get("medium");
		font.Draw(loadString,
			Point(-10 - font.Width(loadString), Screen::Height() * -.5 + 5.), color);
	}
}



// Select the object the player clicked on.
void Engine::Click(const Point &from, const Point &to, bool hasShift, bool hasControl)
{
	// First, see if this is a click on an escort icon.
	doClickNextStep = true;
	this->hasShift = hasShift;
	this->hasControl = hasControl;
	isRightClick = false;

	// Determine if the left-click was within the radar display.
	const Interface *hud = GameData::Interfaces().Get("hud");
	Point radarCenter = hud->GetPoint("radar");
	double radarRadius = hud->GetValue("radar radius");
	if(Preferences::Has("Clickable radar display") && (from - radarCenter).Length() <= radarRadius)
		isRadarClick = true;
	else
		isRadarClick = false;

	clickPoint = isRadarClick ? from - radarCenter : from;
	uiClickBox = Rectangle::WithCorners(from, to);
	if(isRadarClick)
		clickBox = Rectangle::WithCorners(
			(from - radarCenter) / RADAR_SCALE + camera.Center(),
			(to - radarCenter) / RADAR_SCALE + camera.Center());
	else
		clickBox = Rectangle::WithCorners(from / zoom + camera.Center(), to / zoom + camera.Center());
}



void Engine::RClick(const Point &point)
{
	doClickNextStep = true;
	hasShift = false;
	isRightClick = true;

	// Determine if the right-click was within the radar display, and if so, rescale.
	const Interface *hud = GameData::Interfaces().Get("hud");
	Point radarCenter = hud->GetPoint("radar");
	double radarRadius = hud->GetValue("radar radius");
	if(Preferences::Has("Clickable radar display") && (point - radarCenter).Length() <= radarRadius)
		clickPoint = (point - radarCenter) / RADAR_SCALE;
	else
		clickPoint = point / zoom;
}



void Engine::SelectGroup(int group, bool hasShift, bool hasControl)
{
	groupSelect = group;
	this->hasShift = hasShift;
	this->hasControl = hasControl;
}



// Break targeting on all projectiles between the player and the given
// government; gov projectiles stop targeting the player and player's
// projectiles stop targeting gov.
void Engine::BreakTargeting(const Government *gov)
{
	const Government *playerGov = GameData::PlayerGovernment();
	for(Projectile &projectile : projectiles)
	{
		const Government *projectileGov = projectile.GetGovernment();
		const Government *targetGov = projectile.TargetGovernment();
		if((projectileGov == playerGov && targetGov == gov)
			|| (projectileGov == gov && targetGov == playerGov))
			projectile.BreakTarget();
	}
}



void Engine::EnterSystem()
{
	ai.Clean();

	Ship *flagship = player.Flagship();
	if(!flagship)
		return;

	doEnter = true;
	doEnterLabels = true;
	player.AdvanceDate();
	const Date &today = player.GetDate();

	const System *system = flagship->GetSystem();
	Audio::PlayMusic(system->MusicName());
	GameData::SetHaze(system->Haze(), false);

	Messages::Add("Entering the " + system->DisplayName() + " system on "
		+ today.ToString() + (system->IsInhabited(flagship) ?
			"." : ". No inhabited planets detected."), Messages::Importance::Daily);

	// Preload landscapes and determine if the player used a wormhole.
	// (It is allowed for a wormhole's exit point to have no sprite.)
	const StellarObject *usedWormhole = nullptr;
	for(const StellarObject &object : system->Objects())
		if(object.HasValidPlanet())
		{
			GameData::Preload(queue, object.GetPlanet()->Landscape());
			if(object.GetPlanet()->IsWormhole() && !usedWormhole
					&& flagship->Position().Distance(object.Position()) < 1.)
				usedWormhole = &object;
		}

	// Advance the positions of every StellarObject and update politics.
	// Remove expired bribes, clearance, and grace periods from past fines.
	GameData::SetDate(today);
	GameData::StepEconomy();
	// SetDate() clears any bribes from yesterday, so restore any auto-clearance.
	for(const Mission &mission : player.Missions())
		if(mission.ClearanceMessage() == "auto")
		{
			mission.Destination()->Bribe(mission.HasFullClearance());
			for(const Planet *planet : mission.Stopovers())
				planet->Bribe(mission.HasFullClearance());
		}

	if(usedWormhole)
	{
		// If ships use a wormhole, they are emitted from its center in
		// its destination system. Player travel causes a date change,
		// thus the wormhole's new position should be used.
		flagship->SetPosition(usedWormhole->Position());
		if(player.HasTravelPlan())
		{
			// Wormhole travel generally invalidates travel plans
			// unless it was planned. For valid travel plans, the
			// next system will be this system, or accessible.
			const System *to = player.TravelPlan().back();
			if(system != to && !flagship->JumpNavigation().JumpFuel(to))
				player.TravelPlan().clear();
		}
	}

	asteroids.Clear();
	for(const System::Asteroid &a : system->Asteroids())
	{
		// Check whether this is a minable or an ordinary asteroid.
		if(a.Type())
			asteroids.Add(a.Type(), a.Count(), a.Energy(), system->AsteroidBelts());
		else
			asteroids.Add(a.Name(), a.Count(), a.Energy());
	}
	asteroidsScanned.clear();
	isAsteroidCatalogComplete = false;

	// Clear any active weather events
	activeWeather.clear();
	// Place five seconds worth of fleets and weather events. Check for
	// undefined fleets by not trying to create anything with no
	// government set.
	double fleetMultiplier = GameData::GetGamerules().FleetMultiplier();
	for(int i = 0; i < 5; ++i)
	{
		for(const auto &fleet : system->Fleets())
			if(fleetMultiplier ? fleet.Get()->GetGovernment() && Random::Int(fleet.Period() / fleetMultiplier) < 60
				&& fleet.CanTrigger() : false)
				fleet.Get()->Place(*system, newShips);

		auto CreateWeather = [this](const RandomEvent<Hazard> &hazard, Point origin)
		{
			if(hazard.Get()->IsValid() && Random::Int(hazard.Period()) < 60 && hazard.CanTrigger())
			{
				const Hazard *weather = hazard.Get();
				int hazardLifetime = weather->RandomDuration();
				// Elapse this weather event by a random amount of time.
				int elapsedLifetime = hazardLifetime - Random::Int(hazardLifetime + 1);
				activeWeather.emplace_back(weather, hazardLifetime, elapsedLifetime, weather->RandomStrength(), origin);
			}
		};
		for(const auto &hazard : system->Hazards())
			CreateWeather(hazard, Point());
		for(const auto &stellar : system->Objects())
			for(const auto &hazard : stellar.Hazards())
				CreateWeather(hazard, stellar.Position());
	}

	for(const auto &raidFleet : system->RaidFleets())
	{
		double attraction = player.RaidFleetAttraction(raidFleet, system);
		if(attraction > 0.)
			for(int i = 0; i < 10; ++i)
				if(Random::Real() < attraction)
				{
					raidFleet.GetFleet()->Place(*system, newShips);
					Messages::Add("Your fleet has attracted the interest of a "
							+ raidFleet.GetFleet()->GetGovernment()->DisplayName() + " raiding party.",
							Messages::Importance::Highest);
				}
	}

	grudge.clear();

	projectiles.clear();
	visuals.clear();
	flotsam.clear();
	// Cancel any projectiles, visuals, or flotsam created by ships this step.
	newProjectiles.clear();
	newVisuals.clear();
	newFlotsam.clear();

	emptySoundsTimer.clear();

	camera.SnapTo(flagship->Center(), true);

	// If the player entered a system by wormhole or jump drive, center the background
	// on the player's position. This is not done when entering a system by hyperdrive
	// so that there is a seamless transition between systems, and entry by taking off
	// from a planet is also excluded as to prevent the background from snapping to a
	// different position relative to what it was when the player landed.
	SystemEntry entry = player.GetSystemEntry();
	if(entry == SystemEntry::WORMHOLE || entry == SystemEntry::JUMP)
		GameData::SetBackgroundPosition(camera.Center());

	// Help message for new players. Show this message for the first four days,
	// since the new player ships can make at most four jumps before landing.
	if(today <= player.StartData().GetDate() + 4)
	{
		Messages::Add(GameData::HelpMessage("basics 1"), Messages::Importance::High);
		Messages::Add(GameData::HelpMessage("basics 2"), Messages::Importance::High);
		Messages::Add(GameData::HelpMessage("basics 3"), Messages::Importance::High);
	}
}



void Engine::CalculateStep()
{
	FrameTimer loadTimer;

	// If there is a pending zoom update then use it
	// because the zoom will get updated in the main thread
	// as soon as the calculation thread is finished.
	const double zoom = nextZoom ? nextZoom : this->zoom;

	// Clear the list of objects to draw.
	draw[currentCalcBuffer].Clear(step, zoom);
	batchDraw[currentCalcBuffer].Clear(step, zoom);
	radar[currentCalcBuffer].Clear();

	if(!player.GetSystem())
		return;

	// Handle the mouse input of the mouse navigation
	HandleMouseInput(activeCommands);

	const Ship *flagship = player.Flagship();
	const System *playerSystem = player.GetSystem();

	if(timePaused)
	{
		// Only process player commands and handle mouse clicks.
		ai.MovePlayer(*player.Flagship(), activeCommands);
		activeCommands.Clear();
		HandleMouseClicks();
	}
	else
		CalculateUnpaused(flagship, playerSystem);

	// Draw the objects. Start by figuring out where the view should be centered:
	Camera newCamera = camera;
	if(flagship && !timePaused)
	{
		if(flagship->IsHyperspacing())
			hyperspacePercentage = flagship->GetHyperspacePercentage() / 100.;
		else
			hyperspacePercentage = 0.;
		newCamera.MoveTo(flagship->Center(), hyperspacePercentage);
	}
	draw[currentCalcBuffer].SetCenter(newCamera.Center(), newCamera.Velocity());
	batchDraw[currentCalcBuffer].SetCenter(newCamera.Center());
	radar[currentCalcBuffer].SetCenter(newCamera.Center());

	// Populate the radar.
	FillRadar();

	// Draw the planets.
	for(const StellarObject &object : playerSystem->Objects())
		if(object.HasSprite())
		{
			// Don't apply motion blur to very large planets and stars.
			if(object.Width() >= 280.)
				draw[currentCalcBuffer].AddUnblurred(object);
			else
				draw[currentCalcBuffer].Add(object);
		}
	// Draw the asteroids and minables.
	asteroids.Draw(draw[currentCalcBuffer], newCamera.Center(), zoom);
	// Draw the flotsam.
	for(const shared_ptr<Flotsam> &it : flotsam)
		draw[currentCalcBuffer].Add(*it);
	// Draw the ships. Skip the flagship, then draw it on top of all the others.
	bool showFlagship = false;
	for(const shared_ptr<Ship> &ship : ships)
		if(ship->GetSystem() == playerSystem && ship->HasSprite())
		{
			if(ship.get() != flagship)
			{
				DrawShipSprites(*ship);
				if(timePaused)
					continue;
				if(ship->IsThrusting() && !ship->EnginePoints().empty())
				{
					for(const auto &it : ship->Attributes().FlareSounds())
						Audio::Play(it.first, ship->Position(), SoundCategory::ENGINE);
				}
				else if(ship->IsReversing() && !ship->ReverseEnginePoints().empty())
				{
					for(const auto &it : ship->Attributes().ReverseFlareSounds())
						Audio::Play(it.first, ship->Position(), SoundCategory::ENGINE);
				}
				if(ship->IsSteering() && !ship->SteeringEnginePoints().empty())
				{
					for(const auto &it : ship->Attributes().SteeringFlareSounds())
						Audio::Play(it.first, ship->Position(), SoundCategory::ENGINE);
				}
			}
			else
				showFlagship = true;
		}

	if(flagship && showFlagship)
		DrawShipSprites(*flagship);
	if(!timePaused && flagship && showFlagship)
	{
		if(flagship->IsThrusting() && !flagship->EnginePoints().empty())
		{
			for(const auto &it : flagship->Attributes().FlareSounds())
				Audio::Play(it.first, SoundCategory::ENGINE);
		}
		else if(flagship->IsReversing() && !flagship->ReverseEnginePoints().empty())
		{
			for(const auto &it : flagship->Attributes().ReverseFlareSounds())
				Audio::Play(it.first, SoundCategory::ENGINE);
		}
		if(flagship->IsSteering() && !flagship->SteeringEnginePoints().empty())
		{
			for(const auto &it : flagship->Attributes().SteeringFlareSounds())
				Audio::Play(it.first, SoundCategory::ENGINE);
		}
	}
	// Draw the projectiles.
	for(const Projectile &projectile : projectiles)
		batchDraw[currentCalcBuffer].Add(projectile, projectile.Clip());
	// Draw the visuals.
	for(const Visual &visual : visuals)
		batchDraw[currentCalcBuffer].AddVisual(visual);

	// Keep track of how much of the CPU time we are using.
	loadSum += loadTimer.Time();
	if(++loadCount == 60)
	{
		load = loadSum;
		loadSum = 0.;
		loadCount = 0;
	}
}



// Calculate things that require the engine not to be paused.
void Engine::CalculateUnpaused(const Ship *flagship, const System *playerSystem)
{
	// Now, all the ships must decide what they are doing next.
	ai.Step(activeCommands);

	// Clear the active player's commands, because they are all processed at this point.
	activeCommands.Clear();

	// Perform actions for all the game objects. In general this is ordered from
	// bottom to top of the draw stack, but in some cases one object type must
	// "act" before another does.

	// The only action stellar objects perform is to launch defense fleets.
	for(const StellarObject &object : playerSystem->Objects())
		if(object.HasValidPlanet())
			object.GetPlanet()->DeployDefense(newShips);

	// Keep track of the flagship to see if it jumps or enters a wormhole this frame.
	bool flagshipWasUntargetable = (flagship && !flagship->IsTargetable());
	bool wasHyperspacing = (flagship && flagship->IsEnteringHyperspace());
	// First, move the player's flagship.
	if(flagship)
	{
		emptySoundsTimer.resize(flagship->Weapons().size());
		for(int &it : emptySoundsTimer)
			if(it > 0)
				--it;
		MoveShip(player.FlagshipPtr());
	}
	const System *flagshipSystem = (flagship ? flagship->GetSystem() : nullptr);
	bool flagshipIsTargetable = (flagship && flagship->IsTargetable());
	bool flagshipBecameTargetable = flagshipWasUntargetable && flagshipIsTargetable;
	// Then, move the other ships.
	for(const shared_ptr<Ship> &it : ships)
	{
		if(it == player.FlagshipPtr())
			continue;
		bool wasUntargetable = !it->IsTargetable();
		MoveShip(it);
		bool isTargetable = it->IsTargetable();
		if(flagshipSystem == it->GetSystem()
			&& ((wasUntargetable && isTargetable) || flagshipBecameTargetable)
			&& isTargetable && flagshipIsTargetable)
				eventQueue.emplace_back(player.FlagshipPtr(), it, ShipEvent::ENCOUNTER);
	}
	// If the flagship just began jumping, play the appropriate sound.
	if(!wasHyperspacing && flagship && flagship->IsEnteringHyperspace())
	{
		bool isJumping = flagship->IsUsingJumpDrive();
		const map<const Sound *, int> &jumpSounds = isJumping
			? flagship->Attributes().JumpSounds() : flagship->Attributes().HyperSounds();
		if(flagship->Attributes().Get("silent jumps"))
		{
			// No sounds.
		}
		else if(jumpSounds.empty())
			Audio::Play(Audio::Get(isJumping ? "jump drive" : "hyperdrive"), SoundCategory::JUMP);
		else
			for(const auto &sound : jumpSounds)
				Audio::Play(sound.first, SoundCategory::JUMP);
	}
	// Check if the flagship just entered a new system.
	if(flagship && playerSystem != flagship->GetSystem())
	{
		bool wormholeEntry = false;
		// Wormhole travel: mark the wormhole "planet" as visited.
		if(!wasHyperspacing)
			for(const auto &it : playerSystem->Objects())
				if(it.HasValidPlanet() && it.GetPlanet()->IsWormhole() &&
						&it.GetPlanet()->GetWormhole()->WormholeDestination(*playerSystem) == flagship->GetSystem())
				{
					wormholeEntry = true;
					player.Visit(*it.GetPlanet());
				}

		player.SetSystemEntry(wormholeEntry ? SystemEntry::WORMHOLE :
			flagship->IsUsingJumpDrive() ? SystemEntry::JUMP :
			SystemEntry::HYPERDRIVE);
		doFlash = Preferences::Has("Show hyperspace flash");
		playerSystem = flagship->GetSystem();
		player.SetSystem(*playerSystem);
		EnterSystem();
	}
	PrunePointers(ships);

	// Move the asteroids. This must be done before collision detection. Minables
	// may create visuals or flotsam.
	asteroids.Step(newVisuals, newFlotsam, step);

	// Move the flotsam. This must happen after the ships move, because flotsam
	// checks if any ship has picked it up.
	for(const shared_ptr<Flotsam> &it : flotsam)
		it->Move(newVisuals);
	PrunePointers(flotsam);

	// Move the projectiles.
	for(Projectile &projectile : projectiles)
		projectile.Move(newVisuals, newProjectiles);
	Prune(projectiles);

	// Step the weather.
	for(Weather &weather : activeWeather)
		weather.Step(newVisuals, flagship ? flagship->Position() : camera.Center());
	Prune(activeWeather);

	// Move the visuals.
	for(Visual &visual : visuals)
		visual.Move();
	Prune(visuals);

	// Perform various minor actions.
	SpawnFleets();
	SpawnPersons();
	GenerateWeather();
	SendHails();
	HandleMouseClicks();

	// Now, take the new objects that were generated this step and splice them
	// on to the ends of the respective lists of objects. These new objects will
	// be drawn this step (and the projectiles will participate in collision
	// detection) but they should not be moved, which is why we put off adding
	// them to the lists until now.
	ships.splice(ships.end(), newShips);
	Append(projectiles, newProjectiles);
	flotsam.splice(flotsam.end(), newFlotsam);
	Append(visuals, newVisuals);

	// Decrement the count of how long it's been since a ship last asked for help.
	if(grudgeTime)
		--grudgeTime;

	// Populate the collision detection lookup sets.
	FillCollisionSets();

	// Perform collision detection.
	for(Projectile &projectile : projectiles)
		DoCollisions(projectile);
	// Now that collision detection is done, clear the cache of ships with anti-
	// missile systems ready to fire.
	hasAntiMissile.clear();

	// Damage ships from any active weather events.
	for(Weather &weather : activeWeather)
		DoWeather(weather);

	// Check for flotsam collection (collisions with ships).
	for(const shared_ptr<Flotsam> &it : flotsam)
		DoCollection(*it);

	// Now that flotsam collection is done, clear the cache of ships with
	// tractor beam systems ready to fire.
	hasTractorBeam.clear();

	// Check for ship scanning.
	for(const shared_ptr<Ship> &it : ships)
		DoScanning(it);
}



// Move a ship. Also determine if the ship should generate hyperspace sounds or
// boarding events, fire weapons, and launch fighters.
void Engine::MoveShip(const shared_ptr<Ship> &ship)
{
	// Various actions a ship could have taken last frame may have impacted the accuracy of cached values.
	// Therefore, determine with any information needs recalculated and cache it.
	ship->UpdateCaches();

	const Ship *flagship = player.Flagship();

	bool isJump = ship->IsUsingJumpDrive();
	bool wasHere = (flagship && ship->GetSystem() == flagship->GetSystem());
	bool wasHyperspacing = ship->IsHyperspacing();
	bool wasDisabled = ship->IsDisabled();
	// Give the ship the list of visuals so that it can draw explosions,
	// ion sparks, jump drive flashes, etc.
	ship->Move(newVisuals, newFlotsam);
	if(ship->IsDisabled() && !wasDisabled)
		eventQueue.emplace_back(nullptr, ship, ShipEvent::DISABLE);
	// Bail out if the ship just died.
	if(ship->ShouldBeRemoved())
	{
		// Make sure this ship's destruction was recorded, even if it died from
		// self-destruct.
		if(ship->IsDestroyed())
		{
			eventQueue.emplace_back(nullptr, ship, ShipEvent::DESTROY);
			// Any still-docked ships' destruction must be recorded as well.
			for(const auto &bay : ship->Bays())
				if(bay.ship)
					eventQueue.emplace_back(nullptr, bay.ship, ShipEvent::DESTROY);
			// If this is a player ship, make sure it's no longer selected.
			if(ship->IsYours())
				player.DeselectShip(ship.get());
		}
		return;
	}

	// Check if we need to play sounds for a ship jumping in or out of
	// the system. Make no sound if it entered via wormhole.
	if(ship.get() != flagship && ship->Zoom() == 1.)
	{
		// The position from where sounds will be played.
		Point position = ship->Position();
		// Did this ship just begin hyperspacing?
		if(wasHere && !wasHyperspacing && ship->IsHyperspacing())
		{
			const map<const Sound *, int> &jumpSounds = isJump
				? ship->Attributes().JumpOutSounds() : ship->Attributes().HyperOutSounds();
			if(ship->Attributes().Get("silent jumps"))
			{
				// No sounds.
			}
			else if(jumpSounds.empty())
				Audio::Play(Audio::Get(isJump ? "jump out" : "hyperdrive out"), position, SoundCategory::JUMP);
			else
				for(const auto &sound : jumpSounds)
					Audio::Play(sound.first, position, SoundCategory::JUMP);
		}

		// Did this ship just jump into the player's system?
		if(!wasHere && flagship && ship->GetSystem() == flagship->GetSystem())
		{
			const map<const Sound *, int> &jumpSounds = isJump
				? ship->Attributes().JumpInSounds() : ship->Attributes().HyperInSounds();
			if(ship->Attributes().Get("silent jumps"))
			{
				// No sounds.
			}
			else if(jumpSounds.empty())
				Audio::Play(Audio::Get(isJump ? "jump in" : "hyperdrive in"), position, SoundCategory::JUMP);
			else
				for(const auto &sound : jumpSounds)
					Audio::Play(sound.first, position, SoundCategory::JUMP);
		}
	}

	// Boarding:
	bool autoPlunder = !ship->IsYours();
	// The player should not become a docked passenger on some other ship, but AI ships may.
	bool nonDocker = ship.get() == flagship;
	shared_ptr<Ship> victim = ship->Board(autoPlunder, nonDocker);
	if(victim)
		eventQueue.emplace_back(ship, victim,
			ship->GetGovernment()->IsEnemy(victim->GetGovernment()) ?
				ShipEvent::BOARD : ShipEvent::ASSIST);

	// The remaining actions can only be performed by ships in the current system.
	if(ship->GetSystem() != player.GetSystem())
		return;

	// Launch fighters.
	ship->Launch(newShips, newVisuals);

	// Fire weapons.
	ship->Fire(newProjectiles, newVisuals, ship.get() == flagship ? &emptySoundsTimer : nullptr);

	// Anti-missile and tractor beam systems are fired separately from normal weaponry.
	// Track which ships have at least one such system ready to fire.
	if(ship->HasAntiMissile())
		hasAntiMissile.push_back(ship.get());
	if(ship->HasTractorBeam())
		hasTractorBeam.push_back(ship.get());
}



// Populate the ship collision detection set for projectile & flotsam computations.
void Engine::FillCollisionSets()
{
	shipCollisions.Clear(step);
	for(const shared_ptr<Ship> &it : ships)
		if(it->GetSystem() == player.GetSystem() && it->Zoom() == 1.)
			shipCollisions.Add(*it);

	// Get the ship collision set ready to query.
	shipCollisions.Finish();
}



// Spawn NPC (both mission and "regular") ships into the player's universe. Non-
// mission NPCs are only spawned in or adjacent to the player's system.
void Engine::SpawnFleets()
{
	// If the player has a pending boarding mission, spawn its NPCs.
	if(player.ActiveInFlightMission())
	{
		Place(player.ActiveInFlightMission()->NPCs(), player.FlagshipPtr());
		player.ClearActiveInFlightMission();
	}

	// Non-mission NPCs spawn at random intervals in neighboring systems,
	// or coming from planets in the current one.
	double fleetMultiplier = GameData::GetGamerules().FleetMultiplier();
	for(const auto &fleet : player.GetSystem()->Fleets())
		if(fleetMultiplier ? !Random::Int(fleet.Period() / fleetMultiplier) && fleet.CanTrigger() : false)
		{
			const Government *gov = fleet.Get()->GetGovernment();
			if(!gov)
				continue;

			// Don't spawn a fleet if its allies in-system already far outnumber
			// its enemies. This is to avoid having a system get mobbed with
			// massive numbers of "reinforcements" during a battle.
			int64_t enemyStrength = ai.EnemyStrength(gov);
			if(enemyStrength && ai.AllyStrength(gov) > 2 * enemyStrength)
				continue;

			fleet.Get()->Enter(*player.GetSystem(), newShips);
		}
}



// At random intervals, create new special "persons" who enter the current system.
void Engine::SpawnPersons()
{
	if(Random::Int(GameData::GetGamerules().PersonSpawnPeriod()) || player.GetSystem()->Links().empty())
		return;

	// Loop through all persons once to see if there are any who can enter
	// this system.
	int sum = 0;
	for(const auto &it : GameData::Persons())
		sum += it.second.Frequency(player.GetSystem());
	// Bail out if there are no eligible persons.
	if(!sum)
		return;

	// Although an attempt to spawn a person is specified by a gamerule,
	// that attempt can still fail due to an added weight for no person to spawn.
	sum = Random::Int(sum + GameData::GetGamerules().NoPersonSpawnWeight());
	for(const auto &it : GameData::Persons())
	{
		const Person &person = it.second;
		sum -= person.Frequency(player.GetSystem());
		if(sum < 0)
		{
			const System *source = nullptr;
			shared_ptr<Ship> parent;
			for(const shared_ptr<Ship> &ship : person.Ships())
			{
				ship->Recharge();
				if(ship->GivenName().empty())
					ship->SetGivenName(it.first);
				ship->SetGovernment(person.GetGovernment());
				ship->SetPersonality(person.GetPersonality());
				ship->SetHailPhrase(person.GetHail());
				if(!parent)
					parent = ship;
				else
					ship->SetParent(parent);
				// Make sure all ships in a "person" definition enter from the
				// same source system.
				source = Fleet::Enter(*player.GetSystem(), *ship, source);
				newShips.push_back(ship);
			}

			break;
		}
	}
}



// Generate weather from the current system's hazards.
void Engine::GenerateWeather()
{
	auto CreateWeather = [this](const RandomEvent<Hazard> &hazard, Point origin)
	{
		if(hazard.Get()->IsValid() && !Random::Int(hazard.Period()) && hazard.CanTrigger())
		{
			const Hazard *weather = hazard.Get();
			// If a hazard has activated, generate a duration and strength of the
			// resulting weather and place it in the list of active weather.
			int duration = weather->RandomDuration();
			activeWeather.emplace_back(weather, duration, duration, weather->RandomStrength(), origin);
		}
	};
	// If this system has any hazards, see if any have activated this frame.
	for(const auto &hazard : player.GetSystem()->Hazards())
		CreateWeather(hazard, Point());
	for(const auto &stellar : player.GetSystem()->Objects())
		for(const auto &hazard : stellar.Hazards())
			CreateWeather(hazard, stellar.Position());
}



// At random intervals, have one of the ships in the game send you a hail.
void Engine::SendHails()
{
	if(Random::Int(600) || player.IsDead() || ships.empty())
		return;

	vector<shared_ptr<const Ship>> canSend;
	canSend.reserve(ships.size());

	// When deciding who will send a hail, only consider ships that can send hails.
	for(auto &it : ships)
		if(it && it->CanSendHail(player, true))
			canSend.push_back(it);

	if(canSend.empty())
		// No ships can send hails.
		return;

	// Randomly choose a ship to send the hail.
	unsigned i = Random::Int(canSend.size());
	shared_ptr<const Ship> source = canSend[i];

	// Generate a random hail message.
	SendMessage(source, source->GetHail(player.GetSubstitutions()));
}



// Handle any keyboard inputs for the engine. This is done in the main thread
// after all calculation threads are paused to avoid race conditions.
void Engine::HandleKeyboardInputs()
{
	Ship *flagship = player.Flagship();

	// Commands can't be issued if your flagship is dead.
	if(!flagship || flagship->IsDestroyed())
		return;

	// Determine which new keys were pressed by the player.
	Command oldHeld = keyHeld;
	keyHeld.ReadKeyboard();
	Command keyDown = keyHeld.AndNot(oldHeld);

	// Certain commands are always sent when the corresponding key is depressed.
	static const Command maneuveringCommands = Command::AFTERBURNER | Command::BACK |
		Command::FORWARD | Command::LEFT | Command::RIGHT;

	// Transfer all commands that need to be active as long as the corresponding key is pressed.
	activeCommands |= keyHeld.And(Command::PRIMARY | Command::SECONDARY | Command::SCAN |
		maneuveringCommands | Command::SHIFT | Command::MOUSE_TURNING_HOLD | Command::AIM_TURRET_HOLD);

	// Certain commands (e.g. LAND, BOARD) are debounced, allowing the player to toggle between
	// navigable destinations in the system.
	static const Command debouncedCommands = Command::LAND | Command::BOARD;
	constexpr int keyCooldown = 60;
	++keyInterval;
	if(oldHeld.Has(debouncedCommands))
		keyInterval = 0;

	// If all previously-held maneuvering keys have been released,
	// restore any autopilot commands still being requested.
	if(!keyHeld.Has(maneuveringCommands) && oldHeld.Has(maneuveringCommands))
	{
		activeCommands |= keyHeld.And(Command::JUMP | Command::FLEET_JUMP | debouncedCommands);

		// Do not switch debounced targets when restoring autopilot.
		keyInterval = keyCooldown;
	}

	// If holding JUMP or toggling a debounced command, also send WAIT. This prevents the jump from
	// starting (e.g. while escorts are aligning), or switches the associated debounced target.
	if(keyHeld.Has(Command::JUMP) || (keyInterval < keyCooldown && keyHeld.Has(debouncedCommands)))
		activeCommands |= Command::WAIT;

	// Transfer all newly pressed, unhandled keys to active commands.
	activeCommands |= keyDown;

	// Some commands are activated by combining SHIFT with a different key.
	if(keyHeld.Has(Command::SHIFT))
	{
		// Translate shift+BACK to a command to a STOP command to stop all movement of the flagship.
		// Translation is done here to allow the autopilot (which will execute the STOP-command) to
		// act on a single STOP command instead of the shift+BACK modifier.
		if(keyHeld.Has(Command::BACK))
		{
			activeCommands |= Command::STOP;
			activeCommands.Clear(Command::BACK);
		}
		else if(keyHeld.Has(Command::JUMP))
			activeCommands |= Command::FLEET_JUMP;
	}

	if(keyHeld.Has(Command::AUTOSTEER) && !activeCommands.Turn()
			&& !activeCommands.Has(Command::LAND | Command::JUMP | Command::BOARD | Command::STOP))
		activeCommands |= Command::AUTOSTEER;

	if(keyDown.Has(Command::PAUSE))
	{
		timePaused = !timePaused;
		if(timePaused)
			Audio::Pause();
		else
			Audio::Resume();
	}
}



// Handle any mouse clicks. This is done in the calculation thread rather than
// in the main UI thread to avoid race conditions.
void Engine::HandleMouseClicks()
{
	// Mouse clicks can't be issued if your flagship is dead.
	Ship *flagship = player.Flagship();
	if(!flagship)
		return;

	// Handle escort travel orders sent via the Map.
	if(player.HasEscortDestination())
	{
		auto moveTarget = player.GetEscortDestination();
		ai.IssueMoveTarget(moveTarget.second, moveTarget.first);
		player.SetEscortDestination();
	}

	// If there is no click event sent while the engine was active, bail out.
	if(!doClick)
		return;

	// Check for clicks on stellar objects. Only left clicks apply, and the
	// flagship must not be in the process of landing or taking off.
	bool clickedPlanet = false;
	const System *playerSystem = player.GetSystem();
	if(!isRightClick && flagship->Zoom() == 1.)
		for(const StellarObject &object : playerSystem->Objects())
			if(object.HasSprite() && object.HasValidPlanet())
			{
				// If the player clicked to land on a planet,
				// do so unless already landing elsewhere.
				Point position = object.Position() - camera.Center();
				const Planet *planet = object.GetPlanet();
				if(planet->IsAccessible(flagship) && (clickPoint - position).Length() < object.Radius())
				{
					if(&object == flagship->GetTargetStellar())
					{
						if(!planet->CanLand(*flagship))
							Messages::Add("The authorities on " + planet->DisplayName()
									+ " refuse to let you land.", Messages::Importance::Highest);
						else if(!flagship->IsDestroyed() && !flagship->Commands().Has(Command::LAND))
							activeCommands |= Command::LAND;
					}
					else
					{
						UI::PlaySound(UI::UISound::TARGET);
						flagship->SetTargetStellar(&object);
						if(flagship->Commands().Has(Command::LAND))
							ai.DisengageAutopilot();
					}

					clickedPlanet = true;
				}
			}

	// Check for clicks on ships in this system.
	double clickRange = 50.;
	shared_ptr<Ship> clickTarget;
	for(shared_ptr<Ship> &ship : ships)
		if(ship->GetSystem() == playerSystem && &*ship != flagship && ship->IsTargetable())
		{
			Point position = ship->Position() - flagship->Position();
			const Mask &mask = ship->GetMask(step);
			double range = mask.Range(clickPoint - position, ship->Facing());
			if(range <= clickRange)
			{
				clickRange = range;
				clickTarget = ship;
				// If we've found an enemy within the click zone, favor
				// targeting it rather than any other ship. Otherwise, keep
				// checking for hits because another ship might be an enemy.
				if(!range && ship->GetGovernment()->IsEnemy())
					break;
			}
		}

	bool clickedAsteroid = false;
	if(clickTarget)
	{
		UI::PlaySound(UI::UISound::TARGET);
		if(isRightClick)
			ai.IssueShipTarget(clickTarget);
		else
		{
			// Left click: has your flagship select or board the target.
			if(clickTarget == flagship->GetTargetShip())
				activeCommands |= Command::BOARD;
			else
			{
				flagship->SetTargetShip(clickTarget);
				if(clickTarget->IsYours())
					player.SelectShip(clickTarget.get(), hasShift);
			}
		}
	}
	else if(flagship->Attributes().Get("asteroid scan power"))
	{
		// If the click was not on any ship, check if it was on a minable.
		double scanRange = 100. * sqrt(flagship->Attributes().Get("asteroid scan power"));
		for(const shared_ptr<Minable> &minable : asteroids.Minables())
		{
			Point position = minable->Position() - flagship->Position();
			if(position.Length() > scanRange)
				continue;

			double range = clickPoint.Distance(position) - minable->Radius();
			if(range <= clickRange)
			{
				clickedAsteroid = true;
				clickRange = range;
				flagship->SetTargetAsteroid(minable);
				if(isRightClick)
					ai.IssueAsteroidTarget(minable);
			}
		}
	}
	if(isRightClick && !clickTarget && !clickedAsteroid && !isMouseTurningEnabled)
	{
		UI::PlaySound(UI::UISound::TARGET);
		ai.IssueMoveTarget(clickPoint + camera.Center(), playerSystem);
	}

	// Treat an "empty" click as a request to clear targets.
	if(!clickTarget && !isRightClick && !clickedAsteroid && !clickedPlanet)
		flagship->SetTargetShip(nullptr);
}



// Determines alternate mouse turning, setting player mouse angle, and right-click firing weapons.
void Engine::HandleMouseInput(Command &activeCommands)
{
	bool rightMouseButtonHeld = false;
	int mousePosX, mousePosY;
	if((SDL_GetMouseState(&mousePosX, &mousePosY) & SDL_BUTTON_RMASK) != 0)
		rightMouseButtonHeld = true;

	Point relPos = Point(mousePosX, mousePosY) - Point(Screen::RawWidth(), Screen::RawHeight()) / 2;
	ai.SetMousePosition(relPos / zoom);

	isMouseHoldEnabled = activeCommands.Has(Command::MOUSE_TURNING_HOLD);
	activeCommands.Clear(Command::MOUSE_TURNING_HOLD);

	// XOR mouse hold and mouse toggle. If mouse toggle is OFF, then mouse hold
	// will temporarily turn ON mouse control. If mouse toggle is ON, then mouse
	// hold will temporarily turn OFF mouse control.
	isMouseTurningEnabled = isMouseHoldEnabled ^ Preferences::Has("Control ship with mouse");
	if(!isMouseTurningEnabled)
		return;
	activeCommands.Set(Command::MOUSE_TURNING_HOLD);

	// Activate firing command.
	if(isMouseTurningEnabled && rightMouseButtonHeld)
		activeCommands.Set(Command::PRIMARY);
}



// Perform collision detection. Note that unlike the preceding functions, this
// one adds any visuals that are created directly to the main visuals list. If
// this is multi-threaded in the future, that will need to change.
void Engine::DoCollisions(Projectile &projectile)
{
	// The asteroids can collide with projectiles, the same as any other
	// object. If the asteroid turns out to be closer than the ship, it
	// shields the ship (unless the projectile has a blast radius).
	vector<Collision> collisions;
	const Government *gov = projectile.GetGovernment();
	const Weapon &weapon = projectile.GetWeapon();

	if(projectile.ShouldExplode())
		collisions.emplace_back(nullptr, CollisionType::NONE, 0.);
	else if(weapon.IsPhasing() && projectile.Target())
	{
		// "Phasing" projectiles that have a target will never hit any other ship.
		// They also don't care whether the weapon has "no ship collisions" on, as
		// otherwise a phasing projectile would never hit anything.
		shared_ptr<Ship> target = projectile.TargetPtr();
		if(target)
		{
			Point offset = projectile.Position() - target->Position();
			double range = target->GetMask(step).Collide(offset, projectile.Velocity(), target->Facing());
			if(range < 1.)
				collisions.emplace_back(target.get(), CollisionType::SHIP, range);
		}
	}
	else
	{
		// For weapons with a trigger radius, check if any detectable object will set it off.
		double triggerRadius = weapon.TriggerRadius();
		if(triggerRadius)
		{
			vector<Body *> inRadius;
			inRadius.reserve(min(static_cast<vector<Body *>::size_type>(triggerRadius), ships.size()));
			shipCollisions.Circle(projectile.Position(), triggerRadius, inRadius);
			for(const Body *body : inRadius)
			{
				const Ship *ship = reinterpret_cast<const Ship *>(body);
				if(body == projectile.Target() || (gov->IsEnemy(body->GetGovernment())
						&& !ship->IsCloaked()))
				{
					collisions.emplace_back(nullptr, CollisionType::NONE, 0.);
					break;
				}
			}
		}

		// If nothing triggered the projectile, check for collisions with ships and asteroids.
		if(collisions.empty())
		{
			if(weapon.CanCollideShips())
				shipCollisions.Line(projectile, collisions);
			if(weapon.CanCollideAsteroids())
				asteroids.CollideAsteroids(projectile, collisions);
			if(weapon.CanCollideMinables())
				asteroids.CollideMinables(projectile, collisions);
		}
	}

	// Sort the Collisions by increasing range so that the closer collisions are evaluated first.
	sort(collisions.begin(), collisions.end());

	// Run all collisions until either the projectile dies or there are no more collisions left.
	for(Collision &collision : collisions)
	{
		Body *hit = collision.HitBody();
		CollisionType collisionType = collision.GetCollisionType();
		double range = collision.IntersectionRange();

		shared_ptr<Ship> shipHit;
		if(hit && collisionType == CollisionType::SHIP)
			shipHit = reinterpret_cast<Ship *>(hit)->shared_from_this();

		// Don't collide with carried ships that are disabled and not directly targeted.
		if(shipHit && hit != projectile.Target()
				&& !FighterHitHelper::IsValidTarget(shipHit.get()))
			continue;

		// If the ship is cloaked, and phasing, then skip this ship (during this step).
		if(shipHit && shipHit->Phases(projectile))
			continue;

		// Create the explosion the given distance along the projectile's
		// motion path for this step.
		projectile.Explode(visuals, range, hit ? hit->Velocity() : Point());

		const DamageProfile damage(projectile.GetInfo(range));

		// If this projectile has a blast radius, find all ships and minables within its
		// radius. Otherwise, only one is damaged.
		double blastRadius = weapon.BlastRadius();
		if(blastRadius)
		{
			// Even friendly ships can be hit by the blast, unless it is a
			// "safe" weapon.
			Point hitPos = projectile.Position() + range * projectile.Velocity();
			bool isSafe = weapon.IsSafe();
			vector<Body *> blastCollisions;
			blastCollisions.reserve(32);
			shipCollisions.Circle(hitPos, blastRadius, blastCollisions);
			for(Body *body : blastCollisions)
			{
				Ship *ship = reinterpret_cast<Ship *>(body);
				bool targeted = (projectile.Target() == ship);
				// Phasing cloaked ship will have a chance to ignore the effects of the explosion.
				if((isSafe && !targeted && !gov->IsEnemy(ship->GetGovernment())) || ship->Phases(projectile))
					continue;

				// Only directly targeted ships get provoked by blast weapons.
				int eventType = ship->TakeDamage(visuals, damage.CalculateDamage(*ship, ship == hit),
					targeted ? gov : nullptr);
				if(eventType)
					eventQueue.emplace_back(gov, ship->shared_from_this(), eventType);
			}
			blastCollisions.clear();
			asteroids.MinablesCollisionsCircle(hitPos, blastRadius, blastCollisions);
			for(Body *body : blastCollisions)
			{
				auto minable = reinterpret_cast<Minable *>(body);
				minable->TakeDamage(damage.CalculateDamage(*minable));
			}
		}
		else if(hit)
		{
			if(collisionType == CollisionType::SHIP)
			{
				int eventType = shipHit->TakeDamage(visuals, damage.CalculateDamage(*shipHit), gov);
				if(eventType)
					eventQueue.emplace_back(gov, shipHit, eventType);
			}
			else if(collisionType == CollisionType::MINABLE)
			{
				auto minable = reinterpret_cast<Minable *>(hit);
				minable->TakeDamage(damage.CalculateDamage(*minable));
			}
		}

		if(shipHit)
			DoGrudge(shipHit, gov);
		if(projectile.IsDead())
			break;
	}

	// If the projectile is still alive, give the anti-missile systems a chance to shoot it down.
	if(!projectile.IsDead() && projectile.MissileStrength())
	{
		for(Ship *ship : hasAntiMissile)
			if(ship == projectile.Target() || gov->IsEnemy(ship->GetGovernment()))
				if(ship->FireAntiMissile(projectile, visuals))
				{
					projectile.Kill();
					break;
				}
	}
}



// Determine whether any active weather events have impacted the ships within
// the system. As with DoCollisions, this function adds visuals directly to
// the main visuals list.
void Engine::DoWeather(Weather &weather)
{
	weather.CalculateStrength();
	if(weather.HasWeapon() && !Random::Int(weather.Period()))
	{
		const Hazard *hazard = weather.GetHazard();
		const DamageProfile damage(weather.GetInfo());

		// Get all ship bodies that are touching a ring defined by the hazard's min
		// and max ranges at the hazard's origin. Any ship touching this ring takes
		// hazard damage.
		vector<Body *> affectedShips;
		if(hazard->SystemWide())
			affectedShips = shipCollisions.All();
		else
		{
			affectedShips.reserve(ships.size());
			shipCollisions.Ring(weather.Origin(), hazard->MinRange(), hazard->MaxRange(), affectedShips);
		}
		for(Body *body : affectedShips)
		{
			Ship *hit = reinterpret_cast<Ship *>(body);
			hit->TakeDamage(visuals, damage.CalculateDamage(*hit), nullptr);
		}
	}
}



// Check if any ship collected the given flotsam.
void Engine::DoCollection(Flotsam &flotsam)
{
	// Check if any ship can pick up this flotsam. Cloaked ships without "cloaked pickup" cannot act.
	Ship *collector = nullptr;
	vector<Body *> pickupShips;
	pickupShips.reserve(16);
	shipCollisions.Circle(flotsam.Position(), 5., pickupShips);
	for(Body *body : pickupShips)
	{
		Ship *ship = reinterpret_cast<Ship *>(body);
		if(!ship->CannotAct(Ship::ActionType::PICKUP) && ship->CanPickUp(flotsam))
		{
			collector = ship;
			break;
		}
	}
	// If the flotsam was not collected, give tractor beam systems a chance to
	// pull it.
	if(!collector)
	{
		// Keep track of the net effect of all the tractor beams pulling on
		// this flotsam.
		Point pullVector;
		// Also determine the average velocity of the ships pulling on this flotsam.
		Point avgShipVelocity;
		int count = 0;
		for(Ship *ship : hasTractorBeam)
		{
			Point shipPull = ship->FireTractorBeam(flotsam, visuals);
			if(shipPull)
			{
				pullVector += shipPull;
				avgShipVelocity += ship->Velocity();
				++count;
			}
		}

		if(pullVector)
		{
			// If any tractor beams successfully fired on this flotsam, also drag the flotsam with
			// the average velocity of each ship.
			// When dealing with individual ships, this makes tractor beams feel more capable of
			// dragging flotsam to the ship. Otherwise, a ship could be drifting away from a flotsam
			// at the same speed that the tractor beam is pulling the flotsam toward the ship,
			// which looks awkward and makes the tractor beam feel pointless; the whole point of
			// a tractor beam should be that it collects flotsam for you.
			// This does mean that if you fly toward a flotsam that is in your tractor beam then
			// you'll be pushing the flotsam away from your ship, but the pull of the tractor beam
			// will still slowly close the distance between the ship and the flotsam.
			// When dealing with multiple ships, this causes a better appearance of a struggle between
			// the ships all trying to get a hold of the flotsam should the ships all have similar velocities.
			// If the ships have differing velocities, then it can make it look like the quicker ship is
			// yanking the flotsam away from the slower ship.
			pullVector += avgShipVelocity / count;
			flotsam.SetVelocity(pullVector);
		}
		return;
	}

	// Checks for player FlotsamCollection setting
	bool collectorIsFlagship = collector == player.Flagship();
	if(collector->IsYours())
	{
		const auto flotsamSetting = Preferences::GetFlotsamCollection();
		if(flotsamSetting == Preferences::FlotsamCollection::OFF)
			return;
		if(collectorIsFlagship && flotsamSetting == Preferences::FlotsamCollection::ESCORT)
			return;
		if(!collectorIsFlagship && flotsamSetting == Preferences::FlotsamCollection::FLAGSHIP)
			return;
	}

	// Transfer cargo from the flotsam to the collector ship.
	int amount = flotsam.TransferTo(collector);

	// If the collector is not one of the player's ships, we can bail out now.
	if(!collector->IsYours())
		return;

	if(!collectorIsFlagship && !Preferences::Has("Extra fleet status messages"))
		return;

	// One of your ships picked up this flotsam. Describe who it was.
	string name = (collectorIsFlagship ? "You" :
			"Your " + collector->Noun() + " \"" + collector->GivenName() + "\"") + " picked up ";
	// Describe what they collected from this flotsam.
	string commodity;
	string message;
	if(flotsam.OutfitType())
	{
		const Outfit *outfit = flotsam.OutfitType();
		if(outfit->Get("minable") > 0.)
		{
			commodity = outfit->DisplayName();
			player.Harvest(outfit);
		}
		else
			message = name + to_string(amount) + " "
				+ (amount == 1 ? outfit->DisplayName() : outfit->PluralName()) + ".";
	}
	else
		commodity = flotsam.CommodityType();

	// If an ordinary commodity or harvestable was collected, describe it in
	// terms of tons, not in terms of units.
	if(!commodity.empty())
	{
		double amountInTons = amount * flotsam.UnitSize();
		message = name + Format::CargoString(amountInTons, Format::LowerCase(commodity)) + ".";
	}

	// Unless something went wrong while forming the message, display it.
	if(message.empty())
		return;

	int free = collector->Cargo().Free();
	int total = 0;
	for(const shared_ptr<Ship> &ship : player.Ships())
		if(!ship->IsDestroyed() && !ship->IsParked() && ship->GetSystem() == player.GetSystem())
			total += ship->Cargo().Free();

	message += " (" + Format::CargoString(free, "free space") + " remaining";
	if(free == total)
		message += ".)";
	else
		message += ", " + Format::MassString(total) + " in fleet.)";
	Messages::Add(message, Messages::Importance::High);
}



// Scanning can't happen in the same loop as ship movement because it relies on
// all the ships already being in their final position for this step.
void Engine::DoScanning(const shared_ptr<Ship> &ship)
{
	int scan = ship->Scan(player);
	if(scan)
	{
		shared_ptr<Ship> target = ship->GetTargetShip();
		if(target && target->IsTargetable())
			eventQueue.emplace_back(ship, target, scan);
	}
}



// Fill in all the objects in the radar display.
void Engine::FillRadar()
{
	const Ship *flagship = player.Flagship();
	const System *playerSystem = player.GetSystem();

	// Add stellar objects.
	for(const StellarObject &object : playerSystem->Objects())
		if(object.HasSprite())
		{
			double r = max(2., object.Radius() * .03 + .5);
			radar[currentCalcBuffer].Add(object.RadarType(flagship), object.Position(), r, r - 1.);
		}

	// Add pointers for neighboring systems.
	if(flagship)
	{
		const System *targetSystem = flagship->GetTargetSystem();
		const set<const System *> &links = (flagship->JumpNavigation().HasJumpDrive()) ?
			playerSystem->JumpNeighbors(flagship->JumpNavigation().JumpRange()) : playerSystem->Links();
		for(const System *system : links)
			if(player.HasSeen(*system))
				radar[currentCalcBuffer].AddPointer(
					(system == targetSystem) ? Radar::SPECIAL : Radar::INACTIVE,
					system->Position() - playerSystem->Position());
	}

	// Add viewport brackets.
	if(!Preferences::Has("Disable viewport on radar"))
	{
		radar[currentCalcBuffer].AddViewportBoundary(Screen::TopLeft() / zoom);
		radar[currentCalcBuffer].AddViewportBoundary(Screen::TopRight() / zoom);
		radar[currentCalcBuffer].AddViewportBoundary(Screen::BottomLeft() / zoom);
		radar[currentCalcBuffer].AddViewportBoundary(Screen::BottomRight() / zoom);
	}

	// Add ships. Also check if hostile ships have newly appeared.
	bool hasHostiles = false;
	for(shared_ptr<Ship> &ship : ships)
		if(ship->GetSystem() == playerSystem)
		{
			// Do not show cloaked ships on the radar, except the player's ships, and those who should show on radar.
			bool isYours = ship->IsYours();
			if(ship->IsCloaked() && !isYours)
				continue;

			// Figure out what radar color should be used for this ship.
			bool isYourTarget = (flagship && ship == flagship->GetTargetShip());
			int type = isYourTarget ? Radar::SPECIAL : RadarType(*ship, uiStep);
			// Calculate how big the radar dot should be.
			double size = sqrt(ship->Width() + ship->Height()) * .14 + .5;

			radar[currentCalcBuffer].Add(type, ship->Position(), size);

			// Check if this is a hostile ship.
			hasHostiles |= (!ship->IsDisabled() && ship->GetGovernment()->IsEnemy()
				&& ship->GetTargetShip() && ship->GetTargetShip()->IsYours());
		}
	// If hostile ships have appeared, play the siren.
	if(alarmTime)
		--alarmTime;
	else if(hasHostiles && !hadHostiles)
	{
		if(Preferences::PlayAudioAlert())
			Audio::Play(Audio::Get("alarm"), SoundCategory::ALERT);
		alarmTime = 300;
		hadHostiles = true;
	}
	else if(!hasHostiles)
		hadHostiles = false;

	// Add projectiles that have a missile strength or blast radius.
	for(const Projectile &projectile : projectiles)
	{
		if(!projectile.HasSprite())
			continue;

		bool isBlast = projectile.GetWeapon().BlastRadius();
		if(!projectile.MissileStrength() && !isBlast)
			continue;

		bool isEnemy = projectile.GetGovernment() && projectile.GetGovernment()->IsEnemy();
		bool isSafe = projectile.GetWeapon().IsSafe();
		radar[currentCalcBuffer].Add(isEnemy || (isBlast && !isSafe) ? Radar::SPECIAL : Radar::INACTIVE,
			projectile.Position(), isBlast ? 1.8 : 1.);
	}
}



// Each ship is drawn as an entire stack of sprites, including hardpoint sprites
// and engine flares and any fighters it is carrying externally.
void Engine::DrawShipSprites(const Ship &ship)
{
	bool hasFighters = ship.PositionFighters();
	double cloak = ship.Cloaking();
	bool drawCloaked = (cloak && ship.IsYours());
	bool fancyCloak = Preferences::Has("Cloaked ship outlines");
	const Swizzle *cloakSwizzle = GameData::Swizzles().Get(fancyCloak ? "cloak fancy base" : "cloak fast");
	auto &itemsToDraw = draw[currentCalcBuffer];
	auto drawObject = [&itemsToDraw, cloak, drawCloaked, fancyCloak, cloakSwizzle](const Body &body) -> void
	{
		// Draw cloaked/cloaking sprites swizzled red or transparent (depending on whether we are using fancy
		// cloaking effects), and overlay this solid sprite with an increasingly transparent "regular" sprite.
		if(drawCloaked)
			itemsToDraw.AddSwizzled(body, cloakSwizzle, fancyCloak ? 0.5 : 0.25);
		itemsToDraw.Add(body, cloak);
	};

	if(hasFighters)
		for(const Ship::Bay &bay : ship.Bays())
			if(bay.side == Ship::Bay::UNDER && bay.ship)
				drawObject(*bay.ship);

	auto DrawEngineFlares = [&](uint8_t where)
	{
		if(ship.ThrustHeldFrames(Ship::ThrustKind::FORWARD) && !ship.EnginePoints().empty())
			DrawFlareSprites(ship, draw[currentCalcBuffer], ship.EnginePoints(),
				ship.Attributes().FlareSprites(), where, false);
		else if(ship.ThrustHeldFrames(Ship::ThrustKind::REVERSE) && !ship.ReverseEnginePoints().empty())
			DrawFlareSprites(ship, draw[currentCalcBuffer], ship.ReverseEnginePoints(),
				ship.Attributes().ReverseFlareSprites(), where, true);
		if((ship.ThrustHeldFrames(Ship::ThrustKind::LEFT) || ship.ThrustHeldFrames(Ship::ThrustKind::RIGHT))
			&& !ship.SteeringEnginePoints().empty())
			DrawFlareSprites(ship, draw[currentCalcBuffer], ship.SteeringEnginePoints(),
				ship.Attributes().SteeringFlareSprites(), where, false);
	};
	DrawEngineFlares(Ship::EnginePoint::UNDER);

	auto drawHardpoint = [&drawObject, &ship](const Hardpoint &hardpoint) -> void
	{
		if(hardpoint.GetOutfit() && hardpoint.GetOutfit()->HardpointSprite().HasSprite())
		{
			Body body(
				hardpoint.GetOutfit()->HardpointSprite(),
				ship.Position() + ship.Zoom() * ship.Facing().Rotate(hardpoint.GetPoint()),
				ship.Velocity(),
				ship.Facing() + hardpoint.GetAngle(),
				ship.Zoom());
			if(body.InheritsParentSwizzle())
				body.SetSwizzle(ship.GetSwizzle());
			drawObject(body);
		}
	};

	for(const Hardpoint &hardpoint : ship.Weapons())
		if(hardpoint.IsUnder())
			drawHardpoint(hardpoint);
	drawObject(ship);
	for(const Hardpoint &hardpoint : ship.Weapons())
		if(!hardpoint.IsUnder())
			drawHardpoint(hardpoint);

	DrawEngineFlares(Ship::EnginePoint::OVER);

	if(hasFighters)
		for(const Ship::Bay &bay : ship.Bays())
			if(bay.side == Ship::Bay::OVER && bay.ship)
				drawObject(*bay.ship);
}



// If a ship just damaged another ship, update information on who has asked the
// player for assistance (and ask for assistance if appropriate).
void Engine::DoGrudge(const shared_ptr<Ship> &target, const Government *attacker)
{
	if(attacker->IsPlayer())
	{
		shared_ptr<const Ship> previous = grudge[target->GetGovernment()].lock();
		if(previous && previous->CanSendHail(player))
		{
			grudge[target->GetGovernment()].reset();
			SendMessage(previous, "Thank you for your assistance, Captain "
				+ player.LastName() + "!");
		}
		return;
	}
	if(grudgeTime)
		return;

	// Check who currently has a grudge against this government. Also check if
	// someone has already said "thank you" today.
	if(grudge.contains(attacker))
	{
		shared_ptr<const Ship> previous = grudge[attacker].lock();
		// If the previous ship is destroyed, or was able to send a
		// "thank you" already, skip sending a new thanks.
		if(!previous || previous->CanSendHail(player))
			return;
	}

	// If an enemy of the player, or being attacked by those that are
	// not enemies of the player, do not request help.
	if(target->GetGovernment()->IsEnemy() || !attacker->IsEnemy())
		return;
	// Ensure that this attacked ship is able to send hails (e.g. not mute,
	// a player ship, automaton, shares a language with the player, etc.)
	if(!target || !target->CanSendHail(player))
		return;

	// No active ship has a grudge already against this government.
	// Check the relative strength of this ship and its attackers.
	double attackerStrength = 0.;
	int attackerCount = 0;
	for(const shared_ptr<Ship> &ship : ships)
		if(ship->GetGovernment() == attacker && ship->GetTargetShip() == target)
		{
			++attackerCount;
			attackerStrength += (ship->Shields() + ship->Hull()) * ship->Strength();
		}

	// Only ask for help if outmatched.
	double targetStrength = (target->Shields() + target->Hull()) * target->Strength();
	if(attackerStrength <= targetStrength)
		return;

	// Ask for help more frequently if the battle is very lopsided.
	double ratio = attackerStrength / targetStrength - 1.;
	if(Random::Real() * 10. > ratio)
		return;

	grudge[attacker] = target;
	grudgeTime = 120;
	string message;
	if(target->GetPersonality().IsDaring())
	{
		message = "Please assist us in ";
		message += (target->GetPersonality().Disables() ? "disabling " : "destroying ");
		message += (attackerCount == 1 ? "this " : "these ");
		message += attacker->DisplayName();
		message += (attackerCount == 1 ? " ship." : " ships.");
	}
	else
	{
		message = "We are under attack by ";
		if(attackerCount == 1)
			message += "a ";
		message += attacker->DisplayName();
		message += (attackerCount == 1 ? " ship" : " ships");
		message += ". Please assist us!";
	}
	SendMessage(target, message);
}



void Engine::CreateStatusOverlays()
{
	const auto overlayAllSetting = Preferences::StatusOverlaysState(Preferences::OverlayType::ALL);

	if(overlayAllSetting == Preferences::OverlayState::OFF)
		return;

	const System *currentSystem = player.GetSystem();
	const auto flagship = player.FlagshipPtr();

	static const set<Preferences::OverlayType> overlayTypes = {
		Preferences::OverlayType::FLAGSHIP,
		Preferences::OverlayType::ESCORT,
		Preferences::OverlayType::ENEMY,
		Preferences::OverlayType::NEUTRAL
	};

	map<Preferences::OverlayType, Preferences::OverlayState> overlaySettings;

	for(const auto &it : overlayTypes)
		overlaySettings[it] = Preferences::StatusOverlaysState(it);

	for(const auto &it : ships)
	{
		if(!it->GetGovernment() || it->GetSystem() != currentSystem || (!it->IsYours() && it->Cloaking() == 1.))
			continue;
		// Don't show status for dead ships.
		if(it->IsDestroyed())
			continue;

		static auto FLAGSHIP = Preferences::OverlayType::FLAGSHIP;
		static auto FRIENDLY = Preferences::OverlayType::ESCORT;
		static auto HOSTILE = Preferences::OverlayType::ENEMY;
		static auto NEUTRAL = Preferences::OverlayType::NEUTRAL;

		if(it == flagship)
			EmplaceStatusOverlay(it, overlaySettings[FLAGSHIP], Status::Type::FLAGSHIP, it->Cloaking());
		else if(it->GetGovernment()->IsEnemy())
			EmplaceStatusOverlay(it, overlaySettings[HOSTILE], Status::Type::HOSTILE, it->Cloaking());
		else if(it->IsYours() || it->GetPersonality().IsEscort())
			EmplaceStatusOverlay(it, overlaySettings[FRIENDLY], Status::Type::FRIENDLY, it->Cloaking());
		else
			EmplaceStatusOverlay(it, overlaySettings[NEUTRAL], Status::Type::NEUTRAL, it->Cloaking());
	}
}



void Engine::EmplaceStatusOverlay(const shared_ptr<Ship> &it, Preferences::OverlayState overlaySetting,
	Status::Type type, double cloak)
{
	if(overlaySetting == Preferences::OverlayState::OFF)
		return;

	if(overlaySetting == Preferences::OverlayState::DAMAGED && !it->IsDamaged())
		return;

	double width = min(it->Width(), it->Height());
	float alpha = 1.f;
	if(overlaySetting == Preferences::OverlayState::ON_HIT)
	{
		// The number of frames left where we start fading the overlay.
		static constexpr int FADE_STEPS = 10;

		const int t = it->DamageOverlayTimer();
		if(t >= FADE_STEPS)
			alpha = 1.f;
		else if(t > 0)
			alpha = static_cast<float>(t) / FADE_STEPS;
		else
			alpha = 0.f;
	}

	if(it->IsYours())
		cloak *= 0.6;

	statuses.emplace_back(it->Position() - camera.Center(), it->Shields(), it->Hull(),
		min(it->Hull(), it->DisabledHull()), max(20., width * .5), type, alpha * (1. - cloak));
}<|MERGE_RESOLUTION|>--- conflicted
+++ resolved
@@ -375,12 +375,8 @@
 		else if(!ship->GetSystem())
 		{
 			// Log this error.
-<<<<<<< HEAD
-			Logger::Log("Engine::Place: Set fallback system for the NPC \"" + ship->Name() + "\" as it had no system",
-				Logger::Level::WARNING);
-=======
-			Logger::LogError("Engine::Place: Set fallback system for the NPC \"" + ship->GivenName() + "\" as it had no system");
->>>>>>> d56b2a97
+			Logger::Log("Engine::Place: Set fallback system for the NPC \"" + ship->GivenName()
+				+ "\" as it had no system.", Logger::Level::WARNING);
 			ship->SetSystem(system);
 		}
 
