--- conflicted
+++ resolved
@@ -1896,18 +1896,10 @@
 	// Give the ship the list of visuals so that it can draw explosions,
 	// ion sparks, jump drive flashes, etc.
 	ship->Move(newVisuals, newFlotsam);
-<<<<<<< HEAD
 	list<Ship::ShipEventInternal> unhandledShipEvents = ship->HandleEvents();
 	for(const auto &it : unhandledShipEvents)
 		eventQueue.emplace_back(it.actor, ship, it.type);
 
-=======
-	if(ship->IsDisabled() && !wasDisabled)
-		eventQueue.emplace_back(nullptr, ship, ShipEvent::DISABLE);
-	// Track the movements of mission NPCs.
-	if(ship->IsSpecial() && !ship->IsYours() && ship->GetSystem() != oldSystem)
-		eventQueue.emplace_back(ship, ship, ShipEvent::JUMP);
->>>>>>> 08440155
 	// Bail out if the ship just died.
 	if(ship->ShouldBeRemoved())
 	{
