--- conflicted
+++ resolved
@@ -129,14 +129,6 @@
 	std::list<LocationFilter> notFilters;
 	// These filters store all the things the planet or system must border.
 	std::list<LocationFilter> neighborFilters;
-<<<<<<< HEAD
 
 	ConditionSet conditions;
-};
-
-
-
-#endif
-=======
-};
->>>>>>> 261e11cc
+};