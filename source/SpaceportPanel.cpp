/* SpaceportPanel.cpp
Copyright (c) 2014 by Michael Zahniser

Endless Sky is free software: you can redistribute it and/or modify it under the
terms of the GNU General Public License as published by the Free Software
Foundation, either version 3 of the License, or (at your option) any later version.

Endless Sky is distributed in the hope that it will be useful, but WITHOUT ANY
WARRANTY; without even the implied warranty of MERCHANTABILITY or FITNESS FOR A
PARTICULAR PURPOSE. See the GNU General Public License for more details.

You should have received a copy of the GNU General Public License along with
this program. If not, see <https://www.gnu.org/licenses/>.
*/

#include "SpaceportPanel.h"

#include "text/Alignment.h"
#include "text/FontSet.h"
#include "text/Format.h"
#include "GameData.h"
#include "Interface.h"
#include "News.h"
#include "Planet.h"
#include "PlayerInfo.h"
#include "Random.h"
<<<<<<< HEAD
#include "Screen.h"
=======
#include "TextArea.h"
>>>>>>> ac3d31af
#include "UI.h"

using namespace std;



SpaceportPanel::SpaceportPanel(PlayerInfo &player)
	: player(player), port(player.GetPlanet()->GetPort()),
	ui(*GameData::Interfaces().Get(Screen::Width() < 1280 ? "spaceport (small screen)" : "spaceport"))
{
	SetTrapAllEvents(false);

	description = make_shared<TextArea>();
	description->SetFont(FontSet::Get(14));
	description->SetColor(*GameData::Colors().Get("bright"));
	description->SetAlignment(Alignment::JUSTIFIED);
	description->SetRect(ui.GetBox("content"));
	AddChild(description);

	// Query the news interface to find out the wrap width.
	// TODO: Allow Interface to handle wrapped text directly.
	const Interface *newsUi = GameData::Interfaces().Get(Screen::Width() < 1280 ? "news (small screen)" : "news");
	portraitWidth = newsUi->GetBox("message portrait").Width();
	normalWidth = newsUi->GetBox("message").Width();
	newsMessage.SetFont(FontSet::Get(14));
}



void SpaceportPanel::UpdateNews()
{
	const News *news = PickNews();
	if(!news)
		return;
	hasNews = true;

	// Randomly pick which portrait, if any, is to be shown. Depending on if
	// this news has a portrait, different interface information gets filled in.
	auto portrait = news->Portrait();
	// Cache the randomly picked results until the next update is requested.
	hasPortrait = portrait;
	newsInfo.SetSprite("portrait", portrait);
	newsInfo.SetString("name", news->Name() + ':');
	newsMessage.SetWrapWidth(hasPortrait ? portraitWidth : normalWidth);
	map<string, string> subs;
	GameData::GetTextReplacements().Substitutions(subs);
	player.AddPlayerSubstitutions(subs);
	newsMessage.Wrap(Format::Replace(news->Message(), subs));
}



void SpaceportPanel::Step()
{
	if(GetUI()->IsTop(this) && port.HasService(Port::ServicesType::OffersMissions))
	{
		Mission *mission = player.MissionToOffer(Mission::SPACEPORT);
		// Special case: if the player somehow got to the spaceport before all
		// landing missions were offered, they can still be offered here:
		if(!mission)
			mission = player.MissionToOffer(Mission::LANDING);
		if(mission)
			mission->Do(Mission::OFFER, player, GetUI());
		else
			player.HandleBlockedMissions(Mission::SPACEPORT, GetUI());
	}
}



void SpaceportPanel::Draw()
{
	if(player.IsDead())
		return;

	// The description text needs to be updated, because player conditions can be changed
	// in the meantime, for example if the player accepts a mission on the Job Board.
	description->SetText(port.Description().ToString());

	if(hasNews)
	{
		const Interface *newsUi = GameData::Interfaces().Get(Screen::Width() < 1280 ? "news (small screen)" : "news");
		newsUi->Draw(newsInfo);
		// Depending on if the news has a portrait, the interface box that
		// gets filled in changes.
		newsMessage.Draw(newsUi->GetBox(hasPortrait ? "message portrait" : "message").TopLeft(),
			*GameData::Colors().Get("medium"));
	}
}



// Pick a random news object that applies to the player's planets and conditions.
// If there is no applicable news, this returns null.
const News *SpaceportPanel::PickNews() const
{
	if(!port.HasNews())
		return nullptr;

	vector<const News *> matches;
	const Planet *planet = player.GetPlanet();
	for(const auto &it : GameData::SpaceportNews())
		if(!it.second.IsEmpty() && it.second.Matches(planet))
			matches.push_back(&it.second);

	return matches.empty() ? nullptr : matches[Random::Int(matches.size())];
}<|MERGE_RESOLUTION|>--- conflicted
+++ resolved
@@ -24,11 +24,8 @@
 #include "Planet.h"
 #include "PlayerInfo.h"
 #include "Random.h"
-<<<<<<< HEAD
 #include "Screen.h"
-=======
 #include "TextArea.h"
->>>>>>> ac3d31af
 #include "UI.h"
 
 using namespace std;
