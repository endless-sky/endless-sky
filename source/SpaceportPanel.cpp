/* SpaceportPanel.cpp
Copyright (c) 2014 by Michael Zahniser

Endless Sky is free software: you can redistribute it and/or modify it under the
terms of the GNU General Public License as published by the Free Software
Foundation, either version 3 of the License, or (at your option) any later version.

Endless Sky is distributed in the hope that it will be useful, but WITHOUT ANY
WARRANTY; without even the implied warranty of MERCHANTABILITY or FITNESS FOR A
PARTICULAR PURPOSE. See the GNU General Public License for more details.

You should have received a copy of the GNU General Public License along with
this program. If not, see <https://www.gnu.org/licenses/>.
*/

#include "SpaceportPanel.h"

#include "text/Alignment.h"
#include "text/FontSet.h"
#include "text/Format.h"
#include "GameData.h"
#include "Interface.h"
#include "News.h"
#include "Planet.h"
#include "PlayerInfo.h"
#include "Random.h"
#include "Screen.h"
#include "TextArea.h"
#include "UI.h"

using namespace std;



SpaceportPanel::SpaceportPanel(PlayerInfo &player)
	: player(player), port(player.GetPlanet()->GetPort())
{
	SetTrapAllEvents(false);

	description = make_shared<TextArea>();
	description->SetFont(FontSet::Get(14));
	description->SetColor(*GameData::Colors().Get("bright"));
	description->SetAlignment(Alignment::JUSTIFIED);
	Resize();
	AddChild(description);

	newsMessage.SetFont(FontSet::Get(14));
}



void SpaceportPanel::UpdateNews()
{
	const News *news = PickNews();
	if(!news)
		return;
	hasNews = true;

	// Query the news interface to find out the wrap width.
	// TODO: Allow Interface to handle wrapped text directly.
	const Interface *newsUi = GameData::Interfaces().Get("news");
	portraitWidth = newsUi->GetBox("message portrait").Width();
	normalWidth = newsUi->GetBox("message").Width();

	// Randomly pick which portrait, if any, is to be shown. Depending on if
	// this news has a portrait, different interface information gets filled in.
	auto portrait = news->Portrait();
	// Cache the randomly picked results until the next update is requested.
	hasPortrait = portrait;
	newsInfo.SetSprite("portrait", portrait);
	newsInfo.SetString("name", news->SpeakerName() + ':');
	newsMessage.SetWrapWidth(hasPortrait ? portraitWidth : normalWidth);
	map<string, string> subs;
	GameData::GetTextReplacements().Substitutions(subs);
	player.AddPlayerSubstitutions(subs);
	newsMessage.Wrap(Format::Replace(news->Message(), subs));
}



void SpaceportPanel::Step()
{
	if(GetUI()->IsTop(this) && port.HasService(Port::ServicesType::OffersMissions))
	{
		Mission *mission = player.MissionToOffer(Mission::SPACEPORT);
		// Special case: if the player somehow got to the spaceport before all
		// landing missions were offered, they can still be offered here:
		if(!mission)
			mission = player.MissionToOffer(Mission::LANDING);
		if(mission)
			mission->Do(Mission::OFFER, player, GetUI());
		else
			player.HandleBlockedMissions(Mission::SPACEPORT, GetUI());
	}
}



void SpaceportPanel::Draw()
{
	if(player.IsDead())
		return;

<<<<<<< HEAD
	const Interface *ui = GameData::Interfaces().Get("spaceport");
	description->SetRect(ui->GetBox("content"));
=======
>>>>>>> 3305d522
	// The description text needs to be updated, because player conditions can be changed
	// in the meantime, for example if the player accepts a mission on the Job Board.
	description->SetText(port.Description().ToString());

	if(hasNews)
	{
		const Interface *newsUi = GameData::Interfaces().Get("news");
		newsUi->Draw(newsInfo);
		// Depending on if the news has a portrait, the interface box that
		// gets filled in changes.
		newsMessage.Draw(newsUi->GetBox(hasPortrait ? "message portrait" : "message").TopLeft(),
			*GameData::Colors().Get("medium"));
	}
}



void SpaceportPanel::Resize()
{
	const Interface *ui = GameData::Interfaces().Get(Screen::Width() < 1280 ?
		"spaceport (small screen)" : "spaceport");
	description->SetRect(ui->GetBox("content"));
}



// Pick a random news object that applies to the player's planets and conditions.
// If there is no applicable news, this returns null.
const News *SpaceportPanel::PickNews() const
{
	if(!port.HasNews())
		return nullptr;

	vector<const News *> matches;
	const Planet *planet = player.GetPlanet();
	for(const auto &it : GameData::SpaceportNews())
		if(!it.second.IsEmpty() && it.second.Matches(planet))
			matches.push_back(&it.second);

	return matches.empty() ? nullptr : matches[Random::Int(matches.size())];
}<|MERGE_RESOLUTION|>--- conflicted
+++ resolved
@@ -101,11 +101,6 @@
 	if(player.IsDead())
 		return;
 
-<<<<<<< HEAD
-	const Interface *ui = GameData::Interfaces().Get("spaceport");
-	description->SetRect(ui->GetBox("content"));
-=======
->>>>>>> 3305d522
 	// The description text needs to be updated, because player conditions can be changed
 	// in the meantime, for example if the player accepts a mission on the Job Board.
 	description->SetText(port.Description().ToString());
@@ -125,8 +120,7 @@
 
 void SpaceportPanel::Resize()
 {
-	const Interface *ui = GameData::Interfaces().Get(Screen::Width() < 1280 ?
-		"spaceport (small screen)" : "spaceport");
+	const Interface *ui = GameData::Interfaces().Get("spaceport");
 	description->SetRect(ui->GetBox("content"));
 }
 
