--- conflicted
+++ resolved
@@ -58,15 +58,9 @@
 	virtual void DrawItem(const std::string &name, const Point &point) override;
 	virtual double DrawDetails(const Point &center) override;
 	virtual TransactionResult CanMoveOutfit(OutfitLocation fromLocation, OutfitLocation toLocation,
-<<<<<<< HEAD
-		const string &actionName = "no action specified") const;
-	virtual TransactionResult MoveOutfit(OutfitLocation fromLocation, OutfitLocation toLocation,
-		const string &actionName = "no action specified") const;
-=======
 		const std::string &actionName = "no action specified") const;
 	virtual TransactionResult MoveOutfit(OutfitLocation fromLocation, OutfitLocation toLocation,
 		const std::string &actionName = "no action specified") const;
->>>>>>> 2fe5254a
 	virtual bool ButtonActive(char key, bool shipRelatedOnly = false);
 	virtual bool ShouldHighlight(const Ship *ship) override;
 	virtual void DrawKey() override;
