--- conflicted
+++ resolved
@@ -40,7 +40,7 @@
 class PlayerInfo;
 class Ship;
 
-void DrawTooltip(const string &text, const Point &hoverPoint, const Color &textColor, const Color &backColor);
+
 
 // Class representing the common elements of both the shipyard panel and the
 // outfitter panel (e.g. the sidebar with the ships you own).
@@ -136,14 +136,13 @@
 	static constexpr int SIDEBAR_WIDTH = SIDEBAR_CONTENT + SIDEBAR_PADDING;
 	static constexpr int INFOBAR_WIDTH = 300;
 	static constexpr int SIDE_WIDTH = SIDEBAR_WIDTH + INFOBAR_WIDTH;
-	static constexpr int BUTTON_HEIGHT = 30;
 	static constexpr int SHIP_SIZE = 250;
 	static constexpr int OUTFIT_SIZE = 183;
-	static constexpr int HOVER_TIME = 60;
 	// Button size/placement info:
 	static constexpr double BUTTON_ROW_START_PAD = 10.;
 	static constexpr double BUTTON_ROW_PAD = 5.;
 	static constexpr double BUTTON_COL_PAD = 5.;
+	static constexpr double BUTTON_HEIGHT = 30.;
 	static constexpr double BUTTON_WIDTH = 75.;
 
 
@@ -195,7 +194,10 @@
 
 	bool delayedAutoScroll = false;
 	Point hoverPoint;
-	int hoverCount = 0;
+
+	Tooltip shipsTooltip;
+	Tooltip creditsTooltip;
+	Tooltip buttonsTooltip;
 
 
 private:
@@ -225,17 +227,12 @@
 private:
 	std::string shipName;
 	std::string warningType;
-<<<<<<< HEAD
-
-	// Define the colors used by DrawButton, implemented at the class level to avoid repeat lookups from GameData
+
+	// Define the colors used by DrawButton, implemented at the class level to avoid repeat lookups from GameData.
 	const Color &hover;
 	const Color &active;
 	const Color &inactive;
 	const Color &back;
-=======
-	Tooltip shipsTooltip;
-	Tooltip creditsTooltip;
->>>>>>> af92b8d9
 
 	bool checkedHelp = false;
 };