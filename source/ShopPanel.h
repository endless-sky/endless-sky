--- conflicted
+++ resolved
@@ -24,11 +24,8 @@
 #include "ScrollBar.h"
 #include "ScrollVar.h"
 #include "ShipInfoDisplay.h"
-<<<<<<< HEAD
+#include "Tooltip.h"
 #include "Dropdown.h"
-=======
-#include "Tooltip.h"
->>>>>>> dccf2a2d
 
 #include <map>
 #include <set>
