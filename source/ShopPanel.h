/* ShopPanel.h
Copyright (c) 2014 by Michael Zahniser

Endless Sky is free software: you can redistribute it and/or modify it under the
terms of the GNU General Public License as published by the Free Software
Foundation, either version 3 of the License, or (at your option) any later version.

Endless Sky is distributed in the hope that it will be useful, but WITHOUT ANY
WARRANTY; without even the implied warranty of MERCHANTABILITY or FITNESS FOR A
PARTICULAR PURPOSE.  See the GNU General Public License for more details.
*/

#ifndef SHOP_PANEL_H_
#define SHOP_PANEL_H_

#include "Color.h"
#include "Panel.h"

#include "ClickZone.h"
#include "OutfitInfoDisplay.h"
#include "Point.h"
#include "ShipInfoDisplay.h"

#include <map>
#include <memory>
#include <set>
#include <string>
#include <vector>

class Planet;
class PlayerInfo;
class Ship;
class Outfit;



// Class representing the common elements of both the shipyard panel and the
// outfitter panel (e.g. the sidebar with the ships you own).
class ShopPanel : public Panel {
public:
	// The possible outcomes of a DrawItem call:
	enum {
		NOT_DRAWN = 0,
		DRAWN = 1,
		SELECTED = 2
	};

public:
	ShopPanel(PlayerInfo &player, const std::vector<std::string> &categories);
	
	virtual void Draw() const override;
	virtual void Step() override;
	
protected:
	void DrawSidebars() const;
	void DrawButtons() const;
	void DrawMain() const;
	
	void DrawShip(const Ship &ship, const Point &center, bool isSelected) const;
	
	// These are for the individual shop panels to override.
	virtual int TileSize() const = 0;
	virtual int DrawPlayerShipInfo(const Point &point) const = 0;
	virtual int DrawCargoHoldInfo(const Point &point) const = 0;	
	virtual bool HasItem(const std::string &name) const = 0;
	virtual int DrawItem(const std::string &name, const Point &point, int scrollY) const = 0;
	virtual int DividerOffset() const = 0;
	virtual int DetailWidth() const = 0;
	virtual int DrawDetails(const Point &center) const = 0;
	virtual bool CanBuy() const = 0;
	virtual void Buy() = 0;
	virtual void FailBuy() = 0;
	virtual bool CanSell() const = 0;
	virtual void Sell() = 0;
	virtual void FailSell() const;
	virtual bool FlightCheck() = 0;
	virtual bool CanSellMultiple() const;
	virtual void ToggleParked() const;
	
	// Only override the ones you need; the default action is to return false.
	virtual bool KeyDown(SDL_Keycode key, Uint16 mod, const Command &command) override;
	virtual bool Click(int x, int y) override;
	virtual bool Hover(int x, int y) override;
	virtual bool Drag(double dx, double dy) override;
	virtual bool Release(int x, int y) override;
	virtual bool Scroll(double dx, double dy) override;
	
	
protected:
	class Zone : public ClickZone<const Ship *> {
	public:
		Zone(Point center, Point size, const Ship *ship, double scrollY = 0.);
		Zone(Point center, Point size, const Outfit *outfit, double scrollY = 0.);
		
		const Ship *GetShip() const;
		const Outfit *GetOutfit() const;
		
		double ScrollY() const;
		
	private:
		double scrollY = 0.;
		const Outfit *outfit = nullptr;
	};
	
	bool ShipIsHere(std::shared_ptr<Ship> ship) const;
	
	// These can change based on configuration or resolution.
	int DetailsWidth() const;
	int PlayerShipWidth() const;
	int SideWidth() const;
	int IconCols() const;
	
protected:
<<<<<<< HEAD
=======
	static const int SIDE_WIDTH = 250;
	static const int BUTTON_HEIGHT = 70;
>>>>>>> 2005204d
	static const int SHIP_SIZE = 250;
	static const int DETAILS_WIDTH = 250;
	static const int OUTFIT_SIZE = 180;

	static const int ICON_TILE = 62;
	static const int ICON_SIZE = ICON_TILE - 8;
	
	const Color COLOR_DETAILS_BG = Color(.1, 1.);
	const Color COLOR_DIVIDERS = Color(.2, 1.);
	const Color COLOR_BUTTONS_BG = Color(.3, 1.);
	
protected:
	PlayerInfo &player;
	const Planet *planet = nullptr;
	
	// The selected player ship
	Ship *playerShip = nullptr;
	// Used when holding shift to select multiple ships.
	Ship *shiftSelectAnchorShip = nullptr;
	
	Ship *dragShip = nullptr;
	Point dragPoint;
	// Selected ships in side panel
	std::set<Ship *> playerShips; 
	// Total number of player ships in the shop
	mutable int shipsHere = 0; 
	// Selected ship or outfit in the main panel
	const Ship *selectedShip = nullptr;
	const Outfit *selectedOutfit = nullptr;
	
	double mainScroll = 0;
	double sideScroll = 0;
	double playerShipScroll = 0;
	double detailsScroll = 0;
	
	mutable int maxMainScroll = 0;
	mutable int maxSideScroll = 0;
	mutable int maxPlayerShipScroll = 0;
	mutable int maxDetailsScroll = 0;
	
	bool dragMain = true;
	bool dragDetails = true;
	bool dragPlayerShip = true;
	mutable int mainDetailHeight = 0;
	mutable int sideDetailHeight = 0;
	bool scrollDetailsIntoView = false;
	bool detailsInWithMain = false;
	mutable double selectedBottomY = 0.;
	
	mutable std::vector<Zone> zones;
	mutable std::vector<ClickZone<std::string>> categoryZones;
	
	std::map<std::string, std::set<std::string>> catalog;
	const std::vector<std::string> &categories;
	std::set<std::string> collapsed;
	
	mutable ShipInfoDisplay shipInfo;
	mutable OutfitInfoDisplay outfitInfo;
	
	
private:
	bool DoScroll(double dy);
	void SideSelect(int count);
	void SideSelect(Ship *ship);
	void MainLeft();
	void MainRight();
	void MainUp();
	void MainDown();
	std::vector<Zone>::const_iterator Selected() const;
	std::vector<Zone>::const_iterator MainStart() const;
};



#endif<|MERGE_RESOLUTION|>--- conflicted
+++ resolved
@@ -111,11 +111,8 @@
 	int IconCols() const;
 	
 protected:
-<<<<<<< HEAD
-=======
-	static const int SIDE_WIDTH = 250;
 	static const int BUTTON_HEIGHT = 70;
->>>>>>> 2005204d
+
 	static const int SHIP_SIZE = 250;
 	static const int DETAILS_WIDTH = 250;
 	static const int OUTFIT_SIZE = 180;
