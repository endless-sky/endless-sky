/* ShopPanel.h
Copyright (c) 2014 by Michael Zahniser

Endless Sky is free software: you can redistribute it and/or modify it under the
terms of the GNU General Public License as published by the Free Software
Foundation, either version 3 of the License, or (at your option) any later version.

Endless Sky is distributed in the hope that it will be useful, but WITHOUT ANY
WARRANTY; without even the implied warranty of MERCHANTABILITY or FITNESS FOR A
PARTICULAR PURPOSE. See the GNU General Public License for more details.

You should have received a copy of the GNU General Public License along with
this program. If not, see <https://www.gnu.org/licenses/>.
*/

#pragma once

#include "Panel.h"

#include "CategoryList.h"
#include "ClickZone.h"
#include "Mission.h"
#include "OutfitInfoDisplay.h"
#include "Point.h"
#include "ScrollBar.h"
#include "ScrollVar.h"
#include "ShipInfoDisplay.h"

#include <map>
#include <set>
#include <string>
#include <vector>

class Outfit;
class Planet;
class PlayerInfo;
class Ship;



// Class representing the common elements of both the shipyard panel and the
// outfitter panel (e.g. the sidebar with the ships you own).
class ShopPanel : public Panel {
public:
	explicit ShopPanel(PlayerInfo &player, bool isOutfitter);

	void Step() override;
	void Draw() override;


protected:
	// TransactionResult holds the result of an attempt to do a transaction.
	// It is implicitly created from a string or boolean in code. Any string
	// indicates failure. True indicates success, of course, while false
	// (without a string) indicates failure, but no need to pop up a message
	// about it.
	class TransactionResult {
	public:
		TransactionResult(const char *error) : success(false), message(error) {}
		TransactionResult(std::string error) : success(false), message(std::move(error)) {}
		TransactionResult(bool result) : success(result), message() {}

		explicit operator bool() const noexcept { return success; }

		bool HasMessage() const noexcept { return !message.empty(); }
		const std::string &Message() const noexcept { return message; }


	private:
		bool success = true;
		std::string message;
	};


protected:
	void DrawShip(const Ship &ship, const Point &center, bool isSelected);

	static void DrawTooltip(const std::string &text, const Point &hoverPoint, const Color &textColor,
		const Color &backColor);

	void CheckForMissions(Mission::Location location) const;

	// These are for the individual shop panels to override.
	virtual int TileSize() const = 0;
	virtual int VisibilityCheckboxesSize() const;
	virtual bool HasItem(const std::string &name) const = 0;
	virtual void DrawItem(const std::string &name, const Point &point) = 0;
	virtual double ButtonPanelHeight() const = 0;
	virtual double DrawDetails(const Point &center) = 0;
	virtual void DrawButtons() = 0;
	virtual char CheckButton(int x, int y) = 0;
	virtual TransactionResult CanBuyToCargo() const;
	virtual void BuyIntoCargo();
	virtual TransactionResult CanDoBuyButton() const;
	virtual void DoBuyButton();
	virtual TransactionResult CanSellOrUninstall(const std::string &verb) const;
	virtual void Sell(bool storeOutfits) = 0;
	virtual TransactionResult CanInstall() const;
	virtual void Install();
	virtual void Uninstall();
	virtual bool CanMoveToCargoFromStorage() const;
	virtual void MoveToCargoFromStorage();
	virtual void RetainInStorage();
	virtual bool CanSellMultiple() const;
	virtual bool ShouldHighlight(const Ship *ship);
	virtual void DrawKey() {};

	// Only override the ones you need; the default action is to return false.
	bool KeyDown(SDL_Keycode key, Uint16 mod, const Command &command, bool isNewPress) override;
	bool Click(int x, int y, int clicks) override;
	bool Hover(int x, int y) override;
	bool Drag(double dx, double dy) override;
	bool Release(int x, int y) override;
	bool Scroll(double dx, double dy) override;

	void DoFind(const std::string &text);
	virtual int FindItem(const std::string &text) const = 0;

	int64_t LicenseCost(const Outfit *outfit, bool onlyOwned = false) const;

	void CheckSelection();


protected:
	class Zone : public ClickZone<const Ship *> {
	public:
		explicit Zone(Point center, Point size, const Ship *ship);
		explicit Zone(Point center, Point size, const Outfit *outfit);

		const Ship *GetShip() const;
		const Outfit *GetOutfit() const;

	private:
		const Outfit *outfit = nullptr;
	};

	enum class ShopPane : int {
		Main,
		Sidebar,
		Info
	};


protected:
	static constexpr int SIDEBAR_PADDING = 5;
	static constexpr int SIDEBAR_CONTENT = 250;
	static constexpr int SIDEBAR_WIDTH = SIDEBAR_CONTENT + SIDEBAR_PADDING;
	static constexpr int INFOBAR_WIDTH = 300;
	static constexpr int SIDE_WIDTH = SIDEBAR_WIDTH + INFOBAR_WIDTH;
	static constexpr int BUTTON_HEIGHT = 30;
	static constexpr int SHIP_SIZE = 250;
	static constexpr int OUTFIT_SIZE = 183;
	static constexpr int HOVER_TIME = 60;


protected:
	PlayerInfo &player;
	// Remember the current day, for calculating depreciation.
	int day;
	const Planet *planet = nullptr;
	const bool isOutfitter;

	// The player-owned ship that was first selected in the sidebar (or most recently purchased).
	Ship *playerShip = nullptr;
	// The player-owned ship being reordered.
	Ship *dragShip = nullptr;
	bool isDraggingShip = false;
	Point dragPoint;
	// The group of all selected, player-owned ships.
	std::set<Ship *> playerShips;

	// The currently selected Ship, for the ShipyardPanel.
	const Ship *selectedShip = nullptr;
	// The currently selected Outfit, for the OutfitterPanel.
	const Outfit *selectedOutfit = nullptr;
	// (It may be worth moving the above pointers into the derived classes in the future.)

	ScrollVar<double> mainScroll;
	ScrollVar<double> sidebarScroll;
	ScrollVar<double> infobarScroll;
	ShopPane activePane = ShopPane::Main;
	char hoverButton = '\0';

	ScrollBar mainScrollbar;
	ScrollBar sidebarScrollbar;
	ScrollBar infobarScrollbar;

	double previousX = 0.;

	std::vector<Zone> zones;
	std::vector<ClickZone<const Ship *>> shipZones;
	std::vector<ClickZone<std::string>> categoryZones;

	std::map<std::string, std::vector<std::string>> catalog;
	const CategoryList &categories;
	std::set<std::string> &collapsed;

	ShipInfoDisplay shipInfo;
	OutfitInfoDisplay outfitInfo;

	bool delayedAutoScroll = false;
	Point hoverPoint;
	int hoverCount = 0;


private:
	void DrawShipsSidebar();
	void DrawDetailsSidebar();
	void DrawMain();

	int DrawPlayerShipInfo(const Point &point);

	bool DoScroll(double dy, int steps = 5);
	bool SetScrollToTop();
	bool SetScrollToBottom();
	void SideSelect(int count);
	void SideSelect(Ship *ship, int clicks = 1);
	void MainAutoScroll(const std::vector<Zone>::const_iterator &selected);
	void MainLeft();
	void MainRight();
	void MainUp();
	void MainDown();
	void CategoryAdvance(const std::string &category);
	std::vector<Zone>::const_iterator Selected() const;


private:
	std::string shipName;
	std::string warningType;
<<<<<<< HEAD
=======
	int hoverCount = 0;

	bool checkedHelp = false;
>>>>>>> c60ba7aa
};<|MERGE_RESOLUTION|>--- conflicted
+++ resolved
@@ -227,10 +227,6 @@
 private:
 	std::string shipName;
 	std::string warningType;
-<<<<<<< HEAD
-=======
-	int hoverCount = 0;
 
 	bool checkedHelp = false;
->>>>>>> c60ba7aa
 };