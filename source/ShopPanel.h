/* ShopPanel.h
Copyright (c) 2014 by Michael Zahniser

Endless Sky is free software: you can redistribute it and/or modify it under the
terms of the GNU General Public License as published by the Free Software
Foundation, either version 3 of the License, or (at your option) any later version.

Endless Sky is distributed in the hope that it will be useful, but WITHOUT ANY
WARRANTY; without even the implied warranty of MERCHANTABILITY or FITNESS FOR A
PARTICULAR PURPOSE.  See the GNU General Public License for more details.
*/

#ifndef SHOP_PANEL_H_
#define SHOP_PANEL_H_

#include "Panel.h"

#include "ClickZone.h"
#include "OutfitInfoDisplay.h"
#include "Point.h"
#include "ShipInfoDisplay.h"

#include <map>
#include <set>
#include <string>
#include <vector>

class Outfit;
class Planet;
class PlayerInfo;
class Ship;

<<<<<<< HEAD
=======
enum class ShopPane : int {
  Main,
  Sidebar,
  Info
};


>>>>>>> c612e958
// Class representing the common elements of both the shipyard panel and the
// outfitter panel (e.g. the sidebar with the ships you own).
class ShopPanel : public Panel {
public:
	ShopPanel(PlayerInfo &player, bool isOutfitter);
	
	virtual void Step() override;
	virtual void Draw() override;
	
protected:
	void DrawShipsSidebar();
	void DrawDetailsSidebar();
	void DrawButtons();
	void DrawMain();
	
	void DrawShip(const Ship &ship, const Point &center, bool isSelected);
	
	// These are for the individual shop panels to override.
	virtual int TileSize() const = 0;
	virtual int DrawPlayerShipInfo(const Point &point) = 0;
	virtual bool HasItem(const std::string &name) const = 0;
	virtual void DrawItem(const std::string &name, const Point &point, int scrollY) = 0;
	virtual int DividerOffset() const = 0;
	virtual int DetailWidth() const = 0;
	virtual int DrawDetails(const Point &center) = 0;
	virtual bool CanBuy() const = 0;
	virtual void Buy(bool fromCargo = false) = 0;
	virtual void FailBuy() const = 0;
	virtual bool CanSell(bool toCargo = false) const = 0;
	virtual void Sell(bool toCargo = false) = 0;
	virtual void FailSell(bool toCargo = false) const;
	virtual bool CanSellMultiple() const;
	virtual bool ShouldHighlight(const Ship *ship);
	virtual void DrawKey();
	virtual void ToggleForSale();
	virtual void ToggleCargo();
	
	// Only override the ones you need; the default action is to return false.
	virtual bool KeyDown(SDL_Keycode key, Uint16 mod, const Command &command, bool isNewPress) override;
	virtual bool Click(int x, int y, int clicks) override;
	virtual bool Hover(int x, int y) override;
	virtual bool Drag(double dx, double dy) override;
	virtual bool Release(int x, int y) override;
	virtual bool Scroll(double dx, double dy) override;
	
	int64_t LicenseCost(const Outfit *outfit) const;
	
protected:
	class Zone : public ClickZone<const Ship *> {
	public:
		Zone(Point center, Point size, const Ship *ship, double scrollY = 0.);
		Zone(Point center, Point size, const Outfit *outfit, double scrollY = 0.);
		
		const Ship *GetShip() const;
		const Outfit *GetOutfit() const;
		
		double ScrollY() const;
		
	private:
		double scrollY = 0.;
		const Outfit *outfit = nullptr;
	};

	enum class ShopPane : int {
		Main,
		Sidebar,
		Info
	};
	
	
protected:
	static const int SIDEBAR_WIDTH = 250;
	static const int INFOBAR_WIDTH = 300;
	static const int SIDE_WIDTH = SIDEBAR_WIDTH + INFOBAR_WIDTH;
	static const int BUTTON_HEIGHT = 70;
	static const int SHIP_SIZE = 250;
	static const int OUTFIT_SIZE = 180;
	
	
protected:
	PlayerInfo &player;
	// Remember the current day, for calculating depreciation.
	int day;
	const Planet *planet = nullptr;
	
	Ship *playerShip = nullptr;
	Ship *dragShip = nullptr;
	Point dragPoint;
	std::set<Ship *> playerShips;
	const Ship *selectedShip = nullptr;
	const Outfit *selectedOutfit = nullptr;
	
	double mainScroll = 0.;
	double sidebarScroll = 0.;
	double infobarScroll = 0.;
	double maxMainScroll = 0.;
	double maxSidebarScroll = 0.;
	double maxInfobarScroll = 0.;
	ShopPane activePane = ShopPane::Main;
	int mainDetailHeight = 0;
	int sideDetailHeight = 0;
	bool scrollDetailsIntoView = false;
	double selectedTopY = 0.;
	bool sameSelectedTopY = false;
	char hoverButton = '\0';
	
	std::vector<Zone> zones;
	std::vector<ClickZone<std::string>> categoryZones;
	
	std::map<std::string, std::set<std::string>> catalog;
	const std::vector<std::string> &categories;
	std::set<std::string> &collapsed;
	
	ShipInfoDisplay shipInfo;
	OutfitInfoDisplay outfitInfo;
	
	mutable Point warningPoint;
	mutable std::string warningType;
	
	
private:
	bool DoScroll(double dy);
	void SideSelect(int count);
	void SideSelect(Ship *ship);
	void MainLeft();
	void MainRight();
	void MainUp();
	void MainDown();
	std::vector<Zone>::const_iterator Selected() const;
	std::vector<Zone>::const_iterator MainStart() const;
	// Check if the given point is within the button zone, and if so return the
	// letter of the button (or ' ' if it's not on a button).
	char CheckButton(int x, int y);
};



#endif<|MERGE_RESOLUTION|>--- conflicted
+++ resolved
@@ -30,16 +30,6 @@
 class PlayerInfo;
 class Ship;
 
-<<<<<<< HEAD
-=======
-enum class ShopPane : int {
-  Main,
-  Sidebar,
-  Info
-};
-
-
->>>>>>> c612e958
 // Class representing the common elements of both the shipyard panel and the
 // outfitter panel (e.g. the sidebar with the ships you own).
 class ShopPanel : public Panel {
