--- conflicted
+++ resolved
@@ -36,14 +36,10 @@
 	class PositionIterator
 	{
 	public:
-<<<<<<< HEAD
-		PositionIterator(const FormationPattern &pattern,
+		explicit PositionIterator(const FormationPattern &pattern,
 			double diameterToPx, double widthToPx, double heightToPx,
 			double centerBodyRadius, unsigned int shipsToPlace);
 
-=======
-		explicit PositionIterator(const FormationPattern &pattern);
->>>>>>> e57e8e47
 		PositionIterator() = delete;
 
 		// Iterator traits
