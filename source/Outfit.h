--- conflicted
+++ resolved
@@ -58,16 +58,12 @@
 	const std::vector<std::string> &Licenses() const;
 	// Get the image to display in the outfitter when buying this item.
 	const Sprite *Thumbnail() const;
-<<<<<<< HEAD
 	// Determine if this outfit can be split into parts.
 	bool IsSalvageable() const;
 	// Get the component parts this outfit decomposes into. Specific ship
 	// attributes may be needed to access certain kinds of parts.
 	const std::map<std::string, std::map<std::pair<std::string, const Outfit *>, int>> &Salvage() const;
-	
-=======
 
->>>>>>> c9cc144b
 	double Get(const char *attribute) const;
 	double Get(const std::string &attribute) const;
 	const Dictionary &Attributes() const;
