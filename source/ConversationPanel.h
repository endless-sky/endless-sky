/* ConversationPanel.h
Copyright (c) 2014 by Michael Zahniser

Endless Sky is free software: you can redistribute it and/or modify it under the
terms of the GNU General Public License as published by the Free Software
Foundation, either version 3 of the License, or (at your option) any later version.

Endless Sky is distributed in the hope that it will be useful, but WITHOUT ANY
WARRANTY; without even the implied warranty of MERCHANTABILITY or FITNESS FOR A
PARTICULAR PURPOSE.  See the GNU General Public License for more details.
*/

#ifndef CONVERSATION_PANEL_H_
#define CONVERSATION_PANEL_H_

#include "Panel.h"

#include "text/WrappedText.h"

#include <functional>
#include <list>
#include <map>
#include <memory>
#include <string>
#include <vector>

class Color;
class Conversation;
class PlayerInfo;
class Point;
class Ship;
class Sprite;
class System;



// User interface panel that displays a conversation, allowing you to make
// choices. If a callback function is given, that function will be called when
// the panel closes, to report the outcome of the conversation.
class ConversationPanel : public Panel {
public:
	ConversationPanel(PlayerInfo &player, const Conversation &conversation, const System *system = nullptr, const std::shared_ptr<Ship> &ship = nullptr);

template <class T>
	void SetCallback(T *t, void (T::*fun)(int));
	void SetCallback(std::function<void(int)> fun);

	// Draw this panel.
	virtual void Draw() override;


protected:
	// Event handlers.
	virtual bool KeyDown(SDL_Keycode key, Uint16 mod, const Command &command, bool isNewPress) override;
	virtual bool Drag(double dx, double dy) override;
	virtual bool Scroll(double dx, double dy) override;
	virtual bool Hover(int x, int y) override;


private:
	// Go to the given conversation node. If a choice index is given, include
	// the text of that choice in the conversation history.
	void Goto(int index, int selectedChoice = -1);
	// Exit this panel and do whatever needs to happen next, which includes
	// possibly activating a callback function and, if docked with an NPC,
	// destroying it or showing the BoardingPanel (if it is hostile).
	void Exit();
	// Handle mouse click on the "ok," "done," or a conversation choice.
	void ClickName(int side);
	void ClickChoice(int index);


private:
	// Text to be displayed is broken up into chunks (paragraphs). Paragraphs
	// may also include "scene" images.
	class Paragraph {
	public:
		explicit Paragraph(const std::string &text, const Sprite *scene = nullptr, bool isFirst = false);

		// Get the height of this paragraph.
		int Height() const;
		// Get the "center point" of this paragraph. This is for drawing a
		// highlight under paragraphcs that represent choices.
		Point Center() const;
		// Draw this paragraph at the given point, and return the point that the
		// next paragraph below this one should be drawn at.
		Point Draw(Point point, const Color &color) const;

	private:
		const Sprite *scene = nullptr;
		WrappedText wrap;
		// Special case: if this is the very first paragraph and it begins with
		// a "scene" image, there is no need for padding above the image.
		bool isFirst = false;
	};


private:
	// Reference to the player, to apply any changes to them.
	PlayerInfo &player;

	// The conversation we are displaying.
	const Conversation &conversation;
	// All conversations start with node 0.
	int node;
	// This function should be called with the conversation outcome.
	std::function<void(int)> callback = nullptr;

	// Current scroll position.
	double scroll;

	// The "history" of the conversation up to this point:
	std::list<Paragraph> text;
	// The current choices being presented to you:
	std::list<Paragraph> choices;
	int choice;
<<<<<<< HEAD
	// Flicker time, set if the player enters invalid input for a pilot's name.
	int flickerTime = 0;
	
=======

>>>>>>> e17f078f
	// Text entry fields for changing the player's name.
	std::string firstName;
	std::string lastName;
	// Text substitutions (player's name, and ship name).
	std::map<std::string, std::string> subs;

	// Maximum scroll amount.
	double maxScroll = 0.;

	// If specified, this is a star system to display with a special big pointer
	// when the player brings up the map. (Typically a mission destination.)
	const System *system;
	// If specified, this is a pointer to the ship that this conversation
	// acts upon (e.g. the ship failing a "flight check", or the NPC you
	// have boarded).
	std::shared_ptr<Ship> ship;

	// Whether the mouse moved in the current frame.
	bool isHovering = false;
	Point hoverPoint;
};



// Allow the callback function to be a member of any class.
template <class T>
void ConversationPanel::SetCallback(T *t, void (T::*fun)(int))
{
	callback = std::bind(fun, t, std::placeholders::_1);
}



#endif<|MERGE_RESOLUTION|>--- conflicted
+++ resolved
@@ -114,13 +114,9 @@
 	// The current choices being presented to you:
 	std::list<Paragraph> choices;
 	int choice;
-<<<<<<< HEAD
 	// Flicker time, set if the player enters invalid input for a pilot's name.
 	int flickerTime = 0;
-	
-=======
 
->>>>>>> e17f078f
 	// Text entry fields for changing the player's name.
 	std::string firstName;
 	std::string lastName;
