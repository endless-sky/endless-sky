--- conflicted
+++ resolved
@@ -45,15 +45,9 @@
 	void SetCallback(T *t, void (T::*fun)(int));
 
 	// Draw this panel.
-<<<<<<< HEAD
 	virtual void Draw(double deltaTime) override;
-	
-	
-=======
-	virtual void Draw() override;
 
 
->>>>>>> b1b1a78a
 protected:
 	// Event handlers.
 	virtual bool KeyDown(SDL_Keycode key, Uint16 mod, const Command &command, bool isNewPress) override;
