/* LocationFilter.cpp
Copyright (c) 2014 by Michael Zahniser

Endless Sky is free software: you can redistribute it and/or modify it under the
terms of the GNU General Public License as published by the Free Software
Foundation, either version 3 of the License, or (at your option) any later version.

Endless Sky is distributed in the hope that it will be useful, but WITHOUT ANY
WARRANTY; without even the implied warranty of MERCHANTABILITY or FITNESS FOR A
PARTICULAR PURPOSE.  See the GNU General Public License for more details.
*/

#include "LocationFilter.h"

#include "DataNode.h"
#include "DataWriter.h"
#include "DistanceMap.h"
#include "GameData.h"
#include "Government.h"
#include "Planet.h"
#include "Ship.h"
#include "System.h"

#include <mutex>

using namespace std;

namespace {
	bool SetsIntersect(const set<string> &a, const set<string> &b)
	{
		// Quickest way to find out if two sets contain common elements: iterate
		// through both of them in sorted order.
		auto ait = a.begin();
		auto bit = b.begin();
		while(ait != a.end() && bit != b.end())
		{
			int comp = ait->compare(*bit);
			if(!comp)
				return true;
			else if(comp < 0)
				++ait;
			else
				++bit;
		}
		return false;
	}
	
	// Check if the given system is within the given distance of the center.
	int Distance(const System *center, const System *system, int maximum)
	{
		// This function should only ever be called from the main thread, but
		// just to be sure, use mutex protection on the static locals.
		static mutex distanceMutex;
		lock_guard<mutex> lock(distanceMutex);
		
		static const System *previousCenter = center;
		static DistanceMap distance(center, -1, maximum);
		static int previousMaximum = maximum;
		
		if(center != previousCenter || maximum > previousMaximum)
		{
			previousCenter = center;
			previousMaximum = maximum;
			distance = DistanceMap(center, -1, maximum);
		}
		// If the distance is greater than the maximum, this is not a match.
		int d = distance.Days(system);
		return (d > maximum) ? -1 : d;
	}
	
	// Check that at least one neighbor of the hub system matches, for each of the neighbor filters.
	// False if at least one filter fails to match, true if all filters find at least one match.
	bool MatchesNeighborFilters(const list<LocationFilter> &neighborFilters, const System *hub, const System *origin)
	{
		for(const LocationFilter &filter : neighborFilters)
		{
			bool hasMatch = false;
			for(const System *neighbor : hub->Links())
				if(filter.Matches(neighbor, origin))
				{
					hasMatch = true;
					break;
				}
			if(!hasMatch)
				return false;
		}
		return true;
	}
}



// There is no need to save a location filter, because any mission that is
// in the saved game will already have "applied" the filter to choose a
// particular planet or system.
void LocationFilter::Load(const DataNode &node)
{
	for(const DataNode &child : node)
	{
		// Handle filters that must not match, or must apply to a
		// neighboring system. If the token is alone on a line, it
		// introduces many lines of this type of filter. Otherwise, this
		// child is a normal LocationFilter line.
		if(child.Token(0) == "not" || child.Token(0) == "neighbor")
		{
			list<LocationFilter> &filters = ((child.Token(0) == "not") ? notFilters : neighborFilters);
			filters.emplace_back();
			if(child.Size() == 1)
				filters.back().Load(child);
			else
				filters.back().LoadChild(child);
		}
		else
			LoadChild(child);
	}
}



void LocationFilter::Save(DataWriter &out) const
{
	out.BeginChild();
	{
		for(const LocationFilter &filter : notFilters)
		{
			out.Write("not");
			filter.Save(out);
		}
		for(const LocationFilter &filter : neighborFilters)
		{
			out.Write("neighbor");
			filter.Save(out);
		}
		if(!planets.empty())
		{
			out.Write("planet");
			out.BeginChild();
			{
				for(const Planet *planet : planets)
					out.Write(planet->Name());
			}
			out.EndChild();
		}
		if(!systems.empty())
		{
			out.Write("system");
			out.BeginChild();
			{
				for(const System *system : systems)
					out.Write(system->Name());
			}
			out.EndChild();
		}
		if(!governments.empty())
		{
			out.Write("government");
			out.BeginChild();
			{
				for(const Government *government : governments)
					out.Write(government->GetName());
			}
			out.EndChild();
		}
		for(const auto &it : attributes)
		{
			out.Write("attributes");
			out.BeginChild();
			{
				for(const string &name : it)
					out.Write(name);
			}
			out.EndChild();
		}
		if(center)
			out.Write("near", center->Name(), centerMinDistance, centerMaxDistance);
	}
	out.EndChild();
}



// Check if this filter contains any specifications.
bool LocationFilter::IsEmpty() const
{
	return planets.empty() && attributes.empty() && systems.empty() && governments.empty()
		&& !center && originMaxDistance < 0 && notFilters.empty() && neighborFilters.empty();
}



// If the player is in the given system, does this filter match?
bool LocationFilter::Matches(const Planet *planet, const System *origin) const
{
	if(!planet || !planet->GetSystem())
		return false;
	
	for(const LocationFilter &filter : notFilters)
		if(filter.Matches(planet, origin))
			return false;
	
	if(!planets.empty() && !planets.count(planet))
		return false;
	for(const set<string> &attr : attributes)
		if(!SetsIntersect(attr, planet->Attributes()))
			return false;
	if(!governments.empty() && !governments.count(planet->GetGovernment()))
		return false;
	
	return Matches(planet->GetSystem(), origin, true);
}



bool LocationFilter::Matches(const System *system, const System *origin) const
{
	return Matches(system, origin, false);
}



bool LocationFilter::Matches(const Ship &ship) const
{
	for(const LocationFilter &filter : notFilters)
		if(filter.Matches(ship))
			return false;
	
	if(!systems.empty() && !systems.count(ship.GetSystem()))
		return false;
	if(!governments.empty() && !governments.count(ship.GetGovernment()))
		return false;
	
	if(center)
	{
		// Distance() will return -1 if the system was not within the given max
		// distance, so this checks for that as well as for the minimum:
		if(Distance(center, ship.GetSystem(), centerMaxDistance) < centerMinDistance)
			return false;
	}
	
	if(!MatchesNeighborFilters(neighborFilters, ship.GetSystem(), ship.GetSystem()))
		return false;
	
	return true;
}



// Load one particular line of conditions.
void LocationFilter::LoadChild(const DataNode &child)
{
	bool isNot = (child.Token(0) == "not" || child.Token(0) == "neighbor");
	int valueIndex = 1 + isNot;
	const string &key = child.Token(valueIndex - 1);
	if(key == "not" || key == "neighbor")
		child.PrintTrace("Skipping unsupported use of 'not' and 'neighbor'. These keywords must be nested if used together.");
	else if(key == "planet")
	{
		for(int i = valueIndex; i < child.Size(); ++i)
			planets.insert(GameData::Planets().Get(child.Token(i)));
		for(const DataNode &grand : child)
			for(int i = 0; i < grand.Size(); ++i)
				planets.insert(GameData::Planets().Get(grand.Token(i)));
	}
	else if(key == "system")
	{
		for(int i = valueIndex; i < child.Size(); ++i)
			systems.insert(GameData::Systems().Get(child.Token(i)));
		for(const DataNode &grand : child)
			for(int i = 0; i < grand.Size(); ++i)
				systems.insert(GameData::Systems().Get(grand.Token(i)));
	}
	else if(key == "government")
	{
		for(int i = valueIndex; i < child.Size(); ++i)
			governments.insert(GameData::Governments().Get(child.Token(i)));
		for(const DataNode &grand : child)
			for(int i = 0; i < grand.Size(); ++i)
				governments.insert(GameData::Governments().Get(grand.Token(i)));
	}
	else if(key == "attributes")
	{
		attributes.push_back(set<string>());
		for(int i = valueIndex; i < child.Size(); ++i)
			attributes.back().insert(child.Token(i));
		for(const DataNode &grand : child)
			for(int i = 0; i < grand.Size(); ++i)
				attributes.back().insert(grand.Token(i));
		// Don't allow empty attribute sets; that's probably a typo.
		if(attributes.back().empty())
			attributes.pop_back();
	}
	else if(key == "near" && child.Size() >= 1 + valueIndex)
	{
		center = GameData::Systems().Get(child.Token(valueIndex));
		if(child.Size() == 2 + valueIndex)
			centerMaxDistance = child.Value(1 + valueIndex);
		else if(child.Size() == 3 + valueIndex)
		{
			centerMinDistance = child.Value(1 + valueIndex);
			centerMaxDistance = child.Value(2 + valueIndex);
		}
	}
	else if(key == "distance" && child.Size() >= 1 + valueIndex)
	{
		if(child.Size() == 1 + valueIndex)
			originMaxDistance = child.Value(valueIndex);
		else if(child.Size() == 2 + valueIndex)
		{
			originMinDistance = child.Value(valueIndex);
			originMaxDistance = child.Value(1 + valueIndex);
		}
	}
	else
		child.PrintTrace("Unrecognized location filter:");
}



bool LocationFilter::Matches(const System *system, const System *origin, bool didPlanet) const
{
	if(!system)
		return false;
	
	// Don't check these filters again if they were already checked as a part of
	// checking if a planet matches.
	if(!didPlanet)
		for(const LocationFilter &filter : notFilters)
			if(filter.Matches(system, origin))
				return false;
	
	if(!systems.empty() && !systems.count(system))
		return false;
	if(!didPlanet && !governments.empty() && !governments.count(system->GetGovernment()))
		return false;
	
	if(!didPlanet && !attributes.empty())
	{
		// This filter is being applied to a system, not a planet.
		// Check whether the system, or any planet within it, has one of the
		// required attributes from each set.
		for(const set<string> &attr : attributes)
		{
			bool matches = SetsIntersect(attr, system->Attributes());
			for(const StellarObject &object : system->Objects())
				if(object.GetPlanet())
					matches |= SetsIntersect(attr, object.GetPlanet()->Attributes());
			
			if(!matches)
				return false;
		}
	}
	
	if(center)
	{
		// Distance() will return -1 if the system was not within the given max
		// distance, so this checks for that as well as for the minimum:
		if(Distance(center, system, centerMaxDistance) < centerMinDistance)
			return false;
	}
	if(origin && originMaxDistance >= 0)
	{
		// Distance() will return -1 if the system was not within the given max
		// distance, so this checks for that as well as for the minimum:
		if(Distance(origin, system, originMaxDistance) < originMinDistance)
			return false;
	}
	
<<<<<<< HEAD
	if(!MatchesNeighborFilters(neighborFilters, system, origin))
		return false;
	
	// Special case: if this filter specifies planets or attributes, but was
	// only called on a system, it never matches.
	return didPlanet || (attributes.empty() && planets.empty());
=======
	return true;
>>>>>>> b7928bdf
}<|MERGE_RESOLUTION|>--- conflicted
+++ resolved
@@ -365,14 +365,8 @@
 			return false;
 	}
 	
-<<<<<<< HEAD
 	if(!MatchesNeighborFilters(neighborFilters, system, origin))
 		return false;
 	
-	// Special case: if this filter specifies planets or attributes, but was
-	// only called on a system, it never matches.
-	return didPlanet || (attributes.empty() && planets.empty());
-=======
 	return true;
->>>>>>> b7928bdf
 }