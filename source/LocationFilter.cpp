--- conflicted
+++ resolved
@@ -727,13 +727,9 @@
 {
 	if(!system || !system->IsValid())
 		return false;
-<<<<<<< HEAD
 	if((flags & ELSEWHERE) && system == origin)
 		return false;
-	if(!systems.empty() && !systems.count(system))
-=======
 	if(!systems.empty() && !systems.contains(system))
->>>>>>> 261e11cc
 		return false;
 
 	// Cache the maps to ensure methods lower in the tree do not recalculate them.
