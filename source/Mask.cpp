/* Mask.cpp
Copyright (c) 2014 by Michael Zahniser

Endless Sky is free software: you can redistribute it and/or modify it under the
terms of the GNU General Public License as published by the Free Software
Foundation, either version 3 of the License, or (at your option) any later version.

Endless Sky is distributed in the hope that it will be useful, but WITHOUT ANY
WARRANTY; without even the implied warranty of MERCHANTABILITY or FITNESS FOR A
PARTICULAR PURPOSE.  See the GNU General Public License for more details.
*/

#include "Mask.h"

#include "ImageBuffer.h"

#include <algorithm>
#include <cmath>
#include <limits>

using namespace std;

namespace {
	// Trace out outlines from an image frame.
	void Trace(const ImageBuffer &image, int frame, vector<vector<Point>> &raw)
	{
		const uint32_t on = 0xFF000000;
		const int width = image.Width();
		const int height = image.Height();
		const int numPixels = width * height;
		const uint32_t *begin = image.Pixels() + frame * numPixels;
		
		raw.clear();
		
		// Trace multiple outlines.
		vector<bool> hasOutline(numPixels, false);
		vector<int> directions;
		vector<Point> points;
		int start = 0;
		while(start < numPixels)
		{
			directions.clear();
			points.clear();
			
			// Find a non-empty pixel that has no outline.
			for( ; start < numPixels; ++start)
			{
				if(begin[start] & on)
				{
					// The pixel is occupied and not an outline, start tracing.
					if(!hasOutline[start])
						break;
					// Skip to the next unoccupied pixel.
					for(++start ; start < numPixels; ++start)
						if(!(begin[start] & on))
							break;
				}
			}
			if(start == numPixels)
				return;
			
			// We will step around the outline in these 8 basic directions:
			static const int step[8][2] = {
				{0, -1}, {1, -1}, {1, 0}, {1, 1},
				{0, 1}, {-1, 1}, {-1, 0}, {-1, -1}};
			const int off[8] = {
				-width, -width + 1, 1, width + 1,
				width, width - 1, -1, -width - 1};
			static const double scale[2] = { 1., 1. / sqrt(2.) };
			
			// Loop until we come back to the start and record directions.
			int x = start % width;
			int y = start / width;
			int pos = start;
			int d = 7;
			do {
				hasOutline[pos] = true;
				int firstD = d;
				int nextX;
				int nextY;
				bool isAlone = false;
				while(true)
				{
					nextX = x + step[d][0];
					nextY = y + step[d][1];
					// Use padded comparisons in case errors somehow accumulate and
					// the doubles are no longer canceling out to 0.
					if((nextX >= 0) & (nextY >= 0) & (nextX < width) & (nextY < height))
						if(begin[pos + off[d]] & on)
							break;
					
					// Advance to the next direction.
					d = (d + 1) & 7;
					// If this point is alone, bail out.
					if(d == firstD)
					{
						isAlone = true;
						return;
					}
				}
				if(isAlone)
					break;
				
				x = nextX;
				y = nextY;
				pos += off[d];
				directions.push_back(d);
				
				// Rotate the direction backward ninety degrees.
				d = (d + 6) & 7;
				
				// Loop until we are back where we started.
			} while(pos != start);
			
			// At least 4 points are needed to circle a transparent pixel.
			if(directions.size() < 4)
				continue;
			
			// Interpolate points from directions and alpha values.
			points.reserve(directions.size());
			x = start % width;
			y = start / width;
			pos = start;
			int prev = directions.back();
			for(int next : directions)
			{
				// Face outside by rotating direction backward ninety degrees.
				int out0 = (prev + 6) & 7;
				int out1 = (next + 6) & 7;
				
				// Adjust position.
				Point point = Point(
					step[out0][0] * scale[out0 & 1] + step[out1][0] * scale[out1 & 1],
					step[out0][1] * scale[out0 & 1] + step[out1][1] * scale[out1 & 1]).Unit();
				point *= ((begin[pos] & on) >> 24) * (1. / 255.) - .5;
				point.X() += x;
				point.Y() += y;
				points.push_back(point);
				
				x += step[next][0];
				y += step[next][1];
				pos += off[next];
				prev = next;
			}
			raw.push_back(points);
		}
	}
	
	
	void SmoothAndCenter(vector<Point> *raw, Point size)
	{
		// Smooth out the outline by averaging neighboring points.
		Point prev = raw->back();
		for(Point &p : *raw)
		{
			prev += p;
			prev -= size;
			// Since we'll always be using these sprites at 50% scale, do that
			// scaling here.
			prev *= .25;
			swap(prev, p);
		}
	}
	
	
	// Distance from a point to a line, squared.
	double DistanceSquared(Point p, Point a, Point b)
	{
		// Convert to a coordinate system where a is the origin.
		p -= a;
		b -= a;
		double length = b.LengthSquared();
		if(length)
		{
			// Find out how far along the line the tangent to p intersects.
			double u = b.Dot(p) / length;
			// If it is beyond one of the endpoints, use that endpoint.
			p -= max(0., min(1., u)) * b;
		}
		return p.LengthSquared();
	}
	
	
	void Simplify(const vector<Point> &p, int first, int last, vector<Point> *result)
	{
		// Find the most divergent point.
		double dmax = 0.;
		int imax = 0;
		
		for(int i = first + 1; true; ++i)
		{
			if(static_cast<unsigned>(i) == p.size())
				i = 0;
			if(i == last)
				break;
			
			double d = DistanceSquared(p[i], p[first], p[last]);
			// Enforce symmetry by using y position as a tiebreaker rather than
			// just the order in the list.
			if(d > dmax || (d == dmax && p[i].Y() > p[imax].Y()))
			{
				dmax = d;
				imax = i;
			}
		}
		
		// If the most divergent point is close enough to the outline, stop.
		double lengthSquared = max(1., (p[last] - p[first]).LengthSquared());
		if(dmax * lengthSquared < 100.)
			return;
		
		// Recursively simplify the lines to both sides of that point.
		Simplify(p, first, imax, result);
	
		result->push_back(p[imax]);
	
		Simplify(p, imax, last, result);
	}
	
	
	// Simplify the given outline using the Ramer-Douglas-Peucker algorithm.
	void Simplify(const vector<Point> &raw, vector<Point> *result)
	{
		result->clear();
		
		// Out of all the top-most and bottom-most pixels, find the ones that
		// are closest to the center of the image.
		int top = -1;
		int bottom = -1;
		for(int i = 0; static_cast<unsigned>(i) < raw.size(); ++i)
		{
			double ax = fabs(raw[i].X());
			double y = raw[i].Y();
			if(top == -1)
				top = bottom = i;
			else if(y > raw[bottom].Y() || (y == raw[bottom].Y() && ax < fabs(raw[bottom].X())))
				bottom = i;
			else if(y < raw[top].Y() || (y == raw[top].Y() && ax < fabs(raw[top].X())))
				top = i;
		}
		
		// Bail out if we couldn't find top and bottom vertices.
		if(top == bottom)
			return;
		
		result->push_back(raw[top]);
		Simplify(raw, top, bottom, result);
		result->push_back(raw[bottom]);
		Simplify(raw, bottom, top, result);
	}
	
	
	// Find the radius of the object.
	double ComputeRadius(const vector<Point> &outline)
	{
		double radius = 0.;
		for(const Point &p : outline)
			radius = max(radius, p.LengthSquared());
		return sqrt(radius);
	}
}



// Default constructor.
Mask::Mask()
	: radius(0.)
{
}



// Construct a mask from the alpha channel of an image.
void Mask::Create(const ImageBuffer &image, int frame)
{
	outlines.clear();
	radius = 0;
	
	vector<vector<Point>> raw;
	Trace(image, frame, raw);
	if(raw.empty())
		return;
	
	for(size_t i = 0; i < raw.size(); ++i)
	{
		SmoothAndCenter(&raw[i], Point(image.Width(), image.Height()));
		
		vector<Point> outline;
		Simplify(raw[i], &outline);
		
		// Simplified outline has no area.
		if(outline.size() <= 2)
			continue;
		
		radius = max(radius, ComputeRadius(outline));
		outlines.emplace_back(move(outline));
	}
}



// Check whether a mask was successfully loaded.
bool Mask::IsLoaded() const
{
	return !outlines.empty();
}



// Check if this mask intersects the given line segment (from sA to vA). If
// it does, return the fraction of the way along the segment where the
// intersection occurs. The sA should be relative to this object's center.
// If this object contains the given point, the return value is 0. If there
// is no collision, the return value is 1.
double Mask::Collide(Point sA, Point vA, Angle facing) const
{
	// Bail out if we're too far away to possibly be touching.
	double distance = sA.Length();
	if(outlines.empty() || distance > radius + vA.Length())
		return 1.;
	
	// Rotate into the mask's frame of reference.
	sA = (-facing).Rotate(sA);
	vA = (-facing).Rotate(vA);
	
	// If this point is contained within the mask, a ray drawn out from it will
	// intersect the mask an even number of times. If that ray coincides with an
	// edge, ignore that edge, and count all segments as closed at the start and
	// open at the end to avoid double-counting.
	
	// For simplicity, use a ray pointing straight downwards. A segment then
	// intersects only if its x coordinates span the point's coordinates.
	if(distance <= radius && Contains(sA))
		return 0.;
	
	return Intersection(sA, vA);
}



// Check whether the mask contains the given point.
bool Mask::Contains(Point point, Angle facing) const
{
	if(outlines.empty() || point.Length() > radius)
		return false;
	
	// Rotate into the mask's frame of reference.
	return Contains((-facing).Rotate(point));
}



// Find out whether this object is touching a ring defined by the given
// inner and outer ranges.
bool Mask::WithinRing(Point point, Angle facing, double inner, double outer) const
{
<<<<<<< HEAD
	// Bail out if the object is too far away to possible be touched.
	if(outlines.empty() || range < point.Length() - radius)
=======
	// Bail out if the object is too far away to possibly be touched.
	if(outline.empty() || inner > point.Length() + radius || outer < point.Length() - radius)
>>>>>>> 392ec27c
		return false;
	
	// Rotate into the mask's frame of reference.
	point = (-facing).Rotate(point);
	// For efficiency, compare to range^2 instead of range.
	inner *= inner;
	outer *= outer;
	
<<<<<<< HEAD
	for(const vector<Point> &outline : outlines)
		for(const Point &p : outline)
			if(p.DistanceSquared(point) < range)
				return true;
=======
	for(const Point &p : outline)
	{
		double pSquared = p.DistanceSquared(point);
		if(pSquared < outer && pSquared > inner)
			return true;
	}
>>>>>>> 392ec27c
	
	return false;
}



// Find out how close the given point is to the mask.
double Mask::Range(Point point, Angle facing) const
{
	double range = numeric_limits<double>::infinity();
	if(outlines.empty())
		return range;
	
	// Rotate into the mask's frame of reference.
	point = (-facing).Rotate(point);
	if(Contains(point))
		return 0.;
	
	for(const vector<Point> &outline : outlines)
		for(const Point &p : outline)
			range = min(range, p.Distance(point));
	
	return range;
}



double Mask::Radius() const
{
	return radius;
}



// Get the list of points in the outline.
const vector<Point> &Mask::Points() const
{
	return outline;
}



double Mask::Intersection(Point sA, Point vA) const
{
	// Keep track of the closest intersection point found.
	double closest = 1.;
	
	for(const vector<Point> &outline : outlines)
	{
		Point prev = outline.back();
		for(const Point &next : outline)
		{
			// Check if there is an intersection. (If not, the cross would be 0.) If
			// there is, handle it only if it is a point where the segment is
			// entering the polygon rather than exiting it (i.e. cross > 0).
			Point vB = next - prev;
			double cross = vB.Cross(vA);
			if(cross > 0.)
			{
				Point vS = prev - sA;
				double uB = vA.Cross(vS);
				double uA = vB.Cross(vS);
				// If the intersection occurs somewhere within this segment of the
				// outline, find out how far along the query vector it occurs and
				// remember it if it is the closest so far.
				if((uB >= 0.) & (uB < cross) & (uA >= 0.))
					closest = min(closest, uA / cross);
			}
			
			prev = next;
		}
	}
	return closest;
}



bool Mask::Contains(Point point) const
{
	// If this point is contained within the mask, a ray drawn out from it will
	// intersect the mask an even number of times. If that ray coincides with an
	// edge, ignore that edge, and count all segments as closed at the start and
	// open at the end to avoid double-counting.
	
	// For simplicity, use a ray pointing straight downwards. A segment then
	// intersects only if its x coordinates span the point's coordinates.
	if(outlines.empty())
		return false;
	
	int intersections = 0;
	for(const vector<Point> &outline : outlines)
	{
		Point prev = outline.back();
		for(const Point &next : outline)
		{
			if(prev.X() != next.X())
				if((prev.X() <= point.X()) == (point.X() < next.X()))
				{
					double y = prev.Y() + (next.Y() - prev.Y()) *
						(point.X() - prev.X()) / (next.X() - prev.X());
					intersections += (y >= point.Y());
				}
			prev = next;
		}
	}
	// If the number of intersections is odd, the point is within the mask.
	return (intersections & 1);
}<|MERGE_RESOLUTION|>--- conflicted
+++ resolved
@@ -262,14 +262,6 @@
 
 
 
-// Default constructor.
-Mask::Mask()
-	: radius(0.)
-{
-}
-
-
-
 // Construct a mask from the alpha channel of an image.
 void Mask::Create(const ImageBuffer &image, int frame)
 {
@@ -354,13 +346,8 @@
 // inner and outer ranges.
 bool Mask::WithinRing(Point point, Angle facing, double inner, double outer) const
 {
-<<<<<<< HEAD
-	// Bail out if the object is too far away to possible be touched.
-	if(outlines.empty() || range < point.Length() - radius)
-=======
 	// Bail out if the object is too far away to possibly be touched.
-	if(outline.empty() || inner > point.Length() + radius || outer < point.Length() - radius)
->>>>>>> 392ec27c
+	if(outlines.empty() || inner > point.Length() + radius || outer < point.Length() - radius)
 		return false;
 	
 	// Rotate into the mask's frame of reference.
@@ -369,19 +356,13 @@
 	inner *= inner;
 	outer *= outer;
 	
-<<<<<<< HEAD
 	for(const vector<Point> &outline : outlines)
 		for(const Point &p : outline)
-			if(p.DistanceSquared(point) < range)
+		{
+			double pSquared = p.DistanceSquared(point);
+			if(pSquared < outer && pSquared > inner) // todo: still right comparison?
 				return true;
-=======
-	for(const Point &p : outline)
-	{
-		double pSquared = p.DistanceSquared(point);
-		if(pSquared < outer && pSquared > inner)
-			return true;
-	}
->>>>>>> 392ec27c
+		}
 	
 	return false;
 }
@@ -417,9 +398,9 @@
 
 
 // Get the list of points in the outline.
-const vector<Point> &Mask::Points() const
-{
-	return outline;
+const vector<vector<Point>> &Mask::Outlines() const
+{
+	return outlines;
 }
 
 
