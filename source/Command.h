--- conflicted
+++ resolved
@@ -39,7 +39,6 @@
 	static const Command RIGHT;
 	static const Command BACK;
 	static const Command MOUSE_TURNING_HOLD;
-	static const Command MOUSE_TURNING_TOGGLE;
 	static const Command PRIMARY;
 	static const Command SECONDARY;
 	static const Command SELECT;
@@ -48,10 +47,6 @@
 	static const Command HAIL;
 	static const Command SCAN;
 	static const Command JUMP;
-<<<<<<< HEAD
-	static const Command MOUSE_TURNING_HOLD;
-=======
->>>>>>> 2464a811
 	static const Command FLEET_JUMP;
 	static const Command TARGET;
 	static const Command NEAREST;
