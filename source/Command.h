/* Command.h
Copyright (c) 2015 by Michael Zahniser

Endless Sky is free software: you can redistribute it and/or modify it under the
terms of the GNU General Public License as published by the Free Software
Foundation, either version 3 of the License, or (at your option) any later version.

Endless Sky is distributed in the hope that it will be useful, but WITHOUT ANY
WARRANTY; without even the implied warranty of MERCHANTABILITY or FITNESS FOR A
PARTICULAR PURPOSE. See the GNU General Public License for more details.

You should have received a copy of the GNU General Public License along with
this program. If not, see <https://www.gnu.org/licenses/>.
*/

#pragma once

#include <cstdint>
#include <string>

class DataNode;



// Class mapping key presses to specific commands / actions. The player can
// change the mappings for most of these keys in the preferences panel.
// A single Command object can represent multiple individual commands, e.g.
// everything the AI wants a ship to do, or all keys the player is holding down.
class Command {
public:
	// Empty command:
	static const Command NONE;
	// Main menu:
	static const Command MENU;
	// Ship controls:
	static const Command FORWARD;
	static const Command LEFT;
	static const Command RIGHT;
	static const Command AUTOSTEER;
	static const Command BACK;
	static const Command MOUSE_TURNING_HOLD;
	static const Command LATERALLEFT;
	static const Command LATERALRIGHT;
	static const Command PRIMARY;
	static const Command TURRET_TRACKING;
	static const Command SECONDARY;
	static const Command SELECT;
	static const Command LAND;
	static const Command BOARD;
	static const Command HAIL;
	static const Command SCAN;
	static const Command JUMP;
	static const Command FLEET_JUMP;
	static const Command TARGET;
	static const Command NEAREST;
	static const Command NEAREST_ASTEROID;
	static const Command DEPLOY;
	static const Command AFTERBURNER;
	static const Command CLOAK;
	// UI controls:
	static const Command MAP;
	static const Command INFO;
	static const Command MESSAGE_LOG;
	static const Command FULLSCREEN;
	static const Command FASTFORWARD;
	static const Command HELP;
	// Escort commands:
	static const Command FIGHT;
	static const Command GATHER;
	static const Command HOLD_FIRE;
	static const Command HOLD_POSITION;
	static const Command AMMO;
	static const Command HARVEST;
	// This command is given in combination with JUMP or LAND and tells a ship
	// not to jump or land yet even if it is in position to do so. It can be
	// given from the AI when a ship is waiting for its parent. It can also be
	// given from the player/input engine when the player is preparing his/her
	// fleet for jumping or to indicate that the player is switching landing
	// targets. (There is no explicit key mapped to this command.)
	static const Command WAIT;
	// This command from the AI tells a ship that if possible, it should apply
	// less than its full thrust in order to come to a complete stop.
	static const Command STOP;
	// Modifier command, usually triggered by shift-key. Changes behavior of
	// other commands like NEAREST, TARGET, HAIL and BOARD.
	static const Command SHIFT;
	static const Command CTRL;


public:
	// In the given text, replace any instances of command names (in angle
	// brackets) with key names (in quotes).
	static std::string ReplaceNamesWithKeys(const std::string &text);

public:
	Command() = default;
	// Create a command representing whatever command is mapped to the given
	// keycode (if any).
	explicit Command(int keycode);

	// Read the current keyboard state and set this object to reflect it.
	void ReadKeyboard();

	// Load or save the keyboard preferences.
	static void LoadSettings(const std::string &path);
	static void SaveSettings(const std::string &path);
	static void SetKey(Command command, int keycode);

	// Get the description or keycode name for this command. If this command is
	// a combination of more than one command, an empty string is returned.
	const std::string &Description() const;
	const std::string &KeyName() const;
	bool HasBinding() const;
	bool HasConflict() const;

	// Load this command from an input file (for testing or scripted missions).
	void Load(const DataNode &node);

	// Reset this to an empty command.
	void Clear();
	// Clear, set, or check the given bits. This ignores the turn field.
	void Clear(Command command);
	void Set(Command command);
	bool Has(Command command) const;
	// Get the commands that are set in this and in the given command.
	Command And(Command command) const;
	// Get the commands that are set in this and not in the given command.
	Command AndNot(Command command) const;

	// Get or set the turn, thrust, and lateral thrust amount. The amount must be between -1 and 1,
	// but it can be a fractional value to allow finer control.
	void SetTurn(double amount);
	double Turn() const;
	void SetThrust(double amount);
	double Thrust() const;
	void SetLateralThrust(double amount);
	double LateralThrust() const;

	// Check if any bits are set in this command (including a nonzero turn).
	explicit operator bool() const;
	bool operator!() const;
	// This operator is just provided to allow commands to be used in a map.
	bool operator<(const Command &command) const;

	// Get the commands that are set in either of these commands.
	Command operator|(const Command &command) const;
	Command &operator|=(const Command &command);


private:
	explicit Command(uint64_t state);
	Command(uint64_t state, const std::string &text);


private:
	// The key commands are stored in a single bitmask with
	// 64 bits for key commands.
	uint64_t state = 0;
	// Turning amount is stored as a separate double to allow fractional values.
	double turn = 0.;
<<<<<<< HEAD
};
=======
	double thrust = 0.;
	double lateralThrust = 0.;
};



#endif
>>>>>>> 3bf28361
<|MERGE_RESOLUTION|>--- conflicted
+++ resolved
@@ -158,14 +158,6 @@
 	uint64_t state = 0;
 	// Turning amount is stored as a separate double to allow fractional values.
 	double turn = 0.;
-<<<<<<< HEAD
-};
-=======
 	double thrust = 0.;
 	double lateralThrust = 0.;
-};
-
-
-
-#endif
->>>>>>> 3bf28361
+};