--- conflicted
+++ resolved
@@ -190,17 +190,9 @@
 	uint64_t state = 0;
 	// Turning amount is stored as a separate double to allow fractional values.
 	double turn = 0.;
-<<<<<<< HEAD
 
 	// If we want to simulate input from the ui, place it here to be read later
 	static std::atomic<uint64_t> simulated_command;
 	static std::atomic<uint64_t> simulated_command_once;
 	static bool simulated_command_skip;
-};
-
-
-
-#endif
-=======
-};
->>>>>>> 86f81935
+};