--- conflicted
+++ resolved
@@ -141,16 +141,6 @@
 
 
 private:
-<<<<<<< HEAD
-	explicit Command(uint64_t state);
-	Command(uint64_t state, const std::string &text);
-
-
-private:
-	// The key commands are stored in a single bitmask with
-	// 64 bits for key commands.
-	uint64_t state = 0;
-=======
 	explicit Command(const CommandState &state);
 	Command(const CommandState &state, const std::string &text);
 
@@ -158,7 +148,6 @@
 private:
 	// The key commands are stored in a CommandState.
 	CommandState state = 0;
->>>>>>> 4f6aab3e
 	// Turning amount is stored as a separate double to allow fractional values.
 	double turn = 0.;
 };
