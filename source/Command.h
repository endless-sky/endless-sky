/* Command.h
Copyright (c) 2015 by Michael Zahniser

Endless Sky is free software: you can redistribute it and/or modify it under the
terms of the GNU General Public License as published by the Free Software
Foundation, either version 3 of the License, or (at your option) any later version.

Endless Sky is distributed in the hope that it will be useful, but WITHOUT ANY
WARRANTY; without even the implied warranty of MERCHANTABILITY or FITNESS FOR A
PARTICULAR PURPOSE. See the GNU General Public License for more details.

You should have received a copy of the GNU General Public License along with
this program. If not, see <https://www.gnu.org/licenses/>.
*/

#ifndef COMMAND_H_
#define COMMAND_H_

#include <bitset>
#include <cstdint>
#include <string>

class DataNode;



// Class mapping key presses to specific commands / actions. The player can
// change the mappings for most of these keys in the preferences panel.
// A single Command object can represent multiple individual commands, e.g.
// everything the AI wants a ship to do, or all keys the player is holding down.
class Command {
public:
	// This must match the maximum command number in Command.cpp or the build will fail.
	static const unsigned COMMAND_COUNT = 33;
	using CommandState = std::bitset<COMMAND_COUNT>;

	// Empty command:
	static const Command NONE;
	// Main menu:
	static const Command MENU;
	// Ship controls:
	static const Command FORWARD;
	static const Command LEFT;
	static const Command RIGHT;
	static const Command AUTOSTEER;
	static const Command BACK;
	static const Command PRIMARY;
	static const Command SECONDARY;
	static const Command SELECT;
	static const Command LAND;
	static const Command BOARD;
	static const Command HAIL;
	static const Command SCAN;
	static const Command JUMP;
	static const Command MOUSE_TURNING_HOLD;
	static const Command MOUSE_TURNING_TOGGLE;
	static const Command FLEET_JUMP;
	static const Command TARGET;
	static const Command NEAREST;
	static const Command DEPLOY;
	static const Command AFTERBURNER;
	static const Command CLOAK;
	// UI controls:
	static const Command MAP;
	static const Command INFO;
	static const Command FULLSCREEN;
	static const Command FASTFORWARD;
	// Escort commands:
	static const Command FIGHT;
	static const Command GATHER;
	static const Command HOLD;
	static const Command AMMO;
	// This command is given in combination with JUMP or LAND and tells a ship
	// not to jump or land yet even if it is in position to do so. It can be
	// given from the AI when a ship is waiting for its parent. It can also be
	// given from the player/input engine when the player is preparing his/her
	// fleet for jumping or to indicate that the player is switching landing
	// targets. (There is no explicit key mapped to this command.)
	static const Command WAIT;
	// This command from the AI tells a ship that if possible, it should apply
	// less than its full thrust in order to come to a complete stop.
	static const Command STOP;
	// Modifier command, usually triggered by shift-key. Changes behavior of
	// other commands like NEAREST, TARGET, HAIL and BOARD.
	static const Command SHIFT;


public:
	// In the given text, replace any instances of command names (in angle
	// brackets) with key names (in quotes).
	static std::string ReplaceNamesWithKeys(const std::string &text);

public:
	Command() = default;
	// Create a command representing whatever command is mapped to the given
	// keycode (if any).
	explicit Command(int keycode);

	// Read the current keyboard state and set this object to reflect it.
	void ReadKeyboard();

	// Load or save the keyboard preferences.
	static void LoadSettings(const std::string &path);
	static void SaveSettings(const std::string &path);
	static void SetKey(Command command, int keycode);

	// Get the description or keycode name for this command. If this command is
	// a combination of more than one command, an empty string is returned.
	const std::string &Description() const;
	const std::string &KeyName() const;
	bool HasConflict() const;

	// Load this command from an input file (for testing or scripted missions).
	void Load(const DataNode &node);

	// Reset this to an empty command.
	void Clear();
	// Clear, set, or check the given bits. This ignores the turn field.
	void Clear(Command command);
	void Set(Command command);
	bool Has(Command command) const;
	// Get the commands that are set in this and in the given command.
	Command And(Command command) const;
	// Get the commands that are set in this and not in the given command.
	Command AndNot(Command command) const;

	// Get or set the turn amount. The amount must be between -1 and 1, but it
	// can be a fractional value to allow finer control.
	void SetTurn(double amount);
	double Turn() const;

	// Check if any bits are set in this command (including a nonzero turn).
	explicit operator bool() const;
	bool operator!() const;
	// This operator is just provided to allow commands to be used in a map.
	bool operator<(const Command &command) const;

	// Get the commands that are set in either of these commands.
	Command operator|(const Command &command) const;
	Command &operator|=(const Command &command);


private:
<<<<<<< HEAD
	explicit Command(const CommandState &state);
	Command(const CommandState &state, const std::string &text);


private:
	// The key commands are stored in a CommandState.
	CommandState state = 0;
=======
	explicit Command(uint64_t state);
	Command(uint64_t state, const std::string &text);


private:
	// The key commands are stored in a single bitmask with
	// 32 bits for key commands.
	uint64_t state = 0;
>>>>>>> 90ce02e5
	// Turning amount is stored as a separate double to allow fractional values.
	double turn = 0.;
};



#endif<|MERGE_RESOLUTION|>--- conflicted
+++ resolved
@@ -16,7 +16,6 @@
 #ifndef COMMAND_H_
 #define COMMAND_H_
 
-#include <bitset>
 #include <cstdint>
 #include <string>
 
@@ -30,10 +29,6 @@
 // everything the AI wants a ship to do, or all keys the player is holding down.
 class Command {
 public:
-	// This must match the maximum command number in Command.cpp or the build will fail.
-	static const unsigned COMMAND_COUNT = 33;
-	using CommandState = std::bitset<COMMAND_COUNT>;
-
 	// Empty command:
 	static const Command NONE;
 	// Main menu:
@@ -141,15 +136,6 @@
 
 
 private:
-<<<<<<< HEAD
-	explicit Command(const CommandState &state);
-	Command(const CommandState &state, const std::string &text);
-
-
-private:
-	// The key commands are stored in a CommandState.
-	CommandState state = 0;
-=======
 	explicit Command(uint64_t state);
 	Command(uint64_t state, const std::string &text);
 
@@ -158,7 +144,6 @@
 	// The key commands are stored in a single bitmask with
 	// 32 bits for key commands.
 	uint64_t state = 0;
->>>>>>> 90ce02e5
 	// Turning amount is stored as a separate double to allow fractional values.
 	double turn = 0.;
 };
