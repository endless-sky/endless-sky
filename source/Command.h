--- conflicted
+++ resolved
@@ -40,7 +40,7 @@
 	static const Command AUTOSTEER;
 	static const Command BACK;
 	static const Command MOUSE_TURNING_HOLD;
-<<<<<<< HEAD
+	static const Command AIM_TURRET_HOLD;
 	static const Command PRIMARY_0;
 	static const Command PRIMARY_1;
 	static const Command PRIMARY_2;
@@ -51,10 +51,6 @@
 	static const Command PRIMARY_7;
 	static const Command PRIMARY_8;
 	static const Command PRIMARY_9;
-=======
-	static const Command AIM_TURRET_HOLD;
-	static const Command PRIMARY;
->>>>>>> edf26ce6
 	static const Command TURRET_TRACKING;
 	static const Command SECONDARY;
 	static const Command SELECT;
