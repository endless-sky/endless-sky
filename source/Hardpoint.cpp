--- conflicted
+++ resolved
@@ -39,14 +39,10 @@
 
 
 // Constructor.
-<<<<<<< HEAD
-Hardpoint::Hardpoint(const Point &point, const BaseAttributes &attributes, bool isTurret, const Outfit *outfit)
+Hardpoint::Hardpoint(const Point &point, const BaseAttributes &attributes,
+	bool isTurret, bool isUnder, const Outfit *outfit)
 	: outfit(outfit), point(point * .5), baseAngle(attributes.baseAngle), baseAttributes(attributes),
-	isTurret(isTurret), isParallel(baseAttributes.isParallel)
-=======
-Hardpoint::Hardpoint(const Point &point, const Angle &baseAngle, bool isTurret, bool isParallel, bool isUnder, const Outfit *outfit)
-	: outfit(outfit), point(point * .5), baseAngle(baseAngle), isTurret(isTurret), isParallel(isParallel), isUnder(isUnder)
->>>>>>> a2dc407d
+	isTurret(isTurret), isParallel(baseAttributes.isParallel), isUnder(isUnder)
 {
 	UpdateArc();
 }
@@ -133,15 +129,16 @@
 
 
 
-<<<<<<< HEAD
 bool Hardpoint::IsOmnidirectional() const
 {
 	return isOmnidirectional;
-=======
+}
+
+
+
 bool Hardpoint::IsUnder() const
 {
 	return isUnder;
->>>>>>> a2dc407d
 }
 
 
@@ -289,15 +286,7 @@
 	if(offset.Length() > range)
 		return false;
 	
-<<<<<<< HEAD
 	// Check if the missile is within the arc of fire.
-=======
-	// Precompute the number of visuals that will be added.
-	visuals.reserve(visuals.size() + outfit->FireEffects().size()
-		+ outfit->HitEffects().size() + outfit->DieEffects().size());
-	
-	// Firing effects are displayed at the anti-missile hardpoint that just fired.
->>>>>>> a2dc407d
 	Angle aim(offset);
 	if(!IsOmnidirectional())
 	{
@@ -307,6 +296,10 @@
 		if(!aim.IsInRange(range))
 			return false;
 	}
+	
+	// Precompute the number of visuals that will be added.
+	visuals.reserve(visuals.size() + outfit->FireEffects().size()
+		+ outfit->HitEffects().size() + outfit->DieEffects().size());
 	
 	// Firing effects are displayed at the anti-missile hardpoint that just fired.
 	angle = aim - facing;
