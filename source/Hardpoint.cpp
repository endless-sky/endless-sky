/* Hardpoint.cpp
Copyright (c) 2016 by Michael Zahniser

Endless Sky is free software: you can redistribute it and/or modify it under the
terms of the GNU General Public License as published by the Free Software
Foundation, either version 3 of the License, or (at your option) any later version.

Endless Sky is distributed in the hope that it will be useful, but WITHOUT ANY
WARRANTY; without even the implied warranty of MERCHANTABILITY or FITNESS FOR A
PARTICULAR PURPOSE.  See the GNU General Public License for more details.
*/

#include "Hardpoint.h"

#include "Audio.h"
#include "Effect.h"
#include "Outfit.h"
#include "pi.h"
#include "Projectile.h"
#include "Random.h"
#include "Ship.h"
#include "Visual.h"

#include <cmath>
#include <map>

using namespace std;

namespace {
	// Create all the effects in the given list, at the given location, velocity, and angle.
	void CreateEffects(const map<const Effect *, int> &m, Point pos, Point vel, Angle angle, vector<Visual> &visuals)
	{
		for(const auto &it : m)
			for(int i = 0; i < it.second; ++i)
				visuals.emplace_back(*it.first, pos, vel, angle);
	}
}



// Constructor.
Hardpoint::Hardpoint(const Point &point, const Angle &baseAngle, bool isTurret, bool isParallel, const Outfit *outfit)
	: outfit(outfit), point(point * .5), baseAngle(baseAngle), isTurret(isTurret), isParallel(isParallel)
{
}



// Get the weapon in this hardpoint. This returns null if there is none.
const Outfit *Hardpoint::GetOutfit() const
{
	return outfit;
}



// Get the location, relative to the center of the ship, from which
// projectiles of this weapon should originate.
const Point &Hardpoint::GetPoint() const
{
	return point;
}



// Get the convergence angle adjustment of this weapon (guns only, not turrets).
const Angle &Hardpoint::GetAngle() const
{
	return angle;
}



// Get the default facing direction for a gun
const Angle &Hardpoint::GetBaseAngle() const
{
	return baseAngle;
}



// Get the angle this weapon ought to point at for ideal gun harmonization.
Angle Hardpoint::HarmonizedAngle() const
{
	if(!outfit)
		return Angle();
	
<<<<<<< HEAD
	// Calculate reference point for non-forward facing guns.
	Angle rotateAngle = Angle() - baseAngle;
	Point refPoint = rotateAngle.Rotate(point);
=======
	// Weapons that fire in parallel beams don't get a harmonized angle.
	if(outfit->IsParallel())
		return Angle();
>>>>>>> c0359f24
	
	// Find the point of convergence of shots fired from this gun. That is,
	// find the angle where the projectile's X offset will be zero when it
	// reaches the very end of its range.
	double d = outfit->Range();
	// Projectiles with a range of zero should fire straight forward. A
	// special check is needed to avoid divide by zero errors.
	return Angle(d <= 0. ? 0. : -asin(refPoint.X() / d) * TO_DEG);
}



// Find out if this is a turret hardpoint (whether or not it has a turret installed).
bool Hardpoint::IsTurret() const
{
	return isTurret;
}




bool Hardpoint::IsParallel() const
{
	return isParallel;
}



// Find out if this hardpoint has a homing weapon installed.
bool Hardpoint::IsHoming() const
{
	return outfit && outfit->Homing();
}



// Find out if this hardpoint has an anti-missile installed.
bool Hardpoint::IsAntiMissile() const
{
	return outfit && outfit->AntiMissile() > 0;
}



bool Hardpoint::CanAim() const
{
	return outfit && outfit->TurretTurn();
}



// Check if this weapon is ready to fire.
bool Hardpoint::IsReady() const
{
	return outfit && burstReload <= 0. && burstCount;
}



// Check if this weapon fired the last time it was able to fire. This is to
// figure out if the stream spacing timer should be applied or not.
bool Hardpoint::WasFiring() const
{
	return wasFiring;
}



// Get the number of remaining burst shots before a full reload is required.
int Hardpoint::BurstRemaining() const
{
	return burstCount;
}



// Perform one step (i.e. decrement the reload count).
void Hardpoint::Step()
{
	if(!outfit)
		return;
	
	wasFiring = isFiring;
	if(reload > 0.)
		--reload;
	// If the full reload time is elapsed, reset the burst counter.
	if(reload <= 0.)
		burstCount = outfit->BurstCount();
	if(burstReload > 0.)
		--burstReload;
	// If the burst reload time has elapsed, this weapon will not count as firing
	// continuously if it is not fired this frame.
	if(burstReload <= 0.)
		isFiring = false;
}



// Adjust this weapon's aim by the given amount, relative to its maximum
// "turret turn" rate.
void Hardpoint::Aim(double amount)
{
	if(!outfit)
		return;
	
	angle += outfit->TurretTurn() * amount;
}



// Fire this weapon. If it is a turret, it automatically points toward
// the given ship's target. If the weapon requires ammunition, it will
// be subtracted from the given ship.
void Hardpoint::Fire(Ship &ship, vector<Projectile> &projectiles, vector<Visual> &visuals)
{
	// Since this is only called internally by Armament (no one else has non-
	// const access), assume Armament checked that this is a valid call.
	Angle aim = ship.Facing();
	
	// Get projectiles to start at the right position. They are drawn at an
	// offset of (.5 * velocity) and that velocity includes the velocity of the
	// ship that fired them.
	Point start = ship.Position() + aim.Rotate(point) - .5 * ship.Velocity();
	
	// Apply the aim and hardpoint offset.
	aim += angle;
	start += aim.Rotate(outfit->HardpointOffset());
	
	// Create a new projectile, originating from this hardpoint.
	projectiles.emplace_back(ship, start, aim, outfit);
	
	// Create any effects this weapon creates when it is fired.
	CreateEffects(outfit->FireEffects(), start, ship.Velocity(), aim, visuals);
	
	// Update the reload and burst counters, and expend ammunition if applicable.
	Fire(ship, start, aim);
}



// Fire an anti-missile. Returns true if the missile should be killed.
bool Hardpoint::FireAntiMissile(Ship &ship, const Projectile &projectile, vector<Visual> &visuals)
{
	// Make sure this hardpoint really is an anti-missile.
	int strength = outfit->AntiMissile();
	if(!strength)
		return false;
	
	// Get the anti-missile range. Anti-missile shots always last a single frame,
	// so their range is equal to their velocity.
	double range = outfit->Velocity();
	
	// Check if the missile is within range of this hardpoint.
	Point start = ship.Position() + ship.Facing().Rotate(point);
	Point offset = projectile.Position() - start;
	if(offset.Length() > range)
		return false;
	
	// Firing effects are displayed at the anti-missile hardpoint that just fired.
	Angle aim(offset);
	angle = aim - ship.Facing();
	start += aim.Rotate(outfit->HardpointOffset());
	CreateEffects(outfit->FireEffects(), start, ship.Velocity(), aim, visuals);
	
	// Figure out where the effect should be placed. Anti-missiles do not create
	// projectiles; they just create a blast animation.
	CreateEffects(outfit->HitEffects(), start + (.5 * range) * aim.Unit(), ship.Velocity(), aim, visuals);
	
	// Die effects are displayed at the projectile, whether or not it actually "dies."
	CreateEffects(outfit->DieEffects(), projectile.Position(), projectile.Velocity(), aim, visuals);
	
	// Update the reload and burst counters, and expend ammunition if applicable.
	Fire(ship, start, aim);
	
	// Check whether the missile was destroyed.
	return (Random::Int(strength) > Random::Int(projectile.MissileStrength()));
}



// Install a weapon here (assuming it is empty). This is only for
// Armament to call internally.
void Hardpoint::Install(const Outfit *outfit)
{
	// If the given outfit is not a valid weapon, this hardpoint becomes empty.
	// Also check that the type of the weapon (gun or turret) is right.
	if(!outfit || !outfit->IsWeapon() || (isTurret == !outfit->Get("turret mounts")))
		Uninstall();
	else
	{
		// Reset all the reload counters.
		this->outfit = outfit;
		Reload();
		
		// For fixed weapons, apply "gun harmonization," pointing them slightly
		// inward so the projectiles will converge. For turrets, start them out
		// pointing outward from the center of the ship.
		if(!isTurret)
		{
			angle = baseAngle;
			if(!isParallel)
				angle += HarmonizedAngle();
		}
		else
			angle = Angle(point);
	}
}



// Reload this weapon.
void Hardpoint::Reload()
{
	reload = 0.;
	burstReload = 0.;
	burstCount = outfit ? outfit->BurstCount() : 0;
}



// Uninstall the outfit from this port (if it has one).
void Hardpoint::Uninstall()
{
	outfit = nullptr;
}



// Update any counters that change when this projectile fires.
void Hardpoint::Fire(Ship &ship, const Point &start, const Angle &aim)
{
	// Since this is only called internally, it is safe to assume that the
	// outfit pointer is not null.
	
	// Reset the reload count.
	reload += outfit->Reload();
	burstReload += outfit->BurstReload();
	--burstCount;
	isFiring = true;
	
	// Anti-missile sounds can be specified either in the outfit itself or in
	// the effect they create.
	if(outfit->WeaponSound())
		Audio::Play(outfit->WeaponSound(), start);
	// Apply any "kick" from firing this weapon.
	double force = outfit->FiringForce();
	if(force)
		ship.ApplyForce(aim.Unit() * -force);
	
	// Expend any ammo that this weapon uses. Do this as the very last thing, in
	// case the outfit is its own ammunition.
	ship.ExpendAmmo(outfit);
}<|MERGE_RESOLUTION|>--- conflicted
+++ resolved
@@ -85,15 +85,9 @@
 	if(!outfit)
 		return Angle();
 	
-<<<<<<< HEAD
 	// Calculate reference point for non-forward facing guns.
 	Angle rotateAngle = Angle() - baseAngle;
 	Point refPoint = rotateAngle.Rotate(point);
-=======
-	// Weapons that fire in parallel beams don't get a harmonized angle.
-	if(outfit->IsParallel())
-		return Angle();
->>>>>>> c0359f24
 	
 	// Find the point of convergence of shots fired from this gun. That is,
 	// find the angle where the projectile's X offset will be zero when it
@@ -294,7 +288,10 @@
 		if(!isTurret)
 		{
 			angle = baseAngle;
-			if(!isParallel)
+			// Weapons that fire in parallel beams don't get a harmonized angle.
+			// And some hardpoints/gunslots are configured not to get harmonized.
+			// So only harmonize when both the port and the outfit supports it.
+			if(!isParallel && !outfit->IsParallel())
 				angle += HarmonizedAngle();
 		}
 		else
