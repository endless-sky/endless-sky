/* Hardpoint.cpp
Copyright (c) 2016 by Michael Zahniser

Endless Sky is free software: you can redistribute it and/or modify it under the
terms of the GNU General Public License as published by the Free Software
Foundation, either version 3 of the License, or (at your option) any later version.

Endless Sky is distributed in the hope that it will be useful, but WITHOUT ANY
WARRANTY; without even the implied warranty of MERCHANTABILITY or FITNESS FOR A
PARTICULAR PURPOSE. See the GNU General Public License for more details.

You should have received a copy of the GNU General Public License along with
this program. If not, see <https://www.gnu.org/licenses/>.
*/

#include "Hardpoint.h"

#include "Audio.h"
#include "Body.h"
#include "Effect.h"
#include "Flotsam.h"
#include "Outfit.h"
#include "pi.h"
#include "Projectile.h"
#include "Random.h"
#include "Ship.h"
#include "Visual.h"

#include <cmath>
#include <map>

using namespace std;

namespace {
	// Create all the effects in the given list, at the given location, velocity, and angle.
	void CreateEffects(const map<const Effect *, int> &m, Point pos, Point vel, Angle angle, vector<Visual> &visuals)
	{
		for(const auto &it : m)
			for(int i = 0; i < it.second; ++i)
				visuals.emplace_back(*it.first, pos, vel, angle);
	}
}



// Constructor.
Hardpoint::Hardpoint(const Point &point, const BaseAttributes &attributes,
	bool isTurret, bool isUnder, const Outfit *outfit)
	: outfit(outfit), point(point * .5), baseAngle(attributes.baseAngle), baseAttributes(attributes),
	isTurret(isTurret), isParallel(baseAttributes.isParallel), isUnder(isUnder)
{
	UpdateArc();
}



// Get the weapon in this hardpoint. This returns null if there is none.
const Outfit *Hardpoint::GetOutfit() const
{
	return outfit;
}



// Get the location, relative to the center of the ship, from which
// projectiles of this weapon should originate.
const Point &Hardpoint::GetPoint() const
{
	return point;
}



// Get the convergence angle adjustment of this weapon (guns only, not turrets).
const Angle &Hardpoint::GetAngle() const
{
	return angle;
}



// Get the angle of a turret when idling, relative to the ship.
// For guns, this function is equal to GetAngle().
const Angle &Hardpoint::GetIdleAngle() const
{
	return baseAngle;
}



// Get the arc of fire if this is a directional turret,
// otherwise a pair of 180 degree + baseAngle.
const Angle &Hardpoint::GetMinArc() const
{
	return minArc;
}



const Angle &Hardpoint::GetMaxArc() const
{
	return maxArc;
}



// Get the angle this weapon ought to point at for ideal gun harmonization.
Angle Hardpoint::HarmonizedAngle() const
{
	if(!outfit)
		return Angle();

	// Calculate reference point for non-forward facing guns.
	Angle rotateAngle = Angle() - baseAngle;
	Point refPoint = rotateAngle.Rotate(point);

	// Find the point of convergence of shots fired from this gun. That is,
	// find the angle where the projectile's X offset will be zero when it
	// reaches the very end of its range.
	double d = outfit->Range();
	// Projectiles with a range of zero should fire straight forward. A
	// special check is needed to avoid divide by zero errors.
	return Angle(d <= 0. ? 0. : -asin(refPoint.X() / d) * TO_DEG);
}



// Find out if this is a turret hardpoint (whether or not it has a turret installed).
bool Hardpoint::IsTurret() const
{
	return isTurret;
}



bool Hardpoint::IsParallel() const
{
	return isParallel;
}



bool Hardpoint::IsOmnidirectional() const
{
	return isOmnidirectional;
}



bool Hardpoint::IsUnder() const
{
	return isUnder;
}



// Find out if this hardpoint has a homing weapon installed.
bool Hardpoint::IsHoming() const
{
	return outfit && outfit->Homing();
}



// Find out if this hardpoint has a special weapon installed
// (e.g. anti-missile, tractor beam).
bool Hardpoint::IsSpecial() const
{
	return outfit && (outfit->AntiMissile() || outfit->TractorBeam());
}



bool Hardpoint::CanAim() const
{
	return outfit && outfit->TurretTurn();
}



// Check if this weapon is ready to fire.
bool Hardpoint::IsReady() const
{
	return outfit && burstReload <= 0. && burstCount;
}



// Check if this weapon fired the last time it was able to fire. This is to
// figure out if the stream spacing timer should be applied or not.
bool Hardpoint::WasFiring() const
{
	return wasFiring;
}



// Get the number of remaining burst shots before a full reload is required.
int Hardpoint::BurstRemaining() const
{
	return burstCount;
}



// Perform one step (i.e. decrement the reload count).
void Hardpoint::Step()
{
	if(!outfit)
		return;

	wasFiring = isFiring;
	if(reload > 0.)
		--reload;
	// If the full reload time is elapsed, reset the burst counter.
	if(reload <= 0.)
		burstCount = outfit->BurstCount();
	if(burstReload > 0.)
		--burstReload;
	// If the burst reload time has elapsed, this weapon will not count as firing
	// continuously if it is not fired this frame.
	if(burstReload <= 0.)
		isFiring = false;
}



// Adjust this weapon's aim by the given amount, relative to its maximum
// "turret turn" rate. Up to its angle limit.
void Hardpoint::Aim(double amount)
{
	if(!outfit)
		return;

	const double add = outfit->TurretTurn() * amount;
	if(isOmnidirectional)
		angle += add;
	else
	{
		const Angle newAngle = angle + add;
		if(add < 0. && minArc.IsInRange(newAngle, angle))
			angle = minArc;
		else if(add > 0. && maxArc.IsInRange(angle, newAngle))
			angle = maxArc;
		else
			angle += add;
	}
}



// Fire this weapon. If it is a turret, it automatically points toward
// the given ship's target. If the weapon requires ammunition, it will
// be subtracted from the given ship.
void Hardpoint::Fire(Ship &ship, vector<Projectile> &projectiles, vector<Visual> &visuals)
{
	// Since this is only called internally by Armament (no one else has non-
	// const access), assume Armament checked that this is a valid call.
	Angle aim = ship.Facing();
	Point start = ship.Position() + aim.Rotate(point);

	// Apply the aim and hardpoint offset.
	aim += angle;
	start += aim.Rotate(outfit->HardpointOffset());

	// Apply the weapon's inaccuracy to the aim. This allows firing effects
	// to share the same inaccuracy as the projectile.
	aim += Distribution::GenerateInaccuracy(outfit->Inaccuracy(), outfit->InaccuracyDistribution());

	// Create a new projectile, originating from this hardpoint.
	// In order to get projectiles to start at the right position they are drawn
	// at an offset of (.5 * velocity). See BatchDrawList.cpp for more details.
	projectiles.emplace_back(ship, start - .5 * ship.Velocity(), aim, outfit);

	// Create any effects this weapon creates when it is fired.
	CreateEffects(outfit->FireEffects(), start, ship.Velocity(), aim, visuals);

	// Update the reload and burst counters, and expend ammunition if applicable.
	Fire(ship, start, aim);
}



// Fire an anti-missile. Returns true if the missile should be killed.
bool Hardpoint::FireAntiMissile(Ship &ship, const Projectile &projectile, vector<Visual> &visuals)
{
	// Make sure this hardpoint really is an anti-missile.
	int strength = outfit->AntiMissile();
	if(!strength)
		return false;

<<<<<<< HEAD
	// Check whether the projectile is within range and create any visuals.
	if(!FireSpecialSystem(ship, projectile, visuals))
		return false;

	// Check whether the missile was destroyed.
	return (Random::Int(strength) > Random::Int(projectile.MissileStrength()));
}

=======
	// Get the anti-missile range. Anti-missile shots always last a single frame,
	// so their range is equal to their velocity.
	double range = outfit->Velocity();

	// Check if the missile is within range of this hardpoint.
	const Angle &facing = ship.Facing();
	Point start = ship.Position() + facing.Rotate(point);
	Point offset = projectile.Position() - start;
	if(offset.Length() > range)
		return false;

	// Check if the missile is within the arc of fire.
	Angle aim(offset);
	if(!IsOmnidirectional())
	{
		Angle minArc = GetMinArc();
		Angle maxArc = GetMaxArc();
		minArc += facing;
		maxArc += facing;
		if(!aim.IsInRange(minArc, maxArc))
			return false;
	}

	// Precompute the number of visuals that will be added.
	visuals.reserve(visuals.size() + outfit->FireEffects().size()
		+ outfit->HitEffects().size() + outfit->DieEffects().size());

	// Firing effects are displayed at the anti-missile hardpoint that just fired.
	angle = aim - facing;
	start += aim.Rotate(outfit->HardpointOffset());
	CreateEffects(outfit->FireEffects(), start, ship.Velocity(), aim, visuals);
>>>>>>> 53e9f338


// Fire a tractor beam. Returns true if the flotsam was hit.
bool Hardpoint::FireTractorBeam(Ship &ship, const Flotsam &flotsam, std::vector<Visual> &visuals)
{
	// Make sure this hardpoint really is a tractor beam.
	double strength = outfit->TractorBeam();
	if(!strength)
		return false;

	// Check whether the flotsam is within range and create any visuals.
	if(!FireSpecialSystem(ship, flotsam, visuals))
		return false;

	return true;
}



// This weapon jammed. Increase its reload counters, but don't fire.
void Hardpoint::Jam()
{
	// Since this is only called internally by Armament (no one else has non-
	// const access), assume Armament checked that this is a valid call.

	// Reset the reload count.
	reload += outfit->Reload();
	burstReload += outfit->BurstReload();
}



// Install a weapon here (assuming it is empty). This is only for
// Armament to call internally.
void Hardpoint::Install(const Outfit *outfit)
{
	// If the given outfit is not a valid weapon, this hardpoint becomes empty.
	// Also check that the type of the weapon (gun or turret) is right.
	if(!outfit || !outfit->IsWeapon() || (isTurret == !outfit->Get("turret mounts")))
		Uninstall();
	else
	{
		// Reset all the reload counters.
		this->outfit = outfit;
		Reload();

		// Update the arc of fire because of changing an outfit.
		UpdateArc();

		// For fixed weapons and idling turrets, apply "gun harmonization,"
		// pointing them slightly inward so the projectiles will converge.
		// Weapons that fire parallel beams don't get a harmonized angle.
		// And some hardpoints/gunslots are configured not to get harmonized.
		// So only harmonize when both the port and the outfit supports it.
		if(!isParallel && !outfit->IsParallel())
		{
			const Angle harmonized = baseAngle + HarmonizedAngle();
			// The harmonized angle might be out of the arc of a turret.
			// If so, this turret is forced "parallel."
			if(!isTurret || isOmnidirectional || harmonized.IsInRange(GetMinArc(), GetMaxArc()))
				baseAngle = harmonized;
		}
		angle = baseAngle;
	}
}



// Reload this weapon.
void Hardpoint::Reload()
{
	reload = 0.;
	burstReload = 0.;
	burstCount = outfit ? outfit->BurstCount() : 0;
}



// Uninstall the outfit from this port (if it has one).
void Hardpoint::Uninstall()
{
	outfit = nullptr;

	// Update the arc of fire because of changing an outfit.
	UpdateArc();
}



// Get the attributes that can be used as a parameter of the constructor when cloning this.
const Hardpoint::BaseAttributes &Hardpoint::GetBaseAttributes() const
{
	return baseAttributes;
}



// Check whether a projectile or flotsam is within the range of the anti-missile
// or tractor beam system and create visuals if it is.
bool Hardpoint::FireSpecialSystem(Ship &ship, const Body &body, std::vector<Visual> &visuals)
{
	// Get the weapon range. Anti-missile and tractor beam shots always last a
	// single frame, so their range is equal to their velocity.
	double range = outfit->Velocity();

	// Check if the body is within range of this hardpoint.
	Point start = ship.Position() + ship.Facing().Rotate(point);
	Point offset = body.Position() - start;
	if(offset.Length() > range)
		return false;

	// Precompute the number of visuals that will be added.
	visuals.reserve(visuals.size() + outfit->FireEffects().size()
		+ outfit->HitEffects().size() + outfit->DieEffects().size());

	// Firing effects are displayed at the weapon hardpoint that just fired.
	Angle aim(offset);
	angle = aim - ship.Facing();
	start += aim.Rotate(outfit->HardpointOffset());
	CreateEffects(outfit->FireEffects(), start, ship.Velocity(), aim, visuals);

	// Figure out where the hit effect should be placed. Anti-missile and tractor
	// beam systems do not create projectiles; they just create a blast animation.
	CreateEffects(outfit->HitEffects(), start + (.5 * range) * aim.Unit(), ship.Velocity(), aim, visuals);

	// Die effects are displayed at the body, whether or not it actually "dies."
	CreateEffects(outfit->DieEffects(), body.Position(), body.Velocity(), aim, visuals);

	// Update the reload and burst counters, and expend ammunition if applicable.
	Fire(ship, start, aim);

	return true;
}



// Update any counters that change when this projectile fires.
void Hardpoint::Fire(Ship &ship, const Point &start, const Angle &aim)
{
	// Since this is only called internally, it is safe to assume that the
	// outfit pointer is not null.

	// Reset the reload count.
	reload += outfit->Reload();
	burstReload += outfit->BurstReload();
	--burstCount;
	isFiring = true;

	// Anti-missile sounds can be specified either in the outfit itself or in
	// the effect they create.
	if(outfit->WeaponSound())
		Audio::Play(outfit->WeaponSound(), start);
	// Apply any "kick" from firing this weapon.
	double force = outfit->FiringForce();
	if(force)
		ship.ApplyForce(aim.Unit() * -force);

	// Expend any ammo that this weapon uses. Do this as the very last thing, in
	// case the outfit is its own ammunition.
	ship.ExpendAmmo(*outfit);
}



// The arc depends on both the base hardpoint and the installed outfit.
void Hardpoint::UpdateArc()
{
	if(!outfit)
		return;

	const BaseAttributes &attributes = baseAttributes;
	// Restore the initial value.
	isOmnidirectional = attributes.isOmnidirectional;
	baseAngle = attributes.baseAngle;
	if(isOmnidirectional)
	{
		const Angle opposite = baseAngle + Angle(180.);
		minArc = opposite;
		maxArc = opposite;
	}
	else
	{
		minArc = attributes.minArc;
		maxArc = attributes.maxArc;
	}

	// The installed weapon restricts the arc of fire.
	const double hardpointsArc = (maxArc - minArc).AbsDegrees();
	const double weaponsArc = outfit->Arc();
	if(weaponsArc < 360. && (isOmnidirectional || weaponsArc < hardpointsArc))
	{
		isOmnidirectional = false;
		const double weaponsHalf = weaponsArc / 2.;

		// The base angle is placed as close to center as possible.
		const Angle &firstAngle = minArc;
		const Angle &secondAngle = maxArc;
		double hardpointsMinArc = (baseAngle - firstAngle).AbsDegrees();
		double hardpointsMaxArc = (secondAngle - baseAngle).AbsDegrees();
		if(hardpointsMinArc < weaponsHalf)
			hardpointsMaxArc = weaponsArc - hardpointsMinArc;
		else if(hardpointsMaxArc < weaponsHalf)
			hardpointsMinArc = weaponsArc - hardpointsMaxArc;
		else
		{
			hardpointsMinArc = weaponsHalf;
			hardpointsMaxArc = weaponsHalf;
		}
		minArc = baseAngle - hardpointsMinArc;
		maxArc = baseAngle + hardpointsMaxArc;
	}
}<|MERGE_RESOLUTION|>--- conflicted
+++ resolved
@@ -289,7 +289,6 @@
 	if(!strength)
 		return false;
 
-<<<<<<< HEAD
 	// Check whether the projectile is within range and create any visuals.
 	if(!FireSpecialSystem(ship, projectile, visuals))
 		return false;
@@ -298,39 +297,6 @@
 	return (Random::Int(strength) > Random::Int(projectile.MissileStrength()));
 }
 
-=======
-	// Get the anti-missile range. Anti-missile shots always last a single frame,
-	// so their range is equal to their velocity.
-	double range = outfit->Velocity();
-
-	// Check if the missile is within range of this hardpoint.
-	const Angle &facing = ship.Facing();
-	Point start = ship.Position() + facing.Rotate(point);
-	Point offset = projectile.Position() - start;
-	if(offset.Length() > range)
-		return false;
-
-	// Check if the missile is within the arc of fire.
-	Angle aim(offset);
-	if(!IsOmnidirectional())
-	{
-		Angle minArc = GetMinArc();
-		Angle maxArc = GetMaxArc();
-		minArc += facing;
-		maxArc += facing;
-		if(!aim.IsInRange(minArc, maxArc))
-			return false;
-	}
-
-	// Precompute the number of visuals that will be added.
-	visuals.reserve(visuals.size() + outfit->FireEffects().size()
-		+ outfit->HitEffects().size() + outfit->DieEffects().size());
-
-	// Firing effects are displayed at the anti-missile hardpoint that just fired.
-	angle = aim - facing;
-	start += aim.Rotate(outfit->HardpointOffset());
-	CreateEffects(outfit->FireEffects(), start, ship.Velocity(), aim, visuals);
->>>>>>> 53e9f338
 
 
 // Fire a tractor beam. Returns true if the flotsam was hit.
@@ -441,6 +407,18 @@
 	Point offset = body.Position() - start;
 	if(offset.Length() > range)
 		return false;
+  
+  // Check if the missile is within the arc of fire.
+	Angle aim(offset);
+	if(!IsOmnidirectional())
+	{
+		Angle minArc = GetMinArc();
+		Angle maxArc = GetMaxArc();
+		minArc += facing;
+		maxArc += facing;
+		if(!aim.IsInRange(minArc, maxArc))
+			return false;
+	}
 
 	// Precompute the number of visuals that will be added.
 	visuals.reserve(visuals.size() + outfit->FireEffects().size()
