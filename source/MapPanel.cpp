--- conflicted
+++ resolved
@@ -892,18 +892,14 @@
 		}
 	stranded |= !hasEscort;
 	
-<<<<<<< HEAD
 	int invalidIndex = player.HasInvalidTravelPlan() ?
 			player.TravelPlan().size() - player.InvalidTravelPlanIndex()
 			: numeric_limits<int>::min();
 	float invalidAlpha = .2f + .8f * pow(sin(.1f * step), 2);
 	
-	const System *previous = playerSystem;
 	float zoom = Zoom();
-=======
 	const System *previous = &playerSystem;
 	double jumpRange = flagship->JumpRange();
->>>>>>> a88c6da3
 	for(int i = player.TravelPlan().size() - 1; i >= 0; --i)
 	{
 		const System *next = player.TravelPlan()[i];
