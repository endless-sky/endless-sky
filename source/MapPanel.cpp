/* MapPanel.cpp
Copyright (c) 2014 by Michael Zahniser

Endless Sky is free software: you can redistribute it and/or modify it under the
terms of the GNU General Public License as published by the Free Software
Foundation, either version 3 of the License, or (at your option) any later version.

Endless Sky is distributed in the hope that it will be useful, but WITHOUT ANY
WARRANTY; without even the implied warranty of MERCHANTABILITY or FITNESS FOR A
PARTICULAR PURPOSE. See the GNU General Public License for more details.

You should have received a copy of the GNU General Public License along with
this program. If not, see <https://www.gnu.org/licenses/>.
*/

#include "MapPanel.h"

#include "text/Alignment.h"
#include "Angle.h"
#include "audio/Audio.h"
#include "shader/BatchDrawList.h"
#include "CargoHold.h"
#include "Dialog.h"
#include "text/DisplayText.h"
#include "shader/FillShader.h"
#include "shader/FogShader.h"
#include "text/Font.h"
#include "text/FontSet.h"
#include "text/Format.h"
#include "Galaxy.h"
#include "GameData.h"
#include "Government.h"
#include "Information.h"
#include "Interface.h"
#include "shader/LineShader.h"
#include "MapDetailPanel.h"
#include "MapOutfitterPanel.h"
#include "MapShipyardPanel.h"
#include "Mission.h"
#include "MissionPanel.h"
#include "pi.h"
#include "Planet.h"
#include "PlayerInfo.h"
#include "shader/PointerShader.h"
#include "Politics.h"
#include "Preferences.h"
#include "shader/RingShader.h"
#include "RoutePlan.h"
#include "Screen.h"
#include "Ship.h"
#include "ShipJumpNavigation.h"
#include "image/Sprite.h"
#include "image/SpriteSet.h"
#include "shader/SpriteShader.h"
#include "StellarObject.h"
#include "System.h"
#include "Trade.h"
#include "text/Truncate.h"
#include "UI.h"
#include "Wormhole.h"

#include "opengl.h"

#include <algorithm>
#include <cctype>
#include <cmath>
#include <limits>

using namespace std;

namespace {
	const std::string SHOW_ESCORT_SYSTEMS = "Show escort systems on map";
	const std::string SHOW_STORED_OUTFITS = "Show stored outfits on map";
	const double MISSION_POINTERS_ANGLE_DELTA = 30.;
	const int MAX_STARS = 5;

	// Class to track per system how many pointers are drawn and still
	// need to be drawn.
	class PointerDrawCount {
	public:
		// Calculate and check the most number of pointer positions that should be available for active missions.
		// This can be up to half the maximum number of pointers that can be drawn.
		void Reserve();

		unsigned MaximumActive() const;

	public:
		// Amount of systems already drawn.
		unsigned drawn = 0;
		unsigned available = 0;
		unsigned unavailable = 0;

	private:
		unsigned maximumActive = MapPanel::MAX_MISSION_POINTERS_DRAWN;
	};

	void PointerDrawCount::Reserve()
	{
		maximumActive = max(MapPanel::MAX_MISSION_POINTERS_DRAWN / 2,
			MapPanel::MAX_MISSION_POINTERS_DRAWN - (available + unavailable));
	}

	unsigned PointerDrawCount::MaximumActive() const
	{
		return maximumActive;
	}


	// Struct for storing the ends of wormhole links and their colors.
	struct WormholeArrow {
		WormholeArrow() = default;
		WormholeArrow(const System *from, const System *to, const Color *color)
		: from(from), to(to), color(color) {}
		const System *from = nullptr;
		const System *to = nullptr;
		const Color *color = nullptr;
	};


	// Log how many player ships are in a given system, tracking whether
	// they are parked or in-flight.
	void TallyEscorts(const vector<shared_ptr<Ship>> &escorts,
		map<const System *, MapPanel::SystemTooltipData> &locations)
	{
		for(const auto &ship : escorts)
		{
			if(ship->IsDestroyed())
				continue;
			if(ship->GetSystem())
			{
				if(!ship->IsParked())
					++locations[ship->GetSystem()].activeShips;
				else
					++locations[ship->GetSystem()].parkedShips;
			}
			// If this ship has no system but has a parent, it is carried (and thus not parked).
			else if(ship->CanBeCarried() && ship->GetParent() && ship->GetParent()->GetSystem())
				++locations[ship->GetParent()->GetSystem()].activeShips;
		}
	}

	// Log how many stored outfits are in a given system.
	void TallyOutfits(const std::map<const Planet *, CargoHold> &outfits,
		map<const System *, MapPanel::SystemTooltipData> &locations)
	{
		for(const auto &hold : outfits)
		{
			// Get the system in which the planet storage is located.
			const Planet *planet = hold.first;
			const System *system = planet->GetSystem();
			// Skip outfits stored on planets without a system or an outfitter.
			if(!system || !planet->HasOutfitter())
				continue;

			for(const auto &outfit : hold.second.Outfits())
				// Only count a system if it actually stores outfits.
				if(outfit.second)
					locations[system].outfits[planet] += outfit.second;
		}
	}

	const Color black(0.f, 1.f);

	// Length in frames of the recentering animation.
	const int RECENTER_TIME = 20;

	bool HasMultipleLandablePlanets(const System &system)
	{
		const Planet *firstPlanet = nullptr;
		for(auto &&stellarObject : system.Objects())
			if(stellarObject.HasValidPlanet() && stellarObject.HasSprite() && !stellarObject.GetPlanet()->IsWormhole())
			{
				// We can return true once we found 2 different landable planets.
				if(!firstPlanet)
					firstPlanet = stellarObject.GetPlanet();
				else if(firstPlanet != stellarObject.GetPlanet())
					return true;
			}

		return false;
	}

	// Return total value of raid fleet (if any) and 60 frames worth of system danger.
	double DangerFleetTotal(const PlayerInfo &player, const System &system, const bool withRaids)
	{
		double danger = system.Danger() * 60.;
		if(withRaids)
			for(const auto &raidFleet : system.GetGovernment()->RaidFleets())
				danger += 10. * player.RaidFleetAttraction(raidFleet, &system) *
					raidFleet.GetFleet()->Strength();
		return danger;
	}

}

const unsigned MapPanel::MAX_MISSION_POINTERS_DRAWN = 12;
const float MapPanel::OUTER = 6.f;
const float MapPanel::INNER = 3.5f;
const float MapPanel::LINK_WIDTH = 1.2f;
// Draw links only outside the system ring, which has radius MapPanel::OUTER.
const float MapPanel::LINK_OFFSET = 7.f;



void MapPanel::DrawPointer(Point position, unsigned &systemCount, const Color &color, bool drawBack, bool bigger)
{
	if(++systemCount > MAX_MISSION_POINTERS_DRAWN)
		return;
	Angle angle = Angle(MISSION_POINTERS_ANGLE_DELTA * systemCount);
	if(drawBack)
		PointerShader::Draw(position, angle.Unit(), 14.f + bigger, 19.f + 2 * bigger, -4.f, black);
	PointerShader::Draw(position, angle.Unit(), 8.f + bigger, 15.f + 2 * bigger, -6.f, color);
}



pair<bool, bool> MapPanel::BlinkMissionIndicator(const PlayerInfo &player, const Mission &mission, int step)
{
	bool blink = false;
	int daysLeft = 1;
	if(mission.Deadline())
	{
		daysLeft = player.RemainingDeadline(mission);
		int blinkFactor = min(6, max(1, daysLeft));
		blink = (step % (10 * blinkFactor) > 5 * blinkFactor);
	}
	return pair<bool, bool>(blink, daysLeft > 0);
}



MapPanel::MapPanel(PlayerInfo &player, int commodity, const System *special, bool fromMission)
	: player(player), distance(player),
	playerSystem(*player.GetSystem()),
	selectedSystem(special ? special : player.GetSystem()),
	specialSystem(special),
	playerJumpDistance(System::DEFAULT_NEIGHBOR_DISTANCE),
	commodity(commodity),
	tooltip(170, Alignment::LEFT, Tooltip::Direction::DOWN_RIGHT, Tooltip::Corner::BOTTOM_RIGHT,
		GameData::Colors().Get("tooltip background"), GameData::Colors().Get("medium")),
	fromMission(fromMission)
{
	Audio::Pause();
	UI::PlaySound(UI::UISound::SOFT);
	SetIsFullScreen(true);
	SetInterruptible(false);
	zoom.Set(player.MapZoom(), 0);
	// Recalculate the fog each time the map is opened, just in case the player
	// bought a map since the last time they viewed the map.
	FogShader::Redraw();

	// Recalculate escort positions every time the map is opened, as they may
	// be changing systems even if the player does not.
	// The player cannot toggle any preferences without closing the map panel.
	if(Preferences::Has(SHOW_ESCORT_SYSTEMS) || Preferences::Has(SHOW_STORED_OUTFITS))
	{
		escortSystems.clear();
		if(Preferences::Has(SHOW_ESCORT_SYSTEMS))
			TallyEscorts(player.Ships(), escortSystems);
		if(Preferences::Has(SHOW_STORED_OUTFITS))
			TallyOutfits(player.PlanetaryStorage(), escortSystems);
	}

	// Find out how far the player is able to jump. The range of the system
	// takes priority over the range of the player's flagship.
	double systemRange = playerSystem.JumpRange();
	double playerRange = player.Flagship() ? player.Flagship()->JumpNavigation().JumpRange() : 0.;
	if(systemRange || playerRange)
		playerJumpDistance = systemRange ? systemRange : playerRange;

	// Recalculate any mission deadlines if the player is landed in case
	// changes to the player's flagship have changed the deadline calculations.
	// If the player is not landed, then the deadlines will have already been
	// recalculated on the day change.
	if(player.GetPlanet())
		player.CalculateRemainingDeadlines();

	CenterOnSystem(selectedSystem, true);
}



MapPanel::~MapPanel()
{
	Audio::Resume();
}



void MapPanel::Step()
{
	if(recentering > 0)
	{
		double step = (recentering - .5) / RECENTER_TIME;
		// Interpolate with the smoothstep function, 3x^2 - 2x^3. Its derivative
		// gives the fraction of the distance to move at each time step:
		center += recenterVector * (step * (1. - step) * (6. / RECENTER_TIME));
		--recentering;
	}

	// The mouse should be pointing to the same map position before and after zooming.
	bool needsRecenter = !zoom.IsAnimationDone();
	Point mouse, anchor;
	if(needsRecenter)
	{
		mouse = UI::GetMouse();
		anchor = mouse / Zoom() - center;
	}

	zoom.Step();

	// Now, Zoom() has changed (unless at one of the limits). But, we still want
	// anchor to be the same, so:
	if(needsRecenter)
		center = mouse / Zoom() - anchor;
}



void MapPanel::Draw()
{
	glClear(GL_COLOR_BUFFER_BIT);

	for(const auto &it : GameData::Galaxies())
		SpriteShader::Draw(it.second.GetSprite(), Zoom() * (center + it.second.Position()), Zoom());

	if(Preferences::Has("Hide unexplored map regions"))
		FogShader::Draw(center, Zoom(), player);

	// Draw the "visible range" circle around your current location.
	const Color &viewRangeColor = *GameData::Colors().Get("map view range color");
	RingShader::Draw(Zoom() * (playerSystem.Position() + center),
		System::DEFAULT_NEIGHBOR_DISTANCE * Zoom(), 2.0f, 1.0f, viewRangeColor);
	// Draw the jump range circle around your current location if it is different than the
	// visible range.
	const Color &jumpRangeColor = *GameData::Colors().Get("map jump range color");
	if(playerJumpDistance != System::DEFAULT_NEIGHBOR_DISTANCE)
		RingShader::Draw(Zoom() * (playerSystem.Position() + center),
			(playerJumpDistance + .5) * Zoom(), (playerJumpDistance - .5) * Zoom(), jumpRangeColor);

	// Draw a circle around the selected system.
	Color brightColor(.4f, 0.f);
	RingShader::Draw(Zoom() * (selectedSystem->Position() + center),
		11.f, 9.f, brightColor);

	// Advance a "blink" timer.
	++step;
	// Update the tooltip timer.
	if(hoverSystem)
		tooltip.IncrementCount();
	else
		tooltip.DecrementCount();

	DrawWormholes();
	DrawTravelPlan();
	DrawEscorts();
	DrawLinks();
	DrawSystems();
	DrawNames();
	DrawMissions();
}



void MapPanel::FinishDrawing(const string &buttonCondition)
{
	// Display the name of and distance to the selected system.
	DrawSelectedSystem();

	// Draw the buttons to switch to other map modes.

	// Remember which buttons we're showing.
	MapPanel::buttonCondition = buttonCondition;

	Information info;
	info.SetCondition(buttonCondition);
	const Interface *mapInterface = GameData::Interfaces().Get("map");
	if(player.MapZoom() >= static_cast<int>(mapInterface->GetValue("max zoom")))
		info.SetCondition("max zoom");
	if(player.MapZoom() <= static_cast<int>(mapInterface->GetValue("min zoom")))
		info.SetCondition("min zoom");
	const Interface *mapButtonUi = GameData::Interfaces().Get(Screen::Width() < 1300
		? "map buttons (small screen)" : "map buttons");
	mapButtonUi->Draw(info, this);

	// Draw the tooltips.
	if(hoverSystem && tooltip.ShouldDraw())
	{
		// Create the tooltip text.
		if(!tooltip.HasText())
		{
			MapPanel::SystemTooltipData t = escortSystems.at(hoverSystem);

			string text;
			if(hoverSystem == &playerSystem)
			{
				if(player.Flagship())
					--t.activeShips;
				if(t.activeShips || t.parkedShips || !t.outfits.empty())
					text = "You are here, with:\n";
				else
					text = "You are here.";
			}
			// If you have both active and parked escorts, call the active ones
			// "active escorts." Otherwise, just call them "escorts."
			if(t.activeShips && t.parkedShips)
				text += to_string(t.activeShips) + (t.activeShips == 1 ? " active escort\n" : " active escorts\n");
			else if(t.activeShips)
				text += to_string(t.activeShips) + (t.activeShips == 1 ? " escort" : " escorts");
			if(t.parkedShips)
				text += to_string(t.parkedShips) + (t.parkedShips == 1 ? " parked escort" : " parked escorts");
			if(!t.outfits.empty())
			{
				if(t.activeShips || t.parkedShips)
					text += "\n";

				unsigned sum = 0;
				for(const auto &it : t.outfits)
					sum += it.second;

				text += to_string(sum) + (sum == 1 ? " stored outfit" : " stored outfits");

				if(HasMultipleLandablePlanets(*hoverSystem) || t.outfits.size() > 1)
					for(const auto &it : t.outfits)
						text += "\n - " + to_string(it.second) + " on " + it.first->DisplayName();
			}

			tooltip.SetText(text);
		}
		tooltip.SetZone((hoverSystem->Position() + center) * Zoom(), Point(20., 20.));
		tooltip.Draw();
	}

	// Draw a warning if the selected system is not routable.
	if(selectedSystem != &playerSystem && !distance.HasRoute(*selectedSystem))
	{
		static const string NO_SHIP = "You do not have a flagship to jump with!";
		static const string NO_DRIVE = "You do not have a drive installed to be able to jump!";
		static const string UNAVAILABLE = "You have no available route to this system.";
		static const string UNKNOWN = "You have not yet mapped a route to this system.";
		const Ship *flagship = player.Flagship();
		if(!flagship)
			info.SetString("route error", NO_SHIP);
		else if(!flagship->JumpNavigation().HasAnyDrive())
			info.SetString("route error", NO_DRIVE);
		else if(player.CanView(*selectedSystem))
			info.SetString("route error", UNAVAILABLE);
		else
			info.SetString("route error", UNKNOWN);
	}

	mapInterface->Draw(info, this);
}



bool MapPanel::AllowsFastForward() const noexcept
{
	return true;
}



void MapPanel::UpdateTooltipActivation()
{
	tooltip.UpdateActivationCount();
}



bool MapPanel::KeyDown(SDL_Keycode key, Uint16 mod, const Command &command, bool isNewPress)
{
	// When changing the map mode, explicitly close all child panels (for example, scrollable text boxes).
	auto removeChildren = [this]()
	{
		for(auto &child : GetChildren())
			RemoveChild(child.get());
	};
	if(command.Has(Command::MAP) || key == 'd' || key == SDLK_ESCAPE
			|| (key == 'w' && (mod & (KMOD_CTRL | KMOD_GUI))))
		GetUI()->Pop(this);
	else if(key == 's' && buttonCondition != "is shipyards")
	{
		GetUI()->Pop(this);
		removeChildren();
		GetUI()->Push(new MapShipyardPanel(*this));
	}
	else if(key == 'o' && buttonCondition != "is outfitters")
	{
		GetUI()->Pop(this);
		removeChildren();
		GetUI()->Push(new MapOutfitterPanel(*this));
	}
	else if(key == 'i' && buttonCondition != "is missions")
	{
		GetUI()->Pop(this);
		removeChildren();
		GetUI()->Push(new MissionPanel(*this));
	}
	else if(key == 'p' && buttonCondition != "is ports")
	{
		GetUI()->Pop(this);
		removeChildren();
		GetUI()->Push(new MapDetailPanel(*this, false));
	}
	else if(key == 't' && buttonCondition != "is stars")
	{
		GetUI()->Pop(this);
		removeChildren();
		GetUI()->Push(new MapDetailPanel(*this, true));
	}
	else if(key == 'f')
	{
		GetUI()->Push(new Dialog(
			this, &MapPanel::Find, "Search for:", "", Truncate::NONE, true));
		return true;
	}
	else if(key == SDLK_PLUS || key == SDLK_KP_PLUS || key == SDLK_EQUALS)
		IncrementZoom();
	else if(key == SDLK_MINUS || key == SDLK_KP_MINUS)
		DecrementZoom();
	else
		return false;

	UI::PlaySound(UI::UISound::SOFT);
	return true;
}



bool MapPanel::Click(int x, int y, MouseButton button, int clicks)
{
	if(button != MouseButton::LEFT)
		return false;

	// Figure out if a system was clicked on.
	Point click = Point(x, y) / Zoom() - center;
	for(const auto &it : GameData::Systems())
	{
		const System &system = it.second;
		if(system.IsValid() && !system.Inaccessible() && click.Distance(system.Position()) < 10.
				&& (player.HasSeen(system) || &system == specialSystem))
		{
			Select(&system);
			break;
		}
	}

	return true;
}



// If the mouse has moved near a known system that contains escorts, track the dwell time.
bool MapPanel::Hover(int x, int y)
{
	if(escortSystems.empty())
		return true;

	// Map from screen coordinates into game coordinates.
	Point pos = Point(x, y) / Zoom() - center;
	double maxDistance = 2 * OUTER / Zoom();

	// Were we already hovering near an escort's system?
	if(hoverSystem)
	{
		// Is the new mouse position still near it?
		if(pos.Distance(hoverSystem->Position()) <= maxDistance)
			return true;

		hoverSystem = nullptr;
		tooltip.Clear();
	}

	// Check if the new position supports a tooltip.
	for(const auto &squad : escortSystems)
	{
		const System *system = squad.first;
		if(pos.Distance(system->Position()) < maxDistance
				&& (player.HasSeen(*system) || system == specialSystem))
		{
			// Start tracking this system.
			hoverSystem = system;
			break;
		}
	}
	return true;
}



bool MapPanel::Drag(double dx, double dy)
{
	center += Point(dx, dy) / Zoom();
	recentering = 0;

	return true;
}



bool MapPanel::Scroll(double dx, double dy)
{
<<<<<<< HEAD
	// The mouse should be pointing to the same map position before and after zooming.
	Point mouse = UI::GetMouse();
	Point anchor = mouse / Zoom() - center;
	cumulativeScroll += dy;
	if(cumulativeScroll > 2.)
	{
=======
	if(dy > 0.)
>>>>>>> c3055a60
		IncrementZoom();
		cumulativeScroll = 0;
	}
	else if(cumulativeScroll < -2.)
	{
		DecrementZoom();
		cumulativeScroll = 0;
	}

	return true;
}



bool MapPanel::PrevPanel()
{
	GetUI()->Pop(this);
	return true;
}



Color MapPanel::MapColor(double value)
{
	if(std::isnan(value))
		return UninhabitedColor();

	value = min(1., max(-1., value));
	if(value < 0.)
		return Color(
			.12 + .12 * value,
			.48 + .36 * value,
			.48 - .12 * value,
			.4);
	else
		return Color(
			.12 + .48 * value,
			.48,
			.48 - .48 * value,
			.4);
}



Color MapPanel::ReputationColor(double reputation, bool canLand, bool hasDominated)
{
	// If the system allows you to land, always show it in blue even if the
	// government is hostile.
	if(canLand)
		reputation = max(reputation, 0.);

	if(hasDominated)
		return Color(.1, .6, 0., .4);
	else if(reputation < 0.)
	{
		reputation = min(1., .1 * log(1. - reputation) + .1);
		return Color(.6, .4 * (1. - reputation), 0., .4);
	}
	else if(!canLand)
		return Color(.6, .54, 0., .4);
	else
	{
		reputation = min(1., .1 * log(1. + reputation) + .1);
		return Color(0., .6 * (1. - reputation), .6, .4);
	}
}



Color MapPanel::GovernmentColor(const Government *government)
{
	if(!government)
		return UninhabitedColor();

	return Color(
		.6f * government->GetColor().Get()[0],
		.6f * government->GetColor().Get()[1],
		.6f * government->GetColor().Get()[2],
		.4f);
}



Color MapPanel::DangerColor(const double danger)
{
	if(std::isnan(danger))
		return *GameData::Colors().Get("map danger none");
	else if(danger > .5)
		return Color(.6, .4 * (2. - 2. * min(1., danger)), 0., .4);
	else
		return MapColor(2. * danger - 1.);
}



Color MapPanel::UninhabitedColor()
{
	return GovernmentColor(GameData::Governments().Get("Uninhabited"));
}



Color MapPanel::UnexploredColor()
{
	return *GameData::Colors().Get("map system ring unexplored");
}



double MapPanel::SystemValue(const System *system) const
{
	return 0.;
}



void MapPanel::Select(const System *system)
{
	if(!system)
		return;

	selectedSystem = system;
	// Update the cache to apply any visual changes needed after the selected system was changed.
	UpdateCache();

	vector<const System *> &plan = player.TravelPlan();
	Ship *flagship = player.Flagship();
	if(!flagship || (!plan.empty() && system == plan.front()))
		return;

	bool isJumping = flagship->IsEnteringHyperspace();
	const System *source = isJumping ? flagship->GetTargetSystem() : &playerSystem;

	auto mod = SDL_GetModState();
	// TODO: Whoever called Select should tell us what to do with this system vis-a-vis the travel plan, rather than
	// possibly manipulating it both here and there. Or, we entirely separate Select from travel plan modifications.
	bool shift = (mod & KMOD_SHIFT) && !plan.empty();
	if(mod & KMOD_CTRL)
		return;
	else if(system == source && !shift)
	{
		plan.clear();
		if(!isJumping)
			flagship->SetTargetSystem(nullptr);
		else
			plan.push_back(source);
	}
	else if(shift)
	{
		const System *planEnd = plan.front();
		if(system == planEnd)
			return;

		RoutePlan addedRoute(*planEnd, *system, &player);
		if(!addedRoute.HasRoute())
			return;

		vector<const System *> newPlan = addedRoute.Plan();
		plan.insert(plan.begin(), newPlan.begin(), newPlan.end());
	}
	else if(distance.HasRoute(*system))
	{
		if(!isJumping)
			flagship->SetTargetSystem(nullptr);

		plan = distance.Plan(*system);
		if(isJumping)
			plan.push_back(source);
	}

	// Reset the travel destination if the final system in the travel plan has changed.
	if(!plan.empty())
		player.SetTravelDestination(nullptr);
}



void MapPanel::Find(const string &name)
{
	int bestIndex = 9999;
	for(const auto &it : GameData::Systems())
	{
		const System &system = it.second;
		if(system.IsValid() && !system.Inaccessible() && player.CanView(system))
		{
			int index = Format::Search(it.first, name);
			if(index >= 0 && index < bestIndex)
			{
				bestIndex = index;
				selectedSystem = &system;
				UpdateCache();
				CenterOnSystem(selectedSystem);
				if(!index)
				{
					selectedPlanet = nullptr;
					return;
				}
			}
		}
	}
	for(const auto &it : GameData::Planets())
	{
		const Planet &planet = it.second;
		if(planet.IsValid() && player.CanView(*planet.GetSystem()))
		{
			int index = Format::Search(it.first, name);
			if(index >= 0 && index < bestIndex)
			{
				bestIndex = index;
				selectedSystem = planet.GetSystem();
				UpdateCache();
				CenterOnSystem(selectedSystem);
				if(!index)
				{
					selectedPlanet = &planet;
					return;
				}
			}
		}
	}
}



double MapPanel::Zoom() const
{
	return pow(1.5, zoom.AnimatedValue());
}



// Check whether the NPC and waypoint conditions of the given mission have
// been satisfied.
bool MapPanel::IsSatisfied(const Mission &mission) const
{
	return IsSatisfied(player, mission);
}



bool MapPanel::IsSatisfied(const PlayerInfo &player, const Mission &mission)
{
	return mission.IsSatisfied(player) && !mission.IsFailed();
}



bool MapPanel::GetTravelInfo(const System *previous, const System *next, const double jumpRange,
	bool &isJump, bool &isWormhole, bool &isMappable, Color *wormholeColor) const
{
	const bool isHyper = previous->Links().contains(next);
	isWormhole = false;
	isMappable = false;
	// Short-circuit the loop for MissionPanel, which draws hyperlinks and wormholes the same.
	if(!isHyper || wormholeColor)
		for(const StellarObject &object : previous->Objects())
			if(object.HasSprite() && object.HasValidPlanet()
				&& object.GetPlanet()->IsWormhole()
				&& player.HasVisited(*object.GetPlanet())
				&& player.CanView(*previous) && player.CanView(*next)
				&& &object.GetPlanet()->GetWormhole()->WormholeDestination(*previous) == next)
			{
				isWormhole = true;
				if(object.GetPlanet()->GetWormhole()->IsMappable())
				{
					isMappable = true;
					if(wormholeColor)
						*wormholeColor = *object.GetPlanet()->GetWormhole()->GetLinkColor();
					break;
				}
			}
	isJump = !isHyper && !isWormhole && previous->JumpNeighbors(jumpRange).contains(next);
	return isHyper || isWormhole || isJump;
}



void MapPanel::CenterOnSystem(const System *system, bool immediate)
{
	if(immediate)
		center = -system->Position();
	else
	{
		recenterVector = -system->Position() - center;
		recentering = RECENTER_TIME;
	}
}



// Cache the map layout, so it doesn't have to be re-calculated every frame.
// The node cache must be updated when the coloring mode changes.
void MapPanel::UpdateCache()
{
	// Remember which commodity the cached systems are colored by.
	cachedCommodity = commodity;
	nodes.clear();

	// Get danger level range so we can scale by it.
	double dangerMax = 0.;
	double dangerScale = 1.;
	if(commodity == SHOW_DANGER)
	{
		// Scale danger to span [0, 1] based on known systems, without including raid fleets
		// as those can greatly skew the range once they start having a chance of appearing,
		// leading to silly (and not very useful) displays.
		double dangerMin = numeric_limits<double>::max();
		for(const auto &it : GameData::Systems())
		{
			const System &system = it.second;

			// Only check displayed systems.
			if(!system.IsValid() || system.Inaccessible() || !player.HasVisited(system))
				continue;

			const double danger = DangerFleetTotal(player, system, false);
			if(danger > 0.)
			{
				if(dangerMax < danger)
					dangerMax = danger;
				if(dangerMin > danger)
					dangerMin = danger;
			}
		}
		if(dangerMax)
			dangerScale = 1. / log(dangerMin / dangerMax);
	}

	// Draw the circles for the systems, colored based on the selected criterion,
	// which may be government, services, or commodity prices.
	const Color &closeNameColor = *GameData::Colors().Get("map name");
	const Color &farNameColor = closeNameColor.Transparent(.5);
	for(const auto &it : GameData::Systems())
	{
		const System &system = it.second;
		// Ignore systems which are inaccessible or have been referred to, but not actually defined.
		if(!system.IsValid() || system.Inaccessible())
			continue;
		// Ignore systems the player has never seen, unless they have a pending mission that lets them see it.
		if(!player.HasSeen(system) && &system != specialSystem)
			continue;

		Color color = UninhabitedColor();
		if(!player.CanView(system))
			color = UnexploredColor();
		else if(system.IsInhabited(player.Flagship()) || commodity == SHOW_SPECIAL
				|| commodity == SHOW_VISITED || commodity == SHOW_DANGER)
		{
			if(commodity >= SHOW_SPECIAL)
			{
				double value = 0.;
				bool colorSystem = true;
				if(commodity >= 0)
				{
					const Trade::Commodity &com = GameData::Commodities()[commodity];
					double price = system.Trade(com.name);
					if(!price)
						value = numeric_limits<double>::quiet_NaN();
					else
						value = (2. * (price - com.low)) / (com.high - com.low) - 1.;
				}
				else if(commodity == SHOW_SHIPYARD)
				{
					double size = 0;
					for(const StellarObject &object : system.Objects())
						if(object.HasSprite() && object.HasValidPlanet())
							size += object.GetPlanet()->ShipyardStock().size();
					value = size ? min(10., size) / 10. : -1.;
				}
				else if(commodity == SHOW_OUTFITTER)
				{
					double size = 0;
					for(const StellarObject &object : system.Objects())
						if(object.HasSprite() && object.HasValidPlanet())
							size += object.GetPlanet()->OutfitterStock().size();
					value = size ? min(60., size) / 60. : -1.;
				}
				else if(commodity == SHOW_VISITED)
				{
					bool all = true;
					bool some = false;
					colorSystem = false;
					for(const StellarObject &object : system.Objects())
						if(object.HasSprite() && object.HasValidPlanet() && !object.GetPlanet()->IsWormhole()
							&& object.GetPlanet()->IsAccessible(player.Flagship()))
						{
							bool visited = player.HasVisited(*object.GetPlanet());
							all &= visited;
							some |= visited;
							colorSystem = true;
						}
					value = -1 + some + all;
				}
				else
					value = SystemValue(&system);

				if(colorSystem)
					color = MapColor(value);
			}
			else if(commodity == SHOW_GOVERNMENT)
			{
				const Government *gov = system.GetGovernment();
				color = GovernmentColor(gov);
			}
			else if(commodity == SHOW_DANGER)
			{
				const double danger = DangerFleetTotal(player, system, true);
				if(danger > 0.)
					color = DangerColor(1. - dangerScale * log(danger / dangerMax));
				else
					color = DangerColor(numeric_limits<double>::quiet_NaN());
			}
			else
			{
				double reputation = system.GetGovernment()->Reputation();

				// A system should show up as dominated if it contains at least
				// one inhabited planet and all inhabited planets have been
				// dominated. It should show up as restricted if you cannot land
				// on any of the planets that have spaceports.
				bool hasDominated = true;
				bool isInhabited = false;
				bool canLand = false;
				bool hasSpaceport = false;
				for(const StellarObject &object : system.Objects())
					if(object.HasSprite() && object.HasValidPlanet())
					{
						const Planet *planet = object.GetPlanet();
						hasSpaceport |= !planet->IsWormhole() && planet->HasServices();
						if(planet->IsWormhole() || !planet->IsAccessible(player.Flagship()))
							continue;
						canLand |= planet->CanLand() && planet->HasServices();
						isInhabited |= planet->IsInhabited();
						hasDominated &= (!planet->IsInhabited()
							|| GameData::GetPolitics().HasDominated(planet));
					}
				hasDominated &= (isInhabited && canLand);
				// Some systems may count as "inhabited" but not contain any
				// planets with spaceports. Color those as if they're
				// uninhabited to make it clear that no fuel is available there.
				if(hasSpaceport || hasDominated)
					color = ReputationColor(reputation, canLand, hasDominated);
			}
		}

		static const vector<const Sprite *> unmappedSystem = {SpriteSet::Get("map/unexplored-star")};

		const bool canViewSystem = player.CanView(system);
		nodes.emplace_back(system.Position(), color,
			player.KnowsName(system) ? system.DisplayName() : "",
			(&system == &playerSystem || &system == selectedSystem) ? closeNameColor : farNameColor,
			canViewSystem ? system.GetGovernment() : nullptr,
			canViewSystem ? system.GetMapIcons() : unmappedSystem);
	}

	// Now, update the cache of the links.
	links.clear();

	// The link color depends on whether it's connected to the current system or not.
	const Color &closeColor = *GameData::Colors().Get("map link");
	const Color &farColor = closeColor.Transparent(.5);
	for(const auto &it : GameData::Systems())
	{
		const System *system = &it.second;
		if(!system->IsValid() || !player.HasSeen(*system))
			continue;

		for(const System *link : system->Links())
			if(link < system || !player.HasSeen(*link))
			{
				// Only draw links between two systems if one of the two is
				// viewable. Also, avoid drawing twice by only drawing in the
				// direction of increasing pointer values.
				if((!player.CanView(*system) && !player.CanView(*link)) || !link->IsValid())
					continue;

				bool isClose = (system == &playerSystem || link == &playerSystem);
				links.emplace_back(system->Position(), link->Position(), isClose ? closeColor : farColor);
			}
	}
}



void MapPanel::DrawTravelPlan()
{
	const Set<Color> &colors = GameData::Colors();
	const Color &defaultColor = *colors.Get("map travel ok flagship");
	const Color &outOfFlagshipFuelRangeColor = *colors.Get("map travel ok none");
	const Color &withinFleetFuelRangeColor = *colors.Get("map travel ok fleet");

	// At each point in the path, keep track of how many ships in the
	// fleet are able to make it this far.
	const Ship *flagship = player.Flagship();
	if(!flagship)
		return;

	bool stranded = false;
	bool hasEscort = false;
	map<const Ship *, double> fuel;
	for(const shared_ptr<Ship> &it : player.Ships())
		if(!it->IsParked() && (!it->CanBeCarried() || it.get() == flagship) && it->GetSystem() == flagship->GetSystem())
		{
			if(it->IsDisabled())
			{
				stranded = true;
				continue;
			}

			fuel[it.get()] = it->Fuel() * it->Attributes().Get("fuel capacity");
			hasEscort |= (it.get() != flagship);
		}
	stranded |= !hasEscort;

	const double jumpRange = flagship->JumpNavigation().JumpRange();
	const System *previous = &playerSystem;
	const System *next = nullptr;
	for(int i = player.TravelPlan().size() - 1; i >= 0; --i, previous = next)
	{
		next = player.TravelPlan()[i];

		bool isJump, isWormhole, isMappable;
		Color wormholeColor;
		if(!GetTravelInfo(previous, next, jumpRange, isJump, isWormhole, isMappable, &wormholeColor))
			break;
		if(isWormhole && !isMappable)
			continue;

		// Wormholes cost nothing to go through. If this is not a wormhole,
		// check how much fuel every ship will expend to go through it.
		if(!isWormhole)
			for(auto &it : fuel)
				if(it.second >= 0.)
				{
					double cost = it.first->JumpNavigation().GetCheapestJumpType(previous, next).second;
					if(!cost || cost > it.second)
					{
						it.second = -1.;
						stranded = true;
					}
					else
						it.second -= cost;
				}

		// Color the path green if all ships can make it. Color it yellow if
		// the flagship can make it, and red if the flagship cannot.
		Color drawColor = outOfFlagshipFuelRangeColor;
		if(isWormhole)
			drawColor = wormholeColor;
		else if(!stranded)
			drawColor = withinFleetFuelRangeColor;
		else if(fuel[flagship] >= 0.)
			drawColor = defaultColor;

		Point from = Zoom() * (previous->Position() + center);
		Point to = Zoom() * (next->Position() + center);
		const Point unit = (to - from).Unit();
		from += LINK_OFFSET * unit;
		to -= LINK_OFFSET * unit;

		// Non-hyperspace jumps are drawn with a dashed line.
		if(isJump)
			LineShader::DrawDashed(from, to, unit, 1.6f, drawColor, 11., 4.);
		else
			LineShader::Draw(from, to, 1.6f, drawColor);
	}
}



// Display the name of and distance to the selected system.
void MapPanel::DrawSelectedSystem()
{
	const Sprite *sprite = SpriteSet::Get("ui/selected system");
	SpriteShader::Draw(sprite, Point(0. + selectedSystemOffset, Screen::Top() + .5f * sprite->Height()));

	string text;
	if(!player.KnowsName(*selectedSystem))
		text = "Selected system: unexplored system";
	else
		text = "Selected system: " + selectedSystem->DisplayName();

	int jumps = 0;
	const vector<const System *> &plan = player.TravelPlan();
	auto it = find(plan.begin(), plan.end(), selectedSystem);
	if(it != plan.end())
		jumps = plan.end() - it;
	else if(distance.HasRoute(*selectedSystem))
		jumps = distance.Days(*selectedSystem);

	if(jumps == 1)
		text += " (1 jump away)";
	else if(jumps > 0)
		text += " (" + to_string(jumps) + " jumps away)";

	const Font &font = FontSet::Get(14);
	Point pos(-175. + selectedSystemOffset, Screen::Top() + .5 * (30. - font.Height()));
	font.Draw({text, {350, Alignment::CENTER, Truncate::MIDDLE}},
		pos, *GameData::Colors().Get("bright"));

	// Reset the position of this UI element. If something is in the way, it will be
	// moved back before it's drawn the next frame.
	selectedSystemOffset = 0;
}



// Communicate the location of non-destroyed, player-owned ships.
void MapPanel::DrawEscorts()
{
	if(escortSystems.empty())
		return;

	// Fill in the center of any system containing the player's ships, if the
	// player knows about that system (since escorts may use unknown routes).
	const Color &active = *GameData::Colors().Get("map link");
	const Color &parked = *GameData::Colors().Get("dim");
	double zoom = Zoom();
	for(const auto &squad : escortSystems)
		if(player.HasSeen(*squad.first) || squad.first == specialSystem)
		{
			Point pos = zoom * (squad.first->Position() + center);

			// Active and parked ships are drawn/indicated by a ring in the center.
			if(squad.second.activeShips || squad.second.parkedShips)
				RingShader::Draw(pos, INNER - 1.f, 0.f, squad.second.activeShips ? active : parked);

			if(!squad.second.outfits.empty())
				// Stored outfits are drawn/indicated by 8 short rays out of the system center.
				for(int i = 0; i < 8; ++i)
				{
					static constexpr float WIDTH = 1.6f;

					// Starting at 7.5 degrees to intentionally mis-align with mission pointers.
					Angle angle = Angle(7.5f + 45.f * i);
					// Account for how rounded caps extend out by an additional WIDTH.
					Point from = pos + angle.Unit() * (OUTER + WIDTH);
					Point to = from + angle.Unit() * (4.f - WIDTH);
					LineShader::Draw(from, to, WIDTH, active);
				}
		}
}



void MapPanel::DrawWormholes()
{
	// Keep track of what arrows and links need to be drawn.
	vector<WormholeArrow> arrowsToDraw;

	// A system can host more than one set of wormholes (e.g. Cardea), and some wormholes may even
	// share a link vector.
	for(auto &&it : GameData::Wormholes())
	{
		if(!it.second.IsValid())
			continue;

		const Planet &p = *it.second.GetPlanet();
		if(!p.IsValid() || !player.HasVisited(p) || !it.second.IsMappable())
			continue;

		for(auto &&link : it.second.Links())
			if(!link.first->Inaccessible() && !link.second->Inaccessible() && p.IsInSystem(link.first)
					&& player.CanView(*link.first) && player.CanView(*link.second))
				arrowsToDraw.emplace_back(link.first, link.second, it.second.GetLinkColor());

	}

	static const double ARROW_LENGTH = 4.;
	static const double ARROW_RATIO = .3;
	static const Angle LEFT(30.);
	static const Angle RIGHT(-30.);
	const double zoom = Zoom();

	for(const WormholeArrow &link : arrowsToDraw)
	{
		// Get the wormhole link color.
		const Color &arrowColor = *link.color;
		const Color &wormholeDim = Color::Multiply(.33f, arrowColor);

		// Compute the start and end positions of the wormhole link.
		Point from = zoom * (link.from->Position() + center);
		Point to = zoom * (link.to->Position() + center);
		Point offset = (from - to).Unit() * LINK_OFFSET;
		from -= offset;
		to += offset;

		// If an arrow is being drawn, the link will always be drawn too. Draw
		// the link only for the first instance of it in this set.
		if(link.from < link.to || !count_if(arrowsToDraw.begin(), arrowsToDraw.end(),
			[&link](const WormholeArrow &cmp)
			{ return cmp.from == link.to && cmp.to == link.from; }))
				LineShader::Draw(from, to, LINK_WIDTH, wormholeDim);

		// Compute the start and end positions of the arrow edges.
		Point arrowStem = zoom * ARROW_LENGTH * offset;
		Point arrowLeft = arrowStem - ARROW_RATIO * LEFT.Rotate(arrowStem);
		Point arrowRight = arrowStem - ARROW_RATIO * RIGHT.Rotate(arrowStem);

		// Draw the arrowhead.
		Point fromTip = from - arrowStem;
		LineShader::Draw(from, fromTip, LINK_WIDTH, arrowColor);
		LineShader::Draw(from - arrowLeft, fromTip, LINK_WIDTH, arrowColor);
		LineShader::Draw(from - arrowRight, fromTip, LINK_WIDTH, arrowColor);
	}
}



void MapPanel::DrawLinks()
{
	double zoom = Zoom();
	for(const Link &link : links)
	{
		Point from = zoom * (link.start + center);
		Point to = zoom * (link.end + center);
		Point unit = (from - to).Unit() * LINK_OFFSET;
		from -= unit;
		to += unit;

		LineShader::Draw(from, to, LINK_WIDTH, link.color);
	}
}



void MapPanel::DrawSystems()
{
	if(commodity != cachedCommodity)
		UpdateCache();

	// If coloring by government, we need to keep track of which ones are the
	// closest to the center of the window because those will be the ones that
	// are shown in the map key.
	if(commodity == SHOW_GOVERNMENT)
		closeGovernments.clear();

	// Draw the circles for the systems.
	BatchDrawList starBatch;
	double zoom = Zoom();
	for(const Node &node : nodes)
	{
		Point pos = zoom * (node.position + center);
		if(commodity != SHOW_STARS)
			RingShader::Draw(pos, OUTER, INNER, node.color);
		else
		{
			// Ensures every multiple-star system has a characteristic, deterministic rotation.
			Angle starAngle = 0;
			Angle angularSpacing = 0;
			Point starOffset = Point(0, 0);

			const int starsToDraw = min<int>(node.mapIcons.size(), MAX_STARS);
			if(starsToDraw > 1)
			{
				starAngle = node.name.length() + node.position.Length();
				angularSpacing = 360. / starsToDraw;
				starOffset = starsToDraw * Point(2., 2.);
			}

			// Draw the star icons.
			for(int i = 0; i < starsToDraw; ++i)
			{
				starAngle += angularSpacing;
				const Sprite *star = node.mapIcons[i];
				const Body starBody(star, pos + zoom * starOffset * starAngle.Unit(),
					Point(0, 0), 0, cbrt(zoom) * 0.6, Point(1., 1.), 0.8);
				starBatch.Add(starBody);
			}
		}

		if(commodity == SHOW_GOVERNMENT && node.government && node.government->GetName() != "Uninhabited")
		{
			// For every government that is drawn, keep track of how close it
			// is to the center of the view. The four closest governments
			// will be displayed in the key.
			double distance = pos.Length();
			auto it = closeGovernments.find(node.government);
			if(it == closeGovernments.end())
				closeGovernments[node.government] = distance;
			else
				it->second = min(it->second, distance);
		}
	}
	starBatch.Draw();
	starBatch.Clear();
}



void MapPanel::DrawNames()
{
	// Draw names for all systems you have visited.
	double zoom = Zoom();
	if(zoom <= .5)
		return;
	static constexpr double BIGGER_TARGET_ZOOM = 2. / 3.;
	double alpha = zoom >= BIGGER_TARGET_ZOOM ? 1. : (.5 - zoom) / (.5 - BIGGER_TARGET_ZOOM);
	bool useBigFont = (zoom > 2.);
	const Font &font = FontSet::Get(useBigFont ? 18 : 14);
	Point offset(useBigFont ? 8. : 6., -.5 * font.Height());
	for(const Node &node : nodes)
		font.Draw(node.name, zoom * (node.position + center) + offset, node.nameColor.Transparent(alpha));
}



void MapPanel::DrawMissions()
{
	// Draw a pointer for each active or available mission.
	map<const System *, PointerDrawCount> missionCount;

	const Set<Color> &colors = GameData::Colors();
	const Color &availableColor = *colors.Get("available job");
	const Color &unavailableColor = *colors.Get("unavailable job");
	const Color &currentColor = *colors.Get("active mission");
	const Color &blockedColor = *colors.Get("blocked mission");
	const Color &specialColor = *colors.Get("special mission");
	const Color &waypointColor = *colors.Get("waypoint");
	if(specialSystem)
	{
		// The special system pointer is larger than the others.
		++missionCount[specialSystem].drawn;
		Angle a = Angle(MISSION_POINTERS_ANGLE_DELTA * missionCount[specialSystem].drawn);
		Point pos = Zoom() * (specialSystem->Position() + center);
		PointerShader::Draw(pos, a.Unit(), 20.f, 27.f, -4.f, black);
		PointerShader::Draw(pos, a.Unit(), 11.5f, 21.5f, -6.f, specialColor);
	}
	// Calculate the available (and unavailable) jobs, but don't draw them yet.
	for(const Mission &mission : player.AvailableJobs())
	{
		const System *system = mission.Destination()->GetSystem();
		if(!system)
			continue;
		auto &it = missionCount[system];
		if(mission.CanAccept(player))
			++it.available;
		else
			++it.unavailable;
	}
	for_each(missionCount.begin(), missionCount.end(), [](auto &it) { it.second.Reserve(); });
	for(const Mission &mission : player.Missions())
	{
		if(!mission.IsVisible())
			continue;

		const System *system = mission.Destination()->GetSystem();
		if(!system)
			continue;

		auto &it = missionCount[system];
		if(it.drawn < it.MaximumActive())
		{
			pair<bool, bool> blink = BlinkMissionIndicator(player, mission, step);
			bool isSatisfied = IsSatisfied(player, mission) && blink.second;
			const Color &color = blink.first ? black : isSatisfied ? currentColor : blockedColor;
			DrawPointer(system, it.drawn, it.MaximumActive(), color, isSatisfied);
		}

		for(const System *waypoint : mission.Waypoints())
			DrawPointer(waypoint, missionCount[waypoint].drawn, missionCount[waypoint].MaximumActive(), waypointColor);
		for(const Planet *stopover : mission.Stopovers())
		{
			const System *stopoverSystem = stopover->GetSystem();
			auto &counts = missionCount[stopoverSystem];
			DrawPointer(stopoverSystem, counts.drawn, counts.MaximumActive(), waypointColor);
		}
		for(const System *mark : mission.MarkedSystems())
			DrawPointer(mark, missionCount[mark].drawn, missionCount[mark].MaximumActive(), waypointColor);
	}
	// Draw the available and unavailable jobs.
	for(auto &&it : missionCount)
	{
		const auto &system = it.first;
		auto &&counters = it.second;
		for(unsigned i = 0; i < counters.available; ++i)
			DrawPointer(system, counters.drawn, MAX_MISSION_POINTERS_DRAWN, availableColor);
		for(unsigned i = 0; i < counters.unavailable; ++i)
			DrawPointer(system, counters.drawn, MAX_MISSION_POINTERS_DRAWN, unavailableColor);
	}
}



void MapPanel::DrawPointer(const System *system, unsigned &systemCount, unsigned max, const Color &color, bool bigger)
{
	if(systemCount >= max)
		return;
	DrawPointer(Zoom() * (system->Position() + center), systemCount, color, true, bigger);
}



void MapPanel::IncrementZoom()
{
	const Interface *mapInterface = GameData::Interfaces().Get("map");
	double newZoom = min<double>(mapInterface->GetValue("max zoom"), player.MapZoom() + 1);
	zoom.Set(newZoom, mapInterface->GetValue("zoom animation duration"));
	player.SetMapZoom(newZoom);
}


void MapPanel::DecrementZoom()
{
	const Interface *mapInterface = GameData::Interfaces().Get("map");
	double newZoom = max<double>(mapInterface->GetValue("min zoom"), player.MapZoom() - 1);
	zoom.Set(newZoom, mapInterface->GetValue("zoom animation duration"));
	player.SetMapZoom(newZoom);
}<|MERGE_RESOLUTION|>--- conflicted
+++ resolved
@@ -601,16 +601,9 @@
 
 bool MapPanel::Scroll(double dx, double dy)
 {
-<<<<<<< HEAD
-	// The mouse should be pointing to the same map position before and after zooming.
-	Point mouse = UI::GetMouse();
-	Point anchor = mouse / Zoom() - center;
 	cumulativeScroll += dy;
 	if(cumulativeScroll > 2.)
 	{
-=======
-	if(dy > 0.)
->>>>>>> c3055a60
 		IncrementZoom();
 		cumulativeScroll = 0;
 	}
