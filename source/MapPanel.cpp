--- conflicted
+++ resolved
@@ -595,40 +595,24 @@
 		GetUI()->PopThrough(this);
 	else if(key == 's' && buttonCondition != "is shipyards")
 	{
-<<<<<<< HEAD
-		GetUI()->PopThrough(this);
-=======
 		GetUI()->Pop(this);
 		removeChildren();
->>>>>>> 818db2b2
 		GetUI()->Push(new MapShipyardPanel(*this));
 	}
 	else if(key == 'o' && buttonCondition != "is outfitters")
 	{
-<<<<<<< HEAD
-		GetUI()->PopThrough(this);
-=======
 		GetUI()->Pop(this);
 		removeChildren();
->>>>>>> 818db2b2
 		GetUI()->Push(new MapOutfitterPanel(*this));
 	}
 	else if(key == 'i' && buttonCondition != "is missions")
 	{
-<<<<<<< HEAD
-		GetUI()->PopThrough(this);
-=======
 		GetUI()->Pop(this);
 		removeChildren();
->>>>>>> 818db2b2
 		GetUI()->Push(new MissionPanel(*this));
 	}
 	else if(key == 'p' && buttonCondition != "is ports")
 	{
-<<<<<<< HEAD
-		GetUI()->PopThrough(this);
-		GetUI()->Push(new MapDetailPanel(*this));
-=======
 		GetUI()->Pop(this);
 		removeChildren();
 		GetUI()->Push(new MapDetailPanel(*this, false));
@@ -638,7 +622,6 @@
 		GetUI()->Pop(this);
 		removeChildren();
 		GetUI()->Push(new MapDetailPanel(*this, true));
->>>>>>> 818db2b2
 	}
 	else if(key == 'f')
 	{
