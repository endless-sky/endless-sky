--- conflicted
+++ resolved
@@ -1000,21 +1000,10 @@
 		if(!p->IsValid() || !player.HasVisited(*p) || !it.second.IsLinked())
 			continue;
 		
-<<<<<<< HEAD
 		for(auto &&link : it.second.Links())
-			if(player.HasVisited(*link.first) && player.HasVisited(*link.second))
+			if(link.first->FindStellar(p)->HasSprite()
+					&& player.HasVisited(*link.first) && player.HasVisited(*link.second))
 				arrowsToDraw.emplace(link.first, link.second);
-=======
-		const vector<const System *> &waypoints = p.WormholeSystems();
-		const System *from = waypoints.back();
-		for(const System *to : waypoints)
-		{
-			if(from->FindStellar(&p)->HasSprite() && player.HasVisited(*from) && player.HasVisited(*to))
-				arrowsToDraw.emplace(from, to);
-			
-			from = to;
-		}
->>>>>>> 3cfedcd9
 	}
 	
 	const Color &wormholeDim = *GameData::Colors().Get("map unused wormhole");
