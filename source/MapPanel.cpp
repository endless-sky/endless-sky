/* MapPanel.cpp
Copyright (c) 2014 by Michael Zahniser

Endless Sky is free software: you can redistribute it and/or modify it under the
terms of the GNU General Public License as published by the Free Software
Foundation, either version 3 of the License, or (at your option) any later version.

Endless Sky is distributed in the hope that it will be useful, but WITHOUT ANY
WARRANTY; without even the implied warranty of MERCHANTABILITY or FITNESS FOR A
PARTICULAR PURPOSE.  See the GNU General Public License for more details.
*/

#include "MapPanel.h"

#include "text/alignment.hpp"
#include "Angle.h"
#include "CargoHold.h"
#include "Dialog.h"
#include "FillShader.h"
#include "FogShader.h"
#include "text/Font.h"
#include "text/FontSet.h"
#include "text/Format.h"
#include "Galaxy.h"
#include "GameData.h"
#include "Government.h"
#include "Information.h"
#include "Interface.h"
#include "LineShader.h"
#include "MapDetailPanel.h"
#include "MapOutfitterPanel.h"
#include "MapShipyardPanel.h"
#include "Mission.h"
#include "MissionPanel.h"
#include "Planet.h"
#include "PlayerInfo.h"
#include "PointerShader.h"
#include "Politics.h"
#include "Preferences.h"
#include "RingShader.h"
#include "Screen.h"
#include "Ship.h"
#include "SpriteShader.h"
#include "StellarObject.h"
#include "System.h"
#include "Trade.h"
#include "UI.h"

#include "opengl.h"

#include <algorithm>
#include <cctype>
#include <cmath>
#include <limits>

using namespace std;

namespace {
	// Log how many player ships and stored outfits are in a given system, tracking for
	// ships if they are parked or in-flight.
	//
	// The structure of the map used here is:
	//  - first        -> ships
	//  - first.first  -> ships (in-flight)
	//  - first.second -> ships (parked)
	//  - second       -> outfits (in storage)
	void TallyEscortsAndOutfits(const vector<shared_ptr<Ship>> &escorts,
		const std::map<const Planet *, CargoHold> &outfits,
		map<const System *, pair<pair<int, int>, int>> &locations)
	{
		locations.clear();
		for(const auto &ship : escorts)
		{
			if(ship->IsDestroyed())
				continue;
			if(ship->GetSystem())
			{
				if(!ship->IsParked())
					++locations[ship->GetSystem()].first.first;
				else
					++locations[ship->GetSystem()].first.second;
			}
			// If this ship has no system but has a parent, it is carried (and thus not parked).
			else if(ship->CanBeCarried() && ship->GetParent() && ship->GetParent()->GetSystem())
				++locations[ship->GetParent()->GetSystem()].first.first;
		}
		for(const auto &hold : outfits)
		{
			// Get the system in which the planet storage is located.
			const System* system = hold.first->GetSystem();
			for(const auto &outfit: hold.second.Outfits())
				// Only count a system if it actually stores outfits.
				if(outfit.second)
					locations[system].second += outfit.second;
		}
	}

	const Color black(0.f, 1.f);
	const Color red(1.f, 0.f, 0.f, 1.f);

	// Hovering an escort pip for this many frames activates the tooltip.
	const int HOVER_TIME = 60;
	// Length in frames of the recentering animation.
	const int RECENTER_TIME = 20;
}

const float MapPanel::OUTER = 6.f;
const float MapPanel::INNER = 3.5f;
const float MapPanel::LINK_WIDTH = 1.2f;
// Draw links only outside the system ring, which has radius MapPanel::OUTER.
const float MapPanel::LINK_OFFSET = 7.f;
double MapPanel::minColor = 1.;
double MapPanel::maxColor = 1.;


MapPanel::MapPanel(PlayerInfo &player, int commodity, const System *special)
	: player(player), distance(player),
	playerSystem(*player.GetSystem()),
	selectedSystem(special ? special : player.GetSystem()),
	specialSystem(special),
	playerJumpDistance(System::DEFAULT_NEIGHBOR_DISTANCE),
	commodity(commodity)
{
	SetIsFullScreen(true);
	SetInterruptible(false);
	// Recalculate the fog each time the map is opened, just in case the player
	// bought a map since the last time they viewed the map.
	FogShader::Redraw();

	// Recalculate escort positions every time the map is opened, as they may
	// be changing systems even if the player does not.
	// The player cannot toggle any preferences without closing the map panel.
	if(Preferences::Has("Show escort systems on map"))
		TallyEscortsAndOutfits(player.Ships(), player.PlanetaryStorage(), escortSystems);

	// Initialize a centered tooltip.
	hoverText.SetFont(FontSet::Get(14));
	hoverText.SetWrapWidth(150);
	hoverText.SetAlignment(Alignment::LEFT);

	// Find out how far the player is able to jump. The range of the system
	// takes priority over the range of the player's flagship.
	double systemRange = playerSystem.JumpRange();
	double playerRange = player.Flagship() ? player.Flagship()->JumpRange() : 0.;
	if(systemRange || playerRange)
		playerJumpDistance = systemRange ? systemRange : playerRange;

	CenterOnSystem(selectedSystem, true);
}



void MapPanel::Step()
{
	if(recentering > 0)
	{
		double step = (recentering - .5) / RECENTER_TIME;
		// Interpolate with the smoothstep function, 3x^2 - 2x^3. Its derivative
		// gives the fraction of the distance to move at each time step:
		center += recenterVector * (step * (1. - step) * (6. / RECENTER_TIME));
		--recentering;
	}
}



void MapPanel::Draw()
{
	glClear(GL_COLOR_BUFFER_BIT);

	for(const auto &it : GameData::Galaxies())
		SpriteShader::Draw(it.second.GetSprite(), Zoom() * (center + it.second.Position()), Zoom());

	if(Preferences::Has("Hide unexplored map regions"))
		FogShader::Draw(center, Zoom(), player);

	// Draw the "visible range" circle around your current location.
	Color dimColor(.1f, 0.f);
	RingShader::Draw(Zoom() * (playerSystem.Position() + center),
		(System::DEFAULT_NEIGHBOR_DISTANCE + .5) * Zoom(), (System::DEFAULT_NEIGHBOR_DISTANCE - .5) * Zoom(), dimColor);
	// Draw the jump range circle around your current location if it is different than the
	// visible range.
	if(playerJumpDistance != System::DEFAULT_NEIGHBOR_DISTANCE)
		RingShader::Draw(Zoom() * (playerSystem.Position() + center),
			(playerJumpDistance + .5) * Zoom(), (playerJumpDistance - .5) * Zoom(), dimColor);

	Color brightColor(.4f, 0.f);
	RingShader::Draw(Zoom() * (selectedSystem->Position() + center),
		11.f, 9.f, brightColor);

	// Advance a "blink" timer.
	++step;
	// Update the tooltip timer [0-60].
	hoverCount += hoverSystem ? (hoverCount < HOVER_TIME) : (hoverCount ? -1 : 0);

	DrawWormholes();
	DrawTravelPlan();
	DrawEscorts();
	DrawLinks();
	DrawSystems();
	DrawNames();
	DrawMissions();
	DrawTooltips();

	if(selectedSystem != &playerSystem && !distance.HasRoute(selectedSystem))
	{
		static const string UNAVAILABLE = "You have no available route to this system.";
		static const string UNKNOWN = "You have not yet mapped a route to this system.";
		const Font &font = FontSet::Get(18);

		const string &message = player.HasVisited(*selectedSystem) ? UNAVAILABLE : UNKNOWN;
		Point point(-font.Width(message) / 2, Screen::Top() + 40);
		font.Draw(message, point + Point(1, 1), black);
		font.Draw(message, point, red);
	}
}



void MapPanel::DrawButtons(const string &condition)
{
	// Remember which buttons we're showing.
	buttonCondition = condition;

	// Draw the buttons to switch to other map modes.
	Information info;
	info.SetCondition(condition);
	const Interface *mapInterface = GameData::Interfaces().Get("map");
	if(player.MapZoom() >= static_cast<int>(mapInterface->GetValue("max zoom")))
		info.SetCondition("max zoom");
	if(player.MapZoom() <= static_cast<int>(mapInterface->GetValue("min zoom")))
		info.SetCondition("min zoom");
	const Interface *mapButtonUi = GameData::Interfaces().Get("map buttons");
	mapButtonUi->Draw(info, this);
}



void MapPanel::DrawMiniMap(const PlayerInfo &player, float alpha, const System *const jump[2], int step)
{
	const Font &font = FontSet::Get(14);
	Color lineColor(alpha, 0.f);
	Point center = .5 * (jump[0]->Position() + jump[1]->Position());
	const Point &drawPos = GameData::Interfaces().Get("hud")->GetPoint("mini-map");
	set<const System *> drawnSystems = { jump[0], jump[1] };
	bool isLink = jump[0]->Links().count(jump[1]);

	const Set<Color> &colors = GameData::Colors();
	const Color &currentColor = colors.Get("active mission")->Additive(alpha * 2.f);
	const Color &blockedColor = colors.Get("blocked mission")->Additive(alpha * 2.f);
	const Color &waypointColor = colors.Get("waypoint")->Additive(alpha * 2.f);

	const Ship *flagship = player.Flagship();
	for(int i = 0; i < 2; ++i)
	{
		static const string UNKNOWN_SYSTEM = "Unexplored System";
		const System &system = *jump[i];
		const Government *gov = system.GetGovernment();
		Point from = system.Position() - center + drawPos;
		const string &name = player.KnowsName(system) ? system.Name() : UNKNOWN_SYSTEM;
		font.Draw(name, from + Point(OUTER, -.5 * font.Height()), lineColor);

		// Draw the origin and destination systems, since they
		// might not be linked via hyperspace.
		Color color = Color(.5f * alpha, 0.f);
		if(player.HasVisited(system) && system.IsInhabited(flagship) && gov)
			color = Color(
				alpha * gov->GetColor().Get()[0],
				alpha * gov->GetColor().Get()[1],
				alpha * gov->GetColor().Get()[2], 0.f);
		RingShader::Draw(from, OUTER, INNER, color);

		for(const System *link : system.Links())
		{
			// Only draw systems known to be attached to the jump systems.
			if(!player.HasVisited(system) && !player.HasVisited(*link))
				continue;

			// Draw the system link. This will double-draw the jump
			// path if it is via hyperlink, to increase brightness.
			Point to = link->Position() - center + drawPos;
			Point unit = (from - to).Unit() * LINK_OFFSET;
			LineShader::Draw(from - unit, to + unit, LINK_WIDTH, lineColor);

			if(drawnSystems.count(link))
				continue;
			drawnSystems.insert(link);

			gov = link->GetGovernment();
			Color color = Color(.5f * alpha, 0.f);
			if(player.HasVisited(*link) && link->IsInhabited(flagship) && gov)
				color = Color(
					alpha * gov->GetColor().Get()[0],
					alpha * gov->GetColor().Get()[1],
					alpha * gov->GetColor().Get()[2], 0.f);
			RingShader::Draw(to, OUTER, INNER, color);
		}

		Angle angle;
		for(const Mission &mission : player.Missions())
		{
			if(!mission.IsVisible())
				continue;

			if(mission.Destination()->IsInSystem(&system))
			{
				bool blink = false;
				if(mission.Deadline())
				{
					int days = min(5, mission.Deadline() - player.GetDate()) + 1;
					if(days > 0)
						blink = (step % (10 * days) > 5 * days);
				}
				if(!blink)
				{
					bool isSatisfied = IsSatisfied(player, mission);
					DrawPointer(from, angle, isSatisfied ? currentColor : blockedColor, false);
				}
			}

			for(const System *waypoint : mission.Waypoints())
				if(waypoint == &system)
					DrawPointer(from, angle, waypointColor, false);
			for(const Planet *stopover : mission.Stopovers())
				if(stopover->IsInSystem(&system))
					DrawPointer(from, angle, waypointColor, false);
		}
	}

	// Draw the rest of the directional arrow. If this is a normal jump,
	// the stem was already drawn above.
	Point from = jump[0]->Position() - center + drawPos;
	Point to = jump[1]->Position() - center + drawPos;
	Point unit = (to - from).Unit();
	from += LINK_OFFSET * unit;
	to -= LINK_OFFSET * unit;
	Color bright(2.f * alpha, 0.f);
	// Non-hyperspace jumps are drawn with a dashed directional arrow.
	if(!isLink)
	{
		double length = (to - from).Length();
		int segments = static_cast<int>(length / 15.);
		for(int i = 0; i < segments; ++i)
			LineShader::Draw(
				from + unit * ((i * length) / segments + 2.),
				from + unit * (((i + 1) * length) / segments - 2.),
				LINK_WIDTH, bright);
	}
	LineShader::Draw(to, to + Angle(-30.).Rotate(unit) * -10., LINK_WIDTH, bright);
	LineShader::Draw(to, to + Angle(30.).Rotate(unit) * -10., LINK_WIDTH, bright);
}



bool MapPanel::AllowsFastForward() const noexcept
{
	return true;
}



bool MapPanel::KeyDown(SDL_Keycode key, Uint16 mod, const Command &command, bool isNewPress)
{
	const Interface *mapInterface = GameData::Interfaces().Get("map");
	if(command.Has(Command::MAP) || key == 'd' || key == SDLK_ESCAPE
			|| (key == 'w' && (mod & (KMOD_CTRL | KMOD_GUI))))
		GetUI()->Pop(this);
	else if(key == 's' && buttonCondition != "is shipyards")
	{
		GetUI()->Pop(this);
		GetUI()->Push(new MapShipyardPanel(*this));
	}
	else if(key == 'o' && buttonCondition != "is outfitters")
	{
		GetUI()->Pop(this);
		GetUI()->Push(new MapOutfitterPanel(*this));
	}
	else if(key == 'i' && buttonCondition != "is missions")
	{
		GetUI()->Pop(this);
		GetUI()->Push(new MissionPanel(*this));
	}
	else if(key == 'p' && buttonCondition != "is ports")
	{
		GetUI()->Pop(this);
		GetUI()->Push(new MapDetailPanel(*this));
	}
	else if(key == 'f')
	{
		GetUI()->Push(new Dialog(
			this, &MapPanel::Find, "Search for:"));
		return true;
	}
	else if(key == SDLK_PLUS || key == SDLK_KP_PLUS || key == SDLK_EQUALS)
		player.SetMapZoom(min(static_cast<int>(mapInterface->GetValue("max zoom")), player.MapZoom() + 1));
	else if(key == SDLK_MINUS || key == SDLK_KP_MINUS)
		player.SetMapZoom(max(static_cast<int>(mapInterface->GetValue("min zoom")), player.MapZoom() - 1));
	else
		return false;

	return true;
}



bool MapPanel::Click(int x, int y, int clicks)
{
	// Figure out if a system was clicked on.
	Point click = Point(x, y) / Zoom() - center;
	for(const auto &it : GameData::Systems())
		if(it.second.IsValid() && click.Distance(it.second.Position()) < 10.
				&& (player.HasSeen(it.second) || &it.second == specialSystem))
		{
			Select(&it.second);
			break;
		}

	return true;
}



// If the mouse has moved near a known system that contains escorts, track the dwell time.
bool MapPanel::Hover(int x, int y)
{
	if(escortSystems.empty())
		return true;

	// Map from screen coordinates into game coordinates.
	Point pos = Point(x, y) / Zoom() - center;
	double maxDistance = 2 * OUTER / Zoom();

	// Were we already hovering near an escort's system?
	if(hoverSystem)
	{
		// Is the new mouse position still near it?
		if(pos.Distance(hoverSystem->Position()) <= maxDistance)
			return true;

		hoverSystem = nullptr;
		tooltip.clear();
	}

	// Check if the new position supports a tooltip.
	for(const auto &squad : escortSystems)
	{
		const System *system = squad.first;
		if(pos.Distance(system->Position()) < maxDistance
				&& (player.HasSeen(*system) || system == specialSystem))
		{
			// Start tracking this system.
			hoverSystem = system;
			break;
		}
	}
	return true;
}



bool MapPanel::Drag(double dx, double dy)
{
	center += Point(dx, dy) / Zoom();
	recentering = 0;

	return true;
}



bool MapPanel::Scroll(double dx, double dy)
{
	// The mouse should be pointing to the same map position before and after zooming.
	Point mouse = UI::GetMouse();
	Point anchor = mouse / Zoom() - center;
	const Interface *mapInterface = GameData::Interfaces().Get("map");
	if(dy > 0.)
		player.SetMapZoom(min(static_cast<int>(mapInterface->GetValue("max zoom")), player.MapZoom() + 1));
	else if(dy < 0.)
		player.SetMapZoom(max(static_cast<int>(mapInterface->GetValue("min zoom")), player.MapZoom() - 1));

	// Now, Zoom() has changed (unless at one of the limits). But, we still want
	// anchor to be the same, so:
	center = mouse / Zoom() - anchor;
	return true;
}



Color MapPanel::MapColor(double value)
{
	if(std::isnan(value))
		return UninhabitedColor();
<<<<<<< HEAD
	else if(value <= 0. || value == 1.)
		return CommodityColor(value);
	// Comparing different prices, with colors in the cold or hot ranges whilst ignoring too blue.
	if(value < 1.)
	{
		double unvalue = 1. / value;
		return Color(
			.3 - value * minColor * .8,
			unvalue * minColor * .8,
			(unvalue > (1. / minColor) * .4 && unvalue < (1. / minColor) * .75) ? unvalue * minColor * .4 : 0.);
	}
	else
	{
		return Color(
			.6 + ((value > maxColor * .8) ? value / maxColor * .4 : 0.),
			1. - value / maxColor * 2.,
			(value > maxColor * .6) ? value / maxColor * .8 : .5 - value / maxColor);
	}
}



Color MapPanel::CommodityColor(double value)
{
	if(std::isnan(value))
		return UninhabitedColor();
	
=======

>>>>>>> f40324f3
	value = min(1., max(-1., value));
	if(value < 0.)
		return Color(
			.12 + .12 * value,
			.48 + .36 * value,
			.48 - .12 * value,
			.4);
	else
		return Color(
			.12 + .48 * value,
			.48,
			.48 - .48 * value,
			.4);
}



Color MapPanel::ReputationColor(double reputation, bool canLand, bool hasDominated)
{
	// If the system allows you to land, always show it in blue even if the
	// government is hostile.
	if(canLand)
		reputation = max(reputation, 0.);

	if(hasDominated)
		return Color(.1, .6, 0., .4);
	else if(reputation < 0.)
	{
		reputation = min(1., .1 * log(1. - reputation) + .1);
		return Color(.6, .4 * (1. - reputation), 0., .4);
	}
	else if(!canLand)
		return Color(.6, .54, 0., .4);
	else
	{
		reputation = min(1., .1 * log(1. + reputation) + .1);
		return Color(0., .6 * (1. - reputation), .6, .4);
	}
}



Color MapPanel::GovernmentColor(const Government *government)
{
	if(!government)
		return UninhabitedColor();

	return Color(
		.6f * government->GetColor().Get()[0],
		.6f * government->GetColor().Get()[1],
		.6f * government->GetColor().Get()[2],
		.4f);
}



Color MapPanel::UninhabitedColor()
{
	return GovernmentColor(GameData::Governments().Get("Uninhabited"));
}



Color MapPanel::UnexploredColor()
{
	return Color(.1, 0.);
}



double MapPanel::SystemValue(const System *system) const
{
	return 0.;
}



void MapPanel::Select(const System *system)
{
	if(!system)
		return;
	selectedSystem = system;
	vector<const System *> &plan = player.TravelPlan();
	Ship *flagship = player.Flagship();
	if(!flagship || (!plan.empty() && system == plan.front()))
		return;

	bool isJumping = flagship->IsEnteringHyperspace();
	const System *source = isJumping ? flagship->GetTargetSystem() : &playerSystem;

	auto mod = SDL_GetModState();
	// TODO: Whoever called Select should tell us what to do with this system vis-a-vis the travel plan, rather than
	// possibly manipulating it both here and there. Or, we entirely separate Select from travel plan modifications.
	bool shift = (mod & KMOD_SHIFT) && !plan.empty();
	if(mod & KMOD_CTRL)
		return;
	else if(system == source && !shift)
	{
		plan.clear();
		if(!isJumping)
			flagship->SetTargetSystem(nullptr);
		else
			plan.push_back(source);
	}
	else if(shift)
	{
		DistanceMap localDistance(player, plan.front());
		if(localDistance.Days(system) <= 0)
			return;

		auto it = plan.begin();
		while(system != *it)
		{
			it = ++plan.insert(it, system);
			system = localDistance.Route(system);
		}
	}
	else if(distance.Days(system) > 0)
	{
		plan.clear();
		if(!isJumping)
			flagship->SetTargetSystem(nullptr);

		while(system != source)
		{
			plan.push_back(system);
			system = distance.Route(system);
		}
		if(isJumping)
			plan.push_back(source);
	}
}



void MapPanel::Find(const string &name)
{
	int bestIndex = 9999;
	for(const auto &it : GameData::Systems())
		if(it.second.IsValid() && player.HasVisited(it.second))
		{
			int index = Search(it.first, name);
			if(index >= 0 && index < bestIndex)
			{
				bestIndex = index;
				selectedSystem = &it.second;
				CenterOnSystem(selectedSystem);
				if(!index)
				{
					selectedPlanet = nullptr;
					return;
				}
			}
		}
	for(const auto &it : GameData::Planets())
		if(it.second.IsValid() && player.HasVisited(*it.second.GetSystem()))
		{
			int index = Search(it.first, name);
			if(index >= 0 && index < bestIndex)
			{
				bestIndex = index;
				selectedSystem = it.second.GetSystem();
				CenterOnSystem(selectedSystem);
				if(!index)
				{
					selectedPlanet = &it.second;
					return;
				}
			}
		}
}



double MapPanel::Zoom() const
{
	return pow(1.5, player.MapZoom());
}



// Check whether the NPC and waypoint conditions of the given mission have
// been satisfied.
bool MapPanel::IsSatisfied(const Mission &mission) const
{
	return IsSatisfied(player, mission);
}



bool MapPanel::IsSatisfied(const PlayerInfo &player, const Mission &mission)
{
	return mission.IsSatisfied(player) && !mission.HasFailed(player);
}



int MapPanel::Search(const string &str, const string &sub)
{
	auto it = search(str.begin(), str.end(), sub.begin(), sub.end(),
		[](char a, char b) { return toupper(a) == toupper(b); });
	return (it == str.end() ? -1 : it - str.begin());
}



void MapPanel::CenterOnSystem(const System *system, bool immediate)
{
	if(immediate)
		center = -system->Position();
	else
	{
		recenterVector = -system->Position() - center;
		recentering = RECENTER_TIME;
	}
}



// Cache the map layout, so it doesn't have to be re-calculated every frame.
// The node cache must be updated when the coloring mode changes.
void MapPanel::UpdateCache()
{
	// Remember which commodity the cached systems are colored by.
	cachedCommodity = commodity;
	nodes.clear();

	// Draw the circles for the systems, colored based on the selected criterion,
	// which may be government, services, or commodity prices.
	const Color &closeNameColor = *GameData::Colors().Get("map name");
	const Color &farNameColor = closeNameColor.Transparent(.5);
	minColor = 1.;
	maxColor = 1.;
	for(const auto &it : GameData::Systems())
	{
		const System &system = it.second;
		// Ignore systems which have been referred to, but not actually defined.
		if(!system.IsValid())
			continue;
		// Ignore systems the player has never seen, unless they have a pending mission that lets them see it.
		if(!player.HasSeen(system) && &system != specialSystem)
			continue;

		Color color = UninhabitedColor();
		if(!player.HasVisited(system))
			color = UnexploredColor();
		else if(system.IsInhabited(player.Flagship()) || commodity == SHOW_SPECIAL || commodity == SHOW_VISITED)
		{
			if(commodity >= SHOW_SPECIAL)
			{
				double value = 0.;
				bool colorSystem = true;
				if(commodity >= 0)
				{
					const Trade::Commodity &com = GameData::Commodities()[commodity];
					double price = system.Trade(com.name);
					if(!price)
						value = numeric_limits<double>::quiet_NaN();
					else
						value = (2. * (price - com.low)) / (com.high - com.low) - 1.;
				}
				else if(commodity == SHOW_SHIPYARD)
				{
					double size = 0;
					for(const StellarObject &object : system.Objects())
						if(object.HasSprite() && object.HasValidPlanet())
							size += object.GetPlanet()->Shipyard().size();
					value = size ? min(10., size) / 10. : -1.;
				}
				else if(commodity == SHOW_OUTFITTER)
				{
					double size = 0;
					for(const StellarObject &object : system.Objects())
						if(object.HasSprite() && object.HasValidPlanet())
							size += object.GetPlanet()->Outfitter().size();
					value = size ? min(60., size) / 60. : -1.;
				}
				else if(commodity == SHOW_VISITED)
				{
					bool all = true;
					bool some = false;
					colorSystem = false;
					for(const StellarObject &object : system.Objects())
						if(object.HasSprite() && object.HasValidPlanet() && !object.GetPlanet()->IsWormhole()
							&& object.GetPlanet()->IsAccessible(player.Flagship()))
						{
							bool visited = player.HasVisited(*object.GetPlanet());
							all &= visited;
							some |= visited;
							colorSystem = true;
						}
					value = -1 + some + all;
				}
				else
					value = SystemValue(&system);

				if(colorSystem)
					color = (commodity >= 0 ? CommodityColor(value) : MapColor(value));
			}
			else if(commodity == SHOW_GOVERNMENT)
			{
				const Government *gov = system.GetGovernment();
				color = GovernmentColor(gov);
			}
			else
			{
				double reputation = system.GetGovernment()->Reputation();

				// A system should show up as dominated if it contains at least
				// one inhabited planet and all inhabited planets have been
				// dominated. It should show up as restricted if you cannot land
				// on any of the planets that have spaceports.
				bool hasDominated = true;
				bool isInhabited = false;
				bool canLand = false;
				bool hasSpaceport = false;
				for(const StellarObject &object : system.Objects())
					if(object.HasSprite() && object.HasValidPlanet())
					{
						const Planet *planet = object.GetPlanet();
						hasSpaceport |= !planet->IsWormhole() && planet->HasSpaceport();
						if(planet->IsWormhole() || !planet->IsAccessible(player.Flagship()))
							continue;
						canLand |= planet->CanLand() && planet->HasSpaceport();
						isInhabited |= planet->IsInhabited();
						hasDominated &= (!planet->IsInhabited()
							|| GameData::GetPolitics().HasDominated(planet));
					}
				hasDominated &= (isInhabited && canLand);
				// Some systems may count as "inhabited" but not contain any
				// planets with spaceports. Color those as if they're
				// uninhabited to make it clear that no fuel is available there.
				if(hasSpaceport || hasDominated)
					color = ReputationColor(reputation, canLand, hasDominated);
			}
		}

		nodes.emplace_back(system.Position(), color,
			player.KnowsName(system) ? system.Name() : "",
			(&system == &playerSystem) ? closeNameColor : farNameColor,
			player.HasVisited(system) ? system.GetGovernment() : nullptr);
	}

	// Now, update the cache of the links.
	links.clear();

	// The link color depends on whether it's connected to the current system or not.
	const Color &closeColor = *GameData::Colors().Get("map link");
	const Color &farColor = closeColor.Transparent(.5);
	for(const auto &it : GameData::Systems())
	{
		const System *system = &it.second;
		if(!system->IsValid() || !player.HasSeen(*system))
			continue;

		for(const System *link : system->Links())
			if(link < system || !player.HasSeen(*link))
			{
				// Only draw links between two systems if one of the two is
				// visited. Also, avoid drawing twice by only drawing in the
				// direction of increasing pointer values.
				if((!player.HasVisited(*system) && !player.HasVisited(*link)) || !link->IsValid())
					continue;

				bool isClose = (system == &playerSystem || link == &playerSystem);
				links.emplace_back(system->Position(), link->Position(), isClose ? closeColor : farColor);
			}
	}
}



void MapPanel::DrawTravelPlan()
{
	const Set<Color> &colors = GameData::Colors();
	const Color &defaultColor = *colors.Get("map travel ok flagship");
	const Color &outOfFlagshipFuelRangeColor = *colors.Get("map travel ok none");
	const Color &withinFleetFuelRangeColor = *colors.Get("map travel ok fleet");
	const Color &wormholeColor = *colors.Get("map used wormhole");

	// At each point in the path, keep track of how many ships in the
	// fleet are able to make it this far.
	const Ship *flagship = player.Flagship();
	if(!flagship)
		return;

	bool stranded = false;
	bool hasEscort = false;
	map<const Ship *, double> fuel;
	for(const shared_ptr<Ship> &it : player.Ships())
		if(!it->IsParked() && !it->CanBeCarried() && it->GetSystem() == flagship->GetSystem())
		{
			if(it->IsDisabled())
			{
				stranded = true;
				continue;
			}

			fuel[it.get()] = it->Fuel() * it->Attributes().Get("fuel capacity");
			hasEscort |= (it.get() != flagship);
		}
	stranded |= !hasEscort;

	const System *previous = &playerSystem;
	double jumpRange = flagship->JumpRange();
	for(int i = player.TravelPlan().size() - 1; i >= 0; --i)
	{
		const System *next = player.TravelPlan()[i];
		bool isHyper = previous->Links().count(next);
		bool isJump = !isHyper && previous->JumpNeighbors(jumpRange).count(next);
		bool systemJumpRange = previous->JumpRange() > 0.;
		bool isWormhole = false;
		for(const StellarObject &object : previous->Objects())
			isWormhole |= (object.HasSprite() && object.HasValidPlanet()
				&& player.HasVisited(*object.GetPlanet())
				&& !object.GetPlanet()->Description().empty()
				&& player.HasVisited(*previous) && player.HasVisited(*next)
				&& object.GetPlanet()->WormholeDestination(previous) == next);

		if(!isHyper && !isJump && !isWormhole)
			break;

		double jumpDistance = previous->Position().Distance(next->Position());
		// Wormholes cost nothing to go through. If this is not a wormhole,
		// check how much fuel every ship will expend to go through it.
		if(!isWormhole)
			for(auto &it : fuel)
				if(it.second >= 0.)
				{
					double cost = isJump ? it.first->JumpDriveFuel(systemJumpRange ? 0. : jumpDistance) : it.first->HyperdriveFuel();
					if(!cost || cost > it.second)
					{
						it.second = -1.;
						stranded = true;
					}
					else
						it.second -= cost;
				}

		// Color the path green if all ships can make it. Color it yellow if
		// the flagship can make it, and red if the flagship cannot.
		Color drawColor = outOfFlagshipFuelRangeColor;
		if(isWormhole)
			drawColor = wormholeColor;
		else if(!stranded)
			drawColor = withinFleetFuelRangeColor;
		else if(fuel[flagship] >= 0.)
			drawColor = defaultColor;

		Point from = Zoom() * (next->Position() + center);
		Point to = Zoom() * (previous->Position() + center);
		Point unit = (from - to).Unit() * LINK_OFFSET;
		LineShader::Draw(from - unit, to + unit, 3.f, drawColor);

		previous = next;
	}
}



// Communicate the location of non-destroyed, player-owned ships.
void MapPanel::DrawEscorts()
{
	if(escortSystems.empty())
		return;

	// Fill in the center of any system containing the player's ships, if the
	// player knows about that system (since escorts may use unknown routes).
	const Color &active = *GameData::Colors().Get("map link");
	const Color &parked = *GameData::Colors().Get("dim");
	double zoom = Zoom();
	for(const auto &squad : escortSystems)
		if(player.HasSeen(*squad.first) || squad.first == specialSystem)
		{
			Point pos = zoom * (squad.first->Position() + center);

			// Active and parked ships are drawn/indicated by a ring in the center.
			if(squad.second.first.first || squad.second.first.second)
				RingShader::Draw(pos, INNER - 1.f, 0.f, squad.second.first.first ? active : parked);

			if(squad.second.second)
				// Stored outfits are drawn/indicated by 8 short rays out of the system center.
				for(int i = 0; i < 8; ++i)
				{
					// Starting at 7.5 degrees to intentionally mis-align with mission pointers.
					Angle angle = Angle(7.5f + 45.f * i);
					Point from = pos + angle.Unit() * OUTER;
					Point to = from + angle.Unit() * 4.f;
					LineShader::Draw(from, to, 2.f, active);
				}
		}
}



void MapPanel::DrawWormholes()
{
	// Keep track of what arrows and links need to be drawn.
	set<pair<const System *, const System *>> arrowsToDraw;

	// Avoid iterating each StellarObject in every system by iterating over planets instead. A
	// system can host more than one set of wormholes (e.g. Cardea), and some wormholes may even
	// share a link vector. If a wormhole's planet has no description, no link will be drawn.
	for(auto &&it : GameData::Planets())
	{
		const Planet &p = it.second;
		if(!p.IsValid() || !p.IsWormhole() || !player.HasVisited(p) || p.Description().empty())
			continue;

		const vector<const System *> &waypoints = p.WormholeSystems();
		const System *from = waypoints.back();
		for(const System *to : waypoints)
		{
			if(from->FindStellar(&p)->HasSprite() && player.HasVisited(*from) && player.HasVisited(*to))
				arrowsToDraw.emplace(from, to);

			from = to;
		}
	}

	const Color &wormholeDim = *GameData::Colors().Get("map unused wormhole");
	const Color &arrowColor = *GameData::Colors().Get("map used wormhole");
	static const double ARROW_LENGTH = 4.;
	static const double ARROW_RATIO = .3;
	static const Angle LEFT(30.);
	static const Angle RIGHT(-30.);
	const double zoom = Zoom();

	for(const pair<const System *, const System *> &link : arrowsToDraw)
	{
		// Compute the start and end positions of the wormhole link.
		Point from = zoom * (link.first->Position() + center);
		Point to = zoom * (link.second->Position() + center);
		Point offset = (from - to).Unit() * LINK_OFFSET;
		from -= offset;
		to += offset;

		// If an arrow is being drawn, the link will always be drawn too. Draw
		// the link only for the first instance of it in this set.
		if(link.first < link.second || !arrowsToDraw.count(make_pair(link.second, link.first)))
			LineShader::Draw(from, to, LINK_WIDTH, wormholeDim);

		// Compute the start and end positions of the arrow edges.
		Point arrowStem = zoom * ARROW_LENGTH * offset;
		Point arrowLeft = arrowStem - ARROW_RATIO * LEFT.Rotate(arrowStem);
		Point arrowRight = arrowStem - ARROW_RATIO * RIGHT.Rotate(arrowStem);

		// Draw the arrowhead.
		Point fromTip = from - arrowStem;
		LineShader::Draw(from, fromTip, LINK_WIDTH, arrowColor);
		LineShader::Draw(from - arrowLeft, fromTip, LINK_WIDTH, arrowColor);
		LineShader::Draw(from - arrowRight, fromTip, LINK_WIDTH, arrowColor);
	}
}



void MapPanel::DrawLinks()
{
	double zoom = Zoom();
	for(const Link &link : links)
	{
		Point from = zoom * (link.start + center);
		Point to = zoom * (link.end + center);
		Point unit = (from - to).Unit() * LINK_OFFSET;
		from -= unit;
		to += unit;

		LineShader::Draw(from, to, LINK_WIDTH, link.color);
	}
}



void MapPanel::DrawSystems()
{
	if(commodity != cachedCommodity)
		UpdateCache();

	// If coloring by government, we need to keep track of which ones are the
	// closest to the center of the window because those will be the ones that
	// are shown in the map key.
	if(commodity == SHOW_GOVERNMENT)
		closeGovernments.clear();

	// Draw the circles for the systems.
	double zoom = Zoom();
	for(const Node &node : nodes)
	{
		Point pos = zoom * (node.position + center);
		RingShader::Draw(pos, OUTER, INNER, node.color);

		if(commodity == SHOW_GOVERNMENT && node.government && node.government->GetName() != "Uninhabited")
		{
			// For every government that is drawn, keep track of how close it
			// is to the center of the view. The four closest governments
			// will be displayed in the key.
			double distance = pos.Length();
			auto it = closeGovernments.find(node.government);
			if(it == closeGovernments.end())
				closeGovernments[node.government] = distance;
			else
				it->second = min(it->second, distance);
		}
	}
}



void MapPanel::DrawNames()
{
	// Don't draw if too small.
	double zoom = Zoom();
	if(zoom <= 0.5)
		return;

	// Draw names for all systems you have visited.
	bool useBigFont = (zoom > 2.);
	const Font &font = FontSet::Get(useBigFont ? 18 : 14);
	Point offset(useBigFont ? 8. : 6., -.5 * font.Height());
	for(const Node &node : nodes)
		font.Draw(node.name, zoom * (node.position + center) + offset, node.nameColor);
}



void MapPanel::DrawMissions()
{
	// Draw a pointer for each active or available mission.
	map<const System *, Angle> angle;

	const Set<Color> &colors = GameData::Colors();
	const Color &availableColor = *colors.Get("available job");
	const Color &unavailableColor = *colors.Get("unavailable job");
	const Color &currentColor = *colors.Get("active mission");
	const Color &blockedColor = *colors.Get("blocked mission");
	const Color &specialColor = *colors.Get("special mission");
	const Color &waypointColor = *colors.Get("waypoint");
	for(const Mission &mission : player.AvailableJobs())
	{
		const System *system = mission.Destination()->GetSystem();
		DrawPointer(system, angle[system], mission.HasSpace(player) ? availableColor : unavailableColor);
	}
	for(const Mission &mission : player.Missions())
	{
		if(!mission.IsVisible())
			continue;

		const System *system = mission.Destination()->GetSystem();
		bool blink = false;
		if(mission.Deadline())
		{
			int days = min(5, mission.Deadline() - player.GetDate()) + 1;
			if(days > 0)
				blink = (step % (10 * days) > 5 * days);
		}
		bool isSatisfied = IsSatisfied(player, mission);
		DrawPointer(system, angle[system], blink ? black : isSatisfied ? currentColor : blockedColor, isSatisfied);

		for(const System *waypoint : mission.Waypoints())
			DrawPointer(waypoint, angle[waypoint], waypointColor);
		for(const Planet *stopover : mission.Stopovers())
			DrawPointer(stopover->GetSystem(), angle[stopover->GetSystem()], waypointColor);
	}
	if(specialSystem)
	{
		// The special system pointer is larger than the others.
		Angle a = (angle[specialSystem] += Angle(30.));
		Point pos = Zoom() * (specialSystem->Position() + center);
		PointerShader::Draw(pos, a.Unit(), 20.f, 27.f, -4.f, black);
		PointerShader::Draw(pos, a.Unit(), 11.5f, 21.5f, -6.f, specialColor);
	}
}



void MapPanel::DrawTooltips()
{
	if(!hoverSystem || hoverCount < HOVER_TIME)
		return;

	// Create the tooltip text.
	if(tooltip.empty())
	{
		pair<pair<int, int>, int> t = escortSystems.at(hoverSystem);
		if(hoverSystem == &playerSystem)
		{
			--t.first.first;
			if(t.first.first || t.first.second || t.second)
				tooltip = "You are here, with:\n";
			else
				tooltip = "You are here.";
		}
		// If you have both active and parked escorts, call the active ones
		// "active escorts." Otherwise, just call them "escorts."
		if(t.first.first && t.first.second)
			tooltip += to_string(t.first.first) + (t.first.first == 1 ? " active escort\n" : " active escorts\n");
		else if(t.first.first)
			tooltip += to_string(t.first.first) + (t.first.first == 1 ? " escort" : " escorts");
		if(t.first.second)
			tooltip += to_string(t.first.second) + (t.first.second == 1 ? " parked escort" : " parked escorts");
		if(t.second)
		{
			if(t.first.first || t.first.second)
				tooltip += "\n";
			tooltip += to_string(t.second) + (t.second == 1 ? " stored outfit" : " stored outfits");
		}

		hoverText.Wrap(tooltip);
	}
	if(!tooltip.empty())
	{
		// Add 10px margin to all sides of the text.
		Point size(hoverText.WrapWidth(), hoverText.Height() - hoverText.ParagraphBreak());
		size += Point(20., 20.);
		Point topLeft = (hoverSystem->Position() + center) * Zoom();
		// Do not overflow the screen dimensions.
		if(topLeft.X() + size.X() > Screen::Right())
			topLeft.X() -= size.X();
		if(topLeft.Y() + size.Y() > Screen::Bottom())
			topLeft.Y() -= size.Y();
		// Draw the background fill and the tooltip text.
		FillShader::Fill(topLeft + .5 * size, size, *GameData::Colors().Get("tooltip background"));
		hoverText.Draw(topLeft + Point(10., 10.), *GameData::Colors().Get("medium"));
	}
}



void MapPanel::DrawPointer(const System *system, Angle &angle, const Color &color, bool bigger)
{
	DrawPointer(Zoom() * (system->Position() + center), angle, color, true, bigger);
}



void MapPanel::DrawPointer(Point position, Angle &angle, const Color &color, bool drawBack, bool bigger)
{
	angle += Angle(30.);
	if(drawBack)
		PointerShader::Draw(position, angle.Unit(), 14.f + bigger, 19.f + 2 * bigger, -4.f, black);
	PointerShader::Draw(position, angle.Unit(), 8.f + bigger, 15.f + 2 * bigger, -6.f, color);
}<|MERGE_RESOLUTION|>--- conflicted
+++ resolved
@@ -491,7 +491,6 @@
 {
 	if(std::isnan(value))
 		return UninhabitedColor();
-<<<<<<< HEAD
 	else if(value <= 0. || value == 1.)
 		return CommodityColor(value);
 	// Comparing different prices, with colors in the cold or hot ranges whilst ignoring too blue.
@@ -519,9 +518,6 @@
 	if(std::isnan(value))
 		return UninhabitedColor();
 	
-=======
-
->>>>>>> f40324f3
 	value = min(1., max(-1., value));
 	if(value < 0.)
 		return Color(
