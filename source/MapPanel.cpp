/* MapPanel.cpp
Copyright (c) 2014 by Michael Zahniser

Endless Sky is free software: you can redistribute it and/or modify it under the
terms of the GNU General Public License as published by the Free Software
Foundation, either version 3 of the License, or (at your option) any later version.

Endless Sky is distributed in the hope that it will be useful, but WITHOUT ANY
WARRANTY; without even the implied warranty of MERCHANTABILITY or FITNESS FOR A
PARTICULAR PURPOSE. See the GNU General Public License for more details.

You should have received a copy of the GNU General Public License along with
this program. If not, see <https://www.gnu.org/licenses/>.
*/

#include "MapPanel.h"

#include "text/alignment.hpp"
#include "Angle.h"
#include "CargoHold.h"
#include "Dialog.h"
#include "FillShader.h"
#include "FogShader.h"
#include "text/Font.h"
#include "text/FontSet.h"
#include "text/Format.h"
#include "Galaxy.h"
#include "GameData.h"
#include "Government.h"
#include "Information.h"
#include "Interface.h"
#include "LineShader.h"
#include "MapDetailPanel.h"
#include "MapOutfitterPanel.h"
#include "MapShipyardPanel.h"
#include "Mission.h"
#include "MissionPanel.h"
#include "Planet.h"
#include "PlayerInfo.h"
#include "PointerShader.h"
#include "Politics.h"
#include "Preferences.h"
#include "RingShader.h"
#include "Screen.h"
#include "Ship.h"
#include "ShipJumpNavigation.h"
#include "SpriteSet.h"
#include "SpriteShader.h"
#include "SpriteSet.h"
#include "StellarObject.h"
#include "System.h"
#include "Trade.h"
#include "text/truncate.hpp"
#include "UI.h"
#include "Wormhole.h"

#include "opengl.h"

#include <algorithm>
#include <cctype>
#include <cmath>
#include <limits>

using namespace std;

namespace {
	const std::string SHOW_ESCORT_SYSTEMS = "Show escort systems on map";
	const std::string SHOW_STORED_OUTFITS = "Show stored outfits on map";
	const unsigned MAX_MISSION_POINTERS_DRAWN = 12;
	const double MISSION_POINTERS_ANGLE_DELTA = 30.;

	// Struct to track per system how many pointers are drawn and still
	// need to be drawn.
	struct PointerDrawCount {
		// Amount of systems already drawn.
		unsigned drawn = 0;
		unsigned available = 0;
		unsigned unavailable = 0;
	};

	// Struct for storing the ends of wormhole links and their colors.
	struct WormholeArrow {
		WormholeArrow() = default;
		WormholeArrow(const System *from, const System *to, const Color *color)
		: from(from), to(to), color(color) {}
		const System *from = nullptr;
		const System *to = nullptr;
		const Color *color = nullptr;
	};


	// Log how many player ships are in a given system, tracking whether
	// they are parked or in-flight.
	void TallyEscorts(const vector<shared_ptr<Ship>> &escorts,
		map<const System *, MapPanel::SystemTooltipData> &locations)
	{
		for(const auto &ship : escorts)
		{
			if(ship->IsDestroyed())
				continue;
			if(ship->GetSystem())
			{
				if(!ship->IsParked())
					++locations[ship->GetSystem()].activeShips;
				else
					++locations[ship->GetSystem()].parkedShips;
			}
			// If this ship has no system but has a parent, it is carried (and thus not parked).
			else if(ship->CanBeCarried() && ship->GetParent() && ship->GetParent()->GetSystem())
				++locations[ship->GetParent()->GetSystem()].activeShips;
		}
	}

	// Log how many stored outfits are in a given system.
	void TallyOutfits(const std::map<const Planet *, CargoHold> &outfits,
		map<const System *, MapPanel::SystemTooltipData> &locations)
	{
		for(const auto &hold : outfits)
		{
			// Get the system in which the planet storage is located.
			const Planet *planet = hold.first;
			const System *system = planet->GetSystem();
			// Skip outfits stored on planets without a system or an outfitter.
			if(!system || !planet->HasOutfitter())
				continue;

			for(const auto &outfit : hold.second.Outfits())
				// Only count a system if it actually stores outfits.
				if(outfit.second)
					locations[system].outfits[planet] += outfit.second;
		}
	}

	const Color black(0.f, 1.f);
	const Color red(1.f, 0.f, 0.f, 1.f);

	// Hovering an escort pip for this many frames activates the tooltip.
	const int HOVER_TIME = 60;
	// Length in frames of the recentering animation.
	const int RECENTER_TIME = 20;

	bool HasMultipleLandablePlanets(const System &system)
	{
		const Planet *firstPlanet = nullptr;
		for(auto &&stellarObject : system.Objects())
			if(stellarObject.HasValidPlanet() && stellarObject.HasSprite() && !stellarObject.GetPlanet()->IsWormhole())
			{
				// We can return true once we found 2 different landable planets.
				if(!firstPlanet)
					firstPlanet = stellarObject.GetPlanet();
				else if(firstPlanet != stellarObject.GetPlanet())
					return true;
			}

		return false;
	}

	pair<bool, bool> BlinkMissionIndicator(const PlayerInfo &player, const Mission &mission, const int step)
	{
		bool blink = false;
		int daysLeft = 1;
		if(mission.Deadline())
		{
			daysLeft = mission.Deadline() - player.GetDate() + 1;
			if(daysLeft > 0)
			{
				if(Preferences::Has("Deadline blink by distance"))
				{
					DistanceMap distance(player, player.GetSystem());
					if(distance.HasRoute(mission.Destination()->GetSystem()))
					{
						set<const System *> toVisit;
						for(const Planet *stopover : mission.Stopovers())
						{
							if(distance.HasRoute(stopover->GetSystem()))
								toVisit.insert(stopover->GetSystem());
							--daysLeft;
						}
						for(const System *waypoint : mission.Waypoints())
							if(distance.HasRoute(waypoint))
								toVisit.insert(waypoint);

						int systemCount = toVisit.size();
						for(int i = 0; i < systemCount; ++i)
						{
							const System *closest;
							int minimalDist = numeric_limits<int>::max();
							for(const System *sys : toVisit)
								if(distance.Days(sys) < minimalDist)
								{
									closest = sys;
									minimalDist = distance.Days(sys);
								}
							daysLeft -= distance.Days(closest);
							distance = DistanceMap(player, closest);
							toVisit.erase(closest);
						}
						daysLeft -= distance.Days(mission.Destination()->GetSystem());
					}
				}
				int blinkFactor = min(6, max(1, daysLeft));
				blink = (step % (10 * blinkFactor) > 5 * blinkFactor);
			}
		}
		return pair<bool, bool>(blink, daysLeft > 0);
	}

	// Return total value of raid fleet (if any) and 60 frames worth of system danger.
	double DangerFleetTotal(const PlayerInfo &player, const System &system, const bool withRaids)
	{
		double danger = system.Danger() * 60.;
		if(withRaids)
			for(const auto &raidFleet : system.GetGovernment()->RaidFleets())
				danger += 10. * player.RaidFleetAttraction(raidFleet, &system) *
					raidFleet.GetFleet()->Strength();
		return danger;
	}

}

const float MapPanel::OUTER = 6.f;
const float MapPanel::INNER = 3.5f;
const float MapPanel::LINK_WIDTH = 1.2f;
// Draw links only outside the system ring, which has radius MapPanel::OUTER.
const float MapPanel::LINK_OFFSET = 7.f;



MapPanel::MapPanel(PlayerInfo &player, int commodity, const System *special)
	: player(player), distance(player),
	playerSystem(*player.GetSystem()),
	selectedSystem(special ? special : player.GetSystem()),
	specialSystem(special),
	playerJumpDistance(System::DEFAULT_NEIGHBOR_DISTANCE),
	commodity(commodity)
{
	SetIsFullScreen(true);
	SetInterruptible(false);
	// Recalculate the fog each time the map is opened, just in case the player
	// bought a map since the last time they viewed the map.
	FogShader::Redraw();

	// Recalculate escort positions every time the map is opened, as they may
	// be changing systems even if the player does not.
	// The player cannot toggle any preferences without closing the map panel.
	if(Preferences::Has(SHOW_ESCORT_SYSTEMS) || Preferences::Has(SHOW_STORED_OUTFITS))
	{
		escortSystems.clear();
		if(Preferences::Has(SHOW_ESCORT_SYSTEMS))
			TallyEscorts(player.Ships(), escortSystems);
		if(Preferences::Has(SHOW_STORED_OUTFITS))
			TallyOutfits(player.PlanetaryStorage(), escortSystems);
	}

	// Initialize a centered tooltip.
	hoverText.SetFont(FontSet::Get(14));
	hoverText.SetWrapWidth(150);
	hoverText.SetAlignment(Alignment::LEFT);

	// Find out how far the player is able to jump. The range of the system
	// takes priority over the range of the player's flagship.
	double systemRange = playerSystem.JumpRange();
	double playerRange = player.Flagship() ? player.Flagship()->JumpNavigation().JumpRange() : 0.;
	if(systemRange || playerRange)
		playerJumpDistance = systemRange ? systemRange : playerRange;

	CenterOnSystem(selectedSystem, true);
}



void MapPanel::Step()
{
	if(recentering > 0)
	{
		double step = (recentering - .5) / RECENTER_TIME;
		// Interpolate with the smoothstep function, 3x^2 - 2x^3. Its derivative
		// gives the fraction of the distance to move at each time step:
		center += recenterVector * (step * (1. - step) * (6. / RECENTER_TIME));
		--recentering;
	}
}



void MapPanel::Draw()
{
	glClear(GL_COLOR_BUFFER_BIT);

	for(const auto &it : GameData::Galaxies())
		SpriteShader::Draw(it.second.GetSprite(), Zoom() * (center + it.second.Position()), Zoom());

	if(Preferences::Has("Hide unexplored map regions"))
		FogShader::Draw(center, Zoom(), player);

	// Draw the "visible range" circle around your current location.
	const Color &viewRangeColor = *GameData::Colors().Get("map view range color");
	RingShader::Draw(Zoom() * (playerSystem.Position() + center),
		System::DEFAULT_NEIGHBOR_DISTANCE * Zoom(), 2.0f, 1.0f, viewRangeColor);
	// Draw the jump range circle around your current location if it is different than the
	// visible range.
	const Color &jumpRangeColor = *GameData::Colors().Get("map jump range color");
	if(playerJumpDistance != System::DEFAULT_NEIGHBOR_DISTANCE)
		RingShader::Draw(Zoom() * (playerSystem.Position() + center),
			(playerJumpDistance + .5) * Zoom(), (playerJumpDistance - .5) * Zoom(), jumpRangeColor);

	Color brightColor(.4f, 0.f);
	RingShader::Draw(Zoom() * (selectedSystem->Position() + center),
		11.f, 9.f, brightColor);

	// Advance a "blink" timer.
	++step;
	// Update the tooltip timer [0-60].
	hoverCount += hoverSystem ? (hoverCount < HOVER_TIME) : (hoverCount ? -1 : 0);

	DrawWormholes();
	DrawTravelPlan();
	DrawEscorts();
	DrawLinks();
	DrawSystems();
	DrawMissions();
<<<<<<< HEAD
	DrawNames();
	DrawTooltips();

	if(selectedSystem != &playerSystem && !distance.HasRoute(selectedSystem))
	{
		static const string UNAVAILABLE = "You have no available route to this system.";
		static const string UNKNOWN = "You have not yet mapped a route to this system.";
		const Font &font = FontSet::Get(18);

		const string &message = player.HasVisited(*selectedSystem) ? UNAVAILABLE : UNKNOWN;
		Point point(-font.Width(message) / 2, Screen::Top() + 40);
		font.Draw(message, point + Point(1, 1), black);
		font.Draw(message, point, red);
	}
=======
	DrawSelectedSystem();
>>>>>>> 7b16debe
}



void MapPanel::FinishDrawing(const string &buttonCondition)
{
	// Draw the buttons to switch to other map modes.

	// Remember which buttons we're showing.
	MapPanel::buttonCondition = buttonCondition;

	Information info;
	info.SetCondition(buttonCondition);
	const Interface *mapInterface = GameData::Interfaces().Get("map");
	if(player.MapZoom() >= static_cast<float>(mapInterface->GetValue("max zoom")))
		info.SetCondition("max zoom");
	if(player.MapZoom() <= static_cast<float>(mapInterface->GetValue("min zoom")))
		info.SetCondition("min zoom");
	const Interface *mapButtonUi = GameData::Interfaces().Get(Screen::Width() < 1280
		? "map buttons (small screen)" : "map buttons");
	mapButtonUi->Draw(info, this);

	// Draw the tooltips.

	if(hoverSystem && hoverCount >= HOVER_TIME)
	{
		// Create the tooltip text.
		if(tooltip.empty())
		{
			MapPanel::SystemTooltipData t = escortSystems.at(hoverSystem);

			if(hoverSystem == &playerSystem)
			{
				if(player.Flagship())
					--t.activeShips;
				if(t.activeShips || t.parkedShips || !t.outfits.empty())
					tooltip = "You are here, with:\n";
				else
					tooltip = "You are here.";
			}
			// If you have both active and parked escorts, call the active ones
			// "active escorts." Otherwise, just call them "escorts."
			if(t.activeShips && t.parkedShips)
				tooltip += to_string(t.activeShips) + (t.activeShips == 1 ? " active escort\n" : " active escorts\n");
			else if(t.activeShips)
				tooltip += to_string(t.activeShips) + (t.activeShips == 1 ? " escort" : " escorts");
			if(t.parkedShips)
				tooltip += to_string(t.parkedShips) + (t.parkedShips == 1 ? " parked escort" : " parked escorts");
			if(!t.outfits.empty())
			{
				if(t.activeShips || t.parkedShips)
					tooltip += "\n";

				unsigned sum = 0;
				for(const auto &it : t.outfits)
					sum += it.second;

				tooltip += to_string(sum) + (sum == 1 ? " stored outfit" : " stored outfits");

				if(HasMultipleLandablePlanets(*hoverSystem) || t.outfits.size() > 1)
					for(const auto &it : t.outfits)
						tooltip += "\n - " + to_string(it.second) + " on " + it.first->Name();
			}

			hoverText.Wrap(tooltip);
		}
		if(!tooltip.empty())
		{
			// Add 10px margin to all sides of the text.
			Point size(hoverText.WrapWidth(), hoverText.Height() - hoverText.ParagraphBreak());
			size += Point(20., 20.);
			Point topLeft = (hoverSystem->Position() + center) * Zoom();
			// Do not overflow the screen dimensions.
			if(topLeft.X() + size.X() > Screen::Right())
				topLeft.X() -= size.X();
			if(topLeft.Y() + size.Y() > Screen::Bottom())
				topLeft.Y() -= size.Y();
			// Draw the background fill and the tooltip text.
			FillShader::Fill(topLeft + .5 * size, size, *GameData::Colors().Get("tooltip background"));
			hoverText.Draw(topLeft + Point(10., 10.), *GameData::Colors().Get("medium"));
		}
	}

	// Draw a warning if the selected system is not routable.

	if(selectedSystem != &playerSystem && !distance.HasRoute(selectedSystem))
	{
		static const string UNAVAILABLE = "You have no available route to this system.";
		static const string UNKNOWN = "You have not yet mapped a route to this system.";
		const Font &font = FontSet::Get(18);

		const string &message = player.CanView(*selectedSystem) ? UNAVAILABLE : UNKNOWN;
		Point point(-font.Width(message) / 2, Screen::Top() + 40);
		font.Draw(message, point + Point(1, 1), black);
		font.Draw(message, point, red);
	}
}



void MapPanel::DrawMiniMap(const PlayerInfo &player, float alpha, const System *const jump[2], int step)
{
	const Font &font = FontSet::Get(14);
	Color lineColor(alpha, 0.f);
	Point center = .5 * (jump[0]->Position() + jump[1]->Position());
	const Point &drawPos = GameData::Interfaces().Get("hud")->GetPoint("mini-map");
	set<const System *> drawnSystems = { jump[0], jump[1] };
	bool isLink = jump[0]->Links().count(jump[1]);

	const Set<Color> &colors = GameData::Colors();
	const Color &currentColor = colors.Get("active mission")->Additive(alpha * 2.f);
	const Color &blockedColor = colors.Get("blocked mission")->Additive(alpha * 2.f);
	const Color &waypointColor = colors.Get("waypoint")->Additive(alpha * 2.f);

	const Ship *flagship = player.Flagship();
	for(int i = 0; i < 2; ++i)
	{
		static const string UNKNOWN_SYSTEM = "Unexplored System";
		const System &system = *jump[i];
		const Government *gov = system.GetGovernment();
		Point from = system.Position() - center + drawPos;
		const string &name = player.KnowsName(system) ? system.Name() : UNKNOWN_SYSTEM;
		font.Draw(name, from + Point(OUTER, -.5 * font.Height()), lineColor);

		// Draw the origin and destination systems, since they
		// might not be linked via hyperspace.
		Color color = Color(.5f * alpha, 0.f);
		if(player.CanView(system) && system.IsInhabited(flagship) && gov)
			color = gov->GetColor().Additive(alpha);
		RingShader::Draw(from, OUTER, INNER, color);

		for(const System *link : system.Links())
		{
			// Only draw systems known to be attached to the jump systems.
			if(!player.CanView(system) && !player.CanView(*link))
				continue;

			// Draw the system link. This will double-draw the jump
			// path if it is via hyperlink, to increase brightness.
			Point to = link->Position() - center + drawPos;
			Point unit = (from - to).Unit() * LINK_OFFSET;
			LineShader::Draw(from - unit, to + unit, LINK_WIDTH, lineColor);

			if(drawnSystems.count(link))
				continue;
			drawnSystems.insert(link);

			gov = link->GetGovernment();
			Color color = Color(.5f * alpha, 0.f);
			if(player.CanView(*link) && link->IsInhabited(flagship) && gov)
				color = gov->GetColor().Additive(alpha);
			RingShader::Draw(to, OUTER, INNER, color);
		}

		unsigned missionCounter = 0;
		for(const Mission &mission : player.Missions())
		{
			if(missionCounter >= MAX_MISSION_POINTERS_DRAWN)
				break;

			if(!mission.IsVisible())
				continue;

			if(mission.Destination()->IsInSystem(&system))
			{
				pair<bool, bool> blink = BlinkMissionIndicator(player, mission, step);
				if(!blink.first)
				{
					bool isSatisfied = IsSatisfied(player, mission) && blink.second;
					DrawPointer(from, missionCounter, isSatisfied ? currentColor : blockedColor, false);
				}
				else
					++missionCounter;
			}

			for(const System *waypoint : mission.Waypoints())
			{
				if(missionCounter >= MAX_MISSION_POINTERS_DRAWN)
					break;
				if(waypoint == &system)
					DrawPointer(from, missionCounter, waypointColor, false);
			}
			for(const Planet *stopover : mission.Stopovers())
			{
				if(missionCounter >= MAX_MISSION_POINTERS_DRAWN)
					break;
				if(stopover->IsInSystem(&system))
					DrawPointer(from, missionCounter, waypointColor, false);
			}
		}
	}

	// Draw the rest of the directional arrow. If this is a normal jump,
	// the stem was already drawn above.
	Point from = jump[0]->Position() - center + drawPos;
	Point to = jump[1]->Position() - center + drawPos;
	Point unit = (to - from).Unit();
	from += LINK_OFFSET * unit;
	to -= LINK_OFFSET * unit;
	Color bright(2.f * alpha, 0.f);
	// Non-hyperspace jumps are drawn with a dashed directional arrow.
	if(!isLink)
		LineShader::DrawDashed(from, to, unit, LINK_WIDTH, bright, 11., 4.);
	LineShader::Draw(to, to + Angle(-30.).Rotate(unit) * -10., LINK_WIDTH, bright);
	LineShader::Draw(to, to + Angle(30.).Rotate(unit) * -10., LINK_WIDTH, bright);
}



bool MapPanel::AllowsFastForward() const noexcept
{
	return true;
}



bool MapPanel::KeyDown(SDL_Keycode key, Uint16 mod, const Command &command, bool isNewPress)
{
	const Interface *mapInterface = GameData::Interfaces().Get("map");
	if(command.Has(Command::MAP) || key == 'd' || key == SDLK_ESCAPE
			|| (key == 'w' && (mod & (KMOD_CTRL | KMOD_GUI))))
		GetUI()->Pop(this);
	else if(key == 's' && buttonCondition != "is shipyards")
	{
		GetUI()->Pop(this);
		GetUI()->Push(new MapShipyardPanel(*this));
	}
	else if(key == 'o' && buttonCondition != "is outfitters")
	{
		GetUI()->Pop(this);
		GetUI()->Push(new MapOutfitterPanel(*this));
	}
	else if(key == 'i' && buttonCondition != "is missions")
	{
		GetUI()->Pop(this);
		GetUI()->Push(new MissionPanel(*this));
	}
	else if(key == 'p' && buttonCondition != "is ports")
	{
		GetUI()->Pop(this);
		GetUI()->Push(new MapDetailPanel(*this));
	}
	else if(key == 'f')
	{
		GetUI()->Push(new Dialog(
			this, &MapPanel::Find, "Search for:", "", Truncate::NONE, true));
		return true;
	}
	else if(key == SDLK_PLUS || key == SDLK_KP_PLUS || key == SDLK_EQUALS)
		player.SetMapZoom(min(static_cast<float>(mapInterface->GetValue("max zoom")), player.MapZoom() + 0.5f));
	else if(key == SDLK_MINUS || key == SDLK_KP_MINUS)
		player.SetMapZoom(max(static_cast<float>(mapInterface->GetValue("min zoom")), player.MapZoom() - 0.5f));
	else
		return false;

	return true;
}



bool MapPanel::Click(int x, int y, int clicks)
{
	// Figure out if a system was clicked on.
	Point click = Point(x, y) / Zoom() - center;
	for(const auto &it : GameData::Systems())
	{
		const System &system = it.second;
		if(system.IsValid() && !system.Inaccessible() && click.Distance(system.Position()) < 10.
				&& (player.HasSeen(system) || &system == specialSystem))
		{
			Select(&system);
			break;
		}
	}

	return true;
}



// If the mouse has moved near a known system that contains escorts, track the dwell time.
bool MapPanel::Hover(int x, int y)
{
	if(escortSystems.empty())
		return true;

	// Map from screen coordinates into game coordinates.
	Point pos = Point(x, y) / Zoom() - center;
	double maxDistance = 2 * OUTER / Zoom();

	// Were we already hovering near an escort's system?
	if(hoverSystem)
	{
		// Is the new mouse position still near it?
		if(pos.Distance(hoverSystem->Position()) <= maxDistance)
			return true;

		hoverSystem = nullptr;
		tooltip.clear();
	}

	// Check if the new position supports a tooltip.
	for(const auto &squad : escortSystems)
	{
		const System *system = squad.first;
		if(pos.Distance(system->Position()) < maxDistance
				&& (player.HasSeen(*system) || system == specialSystem))
		{
			// Start tracking this system.
			hoverSystem = system;
			break;
		}
	}
	return true;
}



bool MapPanel::Drag(double dx, double dy)
{
	center += Point(dx, dy) / Zoom();
	recentering = 0;

	return true;
}



bool MapPanel::Scroll(double dx, double dy)
{
	// The mouse should be pointing to the same map position before and after zooming.
	Point mouse = UI::GetMouse();
	Point anchor = mouse / Zoom() - center;
	const Interface *mapInterface = GameData::Interfaces().Get("map");
	if(dy > 0.)
		player.SetMapZoom(min(static_cast<float>(mapInterface->GetValue("max zoom")), player.MapZoom() + 0.5f));
	else if(dy < 0.)
		player.SetMapZoom(max(static_cast<float>(mapInterface->GetValue("min zoom")), player.MapZoom() - 0.5f));

	// Now, Zoom() has changed (unless at one of the limits). But, we still want
	// anchor to be the same, so:
	center = mouse / Zoom() - anchor;
	return true;
}



Color MapPanel::MapColor(double value)
{
	if(std::isnan(value))
		return UninhabitedColor();

	value = min(1., max(-1., value));
	if(value < 0.)
		return Color(
			.12 + .12 * value,
			.48 + .36 * value,
			.48 - .12 * value,
			.4);
	else
		return Color(
			.12 + .48 * value,
			.48,
			.48 - .48 * value,
			.4);
}



Color MapPanel::ReputationColor(double reputation, bool canLand, bool hasDominated)
{
	// If the system allows you to land, always show it in blue even if the
	// government is hostile.
	if(canLand)
		reputation = max(reputation, 0.);

	if(hasDominated)
		return Color(.1, .6, 0., .4);
	else if(reputation < 0.)
	{
		reputation = min(1., .1 * log(1. - reputation) + .1);
		return Color(.6, .4 * (1. - reputation), 0., .4);
	}
	else if(!canLand)
		return Color(.6, .54, 0., .4);
	else
	{
		reputation = min(1., .1 * log(1. + reputation) + .1);
		return Color(0., .6 * (1. - reputation), .6, .4);
	}
}



Color MapPanel::GovernmentColor(const Government *government)
{
	if(!government)
		return UninhabitedColor();

	return Color(
		.6f * government->GetColor().Get()[0],
		.6f * government->GetColor().Get()[1],
		.6f * government->GetColor().Get()[2],
		.4f);
}



Color MapPanel::DangerColor(const double danger)
{
	if(std::isnan(danger))
		return *GameData::Colors().Get("map danger none");
	else if(danger > .5)
		return Color(.6, .4 * (2. - 2. * min(1., danger)), 0., .4);
	else
		return MapColor(2. * danger - 1.);
}



Color MapPanel::UninhabitedColor()
{
	return GovernmentColor(GameData::Governments().Get("Uninhabited"));
}



Color MapPanel::UnexploredColor()
{
	return Color(.1, 0.);
}



double MapPanel::SystemValue(const System *system) const
{
	return 0.;
}



void MapPanel::Select(const System *system)
{
	if(!system)
		return;
	selectedSystem = system;
	vector<const System *> &plan = player.TravelPlan();
	Ship *flagship = player.Flagship();
	if(!flagship || (!plan.empty() && system == plan.front()))
		return;

	bool isJumping = flagship->IsEnteringHyperspace();
	const System *source = isJumping ? flagship->GetTargetSystem() : &playerSystem;

	auto mod = SDL_GetModState();
	// TODO: Whoever called Select should tell us what to do with this system vis-a-vis the travel plan, rather than
	// possibly manipulating it both here and there. Or, we entirely separate Select from travel plan modifications.
	bool shift = (mod & KMOD_SHIFT) && !plan.empty();
	if(mod & KMOD_CTRL)
		return;
	else if(system == source && !shift)
	{
		plan.clear();
		if(!isJumping)
			flagship->SetTargetSystem(nullptr);
		else
			plan.push_back(source);
	}
	else if(shift)
	{
		DistanceMap localDistance(player, plan.front());
		if(localDistance.Days(system) <= 0)
			return;

		auto it = plan.begin();
		while(system != *it)
		{
			it = ++plan.insert(it, system);
			system = localDistance.Route(system);
		}
	}
	else if(distance.Days(system) > 0)
	{
		plan.clear();
		if(!isJumping)
			flagship->SetTargetSystem(nullptr);

		while(system != source)
		{
			plan.push_back(system);
			system = distance.Route(system);
		}
		if(isJumping)
			plan.push_back(source);
	}

	// Reset the travel destination if the final system in the travel plan has changed.
	if(!plan.empty())
		player.SetTravelDestination(nullptr);
}



void MapPanel::Find(const string &name)
{
	int bestIndex = 9999;
	for(const auto &it : GameData::Systems())
	{
		const System &system = it.second;
		if(system.IsValid() && !system.Inaccessible() && player.CanView(system))
		{
			int index = Format::Search(it.first, name);
			if(index >= 0 && index < bestIndex)
			{
				bestIndex = index;
				selectedSystem = &system;
				CenterOnSystem(selectedSystem);
				if(!index)
				{
					selectedPlanet = nullptr;
					return;
				}
			}
		}
	}
	for(const auto &it : GameData::Planets())
	{
		const Planet &planet = it.second;
		if(planet.IsValid() && player.CanView(*planet.GetSystem()))
		{
			int index = Format::Search(it.first, name);
			if(index >= 0 && index < bestIndex)
			{
				bestIndex = index;
				selectedSystem = planet.GetSystem();
				CenterOnSystem(selectedSystem);
				if(!index)
				{
					selectedPlanet = &planet;
					return;
				}
			}
		}
	}
}



double MapPanel::Zoom() const
{
	return pow(1.5, player.MapZoom());
}



// Check whether the NPC and waypoint conditions of the given mission have
// been satisfied.
bool MapPanel::IsSatisfied(const Mission &mission) const
{
	return IsSatisfied(player, mission);
}



bool MapPanel::IsSatisfied(const PlayerInfo &player, const Mission &mission)
{
	return mission.IsSatisfied(player) && !mission.HasFailed(player);
}



bool MapPanel::GetTravelInfo(const System *previous, const System *next, const double jumpRange,
	bool &isJump, bool &isWormhole, bool &isMappable, Color *wormholeColor) const
{
	const bool isHyper = previous->Links().count(next);
	isWormhole = false;
	isMappable = false;
	// Short-circuit the loop for MissionPanel, which draws hyperlinks and wormholes the same.
	if(!isHyper || wormholeColor)
		for(const StellarObject &object : previous->Objects())
			if(object.HasSprite() && object.HasValidPlanet()
				&& object.GetPlanet()->IsWormhole()
				&& player.HasVisited(*object.GetPlanet())
				&& player.CanView(*previous) && player.CanView(*next)
				&& &object.GetPlanet()->GetWormhole()->WormholeDestination(*previous) == next)
			{
				isWormhole = true;
				if(object.GetPlanet()->GetWormhole()->IsMappable())
				{
					isMappable = true;
					if(wormholeColor)
						*wormholeColor = *object.GetPlanet()->GetWormhole()->GetLinkColor();
					break;
				}
			}
	isJump = !isHyper && !isWormhole && previous->JumpNeighbors(jumpRange).count(next);
	return isHyper || isWormhole || isJump;
}



void MapPanel::CenterOnSystem(const System *system, bool immediate)
{
	if(immediate)
		center = -system->Position();
	else
	{
		recenterVector = -system->Position() - center;
		recentering = RECENTER_TIME;
	}
}



// Cache the map layout, so it doesn't have to be re-calculated every frame.
// The node cache must be updated when the coloring mode changes.
void MapPanel::UpdateCache()
{
	// Remember which commodity the cached systems are colored by.
	cachedCommodity = commodity;
	nodes.clear();

	// Get danger level range so we can scale by it.
	double dangerMax = 0.;
	double dangerScale = 1.;
	if(commodity == SHOW_DANGER)
	{
		// Scale danger to span [0, 1] based on known systems, without including raid fleets
		// as those can greatly skew the range once they start having a chance of appearing,
		// leading to silly (and not very useful) displays.
		double dangerMin = numeric_limits<double>::max();
		for(const auto &it : GameData::Systems())
		{
			const System &system = it.second;

			// Only check displayed systems.
			if(!system.IsValid() || system.Inaccessible() || !player.HasVisited(system))
				continue;

			const double danger = DangerFleetTotal(player, system, false);
			if(danger > 0.)
			{
				if(dangerMax < danger)
					dangerMax = danger;
				if(dangerMin > danger)
					dangerMin = danger;
			}
		}
		if(dangerMax)
			dangerScale = 1. / log(dangerMin / dangerMax);
	}

	// Draw the circles for the systems, colored based on the selected criterion,
	// which may be government, services, or commodity prices.
	const Color &closeNameColor = *GameData::Colors().Get("map name");
	const Color &farNameColor = closeNameColor.Transparent(.5);
	for(const auto &it : GameData::Systems())
	{
		const System &system = it.second;
		// Ignore systems which are inaccessible or have been referred to, but not actually defined.
		if(!system.IsValid() || system.Inaccessible())
			continue;
		// Ignore systems the player has never seen, unless they have a pending mission that lets them see it.
		if(!player.HasSeen(system) && &system != specialSystem)
			continue;

		Color color = UninhabitedColor();
		if(!player.CanView(system))
			color = UnexploredColor();
		else if(system.IsInhabited(player.Flagship()) || commodity == SHOW_SPECIAL
				|| commodity == SHOW_VISITED || commodity == SHOW_DANGER)
		{
			if(commodity >= SHOW_SPECIAL)
			{
				double value = 0.;
				bool colorSystem = true;
				if(commodity >= 0)
				{
					const Trade::Commodity &com = GameData::Commodities()[commodity];
					double price = system.Trade(com.name);
					if(!price)
						value = numeric_limits<double>::quiet_NaN();
					else
						value = (2. * (price - com.low)) / (com.high - com.low) - 1.;
				}
				else if(commodity == SHOW_SHIPYARD)
				{
					double size = 0;
					for(const StellarObject &object : system.Objects())
						if(object.HasSprite() && object.HasValidPlanet())
							size += object.GetPlanet()->Shipyard().size();
					value = size ? min(10., size) / 10. : -1.;
				}
				else if(commodity == SHOW_OUTFITTER)
				{
					double size = 0;
					for(const StellarObject &object : system.Objects())
						if(object.HasSprite() && object.HasValidPlanet())
							size += object.GetPlanet()->Outfitter().size();
					value = size ? min(60., size) / 60. : -1.;
				}
				else if(commodity == SHOW_VISITED)
				{
					bool all = true;
					bool some = false;
					colorSystem = false;
					for(const StellarObject &object : system.Objects())
						if(object.HasSprite() && object.HasValidPlanet() && !object.GetPlanet()->IsWormhole()
							&& object.GetPlanet()->IsAccessible(player.Flagship()))
						{
							bool visited = player.HasVisited(*object.GetPlanet());
							all &= visited;
							some |= visited;
							colorSystem = true;
						}
					value = -1 + some + all;
				}
				else
					value = SystemValue(&system);

				if(colorSystem)
					color = MapColor(value);
			}
			else if(commodity == SHOW_GOVERNMENT)
			{
				const Government *gov = system.GetGovernment();
				color = GovernmentColor(gov);
			}
			else if(commodity == SHOW_DANGER)
			{
				const double danger = DangerFleetTotal(player, system, true);
				if(danger > 0.)
					color = DangerColor(1. - dangerScale * log(danger / dangerMax));
				else
					color = DangerColor(numeric_limits<double>::quiet_NaN());
			}
			else
			{
				double reputation = system.GetGovernment()->Reputation();

				// A system should show up as dominated if it contains at least
				// one inhabited planet and all inhabited planets have been
				// dominated. It should show up as restricted if you cannot land
				// on any of the planets that have spaceports.
				bool hasDominated = true;
				bool isInhabited = false;
				bool canLand = false;
				bool hasSpaceport = false;
				for(const StellarObject &object : system.Objects())
					if(object.HasSprite() && object.HasValidPlanet())
					{
						const Planet *planet = object.GetPlanet();
						hasSpaceport |= !planet->IsWormhole() && planet->HasServices();
						if(planet->IsWormhole() || !planet->IsAccessible(player.Flagship()))
							continue;
						canLand |= planet->CanLand() && planet->HasServices();
						isInhabited |= planet->IsInhabited();
						hasDominated &= (!planet->IsInhabited()
							|| GameData::GetPolitics().HasDominated(planet));
					}
				hasDominated &= (isInhabited && canLand);
				// Some systems may count as "inhabited" but not contain any
				// planets with spaceports. Color those as if they're
				// uninhabited to make it clear that no fuel is available there.
				if(hasSpaceport || hasDominated)
					color = ReputationColor(reputation, canLand, hasDominated);
			}
		}

		vector<string> unmappedSystem = {"map/unexplored-star"};

		nodes.emplace_back(system.Position(), color,
			player.KnowsName(system) ? system.Name() : "",
			(&system == &playerSystem) ? closeNameColor : farNameColor,
<<<<<<< HEAD
			player.HasVisited(system) ? system.GetGovernment() : nullptr,
			player.HasVisited(system) ? system.GetMapIcon() : unmappedSystem);
=======
			player.CanView(system) ? system.GetGovernment() : nullptr);
>>>>>>> 7b16debe
	}

	// Now, update the cache of the links.
	links.clear();

	// The link color depends on whether it's connected to the current system or not.
	const Color &closeColor = *GameData::Colors().Get("map link");
	const Color &farColor = closeColor.Transparent(.5);
	for(const auto &it : GameData::Systems())
	{
		const System *system = &it.second;
		if(!system->IsValid() || !player.HasSeen(*system))
			continue;

		for(const System *link : system->Links())
			if(link < system || !player.HasSeen(*link))
			{
				// Only draw links between two systems if one of the two is
				// viewable. Also, avoid drawing twice by only drawing in the
				// direction of increasing pointer values.
				if((!player.CanView(*system) && !player.CanView(*link)) || !link->IsValid())
					continue;

				bool isClose = (system == &playerSystem || link == &playerSystem);
				links.emplace_back(system->Position(), link->Position(), isClose ? closeColor : farColor);
			}
	}
}



void MapPanel::DrawTravelPlan()
{
	const Set<Color> &colors = GameData::Colors();
	const Color &defaultColor = *colors.Get("map travel ok flagship");
	const Color &outOfFlagshipFuelRangeColor = *colors.Get("map travel ok none");
	const Color &withinFleetFuelRangeColor = *colors.Get("map travel ok fleet");

	// At each point in the path, keep track of how many ships in the
	// fleet are able to make it this far.
	const Ship *flagship = player.Flagship();
	if(!flagship)
		return;

	bool stranded = false;
	bool hasEscort = false;
	map<const Ship *, double> fuel;
	for(const shared_ptr<Ship> &it : player.Ships())
		if(!it->IsParked() && (!it->CanBeCarried() || it.get() == flagship) && it->GetSystem() == flagship->GetSystem())
		{
			if(it->IsDisabled())
			{
				stranded = true;
				continue;
			}

			fuel[it.get()] = it->Fuel() * it->Attributes().Get("fuel capacity");
			hasEscort |= (it.get() != flagship);
		}
	stranded |= !hasEscort;

	const double jumpRange = flagship->JumpNavigation().JumpRange();
	const System *previous = &playerSystem;
	const System *next = nullptr;
	for(int i = player.TravelPlan().size() - 1; i >= 0; --i, previous = next)
	{
		next = player.TravelPlan()[i];

		bool isJump, isWormhole, isMappable;
		Color wormholeColor;
		if(!GetTravelInfo(previous, next, jumpRange, isJump, isWormhole, isMappable, &wormholeColor))
			break;
		if(isWormhole && !isMappable)
			continue;

		// Wormholes cost nothing to go through. If this is not a wormhole,
		// check how much fuel every ship will expend to go through it.
		if(!isWormhole)
			for(auto &it : fuel)
				if(it.second >= 0.)
				{
					double cost = it.first->JumpNavigation().GetCheapestJumpType(previous, next).second;
					if(!cost || cost > it.second)
					{
						it.second = -1.;
						stranded = true;
					}
					else
						it.second -= cost;
				}

		// Color the path green if all ships can make it. Color it yellow if
		// the flagship can make it, and red if the flagship cannot.
		Color drawColor = outOfFlagshipFuelRangeColor;
		if(isWormhole)
			drawColor = wormholeColor;
		else if(!stranded)
			drawColor = withinFleetFuelRangeColor;
		else if(fuel[flagship] >= 0.)
			drawColor = defaultColor;

		Point from = Zoom() * (previous->Position() + center);
		Point to = Zoom() * (next->Position() + center);
		const Point unit = (to - from).Unit();
		from += LINK_OFFSET * unit;
		to -= LINK_OFFSET * unit;

		// Non-hyperspace jumps are drawn with a dashed line.
		if(isJump)
			LineShader::DrawDashed(from, to, unit, 3.f, drawColor, 11., 4.);
		else
			LineShader::Draw(from, to, 3.f, drawColor);
	}
}



// Fill in the top-middle header bar that names the selected system, and indicates its distance.
void MapPanel::DrawSelectedSystem()
{
	const Sprite *sprite = SpriteSet::Get("ui/selected system");
	SpriteShader::Draw(sprite, Point(0. + selectedSystemOffset, Screen::Top() + .5f * sprite->Height()));

	string text;
	if(!player.KnowsName(*selectedSystem))
		text = "Selected system: unexplored system";
	else
		text = "Selected system: " + selectedSystem->Name();

	int jumps = 0;
	const vector<const System *> &plan = player.TravelPlan();
	auto it = find(plan.begin(), plan.end(), selectedSystem);
	if(it != plan.end())
		jumps = plan.end() - it;
	else if(distance.HasRoute(selectedSystem))
		jumps = distance.Days(selectedSystem);

	if(jumps == 1)
		text += " (1 jump away)";
	else if(jumps > 0)
		text += " (" + to_string(jumps) + " jumps away)";

	const Font &font = FontSet::Get(14);
	Point pos(-175. + selectedSystemOffset, Screen::Top() + .5 * (30. - font.Height()));
	font.Draw({text, {350, Alignment::CENTER, Truncate::MIDDLE}},
		pos, *GameData::Colors().Get("bright"));

	// Reset the position of this UI element. If something is in the way, it will be
	// moved back before it's drawn the next frame.
	selectedSystemOffset = 0;
}



// Communicate the location of non-destroyed, player-owned ships.
void MapPanel::DrawEscorts()
{
	if(escortSystems.empty())
		return;

	// Fill in the center of any system containing the player's ships, if the
	// player knows about that system (since escorts may use unknown routes).
	const Color &active = *GameData::Colors().Get("map link");
	const Color &parked = *GameData::Colors().Get("dim");
	double zoom = Zoom();
	for(const auto &squad : escortSystems)
		if(player.HasSeen(*squad.first) || squad.first == specialSystem)
		{
			Point pos = zoom * (squad.first->Position() + center);

			// Active and parked ships are drawn/indicated by a ring in the center.
			if(squad.second.activeShips || squad.second.parkedShips)
				RingShader::Draw(pos, INNER - 1.f, 0.f, squad.second.activeShips ? active : parked);

			if(!squad.second.outfits.empty())
				// Stored outfits are drawn/indicated by 8 short rays out of the system center.
				for(int i = 0; i < 8; ++i)
				{
					// Starting at 7.5 degrees to intentionally mis-align with mission pointers.
					Angle angle = Angle(7.5f + 45.f * i);
					Point from = pos + angle.Unit() * OUTER;
					Point to = from + angle.Unit() * 4.f;
					LineShader::Draw(from, to, 2.f, active);
				}
		}
}



void MapPanel::DrawWormholes()
{
	// Keep track of what arrows and links need to be drawn.
	vector<WormholeArrow> arrowsToDraw;

	// A system can host more than one set of wormholes (e.g. Cardea), and some wormholes may even
	// share a link vector.
	for(auto &&it : GameData::Wormholes())
	{
		if(!it.second.IsValid())
			continue;

		const Planet &p = *it.second.GetPlanet();
		if(!p.IsValid() || !player.HasVisited(p) || !it.second.IsMappable())
			continue;

		for(auto &&link : it.second.Links())
			if(!link.first->Inaccessible() && !link.second->Inaccessible() && p.IsInSystem(link.first)
					&& player.CanView(*link.first) && player.CanView(*link.second))
				arrowsToDraw.emplace_back(link.first, link.second, it.second.GetLinkColor());

	}

	static const double ARROW_LENGTH = 4.;
	static const double ARROW_RATIO = .3;
	static const Angle LEFT(30.);
	static const Angle RIGHT(-30.);
	const double zoom = Zoom();

	for(const WormholeArrow &link : arrowsToDraw)
	{
		// Get the wormhole link color.
		const Color &arrowColor = *link.color;
		const Color &wormholeDim = Color::Multiply(.33f, arrowColor);

		// Compute the start and end positions of the wormhole link.
		Point from = zoom * (link.from->Position() + center);
		Point to = zoom * (link.to->Position() + center);
		Point offset = (from - to).Unit() * LINK_OFFSET;
		from -= offset;
		to += offset;

		// If an arrow is being drawn, the link will always be drawn too. Draw
		// the link only for the first instance of it in this set.
		if(link.from < link.to || !count_if(arrowsToDraw.begin(), arrowsToDraw.end(),
			[&link](const WormholeArrow &cmp)
			{ return cmp.from == link.to && cmp.to == link.from; }))
				LineShader::Draw(from, to, LINK_WIDTH, wormholeDim);

		// Compute the start and end positions of the arrow edges.
		Point arrowStem = zoom * ARROW_LENGTH * offset;
		Point arrowLeft = arrowStem - ARROW_RATIO * LEFT.Rotate(arrowStem);
		Point arrowRight = arrowStem - ARROW_RATIO * RIGHT.Rotate(arrowStem);

		// Draw the arrowhead.
		Point fromTip = from - arrowStem;
		LineShader::Draw(from, fromTip, LINK_WIDTH, arrowColor);
		LineShader::Draw(from - arrowLeft, fromTip, LINK_WIDTH, arrowColor);
		LineShader::Draw(from - arrowRight, fromTip, LINK_WIDTH, arrowColor);
	}
}



void MapPanel::DrawLinks()
{
	double zoom = Zoom();
	for(const Link &link : links)
	{
		Point from = zoom * (link.start + center);
		Point to = zoom * (link.end + center);
		Point unit = (from - to).Unit() * LINK_OFFSET;
		from -= unit;
		to += unit;

		LineShader::Draw(from, to, LINK_WIDTH, link.color);
	}
}



void MapPanel::DrawSystems()
{
	if(commodity != cachedCommodity)
		UpdateCache();

	// If coloring by government, we need to keep track of which ones are the
	// closest to the center of the window because those will be the ones that
	// are shown in the map key.
	if(commodity == SHOW_GOVERNMENT)
		closeGovernments.clear();

	// Draw the circles for the systems.
	double zoom = Zoom();
	float ringSize = INNER + zoom;
	float ringFade = zoom <= 0.75 ? 0.9 : 1.1 - zoom / 2.5;
	for(const Node &node : nodes)
	{
		Point pos = zoom * (node.position + center);

		// System rings fade as you zoom in.
		RingShader::Draw(pos, ringSize + 2.5, ringSize, node.color.Transparent(ringFade));

		// Ensures every multiple-star system has a unique, deterministic rotation.
		float starAngle = node.name.length() + node.position.Length();
		float spin = 4 * acos(0.0) / node.mapIcon.size();
		

		Point starRotate(cos(starAngle), sin(starAngle));
		Point starOffset = (node.mapIcon.size() == 1) ? Point(0, 0) : Point(4, 4);

		// Draw the star sprites
		for(string star : node.mapIcon)
		{
			starAngle = starAngle + spin;
			const Body starBody = Body(SpriteSet::Get(star), pos + zoom * starOffset * starRotate, Point(0, 0), starAngle, sqrt(zoom) / 2);
			batchDraw.Add(starBody);
		}

		batchDraw.Draw();
		batchDraw.Clear();

		if(commodity == SHOW_GOVERNMENT && node.government && node.government->GetName() != "Uninhabited")
		{
			// For every government that is drawn, keep track of how close it
			// is to the center of the view. The four closest governments
			// will be displayed in the key.
			double distance = pos.Length();
			auto it = closeGovernments.find(node.government);
			if(it == closeGovernments.end())
				closeGovernments[node.government] = distance;
			else
				it->second = min(it->second, distance);
		}
	}
}



void MapPanel::DrawNames()
{
	// Don't draw if too small.
	double zoom = Zoom();
	if(zoom <= 0.75)
		return;

	// Draw names for all systems you have visited.
	bool useBigFont = (zoom > 2.);
	const Font &font = FontSet::Get(useBigFont ? 18 : 14);
	for(const Node &node : nodes)
	{
		int namewidth = font.Width(node.name);
		Point offset(useBigFont ? -namewidth / 2 : -namewidth / 2, 0.75 * font.Height());
		font.Draw(node.name, zoom * (node.position + center) + offset,
					Color::Combine(1. -pow(zoom / 3., 2), node.nameColor, zoom / 3., node.color));
	}

}



void MapPanel::DrawMissions()
{
	// Draw a pointer for each active or available mission.
	map<const System *, PointerDrawCount> missionCount;

	const Set<Color> &colors = GameData::Colors();
	const Color &availableColor = *colors.Get("available job");
	const Color &unavailableColor = *colors.Get("unavailable job");
	const Color &currentColor = *colors.Get("active mission");
	const Color &blockedColor = *colors.Get("blocked mission");
	const Color &specialColor = *colors.Get("special mission");
	const Color &waypointColor = *colors.Get("waypoint");
	if(specialSystem)
	{
		// The special system pointer is larger than the others.
		++missionCount[specialSystem].drawn;
		Angle a = Angle(MISSION_POINTERS_ANGLE_DELTA * missionCount[specialSystem].drawn);
		Point pos = Zoom() * (specialSystem->Position() + center);
		PointerShader::Draw(pos, a.Unit(), 20.f, 27.f, -4.f, black);
		PointerShader::Draw(pos, a.Unit(), 11.5f, 21.5f, -6.f, specialColor);
	}
	// Calculate the available (and unavailable) jobs, but don't draw them yet.
	for(const Mission &mission : player.AvailableJobs())
	{
		const System *system = mission.Destination()->GetSystem();
		if(!system)
			continue;
		auto &it = missionCount[system];
		if(mission.CanAccept(player))
			++it.available;
		else
			++it.unavailable;
	}
	for(const Mission &mission : player.Missions())
	{
		if(!mission.IsVisible())
			continue;

		const System *system = mission.Destination()->GetSystem();
		if(!system)
			continue;

		// Reserve a maximum of half of the slots for available missions.
		auto &&it = missionCount[system];
		int reserved = min(MAX_MISSION_POINTERS_DRAWN / 2, it.available + it.unavailable);
		if(it.drawn >= MAX_MISSION_POINTERS_DRAWN - reserved)
			continue;

		pair<bool, bool> blink = BlinkMissionIndicator(player, mission, step);
		bool isSatisfied = IsSatisfied(player, mission) && blink.second;
		DrawPointer(system, it.drawn, blink.first ? black : isSatisfied ? currentColor : blockedColor, isSatisfied);

		for(const System *waypoint : mission.Waypoints())
			DrawPointer(waypoint, missionCount[waypoint].drawn, waypointColor);
		for(const Planet *stopover : mission.Stopovers())
			DrawPointer(stopover->GetSystem(), missionCount[stopover->GetSystem()].drawn, waypointColor);
	}
	// Draw the available and unavailable jobs.
	for(auto &&it : missionCount)
	{
		const auto &system = it.first;
		auto &&counters = it.second;
		for(unsigned i = 0; i < counters.available; ++i)
			DrawPointer(system, counters.drawn, availableColor);
		for(unsigned i = 0; i < counters.unavailable; ++i)
			DrawPointer(system, counters.drawn, unavailableColor);
	}
}



void MapPanel::DrawPointer(const System *system, unsigned &systemCount, const Color &color, bool bigger)
{
	DrawPointer(Zoom() * (system->Position() + center), systemCount, color, true, bigger);
}



void MapPanel::DrawPointer(Point position, unsigned &systemCount, const Color &color, bool drawBack, bool bigger)
{
	if(++systemCount > MAX_MISSION_POINTERS_DRAWN)
		return;
	Angle angle = Angle(MISSION_POINTERS_ANGLE_DELTA * systemCount);
	if(drawBack)
		PointerShader::Draw(position, angle.Unit(), 14.f + bigger, 19.f + 2 * bigger, -4.f, black);
	PointerShader::Draw(position, angle.Unit(), 8.f + bigger, 15.f + 2 * bigger, -6.f, color);
}<|MERGE_RESOLUTION|>--- conflicted
+++ resolved
@@ -318,25 +318,9 @@
 	DrawEscorts();
 	DrawLinks();
 	DrawSystems();
+	DrawNames();
 	DrawMissions();
-<<<<<<< HEAD
-	DrawNames();
-	DrawTooltips();
-
-	if(selectedSystem != &playerSystem && !distance.HasRoute(selectedSystem))
-	{
-		static const string UNAVAILABLE = "You have no available route to this system.";
-		static const string UNKNOWN = "You have not yet mapped a route to this system.";
-		const Font &font = FontSet::Get(18);
-
-		const string &message = player.HasVisited(*selectedSystem) ? UNAVAILABLE : UNKNOWN;
-		Point point(-font.Width(message) / 2, Screen::Top() + 40);
-		font.Draw(message, point + Point(1, 1), black);
-		font.Draw(message, point, red);
-	}
-=======
 	DrawSelectedSystem();
->>>>>>> 7b16debe
 }
 
 
@@ -351,9 +335,9 @@
 	Information info;
 	info.SetCondition(buttonCondition);
 	const Interface *mapInterface = GameData::Interfaces().Get("map");
-	if(player.MapZoom() >= static_cast<float>(mapInterface->GetValue("max zoom")))
+	if(player.MapZoom() >= static_cast<int>(mapInterface->GetValue("max zoom")))
 		info.SetCondition("max zoom");
-	if(player.MapZoom() <= static_cast<float>(mapInterface->GetValue("min zoom")))
+	if(player.MapZoom() <= static_cast<int>(mapInterface->GetValue("min zoom")))
 		info.SetCondition("min zoom");
 	const Interface *mapButtonUi = GameData::Interfaces().Get(Screen::Width() < 1280
 		? "map buttons (small screen)" : "map buttons");
@@ -1111,12 +1095,8 @@
 		nodes.emplace_back(system.Position(), color,
 			player.KnowsName(system) ? system.Name() : "",
 			(&system == &playerSystem) ? closeNameColor : farNameColor,
-<<<<<<< HEAD
-			player.HasVisited(system) ? system.GetGovernment() : nullptr,
-			player.HasVisited(system) ? system.GetMapIcon() : unmappedSystem);
-=======
-			player.CanView(system) ? system.GetGovernment() : nullptr);
->>>>>>> 7b16debe
+			player.CanView(system) ? system.GetGovernment() : nullptr,
+			player.CanView(system) ? system.GetMapIcon() : unmappedSystem);
 	}
 
 	// Now, update the cache of the links.
