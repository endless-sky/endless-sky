/* ConditionsStore.cpp
Copyright (c) 2020-2022 by Peter van der Meer

Endless Sky is free software: you can redistribute it and/or modify it under the
terms of the GNU General Public License as published by the Free Software
Foundation, either version 3 of the License, or (at your option) any later version.

Endless Sky is distributed in the hope that it will be useful, but WITHOUT ANY
WARRANTY; without even the implied warranty of MERCHANTABILITY or FITNESS FOR A
PARTICULAR PURPOSE. See the GNU General Public License for more details.

You should have received a copy of the GNU General Public License along with
this program. If not, see <https://www.gnu.org/licenses/>.
*/

#include "ConditionsStore.h"

#include "DataNode.h"
#include "DataWriter.h"
#include "Logger.h"

#include <utility>

using namespace std;



// Default constructor
ConditionsStore::DerivedProvider::DerivedProvider(const string &name, bool isPrefixProvider)
	: name(name), isPrefixProvider(isPrefixProvider)
{
}



void ConditionsStore::DerivedProvider::SetGetFunction(function<int64_t(const string &)> newGetFun)
{
	getFunction = std::move(newGetFun);
}



void ConditionsStore::DerivedProvider::SetHasFunction(function<bool(const string &)> newHasFun)
{
	hasFunction = std::move(newHasFun);
}



void ConditionsStore::DerivedProvider::SetSetFunction(function<bool(const string &, int64_t)> newSetFun)
{
	setFunction = std::move(newSetFun);
}



void ConditionsStore::DerivedProvider::SetEraseFunction(function<bool(const string &)> newEraseFun)
{
	eraseFunction = std::move(newEraseFun);
}



ConditionsStore::ConditionEntry::operator int64_t() const
{
	if(!provider)
		return value;

	const string &key = fullKey.empty() ? provider->name : fullKey;
	return provider->getFunction(key);
}



ConditionsStore::ConditionEntry &ConditionsStore::ConditionEntry::operator=(int64_t val)
{
	if(!provider)
		value = val;
	else
	{
		const string &key = fullKey.empty() ? provider->name : fullKey;
		provider->setFunction(key, val);
	}
	return *this;
}



ConditionsStore::ConditionEntry &ConditionsStore::ConditionEntry::operator++()
{
	if(!provider)
		++value;
	else
	{
		const string &key = fullKey.empty() ? provider->name : fullKey;
		provider->setFunction(key, provider->getFunction(key) + 1);
	}
	return *this;
}



ConditionsStore::ConditionEntry &ConditionsStore::ConditionEntry::operator--()
{
	if(!provider)
		--value;
	else
	{
		const string &key = fullKey.empty() ? provider->name : fullKey;
		provider->setFunction(key, provider->getFunction(key) - 1);
	}
	return *this;
}



ConditionsStore::ConditionEntry &ConditionsStore::ConditionEntry::operator+=(int64_t val)
{
	if(!provider)
		value += val;
	else
	{
		const string &key = fullKey.empty() ? provider->name : fullKey;
		provider->setFunction(key, provider->getFunction(key) + val);
	}
	return *this;
}



ConditionsStore::ConditionEntry &ConditionsStore::ConditionEntry::operator-=(int64_t val)
{
	if(!provider)
		value -= val;
	else
	{
		const string &key = fullKey.empty() ? provider->name : fullKey;
		provider->setFunction(key, provider->getFunction(key) - val);
	}
	return *this;
}



// Constructor with loading primary conditions from datanode.
ConditionsStore::ConditionsStore(const DataNode &node)
{
	Load(node);
}



// Constructor where a number of initial manually-set values are set.
ConditionsStore::ConditionsStore(initializer_list<pair<string, int64_t>> initialConditions)
{
	for(const auto &it : initialConditions)
		Set(it.first, it.second);
}



// Constructor where a number of initial manually-set values are set.
ConditionsStore::ConditionsStore(const map<string, int64_t> &initialConditions)
{
	for(const auto &it : initialConditions)
		Set(it.first, it.second);
}



void ConditionsStore::Load(const DataNode &node)
{
	for(const DataNode &child : node)
		Set(child.Token(0), (child.Size() >= 2) ? child.Value(1) : 1);
}



void ConditionsStore::Save(DataWriter &out) const
{
	out.Write("conditions");
	out.BeginChild();
	for(auto it = storage.begin(); it != storage.end(); ++it)
	{
		// We don't need to save derived conditions that have a provider.
		if(it->second->provider)
			continue;
		// If the condition's value is 0, don't write it at all.
		if(!it->second.value)
			continue;
		// If the condition's value is 1, don't bother writing the 1.
<<<<<<< HEAD
		else if(it->second->value == 1)
=======
		if(it->second.value == 1)
>>>>>>> 0aaa6795
			out.Write(it->first);
		else
			out.Write(it->first, it->second->value);
	}
	out.EndChild();
}



// Get a condition from the Conditions-Store. Retrieves both conditions
// that were directly set (primary conditions) as well as conditions
// derived from other data-structures (derived conditions).
int64_t ConditionsStore::Get(const string &name) const
{
	shared_ptr<const ConditionEntry> ce = GetEntry(name);
	if(!ce)
		return 0;

	if(!ce->provider)
		return ce->value;

	return ce->provider->getFunction(name);
}



bool ConditionsStore::Has(const string &name) const
{
	shared_ptr<const ConditionEntry> ce = GetEntry(name);
	if(!ce)
		return false;

	if(!ce->provider)
		return true;

	return ce->provider->hasFunction(name);
}



// Returns a pair where the boolean indicates if the game has this condition set,
// and an int64_t which contains the value if the condition was set.
pair<bool, int64_t> ConditionsStore::HasGet(const string &name) const
{
	shared_ptr<const ConditionEntry> ce = GetEntry(name);
	if(!ce)
		return make_pair(false, 0);

	if(!ce->provider)
		return make_pair(true, ce->value);

	bool has = ce->provider->hasFunction(name);
	int64_t val = 0;
	if(has)
		val = ce->provider->getFunction(name);

	return make_pair(has, val);
}



// Add a value to a condition. Returns true on success, false on failure.
bool ConditionsStore::Add(const string &name, int64_t value)
{
	// This code performers 2 lookups of the condition, once for get and
	// once for set. This might be optimized to a single lookup in a
	// later version of the code.
	return Set(name, Get(name) + value);
}



// Set a value for a condition, either for the local value, or by performing
// a set on the provider.
bool ConditionsStore::Set(const string &name, int64_t value)
{
	shared_ptr<ConditionEntry> ce = GetEntry(name);
	if(!ce)
	{
		FromStorage(name)->value = value;
		return true;
	}
	if(!ce->provider)
	{
		ce->value = value;
		return true;
	}
	return ce->provider->setFunction(name, value);
}



// Erase a condition completely, either the local value or by performing
// an erase on the provider.
bool ConditionsStore::Erase(const string &name)
{
	shared_ptr<ConditionEntry> ce = GetEntry(name);
	if(!ce)
		return true;

	if(!(ce->provider))
	{
		storage.erase(name);
		return true;
	}
	return ce->provider->eraseFunction(name);
}



ConditionsStore::ConditionEntry &ConditionsStore::operator[](const string &name)
{
	return *EnsureEntry(name);
}



shared_ptr<ConditionsStore::ConditionEntry> ConditionsStore::EnsureEntry(const string &name)
{
	// Search for an exact match and return it if it exists.
	auto it = storage.find(name);
	if(it != storage.end())
		return it->second;

	// Check for a prefix provider.
	shared_ptr<ConditionEntry> ceprov = GetEntry(name);
	// If no prefix provider is found, then just create a new value entry.
	if(ceprov == nullptr)
		return FromStorage(name);

	// Found a matching prefixed entry provider, but no exact match for the entry itself,
	// let's create the exact match based on the prefix provider.
	shared_ptr<ConditionEntry> ce = FromStorage(name);
	ce->provider = ceprov->provider;
	ce->fullKey = name;
	return ce;
}



// Build a provider for a given prefix.
ConditionsStore::DerivedProvider &ConditionsStore::GetProviderPrefixed(const string &prefix)
{
	auto it = providers.emplace(std::piecewise_construct,
		std::forward_as_tuple(prefix),
		std::forward_as_tuple(prefix, true));
	DerivedProvider *provider = &(it.first->second);
	if(!provider->isPrefixProvider)
	{
		Logger::LogError("Error: Rewriting named provider \"" + prefix + "\" to prefixed provider.");
		provider->isPrefixProvider = true;
	}
	if(VerifyProviderLocation(prefix, provider))
	{
		FromStorage(prefix)->provider = provider;
		// Check if any matching later entries within the prefixed range use the same provider.
		auto checkIt = storage.find(prefix);
		while(checkIt != storage.end() && (0 == checkIt->first.compare(0, prefix.length(), prefix)))
		{
			ConditionEntry &ce = *checkIt->second;
			if(ce.provider != provider)
			{
				ce.provider = provider;
				ce.fullKey = checkIt->first;
				throw runtime_error("Replacing condition entries matching prefixed provider \""
						+ prefix + "\".");
			}
			++checkIt;
		}
	}
	return *provider;
}



// Build a provider for the condition identified by the given name.
ConditionsStore::DerivedProvider &ConditionsStore::GetProviderNamed(const string &name)
{
	auto it = providers.emplace(std::piecewise_construct,
		std::forward_as_tuple(name),
		std::forward_as_tuple(name, false));
	DerivedProvider *provider = &(it.first->second);
	if(provider->isPrefixProvider)
		Logger::LogError("Error: Retrieving prefixed provider \"" + name + "\" as named provider.");
	else if(VerifyProviderLocation(name, provider))
		FromStorage(name)->provider = provider;
	return *provider;
}



// Helper to completely remove all data and linked condition-providers from the store.
void ConditionsStore::Clear()
{
	storage.clear();
	providers.clear();
}



// Helper for testing; check how many primary conditions are registered.
int64_t ConditionsStore::PrimariesSize() const
{
	int64_t result = 0;
	for(auto it = storage.begin(); it != storage.end(); ++it)
	{
		// We only count primary conditions; conditions that don't have a provider.
		if(it->second->provider)
			continue;
		++result;
	}
	return result;
}



shared_ptr<ConditionsStore::ConditionEntry> ConditionsStore::FromStorage(const string &name)
{
	auto it = storage.lower_bound(name);
	if(it == storage.end() || it->first != name)
		it = storage.insert(it, make_pair(name, make_shared<ConditionEntry>()));
	// If this is true, there is a logic error,  this should never be true.
	if(!it->second)
		it->second = make_shared<ConditionEntry>();
	return it->second;
}



shared_ptr<ConditionsStore::ConditionEntry> ConditionsStore::GetEntry(const string &name)
{
	// Avoid code-duplication between const and non-const function.
	return const_pointer_cast<ConditionEntry>(const_cast<const ConditionsStore *>(this)->GetEntry(name));
}



shared_ptr<const ConditionsStore::ConditionEntry> ConditionsStore::GetEntry(const string &name) const
{
	if(storage.empty())
		return nullptr;

	// Perform a single search for values, named providers, and prefixed providers.
	auto it = storage.upper_bound(name);
	if(it == storage.begin())
		return nullptr;

	--it;
	// The entry is matching if we have an exact string match.
	if(!name.compare(it->first))
		return it->second;

	// The entry is also matching when we have a prefix entry and the prefix part in the provider matches.
	DerivedProvider *provider = it->second->provider;
	if(provider && provider->isPrefixProvider && !name.compare(0, provider->name.length(), provider->name))
		return it->second;

	// And otherwise we don't have a match.
	return nullptr;
}



// Helper function to check if we can safely add a provider with the given name.
bool ConditionsStore::VerifyProviderLocation(const string &name, DerivedProvider *provider) const
{
	auto it = storage.upper_bound(name);
	if(it == storage.begin())
		return true;

	--it;
	const ConditionEntry &ce = *it->second;

	// If we find the provider we are trying to add, then it apparently
	// was safe to add the entry since it was already added before.
	if(ce.provider == provider)
		return true;

	if(!ce.provider && it->first == name)
	{
		Logger::LogError("Error: overwriting primary condition \"" + name + "\" with derived provider.");
		return true;
	}

	if(ce.provider && ce.provider->isPrefixProvider && 0 == name.compare(0, ce.provider->name.length(), ce.provider->name))
		throw runtime_error("Error: not adding provider for \"" + name + "\""
				", because it is within range of prefixed derived provider \"" + ce.provider->name + "\".");
	return true;
}<|MERGE_RESOLUTION|>--- conflicted
+++ resolved
@@ -189,11 +189,7 @@
 		if(!it->second.value)
 			continue;
 		// If the condition's value is 1, don't bother writing the 1.
-<<<<<<< HEAD
-		else if(it->second->value == 1)
-=======
-		if(it->second.value == 1)
->>>>>>> 0aaa6795
+		if(it->second->value == 1)
 			out.Write(it->first);
 		else
 			out.Write(it->first, it->second->value);
