/* ConditionsStore.cpp
Copyright (c) 2020-2025 by Peter van der Meer

Endless Sky is free software: you can redistribute it and/or modify it under the
terms of the GNU General Public License as published by the Free Software
Foundation, either version 3 of the License, or (at your option) any later version.

Endless Sky is distributed in the hope that it will be useful, but WITHOUT ANY
WARRANTY; without even the implied warranty of MERCHANTABILITY or FITNESS FOR A
PARTICULAR PURPOSE. See the GNU General Public License for more details.

You should have received a copy of the GNU General Public License along with
this program. If not, see <https://www.gnu.org/licenses/>.
*/

#include "ConditionsStore.h"

#include "ConditionEntry.h"
#include "DataNode.h"
#include "DataWriter.h"
#include "Logger.h"

#include <utility>

using namespace std;



// Constructor with loading primary conditions from datanode.
ConditionsStore::ConditionsStore(const DataNode &node)
{
	Load(node);
}



// Constructor where a number of initial manually-set values are set.
ConditionsStore::ConditionsStore(initializer_list<pair<string, int64_t>> initialConditions)
{
	for(const auto &it : initialConditions)
		Set(it.first, it.second);
}



// Constructor where a number of initial manually-set values are set.
ConditionsStore::ConditionsStore(const map<string, int64_t> &initialConditions)
{
	for(const auto &it : initialConditions)
		Set(it.first, it.second);
}



void ConditionsStore::Load(const DataNode &node)
{
	for(const DataNode &child : node)
	{
		if(!DataNode::IsConditionName(child.Token(0)))
			child.PrintTrace("Invalid condition during savegame-load:");
		Set(child.Token(0), (child.Size() >= 2) ? child.Value(1) : 1);
	}
}



void ConditionsStore::Save(DataWriter &out) const
{
	out.Write("conditions");
	out.BeginChild();
	for(const auto &it : storage)
	{
		// We don't need to save derived conditions that have a provider.
		if(it.second.getFunction || it.second.providingEntry)
			continue;
		// If the condition's value is 0, don't write it at all.
		if(!it.second.value)
			continue;
		// If the condition's value is 1, don't bother writing the 1.
		if(it.second.value == 1)
			out.Write(it.first);
		else
			out.Write(it.first, it.second.value);
	}
	out.EndChild();
}



// Get a condition from the Conditions-Store. Retrieves both conditions
// that were directly set (primary conditions) as well as conditions
// derived from other data-structures (derived conditions).
int64_t ConditionsStore::Get(const string &name) const
{
	// Look for a relevant entry, either the exact entry, or a prefixed provider.
	const ConditionEntry *ce = GetEntry(name);

	// If no entry is found, then we simply don't have any relevant data.
	if(!ce)
		return 0;

	// If the name matches exactly, then access directly with explicit conversion to int64_t.
	if(ce->name == name)
		return *ce;

	// If the name doesn't match exactly, then we are dealing with a prefixed provider that doesn't have an exactly
	// matching entry. Get is const, so isn't supposed to add such an entry; use a temporary object for access.
	ConditionEntry ceAccessor(name);
<<<<<<< HEAD
	ceAccessor.provider = ce->provider;
	return ceAccessor;
=======
	ceAccessor.providingEntry = ce;
	return ceAccessor.operator int64_t();
>>>>>>> ab21b14f
}



void ConditionsStore::Add(const string &name, int64_t value)
{
	(*this)[name] += value;
}



void ConditionsStore::Set(const string &name, int64_t value)
{
	(*this)[name] = value;
}



ConditionEntry &ConditionsStore::operator[](const string &name)
{
	// Search for an exact match and return it if it exists.
	auto it = storage.find(name);
	if(it != storage.end())
		return it->second;

	// Check for a prefix provider.
	ConditionEntry *ceprov = GetEntry(name);

	// Create the entry (name is used as key, and as ConditionEntry constructor argument.
	auto emp = storage.emplace(make_pair(name, name));
	it = emp.first;

	// If a relevant prefix provider is found, then provision this entry with the provider.
	if(ceprov != nullptr)
		it->second.providingEntry = ceprov;

	// Return the entry created.
	return it->second;
}



int64_t ConditionsStore::PrimariesSize() const
{
	int64_t result = 0;
	for(const auto &it : storage)
	{
		// We only count primary conditions; conditions that don't have a provider.
		if(it.second.providingEntry || it.second.getFunction)
			continue;
		++result;
	}
	return result;
}



ConditionEntry *ConditionsStore::GetEntry(const string &name)
{
	// Avoid code-duplication between const and non-const function.
	return const_cast<ConditionEntry *>(const_cast<const ConditionsStore *>(this)->GetEntry(name));
}



const ConditionEntry *ConditionsStore::GetEntry(const string &name) const
{
	if(storage.empty())
		return nullptr;

	// Perform a single search for values, named providers, and prefixed providers.
	auto it = storage.upper_bound(name);
	if(it == storage.begin())
		return nullptr;

	--it;
	// The entry is matching if we have an exact string match.
	if(name == it->first)
		return &(it->second);

	// If we don't have an exact match, but we have a matching prefix-provider, then we return that one.
	const ConditionEntry *ceProv = it->second.providingEntry;
	if(ceProv && !name.compare(0, ceProv->name.length(), ceProv->name))
		return ceProv;

	// And otherwise we don't have a match.
	return nullptr;
}<|MERGE_RESOLUTION|>--- conflicted
+++ resolved
@@ -106,13 +106,8 @@
 	// If the name doesn't match exactly, then we are dealing with a prefixed provider that doesn't have an exactly
 	// matching entry. Get is const, so isn't supposed to add such an entry; use a temporary object for access.
 	ConditionEntry ceAccessor(name);
-<<<<<<< HEAD
-	ceAccessor.provider = ce->provider;
-	return ceAccessor;
-=======
 	ceAccessor.providingEntry = ce;
 	return ceAccessor.operator int64_t();
->>>>>>> ab21b14f
 }
 
 
