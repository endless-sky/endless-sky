/* GameEvent.h
Copyright (c) 2014 by Michael Zahniser

Endless Sky is free software: you can redistribute it and/or modify it under the
terms of the GNU General Public License as published by the Free Software
Foundation, either version 3 of the License, or (at your option) any later version.

Endless Sky is distributed in the hope that it will be useful, but WITHOUT ANY
WARRANTY; without even the implied warranty of MERCHANTABILITY or FITNESS FOR A
PARTICULAR PURPOSE.  See the GNU General Public License for more details.
*/

#ifndef GAME_EVENT_H_
#define GAME_EVENT_H_

#include "ConditionSet.h"
#include "DataNode.h"
#include "Date.h"

#include <list>
#include <map>
#include <set>
#include <string>
#include <vector>

class DataWriter;
class Planet;
class PlayerInfo;
class System;



// This represents something that happens that changes the universe. For
// example, a system may be taken over by a different government, or a new type
// of ship or weapon may become available for purchase. Events that do not
// specify a date on which they occur will happen in response to missions. An
// event always sets the "event: <name>" condition when it occurs, which allows
// you to use the mission framework to specify a message that can be shown to
// the player the next time they land on a planet after that event happens.
class GameEvent {
public:
	// Determine the universe object definitions that are defined by the given list of changes.
	static std::map<std::string, std::set<std::string>> DeferredDefinitions(const std::list<DataNode> &changes);
	
	
public:
	GameEvent() = default;
	// Construct and Load() at the same time.
	GameEvent(const DataNode &node);
	
	void Load(const DataNode &node);
	void Save(DataWriter &out) const;
<<<<<<< HEAD
	// If disabled, an event will not Apply() or Save().
	void Disable();
=======
>>>>>>> 87ef1ae3
	
	const std::string &Name() const;
	void SetName(const std::string &name);
	
	// Check if this GameEvent has been loaded (vs. simply referred to) and
	// if it references any items that have not been defined.
	bool IsValid() const;
	
	const Date &GetDate() const;
	void SetDate(const Date &date);
	
	void Apply(PlayerInfo &player);
	
	const std::list<DataNode> &Changes() const;
	
	
private:
	Date date;
	std::string name;
<<<<<<< HEAD
	bool isDisabled = false;
	
=======
	bool isDefined = false;
>>>>>>> 87ef1ae3
	ConditionSet conditionsToApply;
	std::list<DataNode> changes;
	std::vector<const System *> systemsToVisit;
	std::vector<const Planet *> planetsToVisit;
	std::vector<const System *> systemsToUnvisit;
	std::vector<const Planet *> planetsToUnvisit;
};



#endif<|MERGE_RESOLUTION|>--- conflicted
+++ resolved
@@ -50,11 +50,8 @@
 	
 	void Load(const DataNode &node);
 	void Save(DataWriter &out) const;
-<<<<<<< HEAD
 	// If disabled, an event will not Apply() or Save().
 	void Disable();
-=======
->>>>>>> 87ef1ae3
 	
 	const std::string &Name() const;
 	void SetName(const std::string &name);
@@ -74,12 +71,9 @@
 private:
 	Date date;
 	std::string name;
-<<<<<<< HEAD
 	bool isDisabled = false;
+	bool isDefined = false;
 	
-=======
-	bool isDefined = false;
->>>>>>> 87ef1ae3
 	ConditionSet conditionsToApply;
 	std::list<DataNode> changes;
 	std::vector<const System *> systemsToVisit;
