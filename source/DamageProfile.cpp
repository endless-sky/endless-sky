--- conflicted
+++ resolved
@@ -142,12 +142,8 @@
 
 		damage.shieldDamage = (weapon.ShieldDamage()
 			+ weapon.RelativeShieldDamage() * ship.MaxShields())
-<<<<<<< HEAD
-			* ScaleType(0., 0., attributes.Get({PROTECTION, SHIELDS}));
-=======
 			* ScaleType(0., 0., attributes.Get("shield protection")
 			+ (ship.IsCloaked() ? attributes.Get("cloak shield protection") : 0.));
->>>>>>> df15c339
 		if(damage.shieldDamage > shields)
 			shieldFraction = min(shieldFraction, shields / damage.shieldDamage);
 	}
@@ -161,11 +157,7 @@
 		(ship.IsCloaked() ? attributes.Get("cloak hull protection") : 0.)));
 	damage.hullDamage = (weapon.HullDamage()
 		+ weapon.RelativeHullDamage() * ship.MaxHull())
-<<<<<<< HEAD
-		* ScaleType(1., 0., attributes.Get({PROTECTION, HULL}));
-=======
 		* totalHullProtection;
->>>>>>> df15c339
 	double hull = ship.HullUntilDisabled();
 	if(damage.hullDamage > hull)
 	{
@@ -173,11 +165,7 @@
 		damage.hullDamage *= hullFraction;
 		damage.hullDamage += (weapon.DisabledDamage()
 			+ weapon.RelativeDisabledDamage() * ship.MaxHull())
-<<<<<<< HEAD
-			* ScaleType(1., 0., attributes.Get({PROTECTION, HULL}))
-=======
 			* totalHullProtection
->>>>>>> df15c339
 			* (1. - hullFraction);
 	}
 	damage.energyDamage = (weapon.EnergyDamage()
