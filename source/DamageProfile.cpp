--- conflicted
+++ resolved
@@ -142,12 +142,8 @@
 
 		damage.shieldDamage = (weapon.ShieldDamage()
 			+ weapon.RelativeShieldDamage() * attributes.Get("shields"))
-<<<<<<< HEAD
-			* ScaleType(0., attributes.Get("shield protection") +
+			* ScaleType(0., 0., attributes.Get("shield protection") +
 			(ship.IsCloaked() ? attributes.Get("cloak shield protection") : 0.));
-=======
-			* ScaleType(0., 0., attributes.Get("shield protection"));
->>>>>>> 9bc0568e
 		if(damage.shieldDamage > shields)
 			shieldFraction = min(shieldFraction, shields / damage.shieldDamage);
 	}
@@ -157,15 +153,11 @@
 	// Hull damage is blocked 100%.
 	// Shield damage is blocked 0%.
 	damage.shieldDamage *= shieldFraction;
-	double totalHullProtection = (ScaleType(1., attributes.Get("hull protection")) +
-		(ship.IsCloaked() ? ScaleType(1., attributes.Get("cloak hull protection")) : 0.));
+	double totalHullProtection = (ScaleType(1., 0., attributes.Get("hull protection") +
+		(ship.IsCloaked() ? attributes.Get("cloak hull protection") : 0.));
 	damage.hullDamage = (weapon.HullDamage()
 		+ weapon.RelativeHullDamage() * attributes.Get("hull"))
-<<<<<<< HEAD
 		* totalHullProtection;
-=======
-		* ScaleType(1., 0., attributes.Get("hull protection"));
->>>>>>> 9bc0568e
 	double hull = ship.HullUntilDisabled();
 	if(damage.hullDamage > hull)
 	{
@@ -173,11 +165,7 @@
 		damage.hullDamage *= hullFraction;
 		damage.hullDamage += (weapon.DisabledDamage()
 			+ weapon.RelativeDisabledDamage() * attributes.Get("hull"))
-<<<<<<< HEAD
 			* totalHullProtection
-=======
-			* ScaleType(1., 0., attributes.Get("hull protection"))
->>>>>>> 9bc0568e
 			* (1. - hullFraction);
 	}
 	damage.energyDamage = (weapon.EnergyDamage()
