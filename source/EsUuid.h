--- conflicted
+++ resolved
@@ -86,26 +86,4 @@
 
 private:
 	mutable UuidType value;
-<<<<<<< HEAD
-};
-
-
-
-template<class T>
-struct UUIDComparator {
-	// Comparator for collections of shared_ptr<T>
-	bool operator() (const std::shared_ptr<T> &a, const std::shared_ptr<T> &b) const noexcept(false)
-	{
-		return a->UUID() < b->UUID();
-	}
-
-	// Comparator for collections of T*, e.g. set<T *>
-	bool operator()(const T *a, const T *b) const noexcept(false)
-	{
-		return a->UUID() < b->UUID();
-	}
-	// No comparator for collections of T, as std containers generally perform copy operations
-	// and copying this class will eventually be disabled.
-=======
->>>>>>> 6e7004f3
 };