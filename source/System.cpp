--- conflicted
+++ resolved
@@ -431,12 +431,6 @@
 
 
 
-<<<<<<< HEAD
-// Additional travel distance to target for ships entering through hyperspace.
-double System::ExtraArrivalDistance() const
-{
-	return extraArrivalDistance;
-=======
 // Get a list of systems that can be jumped to from here with the given
 // jump distance, whether or not there is a direct hyperspace link to them.
 // If this system has its own jump range, then it will always return the
@@ -446,7 +440,14 @@
 	static const set<const System *> EMPTY;
 	const auto it = neighbors.find(jumpRange ? jumpRange : neighborDistance);
 	return it == neighbors.end() ? EMPTY : it->second;
->>>>>>> 89f0f1c9
+}
+
+
+
+// Additional travel distance to target for ships entering through hyperspace.
+double System::ExtraArrivalDistance() const
+{
+	return extraArrivalDistance;
 }
 
 
