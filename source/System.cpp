/* System.cpp
Copyright (c) 2014 by Michael Zahniser

Endless Sky is free software: you can redistribute it and/or modify it under the
terms of the GNU General Public License as published by the Free Software
Foundation, either version 3 of the License, or (at your option) any later version.

Endless Sky is distributed in the hope that it will be useful, but WITHOUT ANY
WARRANTY; without even the implied warranty of MERCHANTABILITY or FITNESS FOR A
PARTICULAR PURPOSE. See the GNU General Public License for more details.

You should have received a copy of the GNU General Public License along with
this program. If not, see <https://www.gnu.org/licenses/>.
*/

#include "System.h"

#include "Angle.h"
#include "DataNode.h"
#include "Date.h"
#include "Fleet.h"
#include "GameData.h"
#include "Gamerules.h"
#include "Government.h"
#include "Hazard.h"
#include "Minable.h"
#include "Planet.h"
#include "Random.h"
<<<<<<< HEAD
#include "Ship.h"
#include "SpriteSet.h"
=======
#include "image/SpriteSet.h"
>>>>>>> d9b96a78

#include <algorithm>
#include <cmath>

using namespace std;

namespace {
	// Dynamic economy parameters: how much of its production each system keeps
	// and exports each day:
	const double KEEP = .89;
	const double EXPORT = .10;
	// Standard deviation of the daily production of each commodity:
	const double VOLUME = 2000.;
	// Above this supply amount, price differences taper off:
	const double LIMIT = 20000.;
}

const double System::DEFAULT_NEIGHBOR_DISTANCE = 100.;



System::Asteroid::Asteroid(const string &name, int count, double energy)
	: name(name), count(count), energy(energy)
{
}



System::Asteroid::Asteroid(const Minable *type, int count, double energy)
	: type(type), count(count), energy(energy)
{
}



const string &System::Asteroid::Name() const
{
	return name;
}



const Minable *System::Asteroid::Type() const
{
	return type;
}



int System::Asteroid::Count() const
{
	return count;
}



double System::Asteroid::Energy() const
{
	return energy;
}



// Load a system's description.
void System::Load(const DataNode &node, Set<Planet> &planets)
{
	if(node.Size() < 2)
		return;
	name = node.Token(1);
	isDefined = true;

	// For the following keys, if this data node defines a new value for that
	// key, the old values should be cleared (unless using the "add" keyword).
	set<string> shouldOverwrite = {"asteroids", "attributes", "belt", "fleet", "link", "object", "hazard"};

	for(const DataNode &child : node)
	{
		// Check for the "add" or "remove" keyword.
		bool add = (child.Token(0) == "add");
		bool remove = (child.Token(0) == "remove");
		if((add || remove) && child.Size() < 2)
		{
			child.PrintTrace("Skipping " + child.Token(0) + " with no key given:");
			continue;
		}

		// Get the key and value (if any).
		const string &key = child.Token((add || remove) ? 1 : 0);
		int valueIndex = (add || remove) ? 2 : 1;
		bool hasValue = (child.Size() > valueIndex);
		const string &value = child.Token(hasValue ? valueIndex : 0);

		// Check for conditions that require clearing this key's current value.
		// "remove <key>" means to clear the key's previous contents.
		// "remove <key> <value>" means to remove just that value from the key.
		// "remove object" should only remove all if the node lacks children, as the children
		// of an object node are its values.
		bool removeAll = (remove && !hasValue && !(key == "object" && child.HasChildren()));
		// If this is the first entry for the given key, and we are not in "add"
		// or "remove" mode, its previous value should be cleared.
		bool overwriteAll = (!add && !remove && shouldOverwrite.contains(key));
		overwriteAll |= (!add && !remove && key == "minables" && shouldOverwrite.contains("asteroids"));
		// Clear the data of the given type.
		if(removeAll || overwriteAll)
		{
			// Clear the data of the given type.
			if(key == "government")
				government = nullptr;
			else if(key == "music")
				music.clear();
			else if(key == "attributes")
				attributes.clear();
			else if(key == "link")
				links.clear();
			else if(key == "asteroids" || key == "minables")
				asteroids.clear();
			else if(key == "haze")
				haze = nullptr;
			else if(key == "starfield density")
				starfieldDensity = 1.;
			else if(key == "ramscoop")
			{
				universalRamscoop = true;
				ramscoopAddend = 0.;
				ramscoopMultiplier = 1.;
			}
			else if(key == "trade")
				trade.clear();
			else if(key == "fleet")
				fleets.clear();
			else if(key == "hazard")
				hazards.clear();
			else if(key == "belt")
				belts.clear();
			else if(key == "object")
			{
				// Make sure any planets that were linked to this system know
				// that they are no longer here.
				// Use const_cast to convert the "const Planet *" to "Planet *".
				// Non-const access is available through the passed parameter "Set<Planet> &planets"
				// but, in the case of an as-yet undefined Planet, the object will not have a name with which
				// it can be found in that collection.
				for(StellarObject &object : objects)
					if(object.planet)
						const_cast<Planet *>(object.planet)->RemoveSystem(this);

				objects.clear();
			}
			else if(key == "hidden")
				hidden = false;
			else if(key == "shrouded")
				shrouded = false;
			else if(key == "inaccessible")
				inaccessible = false;
			else if(key == "no raids")
				noRaids = false;

			// If not in "overwrite" mode, move on to the next node.
			if(overwriteAll)
				shouldOverwrite.erase(key == "minables" ? "asteroids" : key);
			else
				continue;
		}

		// Handle the attributes without values.
		if(key == "hidden")
			hidden = true;
		else if(key == "shrouded")
			shrouded = true;
		else if(key == "inaccessible")
			inaccessible = true;
		else if(key == "no raids")
			noRaids = true;
		else if(key == "ramscoop")
		{
			for(const DataNode &grand : child)
			{
				const string &key = grand.Token(0);
				bool hasValue = grand.Size() >= 2;
				if(key == "universal" && hasValue)
					universalRamscoop = grand.BoolValue(1);
				else if(key == "addend" && hasValue)
					ramscoopAddend = grand.Value(1);
				else if(key == "multiplier" && hasValue)
					ramscoopMultiplier = grand.Value(1);
				else
					child.PrintTrace("Skipping unrecognized attribute:");
			}
		}
		else if(!hasValue && key != "object")
		{
			child.PrintTrace("Error: Expected key to have a value:");
			continue;
		}
		// Handle the attributes which can be "removed."
		else if(key == "attributes")
		{
			if(remove)
				for(int i = valueIndex; i < child.Size(); ++i)
					attributes.erase(child.Token(i));
			else
				for(int i = valueIndex; i < child.Size(); ++i)
					attributes.insert(child.Token(i));
		}
		else if(key == "link")
		{
			if(remove)
				links.erase(GameData::Systems().Get(value));
			else
				links.insert(GameData::Systems().Get(value));
		}
		else if(key == "asteroids")
		{
			if(remove)
			{
				for(auto it = asteroids.begin(); it != asteroids.end(); ++it)
					if(it->Name() == value)
					{
						asteroids.erase(it);
						break;
					}
			}
			else if(child.Size() >= 4)
				asteroids.emplace_back(value, child.Value(valueIndex + 1), child.Value(valueIndex + 2));
		}
		else if(key == "minables")
		{
			const Minable *type = GameData::Minables().Get(value);
			if(remove)
			{
				for(auto it = asteroids.begin(); it != asteroids.end(); ++it)
					if(it->Type() == type)
					{
						asteroids.erase(it);
						break;
					}
			}
			else if(child.Size() >= 4)
				asteroids.emplace_back(type, child.Value(valueIndex + 1), child.Value(valueIndex + 2));
		}
		else if(key == "fleet")
		{
			const Fleet *fleet = GameData::Fleets().Get(value);
			if(remove)
			{
				for(auto it = fleets.begin(); it != fleets.end(); ++it)
					if(it->Get() == fleet)
					{
						fleets.erase(it);
						break;
					}
			}
			else
				fleets.emplace_back(fleet, child.Value(valueIndex + 1));
		}
		else if(key == "raid")
			RaidFleet::Load(raidFleets, child, remove, valueIndex);
		else if(key == "hazard")
		{
			const Hazard *hazard = GameData::Hazards().Get(value);
			if(remove)
			{
				for(auto it = hazards.begin(); it != hazards.end(); ++it)
					if(it->Get() == hazard)
					{
						hazards.erase(it);
						break;
					}
			}
			else
				hazards.emplace_back(hazard, child.Value(valueIndex + 1));
		}
		else if(key == "belt")
		{
			double radius = child.Value(valueIndex);
			if(remove)
				erase(belts, radius);
			else
			{
				int weight = (child.Size() >= valueIndex + 2) ? max<int>(1, child.Value(valueIndex + 1)) : 1;
				belts.emplace_back(weight, radius);
			}
		}
		else if(key == "object")
		{
			if(remove)
			{
				StellarObject toRemoveTemplate;
				for(const DataNode &grand : child)
					LoadObjectHelper(grand, toRemoveTemplate, true);

				auto removeIt = find_if(objects.begin(), objects.end(),
					[&toRemoveTemplate](const StellarObject &object)
					{
						if(toRemoveTemplate.GetSprite() != object.GetSprite())
							return false;
						if(toRemoveTemplate.distance != object.distance)
							return false;
						if(toRemoveTemplate.speed != object.speed)
							return false;
						if(toRemoveTemplate.offset != object.offset)
							return false;
						return true;
					}
				);

				if(removeIt == objects.end())
				{
					child.PrintTrace("Warning: Did not find matching object for specified operation:");
					continue;
				}

				auto index = removeIt - objects.begin();
				auto last = removeIt + 1;
				size_t removed = 1;
				// Remove any child objects too.
				for( ; last != objects.end() && last->parent >= index; ++last, ++removed)
					if(last->planet)
						planets.Get(last->planet->TrueName())->RemoveSystem(this);
				last = objects.erase(removeIt, last);

				// Recalculate every parent index.
				for(auto it = last; it != objects.end(); ++it)
					if(it->parent >= index)
						it->parent -= removed;
			}
			else
				LoadObject(child, planets);
		}
		// Handle the attributes which cannot be "removed."
		else if(remove)
		{
			child.PrintTrace("Cannot \"remove\" a specific value from the given key:");
			continue;
		}
		else if(key == "pos" && child.Size() >= 3)
		{
			position.Set(child.Value(valueIndex), child.Value(valueIndex + 1));
			hasPosition = true;
		}
		else if(key == "government")
			government = GameData::Governments().Get(value);
		else if(key == "music")
			music = value;
		else if(key == "habitable")
			habitable = child.Value(valueIndex);
		else if(key == "jump range")
			jumpRange = max(0., child.Value(valueIndex));
		else if(key == "haze")
			haze = SpriteSet::Get(value);
		else if(key == "starfield density")
			starfieldDensity = child.Value(valueIndex);
		else if(key == "trade" && child.Size() >= 3)
			trade[value].SetBase(child.Value(valueIndex + 1));
		else if(key == "arrival")
		{
			if(child.Size() >= 2)
			{
				extraHyperArrivalDistance = child.Value(1);
				extraJumpArrivalDistance = fabs(child.Value(1));
			}
			for(const DataNode &grand : child)
			{
				const string &type = grand.Token(0);
				if(type == "link" && grand.Size() >= 2)
					extraHyperArrivalDistance = grand.Value(1);
				else if(type == "jump" && grand.Size() >= 2)
					extraJumpArrivalDistance = fabs(grand.Value(1));
				else
					grand.PrintTrace("Warning: Skipping unsupported arrival distance limitation:");
			}
		}
		else if(key == "departure")
		{
			if(child.Size() >= 2)
			{
				jumpDepartureDistance = child.Value(1);
				hyperDepartureDistance = fabs(child.Value(1));
			}
			for(const DataNode &grand : child)
			{
				const string &type = grand.Token(0);
				if(type == "link" && grand.Size() >= 2)
					hyperDepartureDistance = grand.Value(1);
				else if(type == "jump" && grand.Size() >= 2)
					jumpDepartureDistance = fabs(grand.Value(1));
				else
					grand.PrintTrace("Warning: Skipping unsupported departure distance limitation:");
			}
		}
		else if(key == "invisible fence" && child.Size() >= 2)
			invisibleFenceRadius = max(0., child.Value(1));
		else
			child.PrintTrace("Skipping unrecognized attribute:");
	}

	// Set planet messages based on what zone they are in.
	for(StellarObject &object : objects)
	{
		if(object.message || object.planet)
			continue;

		const StellarObject *root = &object;
		while(root->parent >= 0)
			root = &objects[root->parent];

		static const string STAR = "You cannot land on a star!";
		static const string HOTPLANET = "This planet is too hot to land on.";
		static const string COLDPLANET = "This planet is too cold to land on.";
		static const string UNINHABITEDPLANET = "This planet doesn't have anywhere you can land.";
		static const string HOTMOON = "This moon is too hot to land on.";
		static const string COLDMOON = "This moon is too cold to land on.";
		static const string UNINHABITEDMOON = "This moon doesn't have anywhere you can land.";
		static const string STATION = "This station cannot be docked with.";

		double fraction = root->distance / habitable;
		if(object.IsStar())
			object.message = &STAR;
		else if(object.IsStation())
			object.message = &STATION;
		else if(object.IsMoon())
		{
			if(fraction < .5)
				object.message = &HOTMOON;
			else if(fraction >= 2.)
				object.message = &COLDMOON;
			else
				object.message = &UNINHABITEDMOON;
		}
		else
		{
			if(fraction < .5)
				object.message = &HOTPLANET;
			else if(fraction >= 2.)
				object.message = &COLDPLANET;
			else
				object.message = &UNINHABITEDPLANET;
		}
	}
	// Print a warning if this system wasn't explicitly given a position.
	if(!hasPosition)
		node.PrintTrace("Warning: system will be ignored due to missing position:");
	// Systems without an asteroid belt defined default to a radius of 1500.
	if(belts.empty())
		belts.emplace_back(1, 1500.);
}



// Update any information about the system that may have changed due to events,
// or because the game was started, e.g. neighbors, solar wind and power, or
// if the system is inhabited.
void System::UpdateSystem(const Set<System> &systems, const set<double> &neighborDistances)
{
	accessibleLinks.clear();
	neighbors.clear();

	// Some systems in the game may be considered inaccessible. If this system is inaccessible,
	// then it shouldn't have accessible links or jump neighbors.
	if(inaccessible)
		return;

	// If linked systems are inaccessible, then they shouldn't be a part of the accessible links
	// set that gets used for navigation and other purposes.
	for(const System *link : links)
		if(!link->Inaccessible())
			accessibleLinks.insert(link);

	// Neighbors are cached for each system for the purpose of quicker
	// pathfinding. If this system has a static jump range then that
	// is the only range that we need to create jump neighbors for, but
	// otherwise we must create a set of neighbors for every potential
	// jump range that can be encountered.
	if(jumpRange)
	{
		UpdateNeighbors(systems, jumpRange);
		// Systems with a static jump range must also create a set for
		// the DEFAULT_NEIGHBOR_DISTANCE to be returned for those systems
		// which are visible from it.
		UpdateNeighbors(systems, DEFAULT_NEIGHBOR_DISTANCE);
	}
	else
		for(const double distance : neighborDistances)
			UpdateNeighbors(systems, distance);

	// Calculate the solar power and solar wind.
	solarPower = 0.;
	solarWind = 0.;
	for(const StellarObject &object : objects)
	{
		solarPower += GameData::SolarPower(object.GetSprite());
		solarWind += GameData::SolarWind(object.GetSprite());
	}

	// Systems only have a single auto-attribute, "uninhabited." It is set if
	// the system has no inhabited planets that are accessible to all ships.
	if(IsInhabited(nullptr))
		attributes.erase("uninhabited");
	else
		attributes.insert("uninhabited");

	// Calculate the smallest arrival period of a fleet (or 0 if no fleets arrive)
	minimumFleetPeriod = numeric_limits<int>::max();
	for(auto &event : fleets)
		minimumFleetPeriod = min<int>(minimumFleetPeriod, event.Period());
	if(minimumFleetPeriod == numeric_limits<int>::max())
		minimumFleetPeriod = 0;
}



void System::UpdateObjectVisibilities(const Ship *flagship)
{
	if(flagship)
		for(auto &object : objects)
			object.UpdateDistanceVisibility(flagship);
}



// Modify a system's links.
void System::Link(System *other)
{
	links.insert(other);
	other->links.insert(this);
	// accessibleLinks will be updated when UpdateSystem is called.
}



void System::Unlink(System *other)
{
	links.erase(other);
	other->links.erase(this);
	// accessibleLinks will be updated when UpdateSystem is called.
}



// Check that this system has been loaded and given a position.
bool System::IsValid() const
{
	return isDefined && hasPosition;
}



// Get this system's name.
const string &System::Name() const
{
	return name;
}



void System::SetName(const std::string &name)
{
	this->name = name;
}



// Get this system's position in the star map.
const Point &System::Position() const
{
	return position;
}



// Get this system's government.
const Government *System::GetGovernment() const
{
	static const Government empty;
	return government ? government : &empty;
}



// Get the name of the ambient audio to play in this system.
const string &System::MusicName() const
{
	return music;
}



// Get the list of "attributes" of the planet.
const set<string> &System::Attributes() const
{
	return attributes;
}



// Get a list of systems you can travel to through hyperspace from here.
const set<const System *> &System::Links() const
{
	return accessibleLinks;
}



// Get a list of systems that can be jumped to from here with the given
// jump distance, whether or not there is a direct hyperspace link to them.
// If this system has its own jump range, then it will always return the
// systems within that jump range instead of the jump range given.
const set<const System *> &System::JumpNeighbors(double neighborDistance) const
{
	static const set<const System *> EMPTY;
	const auto it = neighbors.find(jumpRange ? jumpRange : neighborDistance);
	return it == neighbors.end() ? EMPTY : it->second;
}



// Defines whether this system can be seen when not linked. A hidden system will
// not appear when in view range, except when linked to a visited system.
bool System::Hidden() const
{
	return hidden;
}



// Defines whether a system can be remembered when out of view.
bool System::Shrouded() const
{
	return shrouded;
}



// Defines whether this system can be accessed or interacted with in any way.
bool System::Inaccessible() const
{
	return inaccessible;
}



// Return how much ramscoop is generated by this system, depending on the given ship ramscoop value.
double System::RamscoopFuel(double shipRamscoop, double scale) const
{
	// Even if a ship has no ramscoop, it can harvest a tiny bit of fuel by flying close to the star,
	// provided the system allows it. Both the system and the gamerule must allow the universal ramscoop
	// in order for it to function.
	double universal = 0.05 * scale * universalRamscoop * GameData::GetGamerules().UniversalRamscoopActive();
	return max(0., SolarWind() * .03 * scale * ramscoopMultiplier * (sqrt(shipRamscoop) + universal) + ramscoopAddend);
}



// Additional travel distance to target for ships entering through hyperspace.
double System::ExtraHyperArrivalDistance() const
{
	return extraHyperArrivalDistance;
}



// Additional travel distance to target for ships entering using a jumpdrive.
double System::ExtraJumpArrivalDistance() const
{
	return extraJumpArrivalDistance;
}



double System::JumpDepartureDistance() const
{
	return jumpDepartureDistance;
}



double System::HyperDepartureDistance() const
{
	return hyperDepartureDistance;
}



// Get a list of systems you can "see" from here, whether or not there is a
// direct hyperspace link to them.
const set<const System *> &System::VisibleNeighbors() const
{
	static const set<const System *> EMPTY;
	const auto it = neighbors.find(DEFAULT_NEIGHBOR_DISTANCE);
	return it == neighbors.end() ? EMPTY : it->second;
}



// Move the stellar objects to their positions on the given date.
void System::SetDate(const Date &date)
{
	double now = date.DaysSinceEpoch();

	for(StellarObject &object : objects)
	{
		// "offset" is used to allow binary orbits; the second object is offset
		// by 180 degrees.
		object.angle = Angle(now * object.speed + object.offset);
		object.position = object.angle.Unit() * object.distance;

		// Because of the order of the vector, the parent's position has always
		// been updated before this loop reaches any of its children, so:
		if(object.parent >= 0)
			object.position += objects[object.parent].position;

		if(object.position)
			object.angle = Angle(object.position);

		if(object.planet)
			object.planet->ResetDefense();
	}
}



// Get the stellar object locations on the most recently set date.
const vector<StellarObject> &System::Objects() const
{
	return objects;
}



// Get the stellar object (if any) for the given planet.
const StellarObject *System::FindStellar(const Planet *planet) const
{
	if(planet)
		for(const StellarObject &object : objects)
			if(object.GetPlanet() == planet)
				return &object;

	return nullptr;
}



// Get the habitable zone's center.
double System::HabitableZone() const
{
	return habitable;
}



// Get the radius of an asteroid belt.
double System::AsteroidBeltRadius() const
{
	return belts.Get();
}



// Get the list of asteroid belts.
const WeightedList<double> &System::AsteroidBelts() const
{
	return belts;
}



// Get the system's invisible fence radius.
double System::InvisibleFenceRadius() const
{
	return invisibleFenceRadius;
}



// Get how far ships can jump from this system.
double System::JumpRange() const
{
	return jumpRange;
}



// Get the rate of solar collection and ramscoop refueling.
double System::SolarPower() const
{
	return solarPower;
}



double System::SolarWind() const
{
	return solarWind;
}



double System::StarfieldDensity() const
{
	return starfieldDensity;
}



// Check if this system is inhabited.
bool System::IsInhabited(const Ship *ship) const
{
	for(const StellarObject &object : objects)
		if(object.HasSprite() && object.HasValidPlanet())
		{
			const Planet &planet = *object.GetPlanet();
			if(!planet.IsWormhole() && planet.IsInhabited() && planet.IsAccessible(ship))
				return true;
		}

	return false;
}



// Check if ships of the given government can refuel in this system.
bool System::HasFuelFor(const Ship &ship) const
{
	for(const StellarObject &object : objects)
		if(object.HasSprite() && object.HasValidPlanet() && object.GetPlanet()->HasFuelFor(ship))
			return true;

	return false;
}



// Check whether you can buy or sell ships in this system.
bool System::HasShipyard() const
{
	for(const StellarObject &object : objects)
		if(object.HasSprite() && object.HasValidPlanet() && object.GetPlanet()->HasShipyard())
			return true;

	return false;
}



// Check whether you can buy or sell ship outfits in this system.
bool System::HasOutfitter() const
{
	for(const StellarObject &object : objects)
		if(object.HasSprite() && object.HasValidPlanet() && object.GetPlanet()->HasOutfitter())
			return true;

	return false;
}



// Get the specification of how many asteroids of each type there are.
const vector<System::Asteroid> &System::Asteroids() const
{
	return asteroids;
}



// Get the background haze sprite for this system.
const Sprite *System::Haze() const
{
	return haze;
}



// Get the price of the given commodity in this system.
int System::Trade(const string &commodity) const
{
	auto it = trade.find(commodity);
	return (it == trade.end()) ? 0 : it->second.price;
}



bool System::HasTrade() const
{
	return !trade.empty();
}



// Update the economy.
void System::StepEconomy()
{
	for(auto &it : trade)
	{
		it.second.exports = EXPORT * it.second.supply;
		it.second.supply *= KEEP;
		it.second.supply += Random::Normal() * VOLUME;
		it.second.Update();
	}
}



void System::SetSupply(const string &commodity, double tons)
{
	auto it = trade.find(commodity);
	if(it == trade.end())
		return;

	it->second.supply = tons;
	it->second.Update();
}



double System::Supply(const string &commodity) const
{
	auto it = trade.find(commodity);
	return (it == trade.end()) ? 0 : it->second.supply;
}



double System::Exports(const string &commodity) const
{
	auto it = trade.find(commodity);
	return (it == trade.end()) ? 0 : it->second.exports;
}



// Get the probabilities of various fleets entering this system.
const vector<RandomEvent<Fleet>> &System::Fleets() const
{
	return fleets;
}



// Get the probabilities of various hazards in this system.
const vector<RandomEvent<Hazard>> &System::Hazards() const
{
	return hazards;
}



// Check how dangerous this system is (credits worth of enemy ships jumping
// in per frame).
double System::Danger() const
{
	double danger = 0.;
	for(const auto &fleet : fleets)
	{
		auto *gov = fleet.Get()->GetGovernment();
		if(gov && gov->IsEnemy())
			danger += static_cast<double>(fleet.Get()->Strength()) / fleet.Period();
	}
	return danger;
}



int System::MinimumFleetPeriod() const
{
	return minimumFleetPeriod;
}



const vector<RaidFleet> &System::RaidFleets() const
{
	static const vector<RaidFleet> EMPTY;
	// If the system defines its own raid fleets then those are used in lieu of the government's fleets.
	return noRaids ? EMPTY : ((raidFleets.empty() && government) ? government->RaidFleets() : raidFleets);
}



void System::LoadObject(const DataNode &node, Set<Planet> &planets, int parent)
{
	int index = objects.size();
	objects.push_back(StellarObject());
	StellarObject &object = objects.back();
	object.parent = parent;

	bool isAdded = (node.Token(0) == "add");
	if(node.Size() >= 2 + isAdded)
	{
		Planet *planet = planets.Get(node.Token(1 + isAdded));
		object.planet = planet;
		planet->SetSystem(this);
	}

	for(const DataNode &child : node)
	{
		if(child.Token(0) == "hazard" && child.Size() >= 3)
			object.hazards.emplace_back(GameData::Hazards().Get(child.Token(1)), child.Value(2));
		else if(child.Token(0) == "object")
			LoadObject(child, planets, index);
		else
			LoadObjectHelper(child, object);
	}
}



void System::LoadObjectHelper(const DataNode &node, StellarObject &object, bool removing)
{
	const string &key = node.Token(0);
	bool hasValue = (node.Size() >= 2);
	if(key == "sprite" && hasValue)
	{
		object.LoadSprite(node);
		if(removing)
			return;
		object.isStar = !node.Token(1).compare(0, 5, "star/");
		if(!object.isStar)
		{
			object.isStation = !node.Token(1).compare(0, 14, "planet/station");
			object.isMoon = (!object.isStation && object.parent >= 0 && !objects[object.parent].IsStar());
		}
	}
	else if(key == "distance" && hasValue)
		object.distance = node.Value(1);
	else if(key == "period" && hasValue)
		object.speed = 360. / node.Value(1);
	else if(key == "offset" && hasValue)
		object.offset = node.Value(1);
	else if(key == "visibility" && hasValue)
	{
		object.trueDistanceInvisible = node.Value(1);
		if(node.Size() >= 3)
			object.trueDistanceVisible = node.Value(2);
	}
	else if(removing && (key == "hazard" || key == "object"))
		node.PrintTrace("Key \"" + key + "\" cannot be removed from an object:");
	else
		node.PrintTrace("Skipping unrecognized attribute:");
}



// Once the star map is fully loaded or an event has changed systems
// or links, figure out which stars are "neighbors" of this one, i.e.
// close enough to see or to reach via jump drive.
void System::UpdateNeighbors(const Set<System> &systems, double distance)
{
	set<const System *> &neighborSet = neighbors[distance];

	// Every accessible star system that is linked to this one is automatically a neighbor,
	// even if it is farther away than the maximum distance.
	for(const System *system : accessibleLinks)
		neighborSet.insert(system);

	// Any other star system that is within the neighbor distance is also a
	// neighbor.
	for(const auto &it : systems)
	{
		const System &other = it.second;
		// Skip systems that have no name or that are inaccessible.
		if(it.first.empty() || other.Name().empty() || other.Inaccessible())
			continue;

		if(&other != this && other.Position().Distance(position) <= distance)
			neighborSet.insert(&other);
	}
}



void System::Price::SetBase(int base)
{
	this->base = base;
	this->price = base;
}



void System::Price::Update()
{
	price = base + static_cast<int>(-100. * erf(supply / LIMIT));
}<|MERGE_RESOLUTION|>--- conflicted
+++ resolved
@@ -26,12 +26,8 @@
 #include "Minable.h"
 #include "Planet.h"
 #include "Random.h"
-<<<<<<< HEAD
 #include "Ship.h"
-#include "SpriteSet.h"
-=======
 #include "image/SpriteSet.h"
->>>>>>> d9b96a78
 
 #include <algorithm>
 #include <cmath>
