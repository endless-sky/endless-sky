--- conflicted
+++ resolved
@@ -219,16 +219,8 @@
 				else
 					asteroids.emplace_back(value, child, valueIndex);
 			}
-<<<<<<< HEAD
 			else
 				child.PrintTrace("Error: Expected key to have at least one value:");
-=======
-			else if(child.Size() > valueIndex + 2)
-				asteroids.emplace_back(value, child.Value(valueIndex + 1), child.Value(valueIndex + 2));
-			else
-				child.PrintTrace("Error: expected " + to_string(valueIndex + 3)
-					+ " tokens. Found " + to_string(child.Size()) + ":");
->>>>>>> 6943e064
 		}
 		else if(key == "minables")
 		{
@@ -247,16 +239,8 @@
 				else
 					asteroids.emplace_back(type, child, valueIndex, static_cast<int>(belts.size()));
 			}
-<<<<<<< HEAD
 			else
 				child.PrintTrace("Error: Expected key to have at least one value:");
-=======
-			else if(child.Size() > valueIndex + 2)
-				asteroids.emplace_back(type, child.Value(valueIndex + 1), child.Value(valueIndex + 2));
-			else
-				child.PrintTrace("Error: expected " + to_string(valueIndex + 3)
-					+ " tokens. Found " + to_string(child.Size()) + ":");
->>>>>>> 6943e064
 		}
 		else if(key == "fleet")
 		{
