/* System.cpp
Copyright (c) 2014 by Michael Zahniser

Endless Sky is free software: you can redistribute it and/or modify it under the
terms of the GNU General Public License as published by the Free Software
Foundation, either version 3 of the License, or (at your option) any later version.

Endless Sky is distributed in the hope that it will be useful, but WITHOUT ANY
WARRANTY; without even the implied warranty of MERCHANTABILITY or FITNESS FOR A
PARTICULAR PURPOSE. See the GNU General Public License for more details.

You should have received a copy of the GNU General Public License along with
this program. If not, see <https://www.gnu.org/licenses/>.
*/

#include "System.h"

#include "Angle.h"
#include "DataNode.h"
#include "Date.h"
#include "Fleet.h"
#include "GameData.h"
#include "Government.h"
#include "Hazard.h"
#include "Minable.h"
#include "Planet.h"
#include "PlayerInfo.h"
#include "Random.h"
#include "SpriteSet.h"

#include <algorithm>
#include <cmath>

using namespace std;

namespace {
	// Dynamic economy parameters: how much of its production each system keeps
	// and exports each day:
	const double KEEP = .89;
	const double EXPORT = .10;
	// Standard deviation of the daily production of each commodity:
	const double VOLUME = 2000.;
	// Above this supply amount, price differences taper off:
	const double LIMIT = 20000.;
}

const double System::DEFAULT_NEIGHBOR_DISTANCE = 100.;



System::Asteroid::Asteroid(const string &name, int count, double energy)
	: name(name), count(count), energy(energy)
{
}



System::Asteroid::Asteroid(const Minable *type, int count, double energy)
	: type(type), count(count), energy(energy)
{
}



const string &System::Asteroid::Name() const
{
	return name;
}



const Minable *System::Asteroid::Type() const
{
	return type;
}



int System::Asteroid::Count() const
{
	return count;
}



double System::Asteroid::Energy() const
{
	return energy;
}



// Load a system's description.
void System::Load(const DataNode &node, Set<Planet> &planets)
{
	if(node.Size() < 2)
		return;
	name = node.Token(1);
	isDefined = true;

	// For the following keys, if this data node defines a new value for that
	// key, the old values should be cleared (unless using the "add" keyword).
	set<string> shouldOverwrite = {"asteroids", "attributes", "belt", "fleet", "hazard", "link", "object"};

	for(const DataNode &child : node)
	{
		// Check for the "add" or "remove" keyword.
		bool add = (child.Token(0) == "add");
		bool remove = (child.Token(0) == "remove");
		if((add || remove) && child.Size() < 2)
		{
			child.PrintTrace("Skipping " + child.Token(0) + " with no key given:");
			continue;
		}

		// Get the key and value (if any).
		const string &key = child.Token((add || remove) ? 1 : 0);
		int valueIndex = (add || remove) ? 2 : 1;
		bool hasValue = (child.Size() > valueIndex);
		const string &value = child.Token(hasValue ? valueIndex : 0);

		// Check for conditions that require clearing this key's current value.
		// "remove <key>" means to clear the key's previous contents.
		// "remove <key> <value>" means to remove just that value from the key.
		// "remove object" should only remove all if the node lacks children, as the children
		// of an object node are its values.
		bool removeAll = (remove && !hasValue && !(key == "object" && child.HasChildren()));
		// If this is the first entry for the given key, and we are not in "add"
		// or "remove" mode, its previous value should be cleared.
		bool overwriteAll = (!add && !remove && shouldOverwrite.count(key));
		overwriteAll |= (!add && !remove && key == "minables" && shouldOverwrite.count("asteroids"));
		// Clear the data of the given type.
		if(removeAll || overwriteAll)
		{
			// Clear the data of the given type.
			if(key == "government")
				government = nullptr;
			else if(key == "music")
				music.clear();
			else if(key == "attributes")
				attributes.clear();
			else if(key == "link")
			{
				conditionLinks.clear();
				links.clear();
			}
			else if(key == "asteroids" || key == "minables")
				asteroids.clear();
			else if(key == "haze")
				haze = nullptr;
			else if(key == "starfield density")
				starfieldDensity = 1.;
			else if(key == "trade")
				trade.clear();
			else if(key == "fleet")
				fleets.clear();
			else if(key == "hazard")
				hazards.clear();
			else if(key == "belt")
				belts.clear();
			else if(key == "object")
			{
				// Make sure any planets that were linked to this system know
				// that they are no longer here.
				for(StellarObject &object : objects)
					if(object.GetPlanet())
						planets.Get(object.GetPlanet()->TrueName())->RemoveSystem(this);

				objects.clear();
			}
			else if(key == "hidden")
				hidden = false;
			else if(key == "inaccessible")
				inaccessible = false;

			// If not in "overwrite" mode, move on to the next node.
			if(overwriteAll)
				shouldOverwrite.erase(key == "minables" ? "asteroids" : key);
			else
				continue;
		}

		// Handle the attributes which can be "removed."
		if(key == "hidden")
			hidden = true;
		else if(key == "inaccessible")
			inaccessible = true;
		else if(!hasValue && key != "object")
		{
			child.PrintTrace("Error: Expected key to have a value:");
			continue;
		}
		else if(key == "attributes")
		{
			if(remove)
				for(int i = valueIndex; i < child.Size(); ++i)
					attributes.erase(child.Token(i));
			else
				for(int i = valueIndex; i < child.Size(); ++i)
					attributes.insert(child.Token(i));
		}
		else if(key == "link")
		{
			if(remove)
				conditionLinks.erase(GameData::Systems().Get(value));
			else
				conditionLinks[GameData::Systems().Get(value)].Load(child);
		}
		else if(key == "asteroids")
		{
			if(remove)
			{
				for(auto it = asteroids.begin(); it != asteroids.end(); ++it)
					if(it->Name() == value)
					{
						asteroids.erase(it);
						break;
					}
			}
			else if(child.Size() >= 4)
				asteroids.emplace_back(value, child.Value(valueIndex + 1), child.Value(valueIndex + 2));
		}
		else if(key == "minables")
		{
			const Minable *type = GameData::Minables().Get(value);
			if(remove)
			{
				for(auto it = asteroids.begin(); it != asteroids.end(); ++it)
					if(it->Type() == type)
					{
						asteroids.erase(it);
						break;
					}
			}
			else if(child.Size() >= 4)
				asteroids.emplace_back(type, child.Value(valueIndex + 1), child.Value(valueIndex + 2));
		}
		else if(key == "fleet")
		{
			const Fleet *fleet = GameData::Fleets().Get(value);
			if(remove)
			{
				for(auto it = fleets.begin(); it != fleets.end(); ++it)
					if(it->Get() == fleet)
					{
						fleets.erase(it);
						break;
					}
			}
			else
				fleets.emplace_back(fleet, child.Value(valueIndex + 1));
		}
		else if(key == "hazard")
		{
			const Hazard *hazard = GameData::Hazards().Get(value);
			if(remove)
			{
				for(auto it = hazards.begin(); it != hazards.end(); ++it)
					if(it->Get() == hazard)
					{
						hazards.erase(it);
						break;
					}
			}
			else
				hazards.emplace_back(hazard, child.Value(valueIndex + 1));
		}
		else if(key == "belt")
		{
			double radius = child.Value(valueIndex);
			if(remove)
				erase(belts, radius);
			else
			{
				int weight = (child.Size() >= valueIndex + 2) ? max<int>(1, child.Value(valueIndex + 1)) : 1;
				belts.emplace_back(weight, radius);
			}
		}
		else if(key == "object")
		{
			if(remove)
			{
				StellarObject toRemoveTemplate;
				for(const DataNode &grand : child)
					LoadObjectHelper(grand, toRemoveTemplate, true);

				auto removeIt = find_if(objects.begin(), objects.end(),
					[&toRemoveTemplate](const StellarObject &object)
					{
						if(toRemoveTemplate.GetSprite() != object.GetSprite())
							return false;
						if(toRemoveTemplate.distance != object.distance)
							return false;
						if(toRemoveTemplate.speed != object.speed)
							return false;
						if(toRemoveTemplate.offset != object.offset)
							return false;
						return true;
					}
				);

				if(removeIt == objects.end())
				{
					child.PrintTrace("Warning: Did not find matching object for specified operation:");
					continue;
				}

				auto index = removeIt - objects.begin();
				auto last = removeIt + 1;
				size_t removed = 1;
				// Remove any child objects too.
				for( ; last != objects.end() && last->parent >= index; ++last, ++removed)
					if(last->planet)
						planets.Get(last->planet->TrueName())->RemoveSystem(this);
				last = objects.erase(removeIt, last);

				// Recalculate every parent index.
				for(auto it = last; it != objects.end(); ++it)
					if(it->parent >= index)
						it->parent -= removed;
			}
			else
				LoadObject(child, planets);
		}
		// Handle the attributes which cannot be "removed."
		else if(remove)
		{
			child.PrintTrace("Cannot \"remove\" a specific value from the given key:");
			continue;
		}
		else if(key == "pos" && child.Size() >= 3)
		{
			position.Set(child.Value(valueIndex), child.Value(valueIndex + 1));
			hasPosition = true;
		}
		else if(key == "government")
			government = GameData::Governments().Get(value);
		else if(key == "music")
			music = value;
		else if(key == "habitable")
			habitable = child.Value(valueIndex);
		else if(key == "jump range")
			jumpRange = max(0., child.Value(valueIndex));
		else if(key == "haze")
			haze = SpriteSet::Get(value);
		else if(key == "starfield density")
			starfieldDensity = child.Value(valueIndex);
		else if(key == "trade" && child.Size() >= 3)
			trade[value].SetBase(child.Value(valueIndex + 1));
		else if(key == "arrival")
		{
			if(child.Size() >= 2)
			{
				extraHyperArrivalDistance = child.Value(1);
				extraJumpArrivalDistance = fabs(child.Value(1));
			}
			for(const DataNode &grand : child)
			{
				const string &type = grand.Token(0);
				if(type == "link" && grand.Size() >= 2)
					extraHyperArrivalDistance = grand.Value(1);
				else if(type == "jump" && grand.Size() >= 2)
					extraJumpArrivalDistance = fabs(grand.Value(1));
				else
					grand.PrintTrace("Warning: Skipping unsupported arrival distance limitation:");
			}
		}
		else if(key == "departure")
		{
			if(child.Size() >= 2)
			{
				jumpDepartureDistance = child.Value(1);
				hyperDepartureDistance = fabs(child.Value(1));
			}
			for(const DataNode &grand : child)
			{
				const string &type = grand.Token(0);
				if(type == "link" && grand.Size() >= 2)
					hyperDepartureDistance = grand.Value(1);
				else if(type == "jump" && grand.Size() >= 2)
					jumpDepartureDistance = fabs(grand.Value(1));
				else
					grand.PrintTrace("Warning: Skipping unsupported departure distance limitation:");
			}
		}
		else if(key == "invisible fence" && child.Size() >= 2)
			invisibleFenceRadius = max(0., child.Value(1));
		else
			child.PrintTrace("Skipping unrecognized attribute:");
	}

	// For optimization put the links that have no conditions amongst the other links.
	for(auto &link : conditionLinks)
		if(link.second.IsEmpty())
			links.insert(link.first);

	for(const System *system : links)
		conditionLinks.erase(system);

	// Set planet messages based on what zone they are in.
	for(StellarObject &object : objects)
	{
		if(object.message || object.planet)
			continue;

		const StellarObject *root = &object;
		while(root->parent >= 0)
			root = &objects[root->parent];

		static const string STAR = "You cannot land on a star!";
		static const string HOTPLANET = "This planet is too hot to land on.";
		static const string COLDPLANET = "This planet is too cold to land on.";
		static const string UNINHABITEDPLANET = "This planet is uninhabited.";
		static const string HOTMOON = "This moon is too hot to land on.";
		static const string COLDMOON = "This moon is too cold to land on.";
		static const string UNINHABITEDMOON = "This moon is uninhabited.";
		static const string STATION = "This station cannot be docked with.";

		double fraction = root->distance / habitable;
		if(object.IsStar())
			object.message = &STAR;
		else if(object.IsStation())
			object.message = &STATION;
		else if(object.IsMoon())
		{
			if(fraction < .5)
				object.message = &HOTMOON;
			else if(fraction >= 2.)
				object.message = &COLDMOON;
			else
				object.message = &UNINHABITEDMOON;
		}
		else
		{
			if(fraction < .5)
				object.message = &HOTPLANET;
			else if(fraction >= 2.)
				object.message = &COLDPLANET;
			else
				object.message = &UNINHABITEDPLANET;
		}
	}
	// Print a warning if this system wasn't explicitly given a position.
	if(!hasPosition)
		node.PrintTrace("Warning: system will be ignored due to missing position:");
	// Systems without an asteroid belt defined default to a radius of 1500.
	if(belts.empty())
		belts.emplace_back(1, 1500.);
}



// Update any information about the system that may have changed due to events,
// or because the game was started, e.g. neighbors, solar wind and power, or
// if the system is inhabited.
void System::UpdateSystem(const Set<System> &systems, const set<double> &neighborDistances,
	const PlayerInfo *player)
{
	accessibleLinks.clear();
	neighbors.clear();

	// Some systems in the game may be considered inaccessible. If this system is inaccessible,
	// then it shouldn't have accessible links or jump neighbors.
	if(inaccessible)
		return;

	// If linked systems are inaccessible, then they shouldn't be a part of the accessible links
	// set that gets used for navigation and other purposes.
	for(const System *link : links)
		if(!link->Inaccessible())
			accessibleLinks.insert(link);

	// Neighbors are cached for each system for the purpose of quicker
	// pathfinding. If this system has a static jump range then that
	// is the only range that we need to create jump neighbors for, but
	// otherwise we must create a set of neighbors for every potential
	// jump range that can be encountered.
	if(jumpRange)
	{
		UpdateNeighbors(systems, jumpRange, player);
		// Systems with a static jump range must also create a set for
		// the DEFAULT_NEIGHBOR_DISTANCE to be returned for those systems
		// which are visible from it.
		UpdateNeighbors(systems, DEFAULT_NEIGHBOR_DISTANCE, player);
	}
	else
		for(const double distance : neighborDistances)
			UpdateNeighbors(systems, distance, player);

	// Calculate the solar power and solar wind.
	solarPower = 0.;
	solarWind = 0.;
	for(const StellarObject &object : objects)
	{
		solarPower += GameData::SolarPower(object.GetSprite());
		solarWind += GameData::SolarWind(object.GetSprite());
	}

	// Systems only have a single auto-attribute, "uninhabited." It is set if
	// the system has no inhabited planets that are accessible to all ships.
	if(IsInhabited(nullptr))
		attributes.erase("uninhabited");
	else
		attributes.insert("uninhabited");
}



// Modify a system's links.
void System::Link(System *other)
{
	links.insert(other);
	other->links.insert(this);
	// accessibleLinks will be updated when UpdateSystem is called.
}



void System::Unlink(System *other)
{
	links.erase(other);
	other->links.erase(this);
	// accessibleLinks will be updated when UpdateSystem is called.
}



// Check that this system has been loaded and given a position.
bool System::IsValid() const
{
	return isDefined && hasPosition;
}



// Get this system's name.
const string &System::Name() const
{
	return name;
}



void System::SetName(const std::string &name)
{
	this->name = name;
}



// Get this system's position in the star map.
const Point &System::Position() const
{
	return position;
}



// Get this system's government.
const Government *System::GetGovernment() const
{
	static const Government empty;
	return government ? government : &empty;
}




// Get the name of the ambient audio to play in this system.
const string &System::MusicName() const
{
	return music;
}



// Get the list of "attributes" of the planet.
const set<string> &System::Attributes() const
{
	return attributes;
}



// Get a list of systems you can travel to through hyperspace from here.
const set<const System *> &System::Links() const
{
	return accessibleLinks;
}



// Get a list of systems that can be jumped to from here with the given
// jump distance, whether or not there is a direct hyperspace link to them.
// If this system has its own jump range, then it will always return the
// systems within that jump range instead of the jump range given.
const set<const System *> &System::JumpNeighbors(double neighborDistance) const
{
	static const set<const System *> EMPTY;
	const auto it = neighbors.find(jumpRange ? jumpRange : neighborDistance);
	return it == neighbors.end() ? EMPTY : it->second;
}



// Defines whether this system can be seen when not linked. A hidden system will
// not appear when in view range, except when linked to a visited system.
bool System::Hidden() const
{
	return hidden;
}



// Defines whether this system can be accessed or interacted with in any way.
bool System::Inaccessible() const
{
	return inaccessible;
}



// Additional travel distance to target for ships entering through hyperspace.
double System::ExtraHyperArrivalDistance() const
{
	return extraHyperArrivalDistance;
}



// Additional travel distance to target for ships entering using a jumpdrive.
double System::ExtraJumpArrivalDistance() const
{
	return extraJumpArrivalDistance;
}



double System::JumpDepartureDistance() const
{
	return jumpDepartureDistance;
}



double System::HyperDepartureDistance() const
{
	return hyperDepartureDistance;
}



// Get a list of systems you can "see" from here, whether or not there is a
// direct hyperspace link to them.
const set<const System *> &System::VisibleNeighbors() const
{
	static const set<const System *> EMPTY;
	const auto it = neighbors.find(DEFAULT_NEIGHBOR_DISTANCE);
	return it == neighbors.end() ? EMPTY : it->second;
}



// Move the stellar objects to their positions on the given date.
void System::SetDate(const Date &date)
{
	double now = date.DaysSinceEpoch();

	for(StellarObject &object : objects)
	{
		// "offset" is used to allow binary orbits; the second object is offset
		// by 180 degrees.
		object.angle = Angle(now * object.speed + object.offset);
		object.position = object.angle.Unit() * object.distance;

		// Because of the order of the vector, the parent's position has always
		// been updated before this loop reaches any of its children, so:
		if(object.parent >= 0)
			object.position += objects[object.parent].position;

		if(object.position)
			object.angle = Angle(object.position);

		if(object.planet)
			object.planet->ResetDefense();
	}
}



// Get the stellar object locations on the most recently set date.
const vector<StellarObject> &System::Objects() const
{
	return objects;
}



// Get the stellar object (if any) for the given planet.
const StellarObject *System::FindStellar(const Planet *planet) const
{
	if(planet)
		for(const StellarObject &object : objects)
			if(object.GetPlanet() == planet)
				return &object;

	return nullptr;
}



// Get the habitable zone's center.
double System::HabitableZone() const
{
	return habitable;
}



// Get the radius of an asteroid belt.
double System::AsteroidBeltRadius() const
{
	return belts.Get();
}



// Get the list of asteroid belts.
const WeightedList<double> &System::AsteroidBelts() const
{
	return belts;
}



// Get the system's invisible fence radius.
double System::InvisibleFenceRadius() const
{
	return invisibleFenceRadius;
}



// Get how far ships can jump from this system.
double System::JumpRange() const
{
	return jumpRange;
}



// Get the rate of solar collection and ramscoop refueling.
double System::SolarPower() const
{
	return solarPower;
}



double System::SolarWind() const
{
	return solarWind;
}



double System::StarfieldDensity() const
{
	return starfieldDensity;
}



// Check if this system is inhabited.
bool System::IsInhabited(const Ship *ship) const
{
	for(const StellarObject &object : objects)
		if(object.HasSprite() && object.HasValidPlanet())
		{
			const Planet &planet = *object.GetPlanet();
			if(!planet.IsWormhole() && planet.IsInhabited() && planet.IsAccessible(ship))
				return true;
		}

	return false;
}



// Check if ships of the given government can refuel in this system.
bool System::HasFuelFor(const Ship &ship) const
{
	for(const StellarObject &object : objects)
		if(object.HasSprite() && object.HasValidPlanet() && object.GetPlanet()->HasFuelFor(ship))
			return true;

	return false;
}



// Check whether you can buy or sell ships in this system.
bool System::HasShipyard() const
{
	for(const StellarObject &object : objects)
		if(object.HasSprite() && object.HasValidPlanet() && object.GetPlanet()->HasShipyard())
			return true;

	return false;
}



// Check whether you can buy or sell ship outfits in this system.
bool System::HasOutfitter() const
{
	for(const StellarObject &object : objects)
		if(object.HasSprite() && object.HasValidPlanet() && object.GetPlanet()->HasOutfitter())
			return true;

	return false;
}



// Get the specification of how many asteroids of each type there are.
const vector<System::Asteroid> &System::Asteroids() const
{
	return asteroids;
}



// Get the background haze sprite for this system.
const Sprite *System::Haze() const
{
	return haze;
}



// Get the price of the given commodity in this system.
int System::Trade(const string &commodity) const
{
	auto it = trade.find(commodity);
	return (it == trade.end()) ? 0 : it->second.price;
}



bool System::HasTrade() const
{
	return !trade.empty();
}



// Update the economy.
void System::StepEconomy()
{
	for(auto &it : trade)
	{
		it.second.exports = EXPORT * it.second.supply;
		it.second.supply *= KEEP;
		it.second.supply += Random::Normal() * VOLUME;
		it.second.Update();
	}
}



void System::SetSupply(const string &commodity, double tons)
{
	auto it = trade.find(commodity);
	if(it == trade.end())
		return;

	it->second.supply = tons;
	it->second.Update();
}



double System::Supply(const string &commodity) const
{
	auto it = trade.find(commodity);
	return (it == trade.end()) ? 0 : it->second.supply;
}



double System::Exports(const string &commodity) const
{
	auto it = trade.find(commodity);
	return (it == trade.end()) ? 0 : it->second.exports;
}



// Get the probabilities of various fleets entering this system.
const vector<RandomEvent<Fleet>> &System::Fleets() const
{
	return fleets;
}



// Get the probabilities of various hazards in this system.
const vector<RandomEvent<Hazard>> &System::Hazards() const
{
	return hazards;
}



// Check how dangerous this system is (credits worth of enemy ships jumping
// in per frame).
double System::Danger() const
{
	double danger = 0.;
	for(const auto &fleet : fleets)
	{
		auto *gov = fleet.Get()->GetGovernment();
		if(gov && gov->IsEnemy())
			danger += static_cast<double>(fleet.Get()->Strength()) / fleet.Period();
	}
	return danger;
}



void System::LoadObject(const DataNode &node, Set<Planet> &planets, int parent)
{
	int index = objects.size();
	objects.push_back(StellarObject());
	StellarObject &object = objects.back();
	object.parent = parent;

	bool isAdded = (node.Token(0) == "add");
	if(node.Size() >= 2 + isAdded)
	{
		Planet *planet = planets.Get(node.Token(1 + isAdded));
		object.planet = planet;
		planet->SetSystem(this);
	}

	for(const DataNode &child : node)
	{
		if(child.Token(0) == "hazard" && child.Size() >= 3)
			object.hazards.emplace_back(GameData::Hazards().Get(child.Token(1)), child.Value(2));
		else if(child.Token(0) == "object")
			LoadObject(child, planets, index);
		else
			LoadObjectHelper(child, object);
	}
}



void System::LoadObjectHelper(const DataNode &node, StellarObject &object, bool removing)
{
	const string &key = node.Token(0);
	bool hasValue = (node.Size() >= 2);
	if(key == "sprite" && hasValue)
	{
		object.LoadSprite(node);
		if(removing)
			return;
		object.isStar = !node.Token(1).compare(0, 5, "star/");
		if(!object.isStar)
		{
			object.isStation = !node.Token(1).compare(0, 14, "planet/station");
			object.isMoon = (!object.isStation && object.parent >= 0 && !objects[object.parent].IsStar());
		}
	}
	else if(key == "distance" && hasValue)
		object.distance = node.Value(1);
	else if(key == "period" && hasValue)
		object.speed = 360. / node.Value(1);
	else if(key == "offset" && hasValue)
		object.offset = node.Value(1);
	else if(removing && (key == "hazard" || key == "object"))
		node.PrintTrace("Key \"" + key + "\" cannot be removed from an object:");
	else
		node.PrintTrace("Skipping unrecognized attribute:");
}



// Once the star map is fully loaded or an event has changed systems
// or links, figure out which stars are "neighbors" of this one, i.e.
// close enough to see or to reach via jump drive.
void System::UpdateNeighbors(const Set<System> &systems, double distance, const PlayerInfo *player)
{
	set<const System *> &neighborSet = neighbors[distance];

	// Every accessible star system that is linked to this one is automatically a neighbor,
	// even if it is farther away than the maximum distance.
<<<<<<< HEAD
	// Add the neighbor systems if the links are active.
	for(auto &link : conditionLinks)
		// If we are not provided a player assume the link is not valid.
		if(player && link.second.Test(player->Conditions()))
			links.insert(link.first);

	for(const System *system : links)
=======
	for(const System *system : accessibleLinks)
>>>>>>> d69bacd6
		neighborSet.insert(system);

	// Any other star system that is within the neighbor distance is also a
	// neighbor.
	for(const auto &it : systems)
	{
		const System &other = it.second;
		// Skip systems that have no name or that are inaccessible.
		if(it.first.empty() || other.Name().empty() || other.Inaccessible())
			continue;

		if(&other != this && other.Position().Distance(position) <= distance)
			neighborSet.insert(&other);
	}
}



void System::Price::SetBase(int base)
{
	this->base = base;
	this->price = base;
}



void System::Price::Update()
{
	price = base + static_cast<int>(-100. * erf(supply / LIMIT));
}<|MERGE_RESOLUTION|>--- conflicted
+++ resolved
@@ -996,17 +996,13 @@
 
 	// Every accessible star system that is linked to this one is automatically a neighbor,
 	// even if it is farther away than the maximum distance.
-<<<<<<< HEAD
 	// Add the neighbor systems if the links are active.
 	for(auto &link : conditionLinks)
 		// If we are not provided a player assume the link is not valid.
-		if(player && link.second.Test(player->Conditions()))
+		if(player && link.second.Test(player->Conditions() && !link.Inaccessible()))
 			links.insert(link.first);
 
-	for(const System *system : links)
-=======
 	for(const System *system : accessibleLinks)
->>>>>>> d69bacd6
 		neighborSet.insert(system);
 
 	// Any other star system that is within the neighbor distance is also a
