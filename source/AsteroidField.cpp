--- conflicted
+++ resolved
@@ -125,14 +125,9 @@
 
 
 // Check if the given projectile collides with any asteroids. This excludes minables.
-<<<<<<< HEAD
-vector<Collision> &AsteroidField::CollideAsteroids(const Projectile &projectile, vector<Collision> &result) const
-{
-
-=======
 void AsteroidField::CollideAsteroids(const Projectile &projectile, vector<Collision> &result) const
 {
->>>>>>> 44c04c66
+
 	// Check for collisions with ordinary asteroids, which are tiled.
 	// Rather than tiling the collision set, tile the projectile.
 	Point from = projectile.Position();
@@ -161,15 +156,9 @@
 
 
 // Check if the given projectile collides with any minables.
-<<<<<<< HEAD
-vector<Collision> &AsteroidField::CollideMinables(const Projectile &projectile, vector<Collision> &result) const
-{
-	return minableCollisions.Line(projectile, result);
-=======
 void AsteroidField::CollideMinables(const Projectile &projectile, vector<Collision> &result) const
 {
 	minableCollisions.Line(projectile, result);
->>>>>>> 44c04c66
 }
 
 
