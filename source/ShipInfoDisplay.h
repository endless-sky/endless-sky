/* ShipInfoDisplay.h
Copyright (c) 2014 by Michael Zahniser

Endless Sky is free software: you can redistribute it and/or modify it under the
terms of the GNU General Public License as published by the Free Software
Foundation, either version 3 of the License, or (at your option) any later version.

Endless Sky is distributed in the hope that it will be useful, but WITHOUT ANY
WARRANTY; without even the implied warranty of MERCHANTABILITY or FITNESS FOR A
PARTICULAR PURPOSE.  See the GNU General Public License for more details.
*/

#ifndef SHIP_INFO_DISPLAY_H_
#define SHIP_INFO_DISPLAY_H_

#include "ItemInfoDisplay.h"

#include <string>
#include <vector>

class Depreciation;
class Point;
class Ship;



// Class representing three panels of information about a given ship. One shows the
// ship's description, the second summarizes its attributes, and the third lists
// all outfits currently installed in the ship. This is used for the shipyard, for
// showing changes to your ship as you add upgrades, for scanning other ships, etc.
class ShipInfoDisplay : public ItemInfoDisplay {
public:
	ShipInfoDisplay() = default;
	ShipInfoDisplay(const Ship &ship, const Depreciation &depreciation, int day);

	// Call this every time the ship changes.
	void Update(const Ship &ship, const Depreciation &depreciation, int day);

	// Provided by ItemInfoDisplay:
	// int PanelWidth();
	// int MaximumHeight() const;
	// int DescriptionHeight() const;
	// int AttributesHeight() const;
	int GetAttributesHeight(bool sale) const;
	int OutfitsHeight() const;
<<<<<<< HEAD
	
=======
	int SaleHeight() const;

>>>>>>> b1b1a78a
	// Provided by ItemInfoDisplay:
	// void DrawDescription(const Point &topLeft) const;
	virtual void DrawAttributes(const Point &topLeft) const override;
	virtual void DrawAttributes(const Point &topLeft, const bool sale) const;
	void DrawOutfits(const Point &topLeft) const;
<<<<<<< HEAD
	
	
=======
	void DrawSale(const Point &topLeft) const;


>>>>>>> b1b1a78a
private:
	void UpdateAttributes(const Ship &ship, const Depreciation &depreciation, int day);
	void UpdateOutfits(const Ship &ship, const Depreciation &depreciation, int day);


private:
	std::vector<std::string> attributeHeaderLabels;
	std::vector<std::string> attributeHeaderValues;

	std::vector<std::string> tableLabels;
	std::vector<std::string> energyTable;
	std::vector<std::string> heatTable;

	std::vector<std::string> outfitLabels;
	std::vector<std::string> outfitValues;
	int outfitsHeight = 0;

	std::vector<std::string> saleLabels;
	std::vector<std::string> saleValues;
	int saleHeight = 0;
};



#endif<|MERGE_RESOLUTION|>--- conflicted
+++ resolved
@@ -43,25 +43,14 @@
 	// int AttributesHeight() const;
 	int GetAttributesHeight(bool sale) const;
 	int OutfitsHeight() const;
-<<<<<<< HEAD
-	
-=======
-	int SaleHeight() const;
 
->>>>>>> b1b1a78a
 	// Provided by ItemInfoDisplay:
 	// void DrawDescription(const Point &topLeft) const;
 	virtual void DrawAttributes(const Point &topLeft) const override;
 	virtual void DrawAttributes(const Point &topLeft, const bool sale) const;
 	void DrawOutfits(const Point &topLeft) const;
-<<<<<<< HEAD
-	
-	
-=======
-	void DrawSale(const Point &topLeft) const;
 
 
->>>>>>> b1b1a78a
 private:
 	void UpdateAttributes(const Ship &ship, const Depreciation &depreciation, int day);
 	void UpdateOutfits(const Ship &ship, const Depreciation &depreciation, int day);
