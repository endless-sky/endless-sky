/* Outfit.cpp
Copyright (c) 2014 by Michael Zahniser

Endless Sky is free software: you can redistribute it and/or modify it under the
terms of the GNU General Public License as published by the Free Software
Foundation, either version 3 of the License, or (at your option) any later version.

Endless Sky is distributed in the hope that it will be useful, but WITHOUT ANY
WARRANTY; without even the implied warranty of MERCHANTABILITY or FITNESS FOR A
PARTICULAR PURPOSE. See the GNU General Public License for more details.

You should have received a copy of the GNU General Public License along with
this program. If not, see <https://www.gnu.org/licenses/>.
*/

#include "Outfit.h"

#include "audio/Audio.h"
#include "Body.h"
#include "DataNode.h"
#include "Effect.h"
#include "GameData.h"
#include "image/SpriteSet.h"
#include "Weapon.h"

#include <algorithm>
#include <cmath>
#include <cstring>

using namespace std;

namespace {
	const double EPS = 0.0000000001;

	// A mapping of attribute names to specifically-allowed minimum values. Based on the
	// specific usage of the attribute, the allowed minimum value is chosen to avoid
	// disallowed or undesirable behaviors (such as dividing by zero).
	const auto MINIMUM_OVERRIDES = map<string, double>{
		// Attributes which are present and map to zero may have any value.
		{"shield energy", 0.},
		{"shield fuel", 0.},
		{"shield heat", 0.},
		{"hull energy", 0.},
		{"hull fuel", 0.},
		{"hull heat", 0.},
		{"hull threshold", 0.},
		{"energy generation", 0.},
		{"energy consumption", 0.},
		{"fuel generation", 0.},
		{"fuel consumption", 0.},
		{"fuel energy", 0.},
		{"fuel heat", 0.},
		{"heat generation", 0.},
		{"flotsam chance", 0.},

		{"thrusting shields", 0.},
		{"thrusting hull", 0.},
		{"thrusting energy", 0.},
		{"thrusting fuel", 0.},
		{"thrusting heat", 0.},
		{"thrusting discharge", 0.},
		{"thrusting corrosion", 0.},
		{"thrusting ion", 0.},
		{"thrusting leakage", 0.},
		{"thrusting burn", 0.},
		{"thrusting disruption", 0.},
		{"thrusting slowing", 0.},

		{"turning shields", 0.},
		{"turning hull", 0.},
		{"turning energy", 0.},
		{"turning fuel", 0.},
		{"turning heat", 0.},
		{"turning discharge", 0.},
		{"turning corrosion", 0.},
		{"turning ion", 0.},
		{"turning leakage", 0.},
		{"turning burn", 0.},
		{"turning disruption", 0.},
		{"turning slowing", 0.},

		{"reverse thrusting shields", 0.},
		{"reverse thrusting hull", 0.},
		{"reverse thrusting energy", 0.},
		{"reverse thrusting fuel", 0.},
		{"reverse thrusting heat", 0.},
		{"reverse thrusting discharge", 0.},
		{"reverse thrusting corrosion", 0.},
		{"reverse thrusting ion", 0.},
		{"reverse thrusting leakage", 0.},
		{"reverse thrusting burn", 0.},
		{"reverse thrusting disruption", 0.},
		{"reverse thrusting slowing", 0.},

		{"afterburner shields", 0.},
		{"afterburner hull", 0.},
		{"afterburner energy", 0.},
		{"afterburner fuel", 0.},
		{"afterburner heat", 0.},
		{"afterburner discharge", 0.},
		{"afterburner corrosion", 0.},
		{"afterburner ion", 0.},
		{"afterburner leakage", 0.},
		{"afterburner burn", 0.},
		{"afterburner disruption", 0.},
		{"afterburner slowing", 0.},

		{"cooling energy", 0.},
		{"discharge resistance energy", 0.},
		{"discharge resistance fuel", 0.},
		{"discharge resistance heat", 0.},
		{"corrosion resistance energy", 0.},
		{"corrosion resistance fuel", 0.},
		{"corrosion resistance heat", 0.},
		{"ion resistance energy", 0.},
		{"ion resistance fuel", 0.},
		{"ion resistance heat", 0.},
		{"scramble resistance energy", 0.},
		{"scramble resistance fuel", 0.},
		{"scramble resistance heat", 0.},
		{"leak resistance energy", 0.},
		{"leak resistance fuel", 0.},
		{"leak resistance heat", 0.},
		{"burn resistance energy", 0.},
		{"burn resistance fuel", 0.},
		{"burn resistance heat", 0.},
		{"disruption resistance energy", 0.},
		{"disruption resistance fuel", 0.},
		{"disruption resistance heat", 0.},
		{"slowing resistance energy", 0.},
		{"slowing resistance fuel", 0.},
		{"slowing resistance heat", 0.},
		{"crew equivalent", 0.},

		{"cloaking energy", 0.},
		{"cloaking fuel", 0.},
		{"cloaking heat", 0.},
		{"cloaking hull", 0.},
		{"cloaking repair delay", 0.},
		{"cloaking shields", 0.},
		{"cloaking shield delay", 0.},
		{"cloaked firing", 0.},

		// "Protection" attributes appear in denominators and are incremented by 1.
		{"shield protection", -0.99},
		{"hull protection", -0.99},
		{"energy protection", -0.99},
		{"fuel protection", -0.99},
		{"heat protection", -0.99},
		{"piercing protection", -0.99},
		{"force protection", -0.99},
		{"discharge protection", -0.99},
		{"drag reduction", -0.99},
		{"corrosion protection", -0.99},
		{"inertia reduction", -0.99},
		{"ion protection", -0.99},
		{"scramble protection", -0.99},
		{"leak protection", -0.99},
		{"burn protection", -0.99},
		{"disruption protection", -0.99},
		{"slowing protection", -0.99},

		// "Multiplier" attributes appear in numerators and are incremented by 1.
		{"hull multiplier", -1. },
		{"hull repair multiplier", -1.},
		{"hull energy multiplier", -1.},
		{"hull fuel multiplier", -1.},
		{"hull heat multiplier", -1.},
		{"cloaked repair multiplier", -1.},
		{"shield multiplier", -1. },
		{"shield generation multiplier", -1.},
		{"shield energy multiplier", -1.},
		{"shield fuel multiplier", -1.},
		{"shield heat multiplier", -1.},
		{"cloaked regen multiplier", -1.},
		{"acceleration multiplier", -1.},
		{"turn multiplier", -1.},
		{"turret turn multiplier", -1.}
	};

	void AddFlareSprites(vector<pair<Body, int>> &thisFlares, const pair<Body, int> &it, int count)
	{
		auto oit = find_if(thisFlares.begin(), thisFlares.end(),
			[&it](const pair<Body, int> &flare)
			{
				return (it.first.GetSprite() == flare.first.GetSprite()
					&& it.first.Scale() == flare.first.Scale());
			}
		);

		if(oit == thisFlares.end())
			thisFlares.emplace_back(it.first, count * it.second);
		else
			oit->second += count * it.second;
	}

	// Used to add the contents of one outfit's map to another, while also
	// erasing any key with a value of zero.
	template<class T>
	void MergeMaps(map<const T *, int> &thisMap, const map<const T *, int> &otherMap, int count)
	{
		for(const auto &it : otherMap)
		{
			thisMap[it.first] += count * it.second;
			if(thisMap[it.first] == 0)
				thisMap.erase(it.first);
		}
	}
}



void Outfit::Load(const DataNode &node, const ConditionsStore *playerConditions)
{
	if(node.Size() >= 2)
		trueName = node.Token(1);

	isDefined = true;

	for(const DataNode &child : node)
	{
		const string &key = child.Token(0);
		bool hasValue = child.Size() >= 2;

		if(key == "display name" && hasValue)
			displayName = child.Token(1);
		else if(key == "category" && hasValue)
			category = child.Token(1);
		else if(key == "series" && hasValue)
			series = child.Token(1);
		else if(key == "index" && hasValue)
			index = child.Value(1);
		else if(key == "plural" && hasValue)
			pluralName = child.Token(1);
		else if(key == "flare sprite" && hasValue)
		{
			flareSprites.emplace_back(Body(), 1);
			flareSprites.back().first.LoadSprite(child);
		}
		else if(key == "reverse flare sprite" && hasValue)
		{
			reverseFlareSprites.emplace_back(Body(), 1);
			reverseFlareSprites.back().first.LoadSprite(child);
		}
		else if(key == "steering flare sprite" && hasValue)
		{
			steeringFlareSprites.emplace_back(Body(), 1);
			steeringFlareSprites.back().first.LoadSprite(child);
		}
		else if(key == "flare sound" && hasValue)
			++flareSounds[Audio::Get(child.Token(1))];
		else if(key == "reverse flare sound" && hasValue)
			++reverseFlareSounds[Audio::Get(child.Token(1))];
		else if(key == "steering flare sound" && hasValue)
			++steeringFlareSounds[Audio::Get(child.Token(1))];
		else if(key == "afterburner effect" && hasValue)
			++afterburnerEffects[GameData::Effects().Get(child.Token(1))];
		else if(key == "jump effect" && hasValue)
			++jumpEffects[GameData::Effects().Get(child.Token(1))];
		else if(key == "hyperdrive sound" && hasValue)
			++hyperSounds[Audio::Get(child.Token(1))];
		else if(key == "hyperdrive in sound" && hasValue)
			++hyperInSounds[Audio::Get(child.Token(1))];
		else if(key == "hyperdrive out sound" && hasValue)
			++hyperOutSounds[Audio::Get(child.Token(1))];
		else if(key == "jump sound" && hasValue)
			++jumpSounds[Audio::Get(child.Token(1))];
		else if(key == "jump in sound" && hasValue)
			++jumpInSounds[Audio::Get(child.Token(1))];
		else if(key == "jump out sound" && hasValue)
			++jumpOutSounds[Audio::Get(child.Token(1))];
		else if(key == "cargo scan sound" && hasValue)
			++cargoScanSounds[Audio::Get(child.Token(1))];
		else if(key == "outfit scan sound" && hasValue)
			++outfitScanSounds[Audio::Get(child.Token(1))];
		else if(key == "flotsam sprite" && hasValue)
			flotsamSprite = SpriteSet::Get(child.Token(1));
		else if(key == "thumbnail" && hasValue)
			thumbnail = SpriteSet::Get(child.Token(1));
		else if(key == "weapon")
		{
			if(!weapon)
				weapon = make_shared<Weapon>();
			Weapon newWeapon = *weapon;
			newWeapon.Load(child);
			weapon = make_shared<Weapon>(std::move(newWeapon));
		}
		else if(key == "ammo" && hasValue)
			ammoStored = GameData::Outfits().Get(child.Token(1));
		else if(key == "description" && hasValue)
			description.Load(child, playerConditions);
		else if(key == "cost" && hasValue)
			cost = child.Value(1);
		else if(key == "mass" && hasValue)
			mass = child.Value(1);
		else if(key == "licenses" && (child.HasChildren() || hasValue))
		{
			// Add any new licenses that were specified "inline".
			if(hasValue)
			{
				for(auto it = ++begin(child.Tokens()); it != end(child.Tokens()); ++it)
					AddLicense(*it);
			}
			// Add any new licenses that were specified as an indented list.
			for(const DataNode &grand : child)
				AddLicense(grand.Token(0));
		}
		else if(key == "jump range" && hasValue)
		{
			// Jump range must be positive.
			attributes[key] = max(0., child.Value(1));
		}
		else if(hasValue)
			attributes[key] = child.Value(1);
		else
			child.PrintTrace("Skipping unrecognized attribute:");
	}

	if(displayName.empty())
		displayName = trueName;

	// If no plural name has been defined, append an 's' to the name and use that.
	// If the name ends in an 's' or 'z', and no plural name has been defined, print a
	// warning since an explicit plural name is always required in this case.
	// Unless this outfit definition isn't declared with the `outfit` keyword,
	// because then this is probably being done in `add attributes` on a ship,
	// so the name doesn't matter.
	if(!displayName.empty() && pluralName.empty())
	{
		pluralName = displayName + 's';
		if((displayName.back() == 's' || displayName.back() == 'z') && node.Token(0) == "outfit")
			node.PrintTrace("Explicit plural name definition required, but none is provided. Defaulting to \""
					+ pluralName + "\".");
	}

	// Set the default jump fuel if not defined.
	bool isHyperdrive = attributes.Get("hyperdrive");
	bool isScramDrive = attributes.Get("scram drive");
	bool isJumpDrive = attributes.Get("jump drive");
	if((isHyperdrive || isScramDrive) && attributes.Get("hyperdrive fuel") <= 0.)
	{
		double jumpFuel = attributes.Get("jump fuel");
		attributes["hyperdrive fuel"] = (jumpFuel > 0. ? jumpFuel
			: isScramDrive ? DEFAULT_SCRAM_DRIVE_COST : DEFAULT_HYPERDRIVE_COST);
	}
	if(isJumpDrive && attributes.Get("jump drive fuel") <= 0.)
	{
		double jumpFuel = attributes.Get("jump fuel");
		attributes["jump drive fuel"] = (jumpFuel > 0. ? jumpFuel : DEFAULT_JUMP_DRIVE_COST);
	}
	if(attributes.Get("jump fuel"))
		attributes.Erase("jump fuel");

	// Only outfits with the jump drive and jump range attributes can
	// use the jump range, so only keep track of the jump range on
	// viable outfits.
	if(isJumpDrive && attributes.Get("jump range"))
		GameData::AddJumpRange(attributes.Get("jump range"));

	// Legacy support for turrets that don't specify a turn rate:
	if(weapon && attributes.Get("turret mounts") && !weapon->TurretTurn()
		&& !weapon->AntiMissile() && !weapon->TractorBeam())
	{
<<<<<<< HEAD
		SetTurretTurn(4.);
		node.PrintTrace("Deprecated use of a turret without specified \"turret turn\":");
=======
		Weapon newWeapon = *weapon;
		newWeapon.turretTurn = 4.;
		weapon = make_shared<Weapon>(std::move(newWeapon));
		node.PrintTrace("Warning: Deprecated use of a turret without specified \"turret turn\":");
>>>>>>> e42b2383
	}

	// Convert any legacy cargo / outfit scan definitions into power & speed,
	// so no runtime code has to check for both.
	auto convertScan = [&](string &&kind) -> void
	{
		string label = kind + " scan";
		double initial = attributes.Get(label);
		if(initial)
		{
			attributes[label] = 0.;
			node.PrintTrace("Deprecated use of \"" + label + "\" instead of \""
					+ label + " power\" and \"" + label + " speed\":");

			// A scan value of 300 is equivalent to a scan power of 9.
			attributes[label + " power"] += initial * initial * .0001;
			// The default scan speed of 1 is unrelated to the magnitude of the scan value.
			// It may have been already specified, and if so, should not be increased.
			if(!attributes.Get(label + " efficiency"))
				attributes[label + " efficiency"] = 15.;
		}

		// Similar check for scan speed which is replaced with scan efficiency.
		label += " speed";
		initial = attributes.Get(label);
		if(initial)
		{
			attributes[label] = 0.;
			node.PrintTrace("Deprecated use of \"" + label + "\" instead of \""
					+ kind + " scan efficiency\":");
			// A reasonable update is 15x the previous value, as the base scan time
			// is 10x what it was before scan efficiency was introduced, along with
			// ships which are larger or further away also increasing the scan time.
			attributes[kind + " scan efficiency"] += initial * 15.;
		}
	};
	convertScan("outfit");
	convertScan("cargo");
}



// Check if this outfit has been defined via Outfit::Load (vs. only being referred to).
bool Outfit::IsDefined() const
{
	return isDefined;
}



// When writing to the player's save, the reference name is used even if this
// outfit was not fully defined (i.e. belongs to an inactive plugin).
const string &Outfit::TrueName() const
{
	return trueName;
}



void Outfit::SetTrueName(const string &name)
{
	this->trueName = name;
}



const string &Outfit::DisplayName() const
{
	return displayName;
}



const string &Outfit::PluralName() const
{
	return pluralName;
}



const string &Outfit::Category() const
{
	return category;
}



const string &Outfit::Series() const
{
	return series;
}



const int Outfit::Index() const
{
	return index;
}



string Outfit::Description() const
{
	return description.ToString();
}



// Get the licenses needed to purchase this outfit.
const vector<string> &Outfit::Licenses() const
{
	return licenses;
}



// Get the image to display in the outfitter when buying this item.
const Sprite *Outfit::Thumbnail() const
{
	return thumbnail;
}



double Outfit::Get(const char *attribute) const
{
	return attributes.Get(attribute);
}



double Outfit::Get(const string &attribute) const
{
	return Get(attribute.c_str());
}



const Dictionary &Outfit::Attributes() const
{
	return attributes;
}



// Determine whether the given number of instances of the given outfit can
// be added to a ship with the attributes represented by this instance. If
// not, return the maximum number that can be added.
int Outfit::CanAdd(const Outfit &other, int count) const
{
	for(const auto &at : other.attributes)
	{
		// The minimum allowed value of most attributes is 0. Some attributes
		// have special functionality when negative, though, and are therefore
		// allowed to have values less than 0.
		double minimum = 0.;
		auto it = MINIMUM_OVERRIDES.find(at.first);
		if(it != MINIMUM_OVERRIDES.end())
		{
			minimum = it->second;
			// An override of exactly 0 means the attribute may have any value.
			if(!minimum)
				continue;
		}

		// Only automatons may have a "required crew" of 0.
		if(!strcmp(at.first, "required crew"))
			minimum = !(attributes.Get("automaton") || other.attributes.Get("automaton"));

		double value = Get(at.first);
		// Allow for rounding errors:
		if(value + at.second * count < minimum - EPS)
			count = (value - minimum) / -at.second + EPS;
	}

	return count;
}



// For tracking a combination of outfits in a ship: add the given number of
// instances of the given outfit to this outfit.
void Outfit::Add(const Outfit &other, int count)
{
	cost += other.cost * count;
	mass += other.mass * count;
	for(const auto &at : other.attributes)
	{
		attributes[at.first] += at.second * count;
		if(fabs(attributes[at.first]) < EPS)
			attributes[at.first] = 0.;
	}

	for(const auto &it : other.flareSprites)
		AddFlareSprites(flareSprites, it, count);
	for(const auto &it : other.reverseFlareSprites)
		AddFlareSprites(reverseFlareSprites, it, count);
	for(const auto &it : other.steeringFlareSprites)
		AddFlareSprites(steeringFlareSprites, it, count);
	MergeMaps(flareSounds, other.flareSounds, count);
	MergeMaps(reverseFlareSounds, other.reverseFlareSounds, count);
	MergeMaps(steeringFlareSounds, other.steeringFlareSounds, count);
	MergeMaps(afterburnerEffects, other.afterburnerEffects, count);
	MergeMaps(jumpEffects, other.jumpEffects, count);
	MergeMaps(hyperSounds, other.hyperSounds, count);
	MergeMaps(hyperInSounds, other.hyperInSounds, count);
	MergeMaps(hyperOutSounds, other.hyperOutSounds, count);
	MergeMaps(jumpSounds, other.jumpSounds, count);
	MergeMaps(jumpInSounds, other.jumpInSounds, count);
	MergeMaps(jumpOutSounds, other.jumpOutSounds, count);
	MergeMaps(cargoScanSounds, other.cargoScanSounds, count);
	MergeMaps(outfitScanSounds, other.outfitScanSounds, count);
}



void Outfit::AddLicenses(const Outfit &other)
{
	for(const auto &license : other.licenses)
		AddLicense(license);
}



// Modify this outfit's attributes.
void Outfit::Set(const char *attribute, double value)
{
	attributes[attribute] = value;
}



const Outfit *Outfit::AmmoStored() const
{
	return ammoStored;
}



const Outfit *Outfit::AmmoStoredOrUsed() const
{
	return weapon ? weapon->Ammo() : ammoStored;
}



// Get this outfit's engine flare sprite, if any.
const vector<pair<Body, int>> &Outfit::FlareSprites() const
{
	return flareSprites;
}



const vector<pair<Body, int>> &Outfit::ReverseFlareSprites() const
{
	return reverseFlareSprites;
}



const vector<pair<Body, int>> &Outfit::SteeringFlareSprites() const
{
	return steeringFlareSprites;
}



const map<const Sound *, int> &Outfit::FlareSounds() const
{
	return flareSounds;
}



const map<const Sound *, int> &Outfit::ReverseFlareSounds() const
{
	return reverseFlareSounds;
}



const map<const Sound *, int> &Outfit::SteeringFlareSounds() const
{
	return steeringFlareSounds;
}



// Get the afterburner effect, if any.
const map<const Effect *, int> &Outfit::AfterburnerEffects() const
{
	return afterburnerEffects;
}



// Get this outfit's jump effects and sounds, if any.
const map<const Effect *, int> &Outfit::JumpEffects() const
{
	return jumpEffects;
}



const map<const Sound *, int> &Outfit::HyperSounds() const
{
	return hyperSounds;
}



const map<const Sound *, int> &Outfit::HyperInSounds() const
{
	return hyperInSounds;
}



const map<const Sound *, int> &Outfit::HyperOutSounds() const
{
	return hyperOutSounds;
}



const map<const Sound *, int> &Outfit::JumpSounds() const
{
	return jumpSounds;
}



const map<const Sound *, int> &Outfit::JumpInSounds() const
{
	return jumpInSounds;
}



const map<const Sound *, int> &Outfit::JumpOutSounds() const
{
	return jumpOutSounds;
}



const map<const Sound *, int> &Outfit::CargoScanSounds() const
{
	return cargoScanSounds;
}



const map<const Sound *, int> &Outfit::OutfitScanSounds() const
{
	return outfitScanSounds;
}



// Get the sprite this outfit uses when dumped into space.
const Sprite *Outfit::FlotsamSprite() const
{
	return flotsamSprite;
}



// Add the license with the given name to the licenses required by this outfit, if it is not already present.
void Outfit::AddLicense(const string &name)
{
	const auto it = find(licenses.begin(), licenses.end(), name);
	if(it == licenses.end())
		licenses.push_back(name);
}<|MERGE_RESOLUTION|>--- conflicted
+++ resolved
@@ -361,15 +361,10 @@
 	if(weapon && attributes.Get("turret mounts") && !weapon->TurretTurn()
 		&& !weapon->AntiMissile() && !weapon->TractorBeam())
 	{
-<<<<<<< HEAD
-		SetTurretTurn(4.);
-		node.PrintTrace("Deprecated use of a turret without specified \"turret turn\":");
-=======
 		Weapon newWeapon = *weapon;
 		newWeapon.turretTurn = 4.;
 		weapon = make_shared<Weapon>(std::move(newWeapon));
-		node.PrintTrace("Warning: Deprecated use of a turret without specified \"turret turn\":");
->>>>>>> e42b2383
+		node.PrintTrace("Deprecated use of a turret without specified \"turret turn\":");
 	}
 
 	// Convert any legacy cargo / outfit scan definitions into power & speed,
