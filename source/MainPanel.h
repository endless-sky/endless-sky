--- conflicted
+++ resolved
@@ -39,12 +39,11 @@
 	// The planet panel calls this when it closes.
 	void OnCallback();
 	
-<<<<<<< HEAD
+	// Send a command to the engine (on behalf of the player).
 	void GiveCommand(const Command &command);
-=======
+
 	// The main panel allows fast-forward.
 	virtual bool AllowFastForward() const override;
->>>>>>> 8f110ba9
 	
 	
 protected:
