--- conflicted
+++ resolved
@@ -122,24 +122,14 @@
 
 void StarField::Draw(const Point &pos, const Point &vel, double zoom) const
 {
-<<<<<<< HEAD
-	double savedZoom = zoom;
-=======
 	double baseZoom = zoom;
->>>>>>> ccb29e59
 
 	// Draw the starfield unless it is disabled in the preferences.
 	if(Preferences::Has("Draw starfield"))
 	{
-<<<<<<< HEAD
-		// Modify zoom for first parallax layer
-		if(Preferences::Has("Parallax space"))
-			zoom = savedZoom * Preferences::StarViewZoom();	
-=======
 		// Modify zoom for the first parallax layer.
 		if(Preferences::Has("Parallax background"))
 			zoom = baseZoom * STAR_ZOOM;	
->>>>>>> ccb29e59
 		glUseProgram(shader.Object());
 		glBindVertexArray(vao);
 		
@@ -197,22 +187,14 @@
 	if(!Preferences::Has("Draw background haze"))
 		return;
 	
-<<<<<<< HEAD
-	// Modify zoom for second parallax layer
-	if(Preferences::Has("Parallax space"))
-		zoom = savedZoom * Preferences::HazeViewZoom();
-=======
 	// Modify zoom for the second parallax layer.
 	if(Preferences::Has("Parallax background"))
 		zoom = baseZoom * HAZE_ZOOM;
->>>>>>> ccb29e59
 	
 	DrawList drawList;
 	drawList.Clear(0, zoom);
 	drawList.SetCenter(pos);
 	
-	// Set zoom to max for haze, so they won't get culled prematurely
-	zoom = .25;
 	if(transparency > FADE_PER_FRAME)
 		transparency -= FADE_PER_FRAME;
 	else
