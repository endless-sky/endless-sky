/* Fleet.cpp
Copyright (c) 2014 by Michael Zahniser

Endless Sky is free software: you can redistribute it and/or modify it under the
terms of the GNU General Public License as published by the Free Software
Foundation, either version 3 of the License, or (at your option) any later version.

Endless Sky is distributed in the hope that it will be useful, but WITHOUT ANY
WARRANTY; without even the implied warranty of MERCHANTABILITY or FITNESS FOR A
PARTICULAR PURPOSE.  See the GNU General Public License for more details.
*/

#include "Fleet.h"

#include "DataNode.h"
#include "Files.h"
#include "GameData.h"
#include "Government.h"
#include "Phrase.h"
#include "pi.h"
#include "Planet.h"
#include "Random.h"
#include "Ship.h"
#include "StellarObject.h"
#include "System.h"

#include <algorithm>
#include <cmath>

using namespace std;

namespace {
<<<<<<< HEAD
	// Generate an offset magnitude that will sample from an annulus (planets)
	// or a circle (systems without inhabited planets).
	double OffsetFrom(pair<Point, double> &center)
	{
		// If the center has a radius, then position ships further away.
		double minimumOffset = center.second ? 1. : 0.;
		// Since it is sensible that ships would be nearer to the object of
		// interest on average, do not apply the sqrt(rand) correction.
		return (Random::Real() + minimumOffset) * 400. + 2. * center.second;
	}
}
=======
	// Construct a list of all outfits for sale in this system and its linked neighbors.
	Sale<Outfit> GetOutfitsForSale(const System *here)
	{
		auto outfits = Sale<Outfit>();
		if(here)
		{
			for(const StellarObject &object : here->Objects())
			{
				const Planet *planet = object.GetPlanet();
				if(planet && planet->HasOutfitter())
					outfits.Add(planet->Outfitter());
			}
		}
		return outfits;
	}
	
	// Construct a list of varying numbers of outfits that were either specified for
	// this fleet directly, or are sold in this system or its linked neighbors.
	vector<const Outfit *> OutfitChoices(const set<const Sale<Outfit> *> &outfitters, const System *hub, int maxSize)
	{
		auto outfits = vector<const Outfit *>();
		if(maxSize > 0)
		{
			auto choices = Sale<Outfit>();
			// If no outfits were directly specified, choose from those sold nearby.
			if(outfitters.empty() && hub)
			{
				choices = GetOutfitsForSale(hub);
				for(const System *other : hub->Links())
					choices.Add(GetOutfitsForSale(other));
			}
			else
				for(const auto outfitter : outfitters)
					choices.Add(*outfitter);
			
			if(!choices.empty())
			{
				for(const auto outfit : choices)
				{
					double mass = outfit->Mass();
					// Avoid free outfits, massless outfits, and those too large to fit.
					if(mass > 0. && mass < maxSize && outfit->Cost() > 0)
						outfits.push_back(outfit);
				}
			}
		}
		// Sort this list of choices ascending by mass, so it can be easily trimmed to just
		// the outfits that fit as the ship's free space decreases.
		sort(outfits.begin(), outfits.end(), [](const Outfit *a, const Outfit *b){ return a->Mass() < b->Mass(); });
		return outfits;
	}
	
	// Add a random commodity from the list to the ship's cargo.
	void AddRandomCommodity(Ship &ship, int freeSpace, const vector<string> &commodities)
	{
		int index = Random::Int(GameData::Commodities().size());
		if(!commodities.empty())
		{
			// If a list of possible commodities was given, pick one of them at
			// random and then double-check that it's a valid commodity name.
			const string &name = commodities[Random::Int(commodities.size())];
			for(const auto &it : GameData::Commodities())
				if(it.name == name)
				{
					index = &it - &GameData::Commodities().front();
					break;
				}
		}
		
		const Trade::Commodity &commodity = GameData::Commodities()[index];
		int amount = Random::Int(freeSpace) + 1;
		ship.Cargo().Add(commodity.name, amount);
	}
	
	// Add a random outfit from the list to the ship's cargo.
	void AddRandomOutfit(Ship &ship, int freeSpace, const vector<const Outfit *> &outfits)
	{
		if(outfits.empty())
			return;
		int index = Random::Int(outfits.size());
		const Outfit *picked = outfits[index];
		int maxQuantity = floor(static_cast<double>(freeSpace) / picked->Mass());
		int amount = Random::Int(maxQuantity) + 1;
		ship.Cargo().Add(picked, amount);
	}
}

>>>>>>> 6e7043e8


// Construct and Load() at the same time.
Fleet::Fleet(const DataNode &node)
{
	Load(node);
}



void Fleet::Load(const DataNode &node)
{
	if(node.Size() >= 2)
		fleetName = node.Token(1);
	
	// If Load() has already been called once on this fleet, any subsequent
	// calls will replace the variants instead of adding to them.
	bool resetVariants = !variants.empty();
	
	for(const DataNode &child : node)
	{
		// The "add" and "remove" keywords should never be alone on a line, and
		// are only valid with "variant" or "personality" definitions.
		bool add = (child.Token(0) == "add");
		bool remove = (child.Token(0) == "remove");
		bool hasValue = (child.Size() >= 2);
		if((add || remove) && (!hasValue || (child.Token(1) != "variant" && child.Token(1) != "personality")))
		{	
			child.PrintTrace("Skipping invalid \"" + child.Token(0) + "\" tag:");
			continue;
		}
		
		// If this line is an add or remove, the key is the token at index 1.
		const string &key = child.Token(add || remove);
		
		if(key == "government" && hasValue)
			government = GameData::Governments().Get(child.Token(1));
		else if(key == "names" && hasValue)
			names = GameData::Phrases().Get(child.Token(1));
		else if(key == "fighters" && hasValue)
			fighterNames = GameData::Phrases().Get(child.Token(1));
		else if(key == "cargo" && hasValue)
			cargo = static_cast<int>(child.Value(1));
		else if(key == "commodities" && hasValue)
		{
			commodities.clear();
			for(int i = 1; i < child.Size(); ++i)
				commodities.push_back(child.Token(i));
		}
		else if(key == "outfitters" && hasValue)
		{
			outfitters.clear();
			for(int i = 1; i < child.Size(); ++i)
				outfitters.insert(GameData::Outfitters().Get(child.Token(i)));
		}
		else if(key == "personality")
			personality.Load(child);
		else if(key == "variant" && !remove)
		{
			if(resetVariants && !add)
			{
				resetVariants = false;
				variants.clear();
				total = 0;
			}
			variants.emplace_back(child);
			total += variants.back().weight;
		}
		else if(key == "variant")
		{
			// If given a full ship definition of one of this fleet's variant members, remove the variant.
			bool didRemove = false;
			Variant toRemove(child);
			for(auto it = variants.begin(); it != variants.end(); ++it)
				if(toRemove.ships.size() == it->ships.size() &&
					is_permutation(it->ships.begin(), it->ships.end(), toRemove.ships.begin()))
				{
					total -= it->weight;
					variants.erase(it);
					didRemove = true;
					break;
				}
			
			if(!didRemove)
				child.PrintTrace("Did not find matching variant for specified operation:");
		}
		else
			child.PrintTrace("Skipping unrecognized attribute:");
	}
}



// Get the government of this fleet.
const Government *Fleet::GetGovernment() const
{
	return government;
}



void Fleet::Enter(const System &system, list<shared_ptr<Ship>> &ships, const Planet *planet) const
{
	if(!total || variants.empty())
		return;
	
	// Pick a fleet variant to instantiate.
	const Variant &variant = ChooseVariant();
	if(variant.ships.empty())
		return;
	
	// Figure out what system the ship is starting in, where it is going, and
	// what position it should start from in the system.
	const System *source = &system;
	const System *target = &system;
	Point position;
	double radius = 0.;
	
	// Only pick a random entry point for this ship if a source planet was not specified.
	if(!planet)
	{
		// Where this fleet can come from depends on whether it is friendly to any
		// planets in this system and whether it has jump drives.
		vector<const System *> linkVector;
		// Find out what the "best" jump method the fleet has is. Assume that if the
		// others don't have that jump method, they are being carried as fighters.
		// That is, content creators should avoid creating fleets with a mix of jump
		// drives and hyperdrives.
		bool hasJump = false;
		bool hasHyper = false;
		for(const Ship *ship : variant.ships)
		{
			if(ship->Attributes().Get("jump drive"))
				hasJump = true;
			if(ship->Attributes().Get("hyperdrive"))
				hasHyper = true;
		}
		// Don't try to make a fleet "enter" from another system if none of the
		// ships have jump drives.
		if(hasJump || hasHyper)
		{
			bool isWelcomeHere = !system.GetGovernment()->IsEnemy(government);
			for(const System *neighbor : (hasJump ? system.Neighbors() : system.Links()))
			{
				// If this ship is not "welcome" in the current system, prefer to have
				// it enter from a system that is friendly to it. (This is for realism,
				// so attack fleets don't come from what ought to be a safe direction.)
				if(isWelcomeHere || neighbor->GetGovernment()->IsEnemy(government))
					linkVector.push_back(neighbor);
				else
					linkVector.insert(linkVector.end(), 8, neighbor);
			}
		}
	
		// Find all the inhabited planets this fleet could take off from.
		vector<const Planet *> planetVector;
		if(!personality.IsSurveillance())
			for(const StellarObject &object : system.Objects())
				if(object.GetPlanet() && object.GetPlanet()->HasSpaceport()
						&& !object.GetPlanet()->GetGovernment()->IsEnemy(government))
					planetVector.push_back(object.GetPlanet());
	
		// If there is nowhere for this fleet to come from, don't create it.
		size_t options = linkVector.size() + planetVector.size();
		if(!options)
		{
			// Prefer to launch from inhabited planets, but launch from
			// uninhabited ones if there is no other option.
			for(const StellarObject &object : system.Objects())
				if(object.GetPlanet() && !object.GetPlanet()->GetGovernment()->IsEnemy(government))
					planetVector.push_back(object.GetPlanet());
			options = planetVector.size();
			if(!options)
				return;
		}
		
		// Choose a random planet or star system to come from.
		size_t choice = Random::Int(options);
	
		// If a planet is chosen, also pick a system to travel to after taking off.
		if(choice >= linkVector.size())
		{
			planet = planetVector[choice - linkVector.size()];
			if(!linkVector.empty())
				target = linkVector[Random::Int(linkVector.size())];
		}
		else
		{
			// We are entering this system via hyperspace, not taking off from a planet.
			radius = 1000.;
			source = linkVector[choice];
		}
	}
	
	// Find the stellar object for the given planet, and place the ships there.
	if(planet)
	{
		for(const StellarObject &object : system.Objects())
			if(object.GetPlanet() == planet)
			{
				position = object.Position();
				radius = object.Radius();
				break;
			}
	}
	
	// Place all the ships in the chosen fleet variant.
	shared_ptr<Ship> flagship;
	vector<shared_ptr<Ship>> placed = Instantiate(variant);
	for(shared_ptr<Ship> &ship : placed)
	{
		// If this is a fighter and someone can carry it, no need to position it.
		if(PlaceFighter(ship, placed))
			continue;
		
		Angle angle = Angle::Random(360.);
		Point pos = position + angle.Unit() * (Random::Real() * radius);
		
		ships.push_front(ship);
		ship->SetSystem(source);
		ship->SetPlanet(planet);
		if(source == &system)
			ship->Place(pos, angle.Unit(), angle);
		else
		{
			// Place the ship stationary and pointed in the right direction.
			angle = Angle(system.Position() - source->Position());
			ship->Place(pos, Point(), angle);
		}
		if(target != source)
			ship->SetTargetSystem(target);
		
		if(flagship)
			ship->SetParent(flagship);
		else
			flagship = ship;
		
		SetCargo(&*ship);
	}
}



// Place a fleet in the given system, already "in action."
void Fleet::Place(const System &system, list<shared_ptr<Ship>> &ships, bool carried) const
{
	if(!total || variants.empty())
		return;
	
	// Pick a fleet variant to instantiate.
	const Variant &variant = ChooseVariant();
	if(variant.ships.empty())
		return;
	
	// Determine where the fleet is going to or coming from.
	auto center = ChooseCenter(system);
	
	// Place all the ships in the chosen fleet variant.
	shared_ptr<Ship> flagship;
	vector<shared_ptr<Ship>> placed = Instantiate(variant);
	for(shared_ptr<Ship> &ship : placed)
	{
		// If this is a fighter and someone can carry it, no need to position it.
		if(carried && PlaceFighter(ship, placed))
			continue;
		
		Angle angle = Angle::Random();
		Point pos = center.first + Angle::Random().Unit() * OffsetFrom(center);
		double velocity = Random::Real() * ship->MaxVelocity();
		
		ships.push_front(ship);
		ship->SetSystem(&system);
		ship->Place(pos, velocity * angle.Unit(), angle);
		
		if(flagship)
			ship->SetParent(flagship);
		else
			flagship = ship;
		
		SetCargo(&*ship);
	}
}



// Do the randomization to make a ship enter or be in the given system.
const System *Fleet::Enter(const System &system, Ship &ship, const System *source)
{
	if(system.Links().empty() || (source && !system.Links().count(source)))
	{
		Place(system, ship);
		return &system;
	}
	
	// Choose which system this ship is coming from.
	if(!source)
	{
		int choice = Random::Int(system.Links().size());
		set<const System *>::const_iterator it = system.Links().begin();
		while(choice--)
			++it;
		source = *it;
	}
	
	Angle angle = Angle::Random();
	Point pos = angle.Unit() * Random::Real() * 1000.;
	
	ship.Place(pos, angle.Unit(), angle);
	ship.SetSystem(source);
	ship.SetTargetSystem(&system);
	
	return source;
}



void Fleet::Place(const System &system, Ship &ship)
{
	// Choose a random inhabited object in the system to spawn around.
	auto center = ChooseCenter(system);
	Point pos = center.first + Angle::Random().Unit() * OffsetFrom(center);
	
	double velocity = ship.IsDisabled() ? 0. : Random::Real() * ship.MaxVelocity();
	
	ship.SetSystem(&system);
	Angle angle = Angle::Random();
	ship.Place(pos, velocity * angle.Unit(), angle);
}



int64_t Fleet::Strength() const
{
	int64_t sum = 0;
	for(const Variant &variant : variants)
	{
		int64_t thisSum = 0;
		for(const Ship *ship : variant.ships)
			thisSum += ship->Cost();
		sum += thisSum * variant.weight;
	}
	return sum / total;
}



Fleet::Variant::Variant(const DataNode &node)
{
	weight = 1;
	if(node.Token(0) == "variant" && node.Size() >= 2)
		weight = node.Value(1);
	else if(node.Token(0) == "add" && node.Size() >= 3)
		weight = node.Value(2);
	
	for(const DataNode &child : node)
	{
		int n = 1;
		if(child.Size() >= 2 && child.Value(1) >= 1.)
			n = child.Value(1);
		ships.insert(ships.end(), n, GameData::Ships().Get(child.Token(0)));
	}
}



const Fleet::Variant &Fleet::ChooseVariant() const
{
	// Pick a random variant based on the weights.
	unsigned index = 0;
	for(int choice = Random::Int(total); choice >= variants[index].weight; ++index)
		choice -= variants[index].weight;
	
	return variants[index];
}



// Obtain a positional reference and the radius of the object at that position (e.g. a planet).
// Spaceport status can be modified during normal gameplay, so this information is not 
pair<Point, double> Fleet::ChooseCenter(const System &system)
{
	auto centers = vector<pair<Point, double>>();
	for(const StellarObject &object : system.Objects())
		if(object.GetPlanet() && object.GetPlanet()->HasSpaceport())
			centers.emplace_back(object.Position(), object.Radius());
	
	if(centers.empty())
		return {Point(), 0.};
	return centers[Random::Int(centers.size())];
}



vector<shared_ptr<Ship>> Fleet::Instantiate(const Variant &variant) const
{
	vector<shared_ptr<Ship>> placed;
	for(const Ship *model : variant.ships)
	{
		if(model->ModelName().empty())
		{
			Files::LogError("Skipping unknown ship in fleet \"" + fleetName + "\".");
			continue;
		}
		
		shared_ptr<Ship> ship(new Ship(*model));
		
		bool isFighter = ship->CanBeCarried();
		const Phrase *phrase = ((isFighter && fighterNames) ? fighterNames : names);
		if(phrase)
			ship->SetName(phrase->Get());
		ship->SetGovernment(government);
		ship->SetPersonality(personality);
		
		placed.push_back(ship);
	}
	return placed;
}



bool Fleet::PlaceFighter(shared_ptr<Ship> fighter, vector<shared_ptr<Ship>> &placed) const
{
	if(!fighter->CanBeCarried())
		return false;
	
	for(const shared_ptr<Ship> &parent : placed)
		if(parent->Carry(fighter))
			return true;
	
	return false;
}



// Choose the cargo associated with this ship in the fleet.
// If outfits were specified, but not commodities, do not pick commodities.
// If commodities were specified, but not outfits, do not pick outfits.
// If neither or both were specified, choose commodities more often..
void Fleet::SetCargo(Ship *ship) const
{
	const bool canChooseOutfits = commodities.empty() || !outfitters.empty();
	const bool canChooseCommodities = outfitters.empty() || !commodities.empty();
	// Populate the possible outfits that may be chosen.
	int free = ship->Cargo().Free();
	auto outfits = OutfitChoices(outfitters, ship->GetSystem(), free);
	
	// Choose random outfits or commodities to transport.
	for(int i = 0; i < cargo; ++i)
	{
		if(!free)
			break;
		// Remove any outfits that do not fit into remaining cargo.
		if(canChooseOutfits && !outfits.empty())
			outfits.erase(remove_if(outfits.begin(), outfits.end(),
					[&free](const Outfit *a) { return a->Mass() > free; }),
				outfits.end());
		
		if(canChooseCommodities && canChooseOutfits)
		{
			if(Random::Real() < .8)
				AddRandomCommodity(*ship, free, commodities);
			else
				AddRandomOutfit(*ship, free, outfits);
		}
		else if(canChooseCommodities)
			AddRandomCommodity(*ship, free, commodities);
		else
			AddRandomOutfit(*ship, free, outfits);
		
		free = ship->Cargo().Free();
	}
	int extraCrew = ship->Attributes().Get("bunks") - ship->RequiredCrew();
	if(extraCrew > 0)
		ship->AddCrew(Random::Int(extraCrew + 1));
}<|MERGE_RESOLUTION|>--- conflicted
+++ resolved
@@ -30,7 +30,6 @@
 using namespace std;
 
 namespace {
-<<<<<<< HEAD
 	// Generate an offset magnitude that will sample from an annulus (planets)
 	// or a circle (systems without inhabited planets).
 	double OffsetFrom(pair<Point, double> &center)
@@ -41,8 +40,7 @@
 		// interest on average, do not apply the sqrt(rand) correction.
 		return (Random::Real() + minimumOffset) * 400. + 2. * center.second;
 	}
-}
-=======
+	
 	// Construct a list of all outfits for sale in this system and its linked neighbors.
 	Sale<Outfit> GetOutfitsForSale(const System *here)
 	{
@@ -130,7 +128,6 @@
 	}
 }
 
->>>>>>> 6e7043e8
 
 
 // Construct and Load() at the same time.
