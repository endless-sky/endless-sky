--- conflicted
+++ resolved
@@ -54,7 +54,6 @@
 const Command Command::BACK(ONE << 4, "Reverse");
 const Command Command::MOUSE_TURNING_HOLD(ONE << 5, "Mouse turning (hold)");
 const Command Command::PRIMARY(ONE << 6, "Fire primary weapon");
-<<<<<<< HEAD
 const Command Command::TURRET_TRACKING(ONE << 7, "Toggle turret tracking");
 const Command Command::SECONDARY(ONE << 8, "Fire secondary weapon");
 const Command Command::SELECT(ONE << 9, "Select secondary weapon");
@@ -77,46 +76,15 @@
 const Command Command::FASTFORWARD(ONE << 26, "Toggle fast-forward");
 const Command Command::HELP(ONE << 27, "Show help");
 const Command Command::FIGHT(ONE << 28, "Fleet: Fight my target");
-const Command Command::GATHER(ONE << 29, "Fleet: Gather around me");
-const Command Command::HOLD_POSITION(ONE << 30, "Fleet: Hold position");
-const Command Command::HOLD_FIRE(ONE << 31, "Fleet: Toggle hold fire");
+const Command Command::HOLD_FIRE(ONE << 29, "Fleet: Toggle hold fire");
+const Command Command::GATHER(ONE << 30, "Fleet: Gather around me");
+const Command Command::HOLD_POSITION(ONE << 31, "Fleet: Hold position");
 const Command Command::HARVEST(ONE << 32, "Fleet: Harvest flotsam");
 const Command Command::AMMO(ONE << 33, "Fleet: Toggle ammo usage");
 const Command Command::AUTOSTEER(ONE << 34, "Auto steer");
 const Command Command::WAIT(ONE << 35, "");
 const Command Command::STOP(ONE << 36, "");
 const Command Command::SHIFT(ONE << 37, "");
-=======
-const Command Command::SECONDARY(ONE << 7, "Fire secondary weapon");
-const Command Command::SELECT(ONE << 8, "Select secondary weapon");
-const Command Command::LAND(ONE << 9, "Land on planet / station");
-const Command Command::BOARD(ONE << 10, "Board selected ship");
-const Command Command::HAIL(ONE << 11, "Talk to selected ship");
-const Command Command::SCAN(ONE << 12, "Scan selected ship");
-const Command Command::JUMP(ONE << 13, "Initiate hyperspace jump");
-const Command Command::FLEET_JUMP(ONE << 14, "");
-const Command Command::TARGET(ONE << 15, "Select next ship");
-const Command Command::NEAREST(ONE << 16, "Select nearest hostile ship");
-const Command Command::NEAREST_ASTEROID(ONE << 17, "Select nearest asteroid");
-const Command Command::DEPLOY(ONE << 18, "Deploy / recall fighters");
-const Command Command::AFTERBURNER(ONE << 19, "Fire afterburner");
-const Command Command::CLOAK(ONE << 20, "Toggle cloaking device");
-const Command Command::MAP(ONE << 21, "View star map");
-const Command Command::INFO(ONE << 22, "View player info");
-const Command Command::FULLSCREEN(ONE << 23, "Toggle fullscreen");
-const Command Command::FASTFORWARD(ONE << 24, "Toggle fast-forward");
-const Command Command::HELP(ONE << 25, "Show help");
-const Command Command::FIGHT(ONE << 26, "Fleet: Fight my target");
-const Command Command::HOLD_FIRE(ONE << 27, "Fleet: Toggle hold fire");
-const Command Command::GATHER(ONE << 28, "Fleet: Gather around me");
-const Command Command::HOLD_POSITION(ONE << 29, "Fleet: Hold position");
-const Command Command::HARVEST(ONE << 30, "Fleet: Harvest flotsam");
-const Command Command::AMMO(ONE << 31, "Fleet: Toggle ammo usage");
-const Command Command::AUTOSTEER(ONE << 32, "Auto steer");
-const Command Command::WAIT(ONE << 33, "");
-const Command Command::STOP(ONE << 34, "");
-const Command Command::SHIFT(ONE << 35, "");
->>>>>>> 141f5581
 
 
 
