--- conflicted
+++ resolved
@@ -59,70 +59,37 @@
 const Command Command::RIGHT(ONE << 3, "Turn right");
 const Command Command::BACK(ONE << 4, "Reverse");
 const Command Command::MOUSE_TURNING_HOLD(ONE << 5, "Mouse turning (hold)");
-<<<<<<< HEAD
 const Command Command::PRIMARY(ONE << 6, "Fire primary weapon", "ui/icon_fire");
-const Command Command::SECONDARY(ONE << 7, "Fire secondary weapon", "ui/icon_secondary");
-const Command Command::SELECT(ONE << 8, "Select secondary weapon");
-const Command Command::LAND(ONE << 9, "Land on planet / station", "ui/icon_land");
-const Command Command::BOARD(ONE << 10, "Board selected ship", "ui/icon_board");
-const Command Command::HAIL(ONE << 11, "Talk to selected ship", "ui/icon_talk");
-const Command Command::SCAN(ONE << 12, "Scan selected ship", "ui/icon_scan");
-const Command Command::JUMP(ONE << 13, "Initiate hyperspace jump", "ui/icon_jump");
-const Command Command::FLEET_JUMP(ONE << 14, "");
-const Command Command::TARGET(ONE << 15, "Select next ship");
-const Command Command::NEAREST(ONE << 16, "Select nearest hostile ship");
-const Command Command::NEAREST_ASTEROID(ONE << 17, "Select nearest asteroid");
-const Command Command::DEPLOY(ONE << 18, "Deploy / recall fighters", "ui/icon_deploy");
-const Command Command::AFTERBURNER(ONE << 19, "Fire afterburner");
-const Command Command::CLOAK(ONE << 20, "Toggle cloaking device", "ui/icon_cloak");
-const Command Command::MAP(ONE << 21, "View star map", "ui/icon_map");
-const Command Command::INFO(ONE << 22, "View player info", "ui/icon_info");
-const Command Command::MESSAGE_LOG(ONE << 23, "View message log");
-const Command Command::FULLSCREEN(ONE << 24, "Toggle fullscreen");
-const Command Command::FASTFORWARD(ONE << 25, "Toggle fast-forward", "ui/icon_fast_forward");
-const Command Command::HELP(ONE << 26, "Show help");
-const Command Command::FIGHT(ONE << 27, "Fleet: Fight my target", "ui/icon_fleet_fight");
-const Command Command::GATHER(ONE << 28, "Fleet: Gather around me", "ui/icon_fleet_gather");
-const Command Command::HOLD(ONE << 29, "Fleet: Hold position", "ui/icon_fleet_stop");
-const Command Command::HARVEST(ONE << 30, "Fleet: Harvest flotsam", "ui/icon_fleet_harvest");
-const Command Command::AMMO(ONE << 31, "Fleet: Toggle ammo usage");
-const Command Command::AUTOSTEER(ONE << 32, "Auto steer");
-const Command Command::WAIT(ONE << 33, "");
-const Command Command::STOP(ONE << 34, "Stop", "ui/icon_fleet_stop");
-const Command Command::SHIFT(ONE << 35, "");
-=======
-const Command Command::PRIMARY(ONE << 6, "Fire primary weapon");
 const Command Command::TURRET_TRACKING(ONE << 7, "Toggle turret tracking");
-const Command Command::SECONDARY(ONE << 8, "Fire secondary weapon");
+const Command Command::SECONDARY(ONE << 8, "Fire secondary weapon", "ui/icon_secondary");
 const Command Command::SELECT(ONE << 9, "Select secondary weapon");
-const Command Command::LAND(ONE << 10, "Land on planet / station");
-const Command Command::BOARD(ONE << 11, "Board selected ship");
-const Command Command::HAIL(ONE << 12, "Talk to selected ship");
-const Command Command::SCAN(ONE << 13, "Scan selected ship");
-const Command Command::JUMP(ONE << 14, "Initiate hyperspace jump");
+const Command Command::LAND(ONE << 10, "Land on planet / station", "ui/icon_land");
+const Command Command::BOARD(ONE << 11, "Board selected ship", "ui/icon_board");
+const Command Command::HAIL(ONE << 12, "Talk to selected ship", "ui/icon_talk");
+const Command Command::SCAN(ONE << 13, "Scan selected ship", "ui/icon_scan");
+const Command Command::JUMP(ONE << 14, "Initiate hyperspace jump", "ui/icon_jump");
 const Command Command::FLEET_JUMP(ONE << 15, "");
 const Command Command::TARGET(ONE << 16, "Select next ship");
 const Command Command::NEAREST(ONE << 17, "Select nearest hostile ship");
 const Command Command::NEAREST_ASTEROID(ONE << 18, "Select nearest asteroid");
-const Command Command::DEPLOY(ONE << 19, "Deploy / recall fighters");
+const Command Command::DEPLOY(ONE << 19, "Deploy / recall fighters", "ui/icon_deploy");
 const Command Command::AFTERBURNER(ONE << 20, "Fire afterburner");
-const Command Command::CLOAK(ONE << 21, "Toggle cloaking device");
-const Command Command::MAP(ONE << 22, "View star map");
-const Command Command::INFO(ONE << 23, "View player info");
+const Command Command::CLOAK(ONE << 21, "Toggle cloaking device", "ui/icon_cloak");
+const Command Command::MAP(ONE << 22, "View star map", "ui/icon_map");
+const Command Command::INFO(ONE << 23, "View player info", "ui/icon_info");
 const Command Command::MESSAGE_LOG(ONE << 24, "View message log");
 const Command Command::FULLSCREEN(ONE << 25, "Toggle fullscreen");
-const Command Command::FASTFORWARD(ONE << 26, "Toggle fast-forward");
+const Command Command::FASTFORWARD(ONE << 26, "Toggle fast-forward", "ui/icon_fast_forward");
 const Command Command::HELP(ONE << 27, "Show help");
-const Command Command::FIGHT(ONE << 28, "Fleet: Fight my target");
-const Command Command::GATHER(ONE << 29, "Fleet: Gather around me");
-const Command Command::HOLD(ONE << 30, "Fleet: Hold position");
-const Command Command::HARVEST(ONE << 31, "Fleet: Harvest flotsam");
+const Command Command::FIGHT(ONE << 28, "Fleet: Fight my target", "ui/icon_fleet_fight");
+const Command Command::GATHER(ONE << 29, "Fleet: Gather around me", "ui/icon_fleet_gather");
+const Command Command::HOLD(ONE << 30, "Fleet: Hold position", "ui/icon_fleet_stop");
+const Command Command::HARVEST(ONE << 31, "Fleet: Harvest flotsam", "ui/icon_fleet_harvest");
 const Command Command::AMMO(ONE << 32, "Fleet: Toggle ammo usage");
 const Command Command::AUTOSTEER(ONE << 33, "Auto steer");
 const Command Command::WAIT(ONE << 34, "");
-const Command Command::STOP(ONE << 35, "");
+const Command Command::STOP(ONE << 35, "Stop", "ui/icon_fleet_stop");
 const Command Command::SHIFT(ONE << 36, "");
->>>>>>> 5f6e7466
 
 std::atomic<uint64_t> Command::simulated_command{};
 std::atomic<uint64_t> Command::simulated_command_once{};
