--- conflicted
+++ resolved
@@ -84,16 +84,6 @@
 const Command Command::HELP(ONE << 28, "Show help");
 const Command Command::PAUSE(ONE << 29, "Pause");
 const Command Command::FIGHT(ONE << 30, "Fleet: Fight my target");
-<<<<<<< HEAD
-const Command Command::GATHER(ONE << 31, "Fleet: Gather around me");
-const Command Command::HOLD(ONE << 32, "Fleet: Hold position");
-const Command Command::HARVEST(ONE << 33, "Fleet: Harvest flotsam");
-const Command Command::AMMO(ONE << 34, "Fleet: Toggle ammo usage");
-const Command Command::AUTOSTEER(ONE << 35, "Auto steer");
-const Command Command::WAIT(ONE << 36, "");
-const Command Command::STOP(ONE << 37, "Stop Ship");
-const Command Command::SHIFT(ONE << 38, "");
-=======
 const Command Command::HOLD_FIRE(ONE << 31, "Fleet: Toggle hold fire");
 const Command Command::GATHER(ONE << 32, "Fleet: Gather around me");
 const Command Command::HOLD_POSITION(ONE << 33, "Fleet: Hold position");
@@ -101,9 +91,8 @@
 const Command Command::AMMO(ONE << 35, "Fleet: Toggle ammo usage");
 const Command Command::AUTOSTEER(ONE << 36, "Auto steer");
 const Command Command::WAIT(ONE << 37, "");
-const Command Command::STOP(ONE << 38, "");
+const Command Command::STOP(ONE << 38, "Stop Ship");
 const Command Command::SHIFT(ONE << 39, "");
->>>>>>> dccf2a2d
 
 
 // Mobile specific commands and icons.
