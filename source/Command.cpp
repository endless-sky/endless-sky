--- conflicted
+++ resolved
@@ -55,7 +55,6 @@
 const Command Command::RIGHT(ONE << 3, "Turn right");
 const Command Command::BACK(ONE << 4, "Reverse");
 const Command Command::MOUSE_TURNING_HOLD(ONE << 5, "Mouse turning (hold)");
-<<<<<<< HEAD
 const Command Command::PRIMARY_0(ONE << 6, "Fire primary weapons 0");
 const Command Command::PRIMARY_1(ONE << 7, "Fire primary weapons 1");
 const Command Command::PRIMARY_2(ONE << 8, "Fire primary weapons 2");
@@ -87,49 +86,16 @@
 const Command Command::FULLSCREEN(ONE << 34, "Toggle fullscreen");
 const Command Command::FASTFORWARD(ONE << 35, "Toggle fast-forward");
 const Command Command::HELP(ONE << 36, "Show help");
-const Command Command::FIGHT(ONE << 37, "Fleet: Fight my target");
-const Command Command::GATHER(ONE << 38, "Fleet: Gather around me");
-const Command Command::HOLD(ONE << 39, "Fleet: Hold position");
-const Command Command::HARVEST(ONE << 40, "Fleet: Harvest flotsam");
-const Command Command::AMMO(ONE << 41, "Fleet: Toggle ammo usage");
-const Command Command::AUTOSTEER(ONE << 42, "Auto steer");
-const Command Command::WAIT(ONE << 43, "");
-const Command Command::STOP(ONE << 44, "");
-const Command Command::SHIFT(ONE << 45, "");
-=======
-const Command Command::PRIMARY(ONE << 6, "Fire primary weapon");
-const Command Command::TURRET_TRACKING(ONE << 7, "Toggle turret tracking");
-const Command Command::SECONDARY(ONE << 8, "Fire secondary weapon");
-const Command Command::SELECT(ONE << 9, "Select secondary weapon");
-const Command Command::LAND(ONE << 10, "Land on planet / station");
-const Command Command::BOARD(ONE << 11, "Board selected ship");
-const Command Command::HAIL(ONE << 12, "Talk to selected ship");
-const Command Command::SCAN(ONE << 13, "Scan selected ship");
-const Command Command::JUMP(ONE << 14, "Initiate hyperspace jump");
-const Command Command::FLEET_JUMP(ONE << 15, "Initiate fleet jump");
-const Command Command::TARGET(ONE << 16, "Select next ship");
-const Command Command::NEAREST(ONE << 17, "Select nearest hostile ship");
-const Command Command::NEAREST_ASTEROID(ONE << 18, "Select nearest asteroid");
-const Command Command::DEPLOY(ONE << 19, "Deploy / recall fighters");
-const Command Command::AFTERBURNER(ONE << 20, "Fire afterburner");
-const Command Command::CLOAK(ONE << 21, "Toggle cloaking device");
-const Command Command::MAP(ONE << 22, "View star map");
-const Command Command::INFO(ONE << 23, "View player info");
-const Command Command::MESSAGE_LOG(ONE << 24, "View message log");
-const Command Command::FULLSCREEN(ONE << 25, "Toggle fullscreen");
-const Command Command::FASTFORWARD(ONE << 26, "Toggle fast-forward");
-const Command Command::HELP(ONE << 27, "Show help");
-const Command Command::PAUSE(ONE << 28, "Pause");
-const Command Command::FIGHT(ONE << 29, "Fleet: Fight my target");
-const Command Command::GATHER(ONE << 30, "Fleet: Gather around me");
-const Command Command::HOLD(ONE << 31, "Fleet: Hold position");
-const Command Command::HARVEST(ONE << 32, "Fleet: Harvest flotsam");
-const Command Command::AMMO(ONE << 33, "Fleet: Toggle ammo usage");
-const Command Command::AUTOSTEER(ONE << 34, "Auto steer");
-const Command Command::WAIT(ONE << 35, "");
-const Command Command::STOP(ONE << 36, "");
-const Command Command::SHIFT(ONE << 37, "");
->>>>>>> b5369dc8
+const Command Command::PAUSE(ONE << 37, "Pause");
+const Command Command::FIGHT(ONE << 38, "Fleet: Fight my target");
+const Command Command::GATHER(ONE << 39, "Fleet: Gather around me");
+const Command Command::HOLD(ONE << 40, "Fleet: Hold position");
+const Command Command::HARVEST(ONE << 41, "Fleet: Harvest flotsam");
+const Command Command::AMMO(ONE << 42, "Fleet: Toggle ammo usage");
+const Command Command::AUTOSTEER(ONE << 43, "Auto steer");
+const Command Command::WAIT(ONE << 44, "");
+const Command Command::STOP(ONE << 45, "");
+const Command Command::SHIFT(ONE << 46, "");
 
 
 
