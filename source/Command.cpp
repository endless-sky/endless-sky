/* Command.cpp
Copyright (c) 2015 by Michael Zahniser

Endless Sky is free software: you can redistribute it and/or modify it under the
terms of the GNU General Public License as published by the Free Software
Foundation, either version 3 of the License, or (at your option) any later version.

Endless Sky is distributed in the hope that it will be useful, but WITHOUT ANY
WARRANTY; without even the implied warranty of MERCHANTABILITY or FITNESS FOR A
PARTICULAR PURPOSE. See the GNU General Public License for more details.

You should have received a copy of the GNU General Public License along with
this program. If not, see <https://www.gnu.org/licenses/>.
*/

#include "Command.h"

#include "DataFile.h"
#include "DataNode.h"
#include "DataWriter.h"
#include "GamePad.h"
#include "text/Format.h"

#include <SDL2/SDL.h>

#include <algorithm>
#include <atomic>
#include <cmath>
#include <map>

using namespace std;

namespace {
	// These lookup tables make it possible to map a command to its description,
	// the name of the key it is mapped to, or the SDL keycode it is mapped to.
	map<Command, string> description;
	map<Command, string> keyName;
	map<Command, string> iconName;
	map<int, Command> commandForKeycode;
	map<Gesture::GestureEnum, Command> commandForGesture;
	map<uint8_t, Command> commandForControllerButton;
	map<std::pair<uint8_t, bool>, Command> commandForControllerTrigger;
	map<Command, int> keycodeForCommand;
	// Keep track of any keycodes that are mapped to multiple commands, in order
	// to display a warning to the player.
	map<int, int> keycodeCount;
	// Need a uint64_t 1 to generate Commands.
	const uint64_t ONE = 1;
}



// Command enumeration, including the descriptive strings that are used for the
// commands both in the preferences panel and in the saved key settings.
const Command Command::NONE(0, "");
const Command Command::MENU(ONE << 0, "Show main menu");
const Command Command::FORWARD(ONE << 1, "Forward thrust");
const Command Command::LEFT(ONE << 2, "Turn left");
const Command Command::RIGHT(ONE << 3, "Turn right");
const Command Command::BACK(ONE << 4, "Reverse");
const Command Command::MOUSE_TURNING_HOLD(ONE << 5, "Mouse turning (hold)");
const Command Command::AIM_TURRET_HOLD(ONE << 6, "Turret aim override (hold)");
const Command Command::PRIMARY(ONE << 7, "Fire primary weapon");
const Command Command::TURRET_TRACKING(ONE << 8, "Toggle turret tracking");
const Command Command::SECONDARY(ONE << 9, "Fire secondary weapon");
const Command Command::SELECT(ONE << 10, "Select secondary weapon");
const Command Command::LAND(ONE << 11, "Land on planet / station");
const Command Command::BOARD(ONE << 12, "Board selected ship");
const Command Command::HAIL(ONE << 13, "Talk to selected ship");
const Command Command::SCAN(ONE << 14, "Scan selected ship");
const Command Command::JUMP(ONE << 15, "Initiate hyperspace jump");
const Command Command::FLEET_JUMP(ONE << 16, "Initiate fleet jump");
const Command Command::TARGET(ONE << 17, "Select next ship");
const Command Command::NEAREST(ONE << 18, "Select nearest hostile ship");
const Command Command::NEAREST_ASTEROID(ONE << 19, "Select nearest asteroid");
const Command Command::DEPLOY(ONE << 20, "Deploy / recall fighters");
const Command Command::AFTERBURNER(ONE << 21, "Fire afterburner");
const Command Command::CLOAK(ONE << 22, "Toggle cloaking device");
const Command Command::MAP(ONE << 23, "View star map");
const Command Command::INFO(ONE << 24, "View player info");
const Command Command::MESSAGE_LOG(ONE << 25, "View message log");
const Command Command::FULLSCREEN(ONE << 26, "Toggle fullscreen");
const Command Command::FASTFORWARD(ONE << 27, "Toggle fast-forward");
const Command Command::HELP(ONE << 28, "Show help");
const Command Command::PAUSE(ONE << 29, "Pause");
const Command Command::FIGHT(ONE << 30, "Fleet: Fight my target");
const Command Command::HOLD_FIRE(ONE << 31, "Fleet: Toggle hold fire");
const Command Command::GATHER(ONE << 32, "Fleet: Gather around me");
const Command Command::HOLD_POSITION(ONE << 33, "Fleet: Hold position");
const Command Command::HARVEST(ONE << 34, "Fleet: Harvest flotsam");
const Command Command::AMMO(ONE << 35, "Fleet: Toggle ammo usage");
const Command Command::AUTOSTEER(ONE << 36, "Auto steer");

// These commands are not in the preferences panel, and do not have keys
// assigned to them, but may have descriptions as needed to facilitate
// assignments in downstream ports like endless-mobile.
const Command Command::WAIT(ONE << 37, "");
<<<<<<< HEAD
const Command Command::STOP(ONE << 38, "Stop Ship");
=======
const Command Command::STOP(ONE << 38, "Stop your ship");
>>>>>>> 4e9c5f0d
const Command Command::SHIFT(ONE << 39, "");


// Mobile specific commands and icons.
const Command Command::FLEET_FORMATION(ONE << 63, "Fleet: Toggle Formation");
void Command::InitIcons()
{
	iconName[Command::MENU] = "ui/icon_exit";
	iconName[Command::PRIMARY] = "ui/icon_fire";
	iconName[Command::SECONDARY] = "ui/icon_secondary";
	iconName[Command::LAND] = "ui/icon_land";
	iconName[Command::BOARD] = "ui/icon_board";
	iconName[Command::HAIL] = "ui/icon_talk";
	iconName[Command::SCAN] = "ui/icon_scan";
	iconName[Command::JUMP] = "ui/icon_jump";
	iconName[Command::FLEET_JUMP] = "ui/icon_fleet_jump";
	iconName[Command::DEPLOY] = "ui/icon_deploy";
	iconName[Command::CLOAK] = "ui/icon_cloak";
	iconName[Command::MAP] = "ui/icon_map";
	iconName[Command::INFO] = "ui/icon_info";
	iconName[Command::FASTFORWARD] = "ui/icon_fast_forward";
	iconName[Command::FIGHT] = "ui/icon_fleet_fight";
	iconName[Command::GATHER] = "ui/icon_fleet_gather";
	iconName[Command::HOLD_POSITION] = "ui/icon_fleet_stop";
	iconName[Command::HARVEST] = "ui/icon_fleet_harvest";
	iconName[Command::AMMO] = "ui/icon_ammo_usage";
	iconName[Command::STOP] = "ui/icon_fleet_stop";
	iconName[Command::PAUSE] = "ui/icon_pause";

	iconName[Command::FLEET_FORMATION] = "ui/icon_fleet_formation";
}


std::atomic<uint64_t> Command::simulated_command{};
std::atomic<uint64_t> Command::simulated_command_once{};
bool Command::simulated_command_skip = false;


// In the given text, replace any instances of command names (in angle brackets)
// with key names (in quotes).
string Command::ReplaceNamesWithKeys(const string &text)
{
	map<string, string> subs;
	for(const auto &it : description)
		subs['<' + it.second + '>'] = '"' + keyName[it.first] + '"';

	return Format::Replace(text, subs);
}



// Create a command representing whatever is mapped to the given key code.
Command::Command(int keycode)
{
	auto it = commandForKeycode.find(keycode);
	if(it != commandForKeycode.end())
		*this = it->second;
}



// Create a command representing whatever is mapped to the given key code.
Command::Command(const SDL_Event &event)
{
	if(event.type == EventID())
	{
		state = reinterpret_cast<const CommandEvent&>(event).state;
	}
}



// Create a command representing whatever is mapped to the given gesture
Command::Command(Gesture::GestureEnum gesture)
{
	auto it = commandForGesture.find(gesture);
	if(it != commandForGesture.end())
		*this = it->second;
}



// Create a command representing the given axis trigger
Command Command::FromTrigger(uint8_t axis, bool positive)
{
	auto it = commandForControllerTrigger.find(std::make_pair(axis, positive));
	if(it != commandForControllerTrigger.end())
		return it->second;
	return Command();
}


// Create a command representing the given controller button
Command Command::FromButton(uint8_t button)
{
	auto it = commandForControllerButton.find(button);
	if(it != commandForControllerButton.end())
		return it->second;
	return Command();
}



// Read the current keyboard state.
void Command::ReadKeyboard()
{
	Clear();

	// inject simulated commands
	state = simulated_command.load(std::memory_order_relaxed);
	// inject simulated once commands
	if(simulated_command_skip)
	{
		// we want to skip the first Read, and inject on the next one
		simulated_command_skip = false;
	}
	else
		state |= simulated_command_once.exchange(0);

	const Uint8 *keyDown = SDL_GetKeyboardState(nullptr);

	// Read commands from the game controller
	const GamePad::Buttons& gamepadButtons = GamePad::Held();
	for(auto &kv : commandForControllerButton)
	{
		if(static_cast<size_t>(kv.first) < sizeof(gamepadButtons) / sizeof(*gamepadButtons))
		{
			if(gamepadButtons[kv.first])
				*this |= kv.second;
		}
	}
	// Read Trigger values (this may include joystick axes as well)
	for(auto &kv : commandForControllerTrigger)
	{
		if(kv.first.first < SDL_CONTROLLER_AXIS_MAX)
		{
			if(GamePad::Trigger(kv.first.first, kv.first.second))
				*this |= kv.second;
		}
	}


	// Each command can only have one keycode, but misconfigured settings can
	// temporarily cause one keycode to be used for two commands. Also, more
	// than one key can be held down at once.
	for(const auto &it : keycodeForCommand)
		if(keyDown[SDL_GetScancodeFromKey(it.second)])
			*this |= it.first;

	// Check whether the `Shift` modifier key was pressed for this step.
	if(SDL_GetModState() & KMOD_SHIFT)
		*this |= SHIFT;
}



// Load the keyboard preferences.
void Command::LoadSettings(const filesystem::path &path)
{
	DataFile file(path);

	// Create a map of command names to Command objects in the enumeration above.
	map<string, Command> commands;
	for(const auto &it : description)
		commands[it.second] = it.first;

	bool file_has_buttons = false;
	bool file_has_triggers = false;
	bool file_has_gestures = false;

	// Each command can only have one keycode, one keycode can be assigned
	// to multiple commands.
	for(const DataNode &node : file)
	{
		auto it = commands.find(node.Token(0));
		if(it != commands.end() && node.Size() >= 2)
		{
			Command command = it->second;
			if(node.Token(1) == "gesture" && node.Size() >= 3)
			{
				if(!file_has_gestures)
				{
					commandForGesture.clear();
					file_has_gestures = true;
				}
				SetGesture(command, static_cast<Gesture::GestureEnum>(node.Value(2)));
			}
			else if(node.Token(1) == "controller_button" && node.Size() >= 3)
			{
				if(!file_has_buttons)
				{
					commandForControllerButton.clear();
					file_has_buttons = true;
				}
				auto button = static_cast<SDL_GameControllerButton>(node.Value(2));
				if(button >= 0 && button < SDL_CONTROLLER_BUTTON_MAX)
				{
					commandForControllerButton[button] = command;
				}
			}
			else if(node.Token(1) == "controller_trigger" && node.Size() >= 4)
			{
				if(!file_has_triggers)
				{
					commandForControllerTrigger.clear();
					file_has_triggers = true;
				}
				auto axis = static_cast<SDL_GameControllerAxis>(node.Value(2));
				bool positive = node.BoolValue(3);
				if(axis >= 0 && axis < SDL_CONTROLLER_AXIS_MAX)
				{
					commandForControllerTrigger[std::make_pair(axis, positive)] = command;
				}
			}
			else
			{
				int keycode = node.Value(1);
				keycodeForCommand[command] = keycode;
				keyName[command] = SDL_GetKeyName(keycode);
			}
		}
	}

	// Regenerate the lookup tables.
	commandForKeycode.clear();
	keycodeCount.clear();
	for(const auto &it : keycodeForCommand)
	{
		commandForKeycode[it.second] = it.first;
		++keycodeCount[it.second];
	}
}



// Save the keyboard preferences.
void Command::SaveSettings(const filesystem::path &path)
{
	DataWriter out(path);

	for(const auto &it : keycodeForCommand)
	{
		auto dit = description.find(it.first);
		if(dit != description.end())
			out.Write(dit->second, it.second);
	}

	for(const auto& kv : commandForGesture)
	{
		auto dit = description.find(kv.second);
		if(dit != description.end())
			out.Write(dit->second, "gesture", static_cast<int>(kv.first));
	}
	for(const auto& kv : commandForControllerButton)
	{
		auto dit = description.find(kv.second);
		if(dit != description.end())
			out.Write(dit->second, "controller_button", static_cast<int>(kv.first));
	}
	for(const auto& kv : commandForControllerTrigger)
	{
		auto dit = description.find(kv.second);
		if(dit != description.end())
			out.Write(dit->second, "controller_trigger", static_cast<int>(kv.first.first), kv.first.second ? "1": "0");
	}
}



// Set the key that is mapped to the given command.
void Command::SetKey(Command command, int keycode)
{
	// Always reset *all* the mappings when one is set. That way, if two commands
	// are mapped to the same key and you change one of them, the other stays mapped.
	keycodeForCommand[command] = keycode;
	keyName[command] = SDL_GetKeyName(keycode);

	commandForKeycode.clear();
	keycodeCount.clear();

	for(const auto &it : keycodeForCommand)
	{
		commandForKeycode[it.second] = it.first;
		++keycodeCount[it.second];
	}
}



// Set the gesture that is mapped to the given command
void Command::SetGesture(Command command, Gesture::GestureEnum gesture)
{
	for(auto it = commandForGesture.begin(); it != commandForGesture.end();)
	{
		if(it->second == command)
		{
			it = commandForGesture.erase(it);
		}
		else
		{
			++it;
		}
	}

	if(gesture != Gesture::NONE)
	{
		commandForGesture[gesture] = command;
	}
}



// Set the gesture that is mapped to the given command
void Command::SetControllerButton(Command command, uint8_t button)
{
	// Erase any buttons or triggers for this command
	for(auto it = commandForControllerButton.begin(); it != commandForControllerButton.end();)
	{
		if(it->second == command)
		{
			it = commandForControllerButton.erase(it);
		}
		else
		{
			++it;
		}
	}
	for(auto it = commandForControllerTrigger.begin(); it != commandForControllerTrigger.end();)
	{
		if(it->second == command)
		{
			it = commandForControllerTrigger.erase(it);
		}
		else
		{
			++it;
		}
	}

	if(button < GamePad::BUTTON_MAX && button != GamePad::BUTTON_INVALID)
	{
		commandForControllerButton[button] = command;
	}
}



// Set the gesture that is mapped to the given command
void Command::SetControllerTrigger(Command command, uint8_t axis, bool positive)
{
	// Erase any buttons or triggers for this command
	for(auto it = commandForControllerButton.begin(); it != commandForControllerButton.end();)
	{
		if(it->second == command)
		{
			it = commandForControllerButton.erase(it);
		}
		else
		{
			++it;
		}
	}
	for(auto it = commandForControllerTrigger.begin(); it != commandForControllerTrigger.end();)
	{
		if(it->second == command)
		{
			it = commandForControllerTrigger.erase(it);
		}
		else
		{
			++it;
		}
	}

	if(axis < GamePad::AXIS_MAX && axis != GamePad::AXIS_INVALID)
	{
		commandForControllerTrigger[std::make_pair(axis, positive)] = command;
	}
}



// Get the description of this command. If this command is a combination of more
// than one command, an empty string is returned.
const string &Command::Description() const
{
	static const string empty;
	auto it = description.find(*this);
	return (it == description.end() ? empty : it->second);
}



// Get the name of the key that is mapped to this command. If this command is
// a combination of more than one command, an empty string is returned.
const string &Command::KeyName() const
{
	static const string empty = "(Not Set)";
	auto it = keyName.find(*this);
	if(it != keyName.end())
		return it->second;
	return empty;
}



const std::string &Command::GestureName() const
{
	static const string empty = "(Not Set)";
	
	for(auto& kv: commandForGesture)
	{
		if(kv.second == *this)
		{
			return Gesture::Description(kv.first);
		}
	}
	return empty;
}



const std::string Command::ButtonName() const
{
	// Only one button or trigger should be set
	for(auto& kv: commandForControllerButton)
	{
		if(kv.second == *this)
		{
			const char* description = GamePad::ButtonDescription(kv.first);
			return description ? description : "(unknown)";

		}
	}

	for(auto& kv: commandForControllerTrigger)
	{
		if(kv.second == *this)
		{
			const char* description = GamePad::ButtonDescription(kv.first.first);
			if(description)
				return std::string(description ? description : "(unknown)") + (kv.first.second ? " +" : " -");
		}
	}
	return "(Not Set)";
}



// Retrieve the icon associated with this command (if any)
const std::string& Command::Icon() const
{
	static string EMPTY;
	auto it = iconName.find(*this);
	return it == iconName.end() ? EMPTY : it->second;
}



// Check if the key has no binding.
bool Command::HasBinding() const
{
	auto it = keyName.find(*this);

	for(auto& kv: commandForGesture)
	{
		if(kv.second == *this)
		{
			return true;
		}
	}

	if(it == keyName.end())
		return false;
	if(it->second.empty())
		return false;
	return true;
}



// Check whether this is the only command mapped to the key it is mapped to.
bool Command::HasConflict() const
{
	auto it = keycodeForCommand.find(*this);
	if(it == keycodeForCommand.end())
		return false;

	auto cit = keycodeCount.find(it->second);
	return (cit != keycodeCount.end() && cit->second > 1);
}



// Load this command from an input file (for testing or scripted missions).
void Command::Load(const DataNode &node)
{
	for(int i = 1; i < node.Size(); ++i)
	{
		static const map<string, Command> lookup = {
			{"none", Command::NONE},
			{"menu", Command::MENU},
			{"forward", Command::FORWARD},
			{"left", Command::LEFT},
			{"right", Command::RIGHT},
			{"back", Command::BACK},
			{"primary", Command::PRIMARY},
			{"secondary", Command::SECONDARY},
			{"select", Command::SELECT},
			{"land", Command::LAND},
			{"board", Command::BOARD},
			{"hail", Command::HAIL},
			{"scan", Command::SCAN},
			{"jump", Command::JUMP},
			{"mouse turning hold", Command::MOUSE_TURNING_HOLD},
			{"aim turret hold", Command::AIM_TURRET_HOLD},
			{"fleet jump", Command::FLEET_JUMP},
			{"target", Command::TARGET},
			{"nearest", Command::NEAREST},
			{"deploy", Command::DEPLOY},
			{"afterburner", Command::AFTERBURNER},
			{"cloak", Command::CLOAK},
			{"map", Command::MAP},
			{"info", Command::INFO},
			{"fullscreen", Command::FULLSCREEN},
			{"fastforward", Command::FASTFORWARD},
			{"fight", Command::FIGHT},
			{"hold fire", Command::HOLD_FIRE},
			{"gather", Command::GATHER},
			{"hold", Command::HOLD_POSITION},
			{"ammo", Command::AMMO},
			{"nearest asteroid", Command::NEAREST_ASTEROID},
			{"wait", Command::WAIT},
			{"stop", Command::STOP},
			{"shift", Command::SHIFT}
		};

		auto it = lookup.find(node.Token(i));
		if(it != lookup.end())
			Set(it->second);
		else
			node.PrintTrace("Warning: Skipping unrecognized command \"" + node.Token(i) + "\":");
	}
}



// Reset this to an empty command.
void Command::Clear()
{
	*this = Command();
}



// Clear any commands that are set in the given command.
void Command::Clear(Command command)
{
	state &= ~command.state;
}



// Set any commands that are set in the given command.
void Command::Set(Command command)
{
	state |= command.state;
}



// Check if any of the given command's bits that are set, are also set here.
bool Command::Has(Command command) const
{
	return (state & command.state);
}



// Get the commands that are set in this and in the given command.
Command Command::And(Command command) const
{
	return Command(state & command.state);
}



// Get the commands that are set in this and not in the given command.
Command Command::AndNot(Command command) const
{
	return Command(state & ~command.state);
}



// Set the turn direction and amount to a value between -1 and 1.
void Command::SetTurn(double amount)
{
	turn = max(-1., min(1., amount));
}



// Get the turn amount.
double Command::Turn() const
{
	return turn;
}



// Check if any bits are set in this command (including a nonzero turn).
Command::operator bool() const
{
	return !!*this;
}



// Check whether this command is entirely empty.
bool Command::operator!() const
{
	return !state && !turn;
}



// For sorting commands (e.g. so a command can be the key in a map):
bool Command::operator<(const Command &command) const
{
	return (state < command.state);
}



// Get the commands that are set in either of these commands.
Command Command::operator|(const Command &command) const
{
	Command result = *this;
	result |= command;
	return result;
}



// Combine everything in the given command with this command. If the given
// command has a nonzero turn set, it overrides this command's turn value.
Command &Command::operator|=(const Command &command)
{
	state |= command.state;
	if(command.turn)
		turn = command.turn;
	return *this;
}



// Private constructor.
Command::Command(uint64_t state)
	: state(state)
{
}



// Private constructor that also stores the given description in the lookup
// table. (This is used for the enumeration at the top of this file.)
Command::Command(uint64_t state, const string &text)
	: state(state)
{
	if(!text.empty())
		description[*this] = text;
}



// Retrieve a command based on its description.
Command Command::Get(const std::string& command_description)
{
	for (auto& command: description)
	{
		if (command_description == command.second)
		{
			return command.first;
		}
	}
	return Command::NONE;
}



// Simulate a keyboard press for commands
void Command::InjectSet(const Command& command)
{
	simulated_command.fetch_or(command.state, std::memory_order_relaxed);
	SDL_Event event{};
	auto& cevent = reinterpret_cast<CommandEvent&>(event);
	cevent.type = EventID();
	cevent.state = command.state;
	cevent.pressed = SDL_PRESSED;
	SDL_PushEvent(&event);
}



// Simulate a keyboard press for commands
void Command::InjectOnce(const Command& command, bool next)
{
	simulated_command_once.fetch_or(command.state, std::memory_order_relaxed);
	simulated_command_skip = next;
	SDL_Event event{};
	auto& cevent = reinterpret_cast<CommandEvent&>(event);
	cevent.type = EventID();
	// command.state is 64 bits, but WindowID is 32 bits.
	cevent.state = command.state;
	cevent.pressed = SDL_PRESSED;
	SDL_PushEvent(&event);
	cevent.pressed = SDL_RELEASED;
	SDL_PushEvent(&event);
}



// Simulate key held, without pushing the associated event
void Command::InjectOnceNoEvent(const Command& command)
{
	simulated_command_once.fetch_or(command.state, std::memory_order_relaxed);
}



// Clear any set commands
void Command::InjectClear()
{
	SDL_Event event{};
	auto& cevent = reinterpret_cast<CommandEvent&>(event);
	cevent.type = EventID();
	cevent.state = simulated_command.exchange(0);
	cevent.pressed = SDL_RELEASED;
	SDL_PushEvent(&event);
}




// Simulate a keyboard release for commands
void Command::InjectUnset(const Command& command)
{
	simulated_command.fetch_and(~command.state, std::memory_order_relaxed);
	SDL_Event event{};
	event.type = EventID();
	event.key.windowID = command.state;
	event.key.state = SDL_RELEASED;
	SDL_PushEvent(&event);
}



// Register a set of events with SDL's event loop
uint32_t Command::EventID()
{
	static uint32_t command_event = SDL_RegisterEvents(1);
	return command_event;
}<|MERGE_RESOLUTION|>--- conflicted
+++ resolved
@@ -95,11 +95,7 @@
 // assigned to them, but may have descriptions as needed to facilitate
 // assignments in downstream ports like endless-mobile.
 const Command Command::WAIT(ONE << 37, "");
-<<<<<<< HEAD
-const Command Command::STOP(ONE << 38, "Stop Ship");
-=======
 const Command Command::STOP(ONE << 38, "Stop your ship");
->>>>>>> 4e9c5f0d
 const Command Command::SHIFT(ONE << 39, "");
 
 
