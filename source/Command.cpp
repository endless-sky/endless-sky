/* Command.cpp
Copyright (c) 2015 by Michael Zahniser

Endless Sky is free software: you can redistribute it and/or modify it under the
terms of the GNU General Public License as published by the Free Software
Foundation, either version 3 of the License, or (at your option) any later version.

Endless Sky is distributed in the hope that it will be useful, but WITHOUT ANY
WARRANTY; without even the implied warranty of MERCHANTABILITY or FITNESS FOR A
PARTICULAR PURPOSE. See the GNU General Public License for more details.

You should have received a copy of the GNU General Public License along with
this program. If not, see <https://www.gnu.org/licenses/>.
*/

#include "Command.h"

#include "DataFile.h"
#include "DataNode.h"
#include "DataWriter.h"
#include "GamePad.h"
#include "text/Format.h"

#include <SDL2/SDL.h>

#include <algorithm>
#include <atomic>
#include <cmath>
#include <map>

using namespace std;

namespace {
	// These lookup tables make it possible to map a command to its description,
	// the name of the key it is mapped to, or the SDL keycode it is mapped to.
	map<Command, string> description;
	map<Command, string> keyName;
	map<Command, string> iconName;
	map<int, Command> commandForKeycode;
	map<Gesture::GestureEnum, Command> commandForGesture;
	map<uint8_t, Command> commandForControllerButton;
	map<std::pair<uint8_t, bool>, Command> commandForControllerTrigger;
	map<Command, int> keycodeForCommand;
	// Keep track of any keycodes that are mapped to multiple commands, in order
	// to display a warning to the player.
	map<int, int> keycodeCount;
	// Need a uint64_t 1 to generate Commands.
	const uint64_t ONE = 1;
}



// Command enumeration, including the descriptive strings that are used for the
// commands both in the preferences panel and in the saved key settings.
const Command Command::NONE(0, "");
const Command Command::MENU(ONE << 0, "Show main menu", "ui/icon_exit");
const Command Command::FORWARD(ONE << 1, "Forward thrust");
const Command Command::LEFT(ONE << 2, "Turn left");
const Command Command::RIGHT(ONE << 3, "Turn right");
const Command Command::BACK(ONE << 4, "Reverse");
const Command Command::MOUSE_TURNING_HOLD(ONE << 5, "Mouse turning (hold)");
const Command Command::PRIMARY(ONE << 6, "Fire primary weapon", "ui/icon_fire");
const Command Command::TURRET_TRACKING(ONE << 7, "Toggle turret tracking");
const Command Command::SECONDARY(ONE << 8, "Fire secondary weapon", "ui/icon_secondary");
const Command Command::SELECT(ONE << 9, "Select secondary weapon");
const Command Command::LAND(ONE << 10, "Land on planet / station", "ui/icon_land");
const Command Command::BOARD(ONE << 11, "Board selected ship", "ui/icon_board");
const Command Command::HAIL(ONE << 12, "Talk to selected ship", "ui/icon_talk");
const Command Command::SCAN(ONE << 13, "Scan selected ship", "ui/icon_scan");
const Command Command::JUMP(ONE << 14, "Initiate hyperspace jump", "ui/icon_jump");
const Command Command::FLEET_JUMP(ONE << 15, "");
const Command Command::TARGET(ONE << 16, "Select next ship");
const Command Command::NEAREST(ONE << 17, "Select nearest hostile ship");
const Command Command::NEAREST_ASTEROID(ONE << 18, "Select nearest asteroid");
const Command Command::DEPLOY(ONE << 19, "Deploy / recall fighters", "ui/icon_deploy");
const Command Command::AFTERBURNER(ONE << 20, "Fire afterburner");
const Command Command::CLOAK(ONE << 21, "Toggle cloaking device", "ui/icon_cloak");
const Command Command::MAP(ONE << 22, "View star map", "ui/icon_map");
const Command Command::INFO(ONE << 23, "View player info", "ui/icon_info");
const Command Command::MESSAGE_LOG(ONE << 24, "View message log");
const Command Command::FULLSCREEN(ONE << 25, "Toggle fullscreen");
const Command Command::FASTFORWARD(ONE << 26, "Toggle fast-forward", "ui/icon_fast_forward");
const Command Command::HELP(ONE << 27, "Show help");
<<<<<<< HEAD
const Command Command::FIGHT(ONE << 28, "Fleet: Fight my target", "ui/icon_fleet_fight");
const Command Command::GATHER(ONE << 29, "Fleet: Gather around me", "ui/icon_fleet_gather");
const Command Command::HOLD_FIRE(ONE << 30, "Fleet: Toggle hold fire");
const Command Command::HOLD_POSITION(ONE << 31, "Fleet: Hold position", "ui/icon_fleet_stop");
const Command Command::HARVEST(ONE << 32, "Fleet: Harvest flotsam", "ui/icon_fleet_harvest");
const Command Command::AMMO(ONE << 33, "Fleet: Toggle ammo usage", "ui/icon_ammo_usage");
const Command Command::AUTOSTEER(ONE << 34, "Auto steer");
const Command Command::WAIT(ONE << 35, "");
const Command Command::STOP(ONE << 36, "Stop", "ui/icon_fleet_stop");
const Command Command::SHIFT(ONE << 37, "");
=======
const Command Command::FIGHT(ONE << 28, "Fleet: Fight my target");
const Command Command::GATHER(ONE << 29, "Fleet: Gather around me");
const Command Command::HOLD(ONE << 30, "Fleet: Hold position");
const Command Command::HARVEST(ONE << 31, "Fleet: Harvest flotsam");
const Command Command::AMMO(ONE << 32, "Fleet: Toggle ammo usage");
const Command Command::AUTOSTEER(ONE << 33, "Auto steer");
const Command Command::WAIT(ONE << 34, "");
const Command Command::STOP(ONE << 35, "");
const Command Command::SHIFT(ONE << 36, "");
>>>>>>> 88820be1


// Mobile specific
const Command Command::FLEET_FORMATION(ONE << 63, "Fleet: Toggle Formation", "ui/icon_fleet_formation");

std::atomic<uint64_t> Command::simulated_command{};
std::atomic<uint64_t> Command::simulated_command_once{};
bool Command::simulated_command_skip = false;


// In the given text, replace any instances of command names (in angle brackets)
// with key names (in quotes).
string Command::ReplaceNamesWithKeys(const string &text)
{
	map<string, string> subs;
	for(const auto &it : description)
		subs['<' + it.second + '>'] = '"' + keyName[it.first] + '"';

	return Format::Replace(text, subs);
}



// Create a command representing whatever is mapped to the given key code.
Command::Command(int keycode)
{
	auto it = commandForKeycode.find(keycode);
	if(it != commandForKeycode.end())
		*this = it->second;
}



// Create a command representing whatever is mapped to the given key code.
Command::Command(const SDL_Event &event)
{
	if(event.type == EventID())
	{
		state = reinterpret_cast<const CommandEvent&>(event).state;
	}
}



// Create a command representing whatever is mapped to the given gesture
Command::Command(Gesture::GestureEnum gesture)
{
	auto it = commandForGesture.find(gesture);
	if(it != commandForGesture.end())
		*this = it->second;
}



// Create a command representing the given axis trigger
Command Command::FromTrigger(uint8_t axis, bool positive)
{
	auto it = commandForControllerTrigger.find(std::make_pair(axis, positive));
	if(it != commandForControllerTrigger.end())
		return it->second;
	return Command();
}


// Create a command representing the given controller button
Command Command::FromButton(uint8_t button)
{
	auto it = commandForControllerButton.find(button);
	if(it != commandForControllerButton.end())
		return it->second;
	return Command();
}



// Read the current keyboard state.
void Command::ReadKeyboard()
{
	Clear();

	// inject simulated commands
	state = simulated_command.load(std::memory_order_relaxed);
	// inject simulated once commands
	if(simulated_command_skip)
	{
		// we want to skip the first Read, and inject on the next one
		simulated_command_skip = false;
	}
	else
		state |= simulated_command_once.exchange(0);

	const Uint8 *keyDown = SDL_GetKeyboardState(nullptr);

	// Read commands from the game controller
	const GamePad::Buttons& gamepadButtons = GamePad::Held();
	for(auto &kv : commandForControllerButton)
	{
		if(static_cast<size_t>(kv.first) < sizeof(gamepadButtons) / sizeof(*gamepadButtons))
		{
			if(gamepadButtons[kv.first])
				*this |= kv.second;
		}
	}
	// Read Trigger values (this may include joystick axes as well)
	for(auto &kv : commandForControllerTrigger)
	{
		if(kv.first.first < SDL_CONTROLLER_AXIS_MAX)
		{
			if(GamePad::Trigger(kv.first.first, kv.first.second))
				*this |= kv.second;
		}
	}


	// Each command can only have one keycode, but misconfigured settings can
	// temporarily cause one keycode to be used for two commands. Also, more
	// than one key can be held down at once.
	for(const auto &it : keycodeForCommand)
		if(keyDown[SDL_GetScancodeFromKey(it.second)])
			*this |= it.first;

	// Check whether the `Shift` modifier key was pressed for this step.
	if(SDL_GetModState() & KMOD_SHIFT)
		*this |= SHIFT;
}



// Load the keyboard preferences.
void Command::LoadSettings(const string &path)
{
	DataFile file(path);

	// Create a map of command names to Command objects in the enumeration above.
	map<string, Command> commands;
	for(const auto &it : description)
		commands[it.second] = it.first;

	bool file_has_buttons = false;
	bool file_has_triggers = false;
	bool file_has_gestures = false;

	// Each command can only have one keycode, one keycode can be assigned
	// to multiple commands.
	for(const DataNode &node : file)
	{
		auto it = commands.find(node.Token(0));
		if(it != commands.end() && node.Size() >= 2)
		{
			Command command = it->second;
			if(node.Token(1) == "gesture" && node.Size() >= 3)
			{
				if(!file_has_gestures)
				{
					commandForGesture.clear();
					file_has_gestures = true;
				}
				SetGesture(command, static_cast<Gesture::GestureEnum>(node.Value(2)));
			}
			else if(node.Token(1) == "controller_button" && node.Size() >= 3)
			{
				if(!file_has_buttons)
				{
					commandForControllerButton.clear();
					file_has_buttons = true;
				}
				auto button = static_cast<SDL_GameControllerButton>(node.Value(2));
				if(button >= 0 && button < SDL_CONTROLLER_BUTTON_MAX)
				{
					commandForControllerButton[button] = command;
				}
			}
			else if(node.Token(1) == "controller_trigger" && node.Size() >= 4)
			{
				if(!file_has_triggers)
				{
					commandForControllerTrigger.clear();
					file_has_triggers = true;
				}
				auto axis = static_cast<SDL_GameControllerAxis>(node.Value(2));
				bool positive = node.BoolValue(3);
				if(axis >= 0 && axis < SDL_CONTROLLER_AXIS_MAX)
				{
					commandForControllerTrigger[std::make_pair(axis, positive)] = command;
				}
			}
			else
			{
				int keycode = node.Value(1);
				keycodeForCommand[command] = keycode;
				keyName[command] = SDL_GetKeyName(keycode);
			}
		}
	}

	// Regenerate the lookup tables.
	commandForKeycode.clear();
	keycodeCount.clear();
	for(const auto &it : keycodeForCommand)
	{
		commandForKeycode[it.second] = it.first;
		++keycodeCount[it.second];
	}
}



// Save the keyboard preferences.
void Command::SaveSettings(const string &path)
{
	DataWriter out(path);

	for(const auto &it : keycodeForCommand)
	{
		auto dit = description.find(it.first);
		if(dit != description.end())
			out.Write(dit->second, it.second);
	}

	for(const auto& kv : commandForGesture)
	{
		auto dit = description.find(kv.second);
		if(dit != description.end())
			out.Write(dit->second, "gesture", static_cast<int>(kv.first));
	}
	for(const auto& kv : commandForControllerButton)
	{
		auto dit = description.find(kv.second);
		if(dit != description.end())
			out.Write(dit->second, "controller_button", static_cast<int>(kv.first));
	}
	for(const auto& kv : commandForControllerTrigger)
	{
		auto dit = description.find(kv.second);
		if(dit != description.end())
			out.Write(dit->second, "controller_trigger", static_cast<int>(kv.first.first), kv.first.second ? "1": "0");
	}
}



// Set the key that is mapped to the given command.
void Command::SetKey(Command command, int keycode)
{
	// Always reset *all* the mappings when one is set. That way, if two commands
	// are mapped to the same key and you change one of them, the other stays mapped.
	keycodeForCommand[command] = keycode;
	keyName[command] = SDL_GetKeyName(keycode);

	commandForKeycode.clear();
	keycodeCount.clear();

	for(const auto &it : keycodeForCommand)
	{
		commandForKeycode[it.second] = it.first;
		++keycodeCount[it.second];
	}
}



// Set the gesture that is mapped to the given command
void Command::SetGesture(Command command, Gesture::GestureEnum gesture)
{
	for(auto it = commandForGesture.begin(); it != commandForGesture.end();)
	{
		if(it->second == command)
		{
			it = commandForGesture.erase(it);
		}
		else
		{
			++it;
		}
	}

	if(gesture != Gesture::NONE)
	{
		commandForGesture[gesture] = command;
	}
}



// Set the gesture that is mapped to the given command
void Command::SetControllerButton(Command command, uint8_t button)
{
	// Erase any buttons or triggers for this command
	for(auto it = commandForControllerButton.begin(); it != commandForControllerButton.end();)
	{
		if(it->second == command)
		{
			it = commandForControllerButton.erase(it);
		}
		else
		{
			++it;
		}
	}
	for(auto it = commandForControllerTrigger.begin(); it != commandForControllerTrigger.end();)
	{
		if(it->second == command)
		{
			it = commandForControllerTrigger.erase(it);
		}
		else
		{
			++it;
		}
	}

	if(button < GamePad::BUTTON_MAX && button != GamePad::BUTTON_INVALID)
	{
		commandForControllerButton[button] = command;
	}
}



// Set the gesture that is mapped to the given command
void Command::SetControllerTrigger(Command command, uint8_t axis, bool positive)
{
	// Erase any buttons or triggers for this command
	for(auto it = commandForControllerButton.begin(); it != commandForControllerButton.end();)
	{
		if(it->second == command)
		{
			it = commandForControllerButton.erase(it);
		}
		else
		{
			++it;
		}
	}
	for(auto it = commandForControllerTrigger.begin(); it != commandForControllerTrigger.end();)
	{
		if(it->second == command)
		{
			it = commandForControllerTrigger.erase(it);
		}
		else
		{
			++it;
		}
	}

	if(axis < GamePad::AXIS_MAX && axis != GamePad::AXIS_INVALID)
	{
		commandForControllerTrigger[std::make_pair(axis, positive)] = command;
	}
}



// Get the description of this command. If this command is a combination of more
// than one command, an empty string is returned.
const string &Command::Description() const
{
	static const string empty;
	auto it = description.find(*this);
	return (it == description.end() ? empty : it->second);
}



// Get the name of the key that is mapped to this command. If this command is
// a combination of more than one command, an empty string is returned.
const string &Command::KeyName() const
{
	static const string empty = "(Not Set)";
	auto it = keyName.find(*this);
	if(it != keyName.end())
		return it->second;
	return empty;
}



const std::string &Command::GestureName() const
{
	static const string empty = "(Not Set)";
	
	for(auto& kv: commandForGesture)
	{
		if(kv.second == *this)
		{
			return Gesture::Description(kv.first);
		}
	}
	return empty;
}



const std::string Command::ButtonName() const
{
	// Only one button or trigger should be set
	for(auto& kv: commandForControllerButton)
	{
		if(kv.second == *this)
		{
			const char* description = GamePad::ButtonDescription(kv.first);
			return description ? description : "(unknown)";

		}
	}

	for(auto& kv: commandForControllerTrigger)
	{
		if(kv.second == *this)
		{
			const char* description = GamePad::ButtonDescription(kv.first.first);
			if(description)
				return std::string(description ? description : "(unknown)") + (kv.first.second ? " +" : " -");
		}
	}
	return "(Not Set)";
}



// Retrieve the icon associated with this command (if any)
const std::string& Command::Icon() const
{
	static string EMPTY;
	auto it = iconName.find(*this);
	return it == iconName.end() ? EMPTY : it->second;
}



// Check if the key has no binding.
bool Command::HasBinding() const
{
	auto it = keyName.find(*this);

	for(auto& kv: commandForGesture)
	{
		if(kv.second == *this)
		{
			return true;
		}
	}

	if(it == keyName.end())
		return false;
	if(it->second.empty())
		return false;
	return true;
}



// Check whether this is the only command mapped to the key it is mapped to.
bool Command::HasConflict() const
{
	auto it = keycodeForCommand.find(*this);
	if(it == keycodeForCommand.end())
		return false;

	auto cit = keycodeCount.find(it->second);
	return (cit != keycodeCount.end() && cit->second > 1);
}



// Load this command from an input file (for testing or scripted missions).
void Command::Load(const DataNode &node)
{
	for(int i = 1; i < node.Size(); ++i)
	{
		static const map<string, Command> lookup = {
			{"none", Command::NONE},
			{"menu", Command::MENU},
			{"forward", Command::FORWARD},
			{"left", Command::LEFT},
			{"right", Command::RIGHT},
			{"back", Command::BACK},
			{"primary", Command::PRIMARY},
			{"secondary", Command::SECONDARY},
			{"select", Command::SELECT},
			{"land", Command::LAND},
			{"board", Command::BOARD},
			{"hail", Command::HAIL},
			{"scan", Command::SCAN},
			{"jump", Command::JUMP},
			{"mouseturninghold", Command::MOUSE_TURNING_HOLD},
			{"fleet jump", Command::FLEET_JUMP},
			{"target", Command::TARGET},
			{"nearest", Command::NEAREST},
			{"deploy", Command::DEPLOY},
			{"afterburner", Command::AFTERBURNER},
			{"cloak", Command::CLOAK},
			{"map", Command::MAP},
			{"info", Command::INFO},
			{"fullscreen", Command::FULLSCREEN},
			{"fastforward", Command::FASTFORWARD},
			{"fight", Command::FIGHT},
			{"gather", Command::GATHER},
			{"hold", Command::HOLD},
			{"ammo", Command::AMMO},
			{"nearest asteroid", Command::NEAREST_ASTEROID},
			{"wait", Command::WAIT},
			{"stop", Command::STOP},
			{"shift", Command::SHIFT}
		};

		auto it = lookup.find(node.Token(i));
		if(it != lookup.end())
			Set(it->second);
		else
			node.PrintTrace("Warning: Skipping unrecognized command \"" + node.Token(i) + "\":");
	}
}



// Reset this to an empty command.
void Command::Clear()
{
	*this = Command();
}



// Clear any commands that are set in the given command.
void Command::Clear(Command command)
{
	state &= ~command.state;
}



// Set any commands that are set in the given command.
void Command::Set(Command command)
{
	state |= command.state;
}



// Check if any of the given command's bits that are set, are also set here.
bool Command::Has(Command command) const
{
	return (state & command.state);
}



// Get the commands that are set in this and in the given command.
Command Command::And(Command command) const
{
	return Command(state & command.state);
}



// Get the commands that are set in this and not in the given command.
Command Command::AndNot(Command command) const
{
	return Command(state & ~command.state);
}



// Set the turn direction and amount to a value between -1 and 1.
void Command::SetTurn(double amount)
{
	turn = max(-1., min(1., amount));
}



// Get the turn amount.
double Command::Turn() const
{
	return turn;
}



// Check if any bits are set in this command (including a nonzero turn).
Command::operator bool() const
{
	return !!*this;
}



// Check whether this command is entirely empty.
bool Command::operator!() const
{
	return !state && !turn;
}



// For sorting commands (e.g. so a command can be the key in a map):
bool Command::operator<(const Command &command) const
{
	return (state < command.state);
}



// Get the commands that are set in either of these commands.
Command Command::operator|(const Command &command) const
{
	Command result = *this;
	result |= command;
	return result;
}



// Combine everything in the given command with this command. If the given
// command has a nonzero turn set, it overrides this command's turn value.
Command &Command::operator|=(const Command &command)
{
	state |= command.state;
	if(command.turn)
		turn = command.turn;
	return *this;
}



// Private constructor.
Command::Command(uint64_t state)
	: state(state)
{
}



// Private constructor that also stores the given description in the lookup
// table. (This is used for the enumeration at the top of this file.)
Command::Command(uint64_t state, const string &text, const string &icon)
	: state(state)
{
	if(!text.empty())
		description[*this] = text;

	if(!icon.empty())
		iconName[*this] = icon;
}



// Retrieve a command based on its description.
Command Command::Get(const std::string& command_description)
{
	for (auto& command: description)
	{
		if (command_description == command.second)
		{
			return command.first;
		}
	}
	return Command::NONE;
}



// Simulate a keyboard press for commands
void Command::InjectSet(const Command& command)
{
	simulated_command.fetch_or(command.state, std::memory_order_relaxed);
	SDL_Event event{};
	auto& cevent = reinterpret_cast<CommandEvent&>(event);
	cevent.type = EventID();
	cevent.state = command.state;
	cevent.pressed = SDL_PRESSED;
	SDL_PushEvent(&event);
}



// Simulate a keyboard press for commands
void Command::InjectOnce(const Command& command, bool next)
{
	simulated_command_once.fetch_or(command.state, std::memory_order_relaxed);
	simulated_command_skip = next;
	SDL_Event event{};
	auto& cevent = reinterpret_cast<CommandEvent&>(event);
	cevent.type = EventID();
	// command.state is 64 bits, but WindowID is 32 bits.
	cevent.state = command.state;
	cevent.pressed = SDL_PRESSED;
	SDL_PushEvent(&event);
	cevent.pressed = SDL_RELEASED;
	SDL_PushEvent(&event);
}



// Simulate key held, without pushing the associated event
void Command::InjectOnceNoEvent(const Command& command)
{
	simulated_command_once.fetch_or(command.state, std::memory_order_relaxed);
}



// Clear any set commands
void Command::InjectClear()
{
	SDL_Event event{};
	auto& cevent = reinterpret_cast<CommandEvent&>(event);
	cevent.type = EventID();
	cevent.state = simulated_command.exchange(0);
	cevent.pressed = SDL_RELEASED;
	SDL_PushEvent(&event);
}




// Simulate a keyboard release for commands
void Command::InjectUnset(const Command& command)
{
	simulated_command.fetch_and(~command.state, std::memory_order_relaxed);
	SDL_Event event{};
	event.type = EventID();
	event.key.windowID = command.state;
	event.key.state = SDL_RELEASED;
	SDL_PushEvent(&event);
}



// Register a set of events with SDL's event loop
uint32_t Command::EventID()
{
	static uint32_t command_event = SDL_RegisterEvents(1);
	return command_event;
}<|MERGE_RESOLUTION|>--- conflicted
+++ resolved
@@ -53,46 +53,34 @@
 // Command enumeration, including the descriptive strings that are used for the
 // commands both in the preferences panel and in the saved key settings.
 const Command Command::NONE(0, "");
-const Command Command::MENU(ONE << 0, "Show main menu", "ui/icon_exit");
+const Command Command::MENU(ONE << 0, "Show main menu");
 const Command Command::FORWARD(ONE << 1, "Forward thrust");
 const Command Command::LEFT(ONE << 2, "Turn left");
 const Command Command::RIGHT(ONE << 3, "Turn right");
 const Command Command::BACK(ONE << 4, "Reverse");
 const Command Command::MOUSE_TURNING_HOLD(ONE << 5, "Mouse turning (hold)");
-const Command Command::PRIMARY(ONE << 6, "Fire primary weapon", "ui/icon_fire");
+const Command Command::PRIMARY(ONE << 6, "Fire primary weapon");
 const Command Command::TURRET_TRACKING(ONE << 7, "Toggle turret tracking");
-const Command Command::SECONDARY(ONE << 8, "Fire secondary weapon", "ui/icon_secondary");
+const Command Command::SECONDARY(ONE << 8, "Fire secondary weapon");
 const Command Command::SELECT(ONE << 9, "Select secondary weapon");
-const Command Command::LAND(ONE << 10, "Land on planet / station", "ui/icon_land");
-const Command Command::BOARD(ONE << 11, "Board selected ship", "ui/icon_board");
-const Command Command::HAIL(ONE << 12, "Talk to selected ship", "ui/icon_talk");
-const Command Command::SCAN(ONE << 13, "Scan selected ship", "ui/icon_scan");
-const Command Command::JUMP(ONE << 14, "Initiate hyperspace jump", "ui/icon_jump");
+const Command Command::LAND(ONE << 10, "Land on planet / station");
+const Command Command::BOARD(ONE << 11, "Board selected ship");
+const Command Command::HAIL(ONE << 12, "Talk to selected ship");
+const Command Command::SCAN(ONE << 13, "Scan selected ship");
+const Command Command::JUMP(ONE << 14, "Initiate hyperspace jump");
 const Command Command::FLEET_JUMP(ONE << 15, "");
 const Command Command::TARGET(ONE << 16, "Select next ship");
 const Command Command::NEAREST(ONE << 17, "Select nearest hostile ship");
 const Command Command::NEAREST_ASTEROID(ONE << 18, "Select nearest asteroid");
-const Command Command::DEPLOY(ONE << 19, "Deploy / recall fighters", "ui/icon_deploy");
+const Command Command::DEPLOY(ONE << 19, "Deploy / recall fighters");
 const Command Command::AFTERBURNER(ONE << 20, "Fire afterburner");
-const Command Command::CLOAK(ONE << 21, "Toggle cloaking device", "ui/icon_cloak");
-const Command Command::MAP(ONE << 22, "View star map", "ui/icon_map");
-const Command Command::INFO(ONE << 23, "View player info", "ui/icon_info");
+const Command Command::CLOAK(ONE << 21, "Toggle cloaking device");
+const Command Command::MAP(ONE << 22, "View star map");
+const Command Command::INFO(ONE << 23, "View player info");
 const Command Command::MESSAGE_LOG(ONE << 24, "View message log");
 const Command Command::FULLSCREEN(ONE << 25, "Toggle fullscreen");
-const Command Command::FASTFORWARD(ONE << 26, "Toggle fast-forward", "ui/icon_fast_forward");
+const Command Command::FASTFORWARD(ONE << 26, "Toggle fast-forward");
 const Command Command::HELP(ONE << 27, "Show help");
-<<<<<<< HEAD
-const Command Command::FIGHT(ONE << 28, "Fleet: Fight my target", "ui/icon_fleet_fight");
-const Command Command::GATHER(ONE << 29, "Fleet: Gather around me", "ui/icon_fleet_gather");
-const Command Command::HOLD_FIRE(ONE << 30, "Fleet: Toggle hold fire");
-const Command Command::HOLD_POSITION(ONE << 31, "Fleet: Hold position", "ui/icon_fleet_stop");
-const Command Command::HARVEST(ONE << 32, "Fleet: Harvest flotsam", "ui/icon_fleet_harvest");
-const Command Command::AMMO(ONE << 33, "Fleet: Toggle ammo usage", "ui/icon_ammo_usage");
-const Command Command::AUTOSTEER(ONE << 34, "Auto steer");
-const Command Command::WAIT(ONE << 35, "");
-const Command Command::STOP(ONE << 36, "Stop", "ui/icon_fleet_stop");
-const Command Command::SHIFT(ONE << 37, "");
-=======
 const Command Command::FIGHT(ONE << 28, "Fleet: Fight my target");
 const Command Command::GATHER(ONE << 29, "Fleet: Gather around me");
 const Command Command::HOLD(ONE << 30, "Fleet: Hold position");
@@ -100,13 +88,37 @@
 const Command Command::AMMO(ONE << 32, "Fleet: Toggle ammo usage");
 const Command Command::AUTOSTEER(ONE << 33, "Auto steer");
 const Command Command::WAIT(ONE << 34, "");
-const Command Command::STOP(ONE << 35, "");
+const Command Command::STOP(ONE << 35, "Stop");
 const Command Command::SHIFT(ONE << 36, "");
->>>>>>> 88820be1
-
-
-// Mobile specific
-const Command Command::FLEET_FORMATION(ONE << 63, "Fleet: Toggle Formation", "ui/icon_fleet_formation");
+
+
+// Mobile specific commands and icons.
+const Command Command::FLEET_FORMATION(ONE << 63, "Fleet: Toggle Formation");
+void Command::InitIcons()
+{
+	iconName[Command::MENU] = "ui/icon_exit";
+	iconName[Command::PRIMARY] = "ui/icon_fire";
+	iconName[Command::SECONDARY] = "ui/icon_secondary";
+	iconName[Command::LAND] = "ui/icon_land";
+	iconName[Command::BOARD] = "ui/icon_board";
+	iconName[Command::HAIL] = "ui/icon_talk";
+	iconName[Command::SCAN] = "ui/icon_scan";
+	iconName[Command::JUMP] = "ui/icon_jump";
+	iconName[Command::DEPLOY] = "ui/icon_deploy";
+	iconName[Command::CLOAK] = "ui/icon_cloak";
+	iconName[Command::MAP] = "ui/icon_map";
+	iconName[Command::INFO] = "ui/icon_info";
+	iconName[Command::FASTFORWARD] = "ui/icon_fast_forward";
+	iconName[Command::FIGHT] = "ui/icon_fleet_fight";
+	iconName[Command::GATHER] = "ui/icon_fleet_gather";
+	iconName[Command::HOLD] = "ui/icon_fleet_stop";
+	iconName[Command::HARVEST] = "ui/icon_fleet_harvest";
+	iconName[Command::AMMO] = "ui/icon_ammo_usage";
+	iconName[Command::STOP] = "ui/icon_fleet_stop";
+
+	iconName[Command::FLEET_FORMATION] = "ui/icon_fleet_formation";
+}
+
 
 std::atomic<uint64_t> Command::simulated_command{};
 std::atomic<uint64_t> Command::simulated_command_once{};
@@ -740,14 +752,11 @@
 
 // Private constructor that also stores the given description in the lookup
 // table. (This is used for the enumeration at the top of this file.)
-Command::Command(uint64_t state, const string &text, const string &icon)
+Command::Command(uint64_t state, const string &text)
 	: state(state)
 {
 	if(!text.empty())
 		description[*this] = text;
-
-	if(!icon.empty())
-		iconName[*this] = icon;
 }
 
 
