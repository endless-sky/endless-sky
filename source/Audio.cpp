--- conflicted
+++ resolved
@@ -13,11 +13,8 @@
 #include "Audio.h"
 
 #include "Files.h"
-<<<<<<< HEAD
 #include "GameData.h"
-=======
 #include "Logger.h"
->>>>>>> c27eb67b
 #include "Music.h"
 #include "Point.h"
 #include "Random.h"
@@ -163,28 +160,7 @@
 		return;
 	}
 
-<<<<<<< HEAD
 	GameData::Sounds().CheckReferences();
-=======
-	for(auto &&it : sounds)
-		if(it.second.Name().empty())
-			Logger::LogError("Warning: sound \"" + it.first + "\" is referred to, but does not exist.");
-}
-
-
-
-// Report the progress of loading sounds.
-double Audio::GetProgress()
-{
-	unique_lock<mutex> lock(audioMutex);
-
-	if(loadQueue.empty())
-		return 1.;
-
-	double done = sounds.size();
-	double total = done + loadQueue.size();
-	return done / total;
->>>>>>> c27eb67b
 }
 
 
@@ -543,40 +519,4 @@
 	{
 		return sound;
 	}
-<<<<<<< HEAD
-=======
-
-
-
-	// Thread entry point for loading sounds.
-	void Load()
-	{
-		string name;
-		string path;
-		Sound *sound;
-		while(true)
-		{
-			{
-				unique_lock<mutex> lock(audioMutex);
-				// If this is not the first time through, remove the previous item
-				// in the queue. This is a signal that it has been loaded, so we
-				// must not remove it until after loading the file.
-				if(!path.empty() && !loadQueue.empty())
-					loadQueue.erase(loadQueue.begin());
-				if(loadQueue.empty())
-					return;
-				name = loadQueue.begin()->first;
-				path = loadQueue.begin()->second;
-
-				// Since we need to unlock the mutex below, create the map entry to
-				// avoid a race condition when accessing sounds' size.
-				sound = &sounds[name];
-			}
-
-			// Unlock the mutex for the time-intensive part of the loop.
-			if(!sound->Load(path, name))
-				Logger::LogError("Unable to load sound \"" + name + "\" from path: " + path);
-		}
-	}
->>>>>>> c27eb67b
 }