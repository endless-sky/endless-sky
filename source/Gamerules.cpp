/* Gamerules.cpp
Copyright (c) 2022 by Amazinite

Endless Sky is free software: you can redistribute it and/or modify it under the
terms of the GNU General Public License as published by the Free Software
Foundation, either version 3 of the License, or (at your option) any later version.

Endless Sky is distributed in the hope that it will be useful, but WITHOUT ANY
WARRANTY; without even the implied warranty of MERCHANTABILITY or FITNESS FOR A
PARTICULAR PURPOSE. See the GNU General Public License for more details.

You should have received a copy of the GNU General Public License along with
this program. If not, see <https://www.gnu.org/licenses/>.
*/

#include "Gamerules.h"

#include "DataNode.h"
#include "DataWriter.h"
#include "image/Sprite.h"
#include "image/SpriteSet.h"

#include <algorithm>

using namespace std;



// Load a gamerules node.
void Gamerules::Load(const DataNode &node)
{
	if(node.Size() >= 2)
		name = node.Token(1);
	else
		name = "Default";

	for(const DataNode &child : node)
	{
		if(child.Size() < 2)
		{
			child.PrintTrace("Skipping gamerule with no value:");
			continue;
		}

		const string &key = child.Token(0);

		if(key == "description")
			description = child.Token(1);
		else if(key == "thumbnail")
			thumbnail = SpriteSet::Get(child.Token(1));
		else if(key == "universal ramscoop")
			universalRamscoop = child.BoolValue(1);
		else if(key == "person spawn period")
			personSpawnPeriod = max<int>(1, child.Value(1));
		else if(key == "no person spawn weight")
			noPersonSpawnWeight = max<int>(0, child.Value(1));
		else if(key == "npc max mining time")
			npcMaxMiningTime = max<int>(0, child.Value(1));
		else if(key == "universal frugal threshold")
			universalFrugalThreshold = min<double>(1., max<double>(0., child.Value(1)));
		else if(key == "depreciation min")
			depreciationMin = min<double>(1., max<double>(0., child.Value(1)));
		else if(key == "depreciation daily")
			depreciationDaily = min<double>(1., max<double>(0., child.Value(1)));
		else if(key == "depreciation grace period")
			depreciationGracePeriod = max<int>(0, child.Value(1));
		else if(key == "depreciation max age")
			depreciationMaxAge = max<int>(0, child.Value(1));
		else if(key == "disabled fighters avoid projectiles")
		{
			const string &value = child.Token(1);
			if(value == "all")
				fighterHitPolicy = FighterDodgePolicy::ALL;
			else if(value == "none")
				fighterHitPolicy = FighterDodgePolicy::NONE;
			else if(value == "only player")
				fighterHitPolicy = FighterDodgePolicy::ONLY_PLAYER;
			else
				child.PrintTrace("Skipping unrecognized value for gamerule:");
		}
		else if(key == "system departure min")
			systemDepartureMin = max<double>(0., child.Value(1));
		else if(key == "system arrival min")
			systemArrivalMin = max<double>(0., child.Value(1));
		else if(key == "fleet multiplier")
			fleetMultiplier = max<double>(0., child.Value(1));
		else
			child.PrintTrace("Skipping unrecognized gamerule:");
	}
}



<<<<<<< HEAD
void Gamerules::Save(DataWriter &out) const
{
	out.Write("gamerules");
	out.BeginChild();
	{
		out.Write("universal ramscoop", universalRamscoop ? 1 : 0);
		out.Write("person spawn period", personSpawnPeriod);
		out.Write("no person spawn weight", noPersonSpawnWeight);
		out.Write("npc max mining time", npcMaxMiningTime);
		out.Write("universal frugal threshold", universalFrugalThreshold);
		out.Write("depreciation min", depreciationMin);
		out.Write("depreciation daily", depreciationDaily);
		out.Write("depreciation grace period", depreciationGracePeriod);
		out.Write("depreciation max age", depreciationMaxAge);
		if(fighterHitPolicy == FighterDodgePolicy::ALL)
			out.Write("disabled fighters avoid projectiles", "all");
		else if(fighterHitPolicy == FighterDodgePolicy::ONLY_PLAYER)
			out.Write("disabled fighters avoid projectiles", "only player");
		else
			out.Write("disabled fighters avoid projectiles", "none");
		out.Write("system departure min", systemDepartureMin);
		out.Write("system arrival min", systemArrivalMin);
		out.Write("fleet multiplier", fleetMultiplier);
	}
	out.EndChild();
}



const string &Gamerules::Name() const
{
	return name;
}



const string &Gamerules::Description() const
{
	return description;
}



const Sprite *Gamerules::Thumbnail() const
{
	return thumbnail;
=======
int Gamerules::GetValue(const string &rule) const
{
	if(rule == "universal ramscoop")
		return universalRamscoop;
	if(rule == "person spawn period")
		return personSpawnPeriod;
	if(rule == "no person spawn weight")
		return noPersonSpawnWeight;
	if(rule == "npc max mining time")
		return npcMaxMiningTime;
	if(rule == "universal frugal threshold")
		return universalFrugalThreshold * 1000;
	if(rule == "depreciation min")
		return depreciationMin * 1000;
	if(rule == "depreciation daily")
		return depreciationDaily * 1000;
	if(rule == "depreciation grace period")
		return depreciationGracePeriod;
	if(rule == "depreciation max age")
		return depreciationMaxAge;
	if(rule == "disabled fighters avoid projectiles")
		return static_cast<int>(fighterHitPolicy);
	if(rule == "system departure min")
		return systemDepartureMin * 1000;
	if(rule == "system arrival min")
		return systemArrivalMin * 1000;
	if(rule == "fleet multiplier")
		return fleetMultiplier * 1000;
	return 0;
>>>>>>> ff68df2a
}



bool Gamerules::UniversalRamscoopActive() const
{
	return universalRamscoop;
}



int Gamerules::PersonSpawnPeriod() const
{
	return personSpawnPeriod;
}



int Gamerules::NoPersonSpawnWeight() const
{
	return noPersonSpawnWeight;
}



int Gamerules::NPCMaxMiningTime() const
{
	return npcMaxMiningTime;
}



double Gamerules::UniversalFrugalThreshold() const
{
	return universalFrugalThreshold;
}



double Gamerules::DepreciationMin() const
{
	return depreciationMin;
}



double Gamerules::DepreciationDaily() const
{
	return depreciationDaily;
}



int Gamerules::DepreciationGracePeriod() const
{
	return depreciationGracePeriod;
}



int Gamerules::DepreciationMaxAge() const
{
	return depreciationMaxAge;
}



Gamerules::FighterDodgePolicy Gamerules::FightersHitWhenDisabled() const
{
	return fighterHitPolicy;
}



double Gamerules::SystemDepartureMin() const
{
	return systemDepartureMin;
}



double Gamerules::SystemArrivalMin() const
{
	return systemArrivalMin;
}



double Gamerules::FleetMultiplier() const
{
	return fleetMultiplier;
}<|MERGE_RESOLUTION|>--- conflicted
+++ resolved
@@ -91,10 +91,9 @@
 
 
 
-<<<<<<< HEAD
 void Gamerules::Save(DataWriter &out) const
 {
-	out.Write("gamerules");
+	out.Write("gamerules", name);
 	out.BeginChild();
 	{
 		out.Write("universal ramscoop", universalRamscoop ? 1 : 0);
@@ -138,7 +137,10 @@
 const Sprite *Gamerules::Thumbnail() const
 {
 	return thumbnail;
-=======
+}
+
+
+
 int Gamerules::GetValue(const string &rule) const
 {
 	if(rule == "universal ramscoop")
@@ -168,7 +170,6 @@
 	if(rule == "fleet multiplier")
 		return fleetMultiplier * 1000;
 	return 0;
->>>>>>> ff68df2a
 }
 
 
