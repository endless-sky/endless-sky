/* PlanetLabel.cpp
Copyright (c) 2016 by Michael Zahniser

Endless Sky is free software: you can redistribute it and/or modify it under the
terms of the GNU General Public License as published by the Free Software
Foundation, either version 3 of the License, or (at your option) any later version.

Endless Sky is distributed in the hope that it will be useful, but WITHOUT ANY
WARRANTY; without even the implied warranty of MERCHANTABILITY or FITNESS FOR A
PARTICULAR PURPOSE. See the GNU General Public License for more details.

You should have received a copy of the GNU General Public License along with
this program. If not, see <https://www.gnu.org/licenses/>.
*/

#include "PlanetLabel.h"

#include "Angle.h"
#include "text/Font.h"
#include "text/FontSet.h"
#include "Government.h"
#include "shader/LineShader.h"
#include "pi.h"
#include "Planet.h"
#include "shader/PointerShader.h"
#include "Preferences.h"
#include "Rectangle.h"
#include "shader/RingShader.h"
#include "StellarObject.h"
#include "System.h"
#include "Wormhole.h"

#include <algorithm>
#include <cmath>
#include <vector>

using namespace std;

namespace {
	// Label offset angles, in order of preference (non-negative only).
	constexpr double LINE_ANGLES[] = {60., 120., 300., 240., 30., 150., 330., 210., 90., 270., 0., 180.};
	constexpr double LINE_LENGTH = 60.;
	constexpr double INNER_SPACE = 10.;
	constexpr double LINE_GAP = 1.7;
	constexpr double GAP = 6.;
	constexpr double MIN_DISTANCE = 30.;
	constexpr double BORDER = 2.;

	// Find the intersection of a ray and a rectangle, both centered on the origin.
	Point GetOffset(const Point &unit, const Point &dimensions)
	{
		// Rectangle ranges from (-width/2, -height/2) to (width/2, height/2).
		const Point box = dimensions * .5;

		// Check to avoid division by zero.
		if(unit.X() == 0.)
			return Point(0., copysign(box.Y(), unit.Y()));

		const double slope = unit.Y() / unit.X();

		// Left and right sides.
		const double y = fabs(box.X() * slope);
		if(y <= box.Y())
			return Point(copysign(box.X(), unit.X()), copysign(y, unit.Y()));

		// Top and bottom sides.
		const double x = box.Y() / slope;
		return Point(copysign(x, unit.X()), copysign(box.Y(), unit.Y()));
	}
}



PlanetLabel::PlanetLabel(const vector<PlanetLabel> &labels, const System &system, const StellarObject &object)
	: object(&object)
{
<<<<<<< HEAD
	const Planet &planet = *object.GetPlanet();
	name = planet.DisplayName();
	if(planet.IsWormhole())
		color = *planet.GetWormhole()->GetLinkColor();
	else if(planet.GetGovernment())
	{
		government = "(" + planet.GetGovernment()->GetName() + ")";
		color = Color::Combine(.5f, planet.GetGovernment()->GetColor(), 1.f, Color(.3f));
		if(!planet.CanLand())
			hostility = 3 + 2 * planet.GetGovernment()->IsEnemy();
	}
	else
	{
		government = "(No government)";
		color = Color(.3f);
	}

	// Figure out how big the label is.
	const Font &font = FontSet::Get(14);
	const Font &bigFont = FontSet::Get(18);
	const double labelWidth = max(bigFont.Width(name), font.Width(government));
	const double nameHeight = bigFont.Height();
	const double labelHeight = nameHeight + (government.empty() ? 0. : 1. + font.Height());
	const Point labelDimensions = {labelWidth + BORDER * 2., labelHeight + BORDER * 2.};

	// Try to find a label direction that is not overlapping under any zoom.
	for(const double angle : LINE_ANGLES)
	{
		SetBoundingBox(labelDimensions, angle);
		if(!HasOverlaps(labels, system, object, Preferences::MinViewZoom()) &&
			!HasOverlaps(labels, system, object, Preferences::ViewZoom()) &&
			!HasOverlaps(labels, system, object, Preferences::MaxViewZoom()))
		{
			innerAngle = angle;
			break;
		}
	}

	// No non-overlapping choices, so set this to the default.
	if(innerAngle < 0.)
	{
		innerAngle = LINE_ANGLES[0];
		SetBoundingBox(labelDimensions, innerAngle);
	}

	// Cache the offsets for both labels; center labels.
	const Point offset = GetOffset(Angle(innerAngle).Unit(), labelDimensions) - labelDimensions * .5;
	const double nameX = (labelDimensions.X() - bigFont.Width(name)) * .5;
	nameOffset = Point(offset.X() + nameX, offset.Y() + BORDER);
	const double governmentX = (labelDimensions.X() - font.Width(government)) * .5;
	governmentOffset = Point(offset.X() + governmentX, nameOffset.Y() + nameHeight + 1.);
=======
	UpdateData(labels, system);
>>>>>>> 023f3ca1
}



void PlanetLabel::Update(const Point &center, const double zoom, const vector<PlanetLabel> &labels,
	const System &system)
{
	drawCenter = center;
	position = (object->Position() - center) * zoom;
	radius = object->Radius() * zoom;
	UpdateData(labels, system);
}



void PlanetLabel::Draw() const
{
	// Don't draw if too far away from the center of the screen.
	const double offset = position.Length() - radius;
	const double objectDistanceAlpha = object->DistanceAlpha(drawCenter);
	if(offset >= 600. || objectDistanceAlpha == 0.)
		return;

	// Fade label as we get farther from the center of the screen.
	const Color labelColor = color.Additive(min(.5, .6 - offset * .001) * objectDistanceAlpha);

	// The angle of the outer ring should be reduced by just enough that the
	// circumference is reduced by GAP pixels.
	const double outerAngle = innerAngle - 360. * GAP / (2. * PI * radius);
	RingShader::Draw(position, radius + INNER_SPACE, 2.3f, .9f, labelColor, 0.f, innerAngle);
	RingShader::Draw(position, radius + INNER_SPACE + GAP, 1.3f, .6f, labelColor, 0.f, outerAngle);

	const double barbRadius = radius + 25.;
	Angle barbAngle(innerAngle + 36.);
	for(int i = 0; i < hostility; ++i)
	{
		barbAngle += Angle(800. / barbRadius);
		PointerShader::Draw(position, barbAngle.Unit(), 15.f, 15.f, barbRadius, labelColor);
	}

	// Draw planet name label, if any.
	if(!name.empty())
	{
		const Point unit = Angle(innerAngle).Unit();
		const Point from = position + unit * (radius + INNER_SPACE + LINE_GAP);
		const Point to = from + unit * LINE_LENGTH;
		LineShader::Draw(from, to, 1.3f, labelColor);

		// Use non-rounding version to prevent labels from jittering.
		FontSet::Get(18).DrawAliased(name, to.X() + nameOffset.X(),
			to.Y() + nameOffset.Y(), labelColor);
		FontSet::Get(14).DrawAliased(government, to.X() + governmentOffset.X(),
			to.Y() + governmentOffset.Y(), labelColor);
	}
}



void PlanetLabel::UpdateData(const vector<PlanetLabel> &labels, const System &system)
{
	bool reposition = false;
	const Planet &planet = *object->GetPlanet();
	if(planet.DisplayName() != name)
		reposition = true;
	name = planet.DisplayName();
	if(planet.IsWormhole())
		color = *planet.GetWormhole()->GetLinkColor();
	else if(planet.GetGovernment())
	{
		string newGovernment = "(" + planet.GetGovernment()->GetName() + ")";
		if(newGovernment != government)
			reposition = true;
		government = newGovernment;
		color = Color::Combine(.5f, planet.GetGovernment()->GetColor(), 1.f, Color(.3f));
		if(!planet.CanLand())
			hostility = 3 + 2 * planet.GetGovernment()->IsEnemy();
	}
	else
	{
		string newGovernment = "(No government)";
		if(newGovernment != government)
			reposition = true;
		color = Color(.3f);
	}

	if(!reposition)
		return;

	// Figure out how big the label is.
	const Font &font = FontSet::Get(14);
	const Font &bigFont = FontSet::Get(18);
	const double labelWidth = max(bigFont.Width(name), font.Width(government));
	const double nameHeight = bigFont.Height();
	const double labelHeight = nameHeight + (government.empty() ? 0. : 1. + font.Height());
	const Point labelDimensions = {labelWidth + BORDER * 2., labelHeight + BORDER * 2.};

	// Try to find a label direction that is not overlapping under any zoom.
	const vector<double> &allZooms = Preferences::Zooms();
	for(const double angle : LINE_ANGLES)
	{
		SetBoundingBox(labelDimensions, angle);
		if(none_of(allZooms.begin(), allZooms.end(),
				[&](const double zoom)
				{
					return HasOverlaps(labels, system, *object, zoom);
				}))
		{
			innerAngle = angle;
			break;
		}
	}

	// No non-overlapping choices, so set this to the default.
	if(innerAngle < 0.)
	{
		innerAngle = LINE_ANGLES[0];
		SetBoundingBox(labelDimensions, innerAngle);
	}

	// Cache the offsets for both labels; center labels.
	const Point offset = GetOffset(Angle(innerAngle).Unit(), labelDimensions) - labelDimensions * .5;
	const double nameX = (labelDimensions.X() - bigFont.Width(name)) * .5;
	nameOffset = Point(offset.X() + nameX, offset.Y() + BORDER);
	const double governmentX = (labelDimensions.X() - font.Width(government)) * .5;
	governmentOffset = Point(offset.X() + governmentX, nameOffset.Y() + nameHeight + 1.);
}



void PlanetLabel::SetBoundingBox(const Point &labelDimensions, const double angle)
{
	const Point unit = Angle(angle).Unit();
	zoomOffset = object->Position() + unit * object->Radius();
	box = Rectangle(unit * (INNER_SPACE + LINE_GAP + LINE_LENGTH) + GetOffset(unit, labelDimensions),
		labelDimensions);
}



Rectangle PlanetLabel::GetBoundingBox(const double zoom) const
{
	return box + zoomOffset * zoom;
}



// Check if the label for the given stellar object overlaps
// with any existing label or any other stellar object in the system.
bool PlanetLabel::HasOverlaps(const vector<PlanetLabel> &labels, const System &system,
		const StellarObject &object, const double zoom) const
{
	const Rectangle boundingBox = GetBoundingBox(zoom);

	for(const PlanetLabel &label : labels)
		if(boundingBox.Overlaps(label.GetBoundingBox(zoom)))
			return true;

	for(const StellarObject &other : system.Objects())
		if(&other != &object && boundingBox.Overlaps(other.Position() * zoom,
				other.Radius() * zoom + MIN_DISTANCE))
			return true;

	return false;
}<|MERGE_RESOLUTION|>--- conflicted
+++ resolved
@@ -74,61 +74,7 @@
 PlanetLabel::PlanetLabel(const vector<PlanetLabel> &labels, const System &system, const StellarObject &object)
 	: object(&object)
 {
-<<<<<<< HEAD
-	const Planet &planet = *object.GetPlanet();
-	name = planet.DisplayName();
-	if(planet.IsWormhole())
-		color = *planet.GetWormhole()->GetLinkColor();
-	else if(planet.GetGovernment())
-	{
-		government = "(" + planet.GetGovernment()->GetName() + ")";
-		color = Color::Combine(.5f, planet.GetGovernment()->GetColor(), 1.f, Color(.3f));
-		if(!planet.CanLand())
-			hostility = 3 + 2 * planet.GetGovernment()->IsEnemy();
-	}
-	else
-	{
-		government = "(No government)";
-		color = Color(.3f);
-	}
-
-	// Figure out how big the label is.
-	const Font &font = FontSet::Get(14);
-	const Font &bigFont = FontSet::Get(18);
-	const double labelWidth = max(bigFont.Width(name), font.Width(government));
-	const double nameHeight = bigFont.Height();
-	const double labelHeight = nameHeight + (government.empty() ? 0. : 1. + font.Height());
-	const Point labelDimensions = {labelWidth + BORDER * 2., labelHeight + BORDER * 2.};
-
-	// Try to find a label direction that is not overlapping under any zoom.
-	for(const double angle : LINE_ANGLES)
-	{
-		SetBoundingBox(labelDimensions, angle);
-		if(!HasOverlaps(labels, system, object, Preferences::MinViewZoom()) &&
-			!HasOverlaps(labels, system, object, Preferences::ViewZoom()) &&
-			!HasOverlaps(labels, system, object, Preferences::MaxViewZoom()))
-		{
-			innerAngle = angle;
-			break;
-		}
-	}
-
-	// No non-overlapping choices, so set this to the default.
-	if(innerAngle < 0.)
-	{
-		innerAngle = LINE_ANGLES[0];
-		SetBoundingBox(labelDimensions, innerAngle);
-	}
-
-	// Cache the offsets for both labels; center labels.
-	const Point offset = GetOffset(Angle(innerAngle).Unit(), labelDimensions) - labelDimensions * .5;
-	const double nameX = (labelDimensions.X() - bigFont.Width(name)) * .5;
-	nameOffset = Point(offset.X() + nameX, offset.Y() + BORDER);
-	const double governmentX = (labelDimensions.X() - font.Width(government)) * .5;
-	governmentOffset = Point(offset.X() + governmentX, nameOffset.Y() + nameHeight + 1.);
-=======
 	UpdateData(labels, system);
->>>>>>> 023f3ca1
 }
 
 
