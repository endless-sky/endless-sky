--- conflicted
+++ resolved
@@ -36,12 +36,9 @@
 	Body() = default;
 	Body(const Sprite *sprite, Point position, Point velocity = Point(), Angle facing = Angle(), double zoom = 1.);
 	Body(const Body &sprite, Point position, Point velocity = Point(), Angle facing = Angle(), double zoom = 1.);
-<<<<<<< HEAD
-	
+
 	// Updates the positional attributes of this body.
 	void Update(Point position, Point velocity = Point(), Angle facing = Angle(), double zoom = 1.);
-=======
->>>>>>> b1b1a78a
 
 	// Check that this Body has a sprite and that the sprite has at least one frame.
 	bool HasSprite() const;
