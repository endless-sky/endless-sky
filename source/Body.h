/* Body.h
Copyright (c) 2016 by Michael Zahniser

Endless Sky is free software: you can redistribute it and/or modify it under the
terms of the GNU General Public License as published by the Free Software
Foundation, either version 3 of the License, or (at your option) any later version.

Endless Sky is distributed in the hope that it will be useful, but WITHOUT ANY
WARRANTY; without even the implied warranty of MERCHANTABILITY or FITNESS FOR A
PARTICULAR PURPOSE. See the GNU General Public License for more details.

You should have received a copy of the GNU General Public License along with
this program. If not, see <https://www.gnu.org/licenses/>.
*/

#pragma once

#include "Angle.h"
#include "Point.h"

#include <cstdint>
#include <string>

class DataNode;
class DataWriter;
class Government;
class Mask;
class Sprite;



// Class representing any object in the game that has a position, velocity, and
// facing direction and usually also has a sprite.
class Body {
public:
	// Constructors.
	Body() = default;
	Body(const Sprite *sprite, Point position, Point velocity = Point(), Angle facing = Angle(),
<<<<<<< HEAD
		double zoom = 1., Point scale = Point(1, 1));
	Body(const Body &sprite, Point position, Point velocity = Point(), Angle facing = Angle(),
		double zoom = 1., Point scale = Point(1, 1));
=======
		double zoom = 1., double alpha = 1.);
	Body(const Body &sprite, Point position, Point velocity = Point(), Angle facing = Angle(), double zoom = 1.);
>>>>>>> 6aaa63a4

	// Check that this Body has a sprite and that the sprite has at least one frame.
	bool HasSprite() const;
	// Access the underlying Sprite object.
	const Sprite *GetSprite() const;
	// Get the dimensions of the sprite.
	double Width() const;
	double Height() const;
	// Get the farthest a part of this sprite can be from its center.
	double Radius() const;
	// Which color swizzle should be applied to the sprite?
	int GetSwizzle() const;
	// Get the sprite frame and mask for the given time step.
	float GetFrame(int step = -1) const;
	const Mask &GetMask(int step = -1) const;

	// Positional attributes.
	const Point &Position() const;
	const Point &Velocity() const;
	const Point Center() const;
	const Angle &Facing() const;
	Point Unit() const;
	double Zoom() const;
	Point Scale() const;

	// Check if this object is marked for removal from the game.
	bool ShouldBeRemoved() const;

	// Store the government here too, so that collision detection that is based
	// on the Body class can figure out which objects will collide.
	const Government *GetGovernment() const;

	// Sprite serialization.
	void LoadSprite(const DataNode &node);
	void SaveSprite(DataWriter &out, const std::string &tag = "sprite") const;
	// Set the sprite.
	void SetSprite(const Sprite *sprite);
	// Set the color swizzle.
	void SetSwizzle(int swizzle);

	// Functions determining the current alpha value of the body,
	// dependent on the position of the body relative to the center of the screen.
	double Alpha(const Point &drawCenter) const;
	double DistanceAlpha(const Point &drawCenter) const;
	bool IsVisible(const Point &drawCenter) const;


protected:
	// Adjust the frame rate.
	void SetFrameRate(float framesPerSecond);
	void AddFrameRate(float framesPerSecond);
	void PauseAnimation();
	// Mark this object to be removed from the game.
	void MarkForRemoval();
	// Mark that this object should not be removed (e.g. a launched fighter).
	void UnmarkForRemoval();
	// Turn this object around its center of rotation.
	void Turn(double amount);
	void Turn(const Angle &amount);


protected:
	// Basic positional attributes.
	Point position;
	Point velocity;
	Angle angle;
	Point scale = Point(1, 1);
	Point center;
	Point rotatedCenter;
	// A zoom of 1 means the sprite should be drawn at half size. For objects
	// whose sprites should be full size, use zoom = 2.
	float zoom = 1.f;

	double alpha = 1.;
	// The maximum distance at which the body is visible, and at which it becomes invisible again.
	double distanceVisible = 0.;
	double distanceInvisible = 0.;

	// Government, for use in collision checks.
	const Government *government = nullptr;


private:
	// Set what animation step we're on. This affects future calls to GetMask()
	// and GetFrame().
	void SetStep(int step) const;


private:
	// Animation parameters.
	const Sprite *sprite = nullptr;
	// Allow objects based on this one to adjust their frame rate and swizzle.
	int swizzle = 0;

	float frameRate = 2.f / 60.f;
	int delay = 0;
	// The chosen frame will be (step * frameRate) + frameOffset.
	mutable float frameOffset = 0.f;
	mutable bool startAtZero = false;
	mutable bool randomize = false;
	bool repeat = true;
	bool rewind = false;
	int pause = 0;

	// Record when this object is marked for removal from the game.
	bool shouldBeRemoved = false;

	// Cache the frame calculation so it doesn't have to be repeated if given
	// the same step over and over again.
	mutable int currentStep = -1;
	mutable float frame = 0.f;
};<|MERGE_RESOLUTION|>--- conflicted
+++ resolved
@@ -36,14 +36,8 @@
 	// Constructors.
 	Body() = default;
 	Body(const Sprite *sprite, Point position, Point velocity = Point(), Angle facing = Angle(),
-<<<<<<< HEAD
-		double zoom = 1., Point scale = Point(1, 1));
-	Body(const Body &sprite, Point position, Point velocity = Point(), Angle facing = Angle(),
-		double zoom = 1., Point scale = Point(1, 1));
-=======
-		double zoom = 1., double alpha = 1.);
-	Body(const Body &sprite, Point position, Point velocity = Point(), Angle facing = Angle(), double zoom = 1.);
->>>>>>> 6aaa63a4
+		double zoom = 1., Point scale = Point(1, 1), double alpha = 1.);
+	Body(const Body &sprite, Point position, Point velocity = Point(), Angle facing = Angle(), double zoom = 1., Point scale = Point(1, 1));
 
 	// Check that this Body has a sprite and that the sprite has at least one frame.
 	bool HasSprite() const;
