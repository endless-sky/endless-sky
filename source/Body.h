--- conflicted
+++ resolved
@@ -101,12 +101,9 @@
 	Point position;
 	Point velocity;
 	Angle angle;
-<<<<<<< HEAD
 	Point scale = Point(1, 1);
-=======
 	Point center;
 	Point rotatedCenter;
->>>>>>> 804be615
 	// A zoom of 1 means the sprite should be drawn at half size. For objects
 	// whose sprites should be full size, use zoom = 2.
 	float zoom = 1.f;
