--- conflicted
+++ resolved
@@ -15,12 +15,8 @@
 
 #pragma once
 
-<<<<<<< HEAD
-class Fleet;
-=======
 #include <vector>
 
->>>>>>> f0298e33
 class DataNode;
 class Fleet;
 
@@ -43,14 +39,6 @@
 	const Fleet *fleet = nullptr;
 	double minAttraction = 0.;
 	double maxAttraction;
-<<<<<<< HEAD
 	double capAttraction;
 	double fleetCap = 10.;
-};
-
-
-
-#endif
-=======
-};
->>>>>>> f0298e33
+};