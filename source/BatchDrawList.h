--- conflicted
+++ resolved
@@ -34,60 +34,33 @@
 	// Clear the list, also setting the global time step for animation.
 	void Clear(int step = 0);
 	void SetCenter(const Point &center);
-<<<<<<< HEAD
 	void UpdateZoom(double zoom = 1.);
-	
+
 	// Add an unswizzled object based on the Body class.
 	bool Add(const Projectile &body, float clip = 1.f);
 	bool AddVisual(const Visual &visual);
-	
+
 	// Draw all the items in this list.
 	void Draw() const;
 
 	RenderState ConsumeState();
-	
-	
-=======
-
-	// Add an unswizzled object based on the Body class.
-	bool Add(const Body &body, float clip = 1.f);
-	bool AddVisual(const Body &visual);
-
-	// Draw all the items in this list.
-	void Draw() const;
 
 
->>>>>>> b1b1a78a
 private:
 	// Determine if the given body should be drawn at all.
 	bool Cull(const Body &body, const Point &position) const;
 
 	// Add the given body at the given position.
-<<<<<<< HEAD
 	bool Add(const Body &body, Point position, float clip, unsigned id);
-	
-	
-=======
-	bool Add(const Body &body, Point position, float clip);
 
 
->>>>>>> b1b1a78a
 private:
 	int step = 0;
 	double zoom = 1.;
 	bool isHighDPI = false;
 	Point center;
-<<<<<<< HEAD
-	
+
 	RenderState state;
-=======
-
-	// Each sprite consists of six vertices (four vertices to form a quad and
-	// two dummy vertices to mark the break in between them). Each of those
-	// vertices has five attributes: (x, y) position in pixels, (s, t) texture
-	// coordinates, and the index of the sprite frame.
-	std::map<const Sprite *, std::vector<float>> data;
->>>>>>> b1b1a78a
 };
 
 
