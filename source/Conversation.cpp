--- conflicted
+++ resolved
@@ -606,12 +606,8 @@
 		}
 		else if(key == "to" && hasValue && child.Token(1) == "display")
 		{
-<<<<<<< HEAD
-			if(hasCondition)
+			if(hasDisplayCondition)
 				child.PrintTrace("Ignoring extra condition in conversation choice:");
-=======
-			if(hasDisplayCondition)
-				child.PrintTrace("Warning: Ignoring extra condition in conversation choice:");
 			else
 			{
 				nodes.back().elements.back().toDisplay.Load(child, playerConditions);
@@ -621,8 +617,7 @@
 		else if(key == "to" && hasValue && child.Token(1) == "activate")
 		{
 			if(hasActivationCondition)
-				child.PrintTrace("Warning: Ignoring extra condition in conversation choice:");
->>>>>>> e42b2383
+				child.PrintTrace("Ignoring extra condition in conversation choice:");
 			else
 			{
 				nodes.back().elements.back().toActivate.Load(child, playerConditions);
