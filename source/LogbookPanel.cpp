--- conflicted
+++ resolved
@@ -165,13 +165,9 @@
 
 bool LogbookPanel::KeyDown(SDL_Keycode key, Uint16 mod, const Command &command, bool isNewPress)
 {
-<<<<<<< HEAD
+	UI::UISound sound = UI::UISound::NORMAL;
+
 	if(key == 'd' || key == SDLK_ESCAPE || key == SDLK_AC_BACK || (key == 'w' && (mod & (KMOD_CTRL | KMOD_GUI))))
-=======
-	UI::UISound sound = UI::UISound::NORMAL;
-
-	if(key == 'd' || key == SDLK_ESCAPE || (key == 'w' && (mod & (KMOD_CTRL | KMOD_GUI))))
->>>>>>> 023f3ca1
 		GetUI()->Pop(this);
 	else if(key == SDLK_PAGEUP || key == SDLK_PAGEDOWN)
 	{
