/* Test.cpp
Copyright (c) 2019-2020 by Peter van der Meer

Endless Sky is free software: you can redistribute it and/or modify it under the
terms of the GNU General Public License as published by the Free Software
Foundation, either version 3 of the License, or (at your option) any later version.

Endless Sky is distributed in the hope that it will be useful, but WITHOUT ANY
WARRANTY; without even the implied warranty of MERCHANTABILITY or FITNESS FOR A
PARTICULAR PURPOSE.  See the GNU General Public License for more details.
*/

#include "Test.h"

#include "DataNode.h"
#include "text/Format.h"
#include "GameData.h"
#include "Logger.h"
#include "Planet.h"
#include "PlayerInfo.h"
#include "Ship.h"
#include "System.h"
#include "TestContext.h"
#include "TestData.h"

#include <SDL2/SDL.h>

#include <algorithm>
#include <map>
#include <numeric>
#include <stdexcept>

using namespace std;

namespace{
	const auto STATUS_TO_TEXT = map<Test::Status, const string> {
		{Test::Status::ACTIVE, "active"},
		{Test::Status::BROKEN, "broken"},
		{Test::Status::KNOWN_FAILURE, "known failure"},
		{Test::Status::MISSING_FEATURE, "missing feature"},
		{Test::Status::PARTIAL, "partial"},
	};

	const auto STEPTYPE_TO_TEXT = map<Test::TestStep::Type, const string> {
		{Test::TestStep::Type::APPLY, "apply"},
		{Test::TestStep::Type::ASSERT, "assert"},
		{Test::TestStep::Type::BRANCH, "branch"},
		{Test::TestStep::Type::CALL, "call"},
		{Test::TestStep::Type::INJECT, "inject"},
		{Test::TestStep::Type::INPUT, "input"},
		{Test::TestStep::Type::LABEL, "label"},
		{Test::TestStep::Type::NAVIGATE, "navigate"},
		{Test::TestStep::Type::WATCHDOG, "watchdog"},
	};

	template<class K, class... Args>
	string ExpectedOptions(const map<K, const string, Args...> &m)
	{
		if(m.empty())
			return "no options supported";

		string beginning = "expected \"" + m.begin()->second;
		auto lastValidIt = prev(m.end());
		// Handle maps with just 1 element.
		if(lastValidIt == m.begin())
			return beginning + "\"";

		return accumulate(next(m.begin()), lastValidIt, beginning,
			[](string a, const pair<K, const string> &b) -> string
			{
				return std::move(a) + "\", \"" + b.second;
			})
			+ "\", or \"" + lastValidIt->second + '"';
	}

	// Prepare an keyboard input to one of the UIs.
	bool KeyInputToEvent(const char *keyName, Uint16 modKeys)
	{
		// Construct the event to send (from keyboard code and modifiers)
		SDL_Event event;
		event.type = SDL_KEYDOWN;
		event.key.state = SDL_PRESSED;
		event.key.repeat = 0;
		event.key.keysym.sym = SDL_GetKeyFromName(keyName);
		event.key.keysym.mod = modKeys;
		return SDL_PushEvent(&event);
	}

	bool SendQuitEvent()
	{
		SDL_Event event;
		event.type = SDL_QUIT;
		return SDL_PushEvent(&event);
	}

	string ShipToString(const Ship &ship)
	{
		string description = "name: " + ship.Name();
		const System *system = ship.GetSystem();
		const Planet *planet = ship.GetPlanet();
		description += ", system: " + (system ? system->Name() : "<not set>");
		description += ", planet: " + (planet ? planet->TrueName() : "<not set>");
		description += ", hull: " + Format::Number(ship.Hull());
		description += ", shields: " + Format::Number(ship.Shields());
		description += ", energy: " + Format::Number(ship.Energy());
		description += ", fuel: " + Format::Number(ship.Fuel());
		description += ", heat: " + Format::Number(ship.Heat());
		return description;
	}
}



Test::TestStep::TestStep(Type stepType)
	: stepType(stepType)
{
}



void Test::TestStep::LoadInput(const DataNode &node)
{
	for(const DataNode &child : node)
	{
		if(child.Token(0) == "key")
		{
			for(int i = 1; i < child.Size(); ++i)
				inputKeys.insert(child.Token(i));

			for(const DataNode &grand : child){
				if(grand.Token(0) == "shift")
					modKeys |= KMOD_SHIFT;
				else if(grand.Token(0) == "alt")
					modKeys |= KMOD_ALT;
				else if(grand.Token(0) == "control")
					modKeys |= KMOD_CTRL;
				else
					grand.PrintTrace("Skipping unrecognized attribute:");
			}
		}
		else if(child.Token(0) == "pointer")
		{
			for(const DataNode &grand : child)
			{
				static const string BAD_AXIS_INPUT = "Error: Pointer axis input without coordinate:";
				if(grand.Token(0) == "X")
				{
					if(grand.Size() < 2)
						grand.PrintTrace(BAD_AXIS_INPUT);
					else
						XValue = grand.Value(1);
				}
				else if(grand.Token(0) == "Y")
				{
					if(grand.Size() < 2)
						grand.PrintTrace(BAD_AXIS_INPUT);
					else
						YValue = grand.Value(1);
				}
				else if(grand.Token(0) == "click")
					for(int i = 1; i < grand.Size(); ++i)
					{
						if(grand.Token(i) == "left")
							clickLeft = true;
						else if(grand.Token(i) == "right")
							clickRight = true;
						else if(grand.Token(i) == "middle")
							clickMiddle = true;
						else
							grand.PrintTrace("Warning: Unknown click/button \"" + grand.Token(i) + "\":");
					}
				else
					grand.PrintTrace("Skipping unrecognized attribute:");
			}
		}
		else if(child.Token(0) == "command")
			command.Load(child);
		else
			child.PrintTrace("Skipping unrecognized attribute:");
	}
}



void Test::LoadSequence(const DataNode &node)
{
	if(!steps.empty())
	{
		status = Status::BROKEN;
		node.PrintTrace("Error: duplicate sequence keyword");
		return;
	}

	for(const DataNode &child : node)
	{
		const string &typeName = child.Token(0);
		auto it = find_if(STEPTYPE_TO_TEXT.begin(), STEPTYPE_TO_TEXT.end(),
			[&typeName](const std::pair<TestStep::Type, const string> &e) {
				return e.second == typeName;
			});
		if(it == STEPTYPE_TO_TEXT.end())
		{
			status = Status::BROKEN;
			child.PrintTrace("Error: Unsupported step type (" + ExpectedOptions(STEPTYPE_TO_TEXT) + "):");
			// Don't bother loading more steps once broken.
			return;
		}

		steps.emplace_back(it->first);
		TestStep &step = steps.back();
		switch(step.stepType)
		{
			case TestStep::Type::APPLY:
			case TestStep::Type::ASSERT:
				step.conditions.Load(child);
				break;
			case TestStep::Type::BRANCH:
				if(child.Size() < 2)
				{
					status = Status::BROKEN;
					child.PrintTrace("Error: Invalid use of \"branch\" without target label:");
					return;
				}
				step.jumpOnTrueTarget = child.Token(1);
				if(child.Size() > 2)
					step.jumpOnFalseTarget = child.Token(2);
				step.conditions.Load(child);
				break;
			case TestStep::Type::CALL:
				if(child.Size() < 2)
				{
					status = Status::BROKEN;
					child.PrintTrace("Error: Invalid use of \"call\" without name of called (sub)test:");
					return;
				}
				else
					step.nameOrLabel = child.Token(1);
				break;
			case TestStep::Type::INJECT:
				if(child.Size() < 2)
				{
					status = Status::BROKEN;
					child.PrintTrace("Error: Invalid use of \"inject\" without data identifier:");
					return;
				}
				else
					step.nameOrLabel = child.Token(1);
				break;
			case TestStep::Type::INPUT:
				step.LoadInput(child);
				break;
			case TestStep::Type::LABEL:
				if(child.Size() < 2)
					child.PrintTrace("Ignoring empty label");
				else
				{
					step.nameOrLabel = child.Token(1);
					if(jumpTable.find(step.nameOrLabel) != jumpTable.end())
					{
						child.PrintTrace("Error: duplicate label");
						status = Status::BROKEN;
						return;
					}
					else
						jumpTable[step.nameOrLabel] = steps.size() - 1;
				}
				break;
			case TestStep::Type::NAVIGATE:
				for(const DataNode &grand : child)
				{
					if(grand.Token(0) == "travel" && grand.Size() >= 2)
						step.travelPlan.push_back(GameData::Systems().Get(grand.Token(1)));
					else if(grand.Token(0) == "travel destination" && grand.Size() >= 2)
						step.travelDestination = GameData::Planets().Get(grand.Token(1));
					else
					{
						grand.PrintTrace("Error: Invalid or incomplete keywords for navigation");
						status = Status::BROKEN;
					}
				}
				break;
			case TestStep::Type::WATCHDOG:
				step.watchdog = child.Size() >= 2 ? child.Value(1) : 0;
				break;
			default:
				child.PrintTrace("Error: unknown step type in test");
				status = Status::BROKEN;
				return;
		}
	}

	// Check if all jump-labels are present after loading the sequence.
	for(const TestStep &step : steps)
	{
		if(!step.jumpOnTrueTarget.empty() && jumpTable.find(step.jumpOnTrueTarget) == jumpTable.end())
		{
			node.PrintTrace("Error: missing label " + step.jumpOnTrueTarget);
			status = Status::BROKEN;
			return;
		}
		if(!step.jumpOnFalseTarget.empty() && jumpTable.find(step.jumpOnFalseTarget) == jumpTable.end())
		{
			node.PrintTrace("Error: missing label " + step.jumpOnFalseTarget);
			status = Status::BROKEN;
			return;
		}
	}
}



void Test::Load(const DataNode &node)
{
	if(node.Size() < 2)
	{
		node.PrintTrace("Error: Unnamed test:");
		return;
	}
	// If a test object is "loaded" twice, that is most likely an error (e.g.
	// due to a plugin containing a test with the same name as the base game
	// or another plugin). Tests should be globally unique.
	if(!name.empty())
	{
		node.PrintTrace("Error: Duplicate test definition:");
		return;
	}
	// Validate if the testname contains valid characters.
	if(node.Token(1).find_first_not_of("abcdefghijklmnopqrstuvwxyzABCDEFGHIJKLMNOPQRSTUVWXYZ0123456789 _-") != std::string::npos)
	{
		node.PrintTrace("Error: Unsupported character(s) in test name:");
		return;
	}
	name = node.Token(1);

	for(const DataNode &child : node)
	{
		if(child.Token(0) == "status" && child.Size() >= 2)
		{
			const string &statusText = child.Token(1);
			auto it = find_if(STATUS_TO_TEXT.begin(), STATUS_TO_TEXT.end(),
				[&statusText](const std::pair<Status, const string> &e) {
					return e.second == statusText;
				});
			if(it != STATUS_TO_TEXT.end())
			{
				// If the test already has a broken status (due to anything
				// else in loading having failed badly), then don't update
				// the status from broken.
				if(status != Status::BROKEN)
					status = it->first;
			}
			else
			{
				status = Status::BROKEN;
				child.PrintTrace("Error: Unsupported status (" + ExpectedOptions(STATUS_TO_TEXT) + "):");
			}
		}
		else if(child.Token(0) == "sequence")
			LoadSequence(child);
	}
}



const string &Test::Name() const
{
	return name;
}



// Check the game status and perform the next test action.
void Test::Step(TestContext &context, PlayerInfo &player, Command &commandToGive) const
{
	// Only run tests once all data has been loaded.
	if(!GameData::IsLoaded())
		return;

	if(status == Status::BROKEN)
		Fail(context, player, "Test has a broken status.");

	// Track if we need to return to the main gameloop.
	bool continueGameLoop = false;

	// If the step to run is beyond the end of the steps, then we finished
	// the current test (and step to the step higher in the stack or we are
	// done testing if we are at toplevel).
	if(context.callstack.back().step >= steps.size())
	{
		context.callstack.pop_back();

		if(context.callstack.empty())
		{
			// Done, no failures, exit the game with exitcode success.
			SendQuitEvent();
			return;
		}
		else
			// Step beyond the call statement we just finished.
			++(context.callstack.back().step);

		// We changed the active test or are quitting, so don't run the current one.
		continueGameLoop = true;
	}

	// All processing was done just before this step started.
	context.branchesSinceGameStep.clear();

	while(context.callstack.back().step < steps.size() && !continueGameLoop)
	{
		// Fail if we encounter a watchdog timeout
		if(context.watchdog == 1)
			Fail(context, player, "watchdog timeout");
		else if(context.watchdog > 1)
			--(context.watchdog);

		const TestStep &stepToRun = steps[context.callstack.back().step];
		switch(stepToRun.stepType)
		{
			case TestStep::Type::APPLY:
				stepToRun.conditions.Apply(player.Conditions());
				++(context.callstack.back().step);
				break;
			case TestStep::Type::ASSERT:
				if(!stepToRun.conditions.Test(player.Conditions()))
					Fail(context, player, "asserted false");
				++(context.callstack.back().step);
				break;
			case TestStep::Type::BRANCH:
				// If we encounter a branch entry twice, then resume the gameloop before the second encounter.
				// Encountering branch entries twice typically only happen in "wait loops" and we should give
				// the game cycles to proceed if we are in a wait loop for something that happens over time.
				if(context.branchesSinceGameStep.count(context.callstack.back()))
				{
					continueGameLoop = true;
					break;
				}
				context.branchesSinceGameStep.emplace(context.callstack.back());
				if(stepToRun.conditions.Test(player.Conditions()))
					context.callstack.back().step = jumpTable.find(stepToRun.jumpOnTrueTarget)->second;
				else if(!stepToRun.jumpOnFalseTarget.empty())
					context.callstack.back().step = jumpTable.find(stepToRun.jumpOnFalseTarget)->second;
				else
					++(context.callstack.back().step);
				break;
			case TestStep::Type::CALL:
				{
					auto calledTest = GameData::Tests().Find(stepToRun.nameOrLabel);
					if(nullptr == calledTest)
						Fail(context, player, "Calling non-existing test \"" + stepToRun.nameOrLabel + "\"");
					// Put the called test on the stack and start it from 0.
					context.callstack.push_back({calledTest, 0});
					// Break the loop to switch to the test just pushed.
				}
				continueGameLoop = true;
				break;
			case TestStep::Type::INJECT:
				{
					// Lookup the data and inject it in the game or into the environment.
					const TestData *testData = GameData::TestDataSets().Get(stepToRun.nameOrLabel);
					if(!testData->Inject())
						Fail(context, player, "injecting data failed");
				}
				++(context.callstack.back().step);
				break;
			case TestStep::Type::INPUT:
				if(stepToRun.command)
					commandToGive |= stepToRun.command;
				if(!stepToRun.inputKeys.empty())
				{
					// TODO: handle keys also in-flight (as single inputset)
					// TODO: combine keys with mouse-inputs
					for(const string &key : stepToRun.inputKeys)
						if(!KeyInputToEvent(key.c_str(), stepToRun.modKeys))
							Fail(context, player, "key input towards SDL eventqueue failed");
				}
				// TODO: handle mouse inputs
				// Make sure that we run a gameloop to process the input.
				continueGameLoop = true;
				++(context.callstack.back().step);
				break;
			case TestStep::Type::LABEL:
				++(context.callstack.back().step);
				break;
			case TestStep::Type::NAVIGATE:
				player.TravelPlan().clear();
				player.TravelPlan() = stepToRun.travelPlan;
				player.SetTravelDestination(stepToRun.travelDestination);
				++(context.callstack.back().step);
				break;
			case TestStep::Type::WATCHDOG:
				context.watchdog = stepToRun.watchdog;
				++(context.callstack.back().step);
				break;
			default:
				Fail(context, player, "Unknown step type");
				break;
		}
	}
}



const string &Test::StatusText() const
{
	return STATUS_TO_TEXT.at(status);
}



// Fail the test using the given message as reason.
void Test::Fail(const TestContext &context, const PlayerInfo &player, const string &testFailReason) const
{
	string message = "Test failed";
	if(!testFailReason.empty())
		message += ": " + testFailReason;
	message += "\n";

	Logger::LogError(message);

	// Print the callstack if we have any.
	string stackMessage = "Call-stack:\n";
	if(context.callstack.empty())
		stackMessage += "  No callstack info at moment of failure.";

	for(auto i = context.callstack.rbegin(); i != context.callstack.rend(); ++i )
	{
		stackMessage += "- \"" + i->test->Name() + "\", step: " + to_string(1 + i->step);
		if(i->step < i->test->steps.size())
			stackMessage += " (" + STEPTYPE_TO_TEXT.at(((i->test->steps)[i->step]).stepType) + ")";
		stackMessage += "\n";
	}
	Logger::LogError(stackMessage);

	// Print some debug information about the flagship and the first 5 escorts.
	const Ship *flagship = player.Flagship();
	if(!flagship)
		Logger::LogError("No flagship at the moment of failure.");
	else
	{
		string shipsOverview = "flagship " + ShipToString(*flagship) + "\n";
		int escorts = 0;
		int escortsNotPrinted = 0;
		for(auto &&ptr : flagship->GetEscorts())
		{
			auto escort = ptr.lock();
			if(!escort)
				continue;
			if(++escorts <= 5)
				shipsOverview += "escort " + ShipToString(*escort) + "\n";
			else
				++escortsNotPrinted;
		}
		if(escortsNotPrinted > 0)
			shipsOverview += "(plus " + to_string(escortsNotPrinted) + " additional escorts)\n";
		Logger::LogError(shipsOverview);
	}

	// Only log the conditions that start with test; we don't want to overload the terminal or errorlog.
	// Future versions of the test-framework could also print all conditions that are used in the test.
	string conditions = "";
	const string TEST_PREFIX = "test: ";
	auto it = player.Conditions().PrimariesLowerBound(TEST_PREFIX);
	for( ; it != player.Conditions().PrimariesEnd() && !it->first.compare(0, TEST_PREFIX.length(), TEST_PREFIX); ++it)
		conditions += "Condition: \"" + it->first + "\" = " + to_string(it->second) + "\n";

	if(!conditions.empty())
<<<<<<< HEAD
		Files::LogError(conditions);
	else if(player.Conditions().PrimariesBegin() == player.Conditions().PrimariesEnd())
		Files::LogError("Player had no conditions set at the moment of failure.");
=======
		Logger::LogError(conditions);
	else if(player.Conditions().empty())
		Logger::LogError("Player had no conditions set at the moment of failure.");
>>>>>>> 931bd903
	else
		Logger::LogError("No test conditions were set at the moment of failure.");

	// Throwing a runtime_error is kinda rude, but works for this version of
	// the tester. Might want to add a menuPanels.QuitError() function in
	// a later version (which can set a non-zero exitcode and exit properly).
	throw runtime_error(message);
}<|MERGE_RESOLUTION|>--- conflicted
+++ resolved
@@ -565,15 +565,9 @@
 		conditions += "Condition: \"" + it->first + "\" = " + to_string(it->second) + "\n";
 
 	if(!conditions.empty())
-<<<<<<< HEAD
-		Files::LogError(conditions);
+		Logger::LogError(conditions);
 	else if(player.Conditions().PrimariesBegin() == player.Conditions().PrimariesEnd())
-		Files::LogError("Player had no conditions set at the moment of failure.");
-=======
-		Logger::LogError(conditions);
-	else if(player.Conditions().empty())
 		Logger::LogError("Player had no conditions set at the moment of failure.");
->>>>>>> 931bd903
 	else
 		Logger::LogError("No test conditions were set at the moment of failure.");
 
