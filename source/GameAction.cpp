--- conflicted
+++ resolved
@@ -157,23 +157,6 @@
 	}
 	else if(key == "log")
 	{
-<<<<<<< HEAD
-		bool isSpecial = (child.Size() >= 3);
-		string &text = (isSpecial ? specialLogText[child.Token(1)][child.Token(2)] : logText);
-		for(int i = isSpecial ? 3 : 1; i < child.Size(); ++i)
-		{
-			if(!text.empty())
-				text += "\n\t";
-			text += child.Token(i);
-		}
-		for(const DataNode &grand : child)
-			for(int i = 0; i < grand.Size(); ++i)
-			{
-				if(!text.empty())
-					text += "\n\t";
-				text += grand.Token(i);
-			}
-=======
 		// Special log format: log <category> <heading> [<log message>|scene <sprite>]
 		// Normal log format: log [<log message>|scene <sprite>]
 		// Note: the key of `log` or `log <category> <heading>` may be on a line unto itself, with the child nodes
@@ -183,8 +166,7 @@
 		if(child.Size() < 3 || (child.Size() == 3 && child.Token(1) == "scene"))
 			logEntries.Load(child, 1);
 		else if(child.Size() >= 3)
-			specialLogEntries[child.Token(1)][child.Token(2)].Load(child, 3);
->>>>>>> ff883c82
+			specialLogEntries[child.Token(1)][child.Token(2)].Load(child, 3);\
 	}
 	else if((key == "give" || key == "take") && child.Size() >= 3 && child.Token(1) == "ship")
 	{
