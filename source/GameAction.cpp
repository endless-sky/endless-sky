/* GameAction.cpp
Copyright (c) 2020 by Amazinite

Endless Sky is free software: you can redistribute it and/or modify it under the
terms of the GNU General Public License as published by the Free Software
Foundation, either version 3 of the License, or (at your option) any later version.

Endless Sky is distributed in the hope that it will be useful, but WITHOUT ANY
WARRANTY; without even the implied warranty of MERCHANTABILITY or FITNESS FOR A
PARTICULAR PURPOSE. See the GNU General Public License for more details.

You should have received a copy of the GNU General Public License along with
this program. If not, see <https://www.gnu.org/licenses/>.
*/

#include "GameAction.h"

#include "Audio.h"
#include "DataNode.h"
#include "DataWriter.h"
#include "Dialog.h"
#include "text/Format.h"
#include "GameData.h"
#include "GameEvent.h"
#include "Messages.h"
#include "Outfit.h"
#include "Planet.h"
#include "PlayerInfo.h"
#include "Random.h"
#include "Ship.h"
#include "System.h"
#include "UI.h"

#include <cstdlib>

using namespace std;

namespace {
	void DoGift(PlayerInfo &player, const Outfit *outfit, int count, UI *ui)
	{
		// Maps are not transferrable; they represent the player's spatial awareness.
		int mapSize = outfit->Get("map");
		if(mapSize > 0)
		{
			if(!player.HasMapped(mapSize))
				player.Map(mapSize);
			Messages::Add("You received a map of nearby systems.", Messages::Importance::High);
			return;
		}

		Ship *flagship = player.Flagship();
		bool isSingle = (abs(count) == 1);
		string nameWas = (isSingle ? outfit->DisplayName() : outfit->PluralName());
		if(!flagship || !count || nameWas.empty())
			return;

		nameWas += (isSingle ? " was" : " were");
		string message;
		if(isSingle)
		{
			char c = tolower(nameWas.front());
			bool isVowel = (c == 'a' || c == 'e' || c == 'i' || c == 'o' || c == 'u');
			message = (isVowel ? "An " : "A ");
		}
		else
			message = to_string(abs(count)) + " ";

		message += nameWas;
		if(count > 0)
			message += " added to your ";
		else
			message += " removed from your ";

		bool didCargo = false;
		bool didShip = false;
		// If not landed, transfers must be done into the flagship's CargoHold.
		CargoHold &cargo = (player.GetPlanet() ? player.Cargo() : flagship->Cargo());
		int cargoCount = cargo.Get(outfit);
		if(count < 0 && cargoCount)
		{
			int moved = min(cargoCount, -count);
			count += moved;
			cargo.Remove(outfit, moved);
			didCargo = true;
		}
		while(count)
		{
			int moved = (count > 0) ? 1 : -1;
			if(flagship->Attributes().CanAdd(*outfit, moved))
			{
				flagship->AddOutfit(outfit, moved);
				didShip = true;
			}
			else
				break;
			count -= moved;
		}
		if(count > 0)
		{
			// Ignore cargo size limits.
			int size = cargo.Size();
			cargo.SetSize(-1);
			cargo.Add(outfit, count);
			cargo.SetSize(size);
			didCargo = true;
			if(ui)
			{
				string special = "The " + nameWas;
				special += " put in your cargo hold because there is not enough space to install ";
				special += (isSingle ? "it" : "them");
				special += " in your ship.";
				ui->Push(new Dialog(special));
			}
		}
		if(didCargo && didShip)
			message += "cargo hold and your flagship.";
		else if(didCargo)
			message += "cargo hold.";
		else
			message += "flagship.";
		Messages::Add(message, Messages::Importance::High);
	}
}



// Construct and Load() at the same time.
GameAction::GameAction(const DataNode &node)
{
	Load(node);
}



void GameAction::Load(const DataNode &node)
{
	for(const DataNode &child : node)
		LoadSingle(child);
}



// Load a single child at a time, used for streamlining MissionAction::Load.
void GameAction::LoadSingle(const DataNode &child)
{
	isEmpty = false;

	const string &key = child.Token(0);
	bool hasValue = (child.Size() >= 2);

	if(key == "log")
	{
		bool isSpecial = (child.Size() >= 3);
		string &text = (isSpecial ?
			specialLogText[child.Token(1)][child.Token(2)] : logText);
		Dialog::ParseTextNode(child, isSpecial ? 3 : 1, text);
	}
	else if((key == "give" || key == "take") && child.Size() >= 3 && child.Token(1) == "ship")
	{
		giftShips.emplace_back();
		giftShips.back().Load(child);
	}
	else if(key == "outfit" && hasValue)
	{
		int count = (child.Size() < 3 ? 1 : static_cast<int>(child.Value(2)));
		if(count)
			giftOutfits[GameData::Outfits().Get(child.Token(1))] = count;
		else
			child.PrintTrace("Error: Skipping invalid outfit quantity:");
	}
	else if(key == "payment")
	{
		if(child.Size() == 1)
			paymentMultiplier += 150;
		if(child.Size() >= 2)
			payment += child.Value(1);
		if(child.Size() >= 3)
			paymentMultiplier += child.Value(2);
	}
	else if(key == "fine" && hasValue)
	{
		int64_t value = child.Value(1);
		if(value > 0)
			fine += value;
		else
			child.PrintTrace("Error: Skipping invalid \"fine\" with non-positive value:");
	}
	else if(key == "event" && hasValue)
	{
		int minDays = (child.Size() >= 3 ? child.Value(2) : 0);
		int maxDays = (child.Size() >= 4 ? child.Value(3) : minDays);
		if(maxDays < minDays)
			swap(minDays, maxDays);
		events[GameData::Events().Get(child.Token(1))] = make_pair(minDays, maxDays);
	}
<<<<<<< HEAD
	else if(key == "ping" && child.Size() >= 2)
		ping.insert(GameData::Systems().Get(child.Token(1)));
	else if(key == "unping" && child.Size() >= 2)
		unping.insert(GameData::Systems().Get(child.Token(1)));
	else if(key == "fail" && child.Size() >= 2)
=======
	else if(key == "music" && hasValue)
		music = child.Token(1);
	else if(key == "mute")
		music = "";
	else if(key == "fail" && hasValue)
>>>>>>> 94ec4ac8
		fail.insert(child.Token(1));
	else if(key == "fail")
		failCaller = true;
	else
		conditions.Add(child);
}



void GameAction::Save(DataWriter &out) const
{
	if(!logText.empty())
	{
		out.Write("log");
		out.BeginChild();
		{
			// Break the text up into paragraphs.
			for(const string &line : Format::Split(logText, "\n\t"))
				out.Write(line);
		}
		out.EndChild();
	}
	for(auto &&it : specialLogText)
		for(auto &&eit : it.second)
		{
			out.Write("log", it.first, eit.first);
			out.BeginChild();
			{
				// Break the text up into paragraphs.
				for(const string &line : Format::Split(eit.second, "\n\t"))
					out.Write(line);
			}
			out.EndChild();
		}
	for(auto &&it : giftShips)
		it.Save(out);
	for(auto &&it : giftOutfits)
		out.Write("outfit", it.first->TrueName(), it.second);
	if(payment)
		out.Write("payment", payment);
	if(fine)
		out.Write("fine", fine);
	for(auto &&it : events)
		out.Write("event", it.first->Name(), it.second.first, it.second.second);
	for(const System *system : ping)
		out.Write("ping", system->Name());
	for(const System *system : unping)
		out.Write("unping", system->Name());
	for(const string &name : fail)
		out.Write("fail", name);
	if(failCaller)
		out.Write("fail");
	if(music.has_value())
	{
		if(music->empty())
			out.Write("mute");
		else
			out.Write("music", music.value());
	}

	conditions.Save(out);
}



// Check this template or instantiated GameAction to see if any used content
// is not fully defined (e.g. plugin removal, typos in names, etc.).
string GameAction::Validate() const
{
	// Events which get activated by this action must be valid.
	for(auto &&event : events)
	{
		string reason = event.first->IsValid();
		if(!reason.empty())
			return "event \"" + event.first->Name() + "\" - Reason: " + reason;
	}

	// Transferred content must be defined & valid.
	for(auto &&it : giftShips)
		if(!it.ShipModel()->IsValid())
			return "gift ship model \"" + it.ShipModel()->VariantName() + "\"";
	for(auto &&outfit : giftOutfits)
		if(!outfit.first->IsDefined())
			return "gift outfit \"" + outfit.first->TrueName() + "\"";

	// Pinged and unpinged system must be valid.
	for(auto &&system : ping)
		if(!system->IsValid())
			return "system \"" + system->Name() + "\"";
	for(auto &&system : unping)
		if(!system->IsValid())
			return "system \"" + system->Name() + "\"";

	// It is OK for this action to try to fail a mission that does not exist.
	// (E.g. a plugin may be designed for interoperability with other plugins.)

	return "";
}


bool GameAction::IsEmpty() const noexcept
{
	return isEmpty;
}



int64_t GameAction::Payment() const noexcept
{
	return payment;
}



int64_t GameAction::Fine() const noexcept
{
	return fine;
}



const map<const Outfit *, int> &GameAction::Outfits() const noexcept
{
	return giftOutfits;
}



const vector<ShipManager> &GameAction::Ships() const noexcept
{
	return giftShips;
}



// Perform the specified tasks.
void GameAction::Do(PlayerInfo &player, UI *ui, const Mission *caller) const
{
	if(!logText.empty())
		player.AddLogEntry(logText);
	for(auto &&it : specialLogText)
		for(auto &&eit : it.second)
			player.AddSpecialLog(it.first, eit.first, eit.second);

	// If multiple outfits, ships are being transferred, first remove the ships,
	// then the outfits, before adding any new ones.
	for(auto &&it : giftShips)
		if(!it.Giving())
			it.Do(player);
	for(auto &&it : giftOutfits)
		if(it.second < 0)
			DoGift(player, it.first, it.second, ui);
	for(auto &&it : giftOutfits)
		if(it.second > 0)
			DoGift(player, it.first, it.second, ui);
	for(auto &&it : giftShips)
		if(it.Giving())
			it.Do(player);

	if(payment)
	{
		// Conversation actions don't block a mission from offering if a
		// negative payment would drop the player's account balance below
		// zero, so negative payments need to be handled.
		int64_t account = player.Accounts().Credits();
		// If the payment is negative and the player doesn't have enough
		// in their account, then the player's credits are reduced to 0.
		if(account + payment >= 0)
			player.Accounts().AddCredits(payment);
		else if(account > 0)
			player.Accounts().AddCredits(-account);
		// If a MissionAction has a negative payment that can't be met
		// then this action won't offer, so MissionAction payment behavior
		// is unchanged.
	}
	if(fine)
		player.Accounts().AddFine(fine);

	for(const auto &it : events)
		player.AddEvent(*it.first, player.GetDate() + it.second.first);

	for(const System *system : ping)
		caller->Ping(system);
	for(const System *system : unping)
		caller->Unping(system);

	if(!fail.empty())
	{
		// If this action causes this or any other mission to fail, mark that
		// mission as failed. It will not be removed from the player's mission
		// list until it is safe to do so.
		for(const Mission &mission : player.Missions())
			if(fail.count(mission.Identifier()))
				player.FailMission(mission);
	}
	if(failCaller && caller)
		player.FailMission(*caller);
	if(music.has_value())
	{
		if(*music == "<ambient>")
		{
			if(player.GetPlanet())
				Audio::PlayMusic(player.GetPlanet()->MusicName());
			else
				Audio::PlayMusic(player.GetSystem()->MusicName());
		}
		else
			Audio::PlayMusic(music.value());
	}

	// Check if applying the conditions changes the player's reputations.
	conditions.Apply(player.Conditions());
}



GameAction GameAction::Instantiate(map<string, string> &subs, int jumps, int payload) const
{
	GameAction result;
	result.isEmpty = isEmpty;

	for(auto &&it : events)
	{
		// Allow randomization of event times. The second value in the pair is
		// always greater than or equal to the first, so Random::Int() will
		// never be called with a value less than 1.
		int day = it.second.first + Random::Int(it.second.second - it.second.first + 1);
		result.events[it.first] = make_pair(day, day);
	}

	result.giftShips = giftShips;
	result.giftOutfits = giftOutfits;

	result.music = music;

	result.payment = payment + (jumps + 1) * payload * paymentMultiplier;
	if(result.payment)
		subs["<payment>"] = Format::CreditString(abs(result.payment));

	result.fine = fine;
	if(result.fine)
		subs["<fine>"] = Format::CreditString(result.fine);

	if(!logText.empty())
		result.logText = Format::Replace(logText, subs);
	for(auto &&it : specialLogText)
		for(auto &&eit : it.second)
			result.specialLogText[it.first][eit.first] = Format::Replace(eit.second, subs);

	result.fail = fail;
	result.failCaller = failCaller;

	result.conditions = conditions;

	result.ping = ping;
	result.unping = unping;

	return result;
}<|MERGE_RESOLUTION|>--- conflicted
+++ resolved
@@ -193,19 +193,15 @@
 			swap(minDays, maxDays);
 		events[GameData::Events().Get(child.Token(1))] = make_pair(minDays, maxDays);
 	}
-<<<<<<< HEAD
-	else if(key == "ping" && child.Size() >= 2)
-		ping.insert(GameData::Systems().Get(child.Token(1)));
-	else if(key == "unping" && child.Size() >= 2)
-		unping.insert(GameData::Systems().Get(child.Token(1)));
-	else if(key == "fail" && child.Size() >= 2)
-=======
 	else if(key == "music" && hasValue)
 		music = child.Token(1);
 	else if(key == "mute")
 		music = "";
+	else if(key == "ping" && hasValue)
+		ping.insert(GameData::Systems().Get(child.Token(1)));
+	else if(key == "unping" && hasValue)
+		unping.insert(GameData::Systems().Get(child.Token(1)));
 	else if(key == "fail" && hasValue)
->>>>>>> 94ec4ac8
 		fail.insert(child.Token(1));
 	else if(key == "fail")
 		failCaller = true;
