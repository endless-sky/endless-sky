--- conflicted
+++ resolved
@@ -465,11 +465,7 @@
 	}
 
 	// Check if applying the conditions changes the player's reputations.
-<<<<<<< HEAD
-	conditions.Apply(player.Conditions(), DEFAULT_CONDITION_CONTEXT);
-=======
-	conditions.Apply();
->>>>>>> 00230ea3
+	conditions.Apply(DEFAULT_CONDITION_CONTEXT);
 }
 
 
