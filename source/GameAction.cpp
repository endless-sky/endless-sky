/* GameAction.cpp
Copyright (c) 2020 by Amazinite

Endless Sky is free software: you can redistribute it and/or modify it under the
terms of the GNU General Public License as published by the Free Software
Foundation, either version 3 of the License, or (at your option) any later version.

Endless Sky is distributed in the hope that it will be useful, but WITHOUT ANY
WARRANTY; without even the implied warranty of MERCHANTABILITY or FITNESS FOR A
PARTICULAR PURPOSE. See the GNU General Public License for more details.

You should have received a copy of the GNU General Public License along with
this program. If not, see <https://www.gnu.org/licenses/>.
*/

#include "GameAction.h"

#include "DataNode.h"
#include "DataWriter.h"
#include "Dialog.h"
#include "EsUuid.h"
#include "text/Format.h"
#include "GameData.h"
#include "GameEvent.h"
#include "Messages.h"
#include "Outfit.h"
#include "PlayerInfo.h"
#include "Random.h"
#include "Ship.h"
#include "UI.h"

#include <cstdlib>

using namespace std;

namespace {
	void DoGift(PlayerInfo &player, const Outfit *outfit, int count, UI *ui)
	{
		// Maps are not transferrable; they represent the player's spatial awareness.
		int mapSize = outfit->Get("map");
		if(mapSize > 0)
		{
			if(!player.HasMapped(mapSize))
				player.Map(mapSize);
			Messages::Add("You received a map of nearby systems.", Messages::Importance::High);
			return;
		}

		Ship *flagship = player.Flagship();
		bool isSingle = (abs(count) == 1);
		string nameWas = (isSingle ? outfit->DisplayName() : outfit->PluralName());
		if(!flagship || !count || nameWas.empty())
			return;

		nameWas += (isSingle ? " was" : " were");
		string message;
		if(isSingle)
		{
			char c = tolower(nameWas.front());
			bool isVowel = (c == 'a' || c == 'e' || c == 'i' || c == 'o' || c == 'u');
			message = (isVowel ? "An " : "A ");
		}
		else
			message = to_string(abs(count)) + " ";

		message += nameWas;
		if(count > 0)
			message += " added to your ";
		else
			message += " removed from your ";

		bool didCargo = false;
		bool didShip = false;
		// If not landed, transfers must be done into the flagship's CargoHold.
		CargoHold &cargo = (player.GetPlanet() ? player.Cargo() : flagship->Cargo());
		int cargoCount = cargo.Get(outfit);
		if(count < 0 && cargoCount)
		{
			int moved = min(cargoCount, -count);
			count += moved;
			cargo.Remove(outfit, moved);
			didCargo = true;
		}
		while(count)
		{
			int moved = (count > 0) ? 1 : -1;
			if(flagship->Attributes().CanAdd(*outfit, moved))
			{
				flagship->AddOutfit(outfit, moved);
				didShip = true;
			}
			else
				break;
			count -= moved;
		}
		if(count > 0)
		{
			// Ignore cargo size limits.
			int size = cargo.Size();
			cargo.SetSize(-1);
			cargo.Add(outfit, count);
			cargo.SetSize(size);
			didCargo = true;
			if(ui)
			{
				string special = "The " + nameWas;
				special += " put in your cargo hold because there is not enough space to install ";
				special += (isSingle ? "it" : "them");
				special += " in your ship.";
				ui->Push(new Dialog(special));
			}
		}
		if(didCargo && didShip)
			message += "cargo hold and your flagship.";
		else if(didCargo)
			message += "cargo hold.";
		else
			message += "flagship.";
		Messages::Add(message, Messages::Importance::High);
	}
}



// Construct and Load() at the same time.
GameAction::GameAction(const DataNode &node)
{
	Load(node);
}



void GameAction::Load(const DataNode &node)
{
	for(const DataNode &child : node)
		LoadSingle(child);
}



// Load a single child at a time, used for streamlining MissionAction::Load.
void GameAction::LoadSingle(const DataNode &child)
{
	isEmpty = false;

	const string &key = child.Token(0);
	bool hasValue = (child.Size() >= 2);

	if(key == "log")
	{
		bool isSpecial = (child.Size() >= 3);
		string &text = (isSpecial ?
			specialLogText[child.Token(1)][child.Token(2)] : logText);
		Dialog::ParseTextNode(child, isSpecial ? 3 : 1, text);
	}
	else if((key == "give" || key == "take") && child.Size() >= 3 && child.Token(1) == "ship")
	{
		giftShips.emplace_back();
		giftShips.back().Load(child);
	}
	else if(key == "outfit" && hasValue)
	{
		int count = (child.Size() < 3 ? 1 : static_cast<int>(child.Value(2)));
		if(count)
			giftOutfits[GameData::Outfits().Get(child.Token(1))] = count;
		else
			child.PrintTrace("Error: Skipping invalid outfit quantity:");
	}
	else if(key == "payment")
	{
		if(child.Size() == 1)
			paymentMultiplier += 150;
		if(child.Size() >= 2)
			payment += child.Value(1);
		if(child.Size() >= 3)
			paymentMultiplier += child.Value(2);
	}
	else if(key == "fine" && hasValue)
	{
		int64_t value = child.Value(1);
		if(value > 0)
			fine += value;
		else
			child.PrintTrace("Error: Skipping invalid \"fine\" with non-positive value:");
	}
	else if(key == "event" && hasValue)
	{
		int minDays = (child.Size() >= 3 ? child.Value(2) : 0);
		int maxDays = (child.Size() >= 4 ? child.Value(3) : minDays);
		if(maxDays < minDays)
			swap(minDays, maxDays);
		events[GameData::Events().Get(child.Token(1))] = make_pair(minDays, maxDays);
	}
	else if(key == "fail" && child.Size() >= 2)
		fail.insert(child.Token(1));
	else if(key == "fail")
		failCaller = true;
	else
		conditions.Add(child);
}



void GameAction::Save(DataWriter &out) const
{
	if(!logText.empty())
	{
		out.Write("log");
		out.BeginChild();
		{
			// Break the text up into paragraphs.
			for(const string &line : Format::Split(logText, "\n\t"))
				out.Write(line);
		}
		out.EndChild();
	}
	for(auto &&it : specialLogText)
		for(auto &&eit : it.second)
		{
			out.Write("log", it.first, eit.first);
			out.BeginChild();
			{
				// Break the text up into paragraphs.
				for(const string &line : Format::Split(eit.second, "\n\t"))
					out.Write(line);
			}
			out.EndChild();
		}
	for(auto &&it : giftShips)
		it.Save(out);
	for(auto &&it : giftOutfits)
		out.Write("outfit", it.first->TrueName(), it.second);
	if(payment)
		out.Write("payment", payment);
	if(fine)
		out.Write("fine", fine);
	for(auto &&it : events)
		out.Write("event", it.first->Name(), it.second.first, it.second.second);
	for(const string &name : fail)
		out.Write("fail", name);
	if(failCaller)
		out.Write("fail");

	conditions.Save(out);
}



// Check this template or instantiated GameAction to see if any used content
// is not fully defined (e.g. plugin removal, typos in names, etc.).
string GameAction::Validate() const
{
	// Events which get activated by this action must be valid.
	for(auto &&event : events)
	{
		string reason = event.first->IsValid();
		if(!reason.empty())
			return "event \"" + event.first->Name() + "\" - Reason: " + reason;
	}

	// Transferred content must be defined & valid.
	for(auto &&it : giftShips)
		if(!it.ShipModel()->IsValid())
			return "gift ship model \"" + it.ShipModel()->VariantName() + "\"";
	for(auto &&outfit : giftOutfits)
		if(!outfit.first->IsDefined())
			return "gift outfit \"" + outfit.first->TrueName() + "\"";

	// It is OK for this action to try to fail a mission that does not exist.
	// (E.g. a plugin may be designed for interoperability with other plugins.)

	return "";
}


bool GameAction::IsEmpty() const noexcept
{
	return isEmpty;
}



int64_t GameAction::Payment() const noexcept
{
	return payment;
}



int64_t GameAction::Fine() const noexcept
{
	return fine;
}



const map<const Outfit *, int> &GameAction::Outfits() const noexcept
{
	return giftOutfits;
}



const vector<ShipManager> &GameAction::Ships() const noexcept
{
	return giftShips;
}



// Perform the specified tasks.
void GameAction::Do(PlayerInfo &player, UI *ui, const Mission *caller) const
{
	if(!logText.empty())
		player.AddLogEntry(logText);
	for(auto &&it : specialLogText)
		for(auto &&eit : it.second)
			player.AddSpecialLog(it.first, eit.first, eit.second);

	// If multiple outfits, ships are being transferred, first remove the ships,
	// then the outfits, before adding any new ones.
	for(auto &&it : giftShips)
		if(!it.Giving())
			it.Do(player);
	for(auto &&it : giftOutfits)
		if(it.second < 0)
			DoGift(player, it.first, it.second, ui);
	for(auto &&it : giftOutfits)
		if(it.second > 0)
			DoGift(player, it.first, it.second, ui);
	for(auto &&it : giftShips)
		if(it.Giving())
			it.Do(player);

	if(payment)
	{
		// Conversation actions don't block a mission from offering if a
		// negative payment would drop the player's account balance below
		// zero, so negative payments need to be handled.
		int64_t account = player.Accounts().Credits();
		// If the payment is negative and the player doesn't have enough
		// in their account, then the player's credits are reduced to 0.
		if(account + payment >= 0)
			player.Accounts().AddCredits(payment);
		else if(account > 0)
			player.Accounts().AddCredits(-account);
		// If a MissionAction has a negative payment that can't be met
		// then this action won't offer, so MissionAction payment behavior
		// is unchanged.
	}
	if(fine)
		player.Accounts().AddFine(fine);

	for(const auto &it : events)
		player.AddEvent(*it.first, player.GetDate() + it.second.first);

	if(!fail.empty())
	{
		// If this action causes this or any other mission to fail, mark that
		// mission as failed. It will not be removed from the player's mission
		// list until it is safe to do so.
		for(const Mission &mission : player.Missions())
			if(fail.count(mission.Identifier()))
				player.FailMission(mission);
	}
	if(failCaller && caller)
		player.FailMission(*caller);

	// Check if applying the conditions changes the player's reputations.
	conditions.Apply(player.Conditions());
}



GameAction GameAction::Instantiate(map<string, string> &subs, int jumps, int payload) const
{
	GameAction result;
	result.isEmpty = isEmpty;

	for(auto &&it : events)
	{
		// Allow randomization of event times. The second value in the pair is
		// always greater than or equal to the first, so Random::Int() will
		// never be called with a value less than 1.
		int day = it.second.first + Random::Int(it.second.second - it.second.first + 1);
		result.events[it.first] = make_pair(day, day);
	}

<<<<<<< HEAD
	for(auto &&it : giftShips)
		result.giftShips.emplace_back(it.first, !it.second.empty()
			? Format::Replace(Phrase::ExpandPhrases(it.second), subs)
			: GameData::Phrases().Get("civilian")->Get());
=======
	result.giftShips = giftShips;
>>>>>>> 42e7b96a
	result.giftOutfits = giftOutfits;

	result.payment = payment + (jumps + 1) * payload * paymentMultiplier;
	if(result.payment)
		subs["<payment>"] = Format::CreditString(abs(result.payment));

	result.fine = fine;
	if(result.fine)
		subs["<fine>"] = Format::CreditString(result.fine);

	if(!logText.empty())
		result.logText = Format::Replace(logText, subs);
	for(auto &&it : specialLogText)
		for(auto &&eit : it.second)
			result.specialLogText[it.first][eit.first] = Format::Replace(eit.second, subs);

	result.fail = fail;
	result.failCaller = failCaller;

	result.conditions = conditions;

	return result;
}<|MERGE_RESOLUTION|>--- conflicted
+++ resolved
@@ -386,14 +386,10 @@
 		result.events[it.first] = make_pair(day, day);
 	}
 
-<<<<<<< HEAD
 	for(auto &&it : giftShips)
 		result.giftShips.emplace_back(it.first, !it.second.empty()
 			? Format::Replace(Phrase::ExpandPhrases(it.second), subs)
 			: GameData::Phrases().Get("civilian")->Get());
-=======
-	result.giftShips = giftShips;
->>>>>>> 42e7b96a
 	result.giftOutfits = giftOutfits;
 
 	result.payment = payment + (jumps + 1) * payload * paymentMultiplier;
