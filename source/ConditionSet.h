/* ConditionSet.h
Copyright (c) 2014 by Michael Zahniser

Endless Sky is free software: you can redistribute it and/or modify it under the
terms of the GNU General Public License as published by the Free Software
Foundation, either version 3 of the License, or (at your option) any later version.

Endless Sky is distributed in the hope that it will be useful, but WITHOUT ANY
WARRANTY; without even the implied warranty of MERCHANTABILITY or FITNESS FOR A
PARTICULAR PURPOSE.  See the GNU General Public License for more details.
*/

#ifndef CONDITION_SET_H_
#define CONDITION_SET_H_

#include <map>
#include <string>
#include <vector>

class DataNode;
class DataWriter;



// A condition set is a collection of operations on the player's set of named
// "conditions". This includes "test" operations that just check the values of
// those conditions, and other operations that can be "applied" to change the
// values.
class ConditionSet {
public:
	using Conditions = std::map<std::string, int>;
	ConditionSet() = default;
	// Construct and Load() at the same time.
	ConditionSet(const DataNode &node);
	
	// Load a set of conditions from the children of this node. Prints a
	// warning if an and/or node contains assignment expressions.
	void Load(const DataNode &node);
	// Save a set of conditions.
	void Save(DataWriter &out) const;
	
	// Check if there are any entries in this set.
	bool IsEmpty() const;
	
	// Read a single condition from a data node.
	void Add(const DataNode &node);
	bool Add(const std::string &firstToken, const std::string &secondToken);
<<<<<<< HEAD
	// Add simple conditions having only a single operator.
	bool Add(const std::string &name, const std::string &op, const std::string &value);
	// Add complex conditions having multiple operators, including parentheses.
	bool Add(const std::vector<std::string> &lhs, const std::string &op, const std::vector<std::string> &rhs);
	
	// Check if the given condition values satisfy this set of expressions. First applies
	// all assignment expressions to create any temporary conditions, then evaluates.
	bool Test(const Conditions &conditions) const;
	// Modify the given set of conditions with this ConditionSet.
	// (Order of operations is like the order of specification: all sibling
	// expressions are applied, then any and/or nodes are applied.)
	void Apply(Conditions &conditions) const;
	
	
private:
	// Compare this set's expressions and the union of created and supplied conditions.
	bool TestSet(const Conditions &conditions, const Conditions &created) const;
	// Evaluate this set's assignment expressions and store the result in "created" (for use by TestSet).
	void TestApply(const Conditions &conditions, Conditions &created) const;
=======
	bool Add(const std::string &name, const std::string &op, int64_t value);
	bool Add(const std::string &name, const std::string &op, const std::string &strValue);
	
	// Check if the given condition values satisfy this set of conditions.
	bool Test(const std::map<std::string, int64_t> &conditions) const;
	// Modify the given set of conditions.
	void Apply(std::map<std::string, int64_t> &conditions) const;
	
	
private:
	// Check if the passed token is numeric or a string which has to be replaced, and return its value
	int64_t TokenValue(int64_t numValue, const std::string &strValue, const std::map<std::string, int64_t> &conditions) const;
>>>>>>> 95d7cf5d
	
	
private:
	// This class represents a single expression involving a condition,
	// either testing what value it has, or modifying it in some way.
	class Expression {
	public:
<<<<<<< HEAD
		Expression(const std::vector<std::string> &left, const std::string &op, const std::vector<std::string> &right);
		Expression(const std::string &left, const std::string &op, const std::string &right);
=======
		Expression(const std::string &name, const std::string &op, int64_t value);
>>>>>>> 95d7cf5d
		
		void Save(DataWriter &out) const;
		// Convert this expression into a string, for traces.
		std::string ToString() const;
		
		// Determine if this Expression instantiated properly.
		bool IsEmpty() const;
		
		// Returns the left side of this Expression.
		std::string Name() const;
		// True if this Expression performs a comparison and false if it performs an assignment.
		bool IsTestable() const;
		
		// Functions to use this expression:
		bool Test(const Conditions &conditions, const Conditions &created) const;
		void Apply(Conditions &conditions, Conditions &created) const;
		void TestApply(const Conditions &conditions, Conditions &created) const;
		
		
	private:
		// A SubExpression results from applying operator-precedence parsing to one side of
		// an Expression. The operators and tokens needed to recreate the given side are
		// stored, and can be interleaved to restore the original string. Based on them, a
		// sequence of "Operations" is created for runtime evaluation.
		class SubExpression {
		public:
			SubExpression(const std::vector<std::string> &side);
			SubExpression(const std::string &side);
			
			// Interleave tokens and operators to reproduce the initial string.
			const std::string ToString() const;
			// Interleave tokens and operators, but do not combine.
			const std::vector<std::string> ToStrings() const;
			
			bool IsEmpty() const;
			
			// Substitute numbers for any string values and then compute the result.
			int Evaluate(const Conditions &conditions, const Conditions &created) const;
			
			
		private:
			void ParseSide(const std::vector<std::string> &side);
			void GenerateSequence();
			bool AddOperation(std::vector<int> &data, size_t &index, const size_t &opIndex);
			
			
		private:
			// An Operation has a pointer to its binary function, and the data indices for
			// its operands. The result is always placed on the back of the data vector.
			class Operation {
			public:
				explicit Operation(const std::string &op, size_t &a, size_t &b);
				
				int (*fun)(int, int);
				size_t a;
				size_t b;
			};
			
			
		private:
			// Iteration of the sequence vector yields the result.
			std::vector<Operation> sequence;
			// The tokens vector converts into a data vector of numeric values during evaluation.
			std::vector<std::string> tokens;
			std::vector<std::string> operators;
			// The number of true (non-parentheses) operators.
			int operatorCount = 0;
		};
		
		
	private:
		// String representation of the Expression's binary function.
		std::string op;
<<<<<<< HEAD
		// Pointer to a binary function that defines the assignment or
		// comparison operation to be performed between SubExpressions.
		int (*fun)(int, int);
		
		// SubExpressions contain one or more tokens and any number of simple operators.
		SubExpression left;
		SubExpression right;
=======
		// Pointer to a binary function that defines what operation should be
		// performed on the condition and the constant value.
		int64_t (*fun)(int64_t, int64_t);
		// Constant value specified in the expression.
		int64_t value;
		// Allow for dynamic values.
		std::string strValue;
>>>>>>> 95d7cf5d
	};
	
	
private:
	// Sets of condition tests can contain nested sets of tests. Each set is
	// either an "and" grouping (meaning every condition must be true to satisfy
	// it) or an "or" grouping where only one condition needs to be true.
	bool isOr = false;
	// If this set contains assignment expressions. If true, the Test()
	// method must first apply them before testing any conditions.
	bool hasAssign = false;
	// Conditions that this set tests or applies.
	std::vector<Expression> expressions;
	// Nested sets of conditions to be tested.
	std::vector<ConditionSet> children;
};



#endif<|MERGE_RESOLUTION|>--- conflicted
+++ resolved
@@ -28,7 +28,7 @@
 // values.
 class ConditionSet {
 public:
-	using Conditions = std::map<std::string, int>;
+	using Conditions = std::map<std::string, int64_t>;
 	ConditionSet() = default;
 	// Construct and Load() at the same time.
 	ConditionSet(const DataNode &node);
@@ -45,7 +45,6 @@
 	// Read a single condition from a data node.
 	void Add(const DataNode &node);
 	bool Add(const std::string &firstToken, const std::string &secondToken);
-<<<<<<< HEAD
 	// Add simple conditions having only a single operator.
 	bool Add(const std::string &name, const std::string &op, const std::string &value);
 	// Add complex conditions having multiple operators, including parentheses.
@@ -65,20 +64,6 @@
 	bool TestSet(const Conditions &conditions, const Conditions &created) const;
 	// Evaluate this set's assignment expressions and store the result in "created" (for use by TestSet).
 	void TestApply(const Conditions &conditions, Conditions &created) const;
-=======
-	bool Add(const std::string &name, const std::string &op, int64_t value);
-	bool Add(const std::string &name, const std::string &op, const std::string &strValue);
-	
-	// Check if the given condition values satisfy this set of conditions.
-	bool Test(const std::map<std::string, int64_t> &conditions) const;
-	// Modify the given set of conditions.
-	void Apply(std::map<std::string, int64_t> &conditions) const;
-	
-	
-private:
-	// Check if the passed token is numeric or a string which has to be replaced, and return its value
-	int64_t TokenValue(int64_t numValue, const std::string &strValue, const std::map<std::string, int64_t> &conditions) const;
->>>>>>> 95d7cf5d
 	
 	
 private:
@@ -86,12 +71,8 @@
 	// either testing what value it has, or modifying it in some way.
 	class Expression {
 	public:
-<<<<<<< HEAD
 		Expression(const std::vector<std::string> &left, const std::string &op, const std::vector<std::string> &right);
 		Expression(const std::string &left, const std::string &op, const std::string &right);
-=======
-		Expression(const std::string &name, const std::string &op, int64_t value);
->>>>>>> 95d7cf5d
 		
 		void Save(DataWriter &out) const;
 		// Convert this expression into a string, for traces.
@@ -129,7 +110,7 @@
 			bool IsEmpty() const;
 			
 			// Substitute numbers for any string values and then compute the result.
-			int Evaluate(const Conditions &conditions, const Conditions &created) const;
+			int64_t Evaluate(const Conditions &conditions, const Conditions &created) const;
 			
 			
 		private:
@@ -145,7 +126,7 @@
 			public:
 				explicit Operation(const std::string &op, size_t &a, size_t &b);
 				
-				int (*fun)(int, int);
+				int64_t (*fun)(int64_t, int64_t);
 				size_t a;
 				size_t b;
 			};
@@ -165,23 +146,13 @@
 	private:
 		// String representation of the Expression's binary function.
 		std::string op;
-<<<<<<< HEAD
 		// Pointer to a binary function that defines the assignment or
 		// comparison operation to be performed between SubExpressions.
-		int (*fun)(int, int);
+		int64_t (*fun)(int64_t, int64_t);
 		
 		// SubExpressions contain one or more tokens and any number of simple operators.
 		SubExpression left;
 		SubExpression right;
-=======
-		// Pointer to a binary function that defines what operation should be
-		// performed on the condition and the constant value.
-		int64_t (*fun)(int64_t, int64_t);
-		// Constant value specified in the expression.
-		int64_t value;
-		// Allow for dynamic values.
-		std::string strValue;
->>>>>>> 95d7cf5d
 	};
 	
 	
