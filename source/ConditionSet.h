/* ConditionSet.h
Copyright (c) 2014-2024 by Michael Zahniser and others

Endless Sky is free software: you can redistribute it and/or modify it under the
terms of the GNU General Public License as published by the Free Software
Foundation, either version 3 of the License, or (at your option) any later version.

Endless Sky is distributed in the hope that it will be useful, but WITHOUT ANY
WARRANTY; without even the implied warranty of MERCHANTABILITY or FITNESS FOR A
PARTICULAR PURPOSE. See the GNU General Public License for more details.

You should have received a copy of the GNU General Public License along with
this program. If not, see <https://www.gnu.org/licenses/>.
*/

#pragma once

#include <cstdint>
#include <map>
#include <set>
#include <string>
#include <vector>

class ConditionsStore;
class DataNode;
class DataWriter;



// A condition set is a collection of operations on the player's set of named "conditions"; "test" operations that just
// check the values of those conditions, and in the future "evaluation" operations that can calculate an int64_t value
// based on the conditions.
// Operations that can be "applied" to change the values were historically also here, but are being moved to
// ConditionAssignments.
class ConditionSet {
public:
	ConditionSet() = default;

	// Construct and Load() at the same time.
	explicit ConditionSet(const DataNode &node);

	// Load a set of conditions from the children of this node. Prints a
	// warning if an and/or node contains assignment expressions.
	void Load(const DataNode &node);
	// Save a set of conditions.
	void Save(DataWriter &out) const;

	// Change this condition to always be false.
	void MakeNever();

	// Check if there are any entries in this set.
	bool IsEmpty() const;

	// Check if the given condition values satisfy this set of expressions. First applies
	// all assignment expressions to create any temporary conditions, then evaluates.
	bool Test(const ConditionsStore &conditions) const;

	// Get the names of the conditions that are modified by this ConditionSet.
	std::set<std::string> RelevantConditions() const;



private:
	// Read a single condition from a data node.
	void Add(const DataNode &node);
	bool Add(const std::string &firstToken, const std::string &secondToken);
	// Add simple conditions having only a single operator.
	bool Add(const std::string &name, const std::string &op, const std::string &value);
	// Add complex conditions having multiple operators, including parentheses.
	bool Add(const std::vector<std::string> &lhs, const std::string &op, const std::vector<std::string> &rhs);

	// Helper function for ConditionAssignments class.
	void Apply(ConditionsStore &conditions) const;

	// Compare this set's expressions and the union of created and supplied conditions.
	bool TestSet(const ConditionsStore &conditions, const ConditionsStore &created) const;
	// Evaluate this set's assignment expressions and store the result in "created" (for use by TestSet).
	void TestApply(const ConditionsStore &conditions, ConditionsStore &created) const;


private:
	// This class represents a single expression involving a condition,
	// either testing what value it has, or modifying it in some way.
	class Expression {
	public:
		Expression(const std::vector<std::string> &left, const std::string &op, const std::vector<std::string> &right);
		Expression(const std::string &left, const std::string &op, const std::string &right);

		void Save(DataWriter &out) const;
		// Convert this expression into a string, for traces.
		std::string ToString() const;

		// Determine if this Expression instantiated properly.
		bool IsEmpty() const;

		// Returns the left side of this Expression.
		std::string Name() const;
		// True if this Expression performs a comparison and false if it performs an assignment.
		bool IsTestable() const;

		// Functions to use this expression:
		bool Test(const ConditionsStore &conditions, const ConditionsStore &created) const;
		void Apply(ConditionsStore &conditions, ConditionsStore &created) const;
		void TestApply(const ConditionsStore &conditions, ConditionsStore &created) const;


	private:
		// A SubExpression results from applying operator-precedence parsing to one side of
		// an Expression. The operators and tokens needed to recreate the given side are
		// stored, and can be interleaved to restore the original string. Based on them, a
		// sequence of "Operations" is created for runtime evaluation.
		class SubExpression {
		public:
			explicit SubExpression(const std::vector<std::string> &side);
			explicit SubExpression(const std::string &side);

			// Interleave tokens and operators to reproduce the initial string.
			const std::string ToString() const;
			// Interleave tokens and operators, but do not combine.
			const std::vector<std::string> ToStrings() const;

			bool IsEmpty() const;

			// Substitute numbers for any string values and then compute the result.
			int64_t Evaluate(const ConditionsStore &conditions, const ConditionsStore &created) const;


		private:
			void ParseSide(const std::vector<std::string> &side);
			void GenerateSequence();
			bool AddOperation(std::vector<int> &data, size_t &index, const size_t &opIndex);


		private:
			// An Operation has a pointer to its binary function, and the data indices for
			// its operands. The result is always placed on the back of the data vector.
			class Operation {
			public:
				explicit Operation(const std::string &op, size_t &a, size_t &b);

				int64_t (*fun)(int64_t, int64_t);
				size_t a;
				size_t b;
			};


		private:
			// Iteration of the sequence vector yields the result.
			std::vector<Operation> sequence;
			// The tokens vector converts into a data vector of numeric values during evaluation.
			std::vector<std::string> tokens;
			std::vector<std::string> operators;
			// The number of true (non-parentheses) operators.
			int operatorCount = 0;
		};


	private:
		// String representation of the Expression's binary function.
		std::string op;
		// Pointer to a binary function that defines the assignment or
		// comparison operation to be performed between SubExpressions.
		int64_t (*fun)(int64_t, int64_t);

		// SubExpressions contain one or more tokens and any number of simple operators.
		SubExpression left;
		SubExpression right;
	};


private:
	// Sets of condition tests can contain nested sets of tests. Each set is
	// either an "and" grouping (meaning every condition must be true to satisfy
	// it) or an "or" grouping where only one condition needs to be true.
	bool isOr = false;
	// If this set contains assignment expressions. If true, the Test()
	// method must first apply them before testing any conditions.
	bool hasAssign = false;
	// Conditions that this set tests or applies.
	std::vector<Expression> expressions;
	// Nested sets of conditions to be tested.
	std::vector<ConditionSet> children;
<<<<<<< HEAD

	// Let the assignment class call internal functions and parsers.
	friend class ConditionAssignments;
};


#endif
=======
};
>>>>>>> 5dae73a5
<|MERGE_RESOLUTION|>--- conflicted
+++ resolved
@@ -180,14 +180,7 @@
 	std::vector<Expression> expressions;
 	// Nested sets of conditions to be tested.
 	std::vector<ConditionSet> children;
-<<<<<<< HEAD
 
 	// Let the assignment class call internal functions and parsers.
 	friend class ConditionAssignments;
-};
-
-
-#endif
-=======
-};
->>>>>>> 5dae73a5
+};