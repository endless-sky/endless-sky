--- conflicted
+++ resolved
@@ -57,28 +57,16 @@
 	// Modify the given set of conditions with this ConditionSet.
 	// (Order of operations is like the order of specification: all sibling
 	// expressions are applied, then any and/or nodes are applied.)
-<<<<<<< HEAD
 	void Apply(ConditionsStore &conditions) const;
-	
-	
-=======
-	void Apply(Conditions &conditions) const;
 
 
->>>>>>> c9cc144b
 private:
 	// Compare this set's expressions and the union of created and supplied conditions.
 	bool TestSet(const ConditionsStore &conditions, const ConditionsStore &created) const;
 	// Evaluate this set's assignment expressions and store the result in "created" (for use by TestSet).
-<<<<<<< HEAD
 	void TestApply(const ConditionsStore &conditions, ConditionsStore &created) const;
-	
-	
-=======
-	void TestApply(const Conditions &conditions, Conditions &created) const;
 
 
->>>>>>> c9cc144b
 private:
 	// This class represents a single expression involving a condition,
 	// either testing what value it has, or modifying it in some way.
@@ -100,19 +88,11 @@
 		bool IsTestable() const;
 
 		// Functions to use this expression:
-<<<<<<< HEAD
 		bool Test(const ConditionsStore &conditions, const ConditionsStore &created) const;
 		void Apply(ConditionsStore &conditions, ConditionsStore &created) const;
 		void TestApply(const ConditionsStore &conditions, ConditionsStore &created) const;
-		
-		
-=======
-		bool Test(const Conditions &conditions, const Conditions &created) const;
-		void Apply(Conditions &conditions, Conditions &created) const;
-		void TestApply(const Conditions &conditions, Conditions &created) const;
 
 
->>>>>>> c9cc144b
 	private:
 		// A SubExpression results from applying operator-precedence parsing to one side of
 		// an Expression. The operators and tokens needed to recreate the given side are
@@ -131,15 +111,9 @@
 			bool IsEmpty() const;
 
 			// Substitute numbers for any string values and then compute the result.
-<<<<<<< HEAD
 			int64_t Evaluate(const ConditionsStore &conditions, const ConditionsStore &created) const;
-			
-			
-=======
-			int64_t Evaluate(const Conditions &conditions, const Conditions &created) const;
 
 
->>>>>>> c9cc144b
 		private:
 			void ParseSide(const std::vector<std::string> &side);
 			void GenerateSequence();
