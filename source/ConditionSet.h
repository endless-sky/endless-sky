--- conflicted
+++ resolved
@@ -74,22 +74,14 @@
 	// Construct an empty set with a pointer to a ConditionsStore.
 	explicit ConditionSet(const ConditionsStore *conditions);
 	// Construct and Load() at the same time.
-<<<<<<< HEAD
-	explicit ConditionSet(const DataNode &node, const ConditionsStore *playerConditions = nullptr);
-=======
 	explicit ConditionSet(const DataNode &node, const ConditionsStore *conditions);
->>>>>>> f0f2b37a
 
 	// Construct a terminal with a literal value.
 	explicit ConditionSet(int64_t newLiteral, const ConditionsStore *conditions);
 
 	// Load a set of conditions from the children of this node. Prints a
 	// warning if the conditions cannot be parsed from the node.
-<<<<<<< HEAD
-	void Load(const DataNode &node, const ConditionsStore *playerConditions = nullptr);
-=======
 	void Load(const DataNode &node, const ConditionsStore *conditions);
->>>>>>> f0f2b37a
 	// Save a set of conditions.
 	void Save(DataWriter &out) const;
 	void SaveChild(int childNr, DataWriter &out) const;
@@ -104,12 +96,7 @@
 	// Check if this condition set contains valid data.
 	bool IsValid() const;
 
-<<<<<<< HEAD
-	// Check if the given condition values satisfy this set of expressions.
-	bool Test(const ConditionsStore &conditions) const;
-=======
 	// Check if the player's conditions satisfy this set of expressions.
->>>>>>> f0f2b37a
 	bool Test() const;
 
 	// Evaluate this expression into a numerical value. (The value can also be used as boolean.)
@@ -174,15 +161,8 @@
 
 
 private:
-<<<<<<< HEAD
-	// A pointer to the player's ConditionsStore. When populated, allows this ConditionSet to
-	// call Test() from any location in the codebase without the caller needing to have access
-	// to the PlayerInfo or ConditionsStore.
-	const ConditionsStore *playerConditions = nullptr;
-=======
 	// A pointer to the ConditionsStore that this set is evaluating.
 	const ConditionsStore *conditions = nullptr;
->>>>>>> f0f2b37a
 
 	/// Sets of condition tests can contain nested sets of tests. Each set is
 	/// combined using the expression operator that determines how the nested
