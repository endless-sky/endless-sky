/* ConditionSet.h
Copyright (c) 2014-2024 by Michael Zahniser and others

Endless Sky is free software: you can redistribute it and/or modify it under the
terms of the GNU General Public License as published by the Free Software
Foundation, either version 3 of the License, or (at your option) any later version.

Endless Sky is distributed in the hope that it will be useful, but WITHOUT ANY
WARRANTY; without even the implied warranty of MERCHANTABILITY or FITNESS FOR A
PARTICULAR PURPOSE. See the GNU General Public License for more details.

You should have received a copy of the GNU General Public License along with
this program. If not, see <https://www.gnu.org/licenses/>.
*/

#pragma once

#include "LocationFilter.h"

#include <cstdint>
#include <map>
#include <set>
#include <string>
#include <vector>

class ConditionsStore;
class DataNode;
class DataWriter;
class ConditionContext;
class UniverseObjects;



// A condition set is a collection of operations on the player's set of named "conditions"; "test" operations that just
// check the values of those conditions and "evaluation" operations that can calculate an int64_t value based on the
// conditions.
class ConditionSet {
public:
	enum class ExpressionOp {
		INVALID, ///< Expression is invalid.

		// Direct access operators
		VAR, ///< Direct access to condition variable, no other operations.
		LIT, ///< Direct access to literal, no other operations).

		// Arithmetic operators
		ADD, ///< Adds ( + ) the values from all sub-expressions.
		SUB, ///< Subtracts ( - ) all later sub-expressions from the first one.
		MUL, ///< Multiplies ( * ) all sub-expressions with each-other.
		DIV, ///< (Integer) Divides ( / ) the first sub-expression by all later ones.
		MOD, ///< Modulo ( % ) by the second and later sub-expressions on the first one.

		// Boolean equality operators, return 0 or 1
		EQ, ///< Tests for equality ( == ).
		NE, ///< Tests for not equal to ( != ).
		LE, ///< Tests for less than or equal to ( <= ).
		GE, ///< Tests for greater than or equal to ( >= ).
		LT, ///< Tests for less than ( < ).
		GT, ///< Tests for greater than ( > ).

		// Boolean combination operators, return 0 or 1
		AND, ///< Boolean 'and' operator; returns 0 on first 0 subcondition, value of first sub-condition otherwise.
		OR, ///< Boolean 'or' operator; returns value of first non-zero sub-condition, or zero if all are zero.

		// Single boolean operators
		NOT, ///< Single boolean 'not' operator.
		HAS, ///< Single boolean 'has' operator.
		FILTER, ///< Apply a LocationFilter to a named object
	};

public:
	enum class FilterAgainst {
		INVALID, ///< Context is invalid/unset

		HAILING_SHIP, ///< Filter against the ship that is performing the hailing
	};


public:
	ConditionSet() = default;
	ConditionSet(const ConditionSet &) = default;

	ConditionSet &operator=(const ConditionSet &&other) noexcept;
	ConditionSet &operator=(const ConditionSet &other);

	// Construct an empty set with a pointer to a ConditionsStore.
	explicit ConditionSet(const ConditionsStore *conditions);
	// Construct and Load() at the same time.
	explicit ConditionSet(const DataNode &node, const ConditionsStore *conditions);

	// Construct a terminal with a literal value.
	explicit ConditionSet(int64_t newLiteral, const ConditionsStore *conditions);

	// Construct a terminal with a LocationFilter
	// It is assumed the filter pointer will stay valid for the duration
	// of this object
	explicit ConditionSet(LocationFilter *newFilter, FilterAgainst against);

	// Load a set of conditions from the children of this node. Prints a
	// warning if the conditions cannot be parsed from the node.
	void Load(const DataNode &node, const ConditionsStore *conditions);
	// Save a set of conditions.
	void Save(DataWriter &out) const;
	void SaveChild(int childNr, DataWriter &out) const;
	void SaveSubset(DataWriter &out) const;

	// Change this condition to always be false.
	void MakeNever();

	// Check if there are any entries in this set.
	bool IsEmpty() const;

	// Check if this condition set contains valid data.
	bool IsValid() const;

<<<<<<< HEAD
	// Check if the given condition values satisfy this set of expressions.
	bool Test(const ConditionsStore &conditions, const ConditionContext &context) const;

	// Evaluate this expression into a numerical value. (The value can also be used as boolean.)
	int64_t Evaluate(const ConditionsStore &conditionsStore, const ConditionContext &context) const;
=======
	// Check if the player's conditions satisfy this set of expressions.
	bool Test() const;

	// Evaluate this expression into a numerical value. (The value can also be used as boolean.)
	int64_t Evaluate() const;
>>>>>>> 00230ea3

	/// Parse the remainder of a node into this expression.
	bool ParseNode(const DataNode &node, int &tokenNr);

	/// Optimize this node, this optimization also removes intermediate sections that were used for tracking brackets.
	bool Optimize(const DataNode &node);

	// Get the names of the conditions that are modified by this ConditionSet.
	std::set<std::string> RelevantConditions() const;


private:
	/// Parse a node completely into this expression; all tokens on the line and all children if there are any.
	bool ParseNode(const DataNode &node);

	/// Parse the children under 'and'-nodes, 'or'-nodes, or the toplevel-node (which acts as and-node). The
	/// expression-operator should already have been set before calling this function.
	bool ParseBooleanChildren(const DataNode &node);

	/// Parse a minimal complete expression from the tokens into the (empty) expression.
	///
	/// @param node The node to report parse-errors on, if any occur.
	/// @param lineTokens Tokens to use (and pop from) for parsing.
	bool ParseMini(const DataNode &node, int &tokenNr);

	/// Helper function to parse an infix operator and the subexpression after it.
	/// Should be called on ConditionSets that already have at least 1 sub-expression in them.
	///
	/// @param node The node to report parse-errors on, if any occur.
	/// @param lineTokens Tokens to use (and pop from) for parsing.
	bool ParseFromInfix(const DataNode &node, int &tokenNr, ExpressionOp parentOp);

	/// Push sub-expressions and the operator from the current expression one level down into a new single
	/// sub-expression.
	///
	/// To be used if the current expressions has precedence over the next infix operator that we are about to parse.
	/// @param node Node on which to report the failures (using node.PrintTrace()).
	bool PushDownFull(const DataNode &node);

	/// Push the last sub-expression from the current expression one level down into a new sub-expression.
	///
	/// To be used when the next infix-operator has precedence over the current operators being processed.
	/// @param node Node on which to report the failures (using node.PrintTrace()).
	bool PushDownLast(const DataNode &node);

	/// Handles a failure in parsing of lower-level nodes, for higher-level nodes;
	/// - Clears the sub-expressions and sets the operator to INVALID.
	bool FailParse();

	/// Handles a failure in parsing;
	/// - Reports the failure using PrintTrace() in the given DataNode.
	/// - Clears the sub-expressions and sets the operator to INVALID.
	///
	/// @param node Node on which to report the failures (using node.PrintTrace()).
	/// @param failText The reason why parsing is failing. (Will be used as output for node.PrintTrace()).
	/// @return false So that is can be used as a one-liner for failures.
	bool FailParse(const DataNode &node, const std::string &failText);


private:
	// A pointer to the ConditionsStore that this set is evaluating.
	const ConditionsStore *conditions = nullptr;

	/// Sets of condition tests can contain nested sets of tests. Each set is
	/// combined using the expression operator that determines how the nested
	/// sets are to be combined.
	/// Using an `and`-operator with no sub-expressions as safe initial value.
	ExpressionOp expressionOperator = ExpressionOp::AND;
	/// Literal part of the expression, if this is a literal terminal.
	int64_t literal = 0;
	/// Condition variable that is used in this expression, if this is a condition variable.
	std::string conditionName;
	/// Nested sets of conditions to be tested.
	std::vector<ConditionSet> children;
	/// Filter for filter operation (a reference to reduce memory usage when not used)
	LocationFilter *filter = nullptr;
	FilterAgainst filterAgainst = FilterAgainst::INVALID;

	// Let the assignment class call internal functions and parsers.
	friend class ConditionAssignments;
	// For the Hail migration
	friend class UniverseObjects;
};<|MERGE_RESOLUTION|>--- conflicted
+++ resolved
@@ -113,19 +113,11 @@
 	// Check if this condition set contains valid data.
 	bool IsValid() const;
 
-<<<<<<< HEAD
-	// Check if the given condition values satisfy this set of expressions.
-	bool Test(const ConditionsStore &conditions, const ConditionContext &context) const;
+	// Check if the player's conditions satisfy this set of expressions.
+	bool Test(const ConditionContext &context) const;
 
 	// Evaluate this expression into a numerical value. (The value can also be used as boolean.)
-	int64_t Evaluate(const ConditionsStore &conditionsStore, const ConditionContext &context) const;
-=======
-	// Check if the player's conditions satisfy this set of expressions.
-	bool Test() const;
-
-	// Evaluate this expression into a numerical value. (The value can also be used as boolean.)
-	int64_t Evaluate() const;
->>>>>>> 00230ea3
+	int64_t Evaluate(const ConditionContext &context) const;
 
 	/// Parse the remainder of a node into this expression.
 	bool ParseNode(const DataNode &node, int &tokenNr);
