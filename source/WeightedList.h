--- conflicted
+++ resolved
@@ -65,13 +65,9 @@
 	Type &back() noexcept { return choices.back(); }
 	const Type &back() const noexcept { return choices.back(); }
 
-<<<<<<< HEAD
 	template<class ...Args>
-	Type &emplace_back(int weight, Args&&... args);
-=======
-	template <class ...Args>
 	Type &emplace_back(int weight, Args &&...args);
->>>>>>> 6e7004f3
+
 
 	iterator eraseAt(iterator position) noexcept;
 	iterator erase(iterator first, iterator last) noexcept;
@@ -161,15 +157,9 @@
 
 
 
-<<<<<<< HEAD
 template<class Type>
 template<class ...Args>
-Type &WeightedList<Type>::emplace_back(int weight, Args&&... args)
-=======
-template <class Type>
-template <class ...Args>
 Type &WeightedList<Type>::emplace_back(int weight, Args &&...args)
->>>>>>> 6e7004f3
 {
 	// All weights must be >= 1.
 	if(weight < 1)
