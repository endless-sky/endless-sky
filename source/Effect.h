/* Effect.h
Copyright (c) 2014 by Michael Zahniser

Endless Sky is free software: you can redistribute it and/or modify it under the
terms of the GNU General Public License as published by the Free Software
Foundation, either version 3 of the License, or (at your option) any later version.

Endless Sky is distributed in the hope that it will be useful, but WITHOUT ANY
WARRANTY; without even the implied warranty of MERCHANTABILITY or FITNESS FOR A
PARTICULAR PURPOSE.  See the GNU General Public License for more details.
*/

#ifndef EFFECT_H_
#define EFFECT_H_

#include "Body.h"

#include <string>

class DataNode;
class Sound;



// Class representing the template for a visual effect such as an explosion,
// which is drawn for effect but has no impact on any other objects in the
// game. Because this class is more heavyweight than it needs to be, actual
// visual effects when they are placed use the Visual class, based on the
// template provided by an Effect.
class Effect : public Body {
public:
	/* Functions provided by the Body base class:
	Frame GetFrame(int step = -1) const;
	const Point &Position() const;
	const Point &Velocity() const;
	const Angle &Facing() const;
	Point Unit() const;
	double Zoom() const;
	*/

	const std::string &Name() const;
	void SetName(const std::string &name);

	void Load(const DataNode &node);


private:
	std::string name;

	const Sound *sound = nullptr;

	// Parameters used for randomizing spin and velocity. The random angle is
	// added to the parent angle, and then a random velocity in that direction
	// is added to the parent velocity.
	double velocityScale = 1.;
	double randomVelocity = 0.;
	double randomAngle = 0.;
	double randomSpin = 0.;
	double randomFrameRate = 0.;
<<<<<<< HEAD
	bool absoluteAngle = false;
	bool absoluteVelocity = false;
	
=======

>>>>>>> 357bc5a7
	int lifetime = 0;
	int randomLifetime = 0;

	// Allow the Visual class to access all these private members.
	friend class Visual;
};



#endif<|MERGE_RESOLUTION|>--- conflicted
+++ resolved
@@ -57,13 +57,9 @@
 	double randomAngle = 0.;
 	double randomSpin = 0.;
 	double randomFrameRate = 0.;
-<<<<<<< HEAD
 	bool absoluteAngle = false;
 	bool absoluteVelocity = false;
 	
-=======
-
->>>>>>> 357bc5a7
 	int lifetime = 0;
 	int randomLifetime = 0;
 
