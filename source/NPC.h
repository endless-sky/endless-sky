--- conflicted
+++ resolved
@@ -112,13 +112,8 @@
 
 	// Create a copy of this NPC but with the fleets replaced by the actual
 	// ships they represent, wildcards in the conversation text replaced, etc.
-<<<<<<< HEAD
-	NPC Instantiate(const ConditionsStore &store, std::map<std::string, std::string> &subs,
-			const System *origin, const Planet *destinationPlanet, int jumps, int64_t payload) const;
-=======
 	NPC Instantiate(const PlayerInfo &player, std::map<std::string, std::string> &subs, const System *origin,
-			const System *destination, int jumps, int64_t payload) const;
->>>>>>> b5c0f35f
+			const Planet *destinationPlanet, int jumps, int64_t payload) const;
 
 
 private:
