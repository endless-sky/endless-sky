/* NPC.h
Copyright (c) 2014 by Michael Zahniser

Endless Sky is free software: you can redistribute it and/or modify it under the
terms of the GNU General Public License as published by the Free Software
Foundation, either version 3 of the License, or (at your option) any later version.

Endless Sky is distributed in the hope that it will be useful, but WITHOUT ANY
WARRANTY; without even the implied warranty of MERCHANTABILITY or FITNESS FOR A
PARTICULAR PURPOSE. See the GNU General Public License for more details.

You should have received a copy of the GNU General Public License along with
this program. If not, see <https://www.gnu.org/licenses/>.
*/

#pragma once

#include "Conversation.h"
#include "EsUuid.h"
#include "ExclusiveItem.h"
#include "Fleet.h"
#include "FleetCargo.h"
#include "LocationFilter.h"
#include "NPCAction.h"
#include "Personality.h"
#include "Phrase.h"

#include <list>
#include <map>
#include <memory>
#include <string>

class DataNode;
class DataWriter;
class Government;
class Mission;
class Planet;
class PlayerInfo;
class Ship;
class ShipEvent;
class System;
class UI;



// An NPC is a ship associated with a mission. Certain required actions are
// associated with each NPC, such as boarding it, killing it, or making sure it
// is not boarded or killed. NPCs also have different "behaviors," such as
// staying in the system they started in, or attacking only the player's ships.
class NPC {
public:
	enum class Trigger : int_fast8_t {
		// Triggers corresponding directly to ShipEvents.
		ASSIST,
		SCAN_CARGO,
		SCAN_OUTFITS,
		PROVOKE,
		DISABLE,
		BOARD,
		CAPTURE,
		DESTROY,
		ENCOUNTER,
		// Can be triggered by either the CAPTURE or DESTROY events.
		KILL,
	};


public:
	NPC() = default;
	// Copying an NPC instance isn't allowed.
	NPC(const NPC &) = delete;
	NPC &operator=(const NPC &) = delete;
	NPC(NPC &&) noexcept = default;
	NPC &operator=(NPC &&) noexcept = default;
	~NPC() noexcept = default;

	// Construct and Load() at the same time.
	explicit NPC(const DataNode &node);

	void Load(const DataNode &node);
	// Note: the Save() function can assume this is an instantiated mission, not
	// a template, so fleets will be replaced by individual ships already.
	void Save(DataWriter &out) const;

	// Determine if this NPC or NPC template uses well-defined data.
	// Returns the reason the NPC is not valid, or an empty string if valid.
	std::string Validate(bool asTemplate = false) const;

	const EsUuid &UUID() const noexcept;

	// Update or check spawning and despawning for this NPC.
	void UpdateSpawning(const PlayerInfo &player);
	bool ShouldSpawn() const;

	// Get the ships associated with this set of NPCs.
	const std::list<std::shared_ptr<Ship>> Ships() const;

	// Handle the given ShipEvent.
	void Do(const ShipEvent &event, PlayerInfo &player, UI *ui = nullptr,
		const Mission *caller = nullptr, bool isVisible = true);
	// Determine if the NPC is in a successful state, assuming the player is in the given system.
	// (By default, a despawnable NPC has succeeded and is not actually checked.)
	bool HasSucceeded(const System *playerSystem, bool ignoreIfDespawnable = true) const;
	// Check if the NPC is supposed to be accompanied and is not.
	bool IsLeftBehind(const System *playerSystem) const;
	// Determine if the NPC is in a failed state. A failed state is irrecoverable, except for
	// NPCs which would despawn upon the player's next landing.
	bool HasFailed() const;

	// Create a copy of this NPC but with the fleets replaced by the actual
	// ships they represent, wildcards in the conversation text replaced, etc.
<<<<<<< HEAD
	NPC Instantiate(const PlayerInfo &player, std::map<std::string, std::string> &subs, const System *origin,
			const System *destination, int jumps, int64_t payload) const;
=======
	NPC Instantiate(const ConditionsStore &store, std::map<std::string, std::string> &subs,
			const System *origin, const System *destination, int jumps, int64_t payload) const;
>>>>>>> f6fabcb1


private:
	// Handle any NPC mission actions that may have been triggered by a ShipEvent.
	void DoActions(const ShipEvent &event, bool newEvent, PlayerInfo &player, UI *ui, const Mission *caller);


private:
	// The government of the ships in this NPC:
	const Government *government = nullptr;
	Personality personality;

	// The cargo ships in this NPC will be able to carry.
	FleetCargo cargo;
	bool overrideFleetCargo = false;

	EsUuid uuid;

	// Start out in a location matching this filter, or in a particular system:
	LocationFilter location;
	const System *system = nullptr;
	bool isAtDestination = false;
	// Start out landed on this planet.
	const Planet *planet = nullptr;

	// Dialog or conversation to show when all requirements for this NPC are met:
	std::string dialogText;
	ExclusiveItem<Phrase> dialogPhrase;
	ExclusiveItem<Conversation> conversation;

	// Conditions that must be met in order for this NPC to be placed or despawned:
	ConditionSet toSpawn;
	ConditionSet toDespawn;
	// Once true, the NPC will be spawned on takeoff and its success state will influence
	// the parent mission's ability to be completed.
	bool passedSpawnConditions = false;
	// Once true, the NPC will be despawned on landing and it will no longer contribute to
	// the parent mission's ability to be completed or failed.
	bool passedDespawnConditions = false;
	// Whether we have actually checked spawning conditions yet. (This
	// will generally be true, except when reloading a save.)
	bool checkedSpawnConditions = false;

	// The ships may be listed individually or referred to as a fleet, and may
	// be customized or just refer to stock objects:
	std::list<std::shared_ptr<Ship>> ships;
	std::list<const Ship *> stockShips;
	std::list<std::string> shipNames;
	std::list<ExclusiveItem<Fleet>> fleets;

	// This must be done to each ship in this set to complete the mission:
	int succeedIf = 0;
	int failIf = 0;
	bool mustEvade = false;
	bool mustAccompany = false;
	// The ShipEvent actions that have been done to each ship.
	std::map<const Ship *, int> shipEvents;

	// The NPCActions that this NPC can run on certain events/triggers.
	std::map<Trigger, NPCAction> npcActions;
};<|MERGE_RESOLUTION|>--- conflicted
+++ resolved
@@ -109,13 +109,8 @@
 
 	// Create a copy of this NPC but with the fleets replaced by the actual
 	// ships they represent, wildcards in the conversation text replaced, etc.
-<<<<<<< HEAD
 	NPC Instantiate(const PlayerInfo &player, std::map<std::string, std::string> &subs, const System *origin,
 			const System *destination, int jumps, int64_t payload) const;
-=======
-	NPC Instantiate(const ConditionsStore &store, std::map<std::string, std::string> &subs,
-			const System *origin, const System *destination, int jumps, int64_t payload) const;
->>>>>>> f6fabcb1
 
 
 private:
