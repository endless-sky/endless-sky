/* PlayerInfoPanel.h
Copyright (c) 2017 by Michael Zahniser

Endless Sky is free software: you can redistribute it and/or modify it under the
terms of the GNU General Public License as published by the Free Software
Foundation, either version 3 of the License, or (at your option) any later version.

Endless Sky is distributed in the hope that it will be useful, but WITHOUT ANY
WARRANTY; without even the implied warranty of MERCHANTABILITY or FITNESS FOR A
PARTICULAR PURPOSE. See the GNU General Public License for more details.

You should have received a copy of the GNU General Public License along with
this program. If not, see <https://www.gnu.org/licenses/>.
*/

#pragma once

#include "Panel.h"

#include "ClickZone.h"
#include "InfoPanelState.h"
#include "text/Layout.h"
#include "Point.h"

#include <set>
#include <vector>

class PlayerInfo;
class Rectangle;



// This panel displays detailed information about the player and their fleet. If
// the player is landed on a planet, it also allows them to reorder the ships in
// their fleet (including changing which one is the flagship).
class PlayerInfoPanel : public Panel {
public:
	explicit PlayerInfoPanel(PlayerInfo &player);
	explicit PlayerInfoPanel(PlayerInfo &player, InfoPanelState panelState);
	virtual ~PlayerInfoPanel() override;

	virtual void Step() override;
	virtual void Draw() override;

	// The player info panel allow fast-forward to stay active.
	bool AllowsFastForward() const noexcept final;


protected:
	// Only override the ones you need; the default action is to return false.
	virtual bool KeyDown(SDL_Keycode key, Uint16 mod, const Command &command, bool isNewPress) override;
	virtual bool Click(int x, int y, MouseButton button, int clicks) override;
	virtual bool Hover(int x, int y) override;
	virtual bool Drag(double dx, double dy) override;
	virtual bool Release(int x, int y, MouseButton button) override;
	virtual bool Scroll(double dx, double dy) override;

	int GetShipIndexFromPoint(int x, int y);


private:
	// Draw the two subsections of this panel.
	void DrawPlayer(const Rectangle &bounds);
	void DrawFleet(const Rectangle &bounds);

	// Handle mouse hover (also including hover during drag actions):
	bool Hover(const Point &point);
	// Adjust the scroll by the given amount. Return true if it changed.
	bool Scroll(int distance);
	// Try to scroll to the given position. Return true if position changed.
	bool ScrollAbsolute(int scroll);

	void SortShips(InfoPanelState::ShipComparator *shipComparator);

	class SortableColumn {
	public:
		SortableColumn(std::string name, double offset, double endX, Layout layout, InfoPanelState::ShipComparator *shipSort);

		std::string name;
		double offset = 0.;
		double endX = 0.;
		Layout layout;
		InfoPanelState::ShipComparator *shipSort = nullptr;
	};

private:
	PlayerInfo &player;

	static const SortableColumn columns[];

	InfoPanelState panelState;

	// Column headers that sort ships when clicked.
	std::vector<ClickZone<InfoPanelState::ShipComparator *>> menuZones;

	// Initialize mouse point to something off-screen to not
	// make the game think the player is hovering on something.
	Point hoverPoint = Point(-10000, -10000);

	// When reordering ships, the names of ships being moved are displayed alongside the cursor.
	bool isDragging = false;
<<<<<<< HEAD

	bool checkedHelp = false;
=======
	Point dragPoint;

	Point scrollPos;
	int scrollStart = 0;
>>>>>>> 06f27bd1
};<|MERGE_RESOLUTION|>--- conflicted
+++ resolved
@@ -99,13 +99,8 @@
 
 	// When reordering ships, the names of ships being moved are displayed alongside the cursor.
 	bool isDragging = false;
-<<<<<<< HEAD
-
-	bool checkedHelp = false;
-=======
 	Point dragPoint;
 
 	Point scrollPos;
 	int scrollStart = 0;
->>>>>>> 06f27bd1
 };