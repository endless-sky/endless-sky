--- conflicted
+++ resolved
@@ -56,12 +56,7 @@
 	template<class Type>
 	using List = std::list<std::shared_ptr<Type>>;
 	// Constructor, giving the AI access to the player and various object lists.
-<<<<<<< HEAD
 	AI(PlayerInfo &player, const List<Ship> &ships, const List<Minable> &minables, const List<Flotsam> &flotsam);
-=======
-	AI(PlayerInfo &player, const List<Ship> &ships,
-			const List<Minable> &minables, const List<Flotsam> &flotsam);
->>>>>>> cc733d58
 
 	// Fleet commands from the player.
 	void IssueFormationChange(PlayerInfo &player);
