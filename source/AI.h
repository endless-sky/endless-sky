--- conflicted
+++ resolved
@@ -181,40 +181,6 @@
 
 
 private:
-<<<<<<< HEAD
-	class Orders {
-	public:
-		static const int HOLD_FIRE = 0x010;
-		static const int HOLD_POSITION = 0x000;
-		// Hold active is the same command as hold position, but it is given when a ship
-		// actively needs to move back to the position it was holding.
-		static const int HOLD_ACTIVE = 0x001;
-		static const int MOVE_TO = 0x002;
-		// HARVEST is related to MINE and is for picking up flotsam after
-		// ATTACK.
-		static const int HARVEST = 0x003;
-		static const int KEEP_STATION = 0x100;
-		static const int GATHER = 0x101;
-		static const int ATTACK = 0x102;
-		static const int FINISH_OFF = 0x103;
-		// MINE is for fleet targeting the asteroid for mining. ATTACK is used
-		// to chase and attack the asteroid.
-		static const int MINE = 0x104;
-		// Bit mask to figure out which orders are canceled if their target
-		// ceases to be targetable or present.
-		static const int REQUIRES_TARGET = 0x100;
-
-		int type = 0;
-		std::weak_ptr<Ship> target;
-		std::weak_ptr<Minable> targetAsteroid;
-		Point point;
-		const System *targetSystem = nullptr;
-	};
-
-
-private:
-=======
->>>>>>> 09bb24b7
 	void IssueOrders(const Orders &newOrders, const std::string &description);
 	// Convert order types based on fulfillment status.
 	void UpdateOrders(const Ship &ship);
@@ -253,8 +219,6 @@
 	// player ships, which are never deleted except when landed, it can use
 	// ordinary pointers instead of weak pointers.
 	std::map<const Ship *, Orders> orders;
-	// Player ships in this set will hold their fire.
-	std::set<const Ship *> holdFire;
 
 	// Records of what various AI ships and factions have done.
 	typedef std::owner_less<std::weak_ptr<const Ship>> Comp;
