/* AI.h
Copyright (c) 2014 by Michael Zahniser

Endless Sky is free software: you can redistribute it and/or modify it under the
terms of the GNU General Public License as published by the Free Software
Foundation, either version 3 of the License, or (at your option) any later version.

Endless Sky is distributed in the hope that it will be useful, but WITHOUT ANY
WARRANTY; without even the implied warranty of MERCHANTABILITY or FITNESS FOR A
PARTICULAR PURPOSE. See the GNU General Public License for more details.

You should have received a copy of the GNU General Public License along with
this program. If not, see <https://www.gnu.org/licenses/>.
*/

#ifndef ES_AI_H_
#define ES_AI_H_

#include "Command.h"
#include "FireCommand.h"
#include "Point.h"

#include <cstdint>
#include <list>
#include <map>
#include <memory>
#include <vector>

class Angle;
class AsteroidField;
class Body;
class Flotsam;
class Government;
class Minable;
class Planet;
class PlayerInfo;
class Ship;
class ShipEvent;
class StellarObject;
class System;



// This class is responsible for controlling all the ships in the game,
// including the player's "flagship" - which is usually controlled via the
// keyboard but can also make use of the AI's autopilot for landing, aiming,
// or hyperspace travel between systems. The AI also tracks which actions
// ships have performed, to avoid having the same ship try to scan or board
// the same target over and over.
class AI {
public:
	// Any object that can be a ship's target is in a list of this type:
template <class Type>
	using List = std::list<std::shared_ptr<Type>>;
	// Constructor, giving the AI access to various object lists.
	AI(const List<Ship> &ships, const List<Minable> &minables, const List<Flotsam> &flotsam);

	// Fleet commands from the player.
	void IssueShipTarget(const PlayerInfo &player, const std::shared_ptr<Ship> &target);
	void IssueAsteroidTarget(const PlayerInfo &player, const std::shared_ptr<Minable> &targetAsteroid);
	void IssueMoveTarget(const PlayerInfo &player, const Point &target, const System *moveToSystem);
	// Commands issued via the keyboard (mostly, to the flagship).
	void UpdateKeys(PlayerInfo &player, Command &clickCommands);

	// Allow the AI to track any events it is interested in.
	void UpdateEvents(const std::list<ShipEvent> &events);
	// Reset the AI's memory of events.
	void Clean();
	// Clear ship orders. This should be done when the player lands on a planet,
	// but not when they jump from one system to another.
	void ClearOrders();
	// Issue AI commands to all ships for one game step.
	void Step(const PlayerInfo &player, Command &activeCommands);

	// Set the mouse position for turning the player's flagship.
	void SetMousePosition(Point position);

	// Get the in-system strength of each government's allies and enemies.
	int64_t AllyStrength(const Government *government);
	int64_t EnemyStrength(const Government *government);


private:
	// Check if a ship can pursue its target (i.e. beyond the "fence").
	bool CanPursue(const Ship &ship, const Ship &target) const;
	// Disabled or stranded ships coordinate with other ships to get assistance.
	void AskForHelp(Ship &ship, bool &isStranded, const Ship *flagship);
	static bool CanHelp(const Ship &ship, const Ship &helper, const bool needsFuel);
	bool HasHelper(const Ship &ship, const bool needsFuel);
	// Pick a new target for the given ship.
	std::shared_ptr<Ship> FindTarget(const Ship &ship) const;
	std::shared_ptr<Ship> FindNonHostileTarget(const Ship &ship) const;
	// Obtain a list of ships matching the desired hostility.
	std::vector<Ship *> GetShipsList(const Ship &ship, bool targetEnemies, double maxRange = -1.) const;

	bool FollowOrders(Ship &ship, Command &command) const;
	void MoveIndependent(Ship &ship, Command &command) const;
	void MoveEscort(Ship &ship, Command &command) const;
	static void Refuel(Ship &ship, Command &command);
	static bool CanRefuel(const Ship &ship, const StellarObject *target);
	bool ShouldDock(const Ship &ship, const Ship &parent, const System *playerSystem) const;

	// Methods of moving from the current position to a desired position / orientation.
	static double TurnBackward(const Ship &ship);
	// Determine the value to use in Command::SetTurn() to turn the ship towards the desired facing.
	// "precision" is an optional argument corresponding to a value of the dot product of the current and target facing
	// vectors above which no turning should be attempting, to reduce constant, minute corrections.
	static double TurnToward(const Ship &ship, const Point &vector, const double precision = 1.);
	static bool MoveToPlanet(Ship &ship, Command &command);
	static bool MoveTo(Ship &ship, Command &command, const Point &targetPosition,
		const Point &targetVelocity, double radius, double slow);
	static bool Stop(Ship &ship, Command &command, double maxSpeed = 0., const Point direction = Point());
	static void PrepareForHyperspace(Ship &ship, Command &command);
	static void CircleAround(Ship &ship, Command &command, const Body &target);
	static void Swarm(Ship &ship, Command &command, const Body &target);
	static void KeepStation(Ship &ship, Command &command, const Body &target);
	static void Attack(Ship &ship, Command &command, const Ship &target);
	static void AimToAttack(Ship &ship, Command &command, const Body &target);
	static void MoveToAttack(Ship &ship, Command &command, const Body &target);
	static void PickUp(Ship &ship, Command &command, const Body &target);
	// Special decisions a ship might make.
	static bool ShouldUseAfterburner(Ship &ship);
	// Special personality behaviors.
	void DoAppeasing(const std::shared_ptr<Ship> &ship, double *threshold) const;
	void DoSwarming(Ship &ship, Command &command, std::shared_ptr<Ship> &target);
	void DoSurveillance(Ship &ship, Command &command, std::shared_ptr<Ship> &target) const;
	void DoMining(Ship &ship, Command &command);
	bool DoHarvesting(Ship &ship, Command &command) const;
	bool DoCloak(Ship &ship, Command &command);
	// Prevent ships from stacking on each other when many are moving in sync.
	void DoScatter(Ship &ship, Command &command);
	bool DoSecretive(Ship &ship, Command &command);

	static Point StoppingPoint(const Ship &ship, const Point &targetVelocity, bool &shouldReverse);
	// Get a vector giving the direction this ship should aim in in order to do
	// maximum damage to a target at the given position with its non-turret,
	// non-homing weapons. If the ship has no non-homing weapons, this just
	// returns the direction to the target.
	static Point TargetAim(const Ship &ship);
	static Point TargetAim(const Ship &ship, const Body &target);
	// Aim the given ship's turrets.
	void AimTurrets(const Ship &ship, FireCommand &command, bool opportunistic = false) const;
	// Fire whichever of the given ship's weapons can hit a hostile target.
	// Return a bitmask giving the weapons to fire.
	void AutoFire(const Ship &ship, FireCommand &command, bool secondary = true) const;
	void AutoFire(const Ship &ship, FireCommand &command, const Body &target) const;

	// Calculate how long it will take a projectile to reach a target given the
	// target's relative position and velocity and the velocity of the
	// projectile. If it cannot hit the target, this returns NaN.
	static double RendezvousTime(const Point &p, const Point &v, double vp);

	void MovePlayer(Ship &ship, const PlayerInfo &player, Command &activeCommands);

	// True if found asteroid.
	bool TargetMinable(Ship &ship) const;
	// True if the ship performed the indicated event to the other ship.
	bool Has(const Ship &ship, const std::weak_ptr<const Ship> &other, int type) const;
	// True if the government performed the indicated event to the other ship.
	bool Has(const Government *government, const std::weak_ptr<const Ship> &other, int type) const;
	// True if the ship has performed the indicated event against any member of the government.
	bool Has(const Ship &ship, const Government *government, int type) const;

	// Functions to classify ships based on government and system.
	void UpdateStrengths(std::map<const Government *, int64_t> &strength, const System *playerSystem);
	void CacheShipLists();


private:
	class Orders {
	public:
		static const int HOLD_POSITION = 0x000;
		// Hold active is the same command as hold position, but it is given when a ship
		// actively needs to move back to the position it was holding.
		static const int HOLD_ACTIVE = 0x001;
		static const int MOVE_TO = 0x002;
<<<<<<< HEAD
		static const int TRAVEL_TO = 0x003;
		static const int LAND_ON = 0x004;
=======
		// HARVEST is related to MINE and is for picking up flotsam after
		// ATTACK.
		static const int HARVEST = 0x003;
>>>>>>> 2464a811
		static const int KEEP_STATION = 0x100;
		static const int GATHER = 0x101;
		static const int ATTACK = 0x102;
		static const int FINISH_OFF = 0x103;
		// MINE is for fleet targeting the asteroid for mining. ATTACK is used
		// to chase and attack the asteroid.
		static const int MINE = 0x104;
		// Bit mask to figure out which orders are canceled if their target
		// ceases to be targetable or present.
		static const int REQUIRES_TARGET = 0x100;

		int type = 0;
		std::weak_ptr<Ship> target;
		std::weak_ptr<Minable> targetAsteroid;
		Point point;
		const System *targetSystem = nullptr;
		const Planet *targetPlanet = nullptr;
	};


private:
	void IssueOrders(const PlayerInfo &player, const Orders &newOrders, const std::string &description);
	// Convert order types based on fulfillment status.
	void UpdateOrders(const Ship &ship);
	// NPC commands from mission events.
	void IssueNPCOrders(Ship &ship, const System *waypoint, const std::map<const Planet *, bool> stopovers);


private:
	// Data from the game engine.
	const List<Ship> &ships;
	const List<Minable> &minables;
	const List<Flotsam> &flotsam;

	// The current step count for the AI, ranging from 0 to 30. Its value
	// helps limit how often certain actions occur (such as changing targets).
	int step = 0;

	// Command applied by the player's "autopilot."
	Command autoPilot;
	// Position of the cursor, for when the player is using mouse turning.
	Point mousePosition;
	// General firing command for ships. This is a data member to avoid
	// thrashing the heap, since we can reuse the storage for
	// each ship.
	FireCommand firingCommands;

	bool isCloaking = false;

	bool escortsAreFrugal = true;
	bool escortsUseAmmo = true;

	// The minimum speed before landing will consider non-landable objects.
	const float MIN_LANDING_VELOCITY = 80.;

	// Current orders for the player's ships or NPCs. Because this map only applies
	// to special ships, which are never deleted except when landed, it can use
	// ordinary pointers instead of weak pointers.
	std::map<const Ship *, Orders> orders;

	// Records of what various AI ships and factions have done.
	typedef std::owner_less<std::weak_ptr<const Ship>> Comp;
	std::map<std::weak_ptr<const Ship>, std::map<std::weak_ptr<const Ship>, int, Comp>, Comp> actions;
	std::map<std::weak_ptr<const Ship>, std::map<const Government *, int>, Comp> notoriety;
	std::map<const Government *, std::map<std::weak_ptr<const Ship>, int, Comp>> governmentActions;
	std::map<const Government *, bool> scanPermissions;
	std::map<std::weak_ptr<const Ship>, int, Comp> playerActions;
	std::map<const Ship *, std::weak_ptr<Ship>> helperList;
	std::map<const Ship *, int> swarmCount;
	std::map<const Ship *, int> fenceCount;
	std::map<const Ship *, Angle> miningAngle;
	std::map<const Ship *, double> miningRadius;
	std::map<const Ship *, int> miningTime;
	std::map<const Ship *, double> appeasementThreshold;

	std::map<const Ship *, int64_t> shipStrength;

	std::map<const Government *, int64_t> enemyStrength;
	std::map<const Government *, int64_t> allyStrength;
	std::map<const Government *, std::vector<Ship *>> governmentRosters;
	std::map<const Government *, std::vector<Ship *>> enemyLists;
	std::map<const Government *, std::vector<Ship *>> allyLists;
};



#endif<|MERGE_RESOLUTION|>--- conflicted
+++ resolved
@@ -174,14 +174,11 @@
 		// actively needs to move back to the position it was holding.
 		static const int HOLD_ACTIVE = 0x001;
 		static const int MOVE_TO = 0x002;
-<<<<<<< HEAD
-		static const int TRAVEL_TO = 0x003;
-		static const int LAND_ON = 0x004;
-=======
 		// HARVEST is related to MINE and is for picking up flotsam after
 		// ATTACK.
 		static const int HARVEST = 0x003;
->>>>>>> 2464a811
+		static const int TRAVEL_TO = 0x004;
+		static const int LAND_ON = 0x005;
 		static const int KEEP_STATION = 0x100;
 		static const int GATHER = 0x101;
 		static const int ATTACK = 0x102;
