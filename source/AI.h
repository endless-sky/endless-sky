--- conflicted
+++ resolved
@@ -104,12 +104,8 @@
 
 	bool FollowOrders(Ship &ship, Command &command);
 	void MoveInFormation(Ship &ship, Command &command);
-<<<<<<< HEAD
 	void MoveIndependent(Ship &ship, Command &command);
-=======
-	void MoveIndependent(Ship &ship, Command &command) const;
 	void MoveWithParent(Ship &ship, Command &command, const Ship &parent);
->>>>>>> f05447f8
 	void MoveEscort(Ship &ship, Command &command);
 	static void Refuel(Ship &ship, Command &command);
 	static bool CanRefuel(const Ship &ship, const StellarObject *target);
