--- conflicted
+++ resolved
@@ -220,18 +220,12 @@
 	std::map<const Ship *, double> miningRadius;
 	std::map<const Ship *, int> miningTime;
 	std::map<const Ship *, double> appeasmentThreshold;
-<<<<<<< HEAD
-	
+
 	// Records for formations flying around leadships and other objects.
 	std::map<const Body *, std::map<const FormationPattern *, FormationPositioner>> formations;
-	
+
 	// Records that affect the combat behavior of various governments.
 	std::map<const Ship *, int64_t> shipStrength;
-=======
-
-	std::map<const Ship *, int64_t> shipStrength;
-
->>>>>>> c9cc144b
 	std::map<const Government *, int64_t> enemyStrength;
 	std::map<const Government *, int64_t> allyStrength;
 	std::map<const Government *, std::vector<Ship *>> governmentRosters;
