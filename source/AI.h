--- conflicted
+++ resolved
@@ -18,11 +18,8 @@
 
 #include "Command.h"
 #include "FireCommand.h"
-<<<<<<< HEAD
+#include "FormationPositioner.h"
 #include "concurrent/PartiallyGuarded.h"
-=======
-#include "FormationPositioner.h"
->>>>>>> e613d0dd
 #include "Point.h"
 
 #include <cstdint>
@@ -104,12 +101,8 @@
 	// Obtain a list of ships matching the desired hostility.
 	std::vector<Ship *> GetShipsList(const Ship &ship, bool targetEnemies, double maxRange = -1.) const;
 
-<<<<<<< HEAD
-	bool FollowOrders(Ship &ship, Command &command, FireCommand &fireCommand) const;
-=======
-	bool FollowOrders(Ship &ship, Command &command);
+	bool FollowOrders(Ship &ship, Command &command, FireCommand &fireCommand);
 	void MoveInFormation(Ship &ship, Command &command);
->>>>>>> e613d0dd
 	void MoveIndependent(Ship &ship, Command &command) const;
 	void MoveEscort(Ship &ship, Command &command);
 	static void Refuel(Ship &ship, Command &command);
