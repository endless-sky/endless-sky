/* Angle.h
Copyright (c) 2014 by Michael Zahniser

Endless Sky is free software: you can redistribute it and/or modify it under the
terms of the GNU General Public License as published by the Free Software
Foundation, either version 3 of the License, or (at your option) any later version.

Endless Sky is distributed in the hope that it will be useful, but WITHOUT ANY
WARRANTY; without even the implied warranty of MERCHANTABILITY or FITNESS FOR A
PARTICULAR PURPOSE.  See the GNU General Public License for more details.
*/

#ifndef ANGLE_H_
#define ANGLE_H_

#include "Point.h"

#include <cstdint>
#include <utility>



// Represents an angle, in degrees. Angles are in "clock" orientation rather
// than usual mathematical orientation. That is, 0 degrees is up, and angles
// increase in a clockwise direction. Angles can be efficiently mapped to unit
// vectors, which also makes rotating a vector an efficient operation.
class Angle {
public:
	// Return a random angle up to the given amount (between 0 and 360).
	static Angle Random();
	static Angle Random(double range);


public:
	// The default constructor creates an angle pointing up (zero degrees).
	Angle() noexcept = default;
	// Construct an Angle from the given angle in degrees. Allow this conversion
	// to be implicit to allow syntax like "angle += 30".
	Angle(double degrees) noexcept;
	// Construct an angle pointing in the direction of the given vector.
	explicit Angle(const Point &point) noexcept;

	// Mathematical operators.
	Angle operator+(const Angle &other) const;
	Angle &operator+=(const Angle &other);
	Angle operator-(const Angle &other) const;
	Angle &operator-=(const Angle &other);
	Angle operator-() const;

	// Get a unit vector in the direction of this angle.
	Point Unit() const;
	// Convert an Angle object to degrees, in the range -180 to 180.
	double Degrees() const;
<<<<<<< HEAD

	// Return a point rotated by this angle around (0, 0).
	Point Rotate(const Point &point) const;


=======
	// Convert an Angle object to degrees, in the range 0 to 360.
	double AbsDegrees() const;
	
	// Return a point rotated by this angle around (0, 0).
	Point Rotate(const Point &point) const;
	
	// Judge whether this is inside from "base" to "limit."
	// The range from "base" to "limit" is expressed by "clock" orientation.
	bool IsInRange(const Angle& base, const Angle& limit) const;
	// The "range" is a pair of "base" and "limit."
	bool IsInRange(const std::pair<Angle, Angle>& range) const;
	
	
>>>>>>> 8811090e
private:
	explicit Angle(int32_t angle);


private:
	// The angle is stored as an integer value between 0 and 2^16 - 1. This is
	// so that any angle can be mapped to a unit vector (a very common operation)
	// with just a single array lookup. It also means that "wrapping" angles
	// to the range of 0 to 360 degrees can be done via a bit mask.
	int32_t angle = 0;
};

#endif<|MERGE_RESOLUTION|>--- conflicted
+++ resolved
@@ -51,13 +51,6 @@
 	Point Unit() const;
 	// Convert an Angle object to degrees, in the range -180 to 180.
 	double Degrees() const;
-<<<<<<< HEAD
-
-	// Return a point rotated by this angle around (0, 0).
-	Point Rotate(const Point &point) const;
-
-
-=======
 	// Convert an Angle object to degrees, in the range 0 to 360.
 	double AbsDegrees() const;
 	
@@ -71,7 +64,6 @@
 	bool IsInRange(const std::pair<Angle, Angle>& range) const;
 	
 	
->>>>>>> 8811090e
 private:
 	explicit Angle(int32_t angle);
 
