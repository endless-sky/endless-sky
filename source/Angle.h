--- conflicted
+++ resolved
@@ -66,11 +66,7 @@
 	// Judge whether this is inside from "base" to "limit."
 	// The range from "base" to "limit" is expressed by "clock" orientation.
 	bool IsInRange(const Angle &base, const Angle &limit) const;
-<<<<<<< HEAD
-=======
-	// The "range" is a pair of "base" and "limit."
-	bool IsInRange(const std::pair<Angle, Angle>& range) const;
->>>>>>> de434c53
+
 
 
 private:
