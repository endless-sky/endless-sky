/* PlayerInfo.cpp
Copyright (c) 2014 by Michael Zahniser

Endless Sky is free software: you can redistribute it and/or modify it under the
terms of the GNU General Public License as published by the Free Software
Foundation, either version 3 of the License, or (at your option) any later version.

Endless Sky is distributed in the hope that it will be useful, but WITHOUT ANY
WARRANTY; without even the implied warranty of MERCHANTABILITY or FITNESS FOR A
PARTICULAR PURPOSE. See the GNU General Public License for more details.

You should have received a copy of the GNU General Public License along with
this program. If not, see <https://www.gnu.org/licenses/>.
*/

#include "PlayerInfo.h"

#include "AI.h"
#include "audio/Audio.h"
#include "ConversationPanel.h"
#include "DataFile.h"
#include "DataWriter.h"
#include "Dialog.h"
#include "DistanceMap.h"
#include "Files.h"
#include "text/Format.h"
#include "GameData.h"
#include "Government.h"
#include "Logger.h"
#include "Messages.h"
#include "Outfit.h"
#include "Person.h"
#include "Planet.h"
#include "Plugins.h"
#include "Politics.h"
#include "Port.h"
#include "Preferences.h"
#include "RaidFleet.h"
#include "Random.h"
#include "SavedGame.h"
#include "Ship.h"
#include "ShipEvent.h"
#include "StartConditions.h"
#include "StellarObject.h"
#include "System.h"
#include "UI.h"

#include <algorithm>
#include <cassert>
#include <cmath>
#include <cstring>
#include <ctime>
#include <functional>
#include <iterator>
#include <limits>
#include <sstream>
#include <stdexcept>

using namespace std;

namespace {
	// Move the flagship to the start of your list of ships. It does not make sense
	// that the flagship would change if you are reunited with a different ship that
	// was higher up the list.
	void MoveFlagshipBegin(vector<shared_ptr<Ship>> &ships, const shared_ptr<Ship> &flagship)
	{
		if(!flagship)
			return;

		// Find the current location of the flagship.
		auto it = find(ships.begin(), ships.end(), flagship);
		if(it != ships.begin() && it != ships.end())
		{
			// Move all ships before the flagship one position backwards (which overwrites
			// the flagship at its position).
			move_backward(ships.begin(), it, next(it));
			// Re-add the flagship at the beginning of the list.
			ships[0] = flagship;
		}
	}

	string EntryToString(SystemEntry entryType)
	{
		switch(entryType)
		{
			case SystemEntry::HYPERDRIVE:
				return "hyperdrive";
			case SystemEntry::JUMP:
				return "jump drive";
			case SystemEntry::WORMHOLE:
				return "wormhole";
			default:
			case SystemEntry::TAKE_OFF:
				return "takeoff";
		}
	}

	SystemEntry StringToEntry(const string &entry)
	{
		if(entry == "hyperdrive")
			return SystemEntry::HYPERDRIVE;
		else if(entry == "jump drive")
			return SystemEntry::JUMP;
		else if(entry == "wormhole")
			return SystemEntry::WORMHOLE;
		return SystemEntry::TAKE_OFF;
	}

	bool HasClearance(const PlayerInfo &player, const Planet *planet)
	{
		auto CheckClearance = [&planet](const Mission &mission) -> bool
		{
			return mission.HasClearance(planet);
		};
		return any_of(player.Missions().begin(), player.Missions().end(), CheckClearance);
	}
}



// Completely clear all loaded information, to prepare for loading a file or
// creating a new pilot.
void PlayerInfo::Clear()
{
	*this = PlayerInfo();

	Random::Seed(time(nullptr));
	GameData::Revert();
	Messages::Reset();

	delete transactionSnapshot;
	transactionSnapshot = nullptr;
}



// Check if a player has been loaded.
bool PlayerInfo::IsLoaded() const
{
	return !firstName.empty();
}



// Make a new player.
void PlayerInfo::New(const StartConditions &start)
{
	// Clear any previously loaded data.
	Clear();

	// Copy the core information from the full starting scenario.
	startData = start;
	// Copy any ships in the start conditions.
	for(const Ship &ship : start.Ships())
	{
		ships.emplace_back(new Ship(ship));
		ships.back()->SetSystem(&start.GetSystem());
		ships.back()->SetPlanet(&start.GetPlanet());
		ships.back()->SetIsSpecial();
		ships.back()->SetIsYours();
		ships.back()->SetGovernment(GameData::PlayerGovernment());
	}
	// Load starting conditions from a "start" item in the data files. If no
	// such item exists, StartConditions defines default values.
	date = start.GetDate();
	GameData::SetDate(date);
	// Make sure the fleet depreciation object knows it is tracking the player's
	// fleet, not the planet's stock.
	depreciation.Init(ships, date.DaysSinceEpoch());

	SetSystem(start.GetSystem());
	SetPlanet(&start.GetPlanet());
	accounts = start.GetAccounts();
	RegisterDerivedConditions();
	start.GetConditions().Apply();

	// Generate missions that will be available on the first day.
	CreateMissions();

	// Add to the list of events that should happen on certain days.
	for(const auto &it : GameData::Events())
		if(it.second.GetDate())
			AddEvent(it.second, it.second.GetDate());
}



// Load player information from a saved game file.
void PlayerInfo::Load(const filesystem::path &path)
{
	// Make sure any previously loaded data is cleared.
	Clear();

	// A listing of missions and the ships where their cargo or passengers were when the game was saved.
	// Missions and ships are referred to by string UUIDs.
	// Any mission cargo or passengers that were in the player's system will not be recorded here,
	// as that can be safely redistributed from the player's overall CargoHold to any ships in their system.
	map<string, map<string, int>> missionCargoToDistribute;
	map<string, map<string, int>> missionPassengersToDistribute;

	filePath = path.string();
	// Strip anything after the "~" from snapshots, so that the file we save
	// will be the auto-save, not the snapshot.
	size_t pos = filePath.find('~');
	size_t namePos = filePath.length() - Files::Name(filePath).length();
	if(pos != string::npos && pos > namePos)
		filePath = filePath.substr(0, pos) + ".txt";

	// The player may have bribed their current planet in the last session. Ensure
	// we provide the same access to services in this session, too.
	bool hasFullClearance = false;

	// Register derived conditions now, so old primary versions can load into them.
	RegisterDerivedConditions();

	DataFile file(path);
	for(const DataNode &child : file)
	{
		const string &key = child.Token(0);
		bool hasValue = child.Size() >= 2;
		// Basic player information and persistent UI settings:
		if(key == "pilot" && child.Size() >= 3)
		{
			firstName = child.Token(1);
			lastName = child.Token(2);
		}
		else if(key == "date" && child.Size() >= 4)
			date = Date(child.Value(1), child.Value(2), child.Value(3));
		else if(key == "system entry method" && hasValue)
			entry = StringToEntry(child.Token(1));
		else if(key == "previous system" && hasValue)
			previousSystem = GameData::Systems().Get(child.Token(1));
		else if(key == "system" && hasValue)
			system = GameData::Systems().Get(child.Token(1));
		else if(key == "planet" && hasValue)
			planet = GameData::Planets().Get(child.Token(1));
		else if(key == "clearance")
			hasFullClearance = true;
		else if(key == "launching")
			shouldLaunch = true;
		else if(key == "playtime" && hasValue)
			playTime = child.Value(1);
		else if(key == "travel" && hasValue)
			travelPlan.push_back(GameData::Systems().Get(child.Token(1)));
		else if(key == "travel destination" && hasValue)
			travelDestination = GameData::Planets().Get(child.Token(1));
		else if(key == "map coloring" && hasValue)
			mapColoring = child.Value(1);
		else if(key == "map zoom" && hasValue)
			mapZoom = child.Value(1);
		else if(key == "collapsed" && hasValue)
		{
			for(const DataNode &grand : child)
				collapsed[child.Token(1)].insert(grand.Token(0));
		}
		else if(key == "reputation with")
		{
			for(const DataNode &grand : child)
				if(grand.Size() >= 2)
					reputationChanges.emplace_back(
						GameData::Governments().Get(grand.Token(0)), grand.Value(1));
		}
		else if(key == "tribute received")
		{
			for(const DataNode &grand : child)
				if(grand.Size() >= 2)
					tributeReceived[GameData::Planets().Get(grand.Token(0))] = grand.Value(1);
		}
		// Records of things you own:
		else if(key == "ship")
		{
			// Ships owned by the player have various special characteristics:
			ships.push_back(make_shared<Ship>(child, &conditions));
			ships.back()->SetIsSpecial();
			ships.back()->SetIsYours();
			// Defer finalizing this ship until we have processed all changes to game state.
		}
		else if(key == "groups" && hasValue && !ships.empty())
			groups[ships.back().get()] = child.Value(1);
		else if(key == "storage")
		{
			for(const DataNode &grand : child)
				if(grand.Token(0) == "planet" && grand.Size() >= 2)
				{
					const Planet *planet = GameData::Planets().Get(grand.Token(1));
					for(const DataNode &great : grand)
					{
						if(great.Token(0) == "cargo")
						{
							CargoHold &storage = planetaryStorage[planet];
							storage.Load(great);
						}
					}
				}
		}
		else if(key == "licenses")
		{
			for(const DataNode &grand : child)
				AddLicense(grand.Token(0));
		}
		else if(key == "account")
			accounts.Load(child, true);
		else if(key == "cargo")
			cargo.Load(child);
		else if(key == "basis")
		{
			for(const DataNode &grand : child)
				if(grand.Size() >= 2)
					costBasis[grand.Token(0)] += grand.Value(1);
		}
		else if(key == "stock")
		{
			for(const DataNode &grand : child)
				if(grand.Size() >= 2)
					stock[GameData::Outfits().Get(grand.Token(0))] += grand.Value(1);
		}
		else if(key == "fleet depreciation")
			depreciation.Load(child);
		else if(key == "stock depreciation")
			stockDepreciation.Load(child);

		// Records of things you have done or are doing, or have happened to you:
		else if(key == "mission")
		{
			missions.emplace_back(child, &conditions, &visitedSystems, &visitedPlanets);
			cargo.AddMissionCargo(&missions.back());
		}
		else if((key == "mission cargo" || key == "mission passengers") && child.HasChildren())
		{
			map<string, map<string, int>> &toDistribute = (key == "mission cargo")
					? missionCargoToDistribute : missionPassengersToDistribute;
			for(const DataNode &grand : child)
				if(grand.Token(0) == "player ships" && grand.HasChildren())
					for(const DataNode &great : grand)
					{
						if(great.Size() != 3)
							continue;
						toDistribute[great.Token(0)][great.Token(1)] = great.Value(2);
					}
		}
<<<<<<< HEAD
		else if(child.Token(0) == "available job")
			availableJobs.emplace_back(child, &conditions, &visitedSystems, &visitedPlanets);
		else if(child.Token(0) == "sort type")
=======
		else if(key == "available job")
			availableJobs.emplace_back(child, &conditions);
		else if(key == "sort type")
>>>>>>> 2f1df8c5
			availableSortType = static_cast<SortType>(child.Value(1));
		else if(key == "sort descending")
			availableSortAsc = false;
		else if(key == "separate deadline")
			sortSeparateDeadline = true;
		else if(key == "separate possible")
			sortSeparatePossible = true;
<<<<<<< HEAD
		else if(child.Token(0) == "available mission")
			availableMissions.emplace_back(child, &conditions, &visitedSystems, &visitedPlanets);
		else if(child.Token(0) == "conditions")
=======
		else if(key == "available mission")
			availableMissions.emplace_back(child, &conditions);
		else if(key == "conditions")
>>>>>>> 2f1df8c5
			conditions.Load(child);
		else if(key == "gifted ships" && child.HasChildren())
		{
			for(const DataNode &grand : child)
				giftedShips[grand.Token(0)] = EsUuid::FromString(grand.Token(1));
		}
		else if(key == "event")
			gameEvents.emplace(GameEvent(child, &conditions));
		else if(key == "changes")
		{
			for(const DataNode &grand : child)
				dataChanges.push_back(grand);
		}
		else if(key == "economy")
			economy = child;
		else if(key == "destroyed" && hasValue)
			destroyedPersons.push_back(child.Token(1));

		// Records of things you have discovered:
		else if(key == "visited" && hasValue)
			Visit(*GameData::Systems().Get(child.Token(1)));
		else if(key == "visited planet" && hasValue)
			Visit(*GameData::Planets().Get(child.Token(1)));
		else if(key == "harvested")
		{
			for(const DataNode &grand : child)
				if(grand.Size() >= 2)
					harvested.emplace(
						GameData::Systems().Get(grand.Token(0)),
						GameData::Outfits().Get(grand.Token(1)));
		}
		else if(key == "logbook")
		{
			for(const DataNode &grand : child)
			{
				if(grand.Size() >= 3)
				{
					Date date(grand.Value(0), grand.Value(1), grand.Value(2));
					string text;
					for(const DataNode &great : grand)
					{
						if(!text.empty())
							text += "\n\t";
						text += great.Token(0);
					}
					logbook.emplace(date, text);
				}
				else if(grand.Size() >= 2)
				{
					string &text = specialLogs[grand.Token(0)][grand.Token(1)];
					for(const DataNode &great : grand)
					{
						if(!text.empty())
							text += "\n\t";
						text += great.Token(0);
					}
				}
			}
		}
		else if(key == "start")
			startData.Load(child);
	}
	// Modify the game data with any changes that were loaded from this file.
	ApplyChanges();
	// Ensure the player is in a valid state after loading & applying changes.
	ValidateLoad();

	// Restore access to services, if it was granted previously.
	if(planet && hasFullClearance)
		planet->Bribe();

	// Based on the ships that were loaded, calculate the player's capacity for
	// cargo and passengers.
	UpdateCargoCapacities();

	auto DistributeMissionCargo = [](const map<string, map<string, int>> &toDistribute, const list<Mission> &missions,
			vector<shared_ptr<Ship>> &ships, CargoHold &cargo, bool passengers) -> void
	{
		for(const auto &it : toDistribute)
		{
			const auto missionIt = find_if(missions.begin(), missions.end(),
					[&it](const Mission &mission) { return mission.UUID().ToString() == it.first; });
			if(missionIt != missions.end())
			{
				const Mission *cargoOf = &*missionIt;
				for(const auto &shipCargo : it.second)
				{
					auto shipIt = find_if(ships.begin(), ships.end(),
							[&shipCargo](const shared_ptr<Ship> &ship) { return ship->UUID().ToString() == shipCargo.first; });
					if(shipIt != ships.end())
					{
						Ship *destination = shipIt->get();
						if(passengers)
							cargo.TransferPassengers(cargoOf, shipCargo.second, destination->Cargo());
						else
							cargo.Transfer(cargoOf, shipCargo.second, destination->Cargo());
					}
				}
			}
		}
	};

	DistributeMissionCargo(missionCargoToDistribute, missions, ships, cargo, false);
	DistributeMissionCargo(missionPassengersToDistribute, missions, ships, cargo, true);

	// If no depreciation record was loaded, every item in the player's fleet
	// will count as non-depreciated.
	if(!depreciation.IsLoaded())
		depreciation.Init(ships, date.DaysSinceEpoch());
}



// Load the most recently saved player (if any). Returns false when no save was loaded.
bool PlayerInfo::LoadRecent()
{
	string recentPath = Files::Read(Files::Config() / "recent.txt");
	// Trim trailing whitespace (including newlines) from the path.
	while(!recentPath.empty() && recentPath.back() <= ' ')
		recentPath.pop_back();

	if(recentPath.empty() || !Files::Exists(recentPath))
	{
		Clear();
		return false;
	}

	Load(recentPath);
	return true;
}



// Save this player. The file name is based on the player's name.
void PlayerInfo::Save() const
{
	// Don't save dead players or players that are not fully created.
	if(!CanBeSaved())
		return;

	// Remember that this was the most recently saved player.
	Files::Write(Files::Config() / "recent.txt", filePath + '\n');

	if(filePath.rfind(".txt") == filePath.length() - 4)
	{
		// Only update the backups if this save will have a newer date.
		SavedGame saved(filePath);
		if(saved.GetDate() != date.ToString())
		{
			string root = filePath.substr(0, filePath.length() - 4);
			const int previousCount = Preferences::GetPreviousSaveCount();
			const string rootPrevious = root + "~~previous-";
			for(int i = previousCount - 1; i > 0; --i)
			{
				const string toMove = rootPrevious + to_string(i) + ".txt";
				if(Files::Exists(toMove))
					Files::Move(toMove, rootPrevious + to_string(i + 1) + ".txt");
			}
			if(Files::Exists(filePath))
				Files::Move(filePath, rootPrevious + "1.txt");
			if(planet->HasServices())
				Save(rootPrevious + "spaceport.txt");
		}
	}

	Save(filePath);

	// Save global conditions:
	DataWriter globalConditions(Files::Config() / "global conditions.txt");
	GameData::GlobalConditions().Save(globalConditions);
}



// Get the base file name for the player, without the ".txt" extension. This
// will usually be "<first> <last>", but may be different if multiple players
// exist with the same name, in which case a number is appended.
string PlayerInfo::Identifier() const
{
	string name = Files::Name(filePath);
	return (name.length() < 4) ? "" : name.substr(0, name.length() - 4);
}



void PlayerInfo::StartTransaction()
{
	assert(!transactionSnapshot && "Starting PlayerInfo transaction while one is already active");

	// Create in-memory DataWriter and save to it.
	transactionSnapshot = new DataWriter();
	Save(*transactionSnapshot);
}



void PlayerInfo::FinishTransaction()
{
	assert(transactionSnapshot && "Finishing PlayerInfo while one hasn't been started");
	delete transactionSnapshot;
	transactionSnapshot = nullptr;
}



// Apply the given set of changes to the game data.
void PlayerInfo::AddChanges(list<DataNode> &changes)
{
	bool changedSystems = false;
	for(const DataNode &change : changes)
	{
<<<<<<< HEAD
		changedSystems |= (change.Token(0) == "system");
		changedSystems |= (change.Token(0) == "link");
		changedSystems |= (change.Token(0) == "unlink");
		GameData::Change(change, *this);
=======
		const string &key = change.Token(0);
		changedSystems |= (key == "system");
		changedSystems |= (key == "link");
		changedSystems |= (key == "unlink");
		GameData::Change(change, &conditions);
>>>>>>> 2f1df8c5
	}
	if(changedSystems)
	{
		// Recalculate what systems have been seen.
		GameData::UpdateSystems();
		seen.clear();
		for(const System *system : visitedSystems)
		{
			seen.insert(system);
			for(const System *neighbor : system->VisibleNeighbors())
				if(!neighbor->Hidden() || system->Links().contains(neighbor))
					seen.insert(neighbor);
		}
	}

	// Only move the changes into my list if they are not already there.
	if(&changes != &dataChanges)
		dataChanges.splice(dataChanges.end(), changes);
}



// Add an event that will happen at the given date.
void PlayerInfo::AddEvent(GameEvent event, const Date &date)
{
	// Check if the event should be applied directly.
	if(date <= this->date)
	{
		GameEvent eventCopy = event;
		list<DataNode> eventChanges = {eventCopy.Apply(*this)};
		if(!eventChanges.empty())
			AddChanges(eventChanges);
	}
	else
	{
		event.SetDate(date);
		gameEvents.insert(std::move(event));
	}
}



// Mark this player as dead, and handle the changes to the player's fleet.
void PlayerInfo::Die(int response, const shared_ptr<Ship> &capturer)
{
	isDead = true;
	// The player loses access to all their ships if they die on a planet.
	if(GetPlanet() || !flagship)
		ships.clear();
	// If the flagship should explode due to choices made in a mission's
	// conversation, it should still appear in the player's ship list (but
	// will be red, because it is dead). The player's escorts will scatter
	// automatically, as they have a now-dead parent.
	else if(response == Conversation::EXPLODE)
		flagship->Destroy();
	// If it died in open combat, it is already marked destroyed.
	else if(!flagship->IsDestroyed())
	{
		// The player died due to the failed capture of an NPC or a
		// "mutiny". The flagship is either captured or changes government.
		if(!flagship->IsYours())
		{
			// The flagship was already captured, via BoardingPanel,
			// and its parent-escort relationships were updated in
			// Ship::WasCaptured().
		}
		// The referenced ship may not be boarded by the player, so before
		// letting it capture the flagship it must be near the flagship.
		else if(capturer && capturer->Position().Distance(flagship->Position()) <= 1.)
			flagship->WasCaptured(capturer);
		else
		{
			// A "mutiny" occurred.
			flagship->SetIsYours(false);
			// TODO: perhaps allow missions to set the new government.
			flagship->SetGovernment(GameData::Governments().Get("Independent"));
			// Your escorts do not follow it, nor does it wait for them.
			for(const shared_ptr<Ship> &ship : ships)
				ship->SetParent(nullptr);
		}
		// Remove the flagship from the player's ship list.
		auto it = find(ships.begin(), ships.end(), flagship);
		if(it != ships.end())
			ships.erase(it);
	}
}



// Query whether this player is dead.
bool PlayerInfo::IsDead() const
{
	return isDead;
}



// Get the player's first name.
const string &PlayerInfo::FirstName() const
{
	return firstName;
}



// Get the player's last name.
const string &PlayerInfo::LastName() const
{
	return lastName;
}



// Set the player's name. This will also set the saved game file name.
void PlayerInfo::SetName(const string &first, const string &last)
{
	firstName = first;
	lastName = last;

	string fileName = first + " " + last;

	// If there are multiple pilots with the same name, append a number to the
	// pilot name to generate a unique file name.
	filePath = (Files::Saves() / fileName).string();
	int index = 0;
	while(true)
	{
		string path = filePath;
		if(index++)
			path += " " + to_string(index);
		path += ".txt";

		if(!Files::Exists(path))
		{
			filePath.swap(path);
			break;
		}
	}
}



// Get the current date (game world, not real world).
const Date &PlayerInfo::GetDate() const
{
	return date;
}



// Set the date, and perform all daily actions the given number of times.
void PlayerInfo::AdvanceDate(int amount)
{
	if(amount <= 0)
		return;
	while(amount--)
	{
		++date;

		// Check if any special events should happen today.
		auto it = gameEvents.begin();
		list<DataNode> eventChanges;
		while(it != gameEvents.end() && date >= it->GetDate())
		{
			GameEvent event = *it;
			eventChanges.splice(eventChanges.end(), event.Apply(*this));
			it = gameEvents.erase(it);
		}
		if(!eventChanges.empty())
			AddChanges(eventChanges);

		// Check if any missions have failed because of deadlines and
		// do any daily mission actions for those that have not failed.
		for(Mission &mission : missions)
		{
			if(mission.CheckDeadline(date) && mission.IsVisible())
				Messages::Add("You failed to meet the deadline for the mission \"" + mission.Name() + "\".",
					Messages::Importance::Highest);
			if(!mission.IsFailed())
				mission.Do(Mission::DAILY, *this);
		}

		DoAccounting();
	}
	// Reset the reload counters for all your ships.
	for(const shared_ptr<Ship> &ship : ships)
		ship->GetArmament().ReloadAll();
}



const CoreStartData &PlayerInfo::StartData() const noexcept
{
	return startData;
}



void PlayerInfo::SetSystemEntry(SystemEntry entryType)
{
	entry = entryType;
}



SystemEntry PlayerInfo::GetSystemEntry() const
{
	return entry;
}



// Set the player's current start system, and mark that system as visited.
void PlayerInfo::SetSystem(const System &system)
{
	this->previousSystem = this->system;
	this->system = &system;
	Visit(system);
}



// Get the player's current star system.
const System *PlayerInfo::GetSystem() const
{
	return system;
}



const System *PlayerInfo::GetPreviousSystem() const
{
	return previousSystem;
}



// Set the planet the player is landed on.
void PlayerInfo::SetPlanet(const Planet *planet)
{
	this->planet = planet;
}



// Get the planet the player is landed on.
const Planet *PlayerInfo::GetPlanet() const
{
	return planet;
}



// If the player is landed, return the stellar object they are on. Some planets
// (e.g. ringworlds) may include multiple stellar objects in the same system.
const StellarObject *PlayerInfo::GetStellarObject() const
{
	if(!system || !planet)
		return nullptr;

	double closestDistance = numeric_limits<double>::infinity();
	const StellarObject *closestObject = nullptr;
	for(const StellarObject &object : system->Objects())
		if(object.GetPlanet() == planet)
		{
			if(!Flagship())
				return &object;

			double distance = Flagship()->Position().Distance(object.Position());
			if(distance < closestDistance)
			{
				closestDistance = distance;
				closestObject = &object;
			}
		}
	return closestObject;
}



// Check if the player must take off immediately.
bool PlayerInfo::ShouldLaunch() const
{
	return shouldLaunch;
}



// Access the player's account information.
const Account &PlayerInfo::Accounts() const
{
	return accounts;
}



// Access the player's account information (and allow modifying it).
Account &PlayerInfo::Accounts()
{
	return accounts;
}



// Handle the daily salaries and payments.
void PlayerInfo::DoAccounting()
{
	// Check what salaries and tribute the player receives.
	int64_t salariesIncome = accounts.SalariesIncomeTotal();
	int64_t tributeIncome = GetTributeTotal();
	FleetBalance balance = MaintenanceAndReturns();
	if(salariesIncome || tributeIncome || balance.assetsReturns)
	{
		string message = "You receive ";
		if(salariesIncome)
		{
			message += Format::CreditString(salariesIncome) + " salary";
			if(tributeIncome)
			{
				if(balance.assetsReturns)
					message += ", ";
				else
					message += " and ";
			}
		}
		if(tributeIncome)
			message += Format::CreditString(tributeIncome) + " in tribute";
		if(balance.assetsReturns)
		{
			if(salariesIncome && tributeIncome)
				message += ",";
			if(salariesIncome || tributeIncome)
				message += " and ";
			message += Format::CreditString(balance.assetsReturns) + " based on outfits and ships";
		}
		message += ".";
		Messages::Add(message, Messages::Importance::High, true);
		accounts.AddCredits(salariesIncome + tributeIncome + balance.assetsReturns);
	}

	// For accounting, keep track of the player's net worth. This is for
	// calculation of yearly income to determine maximum mortgage amounts.
	int64_t assets = depreciation.Value(ships, date.DaysSinceEpoch());
	for(const shared_ptr<Ship> &ship : ships)
		assets += ship->Cargo().Value(system);

	// Have the player pay salaries, mortgages, etc. and print a message that
	// summarizes the payments that were made.
	string message = accounts.Step(assets, Salaries(), balance.maintenanceCosts);
	if(!message.empty())
		Messages::Add(message, Messages::Importance::High, true);
}



// Calculate how much the player pays in daily salaries.
int64_t PlayerInfo::Salaries() const
{
	// Don't count extra crew on anything but the flagship.
	int64_t crew = 0;
	const Ship *flagship = Flagship();
	if(flagship)
		crew = flagship->Crew() - flagship->RequiredCrew();

	// A ship that is "parked" remains on a planet and requires no salaries.
	for(const shared_ptr<Ship> &ship : ships)
		if(!ship->IsParked() && !ship->IsDestroyed())
			crew += ship->RequiredCrew();
	if(!crew)
		return 0;

	// Every crew member except the player receives 100 credits per day.
	return 100 * (crew - 1);
}



// Calculate the daily maintenance cost and generated income for all ships and in cargo outfits.
PlayerInfo::FleetBalance PlayerInfo::MaintenanceAndReturns() const
{
	FleetBalance b;

	// If the player is landed, then cargo will be in the player's
	// pooled cargo. Check there so that the bank panel can display the
	// correct total maintenance costs. When launched all cargo will be
	// in the player's ships instead of in the pooled cargo, so no outfit
	// will be counted twice.
	for(const auto &outfit : Cargo().Outfits())
	{
		b.maintenanceCosts += max<int64_t>(0, outfit.first->Get("maintenance costs")) * outfit.second;
		b.assetsReturns += max<int64_t>(0, outfit.first->Get("income")) * outfit.second;
	}
	for(const shared_ptr<Ship> &ship : ships)
		if(!ship->IsDestroyed())
		{
			b.maintenanceCosts += max<int64_t>(0, ship->Attributes().Get("maintenance costs"));
			b.assetsReturns += max<int64_t>(0, ship->Attributes().Get("income"));
			for(const auto &outfit : ship->Cargo().Outfits())
			{
				b.maintenanceCosts += max<int64_t>(0, outfit.first->Get("maintenance costs")) * outfit.second;
				b.assetsReturns += max<int64_t>(0, outfit.first->Get("income")) * outfit.second;
			}
			if(!ship->IsParked())
			{
				b.maintenanceCosts += max<int64_t>(0, ship->Attributes().Get("operating costs"));
				b.assetsReturns += max<int64_t>(0, ship->Attributes().Get("operating income"));
			}
		}
	return b;
}



void PlayerInfo::AddLicense(const string &name)
{
	licenses.insert(name);
}



void PlayerInfo::RemoveLicense(const string &name)
{
	licenses.erase(name);
}



bool PlayerInfo::HasLicense(const string &name) const
{
	return licenses.contains(name);
}



const set<string> &PlayerInfo::Licenses() const
{
	return licenses;
}



// Get a pointer to the ship that the player controls. This is usually the first
// ship in the list.
const Ship *PlayerInfo::Flagship() const
{
	return const_cast<PlayerInfo *>(this)->FlagshipPtr().get();
}



// Get a pointer to the ship that the player controls. This is usually the first
// ship in the list.
Ship *PlayerInfo::Flagship()
{
	return FlagshipPtr().get();
}



// Determine which ship is the flagship and return the shared pointer to it.
const shared_ptr<Ship> &PlayerInfo::FlagshipPtr()
{
	if(!flagship)
	{
		bool clearance = false;
		if(planet)
			clearance = planet->CanLand() || HasClearance(*this, planet);
		for(const shared_ptr<Ship> &it : ships)
		{
			if(it->IsParked())
				continue;
			if(it->GetSystem() != system)
				continue;
			if(!it->CanBeFlagship())
				continue;
			const bool sameLocation = !planet || it->GetPlanet() == planet;
			if(sameLocation || (clearance && !it->GetPlanet() && planet->IsAccessible(it.get())))
			{
				flagship = it;
				break;
			}
		}
	}

	static const shared_ptr<Ship> empty;
	return (flagship && flagship->IsYours()) ? flagship : empty;
}



// Set the flagship (on departure or during flight).
void PlayerInfo::SetFlagship(Ship &other)
{
	// Remove active data in the old flagship.
	if(flagship && flagship.get() != &other)
		flagship->ClearTargetsAndOrders();

	// Set the new flagship pointer.
	flagship = other.shared_from_this();

	// Make sure your ships all know who the flagship is.
	for(const shared_ptr<Ship> &ship : ships)
	{
		bool shouldFollowFlagship = (ship != flagship && !ship->IsParked());
		ship->SetParent(shouldFollowFlagship ? flagship : shared_ptr<Ship>());
	}

	// Move the flagship to the beginning to the list of ships.
	MoveFlagshipBegin(ships, flagship);

	// Make sure your flagship is not included in the escort selection.
	for(auto it = selectedShips.begin(); it != selectedShips.end(); )
	{
		shared_ptr<Ship> ship = it->lock();
		if(!ship || ship == flagship)
			it = selectedShips.erase(it);
		else
			++it;
	}
}



// Access the full list of ships that the player owns.
const vector<shared_ptr<Ship>> &PlayerInfo::Ships() const
{
	return ships;
}



// Inspect the flightworthiness of the player's active fleet, individually and
// as a whole, to determine which ships cannot travel with the group.
// Returns a mapping of ships to the reason their flight check failed.
map<const shared_ptr<Ship>, vector<string>> PlayerInfo::FlightCheck() const
{
	// Count of all bay types in the active fleet.
	auto bayCount = map<string, size_t>{};
	// Classification of the present ships by category. Parked ships are ignored.
	auto categoryCount = map<string, vector<shared_ptr<Ship>>>{};

	auto flightChecks = map<const shared_ptr<Ship>, vector<string>>{};
	for(const auto &ship : ships)
		if(ship->GetSystem() && !ship->IsDisabled() && !ship->IsParked())
		{
			auto checks = ship->FlightCheck();
			if(!checks.empty())
				flightChecks.emplace(ship, checks);

			// Only check bays for in-system ships.
			if(ship->GetSystem() != system)
				continue;

			categoryCount[ship->Attributes().Category()].emplace_back(ship);
			// Ensure bayCount has an entry for this category for the special case
			// where we have no bays at all available for this type of ship.
			if(ship->CanBeCarried())
				bayCount.emplace(ship->Attributes().Category(), 0);

			if(ship->CanBeCarried() || !ship->HasBays())
				continue;

			for(auto &bay : ship->Bays())
			{
				++bayCount[bay.category];
				// The bays should always be empty. But if not, count that ship too.
				if(bay.ship)
				{
					Logger::LogError("Expected bay to be empty for " + ship->TrueModelName() + ": " + ship->Name());
					categoryCount[bay.ship->Attributes().Category()].emplace_back(bay.ship);
				}
			}
		}

	// Identify transportable ships that cannot jump and have no bay to be carried in.
	for(auto &bayType : bayCount)
	{
		const auto &shipsOfType = categoryCount[bayType.first];
		if(shipsOfType.empty())
			continue;
		for(const auto &carriable : shipsOfType)
		{
			if(carriable->JumpsRemaining() != 0)
			{
				// This ship can travel between systems and does not require a bay.
			}
			// This ship requires a bay to travel between systems.
			else if(bayType.second > 0)
				--bayType.second;
			else
			{
				// Include the lack of bay availability amongst any other
				// warnings for this carriable ship.
				auto it = flightChecks.find(carriable);
				string warning = "no bays?";
				if(it != flightChecks.end())
					it->second.emplace_back(warning);
				else
					flightChecks.emplace(carriable, vector<string>{warning});
			}
		}
	}
	return flightChecks;
}



// Add a captured ship to your fleet.
void PlayerInfo::AddShip(const shared_ptr<Ship> &ship)
{
	ships.push_back(ship);
	ship->SetIsSpecial();
	ship->SetIsYours();
	if(ship->HasBays())
		displayCarrierHelp = true;
}



// Adds a ship of the given model with the given name to the player's fleet.
void PlayerInfo::BuyShip(const Ship *model, const string &name)
{
	if(!model)
		return;

	int day = date.DaysSinceEpoch();
	int64_t cost = stockDepreciation.Value(*model, day);
	if(accounts.Credits() >= cost)
	{
		AddStockShip(model, name);

		accounts.AddCredits(-cost);
		flagship.reset();

		depreciation.Buy(*model, day, &stockDepreciation);
		for(const auto &it : model->Outfits())
			stock[it.first] -= it.second;

		if(ships.back()->HasBays())
			displayCarrierHelp = true;
	}
}



// Because this ship is being gifted, it costs nothing and starts fully depreciated.
const Ship *PlayerInfo::GiftShip(const Ship *model, const string &name, const string &id)
{
	if(!model)
		return nullptr;

	AddStockShip(model, name);

	flagship.reset();

	// If an id was given, associate and store it with the UUID of the gifted ship.
	if(!id.empty())
		giftedShips[id].clone(ships.back()->UUID());

	return ships.back().get();
}



// Sell the given ship (if it belongs to the player).
void PlayerInfo::SellShip(const Ship *selected, bool storeOutfits)
{
	for(auto it = ships.begin(); it != ships.end(); ++it)
		if(it->get() == selected)
		{
			int day = date.DaysSinceEpoch();
			int64_t cost;

			// Passing a pointer to Value gets only the hull cost. Passing a reference
			// gets hull and outfit costs.
			if(storeOutfits)
				cost = depreciation.Value(selected, day);
			else
				cost = depreciation.Value(*selected, day);

			// Record the transfer of this ship in the depreciation and stock info.
			stockDepreciation.Buy(*selected, day, &depreciation, storeOutfits);
			if(storeOutfits)
			{
				CargoHold &storage = Storage();
				for(const auto &it : selected->Outfits())
					storage.Add(it.first, it.second);
			}
			else
			{
				for(const auto &it : selected->Outfits())
					stock[it.first] += it.second;
			}

			accounts.AddCredits(cost);
			ForgetGiftedShip(*it->get());
			ships.erase(it);
			flagship.reset();
			break;
		}
}



// Take the ship from the player, if a model is specified this will permanently remove outfits in said model,
// instead of allowing the player to buy them back by putting them in the stock.
void PlayerInfo::TakeShip(const Ship *shipToTake, const Ship *model, bool takeOutfits)
{
	for(auto it = ships.begin(); it != ships.end(); ++it)
		if(it->get() == shipToTake)
		{
			// Record the transfer of this ship in the depreciation and stock info.
			stockDepreciation.Buy(*shipToTake, date.DaysSinceEpoch(), &depreciation);
			if(takeOutfits)
				for(const auto &it : shipToTake->Outfits())
				{
					// We only take all of the outfits specified in the model without putting them in the stock.
					// The extra outfits of this ship are transferred into the stock.
					int amountToTake = 0;
					if(model)
					{
						auto outfit = model->Outfits().find(it.first);
						if(outfit != model->Outfits().end())
							amountToTake = max(it.second, outfit->second);
					}
					stock[it.first] += it.second - amountToTake;
				}
			ForgetGiftedShip(*it->get(), false);
			ships.erase(it);
			flagship.reset();
			break;
		}
}



vector<shared_ptr<Ship>>::iterator PlayerInfo::DisownShip(const Ship *selected)
{
	for(auto it = ships.begin(); it != ships.end(); ++it)
		if(it->get() == selected)
		{
			flagship.reset();
			ForgetGiftedShip(*it->get());
			it = ships.erase(it);
			return (it == ships.begin()) ? it : --it;
		}
	return ships.begin();
}



// Park or unpark the given ship. A parked ship remains on a planet instead of
// flying with the player, and requires no daily crew payments.
void PlayerInfo::ParkShip(const Ship *selected, bool isParked)
{
	for(auto &ship : ships)
		if(ship.get() == selected)
		{
			isParked &= !ship->IsDisabled();
			ship->SetIsParked(isParked);
			UpdateCargoCapacities();
			flagship.reset();
			return;
		}
}



// Rename the given ship.
void PlayerInfo::RenameShip(const Ship *selected, const string &name)
{
	for(auto &ship : ships)
		if(ship.get() == selected)
		{
			ship->SetName(name);
			return;
		}
}



// Change the order of the given ship in the list.
void PlayerInfo::ReorderShip(int fromIndex, int toIndex)
{
	// Make sure the indices are valid.
	if(fromIndex == toIndex)
		return;
	if(static_cast<unsigned>(fromIndex) >= ships.size())
		return;
	if(static_cast<unsigned>(toIndex) >= ships.size())
		return;

	// Reorder the list.
	shared_ptr<Ship> ship = ships[fromIndex];
	auto oldFirstShip = ships[0];
	ships.erase(ships.begin() + fromIndex);
	ships.insert(ships.begin() + toIndex, ship);
	auto newFirstShip = ships[0];
	// Check if the ship in the first position can be a flagship and is in the current system.
	HandleFlagshipParking(oldFirstShip.get(), newFirstShip.get());
	flagship.reset();
}



void PlayerInfo::SetShipOrder(const vector<shared_ptr<Ship>> &newOrder)
{
	// Check if the incoming vector contains the same elements
	if(std::is_permutation(ships.begin(), ships.end(), newOrder.begin()))
	{
		Ship *oldFirstShip = ships.front().get();
		ships = newOrder;
		Ship *newFirstShip = ships.front().get();
		// Check if the position of the flagship has changed, and the ship in the first position
		// can be a flagship and is in the current system.
		HandleFlagshipParking(oldFirstShip, newFirstShip);
		flagship.reset();
	}
	else
		throw runtime_error("Cannot reorder ships because the new order does not contain the same ships");
}



// Find out how attractive the player's fleet is to pirates. Aside from a
// heavy freighter, no single ship should attract extra pirate attention.
pair<double, double> PlayerInfo::RaidFleetFactors() const
{
	double attraction = 0.;
	double deterrence = 0.;
	for(const shared_ptr<Ship> &ship : Ships())
	{
		if(ship->IsParked() || ship->IsDestroyed())
			continue;

		attraction += ship->Attraction();
		deterrence += ship->Deterrence();
	}

	return make_pair(attraction, deterrence);
}



double PlayerInfo::RaidFleetAttraction(const RaidFleet &raid, const System *system) const
{
	double attraction = 0.;
	const Fleet *raidFleet = raid.GetFleet();
	const Government *raidGov = raidFleet ? raidFleet->GetGovernment() : nullptr;
	if(raidGov && raidGov->IsEnemy())
	{
		// The player's base attraction to a fleet is determined by their fleet attraction minus
		// their fleet deterrence, minus whatever the minimum attraction of this raid fleet is.
		pair<double, double> factors = RaidFleetFactors();
		// If there is a maximum attraction for this fleet, and we are above it, it will not spawn.
		if(raid.MaxAttraction() > 0 && factors.first > raid.MaxAttraction())
			return 0;

		attraction = .005 * (factors.first - factors.second - raid.MinAttraction());
		// Then we consider the strength of other fleets in the system.
		int64_t raidStrength = raidFleet->Strength();
		if(system && raidStrength)
			for(const auto &fleet : system->Fleets())
			{
				const Government *gov = fleet.Get()->GetGovernment();
				if(gov)
				{
					// If this fleet is neutral or hostile to both the player and raid fleet, it has
					// no impact on the attraction. If the fleet is hostile to only the player, the
					// raid attraction will increase. If the fleet is hostile to only the raid fleet,
					// the raid attraction will decrease. The amount of increase or decrease is determined
					// by the strength of the fleet relative to the raid fleet. System fleets which are
					// stronger have a larger impact.
					double strength = fleet.Get()->Strength() / fleet.Period();
					attraction -= (gov->IsEnemy(raidGov) - gov->IsEnemy()) * (strength / raidStrength);
				}
			}
	}
	return max(0., min(1., attraction));
}



// Get cargo information.
CargoHold &PlayerInfo::Cargo()
{
	return cargo;
}



// Get cargo information.
const CargoHold &PlayerInfo::Cargo() const
{
	return cargo;
}



// Get items stored on the player's current planet.
CargoHold &PlayerInfo::Storage()
{
	assert(planet && "can't get planetary storage in-flight");
	return planetaryStorage[planet];
}



// Get planetary storage information for all planets (for map and overviews).
const map<const Planet *, CargoHold> &PlayerInfo::PlanetaryStorage() const
{
	return planetaryStorage;
}



// Adjust the cost basis for the given commodity.
void PlayerInfo::AdjustBasis(const string &commodity, int64_t adjustment)
{
	costBasis[commodity] += adjustment;
}



// Get the cost basis for some number of tons of the given commodity. Each ton
// of the commodity that you own is assumed to have the same basis.
int64_t PlayerInfo::GetBasis(const string &commodity, int tons) const
{
	// Handle cost basis even when not landed on a planet.
	int total = cargo.Get(commodity);
	for(const auto &ship : ships)
		total += ship->Cargo().Get(commodity);
	if(!total)
		return 0;

	auto it = costBasis.find(commodity);
	int64_t basis = (it == costBasis.end()) ? 0 : it->second;
	return (basis * tons) / total;
}



// Switch cargo from being stored in ships to being stored here. Also recharge
// ships, check for mission completion, and apply fines for contraband.
void PlayerInfo::Land(UI *ui)
{
	// This can only be done while landed.
	if(!system || !planet)
		return;

	if(!freshlyLoaded)
	{
		Audio::Play(Audio::Get("landing"), SoundCategory::ENGINE);
		Audio::PlayMusic(planet->MusicName());
	}

	// Mark this planet as visited.
	Visit(*planet);
	if(planet == travelDestination)
		travelDestination = nullptr;

	// Remove any ships that have been destroyed or captured.
	map<string, int> lostCargo;
	vector<shared_ptr<Ship>>::iterator it = ships.begin();
	while(it != ships.end())
	{
		if((*it)->IsDestroyed() || !(*it)->IsYours())
		{
			// If any of your ships are destroyed, your cargo "cost basis" should
			// be adjusted based on what you lost.
			for(const auto &cargo : (*it)->Cargo().Commodities())
				if(cargo.second)
					lostCargo[cargo.first] += cargo.second;
			// Also, the ship and everything in it should be removed from your
			// depreciation records. Transfer it to a throw-away record:
			Depreciation().Buy(**it, date.DaysSinceEpoch(), &depreciation);

			ForgetGiftedShip(*it->get());
			it = ships.erase(it);
		}
		else
			++it;
	}

	// "Unload" all fighters, so they will get recharged, etc.
	for(const shared_ptr<Ship> &ship : ships)
		ship->UnloadBays();

	// Ships that are landed with you on the planet should fully recharge.
	// Those in remote systems restore what they can without landing.
	bool clearance = HasClearance(*this, planet);
	const bool canUseServices = planet->CanUseServices();
	for(const shared_ptr<Ship> &ship : ships)
		if(!ship->IsParked() && !ship->IsDisabled())
		{
			if(ship->GetSystem() == system)
			{
				const bool alreadyLanded = ship->GetPlanet() == planet;
				if(alreadyLanded || planet->CanLand(*ship) || (clearance && planet->IsAccessible(ship.get())))
				{
					ship->Recharge(canUseServices ? planet->GetPort().GetRecharges() : Port::RechargeType::None,
						planet->GetPort().HasService(Port::ServicesType::HireCrew));
					if(!ship->GetPlanet())
						ship->SetPlanet(planet);
				}
				// Ships that cannot land with the flagship choose the most suitable planet
				// in the system.
				else
				{
					const StellarObject *landingObject = AI::FindLandingLocation(*ship);
					const bool foundSpaceport = landingObject;
					if(!landingObject)
						landingObject = AI::FindLandingLocation(*ship, false);
					if(landingObject)
						ship->SetPlanet(landingObject->GetPlanet());
					ship->Recharge(foundSpaceport);
				}
			}
			else
				ship->Recharge(Port::RechargeType::None, false);
		}

	// Cargo management needs to be done after updating ship locations (above).
	UpdateCargoCapacities();
	// If the player is actually landing (rather than simply loading the game),
	// new fines may be levied.
	if(!freshlyLoaded)
		Fine(ui);
	// Ships that are landed with you on the planet should pool all their cargo together.
	PoolCargo();
	// Adjust cargo cost basis for any cargo lost due to a ship being destroyed.
	for(const auto &it : lostCargo)
		AdjustBasis(it.first, -(costBasis[it.first] * it.second) / (cargo.Get(it.first) + it.second));

	// Evaluate changes to NPC spawning criteria.
	if(!freshlyLoaded)
		UpdateMissionNPCs();

	// Update missions that are completed, or should be failed.
	StepMissions(ui);
	UpdateCargoCapacities();

	// Create whatever missions this planet has to offer.
	if(!freshlyLoaded)
		CreateMissions();
	// Upon loading the game, prompt the player about any paused missions, but if there are many
	// do not name them all (since this would overflow the screen).
	else if(ui && !inactiveMissions.empty())
	{
		string message = "These active missions or jobs were deactivated due to a missing definition"
			" - perhaps you recently removed a plugin?\n";
		auto mit = inactiveMissions.rbegin();
		int named = 0;
		while(mit != inactiveMissions.rend() && (++named < 10))
		{
			message += "\t\"" + mit->Name() + "\"\n";
			++mit;
		}
		if(mit != inactiveMissions.rend())
			message += " and " + to_string(distance(mit, inactiveMissions.rend())) + " more.\n";
		message += "They will be reactivated when the necessary plugin is reinstalled.";
		ui->Push(new Dialog(message));
	}

	// Hire extra crew back if any were lost in-flight (i.e. boarding) or
	// some bunks were freed up upon landing (i.e. completed missions).
	if(Preferences::Has("Rehire extra crew when lost")
			&& (planet->GetPort().HasService(Port::ServicesType::HireCrew) && canUseServices) && flagship)
	{
		int added = desiredCrew - flagship->Crew();
		if(added > 0)
		{
			flagship->AddCrew(added);
			Messages::Add("You hire " + to_string(added) + (added == 1
					? " extra crew member to fill your now-empty bunk."
					: " extra crew members to fill your now-empty bunks."), Messages::Importance::High);
		}
	}

	freshlyLoaded = false;
	flagship.reset();
}



// Load the cargo back into your ships. This may require selling excess, in
// which case a message will be returned.
bool PlayerInfo::TakeOff(UI *ui, const bool distributeCargo)
{
	// This can only be done while landed.
	if(!system || !planet)
		return false;

	flagship = FlagshipPtr();
	if(!flagship)
		return false;

	shouldLaunch = false;
	Audio::Play(Audio::Get("takeoff"), SoundCategory::ENGINE);

	// Jobs are only available when you are landed.
	availableJobs.clear();
	availableMissions.clear();
	doneMissions.clear();
	stock.clear();

	// Special persons who appeared last time you left the planet, can appear again.
	GameData::ResetPersons();

	// Store the total cargo counts in case we need to adjust cost bases below.
	map<string, int> originalTotals = cargo.Commodities();

	// Move the flagship to the start of the list of ships and ensure that all
	// escorts know which ship is acting as flagship.
	SetFlagship(*flagship);

	// Recharge any ships that can be recharged, and load available cargo.
	const bool canUseServices = planet->CanUseServices();
	for(const shared_ptr<Ship> &ship : ships)
		if(!ship->IsParked() && !ship->IsDisabled())
		{
			// Recalculate the weapon cache in case a mass-less change had an effect.
			ship->UpdateCaches(true);
			if(ship->GetSystem() != system)
			{
				ship->Recharge(Port::RechargeType::None, false);
				continue;
			}
			else
				ship->Recharge(canUseServices ? planet->GetPort().GetRecharges() : Port::RechargeType::None,
					planet->GetPort().HasService(Port::ServicesType::HireCrew));
		}

	if(distributeCargo)
		DistributeCargo();

	if(cargo.Passengers())
	{
		int extra = min(cargo.Passengers(), flagship->Crew() - flagship->RequiredCrew());
		if(extra)
		{
			flagship->AddCrew(-extra);
			if(extra == 1)
				Messages::Add("You fired a crew member to free up a bunk for a passenger.", Messages::Importance::High);
			else
				Messages::Add("You fired " + to_string(extra) + " crew members to free up bunks for passengers.",
						Messages::Importance::High);
			flagship->Cargo().SetBunks(flagship->Attributes().Get("bunks") - flagship->Crew());
			cargo.TransferAll(flagship->Cargo());
		}
	}

	int extra = flagship->Crew() + flagship->Cargo().Passengers() - flagship->Attributes().Get("bunks");
	if(extra > 0)
	{
		flagship->AddCrew(-extra);
		if(extra == 1)
			Messages::Add("You fired a crew member because you have no bunk for them.", Messages::Importance::High);
		else
			Messages::Add("You fired " + to_string(extra) + " crew members because you have no bunks for them.",
					Messages::Importance::High);
		flagship->Cargo().SetBunks(flagship->Attributes().Get("bunks") - flagship->Crew());
	}

	// For each active, carriable ship you own, try to find an active ship that has a bay for it.
	auto carriers = vector<Ship *>{};
	auto toLoad = vector<shared_ptr<Ship>>{};
	for(auto &ship : ships)
		if(!ship->IsParked() && !ship->IsDisabled())
		{
			if(ship->CanBeCarried() && ship != flagship)
				toLoad.emplace_back(ship);
			else if(ship->HasBays())
				carriers.emplace_back(ship.get());
		}
	if(!toLoad.empty())
	{
		size_t uncarried = toLoad.size();
		if(!carriers.empty())
		{
			// Order carried ships such that those requiring bays are loaded first. For
			// jump-capable carried ships, prefer loading those with a shorter range.
			stable_sort(toLoad.begin(), toLoad.end(),
				[](const shared_ptr<Ship> &a, const shared_ptr<Ship> &b)
				{
					return a->JumpsRemaining() < b->JumpsRemaining();
				});
			// We are guaranteed that each carried `ship` is not parked and not disabled, and that
			// all possible parents are also not parked, not disabled, and not `ship`.
			for(auto &ship : toLoad)
				for(auto &parent : carriers)
					if(parent->GetSystem() == ship->GetSystem() && parent->Carry(ship))
					{
						--uncarried;
						break;
					}
		}

		if(uncarried)
		{
			// The remaining uncarried ships are launched alongside the player.
			string message = (uncarried > 1) ? "Some escorts were" : "One escort was";
			Messages::Add(message + " unable to dock with a carrier.", Messages::Importance::High);
		}
	}

	// By now, all cargo should have been divvied up among your ships. So, any
	// mission cargo or passengers left behind cannot be carried, and those
	// missions have aborted.
	vector<const Mission *> missionsToRemove;
	for(const auto &it : cargo.MissionCargo())
		if(it.second)
		{
			if(it.first->IsVisible())
				Messages::Add("Mission \"" + it.first->Name()
					+ "\" aborted because you do not have space for the cargo."
						, Messages::Importance::Highest);
			missionsToRemove.push_back(it.first);
		}
	for(const auto &it : cargo.PassengerList())
		if(it.second)
		{
			if(it.first->IsVisible())
				Messages::Add("Mission \"" + it.first->Name()
					+ "\" aborted because you do not have enough passenger bunks free."
						, Messages::Importance::Highest);
			missionsToRemove.push_back(it.first);

		}
	for(const Mission *mission : missionsToRemove)
		RemoveMission(Mission::ABORT, *mission, ui);

	// Any ordinary cargo left behind can be sold.
	int64_t income = 0;
	int day = date.DaysSinceEpoch();
	int64_t sold = cargo.Used();
	int64_t totalBasis = 0;
	double stored = 0.;
	if(sold)
	{
		for(const auto &commodity : cargo.Commodities())
		{
			if(!commodity.second)
				continue;

			// Figure out how much income you get for selling this cargo.
			int64_t value = commodity.second * static_cast<int64_t>(system->Trade(commodity.first));
			income += value;

			int original = originalTotals[commodity.first];
			auto it = costBasis.find(commodity.first);
			if(!original || it == costBasis.end() || !it->second)
				continue;

			// Now, figure out how much of that income is profit by calculating
			// the cost basis for this cargo (which is just the total cost basis
			// multiplied by the percent of the cargo you are selling).
			int64_t basis = it->second * commodity.second / original;
			it->second -= basis;
			totalBasis += basis;
		}
		if(!planet->HasOutfitter())
			for(const auto &outfit : cargo.Outfits())
			{
				// Compute the total value for each type of excess outfit.
				if(!outfit.second)
					continue;
				int64_t cost = depreciation.Value(outfit.first, day, outfit.second);
				for(int i = 0; i < outfit.second; ++i)
					stockDepreciation.Buy(outfit.first, day, &depreciation);
				income += cost;
			}
		else
			for(const auto &outfit : cargo.Outfits())
			{
				// Transfer the outfits from cargo to the storage on this planet.
				if(!outfit.second)
					continue;
				stored += outfit.first->Mass() * outfit.second;
				cargo.Transfer(outfit.first, outfit.second, Storage());
			}
	}
	accounts.AddCredits(income);
	cargo.Clear();
	stockDepreciation = Depreciation();
	sold -= ceil(stored);
	if(sold || stored)
	{
		// Report how much excess cargo was sold (and what profit you earned),
		// and how many tons of outfits were stored.
		ostringstream out;
		out << "You ";
		if(sold)
		{
			out << "sold " << Format::CargoString(sold, "excess cargo") << " for " << Format::CreditString(income);
			if(totalBasis && totalBasis != income)
				out << " (for a profit of " << Format::CreditString(income - totalBasis) << ")";
			if(stored)
				out << ", and ";
		}
		if(stored)
		{
			out << "stored " << Format::CargoString(stored, "outfits") << " you could not carry";
		}
		out << ".";
		Messages::Add(out.str(), Messages::Importance::High);
	}

	return true;
}



void PlayerInfo::PoolCargo()
{
	// This can only be done while landed.
	if(!planet)
		return;

	// To make sure all cargo and passengers get unloaded from each ship,
	// temporarily uncap the player's cargo and bunk capacity.
	cargo.SetSize(-1);
	cargo.SetBunks(-1);
	for(const shared_ptr<Ship> &ship : ships)
		if(ship->GetPlanet() == planet && !ship->IsParked())
			ship->Cargo().TransferAll(cargo);
	UpdateCargoCapacities();
}



const CargoHold &PlayerInfo::DistributeCargo()
{
	for(const shared_ptr<Ship> &ship : ships)
		if(!ship->IsParked() && !ship->IsDisabled() && ship->GetPlanet() == planet)
		{
			if(ship != flagship)
			{
				ship->Cargo().SetBunks(ship->Attributes().Get("bunks") - ship->RequiredCrew());
				cargo.TransferAll(ship->Cargo());
			}
			else
			{
				// Your flagship takes first priority for passengers but last for cargo.
				desiredCrew = ship->Crew();
				ship->Cargo().SetBunks(ship->Attributes().Get("bunks") - desiredCrew);
				for(const auto &it : cargo.PassengerList())
					cargo.TransferPassengers(it.first, it.second, ship->Cargo());
			}
		}
	// Load up your flagship last, so that it will have space free for any
	// plunder that you happen to acquire.
	cargo.TransferAll(flagship->Cargo());

	return cargo;
}



void PlayerInfo::AddPlayTime(chrono::nanoseconds timeVal)
{
	playTime += timeVal.count() * .000000001;
}



double PlayerInfo::GetPlayTime() const noexcept
{
	return playTime;
}



// Get the player's logbook.
const multimap<Date, string> &PlayerInfo::Logbook() const
{
	return logbook;
}



void PlayerInfo::AddLogEntry(const string &text)
{
	logbook.emplace(date, text);
}



const map<string, map<string, string>> &PlayerInfo::SpecialLogs() const
{
	return specialLogs;
}



void PlayerInfo::AddSpecialLog(const string &type, const string &name, const string &text)
{
	string &entry = specialLogs[type][name];
	if(!entry.empty())
		entry += "\n\t";
	entry += text;
}



void PlayerInfo::RemoveSpecialLog(const string &type, const string &name)
{
	auto it = specialLogs.find(type);
	if(it == specialLogs.end())
		return;
	auto &nameMap = it->second;
	auto eit = nameMap.find(name);
	if(eit != nameMap.end())
		nameMap.erase(eit);
}



void PlayerInfo::RemoveSpecialLog(const string &type)
{
	auto it = specialLogs.find(type);
	if(it != specialLogs.end())
		specialLogs.erase(it);
}



bool PlayerInfo::HasLogs() const
{
	return !logbook.empty() || !specialLogs.empty();
}



// Call this after missions update, if leaving the outfitter, shipyard, or
// hiring panel, or after backing out of a take-off warning.
// Updates the information on how much space is available.
void PlayerInfo::UpdateCargoCapacities()
{
	int size = 0;
	int bunks = 0;
	flagship = FlagshipPtr();
	for(const shared_ptr<Ship> &ship : ships)
		if(ship->GetPlanet() == planet && !ship->IsParked())
		{
			size += ship->Attributes().Get("cargo space");
			int crew = (ship == flagship ? ship->Crew() : ship->RequiredCrew());
			bunks += ship->Attributes().Get("bunks") - crew;
		}
	cargo.SetSize(size);
	cargo.SetBunks(bunks);
}



// Get the list of active missions.
const list<Mission> &PlayerInfo::Missions() const
{
	return missions;
}



// Get the list of ordinary jobs that are available on the job board.
const list<Mission> &PlayerInfo::AvailableJobs() const
{
	return availableJobs;
}



const PlayerInfo::SortType PlayerInfo::GetAvailableSortType() const
{
	return availableSortType;
}



void PlayerInfo::NextAvailableSortType()
{
	availableSortType = static_cast<SortType>((availableSortType + 1) % (CONVENIENT + 1));
	SortAvailable();
}



const bool PlayerInfo::ShouldSortAscending() const
{
	return availableSortAsc;
}



void PlayerInfo::ToggleSortAscending()
{
	availableSortAsc = !availableSortAsc;
	SortAvailable();
}



const bool PlayerInfo::ShouldSortSeparateDeadline() const
{
	return sortSeparateDeadline;
}



void PlayerInfo::ToggleSortSeparateDeadline()
{
	sortSeparateDeadline = !sortSeparateDeadline;
	SortAvailable();
}



const bool PlayerInfo::ShouldSortSeparatePossible() const
{
	return sortSeparatePossible;
}



void PlayerInfo::ToggleSortSeparatePossible()
{
	sortSeparatePossible = !sortSeparatePossible;
	SortAvailable();
}



// Return a pointer to the mission that was most recently accepted while in-flight.
const Mission *PlayerInfo::ActiveBoardingMission() const
{
	return activeBoardingMission;
}



// Update mission NPCs with the player's current conditions.
void PlayerInfo::UpdateMissionNPCs()
{
	for(Mission &mission : missions)
		mission.UpdateNPCs(*this);
}



// Accept the given job.
void PlayerInfo::AcceptJob(const Mission &mission, UI *ui)
{
	for(auto it = availableJobs.begin(); it != availableJobs.end(); ++it)
		if(&*it == &mission)
		{
			cargo.AddMissionCargo(&mission);
			auto spliceIt = it->IsUnique() ? missions.begin() : missions.end();
			missions.splice(spliceIt, availableJobs, it);
			it->Do(Mission::OFFER, *this);
			it->Do(Mission::ACCEPT, *this, ui);
			if(it->IsFailed())
				RemoveMission(Mission::Trigger::FAIL, *it, ui);
			SortAvailable(); // Might not have cargo anymore, so some jobs can be sorted to end
			break;
		}
}



// Look at the list of available missions and see if any of them can be offered
// right now, in the given location. If there are no missions that can be accepted,
// return a null pointer.
Mission *PlayerInfo::MissionToOffer(Mission::Location location)
{
	if(ships.empty())
		return nullptr;

	// If a mission can be offered right now, move it to the start of the list
	// so we know what mission the callback is referring to, and return it.
	for(auto it = availableMissions.begin(); it != availableMissions.end(); ++it)
		if(it->IsAtLocation(location) && it->CanOffer(*this) && it->CanAccept(*this))
		{
			availableMissions.splice(availableMissions.begin(), availableMissions, it);
			return &availableMissions.front();
		}
	return nullptr;
}



// Check if any of the game's missions can be offered from this ship, given its
// relationship with the player. If none offer, return nullptr.
Mission *PlayerInfo::BoardingMission(const shared_ptr<Ship> &ship)
{
	// Do not create missions from existing mission NPC's, or the player's ships.
	if(ship->IsSpecial())
		return nullptr;
	// Ensure that boarding this NPC again does not create a mission.
	ship->SetIsSpecial();

	// "boardingMissions" is emptied by MissionCallback, but to be sure:
	boardingMissions.clear();

	Mission::Location location = (ship->GetGovernment()->IsEnemy()
			? Mission::BOARDING : Mission::ASSISTING);

	// Check for available boarding or assisting missions.
	for(const auto &it : GameData::Missions())
		if(it.second.IsAtLocation(location) && it.second.CanOffer(*this, ship))
		{
			boardingMissions.push_back(it.second.Instantiate(*this, ship));
			if(boardingMissions.back().IsFailed())
				boardingMissions.pop_back();
			else
				return &boardingMissions.back();
		}

	return nullptr;
}



bool PlayerInfo::CaptureOverriden(const shared_ptr<Ship> &ship) const
{
	if(ship->IsCapturable())
		return false;
	// Check if there's a boarding mission being offered which allows this ship to be captured. If the boarding
	// mission was declined, then this results in one-time capture access to the ship. If it was accepted, then
	// the next boarding attempt will have the boarding mission in the player's active missions list, checked below.
	const Mission *mission = boardingMissions.empty() ? nullptr : &boardingMissions.back();
	// Otherwise, check if there's an already active mission which grants access. This allows trying to board the
	// ship again after accepting the mission.
	if(!mission)
		for(const Mission &mission : Missions())
			if(mission.OverridesCapture() && !mission.IsFailed() && mission.SourceShip() == ship.get())
				return true;
	return mission && mission->OverridesCapture() && !mission->IsFailed() && mission->SourceShip() == ship.get();
}



// Engine calls this after placing the boarding mission's NPCs.
void PlayerInfo::ClearActiveBoardingMission()
{
	activeBoardingMission = nullptr;
}



// If one of your missions cannot be offered because you do not have enough
// space for it, and it specifies a message to be shown in that situation,
// show that message.
void PlayerInfo::HandleBlockedMissions(Mission::Location location, UI *ui)
{
	list<Mission> &missionList = availableMissions.empty() ? boardingMissions : availableMissions;
	if(ships.empty() || missionList.empty())
		return;

	for(auto &it : missionList)
		if(it.IsAtLocation(location) && it.CanOffer(*this) && !it.CanAccept(*this))
		{
			string message = it.BlockedMessage(*this);
			if(!message.empty())
			{
				ui->Push(new Dialog(message));
				return;
			}
		}
}



// Callback for accepting or declining whatever mission has been offered.
// Responses which would kill the player are handled before the on offer
// conversation ended.
void PlayerInfo::MissionCallback(int response)
{
	list<Mission> &missionList = availableMissions.empty() ? boardingMissions : availableMissions;
	if(missionList.empty())
		return;

	Mission &mission = missionList.front();

	// If landed, this conversation may require the player to immediately depart.
	shouldLaunch |= (GetPlanet() && Conversation::RequiresLaunch(response));
	if(response == Conversation::ACCEPT || response == Conversation::LAUNCH)
	{
		bool shouldAutosave = mission.RecommendsAutosave();
		if(planet)
		{
			cargo.AddMissionCargo(&mission);
			UpdateCargoCapacities();
		}
		else if(Flagship())
			flagship->Cargo().AddMissionCargo(&mission);
		else
			return;

		// Move this mission from the offering list into the "accepted"
		// list, viewable on the MissionPanel. Unique missions are moved
		// to the front, so they appear at the top of the list if viewed.
		auto spliceIt = mission.IsUnique() ? missions.begin() : missions.end();
		missions.splice(spliceIt, missionList, missionList.begin());
		mission.Do(Mission::ACCEPT, *this);
		if(shouldAutosave)
			Autosave();
		// If this is a mission offered in-flight, expose a pointer to it
		// so Engine::SpawnFleets can add its ships without requiring the
		// player to land.
		if(mission.IsAtLocation(Mission::BOARDING) || mission.IsAtLocation(Mission::ASSISTING))
			activeBoardingMission = &*--spliceIt;
	}
	else if(response == Conversation::DECLINE || response == Conversation::FLEE)
	{
		mission.Do(Mission::DECLINE, *this);
		missionList.pop_front();
	}
	else if(response == Conversation::DEFER || response == Conversation::DEPART)
	{
		mission.Do(Mission::DEFER, *this);
		missionList.pop_front();
	}
}



// Basic callback, allowing conversations to force the player to depart from a
// planet without requiring a mission to offer.
void PlayerInfo::BasicCallback(int response)
{
	// If landed, this conversation may require the player to immediately depart.
	shouldLaunch |= (GetPlanet() && Conversation::RequiresLaunch(response));
}



// Mark a mission for removal, either because it was completed, or it failed,
// or because the player aborted it.
void PlayerInfo::RemoveMission(Mission::Trigger trigger, const Mission &mission, UI *ui)
{
	for(auto it = missions.begin(); it != missions.end(); ++it)
		if(&*it == &mission)
		{
			// Don't delete the mission yet, because the conversation or dialog
			// panel may still be showing. Instead, just mark it as done. Doing
			// this first avoids the possibility of an infinite loop, e.g. if a
			// mission's "on fail" fails the mission itself.
			doneMissions.splice(doneMissions.end(), missions, it);

			it->Do(trigger, *this, ui);
			cargo.RemoveMissionCargo(&mission);
			for(shared_ptr<Ship> &ship : ships)
				ship->Cargo().RemoveMissionCargo(&mission);
			return;
		}
}



// Mark a mission as failed, but do not remove it from the mission list yet.
void PlayerInfo::FailMission(const Mission &mission)
{
	for(auto &it : missions)
		if(&it == &mission)
		{
			it.Fail();
			return;
		}
}



// Update mission status based on an event.
void PlayerInfo::HandleEvent(const ShipEvent &event, UI *ui)
{
	// Combat rating increases when you disable an enemy ship.
	if(event.ActorGovernment() && event.ActorGovernment()->IsPlayer())
		if((event.Type() & ShipEvent::DISABLE) && event.Target() && !event.Target()->IsYours())
		{
			auto &rating = conditions["combat rating"];
			static const int64_t maxRating = 2000000000;
			rating = min(maxRating, rating + (event.Target()->Cost() + 250000) / 500000);
		}

	for(Mission &mission : missions)
		mission.Do(event, *this, ui);

	// If the player's flagship was destroyed, the player is dead.
	if((event.Type() & ShipEvent::DESTROY) && !ships.empty() && event.Target().get() == Flagship())
		Die();
}



// Get mutable access to the player's list of conditions.
ConditionsStore &PlayerInfo::Conditions()
{
	return conditions;
}



// Access the player's list of conditions.
const ConditionsStore &PlayerInfo::Conditions() const
{
	return conditions;
}



// Uuid for the gifted ships, with the ship class follow by the names they had when they were gifted to the player.
const map<string, EsUuid> &PlayerInfo::GiftedShips() const
{
	return giftedShips;
}



map<string, string> PlayerInfo::GetSubstitutions() const
{
	map<string, string> subs;
	GameData::GetTextReplacements().Substitutions(subs);
	AddPlayerSubstitutions(subs);
	return subs;
}



void PlayerInfo::AddPlayerSubstitutions(map<string, string> &subs) const
{
	subs["<first>"] = FirstName();
	subs["<last>"] = LastName();
	const Ship *flag = Flagship();
	if(flag)
	{
		subs["<ship>"] = flag->Name();
		subs["<model>"] = flag->DisplayModelName();
	}

	subs["<system>"] = GetSystem()->DisplayName();
	subs["<date>"] = GetDate().ToString();
	subs["<day>"] = GetDate().LongString();
}



bool PlayerInfo::SetTribute(const Planet *planet, int64_t payment)
{
	if(payment > 0)
	{
		tributeReceived[planet] = payment;
		// Properly connect this function to the dominated property of planets.
		GameData::GetPolitics().DominatePlanet(planet);
	}
	else
	{
		tributeReceived.erase(planet);
		// Properly connect this function to the (no longer) dominated property of planets.
		GameData::GetPolitics().DominatePlanet(planet, false);
	}

	return true;
}



bool PlayerInfo::SetTribute(const string &planetTrueName, int64_t payment)
{
	const Planet *planet = GameData::Planets().Find(planetTrueName);
	if(!planet)
		return false;

	return SetTribute(planet, payment);
}



// Get a list of all tribute that the player receives.
const map<const Planet *, int64_t> &PlayerInfo::GetTribute() const
{
	return tributeReceived;
}



// Get the total sum of the tribute the player receives.
int64_t PlayerInfo::GetTributeTotal() const
{
	return accumulate(
		tributeReceived.begin(),
		tributeReceived.end(),
		0,
		[](int64_t value, const map<const Planet *, int64_t>::value_type &tribute)
		{
			return value + tribute.second;
		}
	);
}



// Check if the player knows the location of the given system (whether or not
// they have actually visited it).
bool PlayerInfo::HasSeen(const System &system) const
{
	if(&system == this->system)
		return true;

	// Shrouded systems have special considerations as to whether they're currently seen or not.
	bool shrouded = system.Shrouded();
	if(!shrouded && seen.contains(&system))
		return true;

	auto usesSystem = [&system](const Mission &m) noexcept -> bool
	{
		if(!m.IsVisible())
			return false;
		if(m.Waypoints().contains(&system))
			return true;
		if(m.MarkedSystems().contains(&system))
			return true;
		for(auto &&p : m.Stopovers())
			if(p->IsInSystem(&system))
				return true;
		return m.Destination()->IsInSystem(&system);
	};
	if(any_of(availableJobs.begin(), availableJobs.end(), usesSystem))
		return true;
	if(any_of(missions.begin(), missions.end(), usesSystem))
		return true;

	if(shrouded)
	{
		// All systems linked to a system the player can view are visible.
		if(any_of(system.Links().begin(), system.Links().end(),
				[&](const System *s) noexcept -> bool { return CanView(*s); }))
			return true;
		// A shrouded system not linked to a viewable system must be visible from the current system.
		if(!system.VisibleNeighbors().contains(this->system))
			return false;
		// If a shrouded system is in visible range, then it can be seen if it is not also hidden.
		return !system.Hidden();
	}

	return KnowsName(system);
}



// Check if the player can view the contents of the given system.
bool PlayerInfo::CanView(const System &system) const
{
	// A player can always view the contents of the system they are in. Otherwise,
	// the system must have been visited before and not be shrouded.
	return (HasVisited(system) && !system.Shrouded()) || &system == this->system;
}



// Check if the player has visited the given system.
bool PlayerInfo::HasVisited(const System &system) const
{
	return visitedSystems.contains(&system);
}



// Check if the player has visited the given planet.
bool PlayerInfo::HasVisited(const Planet &planet) const
{
	return visitedPlanets.contains(&planet);
}



// Check if the player knows the name of a system, either from visiting there or
// because a job or active mission includes the name of that system.
bool PlayerInfo::KnowsName(const System &system) const
{
	if(CanView(system))
		return true;

	for(const Mission &mission : availableJobs)
		if(mission.Destination()->IsInSystem(&system))
			return true;

	for(const Mission &mission : missions)
		if(mission.IsVisible() && mission.Destination()->IsInSystem(&system))
			return true;

	return false;
}


// Mark the given system as visited, and mark all its neighbors as seen.
void PlayerInfo::Visit(const System &system)
{
	visitedSystems.insert(&system);
	seen.insert(&system);
	for(const System *neighbor : system.VisibleNeighbors())
		if(!neighbor->Hidden() || system.Links().contains(neighbor))
			seen.insert(neighbor);
}



// Mark the given planet as visited.
void PlayerInfo::Visit(const Planet &planet)
{
	visitedPlanets.insert(&planet);
}



// Mark a system as unvisited, even if visited previously.
void PlayerInfo::Unvisit(const System &system)
{
	visitedSystems.erase(&system);
	for(const StellarObject &object : system.Objects())
		if(object.GetPlanet())
			Unvisit(*object.GetPlanet());
}



void PlayerInfo::Unvisit(const Planet &planet)
{
	visitedPlanets.erase(&planet);
}



const set<const System *> &PlayerInfo::VisitedSystems() const
{
	return visitedSystems;
}



const set<const Planet *> &PlayerInfo::VisitedPlanets() const
{
	return visitedPlanets;
}



bool PlayerInfo::HasMapped(int mapSize, bool mapMinables) const
{
	DistanceMap distance(GetSystem(), mapSize);
	for(const System *system : distance.Systems())
	{
		if(!HasVisited(*system))
			return false;

		if(mapMinables)
			for(const Outfit *outfit : system->Payloads())
				if(!harvested.contains(make_pair(system, outfit)))
					return false;
	}

	return true;
}



void PlayerInfo::Map(int mapSize, bool mapMinables)
{
	DistanceMap distance(GetSystem(), mapSize);
	for(const System *system : distance.Systems())
	{
		if(!HasVisited(*system))
			Visit(*system);

		if(mapMinables)
			for(const Outfit *outfit : system->Payloads())
				harvested.insert(make_pair(system, outfit));
	}
}



// Check if the player has a hyperspace route set.
bool PlayerInfo::HasTravelPlan() const
{
	return !travelPlan.empty();
}



// Access the player's travel plan.
const vector<const System *> &PlayerInfo::TravelPlan() const
{
	return travelPlan;
}



vector<const System *> &PlayerInfo::TravelPlan()
{
	return travelPlan;
}



// This is called when the player enters the system that is their current
// hyperspace target.
void PlayerInfo::PopTravel()
{
	if(!travelPlan.empty())
	{
		Visit(*travelPlan.back());
		travelPlan.pop_back();
	}
}



// Get the planet to land on at the end of the travel path.
const Planet *PlayerInfo::TravelDestination() const
{
	return travelDestination;
}



// Set the planet to land on at the end of the travel path.
void PlayerInfo::SetTravelDestination(const Planet *planet)
{
	travelDestination = planet;
	if(planet && planet->IsInSystem(system) && Flagship())
		Flagship()->SetTargetStellar(system->FindStellar(planet));
}



// Check which secondary weapons the player has selected.
const set<const Outfit *> &PlayerInfo::SelectedSecondaryWeapons() const
{
	return selectedWeapons;
}



// Cycle through all available secondary weapons.
void PlayerInfo::SelectNextSecondary()
{
	if(!flagship || flagship->Outfits().empty())
		return;

	// If multiple weapons were selected, then switch to selecting none.
	if(selectedWeapons.size() > 1)
	{
		selectedWeapons.clear();
		return;
	}

	// If no weapon was selected, then we scan from the beginning.
	auto it = flagship->Outfits().begin();
	bool hadSingleWeaponSelected = (selectedWeapons.size() == 1);

	// If a single weapon was selected, then move the iterator to the
	// outfit directly after it.
	if(hadSingleWeaponSelected)
	{
		auto selectedOutfit = *(selectedWeapons.begin());
		it = flagship->Outfits().find(selectedOutfit);
		if(it != flagship->Outfits().end())
			++it;
	}

	// Find the next secondary weapon.
	for( ; it != flagship->Outfits().end(); ++it)
		if(it->first->Icon())
		{
			selectedWeapons.clear();
			selectedWeapons.insert(it->first);
			return;
		}

	// If no weapon was selected and we didn't find any weapons at this point,
	// then the player just doesn't have any secondary weapons.
	if(!hadSingleWeaponSelected)
		return;

	// Reached the end of the list. Select all possible secondary weapons here.
	it = flagship->Outfits().begin();
	for( ; it != flagship->Outfits().end(); ++it)
		if(it->first->Icon())
			selectedWeapons.insert(it->first);

	// If we have only one weapon selected at this point, then the player
	// only has a single secondary weapon. Clear the list, since the weapon
	// was selected when we entered this function.
	if(selectedWeapons.size() == 1)
		selectedWeapons.clear();
}



void PlayerInfo::DeselectAllSecondaries()
{
	selectedWeapons.clear();
}



void PlayerInfo::ToggleAnySecondary(const Outfit *outfit)
{
	if(!flagship)
		return;

	const auto it = selectedWeapons.insert(outfit);
	if(!it.second)
		selectedWeapons.erase(it.first);
}



// Escorts currently selected for giving orders.
const vector<weak_ptr<Ship>> &PlayerInfo::SelectedShips() const
{
	return selectedShips;
}



// Select any player ships in the given box or list. Return true if any were
// selected, so we know not to search further for a match.
bool PlayerInfo::SelectShips(const Rectangle &box, bool hasShift)
{
	// If shift is not held down, replace the current selection.
	if(!hasShift)
		selectedShips.clear();
	// If shift is not held, the first ship in the box will also become the
	// player's flagship's target.
	bool first = !hasShift;

	bool matched = false;
	for(const shared_ptr<Ship> &ship : ships)
		if(!ship->IsDestroyed() && !ship->IsParked() && ship->GetSystem() == system && ship.get() != Flagship()
				&& box.Contains(ship->Position()))
		{
			matched = true;
			SelectShip(ship, &first);
		}
	return matched;
}



bool PlayerInfo::SelectShips(const vector<const Ship *> &stack, bool hasShift)
{
	// If shift is not held down, replace the current selection.
	if(!hasShift)
		selectedShips.clear();
	// If shift is not held, the first ship in the stack will also become the
	// player's flagship's target.
	bool first = !hasShift;

	// Loop through all the player's ships and check which of them are in the
	// given stack.
	bool matched = false;
	for(const shared_ptr<Ship> &ship : ships)
	{
		auto it = find(stack.begin(), stack.end(), ship.get());
		if(it != stack.end())
		{
			matched = true;
			SelectShip(ship, &first);
		}
	}
	return matched;
}



void PlayerInfo::SelectShip(const Ship *ship, bool hasShift)
{
	// If shift is not held down, replace the current selection.
	if(!hasShift)
		selectedShips.clear();

	bool first = !hasShift;
	for(const shared_ptr<Ship> &it : ships)
		if(it.get() == ship)
			SelectShip(it, &first);
}



void PlayerInfo::DeselectShip(const Ship *ship)
{
	for(auto it = selectedShips.begin(); it != selectedShips.end(); ++it)
		if(it->lock().get() == ship)
		{
			selectedShips.erase(it);
			return;
		}
}



void PlayerInfo::SelectGroup(int group, bool hasShift)
{
	int bit = (1 << group);
	// If the shift key is held down and all the ships in the given group are
	// already selected, deselect them all. Otherwise, select them all. The easy
	// way to do this is first to remove all the ships that match in one pass,
	// then add them in a subsequent pass if any were not selected.
	const Ship *oldTarget = nullptr;
	if(Flagship() && Flagship()->GetTargetShip())
	{
		oldTarget = Flagship()->GetTargetShip().get();
		Flagship()->SetTargetShip(shared_ptr<Ship>());
	}
	if(hasShift)
	{
		bool allWereSelected = true;
		for(const shared_ptr<Ship> &ship : ships)
			if(groups[ship.get()] & bit)
			{
				auto it = selectedShips.begin();
				for( ; it != selectedShips.end(); ++it)
					if(it->lock() == ship)
						break;
				if(it != selectedShips.end())
					selectedShips.erase(it);
				else
					allWereSelected = false;
			}
		if(allWereSelected)
			return;
	}
	else
		selectedShips.clear();

	// Now, go through and add any ships in the group to the selection. Even if
	// shift is held they won't be added twice, because we removed them above.
	for(const shared_ptr<Ship> &ship : ships)
		if(groups[ship.get()] & bit)
		{
			selectedShips.push_back(ship);
			if(ship.get() == oldTarget)
				Flagship()->SetTargetShip(ship);
		}
}



void PlayerInfo::SetGroup(int group, const set<Ship *> *newShips)
{
	int bit = (1 << group);
	int mask = ~bit;
	// First, remove any of your ships that are in the group.
	for(const shared_ptr<Ship> &ship : ships)
		groups[ship.get()] &= mask;
	// Then, add all the currently selected ships to the group.
	if(newShips)
	{
		for(const Ship *ship : *newShips)
			groups[ship] |= bit;
	}
	else
	{
		for(const weak_ptr<Ship> &ptr : selectedShips)
		{
			shared_ptr<Ship> ship = ptr.lock();
			if(ship)
				groups[ship.get()] |= bit;
		}
	}
}



set<Ship *> PlayerInfo::GetGroup(int group)
{
	int bit = (1 << group);
	set<Ship *> result;

	for(const shared_ptr<Ship> &ship : ships)
	{
		auto it = groups.find(ship.get());
		if(it != groups.end() && (it->second & bit))
			result.insert(ship.get());
	}
	return result;
}



// Keep track of any outfits that you have sold since landing. These will be
// available to buy back until you take off.
const map<const Outfit *, int> &PlayerInfo::GetStock() const
{
	return stock;
}



int PlayerInfo::Stock(const Outfit *outfit) const
{
	auto it = stock.find(outfit);
	return (it == stock.end() ? 0 : it->second);
}



// Transfer outfits from the player to the planet or vice versa.
void PlayerInfo::AddStock(const Outfit *outfit, int count)
{
	// If you sell an individual outfit that is not sold here and that you
	// acquired by buying a ship here, have it appear as "in stock" in case you
	// change your mind about selling it. (On the other hand, if you sell an
	// entire ship right after buying it, its outfits will not be "in stock.")
	if(count > 0 && stock[outfit] < 0)
		stock[outfit] = 0;
	stock[outfit] += count;

	int day = date.DaysSinceEpoch();
	if(count > 0)
	{
		// Remember how depreciated these items are.
		for(int i = 0; i < count; ++i)
			stockDepreciation.Buy(outfit, day, &depreciation);
	}
	else
	{
		// If the count is negative, outfits are being transferred from stock
		// into the player's possession.
		for(int i = 0; i < -count; ++i)
			depreciation.Buy(outfit, day, &stockDepreciation);
	}
}



// Get depreciation information.
const Depreciation &PlayerInfo::FleetDepreciation() const
{
	return depreciation;
}



const Depreciation &PlayerInfo::StockDepreciation() const
{
	return stockDepreciation;
}



void PlayerInfo::Harvest(const Outfit *type)
{
	if(type && system)
		harvested.insert(make_pair(system, type));
}



const set<pair<const System *, const Outfit *>> &PlayerInfo::Harvested() const
{
	return harvested;
}



const pair<const System *, Point> &PlayerInfo::GetEscortDestination() const
{
	return interstellarEscortDestination;
}



// Determine if a system and nonzero position were specified.
bool PlayerInfo::HasEscortDestination() const
{
	return interstellarEscortDestination.first && interstellarEscortDestination.second;
}



// Set (or clear) the stored escort travel destination.
void PlayerInfo::SetEscortDestination(const System *system, Point pos)
{
	interstellarEscortDestination.first = system;
	interstellarEscortDestination.second = pos;
}



// Get what coloring is currently selected in the map.
int PlayerInfo::MapColoring() const
{
	return mapColoring;
}



// Set what the map is being colored by.
void PlayerInfo::SetMapColoring(int index)
{
	mapColoring = index;
}



// Get the map zoom level.
int PlayerInfo::MapZoom() const
{
	return mapZoom;
}



// Set the map zoom level.
void PlayerInfo::SetMapZoom(int level)
{
	mapZoom = level;
}



// Get the set of collapsed categories for the named panel.
set<string> &PlayerInfo::Collapsed(const string &name)
{
	return collapsed[name];
}



// Apply any "changes" saved in this player info to the global game state.
void PlayerInfo::ApplyChanges()
{
	for(const auto &it : reputationChanges)
		it.first->SetReputation(it.second);
	reputationChanges.clear();
	AddChanges(dataChanges);
	GameData::ReadEconomy(economy);
	economy = DataNode();

	// Make sure all stellar objects are correctly positioned. This is needed
	// because EnterSystem() is not called the first time through.
	GameData::SetDate(GetDate());
	// SetDate() clears any bribes from yesterday, so restore any auto-clearance.
	for(const Mission &mission : Missions())
		if(mission.ClearanceMessage() == "auto")
		{
			mission.Destination()->Bribe(mission.HasFullClearance());
			for(const Planet *planet : mission.Stopovers())
				planet->Bribe(mission.HasFullClearance());
		}

	// Check if any special persons have been destroyed.
	GameData::DestroyPersons(destroyedPersons);
	destroyedPersons.clear();

	// Check which planets you have dominated.
	for(auto &it : tributeReceived)
		GameData::GetPolitics().DominatePlanet(it.first);

	// Issue warnings for any data which has been mentioned but not actually defined, and
	// ensure that all "undefined" data is appropriately named.
	GameData::CheckReferences();

	// Now that all outfits have names, we can finish loading the player's ships.
	for(auto &&ship : ships)
	{
		// Government changes may have changed the player's ship swizzles.
		ship->SetGovernment(GameData::PlayerGovernment());
		ship->FinishLoading(false);
	}

	// Recalculate jumps that the available jobs will need
	for(Mission &mission : availableJobs)
		mission.CalculateJumps(system);
}



// Make change's to the player's planet, system, & ship locations as needed, to ensure the player and
// their ships are in valid locations, even if the player did something drastic, such as remove a mod.
void PlayerInfo::ValidateLoad()
{
	// If a system was not specified in the player data, use the flagship's system.
	if(!planet && !ships.empty())
	{
		string warning = "Warning: no planet specified for player";
		auto it = find_if(ships.begin(), ships.end(), [](const shared_ptr<Ship> &ship) noexcept -> bool
			{ return ship->GetPlanet() && ship->GetPlanet()->IsValid() && !ship->IsParked() && ship->CanBeFlagship(); });
		if(it != ships.end())
		{
			planet = (*it)->GetPlanet();
			system = (*it)->GetSystem();
			warning += ". Defaulting to location of flagship \"" + (*it)->Name() + "\", " + planet->TrueName() + ".";
		}
		else
			warning += " (no ships could supply a valid player location).";

		Logger::LogError(warning);
	}

	// As a result of external game data changes (e.g. unloading a mod) it's possible the player ended up
	// with an undefined system or planet. In that case, move them to the starting system to avoid crashing.
	if(planet && !system)
	{
		system = planet->GetSystem();
		Logger::LogError("Warning: player system was not specified. Defaulting to the specified planet's system.");
	}
	if(!planet || !planet->IsValid() || !system || !system->IsValid())
	{
		system = &startData.GetSystem();
		planet = &startData.GetPlanet();
		Logger::LogError("Warning: player system and/or planet was not valid. Defaulting to the starting location.");
	}

	// Every ship ought to have specified a valid location, but if not,
	// move it to the player's location to avoid invalid states.
	for(auto &&ship : ships)
	{
		if(!ship->GetSystem() || !ship->GetSystem()->IsValid())
		{
			ship->SetSystem(system);
			Logger::LogError("Warning: player ship \"" + ship->Name()
				+ "\" did not specify a valid system. Defaulting to the player's system.");
		}
		// In-system ships that aren't on a valid planet should get moved to the player's planet
		// (but e.g. disabled ships or those that didn't have a planet should remain in space).
		if(ship->GetSystem() == system && ship->GetPlanet() && !ship->GetPlanet()->IsValid())
		{
			ship->SetPlanet(planet);
			Logger::LogError("Warning: in-system player ship \"" + ship->Name()
				+ "\" specified an invalid planet. Defaulting to the player's planet.");
		}
		// Owned ships that are not in the player's system always start in flight.
	}

	// Validate the travel plan.
	if(travelDestination && !travelDestination->IsValid())
	{
		Logger::LogError("Warning: removed invalid travel plan destination \"" + travelDestination->TrueName() + ".\"");
		travelDestination = nullptr;
	}
	if(!travelPlan.empty() && any_of(travelPlan.begin(), travelPlan.end(),
			[](const System *waypoint) noexcept -> bool { return !waypoint->IsValid(); }))
	{
		travelPlan.clear();
		travelDestination = nullptr;
		Logger::LogError("Warning: reset the travel plan due to use of invalid system(s).");
	}

	// For old saves, default to the first start condition (the default "Endless Sky" start).
	if(startData.Identifier().empty())
	{
		// It is possible that there are no start conditions defined (e.g. a bad installation or
		// incomplete total conversion plugin). In that case, it is not possible to continue.
		const auto startCount = GameData::StartOptions().size();
		if(startCount >= 1)
		{
			startData = GameData::StartOptions().front();
			// When necessary, record in the pilot file that the starting data is just an assumption.
			if(startCount >= 2)
				conditions["unverified start scenario"] = true;
		}
		else
			throw runtime_error("Unable to set a starting scenario for an existing pilot. (No valid \"start\" "
				"nodes were found in data files or loaded plugins--make sure you've installed the game properly.)");
	}

	// Validate the missions that were loaded. Active-but-invalid missions are removed from
	// the standard mission list, effectively pausing them until necessary data is restored.
	auto mit = stable_partition(missions.begin(), missions.end(), mem_fn(&Mission::IsValid));
	if(mit != missions.end())
		inactiveMissions.splice(inactiveMissions.end(), missions, mit, missions.end());

	// Invalid available jobs or missions are erased (since there is no guarantee
	// the player will be on the correct planet when a plugin is re-added).
	auto isInvalidMission = [](const Mission &m) noexcept -> bool { return !m.IsValid(); };
	availableJobs.remove_if(isInvalidMission);
	availableMissions.remove_if(isInvalidMission);
}



// Helper to register derived conditions.
void PlayerInfo::RegisterDerivedConditions()
{
	// Read-only date functions.
	conditions["day"].ProvideNamed([this](const ConditionEntry &ce) { return date.Day(); });
	conditions["month"].ProvideNamed([this](const ConditionEntry &ce) { return date.Month(); });
	conditions["year"].ProvideNamed([this](const ConditionEntry &ce) { return date.Year(); });
	conditions["weekday: "].ProvidePrefixed([this](const ConditionEntry &ce) -> int64_t {
		string day = ce.NameWithoutPrefix();
		int number = date.WeekdayNumberOffset();
		if(day == "saturday")
			return number == 0;
		if(day == "sunday")
			return number == 1;
		if(day == "monday")
			return number == 2;
		if(day == "tuesday")
			return number == 3;
		if(day == "wednesday")
			return number == 4;
		if(day == "thursday")
			return number == 5;
		if(day == "friday")
			return number == 6;
		return 0;
	});
	conditions["days since year start"].ProvideNamed([this](const ConditionEntry &ce) {
		return date.DaysSinceYearStart(); });
	conditions["days until year end"].ProvideNamed([this](const ConditionEntry &ce) {
		return date.DaysUntilYearEnd(); });
	conditions["days since epoch"].ProvideNamed([this](const ConditionEntry &ce) {
		return date.DaysSinceEpoch(); });
	conditions["days since start"].ProvideNamed([this](const ConditionEntry &ce) {
		return date.DaysSinceEpoch() - StartData().GetDate().DaysSinceEpoch(); });

	// Read-only account conditions.
	// Bound financial conditions to +/- 4.6 x 10^18 credits, within the range of a 64-bit int.
	static constexpr int64_t limit = static_cast<int64_t>(1) << 62;

	conditions["net worth"].ProvideNamed([this](const ConditionEntry &ce) {
		return min(limit, max(-limit, accounts.NetWorth())); });
	conditions["credits"].ProvideNamed([this](const ConditionEntry &ce) {
		return min(limit, accounts.Credits()); });
	conditions["unpaid mortgages"].ProvideNamed([this](const ConditionEntry &ce) {
		return min(limit, accounts.TotalDebt("Mortgage")); });
	conditions["unpaid fines"].ProvideNamed([this](const ConditionEntry &ce) {
		return min(limit, accounts.TotalDebt("Fine")); });
	conditions["unpaid debts"].ProvideNamed([this](const ConditionEntry &ce) {
		return min(limit, accounts.TotalDebt("Debt")); });
	conditions["unpaid salaries"].ProvideNamed([this](const ConditionEntry &ce) {
		return min(limit, accounts.CrewSalariesOwed()); });
	conditions["unpaid maintenance"].ProvideNamed([this](const ConditionEntry &ce) {
		return min(limit, accounts.MaintenanceDue()); });
	conditions["credit score"].ProvideNamed([this](const ConditionEntry &ce) {
		return accounts.CreditScore(); });

	// Read/write assets and debts.
	conditions["salary: "].ProvidePrefixed([this](const ConditionEntry &ce) -> int64_t {
		const map<string, int64_t> &si = accounts.SalariesIncome();
		auto it = si.find(ce.NameWithoutPrefix());
		if(it == si.end())
			return 0;
		return it->second;
	}, [this](ConditionEntry &ce, int64_t value) -> void {
		accounts.SetSalaryIncome(ce.NameWithoutPrefix(), value);
	});
	conditions["tribute: "].ProvidePrefixed([this](const ConditionEntry &ce) -> int64_t {
		const Planet *planet = GameData::Planets().Find(ce.NameWithoutPrefix());
		if(!planet)
			return 0;

		auto it = tributeReceived.find(planet);
		if(it == tributeReceived.end())
			return 0;

		return it->second;
	}, [this](ConditionEntry &ce, int64_t value) -> void {
		SetTribute(ce.NameWithoutPrefix(), value);
	});

	conditions["license: "].ProvidePrefixed([this](const ConditionEntry &ce) -> int64_t {
		return HasLicense(ce.NameWithoutPrefix());
	}, [this](ConditionEntry &ce, int64_t value) -> void {
		if(!value)
			RemoveLicense(ce.NameWithoutPrefix());
		else
			AddLicense(ce.NameWithoutPrefix());
	});

	// Read-only flagship conditions.
	conditions["flagship crew"].ProvideNamed([this](const ConditionEntry &ce) -> int64_t {
		return flagship ? flagship->Crew() : 0; });
	conditions["flagship required crew"].ProvideNamed([this](const ConditionEntry &ce) -> int64_t {
		return flagship ? flagship->RequiredCrew() : 0; });
	conditions["flagship bunks"].ProvideNamed([this](const ConditionEntry &ce) -> int64_t {
		return flagship ? flagship->Attributes().Get("bunks") : 0; });
	conditions["flagship model: "].ProvidePrefixed([this](const ConditionEntry &ce) -> bool {
		if(!flagship)
			return false;
		return !ce.NameWithoutPrefix().compare(flagship->TrueModelName()); });
	conditions["flagship disabled"].ProvideNamed([this](const ConditionEntry &ce) -> bool {
		return flagship && flagship->IsDisabled(); });

	auto shipAttributeHelper = [](const Ship *ship, const string &attribute, bool base) -> int64_t
	{
		if(!ship)
			return 0;

		const Outfit &attributes = base ? ship->BaseAttributes() : ship->Attributes();
		if(attribute == "cost")
			return attributes.Cost();
		if(attribute == "mass")
			return round(attributes.Mass() * 1000.);
		return round(attributes.Get(attribute) * 1000.);
	};
	conditions["flagship base attribute: "].ProvidePrefixed([this, shipAttributeHelper](const ConditionEntry &ce) ->
		int64_t { return shipAttributeHelper(this->Flagship(), ce.NameWithoutPrefix(), true); });
	conditions["flagship attribute: "].ProvidePrefixed([this, shipAttributeHelper](const ConditionEntry &ce) -> int64_t {
		return shipAttributeHelper(this->Flagship(), ce.NameWithoutPrefix(), false); });
	conditions["flagship bays: "].ProvidePrefixed([this](const ConditionEntry &ce) -> int64_t {
		if(!flagship)
			return 0;
		return flagship->BaysTotal(ce.NameWithoutPrefix()); });

	// The behaviour of this condition while landed is not stable and may change in the future.
	// It should only be used while in-flight.
	conditions["flagship bays free: "].ProvidePrefixed([this](const ConditionEntry &ce) -> int64_t {
		if(!flagship)
			return 0;
		if(GetPlanet())
			Logger::LogError("Warning: Use of \"flagship bays free: <category>\""
				" condition while landed is unstable behavior.");
		return flagship->BaysFree(ce.NameWithoutPrefix()); });
	conditions["flagship bays"].ProvideNamed([this](const ConditionEntry &ce) -> int64_t {
		if(!flagship)
			return 0;
		return flagship->Bays().size(); });
	// The behaviour of this condition while landed is not stable and may change in the future.
	// It should only be used while in-flight.
	conditions["flagship bays free"].ProvideNamed([this](const ConditionEntry &ce) -> int64_t {
		if(!flagship)
			return 0;
		if(GetPlanet())
			Logger::LogError("Warning: Use of \"flagship bays free\" condition while landed is unstable behavior.");
		const vector<Ship::Bay> &bays = flagship->Bays();
		return count_if(bays.begin(), bays.end(), [](const Ship::Bay &bay) { return !bay.ship; }); });

	conditions["flagship mass"].ProvideNamed([this](const ConditionEntry &ce) -> int64_t {
		return flagship ? flagship->Mass() : 0; });
	conditions["flagship shields"].ProvideNamed([this](const ConditionEntry &ce) -> int64_t {
		return flagship ? flagship->ShieldLevel() : 0; });
	conditions["flagship hull"].ProvideNamed([this](const ConditionEntry &ce) -> int64_t {
		return flagship ? flagship->HullLevel() : 0; });
	conditions["flagship fuel"].ProvideNamed([this](const ConditionEntry &ce) -> int64_t {
		return flagship ? flagship->FuelLevel() : 0; });

	conditions["ship base attribute: "].ProvidePrefixed([this, shipAttributeHelper](const ConditionEntry &ce) ->
	int64_t {
		string attribute = ce.NameWithoutPrefix();
		int64_t retVal = 0;
		for(const shared_ptr<Ship> &ship : ships)
		{
			// Destroyed and parked ships aren't checked.
			// If not on a planet, the ship's system must match.
			// If on a planet, the ship's planet must match.
			if(ship->IsDestroyed() || ship->IsParked()
					|| (planet && ship->GetPlanet() != planet)
					|| (!planet && ship->GetActualSystem() != system))
				continue;
			retVal += shipAttributeHelper(ship.get(), attribute, true);
		}
		return retVal; });
	conditions["ship base attribute (all): "].ProvidePrefixed([this, shipAttributeHelper](const ConditionEntry &ce) ->
	int64_t {
		string attribute = ce.NameWithoutPrefix();
		int64_t retVal = 0;
		for(const shared_ptr<Ship> &ship : ships)
		{
			if(ship->IsDestroyed())
				continue;
			retVal += shipAttributeHelper(ship.get(), attribute, true);
		}
		return retVal; });
	conditions["ship base attribute (parked): "].ProvidePrefixed(
		[this, shipAttributeHelper](const ConditionEntry &ce) -> int64_t {
			// If the player isn't landed then there can be no parked ships local to them.
			if(!planet)
				return 0;
			string attribute = ce.NameWithoutPrefix();
			int64_t retVal = 0;
			for(const shared_ptr<Ship> &ship : ships)
			{
				if(!ship->IsParked() || ship->GetPlanet() != planet)
					continue;
				retVal += shipAttributeHelper(ship.get(), attribute, true);
			}
			return retVal; });
	conditions["ship attribute: "].ProvidePrefixed([this, shipAttributeHelper](const ConditionEntry &ce) -> int64_t {
		string attribute = ce.NameWithoutPrefix();
		int64_t retVal = 0;
		for(const shared_ptr<Ship> &ship : ships)
		{
			// Destroyed and parked ships aren't checked.
			// If not on a planet, the ship's system must match.
			// If on a planet, the ship's planet must match.
			if(ship->IsDestroyed() || ship->IsParked()
					|| (planet && ship->GetPlanet() != planet)
					|| (!planet && ship->GetActualSystem() != system))
				continue;
			retVal += shipAttributeHelper(ship.get(), attribute, false);
		}
		return retVal; });
	conditions["ship attribute (all): "].ProvidePrefixed([this, shipAttributeHelper](const ConditionEntry &ce) -> int64_t {
		string attribute = ce.NameWithoutPrefix();
		int64_t retVal = 0;
		for(const shared_ptr<Ship> &ship : ships)
		{
			if(ship->IsDestroyed())
				continue;
			retVal += shipAttributeHelper(ship.get(), attribute, false);
		}
		return retVal; });
	conditions["ship attribute (parked): "].ProvidePrefixed(
		[this, shipAttributeHelper](const ConditionEntry &ce) -> int64_t {
			// If the player isn't landed then there can be no parked ships local to them.
			if(!planet)
				return 0;
			string attribute = ce.NameWithoutPrefix();
			int64_t retVal = 0;
			for(const shared_ptr<Ship> &ship : ships)
			{
				if(!ship->IsParked() || ship->GetPlanet() != planet)
					continue;
				retVal += shipAttributeHelper(ship.get(), attribute, false);
			}
			return retVal; });

	conditions["name: "].ProvidePrefixed([this](const ConditionEntry &ce) -> bool {
		return !ce.NameWithoutPrefix().compare(firstName + " " + lastName); });
	conditions["first name: "].ProvidePrefixed([this](const ConditionEntry &ce) -> bool {
		return !ce.NameWithoutPrefix().compare(firstName); });
	conditions["last name: "].ProvidePrefixed([this](const ConditionEntry &ce) -> bool {
		return !ce.NameWithoutPrefix().compare(lastName); });

	// Conditions for your fleet's attractiveness to pirates.
	conditions["cargo attractiveness"].ProvideNamed([this](const ConditionEntry &ce) -> int64_t {
		return RaidFleetFactors().first; });
	conditions["armament deterrence"].ProvideNamed([this](const ConditionEntry &ce) -> int64_t {
		return RaidFleetFactors().second; });
	conditions["pirate attraction"].ProvideNamed([this](const ConditionEntry &ce) -> int64_t {
		auto rff = RaidFleetFactors();
		return rff.first - rff.second; });
	conditions["raid chance in system: "].ProvidePrefixed([this](const ConditionEntry &ce) -> double {
		const System *system = GameData::Systems().Find(ce.NameWithoutPrefix());
		if(!system)
			return 0.;

		// This variable represents the probability of no raid fleets spawning.
		double safeChance = 1.;
		for(const auto &raidFleet : system->RaidFleets())
		{
			// The attraction is the % chance for a single instance of this fleet to appear.
			double attraction = RaidFleetAttraction(raidFleet, system);
			// Calculate the % chance for no instances to appear from 10 rolls.
			double noFleetProb = pow(1. - attraction, 10.);
			// The chance of neither of two fleets appearing is the chance of the first not appearing
			// times the chance of the second not appearing.
			safeChance *= noFleetProb;
		}
		// The probability of any single fleet appearing is 1 - chance.
		return round((1. - safeChance) * 1000.); });

	// Special conditions for cargo and passenger space.
	// If boarding a ship, missions should not consider the space available
	// in the player's entire fleet. The only fleet parameter offered to a
	// boarding mission is the fleet composition (e.g. 4 Heavy Warships).
	conditions["cargo space"].ProvideNamed([this](const ConditionEntry &ce) -> int64_t {
		if(flagship && !boardingMissions.empty())
			return flagship->Cargo().Free();
		int64_t retVal = 0;
		for(const shared_ptr<Ship> &ship : ships)
			if(!ship->IsParked() && !ship->IsDisabled() && ship->GetActualSystem() == system)
				retVal += ship->Attributes().Get("cargo space");
		return retVal; });
	conditions["passenger space"].ProvideNamed([this](const ConditionEntry &ce) -> int64_t {
		if(flagship && !boardingMissions.empty())
			return flagship->Cargo().BunksFree();
		int64_t retVal = 0;
		for(const shared_ptr<Ship> &ship : ships)
			if(!ship->IsParked() && !ship->IsDisabled() && ship->GetActualSystem() == system)
				retVal += ship->Attributes().Get("bunks") - ship->RequiredCrew();
		return retVal; });

	// The number of active, present ships the player has of the given category
	// (e.g. Heavy Warships).
	conditions["ships: "].ProvidePrefixed([this](const ConditionEntry &ce) -> int64_t {
		int64_t retVal = 0;
		string category = ce.NameWithoutPrefix();
		for(const shared_ptr<Ship> &ship : ships)
			if(!ship->IsParked() && !ship->IsDisabled() && ship->GetActualSystem() == system
					&& !category.compare(ship->Attributes().Category()))
				++retVal;
		return retVal; });
	// The number of ships the player has of the given category anywhere in their fleet.
	conditions["ships (all): "].ProvidePrefixed([this](const ConditionEntry &ce) -> int64_t {
		int64_t retVal = 0;
		string category = ce.NameWithoutPrefix();
		for(const shared_ptr<Ship> &ship : ships)
			if(!ship->IsDestroyed() && !category.compare(ship->Attributes().Category()))
				++retVal;
		return retVal; });
	// The number of ships the player has of the given model active and present.
	conditions["ship model: "].ProvidePrefixed([this](const ConditionEntry &ce) -> int64_t {
		int64_t retVal = 0;
		string model = ce.NameWithoutPrefix();
		for(const shared_ptr<Ship> &ship : ships)
			if(!ship->IsParked() && !ship->IsDisabled() && ship->GetActualSystem() == system
					&& !model.compare(ship->TrueModelName()))
				++retVal;
		return retVal; });
	// The number of ships that the player has of the given model anywhere in their fleet.
	conditions["ship model (all): "].ProvidePrefixed([this](const ConditionEntry &ce) -> int64_t {
		int64_t retVal = 0;
		string model = ce.NameWithoutPrefix();
		for(const shared_ptr<Ship> &ship : ships)
			if(!ship->IsDestroyed() && !model.compare(ship->TrueModelName()))
				++retVal;
		return retVal; });
	// The total number of ships the player has active and present.
	conditions["total ships"].ProvideNamed([this](const ConditionEntry &ce) -> int64_t {
		int64_t retVal = 0;
		for(const shared_ptr<Ship> &ship : ships)
			if(!ship->IsParked() && !ship->IsDisabled() && ship->GetActualSystem() == system)
				++retVal;
		return retVal; });
	// The total number of ships the player has anywhere.
	conditions["total ships (all)"].ProvideNamed([this](const ConditionEntry &ce) -> int64_t {
		int64_t retVal = 0;
		for(const shared_ptr<Ship> &ship : ships)
			if(!ship->IsDestroyed())
				++retVal;
		return retVal; });

	// The following condition checks all sources of outfits which are present with the player.
	// If in orbit, this means checking all ships in-system for installed and in cargo outfits.
	// If landed, this means checking all landed ships for installed outfits, the pooled cargo
	// hold, and the planetary storage of the planet. Excludes parked ships.
	conditions["outfit: "].ProvidePrefixed([this](const ConditionEntry &ce) -> int64_t {
		const Outfit *outfit = GameData::Outfits().Find(ce.NameWithoutPrefix());
		if(!outfit)
			return 0;
		int64_t retVal = 0;
		if(planet)
		{
			retVal += Cargo().Get(outfit);
			auto it = planetaryStorage.find(planet);
			if(it != planetaryStorage.end())
				retVal += it->second.Get(outfit);
		}
		for(const shared_ptr<Ship> &ship : ships)
		{
			// Destroyed and parked ships aren't checked.
			// If not on a planet, the ship's system must match.
			// If on a planet, the ship's planet must match.
			if(ship->IsDestroyed() || ship->IsParked()
					|| (planet && ship->GetPlanet() != planet)
					|| (!planet && ship->GetActualSystem() != system))
				continue;
			retVal += ship->OutfitCount(outfit);
			retVal += ship->Cargo().Get(outfit);
		}
		return retVal;
	});

	// Conditions to determine what outfits the player owns, with various possible locations to check.
	// The following condition checks all possible locations for outfits in the player's possession.
	conditions["outfit (all): "].ProvidePrefixed([this](const ConditionEntry &ce) -> int64_t {
		const Outfit *outfit = GameData::Outfits().Find(ce.NameWithoutPrefix());
		if(!outfit)
			return 0;
		int64_t retVal = Cargo().Get(outfit);
		for(const shared_ptr<Ship> &ship : ships)
		{
			if(ship->IsDestroyed())
				continue;
			retVal += ship->OutfitCount(outfit);
			retVal += ship->Cargo().Get(outfit);
		}
		for(const auto &storage : planetaryStorage)
			retVal += storage.second.Get(outfit);
		return retVal;
	});

	// The following condition checks the player's fleet for installed outfits on active
	// escorts local to the player.
	conditions["outfit (installed): "].ProvidePrefixed([this](const ConditionEntry &ce) -> int64_t {
		const Outfit *outfit = GameData::Outfits().Find(ce.NameWithoutPrefix());
		if(!outfit)
			return 0;
		int64_t retVal = 0;
		for(const shared_ptr<Ship> &ship : ships)
		{
			// Destroyed and parked ships aren't checked.
			// If not on a planet, the ship's system must match.
			// If on a planet, the ship's planet must match.
			if(ship->IsDestroyed() || ship->IsParked()
					|| (planet && ship->GetPlanet() != planet)
					|| (!planet && ship->GetActualSystem() != system))
				continue;
			retVal += ship->OutfitCount(outfit);
		}
		return retVal;
	});

	// The following condition checks the player's fleet for installed outfits on parked escorts
	// which are local to the player.
	conditions["outfit (parked): "].ProvidePrefixed([this](const ConditionEntry &ce) -> int64_t {
		// If the player isn't landed then there can be no parked ships local to them.
		if(!planet)
			return 0;
		const Outfit *outfit = GameData::Outfits().Find(ce.NameWithoutPrefix());
		if(!outfit)
			return 0;
		int64_t retVal = 0;
		for(const shared_ptr<Ship> &ship : ships)
		{
			if(!ship->IsParked() || ship->GetPlanet() != planet)
				continue;
			retVal += ship->OutfitCount(outfit);
		}
		return retVal;
	});

	// The following condition checks the player's entire fleet for installed outfits.
	conditions["outfit (all installed): "].ProvidePrefixed([this](const ConditionEntry &ce) -> int64_t {
		const Outfit *outfit = GameData::Outfits().Find(ce.NameWithoutPrefix());
		if(!outfit)
			return 0;
		int64_t retVal = 0;
		for(const shared_ptr<Ship> &ship : ships)
			if(!ship->IsDestroyed())
				retVal += ship->OutfitCount(outfit);
		return retVal;
	});

	// The following condition checks the flagship's installed outfits.
	conditions["outfit (flagship installed): "].ProvidePrefixed([this](const ConditionEntry &ce) -> int64_t {
		if(!flagship)
			return 0;
		const Outfit *outfit = GameData::Outfits().Find(ce.NameWithoutPrefix());
		if(!outfit)
			return 0;
		return flagship->OutfitCount(outfit);
	});

	// The following condition checks the player's fleet for outfits in the cargo of escorts
	// local to the player.
	conditions["outfit (cargo): "].ProvidePrefixed([this](const ConditionEntry &ce) -> int64_t {
		const Outfit *outfit = GameData::Outfits().Find(ce.NameWithoutPrefix());
		if(!outfit)
			return 0;
		int64_t retVal = 0;
		if(planet)
			retVal += Cargo().Get(outfit);
		for(const shared_ptr<Ship> &ship : ships)
		{
			// If not on a planet, parked ships in system don't count.
			// If on a planet, the ship's planet must match.
			if(ship->IsDestroyed() || (planet && ship->GetPlanet() != planet)
					|| (!planet && (ship->GetActualSystem() != system || ship->IsParked())))
				continue;
			retVal += ship->Cargo().Get(outfit);
		}
		return retVal;
	});

	// The following condition checks all cargo locations in the player's fleet.
	conditions["outfit (all cargo): "].ProvidePrefixed([this](const ConditionEntry &ce) -> int64_t {
		const Outfit *outfit = GameData::Outfits().Find(ce.NameWithoutPrefix());
		if(!outfit)
			return 0;
		int64_t retVal = 0;
		if(planet)
			retVal += Cargo().Get(outfit);
		for(const shared_ptr<Ship> &ship : ships)
			if(!ship->IsDestroyed())
				retVal += ship->Cargo().Get(outfit);
		return retVal;
	});

	// The following condition checks the flagship's cargo or the pooled cargo if landed.
	conditions["outfit (flagship cargo): "].ProvidePrefixed([this](const ConditionEntry &ce) -> int64_t {
		const Outfit *outfit = GameData::Outfits().Find(ce.NameWithoutPrefix());
		if(!outfit)
			return 0;
		return (flagship ? flagship->Cargo().Get(outfit) : 0) + (planet ? Cargo().Get(outfit) : 0);
	});

	// The following condition checks planetary storage on the current planet, or on
	// planets in the current system if in orbit.
	conditions["outfit (storage): "].ProvidePrefixed([this](const ConditionEntry &ce) -> int64_t {
		const Outfit *outfit = GameData::Outfits().Find(ce.NameWithoutPrefix());
		if(!outfit)
			return 0;
		if(planet)
		{
			auto it = planetaryStorage.find(planet);
			return it != planetaryStorage.end() ? it->second.Get(outfit) : 0;
		}
		else
		{
			int64_t retVal = 0;
			for(const StellarObject &object : system->Objects())
			{
				auto it = planetaryStorage.find(object.GetPlanet());
				if(object.HasValidPlanet() && it != planetaryStorage.end())
					retVal += it->second.Get(outfit);
			}
			return retVal;
		}
	});

	// The following condition checks all planetary storage.
	conditions["outfit (all storage): "].ProvidePrefixed([this](const ConditionEntry &ce) -> int64_t {
		const Outfit *outfit = GameData::Outfits().Find(ce.NameWithoutPrefix());
		if(!outfit)
			return 0;
		int64_t retVal = 0;
		for(const auto &storage : planetaryStorage)
			retVal += storage.second.Get(outfit);
		return retVal;
	});

	// This condition corresponds to the method by which the flagship entered the current system.
	conditions["entered system by: "].ProvidePrefixed([this](const ConditionEntry &ce) -> bool {
		return !ce.NameWithoutPrefix().compare(EntryToString(entry)); });
	// This condition corresponds to the last system the flagship was in.
	conditions["previous system: "].ProvidePrefixed([this](const ConditionEntry &ce) -> bool {
		if(!previousSystem)
			return false;
		return !ce.NameWithoutPrefix().compare(previousSystem->TrueName()); });

	// Conditions to determine if flagship is in a system and on a planet.
	conditions["flagship system: "].ProvidePrefixed([this](const ConditionEntry &ce) -> bool {
		if(!flagship || !flagship->GetSystem())
			return false;
		return !ce.NameWithoutPrefix().compare(flagship->GetSystem()->TrueName()); });
	conditions["flagship landed"].ProvideNamed([this](const ConditionEntry &ce) -> bool {
		return (flagship && flagship->GetPlanet()); });
	conditions["flagship planet: "].ProvidePrefixed([this](const ConditionEntry &ce) -> bool {
		if(!flagship || !flagship->GetPlanet())
			return false;
		return !ce.NameWithoutPrefix().compare(flagship->GetPlanet()->TrueName()); });
	conditions["flagship planet attribute: "].ProvidePrefixed([this](const ConditionEntry &ce) -> bool {
		if(!flagship || !flagship->GetPlanet())
			return false;
		string attribute = ce.NameWithoutPrefix();
		return flagship->GetPlanet()->Attributes().contains(attribute); });

	// Read only exploration conditions.
	conditions["visited planet: "].ProvidePrefixed([this](const ConditionEntry &ce) -> bool {
		const Planet *planet = GameData::Planets().Find(ce.NameWithoutPrefix());
		return planet ? HasVisited(*planet) : false; });
	conditions["visited system: "].ProvidePrefixed([this](const ConditionEntry &ce) -> bool {
		const System *system = GameData::Systems().Find(ce.NameWithoutPrefix());
		return system ? HasVisited(*system) : false; });
	conditions["landing access: "].ProvidePrefixed([this](const ConditionEntry &ce) -> bool {
		const Planet *planet = GameData::Planets().Find(ce.NameWithoutPrefix());
		return (planet && flagship) ? planet->CanLand(*flagship) : false; });

	conditions["installed plugin: "].ProvidePrefixed([](const ConditionEntry &ce) -> bool {
		const Plugin *plugin = Plugins::Get().Find(ce.NameWithoutPrefix());
		return plugin ? plugin->IsValid() && plugin->enabled : false; });

	conditions["person destroyed: "].ProvidePrefixed([](const ConditionEntry &ce) -> bool {
		const Person *person = GameData::Persons().Find(ce.NameWithoutPrefix());
		return person ? person->IsDestroyed() : false; });

	// Read-only navigation conditions.
	auto HyperspaceTravelDays = [](const System *origin, const System *destination) -> int
	{
		if(!origin)
			return -1;

		auto distanceMap = DistanceMap(origin);
		if(!distanceMap.HasRoute(*destination))
			return -1;
		return distanceMap.Days(*destination);
	};

	conditions["hyperjumps to system: "].ProvidePrefixed([this, HyperspaceTravelDays](const ConditionEntry &ce) -> int {
		const System *system = GameData::Systems().Find(ce.NameWithoutPrefix());
		if(!system)
		{
			Logger::LogError("Warning: System \"" + ce.NameWithoutPrefix()
					+ "\" referred to in condition is not valid.");
			return -1;
		}
		return HyperspaceTravelDays(this->GetSystem(), system);
	});

	conditions["hyperjumps to planet: "].ProvidePrefixed([this, HyperspaceTravelDays](const ConditionEntry &ce) -> int {
		const Planet *planet = GameData::Planets().Find(ce.NameWithoutPrefix());
		if(!planet)
		{
			Logger::LogError("Warning: Planet \"" + ce.NameWithoutPrefix()
					+ "\" referred to in condition is not valid.");
			return -1;
		}
		const System *system = planet->GetSystem();
		if(!system)
		{
			Logger::LogError("Warning: Planet \"" + ce.NameWithoutPrefix()
					+ "\" referred to in condition is not in any system.");
			return -1;
		}
		return HyperspaceTravelDays(this->GetSystem(), system);
	});

	// Read/write government reputation conditions.
	// The erase function is still default (since we cannot erase government conditions).
	conditions["reputation: "].ProvidePrefixed([](const ConditionEntry &ce) -> int64_t {
		string govName = ce.NameWithoutPrefix();
		auto gov = GameData::Governments().Get(govName);
		if(!gov)
			return 0;
		return gov->Reputation();
	}, [](ConditionEntry &ce, int64_t value) -> void
	{
		string govName = ce.NameWithoutPrefix();
		auto gov = GameData::Governments().Get(govName);
		if(!gov)
			return;
		gov->SetReputation(value);
	});

	// A condition for returning a random integer in the range [0, 100).
	conditions["random"].ProvideNamed([](const ConditionEntry &ce) -> int64_t {
		return Random::Int(100); });

	// A condition for returning a random integer in the range [0, input). Input may be a number,
	// or it may be the name of a condition. For example, "roll: 100" would roll a random
	// integer in the range [0, 100), but if you had a condition "max roll" with a value of 100,
	// calling "roll: max roll" would provide a value from the same range.
	// Returns 0 if the input condition's value is <= 1.
	conditions["roll: "].ProvidePrefixed([this](const ConditionEntry &ce) -> int64_t {
		string input = ce.NameWithoutPrefix();
		int64_t value = 0;
		if(DataNode::IsNumber(input))
			value = static_cast<int64_t>(DataNode::Value(input));
		else
			value = conditions.Get(input);
		if(value <= 1)
			return 0;
		return Random::Int(value);
	});

	// Global conditions setters and getters:
	conditions["global: "].ProvidePrefixed([](const ConditionEntry &ce) -> int64_t {
		string globalCondition = ce.NameWithoutPrefix();
		return GameData::GlobalConditions().Get(globalCondition);
	}, [](ConditionEntry &ce, int64_t value)
	{
		GameData::GlobalConditions().Set(ce.NameWithoutPrefix(), value);
	});
}



// New missions are generated each time you land on a planet.
void PlayerInfo::CreateMissions()
{
	boardingMissions.clear();

	// Check for available missions.
	bool skipJobs = planet && !planet->GetPort().HasService(Port::ServicesType::JobBoard);
	bool hasPriorityMissions = false;
	unsigned nonBlockingMissions = 0;
	for(const auto &it : GameData::Missions())
	{
		if(it.second.IsAtLocation(Mission::BOARDING) || it.second.IsAtLocation(Mission::ASSISTING))
			continue;
		if(skipJobs && it.second.IsAtLocation(Mission::JOB))
			continue;

		if(it.second.CanOffer(*this))
		{
			list<Mission> &missions =
				it.second.IsAtLocation(Mission::JOB) ? availableJobs : availableMissions;

			missions.push_back(it.second.Instantiate(*this));
			if(missions.back().IsFailed())
				missions.pop_back();
			else if(!it.second.IsAtLocation(Mission::JOB))
			{
				hasPriorityMissions |= missions.back().HasPriority();
				nonBlockingMissions += missions.back().IsNonBlocking();
			}
		}
	}

	if(availableMissions.empty())
		return;

	// This list is already in alphabetical order by virtue of the way that the Set
	// class stores objects, so stable sorting on the offer precedence will maintain
	// the alphabetical ordering for missions with the same precedence.
	availableMissions.sort([](const Mission &a, const Mission &b)
		{
			return a.OfferPrecedence() > b.OfferPrecedence();
		});

	// If any of the available missions are "priority" missions, no other
	// special missions will be offered in the spaceport.
	if(hasPriorityMissions)
	{
		auto it = availableMissions.begin();
		while(it != availableMissions.end())
		{
			bool hasLowerPriorityLocation = it->IsAtLocation(Mission::SPACEPORT)
				|| it->IsAtLocation(Mission::SHIPYARD)
				|| it->IsAtLocation(Mission::OUTFITTER)
				|| it->IsAtLocation(Mission::JOB_BOARD);
			if(hasLowerPriorityLocation && !it->HasPriority())
				it = availableMissions.erase(it);
			else
				++it;
		}
	}
	else if(availableMissions.size() > 1 + nonBlockingMissions)
	{
		// Minor missions only get offered if no other missions (including other
		// minor missions) are competing with them, except for "non-blocking" missions.
		// This is to avoid having two or three missions pop up as soon as you enter the spaceport.
		// Note that the manner in which excess minor missions are discarded means that the
		// minor mission with the lowest precedence is the one that will be offered.
		auto it = availableMissions.begin();
		while(it != availableMissions.end())
		{
			if(it->IsMinor())
			{
				it = availableMissions.erase(it);
				if(availableMissions.size() <= 1 + nonBlockingMissions)
					break;
			}
			else
				++it;
		}
	}
}



void PlayerInfo::SortAvailable()
{
	// Destinations: planets OR system. Only counting them, so the type doesn't matter.
	set<const void *> destinations;
	if(availableSortType == CONVENIENT)
	{
		for(const Mission &mission : Missions())
		{
			if(mission.IsVisible())
			{
				destinations.insert(mission.Destination());
				destinations.insert(mission.Destination()->GetSystem());

				for(const Planet *stopover : mission.Stopovers())
				{
					destinations.insert(stopover);
					destinations.insert(stopover->GetSystem());
				}

				for(const System *waypoint : mission.Waypoints())
					destinations.insert(waypoint);
			}
		}
	}
	availableJobs.sort([&](const Mission &lhs, const Mission &rhs) {
		// First, separate rush orders with deadlines, if wanted
		if(sortSeparateDeadline)
		{
			// availableSortAsc instead of true, to counter the reverse below
			if(!lhs.Deadline() && rhs.Deadline())
				return availableSortAsc;
			if(lhs.Deadline() && !rhs.Deadline())
				return !availableSortAsc;
		}
		// Then, separate greyed-out jobs you can't accept
		if(sortSeparatePossible)
		{
			if(lhs.CanAccept(*this) && !rhs.CanAccept(*this))
				return availableSortAsc;
			if(!lhs.CanAccept(*this) && rhs.CanAccept(*this))
				return !availableSortAsc;
		}
		// Sort by desired type:
		switch(availableSortType)
		{
			case CONVENIENT:
			{
				// Sorting by "convenience" means you already have a mission to a
				// planet. Missions at the same planet are sorted higher.
				// 0 : No convenient mission; 1: same system; 2: same planet (because both system+planet means 1+1 = 2)
				const int lConvenient = destinations.count(lhs.Destination()) + destinations.count(lhs.Destination()->GetSystem());
				const int rConvenient = destinations.count(rhs.Destination()) + destinations.count(rhs.Destination()->GetSystem());
				if(lConvenient < rConvenient)
					return true;
				if(lConvenient > rConvenient)
					return false;
			}
			// Tiebreaker for equal CONVENIENT is SPEED.
			case SPEED:
			{
				// A higher "Speed" means the mission takes less time, i.e. fewer
				// jumps.
				const int lJumps = lhs.ExpectedJumps();
				const int rJumps = rhs.ExpectedJumps();

				if(lJumps == rJumps)
				{
					// SPEED compares equal - follow through to tiebreaker 'case PAY' below
				}
				else if(lJumps > 0 && rJumps > 0)
				{
					// Lower values are better, so this '>' is not '<' as expected
					return lJumps > rJumps;
				}
				else
				{
					// Negative values indicate indeterminable mission paths.
					// e.g. through a wormhole, meaning lower values are worse.

					// A value of 0 indicates the mission destination is the
					// source, implying the actual path is complicated; consider
					// that slow, but not as bad as an indeterminable path.

					// Positive values are 'greater' because at least the number
					// of jumps is known. (Comparing two positive values is already
					// handled above, so the actual positive value doesn't matter.)

					// Compare the value when at least one value is not positive.
					return lJumps < rJumps;
				}
			}
			// Tiebreaker for equal SPEED is PAY.
			case PAY:
			{
				const int64_t lPay = lhs.DisplayedPayment();
				const int64_t rPay = rhs.DisplayedPayment();
				if(lPay < rPay)
					return true;
				else if(lPay > rPay)
					return false;
			}
			// Tiebreaker for equal PAY is ABC.
			case ABC:
			{
				if(lhs.Name() < rhs.Name())
					return true;
				else if(lhs.Name() > rhs.Name())
					return false;
			}
			// Tiebreaker fallback to keep sorting consistent is unique UUID:
			default:
				return lhs.UUID() < rhs.UUID();
		}
	});

	if(!availableSortAsc)
		availableJobs.reverse();
}



// Updates each mission upon landing, to perform landing actions (Stopover,
// Visit, Complete, Fail), and remove now-complete or now-failed missions.
void PlayerInfo::StepMissions(UI *ui)
{
	// Check for NPCs that have been destroyed without their destruction
	// being registered, e.g. by self-destruct:
	for(Mission &mission : missions)
		for(const NPC &npc : mission.NPCs())
			for(const shared_ptr<Ship> &ship : npc.Ships())
				if(ship->IsDestroyed())
					mission.Do(ShipEvent(nullptr, ship, ShipEvent::DESTROY), *this, ui);

	// Check missions for status changes from landing.
	string visitText;
	int missionVisits = 0;
	auto substitutions = map<string, string>{
		{"<first>", firstName},
		{"<last>", lastName}
	};
	const Ship *flag = Flagship();
	if(flag)
	{
		substitutions["<ship>"] = flag->Name();
		substitutions["<model>"] = flag->DisplayModelName();
	}

	auto mit = missions.begin();
	while(mit != missions.end())
	{
		Mission &mission = *mit;
		++mit;

		// If this is a stopover for the mission, perform the stopover action.
		mission.Do(Mission::STOPOVER, *this, ui);

		if(mission.IsFailed())
			RemoveMission(Mission::FAIL, mission, ui);
		else if(mission.CanComplete(*this))
			RemoveMission(Mission::COMPLETE, mission, ui);
		else if(mission.Destination() == GetPlanet() && !freshlyLoaded)
		{
			mission.Do(Mission::VISIT, *this, ui);
			if(mission.IsUnique() || !mission.IsVisible())
				continue;

			// On visit dialogs are handled separately as to avoid a player
			// getting spammed by on visit dialogs if they are stacking jobs
			// from the same destination.
			if(visitText.empty())
			{
				const auto &text = mission.GetAction(Mission::VISIT).DialogText();
				if(!text.empty())
					visitText = Format::Replace(text, substitutions);
			}
			++missionVisits;
		}
	}
	if(!visitText.empty())
	{
		if(missionVisits > 1)
			visitText += "\n\t(You have " + Format::Number(missionVisits - 1) + " other unfinished "
				+ ((missionVisits > 2) ? "missions" : "mission") + " at this location.)";
		ui->Push(new Dialog(visitText));
	}
	// One mission's actions may influence another mission, so loop through one
	// more time to see if any mission is now completed or failed due to a change
	// that happened in another mission the first time through.
	mit = missions.begin();
	while(mit != missions.end())
	{
		Mission &mission = *mit;
		++mit;

		if(mission.IsFailed())
			RemoveMission(Mission::FAIL, mission, ui);
		else if(mission.CanComplete(*this))
			RemoveMission(Mission::COMPLETE, mission, ui);
	}

	// Search for any missions that have failed but for which we are still
	// holding on to some cargo.
	set<const Mission *> active;
	for(const Mission &it : missions)
		active.insert(&it);

	vector<const Mission *> missionsToRemove;
	for(const auto &it : cargo.MissionCargo())
		if(!active.contains(it.first))
			missionsToRemove.push_back(it.first);
	for(const auto &it : cargo.PassengerList())
		if(!active.contains(it.first))
			missionsToRemove.push_back(it.first);
	for(const Mission *mission : missionsToRemove)
		cargo.RemoveMissionCargo(mission);
}



void PlayerInfo::Autosave() const
{
	if(!CanBeSaved() || filePath.length() < 4)
		return;

	string path = filePath.substr(0, filePath.length() - 4) + "~autosave.txt";
	Save(path);
}



void PlayerInfo::Save(const string &filePath) const
{
	if(transactionSnapshot)
		transactionSnapshot->SaveToPath(filePath);
	else
	{
		DataWriter out(filePath);
		Save(out);
	}
}



void PlayerInfo::Save(DataWriter &out) const
{
	// Basic player information and persistent UI settings:

	// Pilot information:
	out.Write("pilot", firstName, lastName);
	out.Write("date", date.Day(), date.Month(), date.Year());
	out.Write("system entry method", EntryToString(entry));
	if(previousSystem)
		out.Write("previous system", previousSystem->TrueName());
	if(system)
		out.Write("system", system->TrueName());
	if(planet)
		out.Write("planet", planet->TrueName());
	if(planet && planet->CanUseServices())
		out.Write("clearance");
	out.Write("playtime", playTime);
	// This flag is set if the player must leave the planet immediately upon
	// entering their ship (i.e. because a mission forced them to take off).
	if(shouldLaunch)
		out.Write("launching");
	for(const System *system : travelPlan)
		out.Write("travel", system->TrueName());
	if(travelDestination)
		out.Write("travel destination", travelDestination->TrueName());
	// Detect which ship number is the current flagship, for showing on LoadPanel.
	if(flagship)
	{
		for(auto it = ships.begin(); it != ships.end(); ++it)
			if(*it == flagship)
			{
				out.Write("flagship index", distance(ships.begin(), it));
				break;
			}
	}
	else
		out.Write("flagship index", -1);

	// Save the current setting for the map coloring;
	out.Write("map coloring", mapColoring);
	out.Write("map zoom", mapZoom);
	// Remember what categories are collapsed.
	for(const auto &it : collapsed)
	{
		// Skip panels where nothing was collapsed.
		if(it.second.empty())
			continue;

		out.Write("collapsed", it.first);
		out.BeginChild();
		{
			for(const auto &cit : it.second)
				out.Write(cit);
		}
		out.EndChild();
	}

	out.Write("reputation with");
	out.BeginChild();
	{
		for(const auto &it : GameData::Governments())
			if(!it.second.IsPlayer())
				out.Write(it.first, it.second.Reputation());
	}
	out.EndChild();

	out.Write("tribute received");
	out.BeginChild();
	{
		for(const auto &it : tributeReceived)
			if(it.second > 0)
				out.Write((it.first)->TrueName(), it.second);
	}
	out.EndChild();

	// Records of things you own:
	out.Write();
	out.WriteComment("What you own:");

	// Save all the data for all the player's ships.
	for(const shared_ptr<Ship> &ship : ships)
	{
		ship->Save(out);
		auto it = groups.find(ship.get());
		if(it != groups.end() && it->second)
			out.Write("groups", it->second);
	}
	if(!planetaryStorage.empty())
	{
		out.Write("storage");
		out.BeginChild();
		{
			for(const auto &it : planetaryStorage)
				if(!it.second.IsEmpty())
				{
					out.Write("planet", it.first->TrueName());
					out.BeginChild();
					{
						it.second.Save(out);
					}
					out.EndChild();
				}
		}
		out.EndChild();
	}
	if(!licenses.empty())
	{
		out.Write("licenses");
		out.BeginChild();
		{
			for(const string &license : licenses)
				out.Write(license);
		}
		out.EndChild();
	}

	// Save accounting information, cargo, and cargo cost bases.
	accounts.Save(out);
	cargo.Save(out);
	if(!costBasis.empty())
	{
		out.Write("basis");
		out.BeginChild();
		{
			for(const auto &it : costBasis)
				if(it.second)
					out.Write(it.first, it.second);
		}
		out.EndChild();
	}

	if(!stock.empty())
	{
		out.Write("stock");
		out.BeginChild();
		{
			using StockElement = pair<const Outfit *const, int>;
			WriteSorted(stock,
				[](const StockElement *lhs, const StockElement *rhs)
					{ return lhs->first->TrueName() < rhs->first->TrueName(); },
				[&out](const StockElement &it)
				{
					if(it.second)
						out.Write(it.first->TrueName(), it.second);
				});
		}
		out.EndChild();
	}
	depreciation.Save(out, date.DaysSinceEpoch());
	stockDepreciation.Save(out, date.DaysSinceEpoch());


	// Records of things you have done or are doing, or have happened to you:
	out.Write();
	out.WriteComment("What you've done:");

	// Save all missions (accepted, accepted-but-invalid, and available).
	for(const Mission &mission : missions)
		mission.Save(out);
	for(const Mission &mission : inactiveMissions)
		mission.Save(out);
	map<string, map<string, int>> offWorldMissionCargo;
	map<string, map<string, int>> offWorldMissionPassengers;
	for(const auto &it : ships)
	{
		const Ship &ship = *it;
		// If the ship is at the player's planet, its mission cargo allocation does not need to be saved.
		if(ship.GetPlanet() == planet)
			continue;
		for(const auto &cargo : ship.Cargo().MissionCargo())
			offWorldMissionCargo[cargo.first->UUID().ToString()][ship.UUID().ToString()] = cargo.second;
		for(const auto &passengers : ship.Cargo().PassengerList())
			offWorldMissionPassengers[passengers.first->UUID().ToString()][ship.UUID().ToString()] = passengers.second;
	}
	auto SaveMissionCargoDistribution = [&out](const map<string, map<string, int>> &toSave, bool passengers) -> void
	{
		if(passengers)
			out.Write("mission passengers");
		else
			out.Write("mission cargo");
		out.BeginChild();
		{
			out.Write("player ships");
			out.BeginChild();
			{
				for(const auto &it : toSave)
					for(const auto &sit : it.second)
						out.Write(it.first, sit.first, sit.second);
			}
			out.EndChild();
		}
		out.EndChild();
	};
	if(!offWorldMissionCargo.empty())
		SaveMissionCargoDistribution(offWorldMissionCargo, false);
	if(!offWorldMissionPassengers.empty())
		SaveMissionCargoDistribution(offWorldMissionPassengers, true);

	for(const Mission &mission : availableJobs)
		mission.Save(out, "available job");
	for(const Mission &mission : availableMissions)
		mission.Save(out, "available mission");
	out.Write("sort type", static_cast<int>(availableSortType));
	if(!availableSortAsc)
		out.Write("sort descending");
	if(sortSeparateDeadline)
		out.Write("separate deadline");
	if(sortSeparatePossible)
		out.Write("separate possible");

	// Save any "primary condition" flags that are set.
	conditions.Save(out);

	// Save the UUID of any ships given to the player with a specified name, and ship class.
	if(!giftedShips.empty())
	{
		out.Write("gifted ships");
		out.BeginChild();
		{
			for(const auto &it : giftedShips)
				out.Write(it.first, it.second.ToString());
		}
		out.EndChild();
	}

	// Save pending events, and changes that have happened due to past events.
	for(const GameEvent &event : gameEvents)
		event.Save(out);
	if(!dataChanges.empty())
	{
		out.Write("changes");
		out.BeginChild();
		{
			for(const DataNode &node : dataChanges)
				out.Write(node);
		}
		out.EndChild();
	}
	GameData::WriteEconomy(out);

	// Check which persons have been captured or destroyed.
	for(const auto &it : GameData::Persons())
		if(it.second.IsDestroyed())
			out.Write("destroyed", it.first);


	// Records of things you have discovered:
	out.Write();
	out.WriteComment("What you know:");

	// Save a list of systems the player has visited.
	WriteSorted(visitedSystems,
		[](const System *const *lhs, const System *const *rhs)
			{ return (*lhs)->TrueName() < (*rhs)->TrueName(); },
		[&out](const System *system)
		{
			out.Write("visited", system->TrueName());
		});

	// Save a list of planets the player has visited.
	WriteSorted(visitedPlanets,
		[](const Planet *const *lhs, const Planet *const *rhs)
			{ return (*lhs)->TrueName() < (*rhs)->TrueName(); },
		[&out](const Planet *planet)
		{
			out.Write("visited planet", planet->TrueName());
		});

	if(!harvested.empty())
	{
		out.Write("harvested");
		out.BeginChild();
		{
			using HarvestLog = pair<const System *, const Outfit *>;
			WriteSorted(harvested,
				[](const HarvestLog *lhs, const HarvestLog *rhs) -> bool
				{
					// Sort by system name and then by outfit name.
					if(lhs->first != rhs->first)
						return lhs->first->TrueName() < rhs->first->TrueName();
					else
						return lhs->second->TrueName() < rhs->second->TrueName();
				},
				[&out](const HarvestLog &it)
				{
					out.Write(it.first->TrueName(), it.second->TrueName());
				});
		}
		out.EndChild();
	}

	out.Write("logbook");
	out.BeginChild();
	{
		for(auto &&it : logbook)
		{
			out.Write(it.first.Day(), it.first.Month(), it.first.Year());
			out.BeginChild();
			{
				// Break the text up into paragraphs.
				for(const string &line : Format::Split(it.second, "\n\t"))
					out.Write(line);
			}
			out.EndChild();
		}
		for(auto &&it : specialLogs)
			for(auto &&eit : it.second)
			{
				out.Write(it.first, eit.first);
				out.BeginChild();
				{
					// Break the text up into paragraphs.
					for(const string &line : Format::Split(eit.second, "\n\t"))
						out.Write(line);
				}
				out.EndChild();
			}
	}
	out.EndChild();

	out.Write();
	out.WriteComment("How you began:");
	startData.Save(out);

	// Write plugins to player's save file for debugging.
	out.Write();
	out.WriteComment("Installed plugins:");
	out.Write("plugins");
	out.BeginChild();
	for(const auto &it : Plugins::Get())
	{
		const auto &plugin = it.second;
		if(plugin.IsValid() && plugin.enabled)
			out.Write(plugin.name);
	}
	out.EndChild();
}



// Check (and perform) any fines incurred by planetary security. If the player
// has dominated the planet, or was given clearance to this planet by a mission,
// planetary security is avoided. Infiltrating implies evasion of security.
void PlayerInfo::Fine(UI *ui)
{
	const Planet *planet = GetPlanet();
	// Dominated planets should never fine you.
	// By default, uninhabited planets should not fine the player.
	if(GameData::GetPolitics().HasDominated(planet)
		|| !(planet->IsInhabited() || planet->HasCustomSecurity()))
		return;

	// Planets should not fine you if you have mission clearance or are infiltrating.
	for(const Mission &mission : missions)
		if(mission.HasClearance(planet) || (!mission.HasFullClearance() &&
					(mission.Destination() == planet || mission.Stopovers().contains(planet))))
			return;

	// The planet's government must have the authority to enforce laws.
	const Government *gov = planet->GetGovernment();
	if(!gov->CanEnforce(planet))
		return;

	string message = gov->Fine(*this, 0, nullptr, planet->Security());
	if(!message.empty())
	{
		if(message == "atrocity")
		{
			const Conversation *conversation = gov->DeathSentence();
			if(conversation)
				ui->Push(new ConversationPanel(*this, *conversation));
			else
			{
				message = "Before you can leave your ship, the " + gov->GetName()
					+ " authorities show up and begin scanning it. They say, \"Captain "
					+ LastName()
					+ ", we detect highly illegal material on your ship.\""
					"\n\tYou are sentenced to lifetime imprisonment on a penal colony."
					" Your days of traveling the stars have come to an end.";
				ui->Push(new Dialog(message));
			}
			// All ships belonging to the player should be removed.
			Die();
		}
		else
			ui->Push(new Dialog(message));
	}
}



void PlayerInfo::HandleFlagshipParking(Ship *oldFirstShip, Ship *newFirstShip)
{
	if(Preferences::Has("Automatically unpark flagship") && newFirstShip != oldFirstShip
		&& newFirstShip->CanBeFlagship() && newFirstShip->GetSystem() == system && newFirstShip->IsParked())
	{
		newFirstShip->SetIsParked(false);
		oldFirstShip->SetIsParked(true);
		UpdateCargoCapacities();
	}
}



// Helper function to update the ship selection.
void PlayerInfo::SelectShip(const shared_ptr<Ship> &ship, bool *first)
{
	// Make sure this ship is not already selected.
	auto it = selectedShips.begin();
	for( ; it != selectedShips.end(); ++it)
		if(it->lock() == ship)
			break;
	if(it == selectedShips.end())
	{
		// This ship is not yet selected.
		selectedShips.push_back(ship);
		Ship *flagship = Flagship();
		if(*first && flagship && ship.get() != flagship)
		{
			flagship->SetTargetShip(ship);
			*first = false;
		}
	}
}

bool PlayerInfo::DisplayCarrierHelp() const
{
	return displayCarrierHelp;
}



// Instantiate the given model and add it to the player's fleet.
void PlayerInfo::AddStockShip(const Ship *model, const string &name)
{
	ships.push_back(make_shared<Ship>(*model));
	ships.back()->SetName(!name.empty() ? name : GameData::Phrases().Get("civilian")->Get());
	ships.back()->SetSystem(system);
	ships.back()->SetPlanet(planet);
	ships.back()->SetIsSpecial();
	ships.back()->SetIsYours();
	ships.back()->SetGovernment(GameData::PlayerGovernment());
}



// When we remove a ship, forget its stored ID.
void PlayerInfo::ForgetGiftedShip(const Ship &oldShip, bool failsMissions)
{
	const EsUuid &id = oldShip.UUID();
	auto shipToForget = find_if(giftedShips.begin(), giftedShips.end(),
		[&id](const pair<const string, EsUuid> &shipId) { return shipId.second == id; });
	if(shipToForget != giftedShips.end())
	{
		if(failsMissions)
			for(auto &mission : missions)
				if(mission.RequiresGiftedShip(shipToForget->first))
					mission.Fail();
		giftedShips.erase(shipToForget);
	}
}



// Check that this player's current state can be saved.
bool PlayerInfo::CanBeSaved() const
{
	return (!isDead && planet && system && !firstName.empty() && !lastName.empty());
}<|MERGE_RESOLUTION|>--- conflicted
+++ resolved
@@ -338,15 +338,9 @@
 						toDistribute[great.Token(0)][great.Token(1)] = great.Value(2);
 					}
 		}
-<<<<<<< HEAD
-		else if(child.Token(0) == "available job")
+		else if(key == "available job")
 			availableJobs.emplace_back(child, &conditions, &visitedSystems, &visitedPlanets);
-		else if(child.Token(0) == "sort type")
-=======
-		else if(key == "available job")
-			availableJobs.emplace_back(child, &conditions);
 		else if(key == "sort type")
->>>>>>> 2f1df8c5
 			availableSortType = static_cast<SortType>(child.Value(1));
 		else if(key == "sort descending")
 			availableSortAsc = false;
@@ -354,15 +348,9 @@
 			sortSeparateDeadline = true;
 		else if(key == "separate possible")
 			sortSeparatePossible = true;
-<<<<<<< HEAD
-		else if(child.Token(0) == "available mission")
+		else if(key == "available mission")
 			availableMissions.emplace_back(child, &conditions, &visitedSystems, &visitedPlanets);
-		else if(child.Token(0) == "conditions")
-=======
-		else if(key == "available mission")
-			availableMissions.emplace_back(child, &conditions);
 		else if(key == "conditions")
->>>>>>> 2f1df8c5
 			conditions.Load(child);
 		else if(key == "gifted ships" && child.HasChildren())
 		{
@@ -574,18 +562,11 @@
 	bool changedSystems = false;
 	for(const DataNode &change : changes)
 	{
-<<<<<<< HEAD
-		changedSystems |= (change.Token(0) == "system");
-		changedSystems |= (change.Token(0) == "link");
-		changedSystems |= (change.Token(0) == "unlink");
-		GameData::Change(change, *this);
-=======
 		const string &key = change.Token(0);
 		changedSystems |= (key == "system");
 		changedSystems |= (key == "link");
 		changedSystems |= (key == "unlink");
-		GameData::Change(change, &conditions);
->>>>>>> 2f1df8c5
+		GameData::Change(change, *this);
 	}
 	if(changedSystems)
 	{
