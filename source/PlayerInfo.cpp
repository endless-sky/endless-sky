/* PlayerInfo.cpp
Copyright (c) 2014 by Michael Zahniser

Endless Sky is free software: you can redistribute it and/or modify it under the
terms of the GNU General Public License as published by the Free Software
Foundation, either version 3 of the License, or (at your option) any later version.

Endless Sky is distributed in the hope that it will be useful, but WITHOUT ANY
WARRANTY; without even the implied warranty of MERCHANTABILITY or FITNESS FOR A
PARTICULAR PURPOSE. See the GNU General Public License for more details.

You should have received a copy of the GNU General Public License along with
this program. If not, see <https://www.gnu.org/licenses/>.
*/

#include "PlayerInfo.h"

#include "AI.h"
#include "Audio.h"
#include "ConversationPanel.h"
#include "DataFile.h"
#include "DataWriter.h"
#include "Dialog.h"
#include "DistanceMap.h"
#include "Files.h"
#include "text/Format.h"
#include "GameData.h"
#include "Government.h"
#include "Logger.h"
#include "Messages.h"
#include "Outfit.h"
#include "Person.h"
#include "Planet.h"
#include "Plugins.h"
#include "Politics.h"
#include "Port.h"
#include "Preferences.h"
#include "RaidFleet.h"
#include "Random.h"
#include "SavedGame.h"
#include "Ship.h"
#include "ShipEvent.h"
#include "ShipJumpNavigation.h"
#include "StartConditions.h"
#include "StellarObject.h"
#include "System.h"
#include "UI.h"

#include <algorithm>
#include <cassert>
#include <cmath>
#include <ctime>
#include <functional>
#include <iterator>
#include <limits>
#include <sstream>
#include <stdexcept>

using namespace std;

namespace {
	// Move the flagship to the start of your list of ships. It does not make sense
	// that the flagship would change if you are reunited with a different ship that
	// was higher up the list.
	void MoveFlagshipBegin(vector<shared_ptr<Ship>> &ships, const shared_ptr<Ship> &flagship)
	{
		if(!flagship)
			return;

		// Find the current location of the flagship.
		auto it = find(ships.begin(), ships.end(), flagship);
		if(it != ships.begin() && it != ships.end())
		{
			// Move all ships before the flagship one position backwards (which overwrites
			// the flagship at its position).
			move_backward(ships.begin(), it, next(it));
			// Re-add the flagship at the beginning of the list.
			ships[0] = flagship;
		}
	}

	string EntryToString(SystemEntry entryType)
	{
		switch(entryType)
		{
			case SystemEntry::HYPERDRIVE:
				return "hyperdrive";
			case SystemEntry::JUMP:
				return "jump drive";
			case SystemEntry::WORMHOLE:
				return "wormhole";
			default:
			case SystemEntry::TAKE_OFF:
				return "takeoff";
		}
	}

	SystemEntry StringToEntry(const string &entry)
	{
		if(entry == "hyperdrive")
			return SystemEntry::HYPERDRIVE;
		else if(entry == "jump drive")
			return SystemEntry::JUMP;
		else if(entry == "wormhole")
			return SystemEntry::WORMHOLE;
		return SystemEntry::TAKE_OFF;
	}

	bool HasClearance(const PlayerInfo &player, const Planet *planet)
	{
		auto CheckClearance = [&planet](const Mission &mission) -> bool
		{
			return mission.HasClearance(planet);
		};
		return any_of(player.Missions().begin(), player.Missions().end(), CheckClearance);
	}
}



// Completely clear all loaded information, to prepare for loading a file or
// creating a new pilot.
void PlayerInfo::Clear()
{
	*this = PlayerInfo();

	Random::Seed(time(nullptr));
	GameData::Revert();
	Messages::Reset();

	conditions.Clear();

	delete transactionSnapshot;
	transactionSnapshot = nullptr;
}



// Check if a player has been loaded.
bool PlayerInfo::IsLoaded() const
{
	return !firstName.empty();
}



// Make a new player.
void PlayerInfo::New(const StartConditions &start)
{
	// Clear any previously loaded data.
	Clear();

	// Copy the core information from the full starting scenario.
	startData = start;
	// Copy any ships in the start conditions.
	for(const Ship &ship : start.Ships())
	{
		ships.emplace_back(new Ship(ship));
		ships.back()->SetSystem(&start.GetSystem());
		ships.back()->SetPlanet(&start.GetPlanet());
		ships.back()->SetIsSpecial();
		ships.back()->SetIsYours();
		ships.back()->SetGovernment(GameData::PlayerGovernment());
	}
	// Load starting conditions from a "start" item in the data files. If no
	// such item exists, StartConditions defines default values.
	date = start.GetDate();
	GameData::SetDate(date);
	// Make sure the fleet depreciation object knows it is tracking the player's
	// fleet, not the planet's stock.
	depreciation.Init(ships, date.DaysSinceEpoch());

	SetSystem(start.GetSystem());
	SetPlanet(&start.GetPlanet());
	accounts = start.GetAccounts();
	RegisterDerivedConditions();
	start.GetConditions().Apply(conditions);

	// Generate missions that will be available on the first day.
	CreateMissions();

	// Add to the list of events that should happen on certain days.
	for(const auto &it : GameData::Events())
		if(it.second.GetDate())
			AddEvent(it.second, it.second.GetDate());
}



// Load player information from a saved game file.
void PlayerInfo::Load(const string &path)
{
	// Make sure any previously loaded data is cleared.
	Clear();

	// A listing of missions and the ships where their cargo or passengers were when the game was saved.
	// Missions and ships are referred to by string UUIDs.
	// Any mission cargo or passengers that were in the player's system will not be recorded here,
	// as that can be safely redistributed from the player's overall CargoHold to any ships in their system.
	map<string, map<string, int>> missionCargoToDistribute;
	map<string, map<string, int>> missionPassengersToDistribute;

	filePath = path;
	// Strip anything after the "~" from snapshots, so that the file we save
	// will be the auto-save, not the snapshot.
	size_t pos = filePath.find('~');
	size_t namePos = filePath.length() - Files::Name(filePath).length();
	if(pos != string::npos && pos > namePos)
		filePath = filePath.substr(0, pos) + ".txt";

	// The player may have bribed their current planet in the last session. Ensure
	// we provide the same access to services in this session, too.
	bool hasFullClearance = false;

	// Register derived conditions now, so old primary versions can load into them.
	RegisterDerivedConditions();

	DataFile file(path);
	for(const DataNode &child : file)
	{
		// Basic player information and persistent UI settings:
		if(child.Token(0) == "pilot" && child.Size() >= 3)
		{
			firstName = child.Token(1);
			lastName = child.Token(2);
		}
		else if(child.Token(0) == "date" && child.Size() >= 4)
			date = Date(child.Value(1), child.Value(2), child.Value(3));
		else if(child.Token(0) == "system entry method" && child.Size() >= 2)
			entry = StringToEntry(child.Token(1));
		else if(child.Token(0) == "previous system" && child.Size() >= 2)
			previousSystem = GameData::Systems().Get(child.Token(1));
		else if(child.Token(0) == "system" && child.Size() >= 2)
			system = GameData::Systems().Get(child.Token(1));
		else if(child.Token(0) == "planet" && child.Size() >= 2)
			planet = GameData::Planets().Get(child.Token(1));
		else if(child.Token(0) == "clearance")
			hasFullClearance = true;
		else if(child.Token(0) == "launching")
			shouldLaunch = true;
		else if(child.Token(0) == "playtime" && child.Size() >= 2)
			playTime = child.Value(1);
		else if(child.Token(0) == "travel" && child.Size() >= 2)
			travelPlan.push_back(GameData::Systems().Get(child.Token(1)));
		else if(child.Token(0) == "travel destination" && child.Size() >= 2)
			travelDestination = GameData::Planets().Get(child.Token(1));
		else if(child.Token(0) == "map coloring" && child.Size() >= 2)
			mapColoring = child.Value(1);
		else if(child.Token(0) == "map zoom" && child.Size() >= 2)
			mapZoom = child.Value(1);
		else if(child.Token(0) == "collapsed" && child.Size() >= 2)
		{
			for(const DataNode &grand : child)
				collapsed[child.Token(1)].insert(grand.Token(0));
		}
		else if(child.Token(0) == "reputation with")
		{
			for(const DataNode &grand : child)
				if(grand.Size() >= 2)
					reputationChanges.emplace_back(
						GameData::Governments().Get(grand.Token(0)), grand.Value(1));
		}
		else if(child.Token(0) == "tribute received")
		{
			for(const DataNode &grand : child)
				if(grand.Size() >= 2)
					tributeReceived[GameData::Planets().Get(grand.Token(0))] = grand.Value(1);
		}
		// Records of things you own:
		else if(child.Token(0) == "ship")
		{
			// Ships owned by the player have various special characteristics:
			ships.push_back(make_shared<Ship>(child));
			ships.back()->SetIsSpecial();
			ships.back()->SetIsYours();
			// Defer finalizing this ship until we have processed all changes to game state.
		}
		else if(child.Token(0) == "groups" && child.Size() >= 2 && !ships.empty())
			groups[ships.back().get()] = child.Value(1);
		else if(child.Token(0) == "storage")
		{
			for(const DataNode &grand : child)
				if(grand.Size() >= 2 && grand.Token(0) == "planet")
					for(const DataNode &grandGrand : grand)
						if(grandGrand.Token(0) == "cargo")
						{
							CargoHold &storage = planetaryStorage[GameData::Planets().Get(grand.Token(1))];
							storage.Load(grandGrand);
						}
		}
		else if(child.Token(0) == "licenses")
		{
			for(const DataNode &grand : child)
				AddLicense(grand.Token(0));
		}
		else if(child.Token(0) == "account")
			accounts.Load(child, true);
		else if(child.Token(0) == "cargo")
			cargo.Load(child);
		else if(child.Token(0) == "basis")
		{
			for(const DataNode &grand : child)
				if(grand.Size() >= 2)
					costBasis[grand.Token(0)] += grand.Value(1);
		}
		else if(child.Token(0) == "stock")
		{
			for(const DataNode &grand : child)
				if(grand.Size() >= 2)
					stock[GameData::Outfits().Get(grand.Token(0))] += grand.Value(1);
		}
		else if(child.Token(0) == "fleet depreciation")
			depreciation.Load(child);
		else if(child.Token(0) == "stock depreciation")
			stockDepreciation.Load(child);

		// Records of things you have done or are doing, or have happened to you:
		else if(child.Token(0) == "mission")
		{
			missions.emplace_back(child);
			cargo.AddMissionCargo(&missions.back());
		}
		else if((child.Token(0) == "mission cargo" || child.Token(0) == "mission passengers") && child.HasChildren())
		{
			map<string, map<string, int>> &toDistribute = (child.Token(0) == "mission cargo")
					? missionCargoToDistribute : missionPassengersToDistribute;
			for(const DataNode &grand : child)
				if(grand.Token(0) == "player ships" && grand.HasChildren())
					for(const DataNode &great : grand)
					{
						if(great.Size() != 3)
							continue;
						toDistribute[great.Token(0)][great.Token(1)] = great.Value(2);
					}
		}
		else if(child.Token(0) == "available job")
			availableJobs.emplace_back(child);
		else if(child.Token(0) == "sort type")
			availableSortType = static_cast<SortType>(child.Value(1));
		else if(child.Token(0) == "sort descending")
			availableSortAsc = false;
		else if(child.Token(0) == "separate deadline")
			sortSeparateDeadline = true;
		else if(child.Token(0) == "separate possible")
			sortSeparatePossible = true;
		else if(child.Token(0) == "available mission")
			availableMissions.emplace_back(child);
		else if(child.Token(0) == "conditions")
			conditions.Load(child);
		else if(child.Token(0) == "gifted ships" && child.HasChildren())
		{
			for(const DataNode &grand : child)
				giftedShips[grand.Token(0)] = EsUuid::FromString(grand.Token(1));
		}
		else if(child.Token(0) == "event")
			gameEvents.emplace_back(child);
		else if(child.Token(0) == "changes")
		{
			for(const DataNode &grand : child)
				dataChanges.push_back(grand);
		}
		else if(child.Token(0) == "economy")
			economy = child;
		else if(child.Token(0) == "destroyed" && child.Size() >= 2)
			destroyedPersons.push_back(child.Token(1));

		// Records of things you have discovered:
		else if(child.Token(0) == "visited" && child.Size() >= 2)
			Visit(*GameData::Systems().Get(child.Token(1)));
		else if(child.Token(0) == "visited planet" && child.Size() >= 2)
			Visit(*GameData::Planets().Get(child.Token(1)));
		else if(child.Token(0) == "harvested")
		{
			for(const DataNode &grand : child)
				if(grand.Size() >= 2)
					harvested.emplace(
						GameData::Systems().Get(grand.Token(0)),
						GameData::Outfits().Get(grand.Token(1)));
		}
		else if(child.Token(0) == "logbook")
		{
			for(const DataNode &grand : child)
			{
				if(grand.Size() >= 3)
				{
					Date date(grand.Value(0), grand.Value(1), grand.Value(2));
					string text;
					for(const DataNode &great : grand)
					{
						if(!text.empty())
							text += "\n\t";
						text += great.Token(0);
					}
					logbook.emplace(date, text);
				}
				else if(grand.Size() >= 2)
				{
					string &text = specialLogs[grand.Token(0)][grand.Token(1)];
					for(const DataNode &great : grand)
					{
						if(!text.empty())
							text += "\n\t";
						text += great.Token(0);
					}
				}
			}
		}
		else if(child.Token(0) == "start")
			startData.Load(child);
	}
	// Modify the game data with any changes that were loaded from this file.
	ApplyChanges();
	// Ensure the player is in a valid state after loading & applying changes.
	ValidateLoad();

	// Restore access to services, if it was granted previously.
	if(planet && hasFullClearance)
		planet->Bribe();

	// Based on the ships that were loaded, calculate the player's capacity for
	// cargo and passengers.
	UpdateCargoCapacities();

	auto DistributeMissionCargo = [](map<string, map<string, int>> &toDistribute, const list<Mission> &missions,
			vector<shared_ptr<Ship>> &ships, CargoHold &cargo, bool passengers) -> void
	{
		for(const auto &it : toDistribute)
		{
			const auto missionIt = find_if(missions.begin(), missions.end(),
					[&it](const Mission &mission) { return mission.UUID().ToString() == it.first; });
			if(missionIt != missions.end())
			{
				const Mission *cargoOf = &*missionIt;
				for(const auto &shipCargo : it.second)
				{
					auto shipIt = find_if(ships.begin(), ships.end(),
							[&shipCargo](const shared_ptr<Ship> &ship) { return ship->UUID().ToString() == shipCargo.first; });
					if(shipIt != ships.end())
					{
						Ship *destination = shipIt->get();
						if(passengers)
							cargo.TransferPassengers(cargoOf, shipCargo.second, destination->Cargo());
						else
							cargo.Transfer(cargoOf, shipCargo.second, destination->Cargo());
					}
				}
			}
		}
	};

	DistributeMissionCargo(missionCargoToDistribute, missions, ships, cargo, false);
	DistributeMissionCargo(missionPassengersToDistribute, missions, ships, cargo, true);

	// If no depreciation record was loaded, every item in the player's fleet
	// will count as non-depreciated.
	if(!depreciation.IsLoaded())
		depreciation.Init(ships, date.DaysSinceEpoch());
}



// Load the most recently saved player (if any). Returns false when no save was loaded.
bool PlayerInfo::LoadRecent()
{
	string recentPath = Files::Read(Files::Config() + "recent.txt");
	// Trim trailing whitespace (including newlines) from the path.
	while(!recentPath.empty() && recentPath.back() <= ' ')
		recentPath.pop_back();

	if(recentPath.empty() || !Files::Exists(recentPath))
	{
		Clear();
		return false;
	}

	Load(recentPath);
	return true;
}



// Save this player. The file name is based on the player's name.
void PlayerInfo::Save() const
{
	// Don't save dead players or players that are not fully created.
	if(!CanBeSaved())
		return;

	// Remember that this was the most recently saved player.
	Files::Write(Files::Config() + "recent.txt", filePath + '\n');

	if(filePath.rfind(".txt") == filePath.length() - 4)
	{
		// Only update the backups if this save will have a newer date.
		SavedGame saved(filePath);
		if(saved.GetDate() != date.ToString())
		{
			string root = filePath.substr(0, filePath.length() - 4);
			const int previousCount = Preferences::GetPreviousSaveCount();
			const string rootPrevious = root + "~~previous-";
			for(int i = previousCount - 1; i > 0; --i)
			{
				const string toMove = rootPrevious + to_string(i) + ".txt";
				if(Files::Exists(toMove))
					Files::Move(toMove, rootPrevious + to_string(i + 1) + ".txt");
			}
			if(Files::Exists(filePath))
				Files::Move(filePath, rootPrevious + "1.txt");
			if(planet->HasServices())
				Save(rootPrevious + "spaceport.txt");
		}
	}

	Save(filePath);

	// Save global conditions:
	DataWriter globalConditions(Files::Config() + "global conditions.txt");
	GameData::GlobalConditions().Save(globalConditions);
}



// Get the base file name for the player, without the ".txt" extension. This
// will usually be "<first> <last>", but may be different if multiple players
// exist with the same name, in which case a number is appended.
string PlayerInfo::Identifier() const
{
	string name = Files::Name(filePath);
	return (name.length() < 4) ? "" : name.substr(0, name.length() - 4);
}



void PlayerInfo::StartTransaction()
{
	assert(!transactionSnapshot && "Starting PlayerInfo transaction while one is already active");

	// Create in-memory DataWriter and save to it.
	transactionSnapshot = new DataWriter();
	Save(*transactionSnapshot);
}



void PlayerInfo::FinishTransaction()
{
	assert(transactionSnapshot && "Finishing PlayerInfo while one hasn't been started");
	delete transactionSnapshot;
	transactionSnapshot = nullptr;
}



// Apply the given set of changes to the game data.
void PlayerInfo::AddChanges(list<DataNode> &changes)
{
	bool changedSystems = false;
	for(const DataNode &change : changes)
	{
		changedSystems |= (change.Token(0) == "system");
		changedSystems |= (change.Token(0) == "link");
		changedSystems |= (change.Token(0) == "unlink");
		GameData::Change(change);
	}
	if(changedSystems)
	{
		// Recalculate what systems have been seen.
		GameData::UpdateSystems();
		seen.clear();
		for(const System *system : visitedSystems)
		{
			seen.insert(system);
			for(const System *neighbor : system->VisibleNeighbors())
				if(!neighbor->Hidden() || system->Links().count(neighbor))
					seen.insert(neighbor);
		}
	}

	// Only move the changes into my list if they are not already there.
	if(&changes != &dataChanges)
		dataChanges.splice(dataChanges.end(), changes);
}



// Add an event that will happen at the given date.
void PlayerInfo::AddEvent(const GameEvent &event, const Date &date)
{
	gameEvents.push_back(event);
	gameEvents.back().SetDate(date);
}



// Mark this player as dead, and handle the changes to the player's fleet.
void PlayerInfo::Die(int response, const shared_ptr<Ship> &capturer)
{
	isDead = true;
	// The player loses access to all their ships if they die on a planet.
	if(GetPlanet() || !flagship)
		ships.clear();
	// If the flagship should explode due to choices made in a mission's
	// conversation, it should still appear in the player's ship list (but
	// will be red, because it is dead). The player's escorts will scatter
	// automatically, as they have a now-dead parent.
	else if(response == Conversation::EXPLODE)
		flagship->Destroy();
	// If it died in open combat, it is already marked destroyed.
	else if(!flagship->IsDestroyed())
	{
		// The player died due to the failed capture of an NPC or a
		// "mutiny". The flagship is either captured or changes government.
		if(!flagship->IsYours())
		{
			// The flagship was already captured, via BoardingPanel,
			// and its parent-escort relationships were updated in
			// Ship::WasCaptured().
		}
		// The referenced ship may not be boarded by the player, so before
		// letting it capture the flagship it must be near the flagship.
		else if(capturer && capturer->Position().Distance(flagship->Position()) <= 1.)
			flagship->WasCaptured(capturer);
		else
		{
			// A "mutiny" occurred.
			flagship->SetIsYours(false);
			// TODO: perhaps allow missions to set the new government.
			flagship->SetGovernment(GameData::Governments().Get("Independent"));
			// Your escorts do not follow it, nor does it wait for them.
			for(const shared_ptr<Ship> &ship : ships)
				ship->SetParent(nullptr);
		}
		// Remove the flagship from the player's ship list.
		auto it = find(ships.begin(), ships.end(), flagship);
		if(it != ships.end())
			ships.erase(it);
	}
}



// Query whether this player is dead.
bool PlayerInfo::IsDead() const
{
	return isDead;
}



// Get the player's first name.
const string &PlayerInfo::FirstName() const
{
	return firstName;
}



// Get the player's last name.
const string &PlayerInfo::LastName() const
{
	return lastName;
}



// Set the player's name. This will also set the saved game file name.
void PlayerInfo::SetName(const string &first, const string &last)
{
	firstName = first;
	lastName = last;

	string fileName = first + " " + last;

	// If there are multiple pilots with the same name, append a number to the
	// pilot name to generate a unique file name.
	filePath = Files::Saves() + fileName;
	int index = 0;
	while(true)
	{
		string path = filePath;
		if(index++)
			path += " " + to_string(index);
		path += ".txt";

		if(!Files::Exists(path))
		{
			filePath.swap(path);
			break;
		}
	}
}



// Get the current date (game world, not real world).
const Date &PlayerInfo::GetDate() const
{
	return date;
}



// Set the date to the next day, and perform all daily actions.
void PlayerInfo::IncrementDate()
{
	++date;

	// Check if any special events should happen today.
	auto it = gameEvents.begin();
	list<DataNode> eventChanges;
	while(it != gameEvents.end())
	{
		if(date < it->GetDate())
			++it;
		else
		{
			eventChanges.splice(eventChanges.end(), it->Apply(*this));
			it = gameEvents.erase(it);
		}
	}
	if(!eventChanges.empty())
		AddChanges(eventChanges);

	// Check if any missions have failed because of deadlines and
	// do any daily mission actions for those that have not failed.
	for(Mission &mission : missions)
	{
		if(mission.CheckDeadline(date) && mission.IsVisible())
			Messages::Add("You failed to meet the deadline for the mission \"" + mission.Name() + "\".",
				Messages::Importance::Highest);
		if(!mission.IsFailed())
			mission.Do(Mission::DAILY, *this);
	}

	// Check what salaries and tribute the player receives.
	int64_t salariesIncome = accounts.SalariesIncomeTotal();
	int64_t tributeIncome = GetTributeTotal();
	FleetBalance b = MaintenanceAndReturns();
	if(salariesIncome || tributeIncome || b.assetsReturns)
	{
		string message = "You receive ";
		if(salariesIncome)
			message += Format::CreditString(salariesIncome) + " salary";
		if(salariesIncome && tributeIncome)
		{
			if(b.assetsReturns)
				message += ", ";
			else
				message += " and ";
		}
		if(tributeIncome)
			message += Format::CreditString(tributeIncome) + " in tribute";
		if(salariesIncome && tributeIncome && b.assetsReturns)
			message += ",";
		if((salariesIncome || tributeIncome) && b.assetsReturns)
			message += " and ";
		if(b.assetsReturns)
			message += Format::CreditString(b.assetsReturns) + " based on outfits and ships";
		message += ".";
		Messages::Add(message, Messages::Importance::High);
		accounts.AddCredits(salariesIncome + tributeIncome + b.assetsReturns);
	}

	// For accounting, keep track of the player's net worth. This is for
	// calculation of yearly income to determine maximum mortgage amounts.
	int64_t assets = depreciation.Value(ships, date.DaysSinceEpoch());
	for(const shared_ptr<Ship> &ship : ships)
		assets += ship->Cargo().Value(system);

	// Have the player pay salaries, mortgages, etc. and print a message that
	// summarizes the payments that were made.
	string message = accounts.Step(assets, Salaries(), b.maintenanceCosts);
	if(!message.empty())
		Messages::Add(message, Messages::Importance::High);

	// Reset the reload counters for all your ships.
	for(const shared_ptr<Ship> &ship : ships)
		ship->GetArmament().ReloadAll();
}



const CoreStartData &PlayerInfo::StartData() const noexcept
{
	return startData;
}



void PlayerInfo::SetSystemEntry(SystemEntry entryType)
{
	entry = entryType;
}



SystemEntry PlayerInfo::GetSystemEntry() const
{
	return entry;
}



// Set the player's current start system, and mark that system as visited.
void PlayerInfo::SetSystem(const System &system)
{
	this->previousSystem = this->system;
	this->system = &system;
	Visit(system);
}



// Get the player's current star system.
const System *PlayerInfo::GetSystem() const
{
	return system;
}



const System *PlayerInfo::GetPreviousSystem() const
{
	return previousSystem;
}



// Set the planet the player is landed on.
void PlayerInfo::SetPlanet(const Planet *planet)
{
	this->planet = planet;
}



// Get the planet the player is landed on.
const Planet *PlayerInfo::GetPlanet() const
{
	return planet;
}



// If the player is landed, return the stellar object they are on. Some planets
// (e.g. ringworlds) may include multiple stellar objects in the same system.
const StellarObject *PlayerInfo::GetStellarObject() const
{
	if(!system || !planet)
		return nullptr;

	double closestDistance = numeric_limits<double>::infinity();
	const StellarObject *closestObject = nullptr;
	for(const StellarObject &object : system->Objects())
		if(object.GetPlanet() == planet)
		{
			if(!Flagship())
				return &object;

			double distance = Flagship()->Position().Distance(object.Position());
			if(distance < closestDistance)
			{
				closestDistance = distance;
				closestObject = &object;
			}
		}
	return closestObject;
}



// Check if the player must take off immediately.
bool PlayerInfo::ShouldLaunch() const
{
	return shouldLaunch;
}



// Access the player's account information.
const Account &PlayerInfo::Accounts() const
{
	return accounts;
}



// Access the player's account information (and allow modifying it).
Account &PlayerInfo::Accounts()
{
	return accounts;
}



// Calculate how much the player pays in daily salaries.
int64_t PlayerInfo::Salaries() const
{
	// Don't count extra crew on anything but the flagship.
	int64_t crew = 0;
	const Ship *flagship = Flagship();
	if(flagship)
		crew = flagship->Crew() - flagship->RequiredCrew();

	// A ship that is "parked" remains on a planet and requires no salaries.
	for(const shared_ptr<Ship> &ship : ships)
		if(!ship->IsParked() && !ship->IsDestroyed())
			crew += ship->RequiredCrew();
	if(!crew)
		return 0;

	// Every crew member except the player receives 100 credits per day.
	return 100 * (crew - 1);
}



// Calculate the daily maintenance cost and generated income for all ships and in cargo outfits.
PlayerInfo::FleetBalance PlayerInfo::MaintenanceAndReturns() const
{
	FleetBalance b;

	// If the player is landed, then cargo will be in the player's
	// pooled cargo. Check there so that the bank panel can display the
	// correct total maintenance costs. When launched all cargo will be
	// in the player's ships instead of in the pooled cargo, so no outfit
	// will be counted twice.
	for(const auto &outfit : Cargo().Outfits())
	{
		b.maintenanceCosts += max<int64_t>(0, outfit.first->Get("maintenance costs")) * outfit.second;
		b.assetsReturns += max<int64_t>(0, outfit.first->Get("income")) * outfit.second;
	}
	for(const shared_ptr<Ship> &ship : ships)
		if(!ship->IsDestroyed())
		{
			b.maintenanceCosts += max<int64_t>(0, ship->Attributes().Get("maintenance costs"));
			b.assetsReturns += max<int64_t>(0, ship->Attributes().Get("income"));
			for(const auto &outfit : ship->Cargo().Outfits())
			{
				b.maintenanceCosts += max<int64_t>(0, outfit.first->Get("maintenance costs")) * outfit.second;
				b.assetsReturns += max<int64_t>(0, outfit.first->Get("income")) * outfit.second;
			}
			if(!ship->IsParked())
			{
				b.maintenanceCosts += max<int64_t>(0, ship->Attributes().Get("operating costs"));
				b.assetsReturns += max<int64_t>(0, ship->Attributes().Get("operating income"));
			}
		}
	return b;
}



void PlayerInfo::AddLicense(const string &name)
{
	licenses.insert(name);
}



void PlayerInfo::RemoveLicense(const string &name)
{
	licenses.erase(name);
}



bool PlayerInfo::HasLicense(const string &name) const
{
	// TODO: This should be changed to use std::set<>::contains when we move to C++20.
	return licenses.count(name);
}



const set<string> &PlayerInfo::Licenses() const
{
	return licenses;
}



// Get a pointer to the ship that the player controls. This is usually the first
// ship in the list.
const Ship *PlayerInfo::Flagship() const
{
	return const_cast<PlayerInfo *>(this)->FlagshipPtr().get();
}



// Get a pointer to the ship that the player controls. This is usually the first
// ship in the list.
Ship *PlayerInfo::Flagship()
{
	return FlagshipPtr().get();
}



// Determine which ship is the flagship and return the shared pointer to it.
const shared_ptr<Ship> &PlayerInfo::FlagshipPtr()
{
	if(!flagship)
	{
		bool clearance = false;
		if(planet)
			clearance = planet->CanLand() || HasClearance(*this, planet);
		for(const shared_ptr<Ship> &it : ships)
		{
			if(it->IsParked())
				continue;
			if(it->GetSystem() != system)
				continue;
			if(!it->CanBeFlagship())
				continue;
			const bool sameLocation = !planet || it->GetPlanet() == planet;
			if(sameLocation || (clearance && !it->GetPlanet() && planet->IsAccessible(it.get())))
			{
				flagship = it;
				break;
			}
		}
	}

	static const shared_ptr<Ship> empty;
	return (flagship && flagship->IsYours()) ? flagship : empty;
}



// Set the flagship (on departure or during flight).
void PlayerInfo::SetFlagship(Ship &other)
{
	// Remove active data in the old flagship.
	if(flagship && flagship.get() != &other)
		flagship->ClearTargetsAndOrders();

	// Set the new flagship pointer.
	flagship = other.shared_from_this();

	// Make sure your jump-capable ships all know who the flagship is.
	for(const shared_ptr<Ship> &ship : ships)
	{
		bool shouldFollowFlagship = (ship != flagship && !ship->IsParked() &&
			(!ship->CanBeCarried() || ship->JumpNavigation().JumpFuel()));
		ship->SetParent(shouldFollowFlagship ? flagship : shared_ptr<Ship>());
	}

	// Move the flagship to the beginning to the list of ships.
	MoveFlagshipBegin(ships, flagship);

	// Make sure your flagship is not included in the escort selection.
	for(auto it = selectedShips.begin(); it != selectedShips.end(); )
	{
		shared_ptr<Ship> ship = it->lock();
		if(!ship || ship == flagship)
			it = selectedShips.erase(it);
		else
			++it;
	}
}



// Access the full list of ships that the player owns.
const vector<shared_ptr<Ship>> &PlayerInfo::Ships() const
{
	return ships;
}



// Inspect the flightworthiness of the player's active fleet, individually and
// as a whole, to determine which ships cannot travel with the group.
// Returns a mapping of ships to the reason their flight check failed.
map<const shared_ptr<Ship>, vector<string>> PlayerInfo::FlightCheck() const
{
	// Count of all bay types in the active fleet.
	auto bayCount = map<string, size_t>{};
	// Classification of the present ships by category. Parked ships are ignored.
	auto categoryCount = map<string, vector<shared_ptr<Ship>>>{};

	auto flightChecks = map<const shared_ptr<Ship>, vector<string>>{};
	for(const auto &ship : ships)
		if(ship->GetSystem() && !ship->IsDisabled() && !ship->IsParked())
		{
			auto checks = ship->FlightCheck();
			if(!checks.empty())
				flightChecks.emplace(ship, checks);

			// Only check bays for in-system ships.
			if(ship->GetSystem() != system)
				continue;

			categoryCount[ship->Attributes().Category()].emplace_back(ship);
			// Ensure bayCount has an entry for this category for the special case
			// where we have no bays at all available for this type of ship.
			if(ship->CanBeCarried())
				bayCount.emplace(ship->Attributes().Category(), 0);

			if(ship->CanBeCarried() || !ship->HasBays())
				continue;

			for(auto &bay : ship->Bays())
			{
				++bayCount[bay.category];
				// The bays should always be empty. But if not, count that ship too.
				if(bay.ship)
				{
					Logger::LogError("Expected bay to be empty for " + ship->TrueModelName() + ": " + ship->Name());
					categoryCount[bay.ship->Attributes().Category()].emplace_back(bay.ship);
				}
			}
		}

	// Identify transportable ships that cannot jump and have no bay to be carried in.
	for(auto &bayType : bayCount)
	{
		const auto &shipsOfType = categoryCount[bayType.first];
		if(shipsOfType.empty())
			continue;
		for(const auto &carriable : shipsOfType)
		{
			if(carriable->JumpsRemaining() != 0)
			{
				// This ship can travel between systems and does not require a bay.
			}
			// This ship requires a bay to travel between systems.
			else if(bayType.second > 0)
				--bayType.second;
			else
			{
				// Include the lack of bay availability amongst any other
				// warnings for this carriable ship.
				auto it = flightChecks.find(carriable);
				string warning = "no bays?";
				if(it != flightChecks.end())
					it->second.emplace_back(warning);
				else
					flightChecks.emplace(carriable, vector<string>{warning});
			}
		}
	}
	return flightChecks;
}



// Add a captured ship to your fleet.
void PlayerInfo::AddShip(const shared_ptr<Ship> &ship)
{
	ships.push_back(ship);
	ship->SetIsSpecial();
	ship->SetIsYours();
	if(ship->HasBays())
		displayCarrierHelp = true;
}



// Adds a ship of the given model with the given name to the player's fleet.
void PlayerInfo::BuyShip(const Ship *model, const string &name)
{
	if(!model)
		return;

	int day = date.DaysSinceEpoch();
	int64_t cost = stockDepreciation.Value(*model, day);
	if(accounts.Credits() >= cost)
	{
		AddStockShip(model, name);

		accounts.AddCredits(-cost);
		flagship.reset();

		depreciation.Buy(*model, day, &stockDepreciation);
		for(const auto &it : model->Outfits())
			stock[it.first] -= it.second;

		if(ships.back()->HasBays())
			displayCarrierHelp = true;
	}
}



// Because this ship is being gifted, it costs nothing and starts fully depreciated.
const Ship *PlayerInfo::GiftShip(const Ship *model, const string &name, const string &id)
{
	if(!model)
		return nullptr;

	AddStockShip(model, name);

	flagship.reset();

	// If an id was given, associate and store it with the UUID of the gifted ship.
	if(!id.empty())
		giftedShips[id].clone(ships.back()->UUID());

	return ships.back().get();
}



// Sell the given ship (if it belongs to the player).
void PlayerInfo::SellShip(const Ship *selected, bool storeOutfits)
{
	for(auto it = ships.begin(); it != ships.end(); ++it)
		if(it->get() == selected)
		{
			int day = date.DaysSinceEpoch();
			int64_t cost;

			// Passing a pointer to Value gets only the hull cost. Passing a reference
			// gets hull and outfit costs.
			if(storeOutfits)
				cost = depreciation.Value(selected, day);
			else
				cost = depreciation.Value(*selected, day);

			// Record the transfer of this ship in the depreciation and stock info.
			stockDepreciation.Buy(*selected, day, &depreciation, storeOutfits);
			if(storeOutfits)
			{
				CargoHold &storage = Storage();
				for(const auto &it : selected->Outfits())
					storage.Add(it.first, it.second);
			}
			else
			{
				for(const auto &it : selected->Outfits())
					stock[it.first] += it.second;
			}

			accounts.AddCredits(cost);
			ForgetGiftedShip(*it->get());
			ships.erase(it);
			flagship.reset();
			break;
		}
}



// Take the ship from the player, if a model is specified this will permanently remove outfits in said model,
// instead of allowing the player to buy them back by putting them in the stock.
void PlayerInfo::TakeShip(const Ship *shipToTake, const Ship *model, bool takeOutfits)
{
	for(auto it = ships.begin(); it != ships.end(); ++it)
		if(it->get() == shipToTake)
		{
			// Record the transfer of this ship in the depreciation and stock info.
			stockDepreciation.Buy(*shipToTake, date.DaysSinceEpoch(), &depreciation);
			if(takeOutfits)
				for(const auto &it : shipToTake->Outfits())
				{
					// We only take all of the outfits specified in the model without putting them in the stock.
					// The extra outfits of this ship are transfered into the stock.
					int amountToTake = 0;
					if(model)
					{
						auto outfit = model->Outfits().find(it.first);
						if(outfit != model->Outfits().end())
							amountToTake = max(it.second, outfit->second);
					}
					stock[it.first] += it.second - amountToTake;
				}
			ForgetGiftedShip(*it->get(), false);
			ships.erase(it);
			flagship.reset();
			break;
		}
}



vector<shared_ptr<Ship>>::iterator PlayerInfo::DisownShip(const Ship *selected)
{
	for(auto it = ships.begin(); it != ships.end(); ++it)
		if(it->get() == selected)
		{
			flagship.reset();
			ForgetGiftedShip(*it->get());
			it = ships.erase(it);
			return (it == ships.begin()) ? it : --it;
		}
	return ships.begin();
}



// Park or unpark the given ship. A parked ship remains on a planet instead of
// flying with the player, and requires no daily crew payments.
void PlayerInfo::ParkShip(const Ship *selected, bool isParked)
{
	for(auto &ship : ships)
		if(ship.get() == selected)
		{
			isParked &= !ship->IsDisabled();
			ship->SetIsParked(isParked);
			UpdateCargoCapacities();
			flagship.reset();
			return;
		}
}



// Rename the given ship.
void PlayerInfo::RenameShip(const Ship *selected, const string &name)
{
	for(auto &ship : ships)
		if(ship.get() == selected)
		{
			ship->SetName(name);
			return;
		}
}



// Change the order of the given ship in the list.
void PlayerInfo::ReorderShip(int fromIndex, int toIndex)
{
	// Make sure the indices are valid.
	if(fromIndex == toIndex)
		return;
	if(static_cast<unsigned>(fromIndex) >= ships.size())
		return;
	if(static_cast<unsigned>(toIndex) >= ships.size())
		return;

	// Reorder the list.
	shared_ptr<Ship> ship = ships[fromIndex];
	ships.erase(ships.begin() + fromIndex);
	ships.insert(ships.begin() + toIndex, ship);
	flagship.reset();
}



void PlayerInfo::SetShipOrder(const vector<shared_ptr<Ship>> &newOrder)
{
	// Check if the incoming vector contains the same elements
	if(std::is_permutation(ships.begin(), ships.end(), newOrder.begin()))
	{
		ships = newOrder;
		flagship.reset();
	}
	else
		throw runtime_error("Cannot reorder ships because the new order does not contain the same ships");
}



// Find out how attractive the player's fleet is to pirates. Aside from a
// heavy freighter, no single ship should attract extra pirate attention.
pair<double, double> PlayerInfo::RaidFleetFactors() const
{
	double attraction = 0.;
	double deterrence = 0.;
	for(const shared_ptr<Ship> &ship : Ships())
	{
		if(ship->IsParked() || ship->IsDestroyed())
			continue;

		attraction += ship->Attraction();
		deterrence += ship->Deterrence();
	}

	return make_pair(attraction, deterrence);
}



double PlayerInfo::RaidFleetAttraction(const RaidFleet &raid, const System *system) const
{
	double attraction = 0.;
	const Fleet *raidFleet = raid.GetFleet();
	const Government *raidGov = raidFleet ? raidFleet->GetGovernment() : nullptr;
	if(raidGov && raidGov->IsEnemy())
	{
		// The player's base attraction to a fleet is determined by their fleet attraction minus
		// their fleet deterrence, minus whatever the minimum attraction of this raid fleet is.
		pair<double, double> factors = RaidFleetFactors();
		// If there is a maximum attraction for this fleet, and we are above it, it will not spawn.
		if(raid.MaxAttraction() > 0 && factors.first > raid.MaxAttraction())
			return 0;

		attraction = .005 * (factors.first - factors.second - raid.MinAttraction());
		// Then we consider the strength of other fleets in the system.
		int64_t raidStrength = raidFleet->Strength();
		if(system && raidStrength)
			for(const auto &fleet : system->Fleets())
			{
				const Government *gov = fleet.Get()->GetGovernment();
				if(gov)
				{
					// If this fleet is neutral or hostile to both the player and raid fleet, it has
					// no impact on the attraction. If the fleet is hostile to only the player, the
					// raid attraction will increase. If the fleet is hostile to only the raid fleet,
					// the raid attraction will decrease. The amount of increase or decrease is determined
					// by the strength of the fleet relative to the raid fleet. System fleets which are
					// stronger have a larger impact.
					double strength = fleet.Get()->Strength() / fleet.Period();
					attraction -= (gov->IsEnemy(raidGov) - gov->IsEnemy()) * (strength / raidStrength);
				}
			}
	}
	return max(0., min(1., attraction));
}



// Get cargo information.
CargoHold &PlayerInfo::Cargo()
{
	return cargo;
}



// Get cargo information.
const CargoHold &PlayerInfo::Cargo() const
{
	return cargo;
}



// Get items stored on the player's current planet.
CargoHold &PlayerInfo::Storage()
{
	assert(planet && "can't get planetary storage in-flight");
	return planetaryStorage[planet];
}



// Get planetary storage information for all planets (for map and overviews).
const std::map<const Planet *, CargoHold> &PlayerInfo::PlanetaryStorage() const
{
	return planetaryStorage;
}



// Adjust the cost basis for the given commodity.
void PlayerInfo::AdjustBasis(const string &commodity, int64_t adjustment)
{
	costBasis[commodity] += adjustment;
}



// Get the cost basis for some number of tons of the given commodity. Each ton
// of the commodity that you own is assumed to have the same basis.
int64_t PlayerInfo::GetBasis(const string &commodity, int tons) const
{
	// Handle cost basis even when not landed on a planet.
	int total = cargo.Get(commodity);
	for(const auto &ship : ships)
		total += ship->Cargo().Get(commodity);
	if(!total)
		return 0;

	auto it = costBasis.find(commodity);
	int64_t basis = (it == costBasis.end()) ? 0 : it->second;
	return (basis * tons) / total;
}



// Switch cargo from being stored in ships to being stored here. Also recharge
// ships, check for mission completion, and apply fines for contraband.
void PlayerInfo::Land(UI *ui)
{
	if(!EnterPlanet(ui))
		return;

	if(!freshlyLoaded)
		Audio::Play(Audio::Get("landing"));

	// Remove any ships that have been destroyed or captured.
	map<string, int> lostCargo;
	vector<shared_ptr<Ship>>::iterator it = ships.begin();
	while(it != ships.end())
	{
		if((*it)->IsDestroyed() || !(*it)->IsYours())
		{
			// If any of your ships are destroyed, your cargo "cost basis" should
			// be adjusted based on what you lost.
			for(const auto &cargo : (*it)->Cargo().Commodities())
				if(cargo.second)
					lostCargo[cargo.first] += cargo.second;
			// Also, the ship and everything in it should be removed from your
			// depreciation records. Transfer it to a throw-away record:
			Depreciation().Buy(**it, date.DaysSinceEpoch(), &depreciation);

			ForgetGiftedShip(*it->get());
			it = ships.erase(it);
		}
		else
			++it;
	}

	// "Unload" all fighters, so they will get recharged, etc.
	for(const shared_ptr<Ship> &ship : ships)
		ship->UnloadBays();

	// Ships that are landed with you on the planet should fully recharge.
	// Those in remote systems restore what they can without landing.
	bool clearance = HasClearance(*this, planet);
	const bool canUseServices = planet->CanUseServices();
	for(const shared_ptr<Ship> &ship : ships)
		if(!ship->IsParked() && !ship->IsDisabled())
		{
			if(ship->GetSystem() == system)
			{
				const bool alreadyLanded = ship->GetPlanet() == planet;
				if(alreadyLanded || planet->CanLand(*ship) || (clearance && planet->IsAccessible(ship.get())))
				{
					ship->Recharge(canUseServices ? planet->GetPort().GetRecharges() : Port::RechargeType::None,
						planet->GetPort().HasService(Port::ServicesType::HireCrew));
					if(!ship->GetPlanet())
						ship->SetPlanet(planet);
				}
				// Ships that cannot land with the flagship choose the most suitable planet
				// in the system.
				else
				{
					const StellarObject *landingObject = AI::FindLandingLocation(*ship);
					const bool foundSpaceport = landingObject;
					if(!landingObject)
						landingObject = AI::FindLandingLocation(*ship, false);
					if(landingObject)
						ship->SetPlanet(landingObject->GetPlanet());
					ship->Recharge(foundSpaceport);
				}
			}
			else
				ship->Recharge(Port::RechargeType::None, false);
		}

	// Cargo management needs to be done after updating ship locations (above).
	UpdateCargoCapacities();
	// If the player is actually landing (rather than simply loading the game),
	// new fines may be levied.
	if(!freshlyLoaded)
		Fine(ui);
	// Ships that are landed with you on the planet should pool all their cargo together.
	PoolCargo();
	// Adjust cargo cost basis for any cargo lost due to a ship being destroyed.
	for(const auto &it : lostCargo)
		AdjustBasis(it.first, -(costBasis[it.first] * it.second) / (cargo.Get(it.first) + it.second));

	// Hire extra crew back if any were lost in-flight (i.e. boarding) or
	// some bunks were freed up upon landing (i.e. completed missions).
	if(Preferences::Has("Rehire extra crew when lost") && hasSpaceport && flagship)
	{
		int added = desiredCrew - flagship->Crew();
		if(added > 0)
		{
			flagship->AddCrew(added);
			Messages::Add("You hire " + to_string(added) + (added == 1
					? " extra crew member to fill your now-empty bunk."
					: " extra crew members to fill your now-empty bunks."), Messages::Importance::High);
		}
	}

	freshlyLoaded = false;
	flagship.reset();
}



bool PlayerInfo::EnterPlanet(UI *ui)
{
	// This can only be done while landed.
	if(!system || !planet)
		return false;

	if(!freshlyLoaded)
		Audio::PlayMusic(planet->MusicName());

	// Mark this planet as visited.
	Visit(*planet);
	if(planet == travelDestination)
		travelDestination = nullptr;

	// Evaluate changes to NPC spawning criteria.
	if(!freshlyLoaded)
		UpdateMissionNPCs();

	// Update missions that are completed, or should be failed.
	StepMissions(ui);
	UpdateCargoCapacities();

	// Create whatever missions this planet has to offer.
	if(!freshlyLoaded)
		CreateMissions();
	// Upon loading the game, prompt the player about any paused missions, but if there are many
	// do not name them all (since this would overflow the screen).
	else if(ui && !inactiveMissions.empty())
	{
		string message = "These active missions or jobs were deactivated due to a missing definition"
			" - perhaps you recently removed a plugin?\n";
		auto mit = inactiveMissions.rbegin();
		int named = 0;
		while(mit != inactiveMissions.rend() && (++named < 10))
		{
			message += "\t\"" + mit->Name() + "\"\n";
			++mit;
		}
		if(mit != inactiveMissions.rend())
			message += " and " + to_string(distance(mit, inactiveMissions.rend())) + " more.\n";
		message += "They will be reactivated when the necessary plugin is reinstalled.";
		ui->Push(new Dialog(message));
	}

<<<<<<< HEAD
	return true;
=======
	// Hire extra crew back if any were lost in-flight (i.e. boarding) or
	// some bunks were freed up upon landing (i.e. completed missions).
	if(Preferences::Has("Rehire extra crew when lost")
			&& (planet->GetPort().HasService(Port::ServicesType::HireCrew) && canUseServices) && flagship)
	{
		int added = desiredCrew - flagship->Crew();
		if(added > 0)
		{
			flagship->AddCrew(added);
			Messages::Add("You hire " + to_string(added) + (added == 1
					? " extra crew member to fill your now-empty bunk."
					: " extra crew members to fill your now-empty bunks."), Messages::Importance::High);
		}
	}

	freshlyLoaded = false;
	flagship.reset();
>>>>>>> 17cece9a
}



// Load the cargo back into your ships. This may require selling excess, in
// which case a message will be returned.
bool PlayerInfo::TakeOff(UI *ui, const bool distributeCargo)
{
	if(!LeavePlanet(distributeCargo))
		return false;

	flagship = FlagshipPtr();
	if(!flagship)
		return false;

	Audio::Play(Audio::Get("takeoff"));

	// Move the flagship to the start of the list of ships and ensure that all
	// escorts know which ship is acting as flagship.
	SetFlagship(*flagship);

	// Special persons who appeared last time you left the planet, can appear again.
	GameData::ResetPersons();

	// Store the total cargo counts in case we need to adjust cost bases below.
	map<string, int> originalTotals = cargo.Commodities();

<<<<<<< HEAD
=======
	// Move the flagship to the start of the list of ships and ensure that all
	// escorts know which ship is acting as flagship.
	SetFlagship(*flagship);

	// Recharge any ships that can be recharged, and load available cargo.
	const bool canUseServices = planet->CanUseServices();
	for(const shared_ptr<Ship> &ship : ships)
		if(!ship->IsParked() && !ship->IsDisabled())
		{
			// Recalculate the weapon cache in case a mass-less change had an effect.
			ship->GetAICache().Calibrate(*ship.get());
			if(ship->GetSystem() != system)
			{
				ship->Recharge(Port::RechargeType::None, false);
				continue;
			}
			else
				ship->Recharge(canUseServices ? planet->GetPort().GetRecharges() : Port::RechargeType::None,
					planet->GetPort().HasService(Port::ServicesType::HireCrew));
		}

	if(distributeCargo)
		DistributeCargo();
>>>>>>> 17cece9a

	if(cargo.Passengers())
	{
		int extra = min(cargo.Passengers(), flagship->Crew() - flagship->RequiredCrew());
		if(extra)
		{
			flagship->AddCrew(-extra);
			if(extra == 1)
				Messages::Add("You fired a crew member to free up a bunk for a passenger.", Messages::Importance::High);
			else
				Messages::Add("You fired " + to_string(extra) + " crew members to free up bunks for passengers.",
						Messages::Importance::High);
			flagship->Cargo().SetBunks(flagship->Attributes().Get("bunks") - flagship->Crew());
			cargo.TransferAll(flagship->Cargo());
		}
	}

	int extra = flagship->Crew() + flagship->Cargo().Passengers() - flagship->Attributes().Get("bunks");
	if(extra > 0)
	{
		flagship->AddCrew(-extra);
		if(extra == 1)
			Messages::Add("You fired a crew member because you have no bunk for them.", Messages::Importance::High);
		else
			Messages::Add("You fired " + to_string(extra) + " crew members because you have no bunks for them.",
					Messages::Importance::High);
		flagship->Cargo().SetBunks(flagship->Attributes().Get("bunks") - flagship->Crew());
	}

	// For each active, carriable ship you own, try to find an active ship that has a bay for it.
	auto carriers = vector<Ship *>{};
	auto toLoad = vector<shared_ptr<Ship>>{};
	for(auto &ship : ships)
		if(!ship->IsParked() && !ship->IsDisabled())
		{
			if(ship->CanBeCarried() && ship != flagship)
				toLoad.emplace_back(ship);
			else if(ship->HasBays())
				carriers.emplace_back(ship.get());
		}
	if(!toLoad.empty())
	{
		size_t uncarried = toLoad.size();
		if(!carriers.empty())
		{
			// Order carried ships such that those requiring bays are loaded first. For
			// jump-capable carried ships, prefer loading those with a shorter range.
			stable_sort(toLoad.begin(), toLoad.end(),
				[](const shared_ptr<Ship> &a, const shared_ptr<Ship> &b)
				{
					return a->JumpsRemaining() < b->JumpsRemaining();
				});
			// We are guaranteed that each carried `ship` is not parked and not disabled, and that
			// all possible parents are also not parked, not disabled, and not `ship`.
			for(auto &ship : toLoad)
				for(auto &parent : carriers)
					if(parent->GetSystem() == ship->GetSystem() && parent->Carry(ship))
					{
						--uncarried;
						break;
					}
		}

		if(uncarried)
		{
			// The remaining uncarried ships are launched alongside the player.
			string message = (uncarried > 1) ? "Some escorts were" : "One escort was";
			Messages::Add(message + " unable to dock with a carrier.", Messages::Importance::High);
		}
	}

	// By now, all cargo should have been divvied up among your ships. So, any
	// mission cargo or passengers left behind cannot be carried, and those
	// missions have aborted.
	vector<const Mission *> missionsToRemove;
	for(const auto &it : cargo.MissionCargo())
		if(it.second)
		{
			if(it.first->IsVisible())
				Messages::Add("Mission \"" + it.first->Name()
					+ "\" aborted because you do not have space for the cargo."
						, Messages::Importance::Highest);
			missionsToRemove.push_back(it.first);
		}
	for(const auto &it : cargo.PassengerList())
		if(it.second)
		{
			if(it.first->IsVisible())
				Messages::Add("Mission \"" + it.first->Name()
					+ "\" aborted because you do not have enough passenger bunks free."
						, Messages::Importance::Highest);
			missionsToRemove.push_back(it.first);

		}
	for(const Mission *mission : missionsToRemove)
		RemoveMission(Mission::ABORT, *mission, ui);

	// Any ordinary cargo left behind can be sold.
	int64_t income = 0;
	int day = date.DaysSinceEpoch();
	int64_t sold = cargo.Used();
	int64_t totalBasis = 0;
	if(sold)
	{
		for(const auto &commodity : cargo.Commodities())
		{
			if(!commodity.second)
				continue;

			// Figure out how much income you get for selling this cargo.
			int64_t value = commodity.second * static_cast<int64_t>(system->Trade(commodity.first));
			income += value;

			int original = originalTotals[commodity.first];
			auto it = costBasis.find(commodity.first);
			if(!original || it == costBasis.end() || !it->second)
				continue;

			// Now, figure out how much of that income is profit by calculating
			// the cost basis for this cargo (which is just the total cost basis
			// multiplied by the percent of the cargo you are selling).
			int64_t basis = it->second * commodity.second / original;
			it->second -= basis;
			totalBasis += basis;
		}
		if(!planet->HasOutfitter())
			for(const auto &outfit : cargo.Outfits())
			{
				// Compute the total value for each type of excess outfit.
				if(!outfit.second)
					continue;
				int64_t cost = depreciation.Value(outfit.first, day, outfit.second);
				for(int i = 0; i < outfit.second; ++i)
					stockDepreciation.Buy(outfit.first, day, &depreciation);
				income += cost;
			}
		else
			for(const auto &outfit : cargo.Outfits())
			{
				// Transfer the outfits from cargo to the storage on this planet.
				if(!outfit.second)
					continue;
				cargo.Transfer(outfit.first, outfit.second, Storage());
			}
	}
	accounts.AddCredits(income);
	cargo.Clear();
	stockDepreciation = Depreciation();
	if(sold)
	{
		// Report how much excess cargo was sold, and what profit you earned.
		ostringstream out;
		out << "You sold " << Format::CargoString(sold, "excess cargo") << " for " << Format::CreditString(income);
		if(totalBasis && totalBasis != income)
			out << " (for a profit of " << Format::CreditString(income - totalBasis) << ").";
		else
			out << ".";
		Messages::Add(out.str(), Messages::Importance::High);
	}

	return true;
}


void PlayerInfo::PoolCargo()
{
	// This can only be done while landed.
	if(!planet)
		return;
	for(const shared_ptr<Ship> &ship : ships)
		if(ship->GetPlanet() == planet && !ship->IsParked())
			ship->Cargo().TransferAll(cargo);
}



const CargoHold &PlayerInfo::DistributeCargo()
{
	for(const shared_ptr<Ship> &ship : ships)
		if(!ship->IsParked() && !ship->IsDisabled() && ship->GetPlanet() == planet)
		{
			if(ship != flagship)
			{
				ship->Cargo().SetBunks(ship->Attributes().Get("bunks") - ship->RequiredCrew());
				cargo.TransferAll(ship->Cargo());
			}
			else
			{
				// Your flagship takes first priority for passengers but last for cargo.
				desiredCrew = ship->Crew();
				ship->Cargo().SetBunks(ship->Attributes().Get("bunks") - desiredCrew);
				for(const auto &it : cargo.PassengerList())
					cargo.TransferPassengers(it.first, it.second, ship->Cargo());
			}
		}
	// Load up your flagship last, so that it will have space free for any
	// plunder that you happen to acquire.
	cargo.TransferAll(flagship->Cargo());

	return cargo;
}



bool PlayerInfo::LeavePlanet(bool distributeCargo)
{
	// This can only be done while landed.
	if(!system || !planet)
		return false;

	shouldLaunch = false;

	// Jobs are only available when you are landed.
	availableJobs.clear();
	availableMissions.clear();
	doneMissions.clear();
	stock.clear();

	// Recharge any ships that can be recharged, and load available cargo.
	bool hasSpaceport = planet->HasSpaceport() && planet->CanUseServices();
	for(const shared_ptr<Ship> &ship : ships)
		if(!ship->IsParked() && !ship->IsDisabled())
		{
			if(ship->GetSystem() != system)
			{
				ship->Recharge(false);
				continue;
			}
			else
				ship->Recharge(hasSpaceport);
		}

	if(distributeCargo)
		DistributeCargo();

	return true;
}



void PlayerInfo::AddPlayTime(chrono::nanoseconds timeVal)
{
	playTime += timeVal.count() * .000000001;
}



double PlayerInfo::GetPlayTime() const noexcept
{
	return playTime;
}



// Get the player's logbook.
const multimap<Date, string> &PlayerInfo::Logbook() const
{
	return logbook;
}



void PlayerInfo::AddLogEntry(const string &text)
{
	logbook.emplace(date, text);
}



const map<string, map<string, string>> &PlayerInfo::SpecialLogs() const
{
	return specialLogs;
}



void PlayerInfo::AddSpecialLog(const string &type, const string &name, const string &text)
{
	string &entry = specialLogs[type][name];
	if(!entry.empty())
		entry += "\n\t";
	entry += text;
}



bool PlayerInfo::HasLogs() const
{
	return !logbook.empty() || !specialLogs.empty();
}



// Call this after missions update, or if leaving the outfitter, shipyard, or
// hiring panel. Updates the information on how much space is available.
void PlayerInfo::UpdateCargoCapacities()
{
	int size = 0;
	int bunks = 0;
	flagship = FlagshipPtr();
	for(const shared_ptr<Ship> &ship : ships)
		if(ship->GetPlanet() == planet && !ship->IsParked())
		{
			size += ship->Attributes().Get("cargo space");
			int crew = (ship == flagship ? ship->Crew() : ship->RequiredCrew());
			bunks += ship->Attributes().Get("bunks") - crew;
		}
	cargo.SetSize(size);
	cargo.SetBunks(bunks);
}



// Get the list of active missions.
const list<Mission> &PlayerInfo::Missions() const
{
	return missions;
}



// Get the list of ordinary jobs that are available on the job board.
const list<Mission> &PlayerInfo::AvailableJobs() const
{
	return availableJobs;
}



const PlayerInfo::SortType PlayerInfo::GetAvailableSortType() const
{
	return availableSortType;
}



void PlayerInfo::NextAvailableSortType()
{
	availableSortType = static_cast<SortType>((availableSortType + 1) % (CONVENIENT + 1));
	SortAvailable();
}



const bool PlayerInfo::ShouldSortAscending() const
{
	return availableSortAsc;
}



void PlayerInfo::ToggleSortAscending()
{
	availableSortAsc = !availableSortAsc;
	SortAvailable();
}



const bool PlayerInfo::ShouldSortSeparateDeadline() const
{
	return sortSeparateDeadline;
}



void PlayerInfo::ToggleSortSeparateDeadline()
{
	sortSeparateDeadline = !sortSeparateDeadline;
	SortAvailable();
}



const bool PlayerInfo::ShouldSortSeparatePossible() const
{
	return sortSeparatePossible;
}



void PlayerInfo::ToggleSortSeparatePossible()
{
	sortSeparatePossible = !sortSeparatePossible;
	SortAvailable();
}



// Return a pointer to the mission that was most recently accepted while in-flight.
const Mission *PlayerInfo::ActiveBoardingMission() const
{
	return activeBoardingMission;
}



// Update mission NPCs with the player's current conditions.
void PlayerInfo::UpdateMissionNPCs()
{
	for(Mission &mission : missions)
		mission.UpdateNPCs(*this);
}



// Accept the given job.
void PlayerInfo::AcceptJob(const Mission &mission, UI *ui)
{
	for(auto it = availableJobs.begin(); it != availableJobs.end(); ++it)
		if(&*it == &mission)
		{
			cargo.AddMissionCargo(&mission);
			it->Do(Mission::OFFER, *this);
			it->Do(Mission::ACCEPT, *this, ui);
			auto spliceIt = it->IsUnique() ? missions.begin() : missions.end();
			missions.splice(spliceIt, availableJobs, it);
			SortAvailable(); // Might not have cargo anymore, so some jobs can be sorted to end
			break;
		}
}



// Look at the list of available missions and see if any of them can be offered
// right now, in the given location (landing or spaceport). If there are no
// missions that can be accepted, return a null pointer.
Mission *PlayerInfo::MissionToOffer(Mission::Location location)
{
	if(ships.empty())
		return nullptr;

	// If a mission can be offered right now, move it to the start of the list
	// so we know what mission the callback is referring to, and return it.
	for(auto it = availableMissions.begin(); it != availableMissions.end(); ++it)
		if(it->IsAtLocation(location) && it->CanOffer(*this) && it->CanAccept(*this))
		{
			availableMissions.splice(availableMissions.begin(), availableMissions, it);
			return &availableMissions.front();
		}
	return nullptr;
}



// Check if any of the game's missions can be offered from this ship, given its
// relationship with the player. If none offer, return nullptr.
Mission *PlayerInfo::BoardingMission(const shared_ptr<Ship> &ship)
{
	// Do not create missions from existing mission NPC's, or the player's ships.
	if(ship->IsSpecial())
		return nullptr;
	// Ensure that boarding this NPC again does not create a mission.
	ship->SetIsSpecial();

	// "boardingMissions" is emptied by MissionCallback, but to be sure:
	boardingMissions.clear();

	Mission::Location location = (ship->GetGovernment()->IsEnemy()
			? Mission::BOARDING : Mission::ASSISTING);

	// Check for available boarding or assisting missions.
	for(const auto &it : GameData::Missions())
		if(it.second.IsAtLocation(location) && it.second.CanOffer(*this, ship))
		{
			boardingMissions.push_back(it.second.Instantiate(*this, ship));
			if(boardingMissions.back().HasFailed(*this))
				boardingMissions.pop_back();
			else
				return &boardingMissions.back();
		}

	return nullptr;
}



bool PlayerInfo::CaptureOverriden(const shared_ptr<Ship> &ship) const
{
	if(ship->IsCapturable())
		return false;
	// Check if there's a boarding mission being offered which allows this ship to be captured. If the boarding
	// mission was declined, then this results in one-time capture access to the ship. If it was accepted, then
	// the next boarding attempt will have the boarding mission in the player's active missions list, checked below.
	const Mission *mission = boardingMissions.empty() ? nullptr : &boardingMissions.back();
	// Otherwise, check if there's an already active mission which grants access. This allows trying to board the
	// ship again after accepting the mission.
	if(!mission)
		for(const Mission &mission : Missions())
			if(mission.OverridesCapture() && !mission.IsFailed() && mission.SourceShip() == ship.get())
				return true;
	return mission && mission->OverridesCapture() && !mission->IsFailed() && mission->SourceShip() == ship.get();
}



// Engine calls this after placing the boarding mission's NPCs.
void PlayerInfo::ClearActiveBoardingMission()
{
	activeBoardingMission = nullptr;
}



// If one of your missions cannot be offered because you do not have enough
// space for it, and it specifies a message to be shown in that situation,
// show that message.
void PlayerInfo::HandleBlockedMissions(Mission::Location location, UI *ui)
{
	list<Mission> &missionList = availableMissions.empty() ? boardingMissions : availableMissions;
	if(ships.empty() || missionList.empty())
		return;

	for(auto &it : missionList)
		if(it.IsAtLocation(location) && it.CanOffer(*this) && !it.CanAccept(*this))
		{
			string message = it.BlockedMessage(*this);
			if(!message.empty())
			{
				ui->Push(new Dialog(message));
				return;
			}
		}
}



// Callback for accepting or declining whatever mission has been offered.
// Responses which would kill the player are handled before the on offer
// conversation ended.
void PlayerInfo::MissionCallback(int response)
{
	list<Mission> &missionList = availableMissions.empty() ? boardingMissions : availableMissions;
	if(missionList.empty())
		return;

	Mission &mission = missionList.front();

	// If landed, this conversation may require the player to immediately depart.
	shouldLaunch |= (GetPlanet() && Conversation::RequiresLaunch(response));
	if(response == Conversation::ACCEPT || response == Conversation::LAUNCH)
	{
		bool shouldAutosave = mission.RecommendsAutosave();
		if(planet)
		{
			cargo.AddMissionCargo(&mission);
			UpdateCargoCapacities();
		}
		else if(Flagship())
			flagship->Cargo().AddMissionCargo(&mission);
		else
			return;

		// Move this mission from the offering list into the "accepted"
		// list, viewable on the MissionPanel. Unique missions are moved
		// to the front, so they appear at the top of the list if viewed.
		auto spliceIt = mission.IsUnique() ? missions.begin() : missions.end();
		missions.splice(spliceIt, missionList, missionList.begin());
		mission.Do(Mission::ACCEPT, *this);
		if(shouldAutosave)
			Autosave();
		// If this is a mission offered in-flight, expose a pointer to it
		// so Engine::SpawnFleets can add its ships without requiring the
		// player to land.
		if(mission.IsAtLocation(Mission::BOARDING) || mission.IsAtLocation(Mission::ASSISTING))
			activeBoardingMission = &*--spliceIt;
	}
	else if(response == Conversation::DECLINE || response == Conversation::FLEE)
	{
		mission.Do(Mission::DECLINE, *this);
		missionList.pop_front();
	}
	else if(response == Conversation::DEFER || response == Conversation::DEPART)
	{
		mission.Do(Mission::DEFER, *this);
		missionList.pop_front();
	}
	DoQueuedRelocation();
}



// Basic callback, allowing conversations to force the player to depart from a
// planet without requiring a mission to offer.
void PlayerInfo::BasicCallback(int response)
{
	// If landed, this conversation may require the player to immediately depart.
	DoQueuedRelocation();
	shouldLaunch |= (GetPlanet() && Conversation::RequiresLaunch(response));
}



// Mark a mission for removal, either because it was completed, or it failed,
// or because the player aborted it.
void PlayerInfo::RemoveMission(Mission::Trigger trigger, const Mission &mission, UI *ui)
{
	for(auto it = missions.begin(); it != missions.end(); ++it)
		if(&*it == &mission)
		{
			// Don't delete the mission yet, because the conversation or dialog
			// panel may still be showing. Instead, just mark it as done. Doing
			// this first avoids the possibility of an infinite loop, e.g. if a
			// mission's "on fail" fails the mission itself.
			doneMissions.splice(doneMissions.end(), missions, it);

			it->Do(trigger, *this, ui);
			cargo.RemoveMissionCargo(&mission);
			for(shared_ptr<Ship> &ship : ships)
				ship->Cargo().RemoveMissionCargo(&mission);
			return;
		}
}



// Mark a mission as failed, but do not remove it from the mission list yet.
void PlayerInfo::FailMission(const Mission &mission)
{
	for(auto &it : missions)
		if(&it == &mission)
		{
			it.Fail();
			return;
		}
}



// Update mission status based on an event.
void PlayerInfo::HandleEvent(const ShipEvent &event, UI *ui)
{
	// Combat rating increases when you disable an enemy ship.
	if(event.ActorGovernment() && event.ActorGovernment()->IsPlayer())
		if((event.Type() & ShipEvent::DISABLE) && event.Target() && !event.Target()->IsYours())
		{
			auto &rating = conditions["combat rating"];
			static const int64_t maxRating = 2000000000;
			rating = min(maxRating, rating + (event.Target()->Cost() + 250000) / 500000);
		}

	for(Mission &mission : missions)
		mission.Do(event, *this, ui);

	// If the player's flagship was destroyed, the player is dead.
	if((event.Type() & ShipEvent::DESTROY) && !ships.empty() && event.Target().get() == Flagship())
		Die();
}



// Get mutable access to the player's list of conditions.
ConditionsStore &PlayerInfo::Conditions()
{
	return conditions;
}



// Access the player's list of conditions.
const ConditionsStore &PlayerInfo::Conditions() const
{
	return conditions;
}



// Uuid for the gifted ships, with the ship class follow by the names they had when they were gifted to the player.
const map<string, EsUuid> &PlayerInfo::GiftedShips() const
{
	return giftedShips;
}



map<string, string> PlayerInfo::GetSubstitutions() const
{
	map<string, string> subs;
	GameData::GetTextReplacements().Substitutions(subs, Conditions());

	subs["<first>"] = FirstName();
	subs["<last>"] = LastName();
	if(Flagship())
		subs["<ship>"] = Flagship()->Name();

	subs["<system>"] = GetSystem()->Name();
	subs["<date>"] = GetDate().ToString();
	subs["<day>"] = GetDate().LongString();
	return subs;
}



bool PlayerInfo::SetTribute(const Planet *planet, int64_t payment)
{
	if(payment > 0)
	{
		tributeReceived[planet] = payment;
		// Properly connect this function to the dominated property of planets.
		GameData::GetPolitics().DominatePlanet(planet);
	}
	else
	{
		tributeReceived.erase(planet);
		// Properly connect this function to the (no longer) dominated property of planets.
		GameData::GetPolitics().DominatePlanet(planet, false);
	}

	return true;
}



bool PlayerInfo::SetTribute(const string &planetTrueName, int64_t payment)
{
	const Planet *planet = GameData::Planets().Find(planetTrueName);
	if(!planet)
		return false;

	return SetTribute(planet, payment);
}



// Get a list of all tribute that the player receives.
const map<const Planet *, int64_t> &PlayerInfo::GetTribute() const
{
	return tributeReceived;
}



// Get the total sum of the tribute the player receives.
int64_t PlayerInfo::GetTributeTotal() const
{
	return accumulate(
		tributeReceived.begin(),
		tributeReceived.end(),
		0,
		[](int64_t value, const std::map<const Planet *, int64_t>::value_type &tribute)
		{
			return value + tribute.second;
		}
	);
}



// Check if the player knows the location of the given system (whether or not
// they have actually visited it).
bool PlayerInfo::HasSeen(const System &system) const
{
	if(seen.count(&system))
		return true;

	auto usesSystem = [&system](const Mission &m) noexcept -> bool
	{
		if(!m.IsVisible())
			return false;
		if(m.Waypoints().count(&system))
			return true;
		for(auto &&p : m.Stopovers())
			if(p->IsInSystem(&system))
				return true;
		return false;
	};
	if(any_of(availableJobs.begin(), availableJobs.end(), usesSystem))
		return true;
	if(any_of(missions.begin(), missions.end(), usesSystem))
		return true;

	return KnowsName(system);
}



// Check if the player has visited the given system.
bool PlayerInfo::HasVisited(const System &system) const
{
	return visitedSystems.count(&system);
}



// Check if the player has visited the given planet.
bool PlayerInfo::HasVisited(const Planet &planet) const
{
	return visitedPlanets.count(&planet);
}



// Check if the player knows the name of a system, either from visiting there or
// because a job or active mission includes the name of that system.
bool PlayerInfo::KnowsName(const System &system) const
{
	if(HasVisited(system))
		return true;

	for(const Mission &mission : availableJobs)
		if(mission.Destination()->IsInSystem(&system))
			return true;

	for(const Mission &mission : missions)
		if(mission.IsVisible() && mission.Destination()->IsInSystem(&system))
			return true;

	return false;
}


// Mark the given system as visited, and mark all its neighbors as seen.
void PlayerInfo::Visit(const System &system)
{
	visitedSystems.insert(&system);
	seen.insert(&system);
	for(const System *neighbor : system.VisibleNeighbors())
		if(!neighbor->Hidden() || system.Links().count(neighbor))
			seen.insert(neighbor);
}



// Mark the given planet as visited.
void PlayerInfo::Visit(const Planet &planet)
{
	visitedPlanets.insert(&planet);
}



// Mark a system as unvisited, even if visited previously.
void PlayerInfo::Unvisit(const System &system)
{
	visitedSystems.erase(&system);
	for(const StellarObject &object : system.Objects())
		if(object.GetPlanet())
			Unvisit(*object.GetPlanet());
}



void PlayerInfo::Unvisit(const Planet &planet)
{
	visitedPlanets.erase(&planet);
}



bool PlayerInfo::HasMapped(int mapSize) const
{
	DistanceMap distance(GetSystem(), mapSize);
	for(const System *system : distance.Systems())
		if(!HasVisited(*system))
			return false;

	return true;
}



void PlayerInfo::Map(int mapSize)
{
	DistanceMap distance(GetSystem(), mapSize);
	for(const System *system : distance.Systems())
		if(!HasVisited(*system))
			Visit(*system);
}



// Check if the player has a hyperspace route set.
bool PlayerInfo::HasTravelPlan() const
{
	return !travelPlan.empty();
}



// Access the player's travel plan.
const vector<const System *> &PlayerInfo::TravelPlan() const
{
	return travelPlan;
}



vector<const System *> &PlayerInfo::TravelPlan()
{
	return travelPlan;
}



// This is called when the player enters the system that is their current
// hyperspace target.
void PlayerInfo::PopTravel()
{
	if(!travelPlan.empty())
	{
		Visit(*travelPlan.back());
		travelPlan.pop_back();
	}
}



// Get the planet to land on at the end of the travel path.
const Planet *PlayerInfo::TravelDestination() const
{
	return travelDestination;
}



// Set the planet to land on at the end of the travel path.
void PlayerInfo::SetTravelDestination(const Planet *planet)
{
	travelDestination = planet;
	if(planet && planet->IsInSystem(system) && Flagship())
		Flagship()->SetTargetStellar(system->FindStellar(planet));
}



void PlayerInfo::QueueRelocation(const Planet *destination, bool flagshipOnly)
{
	relocation = Relocation(destination, flagshipOnly);
}



void PlayerInfo::DoQueuedRelocation()
{
	if(!relocation.relocationPlanet || !FlagshipPtr())
		return;
	if(!planet)
	{
		relocation.relocationPlanet = nullptr;
		return;
	}

	Visit(*relocation.relocationPlanet->GetSystem());
	Visit(*relocation.relocationPlanet);

	flagship->SetSystem(relocation.relocationPlanet->GetSystem());
	flagship->SetPlanet(relocation.relocationPlanet);
	if(!relocation.relocateFlagshipOnly)
		for(const shared_ptr<Ship> &ship : ships)
			if(!ship->IsParked() && !ship->IsDestroyed() && ship->GetPlanet() == planet)
			{
				ship->SetSystem(relocation.relocationPlanet->GetSystem());
				ship->SetPlanet(relocation.relocationPlanet);
			}
	system = relocation.relocationPlanet->GetSystem();
	planet = relocation.relocationPlanet;
	relocation.relocationStatus = RelocateStatus::IN_PROGRESS;
	relocation.oldRelocationPlanet = relocation.relocationPlanet;
	relocation.relocationPlanet = nullptr;
}



void PlayerInfo::Relocate(UI *ui)
{
	LeavePlanet(true);
	EnterPlanet(ui);
}



PlayerInfo::RelocateStatus PlayerInfo::RelocationStatus() const
{
	return relocation.relocationStatus;
}



void PlayerInfo::SetRelocationStatus(PlayerInfo::RelocateStatus status)
{
	relocation.relocationStatus = status;
}



const Planet *PlayerInfo::OldRelocationPlanet() const
{
	return relocation.oldRelocationPlanet;
}



// Check which secondary weapons the player has selected.
const set<const Outfit *> &PlayerInfo::SelectedSecondaryWeapons() const
{
	return selectedWeapons;
}



// Cycle through all available secondary weapons.
void PlayerInfo::SelectNextSecondary()
{
	if(!flagship || flagship->Outfits().empty())
		return;

	// If multiple weapons were selected, then switch to selecting none.
	if(selectedWeapons.size() > 1)
	{
		selectedWeapons.clear();
		return;
	}

	// If no weapon was selected, then we scan from the beginning.
	auto it = flagship->Outfits().begin();
	bool hadSingleWeaponSelected = (selectedWeapons.size() == 1);

	// If a single weapon was selected, then move the iterator to the
	// outfit directly after it.
	if(hadSingleWeaponSelected)
	{
		auto selectedOutfit = *(selectedWeapons.begin());
		it = flagship->Outfits().find(selectedOutfit);
		if(it != flagship->Outfits().end())
			++it;
	}

	// Find the next secondary weapon.
	for( ; it != flagship->Outfits().end(); ++it)
		if(it->first->Icon())
		{
			selectedWeapons.clear();
			selectedWeapons.insert(it->first);
			return;
		}

	// If no weapon was selected and we didn't find any weapons at this point,
	// then the player just doesn't have any secondary weapons.
	if(!hadSingleWeaponSelected)
		return;

	// Reached the end of the list. Select all possible secondary weapons here.
	it = flagship->Outfits().begin();
	for( ; it != flagship->Outfits().end(); ++it)
		if(it->first->Icon())
			selectedWeapons.insert(it->first);

	// If we have only one weapon selected at this point, then the player
	// only has a single secondary weapon. Clear the list, since the weapon
	// was selected when we entered this function.
	if(selectedWeapons.size() == 1)
		selectedWeapons.clear();
}



void PlayerInfo::DeselectAllSecondaries()
{
	selectedWeapons.clear();
}



void PlayerInfo::ToggleAnySecondary(const Outfit *outfit)
{
	if(!flagship)
		return;

	const auto it = selectedWeapons.insert(outfit);
	if(!it.second)
		selectedWeapons.erase(it.first);
}



// Escorts currently selected for giving orders.
const vector<weak_ptr<Ship>> &PlayerInfo::SelectedShips() const
{
	return selectedShips;
}



// Select any player ships in the given box or list. Return true if any were
// selected, so we know not to search further for a match.
bool PlayerInfo::SelectShips(const Rectangle &box, bool hasShift)
{
	// If shift is not held down, replace the current selection.
	if(!hasShift)
		selectedShips.clear();
	// If shift is not held, the first ship in the box will also become the
	// player's flagship's target.
	bool first = !hasShift;

	bool matched = false;
	for(const shared_ptr<Ship> &ship : ships)
		if(!ship->IsDestroyed() && !ship->IsParked() && ship->GetSystem() == system && ship.get() != Flagship()
				&& box.Contains(ship->Position()))
		{
			matched = true;
			SelectShip(ship, &first);
		}
	return matched;
}



bool PlayerInfo::SelectShips(const vector<const Ship *> &stack, bool hasShift)
{
	// If shift is not held down, replace the current selection.
	if(!hasShift)
		selectedShips.clear();
	// If shift is not held, the first ship in the stack will also become the
	// player's flagship's target.
	bool first = !hasShift;

	// Loop through all the player's ships and check which of them are in the
	// given stack.
	bool matched = false;
	for(const shared_ptr<Ship> &ship : ships)
	{
		auto it = find(stack.begin(), stack.end(), ship.get());
		if(it != stack.end())
		{
			matched = true;
			SelectShip(ship, &first);
		}
	}
	return matched;
}



void PlayerInfo::SelectShip(const Ship *ship, bool hasShift)
{
	// If shift is not held down, replace the current selection.
	if(!hasShift)
		selectedShips.clear();

	bool first = !hasShift;
	for(const shared_ptr<Ship> &it : ships)
		if(it.get() == ship)
			SelectShip(it, &first);
}



void PlayerInfo::SelectGroup(int group, bool hasShift)
{
	int bit = (1 << group);
	// If the shift key is held down and all the ships in the given group are
	// already selected, deselect them all. Otherwise, select them all. The easy
	// way to do this is first to remove all the ships that match in one pass,
	// then add them in a subsequent pass if any were not selected.
	const Ship *oldTarget = nullptr;
	if(Flagship() && Flagship()->GetTargetShip())
	{
		oldTarget = Flagship()->GetTargetShip().get();
		Flagship()->SetTargetShip(shared_ptr<Ship>());
	}
	if(hasShift)
	{
		bool allWereSelected = true;
		for(const shared_ptr<Ship> &ship : ships)
			if(groups[ship.get()] & bit)
			{
				auto it = selectedShips.begin();
				for( ; it != selectedShips.end(); ++it)
					if(it->lock() == ship)
						break;
				if(it != selectedShips.end())
					selectedShips.erase(it);
				else
					allWereSelected = false;
			}
		if(allWereSelected)
			return;
	}
	else
		selectedShips.clear();

	// Now, go through and add any ships in the group to the selection. Even if
	// shift is held they won't be added twice, because we removed them above.
	for(const shared_ptr<Ship> &ship : ships)
		if(groups[ship.get()] & bit)
		{
			selectedShips.push_back(ship);
			if(ship.get() == oldTarget)
				Flagship()->SetTargetShip(ship);
		}
}



void PlayerInfo::SetGroup(int group, const set<Ship *> *newShips)
{
	int bit = (1 << group);
	int mask = ~bit;
	// First, remove any of your ships that are in the group.
	for(const shared_ptr<Ship> &ship : ships)
		groups[ship.get()] &= mask;
	// Then, add all the currently selected ships to the group.
	if(newShips)
	{
		for(const Ship *ship : *newShips)
			groups[ship] |= bit;
	}
	else
	{
		for(const weak_ptr<Ship> &ptr : selectedShips)
		{
			shared_ptr<Ship> ship = ptr.lock();
			if(ship)
				groups[ship.get()] |= bit;
		}
	}
}



set<Ship *> PlayerInfo::GetGroup(int group)
{
	int bit = (1 << group);
	set<Ship *> result;

	for(const shared_ptr<Ship> &ship : ships)
	{
		auto it = groups.find(ship.get());
		if(it != groups.end() && (it->second & bit))
			result.insert(ship.get());
	}
	return result;
}



// Keep track of any outfits that you have sold since landing. These will be
// available to buy back until you take off.
const map<const Outfit *, int> &PlayerInfo::GetStock() const
{
	return stock;
}



int PlayerInfo::Stock(const Outfit *outfit) const
{
	auto it = stock.find(outfit);
	return (it == stock.end() ? 0 : it->second);
}



// Transfer outfits from the player to the planet or vice versa.
void PlayerInfo::AddStock(const Outfit *outfit, int count)
{
	// If you sell an individual outfit that is not sold here and that you
	// acquired by buying a ship here, have it appear as "in stock" in case you
	// change your mind about selling it. (On the other hand, if you sell an
	// entire ship right after buying it, its outfits will not be "in stock.")
	if(count > 0 && stock[outfit] < 0)
		stock[outfit] = 0;
	stock[outfit] += count;

	int day = date.DaysSinceEpoch();
	if(count > 0)
	{
		// Remember how depreciated these items are.
		for(int i = 0; i < count; ++i)
			stockDepreciation.Buy(outfit, day, &depreciation);
	}
	else
	{
		// If the count is negative, outfits are being transferred from stock
		// into the player's possession.
		for(int i = 0; i < -count; ++i)
			depreciation.Buy(outfit, day, &stockDepreciation);
	}
}



// Get depreciation information.
const Depreciation &PlayerInfo::FleetDepreciation() const
{
	return depreciation;
}



const Depreciation &PlayerInfo::StockDepreciation() const
{
	return stockDepreciation;
}



void PlayerInfo::Harvest(const Outfit *type)
{
	if(type && system)
		harvested.insert(make_pair(system, type));
}



const set<pair<const System *, const Outfit *>> &PlayerInfo::Harvested() const
{
	return harvested;
}



const pair<const System *, Point> &PlayerInfo::GetEscortDestination() const
{
	return interstellarEscortDestination;
}



// Determine if a system and nonzero position were specified.
bool PlayerInfo::HasEscortDestination() const
{
	return interstellarEscortDestination.first && interstellarEscortDestination.second;
}



// Set (or clear) the stored escort travel destination.
void PlayerInfo::SetEscortDestination(const System *system, Point pos)
{
	interstellarEscortDestination.first = system;
	interstellarEscortDestination.second = pos;
}



// Get what coloring is currently selected in the map.
int PlayerInfo::MapColoring() const
{
	return mapColoring;
}



// Set what the map is being colored by.
void PlayerInfo::SetMapColoring(int index)
{
	mapColoring = index;
}



// Get the map zoom level.
int PlayerInfo::MapZoom() const
{
	return mapZoom;
}



// Set the map zoom level.
void PlayerInfo::SetMapZoom(int level)
{
	mapZoom = level;
}



// Get the set of collapsed categories for the named panel.
set<string> &PlayerInfo::Collapsed(const string &name)
{
	return collapsed[name];
}



// Apply any "changes" saved in this player info to the global game state.
void PlayerInfo::ApplyChanges()
{
	for(const auto &it : reputationChanges)
		it.first->SetReputation(it.second);
	reputationChanges.clear();
	AddChanges(dataChanges);
	GameData::ReadEconomy(economy);
	economy = DataNode();

	// Make sure all stellar objects are correctly positioned. This is needed
	// because EnterSystem() is not called the first time through.
	GameData::SetDate(GetDate());
	// SetDate() clears any bribes from yesterday, so restore any auto-clearance.
	for(const Mission &mission : Missions())
		if(mission.ClearanceMessage() == "auto")
		{
			mission.Destination()->Bribe(mission.HasFullClearance());
			for(const Planet *planet : mission.Stopovers())
				planet->Bribe(mission.HasFullClearance());
		}

	// Check if any special persons have been destroyed.
	GameData::DestroyPersons(destroyedPersons);
	destroyedPersons.clear();

	// Check which planets you have dominated.
	for(auto &it : tributeReceived)
		GameData::GetPolitics().DominatePlanet(it.first);

	// Issue warnings for any data which has been mentioned but not actually defined, and
	// ensure that all "undefined" data is appropriately named.
	GameData::CheckReferences();

	// Now that all outfits have names, we can finish loading the player's ships.
	for(auto &&ship : ships)
	{
		// Government changes may have changed the player's ship swizzles.
		ship->SetGovernment(GameData::PlayerGovernment());
		ship->FinishLoading(false);
	}

	// Recalculate jumps that the available jobs will need
	for(Mission &mission : availableJobs)
		mission.CalculateJumps(system);
}



// Make change's to the player's planet, system, & ship locations as needed, to ensure the player and
// their ships are in valid locations, even if the player did something drastic, such as remove a mod.
void PlayerInfo::ValidateLoad()
{
	// If a system was not specified in the player data, use the flagship's system.
	if(!planet && !ships.empty())
	{
		string warning = "Warning: no planet specified for player";
		auto it = find_if(ships.begin(), ships.end(), [](const shared_ptr<Ship> &ship) noexcept -> bool
			{ return ship->GetPlanet() && ship->GetPlanet()->IsValid() && !ship->IsParked() && ship->CanBeFlagship(); });
		if(it != ships.end())
		{
			planet = (*it)->GetPlanet();
			system = (*it)->GetSystem();
			warning += ". Defaulting to location of flagship \"" + (*it)->Name() + "\", " + planet->TrueName() + ".";
		}
		else
			warning += " (no ships could supply a valid player location).";

		Logger::LogError(warning);
	}

	// As a result of external game data changes (e.g. unloading a mod) it's possible the player ended up
	// with an undefined system or planet. In that case, move them to the starting system to avoid crashing.
	if(planet && !system)
	{
		system = planet->GetSystem();
		Logger::LogError("Warning: player system was not specified. Defaulting to the specified planet's system.");
	}
	if(!planet || !planet->IsValid() || !system || !system->IsValid())
	{
		system = &startData.GetSystem();
		planet = &startData.GetPlanet();
		Logger::LogError("Warning: player system and/or planet was not valid. Defaulting to the starting location.");
	}

	// Every ship ought to have specified a valid location, but if not,
	// move it to the player's location to avoid invalid states.
	for(auto &&ship : ships)
	{
		if(!ship->GetSystem() || !ship->GetSystem()->IsValid())
		{
			ship->SetSystem(system);
			Logger::LogError("Warning: player ship \"" + ship->Name()
				+ "\" did not specify a valid system. Defaulting to the player's system.");
		}
		// In-system ships that aren't on a valid planet should get moved to the player's planet
		// (but e.g. disabled ships or those that didn't have a planet should remain in space).
		if(ship->GetSystem() == system && ship->GetPlanet() && !ship->GetPlanet()->IsValid())
		{
			ship->SetPlanet(planet);
			Logger::LogError("Warning: in-system player ship \"" + ship->Name()
				+ "\" specified an invalid planet. Defaulting to the player's planet.");
		}
		// Owned ships that are not in the player's system always start in flight.
	}

	// Validate the travel plan.
	if(travelDestination && !travelDestination->IsValid())
	{
		Logger::LogError("Warning: removed invalid travel plan destination \"" + travelDestination->TrueName() + ".\"");
		travelDestination = nullptr;
	}
	if(!travelPlan.empty() && any_of(travelPlan.begin(), travelPlan.end(),
			[](const System *waypoint) noexcept -> bool { return !waypoint->IsValid(); }))
	{
		travelPlan.clear();
		travelDestination = nullptr;
		Logger::LogError("Warning: reset the travel plan due to use of invalid system(s).");
	}

	// For old saves, default to the first start condition (the default "Endless Sky" start).
	if(startData.Identifier().empty())
	{
		// It is possible that there are no start conditions defined (e.g. a bad installation or
		// incomplete total conversion plugin). In that case, it is not possible to continue.
		const auto startCount = GameData::StartOptions().size();
		if(startCount >= 1)
		{
			startData = GameData::StartOptions().front();
			// When necessary, record in the pilot file that the starting data is just an assumption.
			if(startCount >= 2)
				conditions["unverified start scenario"] = true;
		}
		else
			throw runtime_error("Unable to set a starting scenario for an existing pilot. (No valid \"start\" "
				"nodes were found in data files or loaded plugins--make sure you've installed the game properly.)");
	}

	// Validate the missions that were loaded. Active-but-invalid missions are removed from
	// the standard mission list, effectively pausing them until necessary data is restored.
	auto mit = stable_partition(missions.begin(), missions.end(), mem_fn(&Mission::IsValid));
	if(mit != missions.end())
		inactiveMissions.splice(inactiveMissions.end(), missions, mit, missions.end());

	// Invalid available jobs or missions are erased (since there is no guarantee
	// the player will be on the correct planet when a plugin is re-added).
	auto isInvalidMission = [](const Mission &m) noexcept -> bool { return !m.IsValid(); };
	availableJobs.remove_if(isInvalidMission);
	availableMissions.remove_if(isInvalidMission);
}



// Helper to register derived conditions.
void PlayerInfo::RegisterDerivedConditions()
{
	// Read-only date functions.
	auto &&dayProvider = conditions.GetProviderNamed("day");
	dayProvider.SetGetFunction([this](const string &name) { return date.Day(); });

	auto &&monthProvider = conditions.GetProviderNamed("month");
	monthProvider.SetGetFunction([this](const string &name) { return date.Month(); });

	auto &&yearProvider = conditions.GetProviderNamed("year");
	yearProvider.SetGetFunction([this](const string &name) { return date.Year(); });

	auto &&daysSinceYearStartProvider = conditions.GetProviderNamed("days since year start");
	daysSinceYearStartProvider.SetGetFunction([this](const string &name) { return date.DaysSinceYearStart(); });

	auto &&daysUntilYearEndProvider = conditions.GetProviderNamed("days until year end");
	daysUntilYearEndProvider.SetGetFunction([this](const string &name) { return date.DaysUntilYearEnd(); });

	auto &&daysSinceEpochProvider = conditions.GetProviderNamed("days since epoch");
	daysSinceEpochProvider.SetGetFunction([this](const string &name) { return date.DaysSinceEpoch(); });

	auto &&daysSinceStartProvider = conditions.GetProviderNamed("days since start");
	daysSinceStartProvider.SetGetFunction([this](const string &name)
	{
		return date.DaysSinceEpoch() - StartData().GetDate().DaysSinceEpoch();
	});

	// Read-only account conditions.
	// Bound financial conditions to +/- 4.6 x 10^18 credits, within the range of a 64-bit int.
	static constexpr int64_t limit = static_cast<int64_t>(1) << 62;

	auto &&netWorthProvider = conditions.GetProviderNamed("net worth");
	netWorthProvider.SetGetFunction([this](const string &name)
		{ return min(limit, max(-limit, accounts.NetWorth())); });

	auto &&creditsProvider = conditions.GetProviderNamed("credits");
	creditsProvider.SetGetFunction([this](const string &name) {
		return min(limit, accounts.Credits()); });

	auto &&unpaidMortgagesProvider = conditions.GetProviderNamed("unpaid mortgages");
	unpaidMortgagesProvider.SetGetFunction([this](const string &name) {
		return min(limit, accounts.TotalDebt("Mortgage")); });

	auto &&unpaidFinesProvider = conditions.GetProviderNamed("unpaid fines");
	unpaidFinesProvider.SetGetFunction([this](const string &name) {
		return min(limit, accounts.TotalDebt("Fine")); });

	auto &&unpaidSalariesProvider = conditions.GetProviderNamed("unpaid salaries");
	unpaidSalariesProvider.SetGetFunction([this](const string &name) {
		return min(limit, accounts.CrewSalariesOwed()); });

	auto &&unpaidMaintenanceProvider = conditions.GetProviderNamed("unpaid maintenance");
	unpaidMaintenanceProvider.SetGetFunction([this](const string &name) {
		return min(limit, accounts.MaintenanceDue()); });

	auto &&creditScoreProvider = conditions.GetProviderNamed("credit score");
	creditScoreProvider.SetGetFunction([this](const string &name) {
		return accounts.CreditScore(); });

	// Read/write assets and debts.
	auto &&salaryIncomeProvider = conditions.GetProviderPrefixed("salary: ");
	auto salaryIncomeHasGetFun = [this](const string &name) -> int64_t
	{
		const map<string, int64_t> &si = accounts.SalariesIncome();
		auto it = si.find(name.substr(strlen("salary: ")));
		if(it == si.end())
			return 0;
		return it->second;
	};
	salaryIncomeProvider.SetHasFunction(salaryIncomeHasGetFun);
	salaryIncomeProvider.SetGetFunction(salaryIncomeHasGetFun);
	salaryIncomeProvider.SetSetFunction([this](const string &name, int64_t value) -> bool
	{
		accounts.SetSalaryIncome(name.substr(strlen("salary: ")), value);
		return true;
	});
	salaryIncomeProvider.SetEraseFunction([this](const string &name) -> bool
	{
		accounts.SetSalaryIncome(name.substr(strlen("salary: ")), 0);
		return true;
	});

	auto &&tributeProvider = conditions.GetProviderPrefixed("tribute: ");
	auto tributeHasGetFun = [this](const string &name) -> int64_t
	{
		const Planet *planet = GameData::Planets().Find(name.substr(strlen("tribute: ")));
		if(!planet)
			return 0;

		auto it = tributeReceived.find(planet);
		if(it == tributeReceived.end())
			return 0;

		return it->second;
	};
	tributeProvider.SetHasFunction(tributeHasGetFun);
	tributeProvider.SetGetFunction(tributeHasGetFun);
	tributeProvider.SetSetFunction([this](const string &name, int64_t value) -> bool {
		return SetTribute(name.substr(strlen("tribute: ")), value);
	});
	tributeProvider.SetEraseFunction([this](const string &name) -> bool {
		return SetTribute(name.substr(strlen("tribute: ")), 0);
	});

	auto &&licenseProvider = conditions.GetProviderPrefixed("license: ");
	licenseProvider.SetHasFunction([this](const string &name) -> bool {
		return HasLicense(name.substr(strlen("license: ")));
	});
	licenseProvider.SetGetFunction([this](const string &name) -> int64_t {
		return HasLicense(name.substr(strlen("license: ")));
	});

	licenseProvider.SetSetFunction([this](const string &name, int64_t value) -> bool
	{
		if(!value)
			RemoveLicense(name.substr(strlen("license: ")));
		else
			AddLicense(name.substr(strlen("license: ")));
		return true;
	});

	licenseProvider.SetEraseFunction([this](const string &name) -> bool
	{
		RemoveLicense(name.substr(strlen("license: ")));
		return true;
	});

	// Read-only flagship conditions.
	auto &&flagshipCrewProvider = conditions.GetProviderNamed("flagship crew");
	flagshipCrewProvider.SetGetFunction([this](const string &name) -> int64_t {
		return flagship ? flagship->Crew() : 0; });

	auto &&flagshipRequiredCrewProvider = conditions.GetProviderNamed("flagship required crew");
	flagshipRequiredCrewProvider.SetGetFunction([this](const string &name) -> int64_t {
		return flagship ? flagship->RequiredCrew() : 0; });

	auto &&flagshipBunksProvider = conditions.GetProviderNamed("flagship bunks");
	flagshipBunksProvider.SetGetFunction([this](const string &name) -> int64_t {
		return flagship ? flagship->Attributes().Get("bunks") : 0; });

	auto &&flagshipModelProvider = conditions.GetProviderPrefixed("flagship model: ");
	auto flagshipModelFun = [this](const string &name) -> bool
	{
		if(!flagship)
			return false;
		return name == "flagship model: " + flagship->TrueModelName();
	};
	flagshipModelProvider.SetHasFunction(flagshipModelFun);
	flagshipModelProvider.SetGetFunction(flagshipModelFun);

	auto &&flagshipDisabledProvider = conditions.GetProviderNamed("flagship disabled");
	auto flagshipDisabledFun = [this](const string &name) -> bool
	{
		return flagship && flagship->IsDisabled();
	};
	flagshipDisabledProvider.SetHasFunction(flagshipDisabledFun);
	flagshipDisabledProvider.SetGetFunction(flagshipDisabledFun);

	auto flagshipAttributeHelper = [](const Ship *flagship, const string &attribute, bool base) -> int64_t
	{
		if(!flagship)
			return 0;

		const Outfit &attributes = base ? flagship->BaseAttributes() : flagship->Attributes();
		if(attribute == "cost")
			return attributes.Cost();
		if(attribute == "mass")
			return round(attributes.Mass() * 1000.);
		return round(attributes.Get(attribute) * 1000.);
	};

	auto &&flagshipBaseAttributeProvider = conditions.GetProviderPrefixed("flagship base attribute: ");
	auto flagshipBaseAttributeFun = [this, flagshipAttributeHelper](const string &name) -> int64_t
	{
		return flagshipAttributeHelper(this->Flagship(), name.substr(strlen("flagship base attribute: ")), true);
	};
	flagshipBaseAttributeProvider.SetGetFunction(flagshipBaseAttributeFun);
	flagshipBaseAttributeProvider.SetHasFunction(flagshipBaseAttributeFun);

	auto &&flagshipAttributeProvider = conditions.GetProviderPrefixed("flagship attribute: ");
	auto flagshipAttributeFun = [this, flagshipAttributeHelper](const string &name) -> int64_t
	{
		return flagshipAttributeHelper(this->Flagship(), name.substr(strlen("flagship attribute: ")), false);
	};
	flagshipAttributeProvider.SetGetFunction(flagshipAttributeFun);
	flagshipAttributeProvider.SetHasFunction(flagshipAttributeFun);

	auto &&flagshipBaysProvider = conditions.GetProviderPrefixed("flagship bays: ");
	auto flagshipBaysFun = [this](const string &name) -> int64_t
	{
		if(!flagship)
			return 0;

		return flagship->BaysTotal(name.substr(strlen("flagship bays: ")));
	};
	flagshipBaysProvider.SetGetFunction(flagshipBaysFun);
	flagshipBaysProvider.SetHasFunction(flagshipBaysFun);

	auto &&playerNameProvider = conditions.GetProviderPrefixed("name: ");
	auto playerNameFun = [this](const string &name) -> bool
	{
		return name == "name: " + firstName + " " + lastName;
	};
	playerNameProvider.SetHasFunction(playerNameFun);
	playerNameProvider.SetGetFunction(playerNameFun);

	auto &&playerNameFirstProvider = conditions.GetProviderPrefixed("first name: ");
	auto playerNameFirstFun = [this](const string &name) -> bool
	{
		return name == "first name: " + firstName;
	};
	playerNameFirstProvider.SetHasFunction(playerNameFirstFun);
	playerNameFirstProvider.SetGetFunction(playerNameFirstFun);

	auto &&playerNameLastProvider = conditions.GetProviderPrefixed("last name: ");
	auto playerNameLastFun = [this](const string &name) -> bool
	{
		return name == "last name: " + lastName;
	};
	playerNameLastProvider.SetHasFunction(playerNameLastFun);
	playerNameLastProvider.SetGetFunction(playerNameLastFun);


	// Conditions for your fleet's attractiveness to pirates.
	auto &&cargoAttractivenessProvider = conditions.GetProviderNamed("cargo attractiveness");
	cargoAttractivenessProvider.SetGetFunction([this](const string &name) -> int64_t {
		return RaidFleetFactors().first; });

	auto &&armamentDeterrence = conditions.GetProviderNamed("armament deterrence");
	armamentDeterrence.SetGetFunction([this](const string &name) -> int64_t {
		return RaidFleetFactors().second; });

	auto &&pirateAttractionProvider = conditions.GetProviderNamed("pirate attraction");
	pirateAttractionProvider.SetGetFunction([this](const string &name) -> int64_t
	{
		auto rff = RaidFleetFactors();
		return rff.first - rff.second;
	});

	auto &&systemAttractionProvider = conditions.GetProviderPrefixed("raid chance in system: ");
	auto systemAttractionFun = [this](const string &name) -> double
	{
		const System *system = GameData::Systems().Find(name.substr(strlen("raid chance in system: ")));
		if(!system)
			return 0.;

		// This variable represents the probability of no raid fleets spawning.
		double safeChance = 1.;
		for(const auto &raidFleet : system->RaidFleets())
		{
			// The attraction is the % chance for a single instance of this fleet to appear.
			double attraction = RaidFleetAttraction(raidFleet, system);
			// Calculate the % chance for no instances to appear from 10 rolls.
			double noFleetProb = pow(1. - attraction, 10.);
			// The chance of neither of two fleets appearing is the chance of the first not appearing
			// times the chance of the second not appearing.
			safeChance *= noFleetProb;
		}
		// The probability of any single fleet appearing is 1 - chance.
		return round((1. - safeChance) * 1000.);
	};
	systemAttractionProvider.SetGetFunction(systemAttractionFun);
	systemAttractionProvider.SetHasFunction(systemAttractionFun);

	// Special conditions for cargo and passenger space.
	// If boarding a ship, missions should not consider the space available
	// in the player's entire fleet. The only fleet parameter offered to a
	// boarding mission is the fleet composition (e.g. 4 Heavy Warships).
	auto &&cargoSpaceProvider = conditions.GetProviderNamed("cargo space");
	cargoSpaceProvider.SetGetFunction([this](const string &name) -> int64_t
	{
		if(flagship && !boardingMissions.empty())
			return flagship->Cargo().Free();
		int64_t retVal = 0;
		for(const shared_ptr<Ship> &ship : ships)
			if(!ship->IsParked() && !ship->IsDisabled() && ship->GetActualSystem() == system)
				retVal += ship->Attributes().Get("cargo space");
		return retVal;
	});

	auto &&passengerSpaceProvider = conditions.GetProviderNamed("passenger space");
	passengerSpaceProvider.SetGetFunction([this](const string &name) -> int64_t
	{
		if(flagship && !boardingMissions.empty())
			return flagship->Cargo().BunksFree();
		int64_t retVal = 0;
		for(const shared_ptr<Ship> &ship : ships)
			if(!ship->IsParked() && !ship->IsDisabled() && ship->GetActualSystem() == system)
				retVal += ship->Attributes().Get("bunks") - ship->RequiredCrew();
		return retVal;
	});

	// The number of active, present ships the player has of the given category
	// (e.g. Heavy Warships).
	auto &&shipTypesProvider = conditions.GetProviderPrefixed("ships: ");
	shipTypesProvider.SetGetFunction([this](const string &name) -> int64_t
	{
		int64_t retVal = 0;
		for(const shared_ptr<Ship> &ship : ships)
			if(!ship->IsParked() && !ship->IsDisabled() && ship->GetActualSystem() == system
					&& name == "ships: " + ship->Attributes().Category())
				++retVal;
		return retVal;
	});

	// The number of ships the player has of the given category anywhere in their fleet.
	auto &&shipTypesAllProvider = conditions.GetProviderPrefixed("ships (all): ");
	shipTypesAllProvider.SetGetFunction([this](const string &name) -> int64_t
	{
		int64_t retVal = 0;
		for(const shared_ptr<Ship> &ship : ships)
			if(!ship->IsDestroyed() && name == "ships (all): " + ship->Attributes().Category())
				++retVal;
		return retVal;
	});

	// The number of ships the player has of the given model active and present.
	auto &&shipModelProvider = conditions.GetProviderPrefixed("ship model: ");
	shipModelProvider.SetGetFunction([this](const string &name) -> int64_t
	{
		int64_t retVal = 0;
		for(const shared_ptr<Ship> &ship : ships)
			if(!ship->IsParked() && !ship->IsDisabled() && ship->GetActualSystem() == system
					&& name == "ship model: " + ship->TrueModelName())
				++retVal;
		return retVal;
	});

	// The number of ships that the player has of the given model anywhere in their fleet.
	auto &&shipModelAllProvider = conditions.GetProviderPrefixed("ship model (all): ");
	shipModelAllProvider.SetGetFunction([this](const string &name) -> int64_t
	{
		int64_t retVal = 0;
		for(const shared_ptr<Ship> &ship : ships)
			if(!ship->IsDestroyed() && name == "ship model (all): " + ship->TrueModelName())
				++retVal;
		return retVal;
	});

	// The total number of ships the player has active and present.
	auto &&totalPresentShipsProvider = conditions.GetProviderNamed("total ships");
	totalPresentShipsProvider.SetGetFunction([this](const string &name) -> int64_t
	{
		int64_t retVal = 0;
		for(const shared_ptr<Ship> &ship : ships)
			if(!ship->IsParked() && !ship->IsDisabled() && ship->GetActualSystem() == system)
				++retVal;
		return retVal;
	});

	// The total number of ships the player has anywhere.
	auto &&totalAnywhereShipsProvider = conditions.GetProviderNamed("total ships (all)");
	totalAnywhereShipsProvider.SetGetFunction([this](const string &name) -> int64_t
	{
		int64_t retVal = 0;
		for(const shared_ptr<Ship> &ship : ships)
			if(!ship->IsDestroyed())
				++retVal;
		return retVal;
	});

	// The following condition checks all sources of outfits which are present with the player.
	// If in orbit, this means checking all ships in-system for installed and in cargo outfits.
	// If landed, this means checking all landed ships for installed outfits, the pooled cargo
	// hold, and the planetary storage of the planet. Excludes parked ships.
	auto &&presentOutfitProvider = conditions.GetProviderPrefixed("outfit: ");
	presentOutfitProvider.SetGetFunction([this](const string &name) -> int64_t
	{
		const Outfit *outfit = GameData::Outfits().Find(name.substr(strlen("outfit: ")));
		if(!outfit)
			return 0;
		int64_t retVal = 0;
		if(planet)
		{
			retVal += Cargo().Get(outfit);
			auto it = planetaryStorage.find(planet);
			if(it != planetaryStorage.end())
				retVal += it->second.Get(outfit);
		}
		for(const shared_ptr<Ship> &ship : ships)
		{
			// Destroyed and parked ships aren't checked.
			// If not on a planet, the ship's system must match.
			// If on a planet, the ship's planet must match.
			if(ship->IsDestroyed() || ship->IsParked()
					|| (planet && ship->GetPlanet() != planet)
					|| (!planet && ship->GetActualSystem() != system))
				continue;
			retVal += ship->OutfitCount(outfit);
			retVal += ship->Cargo().Get(outfit);
		}
		return retVal;
	});

	// Conditions to determine what outfits the player owns, with various possible locations to check.
	// The following condition checks all possible locations for outfits in the player's possession.
	auto &&allOutfitProvider = conditions.GetProviderPrefixed("outfit (all): ");
	allOutfitProvider.SetGetFunction([this](const string &name) -> int64_t
	{
		const Outfit *outfit = GameData::Outfits().Find(name.substr(strlen("outfit (all): ")));
		if(!outfit)
			return 0;
		int64_t retVal = Cargo().Get(outfit);
		for(const shared_ptr<Ship> &ship : ships)
		{
			if(ship->IsDestroyed())
				continue;
			retVal += ship->OutfitCount(outfit);
			retVal += ship->Cargo().Get(outfit);
		}
		for(const auto &storage : planetaryStorage)
			retVal += storage.second.Get(outfit);
		return retVal;
	});

	// The following condition checks the player's fleet for installed outfits on active
	// escorts local to the player.
	auto &presentInstalledOutfitProvider = conditions.GetProviderPrefixed("outfit (installed): ");
	presentInstalledOutfitProvider.SetGetFunction([this](const string &name) -> int64_t
	{
		const Outfit *outfit = GameData::Outfits().Find(name.substr(strlen("outfit (installed): ")));
		if(!outfit)
			return 0;
		int64_t retVal = 0;
		for(const shared_ptr<Ship> &ship : ships)
		{
			// Destroyed and parked ships aren't checked.
			// If not on a planet, the ship's system must match.
			// If on a planet, the ship's planet must match.
			if(ship->IsDestroyed() || ship->IsParked()
					|| (planet && ship->GetPlanet() != planet)
					|| (!planet && ship->GetActualSystem() != system))
				continue;
			retVal += ship->OutfitCount(outfit);
		}
		return retVal;
	});

	// The following condition checks the player's fleet for installed outfits on parked escorts
	// which are local to the player.
	auto &parkedInstalledOutfitProvider = conditions.GetProviderPrefixed("outfit (parked): ");
	parkedInstalledOutfitProvider.SetGetFunction([this](const string &name) -> int64_t
	{
		// If the player isn't landed then there can be no parked ships local to them.
		if(!planet)
			return 0;
		const Outfit *outfit = GameData::Outfits().Find(name.substr(strlen("outfit (parked): ")));
		if(!outfit)
			return 0;
		int64_t retVal = 0;
		for(const shared_ptr<Ship> &ship : ships)
		{
			if(!ship->IsParked() || ship->GetPlanet() != planet)
				continue;
			retVal += ship->OutfitCount(outfit);
		}
		return retVal;
	});

	// The following condition checks the player's entire fleet for installed outfits.
	auto &&allInstalledOutfitProvider = conditions.GetProviderPrefixed("outfit (all installed): ");
	allInstalledOutfitProvider.SetGetFunction([this](const string &name) -> int64_t
	{
		const Outfit *outfit = GameData::Outfits().Find(name.substr(strlen("outfit (all installed): ")));
		if(!outfit)
			return 0;
		int64_t retVal = 0;
		for(const shared_ptr<Ship> &ship : ships)
			if(!ship->IsDestroyed())
				retVal += ship->OutfitCount(outfit);
		return retVal;
	});

	// The following condition checks the flagship's installed outfits.
	auto &&flagshipInstalledOutfitProvider = conditions.GetProviderPrefixed("outfit (flagship installed): ");
	flagshipInstalledOutfitProvider.SetGetFunction([this](const string &name) -> int64_t
	{
		if(!flagship)
			return 0;
		const Outfit *outfit = GameData::Outfits().Find(name.substr(strlen("outfit (flagship installed): ")));
		if(!outfit)
			return 0;
		return flagship->OutfitCount(outfit);
	});

	// The following condition checks the player's fleet for outfits in the cargo of escorts
	// local to the player.
	auto &&presentCargoOutfitProvider = conditions.GetProviderPrefixed("outfit (cargo): ");
	presentCargoOutfitProvider.SetGetFunction([this](const string &name) -> int64_t
	{
		const Outfit *outfit = GameData::Outfits().Find(name.substr(strlen("outfit (cargo): ")));
		if(!outfit)
			return 0;
		int64_t retVal = 0;
		if(planet)
			retVal += Cargo().Get(outfit);
		for(const shared_ptr<Ship> &ship : ships)
		{
			// If not on a planet, parked ships in system don't count.
			// If on a planet, the ship's planet must match.
			if(ship->IsDestroyed() || (planet && ship->GetPlanet() != planet)
					|| (!planet && (ship->GetActualSystem() != system || ship->IsParked())))
				continue;
			retVal += ship->Cargo().Get(outfit);
		}
		return retVal;
	});

	// The following condition checks all cargo locations in the player's fleet.
	auto &&allCargoOutfitProvider = conditions.GetProviderPrefixed("outfit (all cargo): ");
	allCargoOutfitProvider.SetGetFunction([this](const string &name) -> int64_t
	{
		const Outfit *outfit = GameData::Outfits().Find(name.substr(strlen("outfit (all cargo): ")));
		if(!outfit)
			return 0;
		int64_t retVal = 0;
		if(planet)
			retVal += Cargo().Get(outfit);
		for(const shared_ptr<Ship> &ship : ships)
			if(!ship->IsDestroyed())
				retVal += ship->Cargo().Get(outfit);
		return retVal;
	});

	// The following condition checks the flagship's cargo or the pooled cargo if landed.
	auto &&flagshipCargoOutfitProvider = conditions.GetProviderPrefixed("outfit (flagship cargo): ");
	flagshipCargoOutfitProvider.SetGetFunction([this](const string &name) -> int64_t
	{
		const Outfit *outfit = GameData::Outfits().Find(name.substr(strlen("outfit (flagship cargo): ")));
		if(!outfit)
			return 0;
		return (flagship ? flagship->Cargo().Get(outfit) : 0) + (planet ? Cargo().Get(outfit) : 0);
	});

	// The following condition checks planetary storage on the current planet, or on
	// planets in the current system if in orbit.
	auto &&presentStorageOutfitProvider = conditions.GetProviderPrefixed("outfit (storage): ");
	presentStorageOutfitProvider.SetGetFunction([this](const string &name) -> int64_t
	{
		const Outfit *outfit = GameData::Outfits().Find(name.substr(strlen("outfit (storage): ")));
		if(!outfit)
			return 0;
		if(planet)
		{
			auto it = planetaryStorage.find(planet);
			return it != planetaryStorage.end() ? it->second.Get(outfit) : 0;
		}
		else
		{
			int64_t retVal = 0;
			for(const StellarObject &object : system->Objects())
			{
				auto it = planetaryStorage.find(object.GetPlanet());
				if(object.HasValidPlanet() && it != planetaryStorage.end())
					retVal += it->second.Get(outfit);
			}
			return retVal;
		}
	});

	// The following condition checks all planetary storage.
	auto &&allStorageOutfitProvider = conditions.GetProviderPrefixed("outfit (all storage): ");
	allStorageOutfitProvider.SetGetFunction([this](const string &name) -> int64_t
	{
		const Outfit *outfit = GameData::Outfits().Find(name.substr(strlen("outfit (all storage): ")));
		if(!outfit)
			return 0;
		int64_t retVal = 0;
		for(const auto &storage : planetaryStorage)
			retVal += storage.second.Get(outfit);
		return retVal;
	});

	// This condition corresponds to the method by which the flagship entered the current system.
	auto &&systemEntryProvider = conditions.GetProviderPrefixed("entered system by: ");
	auto systemEntryFun = [this](const string &name) -> bool
	{
		return name == "entered system by: " + EntryToString(entry);
	};
	systemEntryProvider.SetHasFunction(systemEntryFun);
	systemEntryProvider.SetGetFunction(systemEntryFun);

	// This condition corresponds to the last system the flagship was in.
	auto &&previousSystemProvider = conditions.GetProviderPrefixed("previous system: ");
	auto previousSystemFun = [this](const string &name) -> bool
	{
		if(!previousSystem)
			return false;
		return name == "previous system: " + previousSystem->Name();
	};
	previousSystemProvider.SetHasFunction(previousSystemFun);
	previousSystemProvider.SetGetFunction(previousSystemFun);

	// Conditions to determine if flagship is in a system and on a planet.
	auto &&flagshipSystemProvider = conditions.GetProviderPrefixed("flagship system: ");
	auto flagshipSystemFun = [this](const string &name) -> bool
	{
		if(!flagship || !flagship->GetSystem())
			return false;
		return name == "flagship system: " + flagship->GetSystem()->Name();
	};
	flagshipSystemProvider.SetHasFunction(flagshipSystemFun);
	flagshipSystemProvider.SetGetFunction(flagshipSystemFun);

	auto &&flagshipLandedProvider = conditions.GetProviderNamed("flagship landed");
	auto flagshipLandedFun = [this](const string &name) -> bool
	{
		return (flagship && flagship->GetPlanet());
	};
	flagshipLandedProvider.SetHasFunction(flagshipLandedFun);
	flagshipLandedProvider.SetGetFunction(flagshipLandedFun);

	auto &&flagshipPlanetProvider = conditions.GetProviderPrefixed("flagship planet: ");
	auto flagshipPlanetFun = [this](const string &name) -> bool
	{
		if(!flagship || !flagship->GetPlanet())
			return false;
		return name == "flagship planet: " + flagship->GetPlanet()->TrueName();
	};
	flagshipPlanetProvider.SetHasFunction(flagshipPlanetFun);
	flagshipPlanetProvider.SetGetFunction(flagshipPlanetFun);

	auto &&flagshipPlanetAttributesProvider = conditions.GetProviderPrefixed("flagship planet attribute: ");
	auto flagshipPlanetAttributesFun = [this](const string &name) -> bool
	{
		if(!flagship || !flagship->GetPlanet())
			return false;
		string attribute = name.substr(strlen("flagship planet attribute: "));
		return flagship->GetPlanet()->Attributes().count(attribute);
	};
	flagshipPlanetAttributesProvider.SetGetFunction(flagshipPlanetAttributesFun);
	flagshipPlanetAttributesProvider.SetHasFunction(flagshipPlanetAttributesFun);

	// Read only exploration conditions.
	auto &&visitedPlanetProvider = conditions.GetProviderPrefixed("visited planet: ");
	auto visitedPlanetFun = [this](const string &name) -> bool
	{
		const Planet *planet = GameData::Planets().Find(name.substr(strlen("visited planet: ")));
		return planet ? HasVisited(*planet) : false;
	};
	visitedPlanetProvider.SetGetFunction(visitedPlanetFun);
	visitedPlanetProvider.SetHasFunction(visitedPlanetFun);

	auto &&visitedSystemProvider = conditions.GetProviderPrefixed("visited system: ");
	auto visitedSystemFun = [this](const string &name) -> bool
	{
		const System *system = GameData::Systems().Find(name.substr(strlen("visited system: ")));
		return system ? HasVisited(*system) : false;
	};
	visitedSystemProvider.SetGetFunction(visitedSystemFun);
	visitedSystemProvider.SetHasFunction(visitedSystemFun);

	auto &&pluginProvider = conditions.GetProviderPrefixed("installed plugin: ");
	auto pluginFun = [](const string &name) -> bool
	{
		const Plugin *plugin = Plugins::Get().Find(name.substr(strlen("installed plugin: ")));
		return plugin ? plugin->IsValid() && plugin->enabled : false;
	};
	pluginProvider.SetHasFunction(pluginFun);
	pluginProvider.SetGetFunction(pluginFun);

	auto &&destroyedPersonProvider = conditions.GetProviderPrefixed("person destroyed: ");
	auto destroyedPersonFun = [](const string &name) -> bool
	{
		const Person *person = GameData::Persons().Find(name.substr(strlen("person destroyed: ")));
		return person ? person->IsDestroyed() : false;
	};
	destroyedPersonProvider.SetGetFunction(destroyedPersonFun);
	destroyedPersonProvider.SetHasFunction(destroyedPersonFun);

	// Read-only navigation conditions.
	auto HyperspaceTravelDays = [](const System *origin, const System *destination) -> int
	{
		if(!origin)
			return -1;

		auto distanceMap = DistanceMap(origin);
		if(!distanceMap.HasRoute(destination))
			return -1;
		return distanceMap.Days(destination);
	};

	auto &&hyperjumpsToSystemProvider = conditions.GetProviderPrefixed("hyperjumps to system: ");
	auto hyperjumpsToSystemFun = [this, HyperspaceTravelDays](const string &name) -> int
	{
		const System *system = GameData::Systems().Find(name.substr(strlen("hyperjumps to system: ")));
		if(!system)
		{
			Logger::LogError("Warning: System \"" + name.substr(strlen("hyperjumps to system: "))
					+ "\" referred to in condition is not valid.");
			return -1;
		}
		return HyperspaceTravelDays(this->GetSystem(), system);
	};
	hyperjumpsToSystemProvider.SetGetFunction(hyperjumpsToSystemFun);
	hyperjumpsToSystemProvider.SetHasFunction(hyperjumpsToSystemFun);

	auto &&hyperjumpsToPlanetProvider = conditions.GetProviderPrefixed("hyperjumps to planet: ");
	auto hyperjumpsToPlanetFun = [this, HyperspaceTravelDays](const string &name) -> int
	{
		const Planet *planet = GameData::Planets().Find(name.substr(strlen("hyperjumps to planet: ")));
		if(!planet)
		{
			Logger::LogError("Warning: Planet \"" + name.substr(strlen("hyperjumps to planet: "))
					+ "\" referred to in condition is not valid.");
			return -1;
		}
		const System *system = planet->GetSystem();
		if(!system)
		{
			Logger::LogError("Warning: Planet \"" + name.substr(strlen("hyperjumps to planet: "))
					+ "\" referred to in condition is not in any system.");
			return -1;
		}
		return HyperspaceTravelDays(this->GetSystem(), system);
	};
	hyperjumpsToPlanetProvider.SetGetFunction(hyperjumpsToPlanetFun);
	hyperjumpsToPlanetProvider.SetHasFunction(hyperjumpsToPlanetFun);

	// Read/write government reputation conditions.
	// The erase function is still default (since we cannot erase government conditions).
	auto &&reputationProvider = conditions.GetProviderPrefixed("reputation: ");
	reputationProvider.SetHasFunction([](const string &name) -> bool
	{
		string govName = name.substr(strlen("reputation: "));
		return GameData::Governments().Has(govName);
	});
	reputationProvider.SetGetFunction([](const string &name) -> int64_t
	{
		string govName = name.substr(strlen("reputation: "));
		auto gov = GameData::Governments().Get(govName);
		if(!gov)
			return 0;
		return gov->Reputation();
	});
	reputationProvider.SetSetFunction([](const string &name, int64_t value) -> bool
	{
		string govName = name.substr(strlen("reputation: "));
		auto gov = GameData::Governments().Get(govName);
		if(!gov)
			return false;
		gov->SetReputation(value);
		return true;
	});

	// A condition for returning a random integer in the range [0, input). Input may be a number,
	// or it may be the name of a condition. For example, "roll: 100" would roll a random
	// integer in the range [0, 100), but if you had a condition "max roll" with a value of 100,
	// calling "roll: max roll" would provide a value from the same range.
	// Returns 0 if the input condition's value is <= 1.
	auto &&randomRollProvider = conditions.GetProviderPrefixed("roll: ");
	auto randomRollFun = [this](const string &name) -> int64_t
	{
		string input = name.substr(strlen("roll: "));
		int64_t value = 0;
		if(DataNode::IsNumber(input))
			value = static_cast<int64_t>(DataNode::Value(input));
		else
			value = conditions.Get(input);
		if(value <= 1)
			return 0;
		return Random::Int(value);
	};
	randomRollProvider.SetHasFunction(randomRollFun);
	randomRollProvider.SetGetFunction(randomRollFun);

	// Global conditions setters and getters:
	auto &&globalProvider = conditions.GetProviderPrefixed("global: ");
	globalProvider.SetHasFunction([](const string &name) -> bool
	{
		string condition = name.substr(strlen("global: "));
		return GameData::GlobalConditions().Has(condition);
	});
	globalProvider.SetGetFunction([](const string &name) -> int64_t
	{
		string condition = name.substr(strlen("global: "));
		return GameData::GlobalConditions().Get(condition);
	});
	globalProvider.SetSetFunction([](const string &name, int64_t value) -> bool
	{
		string condition = name.substr(strlen("global: "));
		return GameData::GlobalConditions().Set(condition, value);
	});
	globalProvider.SetEraseFunction([](const string &name) -> bool
	{
		string condition = name.substr(strlen("global: "));
		return GameData::GlobalConditions().Erase(condition);
	});
}



// New missions are generated each time you land on a planet.
void PlayerInfo::CreateMissions()
{
	boardingMissions.clear();

	// Check for available missions.
	bool skipJobs = planet && !planet->GetPort().HasService(Port::ServicesType::JobBoard);
	bool hasPriorityMissions = false;
	for(const auto &it : GameData::Missions())
	{
		if(it.second.IsAtLocation(Mission::BOARDING) || it.second.IsAtLocation(Mission::ASSISTING))
			continue;
		if(skipJobs && it.second.IsAtLocation(Mission::JOB))
			continue;

		if(it.second.CanOffer(*this))
		{
			list<Mission> &missions =
				it.second.IsAtLocation(Mission::JOB) ? availableJobs : availableMissions;

			missions.push_back(it.second.Instantiate(*this));
			if(missions.back().HasFailed(*this))
				missions.pop_back();
			else if(!it.second.IsAtLocation(Mission::JOB))
				hasPriorityMissions |= missions.back().HasPriority();
		}
	}

	// If any of the available missions are "priority" missions, no other
	// special missions will be offered in the spaceport.
	if(hasPriorityMissions)
	{
		auto it = availableMissions.begin();
		while(it != availableMissions.end())
		{
			bool hasLowerPriorityLocation = it->IsAtLocation(Mission::SPACEPORT)
				|| it->IsAtLocation(Mission::SHIPYARD)
				|| it->IsAtLocation(Mission::OUTFITTER);
			if(hasLowerPriorityLocation && !it->HasPriority())
				it = availableMissions.erase(it);
			else
				++it;
		}
	}
	else if(availableMissions.size() > 1)
	{
		// Minor missions only get offered if no other missions (including other
		// minor missions) are competing with them. This is to avoid having two
		// or three missions pop up as soon as you enter the spaceport.
		auto it = availableMissions.begin();
		while(it != availableMissions.end())
		{
			if(it->IsMinor())
			{
				it = availableMissions.erase(it);
				if(availableMissions.size() <= 1)
					break;
			}
			else
				++it;
		}
	}
}



void PlayerInfo::SortAvailable()
{
	// Destinations: planets OR system. Only counting them, so the type doesn't matter.
	set<const void *> destinations;
	if(availableSortType == CONVENIENT)
	{
		for(const Mission &mission : Missions())
		{
			if(mission.IsVisible())
			{
				destinations.insert(mission.Destination());
				destinations.insert(mission.Destination()->GetSystem());

				for(const Planet *stopover : mission.Stopovers())
				{
					destinations.insert(stopover);
					destinations.insert(stopover->GetSystem());
				}

				for(const System *waypoint : mission.Waypoints())
					destinations.insert(waypoint);
			}
		}
	}
	availableJobs.sort([&](const Mission &lhs, const Mission &rhs) {
		// First, separate rush orders with deadlines, if wanted
		if(sortSeparateDeadline)
		{
			// availableSortAsc instead of true, to counter the reverse below
			if(!lhs.Deadline() && rhs.Deadline())
				return availableSortAsc;
			if(lhs.Deadline() && !rhs.Deadline())
				return !availableSortAsc;
		}
		// Then, separate greyed-out jobs you can't accept
		if(sortSeparatePossible)
		{
			if(lhs.CanAccept(*this) && !rhs.CanAccept(*this))
				return availableSortAsc;
			if(!lhs.CanAccept(*this) && rhs.CanAccept(*this))
				return !availableSortAsc;
		}
		// Sort by desired type:
		switch(availableSortType)
		{
			case CONVENIENT:
			{
				// Sorting by "convenience" means you already have a mission to a
				// planet. Missions at the same planet are sorted higher.
				// 0 : No convenient mission; 1: same system; 2: same planet (because both system+planet means 1+1 = 2)
				const int lConvenient = destinations.count(lhs.Destination()) + destinations.count(lhs.Destination()->GetSystem());
				const int rConvenient = destinations.count(rhs.Destination()) + destinations.count(rhs.Destination()->GetSystem());
				if(lConvenient < rConvenient)
					return true;
				if(lConvenient > rConvenient)
					return false;
			}
			// Tiebreaker for equal CONVENIENT is SPEED.
			case SPEED:
			{
				// A higher "Speed" means the mission takes less time, i.e. fewer
				// jumps.
				const int lJumps = lhs.ExpectedJumps();
				const int rJumps = rhs.ExpectedJumps();

				if(lJumps == rJumps)
				{
					// SPEED compares equal - follow through to tiebreaker 'case PAY' below
				}
				else if(lJumps > 0 && rJumps > 0)
				{
					// Lower values are better, so this '>' is not '<' as expected
					return lJumps > rJumps;
				}
				else
				{
					// Negative values indicate indeterminable mission paths.
					// e.g. through a wormhole, meaning lower values are worse.

					// A value of 0 indicates the mission destination is the
					// source, implying the actual path is complicated; consider
					// that slow, but not as bad as an indeterminable path.

					// Positive values are 'greater' because at least the number
					// of jumps is known. (Comparing two positive values is already
					// handled above, so the actual positive value doesn't matter.)

					// Compare the value when at least one value is not positive.
					return lJumps < rJumps;
				}
			}
			// Tiebreaker for equal SPEED is PAY.
			case PAY:
			{
				const int64_t lPay = lhs.DisplayedPayment();
				const int64_t rPay = rhs.DisplayedPayment();
				if(lPay < rPay)
					return true;
				else if(lPay > rPay)
					return false;
			}
			// Tiebreaker for equal PAY is ABC.
			case ABC:
			{
				if(lhs.Name() < rhs.Name())
					return true;
				else if(lhs.Name() > rhs.Name())
					return false;
			}
			// Tiebreaker fallback to keep sorting consistent is unique UUID:
			default:
				return lhs.UUID() < rhs.UUID();
		}
	});

	if(!availableSortAsc)
		availableJobs.reverse();
}



// Updates each mission upon landing, to perform landing actions (Stopover,
// Visit, Complete, Fail), and remove now-complete or now-failed missions.
void PlayerInfo::StepMissions(UI *ui)
{
	// Check for NPCs that have been destroyed without their destruction
	// being registered, e.g. by self-destruct:
	for(Mission &mission : missions)
		for(const NPC &npc : mission.NPCs())
			for(const shared_ptr<Ship> &ship : npc.Ships())
				if(ship->IsDestroyed())
					mission.Do(ShipEvent(nullptr, ship, ShipEvent::DESTROY), *this, ui);

	// Check missions for status changes from landing.
	string visitText;
	int missionVisits = 0;
	auto substitutions = map<string, string>{
		{"<first>", firstName},
		{"<last>", lastName}
	};
	if(Flagship())
		substitutions["<ship>"] = Flagship()->Name();

	auto mit = missions.begin();
	while(mit != missions.end())
	{
		Mission &mission = *mit;
		++mit;

		// If this is a stopover for the mission, perform the stopover action.
		mission.Do(Mission::STOPOVER, *this, ui);

		if(mission.HasFailed(*this))
			RemoveMission(Mission::FAIL, mission, ui);
		else if(mission.CanComplete(*this))
			RemoveMission(Mission::COMPLETE, mission, ui);
		else if(mission.Destination() == GetPlanet() && !freshlyLoaded)
		{
			mission.Do(Mission::VISIT, *this, ui);
			if(mission.IsUnique() || !mission.IsVisible())
				continue;

			// On visit dialogs are handled separately as to avoid a player
			// getting spammed by on visit dialogs if they are stacking jobs
			// from the same destination.
			if(visitText.empty())
			{
				const auto &text = mission.GetAction(Mission::VISIT).DialogText();
				if(!text.empty())
					visitText = Format::Replace(text, substitutions);
			}
			++missionVisits;
		}
	}
	if(!visitText.empty())
	{
		if(missionVisits > 1)
			visitText += "\n\t(You have " + Format::Number(missionVisits - 1) + " other unfinished "
				+ ((missionVisits > 2) ? "missions" : "mission") + " at this location.)";
		ui->Push(new Dialog(visitText));
	}
	// One mission's actions may influence another mission, so loop through one
	// more time to see if any mission is now completed or failed due to a change
	// that happened in another mission the first time through.
	mit = missions.begin();
	while(mit != missions.end())
	{
		Mission &mission = *mit;
		++mit;

		if(mission.HasFailed(*this))
			RemoveMission(Mission::FAIL, mission, ui);
		else if(mission.CanComplete(*this))
			RemoveMission(Mission::COMPLETE, mission, ui);
	}

	// Search for any missions that have failed but for which we are still
	// holding on to some cargo.
	set<const Mission *> active;
	for(const Mission &it : missions)
		active.insert(&it);

	vector<const Mission *> missionsToRemove;
	for(const auto &it : cargo.MissionCargo())
		if(!active.count(it.first))
			missionsToRemove.push_back(it.first);
	for(const auto &it : cargo.PassengerList())
		if(!active.count(it.first))
			missionsToRemove.push_back(it.first);
	for(const Mission *mission : missionsToRemove)
		cargo.RemoveMissionCargo(mission);
}



void PlayerInfo::Autosave() const
{
	if(!CanBeSaved() || filePath.length() < 4)
		return;

	string path = filePath.substr(0, filePath.length() - 4) + "~autosave.txt";
	Save(path);
}



void PlayerInfo::Save(const string &filePath) const
{
	if(transactionSnapshot)
		transactionSnapshot->SaveToPath(filePath);
	else
	{
		DataWriter out(filePath);
		Save(out);
	}
}



void PlayerInfo::Save(DataWriter &out) const
{
	// Basic player information and persistent UI settings:

	// Pilot information:
	out.Write("pilot", firstName, lastName);
	out.Write("date", date.Day(), date.Month(), date.Year());
	out.Write("system entry method", EntryToString(entry));
	if(previousSystem)
		out.Write("previous system", previousSystem->Name());
	if(system)
		out.Write("system", system->Name());
	if(planet)
		out.Write("planet", planet->TrueName());
	if(planet && planet->CanUseServices())
		out.Write("clearance");
	out.Write("playtime", playTime);
	// This flag is set if the player must leave the planet immediately upon
	// entering their ship (i.e. because a mission forced them to take off).
	if(shouldLaunch)
		out.Write("launching");
	for(const System *system : travelPlan)
		out.Write("travel", system->Name());
	if(travelDestination)
		out.Write("travel destination", travelDestination->TrueName());
	// Detect which ship number is the current flagship, for showing on LoadPanel.
	if(flagship)
	{
		for(auto it = ships.begin(); it != ships.end(); ++it)
			if(*it == flagship)
			{
				out.Write("flagship index", distance(ships.begin(), it));
				break;
			}
	}
	else
		out.Write("flagship index", -1);

	// Save the current setting for the map coloring;
	out.Write("map coloring", mapColoring);
	out.Write("map zoom", mapZoom);
	// Remember what categories are collapsed.
	for(const auto &it : collapsed)
	{
		// Skip panels where nothing was collapsed.
		if(it.second.empty())
			continue;

		out.Write("collapsed", it.first);
		out.BeginChild();
		{
			for(const auto &cit : it.second)
				out.Write(cit);
		}
		out.EndChild();
	}

	out.Write("reputation with");
	out.BeginChild();
	{
		for(const auto &it : GameData::Governments())
			if(!it.second.IsPlayer())
				out.Write(it.first, it.second.Reputation());
	}
	out.EndChild();

	out.Write("tribute received");
	out.BeginChild();
	{
		for(const auto &it : tributeReceived)
			if(it.second > 0)
				out.Write((it.first)->TrueName(), it.second);
	}
	out.EndChild();

	// Records of things you own:
	out.Write();
	out.WriteComment("What you own:");

	// Save all the data for all the player's ships.
	for(const shared_ptr<Ship> &ship : ships)
	{
		ship->Save(out);
		auto it = groups.find(ship.get());
		if(it != groups.end() && it->second)
			out.Write("groups", it->second);
	}
	if(!planetaryStorage.empty())
	{
		out.Write("storage");
		out.BeginChild();
		{
			for(const auto &it : planetaryStorage)
				if(!it.second.IsEmpty())
				{
					out.Write("planet", it.first->TrueName());
					out.BeginChild();
					{
						it.second.Save(out);
					}
					out.EndChild();
				}
		}
		out.EndChild();
	}
	if(!licenses.empty())
	{
		out.Write("licenses");
		out.BeginChild();
		{
			for(const string &license : licenses)
				out.Write(license);
		}
		out.EndChild();
	}

	// Save accounting information, cargo, and cargo cost bases.
	accounts.Save(out);
	cargo.Save(out);
	if(!costBasis.empty())
	{
		out.Write("basis");
		out.BeginChild();
		{
			for(const auto &it : costBasis)
				if(it.second)
					out.Write(it.first, it.second);
		}
		out.EndChild();
	}

	if(!stock.empty())
	{
		out.Write("stock");
		out.BeginChild();
		{
			using StockElement = pair<const Outfit *const, int>;
			WriteSorted(stock,
				[](const StockElement *lhs, const StockElement *rhs)
					{ return lhs->first->TrueName() < rhs->first->TrueName(); },
				[&out](const StockElement &it)
				{
					if(it.second)
						out.Write(it.first->TrueName(), it.second);
				});
		}
		out.EndChild();
	}
	depreciation.Save(out, date.DaysSinceEpoch());
	stockDepreciation.Save(out, date.DaysSinceEpoch());


	// Records of things you have done or are doing, or have happened to you:
	out.Write();
	out.WriteComment("What you've done:");

	// Save all missions (accepted, accepted-but-invalid, and available).
	for(const Mission &mission : missions)
		mission.Save(out);
	for(const Mission &mission : inactiveMissions)
		mission.Save(out);
	map<string, map<string, int>> offWorldMissionCargo;
	map<string, map<string, int>> offWorldMissionPassengers;
	for(const auto &it : ships)
	{
		const Ship &ship = *it;
		// If the ship is at the player's planet, its mission cargo allocation does not need to be saved.
		if(ship.GetPlanet() == planet)
			continue;
		for(const auto &cargo : ship.Cargo().MissionCargo())
			offWorldMissionCargo[cargo.first->UUID().ToString()][ship.UUID().ToString()] = cargo.second;
		for(const auto &passengers : ship.Cargo().PassengerList())
			offWorldMissionPassengers[passengers.first->UUID().ToString()][ship.UUID().ToString()] = passengers.second;
	}
	auto SaveMissionCargoDistribution = [&out](const map<string, map<string, int>> &toSave, bool passengers) -> void
	{
		if(passengers)
			out.Write("mission passengers");
		else
			out.Write("mission cargo");
		out.BeginChild();
		{
			out.Write("player ships");
			out.BeginChild();
			{
				for(const auto &it : toSave)
					for(const auto &sit : it.second)
						out.Write(it.first, sit.first, sit.second);
			}
			out.EndChild();
		}
		out.EndChild();
	};
	if(!offWorldMissionCargo.empty())
		SaveMissionCargoDistribution(offWorldMissionCargo, false);
	if(!offWorldMissionPassengers.empty())
		SaveMissionCargoDistribution(offWorldMissionPassengers, true);

	for(const Mission &mission : availableJobs)
		mission.Save(out, "available job");
	for(const Mission &mission : availableMissions)
		mission.Save(out, "available mission");
	out.Write("sort type", static_cast<int>(availableSortType));
	if(!availableSortAsc)
		out.Write("sort descending");
	if(sortSeparateDeadline)
		out.Write("separate deadline");
	if(sortSeparatePossible)
		out.Write("separate possible");

	// Save any "primary condition" flags that are set.
	conditions.Save(out);

	// Save the UUID of any ships given to the player with a specified name, and ship class.
	if(!giftedShips.empty())
	{
		out.Write("gifted ships");
		out.BeginChild();
		{
			for(const auto &it : giftedShips)
				out.Write(it.first, it.second.ToString());
		}
		out.EndChild();
	}

	// Save pending events, and changes that have happened due to past events.
	for(const GameEvent &event : gameEvents)
		event.Save(out);
	if(!dataChanges.empty())
	{
		out.Write("changes");
		out.BeginChild();
		{
			for(const DataNode &node : dataChanges)
				out.Write(node);
		}
		out.EndChild();
	}
	GameData::WriteEconomy(out);

	// Check which persons have been captured or destroyed.
	for(const auto &it : GameData::Persons())
		if(it.second.IsDestroyed())
			out.Write("destroyed", it.first);


	// Records of things you have discovered:
	out.Write();
	out.WriteComment("What you know:");

	// Save a list of systems the player has visited.
	WriteSorted(visitedSystems,
		[](const System *const *lhs, const System *const *rhs)
			{ return (*lhs)->Name() < (*rhs)->Name(); },
		[&out](const System *system)
		{
			out.Write("visited", system->Name());
		});

	// Save a list of planets the player has visited.
	WriteSorted(visitedPlanets,
		[](const Planet *const *lhs, const Planet *const *rhs)
			{ return (*lhs)->TrueName() < (*rhs)->TrueName(); },
		[&out](const Planet *planet)
		{
			out.Write("visited planet", planet->TrueName());
		});

	if(!harvested.empty())
	{
		out.Write("harvested");
		out.BeginChild();
		{
			using HarvestLog = pair<const System *, const Outfit *>;
			WriteSorted(harvested,
				[](const HarvestLog *lhs, const HarvestLog *rhs) -> bool
				{
					// Sort by system name and then by outfit name.
					if(lhs->first != rhs->first)
						return lhs->first->Name() < rhs->first->Name();
					else
						return lhs->second->TrueName() < rhs->second->TrueName();
				},
				[&out](const HarvestLog &it)
				{
					out.Write(it.first->Name(), it.second->TrueName());
				});
		}
		out.EndChild();
	}

	out.Write("logbook");
	out.BeginChild();
	{
		for(auto &&it : logbook)
		{
			out.Write(it.first.Day(), it.first.Month(), it.first.Year());
			out.BeginChild();
			{
				// Break the text up into paragraphs.
				for(const string &line : Format::Split(it.second, "\n\t"))
					out.Write(line);
			}
			out.EndChild();
		}
		for(auto &&it : specialLogs)
			for(auto &&eit : it.second)
			{
				out.Write(it.first, eit.first);
				out.BeginChild();
				{
					// Break the text up into paragraphs.
					for(const string &line : Format::Split(eit.second, "\n\t"))
						out.Write(line);
				}
				out.EndChild();
			}
	}
	out.EndChild();

	out.Write();
	out.WriteComment("How you began:");
	startData.Save(out);

	// Write plugins to player's save file for debugging.
	out.Write();
	out.WriteComment("Installed plugins:");
	out.Write("plugins");
	out.BeginChild();
	for(const auto &it : Plugins::Get())
	{
		const auto &plugin = it.second;
		if(plugin.IsValid() && plugin.enabled)
			out.Write(plugin.name);
	}
	out.EndChild();
}



// Check (and perform) any fines incurred by planetary security. If the player
// has dominated the planet, or was given clearance to this planet by a mission,
// planetary security is avoided. Infiltrating implies evasion of security.
void PlayerInfo::Fine(UI *ui)
{
	const Planet *planet = GetPlanet();
	// Dominated planets should never fine you.
	// By default, uninhabited planets should not fine the player.
	if(GameData::GetPolitics().HasDominated(planet)
		|| !(planet->IsInhabited() || planet->HasCustomSecurity()))
		return;

	// Planets should not fine you if you have mission clearance or are infiltrating.
	for(const Mission &mission : missions)
		if(mission.HasClearance(planet) || (!mission.HasFullClearance() &&
					(mission.Destination() == planet || mission.Stopovers().count(planet))))
			return;

	// The planet's government must have the authority to enforce laws.
	const Government *gov = planet->GetGovernment();
	if(!gov->CanEnforce(planet))
		return;

	string message = gov->Fine(*this, 0, nullptr, planet->Security());
	if(!message.empty())
	{
		if(message == "atrocity")
		{
			const Conversation *conversation = gov->DeathSentence();
			if(conversation)
				ui->Push(new ConversationPanel(*this, *conversation));
			else
			{
				message = "Before you can leave your ship, the " + gov->GetName()
					+ " authorities show up and begin scanning it. They say, \"Captain "
					+ LastName()
					+ ", we detect highly illegal material on your ship.\""
					"\n\tYou are sentenced to lifetime imprisonment on a penal colony."
					" Your days of traveling the stars have come to an end.";
				ui->Push(new Dialog(message));
			}
			// All ships belonging to the player should be removed.
			Die();
		}
		else
			ui->Push(new Dialog(message));
	}
}



// Helper function to update the ship selection.
void PlayerInfo::SelectShip(const shared_ptr<Ship> &ship, bool *first)
{
	// Make sure this ship is not already selected.
	auto it = selectedShips.begin();
	for( ; it != selectedShips.end(); ++it)
		if(it->lock() == ship)
			break;
	if(it == selectedShips.end())
	{
		// This ship is not yet selected.
		selectedShips.push_back(ship);
		Ship *flagship = Flagship();
		if(*first && flagship && ship.get() != flagship)
		{
			flagship->SetTargetShip(ship);
			*first = false;
		}
	}
}

bool PlayerInfo::DisplayCarrierHelp() const
{
	return displayCarrierHelp;
}



// Instantiate the given model and add it to the player's fleet.
void PlayerInfo::AddStockShip(const Ship *model, const string &name)
{
	ships.push_back(make_shared<Ship>(*model));
	ships.back()->SetName(!name.empty() ? name : GameData::Phrases().Get("civilian")->Get());
	ships.back()->SetSystem(system);
	ships.back()->SetPlanet(planet);
	ships.back()->SetIsSpecial();
	ships.back()->SetIsYours();
	ships.back()->SetGovernment(GameData::PlayerGovernment());
}



// When we remove a ship, forget its stored ID.
void PlayerInfo::ForgetGiftedShip(const Ship &oldShip, bool failsMissions)
{
	const EsUuid &id = oldShip.UUID();
	auto shipToForget = find_if(giftedShips.begin(), giftedShips.end(),
		[&id](const pair<const string, EsUuid> &shipId) { return shipId.second == id; });
	if(shipToForget != giftedShips.end())
	{
		if(failsMissions)
			for(auto &mission : missions)
				if(mission.RequiresGiftedShip(shipToForget->first))
					mission.Fail();
		giftedShips.erase(shipToForget);
	}
}



// Check that this player's current state can be saved.
bool PlayerInfo::CanBeSaved() const
{
	return (!isDead && planet && system && !firstName.empty() && !lastName.empty());
}<|MERGE_RESOLUTION|>--- conflicted
+++ resolved
@@ -1558,7 +1558,8 @@
 
 	// Hire extra crew back if any were lost in-flight (i.e. boarding) or
 	// some bunks were freed up upon landing (i.e. completed missions).
-	if(Preferences::Has("Rehire extra crew when lost") && hasSpaceport && flagship)
+	if(Preferences::Has("Rehire extra crew when lost")
+			&& (planet->GetPort().HasService(Port::ServicesType::HireCrew) && canUseServices) && flagship)
 	{
 		int added = desiredCrew - flagship->Crew();
 		if(added > 0)
@@ -1620,27 +1621,7 @@
 		ui->Push(new Dialog(message));
 	}
 
-<<<<<<< HEAD
 	return true;
-=======
-	// Hire extra crew back if any were lost in-flight (i.e. boarding) or
-	// some bunks were freed up upon landing (i.e. completed missions).
-	if(Preferences::Has("Rehire extra crew when lost")
-			&& (planet->GetPort().HasService(Port::ServicesType::HireCrew) && canUseServices) && flagship)
-	{
-		int added = desiredCrew - flagship->Crew();
-		if(added > 0)
-		{
-			flagship->AddCrew(added);
-			Messages::Add("You hire " + to_string(added) + (added == 1
-					? " extra crew member to fill your now-empty bunk."
-					: " extra crew members to fill your now-empty bunks."), Messages::Importance::High);
-		}
-	}
-
-	freshlyLoaded = false;
-	flagship.reset();
->>>>>>> 17cece9a
 }
 
 
@@ -1667,33 +1648,6 @@
 
 	// Store the total cargo counts in case we need to adjust cost bases below.
 	map<string, int> originalTotals = cargo.Commodities();
-
-<<<<<<< HEAD
-=======
-	// Move the flagship to the start of the list of ships and ensure that all
-	// escorts know which ship is acting as flagship.
-	SetFlagship(*flagship);
-
-	// Recharge any ships that can be recharged, and load available cargo.
-	const bool canUseServices = planet->CanUseServices();
-	for(const shared_ptr<Ship> &ship : ships)
-		if(!ship->IsParked() && !ship->IsDisabled())
-		{
-			// Recalculate the weapon cache in case a mass-less change had an effect.
-			ship->GetAICache().Calibrate(*ship.get());
-			if(ship->GetSystem() != system)
-			{
-				ship->Recharge(Port::RechargeType::None, false);
-				continue;
-			}
-			else
-				ship->Recharge(canUseServices ? planet->GetPort().GetRecharges() : Port::RechargeType::None,
-					planet->GetPort().HasService(Port::ServicesType::HireCrew));
-		}
-
-	if(distributeCargo)
-		DistributeCargo();
->>>>>>> 17cece9a
 
 	if(cargo.Passengers())
 	{
@@ -1913,17 +1867,20 @@
 	stock.clear();
 
 	// Recharge any ships that can be recharged, and load available cargo.
-	bool hasSpaceport = planet->HasSpaceport() && planet->CanUseServices();
+	const bool canUseServices = planet->CanUseServices();
 	for(const shared_ptr<Ship> &ship : ships)
 		if(!ship->IsParked() && !ship->IsDisabled())
 		{
+			// Recalculate the weapon cache in case a mass-less change had an effect.
+			ship->GetAICache().Calibrate(*ship.get());
 			if(ship->GetSystem() != system)
 			{
-				ship->Recharge(false);
+				ship->Recharge(Port::RechargeType::None, false);
 				continue;
 			}
 			else
-				ship->Recharge(hasSpaceport);
+				ship->Recharge(canUseServices ? planet->GetPort().GetRecharges() : Port::RechargeType::None,
+					planet->GetPort().HasService(Port::ServicesType::HireCrew));
 		}
 
 	if(distributeCargo)
