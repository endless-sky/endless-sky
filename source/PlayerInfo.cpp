--- conflicted
+++ resolved
@@ -1660,7 +1660,7 @@
 			int named = 0;
 			while(mit != inactiveMissions.rend() && (++named < 10))
 			{
-				message += "\t\"" + mit->Name() + "\"\n";
+				message += "\t\"" + mit->DisplayName() + "\"\n";
 				++mit;
 			}
 			if(mit != inactiveMissions.rend())
@@ -1670,7 +1670,6 @@
 		}
 		if(!invalidEvents.empty())
 		{
-<<<<<<< HEAD
 			string message = "These scheduled or past events are undefined or contain undefined data"
 				" - perhaps you recently removed a plugin?\n";
 			auto eit = invalidEvents.rbegin();
@@ -1684,10 +1683,6 @@
 				message += " and " + to_string(distance(eit, invalidEvents.rend())) + " more.\n";
 			message += "The universe may not be in the proper state until the necessary plugin is reinstalled.";
 			ui->Push(new Dialog(message));
-=======
-			message += "\t\"" + mit->DisplayName() + "\"\n";
-			++mit;
->>>>>>> 86c3dc39
 		}
 	}
 
