--- conflicted
+++ resolved
@@ -1822,36 +1822,6 @@
 }
 
 
-
-<<<<<<< HEAD
-bool PlayerInfo::LeavePlanet()
-{
-	// This can only be done while landed.
-	if(!system || !planet)
-		return false;
-
-	shouldLaunch = false;
-
-	// Jobs are only available when you are landed.
-	availableJobs.clear();
-	availableMissions.clear();
-	doneMissions.clear();
-	stock.clear();
-
-	// Recharge any ships that can be recharged, and load available cargo.
-	bool hasSpaceport = planet->HasSpaceport() && planet->CanUseServices();
-	for(const shared_ptr<Ship> &ship : ships)
-		if(!ship->IsParked() && !ship->IsDisabled())
-		{
-			if(ship->GetSystem() != system)
-			{
-				ship->Recharge(false);
-				continue;
-			}
-			else
-				ship->Recharge(hasSpaceport);
-
-=======
 void PlayerInfo::PoolCargo()
 {
 	// This can only be done while landed.
@@ -1869,7 +1839,6 @@
 	for(const shared_ptr<Ship> &ship : ships)
 		if(!ship->IsParked() && !ship->IsDisabled() && ship->GetPlanet() == planet)
 		{
->>>>>>> acbfd156
 			if(ship != flagship)
 			{
 				ship->Cargo().SetBunks(ship->Attributes().Get("bunks") - ship->RequiredCrew());
@@ -1888,11 +1857,30 @@
 	// plunder that you happen to acquire.
 	cargo.TransferAll(flagship->Cargo());
 
-<<<<<<< HEAD
+	return cargo;
+}
+
+
+
+bool PlayerInfo::LeavePlanet()
+{
+	// This can only be done while landed.
+	if(!system || !planet)
+		return false;
+
+	shouldLaunch = false;
+
+	// Jobs are only available when you are landed.
+	availableJobs.clear();
+	availableMissions.clear();
+	doneMissions.clear();
+	stock.clear();
+
+	// Recharge any ships that can be recharged, and load available cargo.
+	bool hasSpaceport = planet->HasSpaceport() && planet->CanUseServices();
+	DistributeCargo();
+
 	return true;
-=======
-	return cargo;
->>>>>>> acbfd156
 }
 
 
