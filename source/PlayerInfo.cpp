--- conflicted
+++ resolved
@@ -935,25 +935,18 @@
 			bool isFlagship = Flagship() == ship.get();
 			bool hasAnyDrive = ship->JumpNavigation().HasAnyDrive();
 			int requiredCrew = ship->RequiredCrew() - ship->RequiredOfficers();
-<<<<<<< HEAD
+
+			// The player counts as an officer on their flagship and does not need to be paid.
+			int requiredOfficers = ship->RequiredOfficers() - (hasAnyDrive ? isFlagship : 0);
+
 			// The player counts as an officer on their flagship and does not need to be paid.
 			int requiredOfficers = ship->RequiredOfficers() - (!canBeCarried ? isFlagship : 0);
-=======
-
-			// The player counts as an officer on their flagship and does not need to be paid.
-			int requiredOfficers = ship->RequiredOfficers() - (hasAnyDrive ? isFlagship : 0);
-
->>>>>>> 7ce0b46f
 			// Extra crew is only counted on the flagship.
 			crew += isFlagship ? ship->Crew() - requiredOfficers - 1 : requiredCrew;
 			officers += requiredOfficers;
 
-<<<<<<< HEAD
-			// Carried ships do not have officers, and therefore do not have subordinate crew.
-			if(!canBeCarried)
-=======
+			// Driveless ships do not have officers, and therefore do not have subordinate crew.
 			if(hasAnyDrive)
->>>>>>> 7ce0b46f
 				subordinates += isFlagship ? max(requiredCrew - 19, 0) : requiredCrew;
 		}
 }
