--- conflicted
+++ resolved
@@ -4872,30 +4872,9 @@
 		string message = "You receive " + Format::List<map, string, int64_t>(income,
 			[](const pair<string, int64_t> &it)
 			{
-<<<<<<< HEAD
-				if(balance.assetsReturns)
-					message += ", ";
-				else
-					message += " and ";
-			}
-		}
-		if(tributeIncome)
-			message += Format::CreditString(tributeIncome) + " in tribute";
-		if(balance.assetsReturns)
-		{
-			if(salariesIncome && tributeIncome)
-				message += ",";
-			if(salariesIncome || tributeIncome)
-				message += " and ";
-			message += Format::CreditString(balance.assetsReturns) + " based on outfits and ships";
-		}
-		message += ".";
-		Messages::Add({message, GameData::MessageCategories().Get("force log")});
-=======
 				return Format::CreditString(it.second) + ' ' + it.first;
 			}) + '.';
-		Messages::Add(message, Messages::Importance::High, true);
->>>>>>> 52cfe3b3
+		Messages::Add({message, GameData::MessageCategories().Get("force log")});
 		accounts.AddCredits(salariesIncome + tributeIncome + balance.assetsReturns);
 	}
 
