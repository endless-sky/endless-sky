/* PlayerInfo.cpp
Copyright (c) 2014 by Michael Zahniser

Endless Sky is free software: you can redistribute it and/or modify it under the
terms of the GNU General Public License as published by the Free Software
Foundation, either version 3 of the License, or (at your option) any later version.

Endless Sky is distributed in the hope that it will be useful, but WITHOUT ANY
WARRANTY; without even the implied warranty of MERCHANTABILITY or FITNESS FOR A
PARTICULAR PURPOSE. See the GNU General Public License for more details.

You should have received a copy of the GNU General Public License along with
this program. If not, see <https://www.gnu.org/licenses/>.
*/

#include "PlayerInfo.h"

#include "AI.h"
#include "audio/Audio.h"
#include "ConversationPanel.h"
#include "DataFile.h"
#include "DataWriter.h"
#include "DialogPanel.h"
#include "DistanceMap.h"
#include "Endpoint.h"
#include "Files.h"
#include "text/Format.h"
#include "GameData.h"
#include "Gamerules.h"
#include "Government.h"
#include "Logger.h"
#include "Messages.h"
#include "Outfit.h"
#include "Person.h"
#include "Planet.h"
#include "Plugins.h"
#include "Politics.h"
#include "Port.h"
#include "Preferences.h"
#include "RaidFleet.h"
#include "Random.h"
#include "SavedGame.h"
#include "Ship.h"
#include "ShipEvent.h"
#include "StartConditions.h"
#include "StellarObject.h"
#include "System.h"
#include "UI.h"
#include "Weapon.h"

#include <algorithm>
#include <cassert>
#include <cmath>
#include <cstring>
#include <ctime>
#include <functional>
#include <iterator>
#include <limits>
#include <sstream>
#include <stdexcept>

using namespace std;

namespace {
	// Move the flagship to the start of your list of ships. It does not make sense
	// that the flagship would change if you are reunited with a different ship that
	// was higher up the list.
	void MoveFlagshipBegin(vector<shared_ptr<Ship>> &ships, const shared_ptr<Ship> &flagship)
	{
		if(!flagship)
			return;

		// Find the current location of the flagship.
		auto it = find(ships.begin(), ships.end(), flagship);
		if(it != ships.begin() && it != ships.end())
		{
			// Move all ships before the flagship one position backwards (which overwrites
			// the flagship at its position).
			move_backward(ships.begin(), it, next(it));
			// Re-add the flagship at the beginning of the list.
			ships[0] = flagship;
		}
	}

	string EntryToString(SystemEntry entryType)
	{
		switch(entryType)
		{
			case SystemEntry::HYPERDRIVE:
				return "hyperdrive";
			case SystemEntry::JUMP:
				return "jump drive";
			case SystemEntry::WORMHOLE:
				return "wormhole";
			default:
			case SystemEntry::TAKE_OFF:
				return "takeoff";
		}
	}

	SystemEntry StringToEntry(const string &entry)
	{
		if(entry == "hyperdrive")
			return SystemEntry::HYPERDRIVE;
		else if(entry == "jump drive")
			return SystemEntry::JUMP;
		else if(entry == "wormhole")
			return SystemEntry::WORMHOLE;
		return SystemEntry::TAKE_OFF;
	}

	// Sort the given list of missions in the order they should be offered.
	void SortMissions(list<Mission> &missions, bool hasPriorityMissions, unsigned nonBlockingMissions)
	{
		if(missions.empty())
			return;

		// This list is already in alphabetical order by virtue of the way that the Set
		// class stores objects, so stable sorting on the offer precedence will maintain
		// the alphabetical ordering for missions with the same precedence.
		missions.sort([](const Mission &a, const Mission &b)
			{
				return a.OfferPrecedence() > b.OfferPrecedence();
			});

		// If any of the available missions are "priority" missions, then only priority
		// and non-blocking missions are allowed to offer.
		if(hasPriorityMissions)
			erase_if(missions, [](const Mission &m) noexcept -> bool
				{
					return !m.HasPriority() && !m.IsNonBlocking();
				});
		else if(missions.size() > 1 + nonBlockingMissions)
		{
			// Minor missions only get offered if no other missions (including other
			// minor missions) are competing with them, except for "non-blocking" missions.
			// This is to avoid having two or three missions pop up as soon as you enter the spaceport.
			// Note that the manner in which excess minor missions are discarded means that the
			// minor mission with the lowest precedence is the one that will be offered.
			auto it = missions.begin();
			while(it != missions.end())
			{
				if(it->IsMinor())
				{
					it = missions.erase(it);
					if(missions.size() <= 1 + nonBlockingMissions)
						break;
				}
				else
					++it;
			}
		}
	}
}



PlayerInfo::ScheduledEvent::ScheduledEvent(const DataNode &node, const ConditionsStore *playerConditions)
{
	GameEvent nodeEvent(node, playerConditions);
	date = nodeEvent.GetDate();

	string eventName;
	if(!nodeEvent.TrueName().empty())
		eventName = nodeEvent.TrueName();
	else
	{
		// Old save files may contain unnamed events. In that case, the event's name can be found by
		// looking at the relevant conditions in the event's conditions assignment.
		set<string> conditions = nodeEvent.Conditions().RelevantConditions();
		erase_if(conditions, [](const string &name) { return name.find("event: ") == string::npos; });
		// Unless the save file was manually altered, there should be an event condition present.
		// If there are multiple event conditions present, then the first one should be the condition
		// for this event, as assignments are saved and loaded in the order they're created, and
		// the event condition is the first assignment added to each event.
		if(!conditions.empty())
			eventName = conditions.begin()->substr(strlen("event: "));
	}
	if(!eventName.empty())
		event = ExclusiveItem<GameEvent>(GameData::Events().Get(eventName));
	else
	{
		// Fall back onto saving the full definition if we somehow didn't find a name.
		node.PrintTrace("Warning: Could not determine name of scheduled event.");
		event = ExclusiveItem<GameEvent>(std::move(nodeEvent));
	}
}



PlayerInfo::ScheduledEvent::ScheduledEvent(GameEvent event, Date date)
	: event(ExclusiveItem<GameEvent>(std::move(event))), date(std::move(date))
{
}



bool PlayerInfo::ScheduledEvent::operator<(const ScheduledEvent &other) const
{
	return date < other.date;
}



// Completely clear all loaded information, to prepare for loading a file or
// creating a new pilot.
void PlayerInfo::Clear()
{
	*this = PlayerInfo();

	Random::Seed(time(nullptr));
	GameData::Revert();
	Messages::Reset();
}



// Check if a player has been loaded.
bool PlayerInfo::IsLoaded() const
{
	return !firstName.empty();
}



// Make a new player.
void PlayerInfo::New(const StartConditions &start)
{
	// Clear any previously loaded data.
	Clear();

	// Copy the core information from the full starting scenario.
	startData = start;
	// Copy any ships in the start conditions.
	for(const Ship &ship : start.Ships())
	{
		ships.emplace_back(new Ship(ship));
		ships.back()->SetSystem(&start.GetSystem());
		ships.back()->SetPlanet(&start.GetPlanet());
		ships.back()->SetIsSpecial();
		ships.back()->SetIsYours();
		ships.back()->SetGovernment(GameData::PlayerGovernment());
	}
	// Load starting conditions from a "start" item in the data files. If no
	// such item exists, StartConditions defines default values.
	date = start.GetDate();
	GameData::SetDate(date);
	// Make sure the fleet depreciation object knows it is tracking the player's
	// fleet, not the planet's stock.
	depreciation.Init(ships, date.DaysSinceEpoch());

	SetSystem(start.GetSystem());
	SetPlanet(&start.GetPlanet());
	accounts = start.GetAccounts();
	RegisterDerivedConditions();
	start.GetConditions().Apply();

	// Generate missions that will be available on the first day.
	CreateMissions();

	// Add to the list of events that should happen on certain days.
	for(const auto &it : GameData::Events())
		if(it.second.GetDate())
			AddEvent(it.second, it.second.GetDate());
}



// Load player information from a saved game file.
void PlayerInfo::Load(const filesystem::path &path)
{
	// Make sure any previously loaded data is cleared.
	Clear();

	// A listing of missions and the ships where their cargo or passengers were when the game was saved.
	// Missions and ships are referred to by string UUIDs.
	// Any mission cargo or passengers that were in the player's system will not be recorded here,
	// as that can be safely redistributed from the player's overall CargoHold to any ships in their system.
	map<string, map<string, int>> missionCargoToDistribute;
	map<string, map<string, int>> missionPassengersToDistribute;

	filePath = path.string();
	// Strip anything after the "~" from snapshots, so that the file we save
	// will be the auto-save, not the snapshot.
	size_t pos = filePath.find('~');
	size_t namePos = filePath.length() - Files::Name(filePath).length();
	if(pos != string::npos && pos > namePos)
		filePath = filePath.substr(0, pos) + ".txt";

	// The player may have bribed their current planet in the last session. Ensure
	// we provide the same access to services in this session, too.
	bool hasFullClearance = false;

	// Register derived conditions now, so old primary versions can load into them.
	RegisterDerivedConditions();

	DataFile file(path);
	for(const DataNode &child : file)
	{
		const string &key = child.Token(0);
		bool hasValue = child.Size() >= 2;
		// Basic player information and persistent UI settings:
		if(key == "pilot" && child.Size() >= 3)
		{
			firstName = child.Token(1);
			lastName = child.Token(2);
		}
		else if(key == "date" && child.Size() >= 4)
			date = Date(child.Value(1), child.Value(2), child.Value(3));
		else if(key == "marked event changes today")
			markedChangesToday = true;
		else if(key == "system entry method" && hasValue)
			entry = StringToEntry(child.Token(1));
		else if(key == "previous system" && hasValue)
			previousSystem = GameData::Systems().Get(child.Token(1));
		else if(key == "system" && hasValue)
			system = GameData::Systems().Get(child.Token(1));
		else if(key == "planet" && hasValue)
			planet = GameData::Planets().Get(child.Token(1));
		else if(key == "clearance")
			hasFullClearance = true;
		else if(key == "launching")
			shouldLaunch = true;
		else if(key == "playtime" && hasValue)
			playTime = child.Value(1);
		else if(key == "travel" && hasValue)
			travelPlan.push_back(GameData::Systems().Get(child.Token(1)));
		else if(key == "travel destination" && hasValue)
			travelDestination = GameData::Planets().Get(child.Token(1));
		else if(key == "map coloring" && hasValue)
			mapColoring = child.Value(1);
		else if(key == "map zoom" && hasValue)
			mapZoom = child.Value(1);
		else if(key == "collapsed" && hasValue)
		{
			for(const DataNode &grand : child)
				collapsed[child.Token(1)].insert(grand.Token(0));
		}
		else if(key == "reputation with")
		{
			for(const DataNode &grand : child)
				if(grand.Size() >= 2)
					reputationChanges.emplace_back(
						GameData::Governments().Get(grand.Token(0)), grand.Value(1));
		}
		else if(key == "tribute received")
		{
			for(const DataNode &grand : child)
				if(grand.Size() >= 2)
					tributeReceived[GameData::Planets().Get(grand.Token(0))] = grand.Value(1);
		}
		// Records of things you own:
		else if(key == "ship")
		{
			// Ships owned by the player have various special characteristics:
			ships.push_back(make_shared<Ship>(child, &conditions));
			ships.back()->SetIsSpecial();
			ships.back()->SetIsYours();
			// Defer finalizing this ship until we have processed all changes to game state.
		}
		else if(key == "groups" && hasValue && !ships.empty())
			groups[ships.back().get()] = child.Value(1);
		else if(key == "storage")
		{
			for(const DataNode &grand : child)
				if(grand.Token(0) == "planet" && grand.Size() >= 2)
				{
					const Planet *planet = GameData::Planets().Get(grand.Token(1));
					for(const DataNode &great : grand)
					{
						if(great.Token(0) == "cargo")
						{
							CargoHold &storage = planetaryStorage[planet];
							storage.Load(great);
						}
					}
				}
		}
		else if(key == "licenses")
		{
			for(const DataNode &grand : child)
				AddLicense(grand.Token(0));
		}
		else if(key == "account")
			accounts.Load(child, true);
		else if(key == "cargo")
			cargo.Load(child);
		else if(key == "basis")
		{
			for(const DataNode &grand : child)
				if(grand.Size() >= 2)
					costBasis[grand.Token(0)] += grand.Value(1);
		}
		else if(key == "stock")
		{
			for(const DataNode &grand : child)
				if(grand.Size() >= 2)
					stock[GameData::Outfits().Get(grand.Token(0))] += grand.Value(1);
		}
		else if(key == "fleet depreciation")
			depreciation.Load(child);
		else if(key == "stock depreciation")
			stockDepreciation.Load(child);

		// Records of things you have done or are doing, or have happened to you:
		else if(key == "mission")
		{
			missions.emplace_back(child, &conditions, &visitedSystems, &visitedPlanets);
			cargo.AddMissionCargo(&missions.back());
		}
		else if((key == "mission cargo" || key == "mission passengers") && child.HasChildren())
		{
			map<string, map<string, int>> &toDistribute = (key == "mission cargo")
					? missionCargoToDistribute : missionPassengersToDistribute;
			for(const DataNode &grand : child)
				if(grand.Token(0) == "player ships" && grand.HasChildren())
					for(const DataNode &great : grand)
					{
						if(great.Size() != 3)
							continue;
						toDistribute[great.Token(0)][great.Token(1)] = great.Value(2);
					}
		}
		else if(key == "available job")
			availableJobs.emplace_back(child, &conditions, &visitedSystems, &visitedPlanets);
		else if(key == "sort type")
			availableSortType = static_cast<SortType>(child.Value(1));
		else if(key == "sort descending")
			availableSortAsc = false;
		else if(key == "separate deadline")
			sortSeparateDeadline = true;
		else if(key == "separate possible")
			sortSeparatePossible = true;
		else if(key == "available mission")
			availableMissions.emplace_back(child, &conditions, &visitedSystems, &visitedPlanets);
		else if(key == "conditions")
			conditions.Load(child);
		else if(key == "gifted ships" && child.HasChildren())
		{
			for(const DataNode &grand : child)
				giftedShips[grand.Token(0)] = EsUuid::FromString(grand.Token(1));
		}
		else if(key == "event")
			scheduledEvents.emplace(child, &conditions);
		else if(key == "changes")
		{
			for(const DataNode &grand : child)
				dataChanges.push_back(grand);
		}
		else if(key == "economy")
			economy = child;
		else if(key == "destroyed" && hasValue)
			destroyedPersons.push_back(child.Token(1));

		// Records of things you have discovered:
		else if(key == "visited" && hasValue)
			Visit(*GameData::Systems().Get(child.Token(1)));
		else if(key == "visited planet" && hasValue)
			Visit(*GameData::Planets().Get(child.Token(1)));
		else if(key == "harvested")
		{
			for(const DataNode &grand : child)
				if(grand.Size() >= 2)
					harvested.emplace(
						GameData::Systems().Get(grand.Token(0)),
						GameData::Outfits().Get(grand.Token(1)));
		}
		else if(key == "logbook")
		{
			for(const DataNode &grand : child)
			{
				if(grand.Size() >= 3)
				{
					Date date(grand.Value(0), grand.Value(1), grand.Value(2));
					for(const DataNode &great : grand)
						logbook[date].Load(great);
				}
				else if(grand.Size() >= 2)
				{
					for(const DataNode &great : grand)
						specialLogs[grand.Token(0)][grand.Token(1)].Load(great);
				}
			}
		}
		else if(key == "start")
			startData.Load(child);
		else if(key == "message log")
			Messages::LoadLog(child);
	}
	// Modify the game data with any changes that were loaded from this file.
	ApplyChanges();
	// Ensure the player is in a valid state after loading & applying changes.
	ValidateLoad();
	// Cache the remaining number of days for all deadline missions and
	// the location of tracked NPCs.
	CacheMissionInformation();

	// Restore access to services, if it was granted previously.
	if(planet && hasFullClearance)
		planet->Bribe();

	// Based on the ships that were loaded, calculate the player's capacity for
	// cargo and passengers.
	UpdateCargoCapacities();

	auto DistributeMissionCargo = [](const map<string, map<string, int>> &toDistribute, const list<Mission> &missions,
			vector<shared_ptr<Ship>> &ships, CargoHold &cargo, bool passengers) -> void
	{
		for(const auto &it : toDistribute)
		{
			const auto missionIt = find_if(missions.begin(), missions.end(),
					[&it](const Mission &mission) { return mission.UUID().ToString() == it.first; });
			if(missionIt != missions.end())
			{
				const Mission *cargoOf = &*missionIt;
				for(const auto &shipCargo : it.second)
				{
					auto shipIt = find_if(ships.begin(), ships.end(),
							[&shipCargo](const shared_ptr<Ship> &ship) { return ship->UUID().ToString() == shipCargo.first; });
					if(shipIt != ships.end())
					{
						Ship *destination = shipIt->get();
						if(passengers)
							cargo.TransferPassengers(cargoOf, shipCargo.second, destination->Cargo());
						else
							cargo.Transfer(cargoOf, shipCargo.second, destination->Cargo());
					}
				}
			}
		}
	};

	DistributeMissionCargo(missionCargoToDistribute, missions, ships, cargo, false);
	DistributeMissionCargo(missionPassengersToDistribute, missions, ships, cargo, true);

	// If no depreciation record was loaded, every item in the player's fleet
	// will count as non-depreciated.
	if(!depreciation.IsLoaded())
		depreciation.Init(ships, date.DaysSinceEpoch());
}



// Load the most recently saved player (if any). Returns false when no save was loaded.
bool PlayerInfo::LoadRecent()
{
	string recentPath = Files::Read(Files::Config() / "recent.txt");
	// Trim trailing whitespace (including newlines) from the path.
	while(!recentPath.empty() && recentPath.back() <= ' ')
		recentPath.pop_back();

	if(recentPath.empty() || !Files::Exists(recentPath))
	{
		Clear();
		return false;
	}

	Load(recentPath);
	return true;
}



// Save this player. The file name is based on the player's name.
void PlayerInfo::Save() const
{
	// Don't save dead players or players that are not fully created.
	if(!CanBeSaved())
		return;

	// Remember that this was the most recently saved player.
	Files::Write(Files::Config() / "recent.txt", filePath + '\n');

	if(filePath.rfind(".txt") == filePath.length() - 4)
	{
		// Only update the backups if this save will have a newer date.
		SavedGame saved(filePath);
		if(saved.GetDate() != date.ToString())
		{
			string root = filePath.substr(0, filePath.length() - 4);
			const int previousCount = Preferences::GetPreviousSaveCount();
			const string rootPrevious = root + "~~previous-";
			for(int i = previousCount - 1; i > 0; --i)
			{
				const string toMove = rootPrevious + to_string(i) + ".txt";
				if(Files::Exists(toMove))
					Files::Move(toMove, rootPrevious + to_string(i + 1) + ".txt");
			}
			if(Files::Exists(filePath))
				Files::Move(filePath, rootPrevious + "1.txt");
			if(planet->HasServices())
				Save(rootPrevious + "spaceport.txt");
		}
	}

	Save(filePath);

	// Save global conditions:
	DataWriter globalConditions(Files::Config() / "global conditions.txt");
	GameData::GlobalConditions().Save(globalConditions);
}



// Get the base file name for the player, without the ".txt" extension. This
// will usually be "<first> <last>", but may be different if multiple players
// exist with the same name, in which case a number is appended.
string PlayerInfo::Identifier() const
{
	string name = Files::Name(filePath);
	return (name.length() < 4) ? "" : name.substr(0, name.length() - 4);
}



void PlayerInfo::StartTransaction()
{
	assert(!transactionSnapshot && "Starting PlayerInfo transaction while one is already active");

	// Create in-memory DataWriter and save to it.
	transactionSnapshot = make_unique<DataWriter>();
	Save(*transactionSnapshot);
}



void PlayerInfo::FinishTransaction()
{
	assert(transactionSnapshot && "Finishing PlayerInfo while one hasn't been started");
	transactionSnapshot.reset();
}



// Apply the given set of changes to the game data.
void PlayerInfo::AddChanges(list<DataNode> &changes, bool instantChanges)
{
	bool changedSystems = false;
	for(const DataNode &change : changes)
	{
		const string &key = change.Token(0);
		// Date nodes do not represent a change.
		if(key == "date")
			continue;
		changedSystems |= (key == "system" || key == "link" || key == "unlink");
		GameData::Change(change, *this);
	}
	if(changedSystems)
	{
		// Recalculate what systems have been seen.
		GameData::UpdateSystems();
		seen.clear();
		for(const System *system : visitedSystems)
		{
			seen.insert(system);
			for(const System *neighbor : system->VisibleNeighbors())
				if(!neighbor->Hidden() || system->Links().contains(neighbor))
					seen.insert(neighbor);
		}
		// Update the deadline calculations for missions in case the system
		// changes resulted in a change in DistanceMap calculations.
		if(instantChanges)
			CacheMissionInformation(true);
	}
}



// Add an event that will happen at the given date.
void PlayerInfo::AddEvent(GameEvent event, const Date &date)
{
	// Check if the event should be applied right now or scheduled for later.
	if(date <= this->date)
	{
		list<DataNode> eventChanges;
		TriggerEvent(std::move(event), eventChanges);
		if(!eventChanges.empty())
			AddChanges(eventChanges, true);
	}
	else
	{
		event.SetDate(date);
		scheduledEvents.emplace(std::move(event), date);
	}
}



// Mark this player as dead, and handle the changes to the player's fleet.
void PlayerInfo::Die(int response, const shared_ptr<Ship> &capturer)
{
	isDead = true;
	// The player loses access to all their ships if they die on a planet.
	if(GetPlanet() || !flagship)
	{
		// Zero out the flagship's velocity to prevent camera drift.
		if(flagship)
			flagship.get()->SetVelocity(Point());
		ships.clear();
	}
	// If the flagship should explode due to choices made in a mission's
	// conversation, it should still appear in the player's ship list (but
	// will be red, because it is dead). The player's escorts will scatter
	// automatically, as they have a now-dead parent.
	else if(response == Endpoint::EXPLODE)
		flagship->Destroy();
	// If it died in open combat, it is already marked destroyed.
	else if(!flagship->IsDestroyed())
	{
		// The player died due to the failed capture of an NPC or a
		// "mutiny". The flagship is either captured or changes government.
		if(!flagship->IsYours())
		{
			// The flagship was already captured, via BoardingPanel,
			// and its parent-escort relationships were updated in
			// Ship::WasCaptured().
		}
		// The referenced ship may not be boarded by the player, so before
		// letting it capture the flagship it must be near the flagship.
		else if(capturer && capturer->Position().Distance(flagship->Position()) <= 1.)
			flagship->WasCaptured(capturer);
		else
		{
			// A "mutiny" occurred.
			flagship->SetIsYours(false);
			// TODO: perhaps allow missions to set the new government.
			flagship->SetGovernment(GameData::Governments().Get("Independent"));
			// Your escorts do not follow it, nor does it wait for them.
			for(const shared_ptr<Ship> &ship : ships)
				ship->SetParent(nullptr);
		}
		// Remove the flagship from the player's ship list.
		auto it = find(ships.begin(), ships.end(), flagship);
		if(it != ships.end())
			ships.erase(it);
	}
}



// Query whether this player is dead.
bool PlayerInfo::IsDead() const
{
	return isDead;
}



// Get the player's first name.
const string &PlayerInfo::FirstName() const
{
	return firstName;
}



// Get the player's last name.
const string &PlayerInfo::LastName() const
{
	return lastName;
}



// Set the player's name. This will also set the saved game file name.
void PlayerInfo::SetName(const string &first, const string &last)
{
	firstName = first;
	lastName = last;

	string fileName = first + " " + last;

	// If there are multiple pilots with the same name, append a number to the
	// pilot name to generate a unique file name.
	filePath = (Files::Saves() / fileName).string();
	int index = 0;
	while(true)
	{
		string path = filePath;
		if(index++)
			path += " " + to_string(index);
		path += ".txt";

		if(!Files::Exists(path))
		{
			filePath.swap(path);
			break;
		}
	}
}



// Get the current date (game world, not real world).
const Date &PlayerInfo::GetDate() const
{
	return date;
}



// Set the date, and perform all daily actions the given number of times.
void PlayerInfo::AdvanceDate(int amount)
{
	if(amount <= 0)
		return;
	while(amount--)
	{
		++date;

		// Check if any special events should happen today.
		markedChangesToday = false;
		auto it = scheduledEvents.begin();
		list<DataNode> eventChanges;
		while(it != scheduledEvents.end() && date >= it->date)
		{
			TriggerEvent(*(it->event), eventChanges);
			it = scheduledEvents.erase(it);
		}
		if(!eventChanges.empty())
			AddChanges(eventChanges);

		// Check if any missions have failed because of deadlines and
		// do any daily mission actions for those that have not failed.
		for(Mission &mission : missions)
		{
			if(mission.CheckDeadline(date) && mission.IsVisible())
				Messages::Add({"You failed to meet the deadline for the mission \"" + mission.DisplayName() + "\".",
					GameData::MessageCategories().Get("high")});
			if(!mission.IsFailed())
				mission.Do(Mission::DAILY, *this);
		}

		DoAccounting();
	}
	// Reset the reload counters for all your ships.
	for(const shared_ptr<Ship> &ship : ships)
		ship->GetArmament().ReloadAll();

	// Recalculate how many days you have left for deadline missions.
	// We need to fully recalculate the number of days remaining instead of
	// just reducing the cached values by 1 because the player may have
	// explored new systems that change the DistanceMap calculations.
	CacheMissionInformation(true);
}



const CoreStartData &PlayerInfo::StartData() const noexcept
{
	return startData;
}



void PlayerInfo::SetSystemEntry(SystemEntry entryType)
{
	entry = entryType;
}



SystemEntry PlayerInfo::GetSystemEntry() const
{
	return entry;
}



// Set the player's current start system, and mark that system as visited.
void PlayerInfo::SetSystem(const System &system)
{
	this->previousSystem = this->system;
	this->system = &system;
	Visit(system);
}



// Get the player's current star system.
const System *PlayerInfo::GetSystem() const
{
	return system;
}



const System *PlayerInfo::GetPreviousSystem() const
{
	return previousSystem;
}



// Set the planet the player is landed on.
void PlayerInfo::SetPlanet(const Planet *planet)
{
	this->planet = planet;
}



// Get the planet the player is landed on.
const Planet *PlayerInfo::GetPlanet() const
{
	return planet;
}



// If the player is landed, return the stellar object they are on. Some planets
// (e.g. ringworlds) may include multiple stellar objects in the same system.
const StellarObject *PlayerInfo::GetStellarObject() const
{
	if(!system || !planet)
		return nullptr;

	double closestDistance = numeric_limits<double>::infinity();
	const StellarObject *closestObject = nullptr;
	for(const StellarObject &object : system->Objects())
		if(object.GetPlanet() == planet)
		{
			if(!Flagship())
				return &object;

			double distance = Flagship()->Position().Distance(object.Position());
			if(distance < closestDistance)
			{
				closestDistance = distance;
				closestObject = &object;
			}
		}
	return closestObject;
}



// Check if the player must take off immediately.
bool PlayerInfo::ShouldLaunch() const
{
	return shouldLaunch;
}



// Access the player's account information.
const Account &PlayerInfo::Accounts() const
{
	return accounts;
}



// Access the player's account information (and allow modifying it).
Account &PlayerInfo::Accounts()
{
	return accounts;
}



// Calculate how much the player pays in daily salaries.
int64_t PlayerInfo::Salaries() const
{
	// Don't count extra crew on anything but the flagship.
	int64_t crew = 0;
	const Ship *flagship = Flagship();
	if(flagship)
		crew = flagship->Crew() - flagship->RequiredCrew();

	// A ship that is "parked" remains on a planet and requires no salaries.
	for(const shared_ptr<Ship> &ship : ships)
		if(!ship->IsParked() && !ship->IsDestroyed())
			crew += ship->RequiredCrew();
	if(!crew)
		return 0;

	// Every crew member except the player receives 100 credits per day.
	return 100 * (crew - 1);
}



// Calculate the daily maintenance cost and generated income for all ships and in cargo outfits.
PlayerInfo::FleetBalance PlayerInfo::MaintenanceAndReturns() const
{
	FleetBalance b;

	// If the player is landed, then cargo will be in the player's
	// pooled cargo. Check there so that the bank panel can display the
	// correct total maintenance costs. When launched all cargo will be
	// in the player's ships instead of in the pooled cargo, so no outfit
	// will be counted twice.
	for(const auto &outfit : Cargo().Outfits())
	{
		b.maintenanceCosts += max<int64_t>(0, outfit.first->Get("maintenance costs")) * outfit.second;
		b.assetsReturns += max<int64_t>(0, outfit.first->Get("income")) * outfit.second;
	}
	for(const shared_ptr<Ship> &ship : ships)
		if(!ship->IsDestroyed())
		{
			b.maintenanceCosts += max<int64_t>(0, ship->Attributes().Get("maintenance costs"));
			b.assetsReturns += max<int64_t>(0, ship->Attributes().Get("income"));
			for(const auto &outfit : ship->Cargo().Outfits())
			{
				b.maintenanceCosts += max<int64_t>(0, outfit.first->Get("maintenance costs")) * outfit.second;
				b.assetsReturns += max<int64_t>(0, outfit.first->Get("income")) * outfit.second;
			}
			if(!ship->IsParked())
			{
				b.maintenanceCosts += max<int64_t>(0, ship->Attributes().Get("operating costs"));
				b.assetsReturns += max<int64_t>(0, ship->Attributes().Get("operating income"));
			}
		}
	return b;
}



void PlayerInfo::AddLicense(const string &name)
{
	licenses.insert(name);
}



void PlayerInfo::RemoveLicense(const string &name)
{
	licenses.erase(name);
}



bool PlayerInfo::HasLicense(const string &name) const
{
	return licenses.contains(name);
}



const set<string> &PlayerInfo::Licenses() const
{
	return licenses;
}



// Get a pointer to the ship that the player controls. This is usually the first
// ship in the list.
const Ship *PlayerInfo::Flagship() const
{
	return const_cast<PlayerInfo *>(this)->FlagshipPtr().get();
}



// Get a pointer to the ship that the player controls. This is usually the first
// ship in the list.
Ship *PlayerInfo::Flagship()
{
	return FlagshipPtr().get();
}



// Determine which ship is the flagship and return the shared pointer to it.
const shared_ptr<Ship> &PlayerInfo::FlagshipPtr()
{
	if(!flagship)
	{
		bool clearance = false;
		if(planet)
			clearance = planet->CanLand() || HasClearance();
		for(const shared_ptr<Ship> &it : ships)
		{
			if(it->IsParked())
				continue;
			if(it->GetSystem() != system)
				continue;
			if(!it->CanBeFlagship())
				continue;
			const bool sameLocation = !planet || it->GetPlanet() == planet;
			if(sameLocation || (clearance && !it->GetPlanet() && planet->IsAccessible(it.get())))
			{
				flagship = it;
				break;
			}
		}
	}

	static const shared_ptr<Ship> empty;
	return (flagship && flagship->IsYours()) ? flagship : empty;
}



// Access the full list of ships that the player owns.
const vector<shared_ptr<Ship>> &PlayerInfo::Ships() const
{
	return ships;
}



// Inspect the flightworthiness of the player's active fleet, individually and
// as a whole, to determine which ships cannot travel with the group.
// Returns a mapping of ships to the reason their flight check failed.
map<const shared_ptr<Ship>, vector<string>> PlayerInfo::FlightCheck() const
{
	// Count of all bay types in the active fleet.
	auto bayCount = map<string, size_t>{};
	// Classification of the present ships by category. Parked ships are ignored.
	auto categoryCount = map<string, vector<shared_ptr<Ship>>>{};

	auto flightChecks = map<const shared_ptr<Ship>, vector<string>>{};
	for(const auto &ship : ships)
		if(ship->GetSystem() && ship->GetPlanet() && !ship->IsParked())
		{
			auto checks = ship->FlightCheck();
			if(!checks.empty())
				flightChecks.emplace(ship, checks);

			// Only check bays for in-system ships.
			if(ship->GetSystem() != system)
				continue;

			categoryCount[ship->Attributes().Category()].emplace_back(ship);
			// Ensure bayCount has an entry for this category for the special case
			// where we have no bays at all available for this type of ship.
			if(ship->CanBeCarried())
				bayCount.emplace(ship->Attributes().Category(), 0);

			if(ship->CanBeCarried() || !ship->HasBays())
				continue;

			for(auto &bay : ship->Bays())
			{
				++bayCount[bay.category];
				// The bays should always be empty. But if not, count that ship too.
				if(bay.ship)
				{
					Logger::LogError("Expected bay to be empty for " + ship->TrueModelName() + ": " + ship->GivenName());
					categoryCount[bay.ship->Attributes().Category()].emplace_back(bay.ship);
				}
			}
		}

	// Identify transportable ships that cannot jump and have no bay to be carried in.
	for(auto &bayType : bayCount)
	{
		const auto &shipsOfType = categoryCount[bayType.first];
		if(shipsOfType.empty())
			continue;
		for(const auto &carriable : shipsOfType)
		{
			if(carriable->JumpsRemaining() != 0)
			{
				// This ship can travel between systems and does not require a bay.
			}
			// This ship requires a bay to travel between systems.
			else if(bayType.second > 0)
				--bayType.second;
			else
			{
				// Include the lack of bay availability amongst any other
				// warnings for this carriable ship.
				auto it = flightChecks.find(carriable);
				string warning = "no bays?";
				if(it != flightChecks.end())
					it->second.emplace_back(warning);
				else
					flightChecks.emplace(carriable, vector<string>{warning});
			}
		}
	}
	return flightChecks;
}



// Add a captured ship to your fleet.
void PlayerInfo::AddShip(const shared_ptr<Ship> &ship)
{
	ships.push_back(ship);
	ship->SetIsSpecial();
	ship->SetIsYours();
	if(ship->HasBays())
		displayCarrierHelp = true;
}



// Adds a ship of the given model with the given name to the player's fleet.
void PlayerInfo::BuyShip(const Ship *model, const string &name)
{
	if(!model)
		return;

	int day = date.DaysSinceEpoch();
	int64_t cost = stockDepreciation.Value(*model, day);
	if(accounts.Credits() >= cost)
	{
		AddStockShip(model, name);

		accounts.AddCredits(-cost);
		flagship.reset();

		depreciation.Buy(*model, day, &stockDepreciation);
		for(const auto &it : model->Outfits())
			stock[it.first] -= it.second;

		if(ships.back()->HasBays())
			displayCarrierHelp = true;
	}
}



// Because this ship is being gifted, it costs nothing and starts fully depreciated.
const Ship *PlayerInfo::GiftShip(const Ship *model, const string &name, const string &id)
{
	if(!model)
		return nullptr;

	AddStockShip(model, name);

	flagship.reset();

	// If an id was given, associate and store it with the UUID of the gifted ship.
	if(!id.empty())
		giftedShips[id].Clone(ships.back()->UUID());

	return ships.back().get();
}



// Sell the given ship (if it belongs to the player).
void PlayerInfo::SellShip(const Ship *selected, bool storeOutfits)
{
	for(auto it = ships.begin(); it != ships.end(); ++it)
		if(it->get() == selected)
		{
			int day = date.DaysSinceEpoch();
			int64_t cost;

			// Passing a pointer to Value gets only the hull cost. Passing a reference
			// gets hull and outfit costs.
			if(storeOutfits)
				cost = depreciation.Value(selected, day);
			else
				cost = depreciation.Value(*selected, day);

			// Record the transfer of this ship in the depreciation and stock info.
			stockDepreciation.Buy(*selected, day, &depreciation, storeOutfits);
			if(storeOutfits)
			{
				CargoHold &storage = Storage();
				for(const auto &it : selected->Outfits())
					storage.Add(it.first, it.second);
			}
			else
			{
				for(const auto &it : selected->Outfits())
					stock[it.first] += it.second;
			}

			accounts.AddCredits(cost);
			ForgetGiftedShip(*it->get());
			ships.erase(it);
			flagship.reset();
			break;
		}
}



// Take the ship from the player, if a model is specified this will permanently remove outfits in said model,
// instead of allowing the player to buy them back by putting them in the stock.
void PlayerInfo::TakeShip(const Ship *shipToTake, const Ship *model, bool takeOutfits)
{
	for(auto it = ships.begin(); it != ships.end(); ++it)
		if(it->get() == shipToTake)
		{
			// Record the transfer of this ship in the depreciation and stock info.
			stockDepreciation.Buy(*shipToTake, date.DaysSinceEpoch(), &depreciation);
			if(takeOutfits)
				for(const auto &it : shipToTake->Outfits())
				{
					// We only take all of the outfits specified in the model without putting them in the stock.
					// The extra outfits of this ship are transferred into the stock.
					int amountToTake = 0;
					if(model)
					{
						auto outfit = model->Outfits().find(it.first);
						if(outfit != model->Outfits().end())
							amountToTake = max(it.second, outfit->second);
					}
					stock[it.first] += it.second - amountToTake;
				}
			ForgetGiftedShip(*it->get(), false);
			ships.erase(it);
			flagship.reset();
			break;
		}
}



vector<shared_ptr<Ship>>::iterator PlayerInfo::DisownShip(const Ship *selected)
{
	for(auto it = ships.begin(); it != ships.end(); ++it)
		if(it->get() == selected)
		{
			flagship.reset();
			ForgetGiftedShip(*it->get());
			it = ships.erase(it);
			return (it == ships.begin()) ? it : --it;
		}
	return ships.begin();
}



// Park or unpark the given ship. A parked ship remains on a planet instead of
// flying with the player, and requires no daily crew payments.
void PlayerInfo::ParkShip(const Ship *selected, bool isParked)
{
	for(auto &ship : ships)
		if(ship.get() == selected)
		{
			isParked &= !ship->IsDisabled();
			ship->SetIsParked(isParked);
			UpdateCargoCapacities();
			flagship.reset();
			return;
		}
}



// Rename the given ship.
void PlayerInfo::RenameShip(const Ship *selected, const string &name)
{
	for(auto &ship : ships)
		if(ship.get() == selected)
		{
			ship->SetGivenName(name);
			return;
		}
}



// Change the order of the given ship in the list.
void PlayerInfo::ReorderShip(int fromIndex, int toIndex)
{
	// Make sure the indices are valid.
	if(fromIndex == toIndex)
		return;
	if(static_cast<unsigned>(fromIndex) >= ships.size())
		return;
	if(static_cast<unsigned>(toIndex) >= ships.size())
		return;

	// Reorder the list.
	shared_ptr<Ship> ship = ships[fromIndex];
	auto oldFirstShip = ships[0];
	ships.erase(ships.begin() + fromIndex);
	ships.insert(ships.begin() + toIndex, ship);
	auto newFirstShip = ships[0];
	// Check if the ship in the first position can be a flagship and is in the current system.
	HandleFlagshipParking(oldFirstShip.get(), newFirstShip.get());
	flagship.reset();
}



void PlayerInfo::SetShipOrder(const vector<shared_ptr<Ship>> &newOrder)
{
	// Check if the incoming vector contains the same elements
	if(is_permutation(ships.begin(), ships.end(), newOrder.begin()))
	{
		Ship *oldFirstShip = ships.front().get();
		ships = newOrder;
		Ship *newFirstShip = ships.front().get();
		// Check if the position of the flagship has changed, and the ship in the first position
		// can be a flagship and is in the current system.
		HandleFlagshipParking(oldFirstShip, newFirstShip);
		flagship.reset();
	}
	else
		throw runtime_error("Cannot reorder ships because the new order does not contain the same ships");
}



// Find out how attractive the player's fleet is to pirates. Aside from a
// heavy freighter, no single ship should attract extra pirate attention.
pair<double, double> PlayerInfo::RaidFleetFactors() const
{
	double attraction = 0.;
	double deterrence = 0.;
	for(const shared_ptr<Ship> &ship : Ships())
	{
		if(ship->IsParked() || ship->IsDestroyed())
			continue;

		attraction += ship->Attraction();
		deterrence += ship->Deterrence();
	}

	return make_pair(attraction, deterrence);
}



double PlayerInfo::RaidFleetAttraction(const RaidFleet &raid, const System *system) const
{
	double attraction = 0.;
	const Fleet *raidFleet = raid.GetFleet();
	const Government *raidGov = raidFleet ? raidFleet->GetGovernment() : nullptr;
	if(raidGov && raidGov->IsEnemy())
	{
		// The player's base attraction to a fleet is determined by their fleet attraction minus
		// their fleet deterrence, minus whatever the minimum attraction of this raid fleet is.
		pair<double, double> factors = RaidFleetFactors();
		// If there is a maximum attraction for this fleet, and we are above it, it will not spawn.
		if(raid.MaxAttraction() > 0 && factors.first > raid.MaxAttraction())
			return 0;

		attraction = .005 * (factors.first - factors.second - raid.MinAttraction());
		// Then we consider the strength of other fleets in the system.
		int64_t raidStrength = raidFleet->Strength();
		if(system && raidStrength)
			for(const auto &fleet : system->Fleets())
			{
				const Government *gov = fleet.Get()->GetGovernment();
				if(gov)
				{
					// If this fleet is neutral or hostile to both the player and raid fleet, it has
					// no impact on the attraction. If the fleet is hostile to only the player, the
					// raid attraction will increase. If the fleet is hostile to only the raid fleet,
					// the raid attraction will decrease. The amount of increase or decrease is determined
					// by the strength of the fleet relative to the raid fleet. System fleets which are
					// stronger have a larger impact.
					double strength = fleet.Get()->Strength() / fleet.Period();
					attraction -= (gov->IsEnemy(raidGov) - gov->IsEnemy()) * (strength / raidStrength);
				}
			}
	}
	return max(0., min(1., attraction));
}



// Get cargo information.
CargoHold &PlayerInfo::Cargo()
{
	return cargo;
}



// Get cargo information.
const CargoHold &PlayerInfo::Cargo() const
{
	return cargo;
}



// Get items stored on the player's current planet.
CargoHold &PlayerInfo::Storage()
{
	assert(planet && "can't get planetary storage in-flight");
	return planetaryStorage[planet];
}



// Get planetary storage information for all planets (for map and overviews).
const map<const Planet *, CargoHold> &PlayerInfo::PlanetaryStorage() const
{
	return planetaryStorage;
}



// Adjust the cost basis for the given commodity.
void PlayerInfo::AdjustBasis(const string &commodity, int64_t adjustment)
{
	costBasis[commodity] += adjustment;
}



// Get the cost basis for some number of tons of the given commodity. Each ton
// of the commodity that you own is assumed to have the same basis.
int64_t PlayerInfo::GetBasis(const string &commodity, int tons) const
{
	// Handle cost basis even when not landed on a planet.
	int total = cargo.Get(commodity);
	for(const auto &ship : ships)
		total += ship->Cargo().Get(commodity);
	if(!total)
		return 0;

	auto it = costBasis.find(commodity);
	int64_t basis = (it == costBasis.end()) ? 0 : it->second;
	return (basis * tons) / total;
}



// Call this after missions update, if leaving the outfitter, shipyard, or
// hiring panel, or after backing out of a take-off warning.
// Updates the information on how much space is available.
void PlayerInfo::UpdateCargoCapacities()
{
	int size = 0;
	int bunks = 0;
	flagship = FlagshipPtr();
	for(const shared_ptr<Ship> &ship : ships)
		if(ship->GetPlanet() == planet && !ship->IsParked())
		{
			size += ship->Attributes().Get("cargo space");
			int crew = (ship == flagship ? ship->Crew() : ship->RequiredCrew());
			bunks += ship->Attributes().Get("bunks") - crew;
		}
	cargo.SetSize(size);
	cargo.SetBunks(bunks);
}



// Switch cargo from being stored in ships to being stored here. Also recharge
// ships, check for mission completion, and apply fines for contraband.
void PlayerInfo::Land(UI *ui)
{
	// This can only be done while landed.
	if(!system || !planet)
		return;

	if(!freshlyLoaded)
		Audio::Play(Audio::Get("landing"), SoundCategory::ENGINE);
	Audio::PlayMusic(planet->MusicName());

	// Mark this planet as visited.
	Visit(*planet);
	if(planet == travelDestination)
		travelDestination = nullptr;

	// Remove any ships that have been destroyed or captured.
	map<string, int> lostCargo;
	vector<shared_ptr<Ship>>::iterator it = ships.begin();
	while(it != ships.end())
	{
		if((*it)->IsDestroyed() || !(*it)->IsYours())
		{
			// If any of your ships are destroyed, your cargo "cost basis" should
			// be adjusted based on what you lost.
			for(const auto &cargo : (*it)->Cargo().Commodities())
				if(cargo.second)
					lostCargo[cargo.first] += cargo.second;
			// Also, the ship and everything in it should be removed from your
			// depreciation records. Transfer it to a throw-away record:
			Depreciation().Buy(**it, date.DaysSinceEpoch(), &depreciation);

			ForgetGiftedShip(*it->get());
			it = ships.erase(it);
		}
		else
			++it;
	}

	// "Unload" all fighters, so they will get recharged, etc.
	for(const shared_ptr<Ship> &ship : ships)
		ship->UnloadBays();

	// Ships that are landed with you on the planet should fully recharge.
	// Those in remote systems restore what they can without landing.
	bool clearance = HasClearance();
	const bool canUseServices = planet->CanUseServices();
	for(const shared_ptr<Ship> &ship : ships)
		if(!ship->IsParked() && !ship->IsDisabled())
		{
			if(ship->GetSystem() == system)
			{
				const bool alreadyLanded = ship->GetPlanet() == planet;
				if(alreadyLanded || planet->CanLand(*ship) || (clearance && planet->IsAccessible(ship.get())))
				{
					const Port &port = planet->GetPort();
					ship->Recharge(canUseServices ? port.GetRecharges() : Port::RechargeType::None,
						port.HasService(Port::ServicesType::HireCrew));
					if(!ship->GetPlanet())
						ship->SetPlanet(planet);
				}
				// Ships that cannot land with the flagship choose the most suitable planet
				// in the system.
				else
				{
					const StellarObject *landingObject = AI::FindLandingLocation(*ship);
					if(!landingObject)
						landingObject = AI::FindLandingLocation(*ship, false);
					if(landingObject)
					{
						const Planet *landingPlanet = landingObject->GetPlanet();
						const Port &port = landingPlanet->GetPort();
						ship->Recharge(landingPlanet->CanUseServices() ? port.GetRecharges() : Port::RechargeType::None,
							port.HasService(Port::ServicesType::HireCrew));
						ship->SetPlanet(landingPlanet);
					}
					else
						ship->Recharge(Port::RechargeType::None, false);
				}
			}
			else
				ship->Recharge(Port::RechargeType::None, false);
		}

	// Cargo management needs to be done after updating ship locations (above).
	UpdateCargoCapacities();
	// If the player is actually landing (rather than simply loading the game),
	// new fines may be levied.
	if(!freshlyLoaded)
		Fine(ui);
	// Ships that are landed with you on the planet should pool all their cargo together.
	PoolCargo();
	// Adjust cargo cost basis for any cargo lost due to a ship being destroyed.
	for(const auto &it : lostCargo)
		AdjustBasis(it.first, -(costBasis[it.first] * it.second) / (cargo.Get(it.first) + it.second));

	// Evaluate changes to NPC spawning criteria.
	if(!freshlyLoaded)
		UpdateMissionNPCs();

	// Update missions that are completed, or should be failed.
	StepMissions(ui);
	UpdateCargoCapacities();

	// Create whatever missions this planet has to offer.
	if(!freshlyLoaded)
		CreateMissions();
	// Upon loading the game, prompt the player about any paused missions or invalid events,
	// but if there are many do not name them all (since this would overflow the screen).
	else if(ui)
	{
		if(!inactiveMissions.empty())
		{
			string message = "These active missions or jobs were deactivated due to a missing definition"
				" - perhaps you recently removed a plugin?\n";
			auto mit = inactiveMissions.rbegin();
			int named = 0;
			while(mit != inactiveMissions.rend() && (++named < 10))
			{
				message += "\t\"" + mit->DisplayName() + "\"\n";
				++mit;
			}
			if(mit != inactiveMissions.rend())
				message += " and " + to_string(distance(mit, inactiveMissions.rend())) + " more.\n";
			message += "They will be reactivated when the necessary plugin is reinstalled.";
			ui->Push(new Dialog(message));
		}
		if(!invalidEvents.empty())
		{
			string message = "These scheduled or past events are undefined or contain undefined data"
				" - perhaps you recently removed a plugin?\n";
			auto eit = invalidEvents.rbegin();
			int named = 0;
			while(eit != invalidEvents.rend() && (++named < 10))
			{
				message += "\t\"" + *eit + "\"\n";
				++eit;
			}
			if(eit != invalidEvents.rend())
				message += " and " + to_string(distance(eit, invalidEvents.rend())) + " more.\n";
			message += "The universe may not be in the proper state until the necessary plugin is reinstalled.";
			ui->Push(new Dialog(message));
		}
<<<<<<< HEAD
		if(mit != inactiveMissions.rend())
			message += " and " + to_string(distance(mit, inactiveMissions.rend())) + " more.\n";
		message += "They will be reactivated when the necessary plugin is reinstalled.";
		ui->Push(new DialogPanel(message));
=======
>>>>>>> 7fcc8459
	}

	// Hire extra crew back if any were lost in-flight (i.e. boarding) or
	// some bunks were freed up upon landing (i.e. completed missions).
	if(Preferences::Has("Rehire extra crew when lost")
			&& (planet->GetPort().HasService(Port::ServicesType::HireCrew) && canUseServices) && flagship)
	{
		int added = desiredCrew - flagship->Crew();
		if(added > 0)
		{
			flagship->AddCrew(added);
			Messages::Add({"You hire " + to_string(added) + (added == 1
				? " extra crew member to fill your now-empty bunk."
				: " extra crew members to fill your now-empty bunks."),
				GameData::MessageCategories().Get("normal")});
		}
	}

	freshlyLoaded = false;
	flagship.reset();
}



// Load the cargo back into your ships. This may require selling excess, in
// which case a message will be returned.
bool PlayerInfo::TakeOff(UI *ui, const bool distributeCargo)
{
	// This can only be done while landed.
	if(!system || !planet)
		return false;

	flagship = FlagshipPtr();
	if(!flagship)
		return false;

	shouldLaunch = false;
	Audio::Play(Audio::Get("takeoff"), SoundCategory::ENGINE);

	// Jobs are only available when you are landed.
	availableJobs.clear();
	availableMissions.clear();
	doneMissions.clear();
	stock.clear();

	// Special persons who appeared last time you left the planet, can appear again.
	GameData::ResetPersons();

	// Store the total cargo counts in case we need to adjust cost bases below.
	map<string, int> originalTotals = cargo.Commodities();

	// Move the flagship to the start of the list of ships and ensure that all
	// escorts know which ship is acting as flagship.
	SetFlagship(*flagship);

	// Recharge any ships that can be recharged, and load available cargo.
	const bool canUseServices = planet->CanUseServices();
	for(const shared_ptr<Ship> &ship : ships)
		if(!ship->IsParked() && !ship->IsDisabled())
		{
			// Recalculate the weapon cache in case a mass-less change had an effect.
			ship->UpdateCaches(true);
			if(ship->GetSystem() != system)
			{
				ship->Recharge(Port::RechargeType::None, false);
				continue;
			}
			else
				ship->Recharge(canUseServices ? planet->GetPort().GetRecharges() : Port::RechargeType::None,
					planet->GetPort().HasService(Port::ServicesType::HireCrew));
		}

	if(distributeCargo)
		DistributeCargo();

	if(cargo.Passengers())
	{
		int extra = min(cargo.Passengers(), flagship->Crew() - flagship->RequiredCrew());
		if(extra)
		{
			flagship->AddCrew(-extra);
			if(extra == 1)
				Messages::Add({"You fired a crew member to free up a bunk for a passenger.",
					GameData::MessageCategories().Get("normal")});
			else
				Messages::Add({"You fired " + to_string(extra) + " crew members to free up bunks for passengers.",
					GameData::MessageCategories().Get("normal")});
			flagship->Cargo().SetBunks(flagship->Attributes().Get("bunks") - flagship->Crew());
			cargo.TransferAll(flagship->Cargo());
		}
	}

	int extra = flagship->Crew() + flagship->Cargo().Passengers() - flagship->Attributes().Get("bunks");
	if(extra > 0)
	{
		flagship->AddCrew(-extra);
		if(extra == 1)
			Messages::Add({"You fired a crew member because you have no bunk for them.",
				GameData::MessageCategories().Get("normal")});
		else
			Messages::Add({"You fired " + to_string(extra) + " crew members because you have no bunks for them.",
				GameData::MessageCategories().Get("normal")});
		flagship->Cargo().SetBunks(flagship->Attributes().Get("bunks") - flagship->Crew());
	}

	// For each active, carriable ship you own, try to find an active ship that has a bay for it.
	auto carriers = vector<Ship *>{};
	auto toLoad = vector<shared_ptr<Ship>>{};
	for(auto &ship : ships)
		if(!ship->IsParked() && !ship->IsDisabled())
		{
			if(ship->CanBeCarried() && ship != flagship)
				toLoad.emplace_back(ship);
			else if(ship->HasBays())
				carriers.emplace_back(ship.get());
		}
	if(!toLoad.empty())
	{
		size_t uncarried = toLoad.size();
		if(!carriers.empty())
		{
			// Order carried ships such that those requiring bays are loaded first. For
			// jump-capable carried ships, prefer loading those with a shorter range.
			stable_sort(toLoad.begin(), toLoad.end(),
				[](const shared_ptr<Ship> &a, const shared_ptr<Ship> &b)
				{
					return a->JumpsRemaining() < b->JumpsRemaining();
				});
			// We are guaranteed that each carried `ship` is not parked and not disabled, and that
			// all possible parents are also not parked, not disabled, and not `ship`.
			for(auto &ship : toLoad)
				for(auto &parent : carriers)
					if(parent->GetSystem() == ship->GetSystem() && parent->Carry(ship))
					{
						--uncarried;
						break;
					}
		}

		if(uncarried)
		{
			// The remaining uncarried ships are launched alongside the player.
			string message = (uncarried > 1) ? "Some escorts were" : "One escort was";
			Messages::Add({message + " unable to dock with a carrier.", GameData::MessageCategories().Get("normal")});
		}
	}

	// By now, all cargo should have been divvied up among your ships. So, any
	// mission cargo or passengers left behind cannot be carried, and those
	// missions have aborted.
	vector<const Mission *> missionsToRemove;
	for(const auto &it : cargo.MissionCargo())
		if(it.second)
		{
			if(it.first->IsVisible())
				Messages::Add({"Mission \"" + it.first->DisplayName()
					+ "\" aborted because you do not have space for the cargo.",
					GameData::MessageCategories().Get("high")});
			missionsToRemove.push_back(it.first);
		}
	for(const auto &it : cargo.PassengerList())
		if(it.second)
		{
			if(it.first->IsVisible())
				Messages::Add({"Mission \"" + it.first->DisplayName()
					+ "\" aborted because you do not have enough passenger bunks free.",
					GameData::MessageCategories().Get("high")});
			missionsToRemove.push_back(it.first);

		}
	for(const Mission *mission : missionsToRemove)
		RemoveMission(Mission::ABORT, *mission, ui);

	// Any ordinary cargo left behind can be sold.
	int64_t income = 0;
	int day = date.DaysSinceEpoch();
	int64_t sold = cargo.Used();
	int64_t totalBasis = 0;
	double stored = 0.;
	if(sold)
	{
		for(const auto &commodity : cargo.Commodities())
		{
			if(!commodity.second)
				continue;

			// Figure out how much income you get for selling this cargo.
			int64_t value = commodity.second * static_cast<int64_t>(system->Trade(commodity.first));
			income += value;

			int original = originalTotals[commodity.first];
			auto it = costBasis.find(commodity.first);
			if(!original || it == costBasis.end() || !it->second)
				continue;

			// Now, figure out how much of that income is profit by calculating
			// the cost basis for this cargo (which is just the total cost basis
			// multiplied by the percent of the cargo you are selling).
			int64_t basis = it->second * commodity.second / original;
			it->second -= basis;
			totalBasis += basis;
		}
		if(!planet->HasOutfitter())
			for(const auto &outfit : cargo.Outfits())
			{
				// Compute the total value for each type of excess outfit.
				if(!outfit.second)
					continue;
				int64_t cost = depreciation.Value(outfit.first, day, outfit.second);
				for(int i = 0; i < outfit.second; ++i)
					stockDepreciation.Buy(outfit.first, day, &depreciation);
				income += cost;
			}
		else
			for(const auto &outfit : cargo.Outfits())
			{
				// Transfer the outfits from cargo to the storage on this planet.
				if(!outfit.second)
					continue;
				stored += outfit.first->Mass() * outfit.second;
				cargo.Transfer(outfit.first, outfit.second, Storage());
			}
	}
	accounts.AddCredits(income);
	cargo.Clear();
	stockDepreciation = Depreciation();
	sold -= ceil(stored);
	if(sold || stored)
	{
		// Report how much excess cargo was sold (and what profit you earned),
		// and how many tons of outfits were stored.
		ostringstream out;
		out << "You ";
		if(sold)
		{
			out << "sold " << Format::CargoString(sold, "excess cargo") << " for " << Format::CreditString(income);
			if(totalBasis && totalBasis != income)
				out << " (for a profit of " << Format::CreditString(income - totalBasis) << ")";
			if(stored)
				out << ", and ";
		}
		if(stored)
		{
			out << "stored " << Format::CargoString(stored, "outfits") << " you could not carry";
		}
		out << ".";
		Messages::Add({out.str(), GameData::MessageCategories().Get("normal")});
	}

	return true;
}



void PlayerInfo::PoolCargo()
{
	// This can only be done while landed.
	if(!planet)
		return;

	// To make sure all cargo and passengers get unloaded from each ship,
	// temporarily uncap the player's cargo and bunk capacity.
	cargo.SetSize(-1);
	cargo.SetBunks(-1);
	for(const shared_ptr<Ship> &ship : ships)
		if(ship->GetPlanet() == planet && !ship->IsParked())
			ship->Cargo().TransferAll(cargo);
	UpdateCargoCapacities();
}



const CargoHold &PlayerInfo::DistributeCargo()
{
	desiredCrew = flagship->Crew();
	flagship->Cargo().SetBunks(flagship->Attributes().Get("bunks") - desiredCrew);

	// First, try to transfer to the flagship depending on the priority preference.
	Preferences::FlagshipSpacePriority prioritySetting = Preferences::GetFlagshipSpacePriority();
	if(prioritySetting == Preferences::FlagshipSpacePriority::PASSENGERS)
		for(const auto &it : cargo.PassengerList())
			cargo.TransferPassengers(it.first, it.second, flagship->Cargo());
	else if(prioritySetting != Preferences::FlagshipSpacePriority::NONE)
		cargo.TransferAll(flagship->Cargo(), prioritySetting == Preferences::FlagshipSpacePriority::BOTH);

	// Distribute the remaining cargo among the escorts.
	for(const shared_ptr<Ship> &ship : ships)
		if(!ship->IsParked() && !ship->IsDisabled() && ship->GetPlanet() == planet && ship != flagship)
		{
			ship->Cargo().SetBunks(ship->Attributes().Get("bunks") - ship->RequiredCrew());
			cargo.TransferAll(ship->Cargo());
		}

	// If the escorts couldn't fit all of the cargo or passengers, try to move the rest to the flagship
	// regardless of the priority preference.
	cargo.TransferAll(flagship->Cargo());

	return cargo;
}



double PlayerInfo::GetPlayTime() const noexcept
{
	return playTime;
}



void PlayerInfo::AddPlayTime(chrono::nanoseconds timeVal)
{
	playTime += timeVal.count() * .000000001;
}



// Get the player's logbook.
const map<Date, BookEntry> &PlayerInfo::Logbook() const
{
	return logbook;
}



void PlayerInfo::AddLogEntry(const BookEntry &logbookEntry)
{
	logbook[date].Add(logbookEntry);
}



const map<string, map<string, BookEntry>> &PlayerInfo::SpecialLogs() const
{
	return specialLogs;
}



void PlayerInfo::AddSpecialLog(const string &category, const string &heading, const BookEntry &logbookEntry)
{
	specialLogs[category][heading].Add(logbookEntry);
}



void PlayerInfo::RemoveSpecialLog(const string &category, const string &heading)
{
	auto it = specialLogs.find(category);
	if(it == specialLogs.end())
		return;
	auto &nameMap = it->second;
	auto eit = nameMap.find(heading);
	if(eit != nameMap.end())
		nameMap.erase(eit);
}



void PlayerInfo::RemoveSpecialLog(const string &type)
{
	auto it = specialLogs.find(type);
	if(it != specialLogs.end())
		specialLogs.erase(it);
}



bool PlayerInfo::HasLogs() const
{
	return !logbook.empty() || !specialLogs.empty();
}



// Get the list of active missions.
const list<Mission> &PlayerInfo::Missions() const
{
	return missions;
}



// Get the list of ordinary jobs that are available on the job board.
const list<Mission> &PlayerInfo::AvailableJobs() const
{
	return availableJobs;
}



bool PlayerInfo::HasAvailableEnteringMissions() const
{
	return !availableEnteringMissions.empty();
}



void PlayerInfo::CacheMissionInformation(bool onlyDeadlines)
{
	remainingDeadlines.clear();
	DistanceMap here(*this, system);
	for(Mission &mission : missions)
		CacheMissionInformation(mission, here, onlyDeadlines);
}



void PlayerInfo::CacheMissionInformation(Mission &mission, const DistanceMap &here, bool onlyDeadlines)
{
	if(!onlyDeadlines)
		mission.RecalculateTrackedSystems();

	if(!mission.Deadline())
		return;

	int daysLeft = mission.Deadline() - GetDate() + 1;
	// If at any point a location can't be reached, it is ignored instead of treating
	// it as if it has an infinite distance.
	if(daysLeft > 0 && Preferences::Has("Deadline blink by distance")
		&& here.HasRoute(*mission.Destination()->GetSystem()))
	{
		set<const System *> toVisit;
		for(const Planet *stopover : mission.Stopovers())
		{
			if(here.HasRoute(*stopover->GetSystem()))
				toVisit.insert(stopover->GetSystem());
			// Stopovers require you to land on a planet, which takes an extra day.
			--daysLeft;
		}
		for(const System *waypoint : mission.Waypoints())
			if(here.HasRoute(*waypoint))
				toVisit.insert(waypoint);

		// This is a traveling salesman problem. Estimate the minimum number
		// of days that it would take to reach every point of interest by
		// traveling to the next closest location after each step.
		DistanceMap distance = here;
		int systemCount = toVisit.size();
		for(int i = 0; i < systemCount; ++i)
		{
			const System *closest;
			int minimalDist = numeric_limits<int>::max();
			for(const System *sys : toVisit)
				if(distance.Days(*sys) < minimalDist)
				{
					closest = sys;
					minimalDist = distance.Days(*sys);
				}
			daysLeft -= distance.Days(*closest);
			distance = DistanceMap(*this, closest);
			toVisit.erase(closest);
		}
		daysLeft -= distance.Days(*mission.Destination()->GetSystem());
	}
	remainingDeadlines[&mission] = daysLeft;
}



int PlayerInfo::RemainingDeadline(const Mission &mission) const
{
	auto it = remainingDeadlines.find(&mission);
	return it == remainingDeadlines.end() ? 0 : it->second;
}



const PlayerInfo::SortType PlayerInfo::GetAvailableSortType() const
{
	return availableSortType;
}



void PlayerInfo::NextAvailableSortType()
{
	availableSortType = static_cast<SortType>((availableSortType + 1) % (CONVENIENT + 1));
	SortAvailable();
}



const bool PlayerInfo::ShouldSortAscending() const
{
	return availableSortAsc;
}



void PlayerInfo::ToggleSortAscending()
{
	availableSortAsc = !availableSortAsc;
	SortAvailable();
}



const bool PlayerInfo::ShouldSortSeparateDeadline() const
{
	return sortSeparateDeadline;
}



void PlayerInfo::ToggleSortSeparateDeadline()
{
	sortSeparateDeadline = !sortSeparateDeadline;
	SortAvailable();
}



const bool PlayerInfo::ShouldSortSeparatePossible() const
{
	return sortSeparatePossible;
}



void PlayerInfo::ToggleSortSeparatePossible()
{
	sortSeparatePossible = !sortSeparatePossible;
	SortAvailable();
}



void PlayerInfo::SortAvailable()
{
	// Destinations: planets OR system. Only counting them, so the type doesn't matter.
	set<const void *> destinations;
	if(availableSortType == CONVENIENT)
	{
		for(const Mission &mission : Missions())
		{
			if(mission.IsVisible())
			{
				destinations.insert(mission.Destination());
				destinations.insert(mission.Destination()->GetSystem());

				for(const Planet *stopover : mission.Stopovers())
				{
					destinations.insert(stopover);
					destinations.insert(stopover->GetSystem());
				}

				for(const System *waypoint : mission.Waypoints())
					destinations.insert(waypoint);
			}
		}
	}
	availableJobs.sort([&](const Mission &lhs, const Mission &rhs) {
		// First, separate rush orders with deadlines, if wanted
		if(sortSeparateDeadline)
		{
			// availableSortAsc instead of true, to counter the reverse below
			if(!lhs.Deadline() && rhs.Deadline())
				return availableSortAsc;
			if(lhs.Deadline() && !rhs.Deadline())
				return !availableSortAsc;
		}
		// Then, separate greyed-out jobs you can't accept
		if(sortSeparatePossible)
		{
			if(lhs.CanAccept(*this) && !rhs.CanAccept(*this))
				return availableSortAsc;
			if(!lhs.CanAccept(*this) && rhs.CanAccept(*this))
				return !availableSortAsc;
		}
		// Sort by desired type:
		switch(availableSortType)
		{
			case CONVENIENT:
			{
				// Sorting by "convenience" means you already have a mission to a
				// planet. Missions at the same planet are sorted higher.
				// 0 : No convenient mission; 1: same system; 2: same planet (because both system+planet means 1+1 = 2)
				const int lConvenient = destinations.count(lhs.Destination()) + destinations.count(lhs.Destination()->GetSystem());
				const int rConvenient = destinations.count(rhs.Destination()) + destinations.count(rhs.Destination()->GetSystem());
				if(lConvenient < rConvenient)
					return true;
				if(lConvenient > rConvenient)
					return false;
			}
			// Tiebreaker for equal CONVENIENT is SPEED.
			case SPEED:
			{
				// A higher "Speed" means the mission takes less time, i.e. fewer
				// jumps.
				const int lJumps = lhs.ExpectedJumps();
				const int rJumps = rhs.ExpectedJumps();

				if(lJumps == rJumps)
				{
					// SPEED compares equal - follow through to tiebreaker 'case PAY' below
				}
				else if(lJumps > 0 && rJumps > 0)
				{
					// Lower values are better, so this '>' is not '<' as expected
					return lJumps > rJumps;
				}
				else
				{
					// Negative values indicate indeterminable mission paths.
					// e.g. through a wormhole, meaning lower values are worse.

					// A value of 0 indicates the mission destination is the
					// source, implying the actual path is complicated; consider
					// that slow, but not as bad as an indeterminable path.

					// Positive values are 'greater' because at least the number
					// of jumps is known. (Comparing two positive values is already
					// handled above, so the actual positive value doesn't matter.)

					// Compare the value when at least one value is not positive.
					return lJumps < rJumps;
				}
			}
			// Tiebreaker for equal SPEED is PAY.
			case PAY:
			{
				const int64_t lPay = lhs.DisplayedPayment();
				const int64_t rPay = rhs.DisplayedPayment();
				if(lPay < rPay)
					return true;
				else if(lPay > rPay)
					return false;
			}
			// Tiebreaker for equal PAY is ABC.
			case ABC:
			{
				if(lhs.DisplayName() < rhs.DisplayName())
					return true;
				else if(lhs.DisplayName() > rhs.DisplayName())
					return false;
			}
			// Tiebreaker fallback to keep sorting consistent is unique UUID:
			default:
				return lhs.UUID() < rhs.UUID();
		}
	});

	if(!availableSortAsc)
		availableJobs.reverse();
}



// Return a pointer to the mission that was most recently accepted while in-flight.
const Mission *PlayerInfo::ActiveInFlightMission() const
{
	return activeInFlightMission;
}



// Update mission NPCs with the player's current conditions.
void PlayerInfo::UpdateMissionNPCs()
{
	for(Mission &mission : missions)
		mission.UpdateNPCs(*this);
}



// Accept the given job.
void PlayerInfo::AcceptJob(const Mission &mission, UI *ui)
{
	for(auto it = availableJobs.begin(); it != availableJobs.end(); ++it)
		if(&*it == &mission)
		{
			cargo.AddMissionCargo(&mission);
			auto spliceIt = it->IsUnique() ? missions.begin() : missions.end();
			missions.splice(spliceIt, availableJobs, it);
			it->Do(Mission::OFFER, *this);
			it->Do(Mission::ACCEPT, *this, ui);
			if(it->IsFailed())
				RemoveMission(Mission::Trigger::FAIL, *it, ui);
			// Might not have cargo anymore, so some jobs can be sorted to end.
			SortAvailable();
			break;
		}
}



// Look at the list of available missions and see if any of them can be offered
// right now, in the given location. If there are no missions that can be accepted,
// return a null pointer.
Mission *PlayerInfo::MissionToOffer(Mission::Location location)
{
	if(ships.empty())
		return nullptr;

	// If a mission can be offered right now, move it to the start of the list
	// so we know what mission the callback is referring to, and return it.
	for(auto it = availableMissions.begin(); it != availableMissions.end(); ++it)
		if(it->IsAtLocation(location) && it->CanOffer(*this) && it->CanAccept(*this))
		{
			availableMissions.splice(availableMissions.begin(), availableMissions, it);
			return &availableMissions.front();
		}
	return nullptr;
}



// Check if any of the game's missions can be offered from this ship, given its
// relationship with the player. If none offer, return nullptr.
Mission *PlayerInfo::BoardingMission(const shared_ptr<Ship> &ship)
{
	// Do not create missions from existing mission NPC's, or the player's ships.
	if(ship->IsSpecial())
		return nullptr;
	// Ensure that boarding this NPC again does not create a mission.
	ship->SetIsSpecial();

	// "boardingMissions" is emptied by MissionCallback, but to be sure:
	availableBoardingMissions.clear();

	Mission::Location location = (ship->GetGovernment()->IsEnemy()
			? Mission::BOARDING : Mission::ASSISTING);

	// Check for available boarding or assisting missions.
	for(const auto &[name, mission] : GameData::Missions())
		if(mission.IsAtLocation(location) && mission.CanOffer(*this, ship))
		{
			availableBoardingMissions.push_back(mission.Instantiate(*this, ship));
			if(availableBoardingMissions.back().IsFailed())
				availableBoardingMissions.pop_back();
			else
				return &availableBoardingMissions.back();
		}

	return nullptr;
}



void PlayerInfo::CreateEnteringMissions()
{
	availableEnteringMissions.clear();

	bool hasPriorityMissions = false;
	unsigned nonBlockingMissions = 0;
	for(const auto &[name, mission] : GameData::Missions())
		if(mission.IsAtLocation(Mission::ENTERING) && mission.CanOffer(*this))
		{
			availableEnteringMissions.push_back(mission.Instantiate(*this));
			if(availableEnteringMissions.back().IsFailed())
				availableEnteringMissions.pop_back();
			else
			{
				hasPriorityMissions |= missions.back().HasPriority();
				nonBlockingMissions += missions.back().IsNonBlocking();
			}
		}

	SortMissions(availableMissions, hasPriorityMissions, nonBlockingMissions);
}



Mission *PlayerInfo::EnteringMission()
{
	if(!flagship)
		return nullptr;

	// If a mission can be offered right now, move it to the start of the list
	// so we know what mission the callback is referring to, and return it.
	for(auto it = availableEnteringMissions.begin(); it != availableEnteringMissions.end(); ++it)
		if(it->HasSpace(*flagship))
		{
			availableEnteringMissions.splice(availableEnteringMissions.begin(), availableEnteringMissions, it);
			return &availableEnteringMissions.front();
		}
	return nullptr;
}



bool PlayerInfo::CaptureOverriden(const shared_ptr<Ship> &ship) const
{
	if(ship->IsCapturable())
		return false;
	// Check if there's a boarding mission being offered which allows this ship to be captured. If the boarding
	// mission was declined, then this results in one-time capture access to the ship. If it was accepted, then
	// the next boarding attempt will have the boarding mission in the player's active missions list, checked below.
	const Mission *mission = availableBoardingMissions.empty() ? nullptr : &availableBoardingMissions.back();
	// Otherwise, check if there's an already active mission which grants access. This allows trying to board the
	// ship again after accepting the mission.
	if(!mission)
		for(const Mission &mission : Missions())
			if(mission.OverridesCapture() && !mission.IsFailed() && mission.SourceShip() == ship.get())
				return true;
	return mission && mission->OverridesCapture() && !mission->IsFailed() && mission->SourceShip() == ship.get();
}



// Engine calls this after placing the boarding/assisting/entering mission's NPCs.
void PlayerInfo::ClearActiveInFlightMission()
{
	activeInFlightMission = nullptr;
}



// If one of your missions cannot be offered because you do not have enough
// space for it, and it specifies a message to be shown in that situation,
// show that message.
void PlayerInfo::HandleBlockedMissions(Mission::Location location, UI *ui)
{
	list<Mission> &missionList = availableMissions.empty() ? availableBoardingMissions : availableMissions;
	if(ships.empty() || missionList.empty())
		return;

	for(auto &it : missionList)
		if(it.IsAtLocation(location) && it.CanOffer(*this) && !it.CanAccept(*this))
		{
			string message = it.BlockedMessage(*this);
			if(!message.empty())
			{
				ui->Push(new DialogPanel(message));
				return;
			}
		}
}



void PlayerInfo::HandleBlockedEnteringMissions(UI *ui)
{
	if(!flagship || availableEnteringMissions.empty())
		return;

	for(auto it = availableEnteringMissions.begin(); it != availableEnteringMissions.end(); )
	{
		if(!it->HasSpace(*flagship))
		{
			string message = it->BlockedMessage(*this);
			// Remove this mission from the list so that the MainPanel stops
			// trying to offer it.
			it = availableEnteringMissions.erase(it);
			if(!message.empty())
			{
				ui->Push(new DialogPanel(message));
				return;
			}
		}
		else
			++it;
	}
}



// Callback for accepting or declining whatever mission has been offered.
// Responses which would kill the player are handled before the on offer
// conversation ended.
void PlayerInfo::MissionCallback(int response)
{
	list<Mission> &missionList = availableMissions.empty() ?
		(availableEnteringMissions.empty() ? availableBoardingMissions : availableEnteringMissions) : availableMissions;
	if(missionList.empty())
		return;

	Mission &mission = missionList.front();

	// If landed, this conversation may require the player to immediately depart.
	shouldLaunch |= (GetPlanet() && Endpoint::RequiresLaunch(response));
	if(response == Endpoint::ACCEPT || response == Endpoint::LAUNCH)
	{
		bool shouldAutosave = mission.RecommendsAutosave();
		if(planet)
		{
			cargo.AddMissionCargo(&mission);
			UpdateCargoCapacities();
		}
		else if(Flagship())
			flagship->Cargo().AddMissionCargo(&mission);
		else
			return;

		// Move this mission from the offering list into the "accepted"
		// list, viewable on the MissionPanel. Unique missions are moved
		// to the front, so they appear at the top of the list if viewed.
		auto spliceIt = mission.IsUnique() ? missions.begin() : missions.end();
		missions.splice(spliceIt, missionList, missionList.begin());
		mission.Do(Mission::ACCEPT, *this);
		if(shouldAutosave)
			Autosave();
		// If this is a mission offered in-flight, expose a pointer to it
		// so Engine::SpawnFleets can add its ships without requiring the
		// player to land.
		if(mission.IsAtLocation(Mission::BOARDING) || mission.IsAtLocation(Mission::ASSISTING)
				|| mission.IsAtLocation(Mission::ENTERING))
			activeInFlightMission = &*--spliceIt;
	}
	else if(response == Endpoint::DECLINE || response == Endpoint::FLEE)
	{
		mission.Do(Mission::DECLINE, *this);
		missionList.pop_front();
	}
	else if(response == Endpoint::DEFER || response == Endpoint::DEPART)
	{
		mission.Do(Mission::DEFER, *this);
		missionList.pop_front();
	}
}



// Basic callback, allowing conversations to force the player to depart from a
// planet without requiring a mission to offer.
void PlayerInfo::BasicCallback(int response)
{
	// If landed, this conversation may require the player to immediately depart.
	shouldLaunch |= (GetPlanet() && Endpoint::RequiresLaunch(response));
}



// Mark a mission for removal, either because it was completed, or it failed,
// or because the player aborted it.
void PlayerInfo::RemoveMission(Mission::Trigger trigger, const Mission &mission, UI *ui)
{
	for(auto it = missions.begin(); it != missions.end(); ++it)
		if(&*it == &mission)
		{
			// Don't delete the mission yet, because the conversation or dialog
			// panel may still be showing. Instead, just mark it as done. Doing
			// this first avoids the possibility of an infinite loop, e.g. if a
			// mission's "on fail" fails the mission itself.
			doneMissions.splice(doneMissions.end(), missions, it);

			it->Do(trigger, *this, ui);
			cargo.RemoveMissionCargo(&mission);
			for(shared_ptr<Ship> &ship : ships)
				ship->Cargo().RemoveMissionCargo(&mission);
			return;
		}
}



// Mark a mission as failed, but do not remove it from the mission list yet.
void PlayerInfo::FailMission(const Mission &mission)
{
	for(auto &it : missions)
		if(&it == &mission)
		{
			it.Fail();
			return;
		}
}



// Update mission status based on an event.
void PlayerInfo::HandleEvent(const ShipEvent &event, UI *ui)
{
	// Combat rating increases when you disable an enemy ship.
	if(event.ActorGovernment() && event.ActorGovernment()->IsPlayer())
		if((event.Type() & ShipEvent::DISABLE) && event.Target() && !event.Target()->IsYours())
		{
			auto &rating = conditions["combat rating"];
			static const int64_t maxRating = 2000000000;
			rating = min(maxRating, rating + (event.Target()->Cost() + 250000) / 500000);
		}

	for(Mission &mission : missions)
		mission.Do(event, *this, ui);

	// If the player's flagship was destroyed, the player is dead.
	if((event.Type() & ShipEvent::DESTROY) && !ships.empty() && event.Target().get() == Flagship())
		Die();
}



// Get mutable access to the player's list of conditions.
ConditionsStore &PlayerInfo::Conditions()
{
	return conditions;
}



// Access the player's list of conditions.
const ConditionsStore &PlayerInfo::Conditions() const
{
	return conditions;
}



// Uuid for the gifted ships, with the ship class follow by the names they had when they were gifted to the player.
const map<string, EsUuid> &PlayerInfo::GiftedShips() const
{
	return giftedShips;
}



map<string, string> PlayerInfo::GetSubstitutions() const
{
	map<string, string> subs;
	GameData::GetTextReplacements().Substitutions(subs);
	AddPlayerSubstitutions(subs);
	return subs;
}



void PlayerInfo::AddPlayerSubstitutions(map<string, string> &subs) const
{
	subs["<first>"] = FirstName();
	subs["<last>"] = LastName();
	const Ship *flag = Flagship();
	if(flag)
	{
		subs["<ship>"] = flag->GivenName();
		subs["<model>"] = flag->DisplayModelName();
		subs["<flagship>"] = flag->GivenName();
		subs["<flagship model>"] = flag->DisplayModelName();
	}

	subs["<system>"] = GetSystem()->DisplayName();
	subs["<date>"] = GetDate().ToString();
	subs["<day>"] = GetDate().LongString();
}



bool PlayerInfo::SetTribute(const Planet *planet, int64_t payment)
{
	if(payment > 0)
	{
		tributeReceived[planet] = payment;
		// Properly connect this function to the dominated property of planets.
		GameData::GetPolitics().DominatePlanet(planet);
	}
	else
	{
		tributeReceived.erase(planet);
		// Properly connect this function to the (no longer) dominated property of planets.
		GameData::GetPolitics().DominatePlanet(planet, false);
	}

	return true;
}



bool PlayerInfo::SetTribute(const string &planetTrueName, int64_t payment)
{
	const Planet *planet = GameData::Planets().Find(planetTrueName);
	if(!planet)
		return false;

	return SetTribute(planet, payment);
}



// Get a list of all tribute that the player receives.
const map<const Planet *, int64_t> &PlayerInfo::GetTribute() const
{
	return tributeReceived;
}



// Get the total sum of the tribute the player receives.
int64_t PlayerInfo::GetTributeTotal() const
{
	return accumulate(
		tributeReceived.begin(),
		tributeReceived.end(),
		0,
		[](int64_t value, const map<const Planet *, int64_t>::value_type &tribute)
		{
			return value + tribute.second;
		}
	);
}



// Check if the player knows the location of the given system (whether or not
// they have actually visited it).
bool PlayerInfo::HasSeen(const System &system) const
{
	if(&system == this->system)
		return true;

	// Shrouded systems have special considerations as to whether they're currently seen or not.
	bool shrouded = system.Shrouded();
	if(!shrouded && seen.contains(&system))
		return true;

	auto usesSystem = [&system](const Mission &m) noexcept -> bool
	{
		if(!m.IsVisible())
			return false;
		if(m.Waypoints().contains(&system))
			return true;
		if(m.MarkedSystems().contains(&system))
			return true;
		for(auto &&p : m.Stopovers())
			if(p->IsInSystem(&system))
				return true;
		return m.Destination()->IsInSystem(&system);
	};
	if(any_of(availableJobs.begin(), availableJobs.end(), usesSystem))
		return true;
	if(any_of(missions.begin(), missions.end(), usesSystem))
		return true;

	if(shrouded)
	{
		// All systems linked to a system the player can view are visible.
		if(any_of(system.Links().begin(), system.Links().end(),
				[&](const System *s) noexcept -> bool { return CanView(*s); }))
			return true;
		// A shrouded system not linked to a viewable system must be visible from the current system.
		if(!system.VisibleNeighbors().contains(this->system))
			return false;
		// If a shrouded system is in visible range, then it can be seen if it is not also hidden.
		return !system.Hidden();
	}

	return KnowsName(system);
}



// Check if the player can view the contents of the given system.
bool PlayerInfo::CanView(const System &system) const
{
	// A player can always view the contents of the system they are in. Otherwise,
	// the system must have been visited before and not be shrouded.
	return (HasVisited(system) && !system.Shrouded()) || &system == this->system;
}



// Check if the player has visited the given system.
bool PlayerInfo::HasVisited(const System &system) const
{
	return visitedSystems.contains(&system);
}



// Check if the player has visited the given planet.
bool PlayerInfo::HasVisited(const Planet &planet) const
{
	return visitedPlanets.contains(&planet);
}



// Check if the player knows the name of a system, either from visiting there or
// because a job or active mission includes the name of that system.
bool PlayerInfo::KnowsName(const System &system) const
{
	if(CanView(system))
		return true;

	for(const Mission &mission : availableJobs)
		if(mission.Destination()->IsInSystem(&system))
			return true;

	for(const Mission &mission : missions)
		if(mission.IsVisible() && mission.Destination()->IsInSystem(&system))
			return true;

	return false;
}


// Mark the given system as visited, and mark all its neighbors as seen.
void PlayerInfo::Visit(const System &system)
{
	visitedSystems.insert(&system);
	seen.insert(&system);
	for(const System *neighbor : system.VisibleNeighbors())
		if(!neighbor->Hidden() || system.Links().contains(neighbor))
			seen.insert(neighbor);
}



// Mark the given planet as visited.
void PlayerInfo::Visit(const Planet &planet)
{
	visitedPlanets.insert(&planet);
}



// Mark a system as unvisited, even if visited previously.
void PlayerInfo::Unvisit(const System &system)
{
	visitedSystems.erase(&system);
	for(const StellarObject &object : system.Objects())
		if(object.GetPlanet())
			Unvisit(*object.GetPlanet());
}



void PlayerInfo::Unvisit(const Planet &planet)
{
	visitedPlanets.erase(&planet);
}



const set<const System *> &PlayerInfo::VisitedSystems() const
{
	return visitedSystems;
}



const set<const Planet *> &PlayerInfo::VisitedPlanets() const
{
	return visitedPlanets;
}



bool PlayerInfo::HasMapped(int mapSize, bool mapMinables) const
{
	DistanceMap distance(GetSystem(), mapSize);
	for(const System *system : distance.Systems())
	{
		if(!HasVisited(*system))
			return false;

		if(mapMinables)
			for(const Outfit *outfit : system->Payloads())
				if(!harvested.contains(make_pair(system, outfit)))
					return false;
	}

	return true;
}



void PlayerInfo::Map(int mapSize, bool mapMinables)
{
	DistanceMap distance(GetSystem(), mapSize);
	for(const System *system : distance.Systems())
	{
		if(!HasVisited(*system))
			Visit(*system);

		if(mapMinables)
			for(const Outfit *outfit : system->Payloads())
				harvested.insert(make_pair(system, outfit));
	}
}



// Check if the player has a hyperspace route set.
bool PlayerInfo::HasTravelPlan() const
{
	return !travelPlan.empty();
}



// Access the player's travel plan.
const vector<const System *> &PlayerInfo::TravelPlan() const
{
	return travelPlan;
}



vector<const System *> &PlayerInfo::TravelPlan()
{
	return travelPlan;
}



// This is called when the player enters the system that is their current
// hyperspace target.
void PlayerInfo::PopTravel()
{
	if(!travelPlan.empty())
	{
		Visit(*travelPlan.back());
		travelPlan.pop_back();
	}
}



// Get the planet to land on at the end of the travel path.
const Planet *PlayerInfo::TravelDestination() const
{
	return travelDestination;
}



// Set the planet to land on at the end of the travel path.
void PlayerInfo::SetTravelDestination(const Planet *planet)
{
	travelDestination = planet;
	if(planet && planet->IsInSystem(system) && Flagship())
		Flagship()->SetTargetStellar(system->FindStellar(planet));
}



// Check which secondary weapons the player has selected.
const set<const Outfit *> &PlayerInfo::SelectedSecondaryWeapons() const
{
	return selectedWeapons;
}



// Cycle through all available secondary weapons.
void PlayerInfo::SelectNextSecondary()
{
	if(!flagship || flagship->Outfits().empty())
		return;

	// If multiple weapons were selected, then switch to selecting none.
	if(selectedWeapons.size() > 1)
	{
		selectedWeapons.clear();
		return;
	}

	// If no weapon was selected, then we scan from the beginning.
	auto it = flagship->Outfits().begin();
	bool hadSingleWeaponSelected = (selectedWeapons.size() == 1);

	// If a single weapon was selected, then move the iterator to the
	// outfit directly after it.
	if(hadSingleWeaponSelected)
	{
		auto selectedOutfit = *(selectedWeapons.begin());
		it = flagship->Outfits().find(selectedOutfit);
		if(it != flagship->Outfits().end())
			++it;
	}

	// Find the next secondary weapon.
	for( ; it != flagship->Outfits().end(); ++it)
	{
		const Weapon *weapon = it->first->GetWeapon().get();
		if(weapon && weapon->Icon())
		{
			selectedWeapons.clear();
			selectedWeapons.insert(it->first);
			return;
		}
	}

	// If no weapon was selected and we didn't find any weapons at this point,
	// then the player just doesn't have any secondary weapons.
	if(!hadSingleWeaponSelected)
		return;

	// Reached the end of the list. Select all possible secondary weapons here.
	it = flagship->Outfits().begin();
	for( ; it != flagship->Outfits().end(); ++it)
	{
		const Weapon *weapon = it->first->GetWeapon().get();
		if(weapon && weapon->Icon())
			selectedWeapons.insert(it->first);
	}

	// If we have only one weapon selected at this point, then the player
	// only has a single secondary weapon. Clear the list, since the weapon
	// was selected when we entered this function.
	if(selectedWeapons.size() == 1)
		selectedWeapons.clear();
}



void PlayerInfo::DeselectAllSecondaries()
{
	selectedWeapons.clear();
}



void PlayerInfo::ToggleAnySecondary(const Outfit *outfit)
{
	if(!flagship)
		return;

	const auto it = selectedWeapons.insert(outfit);
	if(!it.second)
		selectedWeapons.erase(it.first);
}



// Escorts currently selected for giving orders.
const vector<weak_ptr<Ship>> &PlayerInfo::SelectedEscorts() const
{
	return selectedEscorts;
}



bool PlayerInfo::SelectEscorts(const Rectangle &box, bool hasShift)
{
	// If shift is not held down, replace the current selection.
	if(!hasShift)
		selectedEscorts.clear();
	// If shift is not held, the first ship in the box will also become the
	// player's flagship's target.
	bool first = !hasShift;

	bool matched = false;
	for(const shared_ptr<Ship> &ship : ships)
		if(!ship->IsDestroyed() && !ship->IsParked() && ship->GetSystem() == system && ship.get() != Flagship()
				&& box.Contains(ship->Position()))
		{
			matched = true;
			SelectEscort(ship, &first);
		}
	return matched;
}



void PlayerInfo::SelectShips(const vector<weak_ptr<Ship>> &stack, bool hasShift)
{
	if(!flagship)
		return;
	// If shift is not held down, replace the current selection.
	if(!hasShift)
		selectedEscorts.clear();

	// If shift is not held down, then locate a new target for the flagship.
	// If the given stack only contains a single ship, then that should become the new target.
	bool hasNewTarget = hasShift;
	shared_ptr<Ship> target = stack.size() > 1 ? flagship->GetTargetShip() : nullptr;

	// SelectEscort does not need to set the flagship target, as this function takes care of that.
	bool first = false;
	bool matched = false;
	for(const weak_ptr<Ship> &ship : stack)
	{
		const shared_ptr<Ship> shipPtr = ship.lock();
		if(!shipPtr)
			continue;
		if(!hasNewTarget)
		{
			// If the current target is null or its sprite doesn't match the sprite of the ships in the given stack,
			// then the next available ship becomes the new target for the flagship.
			if(!target || target->GetSprite() != shipPtr->GetSprite())
			{
				target = shipPtr;
				hasNewTarget = true;
			}
			// If the current target is in the stack, then set the current target to null so that the next ship in
			// the stack becomes the new target. If this is the last ship in the stack, this will cause the flagship
			// to have no target.
			else if(target == shipPtr)
				target = nullptr;
		}
		// If this ship is one of your owned escorts, then select it so that orders can be given to it.
		if(shipPtr->IsYours())
		{
			matched = true;
			SelectEscort(shipPtr, &first);
		}
	}
	if(!hasShift)
	{
		matched = true;
		flagship->SetTargetShip(target);
	}
	if(matched)
		UI::PlaySound(UI::UISound::TARGET);
}



void PlayerInfo::SelectEscort(const Ship *ship, bool hasShift)
{
	// If shift is not held down, replace the current selection.
	if(!hasShift)
		selectedEscorts.clear();

	bool first = !hasShift;
	for(const shared_ptr<Ship> &it : ships)
		if(it.get() == ship)
			SelectEscort(it, &first);
}



void PlayerInfo::DeselectEscort(const Ship *ship)
{
	for(auto it = selectedEscorts.begin(); it != selectedEscorts.end(); ++it)
		if(it->lock().get() == ship)
		{
			selectedEscorts.erase(it);
			return;
		}
}



void PlayerInfo::SelectEscortGroup(int group, bool hasShift)
{
	int bit = (1 << group);
	// If the shift key is held down and all the ships in the given group are
	// already selected, deselect them all. Otherwise, select them all. The easy
	// way to do this is first to remove all the ships that match in one pass,
	// then add them in a subsequent pass if any were not selected.
	const Ship *oldTarget = nullptr;
	if(Flagship() && Flagship()->GetTargetShip())
	{
		oldTarget = Flagship()->GetTargetShip().get();
		Flagship()->SetTargetShip(shared_ptr<Ship>());
	}
	if(hasShift)
	{
		bool allWereSelected = true;
		for(const shared_ptr<Ship> &ship : ships)
			if(groups[ship.get()] & bit)
			{
				auto it = selectedEscorts.begin();
				for( ; it != selectedEscorts.end(); ++it)
					if(it->lock() == ship)
						break;
				if(it != selectedEscorts.end())
					selectedEscorts.erase(it);
				else
					allWereSelected = false;
			}
		if(allWereSelected)
			return;
	}
	else
		selectedEscorts.clear();

	// Now, go through and add any ships in the group to the selection. Even if
	// shift is held they won't be added twice, because we removed them above.
	for(const shared_ptr<Ship> &ship : ships)
		if(groups[ship.get()] & bit)
		{
			selectedEscorts.push_back(ship);
			if(ship.get() == oldTarget)
				Flagship()->SetTargetShip(ship);
		}
}



void PlayerInfo::SetEscortGroup(int group, const set<Ship *> *newShips)
{
	int bit = (1 << group);
	int mask = ~bit;
	// First, remove any of your ships that are in the group.
	for(const shared_ptr<Ship> &ship : ships)
		groups[ship.get()] &= mask;
	// Then, add all the currently selected ships to the group.
	if(newShips)
	{
		for(const Ship *ship : *newShips)
			groups[ship] |= bit;
	}
	else
	{
		for(const weak_ptr<Ship> &ptr : selectedEscorts)
		{
			shared_ptr<Ship> ship = ptr.lock();
			if(ship)
				groups[ship.get()] |= bit;
		}
	}
}



set<Ship *> PlayerInfo::GetEscortGroup(int group)
{
	int bit = (1 << group);
	set<Ship *> result;

	for(const shared_ptr<Ship> &ship : ships)
	{
		auto it = groups.find(ship.get());
		if(it != groups.end() && (it->second & bit))
			result.insert(ship.get());
	}
	return result;
}



// Keep track of any outfits that you have sold since landing. These will be
// available to buy back until you take off.
const map<const Outfit *, int> &PlayerInfo::GetStock() const
{
	return stock;
}



int PlayerInfo::Stock(const Outfit *outfit) const
{
	auto it = stock.find(outfit);
	return (it == stock.end() ? 0 : it->second);
}



// Transfer outfits from the player to the planet or vice versa.
void PlayerInfo::AddStock(const Outfit *outfit, int count)
{
	// If you sell an individual outfit that is not sold here and that you
	// acquired by buying a ship here, have it appear as "in stock" in case you
	// change your mind about selling it. (On the other hand, if you sell an
	// entire ship right after buying it, its outfits will not be "in stock.")
	if(count > 0 && stock[outfit] < 0)
		stock[outfit] = 0;
	stock[outfit] += count;

	int day = date.DaysSinceEpoch();
	if(count > 0)
	{
		// Remember how depreciated these items are.
		for(int i = 0; i < count; ++i)
			stockDepreciation.Buy(outfit, day, &depreciation);
	}
	else
	{
		// If the count is negative, outfits are being transferred from stock
		// into the player's possession.
		for(int i = 0; i < -count; ++i)
			depreciation.Buy(outfit, day, &stockDepreciation);
	}
}



// Get depreciation information.
const Depreciation &PlayerInfo::FleetDepreciation() const
{
	return depreciation;
}



const Depreciation &PlayerInfo::StockDepreciation() const
{
	return stockDepreciation;
}



void PlayerInfo::Harvest(const Outfit *type)
{
	if(type && system)
		harvested.insert(make_pair(system, type));
}



const set<pair<const System *, const Outfit *>> &PlayerInfo::Harvested() const
{
	return harvested;
}



const pair<const System *, Point> &PlayerInfo::GetEscortDestination() const
{
	return interstellarEscortDestination;
}



// Set (or clear) the stored escort travel destination.
void PlayerInfo::SetEscortDestination(const System *system, Point pos)
{
	interstellarEscortDestination.first = system;
	interstellarEscortDestination.second = pos;
}



// Determine if a system and nonzero position were specified.
bool PlayerInfo::HasEscortDestination() const
{
	return interstellarEscortDestination.first && interstellarEscortDestination.second;
}



// Get what coloring is currently selected in the map.
int PlayerInfo::MapColoring() const
{
	return mapColoring;
}



// Set what the map is being colored by.
void PlayerInfo::SetMapColoring(int index)
{
	mapColoring = index;
}



// Get the map zoom level.
int PlayerInfo::MapZoom() const
{
	return mapZoom;
}



// Set the map zoom level.
void PlayerInfo::SetMapZoom(int level)
{
	mapZoom = level;
}



// Get the set of collapsed categories for the named panel.
set<string> &PlayerInfo::Collapsed(const string &name)
{
	return collapsed[name];
}



bool PlayerInfo::DisplayCarrierHelp() const
{
	return displayCarrierHelp;
}



// Apply any "changes" saved in this player info to the global game state.
void PlayerInfo::ApplyChanges()
{
	for(const auto &it : reputationChanges)
		it.first->SetReputation(it.second);
	reputationChanges.clear();
	AddChanges(dataChanges);
	GameData::ReadEconomy(economy);
	economy = DataNode();

	// Make sure all stellar objects are correctly positioned. This is needed
	// because EnterSystem() is not called the first time through.
	GameData::SetDate(GetDate());
	// SetDate() clears any bribes from yesterday, so restore any auto-clearance.
	for(const Mission &mission : Missions())
		if(mission.ClearanceMessage() == "auto")
		{
			mission.Destination()->Bribe(mission.HasFullClearance());
			for(const Planet *planet : mission.Stopovers())
				planet->Bribe(mission.HasFullClearance());
		}

	// Check if any special persons have been destroyed.
	GameData::DestroyPersons(destroyedPersons);
	destroyedPersons.clear();

	// Check which planets you have dominated.
	for(auto &it : tributeReceived)
		GameData::GetPolitics().DominatePlanet(it.first);

	// Issue warnings for any data which has been mentioned but not actually defined, and
	// ensure that all "undefined" data is appropriately named.
	GameData::CheckReferences();

	// Now that all outfits have names, we can finish loading the player's ships.
	for(auto &&ship : ships)
	{
		// Government changes may have changed the player's ship swizzles.
		ship->SetGovernment(GameData::PlayerGovernment());
		ship->FinishLoading(false);
	}

	// Recalculate jumps that the available jobs will need
	for(Mission &mission : availableJobs)
		mission.CalculateJumps(system);
}



// Make change's to the player's planet, system, & ship locations as needed, to ensure the player and
// their ships are in valid locations, even if the player did something drastic, such as remove a mod.
void PlayerInfo::ValidateLoad()
{
	// If a system was not specified in the player data, use the flagship's system.
	if(!planet && !ships.empty())
	{
		string warning = "Warning: no planet specified for player";
		auto it = find_if(ships.begin(), ships.end(), [](const shared_ptr<Ship> &ship) noexcept -> bool
			{ return ship->GetPlanet() && ship->GetPlanet()->IsValid() && !ship->IsParked() && ship->CanBeFlagship(); });
		if(it != ships.end())
		{
			planet = (*it)->GetPlanet();
			system = (*it)->GetSystem();
			warning += ". Defaulting to location of flagship \"" + (*it)->GivenName() + "\", " + planet->TrueName() + ".";
		}
		else
			warning += " (no ships could supply a valid player location).";

		Logger::LogError(warning);
	}

	// As a result of external game data changes (e.g. unloading a mod) it's possible the player ended up
	// with an undefined system or planet. In that case, move them to the starting system to avoid crashing.
	if(planet && !system)
	{
		system = planet->GetSystem();
		Logger::LogError("Warning: player system was not specified. Defaulting to the specified planet's system.");
	}
	if(!planet || !planet->IsValid() || !system || !system->IsValid())
	{
		system = &startData.GetSystem();
		planet = &startData.GetPlanet();
		Logger::LogError("Warning: player system and/or planet was not valid. Defaulting to the starting location.");
	}

	// Every ship ought to have specified a valid location, but if not,
	// move it to the player's location to avoid invalid states.
	for(auto &&ship : ships)
	{
		if(!ship->GetSystem() || !ship->GetSystem()->IsValid())
		{
			ship->SetSystem(system);
			Logger::LogError("Warning: player ship \"" + ship->GivenName()
				+ "\" did not specify a valid system. Defaulting to the player's system.");
		}
		// In-system ships that aren't on a valid planet should get moved to the player's planet
		// (but e.g. disabled ships or those that didn't have a planet should remain in space).
		if(ship->GetSystem() == system && ship->GetPlanet() && !ship->GetPlanet()->IsValid())
		{
			ship->SetPlanet(planet);
			Logger::LogError("Warning: in-system player ship \"" + ship->GivenName()
				+ "\" specified an invalid planet. Defaulting to the player's planet.");
		}
		// Owned ships that are not in the player's system always start in flight.
	}

	// Validate the travel plan.
	if(travelDestination && !travelDestination->IsValid())
	{
		Logger::LogError("Warning: removed invalid travel plan destination \"" + travelDestination->TrueName() + ".\"");
		travelDestination = nullptr;
	}
	if(!travelPlan.empty() && any_of(travelPlan.begin(), travelPlan.end(),
			[](const System *waypoint) noexcept -> bool { return !waypoint->IsValid(); }))
	{
		travelPlan.clear();
		travelDestination = nullptr;
		Logger::LogError("Warning: reset the travel plan due to use of invalid system(s).");
	}

	// For old saves, default to the first start condition (the default "Endless Sky" start).
	if(startData.Identifier().empty())
	{
		// It is possible that there are no start conditions defined (e.g. a bad installation or
		// incomplete total conversion plugin). In that case, it is not possible to continue.
		const auto startCount = GameData::StartOptions().size();
		if(startCount >= 1)
		{
			startData = GameData::StartOptions().front();
			// When necessary, record in the pilot file that the starting data is just an assumption.
			if(startCount >= 2)
				conditions["unverified start scenario"] = true;
		}
		else
			throw runtime_error("Unable to set a starting scenario for an existing pilot. (No valid \"start\" "
				"nodes were found in data files or loaded plugins--make sure you've installed the game properly.)");
	}

	// Validate the missions that were loaded. Active-but-invalid missions are removed from
	// the standard mission list, effectively pausing them until necessary data is restored.
	auto mit = stable_partition(missions.begin(), missions.end(), mem_fn(&Mission::IsValid));
	if(mit != missions.end())
		inactiveMissions.splice(inactiveMissions.end(), missions, mit, missions.end());

	// Invalid available jobs or missions are erased (since there is no guarantee
	// the player will be on the correct planet when a plugin is re-added).
	auto isInvalidMission = [](const Mission &m) noexcept -> bool { return !m.IsValid(); };
	availableJobs.remove_if(isInvalidMission);
	availableMissions.remove_if(isInvalidMission);

	// Validate past events that were applied. Invalid events are recorded to warn the
	// player about.
	for(const ScheduledEvent &event : scheduledEvents)
		if(!event.event->IsValid().empty())
			invalidEvents.insert(event.event->TrueName());
	for(const string &event : triggeredEvents)
		if(!GameData::Events().Get(event)->IsValid().empty())
			invalidEvents.insert(event);
}



// Helper to register derived conditions.
void PlayerInfo::RegisterDerivedConditions()
{
	// Read-only date functions.
	conditions["day"].ProvideNamed([this](const ConditionEntry &ce) { return date.Day(); });
	conditions["month"].ProvideNamed([this](const ConditionEntry &ce) { return date.Month(); });
	conditions["year"].ProvideNamed([this](const ConditionEntry &ce) { return date.Year(); });
	conditions["weekday: "].ProvidePrefixed([this](const ConditionEntry &ce) -> int64_t {
		string day = ce.NameWithoutPrefix();
		int number = date.WeekdayNumberOffset();
		if(day == "saturday")
			return number == 0;
		if(day == "sunday")
			return number == 1;
		if(day == "monday")
			return number == 2;
		if(day == "tuesday")
			return number == 3;
		if(day == "wednesday")
			return number == 4;
		if(day == "thursday")
			return number == 5;
		if(day == "friday")
			return number == 6;
		return 0;
	});
	conditions["days since year start"].ProvideNamed([this](const ConditionEntry &ce) {
		return date.DaysSinceYearStart(); });
	conditions["days until year end"].ProvideNamed([this](const ConditionEntry &ce) {
		return date.DaysUntilYearEnd(); });
	conditions["days since epoch"].ProvideNamed([this](const ConditionEntry &ce) {
		return date.DaysSinceEpoch(); });
	conditions["days since start"].ProvideNamed([this](const ConditionEntry &ce) {
		return date.DaysSinceEpoch() - StartData().GetDate().DaysSinceEpoch(); });

	// Read-only account conditions.
	// Bound financial conditions to +/- 4.6 x 10^18 credits, within the range of a 64-bit int.
	static constexpr int64_t limit = static_cast<int64_t>(1) << 62;

	conditions["net worth"].ProvideNamed([this](const ConditionEntry &ce) {
		return min(limit, max(-limit, accounts.NetWorth())); });
	conditions["credits"].ProvideNamed([this](const ConditionEntry &ce) {
		return min(limit, accounts.Credits()); });
	conditions["unpaid mortgages"].ProvideNamed([this](const ConditionEntry &ce) {
		return min(limit, accounts.TotalDebt("Mortgage")); });
	conditions["unpaid fines"].ProvideNamed([this](const ConditionEntry &ce) {
		return min(limit, accounts.TotalDebt("Fine")); });
	conditions["unpaid debts"].ProvideNamed([this](const ConditionEntry &ce) {
		return min(limit, accounts.TotalDebt("Debt")); });
	conditions["unpaid salaries"].ProvideNamed([this](const ConditionEntry &ce) {
		return min(limit, accounts.CrewSalariesOwed()); });
	conditions["unpaid maintenance"].ProvideNamed([this](const ConditionEntry &ce) {
		return min(limit, accounts.MaintenanceDue()); });
	conditions["credit score"].ProvideNamed([this](const ConditionEntry &ce) {
		return accounts.CreditScore(); });

	// Read/write assets and debts.
	conditions["salary: "].ProvidePrefixed([this](const ConditionEntry &ce) -> int64_t {
		const map<string, int64_t> &si = accounts.SalariesIncome();
		auto it = si.find(ce.NameWithoutPrefix());
		if(it == si.end())
			return 0;
		return it->second;
	}, [this](ConditionEntry &ce, int64_t value) -> void {
		accounts.SetSalaryIncome(ce.NameWithoutPrefix(), value);
	});
	conditions["tribute: "].ProvidePrefixed([this](const ConditionEntry &ce) -> int64_t {
		const Planet *planet = GameData::Planets().Find(ce.NameWithoutPrefix());
		if(!planet)
			return 0;

		auto it = tributeReceived.find(planet);
		if(it == tributeReceived.end())
			return 0;

		return it->second;
	}, [this](ConditionEntry &ce, int64_t value) -> void {
		SetTribute(ce.NameWithoutPrefix(), value);
	});

	conditions["license: "].ProvidePrefixed([this](const ConditionEntry &ce) -> int64_t {
		return HasLicense(ce.NameWithoutPrefix());
	}, [this](ConditionEntry &ce, int64_t value) -> void {
		if(!value)
			RemoveLicense(ce.NameWithoutPrefix());
		else
			AddLicense(ce.NameWithoutPrefix());
	});

	// Read-only flagship conditions.
	conditions["flagship crew"].ProvideNamed([this](const ConditionEntry &ce) -> int64_t {
		return flagship ? flagship->Crew() : 0; });
	conditions["flagship required crew"].ProvideNamed([this](const ConditionEntry &ce) -> int64_t {
		return flagship ? flagship->RequiredCrew() : 0; });
	conditions["flagship bunks"].ProvideNamed([this](const ConditionEntry &ce) -> int64_t {
		return flagship ? flagship->Attributes().Get("bunks") : 0; });
	conditions["flagship model: "].ProvidePrefixed([this](const ConditionEntry &ce) -> bool {
		if(!flagship)
			return false;
		return !ce.NameWithoutPrefix().compare(flagship->TrueModelName()); });
	conditions["flagship disabled"].ProvideNamed([this](const ConditionEntry &ce) -> bool {
		return flagship && flagship->IsDisabled(); });

	auto shipAttributeHelper = [](const Ship *ship, const string &attribute, bool base) -> int64_t
	{
		if(!ship)
			return 0;

		const Outfit &attributes = base ? ship->BaseAttributes() : ship->Attributes();
		if(attribute == "cost")
			return attributes.Cost();
		if(attribute == "mass")
			return round(attributes.Mass() * 1000.);
		return round(attributes.Get(attribute) * 1000.);
	};
	conditions["flagship base attribute: "].ProvidePrefixed([this, shipAttributeHelper](const ConditionEntry &ce) ->
		int64_t { return shipAttributeHelper(this->Flagship(), ce.NameWithoutPrefix(), true); });
	conditions["flagship attribute: "].ProvidePrefixed([this, shipAttributeHelper](const ConditionEntry &ce) -> int64_t {
		return shipAttributeHelper(this->Flagship(), ce.NameWithoutPrefix(), false); });
	conditions["flagship bays: "].ProvidePrefixed([this](const ConditionEntry &ce) -> int64_t {
		if(!flagship)
			return 0;
		return flagship->BaysTotal(ce.NameWithoutPrefix()); });

	// The behaviour of this condition while landed is not stable and may change in the future.
	// It should only be used while in-flight.
	conditions["flagship bays free: "].ProvidePrefixed([this](const ConditionEntry &ce) -> int64_t {
		if(!flagship)
			return 0;
		if(GetPlanet())
			Logger::LogError("Warning: Use of \"flagship bays free: <category>\""
				" condition while landed is unstable behavior.");
		return flagship->BaysFree(ce.NameWithoutPrefix()); });
	conditions["flagship bays"].ProvideNamed([this](const ConditionEntry &ce) -> int64_t {
		if(!flagship)
			return 0;
		return flagship->Bays().size(); });
	// The behaviour of this condition while landed is not stable and may change in the future.
	// It should only be used while in-flight.
	conditions["flagship bays free"].ProvideNamed([this](const ConditionEntry &ce) -> int64_t {
		if(!flagship)
			return 0;
		if(GetPlanet())
			Logger::LogError("Warning: Use of \"flagship bays free\" condition while landed is unstable behavior.");
		const vector<Ship::Bay> &bays = flagship->Bays();
		return count_if(bays.begin(), bays.end(), [](const Ship::Bay &bay) { return !bay.ship; }); });

	conditions["flagship mass"].ProvideNamed([this](const ConditionEntry &ce) -> int64_t {
		return flagship ? flagship->Mass() : 0; });
	conditions["flagship shields"].ProvideNamed([this](const ConditionEntry &ce) -> int64_t {
		return flagship ? flagship->ShieldLevel() : 0; });
	conditions["flagship hull"].ProvideNamed([this](const ConditionEntry &ce) -> int64_t {
		return flagship ? flagship->HullLevel() : 0; });
	conditions["flagship fuel"].ProvideNamed([this](const ConditionEntry &ce) -> int64_t {
		return flagship ? flagship->FuelLevel() : 0; });

	conditions["ship base attribute: "].ProvidePrefixed([this, shipAttributeHelper](const ConditionEntry &ce) ->
	int64_t {
		string attribute = ce.NameWithoutPrefix();
		int64_t retVal = 0;
		for(const shared_ptr<Ship> &ship : ships)
		{
			// Destroyed and parked ships aren't checked.
			// If not on a planet, the ship's system must match.
			// If on a planet, the ship's planet must match.
			if(ship->IsDestroyed() || ship->IsParked()
					|| (planet && ship->GetPlanet() != planet)
					|| (!planet && ship->GetActualSystem() != system))
				continue;
			retVal += shipAttributeHelper(ship.get(), attribute, true);
		}
		return retVal; });
	conditions["ship base attribute (all): "].ProvidePrefixed([this, shipAttributeHelper](const ConditionEntry &ce) ->
	int64_t {
		string attribute = ce.NameWithoutPrefix();
		int64_t retVal = 0;
		for(const shared_ptr<Ship> &ship : ships)
		{
			if(ship->IsDestroyed())
				continue;
			retVal += shipAttributeHelper(ship.get(), attribute, true);
		}
		return retVal; });
	conditions["ship base attribute (parked): "].ProvidePrefixed(
		[this, shipAttributeHelper](const ConditionEntry &ce) -> int64_t {
			// If the player isn't landed then there can be no parked ships local to them.
			if(!planet)
				return 0;
			string attribute = ce.NameWithoutPrefix();
			int64_t retVal = 0;
			for(const shared_ptr<Ship> &ship : ships)
			{
				if(!ship->IsParked() || ship->GetPlanet() != planet)
					continue;
				retVal += shipAttributeHelper(ship.get(), attribute, true);
			}
			return retVal; });
	conditions["ship attribute: "].ProvidePrefixed([this, shipAttributeHelper](const ConditionEntry &ce) -> int64_t {
		string attribute = ce.NameWithoutPrefix();
		int64_t retVal = 0;
		for(const shared_ptr<Ship> &ship : ships)
		{
			// Destroyed and parked ships aren't checked.
			// If not on a planet, the ship's system must match.
			// If on a planet, the ship's planet must match.
			if(ship->IsDestroyed() || ship->IsParked()
					|| (planet && ship->GetPlanet() != planet)
					|| (!planet && ship->GetActualSystem() != system))
				continue;
			retVal += shipAttributeHelper(ship.get(), attribute, false);
		}
		return retVal; });
	conditions["ship attribute (all): "].ProvidePrefixed([this, shipAttributeHelper](const ConditionEntry &ce) -> int64_t {
		string attribute = ce.NameWithoutPrefix();
		int64_t retVal = 0;
		for(const shared_ptr<Ship> &ship : ships)
		{
			if(ship->IsDestroyed())
				continue;
			retVal += shipAttributeHelper(ship.get(), attribute, false);
		}
		return retVal; });
	conditions["ship attribute (parked): "].ProvidePrefixed(
		[this, shipAttributeHelper](const ConditionEntry &ce) -> int64_t {
			// If the player isn't landed then there can be no parked ships local to them.
			if(!planet)
				return 0;
			string attribute = ce.NameWithoutPrefix();
			int64_t retVal = 0;
			for(const shared_ptr<Ship> &ship : ships)
			{
				if(!ship->IsParked() || ship->GetPlanet() != planet)
					continue;
				retVal += shipAttributeHelper(ship.get(), attribute, false);
			}
			return retVal; });

	conditions["name: "].ProvidePrefixed([this](const ConditionEntry &ce) -> bool {
		return !ce.NameWithoutPrefix().compare(firstName + " " + lastName); });
	conditions["first name: "].ProvidePrefixed([this](const ConditionEntry &ce) -> bool {
		return !ce.NameWithoutPrefix().compare(firstName); });
	conditions["last name: "].ProvidePrefixed([this](const ConditionEntry &ce) -> bool {
		return !ce.NameWithoutPrefix().compare(lastName); });

	// Conditions for your fleet's attractiveness to pirates.
	conditions["cargo attractiveness"].ProvideNamed([this](const ConditionEntry &ce) -> int64_t {
		return RaidFleetFactors().first; });
	conditions["armament deterrence"].ProvideNamed([this](const ConditionEntry &ce) -> int64_t {
		return RaidFleetFactors().second; });
	conditions["pirate attraction"].ProvideNamed([this](const ConditionEntry &ce) -> int64_t {
		auto rff = RaidFleetFactors();
		return rff.first - rff.second; });
	conditions["raid chance in system: "].ProvidePrefixed([this](const ConditionEntry &ce) -> double {
		const System *system = GameData::Systems().Find(ce.NameWithoutPrefix());
		if(!system)
			return 0.;

		// This variable represents the probability of no raid fleets spawning.
		double safeChance = 1.;
		for(const auto &raidFleet : system->RaidFleets())
		{
			// The attraction is the % chance for a single instance of this fleet to appear.
			double attraction = RaidFleetAttraction(raidFleet, system);
			// Calculate the % chance for no instances to appear from 10 rolls.
			double noFleetProb = pow(1. - attraction, 10.);
			// The chance of neither of two fleets appearing is the chance of the first not appearing
			// times the chance of the second not appearing.
			safeChance *= noFleetProb;
		}
		// The probability of any single fleet appearing is 1 - chance.
		return round((1. - safeChance) * 1000.); });

	// Special conditions about combat power.
	conditions["flagship strength"].ProvideNamed([this](const ConditionEntry &ce) -> int64_t {
		return flagship ? flagship->Strength() : 0;
	});
	conditions["player strength"].ProvideNamed([this](const ConditionEntry &ce) -> int64_t {
		int64_t strength = 0;
		for(const shared_ptr<Ship> &ship : ships)
			strength += ship->Strength();
		return strength;
	});

	// Special conditions for cargo and passenger space.
	conditions["cargo space"].ProvideNamed([this](const ConditionEntry &ce) -> int64_t {
		int64_t retVal = 0;
		for(const shared_ptr<Ship> &ship : ships)
			if(!ship->IsParked() && !ship->IsDisabled() && ship->GetActualSystem() == system)
				retVal += ship->Attributes().Get("cargo space");
		return retVal; });
	conditions["passenger space"].ProvideNamed([this](const ConditionEntry &ce) -> int64_t {
		int64_t retVal = 0;
		for(const shared_ptr<Ship> &ship : ships)
			if(!ship->IsParked() && !ship->IsDisabled() && ship->GetActualSystem() == system)
				retVal += ship->Attributes().Get("bunks") - ship->RequiredCrew();
		return retVal; });
	conditions["cargo space free"].ProvideNamed([this](const ConditionEntry &ce) -> int64_t {
		int64_t retVal = 0;
		for(const shared_ptr<Ship> &ship : ships)
			if(!ship->IsParked() && !ship->IsDisabled() && ship->GetActualSystem() == system)
				retVal += ship->Cargo().Free();
		return retVal; });
	conditions["passenger space free"].ProvideNamed([this](const ConditionEntry &ce) -> int64_t {
		int64_t retVal = 0;
		for(const shared_ptr<Ship> &ship : ships)
			if(!ship->IsParked() && !ship->IsDisabled() && ship->GetActualSystem() == system)
				retVal += ship->Cargo().BunksFree();
		return retVal; });

	conditions["flagship: cargo space"].ProvideNamed([this](const ConditionEntry &ce) -> int64_t {
		if(!flagship)
			return 0;
		return flagship->Attributes().Get("cargo space"); });
	conditions["flagship: passenger space"].ProvideNamed([this](const ConditionEntry &ce) -> int64_t {
		if(!flagship)
			return 0;
		return flagship->Attributes().Get("bunks") - flagship->RequiredCrew(); });
	conditions["flagship: cargo space free"].ProvideNamed([this](const ConditionEntry &ce) -> int64_t {
		if(!flagship)
			return 0;
		return flagship->Cargo().Free(); });
	conditions["flagship: passenger space free"].ProvideNamed([this](const ConditionEntry &ce) -> int64_t {
		if(!flagship)
			return 0;
		return flagship->Cargo().BunksFree(); });

	// The number of active, present ships the player has of the given category
	// (e.g. Heavy Warships).
	conditions["ships: "].ProvidePrefixed([this](const ConditionEntry &ce) -> int64_t {
		int64_t retVal = 0;
		string category = ce.NameWithoutPrefix();
		for(const shared_ptr<Ship> &ship : ships)
			if(!ship->IsParked() && !ship->IsDisabled() && ship->GetActualSystem() == system
					&& !category.compare(ship->Attributes().Category()))
				++retVal;
		return retVal; });
	// The number of ships the player has of the given category anywhere in their fleet.
	conditions["ships (all): "].ProvidePrefixed([this](const ConditionEntry &ce) -> int64_t {
		int64_t retVal = 0;
		string category = ce.NameWithoutPrefix();
		for(const shared_ptr<Ship> &ship : ships)
			if(!ship->IsDestroyed() && !category.compare(ship->Attributes().Category()))
				++retVal;
		return retVal; });
	// The number of ships the player has of the given model active and present.
	conditions["ship model: "].ProvidePrefixed([this](const ConditionEntry &ce) -> int64_t {
		int64_t retVal = 0;
		string model = ce.NameWithoutPrefix();
		for(const shared_ptr<Ship> &ship : ships)
			if(!ship->IsParked() && !ship->IsDisabled() && ship->GetActualSystem() == system
					&& !model.compare(ship->TrueModelName()))
				++retVal;
		return retVal; });
	// The number of ships that the player has of the given model anywhere in their fleet.
	conditions["ship model (all): "].ProvidePrefixed([this](const ConditionEntry &ce) -> int64_t {
		int64_t retVal = 0;
		string model = ce.NameWithoutPrefix();
		for(const shared_ptr<Ship> &ship : ships)
			if(!ship->IsDestroyed() && !model.compare(ship->TrueModelName()))
				++retVal;
		return retVal; });
	// The total number of ships the player has active and present.
	conditions["total ships"].ProvideNamed([this](const ConditionEntry &ce) -> int64_t {
		int64_t retVal = 0;
		for(const shared_ptr<Ship> &ship : ships)
			if(!ship->IsParked() && !ship->IsDisabled() && ship->GetActualSystem() == system)
				++retVal;
		return retVal; });
	// The total number of ships the player has anywhere.
	conditions["total ships (all)"].ProvideNamed([this](const ConditionEntry &ce) -> int64_t {
		int64_t retVal = 0;
		for(const shared_ptr<Ship> &ship : ships)
			if(!ship->IsDestroyed())
				++retVal;
		return retVal; });

	// The following condition checks all sources of outfits which are present with the player.
	// If in orbit, this means checking all ships in-system for installed and in cargo outfits.
	// If landed, this means checking all landed ships for installed outfits, the pooled cargo
	// hold, and the planetary storage of the planet. Excludes parked ships.
	conditions["outfit: "].ProvidePrefixed([this](const ConditionEntry &ce) -> int64_t {
		const Outfit *outfit = GameData::Outfits().Find(ce.NameWithoutPrefix());
		if(!outfit)
			return 0;
		int64_t retVal = 0;
		if(planet)
		{
			retVal += Cargo().Get(outfit);
			auto it = planetaryStorage.find(planet);
			if(it != planetaryStorage.end())
				retVal += it->second.Get(outfit);
		}
		for(const shared_ptr<Ship> &ship : ships)
		{
			// Destroyed and parked ships aren't checked.
			// If not on a planet, the ship's system must match.
			// If on a planet, the ship's planet must match.
			if(ship->IsDestroyed() || ship->IsParked()
					|| (planet && ship->GetPlanet() != planet)
					|| (!planet && ship->GetActualSystem() != system))
				continue;
			retVal += ship->OutfitCount(outfit);
			retVal += ship->Cargo().Get(outfit);
		}
		return retVal;
	});

	// Conditions to determine what outfits the player owns, with various possible locations to check.
	// The following condition checks all possible locations for outfits in the player's possession.
	conditions["outfit (all): "].ProvidePrefixed([this](const ConditionEntry &ce) -> int64_t {
		const Outfit *outfit = GameData::Outfits().Find(ce.NameWithoutPrefix());
		if(!outfit)
			return 0;
		int64_t retVal = Cargo().Get(outfit);
		for(const shared_ptr<Ship> &ship : ships)
		{
			if(ship->IsDestroyed())
				continue;
			retVal += ship->OutfitCount(outfit);
			retVal += ship->Cargo().Get(outfit);
		}
		for(const auto &storage : planetaryStorage)
			retVal += storage.second.Get(outfit);
		return retVal;
	});

	// The following condition checks the player's fleet for installed outfits on active
	// escorts local to the player.
	conditions["outfit (installed): "].ProvidePrefixed([this](const ConditionEntry &ce) -> int64_t {
		const Outfit *outfit = GameData::Outfits().Find(ce.NameWithoutPrefix());
		if(!outfit)
			return 0;
		int64_t retVal = 0;
		for(const shared_ptr<Ship> &ship : ships)
		{
			// Destroyed and parked ships aren't checked.
			// If not on a planet, the ship's system must match.
			// If on a planet, the ship's planet must match.
			if(ship->IsDestroyed() || ship->IsParked()
					|| (planet && ship->GetPlanet() != planet)
					|| (!planet && ship->GetActualSystem() != system))
				continue;
			retVal += ship->OutfitCount(outfit);
		}
		return retVal;
	});

	// The following condition checks the player's fleet for installed outfits on parked escorts
	// which are local to the player.
	conditions["outfit (parked): "].ProvidePrefixed([this](const ConditionEntry &ce) -> int64_t {
		// If the player isn't landed then there can be no parked ships local to them.
		if(!planet)
			return 0;
		const Outfit *outfit = GameData::Outfits().Find(ce.NameWithoutPrefix());
		if(!outfit)
			return 0;
		int64_t retVal = 0;
		for(const shared_ptr<Ship> &ship : ships)
		{
			if(!ship->IsParked() || ship->GetPlanet() != planet)
				continue;
			retVal += ship->OutfitCount(outfit);
		}
		return retVal;
	});

	// The following condition checks the player's entire fleet for installed outfits.
	conditions["outfit (all installed): "].ProvidePrefixed([this](const ConditionEntry &ce) -> int64_t {
		const Outfit *outfit = GameData::Outfits().Find(ce.NameWithoutPrefix());
		if(!outfit)
			return 0;
		int64_t retVal = 0;
		for(const shared_ptr<Ship> &ship : ships)
			if(!ship->IsDestroyed())
				retVal += ship->OutfitCount(outfit);
		return retVal;
	});

	// The following condition checks the flagship's installed outfits.
	conditions["outfit (flagship installed): "].ProvidePrefixed([this](const ConditionEntry &ce) -> int64_t {
		if(!flagship)
			return 0;
		const Outfit *outfit = GameData::Outfits().Find(ce.NameWithoutPrefix());
		if(!outfit)
			return 0;
		return flagship->OutfitCount(outfit);
	});

	// The following condition checks the player's fleet for outfits in the cargo of escorts
	// local to the player.
	conditions["outfit (cargo): "].ProvidePrefixed([this](const ConditionEntry &ce) -> int64_t {
		const Outfit *outfit = GameData::Outfits().Find(ce.NameWithoutPrefix());
		if(!outfit)
			return 0;
		int64_t retVal = 0;
		if(planet)
			retVal += Cargo().Get(outfit);
		for(const shared_ptr<Ship> &ship : ships)
		{
			// If not on a planet, parked ships in system don't count.
			// If on a planet, the ship's planet must match.
			if(ship->IsDestroyed() || (planet && ship->GetPlanet() != planet)
					|| (!planet && (ship->GetActualSystem() != system || ship->IsParked())))
				continue;
			retVal += ship->Cargo().Get(outfit);
		}
		return retVal;
	});

	// The following condition checks all cargo locations in the player's fleet.
	conditions["outfit (all cargo): "].ProvidePrefixed([this](const ConditionEntry &ce) -> int64_t {
		const Outfit *outfit = GameData::Outfits().Find(ce.NameWithoutPrefix());
		if(!outfit)
			return 0;
		int64_t retVal = 0;
		if(planet)
			retVal += Cargo().Get(outfit);
		for(const shared_ptr<Ship> &ship : ships)
			if(!ship->IsDestroyed())
				retVal += ship->Cargo().Get(outfit);
		return retVal;
	});

	// The following condition checks the flagship's cargo or the pooled cargo if landed.
	conditions["outfit (flagship cargo): "].ProvidePrefixed([this](const ConditionEntry &ce) -> int64_t {
		const Outfit *outfit = GameData::Outfits().Find(ce.NameWithoutPrefix());
		if(!outfit)
			return 0;
		return (flagship ? flagship->Cargo().Get(outfit) : 0) + (planet ? Cargo().Get(outfit) : 0);
	});

	// The following condition checks planetary storage on the current planet, or on
	// planets in the current system if in orbit.
	conditions["outfit (storage): "].ProvidePrefixed([this](const ConditionEntry &ce) -> int64_t {
		const Outfit *outfit = GameData::Outfits().Find(ce.NameWithoutPrefix());
		if(!outfit)
			return 0;
		if(planet)
		{
			auto it = planetaryStorage.find(planet);
			return it != planetaryStorage.end() ? it->second.Get(outfit) : 0;
		}
		else
		{
			int64_t retVal = 0;
			for(const StellarObject &object : system->Objects())
			{
				auto it = planetaryStorage.find(object.GetPlanet());
				if(object.HasValidPlanet() && it != planetaryStorage.end())
					retVal += it->second.Get(outfit);
			}
			return retVal;
		}
	});

	// The following condition checks all planetary storage.
	conditions["outfit (all storage): "].ProvidePrefixed([this](const ConditionEntry &ce) -> int64_t {
		const Outfit *outfit = GameData::Outfits().Find(ce.NameWithoutPrefix());
		if(!outfit)
			return 0;
		int64_t retVal = 0;
		for(const auto &storage : planetaryStorage)
			retVal += storage.second.Get(outfit);
		return retVal;
	});

	// This condition corresponds to the method by which the flagship entered the current system.
	conditions["entered system by: "].ProvidePrefixed([this](const ConditionEntry &ce) -> bool {
		return !ce.NameWithoutPrefix().compare(EntryToString(entry)); });
	// This condition corresponds to the last system the flagship was in.
	conditions["previous system: "].ProvidePrefixed([this](const ConditionEntry &ce) -> bool {
		if(!previousSystem)
			return false;
		return !ce.NameWithoutPrefix().compare(previousSystem->TrueName()); });
	conditions["previous system government: "].ProvidePrefixed([this](const ConditionEntry &ce) -> bool {
		if(!previousSystem || !previousSystem->GetGovernment())
			return false;
		return !ce.NameWithoutPrefix().compare(previousSystem->GetGovernment()->TrueName());
	});

	// Conditions to determine if flagship is in a system and on a planet.
	conditions["flagship system: "].ProvidePrefixed([this](const ConditionEntry &ce) -> bool {
		if(!flagship || !flagship->GetSystem())
			return false;
		return !ce.NameWithoutPrefix().compare(flagship->GetSystem()->TrueName()); });
	conditions["flagship landed"].ProvideNamed([this](const ConditionEntry &ce) -> bool {
		return (flagship && flagship->GetPlanet()); });
	conditions["flagship planet: "].ProvidePrefixed([this](const ConditionEntry &ce) -> bool {
		if(!flagship || !flagship->GetPlanet())
			return false;
		return !ce.NameWithoutPrefix().compare(flagship->GetPlanet()->TrueName()); });
	conditions["flagship planet attribute: "].ProvidePrefixed([this](const ConditionEntry &ce) -> bool {
		if(!flagship || !flagship->GetPlanet())
			return false;
		string attribute = ce.NameWithoutPrefix();
		return flagship->GetPlanet()->Attributes().contains(attribute); });

	// Read only exploration conditions.
	conditions["visited planet: "].ProvidePrefixed([this](const ConditionEntry &ce) -> bool {
		const Planet *planet = GameData::Planets().Find(ce.NameWithoutPrefix());
		return planet ? HasVisited(*planet) : false; });
	conditions["visited system: "].ProvidePrefixed([this](const ConditionEntry &ce) -> bool {
		const System *system = GameData::Systems().Find(ce.NameWithoutPrefix());
		return system ? HasVisited(*system) : false; });
	conditions["landing access: "].ProvidePrefixed([this](const ConditionEntry &ce) -> bool {
		const Planet *planet = GameData::Planets().Find(ce.NameWithoutPrefix());
		return (planet && flagship) ? planet->CanLand(*flagship) : false; });

	conditions["installed plugin: "].ProvidePrefixed([](const ConditionEntry &ce) -> bool {
		const Plugin *plugin = Plugins::Get().Find(ce.NameWithoutPrefix());
		return plugin ? plugin->IsValid() && plugin->enabled : false; });

	conditions["person destroyed: "].ProvidePrefixed([](const ConditionEntry &ce) -> bool {
		const Person *person = GameData::Persons().Find(ce.NameWithoutPrefix());
		return person ? person->IsDestroyed() : false; });

	// Read-only navigation conditions.
	auto HyperspaceTravelDays = [](const System *origin, const System *destination) -> int
	{
		if(!origin)
			return -1;

		auto distanceMap = DistanceMap(origin);
		if(!distanceMap.HasRoute(*destination))
			return -1;
		return distanceMap.Days(*destination);
	};

	conditions["hyperjumps to system: "].ProvidePrefixed([this, HyperspaceTravelDays](const ConditionEntry &ce) -> int {
		const System *system = GameData::Systems().Find(ce.NameWithoutPrefix());
		if(!system)
		{
			Logger::LogError("Warning: System \"" + ce.NameWithoutPrefix()
					+ "\" referred to in condition is not valid.");
			return -1;
		}
		return HyperspaceTravelDays(this->GetSystem(), system);
	});

	conditions["hyperjumps to planet: "].ProvidePrefixed([this, HyperspaceTravelDays](const ConditionEntry &ce) -> int {
		const Planet *planet = GameData::Planets().Find(ce.NameWithoutPrefix());
		if(!planet)
		{
			Logger::LogError("Warning: Planet \"" + ce.NameWithoutPrefix()
					+ "\" referred to in condition is not valid.");
			return -1;
		}
		const System *system = planet->GetSystem();
		if(!system)
		{
			Logger::LogError("Warning: Planet \"" + ce.NameWithoutPrefix()
					+ "\" referred to in condition is not in any system.");
			return -1;
		}
		return HyperspaceTravelDays(this->GetSystem(), system);
	});

	// A condition to check whether the given government is an enemy. This includes whether
	// your reputation with the government is negative or if the government has been provoked.
	// Governments that have been bribed will not count as an enemy.
	conditions["enemy: "].ProvidePrefixed([](const ConditionEntry &ce) -> int64_t {
		string govName = ce.NameWithoutPrefix();
		auto gov = GameData::Governments().Get(govName);
		if(!gov)
			return 0;
		return gov->IsEnemy();
	});
	// Read/write government reputation conditions.
	// The erase function is still default (since we cannot erase government conditions).
	conditions["reputation: "].ProvidePrefixed([](const ConditionEntry &ce) -> int64_t {
		string govName = ce.NameWithoutPrefix();
		auto gov = GameData::Governments().Get(govName);
		if(!gov)
			return 0;
		return gov->Reputation();
	}, [](ConditionEntry &ce, int64_t value) -> void
	{
		string govName = ce.NameWithoutPrefix();
		auto gov = GameData::Governments().Get(govName);
		if(!gov)
			return;
		gov->SetReputation(value);
	});

	// A condition for returning a random integer in the range [0, 100).
	conditions["random"].ProvideNamed([](const ConditionEntry &ce) -> int64_t {
		return Random::Int(100); });

	// A condition for returning a random integer in the range [0, input). Input may be a number,
	// or it may be the name of a condition. For example, "roll: 100" would roll a random
	// integer in the range [0, 100), but if you had a condition "max roll" with a value of 100,
	// calling "roll: max roll" would provide a value from the same range.
	// Returns 0 if the input condition's value is <= 1.
	conditions["roll: "].ProvidePrefixed([this](const ConditionEntry &ce) -> int64_t {
		string input = ce.NameWithoutPrefix();
		int64_t value = 0;
		if(DataNode::IsNumber(input))
			value = static_cast<int64_t>(DataNode::Value(input));
		else
			value = conditions.Get(input);
		if(value <= 1)
			return 0;
		return Random::Int(value);
	});

	// Gamerule condition getter:
	conditions["gamerule: "].ProvidePrefixed([](const ConditionEntry &ce) -> int64_t {
		return GameData::GetGamerules().GetValue(ce.NameWithoutPrefix());
	});

	// Global conditions setters and getters:
	conditions["global: "].ProvidePrefixed([](const ConditionEntry &ce) -> int64_t {
		string globalCondition = ce.NameWithoutPrefix();
		return GameData::GlobalConditions().Get(globalCondition);
	}, [](ConditionEntry &ce, int64_t value)
	{
		GameData::GlobalConditions().Set(ce.NameWithoutPrefix(), value);
	});
}



void PlayerInfo::TriggerEvent(GameEvent event, std::list<DataNode> &eventChanges)
{
	const string &name = event.TrueName();
	list<DataNode> changes = event.Apply(*this);
	// If this is the first event that has triggered today that is named or
	// has changes that must be applied to the universe, add a note to the
	// data changes to record today's date.
	if((!name.empty() || !changes.empty()) && !markedChangesToday)
	{
		markedChangesToday = true;

		DataNode todayNode;
		todayNode.AddToken("date");
		todayNode.AddToken(to_string(date.Day()));
		todayNode.AddToken(to_string(date.Month()));
		todayNode.AddToken(to_string(date.Year()));
		dataChanges.push_back(std::move(todayNode));
	}
	// Unnamed events must have their changes stored in the save file.
	// Also store event changes in the save file if SaveRawChanges is true.
	if(!changes.empty() && (name.empty() || event.SaveRawChanges()))
		dataChanges.insert(dataChanges.end(), changes.begin(), changes.end());
	else
	{
		// Named events that don't save their raw changes get saved as just an event name.
		DataNode eventNode;
		eventNode.AddToken("event");
		eventNode.AddToken(event.TrueName());
		dataChanges.push_back(std::move(eventNode));
	}
	if(!name.empty())
		triggeredEvents.insert(name);
	if(!changes.empty())
		eventChanges.splice(eventChanges.end(), changes);
}





// New missions are generated each time you land on a planet.
void PlayerInfo::CreateMissions()
{
	availableBoardingMissions.clear();
	availableEnteringMissions.clear();

	// Check for available missions.
	bool skipJobs = planet && !planet->GetPort().HasService(Port::ServicesType::JobBoard);
	bool hasPriorityMissions = false;
	unsigned nonBlockingMissions = 0;
	for(const auto &[name, mission] : GameData::Missions())
	{
		if(mission.IsAtLocation(Mission::BOARDING) || mission.IsAtLocation(Mission::ASSISTING)
				|| mission.IsAtLocation(Mission::ENTERING))
			continue;
		if(skipJobs && mission.IsAtLocation(Mission::JOB))
			continue;

		if(mission.CanOffer(*this))
		{
			list<Mission> &missions =
				mission.IsAtLocation(Mission::JOB) ? availableJobs : availableMissions;

			missions.push_back(mission.Instantiate(*this));
			if(missions.back().IsFailed())
				missions.pop_back();
			else if(!mission.IsAtLocation(Mission::JOB))
			{
				hasPriorityMissions |= missions.back().HasPriority();
				nonBlockingMissions += missions.back().IsNonBlocking();
			}
		}
	}

	SortMissions(availableMissions, hasPriorityMissions, nonBlockingMissions);
}



// Updates each mission upon landing, to perform landing actions (Stopover,
// Visit, Complete, Fail), and remove now-complete or now-failed missions.
void PlayerInfo::StepMissions(UI *ui)
{
	// Check for NPCs that have been destroyed without their destruction
	// being registered, e.g. by self-destruct:
	for(Mission &mission : missions)
		for(const NPC &npc : mission.NPCs())
			for(const shared_ptr<Ship> &ship : npc.Ships())
				if(ship->IsDestroyed())
					mission.Do(ShipEvent(nullptr, ship, ShipEvent::DESTROY), *this, ui);

	// Check missions for status changes from landing.
	string visitText;
	int missionVisits = 0;
	auto substitutions = map<string, string>{
		{"<first>", firstName},
		{"<last>", lastName}
	};
	const Ship *flag = Flagship();
	if(flag)
	{
		substitutions["<ship>"] = flag->GivenName();
		substitutions["<model>"] = flag->DisplayModelName();
		substitutions["<flagship>"] = flag->GivenName();
		substitutions["<flagship model>"] = flag->DisplayModelName();
	}

	auto mit = missions.begin();
	while(mit != missions.end())
	{
		Mission &mission = *mit;
		++mit;

		// If this is a stopover for the mission, perform the stopover action.
		mission.Do(Mission::STOPOVER, *this, ui);

		if(mission.IsFailed())
			RemoveMission(Mission::FAIL, mission, ui);
		else if(mission.CanComplete(*this))
			RemoveMission(Mission::COMPLETE, mission, ui);
		else if(mission.Destination() == GetPlanet() && !freshlyLoaded)
		{
			mission.Do(Mission::VISIT, *this, ui);
			if(mission.IsUnique() || !mission.IsVisible())
				continue;

			// On visit dialogs are handled separately as to avoid a player
			// getting spammed by on visit dialogs if they are stacking jobs
			// from the same destination.
			if(visitText.empty())
			{
				const auto &text = mission.GetAction(Mission::VISIT).DialogText();
				if(!text.empty())
					visitText = Format::Replace(text, substitutions);
			}
			++missionVisits;
		}
	}
	if(!visitText.empty())
	{
		if(missionVisits > 1)
			visitText += "\n\t(You have " + Format::Number(missionVisits - 1) + " other unfinished "
				+ ((missionVisits > 2) ? "missions" : "mission") + " at this location.)";
		ui->Push(new DialogPanel(visitText));
	}
	// One mission's actions may influence another mission, so loop through one
	// more time to see if any mission is now completed or failed due to a change
	// that happened in another mission the first time through.
	mit = missions.begin();
	while(mit != missions.end())
	{
		Mission &mission = *mit;
		++mit;

		if(mission.IsFailed())
			RemoveMission(Mission::FAIL, mission, ui);
		else if(mission.CanComplete(*this))
			RemoveMission(Mission::COMPLETE, mission, ui);
	}

	// Search for any missions that have failed but for which we are still
	// holding on to some cargo.
	set<const Mission *> active;
	for(const Mission &it : missions)
		active.insert(&it);

	vector<const Mission *> missionsToRemove;
	for(const auto &it : cargo.MissionCargo())
		if(!active.contains(it.first))
			missionsToRemove.push_back(it.first);
	for(const auto &it : cargo.PassengerList())
		if(!active.contains(it.first))
			missionsToRemove.push_back(it.first);
	for(const Mission *mission : missionsToRemove)
		cargo.RemoveMissionCargo(mission);
}



void PlayerInfo::StepMissionTimers(UI *ui)
{
	for(Mission &mission : missions)
		mission.StepTimers(*this, ui);
}



void PlayerInfo::Autosave() const
{
	if(!CanBeSaved() || filePath.length() < 4)
		return;

	string path = filePath.substr(0, filePath.length() - 4) + "~autosave.txt";
	Save(path);
}



void PlayerInfo::Save(const string &filePath) const
{
	if(transactionSnapshot)
		transactionSnapshot->SaveToPath(filePath);
	else
	{
		DataWriter out(filePath);
		Save(out);
	}
}



void PlayerInfo::Save(DataWriter &out) const
{
	// Basic player information and persistent UI settings:

	// Pilot information:
	out.Write("pilot", firstName, lastName);
	out.Write("date", date.Day(), date.Month(), date.Year());
	if(markedChangesToday)
		out.Write("marked event changes today");
	out.Write("system entry method", EntryToString(entry));
	if(previousSystem)
		out.Write("previous system", previousSystem->TrueName());
	if(system)
		out.Write("system", system->TrueName());
	if(planet)
		out.Write("planet", planet->TrueName());
	if(planet && planet->CanUseServices())
		out.Write("clearance");
	out.Write("playtime", playTime);
	// This flag is set if the player must leave the planet immediately upon
	// entering their ship (i.e. because a mission forced them to take off).
	if(shouldLaunch)
		out.Write("launching");
	for(const System *system : travelPlan)
		out.Write("travel", system->TrueName());
	if(travelDestination)
		out.Write("travel destination", travelDestination->TrueName());
	// Detect which ship number is the current flagship, for showing on LoadPanel.
	if(flagship)
	{
		for(auto it = ships.begin(); it != ships.end(); ++it)
			if(*it == flagship)
			{
				out.Write("flagship index", distance(ships.begin(), it));
				break;
			}
	}
	else
		out.Write("flagship index", -1);

	// Save the current setting for the map coloring;
	out.Write("map coloring", mapColoring);
	out.Write("map zoom", mapZoom);
	// Remember what categories are collapsed.
	for(const auto &it : collapsed)
	{
		// Skip panels where nothing was collapsed.
		if(it.second.empty())
			continue;

		out.Write("collapsed", it.first);
		out.BeginChild();
		{
			for(const auto &cit : it.second)
				out.Write(cit);
		}
		out.EndChild();
	}

	out.Write("reputation with");
	out.BeginChild();
	{
		for(const auto &it : GameData::Governments())
			if(!it.second.IsPlayer())
				out.Write(it.first, it.second.Reputation());
	}
	out.EndChild();

	out.Write("tribute received");
	out.BeginChild();
	{
		for(const auto &it : tributeReceived)
			if(it.second > 0)
				out.Write((it.first)->TrueName(), it.second);
	}
	out.EndChild();

	// Records of things you own:
	out.Write();
	out.WriteComment("What you own:");

	// Save all the data for all the player's ships.
	for(const shared_ptr<Ship> &ship : ships)
	{
		ship->Save(out);
		auto it = groups.find(ship.get());
		if(it != groups.end() && it->second)
			out.Write("groups", it->second);
	}
	if(!planetaryStorage.empty())
	{
		out.Write("storage");
		out.BeginChild();
		{
			for(const auto &it : planetaryStorage)
				if(!it.second.IsEmpty())
				{
					out.Write("planet", it.first->TrueName());
					out.BeginChild();
					{
						it.second.Save(out);
					}
					out.EndChild();
				}
		}
		out.EndChild();
	}
	if(!licenses.empty())
	{
		out.Write("licenses");
		out.BeginChild();
		{
			for(const string &license : licenses)
				out.Write(license);
		}
		out.EndChild();
	}

	// Save accounting information, cargo, and cargo cost bases.
	accounts.Save(out);
	cargo.Save(out);
	if(!costBasis.empty())
	{
		out.Write("basis");
		out.BeginChild();
		{
			for(const auto &it : costBasis)
				if(it.second)
					out.Write(it.first, it.second);
		}
		out.EndChild();
	}

	if(!stock.empty())
	{
		out.Write("stock");
		out.BeginChild();
		{
			using StockElement = pair<const Outfit *const, int>;
			WriteSorted(stock,
				[](const StockElement *lhs, const StockElement *rhs)
					{ return lhs->first->TrueName() < rhs->first->TrueName(); },
				[&out](const StockElement &it)
				{
					if(it.second)
						out.Write(it.first->TrueName(), it.second);
				});
		}
		out.EndChild();
	}
	depreciation.Save(out, date.DaysSinceEpoch());
	stockDepreciation.Save(out, date.DaysSinceEpoch());


	// Records of things you have done or are doing, or have happened to you:
	out.Write();
	out.WriteComment("What you've done:");

	// Save all missions (accepted, accepted-but-invalid, and available).
	for(const Mission &mission : missions)
		mission.Save(out);
	for(const Mission &mission : inactiveMissions)
		mission.Save(out);
	map<string, map<string, int>> offWorldMissionCargo;
	map<string, map<string, int>> offWorldMissionPassengers;
	for(const auto &it : ships)
	{
		const Ship &ship = *it;
		// If the ship is at the player's planet, its mission cargo allocation does not need to be saved.
		if(ship.GetPlanet() == planet)
			continue;
		for(const auto &cargo : ship.Cargo().MissionCargo())
			offWorldMissionCargo[cargo.first->UUID().ToString()][ship.UUID().ToString()] = cargo.second;
		for(const auto &passengers : ship.Cargo().PassengerList())
			offWorldMissionPassengers[passengers.first->UUID().ToString()][ship.UUID().ToString()] = passengers.second;
	}
	auto SaveMissionCargoDistribution = [&out](const map<string, map<string, int>> &toSave, bool passengers) -> void
	{
		if(passengers)
			out.Write("mission passengers");
		else
			out.Write("mission cargo");
		out.BeginChild();
		{
			out.Write("player ships");
			out.BeginChild();
			{
				for(const auto &it : toSave)
					for(const auto &sit : it.second)
						out.Write(it.first, sit.first, sit.second);
			}
			out.EndChild();
		}
		out.EndChild();
	};
	if(!offWorldMissionCargo.empty())
		SaveMissionCargoDistribution(offWorldMissionCargo, false);
	if(!offWorldMissionPassengers.empty())
		SaveMissionCargoDistribution(offWorldMissionPassengers, true);

	for(const Mission &mission : availableJobs)
		mission.Save(out, "available job");
	for(const Mission &mission : availableMissions)
		mission.Save(out, "available mission");
	out.Write("sort type", static_cast<int>(availableSortType));
	if(!availableSortAsc)
		out.Write("sort descending");
	if(sortSeparateDeadline)
		out.Write("separate deadline");
	if(sortSeparatePossible)
		out.Write("separate possible");

	// Save any "primary condition" flags that are set.
	conditions.Save(out);

	// Save the UUID of any ships given to the player with a specified name, and ship class.
	if(!giftedShips.empty())
	{
		out.Write("gifted ships");
		out.BeginChild();
		{
			for(const auto &it : giftedShips)
				out.Write(it.first, it.second.ToString());
		}
		out.EndChild();
	}

	// Save pending events, and changes that have happened due to past events.
	for(const auto &it : scheduledEvents)
	{
		const ExclusiveItem<GameEvent> &event = it.event;
		const Date &date = it.date;
		if(!event->TrueName().empty())
		{
			out.Write("event", event->TrueName());
			out.BeginChild();
			{
				out.Write("date", date.Day(), date.Month(), date.Year());
			}
			out.EndChild();
		}
		else
			event->Save(out);
	}
	if(!dataChanges.empty())
	{
		out.Write("changes");
		out.BeginChild();
		{
			for(const DataNode &node : dataChanges)
				out.Write(node);
		}
		out.EndChild();
	}
	GameData::WriteEconomy(out);

	// Check which persons have been captured or destroyed.
	for(const auto &it : GameData::Persons())
		if(it.second.IsDestroyed())
			out.Write("destroyed", it.first);


	// Records of things you have discovered:
	out.Write();
	out.WriteComment("What you know:");

	// Save a list of systems the player has visited.
	WriteSorted(visitedSystems,
		[](const System *const *lhs, const System *const *rhs)
			{ return (*lhs)->TrueName() < (*rhs)->TrueName(); },
		[&out](const System *system)
		{
			out.Write("visited", system->TrueName());
		});

	// Save a list of planets the player has visited.
	WriteSorted(visitedPlanets,
		[](const Planet *const *lhs, const Planet *const *rhs)
			{ return (*lhs)->TrueName() < (*rhs)->TrueName(); },
		[&out](const Planet *planet)
		{
			out.Write("visited planet", planet->TrueName());
		});

	if(!harvested.empty())
	{
		out.Write("harvested");
		out.BeginChild();
		{
			using HarvestLog = pair<const System *, const Outfit *>;
			WriteSorted(harvested,
				[](const HarvestLog *lhs, const HarvestLog *rhs) -> bool
				{
					// Sort by system name and then by outfit name.
					if(lhs->first != rhs->first)
						return lhs->first->TrueName() < rhs->first->TrueName();
					else
						return lhs->second->TrueName() < rhs->second->TrueName();
				},
				[&out](const HarvestLog &it)
				{
					out.Write(it.first->TrueName(), it.second->TrueName());
				});
		}
		out.EndChild();
	}

	out.Write("logbook");
	out.BeginChild();
	{
		for(const auto &[date, logbookEntry] : logbook)
			if(!logbookEntry.IsEmpty())
			{
				out.Write(date.Day(), date.Month(), date.Year());
				logbookEntry.Save(out);
			}
		for(const auto &[category, nextMap] : specialLogs)
			for(const auto &[heading, logbookEntry] : nextMap)
				if(!logbookEntry.IsEmpty())
				{
					out.Write(category, heading);
					logbookEntry.Save(out);
				}
	}
	out.EndChild();

	out.Write();
	out.WriteComment("How you began:");
	startData.Save(out);

	// Write plugins to player's save file for debugging.
	out.Write();
	out.WriteComment("Installed plugins:");
	out.Write("plugins");
	out.BeginChild();
	for(const auto &it : Plugins::Get())
	{
		const auto &plugin = it.second;
		if(plugin.IsValid() && plugin.enabled)
			out.Write(plugin.name);
	}
	out.EndChild();

	if(Preferences::Has("Save message log"))
	{
		out.Write();
		Messages::SaveLog(out);
	}
}



// Check (and perform) any fines incurred by planetary security. If the player
// has dominated the planet, or was given clearance to this planet by a mission,
// planetary security is avoided. Infiltrating implies evasion of security.
void PlayerInfo::Fine(UI *ui)
{
	const Planet *planet = GetPlanet();
	// Dominated planets should never fine you.
	// By default, uninhabited planets should not fine the player.
	if(GameData::GetPolitics().HasDominated(planet)
		|| !(planet->IsInhabited() || planet->HasCustomSecurity()))
		return;

	// Planets should not fine you if you have mission clearance or are infiltrating.
	for(const Mission &mission : missions)
		if(mission.HasClearance(planet) || (!mission.HasFullClearance() &&
					(mission.Destination() == planet || mission.Stopovers().contains(planet))))
			return;

	// The planet's government must have the authority to enforce laws.
	const Government *gov = planet->GetGovernment();
	if(!gov->CanEnforce(planet))
		return;

	pair<const Conversation *, string> message = gov->Fine(*this, 0, nullptr, planet->Security());
	if(!message.second.empty())
	{
		if(message.second == "atrocity")
		{
			if(message.first)
				ui->Push(new ConversationPanel(*this, *message.first));
			else
			{
				message.second = "Before you can leave your ship, the " + gov->DisplayName()
					+ " authorities show up and begin scanning it. They say, \"Captain "
					+ LastName()
					+ ", we detect highly illegal material on your ship.\""
					"\n\tYou are sentenced to lifetime imprisonment on a penal colony."
					" Your days of traveling the stars have come to an end.";
				ui->Push(new DialogPanel(message.second));
			}
			// All ships belonging to the player should be removed.
			Die();
		}
		else
			ui->Push(new DialogPanel(message.second));
	}
}



// Set the flagship (on departure or during flight).
void PlayerInfo::SetFlagship(Ship &other)
{
	// Remove active data in the old flagship.
	if(flagship && flagship.get() != &other)
		flagship->ClearTargetsAndOrders();

	// Set the new flagship pointer.
	flagship = other.shared_from_this();

	// Make sure your ships all know who the flagship is.
	for(const shared_ptr<Ship> &ship : ships)
	{
		bool shouldFollowFlagship = (ship != flagship && !ship->IsParked());
		ship->SetParent(shouldFollowFlagship ? flagship : shared_ptr<Ship>());
	}

	// Move the flagship to the beginning to the list of ships.
	MoveFlagshipBegin(ships, flagship);

	// Make sure your flagship is not included in the escort selection.
	for(auto it = selectedEscorts.begin(); it != selectedEscorts.end(); )
	{
		shared_ptr<Ship> ship = it->lock();
		if(!ship || ship == flagship)
			it = selectedEscorts.erase(it);
		else
			++it;
	}
}



void PlayerInfo::HandleFlagshipParking(Ship *oldFirstShip, Ship *newFirstShip)
{
	if(Preferences::Has("Automatically unpark flagship") && newFirstShip != oldFirstShip
		&& newFirstShip->CanBeFlagship() && newFirstShip->GetSystem() == system && newFirstShip->IsParked())
	{
		newFirstShip->SetIsParked(false);
		oldFirstShip->SetIsParked(true);
		UpdateCargoCapacities();
	}
}



// Helper function to update the ship selection.
void PlayerInfo::SelectEscort(const shared_ptr<Ship> &ship, bool *first)
{
	assert(ship->IsYours() && "Attempted to select a ship that is not an owned escort.");
	// Make sure this ship is not already selected.
	auto it = selectedEscorts.begin();
	for( ; it != selectedEscorts.end(); ++it)
		if(it->lock() == ship)
			break;
	if(it == selectedEscorts.end())
	{
		// This ship is not yet selected.
		selectedEscorts.push_back(ship);
		Ship *flagship = Flagship();
		if(*first && flagship && ship.get() != flagship)
		{
			flagship->SetTargetShip(ship);
			*first = false;
		}
	}
}



// Instantiate the given model and add it to the player's fleet.
void PlayerInfo::AddStockShip(const Ship *model, const string &name)
{
	ships.push_back(make_shared<Ship>(*model));
	ships.back()->SetGivenName(!name.empty() ? name : GameData::Phrases().Get("civilian")->Get());
	ships.back()->SetSystem(system);
	ships.back()->SetPlanet(planet);
	ships.back()->SetIsSpecial();
	ships.back()->SetIsYours();
	ships.back()->SetGovernment(GameData::PlayerGovernment());
}



// When we remove a ship, forget its stored ID.
void PlayerInfo::ForgetGiftedShip(const Ship &oldShip, bool failsMissions)
{
	const EsUuid &id = oldShip.UUID();
	auto shipToForget = find_if(giftedShips.begin(), giftedShips.end(),
		[&id](const pair<const string, EsUuid> &shipId) { return shipId.second == id; });
	if(shipToForget != giftedShips.end())
	{
		if(failsMissions)
			for(auto &mission : missions)
				if(mission.RequiresGiftedShip(shipToForget->first))
					mission.Fail();
		giftedShips.erase(shipToForget);
	}
}



// Check that this player's current state can be saved.
bool PlayerInfo::CanBeSaved() const
{
	return (!isDead && planet && system && !firstName.empty() && !lastName.empty());
}



// Handle the daily salaries and payments.
void PlayerInfo::DoAccounting()
{
	// Check what salaries and tribute the player receives.
	map<string, int64_t> income;
	int64_t salariesIncome = accounts.SalariesIncomeTotal();
	if(salariesIncome)
		income["salary"] = salariesIncome;
	int64_t tributeIncome = GetTributeTotal();
	if(tributeIncome)
		income["in tribute"] = tributeIncome;
	FleetBalance balance = MaintenanceAndReturns();
	if(balance.assetsReturns)
		income["based on outfits and ships"] = balance.assetsReturns;
	if(!income.empty())
	{
		string message = "You receive " + Format::List<map, string, int64_t>(income,
			[](const pair<string, int64_t> &it)
			{
				return Format::CreditString(it.second) + ' ' + it.first;
			}) + '.';
		Messages::Add({message, GameData::MessageCategories().Get("force log")});
		accounts.AddCredits(salariesIncome + tributeIncome + balance.assetsReturns);
	}

	// For accounting, keep track of the player's net worth. This is for
	// calculation of yearly income to determine maximum mortgage amounts.
	int64_t assets = depreciation.Value(ships, date.DaysSinceEpoch());
	for(const shared_ptr<Ship> &ship : ships)
		assets += ship->Cargo().Value(system);

	// Have the player pay salaries, mortgages, etc. and print a message that
	// summarizes the payments that were made.
	string message = accounts.Step(assets, Salaries(), balance.maintenanceCosts);
	if(!message.empty())
		Messages::Add({message, GameData::MessageCategories().Get("force log")});
}



bool PlayerInfo::HasClearance() const
{
	return any_of(missions.begin(), missions.end(),
		[this](const Mission &mission) -> bool {
			return mission.HasClearance(planet);
		});
}<|MERGE_RESOLUTION|>--- conflicted
+++ resolved
@@ -1660,7 +1660,7 @@
 			if(mit != inactiveMissions.rend())
 				message += " and " + to_string(distance(mit, inactiveMissions.rend())) + " more.\n";
 			message += "They will be reactivated when the necessary plugin is reinstalled.";
-			ui->Push(new Dialog(message));
+			ui->Push(new DialogPanel(message));
 		}
 		if(!invalidEvents.empty())
 		{
@@ -1676,15 +1676,8 @@
 			if(eit != invalidEvents.rend())
 				message += " and " + to_string(distance(eit, invalidEvents.rend())) + " more.\n";
 			message += "The universe may not be in the proper state until the necessary plugin is reinstalled.";
-			ui->Push(new Dialog(message));
-		}
-<<<<<<< HEAD
-		if(mit != inactiveMissions.rend())
-			message += " and " + to_string(distance(mit, inactiveMissions.rend())) + " more.\n";
-		message += "They will be reactivated when the necessary plugin is reinstalled.";
-		ui->Push(new DialogPanel(message));
-=======
->>>>>>> 7fcc8459
+			ui->Push(new DialogPanel(message));
+		}
 	}
 
 	// Hire extra crew back if any were lost in-flight (i.e. boarding) or
