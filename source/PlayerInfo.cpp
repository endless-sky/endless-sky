/* PlayerInfo.cpp
Copyright (c) 2014 by Michael Zahniser

Endless Sky is free software: you can redistribute it and/or modify it under the
terms of the GNU General Public License as published by the Free Software
Foundation, either version 3 of the License, or (at your option) any later version.

Endless Sky is distributed in the hope that it will be useful, but WITHOUT ANY
WARRANTY; without even the implied warranty of MERCHANTABILITY or FITNESS FOR A
PARTICULAR PURPOSE.  See the GNU General Public License for more details.
*/

#include "PlayerInfo.h"

#include "Audio.h"
#include "ConversationPanel.h"
#include "DataFile.h"
#include "DataNode.h"
#include "DataWriter.h"
#include "Dialog.h"
#include "Files.h"
#include "Format.h"
#include "GameData.h"
#include "Government.h"
#include "Messages.h"
#include "Mission.h"
#include "Outfit.h"
#include "Person.h"
#include "Planet.h"
#include "Politics.h"
#include "Random.h"
#include "Ship.h"
#include "ShipEvent.h"
#include "StartConditions.h"
#include "StellarObject.h"
#include "System.h"
#include "UI.h"

#include <ctime>
#include <sstream>

using namespace std;


namespace {
	static const int WEAR_PER_DAY_OF_USE = 1;
	static const int WEAR_WHEN_DISABLED = 16;
}


// Completely clear all loaded information, to prepare for loading a file or
// creating a new pilot.
void PlayerInfo::Clear()
{
	*this = PlayerInfo();
	
	Random::Seed(time(NULL));
}



// Check if a player has been loaded.
bool PlayerInfo::IsLoaded() const
{
	return !firstName.empty();
}



// Make a new player.
void PlayerInfo::New()
{
	// Clear any previously loaded data.
	Clear();
	
	// Load starting conditions from a "start" item in the data files. If no
	// such item exists, StartConditions defines default values.
	date = GameData::Start().GetDate();
	GameData::SetDate(date);
	
	SetSystem(GameData::Start().GetSystem());
	SetPlanet(GameData::Start().GetPlanet());
	accounts = GameData::Start().GetAccounts();
	GameData::Start().GetConditions().Apply(conditions);
	
	// Generate missions that will be available on the first day.
	CreateMissions();
	
	// Add to the list of events that should happen on certain days.
	for(const auto &it : GameData::Events())
		if(it.second.GetDate())
			AddEvent(it.second, it.second.GetDate());
}



// Load player information from a saved game file.
void PlayerInfo::Load(const string &path)
{
	// Make sure any previously loaded data is cleared.
	Clear();
	
	filePath = path;
	DataFile file(path);
	
	hasFullClearance = false;
	for(const DataNode &child : file)
	{
		if(child.Token(0) == "pilot" && child.Size() >= 3)
		{
			firstName = child.Token(1);
			lastName = child.Token(2);
		}
		else if(child.Token(0) == "date" && child.Size() >= 4)
			date = Date(child.Value(1), child.Value(2), child.Value(3));
		else if(child.Token(0) == "system" && child.Size() >= 2)
			system = GameData::Systems().Get(child.Token(1));
		else if(child.Token(0) == "planet" && child.Size() >= 2)
			planet = GameData::Planets().Get(child.Token(1));
		else if(child.Token(0) == "travel" && child.Size() >= 2)
			travelPlan.push_back(GameData::Systems().Get(child.Token(1)));
		else if(child.Token(0) == "reputation with")
		{
			for(const DataNode &grand : child)
				if(grand.Size() >= 2)
					reputationChanges.emplace_back(
						GameData::Governments().Get(grand.Token(0)), grand.Value(1));
		}
		else if(child.Token(0) == "account")
			accounts.Load(child);
		else if(child.Token(0) == "visited" && child.Size() >= 2)
			Visit(GameData::Systems().Get(child.Token(1)));
		else if(child.Token(0) == "visited planet" && child.Size() >= 2)
			Visit(GameData::Planets().Get(child.Token(1)));
		else if(child.Token(0) == "destroyed" && child.Size() >= 2)
			destroyedPersons.push_back(GameData::Persons().Get(child.Token(1)));
		else if(child.Token(0) == "cargo")
			cargo.Load(child);
		else if(child.Token(0) == "basis")
		{
			for(const DataNode &grand : child)
				if(grand.Size() >= 2)
					costBasis[grand.Token(0)] += grand.Value(1);
		}
		else if(child.Token(0) == "mission")
		{
			missions.push_back(Mission());
			missions.back().Load(child);
			cargo.AddMissionCargo(&missions.back());
		}
		else if(child.Token(0) == "available job")
		{
			availableJobs.push_back(Mission());
			availableJobs.back().Load(child);
		}
		else if(child.Token(0) == "available mission")
		{
			availableMissions.push_back(Mission());
			availableMissions.back().Load(child);
		}
		else if (child.Token(0) == "used outfits")
		{
			for(const DataNode &grand : child)
			{
				int count = (grand.Size() >= 2) ? grand.Value(1) : 1;
				int wear = (grand.Size() >= 3) ? grand.Value(2) : OutfitGroup::UsedWear();
				soldOutfits.AddOutfit(GameData::Outfits().Get(grand.Token(0)), count, wear);
			}
		}
		else if (child.Token(0) == "used ships")
		{
			for(const DataNode &grand : child)
			{
				int wear = (grand.Size() >= 2) ? grand.Value(1) : OutfitGroup::UsedWear();
				const Ship *model = GameData::Ships().Get(grand.Token(0));
				usedShips.push_back(Ship::MakeShip(*model, wear));
			}
			usedShips.push_back(nullptr);
		}
		else if (child.Token(0) == "junkyard ships")
		{
			for(const DataNode &grand : child)
			{
				int wear = (grand.Size() >= 2) ? grand.Value(1) : OutfitGroup::PlunderWear();
				const Ship *model = GameData::Ships().Get(grand.Token(0));
				junkyardShips.push_back(Ship::MakeEmptyShip(*model, wear));
			}
			junkyardShips.push_back(nullptr);
		}
		else if(child.Token(0) == "conditions")
		{
			for(const DataNode &grand : child)
				conditions[grand.Token(0)] = (grand.Size() >= 2) ? grand.Value(1) : 1;
		}
		else if(child.Token(0) == "launching")
			shouldLaunch = true;
		else if(child.Token(0) == "changes")
		{
			for(const DataNode &grand : child)
				dataChanges.push_back(grand);
		}
		else if(child.Token(0) == "economy")
			economy = child;
		else if(child.Token(0) == "event")
		{
			gameEvents.push_back(GameEvent());
			gameEvents.back().Load(child);
		}
		else if(child.Token(0) == "clearance")
			hasFullClearance = true;
		else if(child.Token(0) == "ship")
		{
			// Ships owned by the player have various special characteristics:
			ships.push_back(shared_ptr<Ship>(new Ship()));
			ships.back()->Load(child);
			ships.back()->SetIsSpecial();
			ships.back()->SetGovernment(GameData::PlayerGovernment());
			ships.back()->FinishLoading();
			ships.back()->SetIsYours();
		}
	}
	// Based on the ships that were loaded, calculate the player's capacity for
	// cargo and passengers.
	UpdateCargoCapacities();
	
	// Strip anything after the "~" from snapshots, so that the file we save
	// will be the auto-save, not the snapshot.
	size_t pos = filePath.rfind('~');
	size_t namePos = filePath.length() - Files::Name(filePath).length();
	if(pos != string::npos && pos > namePos)
		filePath = filePath.substr(0, pos) + ".txt";
	
	// If a system was not specified in the player data, but the flagship is in
	// a particular system, set the system to that.
	if(!planet && !ships.empty())
	{
		for(shared_ptr<Ship> &ship : ships)
			if(ship->GetPlanet() && !ship->IsDisabled() && !ship->IsParked() && !ship->CanBeCarried())
			{
				planet = ship->GetPlanet();
				system = ship->GetSystem();
				break;
			}
	}
	
	// For any ship that did not store what system it is in or what planet it is
	// on, place it with the player. (In practice, every ship ought to have
	// specified its location, but this is to avoid null locations.)
	for(shared_ptr<Ship> &ship : ships)
	{
		if(!ship->GetSystem())
			ship->SetSystem(system);
		if(ship->GetSystem() == system)
			ship->SetPlanet(planet);
	}
}



// Load the most recently saved player (if any).
void PlayerInfo::LoadRecent()
{
	string recentPath = Files::Read(Files::Config() + "recent.txt");
	size_t pos = recentPath.find('\n');
	if(pos != string::npos)
		recentPath.erase(pos);
	
	if(recentPath.empty())
		Clear();
	else
		Load(recentPath);
}



// Save this player. The file name is based on the player's name.
void PlayerInfo::Save() const
{
	// Don't save dead players.
	if(isDead)
		return;
	
	// Remember that this was the most recently saved player.
	Files::Write(Files::Config() + "recent.txt", filePath + '\n');
	
	Save(filePath);
}



// Get the base file name for the player, without the ".txt" extension. This
// will usually be "<first> <last>", but may be different if multiple players
// exist with the same name, in which case a number is appended.
string PlayerInfo::Identifier() const
{
	string name = Files::Name(filePath);
	return (name.length() < 4) ? "" : name.substr(0, name.length() - 4);
}



// Apply any "changes" saved in this player info to the global game state.
void PlayerInfo::ApplyChanges()
{
	for(const auto &it : reputationChanges)
		it.first->SetReputation(it.second);
	reputationChanges.clear();
	AddChanges(dataChanges);
	GameData::ReadEconomy(economy);
	economy = DataNode();
	
	// Make sure all stellar objects are correctly positioned. This is needed
	// because EnterSystem() is not called the first time through.
	GameData::SetDate(GetDate());
	// SetDate() clears any bribes from yesterday, so restore any auto-clearance.
	for(const Mission &mission : Missions())
		if(mission.ClearanceMessage() == "auto")
			mission.Destination()->Bribe(mission.HasFullClearance());
	if(system)
		GameData::GetPolitics().Bribe(system->GetGovernment());
	
	// It is sometimes possible for the player to be landed on a planet where
	// they do not have access to any services. So, this flag is used to specify
	// that in this case, the player has access to the planet's services.
	if(planet && hasFullClearance)
		planet->Bribe();
	hasFullClearance = false;
	
	// Check if any special persons have been destroyed.
	while(!destroyedPersons.empty())
	{
		if(destroyedPersons.back()->GetShip())
			destroyedPersons.back()->GetShip()->Destroy();
		destroyedPersons.pop_back();
	}
	
	// Check which planets you have dominated.
	static const string prefix = "tribute: ";
	for(auto it = conditions.lower_bound(prefix); it != conditions.end(); ++it)
	{
		if(it->first.compare(0, prefix.length(), prefix))
			break;
		
		const Planet *planet = GameData::Planets().Get(it->first.substr(prefix.length()));
		GameData::GetPolitics().DominatePlanet(planet);
	}
}



// Apply the given set of changes to the game data.
void PlayerInfo::AddChanges(list<DataNode> &changes)
{
	for(const DataNode &change : changes)
		GameData::Change(change);
	
	// Only move the changes into my list if they are not already there.
	if(&changes != &dataChanges)
		dataChanges.splice(dataChanges.end(), changes);
}



// Add an event that will happen at the given date.
void PlayerInfo::AddEvent(const GameEvent &event, const Date &date)
{
	gameEvents.push_back(event);
	gameEvents.back().SetDate(date);
}



// Mark this player as dead.
void PlayerInfo::Die(bool allShipsDie)
{
	isDead = true;
	if(allShipsDie)
		ships.clear();
}



// Query whether this player is dead.
bool PlayerInfo::IsDead() const
{
	return isDead;
}



// Get the player's first name.
const string &PlayerInfo::FirstName() const
{
	return firstName;
}



// Get the player's last name.
const string &PlayerInfo::LastName() const
{
	return lastName;
}



// Set the player's name. This will also set the saved game file name.
void PlayerInfo::SetName(const string &first, const string &last)
{
	firstName = first;
	lastName = last;
	
	string fileName = first + " " + last;
	
	// If there are multiple pilots with the same name, append a number to the
	// pilot name to generate a unique file name.
	filePath = Files::Saves() + fileName;
	int index = 0;
	while(true)
	{
		string path = filePath;
		if(index++)
			path += " " + to_string(index);
		path += ".txt";
		
		if(!Files::Exists(path))
		{
			filePath.swap(path);
			break;
		}
	}
}



// Get the current date (game world, not real world).
const Date &PlayerInfo::GetDate() const
{
	return date;
}



// Set the date to the next day, and perform all daily actions.
void PlayerInfo::IncrementDate()
{
	++date;
	conditions["day"] = date.Day();
	conditions["month"] = date.Month();
	conditions["year"] = date.Year();
	
	// Check if any special events should happen today.
	auto it = gameEvents.begin();
	while(it != gameEvents.end())
	{
		if(date < it->GetDate())
			++it;
		else
		{
			it->Apply(*this);
			it = gameEvents.erase(it);
		}
	}
	
	// Check if any missions have failed because of deadlines.
	for(Mission &mission : missions)
		if(mission.CheckDeadline(date) && mission.IsVisible())
			Messages::Add("You failed to meet the deadline for the mission \"" + mission.Name() + "\".");
	
	// Check what salaries and tribute the player receives.
	int total[2] = {0, 0};
	static const string prefix[2] = {"salary: ", "tribute: "};
	for(int i = 0; i < 2; ++i)
	{
		auto it = conditions.lower_bound(prefix[i]);
		for( ; it != conditions.end() && !it->first.compare(0, prefix[i].length(), prefix[i]); ++it)
			total[i] += it->second;
	}
	if(total[0] || total[1])
	{
		string message = "You receive ";
		if(total[0])
			message += to_string(total[0]) + " credits salary";
		if(total[0] && total[1])
			message += " and ";
		if(total[1])
			message += to_string(total[1]) + " credits in tribute";
		message += ".";
		Messages::Add(message);
		accounts.AddCredits(total[0] + total[1]);
	}
	
	// For accounting, keep track of the player's net worth. This is for
	// calculation of yearly income to determine maximum mortgage amounts.
	int64_t assets = 0;
	for(const shared_ptr<Ship> &ship : ships) 
	{
		// Increment the wear of the ship and its outfits.
		ship->IncrementWear(WEAR_PER_DAY_OF_USE);
		// Add the ship's value and the value of any cargo to net worth.
		assets += ship->Cost() + ship->Cargo().Value(system);
	}
	
	// Have the player pay salaries, mortgages, etc. and print a message that
	// summarizes the payments that were made.
	string message = accounts.Step(assets, Salaries());
	if(!message.empty())
		Messages::Add(message);
}



// Set the player's current start system, and mark that system as visited.
void PlayerInfo::SetSystem(const System *system)
{
	this->system = system;
	Visit(system);
}



// Get the player's current star system.
const System *PlayerInfo::GetSystem() const
{
	return system;
}



// Set the planet the player is landed on.
void PlayerInfo::SetPlanet(const Planet *planet)
{
	this->planet = planet;
}



// Get the planet the player is landed on.
const Planet *PlayerInfo::GetPlanet() const
{
	return planet;
}



// If the player is landed, return the stellar object they are on.
const StellarObject *PlayerInfo::GetStellarObject() const
{
	if(!system || !planet)
		return nullptr;
	
	double closestDistance = numeric_limits<double>::infinity();
	const StellarObject *closestObject = nullptr;
	for(const StellarObject &object : system->Objects())
		if(object.GetPlanet() == planet)
		{
			if(!Flagship())
				return &object;
			
			double distance = Flagship()->Position().Distance(object.Position());
			if(distance < closestDistance)
			{
				closestDistance = distance;
				closestObject = &object;
			}
		}
	return closestObject;
}



// Check if the player must take off immediately.
bool PlayerInfo::ShouldLaunch() const
{
	return shouldLaunch;
}



// Access the player's account information.
const Account &PlayerInfo::Accounts() const
{
	return accounts;
}



// Access the player's account information (and allow modifying it).
Account &PlayerInfo::Accounts()
{
	return accounts;
}



// Calculate how much the player pays in daily salaries.
int64_t PlayerInfo::Salaries() const
{
	// Don't count extra crew on anything but the flagship.
	int64_t crew = 0;
	const Ship *flagship = Flagship();
	if(flagship)
		crew = flagship->Crew() - flagship->RequiredCrew();
	
	// A ship that is "parked" remains on a planet and requires no salaries.
	for(const shared_ptr<Ship> &ship : ships)
		if(!ship->IsParked() && !ship->IsDestroyed())
			crew += ship->RequiredCrew();
	if(!crew)
		return 0;
	
	// Every crew member except the player receives 100 credits per day.
	return 100 * (crew - 1);
}



// Get a pointer to the ship that the player controls. This is always the first
// ship in the list.
const Ship *PlayerInfo::Flagship() const
{
	return const_cast<PlayerInfo *>(this)->FlagshipPtr().get();
}



// Get a pointer to the ship that the player controls. This is always the first
// ship in the list.
Ship *PlayerInfo::Flagship()
{
	return FlagshipPtr().get();
}



const shared_ptr<Ship> &PlayerInfo::FlagshipPtr()
{
	if(!flagship)
	{
		for(const shared_ptr<Ship> &it : ships)
			if(!it->IsParked() && it->GetSystem() == system && it->CanBeFlagship())
			{
				flagship = it;
				break;
			}
	}
	
	static const shared_ptr<Ship> empty;
	return (flagship && flagship->IsYours()) ? flagship : empty;
}



// Access the full list of ships that the player owns.
const vector<shared_ptr<Ship>> &PlayerInfo::Ships() const
{
	return ships;
}



// Add a captured ship to your fleet.
void PlayerInfo::AddShip(shared_ptr<Ship> &ship)
{
	ships.push_back(ship);
	ship->SetIsSpecial();
	ship->SetIsYours();
}



// Buy a ship of the given model, and give it the given name.
void PlayerInfo::BuyShip(const Ship *model, const string &name)
{
	if(model && accounts.Credits() >= model->Cost())
	{
		auto newShip = Ship::MakeShip(*model, 0);
		ships.push_back(shared_ptr<Ship>(newShip));
		ships.back()->SetName(name);
		ships.back()->SetSystem(system);
		ships.back()->SetPlanet(planet);
		ships.back()->SetIsSpecial();
		ships.back()->SetIsYours();
		ships.back()->SetGovernment(GameData::PlayerGovernment());
		
		accounts.AddCredits(-newShip->Cost());
		
		// If you buy a ship that fails flight-check, park it. 
		if(!ships.back()->PassesFlightCheck())
			ships.back()->SetIsParked();
		
		flagship.reset();
	}
}



// Sell the given ship (if it belongs to the player).
void PlayerInfo::SellShip(const Ship *selected)
{
	for(auto it = ships.begin(); it != ships.end(); ++it)
		if(it->get() == selected)
		{
			// Add the price from the sale.
			accounts.AddCredits(selected->Cost());
			
			// Add the ship's outfits to the outfits available at the outfitter.
			for(const auto &it : selected->Outfits())
				soldOutfits.AddOutfit(it.GetOutfit(), it.GetQuantity(), it.GetWear());

			// Add the ship's hull to the junkyard.
			junkyardShips.push_back(Ship::MakeEmptyShip(*selected, 0));
			
			// Delete the ship from player's list of ships.
			ships.erase(it);
			flagship.reset();
			return;
		}
}



// Park or unpark the given ship. A parked ship remains on a planet instead of
// flying with the player, and requires no daily upkeep.
void PlayerInfo::ParkShip(const Ship *selected, bool isParked)
{
	for(auto it = ships.begin(); it != ships.end(); ++it)
		if(it->get() == selected)
		{
			isParked &= !(*it)->IsDisabled();
			(*it)->SetIsParked(isParked);
			UpdateCargoCapacities();
			flagship.reset();
			return;
		}
}



// Rename the given ship.
void PlayerInfo::RenameShip(const Ship *selected, const string &name)
{
	for(auto it = ships.begin(); it != ships.end(); ++it)
		if(it->get() == selected)
		{
			(*it)->SetName(name);
			return;
		}
}



// Change the order of the given ship in the list.
void PlayerInfo::ReorderShip(int fromIndex, int toIndex)
{
	// Make sure the indices are valid.
	if(fromIndex == toIndex)
		return;
	if(static_cast<unsigned>(fromIndex) >= ships.size())
		return;
	if(static_cast<unsigned>(toIndex) >= ships.size())
		return;
	
	// Reorder the list.
	shared_ptr<Ship> ship = ships[fromIndex];
	ships.erase(ships.begin() + fromIndex);
	ships.insert(ships.begin() + toIndex, ship);
	flagship.reset();
}



// Get cargo information.
CargoHold &PlayerInfo::Cargo()
{
	return cargo;
}



// Get cargo information.
const CargoHold &PlayerInfo::Cargo() const
{
	return cargo;
}



// Adjust the cost basis for the given commodity.
void PlayerInfo::AdjustBasis(const string &commodity, int64_t adjustment)
{
	costBasis[commodity] += adjustment;
}



// Get the cost basis for some number of tons of the given commodity. Each ton
// of the commodity that you own is assumed to have the same basis.
int64_t PlayerInfo::GetBasis(const string &commodity, int tons) const
{
	// Handle cost basis even when not landed on a planet.
	int total = cargo.Get(commodity);
	for(const auto &ship : ships)
		total += ship->Cargo().Get(commodity);
	if(!total)
		return 0;
	
	auto it = costBasis.find(commodity);
	int64_t basis = (it == costBasis.end()) ? 0 : it->second;
	return (basis * tons) / total;
}



// Switch cargo from being stored in ships to being stored here. Also recharge
// ships, check for mission completion, and apply fines for contraband.
void PlayerInfo::Land(UI *ui)
{
	// This can only be done while landed.
	if(!system || !planet)
		return;
	
	Audio::Play(Audio::Get("landing"));
	
	// Mark this planet as visited.
	Visit(planet);
	
	// Remove any ships that have been destroyed or captured.
	map<string, int> lostCargo;
	vector<shared_ptr<Ship>>::iterator it = ships.begin();
	while(it != ships.end())
	{
		if(!*it || (*it)->IsDestroyed() || !(*it)->GetGovernment()->IsPlayer())
		{
			// If any of your ships are destroyed, your cargo "cost basis" should
			// be adjusted based on what you lost.
			for(const auto &cargo : (*it)->Cargo().Commodities())
				if(cargo.second)
					lostCargo[cargo.first] += cargo.second;
			
			it = ships.erase(it);
		}
		else
			++it; 
	}
	
	// "Unload" all fighters, so they will get recharged, etc.
	for(const shared_ptr<Ship> &ship : ships)
		ship->UnloadBays();
	
	// Recharge any ships that are landed with you on the planet.
	bool canRecharge = planet->HasSpaceport() && planet->CanUseServices();
	UpdateCargoCapacities();
	for(const shared_ptr<Ship> &ship : ships)
		if(ship->GetSystem() == system && !ship->IsDisabled())
		{
			if(canRecharge)
				ship->Recharge();
			
			ship->Cargo().TransferAll(&cargo);
			ship->SetPlanet(planet);
		}
	// Adjust cargo cost basis for any cargo lost due to a ship being destroyed.
	for(const auto &it : lostCargo)
		AdjustBasis(it.first, -(costBasis[it.first] * it.second) / (cargo.Get(it.first) + it.second));
	
	// Check for missions that are completed.
	auto mit = missions.begin();
	while(mit != missions.end())
	{
		Mission &mission = *mit;
		++mit;
		
		// If this is a stopover for the mission, perform the stopover action.
		mission.Do(Mission::STOPOVER, *this, ui);
		
		if(mission.HasFailed(*this))
			RemoveMission(Mission::FAIL, mission, ui);
		else if(mission.CanComplete(*this))
			RemoveMission(Mission::COMPLETE, mission, ui);
		else if(mission.Destination() == GetPlanet())
			mission.Do(Mission::VISIT, *this, ui);
	}
	UpdateCargoCapacities();
	
	// Create whatever missions this planet has to offer.
	if(!freshlyLoaded)
		CreateMissions();
	
	// Search for any missions that have failed but for which we are still
	// holding on to some cargo.
	set<const Mission *> active;
	for(const Mission &it : missions)
		active.insert(&it);
	
	vector<const Mission *> missionsToRemove;
	for(const auto &it : cargo.MissionCargo())
		if(!active.count(it.first))
			missionsToRemove.push_back(it.first);
	for(const auto &it : cargo.PassengerList())
		if(!active.count(it.first))
			missionsToRemove.push_back(it.first);
	for(const Mission *mission : missionsToRemove)
		cargo.RemoveMissionCargo(mission);
	
	// Check if the player is doing anything illegal.
	const Government *gov = GetPlanet()->GetGovernment();
	string message;
	if(!freshlyLoaded && !GameData::GetPolitics().HasDominated(GetPlanet()))
		message = gov->Fine(*this, 0, nullptr, GetPlanet()->Security());
	if(!message.empty())
	{
		if(message == "atrocity")
		{
			const Conversation *conversation = gov->DeathSentence();
			if(conversation)
				ui->Push(new ConversationPanel(*this, *conversation));
			else
			{
				message = "Before you can leave your ship, the " + gov->GetName()
					+ " authorities show up and begin scanning it. They say, \"Captain "
					+ LastName()
					+ ", we detect highly illegal material on your ship.\""
					"\n\tYou are sentenced to lifetime imprisonment on a penal colony."
					" Your days of traveling the stars have come to an end.";
				ui->Push(new Dialog(message));
			}
			Die();
		}
		else
			ui->Push(new Dialog(message));
	}
	
	// Add some random used outfits to the outfitter if there is one.
	if(GetPlanet()->HasOutfitter() && soldOutfits.Empty())
		for(const Outfit *outfit : GetPlanet()->Outfitter())
		{
			// Ammo/Maps/Licenses are never on sale.
			if (outfit->Category() == "Ammunition" || outfit->Category() == "Special")
				continue;
			int added = 0;
			while (Random::Int(100) < 35) //TODO: Variable used part generation chance and max.
			{
				soldOutfits.AddOutfit(outfit, 1, OutfitGroup::UsedWear());
				if(++added >= 3)
					break;
			}
		}
	// Add a few random used ships for sale. 
	if(GetPlanet()->HasShipyard() && usedShips.empty())
	{
		for(const Ship *ship : GetPlanet()->Shipyard())
		{
			if (Random::Int(100) < 20) //TODO: Variable used ship generation chance.
				usedShips.push_back(Ship::MakeShip(*ship, OutfitGroup::UsedWear()));
		}
		if(usedShips.empty()) // If no used ships are available, put in something so the map won't be empty.
			usedShips.push_back(nullptr); 
	}
	// Add a few random used ship hulls to the junkyard. 
	if(GetPlanet()->HasShipyard() && junkyardShips.empty())
	{
		for(const Ship *ship : GetPlanet()->Shipyard())
		{
			if (Random::Int(100) < 20) //TODO: Variable used ship generation chance.
				junkyardShips.push_back(Ship::MakeEmptyShip(*ship, OutfitGroup::PlunderWear()));
		}
		if(junkyardShips.empty()) // If no used ships are available, put in something so the map won't be empty.
			junkyardShips.push_back(nullptr); 
	}


	freshlyLoaded = false;
	flagship.reset();
}



// Load the cargo back into your ships. This may require selling excess, in
// which case a message will be returned.
bool PlayerInfo::TakeOff(UI *ui)
{
	// This can only be done while landed.
	if(!system || !planet)
		return false;
	
	flagship.reset();
	flagship = FlagshipPtr();
	if(!flagship)
		return false;
	
	shouldLaunch = false;
	Audio::Play(Audio::Get("takeoff"));
	
	// Jobs are only available when you are landed.
	availableJobs.clear();
	availableMissions.clear();
	doneMissions.clear();
	soldOutfits.Clear();
	usedShips.clear();
	junkyardShips.clear();
	
	// Special persons who appeared last time you left the planet, can appear
	// again.
	for(const auto &it : GameData::Persons())
		if(!it.second.IsDestroyed())
			it.second.GetShip()->SetSystem(nullptr);
	
	// Store the total cargo counts in case we need to adjust cost bases below.
	map<string, int> originalTotals = cargo.Commodities();
	
	// Move the flagship to the start of your list of ships. It does not make
	// sense that the flagship would change if you are reunited with a different
	// ship that was higher up the list.
	auto it = find(ships.begin(), ships.end(), flagship);
	if(it != ships.begin() && it != ships.end())
	{
		ships.erase(it);
		ships.insert(ships.begin(), flagship);
	}
	// Make sure your ships all know who the flagship is.
	flagship->SetParent(shared_ptr<Ship>());
	for(const shared_ptr<Ship> &ship : ships)
		if(ship != flagship)
			ship->SetParent(flagship);
	
	// Recharge any ships that can be recharged.
	bool canRecharge = planet->HasSpaceport() && planet->CanUseServices();
	for(const shared_ptr<Ship> &ship : ships)
		if(!ship->IsParked() && ship->GetSystem() == system && !ship->IsDisabled())
		{
			if(canRecharge)
				ship->Recharge();
			if(ship != flagship)
			{
				ship->Cargo().SetBunks(ship->Attributes().Get("bunks") - ship->RequiredCrew());
				cargo.TransferAll(&ship->Cargo());
			}
			else
			{
				// Your flagship takes first priority for passengers but last for cargo.
				ship->Cargo().SetBunks(ship->Attributes().Get("bunks") - ship->Crew());
				for(const auto &it : cargo.PassengerList())
					cargo.TransferPassengers(it.first, it.second, &ship->Cargo());
			}
		}
	// Load up your flagship last, so that it will have space free for any
	// plunder that you happen to acquire.
	cargo.TransferAll(&flagship->Cargo());

	if(cargo.Passengers())
	{
		int extra = min(cargo.Passengers(), flagship->Crew() - flagship->RequiredCrew());
		if(extra)
		{
			flagship->AddCrew(-extra);
			Messages::Add("You fired " + to_string(extra) + " crew members to free up bunks for passengers.");
			flagship->Cargo().SetBunks(flagship->Attributes().Get("bunks") - flagship->Crew());
			cargo.TransferAll(&flagship->Cargo());
		}
	}

	int extra = flagship->Crew() + flagship->Cargo().Passengers() - flagship->Attributes().Get("bunks");
	if(extra > 0)
	{
		flagship->AddCrew(-extra);
		Messages::Add("You fired " + to_string(extra) + " crew members because you have no bunks for them.");
		flagship->Cargo().SetBunks(flagship->Attributes().Get("bunks") - flagship->Crew());
	}
	
	// For each fighter and drone you own, try to find a ship that has a bay to
	// carry it in. Any excess ships will need to be sold.
	int shipsSold[2] = {0, 0};
	int64_t income = 0;
	for(auto it = ships.begin(); it != ships.end(); )
	{
		shared_ptr<Ship> &ship = *it;
		if(ship->IsParked() || ship->IsDisabled())
		{
			++it;
			continue;
		}
		
		bool fit = true;
		const string &category = ship->Attributes().Category();
		bool isFighter = (category == "Fighter");
		if(isFighter || category == "Drone")
		{
			fit = false;
			for(shared_ptr<Ship> &parent : ships)
				if(parent->GetSystem() == ship->GetSystem() && !parent->IsParked()
						&& !parent->IsDisabled() && parent->Carry(ship))
				{
					fit = true;
					break;
				}
		}
		if(!fit)
		{
			++shipsSold[isFighter];
			income += ship->Cost();
			it = ships.erase(it);
		}
		else
			++it;
	}
	if(shipsSold[0] || shipsSold[1])
	{
		// If your fleet contains more fighters or drones than you can carry,
		// some of them must be sold.
		ostringstream out;
		out << "Because none of your ships can carry them, you sold ";
		if(shipsSold[1])
			out << shipsSold[1]
				<< (shipsSold[1] == 1 ? " fighter" : " fighters");
		if(shipsSold[0] && shipsSold[1])
			out << " and ";
		if(shipsSold[0])
			out << shipsSold[0]
				<< (shipsSold[0] == 1 ? " drone" : " drones");
		
		out << ", earning " << Format::Number(income) << " credits.";
		accounts.AddCredits(income);
		Messages::Add(out.str());
	}
	
	// By now, all cargo should have been divvied up among your ships. So, any
	// mission cargo or passengers left behind cannot be carried, and those
	// missions have failed.
	vector<const Mission *> missionsToRemove;
	for(const auto &it : cargo.MissionCargo())
		if(it.second)
		{
			if(it.first->IsVisible())
				Messages::Add("Mission \"" + it.first->Name()
					+ "\" failed because you do not have space for the cargo.");
			missionsToRemove.push_back(it.first);
		}
	for(const auto &it : cargo.PassengerList())
		if(it.second)
		{
			if(it.first->IsVisible())
				Messages::Add("Mission \"" + it.first->Name()
					+ "\" failed because you do not have enough passenger bunks free.");
			missionsToRemove.push_back(it.first);
			
		}
	for(const Mission *mission : missionsToRemove)
		RemoveMission(Mission::FAIL, *mission, ui);
	
	// Any ordinary cargo left behind can be sold.
	int64_t sold = cargo.Used();
	income = 0;
	int64_t totalBasis = 0;
	if(sold)
	{
		for(const auto &commodity : cargo.Commodities())
		{
			if(!commodity.second)
				continue;
			
			// Figure out how much income you get for selling this cargo.
			int64_t value = commodity.second * system->Trade(commodity.first);
			income += value;
			
			int original = originalTotals[commodity.first];
			auto it = costBasis.find(commodity.first);
			if(!original || it == costBasis.end() || !it->second)
				continue;
			
			// Now, figure out how much of that income is profit by calculating
			// the cost basis for this cargo (which is just the total cost basis
			// multiplied by the percent of the cargo you are selling).
			int64_t basis = it->second * commodity.second / original;
			it->second -= basis;
			totalBasis += basis;
		}
		// Also sell any outfits that had to be left behind because they didn't fit.
		income += cargo.Outfits().GetTotalCost();
	}
		
	accounts.AddCredits(income);
	cargo.Clear();
	if(sold)
	{
		// Report how much excess cargo was sold, and what profit you earned.
		ostringstream out;
		out << "You sold " << sold << " tons of excess cargo for " << Format::Number(income) << " credits";
		if(totalBasis && totalBasis != income)
			out << " (for a profit of " << (income - totalBasis) << " credits).";
		else
			out << ".";
		Messages::Add(out.str());
	}
	
	return true;
}



// Call this when leaving the outfitter, shipyard, or hiring panel, to update
// the information on how much space is available.
void PlayerInfo::UpdateCargoCapacities()
{
	int size = 0;
	int bunks = 0;
	for(const shared_ptr<Ship> &ship : ships)
		if(ship->GetSystem() == system && !ship->IsParked() && !ship->IsDisabled())
		{
			size += ship->Attributes().Get("cargo space");
			bunks += ship->Attributes().Get("bunks") - ship->Crew();
		}
	cargo.SetSize(size);
	cargo.SetBunks(bunks);
}



// Get the list of active missions.
const list<Mission> &PlayerInfo::Missions() const
{
	return missions;
}



// Get the list of ordinary jobs that are available on the job board.
const list<Mission> &PlayerInfo::AvailableJobs() const
{
	return availableJobs;
}



// Accept the given job.
void PlayerInfo::AcceptJob(const Mission &mission, UI *ui)
{
	for(auto it = availableJobs.begin(); it != availableJobs.end(); ++it)
		if(&*it == &mission)
		{
			cargo.AddMissionCargo(&mission);
			it->Do(Mission::OFFER, *this);
			it->Do(Mission::ACCEPT, *this, ui);
			auto spliceIt = it->IsUnique() ? missions.begin() : missions.end();
			missions.splice(spliceIt, availableJobs, it);
			break;
		}
}



// Look at the list of available missions and see if any of them can be offered
// right now, in the given location (landing or spaceport). If there are no
// missions that can be accepted, return a null pointer.
Mission *PlayerInfo::MissionToOffer(Mission::Location location)
{
	if(ships.empty())
		return nullptr;
	
	// If a mission can be offered right now, move it to the start of the list
	// so we know what mission the callback is referring to, and return it.
	for(auto it = availableMissions.begin(); it != availableMissions.end(); ++it)
		if(it->IsAtLocation(location) && it->CanOffer(*this) && it->HasSpace(*this))
		{
			availableMissions.splice(availableMissions.begin(), availableMissions, it);
			return &availableMissions.front();
		}
	return nullptr;
}



Mission *PlayerInfo::BoardingMission(const shared_ptr<Ship> &ship)
{
	// Do not create missions from NPC's or the player's ships.
	if(ship->IsSpecial())
		return nullptr;
	ship->SetIsSpecial();
	
	UpdateAutoConditions();
	boardingMissions.clear();
	boardingShip = ship;
	
	bool isEnemy = ship->GetGovernment()->IsEnemy();
	Mission::Location location = (isEnemy ? Mission::BOARDING : Mission::ASSISTING);
	
	// Check for available missions.
	for(const auto &it : GameData::Missions())
	{
		if(!it.second.IsAtLocation(location))
			continue;
		
		conditions["random"] = Random::Int(100);
		if(it.second.CanOffer(*this))
		{
			boardingMissions.push_back(it.second.Instantiate(*this));
			if(boardingMissions.back().HasFailed(*this))
				boardingMissions.pop_back();
			else
				return &boardingMissions.back();
		}
	}
	boardingShip.reset();
	return nullptr;
}



const shared_ptr<Ship> &PlayerInfo::BoardingShip() const
{
	return boardingShip;
}



// If one of your missions cannot be offered because you do not have enough
// space for it, and it specifies a message to be shown in that situation,
// show that message.
void PlayerInfo::HandleBlockedMissions(Mission::Location location, UI *ui)
{
	if(ships.empty())
		return;
	
	// If a mission can be offered right now, move it to the start of the list
	// so we know what mission the callback is referring to, and return it.
	for(auto it = availableMissions.begin(); it != availableMissions.end(); ++it)
		if(it->IsAtLocation(location) && it->CanOffer(*this) && !it->HasSpace(*this))
		{
			string message = it->BlockedMessage(*this);
			if(!message.empty())
			{
				ui->Push(new Dialog(message));
				return;
			}
		}
}



// Callback for accepting or declining whatever mission has been offered.
void PlayerInfo::MissionCallback(int response)
{
	boardingShip.reset();
	list<Mission> &missionList = availableMissions.empty() ? boardingMissions : availableMissions;
	if(missionList.empty())
		return;
	
	Mission &mission = missionList.front();
	
	shouldLaunch = Conversation::LeaveImmediately(response);
	if(response == Conversation::ACCEPT || response == Conversation::LAUNCH)
	{
		bool shouldAutosave = mission.RecommendsAutosave();
		cargo.AddMissionCargo(&mission);
		auto spliceIt = mission.IsUnique() ? missions.begin() : missions.end();
		missions.splice(spliceIt, missionList, missionList.begin());
		UpdateCargoCapacities();
		mission.Do(Mission::ACCEPT, *this);
		if(shouldAutosave)
			Autosave();
	}
	else if(response == Conversation::DECLINE || response == Conversation::FLEE)
	{
		mission.Do(Mission::DECLINE, *this);
		missionList.pop_front();
	}
	else if(response == Conversation::DEFER || response == Conversation::DEPART)
	{
		mission.Do(Mission::DEFER, *this);
		missionList.pop_front();
	}
	else if(response == Conversation::DIE)
		Die(true);
}



// Mark a mission for removal, either because it was completed, or it failed,
// or because the player aborted it.
void PlayerInfo::RemoveMission(Mission::Trigger trigger, const Mission &mission, UI *ui)
{
	for(auto it = missions.begin(); it != missions.end(); ++it)
		if(&*it == &mission)
		{
			// Don't delete the mission yet, because the conversation or dialog
			// panel may still be showing. Instead, just mark it as done. Doing
			// this first avoids the possibility of an infinite loop, e.g. if a
			// mission's "on fail" fails the mission itself.
			doneMissions.splice(doneMissions.end(), missions, it);
			
			it->Do(trigger, *this, ui);
			cargo.RemoveMissionCargo(&mission);
			for(shared_ptr<Ship> &ship : ships)
				ship->Cargo().RemoveMissionCargo(&mission);
			return;
		}
}



// Update mission status based on an event.
void PlayerInfo::HandleEvent(const ShipEvent &event, UI *ui)
{
<<<<<<< HEAD
	if((event.Type() & ShipEvent::DISABLE) && event.Target())
	{
		// Combat rating increases when you disable an enemy ship.
		if(event.ActorGovernment()->IsPlayer())
			conditions["combat rating"] += event.Target()->RequiredCrew();
		// If a ship is disabled, it takes some wear.  
		event.Target()->IncrementWear(WEAR_WHEN_DISABLED);
	}
	// Missions have a chance to respond to events.
=======
	// Combat rating increases when you disable an enemy ship.
	if(event.ActorGovernment()->IsPlayer())
		if((event.Type() & ShipEvent::DISABLE) && event.Target())
			conditions["combat rating"] += (event.Target()->Cost() + 250000) / 500000;
	
>>>>>>> 07c45a4a
	for(Mission &mission : missions)
		mission.Do(event, *this, ui);
	
	
	// If the player's flagship was destroyed, the player is dead.
	if((event.Type() & ShipEvent::DESTROY) && !ships.empty() && event.Target().get() == Flagship())
		Die();
}



// Get the value of the given condition (default 0).
int PlayerInfo::GetCondition(const string &name) const
{
	auto it = conditions.find(name);
	return (it == conditions.end()) ? 0 : it->second;
}



// Get mutable access to the player's list of conditions.
map<string, int> &PlayerInfo::Conditions()
{
	return conditions;
}



// Access the player's list of conditions.
const map<string, int> &PlayerInfo::Conditions() const
{
	return conditions;
}



// Check if the player knows the location of the given system (whether or not
// they have actually visited it).
bool PlayerInfo::HasSeen(const System *system) const
{
	for(const Mission &mission : availableJobs)
	{
		if(mission.Waypoints().count(system))
			return true;
		for(const Planet *planet : mission.Stopovers())
			if(planet->GetSystem() == system)
				return true;
	}
	
	for(const Mission &mission : missions)
	{
		if(!mission.IsVisible())
			continue;
		if(mission.Waypoints().count(system))
			return true;
		for(const Planet *planet : mission.Stopovers())
			if(planet->GetSystem() == system)
				return true;
	}
	
	return (seen.count(system) || KnowsName(system));
}



// Check if the player has visited the given system.
bool PlayerInfo::HasVisited(const System *system) const
{
	if(!system)
		return false;
	return visitedSystems.count(system);
}



// Check if the player has visited the given system.
bool PlayerInfo::HasVisited(const Planet *planet) const
{
	if(!planet)
		return false;
	return visitedPlanets.count(planet);
}



// Check if the player knows the name of a system, either from visiting there or
// because a job or active mission includes the name of that system.
bool PlayerInfo::KnowsName(const System *system) const
{
	if(HasVisited(system))
		return true;
	
	for(const Mission &mission : availableJobs)
		if(mission.Destination()->GetSystem() == system)
			return true;
	
	for(const Mission &mission : missions)
		if(mission.IsVisible() && mission.Destination()->GetSystem() == system)
			return true;
	
	return false;
}



// Mark the given system as visited, and mark all its neighbors as seen.
void PlayerInfo::Visit(const System *system)
{
	if(!system)
		return;
	
	visitedSystems.insert(system);
	seen.insert(system);
	for(const System *neighbor : system->Neighbors())
		seen.insert(neighbor);
}



// Mark the given system as visited, and mark all its neighbors as seen.
void PlayerInfo::Visit(const Planet *planet)
{
	if(!planet->TrueName().empty())
		visitedPlanets.insert(planet);
}



// Mark a system as unvisited, even if visited previously.
void PlayerInfo::Unvisit(const System *system)
{
	auto it = visitedSystems.find(system);
	if(it != visitedSystems.end())
	{
		visitedSystems.erase(it);
		for(const StellarObject &object : system->Objects())
			if(object.GetPlanet())
			{
				auto it2 = visitedPlanets.find(object.GetPlanet());
				if(it2 != visitedPlanets.end())
					visitedPlanets.erase(it2);
			}
	}
}



// Check if the player has a hyperspace route set.
bool PlayerInfo::HasTravelPlan() const
{
	return !travelPlan.empty();
}



// Access the player's travel plan.
const vector<const System *> &PlayerInfo::TravelPlan() const
{
	return travelPlan;
}



vector<const System *> &PlayerInfo::TravelPlan()
{
	return travelPlan;
}



// This is called when the player enters the system that is their current
// hyperspace target.
void PlayerInfo::PopTravel()
{
	if(!travelPlan.empty())
	{
		Visit(travelPlan.back());
		travelPlan.pop_back();
	}
}



// Check which secondary weapon the player has selected.
const Outfit *PlayerInfo::SelectedWeapon() const
{
	return selectedWeapon;
}



// Cycle through all available secondary weapons.
void PlayerInfo::SelectNext()
{
	if(!flagship || flagship->Outfits().Empty())
		return;
	
	// TODO: Need to group weapons by type, not type/wear.
	
	// Start with the currently selected weapon, if any.
	auto it = flagship->Outfits().find(selectedWeapon);
	if(it == flagship->Outfits().end())
		it = flagship->Outfits().begin();
	else
		++it;
	
	// Find the next secondary weapon.
	for( ; it != flagship->Outfits().end(); ++it)
		if(it.GetOutfit() != selectedWeapon && it.GetOutfit()->Icon())
		{
			selectedWeapon = it.GetOutfit();
			return;
		}
	selectedWeapon = nullptr;
}



// Keep track of any outfits that you have sold since landing. These will be
// available to buy back until you take off.
OutfitGroup &PlayerInfo::SoldOutfits()
{
	return soldOutfits;
}



// Keep track of used ships available today on this planet, so it doesn't change until after you take off again.
list<const Ship*> &PlayerInfo::UsedShips()
{
	return usedShips;
}



list<const Ship*> &PlayerInfo::JunkyardShips()
{
	return junkyardShips;
}



// Update the conditions that reflect the current status of the player.
void PlayerInfo::UpdateAutoConditions()
{
	// Set a condition for the player's net worth. Limit it to the range of a 32-bit int.
	static const int64_t limit = 2000000000;
	conditions["net worth"] = min(limit, max(-limit, accounts.NetWorth()));
	// Set the player's reputation with each government. This must also be set
	// by Mission whenever an action is performed, in case it is modified.
	for(const auto &it : GameData::Governments())
	{
		int rep = it.second.Reputation();
		conditions["reputation: " + it.first] = rep;
	}
	// Clear any existing ships: conditions. (Note: '!' = ' ' + 1.)
	auto first = conditions.lower_bound("ships: ");
	auto last = conditions.lower_bound("ships:!");
	if(first != last)
		conditions.erase(first, last);
	// Store special conditions for cargo and passenger space.
	conditions["cargo space"] = 0;
	conditions["passenger space"] = 0;
	for(const shared_ptr<Ship> &ship : ships)
		if(!ship->IsParked() && !ship->IsDisabled() && ship->GetSystem() == system)
		{
			conditions["cargo space"] += ship->Attributes().Get("cargo space");
			conditions["passenger space"] += ship->Attributes().Get("bunks") - ship->RequiredCrew();
			++conditions["ships: " + ship->Attributes().Category()];
		}
}



// New missions are generated each time you land on a planet.
void PlayerInfo::CreateMissions()
{
	UpdateAutoConditions();
	boardingMissions.clear();
	boardingShip.reset();
	
	// Check for available missions.
	bool skipJobs = planet && !planet->HasSpaceport();
	bool hasPriorityMissions = false;
	for(const auto &it : GameData::Missions())
	{
		if(it.second.IsAtLocation(Mission::BOARDING) || it.second.IsAtLocation(Mission::ASSISTING))
			continue;
		if(skipJobs && it.second.IsAtLocation(Mission::JOB))
			continue;
		
		conditions["random"] = Random::Int(100);
		if(it.second.CanOffer(*this))
		{
			list<Mission> &missions =
				it.second.IsAtLocation(Mission::JOB) ? availableJobs : availableMissions;
			
			missions.push_back(it.second.Instantiate(*this));
			if(missions.back().HasFailed(*this))
				missions.pop_back();
			else
				hasPriorityMissions |= missions.back().HasPriority();
		}
	}
	
	// If any of the available missions are "priority" missions, no other
	// special missions will be offered in the spaceport.
	if(hasPriorityMissions)
	{
		auto it = availableMissions.begin();
		while(it != availableMissions.end())
		{
			if(it->IsAtLocation(Mission::SPACEPORT) && !it->HasPriority())
				it = availableMissions.erase(it);
			else
				++it;
		}
	}
	else if(availableMissions.size() > 1)
	{
		// Minor missions only get offered if no other missions (including other
		// minor missions) are competing with them. This is to avoid having two
		// or three missions pop up as soon as you enter the spaceport.
		auto it = availableMissions.begin();
		while(it != availableMissions.end())
		{
			if(it->IsMinor())
			{
				it = availableMissions.erase(it);
				if(availableMissions.size() <= 1)
					break;
			}
			else
				++it;
		}
	}
}



void PlayerInfo::Autosave() const
{
	if(filePath.length() < 4)
		return;
	
	string path = filePath.substr(0, filePath.length() - 4) + "~autosave.txt";
	Save(path);
}



void PlayerInfo::Save(const string &path) const
{
	if(!planet || !system)
		return;
	
	DataWriter out(path);
	
	out.Write("pilot", firstName, lastName);
	out.Write("date", date.Day(), date.Month(), date.Year());
	if(system)
		out.Write("system", system->Name());
	if(planet)
		out.Write("planet", planet->Name());
	if(planet && planet->CanUseServices())
		out.Write("clearance");
	for(const System *system : travelPlan)
		out.Write("travel", system->Name());
	out.Write("reputation with");
	out.BeginChild();
	{
		for(const auto &it : GameData::Governments())
			if(!it.second.IsPlayer())
				out.Write(it.first, it.second.Reputation());
	}
	out.EndChild();
		
	// Save all the data for all the player's ships.
	for(const shared_ptr<Ship> &ship : ships)
		ship->Save(out);
	
	// Save accounting information, cargo, and cargo cost bases.
	cargo.Save(out);
	if(!costBasis.empty())
	{
		out.Write("basis");
		out.BeginChild();
		{
			for(const auto &it : costBasis)
				if(it.second)
					out.Write(it.first, it.second);
		}
		out.EndChild();
	}
	accounts.Save(out);
	
	// Save all missions (accepted or available).
	for(const Mission &mission : missions)
		mission.Save(out);
	for(const Mission &mission : availableJobs)
		mission.Save(out, "available job");
	for(const Mission &mission : availableMissions)
		mission.Save(out, "available mission");
	
	// Save which used outfits are currently available.
	out.Write("used outfits");
	out.BeginChild();
	{
		for(const auto &it : soldOutfits)
			if(it.GetOutfit() && it.GetQuantity())
			{
				if(it.GetQuantity() == 1 && !it.GetWear())
					out.Write(it.GetOutfit()->Name());
				else
					out.Write(it.GetOutfit()->Name(), it.GetQuantity(), it.GetWear());
			}
	}
	out.EndChild();
	// Save which used ships are currently available.
	out.Write("used ships");
	out.BeginChild();
	{
		for(const auto &it : usedShips)
			if(it && it->GetWear() > 0)
				out.Write(it->ModelName(), it->GetWear());
	}
	out.EndChild();

	// Save which junkyard hulls are currently available.
	out.Write("junkyard ships");
	out.BeginChild();
	{
		for(const auto &it : junkyardShips)
			if(it && it->GetWear() > 0)
				out.Write(it->ModelName(), it->GetWear());
	}
	out.EndChild();

	
	// Save any "condition" flags that are set.
	if(!conditions.empty())
	{
		out.Write("conditions");
		out.BeginChild();
		{
			for(const auto &it : conditions)
			{
				// If the condition's value is 1, don't bother writing the 1.
				if(it.second == 1)
					out.Write(it.first);
				else if(it.second)
					out.Write(it.first, it.second);
			}
		}
		out.EndChild();
	}
	// This flag is set if the player must leave the planet immediately upon
	// loading the game (i.e. because a mission forced them to take off).
	if(shouldLaunch)
		out.Write("launching");
	
	// Save pending events, and changes that have happened due to past events.
	for(const GameEvent &event : gameEvents)
		event.Save(out);
	if(!dataChanges.empty())
	{
		out.Write("changes");
		out.BeginChild();
		{
			for(const DataNode &node : dataChanges)
				out.Write(node);
		}	
		out.EndChild();
	}
	GameData::WriteEconomy(out);
	
	// Check which persons have been captured or destroyed.
	for(const auto &it : GameData::Persons())
		if(it.second.IsDestroyed())
			out.Write("destroyed", it.first);
	
	// Save a list of systems the player has visited.
	for(const System *system : visitedSystems)
		if(!system->Name().empty())
			out.Write("visited", system->Name());
	
	// Save a list of planets the player has visited.
	for(const Planet *planet : visitedPlanets)
		if(!planet->TrueName().empty())
			out.Write("visited planet", planet->TrueName());
}<|MERGE_RESOLUTION|>--- conflicted
+++ resolved
@@ -1401,23 +1401,15 @@
 // Update mission status based on an event.
 void PlayerInfo::HandleEvent(const ShipEvent &event, UI *ui)
 {
-<<<<<<< HEAD
 	if((event.Type() & ShipEvent::DISABLE) && event.Target())
 	{
 		// Combat rating increases when you disable an enemy ship.
 		if(event.ActorGovernment()->IsPlayer())
-			conditions["combat rating"] += event.Target()->RequiredCrew();
+			conditions["combat rating"] += (event.Target()->BaseCost() + 250000) / 500000;
 		// If a ship is disabled, it takes some wear.  
 		event.Target()->IncrementWear(WEAR_WHEN_DISABLED);
 	}
 	// Missions have a chance to respond to events.
-=======
-	// Combat rating increases when you disable an enemy ship.
-	if(event.ActorGovernment()->IsPlayer())
-		if((event.Type() & ShipEvent::DISABLE) && event.Target())
-			conditions["combat rating"] += (event.Target()->Cost() + 250000) / 500000;
-	
->>>>>>> 07c45a4a
 	for(Mission &mission : missions)
 		mission.Do(event, *this, ui);
 	
