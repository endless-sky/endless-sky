--- conflicted
+++ resolved
@@ -364,22 +364,18 @@
 				giftedShips[grand.Token(0)] = EsUuid::FromString(grand.Token(1));
 		}
 		else if(child.Token(0) == "event")
-<<<<<<< HEAD
 		{
 			// Old save files may contain unnamed events. In that case, we need to
 			// load the event instead of retrieving the named event definition.
 			// Only the date that the event occurs on may differ from the definition,
 			// so that must be stored separately.
-			GameEvent event(child);
+			GameEvent event(child, &conditions);
 			const Date &occursOn = event.GetDate();
 			if(!event.Name().empty())
 				gameEvents.emplace(ExclusiveItem<GameEvent>(GameData::Events().Get(event.Name())), occursOn);
 			else
 				gameEvents.emplace(ExclusiveItem<GameEvent>(std::move(event)), occursOn);
 		}
-=======
-			gameEvents.emplace(GameEvent(child, &conditions));
->>>>>>> f0f2b37a
 		else if(child.Token(0) == "changes")
 		{
 			for(const DataNode &grand : child)
