/* PlayerInfo.cpp
Copyright (c) 2014 by Michael Zahniser

Endless Sky is free software: you can redistribute it and/or modify it under the
terms of the GNU General Public License as published by the Free Software
Foundation, either version 3 of the License, or (at your option) any later version.

Endless Sky is distributed in the hope that it will be useful, but WITHOUT ANY
WARRANTY; without even the implied warranty of MERCHANTABILITY or FITNESS FOR A
PARTICULAR PURPOSE. See the GNU General Public License for more details.

You should have received a copy of the GNU General Public License along with
this program. If not, see <https://www.gnu.org/licenses/>.
*/

#include "PlayerInfo.h"

#include "AI.h"
#include "audio/Audio.h"
#include "ConversationPanel.h"
#include "DataFile.h"
#include "DataWriter.h"
#include "Dialog.h"
#include "DistanceMap.h"
#include "Files.h"
#include "text/Format.h"
#include "GameData.h"
#include "Gamerules.h"
#include "Government.h"
#include "Logger.h"
#include "Messages.h"
#include "Outfit.h"
#include "Person.h"
#include "Planet.h"
#include "Plugins.h"
#include "Politics.h"
#include "Port.h"
#include "Preferences.h"
#include "RaidFleet.h"
#include "Random.h"
#include "SavedGame.h"
#include "Ship.h"
#include "ShipEvent.h"
#include "StartConditions.h"
#include "StellarObject.h"
#include "System.h"
#include "UI.h"

#include <algorithm>
#include <cassert>
#include <cmath>
#include <cstring>
#include <ctime>
#include <functional>
#include <iterator>
#include <limits>
#include <sstream>
#include <stdexcept>

using namespace std;

namespace {
	// Move the flagship to the start of your list of ships. It does not make sense
	// that the flagship would change if you are reunited with a different ship that
	// was higher up the list.
	void MoveFlagshipBegin(vector<shared_ptr<Ship>> &ships, const shared_ptr<Ship> &flagship)
	{
		if(!flagship)
			return;

		// Find the current location of the flagship.
		auto it = find(ships.begin(), ships.end(), flagship);
		if(it != ships.begin() && it != ships.end())
		{
			// Move all ships before the flagship one position backwards (which overwrites
			// the flagship at its position).
			move_backward(ships.begin(), it, next(it));
			// Re-add the flagship at the beginning of the list.
			ships[0] = flagship;
		}
	}

	string EntryToString(SystemEntry entryType)
	{
		switch(entryType)
		{
			case SystemEntry::HYPERDRIVE:
				return "hyperdrive";
			case SystemEntry::JUMP:
				return "jump drive";
			case SystemEntry::WORMHOLE:
				return "wormhole";
			default:
			case SystemEntry::TAKE_OFF:
				return "takeoff";
		}
	}

	SystemEntry StringToEntry(const string &entry)
	{
		if(entry == "hyperdrive")
			return SystemEntry::HYPERDRIVE;
		else if(entry == "jump drive")
			return SystemEntry::JUMP;
		else if(entry == "wormhole")
			return SystemEntry::WORMHOLE;
		return SystemEntry::TAKE_OFF;
	}

	// Sort the given list of missions in the order they should be offered.
	void SortMissions(list<Mission> &missions, bool hasPriorityMissions, unsigned nonBlockingMissions)
	{
		if(missions.empty())
			return;

		// This list is already in alphabetical order by virtue of the way that the Set
		// class stores objects, so stable sorting on the offer precedence will maintain
		// the alphabetical ordering for missions with the same precedence.
		missions.sort([](const Mission &a, const Mission &b)
			{
				return a.OfferPrecedence() > b.OfferPrecedence();
			});

		// If any of the available missions are "priority" missions, then only priority
		// and non-blocking missions are allowed to offer.
		if(hasPriorityMissions)
			erase_if(missions, [](const Mission &m) noexcept -> bool
				{
					return !m.HasPriority() && !m.IsNonBlocking();
				});
		else if(missions.size() > 1 + nonBlockingMissions)
		{
			// Minor missions only get offered if no other missions (including other
			// minor missions) are competing with them, except for "non-blocking" missions.
			// This is to avoid having two or three missions pop up as soon as you enter the spaceport.
			// Note that the manner in which excess minor missions are discarded means that the
			// minor mission with the lowest precedence is the one that will be offered.
			auto it = missions.begin();
			while(it != missions.end())
			{
				if(it->IsMinor())
				{
					it = missions.erase(it);
					if(missions.size() <= 1 + nonBlockingMissions)
						break;
				}
				else
					++it;
			}
		}
	}
}



// Completely clear all loaded information, to prepare for loading a file or
// creating a new pilot.
void PlayerInfo::Clear()
{
	*this = PlayerInfo();

	Random::Seed(time(nullptr));
	GameData::Revert();
	Messages::Reset();

	delete transactionSnapshot;
	transactionSnapshot = nullptr;
}



// Check if a player has been loaded.
bool PlayerInfo::IsLoaded() const
{
	return !firstName.empty();
}



// Make a new player.
void PlayerInfo::New(const StartConditions &start)
{
	// Clear any previously loaded data.
	Clear();

	// Copy the core information from the full starting scenario.
	startData = start;
	// Copy any ships in the start conditions.
	for(const Ship &ship : start.Ships())
	{
		ships.emplace_back(new Ship(ship));
		ships.back()->SetSystem(&start.GetSystem());
		ships.back()->SetPlanet(&start.GetPlanet());
		ships.back()->SetIsSpecial();
		ships.back()->SetIsYours();
		ships.back()->SetGovernment(GameData::PlayerGovernment());
	}
	// Load starting conditions from a "start" item in the data files. If no
	// such item exists, StartConditions defines default values.
	date = start.GetDate();
	GameData::SetDate(date);
	// Make sure the fleet depreciation object knows it is tracking the player's
	// fleet, not the planet's stock.
	depreciation.Init(ships, date.DaysSinceEpoch());

	SetSystem(start.GetSystem());
	SetPlanet(&start.GetPlanet());
	accounts = start.GetAccounts();
	RegisterDerivedConditions();
	start.GetConditions().Apply();

	// Generate missions that will be available on the first day.
	CreateMissions();

	// Add to the list of events that should happen on certain days.
	for(const auto &it : GameData::Events())
		if(it.second.GetDate())
			AddEvent(it.second, it.second.GetDate());
}



// Load player information from a saved game file.
void PlayerInfo::Load(const filesystem::path &path)
{
	// Make sure any previously loaded data is cleared.
	Clear();

	// A listing of missions and the ships where their cargo or passengers were when the game was saved.
	// Missions and ships are referred to by string UUIDs.
	// Any mission cargo or passengers that were in the player's system will not be recorded here,
	// as that can be safely redistributed from the player's overall CargoHold to any ships in their system.
	map<string, map<string, int>> missionCargoToDistribute;
	map<string, map<string, int>> missionPassengersToDistribute;

	filePath = path.string();
	// Strip anything after the "~" from snapshots, so that the file we save
	// will be the auto-save, not the snapshot.
	size_t pos = filePath.find('~');
	size_t namePos = filePath.length() - Files::Name(filePath).length();
	if(pos != string::npos && pos > namePos)
		filePath = filePath.substr(0, pos) + ".txt";

	// The player may have bribed their current planet in the last session. Ensure
	// we provide the same access to services in this session, too.
	bool hasFullClearance = false;

	// Register derived conditions now, so old primary versions can load into them.
	RegisterDerivedConditions();

	DataFile file(path);
	for(const DataNode &child : file)
	{
		const string &key = child.Token(0);
		bool hasValue = child.Size() >= 2;
		// Basic player information and persistent UI settings:
		if(key == "pilot" && child.Size() >= 3)
		{
			firstName = child.Token(1);
			lastName = child.Token(2);
		}
		else if(key == "date" && child.Size() >= 4)
			date = Date(child.Value(1), child.Value(2), child.Value(3));
		else if(key == "system entry method" && hasValue)
			entry = StringToEntry(child.Token(1));
		else if(key == "previous system" && hasValue)
			previousSystem = GameData::Systems().Get(child.Token(1));
		else if(key == "system" && hasValue)
			system = GameData::Systems().Get(child.Token(1));
		else if(key == "planet" && hasValue)
			planet = GameData::Planets().Get(child.Token(1));
		else if(key == "clearance")
			hasFullClearance = true;
		else if(key == "launching")
			shouldLaunch = true;
		else if(key == "playtime" && hasValue)
			playTime = child.Value(1);
		else if(key == "travel" && hasValue)
			travelPlan.push_back(GameData::Systems().Get(child.Token(1)));
		else if(key == "travel destination" && hasValue)
			travelDestination = GameData::Planets().Get(child.Token(1));
		else if(key == "map coloring" && hasValue)
			mapColoring = child.Value(1);
		else if(key == "map zoom" && hasValue)
			mapZoom = child.Value(1);
		else if(key == "collapsed" && hasValue)
		{
			for(const DataNode &grand : child)
				collapsed[child.Token(1)].insert(grand.Token(0));
		}
		else if(key == "reputation with")
		{
			for(const DataNode &grand : child)
				if(grand.Size() >= 2)
					reputationChanges.emplace_back(
						GameData::Governments().Get(grand.Token(0)), grand.Value(1));
		}
		else if(key == "tribute received")
		{
			for(const DataNode &grand : child)
				if(grand.Size() >= 2)
					tributeReceived[GameData::Planets().Get(grand.Token(0))] = grand.Value(1);
		}
		// Records of things you own:
		else if(key == "ship")
		{
			// Ships owned by the player have various special characteristics:
			ships.push_back(make_shared<Ship>(child, &conditions));
			ships.back()->SetIsSpecial();
			ships.back()->SetIsYours();
			// Defer finalizing this ship until we have processed all changes to game state.
		}
		else if(key == "groups" && hasValue && !ships.empty())
			groups[ships.back().get()] = child.Value(1);
		else if(key == "storage")
		{
			for(const DataNode &grand : child)
				if(grand.Token(0) == "planet" && grand.Size() >= 2)
				{
					const Planet *planet = GameData::Planets().Get(grand.Token(1));
					for(const DataNode &great : grand)
					{
						if(great.Token(0) == "cargo")
						{
							CargoHold &storage = planetaryStorage[planet];
							storage.Load(great);
						}
					}
				}
		}
		else if(key == "licenses")
		{
			for(const DataNode &grand : child)
				AddLicense(grand.Token(0));
		}
		else if(key == "account")
			accounts.Load(child, true);
		else if(key == "cargo")
			cargo.Load(child);
		else if(key == "basis")
		{
			for(const DataNode &grand : child)
				if(grand.Size() >= 2)
					costBasis[grand.Token(0)] += grand.Value(1);
		}
		else if(key == "stock")
		{
			for(const DataNode &grand : child)
				if(grand.Size() >= 2)
					stock[GameData::Outfits().Get(grand.Token(0))] += grand.Value(1);
		}
		else if(key == "fleet depreciation")
			depreciation.Load(child);
		else if(key == "stock depreciation")
			stockDepreciation.Load(child);

		// Records of things you have done or are doing, or have happened to you:
		else if(key == "mission")
		{
			missions.emplace_back(child, &conditions, &visitedSystems, &visitedPlanets);
			cargo.AddMissionCargo(&missions.back());
		}
		else if((key == "mission cargo" || key == "mission passengers") && child.HasChildren())
		{
			map<string, map<string, int>> &toDistribute = (key == "mission cargo")
					? missionCargoToDistribute : missionPassengersToDistribute;
			for(const DataNode &grand : child)
				if(grand.Token(0) == "player ships" && grand.HasChildren())
					for(const DataNode &great : grand)
					{
						if(great.Size() != 3)
							continue;
						toDistribute[great.Token(0)][great.Token(1)] = great.Value(2);
					}
		}
		else if(key == "available job")
			availableJobs.emplace_back(child, &conditions, &visitedSystems, &visitedPlanets);
		else if(key == "sort type")
			availableSortType = static_cast<SortType>(child.Value(1));
		else if(key == "sort descending")
			availableSortAsc = false;
		else if(key == "separate deadline")
			sortSeparateDeadline = true;
		else if(key == "separate possible")
			sortSeparatePossible = true;
		else if(key == "available mission")
			availableMissions.emplace_back(child, &conditions, &visitedSystems, &visitedPlanets);
		else if(key == "conditions")
			conditions.Load(child);
		else if(key == "gifted ships" && child.HasChildren())
		{
			for(const DataNode &grand : child)
				giftedShips[grand.Token(0)] = EsUuid::FromString(grand.Token(1));
		}
		else if(key == "event")
			gameEvents.emplace(GameEvent(child, &conditions));
		else if(key == "changes")
		{
			for(const DataNode &grand : child)
				dataChanges.push_back(grand);
		}
		else if(key == "economy")
			economy = child;
		else if(key == "destroyed" && hasValue)
			destroyedPersons.push_back(child.Token(1));

		// Records of things you have discovered:
		else if(key == "visited" && hasValue)
			Visit(*GameData::Systems().Get(child.Token(1)));
		else if(key == "visited planet" && hasValue)
			Visit(*GameData::Planets().Get(child.Token(1)));
		else if(key == "harvested")
		{
			for(const DataNode &grand : child)
				if(grand.Size() >= 2)
					harvested.emplace(
						GameData::Systems().Get(grand.Token(0)),
						GameData::Outfits().Get(grand.Token(1)));
		}
		else if(key == "logbook")
		{
			for(const DataNode &grand : child)
			{
				if(grand.Size() >= 3)
				{
					Date date(grand.Value(0), grand.Value(1), grand.Value(2));
					string text;
					for(const DataNode &great : grand)
					{
						if(!text.empty())
							text += "\n\t";
						text += great.Token(0);
					}
					logbook.emplace(date, text);
				}
				else if(grand.Size() >= 2)
				{
					string &text = specialLogs[grand.Token(0)][grand.Token(1)];
					for(const DataNode &great : grand)
					{
						if(!text.empty())
							text += "\n\t";
						text += great.Token(0);
					}
				}
			}
		}
		else if(key == "start")
			startData.Load(child);
	}
	// Modify the game data with any changes that were loaded from this file.
	ApplyChanges();
	// Ensure the player is in a valid state after loading & applying changes.
	ValidateLoad();
	// Cache the remaining number of days for all deadline missions.
	CalculateRemainingDeadlines();

	// Restore access to services, if it was granted previously.
	if(planet && hasFullClearance)
		planet->Bribe();

	// Based on the ships that were loaded, calculate the player's capacity for
	// cargo and passengers.
	UpdateCargoCapacities();

	auto DistributeMissionCargo = [](const map<string, map<string, int>> &toDistribute, const list<Mission> &missions,
			vector<shared_ptr<Ship>> &ships, CargoHold &cargo, bool passengers) -> void
	{
		for(const auto &it : toDistribute)
		{
			const auto missionIt = find_if(missions.begin(), missions.end(),
					[&it](const Mission &mission) { return mission.UUID().ToString() == it.first; });
			if(missionIt != missions.end())
			{
				const Mission *cargoOf = &*missionIt;
				for(const auto &shipCargo : it.second)
				{
					auto shipIt = find_if(ships.begin(), ships.end(),
							[&shipCargo](const shared_ptr<Ship> &ship) { return ship->UUID().ToString() == shipCargo.first; });
					if(shipIt != ships.end())
					{
						Ship *destination = shipIt->get();
						if(passengers)
							cargo.TransferPassengers(cargoOf, shipCargo.second, destination->Cargo());
						else
							cargo.Transfer(cargoOf, shipCargo.second, destination->Cargo());
					}
				}
			}
		}
	};

	DistributeMissionCargo(missionCargoToDistribute, missions, ships, cargo, false);
	DistributeMissionCargo(missionPassengersToDistribute, missions, ships, cargo, true);

	// If no depreciation record was loaded, every item in the player's fleet
	// will count as non-depreciated.
	if(!depreciation.IsLoaded())
		depreciation.Init(ships, date.DaysSinceEpoch());
}



// Load the most recently saved player (if any). Returns false when no save was loaded.
bool PlayerInfo::LoadRecent()
{
	string recentPath = Files::Read(Files::Config() / "recent.txt");
	// Trim trailing whitespace (including newlines) from the path.
	while(!recentPath.empty() && recentPath.back() <= ' ')
		recentPath.pop_back();

	if(recentPath.empty() || !Files::Exists(recentPath))
	{
		Clear();
		return false;
	}

	Load(recentPath);
	return true;
}



// Save this player. The file name is based on the player's name.
void PlayerInfo::Save() const
{
	// Don't save dead players or players that are not fully created.
	if(!CanBeSaved())
		return;

	// Remember that this was the most recently saved player.
	Files::Write(Files::Config() / "recent.txt", filePath + '\n');

	if(filePath.rfind(".txt") == filePath.length() - 4)
	{
		// Only update the backups if this save will have a newer date.
		SavedGame saved(filePath);
		if(saved.GetDate() != date.ToString())
		{
			string root = filePath.substr(0, filePath.length() - 4);
			const int previousCount = Preferences::GetPreviousSaveCount();
			const string rootPrevious = root + "~~previous-";
			for(int i = previousCount - 1; i > 0; --i)
			{
				const string toMove = rootPrevious + to_string(i) + ".txt";
				if(Files::Exists(toMove))
					Files::Move(toMove, rootPrevious + to_string(i + 1) + ".txt");
			}
			if(Files::Exists(filePath))
				Files::Move(filePath, rootPrevious + "1.txt");
			if(planet->HasServices())
				Save(rootPrevious + "spaceport.txt");
		}
	}

	Save(filePath);

	// Save global conditions:
	DataWriter globalConditions(Files::Config() / "global conditions.txt");
	GameData::GlobalConditions().Save(globalConditions);
}



// Get the base file name for the player, without the ".txt" extension. This
// will usually be "<first> <last>", but may be different if multiple players
// exist with the same name, in which case a number is appended.
string PlayerInfo::Identifier() const
{
	string name = Files::Name(filePath);
	return (name.length() < 4) ? "" : name.substr(0, name.length() - 4);
}



void PlayerInfo::StartTransaction()
{
	assert(!transactionSnapshot && "Starting PlayerInfo transaction while one is already active");

	// Create in-memory DataWriter and save to it.
	transactionSnapshot = new DataWriter();
	Save(*transactionSnapshot);
}



void PlayerInfo::FinishTransaction()
{
	assert(transactionSnapshot && "Finishing PlayerInfo while one hasn't been started");
	delete transactionSnapshot;
	transactionSnapshot = nullptr;
}



// Apply the given set of changes to the game data.
void PlayerInfo::AddChanges(list<DataNode> &changes, bool instantChanges)
{
	bool changedSystems = false;
	for(const DataNode &change : changes)
	{
		const string &key = change.Token(0);
		changedSystems |= (key == "system");
		changedSystems |= (key == "link");
		changedSystems |= (key == "unlink");
		GameData::Change(change, *this);
	}
	if(changedSystems)
	{
		// Recalculate what systems have been seen.
		GameData::UpdateSystems();
		seen.clear();
		for(const System *system : visitedSystems)
		{
			seen.insert(system);
			for(const System *neighbor : system->VisibleNeighbors())
				if(!neighbor->Hidden() || system->Links().contains(neighbor))
					seen.insert(neighbor);
		}
		// Update the deadline calculations for missions in case the system
		// changes resulted in a change in DistanceMap calculations.
		if(instantChanges)
			CalculateRemainingDeadlines();
	}

	// Only move the changes into my list if they are not already there.
	if(&changes != &dataChanges)
		dataChanges.splice(dataChanges.end(), changes);
}



// Add an event that will happen at the given date.
void PlayerInfo::AddEvent(GameEvent event, const Date &date)
{
	// Check if the event should be applied right now or scheduled for later.
	if(date <= this->date)
	{
		GameEvent eventCopy = event;
		list<DataNode> eventChanges = {eventCopy.Apply(*this)};
		if(!eventChanges.empty())
			AddChanges(eventChanges, true);
	}
	else
	{
		event.SetDate(date);
		gameEvents.insert(std::move(event));
	}
}



// Mark this player as dead, and handle the changes to the player's fleet.
void PlayerInfo::Die(int response, const shared_ptr<Ship> &capturer)
{
	isDead = true;
	// The player loses access to all their ships if they die on a planet.
	if(GetPlanet() || !flagship)
		ships.clear();
	// If the flagship should explode due to choices made in a mission's
	// conversation, it should still appear in the player's ship list (but
	// will be red, because it is dead). The player's escorts will scatter
	// automatically, as they have a now-dead parent.
	else if(response == Conversation::EXPLODE)
		flagship->Destroy();
	// If it died in open combat, it is already marked destroyed.
	else if(!flagship->IsDestroyed())
	{
		// The player died due to the failed capture of an NPC or a
		// "mutiny". The flagship is either captured or changes government.
		if(!flagship->IsYours())
		{
			// The flagship was already captured, via BoardingPanel,
			// and its parent-escort relationships were updated in
			// Ship::WasCaptured().
		}
		// The referenced ship may not be boarded by the player, so before
		// letting it capture the flagship it must be near the flagship.
		else if(capturer && capturer->Position().Distance(flagship->Position()) <= 1.)
			flagship->WasCaptured(capturer);
		else
		{
			// A "mutiny" occurred.
			flagship->SetIsYours(false);
			// TODO: perhaps allow missions to set the new government.
			flagship->SetGovernment(GameData::Governments().Get("Independent"));
			// Your escorts do not follow it, nor does it wait for them.
			for(const shared_ptr<Ship> &ship : ships)
				ship->SetParent(nullptr);
		}
		// Remove the flagship from the player's ship list.
		auto it = find(ships.begin(), ships.end(), flagship);
		if(it != ships.end())
			ships.erase(it);
	}
}



// Query whether this player is dead.
bool PlayerInfo::IsDead() const
{
	return isDead;
}



// Get the player's first name.
const string &PlayerInfo::FirstName() const
{
	return firstName;
}



// Get the player's last name.
const string &PlayerInfo::LastName() const
{
	return lastName;
}



// Set the player's name. This will also set the saved game file name.
void PlayerInfo::SetName(const string &first, const string &last)
{
	firstName = first;
	lastName = last;

	string fileName = first + " " + last;

	// If there are multiple pilots with the same name, append a number to the
	// pilot name to generate a unique file name.
	filePath = (Files::Saves() / fileName).string();
	int index = 0;
	while(true)
	{
		string path = filePath;
		if(index++)
			path += " " + to_string(index);
		path += ".txt";

		if(!Files::Exists(path))
		{
			filePath.swap(path);
			break;
		}
	}
}



// Get the current date (game world, not real world).
const Date &PlayerInfo::GetDate() const
{
	return date;
}



// Set the date, and perform all daily actions the given number of times.
void PlayerInfo::AdvanceDate(int amount)
{
	if(amount <= 0)
		return;
	while(amount--)
	{
		++date;

		// Check if any special events should happen today.
		auto it = gameEvents.begin();
		list<DataNode> eventChanges;
		while(it != gameEvents.end() && date >= it->GetDate())
		{
			GameEvent event = *it;
			eventChanges.splice(eventChanges.end(), event.Apply(*this));
			it = gameEvents.erase(it);
		}
		if(!eventChanges.empty())
			AddChanges(eventChanges);

		// Check if any missions have failed because of deadlines and
		// do any daily mission actions for those that have not failed.
		for(Mission &mission : missions)
		{
			if(mission.CheckDeadline(date) && mission.IsVisible())
				Messages::Add("You failed to meet the deadline for the mission \"" + mission.DisplayName() + "\".",
					Messages::Importance::Highest);
			if(!mission.IsFailed())
				mission.Do(Mission::DAILY, *this);
		}

		DoAccounting();
	}
	// Reset the reload counters for all your ships.
	for(const shared_ptr<Ship> &ship : ships)
		ship->GetArmament().ReloadAll();

	// Recalculate how many days you have left for deadline missions.
	// We need to fully recalculate the number of days remaining instead of
	// just reducing the cached values by 1 because the player may have
	// explored new systems that change the DistanceMap calculations.
	CalculateRemainingDeadlines();
}



const CoreStartData &PlayerInfo::StartData() const noexcept
{
	return startData;
}



void PlayerInfo::SetSystemEntry(SystemEntry entryType)
{
	entry = entryType;
}



SystemEntry PlayerInfo::GetSystemEntry() const
{
	return entry;
}



// Set the player's current start system, and mark that system as visited.
void PlayerInfo::SetSystem(const System &system)
{
	this->previousSystem = this->system;
	this->system = &system;
	Visit(system);
}



// Get the player's current star system.
const System *PlayerInfo::GetSystem() const
{
	return system;
}



const System *PlayerInfo::GetPreviousSystem() const
{
	return previousSystem;
}



// Set the planet the player is landed on.
void PlayerInfo::SetPlanet(const Planet *planet)
{
	this->planet = planet;
}



// Get the planet the player is landed on.
const Planet *PlayerInfo::GetPlanet() const
{
	return planet;
}



// If the player is landed, return the stellar object they are on. Some planets
// (e.g. ringworlds) may include multiple stellar objects in the same system.
const StellarObject *PlayerInfo::GetStellarObject() const
{
	if(!system || !planet)
		return nullptr;

	double closestDistance = numeric_limits<double>::infinity();
	const StellarObject *closestObject = nullptr;
	for(const StellarObject &object : system->Objects())
		if(object.GetPlanet() == planet)
		{
			if(!Flagship())
				return &object;

			double distance = Flagship()->Position().Distance(object.Position());
			if(distance < closestDistance)
			{
				closestDistance = distance;
				closestObject = &object;
			}
		}
	return closestObject;
}



// Check if the player must take off immediately.
bool PlayerInfo::ShouldLaunch() const
{
	return shouldLaunch;
}



// Access the player's account information.
const Account &PlayerInfo::Accounts() const
{
	return accounts;
}



// Access the player's account information (and allow modifying it).
Account &PlayerInfo::Accounts()
{
	return accounts;
}



// Calculate how much the player pays in daily salaries.
int64_t PlayerInfo::Salaries() const
{
	// Don't count extra crew on anything but the flagship.
	int64_t crew = 0;
	const Ship *flagship = Flagship();
	if(flagship)
		crew = flagship->Crew() - flagship->RequiredCrew();

	// A ship that is "parked" remains on a planet and requires no salaries.
	for(const shared_ptr<Ship> &ship : ships)
		if(!ship->IsParked() && !ship->IsDestroyed())
			crew += ship->RequiredCrew();
	if(!crew)
		return 0;

	// Every crew member except the player receives 100 credits per day.
	return 100 * (crew - 1);
}



// Calculate the daily maintenance cost and generated income for all ships and in cargo outfits.
PlayerInfo::FleetBalance PlayerInfo::MaintenanceAndReturns() const
{
	FleetBalance b;

	// If the player is landed, then cargo will be in the player's
	// pooled cargo. Check there so that the bank panel can display the
	// correct total maintenance costs. When launched all cargo will be
	// in the player's ships instead of in the pooled cargo, so no outfit
	// will be counted twice.
	for(const auto &outfit : Cargo().Outfits())
	{
		b.maintenanceCosts += max<int64_t>(0, outfit.first->Get("maintenance costs")) * outfit.second;
		b.assetsReturns += max<int64_t>(0, outfit.first->Get("income")) * outfit.second;
	}
	for(const shared_ptr<Ship> &ship : ships)
		if(!ship->IsDestroyed())
		{
			b.maintenanceCosts += max<int64_t>(0, ship->Attributes().Get("maintenance costs"));
			b.assetsReturns += max<int64_t>(0, ship->Attributes().Get("income"));
			for(const auto &outfit : ship->Cargo().Outfits())
			{
				b.maintenanceCosts += max<int64_t>(0, outfit.first->Get("maintenance costs")) * outfit.second;
				b.assetsReturns += max<int64_t>(0, outfit.first->Get("income")) * outfit.second;
			}
			if(!ship->IsParked())
			{
				b.maintenanceCosts += max<int64_t>(0, ship->Attributes().Get("operating costs"));
				b.assetsReturns += max<int64_t>(0, ship->Attributes().Get("operating income"));
			}
		}
	return b;
}



void PlayerInfo::AddLicense(const string &name)
{
	licenses.insert(name);
}



void PlayerInfo::RemoveLicense(const string &name)
{
	licenses.erase(name);
}



bool PlayerInfo::HasLicense(const string &name) const
{
	return licenses.contains(name);
}



const set<string> &PlayerInfo::Licenses() const
{
	return licenses;
}



// Get a pointer to the ship that the player controls. This is usually the first
// ship in the list.
const Ship *PlayerInfo::Flagship() const
{
	return const_cast<PlayerInfo *>(this)->FlagshipPtr().get();
}



// Get a pointer to the ship that the player controls. This is usually the first
// ship in the list.
Ship *PlayerInfo::Flagship()
{
	return FlagshipPtr().get();
}



// Determine which ship is the flagship and return the shared pointer to it.
const shared_ptr<Ship> &PlayerInfo::FlagshipPtr()
{
	if(!flagship)
	{
		bool clearance = false;
		if(planet)
			clearance = planet->CanLand() || HasClearance();
		for(const shared_ptr<Ship> &it : ships)
		{
			if(it->IsParked())
				continue;
			if(it->GetSystem() != system)
				continue;
			if(!it->CanBeFlagship())
				continue;
			const bool sameLocation = !planet || it->GetPlanet() == planet;
			if(sameLocation || (clearance && !it->GetPlanet() && planet->IsAccessible(it.get())))
			{
				flagship = it;
				break;
			}
		}
	}

	static const shared_ptr<Ship> empty;
	return (flagship && flagship->IsYours()) ? flagship : empty;
}



// Access the full list of ships that the player owns.
const vector<shared_ptr<Ship>> &PlayerInfo::Ships() const
{
	return ships;
}



// Inspect the flightworthiness of the player's active fleet, individually and
// as a whole, to determine which ships cannot travel with the group.
// Returns a mapping of ships to the reason their flight check failed.
map<const shared_ptr<Ship>, vector<string>> PlayerInfo::FlightCheck() const
{
	// Count of all bay types in the active fleet.
	auto bayCount = map<string, size_t>{};
	// Classification of the present ships by category. Parked ships are ignored.
	auto categoryCount = map<string, vector<shared_ptr<Ship>>>{};

	auto flightChecks = map<const shared_ptr<Ship>, vector<string>>{};
	for(const auto &ship : ships)
		if(ship->GetSystem() && !ship->IsDisabled() && !ship->IsParked())
		{
			auto checks = ship->FlightCheck();
			if(!checks.empty())
				flightChecks.emplace(ship, checks);

			// Only check bays for in-system ships.
			if(ship->GetSystem() != system)
				continue;

			categoryCount[ship->Attributes().Category()].emplace_back(ship);
			// Ensure bayCount has an entry for this category for the special case
			// where we have no bays at all available for this type of ship.
			if(ship->CanBeCarried())
				bayCount.emplace(ship->Attributes().Category(), 0);

			if(ship->CanBeCarried() || !ship->HasBays())
				continue;

			for(auto &bay : ship->Bays())
			{
				++bayCount[bay.category];
				// The bays should always be empty. But if not, count that ship too.
				if(bay.ship)
				{
					Logger::LogError("Expected bay to be empty for " + ship->TrueModelName() + ": " + ship->GivenName());
					categoryCount[bay.ship->Attributes().Category()].emplace_back(bay.ship);
				}
			}
		}

	// Identify transportable ships that cannot jump and have no bay to be carried in.
	for(auto &bayType : bayCount)
	{
		const auto &shipsOfType = categoryCount[bayType.first];
		if(shipsOfType.empty())
			continue;
		for(const auto &carriable : shipsOfType)
		{
			if(carriable->JumpsRemaining() != 0)
			{
				// This ship can travel between systems and does not require a bay.
			}
			// This ship requires a bay to travel between systems.
			else if(bayType.second > 0)
				--bayType.second;
			else
			{
				// Include the lack of bay availability amongst any other
				// warnings for this carriable ship.
				auto it = flightChecks.find(carriable);
				string warning = "no bays?";
				if(it != flightChecks.end())
					it->second.emplace_back(warning);
				else
					flightChecks.emplace(carriable, vector<string>{warning});
			}
		}
	}
	return flightChecks;
}



// Add a captured ship to your fleet.
void PlayerInfo::AddShip(const shared_ptr<Ship> &ship)
{
	ships.push_back(ship);
	ship->SetIsSpecial();
	ship->SetIsYours();
	if(ship->HasBays())
		displayCarrierHelp = true;
}



// Adds a ship of the given model with the given name to the player's fleet.
void PlayerInfo::BuyShip(const Ship *model, const string &name)
{
	if(!model)
		return;

	int day = date.DaysSinceEpoch();
	int64_t cost = stockDepreciation.Value(*model, day);
	if(accounts.Credits() >= cost)
	{
		AddStockShip(model, name);

		accounts.AddCredits(-cost);
		flagship.reset();

		depreciation.Buy(*model, day, &stockDepreciation);
		for(const auto &it : model->Outfits())
			stock[it.first] -= it.second;

		if(ships.back()->HasBays())
			displayCarrierHelp = true;
	}
}



// Because this ship is being gifted, it costs nothing and starts fully depreciated.
const Ship *PlayerInfo::GiftShip(const Ship *model, const string &name, const string &id)
{
	if(!model)
		return nullptr;

	AddStockShip(model, name);

	flagship.reset();

	// If an id was given, associate and store it with the UUID of the gifted ship.
	if(!id.empty())
		giftedShips[id].Clone(ships.back()->UUID());

	return ships.back().get();
}



// Sell the given ship (if it belongs to the player).
void PlayerInfo::SellShip(const Ship *selected, bool storeOutfits)
{
	for(auto it = ships.begin(); it != ships.end(); ++it)
		if(it->get() == selected)
		{
			int day = date.DaysSinceEpoch();
			int64_t cost;

			// Passing a pointer to Value gets only the hull cost. Passing a reference
			// gets hull and outfit costs.
			if(storeOutfits)
				cost = depreciation.Value(selected, day);
			else
				cost = depreciation.Value(*selected, day);

			// Record the transfer of this ship in the depreciation and stock info.
			stockDepreciation.Buy(*selected, day, &depreciation, storeOutfits);
			if(storeOutfits)
			{
				CargoHold &storage = Storage();
				for(const auto &it : selected->Outfits())
					storage.Add(it.first, it.second);
			}
			else
			{
				for(const auto &it : selected->Outfits())
					stock[it.first] += it.second;
			}

			accounts.AddCredits(cost);
			ForgetGiftedShip(*it->get());
			ships.erase(it);
			flagship.reset();
			break;
		}
}



// Take the ship from the player, if a model is specified this will permanently remove outfits in said model,
// instead of allowing the player to buy them back by putting them in the stock.
void PlayerInfo::TakeShip(const Ship *shipToTake, const Ship *model, bool takeOutfits)
{
	for(auto it = ships.begin(); it != ships.end(); ++it)
		if(it->get() == shipToTake)
		{
			// Record the transfer of this ship in the depreciation and stock info.
			stockDepreciation.Buy(*shipToTake, date.DaysSinceEpoch(), &depreciation);
			if(takeOutfits)
				for(const auto &it : shipToTake->Outfits())
				{
					// We only take all of the outfits specified in the model without putting them in the stock.
					// The extra outfits of this ship are transferred into the stock.
					int amountToTake = 0;
					if(model)
					{
						auto outfit = model->Outfits().find(it.first);
						if(outfit != model->Outfits().end())
							amountToTake = max(it.second, outfit->second);
					}
					stock[it.first] += it.second - amountToTake;
				}
			ForgetGiftedShip(*it->get(), false);
			ships.erase(it);
			flagship.reset();
			break;
		}
}



vector<shared_ptr<Ship>>::iterator PlayerInfo::DisownShip(const Ship *selected)
{
	for(auto it = ships.begin(); it != ships.end(); ++it)
		if(it->get() == selected)
		{
			flagship.reset();
			ForgetGiftedShip(*it->get());
			it = ships.erase(it);
			return (it == ships.begin()) ? it : --it;
		}
	return ships.begin();
}



// Park or unpark the given ship. A parked ship remains on a planet instead of
// flying with the player, and requires no daily crew payments.
void PlayerInfo::ParkShip(const Ship *selected, bool isParked)
{
	for(auto &ship : ships)
		if(ship.get() == selected)
		{
			isParked &= !ship->IsDisabled();
			ship->SetIsParked(isParked);
			UpdateCargoCapacities();
			flagship.reset();
			return;
		}
}



// Rename the given ship.
void PlayerInfo::RenameShip(const Ship *selected, const string &name)
{
	for(auto &ship : ships)
		if(ship.get() == selected)
		{
			ship->SetGivenName(name);
			return;
		}
}



// Change the order of the given ship in the list.
void PlayerInfo::ReorderShip(int fromIndex, int toIndex)
{
	// Make sure the indices are valid.
	if(fromIndex == toIndex)
		return;
	if(static_cast<unsigned>(fromIndex) >= ships.size())
		return;
	if(static_cast<unsigned>(toIndex) >= ships.size())
		return;

	// Reorder the list.
	shared_ptr<Ship> ship = ships[fromIndex];
	auto oldFirstShip = ships[0];
	ships.erase(ships.begin() + fromIndex);
	ships.insert(ships.begin() + toIndex, ship);
	auto newFirstShip = ships[0];
	// Check if the ship in the first position can be a flagship and is in the current system.
	HandleFlagshipParking(oldFirstShip.get(), newFirstShip.get());
	flagship.reset();
}



void PlayerInfo::SetShipOrder(const vector<shared_ptr<Ship>> &newOrder)
{
	// Check if the incoming vector contains the same elements
	if(std::is_permutation(ships.begin(), ships.end(), newOrder.begin()))
	{
		Ship *oldFirstShip = ships.front().get();
		ships = newOrder;
		Ship *newFirstShip = ships.front().get();
		// Check if the position of the flagship has changed, and the ship in the first position
		// can be a flagship and is in the current system.
		HandleFlagshipParking(oldFirstShip, newFirstShip);
		flagship.reset();
	}
	else
		throw runtime_error("Cannot reorder ships because the new order does not contain the same ships");
}



// Find out how attractive the player's fleet is to pirates. Aside from a
// heavy freighter, no single ship should attract extra pirate attention.
pair<double, double> PlayerInfo::RaidFleetFactors() const
{
	double attraction = 0.;
	double deterrence = 0.;
	for(const shared_ptr<Ship> &ship : Ships())
	{
		if(ship->IsParked() || ship->IsDestroyed())
			continue;

		attraction += ship->Attraction();
		deterrence += ship->Deterrence();
	}

	return make_pair(attraction, deterrence);
}



double PlayerInfo::RaidFleetAttraction(const RaidFleet &raid, const System *system) const
{
	double attraction = 0.;
	const Fleet *raidFleet = raid.GetFleet();
	const Government *raidGov = raidFleet ? raidFleet->GetGovernment() : nullptr;
	if(raidGov && raidGov->IsEnemy())
	{
		// The player's base attraction to a fleet is determined by their fleet attraction minus
		// their fleet deterrence, minus whatever the minimum attraction of this raid fleet is.
		pair<double, double> factors = RaidFleetFactors();
		// If there is a maximum attraction for this fleet, and we are above it, it will not spawn.
		if(raid.MaxAttraction() > 0 && factors.first > raid.MaxAttraction())
			return 0;

		attraction = .005 * (factors.first - factors.second - raid.MinAttraction());
		// Then we consider the strength of other fleets in the system.
		int64_t raidStrength = raidFleet->Strength();
		if(system && raidStrength)
			for(const auto &fleet : system->Fleets())
			{
				const Government *gov = fleet.Get()->GetGovernment();
				if(gov)
				{
					// If this fleet is neutral or hostile to both the player and raid fleet, it has
					// no impact on the attraction. If the fleet is hostile to only the player, the
					// raid attraction will increase. If the fleet is hostile to only the raid fleet,
					// the raid attraction will decrease. The amount of increase or decrease is determined
					// by the strength of the fleet relative to the raid fleet. System fleets which are
					// stronger have a larger impact.
					double strength = fleet.Get()->Strength() / fleet.Period();
					attraction -= (gov->IsEnemy(raidGov) - gov->IsEnemy()) * (strength / raidStrength);
				}
			}
	}
	return max(0., min(1., attraction));
}



// Get cargo information.
CargoHold &PlayerInfo::Cargo()
{
	return cargo;
}



// Get cargo information.
const CargoHold &PlayerInfo::Cargo() const
{
	return cargo;
}



// Get items stored on the player's current planet.
CargoHold &PlayerInfo::Storage()
{
	assert(planet && "can't get planetary storage in-flight");
	return planetaryStorage[planet];
}



// Get planetary storage information for all planets (for map and overviews).
const map<const Planet *, CargoHold> &PlayerInfo::PlanetaryStorage() const
{
	return planetaryStorage;
}



// Adjust the cost basis for the given commodity.
void PlayerInfo::AdjustBasis(const string &commodity, int64_t adjustment)
{
	costBasis[commodity] += adjustment;
}



// Get the cost basis for some number of tons of the given commodity. Each ton
// of the commodity that you own is assumed to have the same basis.
int64_t PlayerInfo::GetBasis(const string &commodity, int tons) const
{
	// Handle cost basis even when not landed on a planet.
	int total = cargo.Get(commodity);
	for(const auto &ship : ships)
		total += ship->Cargo().Get(commodity);
	if(!total)
		return 0;

	auto it = costBasis.find(commodity);
	int64_t basis = (it == costBasis.end()) ? 0 : it->second;
	return (basis * tons) / total;
}



// Call this after missions update, if leaving the outfitter, shipyard, or
// hiring panel, or after backing out of a take-off warning.
// Updates the information on how much space is available.
void PlayerInfo::UpdateCargoCapacities()
{
	int size = 0;
	int bunks = 0;
	flagship = FlagshipPtr();
	for(const shared_ptr<Ship> &ship : ships)
		if(ship->GetPlanet() == planet && !ship->IsParked())
		{
			size += ship->Attributes().Get("cargo space");
			int crew = (ship == flagship ? ship->Crew() : ship->RequiredCrew());
			bunks += ship->Attributes().Get("bunks") - crew;
		}
	cargo.SetSize(size);
	cargo.SetBunks(bunks);
}



// Switch cargo from being stored in ships to being stored here. Also recharge
// ships, check for mission completion, and apply fines for contraband.
void PlayerInfo::Land(UI *ui)
{
	// This can only be done while landed.
	if(!system || !planet)
		return;

	if(!freshlyLoaded)
		Audio::Play(Audio::Get("landing"), SoundCategory::ENGINE);
	Audio::PlayMusic(planet->MusicName());

	// Mark this planet as visited.
	Visit(*planet);
	if(planet == travelDestination)
		travelDestination = nullptr;

	// Remove any ships that have been destroyed or captured.
	map<string, int> lostCargo;
	vector<shared_ptr<Ship>>::iterator it = ships.begin();
	while(it != ships.end())
	{
		if((*it)->IsDestroyed() || !(*it)->IsYours())
		{
			// If any of your ships are destroyed, your cargo "cost basis" should
			// be adjusted based on what you lost.
			for(const auto &cargo : (*it)->Cargo().Commodities())
				if(cargo.second)
					lostCargo[cargo.first] += cargo.second;
			// Also, the ship and everything in it should be removed from your
			// depreciation records. Transfer it to a throw-away record:
			Depreciation().Buy(**it, date.DaysSinceEpoch(), &depreciation);

			ForgetGiftedShip(*it->get());
			it = ships.erase(it);
		}
		else
			++it;
	}

	// "Unload" all fighters, so they will get recharged, etc.
	for(const shared_ptr<Ship> &ship : ships)
		ship->UnloadBays();

	// Ships that are landed with you on the planet should fully recharge.
	// Those in remote systems restore what they can without landing.
	bool clearance = HasClearance();
	const bool canUseServices = planet->CanUseServices();
	for(const shared_ptr<Ship> &ship : ships)
		if(!ship->IsParked() && !ship->IsDisabled())
		{
			if(ship->GetSystem() == system)
			{
				const bool alreadyLanded = ship->GetPlanet() == planet;
				if(alreadyLanded || planet->CanLand(*ship) || (clearance && planet->IsAccessible(ship.get())))
				{
					const Port &port = planet->GetPort();
					ship->Recharge(canUseServices ? port.GetRecharges() : Port::RechargeType::None,
						port.HasService(Port::ServicesType::HireCrew));
					if(!ship->GetPlanet())
						ship->SetPlanet(planet);
				}
				// Ships that cannot land with the flagship choose the most suitable planet
				// in the system.
				else
				{
					const StellarObject *landingObject = AI::FindLandingLocation(*ship);
					if(!landingObject)
						landingObject = AI::FindLandingLocation(*ship, false);
					if(landingObject)
					{
						const Planet *landingPlanet = landingObject->GetPlanet();
						const Port &port = landingPlanet->GetPort();
						ship->Recharge(landingPlanet->CanUseServices() ? port.GetRecharges() : Port::RechargeType::None,
							port.HasService(Port::ServicesType::HireCrew));
						ship->SetPlanet(landingPlanet);
					}
					else
						ship->Recharge(Port::RechargeType::None, false);
				}
			}
			else
				ship->Recharge(Port::RechargeType::None, false);
		}

	// Cargo management needs to be done after updating ship locations (above).
	UpdateCargoCapacities();
	// If the player is actually landing (rather than simply loading the game),
	// new fines may be levied.
	if(!freshlyLoaded)
		Fine(ui);
	// Ships that are landed with you on the planet should pool all their cargo together.
	PoolCargo();
	// Adjust cargo cost basis for any cargo lost due to a ship being destroyed.
	for(const auto &it : lostCargo)
		AdjustBasis(it.first, -(costBasis[it.first] * it.second) / (cargo.Get(it.first) + it.second));

	// Evaluate changes to NPC spawning criteria.
	if(!freshlyLoaded)
		UpdateMissionNPCs();

	// Update missions that are completed, or should be failed.
	StepMissions(ui);
	UpdateCargoCapacities();

	// Create whatever missions this planet has to offer.
	if(!freshlyLoaded)
		CreateMissions();
	// Upon loading the game, prompt the player about any paused missions, but if there are many
	// do not name them all (since this would overflow the screen).
	else if(ui && !inactiveMissions.empty())
	{
		string message = "These active missions or jobs were deactivated due to a missing definition"
			" - perhaps you recently removed a plugin?\n";
		auto mit = inactiveMissions.rbegin();
		int named = 0;
		while(mit != inactiveMissions.rend() && (++named < 10))
		{
			message += "\t\"" + mit->DisplayName() + "\"\n";
			++mit;
		}
		if(mit != inactiveMissions.rend())
			message += " and " + to_string(distance(mit, inactiveMissions.rend())) + " more.\n";
		message += "They will be reactivated when the necessary plugin is reinstalled.";
		ui->Push(new Dialog(message));
	}

	// Hire extra crew back if any were lost in-flight (i.e. boarding) or
	// some bunks were freed up upon landing (i.e. completed missions).
	if(Preferences::Has("Rehire extra crew when lost")
			&& (planet->GetPort().HasService(Port::ServicesType::HireCrew) && canUseServices) && flagship)
	{
		int added = desiredCrew - flagship->Crew();
		if(added > 0)
		{
			flagship->AddCrew(added);
			Messages::Add("You hire " + to_string(added) + (added == 1
					? " extra crew member to fill your now-empty bunk."
					: " extra crew members to fill your now-empty bunks."), Messages::Importance::High);
		}
	}

	freshlyLoaded = false;
	flagship.reset();
}



// Load the cargo back into your ships. This may require selling excess, in
// which case a message will be returned.
bool PlayerInfo::TakeOff(UI *ui, const bool distributeCargo)
{
	// This can only be done while landed.
	if(!system || !planet)
		return false;

	flagship = FlagshipPtr();
	if(!flagship)
		return false;

	shouldLaunch = false;
	Audio::Play(Audio::Get("takeoff"), SoundCategory::ENGINE);

	// Jobs are only available when you are landed.
	availableJobs.clear();
	availableMissions.clear();
	doneMissions.clear();
	stock.clear();

	// Special persons who appeared last time you left the planet, can appear again.
	GameData::ResetPersons();

	// Store the total cargo counts in case we need to adjust cost bases below.
	map<string, int> originalTotals = cargo.Commodities();

	// Move the flagship to the start of the list of ships and ensure that all
	// escorts know which ship is acting as flagship.
	SetFlagship(*flagship);

	// Recharge any ships that can be recharged, and load available cargo.
	const bool canUseServices = planet->CanUseServices();
	for(const shared_ptr<Ship> &ship : ships)
		if(!ship->IsParked() && !ship->IsDisabled())
		{
			// Recalculate the weapon cache in case a mass-less change had an effect.
			ship->UpdateCaches(true);
			if(ship->GetSystem() != system)
			{
				ship->Recharge(Port::RechargeType::None, false);
				continue;
			}
			else
				ship->Recharge(canUseServices ? planet->GetPort().GetRecharges() : Port::RechargeType::None,
					planet->GetPort().HasService(Port::ServicesType::HireCrew));
		}

	if(distributeCargo)
		DistributeCargo();

	if(cargo.Passengers())
	{
		int extra = min(cargo.Passengers(), flagship->Crew() - flagship->RequiredCrew());
		if(extra)
		{
			flagship->AddCrew(-extra);
			if(extra == 1)
				Messages::Add("You fired a crew member to free up a bunk for a passenger.", Messages::Importance::High);
			else
				Messages::Add("You fired " + to_string(extra) + " crew members to free up bunks for passengers.",
						Messages::Importance::High);
			flagship->Cargo().SetBunks(flagship->Attributes().Get("bunks") - flagship->Crew());
			cargo.TransferAll(flagship->Cargo());
		}
	}

	int extra = flagship->Crew() + flagship->Cargo().Passengers() - flagship->Attributes().Get("bunks");
	if(extra > 0)
	{
		flagship->AddCrew(-extra);
		if(extra == 1)
			Messages::Add("You fired a crew member because you have no bunk for them.", Messages::Importance::High);
		else
			Messages::Add("You fired " + to_string(extra) + " crew members because you have no bunks for them.",
					Messages::Importance::High);
		flagship->Cargo().SetBunks(flagship->Attributes().Get("bunks") - flagship->Crew());
	}

	// For each active, carriable ship you own, try to find an active ship that has a bay for it.
	auto carriers = vector<Ship *>{};
	auto toLoad = vector<shared_ptr<Ship>>{};
	for(auto &ship : ships)
		if(!ship->IsParked() && !ship->IsDisabled())
		{
			if(ship->CanBeCarried() && ship != flagship)
				toLoad.emplace_back(ship);
			else if(ship->HasBays())
				carriers.emplace_back(ship.get());
		}
	if(!toLoad.empty())
	{
		size_t uncarried = toLoad.size();
		if(!carriers.empty())
		{
			// Order carried ships such that those requiring bays are loaded first. For
			// jump-capable carried ships, prefer loading those with a shorter range.
			stable_sort(toLoad.begin(), toLoad.end(),
				[](const shared_ptr<Ship> &a, const shared_ptr<Ship> &b)
				{
					return a->JumpsRemaining() < b->JumpsRemaining();
				});
			// We are guaranteed that each carried `ship` is not parked and not disabled, and that
			// all possible parents are also not parked, not disabled, and not `ship`.
			for(auto &ship : toLoad)
				for(auto &parent : carriers)
					if(parent->GetSystem() == ship->GetSystem() && parent->Carry(ship))
					{
						--uncarried;
						break;
					}
		}

		if(uncarried)
		{
			// The remaining uncarried ships are launched alongside the player.
			string message = (uncarried > 1) ? "Some escorts were" : "One escort was";
			Messages::Add(message + " unable to dock with a carrier.", Messages::Importance::High);
		}
	}

	// By now, all cargo should have been divvied up among your ships. So, any
	// mission cargo or passengers left behind cannot be carried, and those
	// missions have aborted.
	vector<const Mission *> missionsToRemove;
	for(const auto &it : cargo.MissionCargo())
		if(it.second)
		{
			if(it.first->IsVisible())
				Messages::Add("Mission \"" + it.first->DisplayName()
					+ "\" aborted because you do not have space for the cargo."
						, Messages::Importance::Highest);
			missionsToRemove.push_back(it.first);
		}
	for(const auto &it : cargo.PassengerList())
		if(it.second)
		{
			if(it.first->IsVisible())
				Messages::Add("Mission \"" + it.first->DisplayName()
					+ "\" aborted because you do not have enough passenger bunks free."
						, Messages::Importance::Highest);
			missionsToRemove.push_back(it.first);

		}
	for(const Mission *mission : missionsToRemove)
		RemoveMission(Mission::ABORT, *mission, ui);

	// Any ordinary cargo left behind can be sold.
	int64_t income = 0;
	int day = date.DaysSinceEpoch();
	int64_t sold = cargo.Used();
	int64_t totalBasis = 0;
	double stored = 0.;
	if(sold)
	{
		for(const auto &commodity : cargo.Commodities())
		{
			if(!commodity.second)
				continue;

			// Figure out how much income you get for selling this cargo.
			int64_t value = commodity.second * static_cast<int64_t>(system->Trade(commodity.first));
			income += value;

			int original = originalTotals[commodity.first];
			auto it = costBasis.find(commodity.first);
			if(!original || it == costBasis.end() || !it->second)
				continue;

			// Now, figure out how much of that income is profit by calculating
			// the cost basis for this cargo (which is just the total cost basis
			// multiplied by the percent of the cargo you are selling).
			int64_t basis = it->second * commodity.second / original;
			it->second -= basis;
			totalBasis += basis;
		}
		if(!planet->HasOutfitter())
			for(const auto &outfit : cargo.Outfits())
			{
				// Compute the total value for each type of excess outfit.
				if(!outfit.second)
					continue;
				int64_t cost = depreciation.Value(outfit.first, day, outfit.second);
				for(int i = 0; i < outfit.second; ++i)
					stockDepreciation.Buy(outfit.first, day, &depreciation);
				income += cost;
			}
		else
			for(const auto &outfit : cargo.Outfits())
			{
				// Transfer the outfits from cargo to the storage on this planet.
				if(!outfit.second)
					continue;
				stored += outfit.first->Mass() * outfit.second;
				cargo.Transfer(outfit.first, outfit.second, Storage());
			}
	}
	accounts.AddCredits(income);
	cargo.Clear();
	stockDepreciation = Depreciation();
	sold -= ceil(stored);
	if(sold || stored)
	{
		// Report how much excess cargo was sold (and what profit you earned),
		// and how many tons of outfits were stored.
		ostringstream out;
		out << "You ";
		if(sold)
		{
			out << "sold " << Format::CargoString(sold, "excess cargo") << " for " << Format::CreditString(income);
			if(totalBasis && totalBasis != income)
				out << " (for a profit of " << Format::CreditString(income - totalBasis) << ")";
			if(stored)
				out << ", and ";
		}
		if(stored)
		{
			out << "stored " << Format::CargoString(stored, "outfits") << " you could not carry";
		}
		out << ".";
		Messages::Add(out.str(), Messages::Importance::High);
	}

	return true;
}



void PlayerInfo::PoolCargo()
{
	// This can only be done while landed.
	if(!planet)
		return;

	// To make sure all cargo and passengers get unloaded from each ship,
	// temporarily uncap the player's cargo and bunk capacity.
	cargo.SetSize(-1);
	cargo.SetBunks(-1);
	for(const shared_ptr<Ship> &ship : ships)
		if(ship->GetPlanet() == planet && !ship->IsParked())
			ship->Cargo().TransferAll(cargo);
	UpdateCargoCapacities();
}



const CargoHold &PlayerInfo::DistributeCargo()
{
	desiredCrew = flagship->Crew();
	flagship->Cargo().SetBunks(flagship->Attributes().Get("bunks") - desiredCrew);

	// First, try to transfer to the flagship depending on the priority preference.
	Preferences::FlagshipSpacePriority prioritySetting = Preferences::GetFlagshipSpacePriority();
	if(prioritySetting == Preferences::FlagshipSpacePriority::PASSENGERS)
		for(const auto &it : cargo.PassengerList())
			cargo.TransferPassengers(it.first, it.second, flagship->Cargo());
	else if(prioritySetting != Preferences::FlagshipSpacePriority::NONE)
		cargo.TransferAll(flagship->Cargo(), prioritySetting == Preferences::FlagshipSpacePriority::BOTH);

	// Distribute the remaining cargo among the escorts.
	for(const shared_ptr<Ship> &ship : ships)
		if(!ship->IsParked() && !ship->IsDisabled() && ship->GetPlanet() == planet && ship != flagship)
		{
			ship->Cargo().SetBunks(ship->Attributes().Get("bunks") - ship->RequiredCrew());
			cargo.TransferAll(ship->Cargo());
		}

	// If the escorts couldn't fit all of the cargo or passengers, try to move the rest to the flagship
	// regardless of the priority preference.
	cargo.TransferAll(flagship->Cargo());

	return cargo;
}



double PlayerInfo::GetPlayTime() const noexcept
{
	return playTime;
}



void PlayerInfo::AddPlayTime(chrono::nanoseconds timeVal)
{
	playTime += timeVal.count() * .000000001;
}



// Get the player's logbook.
const multimap<Date, string> &PlayerInfo::Logbook() const
{
	return logbook;
}



void PlayerInfo::AddLogEntry(const string &text)
{
	logbook.emplace(date, text);
}



const map<string, map<string, string>> &PlayerInfo::SpecialLogs() const
{
	return specialLogs;
}



void PlayerInfo::AddSpecialLog(const string &type, const string &name, const string &text)
{
	string &entry = specialLogs[type][name];
	if(!entry.empty())
		entry += "\n\t";
	entry += text;
}



void PlayerInfo::RemoveSpecialLog(const string &type, const string &name)
{
	auto it = specialLogs.find(type);
	if(it == specialLogs.end())
		return;
	auto &nameMap = it->second;
	auto eit = nameMap.find(name);
	if(eit != nameMap.end())
		nameMap.erase(eit);
}



void PlayerInfo::RemoveSpecialLog(const string &type)
{
	auto it = specialLogs.find(type);
	if(it != specialLogs.end())
		specialLogs.erase(it);
}



bool PlayerInfo::HasLogs() const
{
	return !logbook.empty() || !specialLogs.empty();
}



// Get the list of active missions.
const list<Mission> &PlayerInfo::Missions() const
{
	return missions;
}



// Get the list of ordinary jobs that are available on the job board.
const list<Mission> &PlayerInfo::AvailableJobs() const
{
	return availableJobs;
}



bool PlayerInfo::HasAvailableEnteringMissions() const
{
	return !availableEnteringMissions.empty();
}



void PlayerInfo::CalculateRemainingDeadlines()
{
	remainingDeadlines.clear();
	DistanceMap here(*this, system);
	for(const Mission &mission : missions)
		CalculateRemainingDeadline(mission, here);
}



void PlayerInfo::CalculateRemainingDeadline(const Mission &mission, DistanceMap &here)
{
	if(!mission.Deadline())
		return;

	int daysLeft = mission.Deadline() - GetDate() + 1;
	// If at any point a location can't be reached, it is ignored instead of treating
	// it as if it has an infinite distance.
	if(daysLeft > 0 && Preferences::Has("Deadline blink by distance")
		&& here.HasRoute(*mission.Destination()->GetSystem()))
	{
		set<const System *> toVisit;
		for(const Planet *stopover : mission.Stopovers())
		{
			if(here.HasRoute(*stopover->GetSystem()))
				toVisit.insert(stopover->GetSystem());
			// Stopovers require you to land on a planet, which takes an extra day.
			--daysLeft;
		}
		for(const System *waypoint : mission.Waypoints())
			if(here.HasRoute(*waypoint))
				toVisit.insert(waypoint);

		// This is a traveling salesman problem. Estimate the minimum number
		// of days that it would take to reach every point of interest by
		// traveling to the next closest location after each step.
		DistanceMap distance = here;
		int systemCount = toVisit.size();
		for(int i = 0; i < systemCount; ++i)
		{
			const System *closest;
			int minimalDist = numeric_limits<int>::max();
			for(const System *sys : toVisit)
				if(distance.Days(*sys) < minimalDist)
				{
					closest = sys;
					minimalDist = distance.Days(*sys);
				}
			daysLeft -= distance.Days(*closest);
			distance = DistanceMap(*this, closest);
			toVisit.erase(closest);
		}
		daysLeft -= distance.Days(*mission.Destination()->GetSystem());
	}
	remainingDeadlines[&mission] = daysLeft;
}



int PlayerInfo::RemainingDeadline(const Mission &mission) const
{
	auto it = remainingDeadlines.find(&mission);
	return it == remainingDeadlines.end() ? 0 : it->second;
}



const PlayerInfo::SortType PlayerInfo::GetAvailableSortType() const
{
	return availableSortType;
}



void PlayerInfo::NextAvailableSortType()
{
	availableSortType = static_cast<SortType>((availableSortType + 1) % (CONVENIENT + 1));
	SortAvailable();
}



const bool PlayerInfo::ShouldSortAscending() const
{
	return availableSortAsc;
}



void PlayerInfo::ToggleSortAscending()
{
	availableSortAsc = !availableSortAsc;
	SortAvailable();
}



const bool PlayerInfo::ShouldSortSeparateDeadline() const
{
	return sortSeparateDeadline;
}



void PlayerInfo::ToggleSortSeparateDeadline()
{
	sortSeparateDeadline = !sortSeparateDeadline;
	SortAvailable();
}



const bool PlayerInfo::ShouldSortSeparatePossible() const
{
	return sortSeparatePossible;
}



void PlayerInfo::ToggleSortSeparatePossible()
{
	sortSeparatePossible = !sortSeparatePossible;
	SortAvailable();
}



void PlayerInfo::SortAvailable()
{
	// Destinations: planets OR system. Only counting them, so the type doesn't matter.
	set<const void *> destinations;
	if(availableSortType == CONVENIENT)
	{
		for(const Mission &mission : Missions())
		{
			if(mission.IsVisible())
			{
				destinations.insert(mission.Destination());
				destinations.insert(mission.Destination()->GetSystem());

				for(const Planet *stopover : mission.Stopovers())
				{
					destinations.insert(stopover);
					destinations.insert(stopover->GetSystem());
				}

				for(const System *waypoint : mission.Waypoints())
					destinations.insert(waypoint);
			}
		}
	}
	availableJobs.sort([&](const Mission &lhs, const Mission &rhs) {
		// First, separate rush orders with deadlines, if wanted
		if(sortSeparateDeadline)
		{
			// availableSortAsc instead of true, to counter the reverse below
			if(!lhs.Deadline() && rhs.Deadline())
				return availableSortAsc;
			if(lhs.Deadline() && !rhs.Deadline())
				return !availableSortAsc;
		}
		// Then, separate greyed-out jobs you can't accept
		if(sortSeparatePossible)
		{
			if(lhs.CanAccept(*this) && !rhs.CanAccept(*this))
				return availableSortAsc;
			if(!lhs.CanAccept(*this) && rhs.CanAccept(*this))
				return !availableSortAsc;
		}
		// Sort by desired type:
		switch(availableSortType)
		{
			case CONVENIENT:
			{
				// Sorting by "convenience" means you already have a mission to a
				// planet. Missions at the same planet are sorted higher.
				// 0 : No convenient mission; 1: same system; 2: same planet (because both system+planet means 1+1 = 2)
				const int lConvenient = destinations.count(lhs.Destination()) + destinations.count(lhs.Destination()->GetSystem());
				const int rConvenient = destinations.count(rhs.Destination()) + destinations.count(rhs.Destination()->GetSystem());
				if(lConvenient < rConvenient)
					return true;
				if(lConvenient > rConvenient)
					return false;
			}
			// Tiebreaker for equal CONVENIENT is SPEED.
			case SPEED:
			{
				// A higher "Speed" means the mission takes less time, i.e. fewer
				// jumps.
				const int lJumps = lhs.ExpectedJumps();
				const int rJumps = rhs.ExpectedJumps();

				if(lJumps == rJumps)
				{
					// SPEED compares equal - follow through to tiebreaker 'case PAY' below
				}
				else if(lJumps > 0 && rJumps > 0)
				{
					// Lower values are better, so this '>' is not '<' as expected
					return lJumps > rJumps;
				}
				else
				{
					// Negative values indicate indeterminable mission paths.
					// e.g. through a wormhole, meaning lower values are worse.

					// A value of 0 indicates the mission destination is the
					// source, implying the actual path is complicated; consider
					// that slow, but not as bad as an indeterminable path.

					// Positive values are 'greater' because at least the number
					// of jumps is known. (Comparing two positive values is already
					// handled above, so the actual positive value doesn't matter.)

					// Compare the value when at least one value is not positive.
					return lJumps < rJumps;
				}
			}
			// Tiebreaker for equal SPEED is PAY.
			case PAY:
			{
				const int64_t lPay = lhs.DisplayedPayment();
				const int64_t rPay = rhs.DisplayedPayment();
				if(lPay < rPay)
					return true;
				else if(lPay > rPay)
					return false;
			}
			// Tiebreaker for equal PAY is ABC.
			case ABC:
			{
				if(lhs.DisplayName() < rhs.DisplayName())
					return true;
				else if(lhs.DisplayName() > rhs.DisplayName())
					return false;
			}
			// Tiebreaker fallback to keep sorting consistent is unique UUID:
			default:
				return lhs.UUID() < rhs.UUID();
		}
	});

	if(!availableSortAsc)
		availableJobs.reverse();
}



// Return a pointer to the mission that was most recently accepted while in-flight.
const Mission *PlayerInfo::ActiveInFlightMission() const
{
	return activeInFlightMission;
}



// Update mission NPCs with the player's current conditions.
void PlayerInfo::UpdateMissionNPCs()
{
	for(Mission &mission : missions)
		mission.UpdateNPCs(*this);
}



// Accept the given job.
void PlayerInfo::AcceptJob(const Mission &mission, UI *ui)
{
	for(auto it = availableJobs.begin(); it != availableJobs.end(); ++it)
		if(&*it == &mission)
		{
			cargo.AddMissionCargo(&mission);
			auto spliceIt = it->IsUnique() ? missions.begin() : missions.end();
			missions.splice(spliceIt, availableJobs, it);
			it->Do(Mission::OFFER, *this);
			it->Do(Mission::ACCEPT, *this, ui);
			if(it->IsFailed())
				RemoveMission(Mission::Trigger::FAIL, *it, ui);
			// Might not have cargo anymore, so some jobs can be sorted to end.
			SortAvailable();
			break;
		}
}



// Look at the list of available missions and see if any of them can be offered
// right now, in the given location. If there are no missions that can be accepted,
// return a null pointer.
Mission *PlayerInfo::MissionToOffer(Mission::Location location)
{
	if(ships.empty())
		return nullptr;

	// If a mission can be offered right now, move it to the start of the list
	// so we know what mission the callback is referring to, and return it.
	for(auto it = availableMissions.begin(); it != availableMissions.end(); ++it)
		if(it->IsAtLocation(location) && it->CanOffer(*this) && it->CanAccept(*this))
		{
			availableMissions.splice(availableMissions.begin(), availableMissions, it);
			return &availableMissions.front();
		}
	return nullptr;
}



// Check if any of the game's missions can be offered from this ship, given its
// relationship with the player. If none offer, return nullptr.
Mission *PlayerInfo::BoardingMission(const shared_ptr<Ship> &ship)
{
	// Do not create missions from existing mission NPC's, or the player's ships.
	if(ship->IsSpecial())
		return nullptr;
	// Ensure that boarding this NPC again does not create a mission.
	ship->SetIsSpecial();

	// "boardingMissions" is emptied by MissionCallback, but to be sure:
	availableBoardingMissions.clear();

	Mission::Location location = (ship->GetGovernment()->IsEnemy()
			? Mission::BOARDING : Mission::ASSISTING);

	// Check for available boarding or assisting missions.
	for(const auto &[name, mission] : GameData::Missions())
		if(mission.IsAtLocation(location) && mission.CanOffer(*this, ship))
		{
			availableBoardingMissions.push_back(mission.Instantiate(*this, ship));
			if(availableBoardingMissions.back().IsFailed())
				availableBoardingMissions.pop_back();
			else
				return &availableBoardingMissions.back();
		}

	return nullptr;
}



void PlayerInfo::CreateEnteringMissions()
{
	availableEnteringMissions.clear();

	bool hasPriorityMissions = false;
	unsigned nonBlockingMissions = 0;
	for(const auto &[name, mission] : GameData::Missions())
		if(mission.IsAtLocation(Mission::ENTERING) && mission.CanOffer(*this))
		{
			availableEnteringMissions.push_back(mission.Instantiate(*this));
			if(availableEnteringMissions.back().IsFailed())
				availableEnteringMissions.pop_back();
			else
			{
				hasPriorityMissions |= missions.back().HasPriority();
				nonBlockingMissions += missions.back().IsNonBlocking();
			}
		}

	SortMissions(availableMissions, hasPriorityMissions, nonBlockingMissions);
}



Mission *PlayerInfo::EnteringMission()
{
	if(!flagship)
		return nullptr;

	// If a mission can be offered right now, move it to the start of the list
	// so we know what mission the callback is referring to, and return it.
	for(auto it = availableEnteringMissions.begin(); it != availableEnteringMissions.end(); ++it)
		if(it->HasSpace(*flagship))
		{
			availableEnteringMissions.splice(availableEnteringMissions.begin(), availableEnteringMissions, it);
			return &availableEnteringMissions.front();
		}
	return nullptr;
}



bool PlayerInfo::CaptureOverriden(const shared_ptr<Ship> &ship) const
{
	if(ship->IsCapturable())
		return false;
	// Check if there's a boarding mission being offered which allows this ship to be captured. If the boarding
	// mission was declined, then this results in one-time capture access to the ship. If it was accepted, then
	// the next boarding attempt will have the boarding mission in the player's active missions list, checked below.
	const Mission *mission = availableBoardingMissions.empty() ? nullptr : &availableBoardingMissions.back();
	// Otherwise, check if there's an already active mission which grants access. This allows trying to board the
	// ship again after accepting the mission.
	if(!mission)
		for(const Mission &mission : Missions())
			if(mission.OverridesCapture() && !mission.IsFailed() && mission.SourceShip() == ship.get())
				return true;
	return mission && mission->OverridesCapture() && !mission->IsFailed() && mission->SourceShip() == ship.get();
}



// Engine calls this after placing the boarding/assisting/entering mission's NPCs.
void PlayerInfo::ClearActiveInFlightMission()
{
	activeInFlightMission = nullptr;
}



// If one of your missions cannot be offered because you do not have enough
// space for it, and it specifies a message to be shown in that situation,
// show that message.
void PlayerInfo::HandleBlockedMissions(Mission::Location location, UI *ui)
{
	list<Mission> &missionList = availableMissions.empty() ? availableBoardingMissions : availableMissions;
	if(ships.empty() || missionList.empty())
		return;

	for(auto &it : missionList)
		if(it.IsAtLocation(location) && it.CanOffer(*this) && !it.CanAccept(*this))
		{
			string message = it.BlockedMessage(*this);
			if(!message.empty())
			{
				ui->Push(new Dialog(message));
				return;
			}
		}
}



void PlayerInfo::HandleBlockedEnteringMissions(UI *ui)
{
	if(!flagship || availableEnteringMissions.empty())
		return;

	for(auto it = availableEnteringMissions.begin(); it != availableEnteringMissions.end(); )
	{
		if(!it->HasSpace(*flagship))
		{
			string message = it->BlockedMessage(*this);
			// Remove this mission from the list so that the MainPanel stops
			// trying to offer it.
			it = availableEnteringMissions.erase(it);
			if(!message.empty())
			{
				ui->Push(new Dialog(message));
				return;
			}
		}
		else
			++it;
	}
}



// Callback for accepting or declining whatever mission has been offered.
// Responses which would kill the player are handled before the on offer
// conversation ended.
void PlayerInfo::MissionCallback(int response)
{
	list<Mission> &missionList = availableMissions.empty() ?
		(availableEnteringMissions.empty() ? availableBoardingMissions : availableEnteringMissions) : availableMissions;
	if(missionList.empty())
		return;

	Mission &mission = missionList.front();

	// If landed, this conversation may require the player to immediately depart.
	shouldLaunch |= (GetPlanet() && Conversation::RequiresLaunch(response));
	if(response == Conversation::ACCEPT || response == Conversation::LAUNCH)
	{
		bool shouldAutosave = mission.RecommendsAutosave();
		if(planet)
		{
			cargo.AddMissionCargo(&mission);
			UpdateCargoCapacities();
		}
		else if(Flagship())
			flagship->Cargo().AddMissionCargo(&mission);
		else
			return;

		// Move this mission from the offering list into the "accepted"
		// list, viewable on the MissionPanel. Unique missions are moved
		// to the front, so they appear at the top of the list if viewed.
		auto spliceIt = mission.IsUnique() ? missions.begin() : missions.end();
		missions.splice(spliceIt, missionList, missionList.begin());
		mission.Do(Mission::ACCEPT, *this);
		if(shouldAutosave)
			Autosave();
		// If this is a mission offered in-flight, expose a pointer to it
		// so Engine::SpawnFleets can add its ships without requiring the
		// player to land.
		if(mission.IsAtLocation(Mission::BOARDING) || mission.IsAtLocation(Mission::ASSISTING)
				|| mission.IsAtLocation(Mission::ENTERING))
			activeInFlightMission = &*--spliceIt;
	}
	else if(response == Conversation::DECLINE || response == Conversation::FLEE)
	{
		mission.Do(Mission::DECLINE, *this);
		missionList.pop_front();
	}
	else if(response == Conversation::DEFER || response == Conversation::DEPART)
	{
		mission.Do(Mission::DEFER, *this);
		missionList.pop_front();
	}
}



// Basic callback, allowing conversations to force the player to depart from a
// planet without requiring a mission to offer.
void PlayerInfo::BasicCallback(int response)
{
	// If landed, this conversation may require the player to immediately depart.
	shouldLaunch |= (GetPlanet() && Conversation::RequiresLaunch(response));
}



// Mark a mission for removal, either because it was completed, or it failed,
// or because the player aborted it.
void PlayerInfo::RemoveMission(Mission::Trigger trigger, const Mission &mission, UI *ui)
{
	for(auto it = missions.begin(); it != missions.end(); ++it)
		if(&*it == &mission)
		{
			// Don't delete the mission yet, because the conversation or dialog
			// panel may still be showing. Instead, just mark it as done. Doing
			// this first avoids the possibility of an infinite loop, e.g. if a
			// mission's "on fail" fails the mission itself.
			doneMissions.splice(doneMissions.end(), missions, it);

			it->Do(trigger, *this, ui);
			cargo.RemoveMissionCargo(&mission);
			for(shared_ptr<Ship> &ship : ships)
				ship->Cargo().RemoveMissionCargo(&mission);
			return;
		}
}



// Mark a mission as failed, but do not remove it from the mission list yet.
void PlayerInfo::FailMission(const Mission &mission)
{
	for(auto &it : missions)
		if(&it == &mission)
		{
			it.Fail();
			return;
		}
}



// Update mission status based on an event.
void PlayerInfo::HandleEvent(const ShipEvent &event, UI *ui)
{
	// Combat rating increases when you disable an enemy ship.
	if(event.ActorGovernment() && event.ActorGovernment()->IsPlayer())
		if((event.Type() & ShipEvent::DISABLE) && event.Target() && !event.Target()->IsYours())
		{
			auto &rating = conditions["combat rating"];
			static const int64_t maxRating = 2000000000;
			rating = min(maxRating, rating + (event.Target()->Cost() + 250000) / 500000);
		}

	for(Mission &mission : missions)
		mission.Do(event, *this, ui);

	// If the player's flagship was destroyed, the player is dead.
	if((event.Type() & ShipEvent::DESTROY) && !ships.empty() && event.Target().get() == Flagship())
		Die();
}



// Get mutable access to the player's list of conditions.
ConditionsStore &PlayerInfo::Conditions()
{
	return conditions;
}



// Access the player's list of conditions.
const ConditionsStore &PlayerInfo::Conditions() const
{
	return conditions;
}



// Uuid for the gifted ships, with the ship class follow by the names they had when they were gifted to the player.
const map<string, EsUuid> &PlayerInfo::GiftedShips() const
{
	return giftedShips;
}



map<string, string> PlayerInfo::GetSubstitutions() const
{
	map<string, string> subs;
	GameData::GetTextReplacements().Substitutions(subs);
	AddPlayerSubstitutions(subs);
	return subs;
}



void PlayerInfo::AddPlayerSubstitutions(map<string, string> &subs) const
{
	subs["<first>"] = FirstName();
	subs["<last>"] = LastName();
	const Ship *flag = Flagship();
	if(flag)
	{
		subs["<ship>"] = flag->GivenName();
		subs["<model>"] = flag->DisplayModelName();
		subs["<flagship>"] = flag->GivenName();
		subs["<flagship model>"] = flag->DisplayModelName();
	}

	subs["<system>"] = GetSystem()->DisplayName();
	subs["<date>"] = GetDate().ToString();
	subs["<day>"] = GetDate().LongString();
}



bool PlayerInfo::SetTribute(const Planet *planet, int64_t payment)
{
	if(payment > 0)
	{
		tributeReceived[planet] = payment;
		// Properly connect this function to the dominated property of planets.
		GameData::GetPolitics().DominatePlanet(planet);
	}
	else
	{
		tributeReceived.erase(planet);
		// Properly connect this function to the (no longer) dominated property of planets.
		GameData::GetPolitics().DominatePlanet(planet, false);
	}

	return true;
}



bool PlayerInfo::SetTribute(const string &planetTrueName, int64_t payment)
{
	const Planet *planet = GameData::Planets().Find(planetTrueName);
	if(!planet)
		return false;

	return SetTribute(planet, payment);
}



// Get a list of all tribute that the player receives.
const map<const Planet *, int64_t> &PlayerInfo::GetTribute() const
{
	return tributeReceived;
}



// Get the total sum of the tribute the player receives.
int64_t PlayerInfo::GetTributeTotal() const
{
	return accumulate(
		tributeReceived.begin(),
		tributeReceived.end(),
		0,
		[](int64_t value, const map<const Planet *, int64_t>::value_type &tribute)
		{
			return value + tribute.second;
		}
	);
}



// Check if the player knows the location of the given system (whether or not
// they have actually visited it).
bool PlayerInfo::HasSeen(const System &system) const
{
	if(&system == this->system)
		return true;

	// Shrouded systems have special considerations as to whether they're currently seen or not.
	bool shrouded = system.Shrouded();
	if(!shrouded && seen.contains(&system))
		return true;

	auto usesSystem = [&system](const Mission &m) noexcept -> bool
	{
		if(!m.IsVisible())
			return false;
		if(m.Waypoints().contains(&system))
			return true;
		if(m.MarkedSystems().contains(&system))
			return true;
		for(auto &&p : m.Stopovers())
			if(p->IsInSystem(&system))
				return true;
		return m.Destination()->IsInSystem(&system);
	};
	if(any_of(availableJobs.begin(), availableJobs.end(), usesSystem))
		return true;
	if(any_of(missions.begin(), missions.end(), usesSystem))
		return true;

	if(shrouded)
	{
		// All systems linked to a system the player can view are visible.
		if(any_of(system.Links().begin(), system.Links().end(),
				[&](const System *s) noexcept -> bool { return CanView(*s); }))
			return true;
		// A shrouded system not linked to a viewable system must be visible from the current system.
		if(!system.VisibleNeighbors().contains(this->system))
			return false;
		// If a shrouded system is in visible range, then it can be seen if it is not also hidden.
		return !system.Hidden();
	}

	return KnowsName(system);
}



// Check if the player can view the contents of the given system.
bool PlayerInfo::CanView(const System &system) const
{
	// A player can always view the contents of the system they are in. Otherwise,
	// the system must have been visited before and not be shrouded.
	return (HasVisited(system) && !system.Shrouded()) || &system == this->system;
}



// Check if the player has visited the given system.
bool PlayerInfo::HasVisited(const System &system) const
{
	return visitedSystems.contains(&system);
}



// Check if the player has visited the given planet.
bool PlayerInfo::HasVisited(const Planet &planet) const
{
	return visitedPlanets.contains(&planet);
}



// Check if the player knows the name of a system, either from visiting there or
// because a job or active mission includes the name of that system.
bool PlayerInfo::KnowsName(const System &system) const
{
	if(CanView(system))
		return true;

	for(const Mission &mission : availableJobs)
		if(mission.Destination()->IsInSystem(&system))
			return true;

	for(const Mission &mission : missions)
		if(mission.IsVisible() && mission.Destination()->IsInSystem(&system))
			return true;

	return false;
}


// Mark the given system as visited, and mark all its neighbors as seen.
void PlayerInfo::Visit(const System &system)
{
	visitedSystems.insert(&system);
	seen.insert(&system);
	for(const System *neighbor : system.VisibleNeighbors())
		if(!neighbor->Hidden() || system.Links().contains(neighbor))
			seen.insert(neighbor);
}



// Mark the given planet as visited.
void PlayerInfo::Visit(const Planet &planet)
{
	visitedPlanets.insert(&planet);
}



// Mark a system as unvisited, even if visited previously.
void PlayerInfo::Unvisit(const System &system)
{
	visitedSystems.erase(&system);
	for(const StellarObject &object : system.Objects())
		if(object.GetPlanet())
			Unvisit(*object.GetPlanet());
}



void PlayerInfo::Unvisit(const Planet &planet)
{
	visitedPlanets.erase(&planet);
}



const set<const System *> &PlayerInfo::VisitedSystems() const
{
	return visitedSystems;
}



const set<const Planet *> &PlayerInfo::VisitedPlanets() const
{
	return visitedPlanets;
}



bool PlayerInfo::HasMapped(int mapSize, bool mapMinables) const
{
	DistanceMap distance(GetSystem(), mapSize);
	for(const System *system : distance.Systems())
	{
		if(!HasVisited(*system))
			return false;

		if(mapMinables)
			for(const Outfit *outfit : system->Payloads())
				if(!harvested.contains(make_pair(system, outfit)))
					return false;
	}

	return true;
}



void PlayerInfo::Map(int mapSize, bool mapMinables)
{
	DistanceMap distance(GetSystem(), mapSize);
	for(const System *system : distance.Systems())
	{
		if(!HasVisited(*system))
			Visit(*system);

		if(mapMinables)
			for(const Outfit *outfit : system->Payloads())
				harvested.insert(make_pair(system, outfit));
	}
}



// Check if the player has a hyperspace route set.
bool PlayerInfo::HasTravelPlan() const
{
	return !travelPlan.empty();
}



// Access the player's travel plan.
const vector<const System *> &PlayerInfo::TravelPlan() const
{
	return travelPlan;
}



vector<const System *> &PlayerInfo::TravelPlan()
{
	return travelPlan;
}



// This is called when the player enters the system that is their current
// hyperspace target.
void PlayerInfo::PopTravel()
{
	if(!travelPlan.empty())
	{
		Visit(*travelPlan.back());
		travelPlan.pop_back();
	}
}



// Get the planet to land on at the end of the travel path.
const Planet *PlayerInfo::TravelDestination() const
{
	return travelDestination;
}



// Set the planet to land on at the end of the travel path.
void PlayerInfo::SetTravelDestination(const Planet *planet)
{
	travelDestination = planet;
	if(planet && planet->IsInSystem(system) && Flagship())
		Flagship()->SetTargetStellar(system->FindStellar(planet));
}



// Check which secondary weapons the player has selected.
const set<const Outfit *> &PlayerInfo::SelectedSecondaryWeapons() const
{
	return selectedWeapons;
}



// Cycle through all available secondary weapons.
void PlayerInfo::SelectNextSecondary()
{
	if(!flagship || flagship->Outfits().empty())
		return;

	// If multiple weapons were selected, then switch to selecting none.
	if(selectedWeapons.size() > 1)
	{
		selectedWeapons.clear();
		return;
	}

	// If no weapon was selected, then we scan from the beginning.
	auto it = flagship->Outfits().begin();
	bool hadSingleWeaponSelected = (selectedWeapons.size() == 1);

	// If a single weapon was selected, then move the iterator to the
	// outfit directly after it.
	if(hadSingleWeaponSelected)
	{
		auto selectedOutfit = *(selectedWeapons.begin());
		it = flagship->Outfits().find(selectedOutfit);
		if(it != flagship->Outfits().end())
			++it;
	}

	// Find the next secondary weapon.
	for( ; it != flagship->Outfits().end(); ++it)
		if(it->first->Icon())
		{
			selectedWeapons.clear();
			selectedWeapons.insert(it->first);
			return;
		}

	// If no weapon was selected and we didn't find any weapons at this point,
	// then the player just doesn't have any secondary weapons.
	if(!hadSingleWeaponSelected)
		return;

	// Reached the end of the list. Select all possible secondary weapons here.
	it = flagship->Outfits().begin();
	for( ; it != flagship->Outfits().end(); ++it)
		if(it->first->Icon())
			selectedWeapons.insert(it->first);

	// If we have only one weapon selected at this point, then the player
	// only has a single secondary weapon. Clear the list, since the weapon
	// was selected when we entered this function.
	if(selectedWeapons.size() == 1)
		selectedWeapons.clear();
}



void PlayerInfo::DeselectAllSecondaries()
{
	selectedWeapons.clear();
}



void PlayerInfo::ToggleAnySecondary(const Outfit *outfit)
{
	if(!flagship)
		return;

	const auto it = selectedWeapons.insert(outfit);
	if(!it.second)
		selectedWeapons.erase(it.first);
}



// Escorts currently selected for giving orders.
const vector<weak_ptr<Ship>> &PlayerInfo::SelectedShips() const
{
	return selectedShips;
}



// Select any player ships in the given box or list. Return true if any were
// selected, so we know not to search further for a match.
bool PlayerInfo::SelectShips(const Rectangle &box, bool hasShift)
{
	// If shift is not held down, replace the current selection.
	if(!hasShift)
		selectedShips.clear();
	// If shift is not held, the first ship in the box will also become the
	// player's flagship's target.
	bool first = !hasShift;

	bool matched = false;
	for(const shared_ptr<Ship> &ship : ships)
		if(!ship->IsDestroyed() && !ship->IsParked() && ship->GetSystem() == system && ship.get() != Flagship()
				&& box.Contains(ship->Position()))
		{
			matched = true;
			SelectShip(ship, &first);
		}
	return matched;
}



bool PlayerInfo::SelectShips(const vector<const Ship *> &stack, bool hasShift)
{
	// If shift is not held down, replace the current selection.
	if(!hasShift)
		selectedShips.clear();
	// If shift is not held, the first ship in the stack will also become the
	// player's flagship's target.
	bool first = !hasShift;

	// Loop through all the player's ships and check which of them are in the
	// given stack.
	bool matched = false;
	for(const shared_ptr<Ship> &ship : ships)
	{
		auto it = find(stack.begin(), stack.end(), ship.get());
		if(it != stack.end())
		{
			matched = true;
			SelectShip(ship, &first);
		}
	}
	if(matched)
		UI::PlaySound(UI::UISound::TARGET);
	return matched;
}



void PlayerInfo::SelectShip(const Ship *ship, bool hasShift)
{
	// If shift is not held down, replace the current selection.
	if(!hasShift)
		selectedShips.clear();

	bool first = !hasShift;
	for(const shared_ptr<Ship> &it : ships)
		if(it.get() == ship)
			SelectShip(it, &first);
}



void PlayerInfo::DeselectShip(const Ship *ship)
{
	for(auto it = selectedShips.begin(); it != selectedShips.end(); ++it)
		if(it->lock().get() == ship)
		{
			selectedShips.erase(it);
			return;
		}
}



void PlayerInfo::SelectGroup(int group, bool hasShift)
{
	int bit = (1 << group);
	// If the shift key is held down and all the ships in the given group are
	// already selected, deselect them all. Otherwise, select them all. The easy
	// way to do this is first to remove all the ships that match in one pass,
	// then add them in a subsequent pass if any were not selected.
	const Ship *oldTarget = nullptr;
	if(Flagship() && Flagship()->GetTargetShip())
	{
		oldTarget = Flagship()->GetTargetShip().get();
		Flagship()->SetTargetShip(shared_ptr<Ship>());
	}
	if(hasShift)
	{
		bool allWereSelected = true;
		for(const shared_ptr<Ship> &ship : ships)
			if(groups[ship.get()] & bit)
			{
				auto it = selectedShips.begin();
				for( ; it != selectedShips.end(); ++it)
					if(it->lock() == ship)
						break;
				if(it != selectedShips.end())
					selectedShips.erase(it);
				else
					allWereSelected = false;
			}
		if(allWereSelected)
			return;
	}
	else
		selectedShips.clear();

	// Now, go through and add any ships in the group to the selection. Even if
	// shift is held they won't be added twice, because we removed them above.
	for(const shared_ptr<Ship> &ship : ships)
		if(groups[ship.get()] & bit)
		{
			selectedShips.push_back(ship);
			if(ship.get() == oldTarget)
				Flagship()->SetTargetShip(ship);
		}
}



void PlayerInfo::SetGroup(int group, const set<Ship *> *newShips)
{
	int bit = (1 << group);
	int mask = ~bit;
	// First, remove any of your ships that are in the group.
	for(const shared_ptr<Ship> &ship : ships)
		groups[ship.get()] &= mask;
	// Then, add all the currently selected ships to the group.
	if(newShips)
	{
		for(const Ship *ship : *newShips)
			groups[ship] |= bit;
	}
	else
	{
		for(const weak_ptr<Ship> &ptr : selectedShips)
		{
			shared_ptr<Ship> ship = ptr.lock();
			if(ship)
				groups[ship.get()] |= bit;
		}
	}
}



set<Ship *> PlayerInfo::GetGroup(int group)
{
	int bit = (1 << group);
	set<Ship *> result;

	for(const shared_ptr<Ship> &ship : ships)
	{
		auto it = groups.find(ship.get());
		if(it != groups.end() && (it->second & bit))
			result.insert(ship.get());
	}
	return result;
}



// Keep track of any outfits that you have sold since landing. These will be
// available to buy back until you take off.
const map<const Outfit *, int> &PlayerInfo::GetStock() const
{
	return stock;
}



int PlayerInfo::Stock(const Outfit *outfit) const
{
	auto it = stock.find(outfit);
	return (it == stock.end() ? 0 : it->second);
}



// Transfer outfits from the player to the planet or vice versa.
void PlayerInfo::AddStock(const Outfit *outfit, int count)
{
	// If you sell an individual outfit that is not sold here and that you
	// acquired by buying a ship here, have it appear as "in stock" in case you
	// change your mind about selling it. (On the other hand, if you sell an
	// entire ship right after buying it, its outfits will not be "in stock.")
	if(count > 0 && stock[outfit] < 0)
		stock[outfit] = 0;
	stock[outfit] += count;

	int day = date.DaysSinceEpoch();
	if(count > 0)
	{
		// Remember how depreciated these items are.
		for(int i = 0; i < count; ++i)
			stockDepreciation.Buy(outfit, day, &depreciation);
	}
	else
	{
		// If the count is negative, outfits are being transferred from stock
		// into the player's possession.
		for(int i = 0; i < -count; ++i)
			depreciation.Buy(outfit, day, &stockDepreciation);
	}
}



// Get depreciation information.
const Depreciation &PlayerInfo::FleetDepreciation() const
{
	return depreciation;
}



const Depreciation &PlayerInfo::StockDepreciation() const
{
	return stockDepreciation;
}



void PlayerInfo::Harvest(const Outfit *type)
{
	if(type && system)
		harvested.insert(make_pair(system, type));
}



const set<pair<const System *, const Outfit *>> &PlayerInfo::Harvested() const
{
	return harvested;
}



const pair<const System *, Point> &PlayerInfo::GetEscortDestination() const
{
	return interstellarEscortDestination;
}



// Set (or clear) the stored escort travel destination.
void PlayerInfo::SetEscortDestination(const System *system, Point pos)
{
	interstellarEscortDestination.first = system;
	interstellarEscortDestination.second = pos;
}



// Determine if a system and nonzero position were specified.
bool PlayerInfo::HasEscortDestination() const
{
	return interstellarEscortDestination.first && interstellarEscortDestination.second;
}



// Get what coloring is currently selected in the map.
int PlayerInfo::MapColoring() const
{
	return mapColoring;
}



// Set what the map is being colored by.
void PlayerInfo::SetMapColoring(int index)
{
	mapColoring = index;
}



// Get the map zoom level.
int PlayerInfo::MapZoom() const
{
	return mapZoom;
}



// Set the map zoom level.
void PlayerInfo::SetMapZoom(int level)
{
	mapZoom = level;
}



// Get the set of collapsed categories for the named panel.
set<string> &PlayerInfo::Collapsed(const string &name)
{
	return collapsed[name];
}



bool PlayerInfo::DisplayCarrierHelp() const
{
	return displayCarrierHelp;
}



// Apply any "changes" saved in this player info to the global game state.
void PlayerInfo::ApplyChanges()
{
	for(const auto &it : reputationChanges)
		it.first->SetReputation(it.second);
	reputationChanges.clear();
	AddChanges(dataChanges);
	GameData::ReadEconomy(economy);
	economy = DataNode();

	// Make sure all stellar objects are correctly positioned. This is needed
	// because EnterSystem() is not called the first time through.
	GameData::SetDate(GetDate());
	// SetDate() clears any bribes from yesterday, so restore any auto-clearance.
	for(const Mission &mission : Missions())
		if(mission.ClearanceMessage() == "auto")
		{
			mission.Destination()->Bribe(mission.HasFullClearance());
			for(const Planet *planet : mission.Stopovers())
				planet->Bribe(mission.HasFullClearance());
		}

	// Check if any special persons have been destroyed.
	GameData::DestroyPersons(destroyedPersons);
	destroyedPersons.clear();

	// Check which planets you have dominated.
	for(auto &it : tributeReceived)
		GameData::GetPolitics().DominatePlanet(it.first);

	// Issue warnings for any data which has been mentioned but not actually defined, and
	// ensure that all "undefined" data is appropriately named.
	GameData::CheckReferences();

	// Now that all outfits have names, we can finish loading the player's ships.
	for(auto &&ship : ships)
	{
		// Government changes may have changed the player's ship swizzles.
		ship->SetGovernment(GameData::PlayerGovernment());
		ship->FinishLoading(false);
	}

	// Recalculate jumps that the available jobs will need
	for(Mission &mission : availableJobs)
		mission.CalculateJumps(system);
}



// Make change's to the player's planet, system, & ship locations as needed, to ensure the player and
// their ships are in valid locations, even if the player did something drastic, such as remove a mod.
void PlayerInfo::ValidateLoad()
{
	// If a system was not specified in the player data, use the flagship's system.
	if(!planet && !ships.empty())
	{
		string warning = "Warning: no planet specified for player";
		auto it = find_if(ships.begin(), ships.end(), [](const shared_ptr<Ship> &ship) noexcept -> bool
			{ return ship->GetPlanet() && ship->GetPlanet()->IsValid() && !ship->IsParked() && ship->CanBeFlagship(); });
		if(it != ships.end())
		{
			planet = (*it)->GetPlanet();
			system = (*it)->GetSystem();
			warning += ". Defaulting to location of flagship \"" + (*it)->GivenName() + "\", " + planet->TrueName() + ".";
		}
		else
			warning += " (no ships could supply a valid player location).";

		Logger::LogError(warning);
	}

	// As a result of external game data changes (e.g. unloading a mod) it's possible the player ended up
	// with an undefined system or planet. In that case, move them to the starting system to avoid crashing.
	if(planet && !system)
	{
		system = planet->GetSystem();
		Logger::LogError("Warning: player system was not specified. Defaulting to the specified planet's system.");
	}
	if(!planet || !planet->IsValid() || !system || !system->IsValid())
	{
		system = &startData.GetSystem();
		planet = &startData.GetPlanet();
		Logger::LogError("Warning: player system and/or planet was not valid. Defaulting to the starting location.");
	}

	// Every ship ought to have specified a valid location, but if not,
	// move it to the player's location to avoid invalid states.
	for(auto &&ship : ships)
	{
		if(!ship->GetSystem() || !ship->GetSystem()->IsValid())
		{
			ship->SetSystem(system);
			Logger::LogError("Warning: player ship \"" + ship->GivenName()
				+ "\" did not specify a valid system. Defaulting to the player's system.");
		}
		// In-system ships that aren't on a valid planet should get moved to the player's planet
		// (but e.g. disabled ships or those that didn't have a planet should remain in space).
		if(ship->GetSystem() == system && ship->GetPlanet() && !ship->GetPlanet()->IsValid())
		{
			ship->SetPlanet(planet);
			Logger::LogError("Warning: in-system player ship \"" + ship->GivenName()
				+ "\" specified an invalid planet. Defaulting to the player's planet.");
		}
		// Owned ships that are not in the player's system always start in flight.
	}

	// Validate the travel plan.
	if(travelDestination && !travelDestination->IsValid())
	{
		Logger::LogError("Warning: removed invalid travel plan destination \"" + travelDestination->TrueName() + ".\"");
		travelDestination = nullptr;
	}
	if(!travelPlan.empty() && any_of(travelPlan.begin(), travelPlan.end(),
			[](const System *waypoint) noexcept -> bool { return !waypoint->IsValid(); }))
	{
		travelPlan.clear();
		travelDestination = nullptr;
		Logger::LogError("Warning: reset the travel plan due to use of invalid system(s).");
	}

	// For old saves, default to the first start condition (the default "Endless Sky" start).
	if(startData.Identifier().empty())
	{
		// It is possible that there are no start conditions defined (e.g. a bad installation or
		// incomplete total conversion plugin). In that case, it is not possible to continue.
		const auto startCount = GameData::StartOptions().size();
		if(startCount >= 1)
		{
			startData = GameData::StartOptions().front();
			// When necessary, record in the pilot file that the starting data is just an assumption.
			if(startCount >= 2)
				conditions["unverified start scenario"] = true;
		}
		else
			throw runtime_error("Unable to set a starting scenario for an existing pilot. (No valid \"start\" "
				"nodes were found in data files or loaded plugins--make sure you've installed the game properly.)");
	}

	// Validate the missions that were loaded. Active-but-invalid missions are removed from
	// the standard mission list, effectively pausing them until necessary data is restored.
	auto mit = stable_partition(missions.begin(), missions.end(), mem_fn(&Mission::IsValid));
	if(mit != missions.end())
		inactiveMissions.splice(inactiveMissions.end(), missions, mit, missions.end());

	// Invalid available jobs or missions are erased (since there is no guarantee
	// the player will be on the correct planet when a plugin is re-added).
	auto isInvalidMission = [](const Mission &m) noexcept -> bool { return !m.IsValid(); };
	availableJobs.remove_if(isInvalidMission);
	availableMissions.remove_if(isInvalidMission);
}



// Helper to register derived conditions.
void PlayerInfo::RegisterDerivedConditions()
{
	// Read-only date functions.
	conditions["day"].ProvideNamed([this](const ConditionEntry &ce) { return date.Day(); });
	conditions["month"].ProvideNamed([this](const ConditionEntry &ce) { return date.Month(); });
	conditions["year"].ProvideNamed([this](const ConditionEntry &ce) { return date.Year(); });
	conditions["weekday: "].ProvidePrefixed([this](const ConditionEntry &ce) -> int64_t {
		string day = ce.NameWithoutPrefix();
		int number = date.WeekdayNumberOffset();
		if(day == "saturday")
			return number == 0;
		if(day == "sunday")
			return number == 1;
		if(day == "monday")
			return number == 2;
		if(day == "tuesday")
			return number == 3;
		if(day == "wednesday")
			return number == 4;
		if(day == "thursday")
			return number == 5;
		if(day == "friday")
			return number == 6;
		return 0;
	});
	conditions["days since year start"].ProvideNamed([this](const ConditionEntry &ce) {
		return date.DaysSinceYearStart(); });
	conditions["days until year end"].ProvideNamed([this](const ConditionEntry &ce) {
		return date.DaysUntilYearEnd(); });
	conditions["days since epoch"].ProvideNamed([this](const ConditionEntry &ce) {
		return date.DaysSinceEpoch(); });
	conditions["days since start"].ProvideNamed([this](const ConditionEntry &ce) {
		return date.DaysSinceEpoch() - StartData().GetDate().DaysSinceEpoch(); });

	// Read-only account conditions.
	// Bound financial conditions to +/- 4.6 x 10^18 credits, within the range of a 64-bit int.
	static constexpr int64_t limit = static_cast<int64_t>(1) << 62;

	conditions["net worth"].ProvideNamed([this](const ConditionEntry &ce) {
		return min(limit, max(-limit, accounts.NetWorth())); });
	conditions["credits"].ProvideNamed([this](const ConditionEntry &ce) {
		return min(limit, accounts.Credits()); });
	conditions["unpaid mortgages"].ProvideNamed([this](const ConditionEntry &ce) {
		return min(limit, accounts.TotalDebt("Mortgage")); });
	conditions["unpaid fines"].ProvideNamed([this](const ConditionEntry &ce) {
		return min(limit, accounts.TotalDebt("Fine")); });
	conditions["unpaid debts"].ProvideNamed([this](const ConditionEntry &ce) {
		return min(limit, accounts.TotalDebt("Debt")); });
	conditions["unpaid salaries"].ProvideNamed([this](const ConditionEntry &ce) {
		return min(limit, accounts.CrewSalariesOwed()); });
	conditions["unpaid maintenance"].ProvideNamed([this](const ConditionEntry &ce) {
		return min(limit, accounts.MaintenanceDue()); });
	conditions["credit score"].ProvideNamed([this](const ConditionEntry &ce) {
		return accounts.CreditScore(); });

	// Read/write assets and debts.
	conditions["salary: "].ProvidePrefixed([this](const ConditionEntry &ce) -> int64_t {
		const map<string, int64_t> &si = accounts.SalariesIncome();
		auto it = si.find(ce.NameWithoutPrefix());
		if(it == si.end())
			return 0;
		return it->second;
	}, [this](ConditionEntry &ce, int64_t value) -> void {
		accounts.SetSalaryIncome(ce.NameWithoutPrefix(), value);
	});
	conditions["tribute: "].ProvidePrefixed([this](const ConditionEntry &ce) -> int64_t {
		const Planet *planet = GameData::Planets().Find(ce.NameWithoutPrefix());
		if(!planet)
			return 0;

		auto it = tributeReceived.find(planet);
		if(it == tributeReceived.end())
			return 0;

		return it->second;
	}, [this](ConditionEntry &ce, int64_t value) -> void {
		SetTribute(ce.NameWithoutPrefix(), value);
	});

	conditions["license: "].ProvidePrefixed([this](const ConditionEntry &ce) -> int64_t {
		return HasLicense(ce.NameWithoutPrefix());
	}, [this](ConditionEntry &ce, int64_t value) -> void {
		if(!value)
			RemoveLicense(ce.NameWithoutPrefix());
		else
			AddLicense(ce.NameWithoutPrefix());
	});

	// Read-only flagship conditions.
	conditions["flagship crew"].ProvideNamed([this](const ConditionEntry &ce) -> int64_t {
		return flagship ? flagship->Crew() : 0; });
	conditions["flagship required crew"].ProvideNamed([this](const ConditionEntry &ce) -> int64_t {
		return flagship ? flagship->RequiredCrew() : 0; });
	conditions["flagship bunks"].ProvideNamed([this](const ConditionEntry &ce) -> int64_t {
		return flagship ? flagship->Attributes().Get("bunks") : 0; });
	conditions["flagship model: "].ProvidePrefixed([this](const ConditionEntry &ce) -> bool {
		if(!flagship)
			return false;
		return !ce.NameWithoutPrefix().compare(flagship->TrueModelName()); });
	conditions["flagship disabled"].ProvideNamed([this](const ConditionEntry &ce) -> bool {
		return flagship && flagship->IsDisabled(); });

	auto shipAttributeHelper = [](const Ship *ship, const string &attribute, bool base) -> int64_t
	{
		if(!ship)
			return 0;

		const Outfit &attributes = base ? ship->BaseAttributes() : ship->Attributes();
		if(attribute == "cost")
			return attributes.Cost();
		if(attribute == "mass")
			return round(attributes.Mass() * 1000.);
		return round(attributes.Get(attribute) * 1000.);
	};
	conditions["flagship base attribute: "].ProvidePrefixed([this, shipAttributeHelper](const ConditionEntry &ce) ->
		int64_t { return shipAttributeHelper(this->Flagship(), ce.NameWithoutPrefix(), true); });
	conditions["flagship attribute: "].ProvidePrefixed([this, shipAttributeHelper](const ConditionEntry &ce) -> int64_t {
		return shipAttributeHelper(this->Flagship(), ce.NameWithoutPrefix(), false); });
	conditions["flagship bays: "].ProvidePrefixed([this](const ConditionEntry &ce) -> int64_t {
		if(!flagship)
			return 0;
		return flagship->BaysTotal(ce.NameWithoutPrefix()); });

	// The behaviour of this condition while landed is not stable and may change in the future.
	// It should only be used while in-flight.
	conditions["flagship bays free: "].ProvidePrefixed([this](const ConditionEntry &ce) -> int64_t {
		if(!flagship)
			return 0;
		if(GetPlanet())
			Logger::LogError("Warning: Use of \"flagship bays free: <category>\""
				" condition while landed is unstable behavior.");
		return flagship->BaysFree(ce.NameWithoutPrefix()); });
	conditions["flagship bays"].ProvideNamed([this](const ConditionEntry &ce) -> int64_t {
		if(!flagship)
			return 0;
		return flagship->Bays().size(); });
	// The behaviour of this condition while landed is not stable and may change in the future.
	// It should only be used while in-flight.
	conditions["flagship bays free"].ProvideNamed([this](const ConditionEntry &ce) -> int64_t {
		if(!flagship)
			return 0;
		if(GetPlanet())
			Logger::LogError("Warning: Use of \"flagship bays free\" condition while landed is unstable behavior.");
		const vector<Ship::Bay> &bays = flagship->Bays();
		return count_if(bays.begin(), bays.end(), [](const Ship::Bay &bay) { return !bay.ship; }); });

	conditions["flagship mass"].ProvideNamed([this](const ConditionEntry &ce) -> int64_t {
		return flagship ? flagship->Mass() : 0; });
	conditions["flagship shields"].ProvideNamed([this](const ConditionEntry &ce) -> int64_t {
		return flagship ? flagship->ShieldLevel() : 0; });
	conditions["flagship hull"].ProvideNamed([this](const ConditionEntry &ce) -> int64_t {
		return flagship ? flagship->HullLevel() : 0; });
	conditions["flagship fuel"].ProvideNamed([this](const ConditionEntry &ce) -> int64_t {
		return flagship ? flagship->FuelLevel() : 0; });

	conditions["ship base attribute: "].ProvidePrefixed([this, shipAttributeHelper](const ConditionEntry &ce) ->
	int64_t {
		string attribute = ce.NameWithoutPrefix();
		int64_t retVal = 0;
		for(const shared_ptr<Ship> &ship : ships)
		{
			// Destroyed and parked ships aren't checked.
			// If not on a planet, the ship's system must match.
			// If on a planet, the ship's planet must match.
			if(ship->IsDestroyed() || ship->IsParked()
					|| (planet && ship->GetPlanet() != planet)
					|| (!planet && ship->GetActualSystem() != system))
				continue;
			retVal += shipAttributeHelper(ship.get(), attribute, true);
		}
		return retVal; });
	conditions["ship base attribute (all): "].ProvidePrefixed([this, shipAttributeHelper](const ConditionEntry &ce) ->
	int64_t {
		string attribute = ce.NameWithoutPrefix();
		int64_t retVal = 0;
		for(const shared_ptr<Ship> &ship : ships)
		{
			if(ship->IsDestroyed())
				continue;
			retVal += shipAttributeHelper(ship.get(), attribute, true);
		}
		return retVal; });
	conditions["ship base attribute (parked): "].ProvidePrefixed(
		[this, shipAttributeHelper](const ConditionEntry &ce) -> int64_t {
			// If the player isn't landed then there can be no parked ships local to them.
			if(!planet)
				return 0;
			string attribute = ce.NameWithoutPrefix();
			int64_t retVal = 0;
			for(const shared_ptr<Ship> &ship : ships)
			{
				if(!ship->IsParked() || ship->GetPlanet() != planet)
					continue;
				retVal += shipAttributeHelper(ship.get(), attribute, true);
			}
			return retVal; });
	conditions["ship attribute: "].ProvidePrefixed([this, shipAttributeHelper](const ConditionEntry &ce) -> int64_t {
		string attribute = ce.NameWithoutPrefix();
		int64_t retVal = 0;
		for(const shared_ptr<Ship> &ship : ships)
		{
			// Destroyed and parked ships aren't checked.
			// If not on a planet, the ship's system must match.
			// If on a planet, the ship's planet must match.
			if(ship->IsDestroyed() || ship->IsParked()
					|| (planet && ship->GetPlanet() != planet)
					|| (!planet && ship->GetActualSystem() != system))
				continue;
			retVal += shipAttributeHelper(ship.get(), attribute, false);
		}
		return retVal; });
	conditions["ship attribute (all): "].ProvidePrefixed([this, shipAttributeHelper](const ConditionEntry &ce) -> int64_t {
		string attribute = ce.NameWithoutPrefix();
		int64_t retVal = 0;
		for(const shared_ptr<Ship> &ship : ships)
		{
			if(ship->IsDestroyed())
				continue;
			retVal += shipAttributeHelper(ship.get(), attribute, false);
		}
		return retVal; });
	conditions["ship attribute (parked): "].ProvidePrefixed(
		[this, shipAttributeHelper](const ConditionEntry &ce) -> int64_t {
			// If the player isn't landed then there can be no parked ships local to them.
			if(!planet)
				return 0;
			string attribute = ce.NameWithoutPrefix();
			int64_t retVal = 0;
			for(const shared_ptr<Ship> &ship : ships)
			{
				if(!ship->IsParked() || ship->GetPlanet() != planet)
					continue;
				retVal += shipAttributeHelper(ship.get(), attribute, false);
			}
			return retVal; });

	conditions["name: "].ProvidePrefixed([this](const ConditionEntry &ce) -> bool {
		return !ce.NameWithoutPrefix().compare(firstName + " " + lastName); });
	conditions["first name: "].ProvidePrefixed([this](const ConditionEntry &ce) -> bool {
		return !ce.NameWithoutPrefix().compare(firstName); });
	conditions["last name: "].ProvidePrefixed([this](const ConditionEntry &ce) -> bool {
		return !ce.NameWithoutPrefix().compare(lastName); });

	// Conditions for your fleet's attractiveness to pirates.
	conditions["cargo attractiveness"].ProvideNamed([this](const ConditionEntry &ce) -> int64_t {
		return RaidFleetFactors().first; });
	conditions["armament deterrence"].ProvideNamed([this](const ConditionEntry &ce) -> int64_t {
		return RaidFleetFactors().second; });
	conditions["pirate attraction"].ProvideNamed([this](const ConditionEntry &ce) -> int64_t {
		auto rff = RaidFleetFactors();
		return rff.first - rff.second; });
	conditions["raid chance in system: "].ProvidePrefixed([this](const ConditionEntry &ce) -> double {
		const System *system = GameData::Systems().Find(ce.NameWithoutPrefix());
		if(!system)
			return 0.;

		// This variable represents the probability of no raid fleets spawning.
		double safeChance = 1.;
		for(const auto &raidFleet : system->RaidFleets())
		{
			// The attraction is the % chance for a single instance of this fleet to appear.
			double attraction = RaidFleetAttraction(raidFleet, system);
			// Calculate the % chance for no instances to appear from 10 rolls.
			double noFleetProb = pow(1. - attraction, 10.);
			// The chance of neither of two fleets appearing is the chance of the first not appearing
			// times the chance of the second not appearing.
			safeChance *= noFleetProb;
		}
		// The probability of any single fleet appearing is 1 - chance.
		return round((1. - safeChance) * 1000.); });

	// Special conditions about combat power.
	conditions["flagship strength"].ProvideNamed([this](const ConditionEntry &ce) -> int64_t {
		return flagship ? flagship->Strength() : 0;
	});
	conditions["player strength"].ProvideNamed([this](const ConditionEntry &ce) -> int64_t {
		int64_t strength = 0;
		for(const shared_ptr<Ship> &ship : ships)
			strength += ship->Strength();
		return strength;
	});

	// Special conditions for cargo and passenger space.
	conditions["cargo space"].ProvideNamed([this](const ConditionEntry &ce) -> int64_t {
		int64_t retVal = 0;
		for(const shared_ptr<Ship> &ship : ships)
			if(!ship->IsParked() && !ship->IsDisabled() && ship->GetActualSystem() == system)
				retVal += ship->Attributes().Get("cargo space");
		return retVal; });
	conditions["passenger space"].ProvideNamed([this](const ConditionEntry &ce) -> int64_t {
		int64_t retVal = 0;
		for(const shared_ptr<Ship> &ship : ships)
			if(!ship->IsParked() && !ship->IsDisabled() && ship->GetActualSystem() == system)
				retVal += ship->Attributes().Get("bunks") - ship->RequiredCrew();
		return retVal; });
	conditions["cargo space free"].ProvideNamed([this](const ConditionEntry &ce) -> int64_t {
		int64_t retVal = 0;
		for(const shared_ptr<Ship> &ship : ships)
			if(!ship->IsParked() && !ship->IsDisabled() && ship->GetActualSystem() == system)
				retVal += ship->Cargo().Free();
		return retVal; });
	conditions["passenger space free"].ProvideNamed([this](const ConditionEntry &ce) -> int64_t {
		int64_t retVal = 0;
		for(const shared_ptr<Ship> &ship : ships)
			if(!ship->IsParked() && !ship->IsDisabled() && ship->GetActualSystem() == system)
				retVal += ship->Cargo().BunksFree();
		return retVal; });

	conditions["flagship: cargo space"].ProvideNamed([this](const ConditionEntry &ce) -> int64_t {
		if(!flagship)
			return 0;
		return flagship->Attributes().Get("cargo space"); });
	conditions["flagship: passenger space"].ProvideNamed([this](const ConditionEntry &ce) -> int64_t {
		if(!flagship)
			return 0;
		return flagship->Attributes().Get("bunks") - flagship->RequiredCrew(); });
	conditions["flagship: cargo space free"].ProvideNamed([this](const ConditionEntry &ce) -> int64_t {
		if(!flagship)
			return 0;
		return flagship->Cargo().Free(); });
	conditions["flagship: passenger space free"].ProvideNamed([this](const ConditionEntry &ce) -> int64_t {
		if(!flagship)
			return 0;
		return flagship->Cargo().BunksFree(); });

	// The number of active, present ships the player has of the given category
	// (e.g. Heavy Warships).
	conditions["ships: "].ProvidePrefixed([this](const ConditionEntry &ce) -> int64_t {
		int64_t retVal = 0;
		string category = ce.NameWithoutPrefix();
		for(const shared_ptr<Ship> &ship : ships)
			if(!ship->IsParked() && !ship->IsDisabled() && ship->GetActualSystem() == system
					&& !category.compare(ship->Attributes().Category()))
				++retVal;
		return retVal; });
	// The number of ships the player has of the given category anywhere in their fleet.
	conditions["ships (all): "].ProvidePrefixed([this](const ConditionEntry &ce) -> int64_t {
		int64_t retVal = 0;
		string category = ce.NameWithoutPrefix();
		for(const shared_ptr<Ship> &ship : ships)
			if(!ship->IsDestroyed() && !category.compare(ship->Attributes().Category()))
				++retVal;
		return retVal; });
	// The number of ships the player has of the given model active and present.
	conditions["ship model: "].ProvidePrefixed([this](const ConditionEntry &ce) -> int64_t {
		int64_t retVal = 0;
		string model = ce.NameWithoutPrefix();
		for(const shared_ptr<Ship> &ship : ships)
			if(!ship->IsParked() && !ship->IsDisabled() && ship->GetActualSystem() == system
					&& !model.compare(ship->TrueModelName()))
				++retVal;
		return retVal; });
	// The number of ships that the player has of the given model anywhere in their fleet.
	conditions["ship model (all): "].ProvidePrefixed([this](const ConditionEntry &ce) -> int64_t {
		int64_t retVal = 0;
		string model = ce.NameWithoutPrefix();
		for(const shared_ptr<Ship> &ship : ships)
			if(!ship->IsDestroyed() && !model.compare(ship->TrueModelName()))
				++retVal;
		return retVal; });
	// The total number of ships the player has active and present.
	conditions["total ships"].ProvideNamed([this](const ConditionEntry &ce) -> int64_t {
		int64_t retVal = 0;
		for(const shared_ptr<Ship> &ship : ships)
			if(!ship->IsParked() && !ship->IsDisabled() && ship->GetActualSystem() == system)
				++retVal;
		return retVal; });
	// The total number of ships the player has anywhere.
	conditions["total ships (all)"].ProvideNamed([this](const ConditionEntry &ce) -> int64_t {
		int64_t retVal = 0;
		for(const shared_ptr<Ship> &ship : ships)
			if(!ship->IsDestroyed())
				++retVal;
		return retVal; });

	// The following condition checks all sources of outfits which are present with the player.
	// If in orbit, this means checking all ships in-system for installed and in cargo outfits.
	// If landed, this means checking all landed ships for installed outfits, the pooled cargo
	// hold, and the planetary storage of the planet. Excludes parked ships.
	conditions["outfit: "].ProvidePrefixed([this](const ConditionEntry &ce) -> int64_t {
		const Outfit *outfit = GameData::Outfits().Find(ce.NameWithoutPrefix());
		if(!outfit)
			return 0;
		int64_t retVal = 0;
		if(planet)
		{
			retVal += Cargo().Get(outfit);
			auto it = planetaryStorage.find(planet);
			if(it != planetaryStorage.end())
				retVal += it->second.Get(outfit);
		}
		for(const shared_ptr<Ship> &ship : ships)
		{
			// Destroyed and parked ships aren't checked.
			// If not on a planet, the ship's system must match.
			// If on a planet, the ship's planet must match.
			if(ship->IsDestroyed() || ship->IsParked()
					|| (planet && ship->GetPlanet() != planet)
					|| (!planet && ship->GetActualSystem() != system))
				continue;
			retVal += ship->OutfitCount(outfit);
			retVal += ship->Cargo().Get(outfit);
		}
		return retVal;
	});

	// Conditions to determine what outfits the player owns, with various possible locations to check.
	// The following condition checks all possible locations for outfits in the player's possession.
	conditions["outfit (all): "].ProvidePrefixed([this](const ConditionEntry &ce) -> int64_t {
		const Outfit *outfit = GameData::Outfits().Find(ce.NameWithoutPrefix());
		if(!outfit)
			return 0;
		int64_t retVal = Cargo().Get(outfit);
		for(const shared_ptr<Ship> &ship : ships)
		{
			if(ship->IsDestroyed())
				continue;
			retVal += ship->OutfitCount(outfit);
			retVal += ship->Cargo().Get(outfit);
		}
		for(const auto &storage : planetaryStorage)
			retVal += storage.second.Get(outfit);
		return retVal;
	});

	// The following condition checks the player's fleet for installed outfits on active
	// escorts local to the player.
	conditions["outfit (installed): "].ProvidePrefixed([this](const ConditionEntry &ce) -> int64_t {
		const Outfit *outfit = GameData::Outfits().Find(ce.NameWithoutPrefix());
		if(!outfit)
			return 0;
		int64_t retVal = 0;
		for(const shared_ptr<Ship> &ship : ships)
		{
			// Destroyed and parked ships aren't checked.
			// If not on a planet, the ship's system must match.
			// If on a planet, the ship's planet must match.
			if(ship->IsDestroyed() || ship->IsParked()
					|| (planet && ship->GetPlanet() != planet)
					|| (!planet && ship->GetActualSystem() != system))
				continue;
			retVal += ship->OutfitCount(outfit);
		}
		return retVal;
	});

	// The following condition checks the player's fleet for installed outfits on parked escorts
	// which are local to the player.
	conditions["outfit (parked): "].ProvidePrefixed([this](const ConditionEntry &ce) -> int64_t {
		// If the player isn't landed then there can be no parked ships local to them.
		if(!planet)
			return 0;
		const Outfit *outfit = GameData::Outfits().Find(ce.NameWithoutPrefix());
		if(!outfit)
			return 0;
		int64_t retVal = 0;
		for(const shared_ptr<Ship> &ship : ships)
		{
			if(!ship->IsParked() || ship->GetPlanet() != planet)
				continue;
			retVal += ship->OutfitCount(outfit);
		}
		return retVal;
	});

	// The following condition checks the player's entire fleet for installed outfits.
	conditions["outfit (all installed): "].ProvidePrefixed([this](const ConditionEntry &ce) -> int64_t {
		const Outfit *outfit = GameData::Outfits().Find(ce.NameWithoutPrefix());
		if(!outfit)
			return 0;
		int64_t retVal = 0;
		for(const shared_ptr<Ship> &ship : ships)
			if(!ship->IsDestroyed())
				retVal += ship->OutfitCount(outfit);
		return retVal;
	});

	// The following condition checks the flagship's installed outfits.
	conditions["outfit (flagship installed): "].ProvidePrefixed([this](const ConditionEntry &ce) -> int64_t {
		if(!flagship)
			return 0;
		const Outfit *outfit = GameData::Outfits().Find(ce.NameWithoutPrefix());
		if(!outfit)
			return 0;
		return flagship->OutfitCount(outfit);
	});

	// The following condition checks the player's fleet for outfits in the cargo of escorts
	// local to the player.
	conditions["outfit (cargo): "].ProvidePrefixed([this](const ConditionEntry &ce) -> int64_t {
		const Outfit *outfit = GameData::Outfits().Find(ce.NameWithoutPrefix());
		if(!outfit)
			return 0;
		int64_t retVal = 0;
		if(planet)
			retVal += Cargo().Get(outfit);
		for(const shared_ptr<Ship> &ship : ships)
		{
			// If not on a planet, parked ships in system don't count.
			// If on a planet, the ship's planet must match.
			if(ship->IsDestroyed() || (planet && ship->GetPlanet() != planet)
					|| (!planet && (ship->GetActualSystem() != system || ship->IsParked())))
				continue;
			retVal += ship->Cargo().Get(outfit);
		}
		return retVal;
	});

	// The following condition checks all cargo locations in the player's fleet.
	conditions["outfit (all cargo): "].ProvidePrefixed([this](const ConditionEntry &ce) -> int64_t {
		const Outfit *outfit = GameData::Outfits().Find(ce.NameWithoutPrefix());
		if(!outfit)
			return 0;
		int64_t retVal = 0;
		if(planet)
			retVal += Cargo().Get(outfit);
		for(const shared_ptr<Ship> &ship : ships)
			if(!ship->IsDestroyed())
				retVal += ship->Cargo().Get(outfit);
		return retVal;
	});

	// The following condition checks the flagship's cargo or the pooled cargo if landed.
	conditions["outfit (flagship cargo): "].ProvidePrefixed([this](const ConditionEntry &ce) -> int64_t {
		const Outfit *outfit = GameData::Outfits().Find(ce.NameWithoutPrefix());
		if(!outfit)
			return 0;
		return (flagship ? flagship->Cargo().Get(outfit) : 0) + (planet ? Cargo().Get(outfit) : 0);
	});

	// The following condition checks planetary storage on the current planet, or on
	// planets in the current system if in orbit.
	conditions["outfit (storage): "].ProvidePrefixed([this](const ConditionEntry &ce) -> int64_t {
		const Outfit *outfit = GameData::Outfits().Find(ce.NameWithoutPrefix());
		if(!outfit)
			return 0;
		if(planet)
		{
			auto it = planetaryStorage.find(planet);
			return it != planetaryStorage.end() ? it->second.Get(outfit) : 0;
		}
		else
		{
			int64_t retVal = 0;
			for(const StellarObject &object : system->Objects())
			{
				auto it = planetaryStorage.find(object.GetPlanet());
				if(object.HasValidPlanet() && it != planetaryStorage.end())
					retVal += it->second.Get(outfit);
			}
			return retVal;
		}
	});

	// The following condition checks all planetary storage.
	conditions["outfit (all storage): "].ProvidePrefixed([this](const ConditionEntry &ce) -> int64_t {
		const Outfit *outfit = GameData::Outfits().Find(ce.NameWithoutPrefix());
		if(!outfit)
			return 0;
		int64_t retVal = 0;
		for(const auto &storage : planetaryStorage)
			retVal += storage.second.Get(outfit);
		return retVal;
	});

	// This condition corresponds to the method by which the flagship entered the current system.
	conditions["entered system by: "].ProvidePrefixed([this](const ConditionEntry &ce) -> bool {
		return !ce.NameWithoutPrefix().compare(EntryToString(entry)); });
	// This condition corresponds to the last system the flagship was in.
	conditions["previous system: "].ProvidePrefixed([this](const ConditionEntry &ce) -> bool {
		if(!previousSystem)
			return false;
		return !ce.NameWithoutPrefix().compare(previousSystem->TrueName()); });

	// Conditions to determine if flagship is in a system and on a planet.
	conditions["flagship system: "].ProvidePrefixed([this](const ConditionEntry &ce) -> bool {
		if(!flagship || !flagship->GetSystem())
			return false;
		return !ce.NameWithoutPrefix().compare(flagship->GetSystem()->TrueName()); });
	conditions["flagship landed"].ProvideNamed([this](const ConditionEntry &ce) -> bool {
		return (flagship && flagship->GetPlanet()); });
	conditions["flagship planet: "].ProvidePrefixed([this](const ConditionEntry &ce) -> bool {
		if(!flagship || !flagship->GetPlanet())
			return false;
		return !ce.NameWithoutPrefix().compare(flagship->GetPlanet()->TrueName()); });
	conditions["flagship planet attribute: "].ProvidePrefixed([this](const ConditionEntry &ce) -> bool {
		if(!flagship || !flagship->GetPlanet())
			return false;
		string attribute = ce.NameWithoutPrefix();
		return flagship->GetPlanet()->Attributes().contains(attribute); });

	// Read only exploration conditions.
	conditions["visited planet: "].ProvidePrefixed([this](const ConditionEntry &ce) -> bool {
		const Planet *planet = GameData::Planets().Find(ce.NameWithoutPrefix());
		return planet ? HasVisited(*planet) : false; });
	conditions["visited system: "].ProvidePrefixed([this](const ConditionEntry &ce) -> bool {
		const System *system = GameData::Systems().Find(ce.NameWithoutPrefix());
		return system ? HasVisited(*system) : false; });
	conditions["landing access: "].ProvidePrefixed([this](const ConditionEntry &ce) -> bool {
		const Planet *planet = GameData::Planets().Find(ce.NameWithoutPrefix());
		return (planet && flagship) ? planet->CanLand(*flagship) : false; });

	conditions["installed plugin: "].ProvidePrefixed([](const ConditionEntry &ce) -> bool {
		const Plugin *plugin = Plugins::Get().Find(ce.NameWithoutPrefix());
		return plugin ? plugin->IsValid() && plugin->enabled : false; });

	conditions["person destroyed: "].ProvidePrefixed([](const ConditionEntry &ce) -> bool {
		const Person *person = GameData::Persons().Find(ce.NameWithoutPrefix());
		return person ? person->IsDestroyed() : false; });

	// Read-only navigation conditions.
	auto HyperspaceTravelDays = [](const System *origin, const System *destination) -> int
	{
		if(!origin)
			return -1;

		auto distanceMap = DistanceMap(origin);
		if(!distanceMap.HasRoute(*destination))
			return -1;
		return distanceMap.Days(*destination);
	};

	conditions["hyperjumps to system: "].ProvidePrefixed([this, HyperspaceTravelDays](const ConditionEntry &ce) -> int {
		const System *system = GameData::Systems().Find(ce.NameWithoutPrefix());
		if(!system)
		{
			Logger::LogError("Warning: System \"" + ce.NameWithoutPrefix()
					+ "\" referred to in condition is not valid.");
			return -1;
		}
		return HyperspaceTravelDays(this->GetSystem(), system);
	});

	conditions["hyperjumps to planet: "].ProvidePrefixed([this, HyperspaceTravelDays](const ConditionEntry &ce) -> int {
		const Planet *planet = GameData::Planets().Find(ce.NameWithoutPrefix());
		if(!planet)
		{
			Logger::LogError("Warning: Planet \"" + ce.NameWithoutPrefix()
					+ "\" referred to in condition is not valid.");
			return -1;
		}
		const System *system = planet->GetSystem();
		if(!system)
		{
			Logger::LogError("Warning: Planet \"" + ce.NameWithoutPrefix()
					+ "\" referred to in condition is not in any system.");
			return -1;
		}
		return HyperspaceTravelDays(this->GetSystem(), system);
	});

	// Read/write government reputation conditions.
	// The erase function is still default (since we cannot erase government conditions).
	conditions["reputation: "].ProvidePrefixed([](const ConditionEntry &ce) -> int64_t {
		string govName = ce.NameWithoutPrefix();
		auto gov = GameData::Governments().Get(govName);
		if(!gov)
			return 0;
		return gov->Reputation();
	}, [](ConditionEntry &ce, int64_t value) -> void
	{
		string govName = ce.NameWithoutPrefix();
		auto gov = GameData::Governments().Get(govName);
		if(!gov)
			return;
		gov->SetReputation(value);
	});

	// A condition for returning a random integer in the range [0, 100).
	conditions["random"].ProvideNamed([](const ConditionEntry &ce) -> int64_t {
		return Random::Int(100); });

	// A condition for returning a random integer in the range [0, input). Input may be a number,
	// or it may be the name of a condition. For example, "roll: 100" would roll a random
	// integer in the range [0, 100), but if you had a condition "max roll" with a value of 100,
	// calling "roll: max roll" would provide a value from the same range.
	// Returns 0 if the input condition's value is <= 1.
	conditions["roll: "].ProvidePrefixed([this](const ConditionEntry &ce) -> int64_t {
		string input = ce.NameWithoutPrefix();
		int64_t value = 0;
		if(DataNode::IsNumber(input))
			value = static_cast<int64_t>(DataNode::Value(input));
		else
			value = conditions.Get(input);
		if(value <= 1)
			return 0;
		return Random::Int(value);
	});

	// Gamerule condition getter:
	conditions["gamerule: "].ProvidePrefixed([](const ConditionEntry &ce) -> int64_t {
		return GameData::GetGamerules().GetValue(ce.NameWithoutPrefix());
	});

	// Global conditions setters and getters:
	conditions["global: "].ProvidePrefixed([](const ConditionEntry &ce) -> int64_t {
		string globalCondition = ce.NameWithoutPrefix();
		return GameData::GlobalConditions().Get(globalCondition);
	}, [](ConditionEntry &ce, int64_t value)
	{
		GameData::GlobalConditions().Set(ce.NameWithoutPrefix(), value);
	});
}



// New missions are generated each time you land on a planet.
void PlayerInfo::CreateMissions()
{
	availableBoardingMissions.clear();
	availableEnteringMissions.clear();

	// Check for available missions.
	bool skipJobs = planet && !planet->GetPort().HasService(Port::ServicesType::JobBoard);
	bool hasPriorityMissions = false;
	unsigned nonBlockingMissions = 0;
	for(const auto &[name, mission] : GameData::Missions())
	{
		if(mission.IsAtLocation(Mission::BOARDING) || mission.IsAtLocation(Mission::ASSISTING)
				|| mission.IsAtLocation(Mission::ENTERING))
			continue;
		if(skipJobs && mission.IsAtLocation(Mission::JOB))
			continue;

		if(mission.CanOffer(*this))
		{
			list<Mission> &missions =
				mission.IsAtLocation(Mission::JOB) ? availableJobs : availableMissions;

			missions.push_back(mission.Instantiate(*this));
			if(missions.back().IsFailed())
				missions.pop_back();
			else if(!mission.IsAtLocation(Mission::JOB))
			{
				hasPriorityMissions |= missions.back().HasPriority();
				nonBlockingMissions += missions.back().IsNonBlocking();
			}
		}
	}

	SortMissions(availableMissions, hasPriorityMissions, nonBlockingMissions);
}



// Updates each mission upon landing, to perform landing actions (Stopover,
// Visit, Complete, Fail), and remove now-complete or now-failed missions.
void PlayerInfo::StepMissions(UI *ui)
{
	// Check for NPCs that have been destroyed without their destruction
	// being registered, e.g. by self-destruct:
	for(Mission &mission : missions)
		for(const NPC &npc : mission.NPCs())
			for(const shared_ptr<Ship> &ship : npc.Ships())
				if(ship->IsDestroyed())
					mission.Do(ShipEvent(nullptr, ship, ShipEvent::DESTROY), *this, ui);

	// Check missions for status changes from landing.
	string visitText;
	int missionVisits = 0;
	auto substitutions = map<string, string>{
		{"<first>", firstName},
		{"<last>", lastName}
	};
	const Ship *flag = Flagship();
	if(flag)
	{
		substitutions["<ship>"] = flag->GivenName();
		substitutions["<model>"] = flag->DisplayModelName();
		substitutions["<flagship>"] = flag->GivenName();
		substitutions["<flagship model>"] = flag->DisplayModelName();
	}

	auto mit = missions.begin();
	while(mit != missions.end())
	{
		Mission &mission = *mit;
		++mit;

		// If this is a stopover for the mission, perform the stopover action.
		mission.Do(Mission::STOPOVER, *this, ui);

		if(mission.IsFailed())
			RemoveMission(Mission::FAIL, mission, ui);
		else if(mission.CanComplete(*this))
			RemoveMission(Mission::COMPLETE, mission, ui);
		else if(mission.Destination() == GetPlanet() && !freshlyLoaded)
		{
			mission.Do(Mission::VISIT, *this, ui);
			if(mission.IsUnique() || !mission.IsVisible())
				continue;

			// On visit dialogs are handled separately as to avoid a player
			// getting spammed by on visit dialogs if they are stacking jobs
			// from the same destination.
			if(visitText.empty())
			{
				const auto &text = mission.GetAction(Mission::VISIT).DialogText();
				if(!text.empty())
					visitText = Format::Replace(text, substitutions);
			}
			++missionVisits;
		}
	}
	if(!visitText.empty())
	{
		if(missionVisits > 1)
			visitText += "\n\t(You have " + Format::Number(missionVisits - 1) + " other unfinished "
				+ ((missionVisits > 2) ? "missions" : "mission") + " at this location.)";
		ui->Push(new Dialog(visitText));
	}
	// One mission's actions may influence another mission, so loop through one
	// more time to see if any mission is now completed or failed due to a change
	// that happened in another mission the first time through.
	mit = missions.begin();
	while(mit != missions.end())
	{
		Mission &mission = *mit;
		++mit;

		if(mission.IsFailed())
			RemoveMission(Mission::FAIL, mission, ui);
		else if(mission.CanComplete(*this))
			RemoveMission(Mission::COMPLETE, mission, ui);
	}

	// Search for any missions that have failed but for which we are still
	// holding on to some cargo.
	set<const Mission *> active;
	for(const Mission &it : missions)
		active.insert(&it);

	vector<const Mission *> missionsToRemove;
	for(const auto &it : cargo.MissionCargo())
		if(!active.contains(it.first))
			missionsToRemove.push_back(it.first);
	for(const auto &it : cargo.PassengerList())
		if(!active.contains(it.first))
			missionsToRemove.push_back(it.first);
	for(const Mission *mission : missionsToRemove)
		cargo.RemoveMissionCargo(mission);
}



void PlayerInfo::Autosave() const
{
	if(!CanBeSaved() || filePath.length() < 4)
		return;

	string path = filePath.substr(0, filePath.length() - 4) + "~autosave.txt";
	Save(path);
}



void PlayerInfo::Save(const string &filePath) const
{
	if(transactionSnapshot)
		transactionSnapshot->SaveToPath(filePath);
	else
	{
		DataWriter out(filePath);
		Save(out);
	}
}



void PlayerInfo::Save(DataWriter &out) const
{
	// Basic player information and persistent UI settings:

	// Pilot information:
	out.Write("pilot", firstName, lastName);
	out.Write("date", date.Day(), date.Month(), date.Year());
	out.Write("system entry method", EntryToString(entry));
	if(previousSystem)
		out.Write("previous system", previousSystem->TrueName());
	if(system)
		out.Write("system", system->TrueName());
	if(planet)
		out.Write("planet", planet->TrueName());
	if(planet && planet->CanUseServices())
		out.Write("clearance");
	out.Write("playtime", playTime);
	// This flag is set if the player must leave the planet immediately upon
	// entering their ship (i.e. because a mission forced them to take off).
	if(shouldLaunch)
		out.Write("launching");
	for(const System *system : travelPlan)
		out.Write("travel", system->TrueName());
	if(travelDestination)
		out.Write("travel destination", travelDestination->TrueName());
	// Detect which ship number is the current flagship, for showing on LoadPanel.
	if(flagship)
	{
		for(auto it = ships.begin(); it != ships.end(); ++it)
			if(*it == flagship)
			{
				out.Write("flagship index", distance(ships.begin(), it));
				break;
			}
	}
	else
		out.Write("flagship index", -1);

	// Save the current setting for the map coloring;
	out.Write("map coloring", mapColoring);
	out.Write("map zoom", mapZoom);
	// Remember what categories are collapsed.
	for(const auto &it : collapsed)
	{
		// Skip panels where nothing was collapsed.
		if(it.second.empty())
			continue;

		out.Write("collapsed", it.first);
		out.BeginChild();
		{
			for(const auto &cit : it.second)
				out.Write(cit);
		}
		out.EndChild();
	}

	out.Write("reputation with");
	out.BeginChild();
	{
		for(const auto &it : GameData::Governments())
			if(!it.second.IsPlayer())
				out.Write(it.first, it.second.Reputation());
	}
	out.EndChild();

	out.Write("tribute received");
	out.BeginChild();
	{
		for(const auto &it : tributeReceived)
			if(it.second > 0)
				out.Write((it.first)->TrueName(), it.second);
	}
	out.EndChild();

	// Records of things you own:
	out.Write();
	out.WriteComment("What you own:");

	// Save all the data for all the player's ships.
	for(const shared_ptr<Ship> &ship : ships)
	{
		ship->Save(out);
		auto it = groups.find(ship.get());
		if(it != groups.end() && it->second)
			out.Write("groups", it->second);
	}
	if(!planetaryStorage.empty())
	{
		out.Write("storage");
		out.BeginChild();
		{
			for(const auto &it : planetaryStorage)
				if(!it.second.IsEmpty())
				{
					out.Write("planet", it.first->TrueName());
					out.BeginChild();
					{
						it.second.Save(out);
					}
					out.EndChild();
				}
		}
		out.EndChild();
	}
	if(!licenses.empty())
	{
		out.Write("licenses");
		out.BeginChild();
		{
			for(const string &license : licenses)
				out.Write(license);
		}
		out.EndChild();
	}

	// Save accounting information, cargo, and cargo cost bases.
	accounts.Save(out);
	cargo.Save(out);
	if(!costBasis.empty())
	{
		out.Write("basis");
		out.BeginChild();
		{
			for(const auto &it : costBasis)
				if(it.second)
					out.Write(it.first, it.second);
		}
		out.EndChild();
	}

	if(!stock.empty())
	{
		out.Write("stock");
		out.BeginChild();
		{
			using StockElement = pair<const Outfit *const, int>;
			WriteSorted(stock,
				[](const StockElement *lhs, const StockElement *rhs)
					{ return lhs->first->TrueName() < rhs->first->TrueName(); },
				[&out](const StockElement &it)
				{
					if(it.second)
						out.Write(it.first->TrueName(), it.second);
				});
		}
		out.EndChild();
	}
	depreciation.Save(out, date.DaysSinceEpoch());
	stockDepreciation.Save(out, date.DaysSinceEpoch());


	// Records of things you have done or are doing, or have happened to you:
	out.Write();
	out.WriteComment("What you've done:");

	// Save all missions (accepted, accepted-but-invalid, and available).
	for(const Mission &mission : missions)
		mission.Save(out);
	for(const Mission &mission : inactiveMissions)
		mission.Save(out);
	map<string, map<string, int>> offWorldMissionCargo;
	map<string, map<string, int>> offWorldMissionPassengers;
	for(const auto &it : ships)
	{
		const Ship &ship = *it;
		// If the ship is at the player's planet, its mission cargo allocation does not need to be saved.
		if(ship.GetPlanet() == planet)
			continue;
		for(const auto &cargo : ship.Cargo().MissionCargo())
			offWorldMissionCargo[cargo.first->UUID().ToString()][ship.UUID().ToString()] = cargo.second;
		for(const auto &passengers : ship.Cargo().PassengerList())
			offWorldMissionPassengers[passengers.first->UUID().ToString()][ship.UUID().ToString()] = passengers.second;
	}
	auto SaveMissionCargoDistribution = [&out](const map<string, map<string, int>> &toSave, bool passengers) -> void
	{
		if(passengers)
			out.Write("mission passengers");
		else
			out.Write("mission cargo");
		out.BeginChild();
		{
			out.Write("player ships");
			out.BeginChild();
			{
				for(const auto &it : toSave)
					for(const auto &sit : it.second)
						out.Write(it.first, sit.first, sit.second);
			}
			out.EndChild();
		}
		out.EndChild();
	};
	if(!offWorldMissionCargo.empty())
		SaveMissionCargoDistribution(offWorldMissionCargo, false);
	if(!offWorldMissionPassengers.empty())
		SaveMissionCargoDistribution(offWorldMissionPassengers, true);

	for(const Mission &mission : availableJobs)
		mission.Save(out, "available job");
	for(const Mission &mission : availableMissions)
		mission.Save(out, "available mission");
	out.Write("sort type", static_cast<int>(availableSortType));
	if(!availableSortAsc)
		out.Write("sort descending");
	if(sortSeparateDeadline)
		out.Write("separate deadline");
	if(sortSeparatePossible)
		out.Write("separate possible");

	// Save any "primary condition" flags that are set.
	conditions.Save(out);

	// Save the UUID of any ships given to the player with a specified name, and ship class.
	if(!giftedShips.empty())
	{
		out.Write("gifted ships");
		out.BeginChild();
		{
			for(const auto &it : giftedShips)
				out.Write(it.first, it.second.ToString());
		}
		out.EndChild();
	}

	// Save pending events, and changes that have happened due to past events.
	for(const GameEvent &event : gameEvents)
		event.Save(out);
	if(!dataChanges.empty())
	{
		out.Write("changes");
		out.BeginChild();
		{
			for(const DataNode &node : dataChanges)
				out.Write(node);
		}
		out.EndChild();
	}
	GameData::WriteEconomy(out);

	// Check which persons have been captured or destroyed.
	for(const auto &it : GameData::Persons())
		if(it.second.IsDestroyed())
			out.Write("destroyed", it.first);


	// Records of things you have discovered:
	out.Write();
	out.WriteComment("What you know:");

	// Save a list of systems the player has visited.
	WriteSorted(visitedSystems,
		[](const System *const *lhs, const System *const *rhs)
			{ return (*lhs)->TrueName() < (*rhs)->TrueName(); },
		[&out](const System *system)
		{
			out.Write("visited", system->TrueName());
		});

	// Save a list of planets the player has visited.
	WriteSorted(visitedPlanets,
		[](const Planet *const *lhs, const Planet *const *rhs)
			{ return (*lhs)->TrueName() < (*rhs)->TrueName(); },
		[&out](const Planet *planet)
		{
			out.Write("visited planet", planet->TrueName());
		});

	if(!harvested.empty())
	{
		out.Write("harvested");
		out.BeginChild();
		{
			using HarvestLog = pair<const System *, const Outfit *>;
			WriteSorted(harvested,
				[](const HarvestLog *lhs, const HarvestLog *rhs) -> bool
				{
					// Sort by system name and then by outfit name.
					if(lhs->first != rhs->first)
						return lhs->first->TrueName() < rhs->first->TrueName();
					else
						return lhs->second->TrueName() < rhs->second->TrueName();
				},
				[&out](const HarvestLog &it)
				{
					out.Write(it.first->TrueName(), it.second->TrueName());
				});
		}
		out.EndChild();
	}

	out.Write("logbook");
	out.BeginChild();
	{
		for(auto &&it : logbook)
		{
			out.Write(it.first.Day(), it.first.Month(), it.first.Year());
			out.BeginChild();
			{
				// Break the text up into paragraphs.
				for(const string &line : Format::Split(it.second, "\n\t"))
					out.Write(line);
			}
			out.EndChild();
		}
		for(auto &&it : specialLogs)
			for(auto &&eit : it.second)
			{
				out.Write(it.first, eit.first);
				out.BeginChild();
				{
					// Break the text up into paragraphs.
					for(const string &line : Format::Split(eit.second, "\n\t"))
						out.Write(line);
				}
				out.EndChild();
			}
	}
	out.EndChild();

	out.Write();
	out.WriteComment("How you began:");
	startData.Save(out);

	// Write plugins to player's save file for debugging.
	out.Write();
	out.WriteComment("Installed plugins:");
	out.Write("plugins");
	out.BeginChild();
	for(const auto &it : Plugins::Get())
	{
		const auto &plugin = it.second;
		if(plugin.IsValid() && plugin.enabled)
			out.Write(plugin.name);
	}
	out.EndChild();
}



// Check (and perform) any fines incurred by planetary security. If the player
// has dominated the planet, or was given clearance to this planet by a mission,
// planetary security is avoided. Infiltrating implies evasion of security.
void PlayerInfo::Fine(UI *ui)
{
	const Planet *planet = GetPlanet();
	// Dominated planets should never fine you.
	// By default, uninhabited planets should not fine the player.
	if(GameData::GetPolitics().HasDominated(planet)
		|| !(planet->IsInhabited() || planet->HasCustomSecurity()))
		return;

	// Planets should not fine you if you have mission clearance or are infiltrating.
	for(const Mission &mission : missions)
		if(mission.HasClearance(planet) || (!mission.HasFullClearance() &&
					(mission.Destination() == planet || mission.Stopovers().contains(planet))))
			return;

	// The planet's government must have the authority to enforce laws.
	const Government *gov = planet->GetGovernment();
	if(!gov->CanEnforce(planet))
		return;

	pair<const Conversation *, string> message = gov->Fine(*this, 0, nullptr, planet->Security());
	if(!message.second.empty())
	{
		if(message.second == "atrocity")
		{
			if(message.first)
				ui->Push(new ConversationPanel(*this, *message.first));
			else
			{
<<<<<<< HEAD
				message.second = "Before you can leave your ship, the " + gov->GetName()
=======
				message = "Before you can leave your ship, the " + gov->DisplayName()
>>>>>>> 7b2924b3
					+ " authorities show up and begin scanning it. They say, \"Captain "
					+ LastName()
					+ ", we detect highly illegal material on your ship.\""
					"\n\tYou are sentenced to lifetime imprisonment on a penal colony."
					" Your days of traveling the stars have come to an end.";
				ui->Push(new Dialog(message.second));
			}
			// All ships belonging to the player should be removed.
			Die();
		}
		else
			ui->Push(new Dialog(message.second));
	}
}



// Set the flagship (on departure or during flight).
void PlayerInfo::SetFlagship(Ship &other)
{
	// Remove active data in the old flagship.
	if(flagship && flagship.get() != &other)
		flagship->ClearTargetsAndOrders();

	// Set the new flagship pointer.
	flagship = other.shared_from_this();

	// Make sure your ships all know who the flagship is.
	for(const shared_ptr<Ship> &ship : ships)
	{
		bool shouldFollowFlagship = (ship != flagship && !ship->IsParked());
		ship->SetParent(shouldFollowFlagship ? flagship : shared_ptr<Ship>());
	}

	// Move the flagship to the beginning to the list of ships.
	MoveFlagshipBegin(ships, flagship);

	// Make sure your flagship is not included in the escort selection.
	for(auto it = selectedShips.begin(); it != selectedShips.end(); )
	{
		shared_ptr<Ship> ship = it->lock();
		if(!ship || ship == flagship)
			it = selectedShips.erase(it);
		else
			++it;
	}
}



void PlayerInfo::HandleFlagshipParking(Ship *oldFirstShip, Ship *newFirstShip)
{
	if(Preferences::Has("Automatically unpark flagship") && newFirstShip != oldFirstShip
		&& newFirstShip->CanBeFlagship() && newFirstShip->GetSystem() == system && newFirstShip->IsParked())
	{
		newFirstShip->SetIsParked(false);
		oldFirstShip->SetIsParked(true);
		UpdateCargoCapacities();
	}
}



// Helper function to update the ship selection.
void PlayerInfo::SelectShip(const shared_ptr<Ship> &ship, bool *first)
{
	// Make sure this ship is not already selected.
	auto it = selectedShips.begin();
	for( ; it != selectedShips.end(); ++it)
		if(it->lock() == ship)
			break;
	if(it == selectedShips.end())
	{
		// This ship is not yet selected.
		selectedShips.push_back(ship);
		Ship *flagship = Flagship();
		if(*first && flagship && ship.get() != flagship)
		{
			flagship->SetTargetShip(ship);
			*first = false;
		}
	}
}



// Instantiate the given model and add it to the player's fleet.
void PlayerInfo::AddStockShip(const Ship *model, const string &name)
{
	ships.push_back(make_shared<Ship>(*model));
	ships.back()->SetGivenName(!name.empty() ? name : GameData::Phrases().Get("civilian")->Get());
	ships.back()->SetSystem(system);
	ships.back()->SetPlanet(planet);
	ships.back()->SetIsSpecial();
	ships.back()->SetIsYours();
	ships.back()->SetGovernment(GameData::PlayerGovernment());
}



// When we remove a ship, forget its stored ID.
void PlayerInfo::ForgetGiftedShip(const Ship &oldShip, bool failsMissions)
{
	const EsUuid &id = oldShip.UUID();
	auto shipToForget = find_if(giftedShips.begin(), giftedShips.end(),
		[&id](const pair<const string, EsUuid> &shipId) { return shipId.second == id; });
	if(shipToForget != giftedShips.end())
	{
		if(failsMissions)
			for(auto &mission : missions)
				if(mission.RequiresGiftedShip(shipToForget->first))
					mission.Fail();
		giftedShips.erase(shipToForget);
	}
}



// Check that this player's current state can be saved.
bool PlayerInfo::CanBeSaved() const
{
	return (!isDead && planet && system && !firstName.empty() && !lastName.empty());
}



// Handle the daily salaries and payments.
void PlayerInfo::DoAccounting()
{
	// Check what salaries and tribute the player receives.
	map<string, int64_t> income;
	int64_t salariesIncome = accounts.SalariesIncomeTotal();
	if(salariesIncome)
		income["salary"] = salariesIncome;
	int64_t tributeIncome = GetTributeTotal();
	if(tributeIncome)
		income["in tribute"] = tributeIncome;
	FleetBalance balance = MaintenanceAndReturns();
	if(balance.assetsReturns)
		income["based on outfits and ships"] = balance.assetsReturns;
	if(!income.empty())
	{
		string message = "You receive " + Format::List<map, string, int64_t>(income,
			[](const pair<string, int64_t> &it)
			{
				return Format::CreditString(it.second) + ' ' + it.first;
			}) + '.';
		Messages::Add(message, Messages::Importance::High, true);
		accounts.AddCredits(salariesIncome + tributeIncome + balance.assetsReturns);
	}

	// For accounting, keep track of the player's net worth. This is for
	// calculation of yearly income to determine maximum mortgage amounts.
	int64_t assets = depreciation.Value(ships, date.DaysSinceEpoch());
	for(const shared_ptr<Ship> &ship : ships)
		assets += ship->Cargo().Value(system);

	// Have the player pay salaries, mortgages, etc. and print a message that
	// summarizes the payments that were made.
	string message = accounts.Step(assets, Salaries(), balance.maintenanceCosts);
	if(!message.empty())
		Messages::Add(message, Messages::Importance::High, true);
}



bool PlayerInfo::HasClearance() const
{
	return any_of(missions.begin(), missions.end(),
		[this](const Mission &mission) -> bool {
			return mission.HasClearance(planet);
		});
}<|MERGE_RESOLUTION|>--- conflicted
+++ resolved
@@ -4739,11 +4739,7 @@
 				ui->Push(new ConversationPanel(*this, *message.first));
 			else
 			{
-<<<<<<< HEAD
-				message.second = "Before you can leave your ship, the " + gov->GetName()
-=======
-				message = "Before you can leave your ship, the " + gov->DisplayName()
->>>>>>> 7b2924b3
+				message.second = "Before you can leave your ship, the " + gov->DisplayName()
 					+ " authorities show up and begin scanning it. They say, \"Captain "
 					+ LastName()
 					+ ", we detect highly illegal material on your ship.\""
