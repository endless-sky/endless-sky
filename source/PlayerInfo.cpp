/* PlayerInfo.cpp
Copyright (c) 2014 by Michael Zahniser

Endless Sky is free software: you can redistribute it and/or modify it under the
terms of the GNU General Public License as published by the Free Software
Foundation, either version 3 of the License, or (at your option) any later version.

Endless Sky is distributed in the hope that it will be useful, but WITHOUT ANY
WARRANTY; without even the implied warranty of MERCHANTABILITY or FITNESS FOR A
PARTICULAR PURPOSE. See the GNU General Public License for more details.

You should have received a copy of the GNU General Public License along with
this program. If not, see <https://www.gnu.org/licenses/>.
*/

#include "PlayerInfo.h"

#include "AI.h"
#include "audio/Audio.h"
#include "ConversationPanel.h"
#include "DataFile.h"
#include "DataWriter.h"
#include "Dialog.h"
#include "DistanceMap.h"
#include "Files.h"
#include "text/Format.h"
#include "GameData.h"
#include "Government.h"
#include "Logger.h"
#include "Messages.h"
#include "Outfit.h"
#include "Person.h"
#include "Planet.h"
#include "Plugins.h"
#include "Politics.h"
#include "Port.h"
#include "Preferences.h"
#include "RaidFleet.h"
#include "Random.h"
#include "SavedGame.h"
#include "Ship.h"
#include "ShipEvent.h"
#include "StartConditions.h"
#include "StellarObject.h"
#include "System.h"
#include "UI.h"

#include <algorithm>
#include <cassert>
#include <cmath>
#include <cstring>
#include <ctime>
#include <functional>
#include <iterator>
#include <limits>
#include <sstream>
#include <stdexcept>

using namespace std;

namespace {
	// Move the flagship to the start of your list of ships. It does not make sense
	// that the flagship would change if you are reunited with a different ship that
	// was higher up the list.
	void MoveFlagshipBegin(vector<shared_ptr<Ship>> &ships, const shared_ptr<Ship> &flagship)
	{
		if(!flagship)
			return;

		// Find the current location of the flagship.
		auto it = find(ships.begin(), ships.end(), flagship);
		if(it != ships.begin() && it != ships.end())
		{
			// Move all ships before the flagship one position backwards (which overwrites
			// the flagship at its position).
			move_backward(ships.begin(), it, next(it));
			// Re-add the flagship at the beginning of the list.
			ships[0] = flagship;
		}
	}

	string EntryToString(SystemEntry entryType)
	{
		switch(entryType)
		{
			case SystemEntry::HYPERDRIVE:
				return "hyperdrive";
			case SystemEntry::JUMP:
				return "jump drive";
			case SystemEntry::WORMHOLE:
				return "wormhole";
			default:
			case SystemEntry::TAKE_OFF:
				return "takeoff";
		}
	}

	SystemEntry StringToEntry(const string &entry)
	{
		if(entry == "hyperdrive")
			return SystemEntry::HYPERDRIVE;
		else if(entry == "jump drive")
			return SystemEntry::JUMP;
		else if(entry == "wormhole")
			return SystemEntry::WORMHOLE;
		return SystemEntry::TAKE_OFF;
	}

	bool HasClearance(const PlayerInfo &player, const Planet *planet)
	{
		auto CheckClearance = [&planet](const Mission &mission) -> bool
		{
			return mission.HasClearance(planet);
		};
		return any_of(player.Missions().begin(), player.Missions().end(), CheckClearance);
	}
}



// Completely clear all loaded information, to prepare for loading a file or
// creating a new pilot.
void PlayerInfo::Clear()
{
	*this = PlayerInfo();

	Random::Seed(time(nullptr));
	GameData::Revert();
	Messages::Reset();

	delete transactionSnapshot;
	transactionSnapshot = nullptr;
}



// Check if a player has been loaded.
bool PlayerInfo::IsLoaded() const
{
	return !firstName.empty();
}



// Make a new player.
void PlayerInfo::New(const StartConditions &start)
{
	// Clear any previously loaded data.
	Clear();

	// Copy the core information from the full starting scenario.
	startData = start;
	// Copy any ships in the start conditions.
	for(const Ship &ship : start.Ships())
	{
		ships.emplace_back(new Ship(ship));
		ships.back()->SetSystem(&start.GetSystem());
		ships.back()->SetPlanet(&start.GetPlanet());
		ships.back()->SetIsSpecial();
		ships.back()->SetIsYours();
		ships.back()->SetGovernment(GameData::PlayerGovernment());
	}
	// Load starting conditions from a "start" item in the data files. If no
	// such item exists, StartConditions defines default values.
	date = start.GetDate();
	GameData::SetDate(date);
	// Make sure the fleet depreciation object knows it is tracking the player's
	// fleet, not the planet's stock.
	depreciation.Init(ships, date.DaysSinceEpoch());

	SetSystem(start.GetSystem());
	SetPlanet(&start.GetPlanet());
	accounts = start.GetAccounts();
	RegisterDerivedConditions();
	start.GetConditions().Apply();

	// Generate missions that will be available on the first day.
	CreateMissions();

	// Add to the list of events that should happen on certain days.
	for(const auto &it : GameData::Events())
		if(it.second.GetDate())
			AddEvent(it.second, it.second.GetDate());
}



// Load player information from a saved game file.
void PlayerInfo::Load(const filesystem::path &path)
{
	// Make sure any previously loaded data is cleared.
	Clear();

	// A listing of missions and the ships where their cargo or passengers were when the game was saved.
	// Missions and ships are referred to by string UUIDs.
	// Any mission cargo or passengers that were in the player's system will not be recorded here,
	// as that can be safely redistributed from the player's overall CargoHold to any ships in their system.
	map<string, map<string, int>> missionCargoToDistribute;
	map<string, map<string, int>> missionPassengersToDistribute;

	filePath = path.string();
	// Strip anything after the "~" from snapshots, so that the file we save
	// will be the auto-save, not the snapshot.
	size_t pos = filePath.find('~');
	size_t namePos = filePath.length() - Files::Name(filePath).length();
	if(pos != string::npos && pos > namePos)
		filePath = filePath.substr(0, pos) + ".txt";

	// The player may have bribed their current planet in the last session. Ensure
	// we provide the same access to services in this session, too.
	bool hasFullClearance = false;

	// Register derived conditions now, so old primary versions can load into them.
	RegisterDerivedConditions();

	DataFile file(path);
	for(const DataNode &child : file)
	{
		const string &key = child.Token(0);
		bool hasValue = child.Size() >= 2;
		// Basic player information and persistent UI settings:
		if(key == "pilot" && child.Size() >= 3)
		{
			firstName = child.Token(1);
			lastName = child.Token(2);
		}
		else if(key == "date" && child.Size() >= 4)
			date = Date(child.Value(1), child.Value(2), child.Value(3));
		else if(key == "system entry method" && hasValue)
			entry = StringToEntry(child.Token(1));
		else if(key == "previous system" && hasValue)
			previousSystem = GameData::Systems().Get(child.Token(1));
		else if(key == "system" && hasValue)
			system = GameData::Systems().Get(child.Token(1));
		else if(key == "planet" && hasValue)
			planet = GameData::Planets().Get(child.Token(1));
		else if(key == "clearance")
			hasFullClearance = true;
		else if(key == "launching")
			shouldLaunch = true;
		else if(key == "playtime" && hasValue)
			playTime = child.Value(1);
		else if(key == "travel" && hasValue)
			travelPlan.push_back(GameData::Systems().Get(child.Token(1)));
		else if(key == "travel destination" && hasValue)
			travelDestination = GameData::Planets().Get(child.Token(1));
		else if(key == "map coloring" && hasValue)
			mapColoring = child.Value(1);
		else if(key == "map zoom" && hasValue)
			mapZoom = child.Value(1);
		else if(key == "collapsed" && hasValue)
		{
			for(const DataNode &grand : child)
				collapsed[child.Token(1)].insert(grand.Token(0));
		}
		else if(key == "reputation with")
		{
			for(const DataNode &grand : child)
				if(grand.Size() >= 2)
					reputationChanges.emplace_back(
						GameData::Governments().Get(grand.Token(0)), grand.Value(1));
		}
		else if(key == "tribute received")
		{
			for(const DataNode &grand : child)
				if(grand.Size() >= 2)
					tributeReceived[GameData::Planets().Get(grand.Token(0))] = grand.Value(1);
		}
		// Records of things you own:
		else if(key == "ship")
		{
			// Ships owned by the player have various special characteristics:
			ships.push_back(make_shared<Ship>(child, &conditions));
			ships.back()->SetIsSpecial();
			ships.back()->SetIsYours();
			// Defer finalizing this ship until we have processed all changes to game state.
		}
		else if(key == "groups" && hasValue && !ships.empty())
			groups[ships.back().get()] = child.Value(1);
		else if(key == "storage")
		{
			for(const DataNode &grand : child)
				if(grand.Token(0) == "planet" && grand.Size() >= 2)
				{
					const Planet *planet = GameData::Planets().Get(grand.Token(1));
					for(const DataNode &great : grand)
					{
						if(great.Token(0) == "cargo")
						{
							CargoHold &storage = planetaryStorage[planet];
							storage.Load(great);
						}
					}
				}
		}
		else if(key == "licenses")
		{
			for(const DataNode &grand : child)
				AddLicense(grand.Token(0));
		}
		else if(key == "account")
			accounts.Load(child, true);
		else if(key == "cargo")
			cargo.Load(child);
		else if(key == "basis")
		{
			for(const DataNode &grand : child)
				if(grand.Size() >= 2)
					costBasis[grand.Token(0)] += grand.Value(1);
		}
		else if(key == "stock")
		{
			for(const DataNode &grand : child)
				if(grand.Size() >= 2)
					stock[GameData::Outfits().Get(grand.Token(0))] += grand.Value(1);
		}
		else if(key == "fleet depreciation")
			depreciation.Load(child);
		else if(key == "stock depreciation")
			stockDepreciation.Load(child);

		// Records of things you have done or are doing, or have happened to you:
		else if(key == "mission")
		{
			missions.emplace_back(child, &conditions, &visitedSystems, &visitedPlanets);
			cargo.AddMissionCargo(&missions.back());
		}
		else if((key == "mission cargo" || key == "mission passengers") && child.HasChildren())
		{
			map<string, map<string, int>> &toDistribute = (key == "mission cargo")
					? missionCargoToDistribute : missionPassengersToDistribute;
			for(const DataNode &grand : child)
				if(grand.Token(0) == "player ships" && grand.HasChildren())
					for(const DataNode &great : grand)
					{
						if(great.Size() != 3)
							continue;
						toDistribute[great.Token(0)][great.Token(1)] = great.Value(2);
					}
		}
		else if(key == "available job")
			availableJobs.emplace_back(child, &conditions, &visitedSystems, &visitedPlanets);
		else if(key == "sort type")
			availableSortType = static_cast<SortType>(child.Value(1));
		else if(key == "sort descending")
			availableSortAsc = false;
		else if(key == "separate deadline")
			sortSeparateDeadline = true;
		else if(key == "separate possible")
			sortSeparatePossible = true;
		else if(key == "available mission")
			availableMissions.emplace_back(child, &conditions, &visitedSystems, &visitedPlanets);
		else if(key == "conditions")
			conditions.Load(child);
		else if(key == "gifted ships" && child.HasChildren())
		{
			for(const DataNode &grand : child)
				giftedShips[grand.Token(0)] = EsUuid::FromString(grand.Token(1));
		}
		else if(key == "event")
			gameEvents.emplace(GameEvent(child, &conditions));
		else if(key == "changes")
		{
			for(const DataNode &grand : child)
				dataChanges.push_back(grand);
		}
		else if(key == "economy")
			economy = child;
		else if(key == "destroyed" && hasValue)
			destroyedPersons.push_back(child.Token(1));

		// Records of things you have discovered:
		else if(key == "visited" && hasValue)
			Visit(*GameData::Systems().Get(child.Token(1)));
		else if(key == "visited planet" && hasValue)
			Visit(*GameData::Planets().Get(child.Token(1)));
		else if(key == "harvested")
		{
			for(const DataNode &grand : child)
				if(grand.Size() >= 2)
					harvested.emplace(
						GameData::Systems().Get(grand.Token(0)),
						GameData::Outfits().Get(grand.Token(1)));
		}
		else if(key == "logbook")
		{
			for(const DataNode &grand : child)
			{
				if(grand.Size() >= 3)
				{
					Date date(grand.Value(0), grand.Value(1), grand.Value(2));
					string text;
					for(const DataNode &great : grand)
					{
						if(!text.empty())
							text += "\n\t";
						text += great.Token(0);
					}
					logbook.emplace(date, text);
				}
				else if(grand.Size() >= 2)
				{
					string &text = specialLogs[grand.Token(0)][grand.Token(1)];
					for(const DataNode &great : grand)
					{
						if(!text.empty())
							text += "\n\t";
						text += great.Token(0);
					}
				}
			}
		}
		else if(key == "start")
			startData.Load(child);
	}
	// Modify the game data with any changes that were loaded from this file.
	ApplyChanges();
	// Ensure the player is in a valid state after loading & applying changes.
	ValidateLoad();

	// Restore access to services, if it was granted previously.
	if(planet && hasFullClearance)
		planet->Bribe();

	// Based on the ships that were loaded, calculate the player's capacity for
	// cargo and passengers.
	UpdateCargoCapacities();

	auto DistributeMissionCargo = [](const map<string, map<string, int>> &toDistribute, const list<Mission> &missions,
			vector<shared_ptr<Ship>> &ships, CargoHold &cargo, bool passengers) -> void
	{
		for(const auto &it : toDistribute)
		{
			const auto missionIt = find_if(missions.begin(), missions.end(),
					[&it](const Mission &mission) { return mission.UUID().ToString() == it.first; });
			if(missionIt != missions.end())
			{
				const Mission *cargoOf = &*missionIt;
				for(const auto &shipCargo : it.second)
				{
					auto shipIt = find_if(ships.begin(), ships.end(),
							[&shipCargo](const shared_ptr<Ship> &ship) { return ship->UUID().ToString() == shipCargo.first; });
					if(shipIt != ships.end())
					{
						Ship *destination = shipIt->get();
						if(passengers)
							cargo.TransferPassengers(cargoOf, shipCargo.second, destination->Cargo());
						else
							cargo.Transfer(cargoOf, shipCargo.second, destination->Cargo());
					}
				}
			}
		}
	};

	DistributeMissionCargo(missionCargoToDistribute, missions, ships, cargo, false);
	DistributeMissionCargo(missionPassengersToDistribute, missions, ships, cargo, true);

	// If no depreciation record was loaded, every item in the player's fleet
	// will count as non-depreciated.
	if(!depreciation.IsLoaded())
		depreciation.Init(ships, date.DaysSinceEpoch());
}



// Load the most recently saved player (if any). Returns false when no save was loaded.
bool PlayerInfo::LoadRecent()
{
	string recentPath = Files::Read(Files::Config() / "recent.txt");
	// Trim trailing whitespace (including newlines) from the path.
	while(!recentPath.empty() && recentPath.back() <= ' ')
		recentPath.pop_back();

	if(recentPath.empty() || !Files::Exists(recentPath))
	{
		Clear();
		return false;
	}

	Load(recentPath);
	return true;
}



// Save this player. The file name is based on the player's name.
void PlayerInfo::Save() const
{
	// Don't save dead players or players that are not fully created.
	if(!CanBeSaved())
		return;

	// Remember that this was the most recently saved player.
	Files::Write(Files::Config() / "recent.txt", filePath + '\n');

	if(filePath.rfind(".txt") == filePath.length() - 4)
	{
		// Only update the backups if this save will have a newer date.
		SavedGame saved(filePath);
		if(saved.GetDate() != date.ToString())
		{
			string root = filePath.substr(0, filePath.length() - 4);
			const int previousCount = Preferences::GetPreviousSaveCount();
			const string rootPrevious = root + "~~previous-";
			for(int i = previousCount - 1; i > 0; --i)
			{
				const string toMove = rootPrevious + to_string(i) + ".txt";
				if(Files::Exists(toMove))
					Files::Move(toMove, rootPrevious + to_string(i + 1) + ".txt");
			}
			if(Files::Exists(filePath))
				Files::Move(filePath, rootPrevious + "1.txt");
			if(planet->HasServices())
				Save(rootPrevious + "spaceport.txt");
		}
	}

	Save(filePath);

	// Save global conditions:
	DataWriter globalConditions(Files::Config() / "global conditions.txt");
	GameData::GlobalConditions().Save(globalConditions);
}



// Get the base file name for the player, without the ".txt" extension. This
// will usually be "<first> <last>", but may be different if multiple players
// exist with the same name, in which case a number is appended.
string PlayerInfo::Identifier() const
{
	string name = Files::Name(filePath);
	return (name.length() < 4) ? "" : name.substr(0, name.length() - 4);
}



void PlayerInfo::StartTransaction()
{
	assert(!transactionSnapshot && "Starting PlayerInfo transaction while one is already active");

	// Create in-memory DataWriter and save to it.
	transactionSnapshot = new DataWriter();
	Save(*transactionSnapshot);
}



void PlayerInfo::FinishTransaction()
{
	assert(transactionSnapshot && "Finishing PlayerInfo while one hasn't been started");
	delete transactionSnapshot;
	transactionSnapshot = nullptr;
}



// Apply the given set of changes to the game data.
void PlayerInfo::AddChanges(list<DataNode> &changes)
{
	bool changedSystems = false;
	for(const DataNode &change : changes)
	{
		const string &key = change.Token(0);
		changedSystems |= (key == "system");
		changedSystems |= (key == "link");
		changedSystems |= (key == "unlink");
		GameData::Change(change, *this);
	}
	if(changedSystems)
	{
		// Recalculate what systems have been seen.
		GameData::UpdateSystems();
		seen.clear();
		for(const System *system : visitedSystems)
		{
			seen.insert(system);
			for(const System *neighbor : system->VisibleNeighbors())
				if(!neighbor->Hidden() || system->Links().contains(neighbor))
					seen.insert(neighbor);
		}
	}

	// Only move the changes into my list if they are not already there.
	if(&changes != &dataChanges)
		dataChanges.splice(dataChanges.end(), changes);
}



// Add an event that will happen at the given date.
void PlayerInfo::AddEvent(GameEvent event, const Date &date)
{
	// Check if the event should be applied directly.
	if(date <= this->date)
	{
		GameEvent eventCopy = event;
		list<DataNode> eventChanges = {eventCopy.Apply(*this)};
		if(!eventChanges.empty())
			AddChanges(eventChanges);
	}
	else
	{
		event.SetDate(date);
		gameEvents.insert(std::move(event));
	}
}



// Mark this player as dead, and handle the changes to the player's fleet.
void PlayerInfo::Die(int response, const shared_ptr<Ship> &capturer)
{
	isDead = true;
	// The player loses access to all their ships if they die on a planet.
	if(GetPlanet() || !flagship)
		ships.clear();
	// If the flagship should explode due to choices made in a mission's
	// conversation, it should still appear in the player's ship list (but
	// will be red, because it is dead). The player's escorts will scatter
	// automatically, as they have a now-dead parent.
	else if(response == Conversation::EXPLODE)
		flagship->Destroy();
	// If it died in open combat, it is already marked destroyed.
	else if(!flagship->IsDestroyed())
	{
		// The player died due to the failed capture of an NPC or a
		// "mutiny". The flagship is either captured or changes government.
		if(!flagship->IsYours())
		{
			// The flagship was already captured, via BoardingPanel,
			// and its parent-escort relationships were updated in
			// Ship::WasCaptured().
		}
		// The referenced ship may not be boarded by the player, so before
		// letting it capture the flagship it must be near the flagship.
		else if(capturer && capturer->Position().Distance(flagship->Position()) <= 1.)
			flagship->WasCaptured(capturer);
		else
		{
			// A "mutiny" occurred.
			flagship->SetIsYours(false);
			// TODO: perhaps allow missions to set the new government.
			flagship->SetGovernment(GameData::Governments().Get("Independent"));
			// Your escorts do not follow it, nor does it wait for them.
			for(const shared_ptr<Ship> &ship : ships)
				ship->SetParent(nullptr);
		}
		// Remove the flagship from the player's ship list.
		auto it = find(ships.begin(), ships.end(), flagship);
		if(it != ships.end())
			ships.erase(it);
	}
}



// Query whether this player is dead.
bool PlayerInfo::IsDead() const
{
	return isDead;
}



// Get the player's first name.
const string &PlayerInfo::FirstName() const
{
	return firstName;
}



// Get the player's last name.
const string &PlayerInfo::LastName() const
{
	return lastName;
}



// Set the player's name. This will also set the saved game file name.
void PlayerInfo::SetName(const string &first, const string &last)
{
	firstName = first;
	lastName = last;

	string fileName = first + " " + last;

	// If there are multiple pilots with the same name, append a number to the
	// pilot name to generate a unique file name.
	filePath = (Files::Saves() / fileName).string();
	int index = 0;
	while(true)
	{
		string path = filePath;
		if(index++)
			path += " " + to_string(index);
		path += ".txt";

		if(!Files::Exists(path))
		{
			filePath.swap(path);
			break;
		}
	}
}



// Get the current date (game world, not real world).
const Date &PlayerInfo::GetDate() const
{
	return date;
}



// Set the date, and perform all daily actions the given number of times.
void PlayerInfo::AdvanceDate(int amount)
{
	if(amount <= 0)
		return;
	while(amount--)
	{
		++date;

		// Check if any special events should happen today.
		auto it = gameEvents.begin();
		list<DataNode> eventChanges;
		while(it != gameEvents.end() && date >= it->GetDate())
		{
			GameEvent event = *it;
			eventChanges.splice(eventChanges.end(), event.Apply(*this));
			it = gameEvents.erase(it);
		}
		if(!eventChanges.empty())
			AddChanges(eventChanges);

		// Check if any missions have failed because of deadlines and
		// do any daily mission actions for those that have not failed.
		for(Mission &mission : missions)
		{
			if(mission.CheckDeadline(date) && mission.IsVisible())
				Messages::Add("You failed to meet the deadline for the mission \"" + mission.Name() + "\".",
					Messages::Importance::Highest);
			if(!mission.IsFailed())
				mission.Do(Mission::DAILY, *this);
		}

		DoAccounting();
	}
	// Reset the reload counters for all your ships.
	for(const shared_ptr<Ship> &ship : ships)
		ship->GetArmament().ReloadAll();
}



const CoreStartData &PlayerInfo::StartData() const noexcept
{
	return startData;
}



void PlayerInfo::SetSystemEntry(SystemEntry entryType)
{
	entry = entryType;
}



SystemEntry PlayerInfo::GetSystemEntry() const
{
	return entry;
}



// Set the player's current start system, and mark that system as visited.
void PlayerInfo::SetSystem(const System &system)
{
	this->previousSystem = this->system;
	this->system = &system;
	Visit(system);
}



// Get the player's current star system.
const System *PlayerInfo::GetSystem() const
{
	return system;
}



const System *PlayerInfo::GetPreviousSystem() const
{
	return previousSystem;
}



// Set the planet the player is landed on.
void PlayerInfo::SetPlanet(const Planet *planet)
{
	this->planet = planet;
}



// Get the planet the player is landed on.
const Planet *PlayerInfo::GetPlanet() const
{
	return planet;
}



// If the player is landed, return the stellar object they are on. Some planets
// (e.g. ringworlds) may include multiple stellar objects in the same system.
const StellarObject *PlayerInfo::GetStellarObject() const
{
	if(!system || !planet)
		return nullptr;

	double closestDistance = numeric_limits<double>::infinity();
	const StellarObject *closestObject = nullptr;
	for(const StellarObject &object : system->Objects())
		if(object.GetPlanet() == planet)
		{
			if(!Flagship())
				return &object;

			double distance = Flagship()->Position().Distance(object.Position());
			if(distance < closestDistance)
			{
				closestDistance = distance;
				closestObject = &object;
			}
		}
	return closestObject;
}



// Check if the player must take off immediately.
bool PlayerInfo::ShouldLaunch() const
{
	return shouldLaunch;
}



// Access the player's account information.
const Account &PlayerInfo::Accounts() const
{
	return accounts;
}



// Access the player's account information (and allow modifying it).
Account &PlayerInfo::Accounts()
{
	return accounts;
}



// Handle the daily salaries and payments.
void PlayerInfo::DoAccounting()
{
	// Check what salaries and tribute the player receives.
	int64_t salariesIncome = accounts.SalariesIncomeTotal();
	int64_t tributeIncome = GetTributeTotal();
	FleetBalance balance = MaintenanceAndReturns();
	if(salariesIncome || tributeIncome || balance.assetsReturns)
	{
		string message = "You receive ";
		if(salariesIncome)
		{
			message += Format::CreditString(salariesIncome) + " salary";
			if(tributeIncome)
			{
				if(balance.assetsReturns)
					message += ", ";
				else
					message += " and ";
			}
		}
		if(tributeIncome)
			message += Format::CreditString(tributeIncome) + " in tribute";
		if(balance.assetsReturns)
		{
			if(salariesIncome && tributeIncome)
				message += ",";
			if(salariesIncome || tributeIncome)
				message += " and ";
			message += Format::CreditString(balance.assetsReturns) + " based on outfits and ships";
		}
		message += ".";
		Messages::Add(message, Messages::Importance::High, true);
		accounts.AddCredits(salariesIncome + tributeIncome + balance.assetsReturns);
	}

	// For accounting, keep track of the player's net worth. This is for
	// calculation of yearly income to determine maximum mortgage amounts.
	int64_t assets = depreciation.Value(ships, date.DaysSinceEpoch());
	for(const shared_ptr<Ship> &ship : ships)
		assets += ship->Cargo().Value(system);

	// Have the player pay salaries, mortgages, etc. and print a message that
	// summarizes the payments that were made.
	string message = accounts.Step(assets, Salaries(), balance.maintenanceCosts);
	if(!message.empty())
		Messages::Add(message, Messages::Importance::High, true);
}



// Calculate how much the player pays in daily salaries.
int64_t PlayerInfo::Salaries() const
{
	// Don't count extra crew on anything but the flagship.
	int64_t crew = 0;
	const Ship *flagship = Flagship();
	if(flagship)
		crew = flagship->Crew() - flagship->RequiredCrew();

	// A ship that is "parked" remains on a planet and requires no salaries.
	for(const shared_ptr<Ship> &ship : ships)
		if(!ship->IsParked() && !ship->IsDestroyed())
			crew += ship->RequiredCrew();
	if(!crew)
		return 0;

	// Every crew member except the player receives 100 credits per day.
	return 100 * (crew - 1);
}



// Calculate the daily maintenance cost and generated income for all ships and in cargo outfits.
PlayerInfo::FleetBalance PlayerInfo::MaintenanceAndReturns() const
{
	FleetBalance b;

	// If the player is landed, then cargo will be in the player's
	// pooled cargo. Check there so that the bank panel can display the
	// correct total maintenance costs. When launched all cargo will be
	// in the player's ships instead of in the pooled cargo, so no outfit
	// will be counted twice.
	for(const auto &outfit : Cargo().Outfits())
	{
		b.maintenanceCosts += max<int64_t>(0, outfit.first->Get("maintenance costs")) * outfit.second;
		b.assetsReturns += max<int64_t>(0, outfit.first->Get("income")) * outfit.second;
	}
	for(const shared_ptr<Ship> &ship : ships)
		if(!ship->IsDestroyed())
		{
			b.maintenanceCosts += max<int64_t>(0, ship->Attributes().Get("maintenance costs"));
			b.assetsReturns += max<int64_t>(0, ship->Attributes().Get("income"));
			for(const auto &outfit : ship->Cargo().Outfits())
			{
				b.maintenanceCosts += max<int64_t>(0, outfit.first->Get("maintenance costs")) * outfit.second;
				b.assetsReturns += max<int64_t>(0, outfit.first->Get("income")) * outfit.second;
			}
			if(!ship->IsParked())
			{
				b.maintenanceCosts += max<int64_t>(0, ship->Attributes().Get("operating costs"));
				b.assetsReturns += max<int64_t>(0, ship->Attributes().Get("operating income"));
			}
		}
	return b;
}



void PlayerInfo::AddLicense(const string &name)
{
	licenses.insert(name);
}



void PlayerInfo::RemoveLicense(const string &name)
{
	licenses.erase(name);
}



bool PlayerInfo::HasLicense(const string &name) const
{
	return licenses.contains(name);
}



const set<string> &PlayerInfo::Licenses() const
{
	return licenses;
}



// Get a pointer to the ship that the player controls. This is usually the first
// ship in the list.
const Ship *PlayerInfo::Flagship() const
{
	return const_cast<PlayerInfo *>(this)->FlagshipPtr().get();
}



// Get a pointer to the ship that the player controls. This is usually the first
// ship in the list.
Ship *PlayerInfo::Flagship()
{
	return FlagshipPtr().get();
}



// Determine which ship is the flagship and return the shared pointer to it.
const shared_ptr<Ship> &PlayerInfo::FlagshipPtr()
{
	if(!flagship)
	{
		bool clearance = false;
		if(planet)
			clearance = planet->CanLand() || HasClearance(*this, planet);
		for(const shared_ptr<Ship> &it : ships)
		{
			if(it->IsParked())
				continue;
			if(it->GetSystem() != system)
				continue;
			if(!it->CanBeFlagship())
				continue;
			const bool sameLocation = !planet || it->GetPlanet() == planet;
			if(sameLocation || (clearance && !it->GetPlanet() && planet->IsAccessible(it.get())))
			{
				flagship = it;
				break;
			}
		}
	}

	static const shared_ptr<Ship> empty;
	return (flagship && flagship->IsYours()) ? flagship : empty;
}



// Set the flagship (on departure or during flight).
void PlayerInfo::SetFlagship(Ship &other)
{
	// Remove active data in the old flagship.
	if(flagship && flagship.get() != &other)
		flagship->ClearTargetsAndOrders();

	// Set the new flagship pointer.
	flagship = other.shared_from_this();

	// Make sure your ships all know who the flagship is.
	for(const shared_ptr<Ship> &ship : ships)
	{
		bool shouldFollowFlagship = (ship != flagship && !ship->IsParked());
		ship->SetParent(shouldFollowFlagship ? flagship : shared_ptr<Ship>());
	}

	// Move the flagship to the beginning to the list of ships.
	MoveFlagshipBegin(ships, flagship);

	// Make sure your flagship is not included in the escort selection.
	for(auto it = selectedShips.begin(); it != selectedShips.end(); )
	{
		shared_ptr<Ship> ship = it->lock();
		if(!ship || ship == flagship)
			it = selectedShips.erase(it);
		else
			++it;
	}
}



// Access the full list of ships that the player owns.
const vector<shared_ptr<Ship>> &PlayerInfo::Ships() const
{
	return ships;
}



// Inspect the flightworthiness of the player's active fleet, individually and
// as a whole, to determine which ships cannot travel with the group.
// Returns a mapping of ships to the reason their flight check failed.
map<const shared_ptr<Ship>, vector<string>> PlayerInfo::FlightCheck() const
{
	// Count of all bay types in the active fleet.
	auto bayCount = map<string, size_t>{};
	// Classification of the present ships by category. Parked ships are ignored.
	auto categoryCount = map<string, vector<shared_ptr<Ship>>>{};

	auto flightChecks = map<const shared_ptr<Ship>, vector<string>>{};
	for(const auto &ship : ships)
		if(ship->GetSystem() && !ship->IsDisabled() && !ship->IsParked())
		{
			auto checks = ship->FlightCheck();
			if(!checks.empty())
				flightChecks.emplace(ship, checks);

			// Only check bays for in-system ships.
			if(ship->GetSystem() != system)
				continue;

			categoryCount[ship->Attributes().Category()].emplace_back(ship);
			// Ensure bayCount has an entry for this category for the special case
			// where we have no bays at all available for this type of ship.
			if(ship->CanBeCarried())
				bayCount.emplace(ship->Attributes().Category(), 0);

			if(ship->CanBeCarried() || !ship->HasBays())
				continue;

			for(auto &bay : ship->Bays())
			{
				++bayCount[bay.category];
				// The bays should always be empty. But if not, count that ship too.
				if(bay.ship)
				{
					Logger::LogError("Expected bay to be empty for " + ship->TrueModelName() + ": " + ship->Name());
					categoryCount[bay.ship->Attributes().Category()].emplace_back(bay.ship);
				}
			}
		}

	// Identify transportable ships that cannot jump and have no bay to be carried in.
	for(auto &bayType : bayCount)
	{
		const auto &shipsOfType = categoryCount[bayType.first];
		if(shipsOfType.empty())
			continue;
		for(const auto &carriable : shipsOfType)
		{
			if(carriable->JumpsRemaining() != 0)
			{
				// This ship can travel between systems and does not require a bay.
			}
			// This ship requires a bay to travel between systems.
			else if(bayType.second > 0)
				--bayType.second;
			else
			{
				// Include the lack of bay availability amongst any other
				// warnings for this carriable ship.
				auto it = flightChecks.find(carriable);
				string warning = "no bays?";
				if(it != flightChecks.end())
					it->second.emplace_back(warning);
				else
					flightChecks.emplace(carriable, vector<string>{warning});
			}
		}
	}
	return flightChecks;
}



// Add a captured ship to your fleet.
void PlayerInfo::AddShip(const shared_ptr<Ship> &ship)
{
	ships.push_back(ship);
	ship->SetIsSpecial();
	ship->SetIsYours();
	if(ship->HasBays())
		displayCarrierHelp = true;
}



// Adds a ship of the given model with the given name to the player's fleet.
void PlayerInfo::BuyShip(const Ship *model, const string &name)
{
	if(!model)
		return;

	int day = date.DaysSinceEpoch();
	int64_t cost = stockDepreciation.Value(*model, day);
	if(accounts.Credits() >= cost)
	{
		AddStockShip(model, name);

		accounts.AddCredits(-cost);
		flagship.reset();

		depreciation.Buy(*model, day, &stockDepreciation);
		for(const auto &it : model->Outfits())
			stock[it.first] -= it.second;

		if(ships.back()->HasBays())
			displayCarrierHelp = true;
	}
}



// Because this ship is being gifted, it costs nothing and starts fully depreciated.
const Ship *PlayerInfo::GiftShip(const Ship *model, const string &name, const string &id)
{
	if(!model)
		return nullptr;

	AddStockShip(model, name);

	flagship.reset();

	// If an id was given, associate and store it with the UUID of the gifted ship.
	if(!id.empty())
		giftedShips[id].clone(ships.back()->UUID());

	return ships.back().get();
}



// Sell the given ship (if it belongs to the player).
void PlayerInfo::SellShip(const Ship *selected, bool storeOutfits)
{
	for(auto it = ships.begin(); it != ships.end(); ++it)
		if(it->get() == selected)
		{
			int day = date.DaysSinceEpoch();
			int64_t cost;

			// Passing a pointer to Value gets only the hull cost. Passing a reference
			// gets hull and outfit costs.
			if(storeOutfits)
				cost = depreciation.Value(selected, day);
			else
				cost = depreciation.Value(*selected, day);

			// Record the transfer of this ship in the depreciation and stock info.
			stockDepreciation.Buy(*selected, day, &depreciation, storeOutfits);
			if(storeOutfits)
			{
				CargoHold &storage = Storage();
				for(const auto &it : selected->Outfits())
					storage.Add(it.first, it.second);
			}
			else
			{
				for(const auto &it : selected->Outfits())
					stock[it.first] += it.second;
			}

			accounts.AddCredits(cost);
			ForgetGiftedShip(*it->get());
			ships.erase(it);
			flagship.reset();
			break;
		}
}



// Take the ship from the player, if a model is specified this will permanently remove outfits in said model,
// instead of allowing the player to buy them back by putting them in the stock.
void PlayerInfo::TakeShip(const Ship *shipToTake, const Ship *model, bool takeOutfits)
{
	for(auto it = ships.begin(); it != ships.end(); ++it)
		if(it->get() == shipToTake)
		{
			// Record the transfer of this ship in the depreciation and stock info.
			stockDepreciation.Buy(*shipToTake, date.DaysSinceEpoch(), &depreciation);
			if(takeOutfits)
				for(const auto &it : shipToTake->Outfits())
				{
					// We only take all of the outfits specified in the model without putting them in the stock.
					// The extra outfits of this ship are transferred into the stock.
					int amountToTake = 0;
					if(model)
					{
						auto outfit = model->Outfits().find(it.first);
						if(outfit != model->Outfits().end())
							amountToTake = max(it.second, outfit->second);
					}
					stock[it.first] += it.second - amountToTake;
				}
			ForgetGiftedShip(*it->get(), false);
			ships.erase(it);
			flagship.reset();
			break;
		}
}



vector<shared_ptr<Ship>>::iterator PlayerInfo::DisownShip(const Ship *selected)
{
	for(auto it = ships.begin(); it != ships.end(); ++it)
		if(it->get() == selected)
		{
			flagship.reset();
			ForgetGiftedShip(*it->get());
			it = ships.erase(it);
			return (it == ships.begin()) ? it : --it;
		}
	return ships.begin();
}



// Park or unpark the given ship. A parked ship remains on a planet instead of
// flying with the player, and requires no daily crew payments.
void PlayerInfo::ParkShip(const Ship *selected, bool isParked)
{
	for(auto &ship : ships)
		if(ship.get() == selected)
		{
			isParked &= !ship->IsDisabled();
			ship->SetIsParked(isParked);
			UpdateCargoCapacities();
			flagship.reset();
			return;
		}
}



// Rename the given ship.
void PlayerInfo::RenameShip(const Ship *selected, const string &name)
{
	for(auto &ship : ships)
		if(ship.get() == selected)
		{
			ship->SetName(name);
			return;
		}
}



// Change the order of the given ship in the list.
void PlayerInfo::ReorderShip(int fromIndex, int toIndex)
{
	// Make sure the indices are valid.
	if(fromIndex == toIndex)
		return;
	if(static_cast<unsigned>(fromIndex) >= ships.size())
		return;
	if(static_cast<unsigned>(toIndex) >= ships.size())
		return;

	// Reorder the list.
	shared_ptr<Ship> ship = ships[fromIndex];
	auto oldFirstShip = ships[0];
	ships.erase(ships.begin() + fromIndex);
	ships.insert(ships.begin() + toIndex, ship);
	auto newFirstShip = ships[0];
	// Check if the ship in the first position can be a flagship and is in the current system.
	HandleFlagshipParking(oldFirstShip.get(), newFirstShip.get());
	flagship.reset();
}



void PlayerInfo::SetShipOrder(const vector<shared_ptr<Ship>> &newOrder)
{
	// Check if the incoming vector contains the same elements
	if(std::is_permutation(ships.begin(), ships.end(), newOrder.begin()))
	{
		Ship *oldFirstShip = ships.front().get();
		ships = newOrder;
		Ship *newFirstShip = ships.front().get();
		// Check if the position of the flagship has changed, and the ship in the first position
		// can be a flagship and is in the current system.
		HandleFlagshipParking(oldFirstShip, newFirstShip);
		flagship.reset();
	}
	else
		throw runtime_error("Cannot reorder ships because the new order does not contain the same ships");
}



// Find out how attractive the player's fleet is to pirates. Aside from a
// heavy freighter, no single ship should attract extra pirate attention.
pair<double, double> PlayerInfo::RaidFleetFactors() const
{
	double attraction = 0.;
	double deterrence = 0.;
	for(const shared_ptr<Ship> &ship : Ships())
	{
		if(ship->IsParked() || ship->IsDestroyed())
			continue;

		attraction += ship->Attraction();
		deterrence += ship->Deterrence();
	}

	return make_pair(attraction, deterrence);
}



double PlayerInfo::RaidFleetAttraction(const RaidFleet &raid, const System *system) const
{
	double attraction = 0.;
	const Fleet *raidFleet = raid.GetFleet();
	const Government *raidGov = raidFleet ? raidFleet->GetGovernment() : nullptr;
	if(raidGov && raidGov->IsEnemy())
	{
		// The player's base attraction to a fleet is determined by their fleet attraction minus
		// their fleet deterrence, minus whatever the minimum attraction of this raid fleet is.
		pair<double, double> factors = RaidFleetFactors();
		// If there is a maximum attraction for this fleet, and we are above it, it will not spawn.
		if(raid.MaxAttraction() > 0 && factors.first > raid.MaxAttraction())
			return 0;

		attraction = .005 * (factors.first - factors.second - raid.MinAttraction());
		// Then we consider the strength of other fleets in the system.
		int64_t raidStrength = raidFleet->Strength();
		if(system && raidStrength)
			for(const auto &fleet : system->Fleets())
			{
				const Government *gov = fleet.Get()->GetGovernment();
				if(gov)
				{
					// If this fleet is neutral or hostile to both the player and raid fleet, it has
					// no impact on the attraction. If the fleet is hostile to only the player, the
					// raid attraction will increase. If the fleet is hostile to only the raid fleet,
					// the raid attraction will decrease. The amount of increase or decrease is determined
					// by the strength of the fleet relative to the raid fleet. System fleets which are
					// stronger have a larger impact.
					double strength = fleet.Get()->Strength() / fleet.Period();
					attraction -= (gov->IsEnemy(raidGov) - gov->IsEnemy()) * (strength / raidStrength);
				}
			}
	}
	return max(0., min(1., attraction));
}



// Get cargo information.
CargoHold &PlayerInfo::Cargo()
{
	return cargo;
}



// Get cargo information.
const CargoHold &PlayerInfo::Cargo() const
{
	return cargo;
}



// Get items stored on the player's current planet.
CargoHold &PlayerInfo::Storage()
{
	assert(planet && "can't get planetary storage in-flight");
	return planetaryStorage[planet];
}



// Get planetary storage information for all planets (for map and overviews).
const map<const Planet *, CargoHold> &PlayerInfo::PlanetaryStorage() const
{
	return planetaryStorage;
}



// Adjust the cost basis for the given commodity.
void PlayerInfo::AdjustBasis(const string &commodity, int64_t adjustment)
{
	costBasis[commodity] += adjustment;
}



// Get the cost basis for some number of tons of the given commodity. Each ton
// of the commodity that you own is assumed to have the same basis.
int64_t PlayerInfo::GetBasis(const string &commodity, int tons) const
{
	// Handle cost basis even when not landed on a planet.
	int total = cargo.Get(commodity);
	for(const auto &ship : ships)
		total += ship->Cargo().Get(commodity);
	if(!total)
		return 0;

	auto it = costBasis.find(commodity);
	int64_t basis = (it == costBasis.end()) ? 0 : it->second;
	return (basis * tons) / total;
}



// Switch cargo from being stored in ships to being stored here. Also recharge
// ships, check for mission completion, and apply fines for contraband.
void PlayerInfo::Land(UI *ui)
{
	// This can only be done while landed.
	if(!system || !planet)
		return;

	if(!freshlyLoaded)
	{
		Audio::Play(Audio::Get("landing"), SoundCategory::ENGINE);
		Audio::PlayMusic(planet->MusicName());
	}

	// Mark this planet as visited.
	Visit(*planet);
	if(planet == travelDestination)
		travelDestination = nullptr;

	// Remove any ships that have been destroyed or captured.
	map<string, int> lostCargo;
	vector<shared_ptr<Ship>>::iterator it = ships.begin();
	while(it != ships.end())
	{
		if((*it)->IsDestroyed() || !(*it)->IsYours())
		{
			// If any of your ships are destroyed, your cargo "cost basis" should
			// be adjusted based on what you lost.
			for(const auto &cargo : (*it)->Cargo().Commodities())
				if(cargo.second)
					lostCargo[cargo.first] += cargo.second;
			// Also, the ship and everything in it should be removed from your
			// depreciation records. Transfer it to a throw-away record:
			Depreciation().Buy(**it, date.DaysSinceEpoch(), &depreciation);

			ForgetGiftedShip(*it->get());
			it = ships.erase(it);
		}
		else
			++it;
	}

	// "Unload" all fighters, so they will get recharged, etc.
	for(const shared_ptr<Ship> &ship : ships)
		ship->UnloadBays();

	// Ships that are landed with you on the planet should fully recharge.
	// Those in remote systems restore what they can without landing.
	bool clearance = HasClearance(*this, planet);
	const bool canUseServices = planet->CanUseServices();
	for(const shared_ptr<Ship> &ship : ships)
		if(!ship->IsParked() && !ship->IsDisabled())
		{
			if(ship->GetSystem() == system)
			{
				const bool alreadyLanded = ship->GetPlanet() == planet;
				if(alreadyLanded || planet->CanLand(*ship) || (clearance && planet->IsAccessible(ship.get())))
				{
					ship->Recharge(canUseServices ? planet->GetPort().GetRecharges() : Port::RechargeType::None,
						planet->GetPort().HasService(Port::ServicesType::HireCrew));
					if(!ship->GetPlanet())
						ship->SetPlanet(planet);
				}
				// Ships that cannot land with the flagship choose the most suitable planet
				// in the system.
				else
				{
					const StellarObject *landingObject = AI::FindLandingLocation(*ship);
					const bool foundSpaceport = landingObject;
					if(!landingObject)
						landingObject = AI::FindLandingLocation(*ship, false);
					if(landingObject)
						ship->SetPlanet(landingObject->GetPlanet());
					ship->Recharge(foundSpaceport);
				}
			}
			else
				ship->Recharge(Port::RechargeType::None, false);
		}

	// Cargo management needs to be done after updating ship locations (above).
	UpdateCargoCapacities();
	// If the player is actually landing (rather than simply loading the game),
	// new fines may be levied.
	if(!freshlyLoaded)
		Fine(ui);
	// Ships that are landed with you on the planet should pool all their cargo together.
	PoolCargo();
	// Adjust cargo cost basis for any cargo lost due to a ship being destroyed.
	for(const auto &it : lostCargo)
		AdjustBasis(it.first, -(costBasis[it.first] * it.second) / (cargo.Get(it.first) + it.second));

	// Evaluate changes to NPC spawning criteria.
	if(!freshlyLoaded)
		UpdateMissionNPCs();

	// Update missions that are completed, or should be failed.
	StepMissions(ui);
	UpdateCargoCapacities();

	// Create whatever missions this planet has to offer.
	if(!freshlyLoaded)
		CreateMissions();
	// Upon loading the game, prompt the player about any paused missions, but if there are many
	// do not name them all (since this would overflow the screen).
	else if(ui && !inactiveMissions.empty())
	{
		string message = "These active missions or jobs were deactivated due to a missing definition"
			" - perhaps you recently removed a plugin?\n";
		auto mit = inactiveMissions.rbegin();
		int named = 0;
		while(mit != inactiveMissions.rend() && (++named < 10))
		{
			message += "\t\"" + mit->Name() + "\"\n";
			++mit;
		}
		if(mit != inactiveMissions.rend())
			message += " and " + to_string(distance(mit, inactiveMissions.rend())) + " more.\n";
		message += "They will be reactivated when the necessary plugin is reinstalled.";
		ui->Push(new Dialog(message));
	}

	// Hire extra crew back if any were lost in-flight (i.e. boarding) or
	// some bunks were freed up upon landing (i.e. completed missions).
	if(Preferences::Has("Rehire extra crew when lost")
			&& (planet->GetPort().HasService(Port::ServicesType::HireCrew) && canUseServices) && flagship)
	{
		int added = desiredCrew - flagship->Crew();
		if(added > 0)
		{
			flagship->AddCrew(added);
			Messages::Add("You hire " + to_string(added) + (added == 1
					? " extra crew member to fill your now-empty bunk."
					: " extra crew members to fill your now-empty bunks."), Messages::Importance::High);
		}
	}

	freshlyLoaded = false;
	flagship.reset();
}



// Load the cargo back into your ships. This may require selling excess, in
// which case a message will be returned.
bool PlayerInfo::TakeOff(UI *ui, const bool distributeCargo)
{
	// This can only be done while landed.
	if(!system || !planet)
		return false;

	flagship = FlagshipPtr();
	if(!flagship)
		return false;

	shouldLaunch = false;
	Audio::Play(Audio::Get("takeoff"), SoundCategory::ENGINE);

	// Jobs are only available when you are landed.
	availableJobs.clear();
	availableMissions.clear();
	doneMissions.clear();
	stock.clear();

	// Special persons who appeared last time you left the planet, can appear again.
	GameData::ResetPersons();

	// Store the total cargo counts in case we need to adjust cost bases below.
	map<string, int> originalTotals = cargo.Commodities();

	// Move the flagship to the start of the list of ships and ensure that all
	// escorts know which ship is acting as flagship.
	SetFlagship(*flagship);

	// Recharge any ships that can be recharged, and load available cargo.
	const bool canUseServices = planet->CanUseServices();
	for(const shared_ptr<Ship> &ship : ships)
		if(!ship->IsParked() && !ship->IsDisabled())
		{
			// Recalculate the weapon cache in case a mass-less change had an effect.
			ship->UpdateCaches(true);
			if(ship->GetSystem() != system)
			{
				ship->Recharge(Port::RechargeType::None, false);
				continue;
			}
			else
				ship->Recharge(canUseServices ? planet->GetPort().GetRecharges() : Port::RechargeType::None,
					planet->GetPort().HasService(Port::ServicesType::HireCrew));
		}

	if(distributeCargo)
		DistributeCargo();

	if(cargo.Passengers())
	{
		int extra = min(cargo.Passengers(), flagship->Crew() - flagship->RequiredCrew());
		if(extra)
		{
			flagship->AddCrew(-extra);
			if(extra == 1)
				Messages::Add("You fired a crew member to free up a bunk for a passenger.", Messages::Importance::High);
			else
				Messages::Add("You fired " + to_string(extra) + " crew members to free up bunks for passengers.",
						Messages::Importance::High);
			flagship->Cargo().SetBunks(flagship->Attributes().Get("bunks") - flagship->Crew());
			cargo.TransferAll(flagship->Cargo());
		}
	}

	int extra = flagship->Crew() + flagship->Cargo().Passengers() - flagship->Attributes().Get("bunks");
	if(extra > 0)
	{
		flagship->AddCrew(-extra);
		if(extra == 1)
			Messages::Add("You fired a crew member because you have no bunk for them.", Messages::Importance::High);
		else
			Messages::Add("You fired " + to_string(extra) + " crew members because you have no bunks for them.",
					Messages::Importance::High);
		flagship->Cargo().SetBunks(flagship->Attributes().Get("bunks") - flagship->Crew());
	}

	// For each active, carriable ship you own, try to find an active ship that has a bay for it.
	auto carriers = vector<Ship *>{};
	auto toLoad = vector<shared_ptr<Ship>>{};
	for(auto &ship : ships)
		if(!ship->IsParked() && !ship->IsDisabled())
		{
			if(ship->CanBeCarried() && ship != flagship)
				toLoad.emplace_back(ship);
			else if(ship->HasBays())
				carriers.emplace_back(ship.get());
		}
	if(!toLoad.empty())
	{
		size_t uncarried = toLoad.size();
		if(!carriers.empty())
		{
			// Order carried ships such that those requiring bays are loaded first. For
			// jump-capable carried ships, prefer loading those with a shorter range.
			stable_sort(toLoad.begin(), toLoad.end(),
				[](const shared_ptr<Ship> &a, const shared_ptr<Ship> &b)
				{
					return a->JumpsRemaining() < b->JumpsRemaining();
				});
			// We are guaranteed that each carried `ship` is not parked and not disabled, and that
			// all possible parents are also not parked, not disabled, and not `ship`.
			for(auto &ship : toLoad)
				for(auto &parent : carriers)
					if(parent->GetSystem() == ship->GetSystem() && parent->Carry(ship))
					{
						--uncarried;
						break;
					}
		}

		if(uncarried)
		{
			// The remaining uncarried ships are launched alongside the player.
			string message = (uncarried > 1) ? "Some escorts were" : "One escort was";
			Messages::Add(message + " unable to dock with a carrier.", Messages::Importance::High);
		}
	}

	// By now, all cargo should have been divvied up among your ships. So, any
	// mission cargo or passengers left behind cannot be carried, and those
	// missions have aborted.
	vector<const Mission *> missionsToRemove;
	for(const auto &it : cargo.MissionCargo())
		if(it.second)
		{
			if(it.first->IsVisible())
				Messages::Add("Mission \"" + it.first->Name()
					+ "\" aborted because you do not have space for the cargo."
						, Messages::Importance::Highest);
			missionsToRemove.push_back(it.first);
		}
	for(const auto &it : cargo.PassengerList())
		if(it.second)
		{
			if(it.first->IsVisible())
				Messages::Add("Mission \"" + it.first->Name()
					+ "\" aborted because you do not have enough passenger bunks free."
						, Messages::Importance::Highest);
			missionsToRemove.push_back(it.first);

		}
	for(const Mission *mission : missionsToRemove)
		RemoveMission(Mission::ABORT, *mission, ui);

	// Any ordinary cargo left behind can be sold.
	int64_t income = 0;
	int day = date.DaysSinceEpoch();
	int64_t sold = cargo.Used();
	int64_t totalBasis = 0;
	double stored = 0.;
	if(sold)
	{
		for(const auto &commodity : cargo.Commodities())
		{
			if(!commodity.second)
				continue;

			// Figure out how much income you get for selling this cargo.
			int64_t value = commodity.second * static_cast<int64_t>(system->Trade(commodity.first));
			income += value;

			int original = originalTotals[commodity.first];
			auto it = costBasis.find(commodity.first);
			if(!original || it == costBasis.end() || !it->second)
				continue;

			// Now, figure out how much of that income is profit by calculating
			// the cost basis for this cargo (which is just the total cost basis
			// multiplied by the percent of the cargo you are selling).
			int64_t basis = it->second * commodity.second / original;
			it->second -= basis;
			totalBasis += basis;
		}
		if(!planet->HasOutfitter())
			for(const auto &outfit : cargo.Outfits())
			{
				// Compute the total value for each type of excess outfit.
				if(!outfit.second)
					continue;
				int64_t cost = depreciation.Value(outfit.first, day, outfit.second);
				for(int i = 0; i < outfit.second; ++i)
					stockDepreciation.Buy(outfit.first, day, &depreciation);
				income += cost;
			}
		else
			for(const auto &outfit : cargo.Outfits())
			{
				// Transfer the outfits from cargo to the storage on this planet.
				if(!outfit.second)
					continue;
				stored += outfit.first->Mass() * outfit.second;
				cargo.Transfer(outfit.first, outfit.second, Storage());
			}
	}
	accounts.AddCredits(income);
	cargo.Clear();
	stockDepreciation = Depreciation();
	sold -= ceil(stored);
	if(sold || stored)
	{
		// Report how much excess cargo was sold (and what profit you earned),
		// and how many tons of outfits were stored.
		ostringstream out;
		out << "You ";
		if(sold)
		{
			out << "sold " << Format::CargoString(sold, "excess cargo") << " for " << Format::CreditString(income);
			if(totalBasis && totalBasis != income)
				out << " (for a profit of " << Format::CreditString(income - totalBasis) << ")";
			if(stored)
				out << ", and ";
		}
		if(stored)
		{
			out << "stored " << Format::CargoString(stored, "outfits") << " you could not carry";
		}
		out << ".";
		Messages::Add(out.str(), Messages::Importance::High);
	}

	return true;
}



void PlayerInfo::PoolCargo()
{
	// This can only be done while landed.
	if(!planet)
		return;

	// To make sure all cargo and passengers get unloaded from each ship,
	// temporarily uncap the player's cargo and bunk capacity.
	cargo.SetSize(-1);
	cargo.SetBunks(-1);
	for(const shared_ptr<Ship> &ship : ships)
		if(ship->GetPlanet() == planet && !ship->IsParked())
			ship->Cargo().TransferAll(cargo);
	UpdateCargoCapacities();
}



const CargoHold &PlayerInfo::DistributeCargo()
{
	for(const shared_ptr<Ship> &ship : ships)
		if(!ship->IsParked() && !ship->IsDisabled() && ship->GetPlanet() == planet)
		{
			if(ship != flagship)
			{
				ship->Cargo().SetBunks(ship->Attributes().Get("bunks") - ship->RequiredCrew());
				cargo.TransferAll(ship->Cargo());
			}
			else
			{
				// Your flagship takes first priority for passengers but last for cargo.
				desiredCrew = ship->Crew();
				ship->Cargo().SetBunks(ship->Attributes().Get("bunks") - desiredCrew);
				for(const auto &it : cargo.PassengerList())
					cargo.TransferPassengers(it.first, it.second, ship->Cargo());
			}
		}
	// Load up your flagship last, so that it will have space free for any
	// plunder that you happen to acquire.
	cargo.TransferAll(flagship->Cargo());

	return cargo;
}



void PlayerInfo::AddPlayTime(chrono::nanoseconds timeVal)
{
	playTime += timeVal.count() * .000000001;
}



double PlayerInfo::GetPlayTime() const noexcept
{
	return playTime;
}



// Get the player's logbook.
const multimap<Date, string> &PlayerInfo::Logbook() const
{
	return logbook;
}



void PlayerInfo::AddLogEntry(const string &text)
{
	logbook.emplace(date, text);
}



const map<string, map<string, string>> &PlayerInfo::SpecialLogs() const
{
	return specialLogs;
}



void PlayerInfo::AddSpecialLog(const string &type, const string &name, const string &text)
{
	string &entry = specialLogs[type][name];
	if(!entry.empty())
		entry += "\n\t";
	entry += text;
}



void PlayerInfo::RemoveSpecialLog(const string &type, const string &name)
{
	auto it = specialLogs.find(type);
	if(it == specialLogs.end())
		return;
	auto &nameMap = it->second;
	auto eit = nameMap.find(name);
	if(eit != nameMap.end())
		nameMap.erase(eit);
}



void PlayerInfo::RemoveSpecialLog(const string &type)
{
	auto it = specialLogs.find(type);
	if(it != specialLogs.end())
		specialLogs.erase(it);
}



bool PlayerInfo::HasLogs() const
{
	return !logbook.empty() || !specialLogs.empty();
}



// Call this after missions update, if leaving the outfitter, shipyard, or
// hiring panel, or after backing out of a take-off warning.
// Updates the information on how much space is available.
void PlayerInfo::UpdateCargoCapacities()
{
	int size = 0;
	int bunks = 0;
	flagship = FlagshipPtr();
	for(const shared_ptr<Ship> &ship : ships)
		if(ship->GetPlanet() == planet && !ship->IsParked())
		{
			size += ship->Attributes().Get("cargo space");
			int crew = (ship == flagship ? ship->Crew() : ship->RequiredCrew());
			bunks += ship->Attributes().Get("bunks") - crew;
		}
	cargo.SetSize(size);
	cargo.SetBunks(bunks);
}



// Get the list of active missions.
const list<Mission> &PlayerInfo::Missions() const
{
	return missions;
}



// Get the list of ordinary jobs that are available on the job board.
const list<Mission> &PlayerInfo::AvailableJobs() const
{
	return availableJobs;
}



bool PlayerInfo::HasAvailableEnteringMissions() const
{
	return !availableEnteringMissions.empty();
}



const PlayerInfo::SortType PlayerInfo::GetAvailableSortType() const
{
	return availableSortType;
}



void PlayerInfo::NextAvailableSortType()
{
	availableSortType = static_cast<SortType>((availableSortType + 1) % (CONVENIENT + 1));
	SortAvailable();
}



const bool PlayerInfo::ShouldSortAscending() const
{
	return availableSortAsc;
}



void PlayerInfo::ToggleSortAscending()
{
	availableSortAsc = !availableSortAsc;
	SortAvailable();
}



const bool PlayerInfo::ShouldSortSeparateDeadline() const
{
	return sortSeparateDeadline;
}



void PlayerInfo::ToggleSortSeparateDeadline()
{
	sortSeparateDeadline = !sortSeparateDeadline;
	SortAvailable();
}



const bool PlayerInfo::ShouldSortSeparatePossible() const
{
	return sortSeparatePossible;
}



void PlayerInfo::ToggleSortSeparatePossible()
{
	sortSeparatePossible = !sortSeparatePossible;
	SortAvailable();
}



// Return a pointer to the mission that was most recently accepted while in-flight.
const Mission *PlayerInfo::ActiveInFlightMission() const
{
	return activeInFlightMission;
}



// Update mission NPCs with the player's current conditions.
void PlayerInfo::UpdateMissionNPCs()
{
	for(Mission &mission : missions)
		mission.UpdateNPCs(*this);
}



// Accept the given job.
void PlayerInfo::AcceptJob(const Mission &mission, UI *ui)
{
	for(auto it = availableJobs.begin(); it != availableJobs.end(); ++it)
		if(&*it == &mission)
		{
			cargo.AddMissionCargo(&mission);
			auto spliceIt = it->IsUnique() ? missions.begin() : missions.end();
			missions.splice(spliceIt, availableJobs, it);
			it->Do(Mission::OFFER, *this);
			it->Do(Mission::ACCEPT, *this, ui);
			if(it->IsFailed())
				RemoveMission(Mission::Trigger::FAIL, *it, ui);
			SortAvailable(); // Might not have cargo anymore, so some jobs can be sorted to end
			break;
		}
}



// Look at the list of available missions and see if any of them can be offered
// right now, in the given location. If there are no missions that can be accepted,
// return a null pointer.
Mission *PlayerInfo::MissionToOffer(Mission::Location location)
{
	if(ships.empty())
		return nullptr;

	// If a mission can be offered right now, move it to the start of the list
	// so we know what mission the callback is referring to, and return it.
	for(auto it = availableMissions.begin(); it != availableMissions.end(); ++it)
		if(it->IsAtLocation(location) && it->CanOffer(*this) && it->CanAccept(*this))
		{
			availableMissions.splice(availableMissions.begin(), availableMissions, it);
			return &availableMissions.front();
		}
	return nullptr;
}



// Check if any of the game's missions can be offered from this ship, given its
// relationship with the player. If none offer, return nullptr.
Mission *PlayerInfo::BoardingMission(const shared_ptr<Ship> &ship)
{
	// Do not create missions from existing mission NPC's, or the player's ships.
	if(ship->IsSpecial())
		return nullptr;
	// Ensure that boarding this NPC again does not create a mission.
	ship->SetIsSpecial();

	// "boardingMissions" is emptied by MissionCallback, but to be sure:
	availableBoardingMissions.clear();

	Mission::Location location = (ship->GetGovernment()->IsEnemy()
			? Mission::BOARDING : Mission::ASSISTING);

	// Check for available boarding or assisting missions.
	for(const auto &[name, mission] : GameData::Missions())
		if(mission.IsAtLocation(location) && mission.CanOffer(*this, ship))
		{
			availableBoardingMissions.push_back(mission.Instantiate(*this, ship));
			if(availableBoardingMissions.back().IsFailed())
				availableBoardingMissions.pop_back();
			else
				return &availableBoardingMissions.back();
		}

	return nullptr;
}



void PlayerInfo::CreateEnteringMissions()
{
	availableEnteringMissions.clear();

	bool hasPriorityMissions = false;
	unsigned nonBlockingMissions = 0;
	for(const auto &[name, mission] : GameData::Missions())
		if(mission.IsAtLocation(Mission::ENTERING) && mission.CanOffer(*this))
		{
			availableEnteringMissions.push_back(mission.Instantiate(*this));
			if(availableEnteringMissions.back().IsFailed())
				availableEnteringMissions.pop_back();
			else
			{
				hasPriorityMissions |= missions.back().HasPriority();
				nonBlockingMissions += missions.back().IsNonBlocking();
			}
		}

	SortMissions(availableMissions, hasPriorityMissions, nonBlockingMissions);
}



Mission *PlayerInfo::EnteringMission()
{
	if(!flagship)
		return nullptr;

	// If a mission can be offered right now, move it to the start of the list
	// so we know what mission the callback is referring to, and return it.
	for(auto it = availableEnteringMissions.begin(); it != availableEnteringMissions.end(); ++it)
		if(it->HasSpace(*flagship))
		{
			availableEnteringMissions.splice(availableEnteringMissions.begin(), availableEnteringMissions, it);
			return &availableEnteringMissions.front();
		}
	return nullptr;
}



bool PlayerInfo::CaptureOverriden(const shared_ptr<Ship> &ship) const
{
	if(ship->IsCapturable())
		return false;
	// Check if there's a boarding mission being offered which allows this ship to be captured. If the boarding
	// mission was declined, then this results in one-time capture access to the ship. If it was accepted, then
	// the next boarding attempt will have the boarding mission in the player's active missions list, checked below.
	const Mission *mission = availableBoardingMissions.empty() ? nullptr : &availableBoardingMissions.back();
	// Otherwise, check if there's an already active mission which grants access. This allows trying to board the
	// ship again after accepting the mission.
	if(!mission)
		for(const Mission &mission : Missions())
			if(mission.OverridesCapture() && !mission.IsFailed() && mission.SourceShip() == ship.get())
				return true;
	return mission && mission->OverridesCapture() && !mission->IsFailed() && mission->SourceShip() == ship.get();
}



// Engine calls this after placing the boarding/assisting/entering mission's NPCs.
void PlayerInfo::ClearActiveInFlightMission()
{
	activeInFlightMission = nullptr;
}



// If one of your missions cannot be offered because you do not have enough
// space for it, and it specifies a message to be shown in that situation,
// show that message.
void PlayerInfo::HandleBlockedMissions(Mission::Location location, UI *ui)
{
	list<Mission> &missionList = availableMissions.empty() ? availableBoardingMissions : availableMissions;
	if(ships.empty() || missionList.empty())
		return;

	for(auto &it : missionList)
		if(it.IsAtLocation(location) && it.CanOffer(*this) && !it.CanAccept(*this))
		{
			string message = it.BlockedMessage(*this);
			if(!message.empty())
			{
				ui->Push(new Dialog(message));
				return;
			}
		}
}



void PlayerInfo::HandleBlockedEnteringMissions(UI *ui)
{
	if(!flagship || availableEnteringMissions.empty())
		return;

	for(auto it = availableEnteringMissions.begin(); it != availableEnteringMissions.end(); )
	{
		if(!it->HasSpace(*flagship))
		{
			string message = it->BlockedMessage(*this);
			// Remove this mission from the list so that the MainPanel stops
			// trying to offer it.
			it = availableEnteringMissions.erase(it);
			if(!message.empty())
			{
				ui->Push(new Dialog(message));
				return;
			}
		}
		else
			++it;
	}
}



// Callback for accepting or declining whatever mission has been offered.
// Responses which would kill the player are handled before the on offer
// conversation ended.
void PlayerInfo::MissionCallback(int response)
{
	list<Mission> &missionList = availableMissions.empty() ?
		(availableEnteringMissions.empty() ? availableBoardingMissions : availableEnteringMissions) : availableMissions;
	if(missionList.empty())
		return;

	Mission &mission = missionList.front();

	// If landed, this conversation may require the player to immediately depart.
	shouldLaunch |= (GetPlanet() && Conversation::RequiresLaunch(response));
	if(response == Conversation::ACCEPT || response == Conversation::LAUNCH)
	{
		bool shouldAutosave = mission.RecommendsAutosave();
		if(planet)
		{
			cargo.AddMissionCargo(&mission);
			UpdateCargoCapacities();
		}
		else if(Flagship())
			flagship->Cargo().AddMissionCargo(&mission);
		else
			return;

		// Move this mission from the offering list into the "accepted"
		// list, viewable on the MissionPanel. Unique missions are moved
		// to the front, so they appear at the top of the list if viewed.
		auto spliceIt = mission.IsUnique() ? missions.begin() : missions.end();
		missions.splice(spliceIt, missionList, missionList.begin());
		mission.Do(Mission::ACCEPT, *this);
		if(shouldAutosave)
			Autosave();
		// If this is a mission offered in-flight, expose a pointer to it
		// so Engine::SpawnFleets can add its ships without requiring the
		// player to land.
		if(mission.IsAtLocation(Mission::BOARDING) || mission.IsAtLocation(Mission::ASSISTING)
				|| mission.IsAtLocation(Mission::ENTERING))
			activeInFlightMission = &*--spliceIt;
	}
	else if(response == Conversation::DECLINE || response == Conversation::FLEE)
	{
		mission.Do(Mission::DECLINE, *this);
		missionList.pop_front();
	}
	else if(response == Conversation::DEFER || response == Conversation::DEPART)
	{
		mission.Do(Mission::DEFER, *this);
		missionList.pop_front();
	}
}



// Basic callback, allowing conversations to force the player to depart from a
// planet without requiring a mission to offer.
void PlayerInfo::BasicCallback(int response)
{
	// If landed, this conversation may require the player to immediately depart.
	shouldLaunch |= (GetPlanet() && Conversation::RequiresLaunch(response));
}



// Mark a mission for removal, either because it was completed, or it failed,
// or because the player aborted it.
void PlayerInfo::RemoveMission(Mission::Trigger trigger, const Mission &mission, UI *ui)
{
	for(auto it = missions.begin(); it != missions.end(); ++it)
		if(&*it == &mission)
		{
			// Don't delete the mission yet, because the conversation or dialog
			// panel may still be showing. Instead, just mark it as done. Doing
			// this first avoids the possibility of an infinite loop, e.g. if a
			// mission's "on fail" fails the mission itself.
			doneMissions.splice(doneMissions.end(), missions, it);

			it->Do(trigger, *this, ui);
			cargo.RemoveMissionCargo(&mission);
			for(shared_ptr<Ship> &ship : ships)
				ship->Cargo().RemoveMissionCargo(&mission);
			return;
		}
}



// Mark a mission as failed, but do not remove it from the mission list yet.
void PlayerInfo::FailMission(const Mission &mission)
{
	for(auto &it : missions)
		if(&it == &mission)
		{
			it.Fail();
			return;
		}
}



// Update mission status based on an event.
void PlayerInfo::HandleEvent(const ShipEvent &event, UI *ui)
{
	// Combat rating increases when you disable an enemy ship.
	if(event.ActorGovernment() && event.ActorGovernment()->IsPlayer())
		if((event.Type() & ShipEvent::DISABLE) && event.Target() && !event.Target()->IsYours())
		{
			auto &rating = conditions["combat rating"];
			static const int64_t maxRating = 2000000000;
			rating = min(maxRating, rating + (event.Target()->Cost() + 250000) / 500000);
		}

	for(Mission &mission : missions)
		mission.Do(event, *this, ui);

	// If the player's flagship was destroyed, the player is dead.
	if((event.Type() & ShipEvent::DESTROY) && !ships.empty() && event.Target().get() == Flagship())
		Die();
}



// Get mutable access to the player's list of conditions.
ConditionsStore &PlayerInfo::Conditions()
{
	return conditions;
}



// Access the player's list of conditions.
const ConditionsStore &PlayerInfo::Conditions() const
{
	return conditions;
}



// Uuid for the gifted ships, with the ship class follow by the names they had when they were gifted to the player.
const map<string, EsUuid> &PlayerInfo::GiftedShips() const
{
	return giftedShips;
}



map<string, string> PlayerInfo::GetSubstitutions() const
{
	map<string, string> subs;
	GameData::GetTextReplacements().Substitutions(subs);
	AddPlayerSubstitutions(subs);
	return subs;
}



void PlayerInfo::AddPlayerSubstitutions(map<string, string> &subs) const
{
	subs["<first>"] = FirstName();
	subs["<last>"] = LastName();
	const Ship *flag = Flagship();
	if(flag)
	{
		subs["<ship>"] = flag->Name();
		subs["<model>"] = flag->DisplayModelName();
	}

	subs["<system>"] = GetSystem()->DisplayName();
	subs["<date>"] = GetDate().ToString();
	subs["<day>"] = GetDate().LongString();
}



bool PlayerInfo::SetTribute(const Planet *planet, int64_t payment)
{
	if(payment > 0)
	{
		tributeReceived[planet] = payment;
		// Properly connect this function to the dominated property of planets.
		GameData::GetPolitics().DominatePlanet(planet);
	}
	else
	{
		tributeReceived.erase(planet);
		// Properly connect this function to the (no longer) dominated property of planets.
		GameData::GetPolitics().DominatePlanet(planet, false);
	}

	return true;
}



bool PlayerInfo::SetTribute(const string &planetTrueName, int64_t payment)
{
	const Planet *planet = GameData::Planets().Find(planetTrueName);
	if(!planet)
		return false;

	return SetTribute(planet, payment);
}



// Get a list of all tribute that the player receives.
const map<const Planet *, int64_t> &PlayerInfo::GetTribute() const
{
	return tributeReceived;
}



// Get the total sum of the tribute the player receives.
int64_t PlayerInfo::GetTributeTotal() const
{
	return accumulate(
		tributeReceived.begin(),
		tributeReceived.end(),
		0,
		[](int64_t value, const map<const Planet *, int64_t>::value_type &tribute)
		{
			return value + tribute.second;
		}
	);
}



// Check if the player knows the location of the given system (whether or not
// they have actually visited it).
bool PlayerInfo::HasSeen(const System &system) const
{
	if(&system == this->system)
		return true;

	// Shrouded systems have special considerations as to whether they're currently seen or not.
	bool shrouded = system.Shrouded();
	if(!shrouded && seen.contains(&system))
		return true;

	auto usesSystem = [&system](const Mission &m) noexcept -> bool
	{
		if(!m.IsVisible())
			return false;
		if(m.Waypoints().contains(&system))
			return true;
		if(m.MarkedSystems().contains(&system))
			return true;
		for(auto &&p : m.Stopovers())
			if(p->IsInSystem(&system))
				return true;
		return m.Destination()->IsInSystem(&system);
	};
	if(any_of(availableJobs.begin(), availableJobs.end(), usesSystem))
		return true;
	if(any_of(missions.begin(), missions.end(), usesSystem))
		return true;

	if(shrouded)
	{
		// All systems linked to a system the player can view are visible.
		if(any_of(system.Links().begin(), system.Links().end(),
				[&](const System *s) noexcept -> bool { return CanView(*s); }))
			return true;
		// A shrouded system not linked to a viewable system must be visible from the current system.
		if(!system.VisibleNeighbors().contains(this->system))
			return false;
		// If a shrouded system is in visible range, then it can be seen if it is not also hidden.
		return !system.Hidden();
	}

	return KnowsName(system);
}



// Check if the player can view the contents of the given system.
bool PlayerInfo::CanView(const System &system) const
{
	// A player can always view the contents of the system they are in. Otherwise,
	// the system must have been visited before and not be shrouded.
	return (HasVisited(system) && !system.Shrouded()) || &system == this->system;
}



// Check if the player has visited the given system.
bool PlayerInfo::HasVisited(const System &system) const
{
	return visitedSystems.contains(&system);
}



// Check if the player has visited the given planet.
bool PlayerInfo::HasVisited(const Planet &planet) const
{
	return visitedPlanets.contains(&planet);
}



// Check if the player knows the name of a system, either from visiting there or
// because a job or active mission includes the name of that system.
bool PlayerInfo::KnowsName(const System &system) const
{
	if(CanView(system))
		return true;

	for(const Mission &mission : availableJobs)
		if(mission.Destination()->IsInSystem(&system))
			return true;

	for(const Mission &mission : missions)
		if(mission.IsVisible() && mission.Destination()->IsInSystem(&system))
			return true;

	return false;
}


// Mark the given system as visited, and mark all its neighbors as seen.
void PlayerInfo::Visit(const System &system)
{
	visitedSystems.insert(&system);
	seen.insert(&system);
	for(const System *neighbor : system.VisibleNeighbors())
		if(!neighbor->Hidden() || system.Links().contains(neighbor))
			seen.insert(neighbor);
}



// Mark the given planet as visited.
void PlayerInfo::Visit(const Planet &planet)
{
	visitedPlanets.insert(&planet);
}



// Mark a system as unvisited, even if visited previously.
void PlayerInfo::Unvisit(const System &system)
{
	visitedSystems.erase(&system);
	for(const StellarObject &object : system.Objects())
		if(object.GetPlanet())
			Unvisit(*object.GetPlanet());
}



void PlayerInfo::Unvisit(const Planet &planet)
{
	visitedPlanets.erase(&planet);
}



const set<const System *> &PlayerInfo::VisitedSystems() const
{
	return visitedSystems;
}



const set<const Planet *> &PlayerInfo::VisitedPlanets() const
{
	return visitedPlanets;
}



bool PlayerInfo::HasMapped(int mapSize, bool mapMinables) const
{
	DistanceMap distance(GetSystem(), mapSize);
	for(const System *system : distance.Systems())
	{
		if(!HasVisited(*system))
			return false;

		if(mapMinables)
			for(const Outfit *outfit : system->Payloads())
				if(!harvested.contains(make_pair(system, outfit)))
					return false;
	}

	return true;
}



void PlayerInfo::Map(int mapSize, bool mapMinables)
{
	DistanceMap distance(GetSystem(), mapSize);
	for(const System *system : distance.Systems())
	{
		if(!HasVisited(*system))
			Visit(*system);

		if(mapMinables)
			for(const Outfit *outfit : system->Payloads())
				harvested.insert(make_pair(system, outfit));
	}
}



// Check if the player has a hyperspace route set.
bool PlayerInfo::HasTravelPlan() const
{
	return !travelPlan.empty();
}



// Access the player's travel plan.
const vector<const System *> &PlayerInfo::TravelPlan() const
{
	return travelPlan;
}



vector<const System *> &PlayerInfo::TravelPlan()
{
	return travelPlan;
}



// This is called when the player enters the system that is their current
// hyperspace target.
void PlayerInfo::PopTravel()
{
	if(!travelPlan.empty())
	{
		Visit(*travelPlan.back());
		travelPlan.pop_back();
	}
}



// Get the planet to land on at the end of the travel path.
const Planet *PlayerInfo::TravelDestination() const
{
	return travelDestination;
}



// Set the planet to land on at the end of the travel path.
void PlayerInfo::SetTravelDestination(const Planet *planet)
{
	travelDestination = planet;
	if(planet && planet->IsInSystem(system) && Flagship())
		Flagship()->SetTargetStellar(system->FindStellar(planet));
}



// Check which secondary weapons the player has selected.
const set<const Outfit *> &PlayerInfo::SelectedSecondaryWeapons() const
{
	return selectedWeapons;
}



// Cycle through all available secondary weapons.
void PlayerInfo::SelectNextSecondary()
{
	if(!flagship || flagship->Outfits().empty())
		return;

	// If multiple weapons were selected, then switch to selecting none.
	if(selectedWeapons.size() > 1)
	{
		selectedWeapons.clear();
		return;
	}

	// If no weapon was selected, then we scan from the beginning.
	auto it = flagship->Outfits().begin();
	bool hadSingleWeaponSelected = (selectedWeapons.size() == 1);

	// If a single weapon was selected, then move the iterator to the
	// outfit directly after it.
	if(hadSingleWeaponSelected)
	{
		auto selectedOutfit = *(selectedWeapons.begin());
		it = flagship->Outfits().find(selectedOutfit);
		if(it != flagship->Outfits().end())
			++it;
	}

	// Find the next secondary weapon.
	for( ; it != flagship->Outfits().end(); ++it)
		if(it->first->Icon())
		{
			selectedWeapons.clear();
			selectedWeapons.insert(it->first);
			return;
		}

	// If no weapon was selected and we didn't find any weapons at this point,
	// then the player just doesn't have any secondary weapons.
	if(!hadSingleWeaponSelected)
		return;

	// Reached the end of the list. Select all possible secondary weapons here.
	it = flagship->Outfits().begin();
	for( ; it != flagship->Outfits().end(); ++it)
		if(it->first->Icon())
			selectedWeapons.insert(it->first);

	// If we have only one weapon selected at this point, then the player
	// only has a single secondary weapon. Clear the list, since the weapon
	// was selected when we entered this function.
	if(selectedWeapons.size() == 1)
		selectedWeapons.clear();
}



void PlayerInfo::DeselectAllSecondaries()
{
	selectedWeapons.clear();
}



void PlayerInfo::ToggleAnySecondary(const Outfit *outfit)
{
	if(!flagship)
		return;

	const auto it = selectedWeapons.insert(outfit);
	if(!it.second)
		selectedWeapons.erase(it.first);
}



// Escorts currently selected for giving orders.
const vector<weak_ptr<Ship>> &PlayerInfo::SelectedShips() const
{
	return selectedShips;
}



// Select any player ships in the given box or list. Return true if any were
// selected, so we know not to search further for a match.
bool PlayerInfo::SelectShips(const Rectangle &box, bool hasShift)
{
	// If shift is not held down, replace the current selection.
	if(!hasShift)
		selectedShips.clear();
	// If shift is not held, the first ship in the box will also become the
	// player's flagship's target.
	bool first = !hasShift;

	bool matched = false;
	for(const shared_ptr<Ship> &ship : ships)
		if(!ship->IsDestroyed() && !ship->IsParked() && ship->GetSystem() == system && ship.get() != Flagship()
				&& box.Contains(ship->Position()))
		{
			matched = true;
			SelectShip(ship, &first);
		}
	return matched;
}



bool PlayerInfo::SelectShips(const vector<const Ship *> &stack, bool hasShift)
{
	// If shift is not held down, replace the current selection.
	if(!hasShift)
		selectedShips.clear();
	// If shift is not held, the first ship in the stack will also become the
	// player's flagship's target.
	bool first = !hasShift;

	// Loop through all the player's ships and check which of them are in the
	// given stack.
	bool matched = false;
	for(const shared_ptr<Ship> &ship : ships)
	{
		auto it = find(stack.begin(), stack.end(), ship.get());
		if(it != stack.end())
		{
			matched = true;
			SelectShip(ship, &first);
		}
	}
	return matched;
}



void PlayerInfo::SelectShip(const Ship *ship, bool hasShift)
{
	// If shift is not held down, replace the current selection.
	if(!hasShift)
		selectedShips.clear();

	bool first = !hasShift;
	for(const shared_ptr<Ship> &it : ships)
		if(it.get() == ship)
			SelectShip(it, &first);
}



void PlayerInfo::DeselectShip(const Ship *ship)
{
	for(auto it = selectedShips.begin(); it != selectedShips.end(); ++it)
		if(it->lock().get() == ship)
		{
			selectedShips.erase(it);
			return;
		}
}



void PlayerInfo::SelectGroup(int group, bool hasShift)
{
	int bit = (1 << group);
	// If the shift key is held down and all the ships in the given group are
	// already selected, deselect them all. Otherwise, select them all. The easy
	// way to do this is first to remove all the ships that match in one pass,
	// then add them in a subsequent pass if any were not selected.
	const Ship *oldTarget = nullptr;
	if(Flagship() && Flagship()->GetTargetShip())
	{
		oldTarget = Flagship()->GetTargetShip().get();
		Flagship()->SetTargetShip(shared_ptr<Ship>());
	}
	if(hasShift)
	{
		bool allWereSelected = true;
		for(const shared_ptr<Ship> &ship : ships)
			if(groups[ship.get()] & bit)
			{
				auto it = selectedShips.begin();
				for( ; it != selectedShips.end(); ++it)
					if(it->lock() == ship)
						break;
				if(it != selectedShips.end())
					selectedShips.erase(it);
				else
					allWereSelected = false;
			}
		if(allWereSelected)
			return;
	}
	else
		selectedShips.clear();

	// Now, go through and add any ships in the group to the selection. Even if
	// shift is held they won't be added twice, because we removed them above.
	for(const shared_ptr<Ship> &ship : ships)
		if(groups[ship.get()] & bit)
		{
			selectedShips.push_back(ship);
			if(ship.get() == oldTarget)
				Flagship()->SetTargetShip(ship);
		}
}



void PlayerInfo::SetGroup(int group, const set<Ship *> *newShips)
{
	int bit = (1 << group);
	int mask = ~bit;
	// First, remove any of your ships that are in the group.
	for(const shared_ptr<Ship> &ship : ships)
		groups[ship.get()] &= mask;
	// Then, add all the currently selected ships to the group.
	if(newShips)
	{
		for(const Ship *ship : *newShips)
			groups[ship] |= bit;
	}
	else
	{
		for(const weak_ptr<Ship> &ptr : selectedShips)
		{
			shared_ptr<Ship> ship = ptr.lock();
			if(ship)
				groups[ship.get()] |= bit;
		}
	}
}



set<Ship *> PlayerInfo::GetGroup(int group)
{
	int bit = (1 << group);
	set<Ship *> result;

	for(const shared_ptr<Ship> &ship : ships)
	{
		auto it = groups.find(ship.get());
		if(it != groups.end() && (it->second & bit))
			result.insert(ship.get());
	}
	return result;
}



// Keep track of any outfits that you have sold since landing. These will be
// available to buy back until you take off.
const map<const Outfit *, int> &PlayerInfo::GetStock() const
{
	return stock;
}



int PlayerInfo::Stock(const Outfit *outfit) const
{
	auto it = stock.find(outfit);
	return (it == stock.end() ? 0 : it->second);
}



// Transfer outfits from the player to the planet or vice versa.
void PlayerInfo::AddStock(const Outfit *outfit, int count)
{
	// If you sell an individual outfit that is not sold here and that you
	// acquired by buying a ship here, have it appear as "in stock" in case you
	// change your mind about selling it. (On the other hand, if you sell an
	// entire ship right after buying it, its outfits will not be "in stock.")
	if(count > 0 && stock[outfit] < 0)
		stock[outfit] = 0;
	stock[outfit] += count;

	int day = date.DaysSinceEpoch();
	if(count > 0)
	{
		// Remember how depreciated these items are.
		for(int i = 0; i < count; ++i)
			stockDepreciation.Buy(outfit, day, &depreciation);
	}
	else
	{
		// If the count is negative, outfits are being transferred from stock
		// into the player's possession.
		for(int i = 0; i < -count; ++i)
			depreciation.Buy(outfit, day, &stockDepreciation);
	}
}



// Get depreciation information.
const Depreciation &PlayerInfo::FleetDepreciation() const
{
	return depreciation;
}



const Depreciation &PlayerInfo::StockDepreciation() const
{
	return stockDepreciation;
}



void PlayerInfo::Harvest(const Outfit *type)
{
	if(type && system)
		harvested.insert(make_pair(system, type));
}



const set<pair<const System *, const Outfit *>> &PlayerInfo::Harvested() const
{
	return harvested;
}



const pair<const System *, Point> &PlayerInfo::GetEscortDestination() const
{
	return interstellarEscortDestination;
}



// Determine if a system and nonzero position were specified.
bool PlayerInfo::HasEscortDestination() const
{
	return interstellarEscortDestination.first && interstellarEscortDestination.second;
}



// Set (or clear) the stored escort travel destination.
void PlayerInfo::SetEscortDestination(const System *system, Point pos)
{
	interstellarEscortDestination.first = system;
	interstellarEscortDestination.second = pos;
}



// Get what coloring is currently selected in the map.
int PlayerInfo::MapColoring() const
{
	return mapColoring;
}



// Set what the map is being colored by.
void PlayerInfo::SetMapColoring(int index)
{
	mapColoring = index;
}



// Get the map zoom level.
int PlayerInfo::MapZoom() const
{
	return mapZoom;
}



// Set the map zoom level.
void PlayerInfo::SetMapZoom(int level)
{
	mapZoom = level;
}



// Get the set of collapsed categories for the named panel.
set<string> &PlayerInfo::Collapsed(const string &name)
{
	return collapsed[name];
}



// Apply any "changes" saved in this player info to the global game state.
void PlayerInfo::ApplyChanges()
{
	for(const auto &it : reputationChanges)
		it.first->SetReputation(it.second);
	reputationChanges.clear();
	AddChanges(dataChanges);
	GameData::ReadEconomy(economy);
	economy = DataNode();

	// Make sure all stellar objects are correctly positioned. This is needed
	// because EnterSystem() is not called the first time through.
	GameData::SetDate(GetDate());
	// SetDate() clears any bribes from yesterday, so restore any auto-clearance.
	for(const Mission &mission : Missions())
		if(mission.ClearanceMessage() == "auto")
		{
			mission.Destination()->Bribe(mission.HasFullClearance());
			for(const Planet *planet : mission.Stopovers())
				planet->Bribe(mission.HasFullClearance());
		}

	// Check if any special persons have been destroyed.
	GameData::DestroyPersons(destroyedPersons);
	destroyedPersons.clear();

	// Check which planets you have dominated.
	for(auto &it : tributeReceived)
		GameData::GetPolitics().DominatePlanet(it.first);

	// Issue warnings for any data which has been mentioned but not actually defined, and
	// ensure that all "undefined" data is appropriately named.
	GameData::CheckReferences();

	// Now that all outfits have names, we can finish loading the player's ships.
	for(auto &&ship : ships)
	{
		// Government changes may have changed the player's ship swizzles.
		ship->SetGovernment(GameData::PlayerGovernment());
		ship->FinishLoading(false);
	}

	// Recalculate jumps that the available jobs will need
	for(Mission &mission : availableJobs)
		mission.CalculateJumps(system);
}



// Make change's to the player's planet, system, & ship locations as needed, to ensure the player and
// their ships are in valid locations, even if the player did something drastic, such as remove a mod.
void PlayerInfo::ValidateLoad()
{
	// If a system was not specified in the player data, use the flagship's system.
	if(!planet && !ships.empty())
	{
		string warning = "Warning: no planet specified for player";
		auto it = find_if(ships.begin(), ships.end(), [](const shared_ptr<Ship> &ship) noexcept -> bool
			{ return ship->GetPlanet() && ship->GetPlanet()->IsValid() && !ship->IsParked() && ship->CanBeFlagship(); });
		if(it != ships.end())
		{
			planet = (*it)->GetPlanet();
			system = (*it)->GetSystem();
			warning += ". Defaulting to location of flagship \"" + (*it)->Name() + "\", " + planet->TrueName() + ".";
		}
		else
			warning += " (no ships could supply a valid player location).";

		Logger::LogError(warning);
	}

	// As a result of external game data changes (e.g. unloading a mod) it's possible the player ended up
	// with an undefined system or planet. In that case, move them to the starting system to avoid crashing.
	if(planet && !system)
	{
		system = planet->GetSystem();
		Logger::LogError("Warning: player system was not specified. Defaulting to the specified planet's system.");
	}
	if(!planet || !planet->IsValid() || !system || !system->IsValid())
	{
		system = &startData.GetSystem();
		planet = &startData.GetPlanet();
		Logger::LogError("Warning: player system and/or planet was not valid. Defaulting to the starting location.");
	}

	// Every ship ought to have specified a valid location, but if not,
	// move it to the player's location to avoid invalid states.
	for(auto &&ship : ships)
	{
		if(!ship->GetSystem() || !ship->GetSystem()->IsValid())
		{
			ship->SetSystem(system);
			Logger::LogError("Warning: player ship \"" + ship->Name()
				+ "\" did not specify a valid system. Defaulting to the player's system.");
		}
		// In-system ships that aren't on a valid planet should get moved to the player's planet
		// (but e.g. disabled ships or those that didn't have a planet should remain in space).
		if(ship->GetSystem() == system && ship->GetPlanet() && !ship->GetPlanet()->IsValid())
		{
			ship->SetPlanet(planet);
			Logger::LogError("Warning: in-system player ship \"" + ship->Name()
				+ "\" specified an invalid planet. Defaulting to the player's planet.");
		}
		// Owned ships that are not in the player's system always start in flight.
	}

	// Validate the travel plan.
	if(travelDestination && !travelDestination->IsValid())
	{
		Logger::LogError("Warning: removed invalid travel plan destination \"" + travelDestination->TrueName() + ".\"");
		travelDestination = nullptr;
	}
	if(!travelPlan.empty() && any_of(travelPlan.begin(), travelPlan.end(),
			[](const System *waypoint) noexcept -> bool { return !waypoint->IsValid(); }))
	{
		travelPlan.clear();
		travelDestination = nullptr;
		Logger::LogError("Warning: reset the travel plan due to use of invalid system(s).");
	}

	// For old saves, default to the first start condition (the default "Endless Sky" start).
	if(startData.Identifier().empty())
	{
		// It is possible that there are no start conditions defined (e.g. a bad installation or
		// incomplete total conversion plugin). In that case, it is not possible to continue.
		const auto startCount = GameData::StartOptions().size();
		if(startCount >= 1)
		{
			startData = GameData::StartOptions().front();
			// When necessary, record in the pilot file that the starting data is just an assumption.
			if(startCount >= 2)
				conditions["unverified start scenario"] = true;
		}
		else
			throw runtime_error("Unable to set a starting scenario for an existing pilot. (No valid \"start\" "
				"nodes were found in data files or loaded plugins--make sure you've installed the game properly.)");
	}

	// Validate the missions that were loaded. Active-but-invalid missions are removed from
	// the standard mission list, effectively pausing them until necessary data is restored.
	auto mit = stable_partition(missions.begin(), missions.end(), mem_fn(&Mission::IsValid));
	if(mit != missions.end())
		inactiveMissions.splice(inactiveMissions.end(), missions, mit, missions.end());

	// Invalid available jobs or missions are erased (since there is no guarantee
	// the player will be on the correct planet when a plugin is re-added).
	auto isInvalidMission = [](const Mission &m) noexcept -> bool { return !m.IsValid(); };
	availableJobs.remove_if(isInvalidMission);
	availableMissions.remove_if(isInvalidMission);
}



// Helper to register derived conditions.
void PlayerInfo::RegisterDerivedConditions()
{
	// Read-only date functions.
	conditions["day"].ProvideNamed([this](const ConditionEntry &ce) { return date.Day(); });
	conditions["month"].ProvideNamed([this](const ConditionEntry &ce) { return date.Month(); });
	conditions["year"].ProvideNamed([this](const ConditionEntry &ce) { return date.Year(); });
	conditions["weekday: "].ProvidePrefixed([this](const ConditionEntry &ce) -> int64_t {
		string day = ce.NameWithoutPrefix();
		int number = date.WeekdayNumberOffset();
		if(day == "saturday")
			return number == 0;
		if(day == "sunday")
			return number == 1;
		if(day == "monday")
			return number == 2;
		if(day == "tuesday")
			return number == 3;
		if(day == "wednesday")
			return number == 4;
		if(day == "thursday")
			return number == 5;
		if(day == "friday")
			return number == 6;
		return 0;
	});
	conditions["days since year start"].ProvideNamed([this](const ConditionEntry &ce) {
		return date.DaysSinceYearStart(); });
	conditions["days until year end"].ProvideNamed([this](const ConditionEntry &ce) {
		return date.DaysUntilYearEnd(); });
	conditions["days since epoch"].ProvideNamed([this](const ConditionEntry &ce) {
		return date.DaysSinceEpoch(); });
	conditions["days since start"].ProvideNamed([this](const ConditionEntry &ce) {
		return date.DaysSinceEpoch() - StartData().GetDate().DaysSinceEpoch(); });

	// Read-only account conditions.
	// Bound financial conditions to +/- 4.6 x 10^18 credits, within the range of a 64-bit int.
	static constexpr int64_t limit = static_cast<int64_t>(1) << 62;

	conditions["net worth"].ProvideNamed([this](const ConditionEntry &ce) {
		return min(limit, max(-limit, accounts.NetWorth())); });
	conditions["credits"].ProvideNamed([this](const ConditionEntry &ce) {
		return min(limit, accounts.Credits()); });
	conditions["unpaid mortgages"].ProvideNamed([this](const ConditionEntry &ce) {
		return min(limit, accounts.TotalDebt("Mortgage")); });
	conditions["unpaid fines"].ProvideNamed([this](const ConditionEntry &ce) {
		return min(limit, accounts.TotalDebt("Fine")); });
	conditions["unpaid debts"].ProvideNamed([this](const ConditionEntry &ce) {
		return min(limit, accounts.TotalDebt("Debt")); });
	conditions["unpaid salaries"].ProvideNamed([this](const ConditionEntry &ce) {
		return min(limit, accounts.CrewSalariesOwed()); });
	conditions["unpaid maintenance"].ProvideNamed([this](const ConditionEntry &ce) {
		return min(limit, accounts.MaintenanceDue()); });
	conditions["credit score"].ProvideNamed([this](const ConditionEntry &ce) {
		return accounts.CreditScore(); });

	// Read/write assets and debts.
	conditions["salary: "].ProvidePrefixed([this](const ConditionEntry &ce) -> int64_t {
		const map<string, int64_t> &si = accounts.SalariesIncome();
		auto it = si.find(ce.NameWithoutPrefix());
		if(it == si.end())
			return 0;
		return it->second;
	}, [this](ConditionEntry &ce, int64_t value) -> void {
		accounts.SetSalaryIncome(ce.NameWithoutPrefix(), value);
	});
	conditions["tribute: "].ProvidePrefixed([this](const ConditionEntry &ce) -> int64_t {
		const Planet *planet = GameData::Planets().Find(ce.NameWithoutPrefix());
		if(!planet)
			return 0;

		auto it = tributeReceived.find(planet);
		if(it == tributeReceived.end())
			return 0;

		return it->second;
	}, [this](ConditionEntry &ce, int64_t value) -> void {
		SetTribute(ce.NameWithoutPrefix(), value);
	});

	conditions["license: "].ProvidePrefixed([this](const ConditionEntry &ce) -> int64_t {
		return HasLicense(ce.NameWithoutPrefix());
	}, [this](ConditionEntry &ce, int64_t value) -> void {
		if(!value)
			RemoveLicense(ce.NameWithoutPrefix());
		else
			AddLicense(ce.NameWithoutPrefix());
	});

	// Read-only flagship conditions.
	conditions["flagship crew"].ProvideNamed([this](const ConditionEntry &ce) -> int64_t {
		return flagship ? flagship->Crew() : 0; });
	conditions["flagship required crew"].ProvideNamed([this](const ConditionEntry &ce) -> int64_t {
		return flagship ? flagship->RequiredCrew() : 0; });
	conditions["flagship bunks"].ProvideNamed([this](const ConditionEntry &ce) -> int64_t {
		return flagship ? flagship->Attributes().Get("bunks") : 0; });
	conditions["flagship model: "].ProvidePrefixed([this](const ConditionEntry &ce) -> bool {
		if(!flagship)
			return false;
		return !ce.NameWithoutPrefix().compare(flagship->TrueModelName()); });
	conditions["flagship disabled"].ProvideNamed([this](const ConditionEntry &ce) -> bool {
		return flagship && flagship->IsDisabled(); });

	auto shipAttributeHelper = [](const Ship *ship, const string &attribute, bool base) -> int64_t
	{
		if(!ship)
			return 0;

		const Outfit &attributes = base ? ship->BaseAttributes() : ship->Attributes();
		if(attribute == "cost")
			return attributes.Cost();
		if(attribute == "mass")
			return round(attributes.Mass() * 1000.);
		return round(attributes.Get(attribute) * 1000.);
	};
	conditions["flagship base attribute: "].ProvidePrefixed([this, shipAttributeHelper](const ConditionEntry &ce) ->
		int64_t { return shipAttributeHelper(this->Flagship(), ce.NameWithoutPrefix(), true); });
	conditions["flagship attribute: "].ProvidePrefixed([this, shipAttributeHelper](const ConditionEntry &ce) -> int64_t {
		return shipAttributeHelper(this->Flagship(), ce.NameWithoutPrefix(), false); });
	conditions["flagship bays: "].ProvidePrefixed([this](const ConditionEntry &ce) -> int64_t {
		if(!flagship)
			return 0;
		return flagship->BaysTotal(ce.NameWithoutPrefix()); });

	// The behaviour of this condition while landed is not stable and may change in the future.
	// It should only be used while in-flight.
	conditions["flagship bays free: "].ProvidePrefixed([this](const ConditionEntry &ce) -> int64_t {
		if(!flagship)
			return 0;
		if(GetPlanet())
			Logger::LogError("Warning: Use of \"flagship bays free: <category>\""
				" condition while landed is unstable behavior.");
		return flagship->BaysFree(ce.NameWithoutPrefix()); });
	conditions["flagship bays"].ProvideNamed([this](const ConditionEntry &ce) -> int64_t {
		if(!flagship)
			return 0;
		return flagship->Bays().size(); });
	// The behaviour of this condition while landed is not stable and may change in the future.
	// It should only be used while in-flight.
	conditions["flagship bays free"].ProvideNamed([this](const ConditionEntry &ce) -> int64_t {
		if(!flagship)
			return 0;
		if(GetPlanet())
			Logger::LogError("Warning: Use of \"flagship bays free\" condition while landed is unstable behavior.");
		const vector<Ship::Bay> &bays = flagship->Bays();
		return count_if(bays.begin(), bays.end(), [](const Ship::Bay &bay) { return !bay.ship; }); });

	conditions["flagship mass"].ProvideNamed([this](const ConditionEntry &ce) -> int64_t {
		return flagship ? flagship->Mass() : 0; });
	conditions["flagship shields"].ProvideNamed([this](const ConditionEntry &ce) -> int64_t {
		return flagship ? flagship->ShieldLevel() : 0; });
	conditions["flagship hull"].ProvideNamed([this](const ConditionEntry &ce) -> int64_t {
		return flagship ? flagship->HullLevel() : 0; });
	conditions["flagship fuel"].ProvideNamed([this](const ConditionEntry &ce) -> int64_t {
		return flagship ? flagship->FuelLevel() : 0; });

	conditions["ship base attribute: "].ProvidePrefixed([this, shipAttributeHelper](const ConditionEntry &ce) ->
	int64_t {
		string attribute = ce.NameWithoutPrefix();
		int64_t retVal = 0;
		for(const shared_ptr<Ship> &ship : ships)
		{
			// Destroyed and parked ships aren't checked.
			// If not on a planet, the ship's system must match.
			// If on a planet, the ship's planet must match.
			if(ship->IsDestroyed() || ship->IsParked()
					|| (planet && ship->GetPlanet() != planet)
					|| (!planet && ship->GetActualSystem() != system))
				continue;
			retVal += shipAttributeHelper(ship.get(), attribute, true);
		}
		return retVal; });
	conditions["ship base attribute (all): "].ProvidePrefixed([this, shipAttributeHelper](const ConditionEntry &ce) ->
	int64_t {
		string attribute = ce.NameWithoutPrefix();
		int64_t retVal = 0;
		for(const shared_ptr<Ship> &ship : ships)
		{
			if(ship->IsDestroyed())
				continue;
			retVal += shipAttributeHelper(ship.get(), attribute, true);
		}
		return retVal; });
	conditions["ship base attribute (parked): "].ProvidePrefixed(
		[this, shipAttributeHelper](const ConditionEntry &ce) -> int64_t {
			// If the player isn't landed then there can be no parked ships local to them.
			if(!planet)
				return 0;
			string attribute = ce.NameWithoutPrefix();
			int64_t retVal = 0;
			for(const shared_ptr<Ship> &ship : ships)
			{
				if(!ship->IsParked() || ship->GetPlanet() != planet)
					continue;
				retVal += shipAttributeHelper(ship.get(), attribute, true);
			}
			return retVal; });
	conditions["ship attribute: "].ProvidePrefixed([this, shipAttributeHelper](const ConditionEntry &ce) -> int64_t {
		string attribute = ce.NameWithoutPrefix();
		int64_t retVal = 0;
		for(const shared_ptr<Ship> &ship : ships)
		{
			// Destroyed and parked ships aren't checked.
			// If not on a planet, the ship's system must match.
			// If on a planet, the ship's planet must match.
			if(ship->IsDestroyed() || ship->IsParked()
					|| (planet && ship->GetPlanet() != planet)
					|| (!planet && ship->GetActualSystem() != system))
				continue;
			retVal += shipAttributeHelper(ship.get(), attribute, false);
		}
		return retVal; });
	conditions["ship attribute (all): "].ProvidePrefixed([this, shipAttributeHelper](const ConditionEntry &ce) -> int64_t {
		string attribute = ce.NameWithoutPrefix();
		int64_t retVal = 0;
		for(const shared_ptr<Ship> &ship : ships)
		{
			if(ship->IsDestroyed())
				continue;
			retVal += shipAttributeHelper(ship.get(), attribute, false);
		}
		return retVal; });
	conditions["ship attribute (parked): "].ProvidePrefixed(
		[this, shipAttributeHelper](const ConditionEntry &ce) -> int64_t {
			// If the player isn't landed then there can be no parked ships local to them.
			if(!planet)
				return 0;
			string attribute = ce.NameWithoutPrefix();
			int64_t retVal = 0;
			for(const shared_ptr<Ship> &ship : ships)
			{
				if(!ship->IsParked() || ship->GetPlanet() != planet)
					continue;
				retVal += shipAttributeHelper(ship.get(), attribute, false);
			}
			return retVal; });

	conditions["name: "].ProvidePrefixed([this](const ConditionEntry &ce) -> bool {
		return !ce.NameWithoutPrefix().compare(firstName + " " + lastName); });
	conditions["first name: "].ProvidePrefixed([this](const ConditionEntry &ce) -> bool {
		return !ce.NameWithoutPrefix().compare(firstName); });
	conditions["last name: "].ProvidePrefixed([this](const ConditionEntry &ce) -> bool {
		return !ce.NameWithoutPrefix().compare(lastName); });

	// Conditions for your fleet's attractiveness to pirates.
	conditions["cargo attractiveness"].ProvideNamed([this](const ConditionEntry &ce) -> int64_t {
		return RaidFleetFactors().first; });
	conditions["armament deterrence"].ProvideNamed([this](const ConditionEntry &ce) -> int64_t {
		return RaidFleetFactors().second; });
	conditions["pirate attraction"].ProvideNamed([this](const ConditionEntry &ce) -> int64_t {
		auto rff = RaidFleetFactors();
		return rff.first - rff.second; });
	conditions["raid chance in system: "].ProvidePrefixed([this](const ConditionEntry &ce) -> double {
		const System *system = GameData::Systems().Find(ce.NameWithoutPrefix());
		if(!system)
			return 0.;

		// This variable represents the probability of no raid fleets spawning.
		double safeChance = 1.;
		for(const auto &raidFleet : system->RaidFleets())
		{
			// The attraction is the % chance for a single instance of this fleet to appear.
			double attraction = RaidFleetAttraction(raidFleet, system);
			// Calculate the % chance for no instances to appear from 10 rolls.
			double noFleetProb = pow(1. - attraction, 10.);
			// The chance of neither of two fleets appearing is the chance of the first not appearing
			// times the chance of the second not appearing.
			safeChance *= noFleetProb;
		}
		// The probability of any single fleet appearing is 1 - chance.
		return round((1. - safeChance) * 1000.); });

	// Special conditions for cargo and passenger space.
	// If boarding a ship, missions should not consider the space available
	// in the player's entire fleet. The only fleet parameter offered to a
	// boarding mission is the fleet composition (e.g. 4 Heavy Warships).
	conditions["cargo space"].ProvideNamed([this](const ConditionEntry &ce) -> int64_t {
		if(flagship && !availableBoardingMissions.empty())
			return flagship->Cargo().Free();
		int64_t retVal = 0;
		for(const shared_ptr<Ship> &ship : ships)
			if(!ship->IsParked() && !ship->IsDisabled() && ship->GetActualSystem() == system)
				retVal += ship->Attributes().Get("cargo space");
		return retVal; });
	conditions["passenger space"].ProvideNamed([this](const ConditionEntry &ce) -> int64_t {
		if(flagship && !availableBoardingMissions.empty())
			return flagship->Cargo().BunksFree();
		int64_t retVal = 0;
		for(const shared_ptr<Ship> &ship : ships)
			if(!ship->IsParked() && !ship->IsDisabled() && ship->GetActualSystem() == system)
				retVal += ship->Attributes().Get("bunks") - ship->RequiredCrew();
		return retVal; });

	// The number of active, present ships the player has of the given category
	// (e.g. Heavy Warships).
	conditions["ships: "].ProvidePrefixed([this](const ConditionEntry &ce) -> int64_t {
		int64_t retVal = 0;
		string category = ce.NameWithoutPrefix();
		for(const shared_ptr<Ship> &ship : ships)
			if(!ship->IsParked() && !ship->IsDisabled() && ship->GetActualSystem() == system
					&& !category.compare(ship->Attributes().Category()))
				++retVal;
		return retVal; });
	// The number of ships the player has of the given category anywhere in their fleet.
	conditions["ships (all): "].ProvidePrefixed([this](const ConditionEntry &ce) -> int64_t {
		int64_t retVal = 0;
		string category = ce.NameWithoutPrefix();
		for(const shared_ptr<Ship> &ship : ships)
			if(!ship->IsDestroyed() && !category.compare(ship->Attributes().Category()))
				++retVal;
		return retVal; });
	// The number of ships the player has of the given model active and present.
	conditions["ship model: "].ProvidePrefixed([this](const ConditionEntry &ce) -> int64_t {
		int64_t retVal = 0;
		string model = ce.NameWithoutPrefix();
		for(const shared_ptr<Ship> &ship : ships)
			if(!ship->IsParked() && !ship->IsDisabled() && ship->GetActualSystem() == system
					&& !model.compare(ship->TrueModelName()))
				++retVal;
		return retVal; });
	// The number of ships that the player has of the given model anywhere in their fleet.
	conditions["ship model (all): "].ProvidePrefixed([this](const ConditionEntry &ce) -> int64_t {
		int64_t retVal = 0;
		string model = ce.NameWithoutPrefix();
		for(const shared_ptr<Ship> &ship : ships)
			if(!ship->IsDestroyed() && !model.compare(ship->TrueModelName()))
				++retVal;
		return retVal; });
	// The total number of ships the player has active and present.
	conditions["total ships"].ProvideNamed([this](const ConditionEntry &ce) -> int64_t {
		int64_t retVal = 0;
		for(const shared_ptr<Ship> &ship : ships)
			if(!ship->IsParked() && !ship->IsDisabled() && ship->GetActualSystem() == system)
				++retVal;
		return retVal; });
	// The total number of ships the player has anywhere.
	conditions["total ships (all)"].ProvideNamed([this](const ConditionEntry &ce) -> int64_t {
		int64_t retVal = 0;
		for(const shared_ptr<Ship> &ship : ships)
			if(!ship->IsDestroyed())
				++retVal;
		return retVal; });

	// The following condition checks all sources of outfits which are present with the player.
	// If in orbit, this means checking all ships in-system for installed and in cargo outfits.
	// If landed, this means checking all landed ships for installed outfits, the pooled cargo
	// hold, and the planetary storage of the planet. Excludes parked ships.
	conditions["outfit: "].ProvidePrefixed([this](const ConditionEntry &ce) -> int64_t {
		const Outfit *outfit = GameData::Outfits().Find(ce.NameWithoutPrefix());
		if(!outfit)
			return 0;
		int64_t retVal = 0;
		if(planet)
		{
			retVal += Cargo().Get(outfit);
			auto it = planetaryStorage.find(planet);
			if(it != planetaryStorage.end())
				retVal += it->second.Get(outfit);
		}
		for(const shared_ptr<Ship> &ship : ships)
		{
			// Destroyed and parked ships aren't checked.
			// If not on a planet, the ship's system must match.
			// If on a planet, the ship's planet must match.
			if(ship->IsDestroyed() || ship->IsParked()
					|| (planet && ship->GetPlanet() != planet)
					|| (!planet && ship->GetActualSystem() != system))
				continue;
			retVal += ship->OutfitCount(outfit);
			retVal += ship->Cargo().Get(outfit);
		}
		return retVal;
	});

	// Conditions to determine what outfits the player owns, with various possible locations to check.
	// The following condition checks all possible locations for outfits in the player's possession.
	conditions["outfit (all): "].ProvidePrefixed([this](const ConditionEntry &ce) -> int64_t {
		const Outfit *outfit = GameData::Outfits().Find(ce.NameWithoutPrefix());
		if(!outfit)
			return 0;
		int64_t retVal = Cargo().Get(outfit);
		for(const shared_ptr<Ship> &ship : ships)
		{
			if(ship->IsDestroyed())
				continue;
			retVal += ship->OutfitCount(outfit);
			retVal += ship->Cargo().Get(outfit);
		}
		for(const auto &storage : planetaryStorage)
			retVal += storage.second.Get(outfit);
		return retVal;
	});

	// The following condition checks the player's fleet for installed outfits on active
	// escorts local to the player.
	conditions["outfit (installed): "].ProvidePrefixed([this](const ConditionEntry &ce) -> int64_t {
		const Outfit *outfit = GameData::Outfits().Find(ce.NameWithoutPrefix());
		if(!outfit)
			return 0;
		int64_t retVal = 0;
		for(const shared_ptr<Ship> &ship : ships)
		{
			// Destroyed and parked ships aren't checked.
			// If not on a planet, the ship's system must match.
			// If on a planet, the ship's planet must match.
			if(ship->IsDestroyed() || ship->IsParked()
					|| (planet && ship->GetPlanet() != planet)
					|| (!planet && ship->GetActualSystem() != system))
				continue;
			retVal += ship->OutfitCount(outfit);
		}
		return retVal;
	});

	// The following condition checks the player's fleet for installed outfits on parked escorts
	// which are local to the player.
	conditions["outfit (parked): "].ProvidePrefixed([this](const ConditionEntry &ce) -> int64_t {
		// If the player isn't landed then there can be no parked ships local to them.
		if(!planet)
			return 0;
		const Outfit *outfit = GameData::Outfits().Find(ce.NameWithoutPrefix());
		if(!outfit)
			return 0;
		int64_t retVal = 0;
		for(const shared_ptr<Ship> &ship : ships)
		{
			if(!ship->IsParked() || ship->GetPlanet() != planet)
				continue;
			retVal += ship->OutfitCount(outfit);
		}
		return retVal;
	});

	// The following condition checks the player's entire fleet for installed outfits.
	conditions["outfit (all installed): "].ProvidePrefixed([this](const ConditionEntry &ce) -> int64_t {
		const Outfit *outfit = GameData::Outfits().Find(ce.NameWithoutPrefix());
		if(!outfit)
			return 0;
		int64_t retVal = 0;
		for(const shared_ptr<Ship> &ship : ships)
			if(!ship->IsDestroyed())
				retVal += ship->OutfitCount(outfit);
		return retVal;
	});

	// The following condition checks the flagship's installed outfits.
	conditions["outfit (flagship installed): "].ProvidePrefixed([this](const ConditionEntry &ce) -> int64_t {
		if(!flagship)
			return 0;
		const Outfit *outfit = GameData::Outfits().Find(ce.NameWithoutPrefix());
		if(!outfit)
			return 0;
		return flagship->OutfitCount(outfit);
	});

	// The following condition checks the player's fleet for outfits in the cargo of escorts
	// local to the player.
	conditions["outfit (cargo): "].ProvidePrefixed([this](const ConditionEntry &ce) -> int64_t {
		const Outfit *outfit = GameData::Outfits().Find(ce.NameWithoutPrefix());
		if(!outfit)
			return 0;
		int64_t retVal = 0;
		if(planet)
			retVal += Cargo().Get(outfit);
		for(const shared_ptr<Ship> &ship : ships)
		{
			// If not on a planet, parked ships in system don't count.
			// If on a planet, the ship's planet must match.
			if(ship->IsDestroyed() || (planet && ship->GetPlanet() != planet)
					|| (!planet && (ship->GetActualSystem() != system || ship->IsParked())))
				continue;
			retVal += ship->Cargo().Get(outfit);
		}
		return retVal;
	});

	// The following condition checks all cargo locations in the player's fleet.
	conditions["outfit (all cargo): "].ProvidePrefixed([this](const ConditionEntry &ce) -> int64_t {
		const Outfit *outfit = GameData::Outfits().Find(ce.NameWithoutPrefix());
		if(!outfit)
			return 0;
		int64_t retVal = 0;
		if(planet)
			retVal += Cargo().Get(outfit);
		for(const shared_ptr<Ship> &ship : ships)
			if(!ship->IsDestroyed())
				retVal += ship->Cargo().Get(outfit);
		return retVal;
	});

	// The following condition checks the flagship's cargo or the pooled cargo if landed.
	conditions["outfit (flagship cargo): "].ProvidePrefixed([this](const ConditionEntry &ce) -> int64_t {
		const Outfit *outfit = GameData::Outfits().Find(ce.NameWithoutPrefix());
		if(!outfit)
			return 0;
		return (flagship ? flagship->Cargo().Get(outfit) : 0) + (planet ? Cargo().Get(outfit) : 0);
	});

	// The following condition checks planetary storage on the current planet, or on
	// planets in the current system if in orbit.
	conditions["outfit (storage): "].ProvidePrefixed([this](const ConditionEntry &ce) -> int64_t {
		const Outfit *outfit = GameData::Outfits().Find(ce.NameWithoutPrefix());
		if(!outfit)
			return 0;
		if(planet)
		{
			auto it = planetaryStorage.find(planet);
			return it != planetaryStorage.end() ? it->second.Get(outfit) : 0;
		}
		else
		{
			int64_t retVal = 0;
			for(const StellarObject &object : system->Objects())
			{
				auto it = planetaryStorage.find(object.GetPlanet());
				if(object.HasValidPlanet() && it != planetaryStorage.end())
					retVal += it->second.Get(outfit);
			}
			return retVal;
		}
	});

	// The following condition checks all planetary storage.
	conditions["outfit (all storage): "].ProvidePrefixed([this](const ConditionEntry &ce) -> int64_t {
		const Outfit *outfit = GameData::Outfits().Find(ce.NameWithoutPrefix());
		if(!outfit)
			return 0;
		int64_t retVal = 0;
		for(const auto &storage : planetaryStorage)
			retVal += storage.second.Get(outfit);
		return retVal;
	});

	// This condition corresponds to the method by which the flagship entered the current system.
	conditions["entered system by: "].ProvidePrefixed([this](const ConditionEntry &ce) -> bool {
		return !ce.NameWithoutPrefix().compare(EntryToString(entry)); });
	// This condition corresponds to the last system the flagship was in.
	conditions["previous system: "].ProvidePrefixed([this](const ConditionEntry &ce) -> bool {
		if(!previousSystem)
			return false;
		return !ce.NameWithoutPrefix().compare(previousSystem->TrueName()); });

	// Conditions to determine if flagship is in a system and on a planet.
	conditions["flagship system: "].ProvidePrefixed([this](const ConditionEntry &ce) -> bool {
		if(!flagship || !flagship->GetSystem())
			return false;
		return !ce.NameWithoutPrefix().compare(flagship->GetSystem()->TrueName()); });
	conditions["flagship landed"].ProvideNamed([this](const ConditionEntry &ce) -> bool {
		return (flagship && flagship->GetPlanet()); });
	conditions["flagship planet: "].ProvidePrefixed([this](const ConditionEntry &ce) -> bool {
		if(!flagship || !flagship->GetPlanet())
			return false;
		return !ce.NameWithoutPrefix().compare(flagship->GetPlanet()->TrueName()); });
	conditions["flagship planet attribute: "].ProvidePrefixed([this](const ConditionEntry &ce) -> bool {
		if(!flagship || !flagship->GetPlanet())
			return false;
		string attribute = ce.NameWithoutPrefix();
		return flagship->GetPlanet()->Attributes().contains(attribute); });

	// Read only exploration conditions.
	conditions["visited planet: "].ProvidePrefixed([this](const ConditionEntry &ce) -> bool {
		const Planet *planet = GameData::Planets().Find(ce.NameWithoutPrefix());
		return planet ? HasVisited(*planet) : false; });
	conditions["visited system: "].ProvidePrefixed([this](const ConditionEntry &ce) -> bool {
		const System *system = GameData::Systems().Find(ce.NameWithoutPrefix());
		return system ? HasVisited(*system) : false; });
	conditions["landing access: "].ProvidePrefixed([this](const ConditionEntry &ce) -> bool {
		const Planet *planet = GameData::Planets().Find(ce.NameWithoutPrefix());
		return (planet && flagship) ? planet->CanLand(*flagship) : false; });

	conditions["installed plugin: "].ProvidePrefixed([](const ConditionEntry &ce) -> bool {
		const Plugin *plugin = Plugins::Get().Find(ce.NameWithoutPrefix());
		return plugin ? plugin->IsValid() && plugin->enabled : false; });

	conditions["person destroyed: "].ProvidePrefixed([](const ConditionEntry &ce) -> bool {
		const Person *person = GameData::Persons().Find(ce.NameWithoutPrefix());
		return person ? person->IsDestroyed() : false; });

	// Read-only navigation conditions.
	auto HyperspaceTravelDays = [](const System *origin, const System *destination) -> int
	{
		if(!origin)
			return -1;

		auto distanceMap = DistanceMap(origin);
		if(!distanceMap.HasRoute(*destination))
			return -1;
		return distanceMap.Days(*destination);
	};

	conditions["hyperjumps to system: "].ProvidePrefixed([this, HyperspaceTravelDays](const ConditionEntry &ce) -> int {
		const System *system = GameData::Systems().Find(ce.NameWithoutPrefix());
		if(!system)
		{
			Logger::LogError("Warning: System \"" + ce.NameWithoutPrefix()
					+ "\" referred to in condition is not valid.");
			return -1;
		}
		return HyperspaceTravelDays(this->GetSystem(), system);
	});

	conditions["hyperjumps to planet: "].ProvidePrefixed([this, HyperspaceTravelDays](const ConditionEntry &ce) -> int {
		const Planet *planet = GameData::Planets().Find(ce.NameWithoutPrefix());
		if(!planet)
		{
			Logger::LogError("Warning: Planet \"" + ce.NameWithoutPrefix()
					+ "\" referred to in condition is not valid.");
			return -1;
		}
		const System *system = planet->GetSystem();
		if(!system)
		{
			Logger::LogError("Warning: Planet \"" + ce.NameWithoutPrefix()
					+ "\" referred to in condition is not in any system.");
			return -1;
		}
		return HyperspaceTravelDays(this->GetSystem(), system);
	});

	// Read/write government reputation conditions.
	// The erase function is still default (since we cannot erase government conditions).
	conditions["reputation: "].ProvidePrefixed([](const ConditionEntry &ce) -> int64_t {
		string govName = ce.NameWithoutPrefix();
		auto gov = GameData::Governments().Get(govName);
		if(!gov)
			return 0;
		return gov->Reputation();
	}, [](ConditionEntry &ce, int64_t value) -> void
	{
		string govName = ce.NameWithoutPrefix();
		auto gov = GameData::Governments().Get(govName);
		if(!gov)
			return;
		gov->SetReputation(value);
	});

	// A condition for returning a random integer in the range [0, 100).
	conditions["random"].ProvideNamed([](const ConditionEntry &ce) -> int64_t {
		return Random::Int(100); });

	// A condition for returning a random integer in the range [0, input). Input may be a number,
	// or it may be the name of a condition. For example, "roll: 100" would roll a random
	// integer in the range [0, 100), but if you had a condition "max roll" with a value of 100,
	// calling "roll: max roll" would provide a value from the same range.
	// Returns 0 if the input condition's value is <= 1.
	conditions["roll: "].ProvidePrefixed([this](const ConditionEntry &ce) -> int64_t {
		string input = ce.NameWithoutPrefix();
		int64_t value = 0;
		if(DataNode::IsNumber(input))
			value = static_cast<int64_t>(DataNode::Value(input));
		else
			value = conditions.Get(input);
		if(value <= 1)
			return 0;
		return Random::Int(value);
	});

	// Global conditions setters and getters:
	conditions["global: "].ProvidePrefixed([](const ConditionEntry &ce) -> int64_t {
		string globalCondition = ce.NameWithoutPrefix();
		return GameData::GlobalConditions().Get(globalCondition);
	}, [](ConditionEntry &ce, int64_t value)
	{
		GameData::GlobalConditions().Set(ce.NameWithoutPrefix(), value);
	});
}



// New missions are generated each time you land on a planet.
void PlayerInfo::CreateMissions()
{
	availableBoardingMissions.clear();
	availableEnteringMissions.clear();

	// Check for available missions.
	bool skipJobs = planet && !planet->GetPort().HasService(Port::ServicesType::JobBoard);
	bool hasPriorityMissions = false;
	unsigned nonBlockingMissions = 0;
	for(const auto &[name, mission] : GameData::Missions())
	{
		if(mission.IsAtLocation(Mission::BOARDING) || mission.IsAtLocation(Mission::ASSISTING)
				|| mission.IsAtLocation(Mission::ENTERING))
			continue;
		if(skipJobs && mission.IsAtLocation(Mission::JOB))
			continue;

		if(mission.CanOffer(*this))
		{
			list<Mission> &missions =
				mission.IsAtLocation(Mission::JOB) ? availableJobs : availableMissions;

			missions.push_back(mission.Instantiate(*this));
			if(missions.back().IsFailed())
				missions.pop_back();
			else if(!mission.IsAtLocation(Mission::JOB))
			{
				hasPriorityMissions |= missions.back().HasPriority();
				nonBlockingMissions += missions.back().IsNonBlocking();
			}
		}
	}

	SortMissions(availableMissions, hasPriorityMissions, nonBlockingMissions);
}



void PlayerInfo::SortMissions(list<Mission> &missions, bool hasPriorityMissions, unsigned nonBlockingMissions)
{
	if(missions.empty())
		return;

	// This list is already in alphabetical order by virtue of the way that the Set
	// class stores objects, so stable sorting on the offer precedence will maintain
	// the alphabetical ordering for missions with the same precedence.
	missions.sort([](const Mission &a, const Mission &b)
		{
			return a.OfferPrecedence() > b.OfferPrecedence();
		});

<<<<<<< HEAD
	// If any of the available missions are "priority" missions, no other
	// special missions will be offered.
	if(hasPriorityMissions)
	{
		auto it = missions.begin();
		while(it != missions.end())
		{
			bool hasLowerPriorityLocation = it->IsAtLocation(Mission::SPACEPORT)
				|| it->IsAtLocation(Mission::SHIPYARD)
				|| it->IsAtLocation(Mission::OUTFITTER)
				|| it->IsAtLocation(Mission::JOB_BOARD)
				|| it->IsAtLocation(Mission::ENTERING);
			if(hasLowerPriorityLocation && !it->HasPriority())
				it = missions.erase(it);
			else
				++it;
		}
	}
	else if(missions.size() > 1 + nonBlockingMissions)
=======
	// If any of the available missions are "priority" missions, then only priority
	// and non-blocking missions are allowed to offer.
	if(hasPriorityMissions)
		erase_if(availableMissions, [](const Mission &m) noexcept -> bool
			{
				return !m.HasPriority() && !m.IsNonBlocking();
			});
	else if(availableMissions.size() > 1 + nonBlockingMissions)
>>>>>>> 6bfed99c
	{
		// Minor missions only get offered if no other missions (including other
		// minor missions) are competing with them, except for "non-blocking" missions.
		// This is to avoid having two or three missions pop up as soon as you enter the spaceport.
		// Note that the manner in which excess minor missions are discarded means that the
		// minor mission with the lowest precedence is the one that will be offered.
		auto it = missions.begin();
		while(it != missions.end())
		{
			if(it->IsMinor())
			{
				it = missions.erase(it);
				if(missions.size() <= 1 + nonBlockingMissions)
					break;
			}
			else
				++it;
		}
	}
}



void PlayerInfo::SortAvailable()
{
	// Destinations: planets OR system. Only counting them, so the type doesn't matter.
	set<const void *> destinations;
	if(availableSortType == CONVENIENT)
	{
		for(const Mission &mission : Missions())
		{
			if(mission.IsVisible())
			{
				destinations.insert(mission.Destination());
				destinations.insert(mission.Destination()->GetSystem());

				for(const Planet *stopover : mission.Stopovers())
				{
					destinations.insert(stopover);
					destinations.insert(stopover->GetSystem());
				}

				for(const System *waypoint : mission.Waypoints())
					destinations.insert(waypoint);
			}
		}
	}
	availableJobs.sort([&](const Mission &lhs, const Mission &rhs) {
		// First, separate rush orders with deadlines, if wanted
		if(sortSeparateDeadline)
		{
			// availableSortAsc instead of true, to counter the reverse below
			if(!lhs.Deadline() && rhs.Deadline())
				return availableSortAsc;
			if(lhs.Deadline() && !rhs.Deadline())
				return !availableSortAsc;
		}
		// Then, separate greyed-out jobs you can't accept
		if(sortSeparatePossible)
		{
			if(lhs.CanAccept(*this) && !rhs.CanAccept(*this))
				return availableSortAsc;
			if(!lhs.CanAccept(*this) && rhs.CanAccept(*this))
				return !availableSortAsc;
		}
		// Sort by desired type:
		switch(availableSortType)
		{
			case CONVENIENT:
			{
				// Sorting by "convenience" means you already have a mission to a
				// planet. Missions at the same planet are sorted higher.
				// 0 : No convenient mission; 1: same system; 2: same planet (because both system+planet means 1+1 = 2)
				const int lConvenient = destinations.count(lhs.Destination()) + destinations.count(lhs.Destination()->GetSystem());
				const int rConvenient = destinations.count(rhs.Destination()) + destinations.count(rhs.Destination()->GetSystem());
				if(lConvenient < rConvenient)
					return true;
				if(lConvenient > rConvenient)
					return false;
			}
			// Tiebreaker for equal CONVENIENT is SPEED.
			case SPEED:
			{
				// A higher "Speed" means the mission takes less time, i.e. fewer
				// jumps.
				const int lJumps = lhs.ExpectedJumps();
				const int rJumps = rhs.ExpectedJumps();

				if(lJumps == rJumps)
				{
					// SPEED compares equal - follow through to tiebreaker 'case PAY' below
				}
				else if(lJumps > 0 && rJumps > 0)
				{
					// Lower values are better, so this '>' is not '<' as expected
					return lJumps > rJumps;
				}
				else
				{
					// Negative values indicate indeterminable mission paths.
					// e.g. through a wormhole, meaning lower values are worse.

					// A value of 0 indicates the mission destination is the
					// source, implying the actual path is complicated; consider
					// that slow, but not as bad as an indeterminable path.

					// Positive values are 'greater' because at least the number
					// of jumps is known. (Comparing two positive values is already
					// handled above, so the actual positive value doesn't matter.)

					// Compare the value when at least one value is not positive.
					return lJumps < rJumps;
				}
			}
			// Tiebreaker for equal SPEED is PAY.
			case PAY:
			{
				const int64_t lPay = lhs.DisplayedPayment();
				const int64_t rPay = rhs.DisplayedPayment();
				if(lPay < rPay)
					return true;
				else if(lPay > rPay)
					return false;
			}
			// Tiebreaker for equal PAY is ABC.
			case ABC:
			{
				if(lhs.Name() < rhs.Name())
					return true;
				else if(lhs.Name() > rhs.Name())
					return false;
			}
			// Tiebreaker fallback to keep sorting consistent is unique UUID:
			default:
				return lhs.UUID() < rhs.UUID();
		}
	});

	if(!availableSortAsc)
		availableJobs.reverse();
}



// Updates each mission upon landing, to perform landing actions (Stopover,
// Visit, Complete, Fail), and remove now-complete or now-failed missions.
void PlayerInfo::StepMissions(UI *ui)
{
	// Check for NPCs that have been destroyed without their destruction being
	// registered, e.g. by self-destruct, or landed due to the player landing.
	for(Mission &mission : missions)
		for(const NPC &npc : mission.NPCs())
			for(const shared_ptr<Ship> &ship : npc.Ships())
			{
				if(ship->IsDestroyed())
					mission.Do(ShipEvent(nullptr, ship, ShipEvent::DESTROY), *this, ui);
				else if(ship->GetSystem() == system && !ship->IsDisabled()
					&& ship->GetDestinationPlanet() == planet
					&& npc.SucceedsOnLanding() && ship->AllStopoversVisited())
				{
					ship->LandForever();
					mission.Do(ShipEvent(nullptr, ship, ShipEvent::LAND), *this, ui);
				}
			}

	// Check missions for status changes from landing.
	string visitText;
	int missionVisits = 0;
	auto substitutions = map<string, string>{
		{"<first>", firstName},
		{"<last>", lastName}
	};
	const Ship *flag = Flagship();
	if(flag)
	{
		substitutions["<ship>"] = flag->Name();
		substitutions["<model>"] = flag->DisplayModelName();
	}

	auto mit = missions.begin();
	while(mit != missions.end())
	{
		Mission &mission = *mit;
		++mit;

		// If this is a stopover for the mission, perform the stopover action.
		mission.Do(Mission::STOPOVER, *this, ui);

		if(mission.IsFailed())
			RemoveMission(Mission::FAIL, mission, ui);
		else if(mission.CanComplete(*this))
			RemoveMission(Mission::COMPLETE, mission, ui);
		else if(mission.Destination() == GetPlanet() && !freshlyLoaded)
		{
			mission.Do(Mission::VISIT, *this, ui);
			if(mission.IsUnique() || !mission.IsVisible())
				continue;

			// On visit dialogs are handled separately as to avoid a player
			// getting spammed by on visit dialogs if they are stacking jobs
			// from the same destination.
			if(visitText.empty())
			{
				const auto &text = mission.GetAction(Mission::VISIT).DialogText();
				if(!text.empty())
					visitText = Format::Replace(text, substitutions);
			}
			++missionVisits;
		}
	}
	if(!visitText.empty())
	{
		if(missionVisits > 1)
			visitText += "\n\t(You have " + Format::Number(missionVisits - 1) + " other unfinished "
				+ ((missionVisits > 2) ? "missions" : "mission") + " at this location.)";
		ui->Push(new Dialog(visitText));
	}
	// One mission's actions may influence another mission, so loop through one
	// more time to see if any mission is now completed or failed due to a change
	// that happened in another mission the first time through.
	mit = missions.begin();
	while(mit != missions.end())
	{
		Mission &mission = *mit;
		++mit;

		if(mission.IsFailed())
			RemoveMission(Mission::FAIL, mission, ui);
		else if(mission.CanComplete(*this))
			RemoveMission(Mission::COMPLETE, mission, ui);
	}

	// Search for any missions that have failed but for which we are still
	// holding on to some cargo.
	set<const Mission *> active;
	for(const Mission &it : missions)
		active.insert(&it);

	vector<const Mission *> missionsToRemove;
	for(const auto &it : cargo.MissionCargo())
		if(!active.contains(it.first))
			missionsToRemove.push_back(it.first);
	for(const auto &it : cargo.PassengerList())
		if(!active.contains(it.first))
			missionsToRemove.push_back(it.first);
	for(const Mission *mission : missionsToRemove)
		cargo.RemoveMissionCargo(mission);
}



void PlayerInfo::Autosave() const
{
	if(!CanBeSaved() || filePath.length() < 4)
		return;

	string path = filePath.substr(0, filePath.length() - 4) + "~autosave.txt";
	Save(path);
}



void PlayerInfo::Save(const string &filePath) const
{
	if(transactionSnapshot)
		transactionSnapshot->SaveToPath(filePath);
	else
	{
		DataWriter out(filePath);
		Save(out);
	}
}



void PlayerInfo::Save(DataWriter &out) const
{
	// Basic player information and persistent UI settings:

	// Pilot information:
	out.Write("pilot", firstName, lastName);
	out.Write("date", date.Day(), date.Month(), date.Year());
	out.Write("system entry method", EntryToString(entry));
	if(previousSystem)
		out.Write("previous system", previousSystem->TrueName());
	if(system)
		out.Write("system", system->TrueName());
	if(planet)
		out.Write("planet", planet->TrueName());
	if(planet && planet->CanUseServices())
		out.Write("clearance");
	out.Write("playtime", playTime);
	// This flag is set if the player must leave the planet immediately upon
	// entering their ship (i.e. because a mission forced them to take off).
	if(shouldLaunch)
		out.Write("launching");
	for(const System *system : travelPlan)
		out.Write("travel", system->TrueName());
	if(travelDestination)
		out.Write("travel destination", travelDestination->TrueName());
	// Detect which ship number is the current flagship, for showing on LoadPanel.
	if(flagship)
	{
		for(auto it = ships.begin(); it != ships.end(); ++it)
			if(*it == flagship)
			{
				out.Write("flagship index", distance(ships.begin(), it));
				break;
			}
	}
	else
		out.Write("flagship index", -1);

	// Save the current setting for the map coloring;
	out.Write("map coloring", mapColoring);
	out.Write("map zoom", mapZoom);
	// Remember what categories are collapsed.
	for(const auto &it : collapsed)
	{
		// Skip panels where nothing was collapsed.
		if(it.second.empty())
			continue;

		out.Write("collapsed", it.first);
		out.BeginChild();
		{
			for(const auto &cit : it.second)
				out.Write(cit);
		}
		out.EndChild();
	}

	out.Write("reputation with");
	out.BeginChild();
	{
		for(const auto &it : GameData::Governments())
			if(!it.second.IsPlayer())
				out.Write(it.first, it.second.Reputation());
	}
	out.EndChild();

	out.Write("tribute received");
	out.BeginChild();
	{
		for(const auto &it : tributeReceived)
			if(it.second > 0)
				out.Write((it.first)->TrueName(), it.second);
	}
	out.EndChild();

	// Records of things you own:
	out.Write();
	out.WriteComment("What you own:");

	// Save all the data for all the player's ships.
	for(const shared_ptr<Ship> &ship : ships)
	{
		ship->Save(out);
		auto it = groups.find(ship.get());
		if(it != groups.end() && it->second)
			out.Write("groups", it->second);
	}
	if(!planetaryStorage.empty())
	{
		out.Write("storage");
		out.BeginChild();
		{
			for(const auto &it : planetaryStorage)
				if(!it.second.IsEmpty())
				{
					out.Write("planet", it.first->TrueName());
					out.BeginChild();
					{
						it.second.Save(out);
					}
					out.EndChild();
				}
		}
		out.EndChild();
	}
	if(!licenses.empty())
	{
		out.Write("licenses");
		out.BeginChild();
		{
			for(const string &license : licenses)
				out.Write(license);
		}
		out.EndChild();
	}

	// Save accounting information, cargo, and cargo cost bases.
	accounts.Save(out);
	cargo.Save(out);
	if(!costBasis.empty())
	{
		out.Write("basis");
		out.BeginChild();
		{
			for(const auto &it : costBasis)
				if(it.second)
					out.Write(it.first, it.second);
		}
		out.EndChild();
	}

	if(!stock.empty())
	{
		out.Write("stock");
		out.BeginChild();
		{
			using StockElement = pair<const Outfit *const, int>;
			WriteSorted(stock,
				[](const StockElement *lhs, const StockElement *rhs)
					{ return lhs->first->TrueName() < rhs->first->TrueName(); },
				[&out](const StockElement &it)
				{
					if(it.second)
						out.Write(it.first->TrueName(), it.second);
				});
		}
		out.EndChild();
	}
	depreciation.Save(out, date.DaysSinceEpoch());
	stockDepreciation.Save(out, date.DaysSinceEpoch());


	// Records of things you have done or are doing, or have happened to you:
	out.Write();
	out.WriteComment("What you've done:");

	// Save all missions (accepted, accepted-but-invalid, and available).
	for(const Mission &mission : missions)
		mission.Save(out);
	for(const Mission &mission : inactiveMissions)
		mission.Save(out);
	map<string, map<string, int>> offWorldMissionCargo;
	map<string, map<string, int>> offWorldMissionPassengers;
	for(const auto &it : ships)
	{
		const Ship &ship = *it;
		// If the ship is at the player's planet, its mission cargo allocation does not need to be saved.
		if(ship.GetPlanet() == planet)
			continue;
		for(const auto &cargo : ship.Cargo().MissionCargo())
			offWorldMissionCargo[cargo.first->UUID().ToString()][ship.UUID().ToString()] = cargo.second;
		for(const auto &passengers : ship.Cargo().PassengerList())
			offWorldMissionPassengers[passengers.first->UUID().ToString()][ship.UUID().ToString()] = passengers.second;
	}
	auto SaveMissionCargoDistribution = [&out](const map<string, map<string, int>> &toSave, bool passengers) -> void
	{
		if(passengers)
			out.Write("mission passengers");
		else
			out.Write("mission cargo");
		out.BeginChild();
		{
			out.Write("player ships");
			out.BeginChild();
			{
				for(const auto &it : toSave)
					for(const auto &sit : it.second)
						out.Write(it.first, sit.first, sit.second);
			}
			out.EndChild();
		}
		out.EndChild();
	};
	if(!offWorldMissionCargo.empty())
		SaveMissionCargoDistribution(offWorldMissionCargo, false);
	if(!offWorldMissionPassengers.empty())
		SaveMissionCargoDistribution(offWorldMissionPassengers, true);

	for(const Mission &mission : availableJobs)
		mission.Save(out, "available job");
	for(const Mission &mission : availableMissions)
		mission.Save(out, "available mission");
	out.Write("sort type", static_cast<int>(availableSortType));
	if(!availableSortAsc)
		out.Write("sort descending");
	if(sortSeparateDeadline)
		out.Write("separate deadline");
	if(sortSeparatePossible)
		out.Write("separate possible");

	// Save any "primary condition" flags that are set.
	conditions.Save(out);

	// Save the UUID of any ships given to the player with a specified name, and ship class.
	if(!giftedShips.empty())
	{
		out.Write("gifted ships");
		out.BeginChild();
		{
			for(const auto &it : giftedShips)
				out.Write(it.first, it.second.ToString());
		}
		out.EndChild();
	}

	// Save pending events, and changes that have happened due to past events.
	for(const GameEvent &event : gameEvents)
		event.Save(out);
	if(!dataChanges.empty())
	{
		out.Write("changes");
		out.BeginChild();
		{
			for(const DataNode &node : dataChanges)
				out.Write(node);
		}
		out.EndChild();
	}
	GameData::WriteEconomy(out);

	// Check which persons have been captured or destroyed.
	for(const auto &it : GameData::Persons())
		if(it.second.IsDestroyed())
			out.Write("destroyed", it.first);


	// Records of things you have discovered:
	out.Write();
	out.WriteComment("What you know:");

	// Save a list of systems the player has visited.
	WriteSorted(visitedSystems,
		[](const System *const *lhs, const System *const *rhs)
			{ return (*lhs)->TrueName() < (*rhs)->TrueName(); },
		[&out](const System *system)
		{
			out.Write("visited", system->TrueName());
		});

	// Save a list of planets the player has visited.
	WriteSorted(visitedPlanets,
		[](const Planet *const *lhs, const Planet *const *rhs)
			{ return (*lhs)->TrueName() < (*rhs)->TrueName(); },
		[&out](const Planet *planet)
		{
			out.Write("visited planet", planet->TrueName());
		});

	if(!harvested.empty())
	{
		out.Write("harvested");
		out.BeginChild();
		{
			using HarvestLog = pair<const System *, const Outfit *>;
			WriteSorted(harvested,
				[](const HarvestLog *lhs, const HarvestLog *rhs) -> bool
				{
					// Sort by system name and then by outfit name.
					if(lhs->first != rhs->first)
						return lhs->first->TrueName() < rhs->first->TrueName();
					else
						return lhs->second->TrueName() < rhs->second->TrueName();
				},
				[&out](const HarvestLog &it)
				{
					out.Write(it.first->TrueName(), it.second->TrueName());
				});
		}
		out.EndChild();
	}

	out.Write("logbook");
	out.BeginChild();
	{
		for(auto &&it : logbook)
		{
			out.Write(it.first.Day(), it.first.Month(), it.first.Year());
			out.BeginChild();
			{
				// Break the text up into paragraphs.
				for(const string &line : Format::Split(it.second, "\n\t"))
					out.Write(line);
			}
			out.EndChild();
		}
		for(auto &&it : specialLogs)
			for(auto &&eit : it.second)
			{
				out.Write(it.first, eit.first);
				out.BeginChild();
				{
					// Break the text up into paragraphs.
					for(const string &line : Format::Split(eit.second, "\n\t"))
						out.Write(line);
				}
				out.EndChild();
			}
	}
	out.EndChild();

	out.Write();
	out.WriteComment("How you began:");
	startData.Save(out);

	// Write plugins to player's save file for debugging.
	out.Write();
	out.WriteComment("Installed plugins:");
	out.Write("plugins");
	out.BeginChild();
	for(const auto &it : Plugins::Get())
	{
		const auto &plugin = it.second;
		if(plugin.IsValid() && plugin.enabled)
			out.Write(plugin.name);
	}
	out.EndChild();
}



// Check (and perform) any fines incurred by planetary security. If the player
// has dominated the planet, or was given clearance to this planet by a mission,
// planetary security is avoided. Infiltrating implies evasion of security.
void PlayerInfo::Fine(UI *ui)
{
	const Planet *planet = GetPlanet();
	// Dominated planets should never fine you.
	// By default, uninhabited planets should not fine the player.
	if(GameData::GetPolitics().HasDominated(planet)
		|| !(planet->IsInhabited() || planet->HasCustomSecurity()))
		return;

	// Planets should not fine you if you have mission clearance or are infiltrating.
	for(const Mission &mission : missions)
		if(mission.HasClearance(planet) || (!mission.HasFullClearance() &&
					(mission.Destination() == planet || mission.Stopovers().contains(planet))))
			return;

	// The planet's government must have the authority to enforce laws.
	const Government *gov = planet->GetGovernment();
	if(!gov->CanEnforce(planet))
		return;

	string message = gov->Fine(*this, 0, nullptr, planet->Security());
	if(!message.empty())
	{
		if(message == "atrocity")
		{
			const Conversation *conversation = gov->DeathSentence();
			if(conversation)
				ui->Push(new ConversationPanel(*this, *conversation));
			else
			{
				message = "Before you can leave your ship, the " + gov->GetName()
					+ " authorities show up and begin scanning it. They say, \"Captain "
					+ LastName()
					+ ", we detect highly illegal material on your ship.\""
					"\n\tYou are sentenced to lifetime imprisonment on a penal colony."
					" Your days of traveling the stars have come to an end.";
				ui->Push(new Dialog(message));
			}
			// All ships belonging to the player should be removed.
			Die();
		}
		else
			ui->Push(new Dialog(message));
	}
}



void PlayerInfo::HandleFlagshipParking(Ship *oldFirstShip, Ship *newFirstShip)
{
	if(Preferences::Has("Automatically unpark flagship") && newFirstShip != oldFirstShip
		&& newFirstShip->CanBeFlagship() && newFirstShip->GetSystem() == system && newFirstShip->IsParked())
	{
		newFirstShip->SetIsParked(false);
		oldFirstShip->SetIsParked(true);
		UpdateCargoCapacities();
	}
}



// Helper function to update the ship selection.
void PlayerInfo::SelectShip(const shared_ptr<Ship> &ship, bool *first)
{
	// Make sure this ship is not already selected.
	auto it = selectedShips.begin();
	for( ; it != selectedShips.end(); ++it)
		if(it->lock() == ship)
			break;
	if(it == selectedShips.end())
	{
		// This ship is not yet selected.
		selectedShips.push_back(ship);
		Ship *flagship = Flagship();
		if(*first && flagship && ship.get() != flagship)
		{
			flagship->SetTargetShip(ship);
			*first = false;
		}
	}
}

bool PlayerInfo::DisplayCarrierHelp() const
{
	return displayCarrierHelp;
}



// Instantiate the given model and add it to the player's fleet.
void PlayerInfo::AddStockShip(const Ship *model, const string &name)
{
	ships.push_back(make_shared<Ship>(*model));
	ships.back()->SetName(!name.empty() ? name : GameData::Phrases().Get("civilian")->Get());
	ships.back()->SetSystem(system);
	ships.back()->SetPlanet(planet);
	ships.back()->SetIsSpecial();
	ships.back()->SetIsYours();
	ships.back()->SetGovernment(GameData::PlayerGovernment());
}



// When we remove a ship, forget its stored ID.
void PlayerInfo::ForgetGiftedShip(const Ship &oldShip, bool failsMissions)
{
	const EsUuid &id = oldShip.UUID();
	auto shipToForget = find_if(giftedShips.begin(), giftedShips.end(),
		[&id](const pair<const string, EsUuid> &shipId) { return shipId.second == id; });
	if(shipToForget != giftedShips.end())
	{
		if(failsMissions)
			for(auto &mission : missions)
				if(mission.RequiresGiftedShip(shipToForget->first))
					mission.Fail();
		giftedShips.erase(shipToForget);
	}
}



// Check that this player's current state can be saved.
bool PlayerInfo::CanBeSaved() const
{
	return (!isDead && planet && system && !firstName.empty() && !lastName.empty());
}<|MERGE_RESOLUTION|>--- conflicted
+++ resolved
@@ -4048,27 +4048,6 @@
 			return a.OfferPrecedence() > b.OfferPrecedence();
 		});
 
-<<<<<<< HEAD
-	// If any of the available missions are "priority" missions, no other
-	// special missions will be offered.
-	if(hasPriorityMissions)
-	{
-		auto it = missions.begin();
-		while(it != missions.end())
-		{
-			bool hasLowerPriorityLocation = it->IsAtLocation(Mission::SPACEPORT)
-				|| it->IsAtLocation(Mission::SHIPYARD)
-				|| it->IsAtLocation(Mission::OUTFITTER)
-				|| it->IsAtLocation(Mission::JOB_BOARD)
-				|| it->IsAtLocation(Mission::ENTERING);
-			if(hasLowerPriorityLocation && !it->HasPriority())
-				it = missions.erase(it);
-			else
-				++it;
-		}
-	}
-	else if(missions.size() > 1 + nonBlockingMissions)
-=======
 	// If any of the available missions are "priority" missions, then only priority
 	// and non-blocking missions are allowed to offer.
 	if(hasPriorityMissions)
@@ -4076,8 +4055,7 @@
 			{
 				return !m.HasPriority() && !m.IsNonBlocking();
 			});
-	else if(availableMissions.size() > 1 + nonBlockingMissions)
->>>>>>> 6bfed99c
+	else if(availableMissions.size() > 1 + nonBlockingMissions)+
 	{
 		// Minor missions only get offered if no other missions (including other
 		// minor missions) are competing with them, except for "non-blocking" missions.
