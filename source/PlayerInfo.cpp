--- conflicted
+++ resolved
@@ -3405,38 +3405,23 @@
 				continue;
 			retVal += shipAttributeHelper(ship.get(), attribute, true);
 		}
-<<<<<<< HEAD
-		return retVal;
-	};
-	fleetAllBaseAttributeProvider.SetGetFunction(fleetAllBaseAttributeFun);
-
-	auto &&fleetLocalParkedBaseAttributeProvider = conditions.GetProviderPrefixed("ship base attribute (parked): ");
-	auto fleetLocalParkedBaseAttributeFun = [this, shipAttributeHelper](const string &name) -> int64_t
-	{
-		// If the player isn't landed then there can be no parked ships local to them.
-		if(!planet)
-			return 0;
-		string attribute = name.substr(strlen("ship base attribute (parked): "));
-		int64_t retVal = 0;
-		for(const shared_ptr<Ship> &ship : ships)
-		{
-			if(!ship->IsParked() || ship->GetPlanet() != planet)
-				continue;
-			retVal += shipAttributeHelper(ship.get(), attribute, true);
-		}
-		return retVal;
-	};
-	fleetLocalParkedBaseAttributeProvider.SetGetFunction(fleetLocalParkedBaseAttributeFun);
-
-	auto &&fleetLocalAttributeProvider = conditions.GetProviderPrefixed("ship attribute: ");
-	auto fleetLocalAttributeFun = [this, shipAttributeHelper](const string &name) -> int64_t
-	{
-		string attribute = name.substr(strlen("ship attribute: "));
-=======
 		return retVal; });
+	conditions["ship base attribute (parked): "].ProvidePrefixed(
+		[this, shipAttributeHelper](const ConditionEntry &ce) -> int64_t {
+			// If the player isn't landed then there can be no parked ships local to them.
+			if(!planet)
+				return 0;
+			string attribute = ce.NameWithoutPrefix();
+			int64_t retVal = 0;
+			for(const shared_ptr<Ship> &ship : ships)
+			{
+				if(!ship->IsParked() || ship->GetPlanet() != planet)
+					continue;
+				retVal += shipAttributeHelper(ship.get(), attribute, true);
+			}
+			return retVal; });
 	conditions["ship attribute: "].ProvidePrefixed([this, shipAttributeHelper](const ConditionEntry &ce) -> int64_t {
 		string attribute = ce.NameWithoutPrefix();
->>>>>>> f575bfd1
 		int64_t retVal = 0;
 		for(const shared_ptr<Ship> &ship : ships)
 		{
@@ -3459,18 +3444,12 @@
 				continue;
 			retVal += shipAttributeHelper(ship.get(), attribute, false);
 		}
-<<<<<<< HEAD
-		return retVal;
-	};
-	fleetAllAttributeProvider.SetGetFunction(fleetAllAttributeFun);
-
-	auto &&fleetLocalParkedAttributeProvider = conditions.GetProviderPrefixed("ship attribute (parked): ");
-	auto fleetLocalParkedAttributeFun = [this, shipAttributeHelper](const string &name) -> int64_t
-	{
+		return retVal; });
+	conditions["ship attribute (parked): "].ProvidePrefixed([this, shipAttributeHelper](const ConditionEntry &ce) -> int64_t {
 		// If the player isn't landed then there can be no parked ships local to them.
 		if(!planet)
 			return 0;
-		string attribute = name.substr(strlen("ship attribute (parked): "));
+		string attribute = ce.NameWithoutPrefix();
 		int64_t retVal = 0;
 		for(const shared_ptr<Ship> &ship : ships)
 		{
@@ -3478,33 +3457,7 @@
 				continue;
 			retVal += shipAttributeHelper(ship.get(), attribute, false);
 		}
-		return retVal;
-	};
-	fleetLocalParkedAttributeProvider.SetGetFunction(fleetLocalParkedAttributeFun);
-
-	auto &&playerNameProvider = conditions.GetProviderPrefixed("name: ");
-	auto playerNameFun = [this](const string &name) -> bool
-	{
-		return name == "name: " + firstName + " " + lastName;
-	};
-	playerNameProvider.SetGetFunction(playerNameFun);
-
-	auto &&playerNameFirstProvider = conditions.GetProviderPrefixed("first name: ");
-	auto playerNameFirstFun = [this](const string &name) -> bool
-	{
-		return name == "first name: " + firstName;
-	};
-	playerNameFirstProvider.SetGetFunction(playerNameFirstFun);
-
-	auto &&playerNameLastProvider = conditions.GetProviderPrefixed("last name: ");
-	auto playerNameLastFun = [this](const string &name) -> bool
-	{
-		return name == "last name: " + lastName;
-	};
-	playerNameLastProvider.SetGetFunction(playerNameLastFun);
-=======
 		return retVal; });
->>>>>>> f575bfd1
 
 	conditions["name: "].ProvidePrefixed([this](const ConditionEntry &ce) -> bool {
 		return !ce.NameWithoutPrefix().compare(firstName + " " + lastName); });
