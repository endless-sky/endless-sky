--- conflicted
+++ resolved
@@ -612,16 +612,10 @@
 	for(const DataNode &change : changes)
 	{
 		const string &key = change.Token(0);
-<<<<<<< HEAD
 		// Date nodes do not represent a change.
 		if(key == "date")
 			continue;
 		changedSystems |= (key == "system" || key == "link" || key == "unlink");
-=======
-		changedSystems |= (key == "system");
-		changedSystems |= (key == "link");
-		changedSystems |= (key == "unlink");
->>>>>>> 6349e8cd
 		GameData::Change(change, *this);
 	}
 	if(changedSystems)
