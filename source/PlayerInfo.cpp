/* PlayerInfo.cpp
Copyright (c) 2014 by Michael Zahniser

Endless Sky is free software: you can redistribute it and/or modify it under the
terms of the GNU General Public License as published by the Free Software
Foundation, either version 3 of the License, or (at your option) any later version.

Endless Sky is distributed in the hope that it will be useful, but WITHOUT ANY
WARRANTY; without even the implied warranty of MERCHANTABILITY or FITNESS FOR A
PARTICULAR PURPOSE.  See the GNU General Public License for more details.
*/

#include "PlayerInfo.h"

#include "Audio.h"
#include "ConversationPanel.h"
#include "DataFile.h"
#include "DataNode.h"
#include "DataWriter.h"
#include "Dialog.h"
#include "Files.h"
#include "GameData.h"
#include "Government.h"
#include "Messages.h"
#include "Mission.h"
#include "Outfit.h"
#include "Person.h"
#include "Planet.h"
#include "Politics.h"
#include "Random.h"
#include "Ship.h"
#include "ShipEvent.h"
#include "StartConditions.h"
#include "System.h"
#include "UI.h"

#include <ctime>
#include <sstream>

using namespace std;



// Completely clear all loaded information, to prepare for loading a file or
// creating a new pilot.
void PlayerInfo::Clear()
{
	*this = PlayerInfo();
	
	Random::Seed(time(NULL));
}



// Check if a player has been loaded.
bool PlayerInfo::IsLoaded() const
{
	return !firstName.empty();
}



// Make a new player.
void PlayerInfo::New()
{
	// Clear any previously loaded data.
	Clear();
	
	// Load starting conditions from a "start" item in the data files. If no
	// such item exists, StartConditions defines default values.
	date = GameData::Start().GetDate();
	GameData::SetDate(date);
	
	SetSystem(GameData::Start().GetSystem());
	SetPlanet(GameData::Start().GetPlanet());
	accounts = GameData::Start().GetAccounts();
	GameData::Start().GetConditions().Apply(conditions);
	
	// Generate missions that will be available on the first day.
	CreateMissions();
	
	// Add to the list of events that should happen on certain days.
	for(const auto &it : GameData::Events())
		if(it.second.GetDate())
			AddEvent(it.second, it.second.GetDate());
}



// Load player information from a saved game file.
void PlayerInfo::Load(const string &path)
{
	// Make sure any previously loaded data is cleared.
	Clear();
	
	filePath = path;
	DataFile file(path);
	
	hasFullClearance = false;
	for(const DataNode &child : file)
	{
		if(child.Token(0) == "pilot" && child.Size() >= 3)
		{
			firstName = child.Token(1);
			lastName = child.Token(2);
		}
		else if(child.Token(0) == "date" && child.Size() >= 4)
			date = Date(child.Value(1), child.Value(2), child.Value(3));
		else if(child.Token(0) == "system" && child.Size() >= 2)
			system = GameData::Systems().Get(child.Token(1));
		else if(child.Token(0) == "planet" && child.Size() >= 2)
			planet = GameData::Planets().Get(child.Token(1));
		else if(child.Token(0) == "travel" && child.Size() >= 2)
			travelPlan.push_back(GameData::Systems().Get(child.Token(1)));
		else if(child.Token(0) == "reputation with")
		{
			for(const DataNode &grand : child)
				if(grand.Size() >= 2)
					reputationChanges.emplace_back(
						GameData::Governments().Get(grand.Token(0)), grand.Value(1));
		}
		else if(child.Token(0) == "account")
			accounts.Load(child);
		else if(child.Token(0) == "visited" && child.Size() >= 2)
			Visit(GameData::Systems().Get(child.Token(1)));
		else if(child.Token(0) == "visited planet" && child.Size() >= 2)
			Visit(GameData::Planets().Get(child.Token(1)));
		else if(child.Token(0) == "destroyed" && child.Size() >= 2)
			destroyedPersons.push_back(GameData::Persons().Get(child.Token(1)));
		else if(child.Token(0) == "cargo")
			cargo.Load(child);
		else if(child.Token(0) == "basis")
		{
			for(const DataNode &grand : child)
				if(grand.Size() >= 2)
					costBasis[grand.Token(0)] += grand.Value(1);
		}
		else if(child.Token(0) == "mission")
		{
			missions.push_back(Mission());
			missions.back().Load(child);
			cargo.AddMissionCargo(&missions.back());
		}
		else if(child.Token(0) == "available job")
		{
			availableJobs.push_back(Mission());
			availableJobs.back().Load(child);
		}
		else if(child.Token(0) == "available mission")
		{
			availableMissions.push_back(Mission());
			availableMissions.back().Load(child);
		}
		else if(child.Token(0) == "conditions")
		{
			for(const DataNode &grand : child)
				conditions[grand.Token(0)] = (grand.Size() >= 2) ? grand.Value(1) : 1;
		}
		else if(child.Token(0) == "launching")
			shouldLaunch = true;
		else if(child.Token(0) == "changes")
		{
			for(const DataNode &grand : child)
				dataChanges.push_back(grand);
		}
		else if(child.Token(0) == "event")
		{
			gameEvents.push_back(GameEvent());
			gameEvents.back().Load(child);
		}
		else if(child.Token(0) == "clearance")
			hasFullClearance = true;
		else if(child.Token(0) == "ship")
		{
			// Ships owned by the player have various special characteristics:
			ships.push_back(shared_ptr<Ship>(new Ship()));
			ships.back()->Load(child);
			ships.back()->SetIsSpecial();
			ships.back()->SetGovernment(GameData::PlayerGovernment());
			ships.back()->FinishLoading();
			ships.back()->SetIsYours();
		}
	}
	// Based on the ships that were loaded, calculate the player's capacity for
	// cargo and passengers.
	UpdateCargoCapacities();
	
	// Strip anything after the "~" from snapshots, so that the file we save
	// will be the auto-save, not the snapshot.
	size_t pos = filePath.rfind('~');
	size_t namePos = filePath.length() - Files::Name(filePath).length();
	if(pos != string::npos && pos > namePos)
		filePath = filePath.substr(0, pos) + ".txt";
	
	// If a system was not specified in the player data, but the flagship is in
	// a particular system, set the system to that.
	if(!system && !ships.empty())
		system = ships.front()->GetSystem();
	
	// For any ship that did not store what system it is in or what planet it is
	// on, place it with the player. (In practice, every ship ought to have
	// specified its location, but this is to avoid null locations.)
	for(shared_ptr<Ship> &ship : ships)
	{
		if(!ship->GetSystem())
			ship->SetSystem(system);
		if(ship->GetSystem() == system)
			ship->SetPlanet(planet);
	}
}



// Load the most recently saved player (if any).
void PlayerInfo::LoadRecent()
{
	string recentPath = Files::Read(Files::Config() + "recent.txt");
	size_t pos = recentPath.find('\n');
	if(pos != string::npos)
		recentPath.erase(pos);
	
	if(recentPath.empty())
		Clear();
	else
		Load(recentPath);
}



// Save this player. The file name is based on the player's name.
void PlayerInfo::Save() const
{
	// Don't save dead players.
	if(isDead)
		return;
	
	// Remember that this was the most recently saved player.
	Files::Write(Files::Config() + "recent.txt", filePath + '\n');
	
	Save(filePath);
}



// Get the base file name for the player, without the ".txt" extension. This
// will usually be "<first> <last>", but may be different if multiple players
// exist with the same name, in which case a number is appended.
string PlayerInfo::Identifier() const
{
	string name = Files::Name(filePath);
	return (name.length() < 4) ? "" : name.substr(0, name.length() - 4);
}



// Apply any "changes" saved in this player info to the global game state.
void PlayerInfo::ApplyChanges()
{
	for(const auto &it : reputationChanges)
		it.first->SetReputation(it.second);
	reputationChanges.clear();
	AddChanges(dataChanges);
	
	// Make sure all stellar objects are correctly positioned. This is needed
	// because EnterSystem() is not called the first time through.
	GameData::SetDate(GetDate());
	// SetDate() clears any bribes from yesterday, so restore any auto-clearance.
	for(const Mission &mission : Missions())
		if(mission.ClearanceMessage() == "auto")
			mission.Destination()->Bribe(mission.HasFullClearance());
	if(system)
		GameData::GetPolitics().Bribe(system->GetGovernment());
	
	// It is sometimes possible for the player to be landed on a planet where
	// they do not have access to any services. So, this flag is used to specify
	// that in this case, the player has access to the planet's services.
	if(planet && hasFullClearance)
		planet->Bribe();
	hasFullClearance = false;
	
	// Check if any special persons have been destroyed.
	while(!destroyedPersons.empty())
	{
		destroyedPersons.back()->GetShip()->Destroy();
		destroyedPersons.pop_back();
	}
	
	// Check which planets you have dominated.
	static const string prefix = "tribute: ";
	for(auto it = conditions.lower_bound(prefix); it != conditions.end(); ++it)
	{
		if(it->first.compare(0, prefix.length(), prefix))
			break;
		
		const Planet *planet = GameData::Planets().Get(it->first.substr(prefix.length()));
		GameData::GetPolitics().DominatePlanet(planet);
	}
}



// Apply the given set of changes to the game data.
void PlayerInfo::AddChanges(list<DataNode> &changes)
{
	for(const DataNode &change : changes)
		GameData::Change(change);
	
	// Only move the changes into my list if they are not already there.
	if(&changes != &dataChanges)
		dataChanges.splice(dataChanges.end(), changes);
}



// Add an event that will happen at the given date.
void PlayerInfo::AddEvent(const GameEvent &event, const Date &date)
{
	gameEvents.push_back(event);
	gameEvents.back().SetDate(date);
}



// Mark this player as dead.
void PlayerInfo::Die(bool allShipsDie)
{
	isDead = true;
	if(allShipsDie)
		ships.clear();
}



// Query whether this player is dead.
bool PlayerInfo::IsDead() const
{
	return isDead;
}



// Get the player's first name.
const string &PlayerInfo::FirstName() const
{
	return firstName;
}



// Get the player's last name.
const string &PlayerInfo::LastName() const
{
	return lastName;
}



// Set the player's name. This will also set the saved game file name.
void PlayerInfo::SetName(const string &first, const string &last)
{
	firstName = first;
	lastName = last;
	
	string fileName = first + " " + last;
	
	// If there are multiple pilots with the same name, append a number to the
	// pilot name to generate a unique file name.
	filePath = Files::Saves() + fileName;
	int index = 0;
	while(true)
	{
		string path = filePath;
		if(index++)
			path += " " + to_string(index);
		path += ".txt";
		
		if(!Files::Exists(path))
		{
			filePath.swap(path);
			break;
		}
	}
}



// Get the current date (game world, not real world).
const Date &PlayerInfo::GetDate() const
{
	return date;
}



// Set the date to the next day, and perform all daily actions.
void PlayerInfo::IncrementDate()
{
	++date;
	
	// Check if any special events should happen today.
	auto it = gameEvents.begin();
	while(it != gameEvents.end())
	{
		if(date < it->GetDate())
			++it;
		else
		{
			it->Apply(*this);
			it = gameEvents.erase(it);
		}
	}
	
	// Check if any missions have failed because of deadlines.
	for(Mission &mission : missions)
		if(mission.CheckDeadline(date) && mission.IsVisible())
			Messages::Add("You failed to meet the deadline for the mission \"" + mission.Name() + "\".");
	
	// Check what salaries and tribute the player receives.
	int total[2] = {0, 0};
	static const string prefix[2] = {"salary: ", "tribute: "};
	for(int i = 0; i < 2; ++i)
	{
		auto it = conditions.lower_bound(prefix[i]);
		for( ; it != conditions.end() && !it->first.compare(0, prefix[i].length(), prefix[i]); ++it)
			total[i] += it->second;
	}
	if(total[0] || total[1])
	{
		string message = "You receive ";
		if(total[0])
			message += to_string(total[0]) + " credits salary";
		if(total[0] && total[1])
			message += " and ";
		if(total[1])
			message += to_string(total[1]) + " credits in tribute";
		message += ".";
		Messages::Add(message);
		accounts.AddCredits(total[0] + total[1]);
	}
	
	// For accounting, keep track of the player's net worth. This is for
	// calculation of yearly income to determine maximum mortgage amounts.
	int64_t assets = 0;
	for(const shared_ptr<Ship> &ship : ships)
		assets += ship->Cost() + ship->Cargo().Value(system);
	
	// Have the player pay salaries, mortgages, etc. and print a message that
	// summarizes the payments that were made.
	string message = accounts.Step(assets, Salaries());
	if(!message.empty())
		Messages::Add(message);
}



// Set the player's current start system, and mark that system as visited.
void PlayerInfo::SetSystem(const System *system)
{
	this->system = system;
	Visit(system);
}



// Get the player's current star system.
const System *PlayerInfo::GetSystem() const
{
	return system;
}



// Set the planet the player is landed on.
void PlayerInfo::SetPlanet(const Planet *planet)
{
	this->planet = planet;
}



// Get the planet the player is landed on.
const Planet *PlayerInfo::GetPlanet() const
{
	return planet;
}



// Check if the player must take off immediately.
bool PlayerInfo::ShouldLaunch() const
{
	return shouldLaunch;
}



// Access the player's account information.
const Account &PlayerInfo::Accounts() const
{
	return accounts;
}



// Access the player's account information (and allow modifying it).
Account &PlayerInfo::Accounts()
{
	return accounts;
}



// Calculate how much the player pays in daily salaries.
int64_t PlayerInfo::Salaries() const
{
	// Don't count extra crew on anything but the flagship.
	int64_t crew = 0;
	const Ship *flagship = Flagship();
	if(flagship)
		crew = flagship->Crew() - flagship->RequiredCrew();
	
	// A ship that is "parked" remains on a planet and requires no salaries.
	for(const shared_ptr<Ship> &ship : ships)
		if(!ship->IsParked() && !ship->IsDestroyed())
			crew += ship->RequiredCrew();
	if(!crew)
		return 0;
	
	// Every crew member except the player receives 100 credits per day.
	return 100 * (crew - 1);
}



// Get a pointer to the ship that the player controls. This is always the first
// ship in the list.
const Ship *PlayerInfo::Flagship() const
{
	return const_cast<PlayerInfo *>(this)->FlagshipPtr().get();
}



// Get a pointer to the ship that the player controls. This is always the first
// ship in the list.
Ship *PlayerInfo::Flagship()
{
	return FlagshipPtr().get();
}



const shared_ptr<Ship> &PlayerInfo::FlagshipPtr()
{
	if(!flagship)
	{
		for(const shared_ptr<Ship> &it : ships)
			if(!it->IsParked() && it->GetSystem() == system && !it->CanBeCarried())
				return it;
	}
	
	return flagship;
}



// Access the full list of ships that the player owns.
const vector<shared_ptr<Ship>> &PlayerInfo::Ships() const
{
	return ships;
}



// Add a captured ship to your fleet.
void PlayerInfo::AddShip(shared_ptr<Ship> &ship)
{
	ships.push_back(ship);
	ship->SetIsSpecial();
	ship->SetIsYours();
}



// Buy a ship of the given model, and give it the given name.
void PlayerInfo::BuyShip(const Ship *model, const string &name)
{
	if(model && accounts.Credits() >= model->Cost())
	{
		ships.push_back(shared_ptr<Ship>(new Ship(*model)));
		ships.back()->SetName(name);
		ships.back()->SetSystem(system);
		ships.back()->SetPlanet(planet);
		ships.back()->SetIsSpecial();
		ships.back()->SetIsYours();
		ships.back()->SetGovernment(GameData::PlayerGovernment());
		
		accounts.AddCredits(-model->Cost());
	}
}



// Sell the given ship (if it belongs to the player).
void PlayerInfo::SellShip(const Ship *selected)
{
	for(auto it = ships.begin(); it != ships.end(); ++it)
		if(it->get() == selected)
		{
			for(const auto &it : selected->Outfits())
				soldOutfits[it.first] += it.second;
			
			accounts.AddCredits(selected->Cost());
			ships.erase(it);
			return;
		}
}



// Park or unpark the given ship. A parked ship remains on a planet instead of
// flying with the player, and requires no daily upkeep.
void PlayerInfo::ParkShip(const Ship *selected, bool isParked)
{
	for(auto it = ships.begin(); it != ships.end(); ++it)
		if(it->get() == selected)
		{
			(*it)->SetIsParked(isParked);
			UpdateCargoCapacities();
			return;
		}
}



// Rename the given ship.
void PlayerInfo::RenameShip(const Ship *selected, const string &name)
{
	for(auto it = ships.begin(); it != ships.end(); ++it)
		if(it->get() == selected)
		{
			(*it)->SetName(name);
			return;
		}
}



// Change the order of the given ship in the list.
void PlayerInfo::ReorderShip(int fromIndex, int toIndex)
{
	// Make sure the indices are valid.
	if(fromIndex == toIndex)
		return;
	if(static_cast<unsigned>(fromIndex) >= ships.size())
		return;
	if(static_cast<unsigned>(toIndex) >= ships.size())
		return;
	
	// Reorder the list.
	shared_ptr<Ship> ship = ships[fromIndex];
	ships.erase(ships.begin() + fromIndex);
	ships.insert(ships.begin() + toIndex, ship);
}



// Get cargo information.
CargoHold &PlayerInfo::Cargo()
{
	return cargo;
}



// Get cargo information.
const CargoHold &PlayerInfo::Cargo() const
{
	return cargo;
}



// Adjust the cost basis for the given commodity.
void PlayerInfo::AdjustBasis(const string &commodity, int64_t adjustment)
{
	costBasis[commodity] += adjustment;
}



// Get the cost basis for some number of tons of the given commodity. Each ton
// of the commodity that you own is assumed to have the same basis.
int64_t PlayerInfo::GetBasis(const string &commodity, int tons) const
{
	int total = cargo.Get(commodity);
	if(!total)
		return 0;
	
	auto it = costBasis.find(commodity);
	int64_t basis = (it == costBasis.end()) ? 0 : it->second;
	return (basis * tons) / total;
}



// Switch cargo from being stored in ships to being stored here. Also recharge
// ships, check for mission completion, and apply fines for contraband.
void PlayerInfo::Land(UI *ui)
{
	// This can only be done while landed.
	if(!system || !planet)
		return;
	
	Audio::Play(Audio::Get("landing"));
	
	// Mark this planet as visited.
	Visit(planet);
	
	// Remove any ships that have been destroyed or captured.
	map<string, int> lostCargo;
	vector<shared_ptr<Ship>>::iterator it = ships.begin();
	while(it != ships.end())
	{
		if(!*it || (*it)->IsDestroyed() || !(*it)->GetGovernment()->IsPlayer())
		{
			// If any of your ships are destroyed, your cargo "cost basis" should
			// be adjusted based on what you lost.
			for(const auto &cargo : (*it)->Cargo().Commodities())
				if(cargo.second)
					lostCargo[cargo.first] += cargo.second;
			
			it = ships.erase(it);
		}
		else
			++it; 
	}
	
	// "Unload" all fighters, so they will get recharged, etc.
	for(const shared_ptr<Ship> &ship : ships)
		if(!ship->IsDisabled())
			ship->UnloadFighters();
	
	// Recharge any ships that are landed with you on the planet.
	bool canRecharge = planet->HasSpaceport() && planet->CanUseServices();
	UpdateCargoCapacities();
	for(const shared_ptr<Ship> &ship : ships)
		if(ship->GetSystem() == system && !ship->IsDisabled())
		{
			if(canRecharge)
				ship->Recharge();
			
			ship->Cargo().TransferAll(&cargo);
		}
	// Adjust cargo cost basis for any cargo lost due to a ship being destroyed.
	for(const auto &it : lostCargo)
		AdjustBasis(it.first, -(costBasis[it.first] * it.second) / (cargo.Get(it.first) + it.second));
	
	// Check for missions that are completed.
	auto mit = missions.begin();
	while(mit != missions.end())
	{
		const Mission &mission = *mit;
		++mit;
		
		if(mission.HasFailed(*this))
			RemoveMission(Mission::FAIL, mission, ui);
		else if(mission.CanComplete(*this))
			RemoveMission(Mission::COMPLETE, mission, ui);
		else if(mission.Destination() == GetPlanet())
			mission.Do(Mission::VISIT, *this, ui);
	}
	UpdateCargoCapacities();
	
	// Create whatever missions this planet has to offer.
	if(!freshlyLoaded)
		CreateMissions();
	
	// Search for any missions that have failed but for which we are still
	// holding on to some cargo.
	set<const Mission *> active;
	for(const Mission &it : missions)
		active.insert(&it);
	
	vector<const Mission *> missionsToRemove;
	for(const auto &it : cargo.MissionCargo())
		if(active.find(it.first) == active.end())
			missionsToRemove.push_back(it.first);
	for(const auto &it : cargo.PassengerList())
		if(active.find(it.first) == active.end())
			missionsToRemove.push_back(it.first);
	for(const Mission *mission : missionsToRemove)
		cargo.RemoveMissionCargo(mission);
	
	// Check if the player is doing anything illegal.
	const Government *gov = GetSystem()->GetGovernment();
	string message;
	if(!freshlyLoaded && !GameData::GetPolitics().HasDominated(GetPlanet()))
		message = gov->Fine(*this, 0, nullptr, GetPlanet()->Security());
	if(!message.empty())
	{
		if(message == "atrocity")
		{
			const Conversation *conversation = gov->DeathSentence();
			if(conversation)
				ui->Push(new ConversationPanel(*this, *conversation));
			else
			{
				message = "Before you can leave your ship, the " + gov->GetName()
					+ " authorities show up and begin scanning it. They say, \"Captain "
					+ LastName()
					+ ", we detect highly illegal material on your ship.\""
					"\n\tYou are sentenced to lifetime imprisonment on a penal colony."
					" Your days of traveling the stars have come to an end.";
				ui->Push(new Dialog(message));
			}
			Die();
		}
		else
			ui->Push(new Dialog(message));
	}
	
	freshlyLoaded = false;
	flagship.reset();
}



// Load the cargo back into your ships. This may require selling excess, in
// which case a message will be returned.
void PlayerInfo::TakeOff(UI *ui)
{
	shouldLaunch = false;
	// This can only be done while landed.
	if(!system || !planet)
		return;
	
	Audio::Play(Audio::Get("takeoff"));
	
	// Jobs are only available when you are landed.
	availableJobs.clear();
	availableMissions.clear();
	doneMissions.clear();
	soldOutfits.clear();
	
	// Special persons who appeared last time you left the planet, can appear
	// again.
	for(const auto &it : GameData::Persons())
		it.second.GetShip()->SetSystem(nullptr);
	
	// Store the total cargo counts in case we need to adjust cost bases below.
	map<string, int> originalTotals = cargo.Commodities();
	
	flagship = FlagshipPtr();
	if(!flagship)
		return;
	// Move the flagship to the start of your list of ships. It does not make
	// sense that the flagship would change if you are reunited with a different
	// ship that was higher up the list.
	auto it = find(ships.begin(), ships.end(), flagship);
	if(it != ships.begin() && it != ships.end())
	{
		ships.erase(it);
		ships.insert(ships.begin(), flagship);
	}
	// Make sure your ships all know who the flagship is.
	flagship->SetParent(shared_ptr<Ship>());
	for(const shared_ptr<Ship> &ship : ships)
		if(ship != flagship)
			ship->SetParent(flagship);
	
	// Recharge any ships that can be recharged.
	bool canRecharge = planet->HasSpaceport() && planet->CanUseServices();
	for(const shared_ptr<Ship> &ship : ships)
		if(!ship->IsParked() && ship->GetSystem() == system && !ship->IsDisabled())
		{
			if(canRecharge)
				ship->Recharge();
			if(ship != flagship)
			{
				ship->Cargo().SetBunks(ship->Attributes().Get("bunks") - ship->RequiredCrew());
				cargo.TransferAll(&ship->Cargo());
			}
			else
			{
				// Your flagship takes first priority for passengers but last for cargo.
				ship->Cargo().SetBunks(ship->Attributes().Get("bunks") - ship->Crew());
				for(const auto &it : cargo.PassengerList())
					cargo.TransferPassengers(it.first, it.second, &ship->Cargo());
			}
		}
	// Load up your flagship last, so that it will have space free for any
	// plunder that you happen to acquire.
	cargo.TransferAll(&flagship->Cargo());

	if(cargo.Passengers())
	{
		int extra = min(cargo.Passengers(), flagship->Crew() - flagship->RequiredCrew());
		if(extra)
		{
			flagship->AddCrew(-extra);
			Messages::Add("You fired " + to_string(extra) + " crew members to free up bunks for passengers.");
			flagship->Cargo().SetBunks(flagship->Attributes().Get("bunks") - flagship->Crew());
			cargo.TransferAll(&flagship->Cargo());
		}
	}

	int extra = flagship->Crew() + flagship->Cargo().Passengers() - flagship->Attributes().Get("bunks");
	if(extra > 0)
	{
		flagship->AddCrew(-extra);
		Messages::Add("You fired " + to_string(extra) + " crew members because you have no bunks for them.");
		flagship->Cargo().SetBunks(flagship->Attributes().Get("bunks") - flagship->Crew());
	}
	
	// For each fighter and drone you own, try to find a ship that has a bay to
	// carry it in. Any excess ships will need to be sold.
	vector<shared_ptr<Ship>> fighters;
	vector<shared_ptr<Ship>> drones;
	for(shared_ptr<Ship> &ship : ships)
	{
		if(ship->IsParked() || ship->IsDisabled())
			continue;
		
		bool fit = false;
		const string &category = ship->Attributes().Category();
		if(category == "Fighter")
		{
			for(shared_ptr<Ship> &parent : ships)
				if(parent->GetSystem() == ship->GetSystem() && !parent->IsParked()
						&& !parent->IsDisabled() && parent->FighterBaysFree())
				{
					parent->AddFighter(ship);
					fit = true;
					break;
				}
			if(!fit)
				fighters.push_back(ship);
		}
		else if(category == "Drone")
		{
			for(shared_ptr<Ship> &parent : ships)
				if(parent->GetSystem() == ship->GetSystem() && !parent->IsParked()
						&& !parent->IsDisabled() && parent->DroneBaysFree())
				{
					parent->AddFighter(ship);
					fit = true;
					break;
				}
			if(!fit)
				drones.push_back(ship);
		}
	}
	if(!drones.empty() || !fighters.empty())
	{
		// If your fleet contains more fighters or drones than you can carry,
		// some of them must be sold.
		ostringstream out;
		out << "Because none of your ships can carry them, you sold ";
		if(!fighters.empty() && !drones.empty())
			out << fighters.size()
				<< (fighters.size() == 1 ? " fighter and " : " fighters and ")
				<< drones.size()
				<< (drones.size() == 1 ? " drone" : " drones");
		else if(fighters.size())
			out << fighters.size()
				<< (fighters.size() == 1 ? " fighter" : " fighters");
		else
			out << drones.size()
				<< (drones.size() == 1 ? " drone" : " drones");
		
		int64_t income = 0;
		for(const shared_ptr<Ship> &ship : fighters)
		{
			auto it = find(ships.begin(), ships.end(), ship);
			if(it != ships.end())
			{
				income += ship->Cost();
				ships.erase(it);
			}
		}
		for(const shared_ptr<Ship> &ship : drones)
		{
			auto it = find(ships.begin(), ships.end(), ship);
			if(it != ships.end())
			{
				income += ship->Cost();
				ships.erase(it);
			}
		}
		
		out << ", earning " << income << " credits.";
		accounts.AddCredits(income);
		Messages::Add(out.str());
	}
	
	// By now, all cargo should have been divvied up among your ships. So, any
	// mission cargo or passengers left behind cannot be carried, and those
	// missions have failed.
	vector<const Mission *> missionsToRemove;
	for(const auto &it : cargo.MissionCargo())
		if(it.second)
		{
			Messages::Add("Mission \"" + it.first->Name()
				+ "\" failed because you do not have space for the cargo.");
			missionsToRemove.push_back(it.first);
		}
	for(const auto &it : cargo.PassengerList())
		if(it.second)
		{
			Messages::Add("Mission \"" + it.first->Name()
				+ "\" failed because you do not have enough passenger bunks free.");
			missionsToRemove.push_back(it.first);
			
		}
	for(const Mission *mission : missionsToRemove)
		RemoveMission(Mission::FAIL, *mission, ui);
	
	// Any ordinary cargo left behind can be sold.
	int64_t sold = cargo.Used();
	int64_t income = 0;
	int64_t totalBasis = 0;
	if(sold)
		for(const auto &commodity : cargo.Commodities())
		{
			if(!commodity.second)
				continue;
			
			// Figure out how much income you get for selling this cargo.
			int64_t value = commodity.second * system->Trade(commodity.first);
			income += value;
			
			int original = originalTotals[commodity.first];
			auto it = costBasis.find(commodity.first);
			if(!original || it == costBasis.end() || !it->second)
				continue;
			
			// Now, figure out how much of that income is profit by calculating
			// the cost basis for this cargo (which is just the total cost basis
			// multiplied by the percent of the cargo you are selling).
			int64_t basis = it->second * commodity.second / original;
			it->second -= basis;
			totalBasis += basis;
		}
	accounts.AddCredits(income);
	cargo.Clear();
	if(sold)
	{
		// Report how much excess cargo was sold, and what profit you earned.
		ostringstream out;
		out << "You sold " << sold << " tons of excess cargo for " << income << " credits";
		if(totalBasis && totalBasis != income)
			out << " (for a profit of " << (income - totalBasis) << " credits).";
		else
			out << ".";
		Messages::Add(out.str());
	}
}



// Call this when leaving the outfitter, shipyard, or hiring panel, to update
// the information on how much space is available.
void PlayerInfo::UpdateCargoCapacities()
{
	int size = 0;
	int bunks = 0;
	for(const shared_ptr<Ship> &ship : ships)
		if(ship->GetSystem() == system && !ship->IsParked() && !ship->IsDisabled())
		{
			size += ship->Attributes().Get("cargo space");
			bunks += ship->Attributes().Get("bunks") - ship->Crew();
		}
	cargo.SetSize(size);
	cargo.SetBunks(bunks);
}



// Get the list of active missions.
const list<Mission> &PlayerInfo::Missions() const
{
	return missions;
}



// Get the list of ordinary jobs that are available on the job board.
const list<Mission> &PlayerInfo::AvailableJobs() const
{
	return availableJobs;
}



// Accept the given job.
void PlayerInfo::AcceptJob(const Mission &mission)
{
	for(auto it = availableJobs.begin(); it != availableJobs.end(); ++it)
		if(&*it == &mission)
		{
			cargo.AddMissionCargo(&mission);
			it->Do(Mission::OFFER, *this);
			it->Do(Mission::ACCEPT, *this);
			auto spliceIt = it->IsUnique() ? missions.begin() : missions.end();
			missions.splice(spliceIt, availableJobs, it);
			break;
		}
}



// Look at the list of available missions and see if any of them can be offered
// right now, in the given location (landing or spaceport). If there are no
// missions that can be accepted, return a null pointer.
Mission *PlayerInfo::MissionToOffer(Mission::Location location)
{
	if(ships.empty())
		return nullptr;
	
	// If a mission can be offered right now, move it to the start of the list
	// so we know what mission the callback is referring to, and return it.
	for(auto it = availableMissions.begin(); it != availableMissions.end(); ++it)
		if(it->IsAtLocation(location) && it->CanOffer(*this) && it->HasSpace(*this))
		{
			availableMissions.splice(availableMissions.begin(), availableMissions, it);
			return &availableMissions.front();
		}
	return nullptr;
}



Mission *PlayerInfo::BoardingMission(const shared_ptr<Ship> &ship)
{
	// Do not create missions from NPC's or the player's ships.
	if(ship->IsSpecial())
		return nullptr;
	ship->SetIsSpecial();
	
	UpdateAutoConditions();
	boardingMissions.clear();
	boardingShip = ship;
	
	bool isEnemy = ship->GetGovernment()->IsEnemy();
	Mission::Location location = (isEnemy ? Mission::BOARDING : Mission::ASSISTING);
	
	// Check for available missions.
	for(const auto &it : GameData::Missions())
	{
		if(!it.second.IsAtLocation(location))
			continue;
		
		conditions["random"] = Random::Int(100);
		if(it.second.CanOffer(*this))
		{
			boardingMissions.push_back(it.second.Instantiate(*this));
			if(boardingMissions.back().HasFailed(*this))
				boardingMissions.pop_back();
			else
				return &boardingMissions.back();
		}
	}
	boardingShip.reset();
	return nullptr;
}



const shared_ptr<Ship> &PlayerInfo::BoardingShip() const
{
	return boardingShip;
}



// If one of your missions cannot be offered because you do not have enough
// space for it, and it specifies a message to be shown in that situation,
// show that message.
void PlayerInfo::HandleBlockedMissions(Mission::Location location, UI *ui)
{
	if(ships.empty())
		return;
	
	// If a mission can be offered right now, move it to the start of the list
	// so we know what mission the callback is referring to, and return it.
	for(auto it = availableMissions.begin(); it != availableMissions.end(); ++it)
		if(it->IsAtLocation(location) && it->CanOffer(*this) && !it->HasSpace(*this))
		{
			string message = it->BlockedMessage(*this);
			if(!message.empty())
			{
				ui->Push(new Dialog(message));
				return;
			}
		}
}



// Callback for accepting or declining whatever mission has been offered.
void PlayerInfo::MissionCallback(int response)
{
	boardingShip.reset();
	list<Mission> &missionList = availableMissions.empty() ? boardingMissions : availableMissions;
	if(missionList.empty())
		return;
	
	Mission &mission = missionList.front();
	
	shouldLaunch = (response == Conversation::LAUNCH || response == Conversation::FLEE);
	if(response == Conversation::ACCEPT || response == Conversation::LAUNCH)
	{
		bool shouldAutosave = mission.RecommendsAutosave();
		cargo.AddMissionCargo(&mission);
		auto spliceIt = mission.IsUnique() ? missions.begin() : missions.end();
		missions.splice(spliceIt, missionList, missionList.begin());
		UpdateCargoCapacities();
		mission.Do(Mission::ACCEPT, *this);
		if(shouldAutosave)
			Autosave();
	}
	else if(response == Conversation::DECLINE)
	{
		mission.Do(Mission::DECLINE, *this);
		missionList.pop_front();
	}
	else if(response == Conversation::DEFER)
	{
		mission.Do(Mission::DEFER, *this);
		missionList.pop_front();
	}
	else if(response == Conversation::DIE)
		Die(true);
}



// Mark a mission for removal, either because it was completed, or it failed,
// or because the player aborted it.
void PlayerInfo::RemoveMission(Mission::Trigger trigger, const Mission &mission, UI *ui)
{
	for(auto it = missions.begin(); it != missions.end(); ++it)
		if(&*it == &mission)
		{
			// Don't delete the mission yet, because the conversation or dialog
			// panel may still be showing. Instead, just mark it as done. Doing
			// this first avoids the possibility of an infinite loop, e.g. if a
			// mission's "on fail" fails the mission itself.
			doneMissions.splice(doneMissions.end(), missions, it);
			
			mission.Do(trigger, *this, ui);
			cargo.RemoveMissionCargo(&mission);
			for(shared_ptr<Ship> &ship : ships)
				ship->Cargo().RemoveMissionCargo(&mission);
			return;
		}
}



// Update mission status based on an event.
void PlayerInfo::HandleEvent(const ShipEvent &event, UI *ui)
{
	// Combat rating increases when you disable an enemy ship.
	if(event.ActorGovernment()->IsPlayer())
		if((event.Type() & ShipEvent::DISABLE) && event.Target())
			conditions["combat rating"] += event.Target()->RequiredCrew();
	
	for(Mission &mission : missions)
		mission.Do(event, *this, ui);
	
	// If the player's flagship was destroyed, the player is dead.
	if((event.Type() & ShipEvent::DESTROY) && !ships.empty() && event.Target().get() == Flagship())
		Die();
}



// Get the value of the given condition (default 0).
int PlayerInfo::GetCondition(const string &name) const
{
	auto it = conditions.find(name);
	return (it == conditions.end()) ? 0 : it->second;
}



// Get mutable access to the player's list of conditions.
map<string, int> &PlayerInfo::Conditions()
{
	return conditions;
}



// Access the player's list of conditions.
const map<string, int> &PlayerInfo::Conditions() const
{
	return conditions;
}



// Check if the player knows the location of the given system (whether or not
// they have actually visited it).
bool PlayerInfo::HasSeen(const System *system) const
{
	return (seen.find(system) != seen.end() || KnowsName(system));
}



// Check if the player has visited the given system.
bool PlayerInfo::HasVisited(const System *system) const
{
	return (visitedSystems.find(system) != visitedSystems.end());
}



// Check if the player has visited the given system.
bool PlayerInfo::HasVisited(const Planet *planet) const
{
	return (visitedPlanets.find(planet) != visitedPlanets.end());
}



// Check if the player knows the name of a system, either from visiting there or
// because a job or active mission includes the name of that system.
bool PlayerInfo::KnowsName(const System *system) const
{
	if(HasVisited(system))
		return true;
	
	for(const Mission &mission : availableJobs)
		if(mission.Destination()->GetSystem() == system)
			return true;
	
	for(const Mission &mission : missions)
		if(mission.Destination()->GetSystem() == system)
			return true;
	
	return false;
}



// Mark the given system as visited, and mark all its neighbors as seen.
void PlayerInfo::Visit(const System *system)
{
	visitedSystems.insert(system);
	seen.insert(system);
	for(const System *neighbor : system->Neighbors())
		seen.insert(neighbor);
}



// Mark the given system as visited, and mark all its neighbors as seen.
void PlayerInfo::Visit(const Planet *planet)
{
<<<<<<< HEAD
	visitedPlanets.insert(planet);
=======
	static const string EMPTY;
	if (planet->Name() != EMPTY)
		visitedPlanets.insert(planet);
>>>>>>> 09e3f737
}



// Mark a system as unvisited, even if visited previously.
void PlayerInfo::Unvisit(const System *system)
{
	auto it = visitedSystems.find(system);
	if(it != visitedSystems.end())
	{
		visitedSystems.erase(it);
		for(const StellarObject &object : system->Objects())
			if(object.GetPlanet())
			{
				auto it2 = visitedPlanets.find(object.GetPlanet());
				if(it2 != visitedPlanets.end())
					visitedPlanets.erase(it2);
			}
	}
}



// Check if the player has a hyperspace route set.
bool PlayerInfo::HasTravelPlan() const
{
	return !travelPlan.empty();
}



// Access the player's travel plan.
const vector<const System *> &PlayerInfo::TravelPlan() const
{
	return travelPlan;
}



// Clear the player's travel plan.
void PlayerInfo::ClearTravel()
{
	travelPlan.clear();
}



// Add to the travel plan, starting with the last system in the journey.
void PlayerInfo::AddTravel(const System *system)
{
	travelPlan.push_back(system);
}



// This is called when the player enters the system that is their current
// hyperspace target.
void PlayerInfo::PopTravel()
{
	if(!travelPlan.empty())
	{
		Visit(travelPlan.back());
		travelPlan.pop_back();
	}
}



// Check which secondary weapon the player has selected.
const Outfit *PlayerInfo::SelectedWeapon() const
{
	return selectedWeapon;
}



// Cycle through all available secondary weapons.
void PlayerInfo::SelectNext()
{
	if(!flagship || flagship->Outfits().empty())
		return;
	
	// Start with the currently selected weapon, if any.
	auto it = flagship->Outfits().find(selectedWeapon);
	if(it == flagship->Outfits().end())
		it = flagship->Outfits().begin();
	else
		++it;
	
	// Find the next secondary weapon.
	for( ; it != flagship->Outfits().end(); ++it)
		if(it->first->Icon())
		{
			selectedWeapon = it->first;
			return;
		}
	selectedWeapon = nullptr;
}



// Keep track of any outfits that you have sold since landing. These will be
// available to buy back until you take off.
map<const Outfit *, int> &PlayerInfo::SoldOutfits()
{
	return soldOutfits;
}



// Update the conditions that reflect the current status of the player.
void PlayerInfo::UpdateAutoConditions()
{
	// Set up the "conditions" for the current status of the player.
	for(const auto &it : GameData::Governments())
	{
		int rep = it.second.Reputation();
		conditions["reputation: " + it.first] = rep;
		if(&it.second == system->GetGovernment())
			conditions["reputation"] = rep;
	}
	// Store special conditions for cargo and passenger space.
	conditions["cargo space"] = 0;
	conditions["passenger space"] = 0;
	for(const shared_ptr<Ship> &ship : ships)
		if(!ship->IsParked() && !ship->IsDisabled() && ship->GetSystem() == system)
		{
			conditions["cargo space"] += ship->Attributes().Get("cargo space");
			conditions["passenger space"] += ship->Attributes().Get("bunks") - ship->RequiredCrew();
		}
}



// New missions are generated each time you land on a planet.
void PlayerInfo::CreateMissions()
{
	UpdateAutoConditions();
	boardingMissions.clear();
	boardingShip.reset();
	
	// Check for available missions.
	bool skipJobs = planet && !planet->HasSpaceport();
	bool hasPriorityMissions = false;
	for(const auto &it : GameData::Missions())
	{
		if(it.second.IsAtLocation(Mission::BOARDING))
			continue;
		if(skipJobs && it.second.IsAtLocation(Mission::JOB))
			continue;
		
		conditions["random"] = Random::Int(100);
		if(it.second.CanOffer(*this))
		{
			list<Mission> &missions =
				it.second.IsAtLocation(Mission::JOB) ? availableJobs : availableMissions;
			
			missions.push_back(it.second.Instantiate(*this));
			if(missions.back().HasFailed(*this))
				missions.pop_back();
			else
				hasPriorityMissions |= missions.back().HasPriority();
		}
	}
	
	// If any of the available missions are "priority" missions, no other
	// special missions will be offered in the spaceport.
	if(hasPriorityMissions)
	{
		auto it = availableMissions.begin();
		while(it != availableMissions.end())
		{
			if(it->IsAtLocation(Mission::SPACEPORT) && !it->HasPriority())
				it = availableMissions.erase(it);
			else
				++it;
		}
	}
	else if(availableMissions.size() > 1)
	{
		// Minor missions only get offered if no other missions (including other
		// minor missions) are competing with them. This is to avoid having two
		// or three missions pop up as soon as you enter the spaceport.
		auto it = availableMissions.begin();
		while(it != availableMissions.end())
		{
			if(it->IsMinor())
			{
				it = availableMissions.erase(it);
				if(availableMissions.size() <= 1)
					break;
			}
			else
				++it;
		}
	}
}



void PlayerInfo::Autosave() const
{
	if(filePath.length() < 4)
		return;
	
	string path = filePath.substr(0, filePath.length() - 4) + "~autosave.txt";
	Save(path);
}



void PlayerInfo::Save(const string &path) const
{
	if(!planet || !system)
		return;
	
	DataWriter out(path);
	
	out.Write("pilot", firstName, lastName);
	out.Write("date", date.Day(), date.Month(), date.Year());
	if(system)
		out.Write("system", system->Name());
	if(planet)
		out.Write("planet", planet->Name());
	if(planet && planet->CanUseServices())
		out.Write("clearance");
	for(const System *system : travelPlan)
		out.Write("travel", system->Name());
	out.Write("reputation with");
	out.BeginChild();
	{
		for(const auto &it : GameData::Governments())
			if(!it.second.IsPlayer())
				out.Write(it.first, it.second.Reputation());
	}
	out.EndChild();
		
	// Save all the data for all the player's ships.
	for(const shared_ptr<Ship> &ship : ships)
		ship->Save(out);
	
	// Save accounting information, cargo, and cargo cost bases.
	cargo.Save(out);
	if(!costBasis.empty())
	{
		out.Write("basis");
		out.BeginChild();
		{
			for(const auto &it : costBasis)
				if(it.second)
					out.Write(it.first, it.second);
		}
		out.EndChild();
	}
	accounts.Save(out);
	
	// Save all missions (accepted or available).
	for(const Mission &mission : missions)
		mission.Save(out);
	for(const Mission &mission : availableJobs)
		mission.Save(out, "available job");
	for(const Mission &mission : availableMissions)
		mission.Save(out, "available mission");
	
	// Save any "condition" flags that are set.
	if(!conditions.empty())
	{
		out.Write("conditions");
		out.BeginChild();
		{
			for(const auto &it : conditions)
			{
				// If the condition's value is 1, don't bother writing the 1.
				if(it.second == 1)
					out.Write(it.first);
				else if(it.second)
					out.Write(it.first, it.second);
			}
		}
		out.EndChild();
	}
	// This flag is set if the player must leave the planet immediately upon
	// loading the game (i.e. because a mission forced them to take off).
	if(shouldLaunch)
		out.Write("launching");
	
	// Save pending events, and changes that have happened due to past events.
	for(const GameEvent &event : gameEvents)
		event.Save(out);
	if(!dataChanges.empty())
	{
		out.Write("changes");
		out.BeginChild();
		{
			for(const DataNode &node : dataChanges)
				out.Write(node);
		}	
		out.EndChild();
	}
	
	for(const auto &it : GameData::Persons())
		if(it.second.GetShip()->IsDestroyed())
			out.Write("destroyed", it.first);
	
	// Save a list of systems the player has visited.
	for(const System *system : visitedSystems)
		out.Write("visited", system->Name());
	
	// Save a list of planets the player has visited.
	for(const Planet *planet : visitedPlanets)
		out.Write("visited planet", planet->Name());
}<|MERGE_RESOLUTION|>--- conflicted
+++ resolved
@@ -1361,13 +1361,9 @@
 // Mark the given system as visited, and mark all its neighbors as seen.
 void PlayerInfo::Visit(const Planet *planet)
 {
-<<<<<<< HEAD
-	visitedPlanets.insert(planet);
-=======
 	static const string EMPTY;
 	if (planet->Name() != EMPTY)
 		visitedPlanets.insert(planet);
->>>>>>> 09e3f737
 }
 
 
