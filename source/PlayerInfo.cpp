/* PlayerInfo.cpp
Copyright (c) 2014 by Michael Zahniser

Endless Sky is free software: you can redistribute it and/or modify it under the
terms of the GNU General Public License as published by the Free Software
Foundation, either version 3 of the License, or (at your option) any later version.

Endless Sky is distributed in the hope that it will be useful, but WITHOUT ANY
WARRANTY; without even the implied warranty of MERCHANTABILITY or FITNESS FOR A
PARTICULAR PURPOSE. See the GNU General Public License for more details.

You should have received a copy of the GNU General Public License along with
this program. If not, see <https://www.gnu.org/licenses/>.
*/

#include "PlayerInfo.h"

#include "Audio.h"
#include "ConversationPanel.h"
#include "DataFile.h"
#include "DataWriter.h"
#include "Dialog.h"
#include "DistanceMap.h"
#include "Files.h"
#include "text/Format.h"
#include "GameData.h"
#include "Government.h"
#include "Hardpoint.h"
#include "Logger.h"
#include "Messages.h"
#include "Outfit.h"
#include "Person.h"
#include "Planet.h"
#include "Politics.h"
#include "Preferences.h"
#include "Random.h"
#include "SavedGame.h"
#include "Ship.h"
#include "ShipEvent.h"
#include "StartConditions.h"
#include "StellarObject.h"
#include "System.h"
#include "UI.h"

#include <algorithm>
#include <cmath>
#include <ctime>
#include <functional>
#include <iterator>
#include <limits>
#include <sstream>
#include <stdexcept>

using namespace std;



// Completely clear all loaded information, to prepare for loading a file or
// creating a new pilot.
void PlayerInfo::Clear()
{
	*this = PlayerInfo();

	Random::Seed(time(nullptr));
	GameData::Revert();
	Messages::Reset();

	conditions.Clear();
}



// Check if a player has been loaded.
bool PlayerInfo::IsLoaded() const
{
	return !firstName.empty();
}



// Make a new player.
void PlayerInfo::New(const StartConditions &start)
{
	// Clear any previously loaded data.
	Clear();

	// Copy the core information from the full starting scenario.
	startData = start;
	// Copy any ships in the start conditions.
	for(const Ship &ship : start.Ships())
	{
		ships.emplace_back(new Ship(ship));
		ships.back()->SetSystem(&start.GetSystem());
		ships.back()->SetPlanet(&start.GetPlanet());
		ships.back()->SetIsSpecial();
		ships.back()->SetIsYours();
		ships.back()->SetGovernment(GameData::PlayerGovernment());
	}
	// Load starting conditions from a "start" item in the data files. If no
	// such item exists, StartConditions defines default values.
	date = start.GetDate();
	GameData::SetDate(date);
	// Make sure the fleet depreciation object knows it is tracking the player's
	// fleet, not the planet's stock.
	depreciation.Init(ships, date.DaysSinceEpoch());

	SetSystem(start.GetSystem());
	SetPlanet(&start.GetPlanet());
	accounts = start.GetAccounts();
	start.GetConditions().Apply(conditions);
	RegisterDerivedConditions();

	// Generate missions that will be available on the first day.
	CreateMissions();

	// Add to the list of events that should happen on certain days.
	for(const auto &it : GameData::Events())
		if(it.second.GetDate())
			AddEvent(it.second, it.second.GetDate());
}



// Load player information from a saved game file.
void PlayerInfo::Load(const string &path)
{
	// Make sure any previously loaded data is cleared.
	Clear();

	filePath = path;
	// Strip anything after the "~" from snapshots, so that the file we save
	// will be the auto-save, not the snapshot.
	size_t pos = filePath.find('~');
	size_t namePos = filePath.length() - Files::Name(filePath).length();
	if(pos != string::npos && pos > namePos)
		filePath = filePath.substr(0, pos) + ".txt";

	// The player may have bribed their current planet in the last session. Ensure
	// we provide the same access to services in this session, too.
	bool hasFullClearance = false;

	// Register derived conditions now, so old primary versions can load into them
	RegisterDerivedConditions();

	DataFile file(path);
	for(const DataNode &child : file)
	{
		// Basic player information and persistent UI settings:
		if(child.Token(0) == "pilot" && child.Size() >= 3)
		{
			firstName = child.Token(1);
			lastName = child.Token(2);
		}
		else if(child.Token(0) == "date" && child.Size() >= 4)
			date = Date(child.Value(1), child.Value(2), child.Value(3));
		else if(child.Token(0) == "system" && child.Size() >= 2)
			system = GameData::Systems().Get(child.Token(1));
		else if(child.Token(0) == "planet" && child.Size() >= 2)
			planet = GameData::Planets().Get(child.Token(1));
		else if(child.Token(0) == "clearance")
			hasFullClearance = true;
		else if(child.Token(0) == "launching")
			shouldLaunch = true;
		else if(child.Token(0) == "playtime" && child.Size() >= 2)
			playTime = child.Value(1);
		else if(child.Token(0) == "travel" && child.Size() >= 2)
			travelPlan.push_back(GameData::Systems().Get(child.Token(1)));
		else if(child.Token(0) == "travel destination" && child.Size() >= 2)
			travelDestination = GameData::Planets().Get(child.Token(1));
		else if(child.Token(0) == "map coloring" && child.Size() >= 2)
			mapColoring = child.Value(1);
		else if(child.Token(0) == "map zoom" && child.Size() >= 2)
			mapZoom = child.Value(1);
		else if(child.Token(0) == "collapsed" && child.Size() >= 2)
		{
			for(const DataNode &grand : child)
				collapsed[child.Token(1)].insert(grand.Token(0));
		}
		else if(child.Token(0) == "reputation with")
		{
			for(const DataNode &grand : child)
				if(grand.Size() >= 2)
					reputationChanges.emplace_back(
						GameData::Governments().Get(grand.Token(0)), grand.Value(1));
		}

		// Records of things you own:
		else if(child.Token(0) == "ship")
		{
			// Ships owned by the player have various special characteristics:
			ships.push_back(make_shared<Ship>(child));
			ships.back()->SetIsSpecial();
			ships.back()->SetIsYours();
			// Defer finalizing this ship until we have processed all changes to game state.
		}
		else if(child.Token(0) == "groups" && child.Size() >= 2 && !ships.empty())
			groups[ships.back().get()] = child.Value(1);
		else if(child.Token(0) == "storage")
		{
			for(const DataNode &grand : child)
				if(grand.Size() >= 2 && grand.Token(0) == "planet")
					for(const DataNode &grandGrand : grand)
						if(grandGrand.Token(0) == "cargo")
						{
							CargoHold &storage = planetaryStorage[GameData::Planets().Get(grand.Token(1))];
							storage.Load(grandGrand);
						}
		}
		else if(child.Token(0) == "account")
			accounts.Load(child, true);
		else if(child.Token(0) == "cargo")
			cargo.Load(child);
		else if(child.Token(0) == "basis")
		{
			for(const DataNode &grand : child)
				if(grand.Size() >= 2)
					costBasis[grand.Token(0)] += grand.Value(1);
		}
		else if(child.Token(0) == "stock")
		{
			for(const DataNode &grand : child)
				if(grand.Size() >= 2)
					stock[GameData::Outfits().Get(grand.Token(0))] += grand.Value(1);
		}
		else if(child.Token(0) == "fleet depreciation")
			depreciation.Load(child);
		else if(child.Token(0) == "stock depreciation")
			stockDepreciation.Load(child);

		// Records of things you have done or are doing, or have happened to you:
		else if(child.Token(0) == "mission")
		{
			missions.emplace_back(child);
			cargo.AddMissionCargo(&missions.back());
		}
		else if(child.Token(0) == "available job")
			availableJobs.emplace_back(child);
		else if(child.Token(0) == "available mission")
			availableMissions.emplace_back(child);
		else if(child.Token(0) == "conditions")
<<<<<<< HEAD
		{
			for(const DataNode &grand : child)
				conditions[grand.Token(0)] = (grand.Size() >= 2) ? grand.Value(1) : 1;
		}
		else if(child.Token(0) == "gifted ships" && child.HasChildren())
		{
			for(const DataNode &grand : child)
				giftedShips[grand.Token(0)] = EsUuid::FromString(grand.Token(1));
		}
=======
			conditions.Load(child);
>>>>>>> a46fb17f
		else if(child.Token(0) == "event")
			gameEvents.emplace_back(child);
		else if(child.Token(0) == "changes")
		{
			for(const DataNode &grand : child)
				dataChanges.push_back(grand);
		}
		else if(child.Token(0) == "economy")
			economy = child;
		else if(child.Token(0) == "destroyed" && child.Size() >= 2)
			destroyedPersons.push_back(child.Token(1));

		// Records of things you have discovered:
		else if(child.Token(0) == "visited" && child.Size() >= 2)
			Visit(*GameData::Systems().Get(child.Token(1)));
		else if(child.Token(0) == "visited planet" && child.Size() >= 2)
			Visit(*GameData::Planets().Get(child.Token(1)));
		else if(child.Token(0) == "harvested")
		{
			for(const DataNode &grand : child)
				if(grand.Size() >= 2)
					harvested.emplace(
						GameData::Systems().Get(grand.Token(0)),
						GameData::Outfits().Get(grand.Token(1)));
		}
		else if(child.Token(0) == "logbook")
		{
			for(const DataNode &grand : child)
			{
				if(grand.Size() >= 3)
				{
					Date date(grand.Value(0), grand.Value(1), grand.Value(2));
					string text;
					for(const DataNode &great : grand)
					{
						if(!text.empty())
							text += "\n\t";
						text += great.Token(0);
					}
					logbook.emplace(date, text);
				}
				else if(grand.Size() >= 2)
				{
					string &text = specialLogs[grand.Token(0)][grand.Token(1)];
					for(const DataNode &great : grand)
					{
						if(!text.empty())
							text += "\n\t";
						text += great.Token(0);
					}
				}
			}
		}
		else if(child.Token(0) == "start")
			startData.Load(child);
	}
	// Modify the game data with any changes that were loaded from this file.
	ApplyChanges();
	// Ensure the player is in a valid state after loading & applying changes.
	ValidateLoad();

	// Restore access to services, if it was granted previously.
	if(planet && hasFullClearance)
		planet->Bribe();

	// Based on the ships that were loaded, calculate the player's capacity for
	// cargo and passengers.
	UpdateCargoCapacities();

	// If no depreciation record was loaded, every item in the player's fleet
	// will count as non-depreciated.
	if(!depreciation.IsLoaded())
		depreciation.Init(ships, date.DaysSinceEpoch());
}



// Load the most recently saved player (if any). Returns false when no save was loaded.
bool PlayerInfo::LoadRecent()
{
	string recentPath = Files::Read(Files::Config() + "recent.txt");
	// Trim trailing whitespace (including newlines) from the path.
	while(!recentPath.empty() && recentPath.back() <= ' ')
		recentPath.pop_back();

	if(recentPath.empty() || !Files::Exists(recentPath))
	{
		Clear();
		return false;
	}

	Load(recentPath);
	return true;
}



// Save this player. The file name is based on the player's name.
void PlayerInfo::Save() const
{
	// Don't save dead players or players that are not fully created.
	if(!CanBeSaved())
		return;

	// Remember that this was the most recently saved player.
	Files::Write(Files::Config() + "recent.txt", filePath + '\n');

	if(filePath.rfind(".txt") == filePath.length() - 4)
	{
		// Only update the backups if this save will have a newer date.
		SavedGame saved(filePath);
		if(saved.GetDate() != date.ToString())
		{
			string root = filePath.substr(0, filePath.length() - 4);
			string files[4] = {
				root + "~~previous-3.txt",
				root + "~~previous-2.txt",
				root + "~~previous-1.txt",
				filePath
			};
			for(int i = 0; i < 3; ++i)
				if(Files::Exists(files[i + 1]))
					Files::Move(files[i + 1], files[i]);
		}
	}

	Save(filePath);
}



// Get the base file name for the player, without the ".txt" extension. This
// will usually be "<first> <last>", but may be different if multiple players
// exist with the same name, in which case a number is appended.
string PlayerInfo::Identifier() const
{
	string name = Files::Name(filePath);
	return (name.length() < 4) ? "" : name.substr(0, name.length() - 4);
}



// Apply the given set of changes to the game data.
void PlayerInfo::AddChanges(list<DataNode> &changes)
{
	bool changedSystems = false;
	for(const DataNode &change : changes)
	{
		changedSystems |= (change.Token(0) == "system");
		changedSystems |= (change.Token(0) == "link");
		changedSystems |= (change.Token(0) == "unlink");
		GameData::Change(change);
	}
	if(changedSystems)
	{
		// Recalculate what systems have been seen.
		GameData::UpdateSystems();
		seen.clear();
		for(const System *system : visitedSystems)
		{
			seen.insert(system);
			for(const System *neighbor : system->VisibleNeighbors())
				if(!neighbor->Hidden() || system->Links().count(neighbor))
					seen.insert(neighbor);
		}
	}

	// Only move the changes into my list if they are not already there.
	if(&changes != &dataChanges)
		dataChanges.splice(dataChanges.end(), changes);
}



// Add an event that will happen at the given date.
void PlayerInfo::AddEvent(const GameEvent &event, const Date &date)
{
	gameEvents.push_back(event);
	gameEvents.back().SetDate(date);
}



// Mark this player as dead, and handle the changes to the player's fleet.
void PlayerInfo::Die(int response, const shared_ptr<Ship> &capturer)
{
	isDead = true;
	// The player loses access to all their ships if they die on a planet.
	if(GetPlanet() || !flagship)
		ships.clear();
	// If the flagship should explode due to choices made in a mission's
	// conversation, it should still appear in the player's ship list (but
	// will be red, because it is dead). The player's escorts will scatter
	// automatically, as they have a now-dead parent.
	else if(response == Conversation::EXPLODE)
		flagship->Destroy();
	// If it died in open combat, it is already marked destroyed.
	else if(!flagship->IsDestroyed())
	{
		// The player died due to the failed capture of an NPC or a
		// "mutiny". The flagship is either captured or changes government.
		if(!flagship->IsYours())
		{
			// The flagship was already captured, via BoardingPanel,
			// and its parent-escort relationships were updated in
			// Ship::WasCaptured().
		}
		// The referenced ship may not be boarded by the player, so before
		// letting it capture the flagship it must be near the flagship.
		else if(capturer && capturer->Position().Distance(flagship->Position()) <= 1.)
			flagship->WasCaptured(capturer);
		else
		{
			// A "mutiny" occurred.
			flagship->SetIsYours(false);
			// TODO: perhaps allow missions to set the new government.
			flagship->SetGovernment(GameData::Governments().Get("Independent"));
			// Your escorts do not follow it, nor does it wait for them.
			for(const shared_ptr<Ship> &ship : ships)
				ship->SetParent(nullptr);
		}
		// Remove the flagship from the player's ship list.
		auto it = find(ships.begin(), ships.end(), flagship);
		if(it != ships.end())
			ships.erase(it);
	}
}



// Query whether this player is dead.
bool PlayerInfo::IsDead() const
{
	return isDead;
}



// Get the player's first name.
const string &PlayerInfo::FirstName() const
{
	return firstName;
}



// Get the player's last name.
const string &PlayerInfo::LastName() const
{
	return lastName;
}



// Set the player's name. This will also set the saved game file name.
void PlayerInfo::SetName(const string &first, const string &last)
{
	firstName = first;
	lastName = last;

	string fileName = first + " " + last;

	// If there are multiple pilots with the same name, append a number to the
	// pilot name to generate a unique file name.
	filePath = Files::Saves() + fileName;
	int index = 0;
	while(true)
	{
		string path = filePath;
		if(index++)
			path += " " + to_string(index);
		path += ".txt";

		if(!Files::Exists(path))
		{
			filePath.swap(path);
			break;
		}
	}
}



// Get the current date (game world, not real world).
const Date &PlayerInfo::GetDate() const
{
	return date;
}



// Set the date to the next day, and perform all daily actions.
void PlayerInfo::IncrementDate()
{
	++date;

	// Check if any special events should happen today.
	auto it = gameEvents.begin();
	while(it != gameEvents.end())
	{
		if(date < it->GetDate())
			++it;
		else
		{
			it->Apply(*this);
			it = gameEvents.erase(it);
		}
	}

	// Check if any missions have failed because of deadlines and
	// do any daily mission actions for those that have not failed.
	for(Mission &mission : missions)
	{
		if(mission.CheckDeadline(date) && mission.IsVisible())
			Messages::Add("You failed to meet the deadline for the mission \"" + mission.Name() + "\".",
				Messages::Importance::Highest);
		if(!mission.IsFailed())
			mission.Do(Mission::DAILY, *this);
	}

	// Check what salaries and tribute the player receives.
	auto GetIncome = [&](string prefix)
	{
		int64_t total = 0;
		auto it = conditions.PrimariesLowerBound(prefix);
		for( ; it != conditions.PrimariesEnd() && !it->first.compare(0, prefix.length(), prefix); ++it)
			total += it->second;
		return total;
	};
	int64_t salariesIncome = GetIncome("salary: ");
	int64_t tributeIncome = GetIncome("tribute: ");
	FleetBalance b = MaintenanceAndReturns();
	if(salariesIncome || tributeIncome || b.assetsReturns)
	{
		string message = "You receive ";
		if(salariesIncome)
			message += Format::Credits(salariesIncome) + " credits salary";
		if(salariesIncome && tributeIncome)
		{
			if(b.assetsReturns)
				message += ", ";
			else
				message += " and ";
		}
		if(tributeIncome)
			message += Format::Credits(tributeIncome) + " credits in tribute";
		if(salariesIncome && tributeIncome && b.assetsReturns)
			message += ",";
		if((salariesIncome || tributeIncome) && b.assetsReturns)
			message += " and ";
		if(b.assetsReturns)
			message += Format::Credits(b.assetsReturns) + " credits based on outfits and ships";
		message += ".";
		Messages::Add(message, Messages::Importance::High);
		accounts.AddCredits(salariesIncome + tributeIncome + b.assetsReturns);
	}

	// For accounting, keep track of the player's net worth. This is for
	// calculation of yearly income to determine maximum mortgage amounts.
	int64_t assets = depreciation.Value(ships, date.DaysSinceEpoch());
	for(const shared_ptr<Ship> &ship : ships)
		assets += ship->Cargo().Value(system);

	// Have the player pay salaries, mortgages, etc. and print a message that
	// summarizes the payments that were made.
	string message = accounts.Step(assets, Salaries(), b.maintenanceCosts);
	if(!message.empty())
		Messages::Add(message, Messages::Importance::High);

	// Reset the reload counters for all your ships.
	for(const shared_ptr<Ship> &ship : ships)
		ship->GetArmament().ReloadAll();
}



const CoreStartData &PlayerInfo::StartData() const noexcept
{
	return startData;
}



// Set the player's current start system, and mark that system as visited.
void PlayerInfo::SetSystem(const System &system)
{
	this->system = &system;
	Visit(system);
}



// Get the player's current star system.
const System *PlayerInfo::GetSystem() const
{
	return system;
}



// Set the planet the player is landed on.
void PlayerInfo::SetPlanet(const Planet *planet)
{
	this->planet = planet;
}



// Get the planet the player is landed on.
const Planet *PlayerInfo::GetPlanet() const
{
	return planet;
}



// If the player is landed, return the stellar object they are on. Some planets
// (e.g. ringworlds) may include multiple stellar objects in the same system.
const StellarObject *PlayerInfo::GetStellarObject() const
{
	if(!system || !planet)
		return nullptr;

	double closestDistance = numeric_limits<double>::infinity();
	const StellarObject *closestObject = nullptr;
	for(const StellarObject &object : system->Objects())
		if(object.GetPlanet() == planet)
		{
			if(!Flagship())
				return &object;

			double distance = Flagship()->Position().Distance(object.Position());
			if(distance < closestDistance)
			{
				closestDistance = distance;
				closestObject = &object;
			}
		}
	return closestObject;
}



// Check if the player must take off immediately.
bool PlayerInfo::ShouldLaunch() const
{
	return shouldLaunch;
}



// Access the player's account information.
const Account &PlayerInfo::Accounts() const
{
	return accounts;
}



// Access the player's account information (and allow modifying it).
Account &PlayerInfo::Accounts()
{
	return accounts;
}



// Calculate how much the player pays in daily salaries.
int64_t PlayerInfo::Salaries() const
{
	// Don't count extra crew on anything but the flagship.
	int64_t crew = 0;
	const Ship *flagship = Flagship();
	if(flagship)
		crew = flagship->Crew() - flagship->RequiredCrew();

	// A ship that is "parked" remains on a planet and requires no salaries.
	for(const shared_ptr<Ship> &ship : ships)
		if(!ship->IsParked() && !ship->IsDestroyed())
			crew += ship->RequiredCrew();
	if(!crew)
		return 0;

	// Every crew member except the player receives 100 credits per day.
	return 100 * (crew - 1);
}



// Calculate the daily maintenance cost and generated income for all ships and in cargo outfits.
PlayerInfo::FleetBalance PlayerInfo::MaintenanceAndReturns() const
{
	FleetBalance b;

	// If the player is landed, then cargo will be in the player's
	// pooled cargo. Check there so that the bank panel can display the
	// correct total maintenance costs. When launched all cargo will be
	// in the player's ships instead of in the pooled cargo, so no outfit
	// will be counted twice.
	for(const auto &outfit : Cargo().Outfits())
	{
		b.maintenanceCosts += max<int64_t>(0, outfit.first->Get("maintenance costs")) * outfit.second;
		b.assetsReturns += max<int64_t>(0, outfit.first->Get("income")) * outfit.second;
	}
	for(const shared_ptr<Ship> &ship : ships)
		if(!ship->IsDestroyed())
		{
			b.maintenanceCosts += max<int64_t>(0, ship->Attributes().Get("maintenance costs"));
			b.assetsReturns += max<int64_t>(0, ship->Attributes().Get("income"));
			for(const auto &outfit : ship->Cargo().Outfits())
			{
				b.maintenanceCosts += max<int64_t>(0, outfit.first->Get("maintenance costs")) * outfit.second;
				b.assetsReturns += max<int64_t>(0, outfit.first->Get("income")) * outfit.second;
			}
			if(!ship->IsParked())
			{
				b.maintenanceCosts += max<int64_t>(0, ship->Attributes().Get("operating costs"));
				b.assetsReturns += max<int64_t>(0, ship->Attributes().Get("operating income"));
			}
		}
	return b;
}



// Get a pointer to the ship that the player controls. This is always the first
// ship in the list.
const Ship *PlayerInfo::Flagship() const
{
	return const_cast<PlayerInfo *>(this)->FlagshipPtr().get();
}



// Get a pointer to the ship that the player controls. This is always the first
// ship in the list.
Ship *PlayerInfo::Flagship()
{
	return FlagshipPtr().get();
}



// Determine which ship is the flagship and return the shared pointer to it.
const shared_ptr<Ship> &PlayerInfo::FlagshipPtr()
{
	if(!flagship)
	{
		for(const shared_ptr<Ship> &it : ships)
			if(!it->IsParked() && it->GetSystem() == system && it->CanBeFlagship())
			{
				flagship = it;
				break;
			}
	}

	static const shared_ptr<Ship> empty;
	return (flagship && flagship->IsYours()) ? flagship : empty;
}



// Access the full list of ships that the player owns.
const vector<shared_ptr<Ship>> &PlayerInfo::Ships() const
{
	return ships;
}



// Inspect the flightworthiness of the player's active fleet, individually and
// as a whole, to determine which ships cannot travel with the group.
// Returns a mapping of ships to the reason their flight check failed.
map<const shared_ptr<Ship>, vector<string>> PlayerInfo::FlightCheck() const
{
	// Count of all bay types in the active fleet.
	auto bayCount = map<string, size_t>{};
	// Classification of the present ships by category. Parked ships are ignored.
	auto categoryCount = map<string, vector<shared_ptr<Ship>>>{};

	auto flightChecks = map<const shared_ptr<Ship>, vector<string>>{};
	for(const auto &ship : ships)
		if(ship->GetSystem() == system && !ship->IsDisabled() && !ship->IsParked())
		{
			auto checks = ship->FlightCheck();
			if(!checks.empty())
				flightChecks.emplace(ship, checks);

			categoryCount[ship->Attributes().Category()].emplace_back(ship);
			if(ship->CanBeCarried() || !ship->HasBays())
				continue;

			for(auto &bay : ship->Bays())
			{
				++bayCount[bay.category];
				// The bays should always be empty. But if not, count that ship too.
				if(bay.ship)
				{
					Logger::LogError("Expected bay to be empty for " + ship->ModelName() + ": " + ship->Name());
					categoryCount[bay.ship->Attributes().Category()].emplace_back(bay.ship);
				}
			}
		}

	// Identify transportable ships that cannot jump and have no bay to be carried in.
	for(auto &bayType : bayCount)
	{
		const auto &shipsOfType = categoryCount[bayType.first];
		if(shipsOfType.empty())
			continue;
		for(const auto &carriable : shipsOfType)
		{
			if(carriable->JumpsRemaining() != 0)
			{
				// This ship can travel between systems and does not require a bay.
			}
			// This ship requires a bay to travel between systems.
			else if(bayType.second > 0)
				--bayType.second;
			else
			{
				// Include the lack of bay availability amongst any other
				// warnings for this carriable ship.
				auto it = flightChecks.find(carriable);
				string warning = "no bays?";
				if(it != flightChecks.end())
					it->second.emplace_back(warning);
				else
					flightChecks.emplace(carriable, vector<string>{warning});
			}
		}
	}
	return flightChecks;
}



// Add a captured ship to your fleet.
void PlayerInfo::AddShip(const shared_ptr<Ship> &ship)
{
	ships.push_back(ship);
	ship->SetIsSpecial();
	ship->SetIsYours();
}



// Adds a ship of the given model with the given name to the player's fleet.
// If this ship is being gifted, it costs nothing and starts fully depreciated.
Ship *PlayerInfo::BuyShip(const Ship *model, const string &name, bool isGift)
{
	if(!model)
		return nullptr;

	int day = date.DaysSinceEpoch();
	int64_t cost = isGift ? 0 : stockDepreciation.Value(*model, day);
	if(accounts.Credits() >= cost)
	{
		// Copy the model instance into a new instance.
		ships.push_back(make_shared<Ship>(*model));
		ships.back()->SetName(!name.empty() ? name : GameData::Phrases().Get("civilian")->Get());
		ships.back()->SetSystem(system);
		ships.back()->SetPlanet(planet);
		ships.back()->SetIsSpecial();
		ships.back()->SetIsYours();
		ships.back()->SetGovernment(GameData::PlayerGovernment());

		accounts.AddCredits(-cost);
		flagship.reset();

		// Store named ships with their model so they can be checked later.
		if(isGift && !name.empty())
			giftedShips[ships.back()->VariantName() + " " + name].clone(ships.back()->UUID());
		// Record the transfer of this ship in the depreciation and stock info.
		else if(!isGift)
		{
			depreciation.Buy(*model, day, &stockDepreciation);
			for(const auto &it : model->Outfits())
				stock[it.first] -= it.second;
		}
	}
	return ships.back().get();
}



// Sell the given ship (if it belongs to the player).
void PlayerInfo::SellShip(const Ship *selected)
{
	for(auto it = ships.begin(); it != ships.end(); ++it)
		if(it->get() == selected)
		{
			int day = date.DaysSinceEpoch();
			int64_t cost = depreciation.Value(*selected, day);

			// Record the transfer of this ship in the depreciation and stock info.
			stockDepreciation.Buy(*selected, day, &depreciation);
			for(const auto &it : selected->Outfits())
				stock[it.first] += it.second;

			accounts.AddCredits(cost);
			ForgetShip(*it->get());
			ships.erase(it);
			flagship.reset();
			break;
		}
}



// Take the ship from the player, if a model is specified this will permanently remove outfits in said model,
// instead of allowing the player to buy them back, by putting them in the stock.
void PlayerInfo::TakeShip(const Ship *shipToTake, const Ship *outfitsToDestroy)
{
	for(auto it = ships.begin(); it != ships.end(); ++it)
		if(it->get() == shipToTake)
		{
			// Record the transfer of this ship in the depreciation and stock info.
			stockDepreciation.Buy(*shipToTake, date.DaysSinceEpoch(), &depreciation);
			for(const auto &it : shipToTake->Outfits())
			{
				// We only take all of the outfits specified in the model without putting them in the stock.
				// The extra outfits of this ship are transfered into the stock.
				if(outfitsToDestroy)
				{
					auto outfit = outfitsToDestroy->Outfits().find(it.first);
					int amountRequired = (outfit != outfitsToDestroy->Outfits().end() ? outfit->second : 0);
					if(amountRequired < it.second)
						stock[it.first] += it.second - amountRequired;
				}
				else
					stock[it.first] += it.second;
			}
			ForgetShip(*it->get());
			ships.erase(it);
			flagship.reset();
			break;
		}
}



vector<shared_ptr<Ship>>::iterator PlayerInfo::DisownShip(const Ship *selected)
{
	for(auto it = ships.begin(); it != ships.end(); ++it)
		if(it->get() == selected)
		{
			flagship.reset();
			ForgetShip(*it->get());
			it = ships.erase(it);
			return (it == ships.begin()) ? it : --it;
		}
	return ships.begin();
}



// Park or unpark the given ship. A parked ship remains on a planet instead of
// flying with the player, and requires no daily crew payments.
void PlayerInfo::ParkShip(const Ship *selected, bool isParked)
{
	for(auto it = ships.begin(); it != ships.end(); ++it)
		if(it->get() == selected)
		{
			isParked &= !(*it)->IsDisabled();
			(*it)->SetIsParked(isParked);
			UpdateCargoCapacities();
			flagship.reset();
			return;
		}
}



// Rename the given ship.
void PlayerInfo::RenameShip(const Ship *selected, const string &name)
{
	for(auto it = ships.begin(); it != ships.end(); ++it)
		if(it->get() == selected)
		{
			(*it)->SetName(name);
			return;
		}
}



// Change the order of the given ship in the list.
void PlayerInfo::ReorderShip(int fromIndex, int toIndex)
{
	// Make sure the indices are valid.
	if(fromIndex == toIndex)
		return;
	if(static_cast<unsigned>(fromIndex) >= ships.size())
		return;
	if(static_cast<unsigned>(toIndex) >= ships.size())
		return;

	// Reorder the list.
	shared_ptr<Ship> ship = ships[fromIndex];
	ships.erase(ships.begin() + fromIndex);
	ships.insert(ships.begin() + toIndex, ship);
	flagship.reset();
}



void PlayerInfo::SetShipOrder(const vector<shared_ptr<Ship>> &newOrder)
{
	// Check if the incoming vector contains the same elements
	if(std::is_permutation(ships.begin(), ships.end(), newOrder.begin()))
	{
		ships = newOrder;
		flagship.reset();
	}
	else
		throw runtime_error("Cannot reorder ships because the new order does not contain the same ships");
}



// Find out how attractive the player's fleet is to pirates. Aside from a
// heavy freighter, no single ship should attract extra pirate attention.
pair<double, double> PlayerInfo::RaidFleetFactors() const
{
	double attraction = 0.;
	double deterrence = 0.;
	for(const shared_ptr<Ship> &ship : Ships())
	{
		if(ship->IsParked() || ship->IsDestroyed())
			continue;

		attraction += max(0., .4 * sqrt(ship->Attributes().Get("cargo space")) - 1.8);
		for(const Hardpoint &hardpoint : ship->Weapons())
			if(hardpoint.GetOutfit())
			{
				const Outfit *weapon = hardpoint.GetOutfit();
				if(weapon->Ammo() && !ship->OutfitCount(weapon->Ammo()))
					continue;
				double damage = weapon->ShieldDamage() + weapon->HullDamage()
					+ (weapon->RelativeShieldDamage() * ship->Attributes().Get("shields"))
					+ (weapon->RelativeHullDamage() * ship->Attributes().Get("hull"));
				deterrence += .12 * damage / weapon->Reload();
			}
	}

	return make_pair(attraction, deterrence);
}



// Get cargo information.
CargoHold &PlayerInfo::Cargo()
{
	return cargo;
}



// Get cargo information.
const CargoHold &PlayerInfo::Cargo() const
{
	return cargo;
}



// Get planetary storage information for current planet. Returns a pointer,
// since we might not be on a planet, or since the storage might be empty.
CargoHold *PlayerInfo::Storage(bool forceCreate)
{
	if(planet && (forceCreate || planetaryStorage.count(planet)))
		return &(planetaryStorage[planet]);

	// Nullptr can be returned when forceCreate is true if there is no
	// planet; nullptr is the best we can offer in such cases.
	return nullptr;
}



// Get planetary storage information for all planets (for map and overviews).
const std::map<const Planet *, CargoHold> &PlayerInfo::PlanetaryStorage() const
{
	return planetaryStorage;
}



// Adjust the cost basis for the given commodity.
void PlayerInfo::AdjustBasis(const string &commodity, int64_t adjustment)
{
	costBasis[commodity] += adjustment;
}



// Get the cost basis for some number of tons of the given commodity. Each ton
// of the commodity that you own is assumed to have the same basis.
int64_t PlayerInfo::GetBasis(const string &commodity, int tons) const
{
	// Handle cost basis even when not landed on a planet.
	int total = cargo.Get(commodity);
	for(const auto &ship : ships)
		total += ship->Cargo().Get(commodity);
	if(!total)
		return 0;

	auto it = costBasis.find(commodity);
	int64_t basis = (it == costBasis.end()) ? 0 : it->second;
	return (basis * tons) / total;
}



// Switch cargo from being stored in ships to being stored here. Also recharge
// ships, check for mission completion, and apply fines for contraband.
void PlayerInfo::Land(UI *ui)
{
	// This can only be done while landed.
	if(!system || !planet)
		return;

	if(!freshlyLoaded)
	{
		Audio::Play(Audio::Get("landing"));
		Audio::PlayMusic(planet->MusicName());
	}

	// Mark this planet as visited.
	Visit(*planet);
	if(planet == travelDestination)
		travelDestination = nullptr;

	// Remove any ships that have been destroyed or captured.
	map<string, int> lostCargo;
	vector<shared_ptr<Ship>>::iterator it = ships.begin();
	while(it != ships.end())
	{
		if((*it)->IsDestroyed() || !(*it)->IsYours())
		{
			// If any of your ships are destroyed, your cargo "cost basis" should
			// be adjusted based on what you lost.
			for(const auto &cargo : (*it)->Cargo().Commodities())
				if(cargo.second)
					lostCargo[cargo.first] += cargo.second;
			// Also, the ship and everything in it should be removed from your
			// depreciation records. Transfer it to a throw-away record:
			Depreciation().Buy(**it, date.DaysSinceEpoch(), &depreciation);

			it = ships.erase(it);
		}
		else
			++it;
	}

	// "Unload" all fighters, so they will get recharged, etc.
	for(const shared_ptr<Ship> &ship : ships)
		ship->UnloadBays();

	// Ships that are landed with you on the planet should fully recharge
	// and pool all their cargo together. Those in remote systems restore
	// what they can without landing.
	bool hasSpaceport = planet->HasSpaceport() && planet->CanUseServices();
	UpdateCargoCapacities();
	for(const shared_ptr<Ship> &ship : ships)
		if(!ship->IsParked() && !ship->IsDisabled())
		{
			if(ship->GetSystem() == system)
			{
				ship->Recharge(hasSpaceport);
				ship->Cargo().TransferAll(cargo);
				if(!ship->GetPlanet())
					ship->SetPlanet(planet);
			}
			else
				ship->Recharge(false);
		}
	// Adjust cargo cost basis for any cargo lost due to a ship being destroyed.
	for(const auto &it : lostCargo)
		AdjustBasis(it.first, -(costBasis[it.first] * it.second) / (cargo.Get(it.first) + it.second));

	// Evaluate changes to NPC spawning criteria.
	if(!freshlyLoaded)
		UpdateMissionNPCs();

	// Update missions that are completed, or should be failed.
	StepMissions(ui);
	UpdateCargoCapacities();

	// If the player is actually landing (rather than simply loading the game),
	// new missions are created and new fines may be levied.
	if(!freshlyLoaded)
	{
		// Create whatever missions this planet has to offer.
		CreateMissions();
		// Check if the player is doing anything illegal.
		Fine(ui);
	}
	// Upon loading the game, prompt the player about any paused missions, but if there are many
	// do not name them all (since this would overflow the screen).
	else if(ui && !inactiveMissions.empty())
	{
		string message = "These active missions or jobs were deactivated due to a missing definition"
			" - perhaps you recently removed a plugin?\n";
		auto mit = inactiveMissions.rbegin();
		int named = 0;
		while(mit != inactiveMissions.rend() && (++named < 10))
		{
			message += "\t\"" + mit->Name() + "\"\n";
			++mit;
		}
		if(mit != inactiveMissions.rend())
			message += " and " + to_string(distance(mit, inactiveMissions.rend())) + " more.\n";
		message += "They will be reactivated when the necessary plugin is reinstalled.";
		ui->Push(new Dialog(message));
	}

	// Hire extra crew back if any were lost in-flight (i.e. boarding) or
	// some bunks were freed up upon landing (i.e. completed missions).
	if(Preferences::Has("Rehire extra crew when lost") && hasSpaceport && flagship)
	{
		int added = desiredCrew - flagship->Crew();
		if(added > 0)
		{
			flagship->AddCrew(added);
			Messages::Add("You hire " + to_string(added) + (added == 1
					? " extra crew member to fill your now-empty bunk."
					: " extra crew members to fill your now-empty bunks."), Messages::Importance::High);
		}
	}

	freshlyLoaded = false;
	flagship.reset();
}



// Load the cargo back into your ships. This may require selling excess, in
// which case a message will be returned.
bool PlayerInfo::TakeOff(UI *ui)
{
	// This can only be done while landed.
	if(!system || !planet)
		return false;

	if(flagship)
		flagship->AllowCarried(true);
	flagship.reset();
	flagship = FlagshipPtr();
	if(!flagship)
		return false;
	flagship->AllowCarried(false);

	shouldLaunch = false;
	Audio::Play(Audio::Get("takeoff"));

	// Jobs are only available when you are landed.
	availableJobs.clear();
	availableMissions.clear();
	doneMissions.clear();
	stock.clear();

	// Special persons who appeared last time you left the planet, can appear again.
	GameData::ResetPersons();

	// Store the total cargo counts in case we need to adjust cost bases below.
	map<string, int> originalTotals = cargo.Commodities();

	// Move the flagship to the start of your list of ships. It does not make
	// sense that the flagship would change if you are reunited with a different
	// ship that was higher up the list.
	auto it = find(ships.begin(), ships.end(), flagship);
	if(it != ships.begin() && it != ships.end())
	{
		ships.erase(it);
		ships.insert(ships.begin(), flagship);
	}
	// Make sure your jump-capable ships all know who the flagship is.
	for(const shared_ptr<Ship> &ship : ships)
	{
		bool shouldHaveParent = (ship != flagship && !ship->IsParked() && (!ship->CanBeCarried() || ship->JumpFuel()));
		ship->SetParent(shouldHaveParent ? flagship : shared_ptr<Ship>());
	}
	// Make sure your flagship is not included in the escort selection.
	for(auto it = selectedShips.begin(); it != selectedShips.end(); )
	{
		shared_ptr<Ship> ship = it->lock();
		if(!ship || ship == flagship)
			it = selectedShips.erase(it);
		else
			++it;
	}

	// Recharge any ships that can be recharged, and load available cargo.
	bool hasSpaceport = planet->HasSpaceport() && planet->CanUseServices();
	for(const shared_ptr<Ship> &ship : ships)
		if(!ship->IsParked() && !ship->IsDisabled())
		{
			if(ship->GetSystem() != system)
			{
				ship->Recharge(false);
				continue;
			}
			else
				ship->Recharge(hasSpaceport);

			if(ship != flagship)
			{
				ship->Cargo().SetBunks(ship->Attributes().Get("bunks") - ship->RequiredCrew());
				cargo.TransferAll(ship->Cargo());
			}
			else
			{
				// Your flagship takes first priority for passengers but last for cargo.
				desiredCrew = ship->Crew();
				ship->Cargo().SetBunks(ship->Attributes().Get("bunks") - desiredCrew);
				for(const auto &it : cargo.PassengerList())
					cargo.TransferPassengers(it.first, it.second, ship->Cargo());
			}
		}
	// Load up your flagship last, so that it will have space free for any
	// plunder that you happen to acquire.
	cargo.TransferAll(flagship->Cargo());

	if(cargo.Passengers())
	{
		int extra = min(cargo.Passengers(), flagship->Crew() - flagship->RequiredCrew());
		if(extra)
		{
			flagship->AddCrew(-extra);
			Messages::Add("You fired " + to_string(extra) + " crew members to free up bunks for passengers."
				, Messages::Importance::High);
			flagship->Cargo().SetBunks(flagship->Attributes().Get("bunks") - flagship->Crew());
			cargo.TransferAll(flagship->Cargo());
		}
	}

	int extra = flagship->Crew() + flagship->Cargo().Passengers() - flagship->Attributes().Get("bunks");
	if(extra > 0)
	{
		flagship->AddCrew(-extra);
		Messages::Add("You fired " + to_string(extra) + " crew members because you have no bunks for them."
			, Messages::Importance::High);
		flagship->Cargo().SetBunks(flagship->Attributes().Get("bunks") - flagship->Crew());
	}

	// For each active, carriable ship you own, try to find an active ship that has a bay for it.
	auto carriers = vector<Ship *>{};
	auto toLoad = vector<shared_ptr<Ship>>{};
	for(auto &ship : ships)
		if(!ship->IsParked() && !ship->IsDisabled())
		{
			if(ship->CanBeCarried())
				toLoad.emplace_back(ship);
			else if(ship->HasBays())
				carriers.emplace_back(ship.get());
		}
	if(!toLoad.empty())
	{
		size_t uncarried = toLoad.size();
		if(!carriers.empty())
		{
			// Order carried ships such that those requiring bays are loaded first. For
			// jump-capable carried ships, prefer loading those with a shorter range.
			stable_sort(toLoad.begin(), toLoad.end(),
				[](const shared_ptr<Ship> &a, const shared_ptr<Ship> &b)
				{
					return a->JumpsRemaining() < b->JumpsRemaining();
				});
			// We are guaranteed that each carried `ship` is not parked and not disabled, and that
			// all possible parents are also not parked, not disabled, and not `ship`.
			for(auto &ship : toLoad)
				for(auto &parent : carriers)
					if(parent->GetSystem() == ship->GetSystem() && parent->Carry(ship))
					{
						--uncarried;
						break;
					}
		}

		if(uncarried)
		{
			// The remaining uncarried ships are launched alongside the player.
			string message = (uncarried > 1) ? "Some escorts were" : "One escort was";
			Messages::Add(message + " unable to dock with a carrier.", Messages::Importance::High);
		}
	}

	// By now, all cargo should have been divvied up among your ships. So, any
	// mission cargo or passengers left behind cannot be carried, and those
	// missions have aborted.
	vector<const Mission *> missionsToRemove;
	for(const auto &it : cargo.MissionCargo())
		if(it.second)
		{
			if(it.first->IsVisible())
				Messages::Add("Mission \"" + it.first->Name()
					+ "\" aborted because you do not have space for the cargo."
						, Messages::Importance::Highest);
			missionsToRemove.push_back(it.first);
		}
	for(const auto &it : cargo.PassengerList())
		if(it.second)
		{
			if(it.first->IsVisible())
				Messages::Add("Mission \"" + it.first->Name()
					+ "\" aborted because you do not have enough passenger bunks free."
						, Messages::Importance::Highest);
			missionsToRemove.push_back(it.first);

		}
	for(const Mission *mission : missionsToRemove)
		RemoveMission(Mission::ABORT, *mission, ui);

	// Any ordinary cargo left behind can be sold.
	int64_t income = 0;
	int day = date.DaysSinceEpoch();
	int64_t sold = cargo.Used();
	int64_t totalBasis = 0;
	if(sold)
	{
		for(const auto &commodity : cargo.Commodities())
		{
			if(!commodity.second)
				continue;

			// Figure out how much income you get for selling this cargo.
			int64_t value = commodity.second * static_cast<int64_t>(system->Trade(commodity.first));
			income += value;

			int original = originalTotals[commodity.first];
			auto it = costBasis.find(commodity.first);
			if(!original || it == costBasis.end() || !it->second)
				continue;

			// Now, figure out how much of that income is profit by calculating
			// the cost basis for this cargo (which is just the total cost basis
			// multiplied by the percent of the cargo you are selling).
			int64_t basis = it->second * commodity.second / original;
			it->second -= basis;
			totalBasis += basis;
		}
		for(const auto &outfit : cargo.Outfits())
		{
			// Compute the total value for each type of excess outfit.
			if(!outfit.second)
				continue;
			int64_t cost = depreciation.Value(outfit.first, day, outfit.second);
			for(int i = 0; i < outfit.second; ++i)
				stockDepreciation.Buy(outfit.first, day, &depreciation);
			income += cost;
		}
	}
	accounts.AddCredits(income);
	cargo.Clear();
	stockDepreciation = Depreciation();
	if(sold)
	{
		// Report how much excess cargo was sold, and what profit you earned.
		ostringstream out;
		out << "You sold " << sold << " tons of excess cargo for " << Format::Credits(income) << " credits";
		if(totalBasis && totalBasis != income)
			out << " (for a profit of " << (income - totalBasis) << " credits).";
		else
			out << ".";
		Messages::Add(out.str(), Messages::Importance::High);
	}

	return true;
}



void PlayerInfo::AddPlayTime(chrono::nanoseconds timeVal)
{
	playTime += timeVal.count() * .000000001;
}



double PlayerInfo::GetPlayTime() const noexcept
{
	return playTime;
}



// Get the player's logbook.
const multimap<Date, string> &PlayerInfo::Logbook() const
{
	return logbook;
}



void PlayerInfo::AddLogEntry(const string &text)
{
	logbook.emplace(date, text);
}



const map<string, map<string, string>> &PlayerInfo::SpecialLogs() const
{
	return specialLogs;
}



void PlayerInfo::AddSpecialLog(const string &type, const string &name, const string &text)
{
	string &entry = specialLogs[type][name];
	if(!entry.empty())
		entry += "\n\t";
	entry += text;
}



bool PlayerInfo::HasLogs() const
{
	return !logbook.empty() || !specialLogs.empty();
}



// Call this after missions update, or if leaving the outfitter, shipyard, or
// hiring panel. Updates the information on how much space is available.
void PlayerInfo::UpdateCargoCapacities()
{
	int size = 0;
	int bunks = 0;
	flagship = FlagshipPtr();
	for(const shared_ptr<Ship> &ship : ships)
		if(ship->GetSystem() == system && !ship->IsParked() && !ship->IsDisabled())
		{
			size += ship->Attributes().Get("cargo space");
			int crew = (ship == flagship ? ship->Crew() : ship->RequiredCrew());
			bunks += ship->Attributes().Get("bunks") - crew;
		}
	cargo.SetSize(size);
	cargo.SetBunks(bunks);
}



// Get the list of active missions.
const list<Mission> &PlayerInfo::Missions() const
{
	return missions;
}



// Get the list of ordinary jobs that are available on the job board.
const list<Mission> &PlayerInfo::AvailableJobs() const
{
	return availableJobs;
}



// Return a pointer to the mission that was most recently accepted while in-flight.
const Mission *PlayerInfo::ActiveBoardingMission() const
{
	return activeBoardingMission;
}



// Update mission NPCs with the player's current conditions.
void PlayerInfo::UpdateMissionNPCs()
{
	for(Mission &mission : missions)
		mission.UpdateNPCs(*this);
}



// Accept the given job.
void PlayerInfo::AcceptJob(const Mission &mission, UI *ui)
{
	for(auto it = availableJobs.begin(); it != availableJobs.end(); ++it)
		if(&*it == &mission)
		{
			cargo.AddMissionCargo(&mission);
			it->Do(Mission::OFFER, *this);
			it->Do(Mission::ACCEPT, *this, ui);
			auto spliceIt = it->IsUnique() ? missions.begin() : missions.end();
			missions.splice(spliceIt, availableJobs, it);
			break;
		}
}



// Look at the list of available missions and see if any of them can be offered
// right now, in the given location (landing or spaceport). If there are no
// missions that can be accepted, return a null pointer.
Mission *PlayerInfo::MissionToOffer(Mission::Location location)
{
	if(ships.empty())
		return nullptr;

	// If a mission can be offered right now, move it to the start of the list
	// so we know what mission the callback is referring to, and return it.
	for(auto it = availableMissions.begin(); it != availableMissions.end(); ++it)
		if(it->IsAtLocation(location) && it->CanOffer(*this) && it->HasSpace(*this))
		{
			availableMissions.splice(availableMissions.begin(), availableMissions, it);
			return &availableMissions.front();
		}
	return nullptr;
}



// Check if any of the game's missions can be offered from this ship, given its
// relationship with the player. If none offer, return nullptr.
Mission *PlayerInfo::BoardingMission(const shared_ptr<Ship> &ship)
{
	// Do not create missions from existing mission NPC's, or the player's ships.
	if(ship->IsSpecial())
		return nullptr;
	// Ensure that boarding this NPC again does not create a mission.
	ship->SetIsSpecial();

	// "boardingMissions" is emptied by MissionCallback, but to be sure:
	boardingMissions.clear();

	Mission::Location location = (ship->GetGovernment()->IsEnemy()
			? Mission::BOARDING : Mission::ASSISTING);

	// Check for available boarding or assisting missions.
	for(const auto &it : GameData::Missions())
		if(it.second.IsAtLocation(location) && it.second.CanOffer(*this, ship))
		{
			boardingMissions.push_back(it.second.Instantiate(*this, ship));
			if(boardingMissions.back().HasFailed(*this))
				boardingMissions.pop_back();
			else
				return &boardingMissions.back();
		}

	return nullptr;
}



// Engine calls this after placing the boarding mission's NPCs.
void PlayerInfo::ClearActiveBoardingMission()
{
	activeBoardingMission = nullptr;
}



// If one of your missions cannot be offered because you do not have enough
// space for it, and it specifies a message to be shown in that situation,
// show that message.
void PlayerInfo::HandleBlockedMissions(Mission::Location location, UI *ui)
{
	list<Mission> &missionList = availableMissions.empty() ? boardingMissions : availableMissions;
	if(ships.empty() || missionList.empty())
		return;

	for(auto it = missionList.begin(); it != missionList.end(); ++it)
		if(it->IsAtLocation(location) && it->CanOffer(*this) && !it->HasSpace(*this))
		{
			string message = it->BlockedMessage(*this);
			if(!message.empty())
			{
				ui->Push(new Dialog(message));
				return;
			}
		}
}



// Callback for accepting or declining whatever mission has been offered.
// Responses which would kill the player are handled before the on offer
// conversation ended.
void PlayerInfo::MissionCallback(int response)
{
	list<Mission> &missionList = availableMissions.empty() ? boardingMissions : availableMissions;
	if(missionList.empty())
		return;

	Mission &mission = missionList.front();

	// If landed, this conversation may require the player to immediately depart.
	shouldLaunch |= (GetPlanet() && Conversation::RequiresLaunch(response));
	if(response == Conversation::ACCEPT || response == Conversation::LAUNCH)
	{
		bool shouldAutosave = mission.RecommendsAutosave();
		if(planet)
		{
			cargo.AddMissionCargo(&mission);
			UpdateCargoCapacities();
		}
		else if(Flagship())
			flagship->Cargo().AddMissionCargo(&mission);
		else
			return;

		// Move this mission from the offering list into the "accepted"
		// list, viewable on the MissionPanel. Unique missions are moved
		// to the front, so they appear at the top of the list if viewed.
		auto spliceIt = mission.IsUnique() ? missions.begin() : missions.end();
		missions.splice(spliceIt, missionList, missionList.begin());
		mission.Do(Mission::ACCEPT, *this);
		if(shouldAutosave)
			Autosave();
		// If this is a mission offered in-flight, expose a pointer to it
		// so Engine::SpawnFleets can add its ships without requiring the
		// player to land.
		if(mission.IsAtLocation(Mission::BOARDING) || mission.IsAtLocation(Mission::ASSISTING))
			activeBoardingMission = &*--spliceIt;
	}
	else if(response == Conversation::DECLINE || response == Conversation::FLEE)
	{
		mission.Do(Mission::DECLINE, *this);
		missionList.pop_front();
	}
	else if(response == Conversation::DEFER || response == Conversation::DEPART)
	{
		mission.Do(Mission::DEFER, *this);
		missionList.pop_front();
	}
}



// Basic callback, allowing conversations to force the player to depart from a
// planet without requiring a mission to offer.
void PlayerInfo::BasicCallback(int response)
{
	// If landed, this conversation may require the player to immediately depart.
	shouldLaunch |= (GetPlanet() && Conversation::RequiresLaunch(response));
}



// Mark a mission for removal, either because it was completed, or it failed,
// or because the player aborted it.
void PlayerInfo::RemoveMission(Mission::Trigger trigger, const Mission &mission, UI *ui)
{
	for(auto it = missions.begin(); it != missions.end(); ++it)
		if(&*it == &mission)
		{
			// Don't delete the mission yet, because the conversation or dialog
			// panel may still be showing. Instead, just mark it as done. Doing
			// this first avoids the possibility of an infinite loop, e.g. if a
			// mission's "on fail" fails the mission itself.
			doneMissions.splice(doneMissions.end(), missions, it);

			it->Do(trigger, *this, ui);
			cargo.RemoveMissionCargo(&mission);
			for(shared_ptr<Ship> &ship : ships)
				ship->Cargo().RemoveMissionCargo(&mission);
			return;
		}
}



// Mark a mission as failed, but do not remove it from the mission list yet.
void PlayerInfo::FailMission(const Mission &mission)
{
	for(auto it = missions.begin(); it != missions.end(); ++it)
		if(&*it == &mission)
		{
			it->Fail();
			return;
		}
}



// Update mission status based on an event.
void PlayerInfo::HandleEvent(const ShipEvent &event, UI *ui)
{
	// Combat rating increases when you disable an enemy ship.
	if(event.ActorGovernment() && event.ActorGovernment()->IsPlayer())
		if((event.Type() & ShipEvent::DISABLE) && event.Target() && !event.Target()->IsYours())
		{
			auto &rating = conditions["combat rating"];
			static const int64_t maxRating = 2000000000;
			rating = min(maxRating, rating + (event.Target()->Cost() + 250000) / 500000);
		}

	for(Mission &mission : missions)
		mission.Do(event, *this, ui);

	// If the player's flagship was destroyed, the player is dead.
	if((event.Type() & ShipEvent::DESTROY) && !ships.empty() && event.Target().get() == Flagship())
		Die();
}



// Get mutable access to the player's list of conditions.
ConditionsStore &PlayerInfo::Conditions()
{
	return conditions;
}



// Access the player's list of conditions.
const ConditionsStore &PlayerInfo::Conditions() const
{
	return conditions;
}



<<<<<<< HEAD
// Uuid for the gifted ships, with the ship class follow by the names they had when they were gifted to the player.
const map<string, EsUuid> &PlayerInfo::GiftedShips() const
{
	return giftedShips;
}



// Set and check the reputation conditions, which missions and events can use to
// modify the player's reputation with other governments.
void PlayerInfo::SetReputationConditions()
{
	for(const auto &it : GameData::Governments())
	{
		int64_t rep = it.second.Reputation();
		conditions["reputation: " + it.first] = rep;
	}
}



void PlayerInfo::CheckReputationConditions()
{
	for(const auto &it : GameData::Governments())
	{
		int64_t rep = it.second.Reputation();
		int64_t newRep = conditions["reputation: " + it.first];
		if(newRep != rep)
			it.second.AddReputation(newRep - rep);
	}
}



=======
>>>>>>> a46fb17f
map<string, string> PlayerInfo::GetSubstitutions() const
{
	map<string, string> subs;
	GameData::GetTextReplacements().Substitutions(subs, Conditions());

	subs["<first>"] = FirstName();
	subs["<last>"] = LastName();
	if(Flagship())
		subs["<ship>"] = Flagship()->Name();

	subs["<system>"] = GetSystem()->Name();
	subs["<date>"] = GetDate().ToString();
	subs["<day>"] = GetDate().LongString();
	return subs;
}



// Check if the player knows the location of the given system (whether or not
// they have actually visited it).
bool PlayerInfo::HasSeen(const System &system) const
{
	if(seen.count(&system))
		return true;

	auto usesSystem = [&system](const Mission &m) noexcept -> bool
	{
		if(!m.IsVisible())
			return false;
		if(m.Waypoints().count(&system))
			return true;
		for(auto &&p : m.Stopovers())
			if(p->IsInSystem(&system))
				return true;
		return false;
	};
	if(any_of(availableJobs.begin(), availableJobs.end(), usesSystem))
		return true;
	if(any_of(missions.begin(), missions.end(), usesSystem))
		return true;

	return KnowsName(system);
}



// Check if the player has visited the given system.
bool PlayerInfo::HasVisited(const System &system) const
{
	return visitedSystems.count(&system);
}



// Check if the player has visited the given planet.
bool PlayerInfo::HasVisited(const Planet &planet) const
{
	return visitedPlanets.count(&planet);
}



// Check if the player knows the name of a system, either from visiting there or
// because a job or active mission includes the name of that system.
bool PlayerInfo::KnowsName(const System &system) const
{
	if(HasVisited(system))
		return true;

	for(const Mission &mission : availableJobs)
		if(mission.Destination()->IsInSystem(&system))
			return true;

	for(const Mission &mission : missions)
		if(mission.IsVisible() && mission.Destination()->IsInSystem(&system))
			return true;

	return false;
}


// Mark the given system as visited, and mark all its neighbors as seen.
void PlayerInfo::Visit(const System &system)
{
	visitedSystems.insert(&system);
	seen.insert(&system);
	for(const System *neighbor : system.VisibleNeighbors())
		if(!neighbor->Hidden() || system.Links().count(neighbor))
			seen.insert(neighbor);
}



// Mark the given planet as visited.
void PlayerInfo::Visit(const Planet &planet)
{
	visitedPlanets.insert(&planet);
}



// Mark a system as unvisited, even if visited previously.
void PlayerInfo::Unvisit(const System &system)
{
	visitedSystems.erase(&system);
	for(const StellarObject &object : system.Objects())
		if(object.GetPlanet())
			Unvisit(*object.GetPlanet());
}



void PlayerInfo::Unvisit(const Planet &planet)
{
	visitedPlanets.erase(&planet);
}



bool PlayerInfo::HasMapped(int mapSize) const
{
	DistanceMap distance(GetSystem(), mapSize);
	for(const System *system : distance.Systems())
		if(!HasVisited(*system))
			return false;

	return true;
}



void PlayerInfo::Map(int mapSize)
{
	DistanceMap distance(GetSystem(), mapSize);
	for(const System *system : distance.Systems())
		if(!HasVisited(*system))
			Visit(*system);
	return;
}



// Check if the player has a hyperspace route set.
bool PlayerInfo::HasTravelPlan() const
{
	return !travelPlan.empty();
}



// Access the player's travel plan.
const vector<const System *> &PlayerInfo::TravelPlan() const
{
	return travelPlan;
}



vector<const System *> &PlayerInfo::TravelPlan()
{
	return travelPlan;
}



// This is called when the player enters the system that is their current
// hyperspace target.
void PlayerInfo::PopTravel()
{
	if(!travelPlan.empty())
	{
		Visit(*travelPlan.back());
		travelPlan.pop_back();
	}
}



// Get the planet to land on at the end of the travel path.
const Planet *PlayerInfo::TravelDestination() const
{
	return travelDestination;
}



// Set the planet to land on at the end of the travel path.
void PlayerInfo::SetTravelDestination(const Planet *planet)
{
	travelDestination = planet;
	if(planet && planet->IsInSystem(system) && Flagship())
		Flagship()->SetTargetStellar(system->FindStellar(planet));
}



// Check which secondary weapons the player has selected.
const set<const Outfit *> &PlayerInfo::SelectedWeapons() const
{
	return selectedWeapons;
}



// Cycle through all available secondary weapons.
void PlayerInfo::SelectNext()
{
	if(!flagship || flagship->Outfits().empty())
		return;

	// If multiple weapons were selected, then switch to selecting none.
	if(selectedWeapons.size() > 1)
	{
		selectedWeapons.clear();
		return;
	}

	// If no weapon was selected, then we scan from the beginning.
	auto it = flagship->Outfits().begin();
	bool hadSingleWeaponSelected = (selectedWeapons.size() == 1);

	// If a single weapon was selected, then move the iterator to the
	// outfit directly after it.
	if(hadSingleWeaponSelected)
	{
		auto selectedOutfit = *(selectedWeapons.begin());
		it = flagship->Outfits().find(selectedOutfit);
		if(it != flagship->Outfits().end())
			++it;
	}

	// Find the next secondary weapon.
	for( ; it != flagship->Outfits().end(); ++it)
		if(it->first->Icon())
		{
			selectedWeapons.clear();
			selectedWeapons.insert(it->first);
			return;
		}

	// If no weapon was selected and we didn't find any weapons at this point,
	// then the player just doesn't have any secondary weapons.
	if(!hadSingleWeaponSelected)
		return;

	// Reached the end of the list. Select all possible secondary weapons here.
	it = flagship->Outfits().begin();
	for( ; it != flagship->Outfits().end(); ++it)
		if(it->first->Icon())
			selectedWeapons.insert(it->first);

	// If we have only one weapon selected at this point, then the player
	// only has a single secondary weapon. Clear the list, since the weapon
	// was selected when we entered this function.
	if(selectedWeapons.size() == 1)
		selectedWeapons.clear();
}



// Escorts currently selected for giving orders.
const vector<weak_ptr<Ship>> &PlayerInfo::SelectedShips() const
{
	return selectedShips;
}



// Select any player ships in the given box or list. Return true if any were
// selected, so we know not to search further for a match.
bool PlayerInfo::SelectShips(const Rectangle &box, bool hasShift)
{
	// If shift is not held down, replace the current selection.
	if(!hasShift)
		selectedShips.clear();
	// If shift is not held, the first ship in the box will also become the
	// player's flagship's target.
	bool first = !hasShift;

	bool matched = false;
	for(const shared_ptr<Ship> &ship : ships)
		if(!ship->IsDestroyed() && !ship->IsParked() && ship->GetSystem() == system && ship.get() != Flagship()
				&& box.Contains(ship->Position()))
		{
			matched = true;
			SelectShip(ship, &first);
		}
	return matched;
}



bool PlayerInfo::SelectShips(const vector<const Ship *> &stack, bool hasShift)
{
	// If shift is not held down, replace the current selection.
	if(!hasShift)
		selectedShips.clear();
	// If shift is not held, the first ship in the stack will also become the
	// player's flagship's target.
	bool first = !hasShift;

	// Loop through all the player's ships and check which of them are in the
	// given stack.
	bool matched = false;
	for(const shared_ptr<Ship> &ship : ships)
	{
		auto it = find(stack.begin(), stack.end(), ship.get());
		if(it != stack.end())
		{
			matched = true;
			SelectShip(ship, &first);
		}
	}
	return matched;
}



void PlayerInfo::SelectShip(const Ship *ship, bool hasShift)
{
	// If shift is not held down, replace the current selection.
	if(!hasShift)
		selectedShips.clear();

	bool first = !hasShift;
	for(const shared_ptr<Ship> &it : ships)
		if(it.get() == ship)
			SelectShip(it, &first);
}



void PlayerInfo::SelectGroup(int group, bool hasShift)
{
	int bit = (1 << group);
	// If the shift key is held down and all the ships in the given group are
	// already selected, deselect them all. Otherwise, select them all. The easy
	// way to do this is first to remove all the ships that match in one pass,
	// then add them in a subsequent pass if any were not selected.
	const Ship *oldTarget = nullptr;
	if(Flagship() && Flagship()->GetTargetShip())
	{
		oldTarget = Flagship()->GetTargetShip().get();
		Flagship()->SetTargetShip(shared_ptr<Ship>());
	}
	if(hasShift)
	{
		bool allWereSelected = true;
		for(const shared_ptr<Ship> &ship : ships)
			if(groups[ship.get()] & bit)
			{
				auto it = selectedShips.begin();
				for( ; it != selectedShips.end(); ++it)
					if(it->lock() == ship)
						break;
				if(it != selectedShips.end())
					selectedShips.erase(it);
				else
					allWereSelected = false;
			}
		if(allWereSelected)
			return;
	}
	else
		selectedShips.clear();

	// Now, go through and add any ships in the group to the selection. Even if
	// shift is held they won't be added twice, because we removed them above.
	for(const shared_ptr<Ship> &ship : ships)
		if(groups[ship.get()] & bit)
		{
			selectedShips.push_back(ship);
			if(ship.get() == oldTarget)
				Flagship()->SetTargetShip(ship);
		}
}



void PlayerInfo::SetGroup(int group, const set<Ship *> *newShips)
{
	int bit = (1 << group);
	int mask = ~bit;
	// First, remove any of your ships that are in the group.
	for(const shared_ptr<Ship> &ship : ships)
		groups[ship.get()] &= mask;
	// Then, add all the currently selected ships to the group.
	if(newShips)
	{
		for(const Ship *ship : *newShips)
			groups[ship] |= bit;
	}
	else
	{
		for(const weak_ptr<Ship> &ptr : selectedShips)
		{
			shared_ptr<Ship> ship = ptr.lock();
			if(ship)
				groups[ship.get()] |= bit;
		}
	}
}



set<Ship *> PlayerInfo::GetGroup(int group)
{
	int bit = (1 << group);
	set<Ship *> result;

	for(const shared_ptr<Ship> &ship : ships)
	{
		auto it = groups.find(ship.get());
		if(it != groups.end() && (it->second & bit))
			result.insert(ship.get());
	}
	return result;
}



// Keep track of any outfits that you have sold since landing. These will be
// available to buy back until you take off.
int PlayerInfo::Stock(const Outfit *outfit) const
{
	auto it = stock.find(outfit);
	return (it == stock.end() ? 0 : it->second);
}



// Transfer outfits from the player to the planet or vice versa.
void PlayerInfo::AddStock(const Outfit *outfit, int count)
{
	// If you sell an individual outfit that is not sold here and that you
	// acquired by buying a ship here, have it appear as "in stock" in case you
	// change your mind about selling it. (On the other hand, if you sell an
	// entire ship right after buying it, its outfits will not be "in stock.")
	if(count > 0 && stock[outfit] < 0)
		stock[outfit] = 0;
	stock[outfit] += count;

	int day = date.DaysSinceEpoch();
	if(count > 0)
	{
		// Remember how depreciated these items are.
		for(int i = 0; i < count; ++i)
			stockDepreciation.Buy(outfit, day, &depreciation);
	}
	else
	{
		// If the count is negative, outfits are being transferred from stock
		// into the player's possession.
		for(int i = 0; i < -count; ++i)
			depreciation.Buy(outfit, day, &stockDepreciation);
	}
}



// Get depreciation information.
const Depreciation &PlayerInfo::FleetDepreciation() const
{
	return depreciation;
}



const Depreciation &PlayerInfo::StockDepreciation() const
{
	return stockDepreciation;
}



void PlayerInfo::Harvest(const Outfit *type)
{
	if(type && system)
		harvested.insert(make_pair(system, type));
}



const set<pair<const System *, const Outfit *>> &PlayerInfo::Harvested() const
{
	return harvested;
}



const pair<const System *, Point> &PlayerInfo::GetEscortDestination() const
{
	return interstellarEscortDestination;
}



// Determine if a system and nonzero position were specified.
bool PlayerInfo::HasEscortDestination() const
{
	return interstellarEscortDestination.first && interstellarEscortDestination.second;
}



// Set (or clear) the stored escort travel destination.
void PlayerInfo::SetEscortDestination(const System *system, Point pos)
{
	interstellarEscortDestination.first = system;
	interstellarEscortDestination.second = pos;
}



// Get what coloring is currently selected in the map.
int PlayerInfo::MapColoring() const
{
	return mapColoring;
}



// Set what the map is being colored by.
void PlayerInfo::SetMapColoring(int index)
{
	mapColoring = index;
}



// Get the map zoom level.
int PlayerInfo::MapZoom() const
{
	return mapZoom;
}



// Set the map zoom level.
void PlayerInfo::SetMapZoom(int level)
{
	mapZoom = level;
}



// Get the set of collapsed categories for the named panel.
set<string> &PlayerInfo::Collapsed(const string &name)
{
	return collapsed[name];
}



// Apply any "changes" saved in this player info to the global game state.
void PlayerInfo::ApplyChanges()
{
	for(const auto &it : reputationChanges)
		it.first->SetReputation(it.second);
	reputationChanges.clear();
	AddChanges(dataChanges);
	GameData::ReadEconomy(economy);
	economy = DataNode();

	// Make sure all stellar objects are correctly positioned. This is needed
	// because EnterSystem() is not called the first time through.
	GameData::SetDate(GetDate());
	// SetDate() clears any bribes from yesterday, so restore any auto-clearance.
	for(const Mission &mission : Missions())
		if(mission.ClearanceMessage() == "auto")
		{
			mission.Destination()->Bribe(mission.HasFullClearance());
			for(const Planet *planet : mission.Stopovers())
				planet->Bribe(mission.HasFullClearance());
		}

	// Check if any special persons have been destroyed.
	GameData::DestroyPersons(destroyedPersons);
	destroyedPersons.clear();

	// Check which planets you have dominated.
	static const string prefix = "tribute: ";
	for(auto it = Conditions().PrimariesLowerBound(prefix); it != Conditions().PrimariesEnd(); ++it)
	{
		if(it->first.compare(0, prefix.length(), prefix))
			break;

		const Planet *planet = GameData::Planets().Find(it->first.substr(prefix.length()));
		if(planet)
			GameData::GetPolitics().DominatePlanet(planet);
	}

	// Issue warnings for any data which has been mentioned but not actually defined, and
	// ensure that all "undefined" data is appropriately named.
	GameData::CheckReferences();

	// Now that all outfits have names, we can finish loading the player's ships.
	for(auto &&ship : ships)
	{
		// Government changes may have changed the player's ship swizzles.
		ship->SetGovernment(GameData::PlayerGovernment());
		ship->FinishLoading(false);
	}
}



// Make change's to the player's planet, system, & ship locations as needed, to ensure the player and
// their ships are in valid locations, even if the player did something drastic, such as remove a mod.
void PlayerInfo::ValidateLoad()
{
	// If a system was not specified in the player data, use the flagship's system.
	if(!planet && !ships.empty())
	{
		string warning = "Warning: no planet specified for player";
		auto it = find_if(ships.begin(), ships.end(), [](const shared_ptr<Ship> &ship) noexcept -> bool
			{ return ship->GetPlanet() && ship->GetPlanet()->IsValid() && !ship->IsParked() && ship->CanBeFlagship(); });
		if(it != ships.end())
		{
			planet = (*it)->GetPlanet();
			system = (*it)->GetSystem();
			warning += ". Defaulting to location of flagship \"" + (*it)->Name() + "\", " + planet->TrueName() + ".";
		}
		else
			warning += " (no ships could supply a valid player location).";

		Logger::LogError(warning);
	}

	// As a result of external game data changes (e.g. unloading a mod) it's possible the player ended up
	// with an undefined system or planet. In that case, move them to the starting system to avoid crashing.
	if(planet && !system)
	{
		system = planet->GetSystem();
		Logger::LogError("Warning: player system was not specified. Defaulting to the specified planet's system.");
	}
	if(!planet || !planet->IsValid() || !system || !system->IsValid())
	{
		system = &startData.GetSystem();
		planet = &startData.GetPlanet();
		Logger::LogError("Warning: player system and/or planet was not valid. Defaulting to the starting location.");
	}

	// Every ship ought to have specified a valid location, but if not,
	// move it to the player's location to avoid invalid states.
	for(auto &&ship : ships)
	{
		if(!ship->GetSystem() || !ship->GetSystem()->IsValid())
		{
			ship->SetSystem(system);
			Logger::LogError("Warning: player ship \"" + ship->Name()
				+ "\" did not specify a valid system. Defaulting to the player's system.");
		}
		// In-system ships that aren't on a valid planet should get moved to the player's planet
		// (but e.g. disabled ships or those that didn't have a planet should remain in space).
		if(ship->GetSystem() == system && ship->GetPlanet() && !ship->GetPlanet()->IsValid())
		{
			ship->SetPlanet(planet);
			Logger::LogError("Warning: in-system player ship \"" + ship->Name()
				+ "\" specified an invalid planet. Defaulting to the player's planet.");
		}
		// Owned ships that are not in the player's system always start in flight.
	}

	// Validate the travel plan.
	if(travelDestination && !travelDestination->IsValid())
	{
		Logger::LogError("Warning: removed invalid travel plan destination \"" + travelDestination->TrueName() + ".\"");
		travelDestination = nullptr;
	}
	if(!travelPlan.empty() && any_of(travelPlan.begin(), travelPlan.end(),
			[](const System *waypoint) noexcept -> bool { return !waypoint->IsValid(); }))
	{
		travelPlan.clear();
		travelDestination = nullptr;
		Logger::LogError("Warning: reset the travel plan due to use of invalid system(s).");
	}

	// For old saves, default to the first start condition (the default "Endless Sky" start).
	if(startData.Identifier().empty())
	{
		// It is possible that there are no start conditions defined (e.g. a bad installation or
		// incomplete total conversion plugin). In that case, it is not possible to continue.
		const auto startCount = GameData::StartOptions().size();
		if(startCount >= 1)
		{
			startData = GameData::StartOptions().front();
			// When necessary, record in the pilot file that the starting data is just an assumption.
			if(startCount >= 2)
				conditions["unverified start scenario"] = true;
		}
		else
			throw runtime_error("Unable to set a starting scenario for an existing pilot. (No valid \"start\" "
				"nodes were found in data files or loaded plugins--make sure you've installed the game properly.)");
	}

	// Validate the missions that were loaded. Active-but-invalid missions are removed from
	// the standard mission list, effectively pausing them until necessary data is restored.
	auto mit = stable_partition(missions.begin(), missions.end(), mem_fn(&Mission::IsValid));
	if(mit != missions.end())
		inactiveMissions.splice(inactiveMissions.end(), missions, mit, missions.end());

	// Invalid available jobs or missions are erased (since there is no guarantee
	// the player will be on the correct planet when a plugin is re-added).
	auto isInvalidMission = [](const Mission &m) noexcept -> bool { return !m.IsValid(); };
	availableJobs.remove_if(isInvalidMission);
	availableMissions.remove_if(isInvalidMission);
}



// Helper to register derived conditions.
void PlayerInfo::RegisterDerivedConditions()
{
	// Read-only date functions.
	auto &&dayProvider = conditions.GetProviderNamed("day");
	dayProvider.SetGetFunction([this](const string &name) { return date.Day(); });

	auto &&monthProvider = conditions.GetProviderNamed("month");
	monthProvider.SetGetFunction([this](const string &name) { return date.Month(); });

	auto &&yearProvider = conditions.GetProviderNamed("year");
	yearProvider.SetGetFunction([this](const string &name) { return date.Year(); });

	// Read-only account conditions.
	// Bound financial conditions to +/- 4.6 x 10^18 credits, within the range of a 64-bit int.
	static constexpr int64_t limit = static_cast<int64_t>(1) << 62;

	auto &&netWorthProvider = conditions.GetProviderNamed("net worth");
	netWorthProvider.SetGetFunction([this](const string &name)
		{ return min(limit, max(-limit, accounts.NetWorth())); });

	auto &&creditsProvider = conditions.GetProviderNamed("credits");
	creditsProvider.SetGetFunction([this](const string &name) {
		return min(limit, accounts.Credits()); });

	auto &&unpaidMortgagesProvider = conditions.GetProviderNamed("unpaid mortgages");
	unpaidMortgagesProvider.SetGetFunction([this](const string &name) {
		return min(limit, accounts.TotalDebt("Mortgage")); });

	auto &&unpaidFinesProvider = conditions.GetProviderNamed("unpaid fines");
	unpaidFinesProvider.SetGetFunction([this](const string &name) {
		return min(limit, accounts.TotalDebt("Fine")); });

	auto &&unpaidSalariesProvider = conditions.GetProviderNamed("unpaid salaries");
	unpaidSalariesProvider.SetGetFunction([this](const string &name) {
		return min(limit, accounts.SalariesOwed()); });

	auto &&unpaidMaintenanceProvider = conditions.GetProviderNamed("unpaid maintenance");
	unpaidMaintenanceProvider.SetGetFunction([this](const string &name) {
		return min(limit, accounts.MaintenanceDue()); });

	auto &&creditScoreProvider = conditions.GetProviderNamed("credit score");
	creditScoreProvider.SetGetFunction([this](const string &name) {
		return accounts.CreditScore(); });

	// Read-only flagship conditions.
	auto &&flagshipCrewProvider = conditions.GetProviderNamed("flagship crew");
	flagshipCrewProvider.SetGetFunction([this](const string &name) -> int64_t {
		return flagship ? flagship->Crew() : 0; });

	auto &&flagshipRequiredCrewProvider = conditions.GetProviderNamed("flagship required crew");
	flagshipRequiredCrewProvider.SetGetFunction([this](const string &name) -> int64_t {
		return flagship ? flagship->RequiredCrew() : 0; });

	auto &&flagshipBunksProvider = conditions.GetProviderNamed("flagship bunks");
	flagshipBunksProvider.SetGetFunction([this](const string &name) -> int64_t {
		return flagship ? flagship->Attributes().Get("bunks") : 0; });

	auto &&flagshipModelProvider = conditions.GetProviderPrefixed("flagship model: ");
	auto flagshipModelFun = [this](const string &name) -> bool
	{
		if(!flagship)
			return false;
		return name == "flagship model: " + flagship->ModelName();
	};
	flagshipModelProvider.SetHasFunction(flagshipModelFun);
	flagshipModelProvider.SetGetFunction(flagshipModelFun);

	// Conditions for your fleet's attractiveness to pirates.
	auto &&cargoAttractivenessProvider = conditions.GetProviderNamed("cargo attractiveness");
	cargoAttractivenessProvider.SetGetFunction([this](const string &name) -> int64_t {
		return RaidFleetFactors().first; });

	auto &&armamentDeterrence = conditions.GetProviderNamed("armament deterrence");
	armamentDeterrence.SetGetFunction([this](const string &name) -> int64_t {
		return RaidFleetFactors().second; });

	auto &&pirateAttractionProvider = conditions.GetProviderNamed("pirate attraction");
	pirateAttractionProvider.SetGetFunction([this](const string &name) -> int64_t
	{
		auto rff = RaidFleetFactors();
		return rff.first - rff.second;
	});

	// Special conditions for cargo and passenger space.
	// If boarding a ship, missions should not consider the space available
	// in the player's entire fleet. The only fleet parameter offered to a
	// boarding mission is the fleet composition (e.g. 4 Heavy Warships).
	auto &&cargoSpaceProvider = conditions.GetProviderNamed("cargo space");
	cargoSpaceProvider.SetGetFunction([this](const string &name) -> int64_t
	{
		if(flagship && !boardingMissions.empty())
			return flagship->Cargo().Free();
		int64_t retVal = 0;
		for(const shared_ptr<Ship> &ship : ships)
			if(!ship->IsParked() && !ship->IsDisabled() && ship->GetSystem() == system)
				retVal += ship->Attributes().Get("cargo space");
		return retVal;
	});

	auto &&passengerSpaceProvider = conditions.GetProviderNamed("passenger space");
	passengerSpaceProvider.SetGetFunction([this](const string &name) -> int64_t
	{
		if(flagship && !boardingMissions.empty())
			return flagship->Cargo().BunksFree();
		int64_t retVal = 0;
		for(const shared_ptr<Ship> &ship : ships)
			if(!ship->IsParked() && !ship->IsDisabled() && ship->GetSystem() == system)
				retVal += ship->Attributes().Get("bunks") - ship->RequiredCrew();
		return retVal;
	});

	// The number of active ships the player has of the given category
	// (e.g. Heavy Warships).
	auto &&shipTypesProvider = conditions.GetProviderPrefixed("ships: ");
	shipTypesProvider.SetGetFunction([this](const string &name) -> int64_t
	{
		int64_t retVal = 0;
		for(const shared_ptr<Ship> &ship : ships)
			if(!ship->IsParked() && !ship->IsDisabled() && ship->GetSystem() == system
					&& name == "ships: " + ship->Attributes().Category())
				++retVal;
		return retVal;
	});

	// Conditions to determine if flagship is in a system and on a planet.
	auto &&flagshipSystemProvider = conditions.GetProviderPrefixed("flagship system: ");
	auto flagshipSystemFun = [this](const string &name) -> bool
	{
		if(!flagship || !flagship->GetSystem())
			return false;
		return name == "flagship system: " + flagship->GetSystem()->Name();
	};
	flagshipSystemProvider.SetHasFunction(flagshipSystemFun);
	flagshipSystemProvider.SetGetFunction(flagshipSystemFun);

	auto &&flagshipPlanetProvider = conditions.GetProviderPrefixed("flagship planet: ");
	auto flagshipPlanetFun = [this](const string &name) -> bool
	{
		if(!flagship || !flagship->GetPlanet())
			return false;
		return name == "flagship planet: " + flagship->GetPlanet()->TrueName();
	};
	flagshipPlanetProvider.SetHasFunction(flagshipPlanetFun);
	flagshipPlanetProvider.SetGetFunction(flagshipPlanetFun);

	// Read/write government reputation conditions.
	// The erase function is still default (since we cannot erase government conditions).
	auto &&reputationProvider = conditions.GetProviderPrefixed("reputation: ");
	reputationProvider.SetHasFunction([](const string &name) -> bool
	{
		string govName = name.substr(strlen("reputation: "));
		return GameData::Governments().Has(govName);
	});
	reputationProvider.SetGetFunction([](const string &name) -> int64_t
	{
		string govName = name.substr(strlen("reputation: "));
		auto gov = GameData::Governments().Get(govName);
		if(!gov)
			return 0;
		return gov->Reputation();
	});
	reputationProvider.SetSetFunction([](const string &name, int64_t value) -> bool
	{
		string govName = name.substr(strlen("reputation: "));
		auto gov = GameData::Governments().Get(govName);
		if(!gov)
			return false;
		gov->SetReputation(value);
		return true;
	});
}



// New missions are generated each time you land on a planet.
void PlayerInfo::CreateMissions()
{
	boardingMissions.clear();

	// Check for available missions.
	bool skipJobs = planet && !planet->IsInhabited();
	bool hasPriorityMissions = false;
	for(const auto &it : GameData::Missions())
	{
		if(it.second.IsAtLocation(Mission::BOARDING) || it.second.IsAtLocation(Mission::ASSISTING))
			continue;
		if(skipJobs && it.second.IsAtLocation(Mission::JOB))
			continue;

		if(it.second.CanOffer(*this))
		{
			list<Mission> &missions =
				it.second.IsAtLocation(Mission::JOB) ? availableJobs : availableMissions;

			missions.push_back(it.second.Instantiate(*this));
			if(missions.back().HasFailed(*this))
				missions.pop_back();
			else if(!it.second.IsAtLocation(Mission::JOB))
				hasPriorityMissions |= missions.back().HasPriority();
		}
	}

	// If any of the available missions are "priority" missions, no other
	// special missions will be offered in the spaceport.
	if(hasPriorityMissions)
	{
		auto it = availableMissions.begin();
		while(it != availableMissions.end())
		{
			if(it->IsAtLocation(Mission::SPACEPORT) && !it->HasPriority())
				it = availableMissions.erase(it);
			else
				++it;
		}
	}
	else if(availableMissions.size() > 1)
	{
		// Minor missions only get offered if no other missions (including other
		// minor missions) are competing with them. This is to avoid having two
		// or three missions pop up as soon as you enter the spaceport.
		auto it = availableMissions.begin();
		while(it != availableMissions.end())
		{
			if(it->IsMinor())
			{
				it = availableMissions.erase(it);
				if(availableMissions.size() <= 1)
					break;
			}
			else
				++it;
		}
	}

	// Sort missions on the job board alphabetically.
	availableJobs.sort([](const Mission &lhs, const Mission &rhs)
	{
		return lhs.Name() < rhs.Name();
	});
}



// Updates each mission upon landing, to perform landing actions (Stopover,
// Visit, Complete, Fail), and remove now-complete or now-failed missions.
void PlayerInfo::StepMissions(UI *ui)
{
	// Check for NPCs that have been destroyed without their destruction
	// being registered, e.g. by self-destruct:
	for(Mission &mission : missions)
		for(const NPC &npc : mission.NPCs())
			for(const shared_ptr<Ship> &ship : npc.Ships())
				if(ship->IsDestroyed())
					mission.Do(ShipEvent(nullptr, ship, ShipEvent::DESTROY), *this, ui);

	// Check missions for status changes from landing.
	string visitText;
	int missionVisits = 0;
	auto substitutions = map<string, string>{
		{"<first>", firstName},
		{"<last>", lastName}
	};
	if(Flagship())
		substitutions["<ship>"] = Flagship()->Name();

	auto mit = missions.begin();
	while(mit != missions.end())
	{
		Mission &mission = *mit;
		++mit;

		// If this is a stopover for the mission, perform the stopover action.
		mission.Do(Mission::STOPOVER, *this, ui);

		if(mission.HasFailed(*this))
			RemoveMission(Mission::FAIL, mission, ui);
		else if(mission.CanComplete(*this))
			RemoveMission(Mission::COMPLETE, mission, ui);
		else if(mission.Destination() == GetPlanet() && !freshlyLoaded)
		{
			mission.Do(Mission::VISIT, *this, ui);
			if(mission.IsUnique() || !mission.IsVisible())
				continue;

			// On visit dialogs are handled separately as to avoid a player
			// getting spammed by on visit dialogs if they are stacking jobs
			// from the same destination.
			if(visitText.empty())
			{
				const auto &text = mission.GetAction(Mission::VISIT).DialogText();
				if(!text.empty())
					visitText = Format::Replace(text, substitutions);
			}
			++missionVisits;
		}
	}
	if(!visitText.empty())
	{
		if(missionVisits > 1)
			visitText += "\n\t(You have " + Format::Number(missionVisits - 1) + " other unfinished "
				+ ((missionVisits > 2) ? "missions" : "mission") + " at this location.)";
		ui->Push(new Dialog(visitText));
	}
	// One mission's actions may influence another mission, so loop through one
	// more time to see if any mission is now completed or failed due to a change
	// that happened in another mission the first time through.
	mit = missions.begin();
	while(mit != missions.end())
	{
		Mission &mission = *mit;
		++mit;

		if(mission.HasFailed(*this))
			RemoveMission(Mission::FAIL, mission, ui);
		else if(mission.CanComplete(*this))
			RemoveMission(Mission::COMPLETE, mission, ui);
	}

	// Search for any missions that have failed but for which we are still
	// holding on to some cargo.
	set<const Mission *> active;
	for(const Mission &it : missions)
		active.insert(&it);

	vector<const Mission *> missionsToRemove;
	for(const auto &it : cargo.MissionCargo())
		if(!active.count(it.first))
			missionsToRemove.push_back(it.first);
	for(const auto &it : cargo.PassengerList())
		if(!active.count(it.first))
			missionsToRemove.push_back(it.first);
	for(const Mission *mission : missionsToRemove)
		cargo.RemoveMissionCargo(mission);
}



void PlayerInfo::Autosave() const
{
	if(!CanBeSaved() || filePath.length() < 4)
		return;

	string path = filePath.substr(0, filePath.length() - 4) + "~autosave.txt";
	Save(path);
}



void PlayerInfo::Save(const string &path) const
{
	DataWriter out(path);


	// Basic player information and persistent UI settings:

	// Pilot information:
	out.Write("pilot", firstName, lastName);
	out.Write("date", date.Day(), date.Month(), date.Year());
	if(system)
		out.Write("system", system->Name());
	if(planet)
		out.Write("planet", planet->TrueName());
	if(planet && planet->CanUseServices())
		out.Write("clearance");
	out.Write("playtime", playTime);
	// This flag is set if the player must leave the planet immediately upon
	// entering their ship (i.e. because a mission forced them to take off).
	if(shouldLaunch)
		out.Write("launching");
	for(const System *system : travelPlan)
		out.Write("travel", system->Name());
	if(travelDestination)
		out.Write("travel destination", travelDestination->TrueName());
	// Detect which ship number is the current flagship, for showing on LoadPanel.
	if(flagship)
	{
		for(auto it = ships.begin(); it != ships.end(); ++it)
			if(*it == flagship)
			{
				out.Write("flagship index", distance(ships.begin(), it));
				break;
			}
	}
	else
		out.Write("flagship index", -1);

	// Save the current setting for the map coloring;
	out.Write("map coloring", mapColoring);
	out.Write("map zoom", mapZoom);
	// Remember what categories are collapsed.
	for(const auto &it : collapsed)
	{
		// Skip panels where nothing was collapsed.
		if(it.second.empty())
			continue;

		out.Write("collapsed", it.first);
		out.BeginChild();
		{
			for(const auto &cit : it.second)
				out.Write(cit);
		}
		out.EndChild();
	}

	out.Write("reputation with");
	out.BeginChild();
	{
		for(const auto &it : GameData::Governments())
			if(!it.second.IsPlayer())
				out.Write(it.first, it.second.Reputation());
	}
	out.EndChild();


	// Records of things you own:
	out.Write();
	out.WriteComment("What you own:");

	// Save all the data for all the player's ships.
	for(const shared_ptr<Ship> &ship : ships)
	{
		ship->Save(out);
		auto it = groups.find(ship.get());
		if(it != groups.end() && it->second)
			out.Write("groups", it->second);
	}
	if(!planetaryStorage.empty())
	{
		out.Write("storage");
		out.BeginChild();
		{
			for(const auto &it : planetaryStorage)
				if(!it.second.IsEmpty())
				{
					out.Write("planet", it.first->TrueName());
					out.BeginChild();
					{
						it.second.Save(out);
					}
					out.EndChild();
				}
		}
		out.EndChild();
	}

	// Save accounting information, cargo, and cargo cost bases.
	accounts.Save(out);
	cargo.Save(out);
	if(!costBasis.empty())
	{
		out.Write("basis");
		out.BeginChild();
		{
			for(const auto &it : costBasis)
				if(it.second)
					out.Write(it.first, it.second);
		}
		out.EndChild();
	}

	if(!stock.empty())
	{
		out.Write("stock");
		out.BeginChild();
		{
			using StockElement = pair<const Outfit *const, int>;
			WriteSorted(stock,
				[](const StockElement *lhs, const StockElement *rhs)
					{ return lhs->first->Name() < rhs->first->Name(); },
				[&out](const StockElement &it)
				{
					if(it.second)
						out.Write(it.first->Name(), it.second);
				});
		}
		out.EndChild();
	}
	depreciation.Save(out, date.DaysSinceEpoch());
	stockDepreciation.Save(out, date.DaysSinceEpoch());


	// Records of things you have done or are doing, or have happened to you:
	out.Write();
	out.WriteComment("What you've done:");

	// Save all missions (accepted, accepted-but-invalid, and available).
	for(const Mission &mission : missions)
		mission.Save(out);
	for(const Mission &mission : inactiveMissions)
		mission.Save(out);
	for(const Mission &mission : availableJobs)
		mission.Save(out, "available job");
	for(const Mission &mission : availableMissions)
		mission.Save(out, "available mission");

	// Save any "primary condition" flags that are set.
	conditions.Save(out);

	// Save the UUID of any ships given to the player with a specified name, and ship class.
	if(!giftedShips.empty())
	{
		out.Write("gifted ships");
		out.BeginChild();
		{
			for(const auto &it : giftedShips)
				out.Write(it.first, it.second.ToString());
		}
		out.EndChild();
	}

	// Save pending events, and changes that have happened due to past events.
	for(const GameEvent &event : gameEvents)
		event.Save(out);
	if(!dataChanges.empty())
	{
		out.Write("changes");
		out.BeginChild();
		{
			for(const DataNode &node : dataChanges)
				out.Write(node);
		}
		out.EndChild();
	}
	GameData::WriteEconomy(out);

	// Check which persons have been captured or destroyed.
	for(const auto &it : GameData::Persons())
		if(it.second.IsDestroyed())
			out.Write("destroyed", it.first);


	// Records of things you have discovered:
	out.Write();
	out.WriteComment("What you know:");

	// Save a list of systems the player has visited.
	WriteSorted(visitedSystems,
		[](const System *const *lhs, const System *const *rhs)
			{ return (*lhs)->Name() < (*rhs)->Name(); },
		[&out](const System *system)
		{
			out.Write("visited", system->Name());
		});

	// Save a list of planets the player has visited.
	WriteSorted(visitedPlanets,
		[](const Planet *const *lhs, const Planet *const *rhs)
			{ return (*lhs)->TrueName() < (*rhs)->TrueName(); },
		[&out](const Planet *planet)
		{
			out.Write("visited planet", planet->TrueName());
		});

	if(!harvested.empty())
	{
		out.Write("harvested");
		out.BeginChild();
		{
			using HarvestLog = pair<const System *, const Outfit *>;
			WriteSorted(harvested,
				[](const HarvestLog *lhs, const HarvestLog *rhs) -> bool
				{
					// Sort by system name and then by outfit name.
					if(lhs->first != rhs->first)
						return lhs->first->Name() < rhs->first->Name();
					else
						return lhs->second->Name() < rhs->second->Name();
				},
				[&out](const HarvestLog &it)
				{
					out.Write(it.first->Name(), it.second->Name());
				});
		}
		out.EndChild();
	}

	out.Write("logbook");
	out.BeginChild();
	{
		for(auto &&it : logbook)
		{
			out.Write(it.first.Day(), it.first.Month(), it.first.Year());
			out.BeginChild();
			{
				// Break the text up into paragraphs.
				for(const string &line : Format::Split(it.second, "\n\t"))
					out.Write(line);
			}
			out.EndChild();
		}
		for(auto &&it : specialLogs)
			for(auto &&eit : it.second)
			{
				out.Write(it.first, eit.first);
				out.BeginChild();
				{
					// Break the text up into paragraphs.
					for(const string &line : Format::Split(eit.second, "\n\t"))
						out.Write(line);
				}
				out.EndChild();
			}
	}
	out.EndChild();

	out.Write();
	out.WriteComment("How you began:");
	startData.Save(out);

	// Write plugins to player's save file for debugging.
	if(!GameData::PluginAboutText().empty())
	{
		out.Write();
		out.WriteComment("Installed plugins:");
		out.Write("plugins");
		out.BeginChild();
		for(const auto &plugin : GameData::PluginAboutText())
			out.Write(plugin.first);
		out.EndChild();
	}
}



// Check (and perform) any fines incurred by planetary security. If the player
// has dominated the planet, or was given clearance to this planet by a mission,
// planetary security is avoided. Infiltrating implies evasion of security.
void PlayerInfo::Fine(UI *ui)
{
	const Planet *planet = GetPlanet();
	// Dominated planets should never fine you.
	// By default, uninhabited planets should not fine the player.
	if(GameData::GetPolitics().HasDominated(planet)
		|| !(planet->IsInhabited() || planet->HasCustomSecurity()))
		return;

	// Planets should not fine you if you have mission clearance or are infiltrating.
	for(const Mission &mission : missions)
		if(mission.HasClearance(planet) || (!mission.HasFullClearance() &&
					(mission.Destination() == planet || mission.Stopovers().count(planet))))
			return;

	// The planet's government must have the authority to enforce laws.
	const Government *gov = planet->GetGovernment();
	if(!gov->CanEnforce(planet))
		return;

	string message = gov->Fine(*this, 0, nullptr, planet->Security());
	if(!message.empty())
	{
		if(message == "atrocity")
		{
			const Conversation *conversation = gov->DeathSentence();
			if(conversation)
				ui->Push(new ConversationPanel(*this, *conversation));
			else
			{
				message = "Before you can leave your ship, the " + gov->GetName()
					+ " authorities show up and begin scanning it. They say, \"Captain "
					+ LastName()
					+ ", we detect highly illegal material on your ship.\""
					"\n\tYou are sentenced to lifetime imprisonment on a penal colony."
					" Your days of traveling the stars have come to an end.";
				ui->Push(new Dialog(message));
			}
			// All ships belonging to the player should be removed.
			Die();
		}
		else
			ui->Push(new Dialog(message));
	}
}



// Helper function to update the ship selection.
void PlayerInfo::SelectShip(const shared_ptr<Ship> &ship, bool *first)
{
	// Make sure this ship is not already selected.
	auto it = selectedShips.begin();
	for( ; it != selectedShips.end(); ++it)
		if(it->lock() == ship)
			break;
	if(it == selectedShips.end())
	{
		// This ship is not yet selected.
		selectedShips.push_back(ship);
		Ship *flagship = Flagship();
		if(*first && flagship && ship.get() != flagship)
		{
			flagship->SetTargetShip(ship);
			*first = false;
		}
	}
}



// When we remove a ship, forget its stored ID.
void PlayerInfo::ForgetShip(const Ship &oldShip)
{
	const EsUuid &id = oldShip.UUID();
	auto shipToForget = find_if(giftedShips.begin(), giftedShips.end(),
						[&id](const std::pair<const string, EsUuid> &shipId) { return id == shipId.second; });
	if(shipToForget != giftedShips.end())
		giftedShips.erase(shipToForget);
}



// Check that this player's current state can be saved.
bool PlayerInfo::CanBeSaved() const
{
	return (!isDead && planet && system && !firstName.empty() && !lastName.empty());
}<|MERGE_RESOLUTION|>--- conflicted
+++ resolved
@@ -238,19 +238,12 @@
 		else if(child.Token(0) == "available mission")
 			availableMissions.emplace_back(child);
 		else if(child.Token(0) == "conditions")
-<<<<<<< HEAD
-		{
-			for(const DataNode &grand : child)
-				conditions[grand.Token(0)] = (grand.Size() >= 2) ? grand.Value(1) : 1;
-		}
+			conditions.Load(child);
 		else if(child.Token(0) == "gifted ships" && child.HasChildren())
 		{
 			for(const DataNode &grand : child)
 				giftedShips[grand.Token(0)] = EsUuid::FromString(grand.Token(1));
 		}
-=======
-			conditions.Load(child);
->>>>>>> a46fb17f
 		else if(child.Token(0) == "event")
 			gameEvents.emplace_back(child);
 		else if(child.Token(0) == "changes")
@@ -1870,7 +1863,7 @@
 
 
 
-<<<<<<< HEAD
+
 // Uuid for the gifted ships, with the ship class follow by the names they had when they were gifted to the player.
 const map<string, EsUuid> &PlayerInfo::GiftedShips() const
 {
@@ -1905,8 +1898,7 @@
 
 
 
-=======
->>>>>>> a46fb17f
+
 map<string, string> PlayerInfo::GetSubstitutions() const
 {
 	map<string, string> subs;
