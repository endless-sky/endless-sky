/* PlayerInfo.cpp
Copyright (c) 2014 by Michael Zahniser

Endless Sky is free software: you can redistribute it and/or modify it under the
terms of the GNU General Public License as published by the Free Software
Foundation, either version 3 of the License, or (at your option) any later version.

Endless Sky is distributed in the hope that it will be useful, but WITHOUT ANY
WARRANTY; without even the implied warranty of MERCHANTABILITY or FITNESS FOR A
PARTICULAR PURPOSE. See the GNU General Public License for more details.

You should have received a copy of the GNU General Public License along with
this program. If not, see <https://www.gnu.org/licenses/>.
*/

#include "PlayerInfo.h"

#include "AI.h"
#include "audio/Audio.h"
#include "ConversationPanel.h"
#include "DataFile.h"
#include "DataWriter.h"
#include "Dialog.h"
#include "DistanceMap.h"
#include "Files.h"
#include "text/Format.h"
#include "GameData.h"
#include "Government.h"
#include "Logger.h"
#include "Messages.h"
#include "Outfit.h"
#include "Person.h"
#include "Planet.h"
#include "Plugins.h"
#include "Politics.h"
#include "Port.h"
#include "Preferences.h"
#include "RaidFleet.h"
#include "Random.h"
#include "SavedGame.h"
#include "Ship.h"
#include "ShipEvent.h"
#include "ShipJumpNavigation.h"
#include "StartConditions.h"
#include "StellarObject.h"
#include "System.h"
#include "UI.h"

#include <algorithm>
#include <cassert>
#include <cmath>
#include <ctime>
#include <functional>
#include <iterator>
#include <limits>
#include <sstream>
#include <stdexcept>

using namespace std;

namespace {
	// Move the flagship to the start of your list of ships. It does not make sense
	// that the flagship would change if you are reunited with a different ship that
	// was higher up the list.
	void MoveFlagshipBegin(vector<shared_ptr<Ship>> &ships, const shared_ptr<Ship> &flagship)
	{
		if(!flagship)
			return;

		// Find the current location of the flagship.
		auto it = find(ships.begin(), ships.end(), flagship);
		if(it != ships.begin() && it != ships.end())
		{
			// Move all ships before the flagship one position backwards (which overwrites
			// the flagship at its position).
			move_backward(ships.begin(), it, next(it));
			// Re-add the flagship at the beginning of the list.
			ships[0] = flagship;
		}
	}

	string EntryToString(SystemEntry entryType)
	{
		switch(entryType)
		{
			case SystemEntry::HYPERDRIVE:
				return "hyperdrive";
			case SystemEntry::JUMP:
				return "jump drive";
			case SystemEntry::WORMHOLE:
				return "wormhole";
			default:
			case SystemEntry::TAKE_OFF:
				return "takeoff";
		}
	}

	SystemEntry StringToEntry(const string &entry)
	{
		if(entry == "hyperdrive")
			return SystemEntry::HYPERDRIVE;
		else if(entry == "jump drive")
			return SystemEntry::JUMP;
		else if(entry == "wormhole")
			return SystemEntry::WORMHOLE;
		return SystemEntry::TAKE_OFF;
	}

	bool HasClearance(const PlayerInfo &player, const Planet *planet)
	{
		auto CheckClearance = [&planet](const Mission &mission) -> bool
		{
			return mission.HasClearance(planet);
		};
		return any_of(player.Missions().begin(), player.Missions().end(), CheckClearance);
	}

	void HandleFlagshipParking(Ship *oldFirstShip, Ship *newFirstShip, const System *system)
	{
		if(newFirstShip != oldFirstShip && Preferences::Has("Automatically unpark flagship")
						&& newFirstShip->CanBeFlagship() && newFirstShip->GetSystem() == system && newFirstShip->IsParked())
		{
			newFirstShip->SetIsParked(false);
			oldFirstShip->SetIsParked(true);
		}
	}
}



const string PlayerInfo::UPDATE_FLEET_COUNTERS_CONDITION_NAME = "update fleet counters";



// Completely clear all loaded information, to prepare for loading a file or
// creating a new pilot.
void PlayerInfo::Clear()
{
	*this = PlayerInfo();

	Random::Seed(time(nullptr));
	GameData::Revert();
	Messages::Reset();

	conditions.Clear();

	delete transactionSnapshot;
	transactionSnapshot = nullptr;
}



// Check if a player has been loaded.
bool PlayerInfo::IsLoaded() const
{
	return !firstName.empty();
}



// Make a new player.
void PlayerInfo::New(const StartConditions &start)
{
	// Clear any previously loaded data.
	Clear();

	// Copy the core information from the full starting scenario.
	startData = start;
	// Copy any ships in the start conditions.
	for(const Ship &ship : start.Ships())
	{
		ships.emplace_back(new Ship(ship));
		ships.back()->SetSystem(&start.GetSystem());
		ships.back()->SetPlanet(&start.GetPlanet());
		ships.back()->SetIsSpecial();
		ships.back()->SetIsYours();
		ships.back()->SetGovernment(GameData::PlayerGovernment());
	}
	// Load starting conditions from a "start" item in the data files. If no
	// such item exists, StartConditions defines default values.
	date = start.GetDate();
	GameData::SetDate(date);
	// Make sure the fleet depreciation object knows it is tracking the player's
	// fleet, not the planet's stock.
	depreciation.Init(ships, date.DaysSinceEpoch());

	SetSystem(start.GetSystem());
	SetPlanet(&start.GetPlanet());
	accounts = start.GetAccounts();
	RegisterDerivedConditions();
	start.GetConditions().Apply(conditions);

	// Generate missions that will be available on the first day.
	CreateMissions();

	// Add to the list of events that should happen on certain days.
	for(const auto &it : GameData::Events())
		if(it.second.GetDate())
			AddEvent(it.second, it.second.GetDate());
}



// Load player information from a saved game file.
void PlayerInfo::Load(const string &path)
{
	// Make sure any previously loaded data is cleared.
	Clear();

	// A listing of missions and the ships where their cargo or passengers were when the game was saved.
	// Missions and ships are referred to by string UUIDs.
	// Any mission cargo or passengers that were in the player's system will not be recorded here,
	// as that can be safely redistributed from the player's overall CargoHold to any ships in their system.
	map<string, map<string, int>> missionCargoToDistribute;
	map<string, map<string, int>> missionPassengersToDistribute;

	filePath = path;
	// Strip anything after the "~" from snapshots, so that the file we save
	// will be the auto-save, not the snapshot.
	size_t pos = filePath.find('~');
	size_t namePos = filePath.length() - Files::Name(filePath).length();
	if(pos != string::npos && pos > namePos)
		filePath = filePath.substr(0, pos) + ".txt";

	// The player may have bribed their current planet in the last session. Ensure
	// we provide the same access to services in this session, too.
	bool hasFullClearance = false;

	// Register derived conditions now, so old primary versions can load into them.
	RegisterDerivedConditions();

	DataFile file(path);
	for(const DataNode &child : file)
	{
		// Basic player information and persistent UI settings:
		if(child.Token(0) == "pilot" && child.Size() >= 3)
		{
			firstName = child.Token(1);
			lastName = child.Token(2);
		}
		else if(child.Token(0) == "date" && child.Size() >= 4)
			date = Date(child.Value(1), child.Value(2), child.Value(3));
		else if(child.Token(0) == "system entry method" && child.Size() >= 2)
			entry = StringToEntry(child.Token(1));
		else if(child.Token(0) == "previous system" && child.Size() >= 2)
			previousSystem = GameData::Systems().Get(child.Token(1));
		else if(child.Token(0) == "system" && child.Size() >= 2)
			system = GameData::Systems().Get(child.Token(1));
		else if(child.Token(0) == "planet" && child.Size() >= 2)
			planet = GameData::Planets().Get(child.Token(1));
		else if(child.Token(0) == "clearance")
			hasFullClearance = true;
		else if(child.Token(0) == "launching")
			shouldLaunch = true;
		else if(child.Token(0) == "playtime" && child.Size() >= 2)
			playTime = child.Value(1);
		else if(child.Token(0) == "travel" && child.Size() >= 2)
			travelPlan.push_back(GameData::Systems().Get(child.Token(1)));
		else if(child.Token(0) == "travel destination" && child.Size() >= 2)
			travelDestination = GameData::Planets().Get(child.Token(1));
		else if(child.Token(0) == "map coloring" && child.Size() >= 2)
			mapColoring = child.Value(1);
		else if(child.Token(0) == "map zoom" && child.Size() >= 2)
			mapZoom = child.Value(1);
		else if(child.Token(0) == "starry map" && child.Size() >= 2)
			isStarry = child.Value(1);
		else if(child.Token(0) == "collapsed" && child.Size() >= 2)
		{
			for(const DataNode &grand : child)
				collapsed[child.Token(1)].insert(grand.Token(0));
		}
		else if(child.Token(0) == "reputation with")
		{
			for(const DataNode &grand : child)
				if(grand.Size() >= 2)
					reputationChanges.emplace_back(
						GameData::Governments().Get(grand.Token(0)), grand.Value(1));
		}
		else if(child.Token(0) == "tribute received")
		{
			for(const DataNode &grand : child)
				if(grand.Size() >= 2)
					tributeReceived[GameData::Planets().Get(grand.Token(0))] = grand.Value(1);
		}
		// Records of things you own:
		else if(child.Token(0) == "ship")
		{
			// Ships owned by the player have various special characteristics:
			ships.push_back(make_shared<Ship>(child));
			ships.back()->SetIsSpecial();
			ships.back()->SetIsYours();
			// Defer finalizing this ship until we have processed all changes to game state.
		}
		else if(child.Token(0) == "groups" && child.Size() >= 2 && !ships.empty())
			groups[ships.back().get()] = child.Value(1);
		else if(child.Token(0) == "storage")
		{
			for(const DataNode &grand : child)
				if(grand.Size() >= 2 && grand.Token(0) == "planet")
					for(const DataNode &grandGrand : grand)
						if(grandGrand.Token(0) == "cargo")
						{
							CargoHold &storage = planetaryStorage[GameData::Planets().Get(grand.Token(1))];
							storage.Load(grandGrand);
						}
		}
		else if(child.Token(0) == "licenses")
		{
			for(const DataNode &grand : child)
				AddLicense(grand.Token(0));
		}
		else if(child.Token(0) == "account")
			accounts.Load(child, true);
		else if(child.Token(0) == "cargo")
			cargo.Load(child);
		else if(child.Token(0) == "basis")
		{
			for(const DataNode &grand : child)
				if(grand.Size() >= 2)
					costBasis[grand.Token(0)] += grand.Value(1);
		}
		else if(child.Token(0) == "stock")
		{
			for(const DataNode &grand : child)
				if(grand.Size() >= 2)
					stock[GameData::Outfits().Get(grand.Token(0))] += grand.Value(1);
		}
		else if(child.Token(0) == "fleet depreciation")
			depreciation.Load(child);
		else if(child.Token(0) == "stock depreciation")
			stockDepreciation.Load(child);

		// Records of things you have done or are doing, or have happened to you:
		else if(child.Token(0) == "mission")
		{
			missions.emplace_back(child);
			cargo.AddMissionCargo(&missions.back());
		}
		else if((child.Token(0) == "mission cargo" || child.Token(0) == "mission passengers") && child.HasChildren())
		{
			map<string, map<string, int>> &toDistribute = (child.Token(0) == "mission cargo")
					? missionCargoToDistribute : missionPassengersToDistribute;
			for(const DataNode &grand : child)
				if(grand.Token(0) == "player ships" && grand.HasChildren())
					for(const DataNode &great : grand)
					{
						if(great.Size() != 3)
							continue;
						toDistribute[great.Token(0)][great.Token(1)] = great.Value(2);
					}
		}
		else if(child.Token(0) == "available job")
			availableJobs.emplace_back(child);
		else if(child.Token(0) == "sort type")
			availableSortType = static_cast<SortType>(child.Value(1));
		else if(child.Token(0) == "sort descending")
			availableSortAsc = false;
		else if(child.Token(0) == "separate deadline")
			sortSeparateDeadline = true;
		else if(child.Token(0) == "separate possible")
			sortSeparatePossible = true;
		else if(child.Token(0) == "available mission")
			availableMissions.emplace_back(child);
		else if(child.Token(0) == "conditions")
			conditions.Load(child);
		else if(child.Token(0) == "gifted ships" && child.HasChildren())
		{
			for(const DataNode &grand : child)
				giftedShips[grand.Token(0)] = EsUuid::FromString(grand.Token(1));
		}
		else if(child.Token(0) == "event")
			gameEvents.emplace(GameEvent(child));
		else if(child.Token(0) == "changes")
		{
			for(const DataNode &grand : child)
				dataChanges.push_back(grand);
		}
		else if(child.Token(0) == "economy")
			economy = child;
		else if(child.Token(0) == "destroyed" && child.Size() >= 2)
			destroyedPersons.push_back(child.Token(1));

		// Records of things you have discovered:
		else if(child.Token(0) == "visited" && child.Size() >= 2)
			Visit(*GameData::Systems().Get(child.Token(1)));
		else if(child.Token(0) == "visited planet" && child.Size() >= 2)
			Visit(*GameData::Planets().Get(child.Token(1)));
		else if(child.Token(0) == "harvested")
		{
			for(const DataNode &grand : child)
				if(grand.Size() >= 2)
					harvested.emplace(
						GameData::Systems().Get(grand.Token(0)),
						GameData::Outfits().Get(grand.Token(1)));
		}
		else if(child.Token(0) == "logbook")
		{
			for(const DataNode &grand : child)
			{
				if(grand.Size() >= 3)
				{
					Date date(grand.Value(0), grand.Value(1), grand.Value(2));
					string text;
					for(const DataNode &great : grand)
					{
						if(!text.empty())
							text += "\n\t";
						text += great.Token(0);
					}
					logbook.emplace(date, text);
				}
				else if(grand.Size() >= 2)
				{
					string &text = specialLogs[grand.Token(0)][grand.Token(1)];
					for(const DataNode &great : grand)
					{
						if(!text.empty())
							text += "\n\t";
						text += great.Token(0);
					}
				}
			}
		}
		else if(child.Token(0) == "start")
			startData.Load(child);
	}
	// Modify the game data with any changes that were loaded from this file.
	ApplyChanges();
	// Ensure the player is in a valid state after loading & applying changes.
	ValidateLoad();

	// Restore access to services, if it was granted previously.
	if(planet && hasFullClearance)
		planet->Bribe();

	// Based on the ships that were loaded, calculate the player's capacity for
	// cargo and passengers.
	UpdateCargoCapacities();

	auto DistributeMissionCargo = [](map<string, map<string, int>> &toDistribute, const list<Mission> &missions,
			vector<shared_ptr<Ship>> &ships, CargoHold &cargo, bool passengers) -> void
	{
		for(const auto &it : toDistribute)
		{
			const auto missionIt = find_if(missions.begin(), missions.end(),
					[&it](const Mission &mission) { return mission.UUID().ToString() == it.first; });
			if(missionIt != missions.end())
			{
				const Mission *cargoOf = &*missionIt;
				for(const auto &shipCargo : it.second)
				{
					auto shipIt = find_if(ships.begin(), ships.end(),
							[&shipCargo](const shared_ptr<Ship> &ship) { return ship->UUID().ToString() == shipCargo.first; });
					if(shipIt != ships.end())
					{
						Ship *destination = shipIt->get();
						if(passengers)
							cargo.TransferPassengers(cargoOf, shipCargo.second, destination->Cargo());
						else
							cargo.Transfer(cargoOf, shipCargo.second, destination->Cargo());
					}
				}
			}
		}
	};

	DistributeMissionCargo(missionCargoToDistribute, missions, ships, cargo, false);
	DistributeMissionCargo(missionPassengersToDistribute, missions, ships, cargo, true);

	// If no depreciation record was loaded, every item in the player's fleet
	// will count as non-depreciated.
	if(!depreciation.IsLoaded())
		depreciation.Init(ships, date.DaysSinceEpoch());
}



// Load the most recently saved player (if any). Returns false when no save was loaded.
bool PlayerInfo::LoadRecent()
{
	string recentPath = Files::Read(Files::Config() + "recent.txt");
	// Trim trailing whitespace (including newlines) from the path.
	while(!recentPath.empty() && recentPath.back() <= ' ')
		recentPath.pop_back();

	if(recentPath.empty() || !Files::Exists(recentPath))
	{
		Clear();
		return false;
	}

	Load(recentPath);
	return true;
}



// Save this player. The file name is based on the player's name.
void PlayerInfo::Save() const
{
	// Don't save dead players or players that are not fully created.
	if(!CanBeSaved())
		return;

	// Remember that this was the most recently saved player.
	Files::Write(Files::Config() + "recent.txt", filePath + '\n');

	if(filePath.rfind(".txt") == filePath.length() - 4)
	{
		// Only update the backups if this save will have a newer date.
		SavedGame saved(filePath);
		if(saved.GetDate() != date.ToString())
		{
			string root = filePath.substr(0, filePath.length() - 4);
			const int previousCount = Preferences::GetPreviousSaveCount();
			const string rootPrevious = root + "~~previous-";
			for(int i = previousCount - 1; i > 0; --i)
			{
				const string toMove = rootPrevious + to_string(i) + ".txt";
				if(Files::Exists(toMove))
					Files::Move(toMove, rootPrevious + to_string(i + 1) + ".txt");
			}
			if(Files::Exists(filePath))
				Files::Move(filePath, rootPrevious + "1.txt");
			if(planet->HasServices())
				Save(rootPrevious + "spaceport.txt");
		}
	}

	Save(filePath);

	// Save global conditions:
	DataWriter globalConditions(Files::Config() + "global conditions.txt");
	GameData::GlobalConditions().Save(globalConditions);
}



// Get the base file name for the player, without the ".txt" extension. This
// will usually be "<first> <last>", but may be different if multiple players
// exist with the same name, in which case a number is appended.
string PlayerInfo::Identifier() const
{
	string name = Files::Name(filePath);
	return (name.length() < 4) ? "" : name.substr(0, name.length() - 4);
}



void PlayerInfo::StartTransaction()
{
	assert(!transactionSnapshot && "Starting PlayerInfo transaction while one is already active");

	// Create in-memory DataWriter and save to it.
	transactionSnapshot = new DataWriter();
	Save(*transactionSnapshot);
}



void PlayerInfo::FinishTransaction()
{
	assert(transactionSnapshot && "Finishing PlayerInfo while one hasn't been started");
	delete transactionSnapshot;
	transactionSnapshot = nullptr;
}



// Apply the given set of changes to the game data.
void PlayerInfo::AddChanges(list<DataNode> &changes)
{
	bool changedSystems = false;
	for(const DataNode &change : changes)
	{
		changedSystems |= (change.Token(0) == "system");
		changedSystems |= (change.Token(0) == "link");
		changedSystems |= (change.Token(0) == "unlink");
		GameData::Change(change);
	}
	if(changedSystems)
	{
		// Recalculate what systems have been seen.
		GameData::UpdateSystems();
		seen.clear();
		for(const System *system : visitedSystems)
		{
			seen.insert(system);
			for(const System *neighbor : system->VisibleNeighbors())
				if(!neighbor->Hidden() || system->Links().contains(neighbor))
					seen.insert(neighbor);
		}
	}

	// Only move the changes into my list if they are not already there.
	if(&changes != &dataChanges)
		dataChanges.splice(dataChanges.end(), changes);
}



// Add an event that will happen at the given date.
void PlayerInfo::AddEvent(GameEvent event, const Date &date)
{
	// Check if the event should be applied directly.
	if(date <= this->date)
	{
		GameEvent eventCopy = event;
		list<DataNode> eventChanges = {eventCopy.Apply(*this)};
		if(!eventChanges.empty())
			AddChanges(eventChanges);
	}
	else
	{
		event.SetDate(date);
		gameEvents.insert(std::move(event));
	}
}



// Mark this player as dead, and handle the changes to the player's fleet.
void PlayerInfo::Die(int response, const shared_ptr<Ship> &capturer)
{
	isDead = true;
	// The player loses access to all their ships if they die on a planet.
	if(GetPlanet() || !flagship)
		ships.clear();
	// If the flagship should explode due to choices made in a mission's
	// conversation, it should still appear in the player's ship list (but
	// will be red, because it is dead). The player's escorts will scatter
	// automatically, as they have a now-dead parent.
	else if(response == Conversation::EXPLODE)
		flagship->Destroy();
	// If it died in open combat, it is already marked destroyed.
	else if(!flagship->IsDestroyed())
	{
		// The player died due to the failed capture of an NPC or a
		// "mutiny". The flagship is either captured or changes government.
		if(!flagship->IsYours())
		{
			// The flagship was already captured, via BoardingPanel,
			// and its parent-escort relationships were updated in
			// Ship::WasCaptured().
		}
		// The referenced ship may not be boarded by the player, so before
		// letting it capture the flagship it must be near the flagship.
		else if(capturer && capturer->Position().Distance(flagship->Position()) <= 1.)
			flagship->WasCaptured(capturer);
		else
		{
			// A "mutiny" occurred.
			flagship->SetIsYours(false);
			// TODO: perhaps allow missions to set the new government.
			flagship->SetGovernment(GameData::Governments().Get("Independent"));
			// Your escorts do not follow it, nor does it wait for them.
			for(const shared_ptr<Ship> &ship : ships)
				ship->SetParent(nullptr);
		}
		// Remove the flagship from the player's ship list.
		auto it = find(ships.begin(), ships.end(), flagship);
		if(it != ships.end())
			ships.erase(it);
	}
}



// Query whether this player is dead.
bool PlayerInfo::IsDead() const
{
	return isDead;
}



// Get the player's first name.
const string &PlayerInfo::FirstName() const
{
	return firstName;
}



// Get the player's last name.
const string &PlayerInfo::LastName() const
{
	return lastName;
}



// Set the player's name. This will also set the saved game file name.
void PlayerInfo::SetName(const string &first, const string &last)
{
	firstName = first;
	lastName = last;

	string fileName = first + " " + last;

	// If there are multiple pilots with the same name, append a number to the
	// pilot name to generate a unique file name.
	filePath = Files::Saves() + fileName;
	int index = 0;
	while(true)
	{
		string path = filePath;
		if(index++)
			path += " " + to_string(index);
		path += ".txt";

		if(!Files::Exists(path))
		{
			filePath.swap(path);
			break;
		}
	}
}



// Get the current date (game world, not real world).
const Date &PlayerInfo::GetDate() const
{
	return date;
}



// Set the date, and perform all daily actions the given number of times.
void PlayerInfo::AdvanceDate(int amount)
{
	if(amount <= 0)
		return;
	while(amount--)
	{
		++date;

		// Check if any special events should happen today.
		auto it = gameEvents.begin();
		list<DataNode> eventChanges;
		while(it != gameEvents.end() && date >= it->GetDate())
		{
			GameEvent event = *it;
			eventChanges.splice(eventChanges.end(), event.Apply(*this));
			it = gameEvents.erase(it);
		}
		if(!eventChanges.empty())
			AddChanges(eventChanges);

		// Check if any missions have failed because of deadlines and
		// do any daily mission actions for those that have not failed.
		for(Mission &mission : missions)
		{
			if(mission.CheckDeadline(date) && mission.IsVisible())
				Messages::Add("You failed to meet the deadline for the mission \"" + mission.Name() + "\".",
					Messages::Importance::Highest);
			if(!mission.IsFailed(*this))
				mission.Do(Mission::DAILY, *this);
		}

		DoAccounting();
	}
	// Reset the reload counters for all your ships.
	for(const shared_ptr<Ship> &ship : ships)
		ship->GetArmament().ReloadAll();
}



const CoreStartData &PlayerInfo::StartData() const noexcept
{
	return startData;
}



void PlayerInfo::SetSystemEntry(SystemEntry entryType)
{
	entry = entryType;
}



SystemEntry PlayerInfo::GetSystemEntry() const
{
	return entry;
}



// Set the player's current start system, and mark that system as visited.
void PlayerInfo::SetSystem(const System &system)
{
	this->previousSystem = this->system;
	this->system = &system;
	Visit(system);
}



// Get the player's current star system.
const System *PlayerInfo::GetSystem() const
{
	return system;
}



const System *PlayerInfo::GetPreviousSystem() const
{
	return previousSystem;
}



// Set the planet the player is landed on.
void PlayerInfo::SetPlanet(const Planet *planet)
{
	this->planet = planet;
}



// Get the planet the player is landed on.
const Planet *PlayerInfo::GetPlanet() const
{
	return planet;
}



// If the player is landed, return the stellar object they are on. Some planets
// (e.g. ringworlds) may include multiple stellar objects in the same system.
const StellarObject *PlayerInfo::GetStellarObject() const
{
	if(!system || !planet)
		return nullptr;

	double closestDistance = numeric_limits<double>::infinity();
	const StellarObject *closestObject = nullptr;
	for(const StellarObject &object : system->Objects())
		if(object.GetPlanet() == planet)
		{
			if(!Flagship())
				return &object;

			double distance = Flagship()->Position().Distance(object.Position());
			if(distance < closestDistance)
			{
				closestDistance = distance;
				closestObject = &object;
			}
		}
	return closestObject;
}



// Check if the player must take off immediately.
bool PlayerInfo::ShouldLaunch() const
{
	return shouldLaunch;
}



// Access the player's account information.
const Account &PlayerInfo::Accounts() const
{
	return accounts;
}



// Access the player's account information (and allow modifying it).
Account &PlayerInfo::Accounts()
{
	return accounts;
}



// Handle the daily salaries and payments.
void PlayerInfo::DoAccounting()
{
	// Check what salaries and tribute the player receives.
	int64_t salariesIncome = accounts.SalariesIncomeTotal();
	int64_t tributeIncome = GetTributeTotal();
	FleetBalance balance = MaintenanceAndReturns();
	if(salariesIncome || tributeIncome || balance.assetsReturns)
	{
		string message = "You receive ";
		if(salariesIncome)
		{
			message += Format::CreditString(salariesIncome) + " salary";
			if(tributeIncome)
			{
				if(balance.assetsReturns)
					message += ", ";
				else
					message += " and ";
			}
		}
		if(tributeIncome)
			message += Format::CreditString(tributeIncome) + " in tribute";
		if(balance.assetsReturns)
		{
			if(salariesIncome && tributeIncome)
				message += ",";
			if(salariesIncome || tributeIncome)
				message += " and ";
			message += Format::CreditString(balance.assetsReturns) + " based on outfits and ships";
		}
		message += ".";
		Messages::Add(message, Messages::Importance::High, true);
		accounts.AddCredits(salariesIncome + tributeIncome + balance.assetsReturns);
	}

	// For accounting, keep track of the player's net worth. This is for
	// calculation of yearly income to determine maximum mortgage amounts.
	int64_t assets = depreciation.Value(ships, date.DaysSinceEpoch());
	for(const shared_ptr<Ship> &ship : ships)
		assets += ship->Cargo().Value(system);

	// Have the player pay salaries, mortgages, etc. and print a message that
	// summarizes the payments that were made.
	string message = accounts.Step(assets, Salaries(), balance.maintenanceCosts);
	if(!message.empty())
		Messages::Add(message, Messages::Importance::High, true);
}



// Calculate how much the player pays in daily salaries.
int64_t PlayerInfo::Salaries() const
{
	// Don't count extra crew on anything but the flagship.
	int64_t crew = 0;
	const Ship *flagship = Flagship();
	if(flagship)
		crew = flagship->Crew() - flagship->RequiredCrew();

	// A ship that is "parked" remains on a planet and requires no salaries.
	for(const shared_ptr<Ship> &ship : ships)
		if(!ship->IsParked() && !ship->IsDestroyed())
			crew += ship->RequiredCrew();
	if(!crew)
		return 0;

	// Every crew member except the player receives 100 credits per day.
	return 100 * (crew - 1);
}



// Calculate the daily maintenance cost and generated income for all ships and in cargo outfits.
PlayerInfo::FleetBalance PlayerInfo::MaintenanceAndReturns() const
{
	FleetBalance b;

	// If the player is landed, then cargo will be in the player's
	// pooled cargo. Check there so that the bank panel can display the
	// correct total maintenance costs. When launched all cargo will be
	// in the player's ships instead of in the pooled cargo, so no outfit
	// will be counted twice.
	for(const auto &outfit : Cargo().Outfits())
	{
		b.maintenanceCosts += max<int64_t>(0, outfit.first->Get("maintenance costs")) * outfit.second;
		b.assetsReturns += max<int64_t>(0, outfit.first->Get("income")) * outfit.second;
	}
	for(const shared_ptr<Ship> &ship : ships)
		if(!ship->IsDestroyed())
		{
			b.maintenanceCosts += max<int64_t>(0, ship->Attributes().Get("maintenance costs"));
			b.assetsReturns += max<int64_t>(0, ship->Attributes().Get("income"));
			for(const auto &outfit : ship->Cargo().Outfits())
			{
				b.maintenanceCosts += max<int64_t>(0, outfit.first->Get("maintenance costs")) * outfit.second;
				b.assetsReturns += max<int64_t>(0, outfit.first->Get("income")) * outfit.second;
			}
			if(!ship->IsParked())
			{
				b.maintenanceCosts += max<int64_t>(0, ship->Attributes().Get("operating costs"));
				b.assetsReturns += max<int64_t>(0, ship->Attributes().Get("operating income"));
			}
		}
	return b;
}



void PlayerInfo::AddLicense(const string &name)
{
	licenses.insert(name);
}



void PlayerInfo::RemoveLicense(const string &name)
{
	licenses.erase(name);
}



bool PlayerInfo::HasLicense(const string &name) const
{
	return licenses.contains(name);
}



const set<string> &PlayerInfo::Licenses() const
{
	return licenses;
}



// Get a pointer to the ship that the player controls. This is usually the first
// ship in the list.
const Ship *PlayerInfo::Flagship() const
{
	return const_cast<PlayerInfo *>(this)->FlagshipPtr().get();
}



// Get a pointer to the ship that the player controls. This is usually the first
// ship in the list.
Ship *PlayerInfo::Flagship()
{
	return FlagshipPtr().get();
}



// Determine which ship is the flagship and return the shared pointer to it.
const shared_ptr<Ship> &PlayerInfo::FlagshipPtr()
{
	if(!flagship)
	{
		bool clearance = false;
		if(planet)
			clearance = planet->CanLand() || HasClearance(*this, planet);
		for(const shared_ptr<Ship> &it : ships)
		{
			if(it->IsParked())
				continue;
			if(it->GetSystem() != system)
				continue;
			if(!it->CanBeFlagship())
				continue;
			const bool sameLocation = !planet || it->GetPlanet() == planet;
			if(sameLocation || (clearance && !it->GetPlanet() && planet->IsAccessible(it.get())))
			{
				flagship = it;
				break;
			}
		}
	}

	static const shared_ptr<Ship> empty;
	return (flagship && flagship->IsYours()) ? flagship : empty;
}



// Set the flagship (on departure or during flight).
void PlayerInfo::SetFlagship(Ship &other)
{
	// Remove active data in the old flagship.
	if(flagship && flagship.get() != &other)
		flagship->ClearTargetsAndOrders();

	// Set the new flagship pointer.
	flagship = other.shared_from_this();

	// Make sure your ships all know who the flagship is.
	for(const shared_ptr<Ship> &ship : ships)
	{
		bool shouldFollowFlagship = (ship != flagship && !ship->IsParked());
		ship->SetParent(shouldFollowFlagship ? flagship : shared_ptr<Ship>());
	}

	// Move the flagship to the beginning to the list of ships.
	MoveFlagshipBegin(ships, flagship);

	// Make sure your flagship is not included in the escort selection.
	for(auto it = selectedShips.begin(); it != selectedShips.end(); )
	{
		shared_ptr<Ship> ship = it->lock();
		if(!ship || ship == flagship)
			it = selectedShips.erase(it);
		else
			++it;
	}
}



// Access the full list of ships that the player owns.
const vector<shared_ptr<Ship>> &PlayerInfo::Ships() const
{
	return ships;
}



// Inspect the flightworthiness of the player's active fleet, individually and
// as a whole, to determine which ships cannot travel with the group.
// Returns a mapping of ships to the reason their flight check failed.
map<const shared_ptr<Ship>, vector<string>> PlayerInfo::FlightCheck() const
{
	// Count of all bay types in the active fleet.
	auto bayCount = map<string, size_t>{};
	// Classification of the present ships by category. Parked ships are ignored.
	auto categoryCount = map<string, vector<shared_ptr<Ship>>>{};

	auto flightChecks = map<const shared_ptr<Ship>, vector<string>>{};
	for(const auto &ship : ships)
		if(ship->GetSystem() && !ship->IsDisabled() && !ship->IsParked())
		{
			auto checks = ship->FlightCheck();
			if(!checks.empty())
				flightChecks.emplace(ship, checks);

			// Only check bays for in-system ships.
			if(ship->GetSystem() != system)
				continue;

			categoryCount[ship->Attributes().Category()].emplace_back(ship);
			// Ensure bayCount has an entry for this category for the special case
			// where we have no bays at all available for this type of ship.
			if(ship->CanBeCarried())
				bayCount.emplace(ship->Attributes().Category(), 0);

			if(ship->CanBeCarried() || !ship->HasBays())
				continue;

			for(auto &bay : ship->Bays())
			{
				++bayCount[bay.category];
				// The bays should always be empty. But if not, count that ship too.
				if(bay.ship)
				{
					Logger::LogError("Expected bay to be empty for " + ship->TrueModelName() + ": " + ship->Name());
					categoryCount[bay.ship->Attributes().Category()].emplace_back(bay.ship);
				}
			}
		}

	// Identify transportable ships that cannot jump and have no bay to be carried in.
	for(auto &bayType : bayCount)
	{
		const auto &shipsOfType = categoryCount[bayType.first];
		if(shipsOfType.empty())
			continue;
		for(const auto &carriable : shipsOfType)
		{
			if(carriable->JumpsRemaining() != 0)
			{
				// This ship can travel between systems and does not require a bay.
			}
			// This ship requires a bay to travel between systems.
			else if(bayType.second > 0)
				--bayType.second;
			else
			{
				// Include the lack of bay availability amongst any other
				// warnings for this carriable ship.
				auto it = flightChecks.find(carriable);
				string warning = "no bays?";
				if(it != flightChecks.end())
					it->second.emplace_back(warning);
				else
					flightChecks.emplace(carriable, vector<string>{warning});
			}
		}
	}
	return flightChecks;
}



// Add a captured ship to your fleet.
void PlayerInfo::AddShip(const shared_ptr<Ship> &ship)
{
	ships.push_back(ship);
	ship->SetIsSpecial();
	ship->SetIsYours();
	if(ship->HasBays())
		displayCarrierHelp = true;
}



// Adds a ship of the given model with the given name to the player's fleet.
void PlayerInfo::BuyShip(const Ship *model, const string &name)
{
	if(!model)
		return;

	int day = date.DaysSinceEpoch();
	int64_t cost = stockDepreciation.Value(*model, day);
	if(accounts.Credits() >= cost)
	{
		AddStockShip(model, name);

		accounts.AddCredits(-cost);
		flagship.reset();

		depreciation.Buy(*model, day, &stockDepreciation);
		for(const auto &it : model->Outfits())
			stock[it.first] -= it.second;

		if(ships.back()->HasBays())
			displayCarrierHelp = true;
	}
}



// Because this ship is being gifted, it costs nothing and starts fully depreciated.
const Ship *PlayerInfo::GiftShip(const Ship *model, const string &name, const string &id)
{
	if(!model)
		return nullptr;

	AddStockShip(model, name);

	flagship.reset();

	// If an id was given, associate and store it with the UUID of the gifted ship.
	if(!id.empty())
		giftedShips[id].clone(ships.back()->UUID());

	return ships.back().get();
}



// Sell the given ship (if it belongs to the player).
void PlayerInfo::SellShip(const Ship *selected, bool storeOutfits)
{
	for(auto it = ships.begin(); it != ships.end(); ++it)
		if(it->get() == selected)
		{
			int day = date.DaysSinceEpoch();
			int64_t cost;

			// Passing a pointer to Value gets only the hull cost. Passing a reference
			// gets hull and outfit costs.
			if(storeOutfits)
				cost = depreciation.Value(selected, day);
			else
				cost = depreciation.Value(*selected, day);

			// Record the transfer of this ship in the depreciation and stock info.
			stockDepreciation.Buy(*selected, day, &depreciation, storeOutfits);
			if(storeOutfits)
			{
				CargoHold &storage = Storage();
				for(const auto &it : selected->Outfits())
					storage.Add(it.first, it.second);
			}
			else
			{
				for(const auto &it : selected->Outfits())
					stock[it.first] += it.second;
			}

			accounts.AddCredits(cost);
			ForgetGiftedShip(*it->get());
			ships.erase(it);
			flagship.reset();
			break;
		}
}



// Take the ship from the player, if a model is specified this will permanently remove outfits in said model,
// instead of allowing the player to buy them back by putting them in the stock.
void PlayerInfo::TakeShip(const Ship *shipToTake, const Ship *model, bool takeOutfits)
{
	for(auto it = ships.begin(); it != ships.end(); ++it)
		if(it->get() == shipToTake)
		{
			// Record the transfer of this ship in the depreciation and stock info.
			stockDepreciation.Buy(*shipToTake, date.DaysSinceEpoch(), &depreciation);
			if(takeOutfits)
				for(const auto &it : shipToTake->Outfits())
				{
					// We only take all of the outfits specified in the model without putting them in the stock.
					// The extra outfits of this ship are transfered into the stock.
					int amountToTake = 0;
					if(model)
					{
						auto outfit = model->Outfits().find(it.first);
						if(outfit != model->Outfits().end())
							amountToTake = max(it.second, outfit->second);
					}
					stock[it.first] += it.second - amountToTake;
				}
			ForgetGiftedShip(*it->get(), false);
			ships.erase(it);
			flagship.reset();
			break;
		}
}



vector<shared_ptr<Ship>>::iterator PlayerInfo::DisownShip(const Ship *selected)
{
	for(auto it = ships.begin(); it != ships.end(); ++it)
		if(it->get() == selected)
		{
			flagship.reset();
			ForgetGiftedShip(*it->get());
			it = ships.erase(it);
			return (it == ships.begin()) ? it : --it;
		}
	return ships.begin();
}



// Park or unpark the given ship. A parked ship remains on a planet instead of
// flying with the player, and requires no daily crew payments.
void PlayerInfo::ParkShip(const Ship *selected, bool isParked)
{
	for(auto &ship : ships)
		if(ship.get() == selected)
		{
			isParked &= !ship->IsDisabled();
			ship->SetIsParked(isParked);
			UpdateCargoCapacities();
			flagship.reset();
			return;
		}
}



// Rename the given ship.
void PlayerInfo::RenameShip(const Ship *selected, const string &name)
{
	for(auto &ship : ships)
		if(ship.get() == selected)
		{
			ship->SetName(name);
			return;
		}
}



// Change the order of the given ship in the list.
void PlayerInfo::ReorderShip(int fromIndex, int toIndex)
{
	// Make sure the indices are valid.
	if(fromIndex == toIndex)
		return;
	if(static_cast<unsigned>(fromIndex) >= ships.size())
		return;
	if(static_cast<unsigned>(toIndex) >= ships.size())
		return;

	// Reorder the list.
	shared_ptr<Ship> ship = ships[fromIndex];
	auto oldFirstShip = ships[0];
	ships.erase(ships.begin() + fromIndex);
	ships.insert(ships.begin() + toIndex, ship);
	auto newFirstShip = ships[0];
	// Check if the ship in the first position can be a flagship and is in the current system.
	HandleFlagshipParking(oldFirstShip.get(), newFirstShip.get(), system);
	flagship.reset();
}



void PlayerInfo::SetShipOrder(const vector<shared_ptr<Ship>> &newOrder)
{
	// Check if the incoming vector contains the same elements
	if(std::is_permutation(ships.begin(), ships.end(), newOrder.begin()))
	{
		Ship *oldFirstShip = ships.front().get();
		ships = newOrder;
		Ship *newFirstShip = ships.front().get();
		// Check if the position of the flagship has changed, and the ship in the first position
		// can be a flagship and is in the current system.
		HandleFlagshipParking(oldFirstShip, newFirstShip, system);
		flagship.reset();
	}
	else
		throw runtime_error("Cannot reorder ships because the new order does not contain the same ships");
}



// Find out how attractive the player's fleet is to pirates. Aside from a
// heavy freighter, no single ship should attract extra pirate attention.
pair<double, double> PlayerInfo::RaidFleetFactors() const
{
	double attraction = 0.;
	double deterrence = 0.;
	for(const shared_ptr<Ship> &ship : Ships())
	{
		if(ship->IsParked() || ship->IsDestroyed())
			continue;

		attraction += ship->Attraction();
		deterrence += ship->Deterrence();
	}

	return make_pair(attraction, deterrence);
}



double PlayerInfo::RaidFleetAttraction(const RaidFleet &raid, const System *system) const
{
	double attraction = 0.;
	const Fleet *raidFleet = raid.GetFleet();
	const Government *raidGov = raidFleet ? raidFleet->GetGovernment() : nullptr;
	if(raidGov && raidGov->IsEnemy())
	{
		// The player's base attraction to a fleet is determined by their fleet attraction minus
		// their fleet deterrence, minus whatever the minimum attraction of this raid fleet is.
		pair<double, double> factors = RaidFleetFactors();
		// If there is a maximum attraction for this fleet, and we are above it, it will not spawn.
		if(raid.MaxAttraction() > 0 && factors.first > raid.MaxAttraction())
			return 0;

		attraction = .005 * (factors.first - factors.second - raid.MinAttraction());
		// Then we consider the strength of other fleets in the system.
		int64_t raidStrength = raidFleet->Strength();
		if(system && raidStrength)
			for(const auto &fleet : system->Fleets())
			{
				const Government *gov = fleet.Get()->GetGovernment();
				if(gov)
				{
					// If this fleet is neutral or hostile to both the player and raid fleet, it has
					// no impact on the attraction. If the fleet is hostile to only the player, the
					// raid attraction will increase. If the fleet is hostile to only the raid fleet,
					// the raid attraction will decrease. The amount of increase or decrease is determined
					// by the strength of the fleet relative to the raid fleet. System fleets which are
					// stronger have a larger impact.
					double strength = fleet.Get()->Strength() / fleet.Period();
					attraction -= (gov->IsEnemy(raidGov) - gov->IsEnemy()) * (strength / raidStrength);
				}
			}
	}
	return max(0., min(1., attraction));
}



// Get cargo information.
CargoHold &PlayerInfo::Cargo()
{
	return cargo;
}



// Get cargo information.
const CargoHold &PlayerInfo::Cargo() const
{
	return cargo;
}



// Get items stored on the player's current planet.
CargoHold &PlayerInfo::Storage()
{
	assert(planet && "can't get planetary storage in-flight");
	return planetaryStorage[planet];
}



// Get planetary storage information for all planets (for map and overviews).
const std::map<const Planet *, CargoHold> &PlayerInfo::PlanetaryStorage() const
{
	return planetaryStorage;
}



// Adjust the cost basis for the given commodity.
void PlayerInfo::AdjustBasis(const string &commodity, int64_t adjustment)
{
	costBasis[commodity] += adjustment;
}



// Get the cost basis for some number of tons of the given commodity. Each ton
// of the commodity that you own is assumed to have the same basis.
int64_t PlayerInfo::GetBasis(const string &commodity, int tons) const
{
	// Handle cost basis even when not landed on a planet.
	int total = cargo.Get(commodity);
	for(const auto &ship : ships)
		total += ship->Cargo().Get(commodity);
	if(!total)
		return 0;

	auto it = costBasis.find(commodity);
	int64_t basis = (it == costBasis.end()) ? 0 : it->second;
	return (basis * tons) / total;
}



// Switch cargo from being stored in ships to being stored here. Also recharge
// ships, check for mission completion, and apply fines for contraband.
void PlayerInfo::Land(UI *ui)
{
	// This can only be done while landed.
	if(!system || !planet)
		return;

	if(!freshlyLoaded)
	{
		Audio::Play(Audio::Get("landing"));
		Audio::PlayMusic(planet->MusicName());
	}

	// Mark this planet as visited.
	Visit(*planet);
	if(planet == travelDestination)
		travelDestination = nullptr;

	// Remove any ships that have been destroyed or captured.
	map<string, int> lostCargo;
	vector<shared_ptr<Ship>>::iterator it = ships.begin();
	while(it != ships.end())
	{
		if((*it)->IsDestroyed() || !(*it)->IsYours())
		{
			// If any of your ships are destroyed, your cargo "cost basis" should
			// be adjusted based on what you lost.
			for(const auto &cargo : (*it)->Cargo().Commodities())
				if(cargo.second)
					lostCargo[cargo.first] += cargo.second;
			// Also, the ship and everything in it should be removed from your
			// depreciation records. Transfer it to a throw-away record:
			Depreciation().Buy(**it, date.DaysSinceEpoch(), &depreciation);

			ForgetGiftedShip(*it->get());
			it = ships.erase(it);
		}
		else
			++it;
	}

	// "Unload" all fighters, so they will get recharged, etc.
	for(const shared_ptr<Ship> &ship : ships)
		ship->UnloadBays();

	// Ships that are landed with you on the planet should fully recharge.
	// Those in remote systems restore what they can without landing.
	bool clearance = HasClearance(*this, planet);
	const bool canUseServices = planet->CanUseServices();
	for(const shared_ptr<Ship> &ship : ships)
		if(!ship->IsParked() && !ship->IsDisabled())
		{
			if(ship->GetSystem() == system)
			{
				const bool alreadyLanded = ship->GetPlanet() == planet;
				if(alreadyLanded || planet->CanLand(*ship) || (clearance && planet->IsAccessible(ship.get())))
				{
					ship->Recharge(canUseServices ? planet->GetPort().GetRecharges() : Port::RechargeType::None,
						planet->GetPort().HasService(Port::ServicesType::HireCrew));
					if(!ship->GetPlanet())
						ship->SetPlanet(planet);
				}
				// Ships that cannot land with the flagship choose the most suitable planet
				// in the system.
				else
				{
					const StellarObject *landingObject = AI::FindLandingLocation(*ship);
					const bool foundSpaceport = landingObject;
					if(!landingObject)
						landingObject = AI::FindLandingLocation(*ship, false);
					if(landingObject)
						ship->SetPlanet(landingObject->GetPlanet());
					ship->Recharge(foundSpaceport);
				}
			}
			else
				ship->Recharge(Port::RechargeType::None, false);
		}

	// Cargo management needs to be done after updating ship locations (above).
	UpdateCargoCapacities();
	// If the player is actually landing (rather than simply loading the game),
	// new fines may be levied.
	if(!freshlyLoaded)
		Fine(ui);
	// Ships that are landed with you on the planet should pool all their cargo together.
	PoolCargo();
	// Adjust cargo cost basis for any cargo lost due to a ship being destroyed.
	for(const auto &it : lostCargo)
		AdjustBasis(it.first, -(costBasis[it.first] * it.second) / (cargo.Get(it.first) + it.second));

	// Evaluate changes to NPC spawning criteria.
	if(!freshlyLoaded)
		UpdateMissionNPCs();

	// Update missions that are completed, or should be failed.
	StepMissions(ui);
	UpdateCargoCapacities();

	// Create whatever missions this planet has to offer.
	if(!freshlyLoaded)
		CreateMissions();
	// Upon loading the game, prompt the player about any paused missions, but if there are many
	// do not name them all (since this would overflow the screen).
	else if(ui && !inactiveMissions.empty())
	{
		string message = "These active missions or jobs were deactivated due to a missing definition"
			" - perhaps you recently removed a plugin?\n";
		auto mit = inactiveMissions.rbegin();
		int named = 0;
		while(mit != inactiveMissions.rend() && (++named < 10))
		{
			message += "\t\"" + mit->Name() + "\"\n";
			++mit;
		}
		if(mit != inactiveMissions.rend())
			message += " and " + to_string(distance(mit, inactiveMissions.rend())) + " more.\n";
		message += "They will be reactivated when the necessary plugin is reinstalled.";
		ui->Push(new Dialog(message));
	}

	// Hire extra crew back if any were lost in-flight (i.e. boarding) or
	// some bunks were freed up upon landing (i.e. completed missions).
	if(Preferences::Has("Rehire extra crew when lost")
			&& (planet->GetPort().HasService(Port::ServicesType::HireCrew) && canUseServices) && flagship)
	{
		int added = desiredCrew - flagship->Crew();
		if(added > 0)
		{
			flagship->AddCrew(added);
			Messages::Add("You hire " + to_string(added) + (added == 1
					? " extra crew member to fill your now-empty bunk."
					: " extra crew members to fill your now-empty bunks."), Messages::Importance::High);
		}
	}

	freshlyLoaded = false;
	flagship.reset();
}



// Load the cargo back into your ships. This may require selling excess, in
// which case a message will be returned.
bool PlayerInfo::TakeOff(UI *ui, const bool distributeCargo)
{
	// This can only be done while landed.
	if(!system || !planet)
		return false;

	flagship = FlagshipPtr();
	if(!flagship)
		return false;

	shouldLaunch = false;
	Audio::Play(Audio::Get("takeoff"));

	// Jobs are only available when you are landed.
	availableJobs.clear();
	availableMissions.clear();
	doneMissions.clear();
	stock.clear();

	// Special persons who appeared last time you left the planet, can appear again.
	GameData::ResetPersons();

	// Store the total cargo counts in case we need to adjust cost bases below.
	map<string, int> originalTotals = cargo.Commodities();

	// Move the flagship to the start of the list of ships and ensure that all
	// escorts know which ship is acting as flagship.
	SetFlagship(*flagship);

	// Recharge any ships that can be recharged, and load available cargo.
	const bool canUseServices = planet->CanUseServices();
	for(const shared_ptr<Ship> &ship : ships)
		if(!ship->IsParked() && !ship->IsDisabled())
		{
			// Recalculate the weapon cache in case a mass-less change had an effect.
			ship->UpdateCaches(true);
			if(ship->GetSystem() != system)
			{
				ship->Recharge(Port::RechargeType::None, false);
				continue;
			}
			else
				ship->Recharge(canUseServices ? planet->GetPort().GetRecharges() : Port::RechargeType::None,
					planet->GetPort().HasService(Port::ServicesType::HireCrew));
		}

	if(distributeCargo)
		DistributeCargo();

	if(cargo.Passengers())
	{
		int extra = min(cargo.Passengers(), flagship->Crew() - flagship->RequiredCrew());
		if(extra)
		{
			flagship->AddCrew(-extra);
			if(extra == 1)
				Messages::Add("You fired a crew member to free up a bunk for a passenger.", Messages::Importance::High);
			else
				Messages::Add("You fired " + to_string(extra) + " crew members to free up bunks for passengers.",
						Messages::Importance::High);
			flagship->Cargo().SetBunks(flagship->Attributes().Get("bunks") - flagship->Crew());
			cargo.TransferAll(flagship->Cargo());
		}
	}

	int extra = flagship->Crew() + flagship->Cargo().Passengers() - flagship->Attributes().Get("bunks");
	if(extra > 0)
	{
		flagship->AddCrew(-extra);
		if(extra == 1)
			Messages::Add("You fired a crew member because you have no bunk for them.", Messages::Importance::High);
		else
			Messages::Add("You fired " + to_string(extra) + " crew members because you have no bunks for them.",
					Messages::Importance::High);
		flagship->Cargo().SetBunks(flagship->Attributes().Get("bunks") - flagship->Crew());
	}

	// For each active, carriable ship you own, try to find an active ship that has a bay for it.
	auto carriers = vector<Ship *>{};
	auto toLoad = vector<shared_ptr<Ship>>{};
	for(auto &ship : ships)
		if(!ship->IsParked() && !ship->IsDisabled())
		{
			if(ship->CanBeCarried() && ship != flagship)
				toLoad.emplace_back(ship);
			else if(ship->HasBays())
				carriers.emplace_back(ship.get());
		}
	if(!toLoad.empty())
	{
		size_t uncarried = toLoad.size();
		if(!carriers.empty())
		{
			// Order carried ships such that those requiring bays are loaded first. For
			// jump-capable carried ships, prefer loading those with a shorter range.
			stable_sort(toLoad.begin(), toLoad.end(),
				[](const shared_ptr<Ship> &a, const shared_ptr<Ship> &b)
				{
					return a->JumpsRemaining() < b->JumpsRemaining();
				});
			// We are guaranteed that each carried `ship` is not parked and not disabled, and that
			// all possible parents are also not parked, not disabled, and not `ship`.
			for(auto &ship : toLoad)
				for(auto &parent : carriers)
					if(parent->GetSystem() == ship->GetSystem() && parent->Carry(ship))
					{
						--uncarried;
						break;
					}
		}

		if(uncarried)
		{
			// The remaining uncarried ships are launched alongside the player.
			string message = (uncarried > 1) ? "Some escorts were" : "One escort was";
			Messages::Add(message + " unable to dock with a carrier.", Messages::Importance::High);
		}
	}

	// By now, all cargo should have been divvied up among your ships. So, any
	// mission cargo or passengers left behind cannot be carried, and those
	// missions have aborted.
	vector<const Mission *> missionsToRemove;
	for(const auto &it : cargo.MissionCargo())
		if(it.second)
		{
			if(it.first->IsVisible())
				Messages::Add("Mission \"" + it.first->Name()
					+ "\" aborted because you do not have space for the cargo."
						, Messages::Importance::Highest);
			missionsToRemove.push_back(it.first);
		}
	for(const auto &it : cargo.PassengerList())
		if(it.second)
		{
			if(it.first->IsVisible())
				Messages::Add("Mission \"" + it.first->Name()
					+ "\" aborted because you do not have enough passenger bunks free."
						, Messages::Importance::Highest);
			missionsToRemove.push_back(it.first);

		}
	for(const Mission *mission : missionsToRemove)
		RemoveMission(Mission::ABORT, *mission, ui);

	// Any ordinary cargo left behind can be sold.
	int64_t income = 0;
	int day = date.DaysSinceEpoch();
	int64_t sold = cargo.Used();
	int64_t totalBasis = 0;
	double stored = 0.;
	if(sold)
	{
		for(const auto &commodity : cargo.Commodities())
		{
			if(!commodity.second)
				continue;

			// Figure out how much income you get for selling this cargo.
			int64_t value = commodity.second * static_cast<int64_t>(system->Trade(commodity.first));
			income += value;

			int original = originalTotals[commodity.first];
			auto it = costBasis.find(commodity.first);
			if(!original || it == costBasis.end() || !it->second)
				continue;

			// Now, figure out how much of that income is profit by calculating
			// the cost basis for this cargo (which is just the total cost basis
			// multiplied by the percent of the cargo you are selling).
			int64_t basis = it->second * commodity.second / original;
			it->second -= basis;
			totalBasis += basis;
		}
		if(!planet->HasOutfitter())
			for(const auto &outfit : cargo.Outfits())
			{
				// Compute the total value for each type of excess outfit.
				if(!outfit.second)
					continue;
				int64_t cost = depreciation.Value(outfit.first, day, outfit.second);
				for(int i = 0; i < outfit.second; ++i)
					stockDepreciation.Buy(outfit.first, day, &depreciation);
				income += cost;
			}
		else
			for(const auto &outfit : cargo.Outfits())
			{
				// Transfer the outfits from cargo to the storage on this planet.
				if(!outfit.second)
					continue;
				stored += outfit.first->Mass() * outfit.second;
				cargo.Transfer(outfit.first, outfit.second, Storage());
			}
	}
	accounts.AddCredits(income);
	cargo.Clear();
	stockDepreciation = Depreciation();
	sold -= ceil(stored);
	if(sold || stored)
	{
		// Report how much excess cargo was sold (and what profit you earned),
		// and how many tons of outfits were stored.
		ostringstream out;
		out << "You ";
		if(sold)
		{
			out << "sold " << Format::CargoString(sold, "excess cargo") << " for " << Format::CreditString(income);
			if(totalBasis && totalBasis != income)
				out << " (for a profit of " << Format::CreditString(income - totalBasis) << ")";
			if(stored)
				out << ", and ";
		}
		if(stored)
		{
			out << "stored " << Format::CargoString(stored, "outfits") << " you could not carry";
		}
		out << ".";
		Messages::Add(out.str(), Messages::Importance::High);
	}

	return true;
}



void PlayerInfo::PoolCargo()
{
	// This can only be done while landed.
	if(!planet)
		return;

	// To make sure all cargo and passengers get unloaded from each ship,
	// temporarily uncap the player's cargo and bunk capacity.
	cargo.SetSize(-1);
	cargo.SetBunks(-1);
	for(const shared_ptr<Ship> &ship : ships)
		if(ship->GetPlanet() == planet && !ship->IsParked())
			ship->Cargo().TransferAll(cargo);
	UpdateCargoCapacities();
}



const CargoHold &PlayerInfo::DistributeCargo()
{
	for(const shared_ptr<Ship> &ship : ships)
		if(!ship->IsParked() && !ship->IsDisabled() && ship->GetPlanet() == planet)
		{
			if(ship != flagship)
			{
				ship->Cargo().SetBunks(ship->Attributes().Get("bunks") - ship->RequiredCrew());
				cargo.TransferAll(ship->Cargo());
			}
			else
			{
				// Your flagship takes first priority for passengers but last for cargo.
				desiredCrew = ship->Crew();
				ship->Cargo().SetBunks(ship->Attributes().Get("bunks") - desiredCrew);
				for(const auto &it : cargo.PassengerList())
					cargo.TransferPassengers(it.first, it.second, ship->Cargo());
			}
		}
	// Load up your flagship last, so that it will have space free for any
	// plunder that you happen to acquire.
	cargo.TransferAll(flagship->Cargo());

	return cargo;
}



void PlayerInfo::AddPlayTime(chrono::nanoseconds timeVal)
{
	playTime += timeVal.count() * .000000001;
}



double PlayerInfo::GetPlayTime() const noexcept
{
	return playTime;
}



// Get the player's logbook.
const multimap<Date, string> &PlayerInfo::Logbook() const
{
	return logbook;
}



void PlayerInfo::AddLogEntry(const string &text)
{
	logbook.emplace(date, text);
}



const map<string, map<string, string>> &PlayerInfo::SpecialLogs() const
{
	return specialLogs;
}



void PlayerInfo::AddSpecialLog(const string &type, const string &name, const string &text)
{
	string &entry = specialLogs[type][name];
	if(!entry.empty())
		entry += "\n\t";
	entry += text;
}



void PlayerInfo::RemoveSpecialLog(const string &type, const string &name)
{
	auto it = specialLogs.find(type);
	if(it == specialLogs.end())
		return;
	auto &nameMap = it->second;
	auto eit = nameMap.find(name);
	if(eit != nameMap.end())
		nameMap.erase(eit);
}



void PlayerInfo::RemoveSpecialLog(const string &type)
{
	auto it = specialLogs.find(type);
	if(it != specialLogs.end())
		specialLogs.erase(it);
}



bool PlayerInfo::HasLogs() const
{
	return !logbook.empty() || !specialLogs.empty();
}



// Call this after missions update, if leaving the outfitter, shipyard, or
// hiring panel, or after backing out of a take-off warning.
// Updates the information on how much space is available.
void PlayerInfo::UpdateCargoCapacities()
{
	int size = 0;
	int bunks = 0;
	flagship = FlagshipPtr();
	for(const shared_ptr<Ship> &ship : ships)
		if(ship->GetPlanet() == planet && !ship->IsParked())
		{
			size += ship->Attributes().Get("cargo space");
			int crew = (ship == flagship ? ship->Crew() : ship->RequiredCrew());
			bunks += ship->Attributes().Get("bunks") - crew;
		}
	cargo.SetSize(size);
	cargo.SetBunks(bunks);
}



// Get the list of active missions.
const list<Mission> &PlayerInfo::Missions() const
{
	return missions;
}



// Get the list of ordinary jobs that are available on the job board.
const list<Mission> &PlayerInfo::AvailableJobs() const
{
	return availableJobs;
}



const PlayerInfo::SortType PlayerInfo::GetAvailableSortType() const
{
	return availableSortType;
}



void PlayerInfo::NextAvailableSortType()
{
	availableSortType = static_cast<SortType>((availableSortType + 1) % (CONVENIENT + 1));
	SortAvailable();
}



const bool PlayerInfo::ShouldSortAscending() const
{
	return availableSortAsc;
}



void PlayerInfo::ToggleSortAscending()
{
	availableSortAsc = !availableSortAsc;
	SortAvailable();
}



const bool PlayerInfo::ShouldSortSeparateDeadline() const
{
	return sortSeparateDeadline;
}



void PlayerInfo::ToggleSortSeparateDeadline()
{
	sortSeparateDeadline = !sortSeparateDeadline;
	SortAvailable();
}



const bool PlayerInfo::ShouldSortSeparatePossible() const
{
	return sortSeparatePossible;
}



void PlayerInfo::ToggleSortSeparatePossible()
{
	sortSeparatePossible = !sortSeparatePossible;
	SortAvailable();
}



// Return a pointer to the mission that was most recently accepted while in-flight.
const Mission *PlayerInfo::ActiveBoardingMission() const
{
	return activeBoardingMission;
}



// Update mission NPCs with the player's current conditions.
void PlayerInfo::UpdateMissionNPCs()
{
	for(Mission &mission : missions)
		mission.UpdateNPCs(*this);
}



// Accept the given job.
void PlayerInfo::AcceptJob(const Mission &mission, UI *ui)
{
	for(auto it = availableJobs.begin(); it != availableJobs.end(); ++it)
		if(&*it == &mission)
		{
			cargo.AddMissionCargo(&mission);
			it->Do(Mission::OFFER, *this);
			it->Do(Mission::ACCEPT, *this, ui);
			auto spliceIt = it->IsUnique() ? missions.begin() : missions.end();
			missions.splice(spliceIt, availableJobs, it);
			SortAvailable(); // Might not have cargo anymore, so some jobs can be sorted to end
			break;
		}
}



// Look at the list of available missions and see if any of them can be offered
// right now, in the given location (landing or spaceport). If there are no
// missions that can be accepted, return a null pointer.
Mission *PlayerInfo::MissionToOffer(Mission::Location location)
{
	if(ships.empty())
		return nullptr;

	// If a mission can be offered right now, move it to the start of the list
	// so we know what mission the callback is referring to, and return it.
	for(auto it = availableMissions.begin(); it != availableMissions.end(); ++it)
		if(it->IsAtLocation(location) && it->CanOffer(*this) && it->CanAccept(*this))
		{
			availableMissions.splice(availableMissions.begin(), availableMissions, it);
			return &availableMissions.front();
		}
	return nullptr;
}



// Check if any of the game's missions can be offered from this ship, given its
// relationship with the player. If none offer, return nullptr.
Mission *PlayerInfo::BoardingMission(const shared_ptr<Ship> &ship)
{
	// Do not create missions from existing mission NPC's, or the player's ships.
	if(ship->IsSpecial())
		return nullptr;
	// Ensure that boarding this NPC again does not create a mission.
	ship->SetIsSpecial();

	// "boardingMissions" is emptied by MissionCallback, but to be sure:
	boardingMissions.clear();

	Mission::Location location = (ship->GetGovernment()->IsEnemy()
			? Mission::BOARDING : Mission::ASSISTING);

	// Check for available boarding or assisting missions.
	for(const auto &it : GameData::Missions())
		if(it.second.IsAtLocation(location) && it.second.CanOffer(*this, ship))
		{
			boardingMissions.push_back(it.second.Instantiate(*this, ship));
			if(boardingMissions.back().IsFailed(*this))
				boardingMissions.pop_back();
			else
				return &boardingMissions.back();
		}

	return nullptr;
}



bool PlayerInfo::CaptureOverriden(const shared_ptr<Ship> &ship) const
{
	if(ship->IsCapturable())
		return false;
	// Check if there's a boarding mission being offered which allows this ship to be captured. If the boarding
	// mission was declined, then this results in one-time capture access to the ship. If it was accepted, then
	// the next boarding attempt will have the boarding mission in the player's active missions list, checked below.
	const Mission *mission = boardingMissions.empty() ? nullptr : &boardingMissions.back();
	// Otherwise, check if there's an already active mission which grants access. This allows trying to board the
	// ship again after accepting the mission.
	if(!mission)
		for(const Mission &mission : Missions())
			if(mission.OverridesCapture() && !mission.IsFailed(*this) && mission.SourceShip() == ship.get())
				return true;
	return mission && mission->OverridesCapture() && !mission->IsFailed(*this) && mission->SourceShip() == ship.get();
}



// Engine calls this after placing the boarding mission's NPCs.
void PlayerInfo::ClearActiveBoardingMission()
{
	activeBoardingMission = nullptr;
}



// If one of your missions cannot be offered because you do not have enough
// space for it, and it specifies a message to be shown in that situation,
// show that message.
void PlayerInfo::HandleBlockedMissions(Mission::Location location, UI *ui)
{
	list<Mission> &missionList = availableMissions.empty() ? boardingMissions : availableMissions;
	if(ships.empty() || missionList.empty())
		return;

	for(auto &it : missionList)
		if(it.IsAtLocation(location) && it.CanOffer(*this) && !it.CanAccept(*this))
		{
			string message = it.BlockedMessage(*this);
			if(!message.empty())
			{
				ui->Push(new Dialog(message));
				return;
			}
		}
}



// Callback for accepting or declining whatever mission has been offered.
// Responses which would kill the player are handled before the on offer
// conversation ended.
void PlayerInfo::MissionCallback(int response)
{
	list<Mission> &missionList = availableMissions.empty() ? boardingMissions : availableMissions;
	if(missionList.empty())
		return;

	Mission &mission = missionList.front();

	// If landed, this conversation may require the player to immediately depart.
	shouldLaunch |= (GetPlanet() && Conversation::RequiresLaunch(response));
	if(response == Conversation::ACCEPT || response == Conversation::LAUNCH)
	{
		bool shouldAutosave = mission.RecommendsAutosave();
		if(planet)
		{
			cargo.AddMissionCargo(&mission);
			UpdateCargoCapacities();
		}
		else if(Flagship())
			flagship->Cargo().AddMissionCargo(&mission);
		else
			return;

		// Move this mission from the offering list into the "accepted"
		// list, viewable on the MissionPanel. Unique missions are moved
		// to the front, so they appear at the top of the list if viewed.
		auto spliceIt = mission.IsUnique() ? missions.begin() : missions.end();
		missions.splice(spliceIt, missionList, missionList.begin());
		mission.Do(Mission::ACCEPT, *this);
		if(shouldAutosave)
			Autosave();
		// If this is a mission offered in-flight, expose a pointer to it
		// so Engine::SpawnFleets can add its ships without requiring the
		// player to land.
		if(mission.IsAtLocation(Mission::BOARDING) || mission.IsAtLocation(Mission::ASSISTING))
			activeBoardingMission = &*--spliceIt;
	}
	else if(response == Conversation::DECLINE || response == Conversation::FLEE)
	{
		mission.Do(Mission::DECLINE, *this);
		missionList.pop_front();
	}
	else if(response == Conversation::DEFER || response == Conversation::DEPART)
	{
		mission.Do(Mission::DEFER, *this);
		missionList.pop_front();
	}
}



// Basic callback, allowing conversations to force the player to depart from a
// planet without requiring a mission to offer.
void PlayerInfo::BasicCallback(int response)
{
	// If landed, this conversation may require the player to immediately depart.
	shouldLaunch |= (GetPlanet() && Conversation::RequiresLaunch(response));
}



// Mark a mission for removal, either because it was completed, or it failed,
// or because the player aborted it.
void PlayerInfo::RemoveMission(Mission::Trigger trigger, const Mission &mission, UI *ui)
{
	for(auto it = missions.begin(); it != missions.end(); ++it)
		if(&*it == &mission)
		{
			// Don't delete the mission yet, because the conversation or dialog
			// panel may still be showing. Instead, just mark it as done. Doing
			// this first avoids the possibility of an infinite loop, e.g. if a
			// mission's "on fail" fails the mission itself.
			doneMissions.splice(doneMissions.end(), missions, it);

			it->Do(trigger, *this, ui);
			cargo.RemoveMissionCargo(&mission);
			for(shared_ptr<Ship> &ship : ships)
				ship->Cargo().RemoveMissionCargo(&mission);
			return;
		}
}



// Mark a mission as failed, but do not remove it from the mission list yet.
void PlayerInfo::FailMission(const Mission &mission)
{
	for(auto &it : missions)
		if(&it == &mission)
		{
			it.Fail();
			return;
		}
}



// Update mission status based on an event.
void PlayerInfo::HandleEvent(const ShipEvent &event, UI *ui)
{
	// Combat rating increases when you disable an enemy ship.
	if(event.ActorGovernment() && event.ActorGovernment()->IsPlayer())
		if((event.Type() & ShipEvent::DISABLE) && event.Target() && !event.Target()->IsYours())
		{
			auto &rating = conditions["combat rating"];
			static const int64_t maxRating = 2000000000;
			rating = min(maxRating, rating + (event.Target()->Cost() + 250000) / 500000);
		}

	for(Mission &mission : missions)
		mission.Do(event, *this, ui);

	// If the player's flagship was destroyed, the player is dead.
	if((event.Type() & ShipEvent::DESTROY) && !ships.empty() && event.Target().get() == Flagship())
		Die();
}



// Get mutable access to the player's list of conditions.
ConditionsStore &PlayerInfo::Conditions()
{
	return conditions;
}



// Access the player's list of conditions.
const ConditionsStore &PlayerInfo::Conditions() const
{
	return conditions;
}



// Uuid for the gifted ships, with the ship class follow by the names they had when they were gifted to the player.
const map<string, EsUuid> &PlayerInfo::GiftedShips() const
{
	return giftedShips;
}



map<string, string> PlayerInfo::GetSubstitutions() const
{
	map<string, string> subs;
	GameData::GetTextReplacements().Substitutions(subs, Conditions());
	AddPlayerSubstitutions(subs);
	return subs;
}



void PlayerInfo::AddPlayerSubstitutions(map<string, string> &subs) const
{
	subs["<first>"] = FirstName();
	subs["<last>"] = LastName();
	const Ship *flag = Flagship();
	if(flag)
	{
		subs["<ship>"] = flag->Name();
		subs["<model>"] = flag->DisplayModelName();
	}

	subs["<system>"] = GetSystem()->Name();
	subs["<date>"] = GetDate().ToString();
	subs["<day>"] = GetDate().LongString();
}



bool PlayerInfo::SetTribute(const Planet *planet, int64_t payment)
{
	if(payment > 0)
	{
		tributeReceived[planet] = payment;
		// Properly connect this function to the dominated property of planets.
		GameData::GetPolitics().DominatePlanet(planet);
	}
	else
	{
		tributeReceived.erase(planet);
		// Properly connect this function to the (no longer) dominated property of planets.
		GameData::GetPolitics().DominatePlanet(planet, false);
	}

	return true;
}



bool PlayerInfo::SetTribute(const string &planetTrueName, int64_t payment)
{
	const Planet *planet = GameData::Planets().Find(planetTrueName);
	if(!planet)
		return false;

	return SetTribute(planet, payment);
}



// Get a list of all tribute that the player receives.
const map<const Planet *, int64_t> &PlayerInfo::GetTribute() const
{
	return tributeReceived;
}



// Get the total sum of the tribute the player receives.
int64_t PlayerInfo::GetTributeTotal() const
{
	return accumulate(
		tributeReceived.begin(),
		tributeReceived.end(),
		0,
		[](int64_t value, const std::map<const Planet *, int64_t>::value_type &tribute)
		{
			return value + tribute.second;
		}
	);
}



// Check if the player knows the location of the given system (whether or not
// they have actually visited it).
bool PlayerInfo::HasSeen(const System &system) const
{
	if(&system == this->system)
		return true;

	// Shrouded systems have special considerations as to whether they're currently seen or not.
	bool shrouded = system.Shrouded();
	if(!shrouded && seen.contains(&system))
		return true;

	auto usesSystem = [&system](const Mission &m) noexcept -> bool
	{
		if(!m.IsVisible())
			return false;
		if(m.Waypoints().contains(&system))
			return true;
		if(m.MarkedSystems().contains(&system))
			return true;
		for(auto &&p : m.Stopovers())
			if(p->IsInSystem(&system))
				return true;
		return m.Destination()->IsInSystem(&system);
	};
	if(any_of(availableJobs.begin(), availableJobs.end(), usesSystem))
		return true;
	if(any_of(missions.begin(), missions.end(), usesSystem))
		return true;

	if(shrouded)
	{
		// All systems linked to a system the player can view are visible.
		if(any_of(system.Links().begin(), system.Links().end(),
				[&](const System *s) noexcept -> bool { return CanView(*s); }))
			return true;
		// A shrouded system not linked to a viewable system must be visible from the current system.
		if(!system.VisibleNeighbors().contains(this->system))
			return false;
		// If a shrouded system is in visible range, then it can be seen if it is not also hidden.
		return !system.Hidden();
	}

	return KnowsName(system);
}



// Check if the player can view the contents of the given system.
bool PlayerInfo::CanView(const System &system) const
{
	// A player can always view the contents of the system they are in. Otherwise,
	// the system must have been visited before and not be shrouded.
	return (HasVisited(system) && !system.Shrouded()) || &system == this->system;
}



// Check if the player has visited the given system.
bool PlayerInfo::HasVisited(const System &system) const
{
	return visitedSystems.contains(&system);
}



// Check if the player has visited the given planet.
bool PlayerInfo::HasVisited(const Planet &planet) const
{
	return visitedPlanets.contains(&planet);
}



// Check if the player knows the name of a system, either from visiting there or
// because a job or active mission includes the name of that system.
bool PlayerInfo::KnowsName(const System &system) const
{
	if(CanView(system))
		return true;

	for(const Mission &mission : availableJobs)
		if(mission.Destination()->IsInSystem(&system))
			return true;

	for(const Mission &mission : missions)
		if(mission.IsVisible() && mission.Destination()->IsInSystem(&system))
			return true;

	return false;
}


// Mark the given system as visited, and mark all its neighbors as seen.
void PlayerInfo::Visit(const System &system)
{
	visitedSystems.insert(&system);
	seen.insert(&system);
	for(const System *neighbor : system.VisibleNeighbors())
		if(!neighbor->Hidden() || system.Links().contains(neighbor))
			seen.insert(neighbor);
}



// Mark the given planet as visited.
void PlayerInfo::Visit(const Planet &planet)
{
	visitedPlanets.insert(&planet);
}



// Mark a system as unvisited, even if visited previously.
void PlayerInfo::Unvisit(const System &system)
{
	visitedSystems.erase(&system);
	for(const StellarObject &object : system.Objects())
		if(object.GetPlanet())
			Unvisit(*object.GetPlanet());
}



void PlayerInfo::Unvisit(const Planet &planet)
{
	visitedPlanets.erase(&planet);
}



bool PlayerInfo::HasMapped(int mapSize) const
{
	DistanceMap distance(GetSystem(), mapSize);
	for(const System *system : distance.Systems())
		if(!HasVisited(*system))
			return false;

	return true;
}



void PlayerInfo::Map(int mapSize)
{
	DistanceMap distance(GetSystem(), mapSize);
	for(const System *system : distance.Systems())
		if(!HasVisited(*system))
			Visit(*system);
}



// Check if the player has a hyperspace route set.
bool PlayerInfo::HasTravelPlan() const
{
	return !travelPlan.empty();
}



// Access the player's travel plan.
const vector<const System *> &PlayerInfo::TravelPlan() const
{
	return travelPlan;
}



vector<const System *> &PlayerInfo::TravelPlan()
{
	return travelPlan;
}



// This is called when the player enters the system that is their current
// hyperspace target.
void PlayerInfo::PopTravel()
{
	if(!travelPlan.empty())
	{
		Visit(*travelPlan.back());
		travelPlan.pop_back();
	}
}



// Get the planet to land on at the end of the travel path.
const Planet *PlayerInfo::TravelDestination() const
{
	return travelDestination;
}



// Set the planet to land on at the end of the travel path.
void PlayerInfo::SetTravelDestination(const Planet *planet)
{
	travelDestination = planet;
	if(planet && planet->IsInSystem(system) && Flagship())
		Flagship()->SetTargetStellar(system->FindStellar(planet));
}



// Check which secondary weapons the player has selected.
const set<const Outfit *> &PlayerInfo::SelectedSecondaryWeapons() const
{
	return selectedWeapons;
}



// Cycle through all available secondary weapons.
void PlayerInfo::SelectNextSecondary()
{
	if(!flagship || flagship->Outfits().empty())
		return;

	// If multiple weapons were selected, then switch to selecting none.
	if(selectedWeapons.size() > 1)
	{
		selectedWeapons.clear();
		return;
	}

	// If no weapon was selected, then we scan from the beginning.
	auto it = flagship->Outfits().begin();
	bool hadSingleWeaponSelected = (selectedWeapons.size() == 1);

	// If a single weapon was selected, then move the iterator to the
	// outfit directly after it.
	if(hadSingleWeaponSelected)
	{
		auto selectedOutfit = *(selectedWeapons.begin());
		it = flagship->Outfits().find(selectedOutfit);
		if(it != flagship->Outfits().end())
			++it;
	}

	// Find the next secondary weapon.
	for( ; it != flagship->Outfits().end(); ++it)
		if(it->first->Icon())
		{
			selectedWeapons.clear();
			selectedWeapons.insert(it->first);
			return;
		}

	// If no weapon was selected and we didn't find any weapons at this point,
	// then the player just doesn't have any secondary weapons.
	if(!hadSingleWeaponSelected)
		return;

	// Reached the end of the list. Select all possible secondary weapons here.
	it = flagship->Outfits().begin();
	for( ; it != flagship->Outfits().end(); ++it)
		if(it->first->Icon())
			selectedWeapons.insert(it->first);

	// If we have only one weapon selected at this point, then the player
	// only has a single secondary weapon. Clear the list, since the weapon
	// was selected when we entered this function.
	if(selectedWeapons.size() == 1)
		selectedWeapons.clear();
}



void PlayerInfo::DeselectAllSecondaries()
{
	selectedWeapons.clear();
}



void PlayerInfo::ToggleAnySecondary(const Outfit *outfit)
{
	if(!flagship)
		return;

	const auto it = selectedWeapons.insert(outfit);
	if(!it.second)
		selectedWeapons.erase(it.first);
}



// Escorts currently selected for giving orders.
const vector<weak_ptr<Ship>> &PlayerInfo::SelectedShips() const
{
	return selectedShips;
}



// Select any player ships in the given box or list. Return true if any were
// selected, so we know not to search further for a match.
bool PlayerInfo::SelectShips(const Rectangle &box, bool hasShift)
{
	// If shift is not held down, replace the current selection.
	if(!hasShift)
		selectedShips.clear();
	// If shift is not held, the first ship in the box will also become the
	// player's flagship's target.
	bool first = !hasShift;

	bool matched = false;
	for(const shared_ptr<Ship> &ship : ships)
		if(!ship->IsDestroyed() && !ship->IsParked() && ship->GetSystem() == system && ship.get() != Flagship()
				&& box.Contains(ship->Position()))
		{
			matched = true;
			SelectShip(ship, &first);
		}
	return matched;
}



bool PlayerInfo::SelectShips(const vector<const Ship *> &stack, bool hasShift)
{
	// If shift is not held down, replace the current selection.
	if(!hasShift)
		selectedShips.clear();
	// If shift is not held, the first ship in the stack will also become the
	// player's flagship's target.
	bool first = !hasShift;

	// Loop through all the player's ships and check which of them are in the
	// given stack.
	bool matched = false;
	for(const shared_ptr<Ship> &ship : ships)
	{
		auto it = find(stack.begin(), stack.end(), ship.get());
		if(it != stack.end())
		{
			matched = true;
			SelectShip(ship, &first);
		}
	}
	return matched;
}



void PlayerInfo::SelectShip(const Ship *ship, bool hasShift)
{
	// If shift is not held down, replace the current selection.
	if(!hasShift)
		selectedShips.clear();

	bool first = !hasShift;
	for(const shared_ptr<Ship> &it : ships)
		if(it.get() == ship)
			SelectShip(it, &first);
}



void PlayerInfo::DeselectShip(const Ship *ship)
{
	for(auto it = selectedShips.begin(); it != selectedShips.end(); ++it)
		if(it->lock().get() == ship)
		{
			selectedShips.erase(it);
			return;
		}
}



void PlayerInfo::SelectGroup(int group, bool hasShift)
{
	int bit = (1 << group);
	// If the shift key is held down and all the ships in the given group are
	// already selected, deselect them all. Otherwise, select them all. The easy
	// way to do this is first to remove all the ships that match in one pass,
	// then add them in a subsequent pass if any were not selected.
	const Ship *oldTarget = nullptr;
	if(Flagship() && Flagship()->GetTargetShip())
	{
		oldTarget = Flagship()->GetTargetShip().get();
		Flagship()->SetTargetShip(shared_ptr<Ship>());
	}
	if(hasShift)
	{
		bool allWereSelected = true;
		for(const shared_ptr<Ship> &ship : ships)
			if(groups[ship.get()] & bit)
			{
				auto it = selectedShips.begin();
				for( ; it != selectedShips.end(); ++it)
					if(it->lock() == ship)
						break;
				if(it != selectedShips.end())
					selectedShips.erase(it);
				else
					allWereSelected = false;
			}
		if(allWereSelected)
			return;
	}
	else
		selectedShips.clear();

	// Now, go through and add any ships in the group to the selection. Even if
	// shift is held they won't be added twice, because we removed them above.
	for(const shared_ptr<Ship> &ship : ships)
		if(groups[ship.get()] & bit)
		{
			selectedShips.push_back(ship);
			if(ship.get() == oldTarget)
				Flagship()->SetTargetShip(ship);
		}
}



void PlayerInfo::SetGroup(int group, const set<Ship *> *newShips)
{
	int bit = (1 << group);
	int mask = ~bit;
	// First, remove any of your ships that are in the group.
	for(const shared_ptr<Ship> &ship : ships)
		groups[ship.get()] &= mask;
	// Then, add all the currently selected ships to the group.
	if(newShips)
	{
		for(const Ship *ship : *newShips)
			groups[ship] |= bit;
	}
	else
	{
		for(const weak_ptr<Ship> &ptr : selectedShips)
		{
			shared_ptr<Ship> ship = ptr.lock();
			if(ship)
				groups[ship.get()] |= bit;
		}
	}
}



set<Ship *> PlayerInfo::GetGroup(int group)
{
	int bit = (1 << group);
	set<Ship *> result;

	for(const shared_ptr<Ship> &ship : ships)
	{
		auto it = groups.find(ship.get());
		if(it != groups.end() && (it->second & bit))
			result.insert(ship.get());
	}
	return result;
}



// Keep track of any outfits that you have sold since landing. These will be
// available to buy back until you take off.
const map<const Outfit *, int> &PlayerInfo::GetStock() const
{
	return stock;
}



int PlayerInfo::Stock(const Outfit *outfit) const
{
	auto it = stock.find(outfit);
	return (it == stock.end() ? 0 : it->second);
}



// Transfer outfits from the player to the planet or vice versa.
void PlayerInfo::AddStock(const Outfit *outfit, int count)
{
	// If you sell an individual outfit that is not sold here and that you
	// acquired by buying a ship here, have it appear as "in stock" in case you
	// change your mind about selling it. (On the other hand, if you sell an
	// entire ship right after buying it, its outfits will not be "in stock.")
	if(count > 0 && stock[outfit] < 0)
		stock[outfit] = 0;
	stock[outfit] += count;

	int day = date.DaysSinceEpoch();
	if(count > 0)
	{
		// Remember how depreciated these items are.
		for(int i = 0; i < count; ++i)
			stockDepreciation.Buy(outfit, day, &depreciation);
	}
	else
	{
		// If the count is negative, outfits are being transferred from stock
		// into the player's possession.
		for(int i = 0; i < -count; ++i)
			depreciation.Buy(outfit, day, &stockDepreciation);
	}
}



// Get depreciation information.
const Depreciation &PlayerInfo::FleetDepreciation() const
{
	return depreciation;
}



const Depreciation &PlayerInfo::StockDepreciation() const
{
	return stockDepreciation;
}



void PlayerInfo::Harvest(const Outfit *type)
{
	if(type && system)
		harvested.insert(make_pair(system, type));
}



const set<pair<const System *, const Outfit *>> &PlayerInfo::Harvested() const
{
	return harvested;
}



const pair<const System *, Point> &PlayerInfo::GetEscortDestination() const
{
	return interstellarEscortDestination;
}



// Determine if a system and nonzero position were specified.
bool PlayerInfo::HasEscortDestination() const
{
	return interstellarEscortDestination.first && interstellarEscortDestination.second;
}



// Set (or clear) the stored escort travel destination.
void PlayerInfo::SetEscortDestination(const System *system, Point pos)
{
	interstellarEscortDestination.first = system;
	interstellarEscortDestination.second = pos;
}



// Get what coloring is currently selected in the map.
int PlayerInfo::MapColoring() const
{
	return mapColoring;
}



// Set what the map is being colored by.
void PlayerInfo::SetMapColoring(int index)
{
	mapColoring = index;
}



// Get the map zoom level.
int PlayerInfo::MapZoom() const
{
	return mapZoom;
}



// Set the map zoom level.
void PlayerInfo::SetMapZoom(int level)
{
	mapZoom = level;
}



// Get the map display mode.
bool PlayerInfo::StarryMap() const
{
	return isStarry;
}



// Set the map display mode.
void PlayerInfo::SetStarryMap(bool state)
{
	isStarry = state;
}



// Get the set of collapsed categories for the named panel.
set<string> &PlayerInfo::Collapsed(const string &name)
{
	return collapsed[name];
}



unordered_map<string, int64_t> &PlayerInfo::FleetCounters()
{
	return fleetCounters;
}



const unordered_map<string, int64_t> &PlayerInfo::FleetCounters() const
{
	return fleetCounters;
}




// Apply any "changes" saved in this player info to the global game state.
void PlayerInfo::ApplyChanges()
{
	for(const auto &it : reputationChanges)
		it.first->SetReputation(it.second);
	reputationChanges.clear();
	AddChanges(dataChanges);
	GameData::ReadEconomy(economy);
	economy = DataNode();

	// Make sure all stellar objects are correctly positioned. This is needed
	// because EnterSystem() is not called the first time through.
	GameData::SetDate(GetDate());
	// SetDate() clears any bribes from yesterday, so restore any auto-clearance.
	for(const Mission &mission : Missions())
		if(mission.ClearanceMessage() == "auto")
		{
			mission.Destination()->Bribe(mission.HasFullClearance());
			for(const Planet *planet : mission.Stopovers())
				planet->Bribe(mission.HasFullClearance());
		}

	// Check if any special persons have been destroyed.
	GameData::DestroyPersons(destroyedPersons);
	destroyedPersons.clear();

	// Check which planets you have dominated.
	for(auto &it : tributeReceived)
		GameData::GetPolitics().DominatePlanet(it.first);

	// Issue warnings for any data which has been mentioned but not actually defined, and
	// ensure that all "undefined" data is appropriately named.
	GameData::CheckReferences();

	// Now that all outfits have names, we can finish loading the player's ships.
	for(auto &&ship : ships)
	{
		// Government changes may have changed the player's ship swizzles.
		ship->SetGovernment(GameData::PlayerGovernment());
		ship->FinishLoading(false);
	}

	// Recalculate jumps that the available jobs will need
	for(Mission &mission : availableJobs)
		mission.CalculateJumps(system);
}



// Make change's to the player's planet, system, & ship locations as needed, to ensure the player and
// their ships are in valid locations, even if the player did something drastic, such as remove a mod.
void PlayerInfo::ValidateLoad()
{
	// If a system was not specified in the player data, use the flagship's system.
	if(!planet && !ships.empty())
	{
		string warning = "Warning: no planet specified for player";
		auto it = find_if(ships.begin(), ships.end(), [](const shared_ptr<Ship> &ship) noexcept -> bool
			{ return ship->GetPlanet() && ship->GetPlanet()->IsValid() && !ship->IsParked() && ship->CanBeFlagship(); });
		if(it != ships.end())
		{
			planet = (*it)->GetPlanet();
			system = (*it)->GetSystem();
			warning += ". Defaulting to location of flagship \"" + (*it)->Name() + "\", " + planet->TrueName() + ".";
		}
		else
			warning += " (no ships could supply a valid player location).";

		Logger::LogError(warning);
	}

	// As a result of external game data changes (e.g. unloading a mod) it's possible the player ended up
	// with an undefined system or planet. In that case, move them to the starting system to avoid crashing.
	if(planet && !system)
	{
		system = planet->GetSystem();
		Logger::LogError("Warning: player system was not specified. Defaulting to the specified planet's system.");
	}
	if(!planet || !planet->IsValid() || !system || !system->IsValid())
	{
		system = &startData.GetSystem();
		planet = &startData.GetPlanet();
		Logger::LogError("Warning: player system and/or planet was not valid. Defaulting to the starting location.");
	}

	// Every ship ought to have specified a valid location, but if not,
	// move it to the player's location to avoid invalid states.
	for(auto &&ship : ships)
	{
		if(!ship->GetSystem() || !ship->GetSystem()->IsValid())
		{
			ship->SetSystem(system);
			Logger::LogError("Warning: player ship \"" + ship->Name()
				+ "\" did not specify a valid system. Defaulting to the player's system.");
		}
		// In-system ships that aren't on a valid planet should get moved to the player's planet
		// (but e.g. disabled ships or those that didn't have a planet should remain in space).
		if(ship->GetSystem() == system && ship->GetPlanet() && !ship->GetPlanet()->IsValid())
		{
			ship->SetPlanet(planet);
			Logger::LogError("Warning: in-system player ship \"" + ship->Name()
				+ "\" specified an invalid planet. Defaulting to the player's planet.");
		}
		// Owned ships that are not in the player's system always start in flight.
	}

	// Validate the travel plan.
	if(travelDestination && !travelDestination->IsValid())
	{
		Logger::LogError("Warning: removed invalid travel plan destination \"" + travelDestination->TrueName() + ".\"");
		travelDestination = nullptr;
	}
	if(!travelPlan.empty() && any_of(travelPlan.begin(), travelPlan.end(),
			[](const System *waypoint) noexcept -> bool { return !waypoint->IsValid(); }))
	{
		travelPlan.clear();
		travelDestination = nullptr;
		Logger::LogError("Warning: reset the travel plan due to use of invalid system(s).");
	}

	// For old saves, default to the first start condition (the default "Endless Sky" start).
	if(startData.Identifier().empty())
	{
		// It is possible that there are no start conditions defined (e.g. a bad installation or
		// incomplete total conversion plugin). In that case, it is not possible to continue.
		const auto startCount = GameData::StartOptions().size();
		if(startCount >= 1)
		{
			startData = GameData::StartOptions().front();
			// When necessary, record in the pilot file that the starting data is just an assumption.
			if(startCount >= 2)
				conditions["unverified start scenario"] = true;
		}
		else
			throw runtime_error("Unable to set a starting scenario for an existing pilot. (No valid \"start\" "
				"nodes were found in data files or loaded plugins--make sure you've installed the game properly.)");
	}

	// Validate the missions that were loaded. Active-but-invalid missions are removed from
	// the standard mission list, effectively pausing them until necessary data is restored.
	auto mit = stable_partition(missions.begin(), missions.end(), mem_fn(&Mission::IsValid));
	if(mit != missions.end())
		inactiveMissions.splice(inactiveMissions.end(), missions, mit, missions.end());

	// Invalid available jobs or missions are erased (since there is no guarantee
	// the player will be on the correct planet when a plugin is re-added).
	auto isInvalidMission = [](const Mission &m) noexcept -> bool { return !m.IsValid(); };
	availableJobs.remove_if(isInvalidMission);
	availableMissions.remove_if(isInvalidMission);
}



// Helper to register derived conditions.
void PlayerInfo::RegisterDerivedConditions()
{
	// Read-only date functions.
	auto &&dayProvider = conditions.GetProviderNamed("day");
	dayProvider.SetGetFunction([this](const string &name) { return date.Day(); });

	auto &&monthProvider = conditions.GetProviderNamed("month");
	monthProvider.SetGetFunction([this](const string &name) { return date.Month(); });

	auto &&yearProvider = conditions.GetProviderNamed("year");
	yearProvider.SetGetFunction([this](const string &name) { return date.Year(); });

	auto &&daysSinceYearStartProvider = conditions.GetProviderNamed("days since year start");
	daysSinceYearStartProvider.SetGetFunction([this](const string &name) { return date.DaysSinceYearStart(); });

	auto &&daysUntilYearEndProvider = conditions.GetProviderNamed("days until year end");
	daysUntilYearEndProvider.SetGetFunction([this](const string &name) { return date.DaysUntilYearEnd(); });

	auto &&daysSinceEpochProvider = conditions.GetProviderNamed("days since epoch");
	daysSinceEpochProvider.SetGetFunction([this](const string &name) { return date.DaysSinceEpoch(); });

	auto &&daysSinceStartProvider = conditions.GetProviderNamed("days since start");
	daysSinceStartProvider.SetGetFunction([this](const string &name)
	{
		return date.DaysSinceEpoch() - StartData().GetDate().DaysSinceEpoch();
	});

	// Read-only account conditions.
	// Bound financial conditions to +/- 4.6 x 10^18 credits, within the range of a 64-bit int.
	static constexpr int64_t limit = static_cast<int64_t>(1) << 62;

	auto &&netWorthProvider = conditions.GetProviderNamed("net worth");
	netWorthProvider.SetGetFunction([this](const string &name)
		{ return min(limit, max(-limit, accounts.NetWorth())); });

	auto &&creditsProvider = conditions.GetProviderNamed("credits");
	creditsProvider.SetGetFunction([this](const string &name) {
		return min(limit, accounts.Credits()); });

	auto &&unpaidMortgagesProvider = conditions.GetProviderNamed("unpaid mortgages");
	unpaidMortgagesProvider.SetGetFunction([this](const string &name) {
		return min(limit, accounts.TotalDebt("Mortgage")); });

	auto &&unpaidFinesProvider = conditions.GetProviderNamed("unpaid fines");
	unpaidFinesProvider.SetGetFunction([this](const string &name) {
		return min(limit, accounts.TotalDebt("Fine")); });

	auto &&unpaidDebtsProvider = conditions.GetProviderNamed("unpaid debts");
	unpaidDebtsProvider.SetGetFunction([this](const string &name) {
		return min(limit, accounts.TotalDebt("Debt")); });

	auto &&unpaidSalariesProvider = conditions.GetProviderNamed("unpaid salaries");
	unpaidSalariesProvider.SetGetFunction([this](const string &name) {
		return min(limit, accounts.CrewSalariesOwed()); });

	auto &&unpaidMaintenanceProvider = conditions.GetProviderNamed("unpaid maintenance");
	unpaidMaintenanceProvider.SetGetFunction([this](const string &name) {
		return min(limit, accounts.MaintenanceDue()); });

	auto &&creditScoreProvider = conditions.GetProviderNamed("credit score");
	creditScoreProvider.SetGetFunction([this](const string &name) {
		return accounts.CreditScore(); });

	// Read/write assets and debts.
	auto &&salaryIncomeProvider = conditions.GetProviderPrefixed("salary: ");
	auto salaryIncomeHasGetFun = [this](const string &name) -> int64_t
	{
		const map<string, int64_t> &si = accounts.SalariesIncome();
		auto it = si.find(name.substr(strlen("salary: ")));
		if(it == si.end())
			return 0;
		return it->second;
	};
	salaryIncomeProvider.SetGetFunction(salaryIncomeHasGetFun);
	salaryIncomeProvider.SetSetFunction([this](const string &name, int64_t value) -> bool
	{
		accounts.SetSalaryIncome(name.substr(strlen("salary: ")), value);
		return true;
	});
	salaryIncomeProvider.SetEraseFunction([this](const string &name) -> bool
	{
		accounts.SetSalaryIncome(name.substr(strlen("salary: ")), 0);
		return true;
	});

	auto &&tributeProvider = conditions.GetProviderPrefixed("tribute: ");
	auto tributeHasGetFun = [this](const string &name) -> int64_t
	{
		const Planet *planet = GameData::Planets().Find(name.substr(strlen("tribute: ")));
		if(!planet)
			return 0;

		auto it = tributeReceived.find(planet);
		if(it == tributeReceived.end())
			return 0;

		return it->second;
	};
	tributeProvider.SetGetFunction(tributeHasGetFun);
	tributeProvider.SetSetFunction([this](const string &name, int64_t value) -> bool {
		return SetTribute(name.substr(strlen("tribute: ")), value);
	});
	tributeProvider.SetEraseFunction([this](const string &name) -> bool {
		return SetTribute(name.substr(strlen("tribute: ")), 0);
	});

	auto &&licenseProvider = conditions.GetProviderPrefixed("license: ");
	licenseProvider.SetGetFunction([this](const string &name) -> int64_t {
		return HasLicense(name.substr(strlen("license: ")));
	});

	licenseProvider.SetSetFunction([this](const string &name, int64_t value) -> bool
	{
		if(!value)
			RemoveLicense(name.substr(strlen("license: ")));
		else
			AddLicense(name.substr(strlen("license: ")));
		return true;
	});

	licenseProvider.SetEraseFunction([this](const string &name) -> bool
	{
		RemoveLicense(name.substr(strlen("license: ")));
		return true;
	});

	// Read-only flagship conditions.
	auto &&flagshipCrewProvider = conditions.GetProviderNamed("flagship crew");
	flagshipCrewProvider.SetGetFunction([this](const string &name) -> int64_t {
		return flagship ? flagship->Crew() : 0; });

	auto &&flagshipRequiredCrewProvider = conditions.GetProviderNamed("flagship required crew");
	flagshipRequiredCrewProvider.SetGetFunction([this](const string &name) -> int64_t {
		return flagship ? flagship->RequiredCrew() : 0; });

	auto &&flagshipBunksProvider = conditions.GetProviderNamed("flagship bunks");
	flagshipBunksProvider.SetGetFunction([this](const string &name) -> int64_t {
		return flagship ? flagship->Attributes().Get("bunks") : 0; });

	auto &&flagshipModelProvider = conditions.GetProviderPrefixed("flagship model: ");
	auto flagshipModelFun = [this](const string &name) -> bool
	{
		if(!flagship)
			return false;
		return name == "flagship model: " + flagship->TrueModelName();
	};
	flagshipModelProvider.SetGetFunction(flagshipModelFun);

	auto &&flagshipDisabledProvider = conditions.GetProviderNamed("flagship disabled");
	auto flagshipDisabledFun = [this](const string &name) -> bool
	{
		return flagship && flagship->IsDisabled();
	};
	flagshipDisabledProvider.SetGetFunction(flagshipDisabledFun);

	auto flagshipAttributeHelper = [](const Ship *flagship, const string &attribute, bool base) -> int64_t
	{
		if(!flagship)
			return 0;

		const Outfit &attributes = base ? flagship->BaseAttributes() : flagship->Attributes();
		if(attribute == "cost")
			return attributes.Cost();
		if(attribute == "mass")
			return round(attributes.Mass() * 1000.);
		return round(attributes.Get(attribute) * 1000.);
	};

	auto &&flagshipBaseAttributeProvider = conditions.GetProviderPrefixed("flagship base attribute: ");
	auto flagshipBaseAttributeFun = [this, flagshipAttributeHelper](const string &name) -> int64_t
	{
		return flagshipAttributeHelper(this->Flagship(), name.substr(strlen("flagship base attribute: ")), true);
	};
	flagshipBaseAttributeProvider.SetGetFunction(flagshipBaseAttributeFun);

	auto &&flagshipAttributeProvider = conditions.GetProviderPrefixed("flagship attribute: ");
	auto flagshipAttributeFun = [this, flagshipAttributeHelper](const string &name) -> int64_t
	{
		return flagshipAttributeHelper(this->Flagship(), name.substr(strlen("flagship attribute: ")), false);
	};
	flagshipAttributeProvider.SetGetFunction(flagshipAttributeFun);

	auto &&flagshipBaysProvider = conditions.GetProviderPrefixed("flagship bays: ");
	auto flagshipBaysFun = [this](const string &name) -> int64_t
	{
		if(!flagship)
			return 0;

		return flagship->BaysTotal(name.substr(strlen("flagship bays: ")));
	};
	flagshipBaysProvider.SetGetFunction(flagshipBaysFun);

	auto &&playerNameProvider = conditions.GetProviderPrefixed("name: ");
	auto playerNameFun = [this](const string &name) -> bool
	{
		return name == "name: " + firstName + " " + lastName;
	};
	playerNameProvider.SetGetFunction(playerNameFun);

	auto &&playerNameFirstProvider = conditions.GetProviderPrefixed("first name: ");
	auto playerNameFirstFun = [this](const string &name) -> bool
	{
		return name == "first name: " + firstName;
	};
	playerNameFirstProvider.SetGetFunction(playerNameFirstFun);

	auto &&playerNameLastProvider = conditions.GetProviderPrefixed("last name: ");
	auto playerNameLastFun = [this](const string &name) -> bool
	{
		return name == "last name: " + lastName;
	};
	playerNameLastProvider.SetGetFunction(playerNameLastFun);


	// Conditions for your fleet's attractiveness to pirates.
	auto &&cargoAttractivenessProvider = conditions.GetProviderNamed("cargo attractiveness");
	cargoAttractivenessProvider.SetGetFunction([this](const string &name) -> int64_t {
		return RaidFleetFactors().first; });

	auto &&armamentDeterrence = conditions.GetProviderNamed("armament deterrence");
	armamentDeterrence.SetGetFunction([this](const string &name) -> int64_t {
		return RaidFleetFactors().second; });

	auto &&pirateAttractionProvider = conditions.GetProviderNamed("pirate attraction");
	pirateAttractionProvider.SetGetFunction([this](const string &name) -> int64_t
	{
		auto rff = RaidFleetFactors();
		return rff.first - rff.second;
	});

	auto &&systemAttractionProvider = conditions.GetProviderPrefixed("raid chance in system: ");
	auto systemAttractionFun = [this](const string &name) -> double
	{
		const System *system = GameData::Systems().Find(name.substr(strlen("raid chance in system: ")));
		if(!system)
			return 0.;

		// This variable represents the probability of no raid fleets spawning.
		double safeChance = 1.;
		for(const auto &raidFleet : system->RaidFleets())
		{
			// The attraction is the % chance for a single instance of this fleet to appear.
			double attraction = RaidFleetAttraction(raidFleet, system);
			// Calculate the % chance for no instances to appear from 10 rolls.
			double noFleetProb = pow(1. - attraction, 10.);
			// The chance of neither of two fleets appearing is the chance of the first not appearing
			// times the chance of the second not appearing.
			safeChance *= noFleetProb;
		}
		// The probability of any single fleet appearing is 1 - chance.
		return round((1. - safeChance) * 1000.);
	};
	systemAttractionProvider.SetGetFunction(systemAttractionFun);

	// Special conditions for cargo and passenger space.
	// If boarding a ship, missions should not consider the space available
	// in the player's entire fleet. The only fleet parameter offered to a
	// boarding mission is the fleet composition (e.g. 4 Heavy Warships).
	auto &&cargoSpaceProvider = conditions.GetProviderNamed("cargo space");
	cargoSpaceProvider.SetGetFunction([this](const string &name) -> int64_t
	{
		if(flagship && !boardingMissions.empty())
			return flagship->Cargo().Free();
		int64_t retVal = 0;
		for(const shared_ptr<Ship> &ship : ships)
			if(!ship->IsParked() && !ship->IsDisabled() && ship->GetActualSystem() == system)
				retVal += ship->Attributes().Get("cargo space");
		return retVal;
	});

	auto &&passengerSpaceProvider = conditions.GetProviderNamed("passenger space");
	passengerSpaceProvider.SetGetFunction([this](const string &name) -> int64_t
	{
		if(flagship && !boardingMissions.empty())
			return flagship->Cargo().BunksFree();
		int64_t retVal = 0;
		for(const shared_ptr<Ship> &ship : ships)
			if(!ship->IsParked() && !ship->IsDisabled() && ship->GetActualSystem() == system)
				retVal += ship->Attributes().Get("bunks") - ship->RequiredCrew();
		return retVal;
	});

	// The number of active, present ships the player has of the given category
	// (e.g. Heavy Warships).
	auto &&shipTypesProvider = conditions.GetProviderPrefixed("ships: ");
	shipTypesProvider.SetGetFunction([this](const string &name) -> int64_t
	{
		int64_t retVal = 0;
		for(const shared_ptr<Ship> &ship : ships)
			if(!ship->IsParked() && !ship->IsDisabled() && ship->GetActualSystem() == system
					&& name == "ships: " + ship->Attributes().Category())
				++retVal;
		return retVal;
	});

	// The number of ships the player has of the given category anywhere in their fleet.
	auto &&shipTypesAllProvider = conditions.GetProviderPrefixed("ships (all): ");
	shipTypesAllProvider.SetGetFunction([this](const string &name) -> int64_t
	{
		int64_t retVal = 0;
		for(const shared_ptr<Ship> &ship : ships)
			if(!ship->IsDestroyed() && name == "ships (all): " + ship->Attributes().Category())
				++retVal;
		return retVal;
	});

	// The number of ships the player has of the given model active and present.
	auto &&shipModelProvider = conditions.GetProviderPrefixed("ship model: ");
	shipModelProvider.SetGetFunction([this](const string &name) -> int64_t
	{
		int64_t retVal = 0;
		for(const shared_ptr<Ship> &ship : ships)
			if(!ship->IsParked() && !ship->IsDisabled() && ship->GetActualSystem() == system
					&& name == "ship model: " + ship->TrueModelName())
				++retVal;
		return retVal;
	});

	// The number of ships that the player has of the given model anywhere in their fleet.
	auto &&shipModelAllProvider = conditions.GetProviderPrefixed("ship model (all): ");
	shipModelAllProvider.SetGetFunction([this](const string &name) -> int64_t
	{
		int64_t retVal = 0;
		for(const shared_ptr<Ship> &ship : ships)
			if(!ship->IsDestroyed() && name == "ship model (all): " + ship->TrueModelName())
				++retVal;
		return retVal;
	});

	// The total number of ships the player has active and present.
	auto &&totalPresentShipsProvider = conditions.GetProviderNamed("total ships");
	totalPresentShipsProvider.SetGetFunction([this](const string &name) -> int64_t
	{
		int64_t retVal = 0;
		for(const shared_ptr<Ship> &ship : ships)
			if(!ship->IsParked() && !ship->IsDisabled() && ship->GetActualSystem() == system)
				++retVal;
		return retVal;
	});

	// The total number of ships the player has anywhere.
	auto &&totalAnywhereShipsProvider = conditions.GetProviderNamed("total ships (all)");
	totalAnywhereShipsProvider.SetGetFunction([this](const string &name) -> int64_t
	{
		int64_t retVal = 0;
		for(const shared_ptr<Ship> &ship : ships)
			if(!ship->IsDestroyed())
				++retVal;
		return retVal;
	});

	// The following condition checks all sources of outfits which are present with the player.
	// If in orbit, this means checking all ships in-system for installed and in cargo outfits.
	// If landed, this means checking all landed ships for installed outfits, the pooled cargo
	// hold, and the planetary storage of the planet. Excludes parked ships.
	auto &&presentOutfitProvider = conditions.GetProviderPrefixed("outfit: ");
	presentOutfitProvider.SetGetFunction([this](const string &name) -> int64_t
	{
		const Outfit *outfit = GameData::Outfits().Find(name.substr(strlen("outfit: ")));
		if(!outfit)
			return 0;
		int64_t retVal = 0;
		if(planet)
		{
			retVal += Cargo().Get(outfit);
			auto it = planetaryStorage.find(planet);
			if(it != planetaryStorage.end())
				retVal += it->second.Get(outfit);
		}
		for(const shared_ptr<Ship> &ship : ships)
		{
			// Destroyed and parked ships aren't checked.
			// If not on a planet, the ship's system must match.
			// If on a planet, the ship's planet must match.
			if(ship->IsDestroyed() || ship->IsParked()
					|| (planet && ship->GetPlanet() != planet)
					|| (!planet && ship->GetActualSystem() != system))
				continue;
			retVal += ship->OutfitCount(outfit);
			retVal += ship->Cargo().Get(outfit);
		}
		return retVal;
	});

	// Conditions to determine what outfits the player owns, with various possible locations to check.
	// The following condition checks all possible locations for outfits in the player's possession.
	auto &&allOutfitProvider = conditions.GetProviderPrefixed("outfit (all): ");
	allOutfitProvider.SetGetFunction([this](const string &name) -> int64_t
	{
		const Outfit *outfit = GameData::Outfits().Find(name.substr(strlen("outfit (all): ")));
		if(!outfit)
			return 0;
		int64_t retVal = Cargo().Get(outfit);
		for(const shared_ptr<Ship> &ship : ships)
		{
			if(ship->IsDestroyed())
				continue;
			retVal += ship->OutfitCount(outfit);
			retVal += ship->Cargo().Get(outfit);
		}
		for(const auto &storage : planetaryStorage)
			retVal += storage.second.Get(outfit);
		return retVal;
	});

	// The following condition checks the player's fleet for installed outfits on active
	// escorts local to the player.
	auto &presentInstalledOutfitProvider = conditions.GetProviderPrefixed("outfit (installed): ");
	presentInstalledOutfitProvider.SetGetFunction([this](const string &name) -> int64_t
	{
		const Outfit *outfit = GameData::Outfits().Find(name.substr(strlen("outfit (installed): ")));
		if(!outfit)
			return 0;
		int64_t retVal = 0;
		for(const shared_ptr<Ship> &ship : ships)
		{
			// Destroyed and parked ships aren't checked.
			// If not on a planet, the ship's system must match.
			// If on a planet, the ship's planet must match.
			if(ship->IsDestroyed() || ship->IsParked()
					|| (planet && ship->GetPlanet() != planet)
					|| (!planet && ship->GetActualSystem() != system))
				continue;
			retVal += ship->OutfitCount(outfit);
		}
		return retVal;
	});

	// The following condition checks the player's fleet for installed outfits on parked escorts
	// which are local to the player.
	auto &parkedInstalledOutfitProvider = conditions.GetProviderPrefixed("outfit (parked): ");
	parkedInstalledOutfitProvider.SetGetFunction([this](const string &name) -> int64_t
	{
		// If the player isn't landed then there can be no parked ships local to them.
		if(!planet)
			return 0;
		const Outfit *outfit = GameData::Outfits().Find(name.substr(strlen("outfit (parked): ")));
		if(!outfit)
			return 0;
		int64_t retVal = 0;
		for(const shared_ptr<Ship> &ship : ships)
		{
			if(!ship->IsParked() || ship->GetPlanet() != planet)
				continue;
			retVal += ship->OutfitCount(outfit);
		}
		return retVal;
	});

	// The following condition checks the player's entire fleet for installed outfits.
	auto &&allInstalledOutfitProvider = conditions.GetProviderPrefixed("outfit (all installed): ");
	allInstalledOutfitProvider.SetGetFunction([this](const string &name) -> int64_t
	{
		const Outfit *outfit = GameData::Outfits().Find(name.substr(strlen("outfit (all installed): ")));
		if(!outfit)
			return 0;
		int64_t retVal = 0;
		for(const shared_ptr<Ship> &ship : ships)
			if(!ship->IsDestroyed())
				retVal += ship->OutfitCount(outfit);
		return retVal;
	});

	// The following condition checks the flagship's installed outfits.
	auto &&flagshipInstalledOutfitProvider = conditions.GetProviderPrefixed("outfit (flagship installed): ");
	flagshipInstalledOutfitProvider.SetGetFunction([this](const string &name) -> int64_t
	{
		if(!flagship)
			return 0;
		const Outfit *outfit = GameData::Outfits().Find(name.substr(strlen("outfit (flagship installed): ")));
		if(!outfit)
			return 0;
		return flagship->OutfitCount(outfit);
	});

	// The following condition checks the player's fleet for outfits in the cargo of escorts
	// local to the player.
	auto &&presentCargoOutfitProvider = conditions.GetProviderPrefixed("outfit (cargo): ");
	presentCargoOutfitProvider.SetGetFunction([this](const string &name) -> int64_t
	{
		const Outfit *outfit = GameData::Outfits().Find(name.substr(strlen("outfit (cargo): ")));
		if(!outfit)
			return 0;
		int64_t retVal = 0;
		if(planet)
			retVal += Cargo().Get(outfit);
		for(const shared_ptr<Ship> &ship : ships)
		{
			// If not on a planet, parked ships in system don't count.
			// If on a planet, the ship's planet must match.
			if(ship->IsDestroyed() || (planet && ship->GetPlanet() != planet)
					|| (!planet && (ship->GetActualSystem() != system || ship->IsParked())))
				continue;
			retVal += ship->Cargo().Get(outfit);
		}
		return retVal;
	});

	// The following condition checks all cargo locations in the player's fleet.
	auto &&allCargoOutfitProvider = conditions.GetProviderPrefixed("outfit (all cargo): ");
	allCargoOutfitProvider.SetGetFunction([this](const string &name) -> int64_t
	{
		const Outfit *outfit = GameData::Outfits().Find(name.substr(strlen("outfit (all cargo): ")));
		if(!outfit)
			return 0;
		int64_t retVal = 0;
		if(planet)
			retVal += Cargo().Get(outfit);
		for(const shared_ptr<Ship> &ship : ships)
			if(!ship->IsDestroyed())
				retVal += ship->Cargo().Get(outfit);
		return retVal;
	});

	// The following condition checks the flagship's cargo or the pooled cargo if landed.
	auto &&flagshipCargoOutfitProvider = conditions.GetProviderPrefixed("outfit (flagship cargo): ");
	flagshipCargoOutfitProvider.SetGetFunction([this](const string &name) -> int64_t
	{
		const Outfit *outfit = GameData::Outfits().Find(name.substr(strlen("outfit (flagship cargo): ")));
		if(!outfit)
			return 0;
		return (flagship ? flagship->Cargo().Get(outfit) : 0) + (planet ? Cargo().Get(outfit) : 0);
	});

	// The following condition checks planetary storage on the current planet, or on
	// planets in the current system if in orbit.
	auto &&presentStorageOutfitProvider = conditions.GetProviderPrefixed("outfit (storage): ");
	presentStorageOutfitProvider.SetGetFunction([this](const string &name) -> int64_t
	{
		const Outfit *outfit = GameData::Outfits().Find(name.substr(strlen("outfit (storage): ")));
		if(!outfit)
			return 0;
		if(planet)
		{
			auto it = planetaryStorage.find(planet);
			return it != planetaryStorage.end() ? it->second.Get(outfit) : 0;
		}
		else
		{
			int64_t retVal = 0;
			for(const StellarObject &object : system->Objects())
			{
				auto it = planetaryStorage.find(object.GetPlanet());
				if(object.HasValidPlanet() && it != planetaryStorage.end())
					retVal += it->second.Get(outfit);
			}
			return retVal;
		}
	});

	// The following condition checks all planetary storage.
	auto &&allStorageOutfitProvider = conditions.GetProviderPrefixed("outfit (all storage): ");
	allStorageOutfitProvider.SetGetFunction([this](const string &name) -> int64_t
	{
		const Outfit *outfit = GameData::Outfits().Find(name.substr(strlen("outfit (all storage): ")));
		if(!outfit)
			return 0;
		int64_t retVal = 0;
		for(const auto &storage : planetaryStorage)
			retVal += storage.second.Get(outfit);
		return retVal;
	});

	// This condition corresponds to the method by which the flagship entered the current system.
	auto &&systemEntryProvider = conditions.GetProviderPrefixed("entered system by: ");
	auto systemEntryFun = [this](const string &name) -> bool
	{
		return name == "entered system by: " + EntryToString(entry);
	};
	systemEntryProvider.SetGetFunction(systemEntryFun);

	// This condition corresponds to the last system the flagship was in.
	auto &&previousSystemProvider = conditions.GetProviderPrefixed("previous system: ");
	auto previousSystemFun = [this](const string &name) -> bool
	{
		if(!previousSystem)
			return false;
		return name == "previous system: " + previousSystem->Name();
	};
	previousSystemProvider.SetGetFunction(previousSystemFun);

	// Conditions to determine if flagship is in a system and on a planet.
	auto &&flagshipSystemProvider = conditions.GetProviderPrefixed("flagship system: ");
	auto flagshipSystemFun = [this](const string &name) -> bool
	{
		if(!flagship || !flagship->GetSystem())
			return false;
		return name == "flagship system: " + flagship->GetSystem()->Name();
	};
	flagshipSystemProvider.SetGetFunction(flagshipSystemFun);

	auto &&flagshipLandedProvider = conditions.GetProviderNamed("flagship landed");
	auto flagshipLandedFun = [this](const string &name) -> bool
	{
		return (flagship && flagship->GetPlanet());
	};
	flagshipLandedProvider.SetGetFunction(flagshipLandedFun);

	auto &&flagshipPlanetProvider = conditions.GetProviderPrefixed("flagship planet: ");
	auto flagshipPlanetFun = [this](const string &name) -> bool
	{
		if(!flagship || !flagship->GetPlanet())
			return false;
		return name == "flagship planet: " + flagship->GetPlanet()->TrueName();
	};
	flagshipPlanetProvider.SetGetFunction(flagshipPlanetFun);

	auto &&flagshipPlanetAttributesProvider = conditions.GetProviderPrefixed("flagship planet attribute: ");
	auto flagshipPlanetAttributesFun = [this](const string &name) -> bool
	{
		if(!flagship || !flagship->GetPlanet())
			return false;
		string attribute = name.substr(strlen("flagship planet attribute: "));
		return flagship->GetPlanet()->Attributes().contains(attribute);
	};
	flagshipPlanetAttributesProvider.SetGetFunction(flagshipPlanetAttributesFun);

	// Read only exploration conditions.
	auto &&visitedPlanetProvider = conditions.GetProviderPrefixed("visited planet: ");
	auto visitedPlanetFun = [this](const string &name) -> bool
	{
		const Planet *planet = GameData::Planets().Find(name.substr(strlen("visited planet: ")));
		return planet ? HasVisited(*planet) : false;
	};
	visitedPlanetProvider.SetGetFunction(visitedPlanetFun);

	auto &&visitedSystemProvider = conditions.GetProviderPrefixed("visited system: ");
	auto visitedSystemFun = [this](const string &name) -> bool
	{
		const System *system = GameData::Systems().Find(name.substr(strlen("visited system: ")));
		return system ? HasVisited(*system) : false;
	};
	visitedSystemProvider.SetGetFunction(visitedSystemFun);

	auto &&landingAccessProvider = conditions.GetProviderPrefixed("landing access: ");
	auto landingAccessFun = [this](const string &name) -> bool
	{
		const Planet *planet = GameData::Planets().Find(name.substr(strlen("landing access: ")));
		return (planet && flagship) ? planet->CanLand(*flagship) : false;
	};
	landingAccessProvider.SetGetFunction(landingAccessFun);

	auto &&pluginProvider = conditions.GetProviderPrefixed("installed plugin: ");
	auto pluginFun = [](const string &name) -> bool
	{
		const Plugin *plugin = Plugins::Get().Find(name.substr(strlen("installed plugin: ")));
		return plugin ? plugin->IsValid() && plugin->enabled : false;
	};
	pluginProvider.SetGetFunction(pluginFun);

	auto &&destroyedPersonProvider = conditions.GetProviderPrefixed("person destroyed: ");
	auto destroyedPersonFun = [](const string &name) -> bool
	{
		const Person *person = GameData::Persons().Find(name.substr(strlen("person destroyed: ")));
		return person ? person->IsDestroyed() : false;
	};
	destroyedPersonProvider.SetGetFunction(destroyedPersonFun);

	// Read-only navigation conditions.
	auto HyperspaceTravelDays = [](const System *origin, const System *destination) -> int
	{
		if(!origin)
			return -1;

		auto distanceMap = DistanceMap(origin);
		if(!distanceMap.HasRoute(*destination))
			return -1;
		return distanceMap.Days(*destination);
	};

	auto &&hyperjumpsToSystemProvider = conditions.GetProviderPrefixed("hyperjumps to system: ");
	auto hyperjumpsToSystemFun = [this, HyperspaceTravelDays](const string &name) -> int
	{
		const System *system = GameData::Systems().Find(name.substr(strlen("hyperjumps to system: ")));
		if(!system)
		{
			Logger::LogError("Warning: System \"" + name.substr(strlen("hyperjumps to system: "))
					+ "\" referred to in condition is not valid.");
			return -1;
		}
		return HyperspaceTravelDays(this->GetSystem(), system);
	};
	hyperjumpsToSystemProvider.SetGetFunction(hyperjumpsToSystemFun);

	auto &&hyperjumpsToPlanetProvider = conditions.GetProviderPrefixed("hyperjumps to planet: ");
	auto hyperjumpsToPlanetFun = [this, HyperspaceTravelDays](const string &name) -> int
	{
		const Planet *planet = GameData::Planets().Find(name.substr(strlen("hyperjumps to planet: ")));
		if(!planet)
		{
			Logger::LogError("Warning: Planet \"" + name.substr(strlen("hyperjumps to planet: "))
					+ "\" referred to in condition is not valid.");
			return -1;
		}
		const System *system = planet->GetSystem();
		if(!system)
		{
			Logger::LogError("Warning: Planet \"" + name.substr(strlen("hyperjumps to planet: "))
					+ "\" referred to in condition is not in any system.");
			return -1;
		}
		return HyperspaceTravelDays(this->GetSystem(), system);
	};
	hyperjumpsToPlanetProvider.SetGetFunction(hyperjumpsToPlanetFun);

	// Read/write government reputation conditions.
	// The erase function is still default (since we cannot erase government conditions).
	auto &&reputationProvider = conditions.GetProviderPrefixed("reputation: ");
	reputationProvider.SetGetFunction([](const string &name) -> int64_t
	{
		string govName = name.substr(strlen("reputation: "));
		auto gov = GameData::Governments().Get(govName);
		if(!gov)
			return 0;
		return gov->Reputation();
	});
	reputationProvider.SetSetFunction([](const string &name, int64_t value) -> bool
	{
		string govName = name.substr(strlen("reputation: "));
		auto gov = GameData::Governments().Get(govName);
		if(!gov)
			return false;
		gov->SetReputation(value);
		return true;
	});

<<<<<<< HEAD
	// A condition for returning a random integer in the range [0, 100).
	auto &&randomProvider = conditions.GetProviderNamed("random");
	auto randomFun = [](const string &name) -> int64_t
	{
		return Random::Int(100);
	};
	randomProvider.SetGetFunction(randomFun);
=======
	auto &&fleetCountProvider = conditions.GetProviderPrefixed("fleet count by name: ");
	fleetCountProvider.SetGetFunction([this](const string &name) -> int64_t
	{
		string fleetName = name.substr(strlen("fleet count by name: "));
		auto found = fleetCounters.find(fleetName);
		return found == fleetCounters.end() ? 0 : found->second;
	});
	fleetCountProvider.SetSetFunction([this](const string &name, int64_t value) -> bool
	{
		string fleetName = name.substr(strlen("fleet count by name: "));
		fleetCounters[fleetName] = value;
		return true;
	});
	fleetCountProvider.SetEraseFunction([this](const string &name) -> bool
	{
		string fleetName = name.substr(strlen("fleet count by name: "));
		fleetCounters.erase(fleetName);
		return true;
	});
>>>>>>> 40f0f3ef

	// A condition for returning a random integer in the range [0, input). Input may be a number,
	// or it may be the name of a condition. For example, "roll: 100" would roll a random
	// integer in the range [0, 100), but if you had a condition "max roll" with a value of 100,
	// calling "roll: max roll" would provide a value from the same range.
	// Returns 0 if the input condition's value is <= 1.
	auto &&randomRollProvider = conditions.GetProviderPrefixed("roll: ");
	auto randomRollFun = [this](const string &name) -> int64_t
	{
		string input = name.substr(strlen("roll: "));
		int64_t value = 0;
		if(DataNode::IsNumber(input))
			value = static_cast<int64_t>(DataNode::Value(input));
		else
			value = conditions.Get(input);
		if(value <= 1)
			return 0;
		return Random::Int(value);
	};
	randomRollProvider.SetGetFunction(randomRollFun);

	// Global conditions setters and getters:
	auto &&globalProvider = conditions.GetProviderPrefixed("global: ");
	globalProvider.SetGetFunction([](const string &name) -> int64_t
	{
		string condition = name.substr(strlen("global: "));
		return GameData::GlobalConditions().Get(condition);
	});
	globalProvider.SetSetFunction([](const string &name, int64_t value) -> bool
	{
		string condition = name.substr(strlen("global: "));
		return GameData::GlobalConditions().Set(condition, value);
	});
	globalProvider.SetEraseFunction([](const string &name) -> bool
	{
		string condition = name.substr(strlen("global: "));
		return GameData::GlobalConditions().Erase(condition);
	});
}



// New missions are generated each time you land on a planet.
void PlayerInfo::CreateMissions()
{
	boardingMissions.clear();

	// Check for available missions.
	bool skipJobs = planet && !planet->GetPort().HasService(Port::ServicesType::JobBoard);
	bool hasPriorityMissions = false;
	for(const auto &it : GameData::Missions())
	{
		if(it.second.IsAtLocation(Mission::BOARDING) || it.second.IsAtLocation(Mission::ASSISTING))
			continue;
		if(skipJobs && it.second.IsAtLocation(Mission::JOB))
			continue;

		if(it.second.CanOffer(*this))
		{
			list<Mission> &missions =
				it.second.IsAtLocation(Mission::JOB) ? availableJobs : availableMissions;

			missions.push_back(it.second.Instantiate(*this));
			if(missions.back().IsFailed(*this))
				missions.pop_back();
			else if(!it.second.IsAtLocation(Mission::JOB))
				hasPriorityMissions |= missions.back().HasPriority();
		}
	}

	// If any of the available missions are "priority" missions, no other
	// special missions will be offered in the spaceport.
	if(hasPriorityMissions)
	{
		auto it = availableMissions.begin();
		while(it != availableMissions.end())
		{
			bool hasLowerPriorityLocation = it->IsAtLocation(Mission::SPACEPORT)
				|| it->IsAtLocation(Mission::SHIPYARD)
				|| it->IsAtLocation(Mission::OUTFITTER);
			if(hasLowerPriorityLocation && !it->HasPriority())
				it = availableMissions.erase(it);
			else
				++it;
		}
	}
	else if(availableMissions.size() > 1)
	{
		// Minor missions only get offered if no other missions (including other
		// minor missions) are competing with them. This is to avoid having two
		// or three missions pop up as soon as you enter the spaceport.
		auto it = availableMissions.begin();
		while(it != availableMissions.end())
		{
			if(it->IsMinor())
			{
				it = availableMissions.erase(it);
				if(availableMissions.size() <= 1)
					break;
			}
			else
				++it;
		}
	}
}



void PlayerInfo::SortAvailable()
{
	// Destinations: planets OR system. Only counting them, so the type doesn't matter.
	set<const void *> destinations;
	if(availableSortType == CONVENIENT)
	{
		for(const Mission &mission : Missions())
		{
			if(mission.IsVisible())
			{
				destinations.insert(mission.Destination());
				destinations.insert(mission.Destination()->GetSystem());

				for(const Planet *stopover : mission.Stopovers())
				{
					destinations.insert(stopover);
					destinations.insert(stopover->GetSystem());
				}

				for(const System *waypoint : mission.Waypoints())
					destinations.insert(waypoint);
			}
		}
	}
	availableJobs.sort([&](const Mission &lhs, const Mission &rhs) {
		// First, separate rush orders with deadlines, if wanted
		if(sortSeparateDeadline)
		{
			// availableSortAsc instead of true, to counter the reverse below
			if(!lhs.Deadline() && rhs.Deadline())
				return availableSortAsc;
			if(lhs.Deadline() && !rhs.Deadline())
				return !availableSortAsc;
		}
		// Then, separate greyed-out jobs you can't accept
		if(sortSeparatePossible)
		{
			if(lhs.CanAccept(*this) && !rhs.CanAccept(*this))
				return availableSortAsc;
			if(!lhs.CanAccept(*this) && rhs.CanAccept(*this))
				return !availableSortAsc;
		}
		// Sort by desired type:
		switch(availableSortType)
		{
			case CONVENIENT:
			{
				// Sorting by "convenience" means you already have a mission to a
				// planet. Missions at the same planet are sorted higher.
				// 0 : No convenient mission; 1: same system; 2: same planet (because both system+planet means 1+1 = 2)
				const int lConvenient = destinations.count(lhs.Destination()) + destinations.count(lhs.Destination()->GetSystem());
				const int rConvenient = destinations.count(rhs.Destination()) + destinations.count(rhs.Destination()->GetSystem());
				if(lConvenient < rConvenient)
					return true;
				if(lConvenient > rConvenient)
					return false;
			}
			// Tiebreaker for equal CONVENIENT is SPEED.
			case SPEED:
			{
				// A higher "Speed" means the mission takes less time, i.e. fewer
				// jumps.
				const int lJumps = lhs.ExpectedJumps();
				const int rJumps = rhs.ExpectedJumps();

				if(lJumps == rJumps)
				{
					// SPEED compares equal - follow through to tiebreaker 'case PAY' below
				}
				else if(lJumps > 0 && rJumps > 0)
				{
					// Lower values are better, so this '>' is not '<' as expected
					return lJumps > rJumps;
				}
				else
				{
					// Negative values indicate indeterminable mission paths.
					// e.g. through a wormhole, meaning lower values are worse.

					// A value of 0 indicates the mission destination is the
					// source, implying the actual path is complicated; consider
					// that slow, but not as bad as an indeterminable path.

					// Positive values are 'greater' because at least the number
					// of jumps is known. (Comparing two positive values is already
					// handled above, so the actual positive value doesn't matter.)

					// Compare the value when at least one value is not positive.
					return lJumps < rJumps;
				}
			}
			// Tiebreaker for equal SPEED is PAY.
			case PAY:
			{
				const int64_t lPay = lhs.DisplayedPayment();
				const int64_t rPay = rhs.DisplayedPayment();
				if(lPay < rPay)
					return true;
				else if(lPay > rPay)
					return false;
			}
			// Tiebreaker for equal PAY is ABC.
			case ABC:
			{
				if(lhs.Name() < rhs.Name())
					return true;
				else if(lhs.Name() > rhs.Name())
					return false;
			}
			// Tiebreaker fallback to keep sorting consistent is unique UUID:
			default:
				return lhs.UUID() < rhs.UUID();
		}
	});

	if(!availableSortAsc)
		availableJobs.reverse();
}



// Updates each mission upon landing, to perform landing actions (Stopover,
// Visit, Complete, Fail), and remove now-complete or now-failed missions.
void PlayerInfo::StepMissions(UI *ui)
{
	// Check for NPCs that have been destroyed without their destruction
	// being registered, e.g. by self-destruct:
	for(Mission &mission : missions)
		for(const NPC &npc : mission.NPCs())
			for(const shared_ptr<Ship> &ship : npc.Ships())
				if(ship->IsDestroyed())
					mission.Do(ShipEvent(nullptr, ship, ShipEvent::DESTROY), *this, ui);

	// Check missions for status changes from landing.
	string visitText;
	int missionVisits = 0;
	auto substitutions = map<string, string>{
		{"<first>", firstName},
		{"<last>", lastName}
	};
	const Ship *flag = Flagship();
	if(flag)
	{
		substitutions["<ship>"] = flag->Name();
		substitutions["<model>"] = flag->DisplayModelName();
	}

	auto mit = missions.begin();
	while(mit != missions.end())
	{
		Mission &mission = *mit;
		++mit;

		// If this is a stopover for the mission, perform the stopover action.
		mission.Do(Mission::STOPOVER, *this, ui);

		if(mission.IsFailed(*this))
			RemoveMission(Mission::FAIL, mission, ui);
		else if(mission.CanComplete(*this))
			RemoveMission(Mission::COMPLETE, mission, ui);
		else if(mission.Destination() == GetPlanet() && !freshlyLoaded)
		{
			mission.Do(Mission::VISIT, *this, ui);
			if(mission.IsUnique() || !mission.IsVisible())
				continue;

			// On visit dialogs are handled separately as to avoid a player
			// getting spammed by on visit dialogs if they are stacking jobs
			// from the same destination.
			if(visitText.empty())
			{
				const auto &text = mission.GetAction(Mission::VISIT).DialogText();
				if(!text.empty())
					visitText = Format::Replace(text, substitutions);
			}
			++missionVisits;
		}
	}
	if(!visitText.empty())
	{
		if(missionVisits > 1)
			visitText += "\n\t(You have " + Format::Number(missionVisits - 1) + " other unfinished "
				+ ((missionVisits > 2) ? "missions" : "mission") + " at this location.)";
		ui->Push(new Dialog(visitText));
	}
	// One mission's actions may influence another mission, so loop through one
	// more time to see if any mission is now completed or failed due to a change
	// that happened in another mission the first time through.
	mit = missions.begin();
	while(mit != missions.end())
	{
		Mission &mission = *mit;
		++mit;

		if(mission.IsFailed(*this))
			RemoveMission(Mission::FAIL, mission, ui);
		else if(mission.CanComplete(*this))
			RemoveMission(Mission::COMPLETE, mission, ui);
	}

	// Search for any missions that have failed but for which we are still
	// holding on to some cargo.
	set<const Mission *> active;
	for(const Mission &it : missions)
		active.insert(&it);

	vector<const Mission *> missionsToRemove;
	for(const auto &it : cargo.MissionCargo())
		if(!active.contains(it.first))
			missionsToRemove.push_back(it.first);
	for(const auto &it : cargo.PassengerList())
		if(!active.contains(it.first))
			missionsToRemove.push_back(it.first);
	for(const Mission *mission : missionsToRemove)
		cargo.RemoveMissionCargo(mission);
}



void PlayerInfo::Autosave() const
{
	if(!CanBeSaved() || filePath.length() < 4)
		return;

	string path = filePath.substr(0, filePath.length() - 4) + "~autosave.txt";
	Save(path);
}



void PlayerInfo::Save(const string &filePath) const
{
	if(transactionSnapshot)
		transactionSnapshot->SaveToPath(filePath);
	else
	{
		DataWriter out(filePath);
		Save(out);
	}
}



void PlayerInfo::Save(DataWriter &out) const
{
	// Basic player information and persistent UI settings:

	// Pilot information:
	out.Write("pilot", firstName, lastName);
	out.Write("date", date.Day(), date.Month(), date.Year());
	out.Write("system entry method", EntryToString(entry));
	if(previousSystem)
		out.Write("previous system", previousSystem->Name());
	if(system)
		out.Write("system", system->Name());
	if(planet)
		out.Write("planet", planet->TrueName());
	if(planet && planet->CanUseServices())
		out.Write("clearance");
	out.Write("playtime", playTime);
	// This flag is set if the player must leave the planet immediately upon
	// entering their ship (i.e. because a mission forced them to take off).
	if(shouldLaunch)
		out.Write("launching");
	for(const System *system : travelPlan)
		out.Write("travel", system->Name());
	if(travelDestination)
		out.Write("travel destination", travelDestination->TrueName());
	// Detect which ship number is the current flagship, for showing on LoadPanel.
	if(flagship)
	{
		for(auto it = ships.begin(); it != ships.end(); ++it)
			if(*it == flagship)
			{
				out.Write("flagship index", distance(ships.begin(), it));
				break;
			}
	}
	else
		out.Write("flagship index", -1);

	// Save the current setting for the map coloring;
	out.Write("map coloring", mapColoring);
	out.Write("map zoom", mapZoom);
	out.Write("starry map", isStarry);
	// Remember what categories are collapsed.
	for(const auto &it : collapsed)
	{
		// Skip panels where nothing was collapsed.
		if(it.second.empty())
			continue;

		out.Write("collapsed", it.first);
		out.BeginChild();
		{
			for(const auto &cit : it.second)
				out.Write(cit);
		}
		out.EndChild();
	}

	out.Write("reputation with");
	out.BeginChild();
	{
		for(const auto &it : GameData::Governments())
			if(!it.second.IsPlayer())
				out.Write(it.first, it.second.Reputation());
	}
	out.EndChild();

	out.Write("tribute received");
	out.BeginChild();
	{
		for(const auto &it : tributeReceived)
			if(it.second > 0)
				out.Write((it.first)->TrueName(), it.second);
	}
	out.EndChild();

	// Records of things you own:
	out.Write();
	out.WriteComment("What you own:");

	// Save all the data for all the player's ships.
	for(const shared_ptr<Ship> &ship : ships)
	{
		ship->Save(out);
		auto it = groups.find(ship.get());
		if(it != groups.end() && it->second)
			out.Write("groups", it->second);
	}
	if(!planetaryStorage.empty())
	{
		out.Write("storage");
		out.BeginChild();
		{
			for(const auto &it : planetaryStorage)
				if(!it.second.IsEmpty())
				{
					out.Write("planet", it.first->TrueName());
					out.BeginChild();
					{
						it.second.Save(out);
					}
					out.EndChild();
				}
		}
		out.EndChild();
	}
	if(!licenses.empty())
	{
		out.Write("licenses");
		out.BeginChild();
		{
			for(const string &license : licenses)
				out.Write(license);
		}
		out.EndChild();
	}

	// Save accounting information, cargo, and cargo cost bases.
	accounts.Save(out);
	cargo.Save(out);
	if(!costBasis.empty())
	{
		out.Write("basis");
		out.BeginChild();
		{
			for(const auto &it : costBasis)
				if(it.second)
					out.Write(it.first, it.second);
		}
		out.EndChild();
	}

	if(!stock.empty())
	{
		out.Write("stock");
		out.BeginChild();
		{
			using StockElement = pair<const Outfit *const, int>;
			WriteSorted(stock,
				[](const StockElement *lhs, const StockElement *rhs)
					{ return lhs->first->TrueName() < rhs->first->TrueName(); },
				[&out](const StockElement &it)
				{
					if(it.second)
						out.Write(it.first->TrueName(), it.second);
				});
		}
		out.EndChild();
	}
	depreciation.Save(out, date.DaysSinceEpoch());
	stockDepreciation.Save(out, date.DaysSinceEpoch());


	// Records of things you have done or are doing, or have happened to you:
	out.Write();
	out.WriteComment("What you've done:");

	// Save all missions (accepted, accepted-but-invalid, and available).
	for(const Mission &mission : missions)
		mission.Save(out);
	for(const Mission &mission : inactiveMissions)
		mission.Save(out);
	map<string, map<string, int>> offWorldMissionCargo;
	map<string, map<string, int>> offWorldMissionPassengers;
	for(const auto &it : ships)
	{
		const Ship &ship = *it;
		// If the ship is at the player's planet, its mission cargo allocation does not need to be saved.
		if(ship.GetPlanet() == planet)
			continue;
		for(const auto &cargo : ship.Cargo().MissionCargo())
			offWorldMissionCargo[cargo.first->UUID().ToString()][ship.UUID().ToString()] = cargo.second;
		for(const auto &passengers : ship.Cargo().PassengerList())
			offWorldMissionPassengers[passengers.first->UUID().ToString()][ship.UUID().ToString()] = passengers.second;
	}
	auto SaveMissionCargoDistribution = [&out](const map<string, map<string, int>> &toSave, bool passengers) -> void
	{
		if(passengers)
			out.Write("mission passengers");
		else
			out.Write("mission cargo");
		out.BeginChild();
		{
			out.Write("player ships");
			out.BeginChild();
			{
				for(const auto &it : toSave)
					for(const auto &sit : it.second)
						out.Write(it.first, sit.first, sit.second);
			}
			out.EndChild();
		}
		out.EndChild();
	};
	if(!offWorldMissionCargo.empty())
		SaveMissionCargoDistribution(offWorldMissionCargo, false);
	if(!offWorldMissionPassengers.empty())
		SaveMissionCargoDistribution(offWorldMissionPassengers, true);

	for(const Mission &mission : availableJobs)
		mission.Save(out, "available job");
	for(const Mission &mission : availableMissions)
		mission.Save(out, "available mission");
	out.Write("sort type", static_cast<int>(availableSortType));
	if(!availableSortAsc)
		out.Write("sort descending");
	if(sortSeparateDeadline)
		out.Write("separate deadline");
	if(sortSeparatePossible)
		out.Write("separate possible");

	// Save any "primary condition" flags that are set.
	conditions.Save(out);

	// Save the UUID of any ships given to the player with a specified name, and ship class.
	if(!giftedShips.empty())
	{
		out.Write("gifted ships");
		out.BeginChild();
		{
			for(const auto &it : giftedShips)
				out.Write(it.first, it.second.ToString());
		}
		out.EndChild();
	}

	// Save pending events, and changes that have happened due to past events.
	for(const GameEvent &event : gameEvents)
		event.Save(out);
	if(!dataChanges.empty())
	{
		out.Write("changes");
		out.BeginChild();
		{
			for(const DataNode &node : dataChanges)
				out.Write(node);
		}
		out.EndChild();
	}
	GameData::WriteEconomy(out);

	// Check which persons have been captured or destroyed.
	for(const auto &it : GameData::Persons())
		if(it.second.IsDestroyed())
			out.Write("destroyed", it.first);


	// Records of things you have discovered:
	out.Write();
	out.WriteComment("What you know:");

	// Save a list of systems the player has visited.
	WriteSorted(visitedSystems,
		[](const System *const *lhs, const System *const *rhs)
			{ return (*lhs)->Name() < (*rhs)->Name(); },
		[&out](const System *system)
		{
			out.Write("visited", system->Name());
		});

	// Save a list of planets the player has visited.
	WriteSorted(visitedPlanets,
		[](const Planet *const *lhs, const Planet *const *rhs)
			{ return (*lhs)->TrueName() < (*rhs)->TrueName(); },
		[&out](const Planet *planet)
		{
			out.Write("visited planet", planet->TrueName());
		});

	if(!harvested.empty())
	{
		out.Write("harvested");
		out.BeginChild();
		{
			using HarvestLog = pair<const System *, const Outfit *>;
			WriteSorted(harvested,
				[](const HarvestLog *lhs, const HarvestLog *rhs) -> bool
				{
					// Sort by system name and then by outfit name.
					if(lhs->first != rhs->first)
						return lhs->first->Name() < rhs->first->Name();
					else
						return lhs->second->TrueName() < rhs->second->TrueName();
				},
				[&out](const HarvestLog &it)
				{
					out.Write(it.first->Name(), it.second->TrueName());
				});
		}
		out.EndChild();
	}

	out.Write("logbook");
	out.BeginChild();
	{
		for(auto &&it : logbook)
		{
			out.Write(it.first.Day(), it.first.Month(), it.first.Year());
			out.BeginChild();
			{
				// Break the text up into paragraphs.
				for(const string &line : Format::Split(it.second, "\n\t"))
					out.Write(line);
			}
			out.EndChild();
		}
		for(auto &&it : specialLogs)
			for(auto &&eit : it.second)
			{
				out.Write(it.first, eit.first);
				out.BeginChild();
				{
					// Break the text up into paragraphs.
					for(const string &line : Format::Split(eit.second, "\n\t"))
						out.Write(line);
				}
				out.EndChild();
			}
	}
	out.EndChild();

	out.Write();
	out.WriteComment("How you began:");
	startData.Save(out);

	// Write plugins to player's save file for debugging.
	out.Write();
	out.WriteComment("Installed plugins:");
	out.Write("plugins");
	out.BeginChild();
	for(const auto &it : Plugins::Get())
	{
		const auto &plugin = it.second;
		if(plugin.IsValid() && plugin.enabled)
			out.Write(plugin.name);
	}
	out.EndChild();
}



// Check (and perform) any fines incurred by planetary security. If the player
// has dominated the planet, or was given clearance to this planet by a mission,
// planetary security is avoided. Infiltrating implies evasion of security.
void PlayerInfo::Fine(UI *ui)
{
	const Planet *planet = GetPlanet();
	// Dominated planets should never fine you.
	// By default, uninhabited planets should not fine the player.
	if(GameData::GetPolitics().HasDominated(planet)
		|| !(planet->IsInhabited() || planet->HasCustomSecurity()))
		return;

	// Planets should not fine you if you have mission clearance or are infiltrating.
	for(const Mission &mission : missions)
		if(mission.HasClearance(planet) || (!mission.HasFullClearance() &&
					(mission.Destination() == planet || mission.Stopovers().contains(planet))))
			return;

	// The planet's government must have the authority to enforce laws.
	const Government *gov = planet->GetGovernment();
	if(!gov->CanEnforce(planet))
		return;

	string message = gov->Fine(*this, 0, nullptr, planet->Security());
	if(!message.empty())
	{
		if(message == "atrocity")
		{
			const Conversation *conversation = gov->DeathSentence();
			if(conversation)
				ui->Push(new ConversationPanel(*this, *conversation));
			else
			{
				message = "Before you can leave your ship, the " + gov->GetName()
					+ " authorities show up and begin scanning it. They say, \"Captain "
					+ LastName()
					+ ", we detect highly illegal material on your ship.\""
					"\n\tYou are sentenced to lifetime imprisonment on a penal colony."
					" Your days of traveling the stars have come to an end.";
				ui->Push(new Dialog(message));
			}
			// All ships belonging to the player should be removed.
			Die();
		}
		else
			ui->Push(new Dialog(message));
	}
}



// Helper function to update the ship selection.
void PlayerInfo::SelectShip(const shared_ptr<Ship> &ship, bool *first)
{
	// Make sure this ship is not already selected.
	auto it = selectedShips.begin();
	for( ; it != selectedShips.end(); ++it)
		if(it->lock() == ship)
			break;
	if(it == selectedShips.end())
	{
		// This ship is not yet selected.
		selectedShips.push_back(ship);
		Ship *flagship = Flagship();
		if(*first && flagship && ship.get() != flagship)
		{
			flagship->SetTargetShip(ship);
			*first = false;
		}
	}
}

bool PlayerInfo::DisplayCarrierHelp() const
{
	return displayCarrierHelp;
}



// Instantiate the given model and add it to the player's fleet.
void PlayerInfo::AddStockShip(const Ship *model, const string &name)
{
	ships.push_back(make_shared<Ship>(*model));
	ships.back()->SetName(!name.empty() ? name : GameData::Phrases().Get("civilian")->Get());
	ships.back()->SetSystem(system);
	ships.back()->SetPlanet(planet);
	ships.back()->SetIsSpecial();
	ships.back()->SetIsYours();
	ships.back()->SetGovernment(GameData::PlayerGovernment());
}



// When we remove a ship, forget its stored ID.
void PlayerInfo::ForgetGiftedShip(const Ship &oldShip, bool failsMissions)
{
	const EsUuid &id = oldShip.UUID();
	auto shipToForget = find_if(giftedShips.begin(), giftedShips.end(),
		[&id](const pair<const string, EsUuid> &shipId) { return shipId.second == id; });
	if(shipToForget != giftedShips.end())
	{
		if(failsMissions)
			for(auto &mission : missions)
				if(mission.RequiresGiftedShip(shipToForget->first))
					mission.Fail();
		giftedShips.erase(shipToForget);
	}
}



// Check that this player's current state can be saved.
bool PlayerInfo::CanBeSaved() const
{
	return (!isDead && planet && system && !firstName.empty() && !lastName.empty());
}<|MERGE_RESOLUTION|>--- conflicted
+++ resolved
@@ -3989,7 +3989,6 @@
 		return true;
 	});
 
-<<<<<<< HEAD
 	// A condition for returning a random integer in the range [0, 100).
 	auto &&randomProvider = conditions.GetProviderNamed("random");
 	auto randomFun = [](const string &name) -> int64_t
@@ -3997,7 +3996,8 @@
 		return Random::Int(100);
 	};
 	randomProvider.SetGetFunction(randomFun);
-=======
+
+  
 	auto &&fleetCountProvider = conditions.GetProviderPrefixed("fleet count by name: ");
 	fleetCountProvider.SetGetFunction([this](const string &name) -> int64_t
 	{
@@ -4017,7 +4017,6 @@
 		fleetCounters.erase(fleetName);
 		return true;
 	});
->>>>>>> 40f0f3ef
 
 	// A condition for returning a random integer in the range [0, input). Input may be a number,
 	// or it may be the name of a condition. For example, "roll: 100" would roll a random
