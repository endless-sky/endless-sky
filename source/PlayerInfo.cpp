--- conflicted
+++ resolved
@@ -800,17 +800,17 @@
 	// Remove active data in the old flagship.
 	if(flagship && flagship.get() != &other)
 		flagship->ClearTargetsAndOrders();
-	
+
 	// Set the new flagship pointer.
 	flagship = other.shared_from_this();
-	
+
 	// Make sure your jump-capable ships all know who the flagship is.
 	for(const shared_ptr<Ship> &ship : ships)
 	{
 		bool shouldHaveParent = (flagship && ship != flagship && !ship->IsParked() && (!ship->CanBeCarried() || ship->JumpFuel()));
 		ship->SetParent(shouldHaveParent ? flagship : shared_ptr<Ship>());
 	}
-	
+
 	// Make sure your flagship is not included in the escort selection.
 	// Or if we have no flagship, then make sure no escorts are selected.
 	if(!flagship)
@@ -826,7 +826,7 @@
 				++it;
 		}
 	}
-	
+
 	// Flagship properties likely have changed. Update auto conditions.
 	UpdateAutoConditions();
 }
@@ -1210,15 +1210,11 @@
 		else
 			++it;
 	}
-<<<<<<< HEAD
-	
+
 	// If we switched flagships during flight, then we want to move the new
 	// flagship to the start of the list of ships.
 	MoveFlagshipBegin(ships, flagship);
-	
-=======
-
->>>>>>> c9cc144b
+
 	// "Unload" all fighters, so they will get recharged, etc.
 	for(const shared_ptr<Ship> &ship : ships)
 		ship->UnloadBays();
@@ -1310,23 +1306,11 @@
 	// This can only be done while landed.
 	if(!system || !planet)
 		return false;
-<<<<<<< HEAD
-	
+
 	flagship = FlagshipPtr();
 	if(!flagship)
 		return false;
-	
-=======
-
-	if(flagship)
-		flagship->AllowCarried(true);
-	flagship.reset();
-	flagship = FlagshipPtr();
-	if(!flagship)
-		return false;
-	flagship->AllowCarried(false);
-
->>>>>>> c9cc144b
+
 	shouldLaunch = false;
 	Audio::Play(Audio::Get("takeoff"));
 
@@ -1341,41 +1325,12 @@
 
 	// Store the total cargo counts in case we need to adjust cost bases below.
 	map<string, int> originalTotals = cargo.Commodities();
-<<<<<<< HEAD
-	
+
 	// Move the flagship to the start of the list of ships and ensure that all
 	// escorts know which ship is acting as flagship.
 	MoveFlagshipBegin(ships, flagship);
 	SetFlagship(*flagship);
-	
-=======
-
-	// Move the flagship to the start of your list of ships. It does not make
-	// sense that the flagship would change if you are reunited with a different
-	// ship that was higher up the list.
-	auto it = find(ships.begin(), ships.end(), flagship);
-	if(it != ships.begin() && it != ships.end())
-	{
-		ships.erase(it);
-		ships.insert(ships.begin(), flagship);
-	}
-	// Make sure your jump-capable ships all know who the flagship is.
-	for(const shared_ptr<Ship> &ship : ships)
-	{
-		bool shouldHaveParent = (ship != flagship && !ship->IsParked() && (!ship->CanBeCarried() || ship->JumpFuel()));
-		ship->SetParent(shouldHaveParent ? flagship : shared_ptr<Ship>());
-	}
-	// Make sure your flagship is not included in the escort selection.
-	for(auto it = selectedShips.begin(); it != selectedShips.end(); )
-	{
-		shared_ptr<Ship> ship = it->lock();
-		if(!ship || ship == flagship)
-			it = selectedShips.erase(it);
-		else
-			++it;
-	}
-
->>>>>>> c9cc144b
+
 	// Recharge any ships that can be recharged, and load available cargo.
 	bool hasSpaceport = planet->HasSpaceport() && planet->CanUseServices();
 	for(const shared_ptr<Ship> &ship : ships)
