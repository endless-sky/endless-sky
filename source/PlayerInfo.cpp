/* PlayerInfo.cpp
Copyright (c) 2014 by Michael Zahniser

Endless Sky is free software: you can redistribute it and/or modify it under the
terms of the GNU General Public License as published by the Free Software
Foundation, either version 3 of the License, or (at your option) any later version.

Endless Sky is distributed in the hope that it will be useful, but WITHOUT ANY
WARRANTY; without even the implied warranty of MERCHANTABILITY or FITNESS FOR A
PARTICULAR PURPOSE. See the GNU General Public License for more details.

You should have received a copy of the GNU General Public License along with
this program. If not, see <https://www.gnu.org/licenses/>.
*/

#include "PlayerInfo.h"

#include "Audio.h"
#include "ConversationPanel.h"
#include "DataFile.h"
#include "DataWriter.h"
#include "Dialog.h"
#include "DistanceMap.h"
#include "Files.h"
#include "text/Format.h"
#include "GameData.h"
#include "Government.h"
#include "Hardpoint.h"
#include "Logger.h"
#include "Messages.h"
#include "Outfit.h"
#include "Person.h"
#include "Planet.h"
#include "Politics.h"
#include "Preferences.h"
#include "Random.h"
#include "SavedGame.h"
#include "Ship.h"
#include "ShipEvent.h"
#include "ShipJumpNavigation.h"
#include "StartConditions.h"
#include "StellarObject.h"
#include "System.h"
#include "UI.h"

#include <algorithm>
#include <cassert>
#include <cmath>
#include <ctime>
#include <functional>
#include <iterator>
#include <limits>
#include <sstream>
#include <stdexcept>

using namespace std;

namespace {
	// Move the flagship to the start of your list of ships. It does not make sense
	// that the flagship would change if you are reunited with a different ship that
	// was higher up the list.
	void MoveFlagshipBegin(vector<shared_ptr<Ship>> &ships, const shared_ptr<Ship> &flagship)
	{
		if(!flagship)
			return;

		// Find the current location of the flagship.
		auto it = find(ships.begin(), ships.end(), flagship);
		if(it != ships.begin() && it != ships.end())
		{
			// Move all ships before the flagship one position backwards (which overwrites
			// the flagship at its position).
			move_backward(ships.begin(), it, next(it));
			// Re-add the flagship at the beginning of the list.
			ships[0] = flagship;
		}
	}

	string EntryToString(SystemEntry entryType)
	{
		switch(entryType)
		{
			case SystemEntry::HYPERDRIVE:
				return "hyperdrive";
			case SystemEntry::JUMP:
				return "jump drive";
			case SystemEntry::WORMHOLE:
				return "wormhole";
			default:
			case SystemEntry::TAKE_OFF:
				return "takeoff";
		}
	}

	SystemEntry StringToEntry(const string &entry)
	{
		if(entry == "hyperdrive")
			return SystemEntry::HYPERDRIVE;
		else if(entry == "jump drive")
			return SystemEntry::JUMP;
		else if(entry == "wormhole")
			return SystemEntry::WORMHOLE;
		return SystemEntry::TAKE_OFF;
	}
}



PlayerInfo::PlayerInfo()
	: conditions(GameData::VaryingConditions())
{
}



// Completely clear all loaded information, to prepare for loading a file or
// creating a new pilot.
void PlayerInfo::Clear()
{
	*this = PlayerInfo();

	Random::Seed(time(nullptr));
	GameData::Revert();
	Messages::Reset();

<<<<<<< HEAD
	conditions->Clear();
=======
	conditions.Clear();

	delete transactionSnapshot;
	transactionSnapshot = nullptr;
>>>>>>> bbf887ab
}



// Check if a player has been loaded.
bool PlayerInfo::IsLoaded() const
{
	return !firstName.empty();
}



// Make a new player.
void PlayerInfo::New(const StartConditions &start)
{
	// Clear any previously loaded data.
	Clear();

	// Copy the core information from the full starting scenario.
	startData = start;
	// Copy any ships in the start conditions.
	for(const Ship &ship : start.Ships())
	{
		ships.emplace_back(new Ship(ship));
		ships.back()->SetSystem(&start.GetSystem());
		ships.back()->SetPlanet(&start.GetPlanet());
		ships.back()->SetIsSpecial();
		ships.back()->SetIsYours();
		ships.back()->SetGovernment(GameData::PlayerGovernment());
	}
	// Load starting conditions from a "start" item in the data files. If no
	// such item exists, StartConditions defines default values.
	date = start.GetDate();
	GameData::SetDate(date);
	// Make sure the fleet depreciation object knows it is tracking the player's
	// fleet, not the planet's stock.
	depreciation.Init(ships, date.DaysSinceEpoch());

	SetSystem(start.GetSystem());
	SetPlanet(&start.GetPlanet());
	accounts = start.GetAccounts();
	RegisterDerivedConditions();
	start.GetConditions().Apply(*conditions);

	// Generate missions that will be available on the first day.
	CreateMissions();

	// Add to the list of events that should happen on certain days.
	for(const auto &it : GameData::Events())
		if(it.second.GetDate())
			AddEvent(it.second, it.second.GetDate());
}



// Load player information from a saved game file.
void PlayerInfo::Load(const string &path)
{
	// Make sure any previously loaded data is cleared.
	Clear();

	// A listing of missions and the ships where their cargo or passengers were when the game was saved.
	// Missions and ships are referred to by string UUIDs.
	// Any mission cargo or passengers that were in the player's system will not be recorded here,
	// as that can be safely redistributed from the player's overall CargoHold to any ships in their system.
	map<string, map<string, int>> missionCargoToDistribute;
	map<string, map<string, int>> missionPassengersToDistribute;

	filePath = path;
	// Strip anything after the "~" from snapshots, so that the file we save
	// will be the auto-save, not the snapshot.
	size_t pos = filePath.find('~');
	size_t namePos = filePath.length() - Files::Name(filePath).length();
	if(pos != string::npos && pos > namePos)
		filePath = filePath.substr(0, pos) + ".txt";

	// The player may have bribed their current planet in the last session. Ensure
	// we provide the same access to services in this session, too.
	bool hasFullClearance = false;

	// Register derived conditions now, so old primary versions can load into them.
	RegisterDerivedConditions();

	DataFile file(path, conditions);
	for(const DataNode &child : file)
	{
		// Basic player information and persistent UI settings:
		if(child.Token(0) == "pilot" && child.Size() >= 3)
		{
			firstName = child.Token(1);
			lastName = child.Token(2);
		}
		else if(child.Token(0) == "date" && child.Size() >= 4)
			date = Date(child.Value(1), child.Value(2), child.Value(3));
		else if(child.Token(0) == "system entry method" && child.Size() >= 2)
			entry = StringToEntry(child.Token(1));
		else if(child.Token(0) == "previous system" && child.Size() >= 2)
			previousSystem = GameData::Systems().Get(child.Token(1));
		else if(child.Token(0) == "system" && child.Size() >= 2)
			system = GameData::Systems().Get(child.Token(1));
		else if(child.Token(0) == "planet" && child.Size() >= 2)
			planet = GameData::Planets().Get(child.Token(1));
		else if(child.Token(0) == "clearance")
			hasFullClearance = true;
		else if(child.Token(0) == "launching")
			shouldLaunch = true;
		else if(child.Token(0) == "playtime" && child.Size() >= 2)
			playTime = child.Value(1);
		else if(child.Token(0) == "travel" && child.Size() >= 2)
			travelPlan.push_back(GameData::Systems().Get(child.Token(1)));
		else if(child.Token(0) == "travel destination" && child.Size() >= 2)
			travelDestination = GameData::Planets().Get(child.Token(1));
		else if(child.Token(0) == "map coloring" && child.Size() >= 2)
			mapColoring = child.Value(1);
		else if(child.Token(0) == "map zoom" && child.Size() >= 2)
			mapZoom = child.Value(1);
		else if(child.Token(0) == "collapsed" && child.Size() >= 2)
		{
			for(const DataNode &grand : child)
				collapsed[child.Token(1)].insert(grand.Token(0));
		}
		else if(child.Token(0) == "reputation with")
		{
			for(const DataNode &grand : child)
				if(grand.Size() >= 2)
					reputationChanges.emplace_back(
						GameData::Governments().Get(grand.Token(0)), grand.Value(1));
		}

		// Records of things you own:
		else if(child.Token(0) == "ship")
		{
			// Ships owned by the player have various special characteristics:
			ships.push_back(make_shared<Ship>(child));
			ships.back()->SetIsSpecial();
			ships.back()->SetIsYours();
			// Defer finalizing this ship until we have processed all changes to game state.
		}
		else if(child.Token(0) == "groups" && child.Size() >= 2 && !ships.empty())
			groups[ships.back().get()] = child.Value(1);
		else if(child.Token(0) == "storage")
		{
			for(const DataNode &grand : child)
				if(grand.Size() >= 2 && grand.Token(0) == "planet")
					for(const DataNode &grandGrand : grand)
						if(grandGrand.Token(0) == "cargo")
						{
							CargoHold &storage = planetaryStorage[GameData::Planets().Get(grand.Token(1))];
							storage.Load(grandGrand);
						}
		}
		else if(child.Token(0) == "account")
			accounts.Load(child, true);
		else if(child.Token(0) == "cargo")
			cargo.Load(child);
		else if(child.Token(0) == "basis")
		{
			for(const DataNode &grand : child)
				if(grand.Size() >= 2)
					costBasis[grand.Token(0)] += grand.Value(1);
		}
		else if(child.Token(0) == "stock")
		{
			for(const DataNode &grand : child)
				if(grand.Size() >= 2)
					stock[GameData::Outfits().Get(grand.Token(0))] += grand.Value(1);
		}
		else if(child.Token(0) == "fleet depreciation")
			depreciation.Load(child);
		else if(child.Token(0) == "stock depreciation")
			stockDepreciation.Load(child);

		// Records of things you have done or are doing, or have happened to you:
		else if(child.Token(0) == "mission")
		{
			missions.emplace_back(child);
			cargo.AddMissionCargo(&missions.back());
		}
		else if((child.Token(0) == "mission cargo" || child.Token(0) == "mission passengers") && child.HasChildren())
		{
			map<string, map<string, int>> &toDistribute = (child.Token(0) == "mission cargo")
					? missionCargoToDistribute : missionPassengersToDistribute;
			for(const DataNode &grand : child)
				if(grand.Token(0) == "player ships" && grand.HasChildren())
					for(const DataNode &great : grand)
					{
						if(great.Size() != 3)
							continue;
						toDistribute[great.Token(0)][great.Token(1)] = great.Value(2);
					}
		}
		else if(child.Token(0) == "available job")
			availableJobs.emplace_back(child);
		else if(child.Token(0) == "sort type")
			availableSortType = static_cast<SortType>(child.Value(1));
		else if(child.Token(0) == "sort descending")
			availableSortAsc = false;
		else if(child.Token(0) == "separate deadline")
			sortSeparateDeadline = true;
		else if(child.Token(0) == "separate possible")
			sortSeparatePossible = true;
		else if(child.Token(0) == "available mission")
			availableMissions.emplace_back(child);
		else if(child.Token(0) == "conditions")
			conditions->Load(child);
		else if(child.Token(0) == "event")
			gameEvents.emplace_back(child);
		else if(child.Token(0) == "changes")
		{
			for(const DataNode &grand : child)
				dataChanges.push_back(grand);
		}
		else if(child.Token(0) == "economy")
			economy = child;
		else if(child.Token(0) == "destroyed" && child.Size() >= 2)
			destroyedPersons.push_back(child.Token(1));

		// Records of things you have discovered:
		else if(child.Token(0) == "visited" && child.Size() >= 2)
			Visit(*GameData::Systems().Get(child.Token(1)));
		else if(child.Token(0) == "visited planet" && child.Size() >= 2)
			Visit(*GameData::Planets().Get(child.Token(1)));
		else if(child.Token(0) == "harvested")
		{
			for(const DataNode &grand : child)
				if(grand.Size() >= 2)
					harvested.emplace(
						GameData::Systems().Get(grand.Token(0)),
						GameData::Outfits().Get(grand.Token(1)));
		}
		else if(child.Token(0) == "logbook")
		{
			for(const DataNode &grand : child)
			{
				if(grand.Size() >= 3)
				{
					Date date(grand.Value(0), grand.Value(1), grand.Value(2));
					string text;
					for(const DataNode &great : grand)
					{
						if(!text.empty())
							text += "\n\t";
						text += great.Token(0);
					}
					logbook.emplace(date, text);
				}
				else if(grand.Size() >= 2)
				{
					string &text = specialLogs[grand.Token(0)][grand.Token(1)];
					for(const DataNode &great : grand)
					{
						if(!text.empty())
							text += "\n\t";
						text += great.Token(0);
					}
				}
			}
		}
		else if(child.Token(0) == "start")
			startData.Load(child);
	}
	// Modify the game data with any changes that were loaded from this file.
	ApplyChanges();
	// Ensure the player is in a valid state after loading & applying changes.
	ValidateLoad();

	// Restore access to services, if it was granted previously.
	if(planet && hasFullClearance)
		planet->Bribe();

	// Based on the ships that were loaded, calculate the player's capacity for
	// cargo and passengers.
	UpdateCargoCapacities();

	auto DistributeMissionCargo = [](map<string, map<string, int>> &toDistribute, const list<Mission> &missions,
			vector<shared_ptr<Ship>> &ships, CargoHold &cargo, bool passengers) -> void
	{
		for(const auto &it : toDistribute)
		{
			const auto missionIt = find_if(missions.begin(), missions.end(),
					[&it](const Mission &mission) { return mission.UUID().ToString() == it.first; });
			if(missionIt != missions.end())
			{
				const Mission *cargoOf = &*missionIt;
				for(const auto &shipCargo : it.second)
				{
					auto shipIt = find_if(ships.begin(), ships.end(),
							[&shipCargo](const shared_ptr<Ship> &ship) { return ship->UUID().ToString() == shipCargo.first; });
					if(shipIt != ships.end())
					{
						Ship *destination = shipIt->get();
						if(passengers)
							cargo.TransferPassengers(cargoOf, shipCargo.second, destination->Cargo());
						else
							cargo.Transfer(cargoOf, shipCargo.second, destination->Cargo());
					}
				}
			}
		}
	};

	DistributeMissionCargo(missionCargoToDistribute, missions, ships, cargo, false);
	DistributeMissionCargo(missionPassengersToDistribute, missions, ships, cargo, true);

	// If no depreciation record was loaded, every item in the player's fleet
	// will count as non-depreciated.
	if(!depreciation.IsLoaded())
		depreciation.Init(ships, date.DaysSinceEpoch());
}



// Load the most recently saved player (if any). Returns false when no save was loaded.
bool PlayerInfo::LoadRecent()
{
	string recentPath = Files::Read(Files::Config() + "recent.txt");
	// Trim trailing whitespace (including newlines) from the path.
	while(!recentPath.empty() && recentPath.back() <= ' ')
		recentPath.pop_back();

	if(recentPath.empty() || !Files::Exists(recentPath))
	{
		Clear();
		return false;
	}

	Load(recentPath);
	return true;
}



// Save this player. The file name is based on the player's name.
void PlayerInfo::Save() const
{
	// Don't save dead players or players that are not fully created.
	if(!CanBeSaved())
		return;

	// Remember that this was the most recently saved player.
	Files::Write(Files::Config() + "recent.txt", filePath + '\n');

	if(filePath.rfind(".txt") == filePath.length() - 4)
	{
		// Only update the backups if this save will have a newer date.
		SavedGame saved(filePath);
		if(saved.GetDate() != date.ToString())
		{
			string root = filePath.substr(0, filePath.length() - 4);
			const int previousCount = Preferences::GetPreviousSaveCount();
			const string rootPrevious = root + "~~previous-";
			for(int i = previousCount - 1; i > 0; --i)
			{
				const string toMove = rootPrevious + to_string(i) + ".txt";
				if(Files::Exists(toMove))
					Files::Move(toMove, rootPrevious + to_string(i + 1) + ".txt");
			}
			if(Files::Exists(filePath))
				Files::Move(filePath, rootPrevious + "1.txt");
			if(planet->HasSpaceport())
				Save(rootPrevious + "spaceport.txt");
		}
	}

	Save(filePath);

	// Save global conditions:
	DataWriter globalConditions(Files::Config() + "global conditions.txt");
	GameData::GlobalConditions()->Save(globalConditions);
}



// Get the base file name for the player, without the ".txt" extension. This
// will usually be "<first> <last>", but may be different if multiple players
// exist with the same name, in which case a number is appended.
string PlayerInfo::Identifier() const
{
	string name = Files::Name(filePath);
	return (name.length() < 4) ? "" : name.substr(0, name.length() - 4);
}



void PlayerInfo::StartTransaction()
{
	assert(!transactionSnapshot && "Starting PlayerInfo transaction while one is already active");

	// Create in-memory DataWriter and save to it.
	transactionSnapshot = new DataWriter();
	Save(*transactionSnapshot);
}



void PlayerInfo::FinishTransaction()
{
	assert(transactionSnapshot && "Finishing PlayerInfo while one hasn't been started");
	delete transactionSnapshot;
	transactionSnapshot = nullptr;
}



// Apply the given set of changes to the game data.
void PlayerInfo::AddChanges(list<DataNode> &changes)
{
	bool changedSystems = false;
	for(const DataNode &change : changes)
	{
		changedSystems |= (change.Token(0) == "system");
		changedSystems |= (change.Token(0) == "link");
		changedSystems |= (change.Token(0) == "unlink");
		GameData::Change(change);
	}
	if(changedSystems)
	{
		// Recalculate what systems have been seen.
		GameData::UpdateSystems();
		seen.clear();
		for(const System *system : visitedSystems)
		{
			seen.insert(system);
			for(const System *neighbor : system->VisibleNeighbors())
				if(!neighbor->Hidden() || system->Links().count(neighbor))
					seen.insert(neighbor);
		}
	}

	// Only move the changes into my list if they are not already there.
	if(&changes != &dataChanges)
		dataChanges.splice(dataChanges.end(), changes);
}



// Add an event that will happen at the given date.
void PlayerInfo::AddEvent(const GameEvent &event, const Date &date)
{
	gameEvents.push_back(event);
	gameEvents.back().SetDate(date);
}



// Mark this player as dead, and handle the changes to the player's fleet.
void PlayerInfo::Die(int response, const shared_ptr<Ship> &capturer)
{
	isDead = true;
	// The player loses access to all their ships if they die on a planet.
	if(GetPlanet() || !flagship)
		ships.clear();
	// If the flagship should explode due to choices made in a mission's
	// conversation, it should still appear in the player's ship list (but
	// will be red, because it is dead). The player's escorts will scatter
	// automatically, as they have a now-dead parent.
	else if(response == Conversation::EXPLODE)
		flagship->Destroy();
	// If it died in open combat, it is already marked destroyed.
	else if(!flagship->IsDestroyed())
	{
		// The player died due to the failed capture of an NPC or a
		// "mutiny". The flagship is either captured or changes government.
		if(!flagship->IsYours())
		{
			// The flagship was already captured, via BoardingPanel,
			// and its parent-escort relationships were updated in
			// Ship::WasCaptured().
		}
		// The referenced ship may not be boarded by the player, so before
		// letting it capture the flagship it must be near the flagship.
		else if(capturer && capturer->Position().Distance(flagship->Position()) <= 1.)
			flagship->WasCaptured(capturer);
		else
		{
			// A "mutiny" occurred.
			flagship->SetIsYours(false);
			// TODO: perhaps allow missions to set the new government.
			flagship->SetGovernment(GameData::Governments().Get("Independent"));
			// Your escorts do not follow it, nor does it wait for them.
			for(const shared_ptr<Ship> &ship : ships)
				ship->SetParent(nullptr);
		}
		// Remove the flagship from the player's ship list.
		auto it = find(ships.begin(), ships.end(), flagship);
		if(it != ships.end())
			ships.erase(it);
	}
}



// Query whether this player is dead.
bool PlayerInfo::IsDead() const
{
	return isDead;
}



// Get the player's first name.
const string &PlayerInfo::FirstName() const
{
	return firstName;
}



// Get the player's last name.
const string &PlayerInfo::LastName() const
{
	return lastName;
}



// Set the player's name. This will also set the saved game file name.
void PlayerInfo::SetName(const string &first, const string &last)
{
	firstName = first;
	lastName = last;

	string fileName = first + " " + last;

	// If there are multiple pilots with the same name, append a number to the
	// pilot name to generate a unique file name.
	filePath = Files::Saves() + fileName;
	int index = 0;
	while(true)
	{
		string path = filePath;
		if(index++)
			path += " " + to_string(index);
		path += ".txt";

		if(!Files::Exists(path))
		{
			filePath.swap(path);
			break;
		}
	}
}



// Get the current date (game world, not real world).
const Date &PlayerInfo::GetDate() const
{
	return date;
}



// Set the date to the next day, and perform all daily actions.
void PlayerInfo::IncrementDate()
{
	++date;

	// Check if any special events should happen today.
	auto it = gameEvents.begin();
	while(it != gameEvents.end())
	{
		if(date < it->GetDate())
			++it;
		else
		{
			it->Apply(*this);
			it = gameEvents.erase(it);
		}
	}

	// Check if any missions have failed because of deadlines and
	// do any daily mission actions for those that have not failed.
	for(Mission &mission : missions)
	{
		if(mission.CheckDeadline(date) && mission.IsVisible())
			Messages::Add("You failed to meet the deadline for the mission \"" + mission.Name() + "\".",
				Messages::Importance::Highest);
		if(!mission.IsFailed())
			mission.Do(Mission::DAILY, *this);
	}

	// Check what salaries and tribute the player receives.
	auto GetIncome = [&](string prefix)
	{
		int64_t total = 0;
		auto it = conditions->PrimariesLowerBound(prefix);
		for( ; it != conditions->PrimariesEnd() && !it->first.compare(0, prefix.length(), prefix); ++it)
			total += it->second;
		return total;
	};
	int64_t salariesIncome = GetIncome("salary: ");
	int64_t tributeIncome = GetIncome("tribute: ");
	FleetBalance b = MaintenanceAndReturns();
	if(salariesIncome || tributeIncome || b.assetsReturns)
	{
		string message = "You receive ";
		if(salariesIncome)
			message += Format::CreditString(salariesIncome) + " salary";
		if(salariesIncome && tributeIncome)
		{
			if(b.assetsReturns)
				message += ", ";
			else
				message += " and ";
		}
		if(tributeIncome)
			message += Format::CreditString(tributeIncome) + " in tribute";
		if(salariesIncome && tributeIncome && b.assetsReturns)
			message += ",";
		if((salariesIncome || tributeIncome) && b.assetsReturns)
			message += " and ";
		if(b.assetsReturns)
			message += Format::CreditString(b.assetsReturns) + " based on outfits and ships";
		message += ".";
		Messages::Add(message, Messages::Importance::High);
		accounts.AddCredits(salariesIncome + tributeIncome + b.assetsReturns);
	}

	// For accounting, keep track of the player's net worth. This is for
	// calculation of yearly income to determine maximum mortgage amounts.
	int64_t assets = depreciation.Value(ships, date.DaysSinceEpoch());
	for(const shared_ptr<Ship> &ship : ships)
		assets += ship->Cargo().Value(system);

	// Have the player pay salaries, mortgages, etc. and print a message that
	// summarizes the payments that were made.
	string message = accounts.Step(assets, Salaries(), b.maintenanceCosts);
	if(!message.empty())
		Messages::Add(message, Messages::Importance::High);

	// Reset the reload counters for all your ships.
	for(const shared_ptr<Ship> &ship : ships)
		ship->GetArmament().ReloadAll();
}



const CoreStartData &PlayerInfo::StartData() const noexcept
{
	return startData;
}



void PlayerInfo::SetSystemEntry(SystemEntry entryType)
{
	entry = entryType;
}



SystemEntry PlayerInfo::GetSystemEntry() const
{
	return entry;
}



// Set the player's current start system, and mark that system as visited.
void PlayerInfo::SetSystem(const System &system)
{
	this->previousSystem = this->system;
	this->system = &system;
	Visit(system);
}



// Get the player's current star system.
const System *PlayerInfo::GetSystem() const
{
	return system;
}



const System *PlayerInfo::GetPreviousSystem() const
{
	return previousSystem;
}



// Set the planet the player is landed on.
void PlayerInfo::SetPlanet(const Planet *planet)
{
	this->planet = planet;
}



// Get the planet the player is landed on.
const Planet *PlayerInfo::GetPlanet() const
{
	return planet;
}



// If the player is landed, return the stellar object they are on. Some planets
// (e.g. ringworlds) may include multiple stellar objects in the same system.
const StellarObject *PlayerInfo::GetStellarObject() const
{
	if(!system || !planet)
		return nullptr;

	double closestDistance = numeric_limits<double>::infinity();
	const StellarObject *closestObject = nullptr;
	for(const StellarObject &object : system->Objects())
		if(object.GetPlanet() == planet)
		{
			if(!Flagship())
				return &object;

			double distance = Flagship()->Position().Distance(object.Position());
			if(distance < closestDistance)
			{
				closestDistance = distance;
				closestObject = &object;
			}
		}
	return closestObject;
}



// Check if the player must take off immediately.
bool PlayerInfo::ShouldLaunch() const
{
	return shouldLaunch;
}



// Access the player's account information.
const Account &PlayerInfo::Accounts() const
{
	return accounts;
}



// Access the player's account information (and allow modifying it).
Account &PlayerInfo::Accounts()
{
	return accounts;
}



// Calculate how much the player pays in daily salaries.
int64_t PlayerInfo::Salaries() const
{
	// Don't count extra crew on anything but the flagship.
	int64_t crew = 0;
	const Ship *flagship = Flagship();
	if(flagship)
		crew = flagship->Crew() - flagship->RequiredCrew();

	// A ship that is "parked" remains on a planet and requires no salaries.
	for(const shared_ptr<Ship> &ship : ships)
		if(!ship->IsParked() && !ship->IsDestroyed())
			crew += ship->RequiredCrew();
	if(!crew)
		return 0;

	// Every crew member except the player receives 100 credits per day.
	return 100 * (crew - 1);
}



// Calculate the daily maintenance cost and generated income for all ships and in cargo outfits.
PlayerInfo::FleetBalance PlayerInfo::MaintenanceAndReturns() const
{
	FleetBalance b;

	// If the player is landed, then cargo will be in the player's
	// pooled cargo. Check there so that the bank panel can display the
	// correct total maintenance costs. When launched all cargo will be
	// in the player's ships instead of in the pooled cargo, so no outfit
	// will be counted twice.
	for(const auto &outfit : Cargo().Outfits())
	{
		b.maintenanceCosts += max<int64_t>(0, outfit.first->Get("maintenance costs")) * outfit.second;
		b.assetsReturns += max<int64_t>(0, outfit.first->Get("income")) * outfit.second;
	}
	for(const shared_ptr<Ship> &ship : ships)
		if(!ship->IsDestroyed())
		{
			b.maintenanceCosts += max<int64_t>(0, ship->Attributes().Get("maintenance costs"));
			b.assetsReturns += max<int64_t>(0, ship->Attributes().Get("income"));
			for(const auto &outfit : ship->Cargo().Outfits())
			{
				b.maintenanceCosts += max<int64_t>(0, outfit.first->Get("maintenance costs")) * outfit.second;
				b.assetsReturns += max<int64_t>(0, outfit.first->Get("income")) * outfit.second;
			}
			if(!ship->IsParked())
			{
				b.maintenanceCosts += max<int64_t>(0, ship->Attributes().Get("operating costs"));
				b.assetsReturns += max<int64_t>(0, ship->Attributes().Get("operating income"));
			}
		}
	return b;
}



// Get a pointer to the ship that the player controls. This is always the first
// ship in the list.
const Ship *PlayerInfo::Flagship() const
{
	return const_cast<PlayerInfo *>(this)->FlagshipPtr().get();
}



// Get a pointer to the ship that the player controls. This is always the first
// ship in the list.
Ship *PlayerInfo::Flagship()
{
	return FlagshipPtr().get();
}



// Determine which ship is the flagship and return the shared pointer to it.
const shared_ptr<Ship> &PlayerInfo::FlagshipPtr()
{
	if(!flagship)
	{
		for(const shared_ptr<Ship> &it : ships)
			if(!it->IsParked() && it->GetSystem() == system && it->CanBeFlagship())
			{
				flagship = it;
				break;
			}
	}

	static const shared_ptr<Ship> empty;
	return (flagship && flagship->IsYours()) ? flagship : empty;
}



// Set the flagship (on departure or during flight).
void PlayerInfo::SetFlagship(Ship &other)
{
	// Remove active data in the old flagship.
	if(flagship && flagship.get() != &other)
		flagship->ClearTargetsAndOrders();

	// Set the new flagship pointer.
	flagship = other.shared_from_this();

	// Make sure your jump-capable ships all know who the flagship is.
	for(const shared_ptr<Ship> &ship : ships)
	{
		bool shouldFollowFlagship = (ship != flagship && !ship->IsParked() &&
			(!ship->CanBeCarried() || ship->JumpNavigation().JumpFuel()));
		ship->SetParent(shouldFollowFlagship ? flagship : shared_ptr<Ship>());
	}

	// Move the flagship to the beginning to the list of ships.
	MoveFlagshipBegin(ships, flagship);

	// Make sure your flagship is not included in the escort selection.
	for(auto it = selectedShips.begin(); it != selectedShips.end(); )
	{
		shared_ptr<Ship> ship = it->lock();
		if(!ship || ship == flagship)
			it = selectedShips.erase(it);
		else
			++it;
	}
}



// Access the full list of ships that the player owns.
const vector<shared_ptr<Ship>> &PlayerInfo::Ships() const
{
	return ships;
}



// Inspect the flightworthiness of the player's active fleet, individually and
// as a whole, to determine which ships cannot travel with the group.
// Returns a mapping of ships to the reason their flight check failed.
map<const shared_ptr<Ship>, vector<string>> PlayerInfo::FlightCheck() const
{
	// Count of all bay types in the active fleet.
	auto bayCount = map<string, size_t>{};
	// Classification of the present ships by category. Parked ships are ignored.
	auto categoryCount = map<string, vector<shared_ptr<Ship>>>{};

	auto flightChecks = map<const shared_ptr<Ship>, vector<string>>{};
	for(const auto &ship : ships)
		if(ship->GetSystem() && !ship->IsDisabled() && !ship->IsParked())
		{
			auto checks = ship->FlightCheck();
			if(!checks.empty())
				flightChecks.emplace(ship, checks);

			// Only check bays for in-system ships.
			if(ship->GetSystem() != system)
				continue;

			categoryCount[ship->Attributes().Category()].emplace_back(ship);
			// Ensure bayCount has an entry for this category for the special case
			// where we have no bays at all available for this type of ship.
			if(ship->CanBeCarried())
				bayCount.emplace(ship->Attributes().Category(), 0);

			if(ship->CanBeCarried() || !ship->HasBays())
				continue;

			for(auto &bay : ship->Bays())
			{
				++bayCount[bay.category];
				// The bays should always be empty. But if not, count that ship too.
				if(bay.ship)
				{
					Logger::LogError("Expected bay to be empty for " + ship->ModelName() + ": " + ship->Name());
					categoryCount[bay.ship->Attributes().Category()].emplace_back(bay.ship);
				}
			}
		}

	// Identify transportable ships that cannot jump and have no bay to be carried in.
	for(auto &bayType : bayCount)
	{
		const auto &shipsOfType = categoryCount[bayType.first];
		if(shipsOfType.empty())
			continue;
		for(const auto &carriable : shipsOfType)
		{
			if(carriable->JumpsRemaining() != 0)
			{
				// This ship can travel between systems and does not require a bay.
			}
			// This ship requires a bay to travel between systems.
			else if(bayType.second > 0)
				--bayType.second;
			else
			{
				// Include the lack of bay availability amongst any other
				// warnings for this carriable ship.
				auto it = flightChecks.find(carriable);
				string warning = "no bays?";
				if(it != flightChecks.end())
					it->second.emplace_back(warning);
				else
					flightChecks.emplace(carriable, vector<string>{warning});
			}
		}
	}
	return flightChecks;
}



// Add a captured ship to your fleet.
void PlayerInfo::AddShip(const shared_ptr<Ship> &ship)
{
	ships.push_back(ship);
	ship->SetIsSpecial();
	ship->SetIsYours();
}



// Adds a ship of the given model with the given name to the player's fleet.
// If this ship is being gifted, it costs nothing and starts fully depreciated.
void PlayerInfo::BuyShip(const Ship *model, const string &name, bool isGift)
{
	if(!model)
		return;

	int day = date.DaysSinceEpoch();
	int64_t cost = isGift ? 0 : stockDepreciation.Value(*model, day);
	if(accounts.Credits() >= cost)
	{
		// Copy the model instance into a new instance.
		ships.push_back(make_shared<Ship>(*model));
		ships.back()->SetName(name);
		ships.back()->SetSystem(system);
		ships.back()->SetPlanet(planet);
		ships.back()->SetIsSpecial();
		ships.back()->SetIsYours();
		ships.back()->SetGovernment(GameData::PlayerGovernment());

		accounts.AddCredits(-cost);
		flagship.reset();

		// Record the transfer of this ship in the depreciation and stock info.
		if(!isGift)
		{
			depreciation.Buy(*model, day, &stockDepreciation);
			for(const auto &it : model->Outfits())
				stock[it.first] -= it.second;
		}
	}
}



// Sell the given ship (if it belongs to the player).
void PlayerInfo::SellShip(const Ship *selected)
{
	for(auto it = ships.begin(); it != ships.end(); ++it)
		if(it->get() == selected)
		{
			int day = date.DaysSinceEpoch();
			int64_t cost = depreciation.Value(*selected, day);

			// Record the transfer of this ship in the depreciation and stock info.
			stockDepreciation.Buy(*selected, day, &depreciation);
			for(const auto &it : selected->Outfits())
				stock[it.first] += it.second;

			accounts.AddCredits(cost);
			ships.erase(it);
			flagship.reset();
			return;
		}
}



vector<shared_ptr<Ship>>::iterator PlayerInfo::DisownShip(const Ship *selected)
{
	for(auto it = ships.begin(); it != ships.end(); ++it)
		if(it->get() == selected)
		{
			flagship.reset();
			it = ships.erase(it);
			return (it == ships.begin()) ? it : --it;
		}
	return ships.begin();
}



// Park or unpark the given ship. A parked ship remains on a planet instead of
// flying with the player, and requires no daily crew payments.
void PlayerInfo::ParkShip(const Ship *selected, bool isParked)
{
	for(auto it = ships.begin(); it != ships.end(); ++it)
		if(it->get() == selected)
		{
			isParked &= !(*it)->IsDisabled();
			(*it)->SetIsParked(isParked);
			UpdateCargoCapacities();
			flagship.reset();
			return;
		}
}



// Rename the given ship.
void PlayerInfo::RenameShip(const Ship *selected, const string &name)
{
	for(auto it = ships.begin(); it != ships.end(); ++it)
		if(it->get() == selected)
		{
			(*it)->SetName(name);
			return;
		}
}



// Change the order of the given ship in the list.
void PlayerInfo::ReorderShip(int fromIndex, int toIndex)
{
	// Make sure the indices are valid.
	if(fromIndex == toIndex)
		return;
	if(static_cast<unsigned>(fromIndex) >= ships.size())
		return;
	if(static_cast<unsigned>(toIndex) >= ships.size())
		return;

	// Reorder the list.
	shared_ptr<Ship> ship = ships[fromIndex];
	ships.erase(ships.begin() + fromIndex);
	ships.insert(ships.begin() + toIndex, ship);
	flagship.reset();
}



void PlayerInfo::SetShipOrder(const vector<shared_ptr<Ship>> &newOrder)
{
	// Check if the incoming vector contains the same elements
	if(std::is_permutation(ships.begin(), ships.end(), newOrder.begin()))
	{
		ships = newOrder;
		flagship.reset();
	}
	else
		throw runtime_error("Cannot reorder ships because the new order does not contain the same ships");
}



// Find out how attractive the player's fleet is to pirates. Aside from a
// heavy freighter, no single ship should attract extra pirate attention.
pair<double, double> PlayerInfo::RaidFleetFactors() const
{
	double attraction = 0.;
	double deterrence = 0.;
	for(const shared_ptr<Ship> &ship : Ships())
	{
		if(ship->IsParked() || ship->IsDestroyed())
			continue;

		attraction += ship->Attraction();
		deterrence += ship->Deterrence();
	}

	return make_pair(attraction, deterrence);
}



double PlayerInfo::RaidFleetAttraction(const Government::RaidFleet &raid, const System *system) const
{
	double attraction = 0.;
	const Fleet *raidFleet = raid.GetFleet();
	const Government *raidGov = raidFleet ? raidFleet->GetGovernment() : nullptr;
	if(raidGov && raidGov->IsEnemy())
	{
		// The player's base attraction to a fleet is determined by their fleet attraction minus
		// their fleet deterrence, minus whatever the minimum attraction of this raid fleet is.
		pair<double, double> factors = RaidFleetFactors();
		// If there is a maximum attraction for this fleet, and we are above it, it will not spawn.
		if(raid.MaxAttraction() > 0 && factors.first > raid.MaxAttraction())
			return 0;

		attraction = .005 * (factors.first - factors.second - raid.MinAttraction());
		// Then we consider the strength of other fleets in the system.
		int64_t raidStrength = raidFleet->Strength();
		if(system && raidStrength)
			for(const auto &fleet : system->Fleets())
			{
				if(!fleet.Period())
					continue;
				const Government *gov = fleet.Get()->GetGovernment();
				if(gov)
				{
					// If this fleet is neutral or hostile to both the player and raid fleet, it has
					// no impact on the attraction. If the fleet is hostile to only the player, the
					// raid attraction will increase. If the fleet is hostile to only the raid fleet,
					// the raid attraction will decrease. The amount of increase or decrease is determined
					// by the strength of the fleet relative to the raid fleet. System fleets which are
					// stronger have a larger impact.
					double strength = fleet.Get()->Strength() / fleet.Period();
					attraction -= (gov->IsEnemy(raidGov) - gov->IsEnemy()) * (strength / raidStrength);
				}
			}
	}
	return max(0., min(1., attraction));
}



// Get cargo information.
CargoHold &PlayerInfo::Cargo()
{
	return cargo;
}



// Get cargo information.
const CargoHold &PlayerInfo::Cargo() const
{
	return cargo;
}



// Get planetary storage information for current planet. Returns a pointer,
// since we might not be on a planet, or since the storage might be empty.
CargoHold *PlayerInfo::Storage(bool forceCreate)
{
	if(planet && (forceCreate || planetaryStorage.count(planet)))
		return &(planetaryStorage[planet]);

	// Nullptr can be returned when forceCreate is true if there is no
	// planet; nullptr is the best we can offer in such cases.
	return nullptr;
}



// Get planetary storage information for all planets (for map and overviews).
const std::map<const Planet *, CargoHold> &PlayerInfo::PlanetaryStorage() const
{
	return planetaryStorage;
}



// Adjust the cost basis for the given commodity.
void PlayerInfo::AdjustBasis(const string &commodity, int64_t adjustment)
{
	costBasis[commodity] += adjustment;
}



// Get the cost basis for some number of tons of the given commodity. Each ton
// of the commodity that you own is assumed to have the same basis.
int64_t PlayerInfo::GetBasis(const string &commodity, int tons) const
{
	// Handle cost basis even when not landed on a planet.
	int total = cargo.Get(commodity);
	for(const auto &ship : ships)
		total += ship->Cargo().Get(commodity);
	if(!total)
		return 0;

	auto it = costBasis.find(commodity);
	int64_t basis = (it == costBasis.end()) ? 0 : it->second;
	return (basis * tons) / total;
}



// Switch cargo from being stored in ships to being stored here. Also recharge
// ships, check for mission completion, and apply fines for contraband.
void PlayerInfo::Land(UI *ui)
{
	// This can only be done while landed.
	if(!system || !planet)
		return;

	if(!freshlyLoaded)
	{
		Audio::Play(Audio::Get("landing"));
		Audio::PlayMusic(planet->MusicName());
		GameData::UpdateConditions();
	}

	// Mark this planet as visited.
	Visit(*planet);
	if(planet == travelDestination)
		travelDestination = nullptr;

	// Remove any ships that have been destroyed or captured.
	map<string, int> lostCargo;
	vector<shared_ptr<Ship>>::iterator it = ships.begin();
	while(it != ships.end())
	{
		if((*it)->IsDestroyed() || !(*it)->IsYours())
		{
			// If any of your ships are destroyed, your cargo "cost basis" should
			// be adjusted based on what you lost.
			for(const auto &cargo : (*it)->Cargo().Commodities())
				if(cargo.second)
					lostCargo[cargo.first] += cargo.second;
			// Also, the ship and everything in it should be removed from your
			// depreciation records. Transfer it to a throw-away record:
			Depreciation().Buy(**it, date.DaysSinceEpoch(), &depreciation);

			it = ships.erase(it);
		}
		else
			++it;
	}

	// "Unload" all fighters, so they will get recharged, etc.
	for(const shared_ptr<Ship> &ship : ships)
		ship->UnloadBays();

	// Ships that are landed with you on the planet should fully recharge
	// and pool all their cargo together. Those in remote systems restore
	// what they can without landing.
	bool hasSpaceport = planet->HasSpaceport() && planet->CanUseServices();
	UpdateCargoCapacities();
	for(const shared_ptr<Ship> &ship : ships)
		if(!ship->IsParked() && !ship->IsDisabled())
		{
			if(ship->GetSystem() == system)
			{
				ship->Recharge(hasSpaceport);
				ship->Cargo().TransferAll(cargo);
				if(!ship->GetPlanet())
					ship->SetPlanet(planet);
			}
			else
				ship->Recharge(false);
		}
	// Adjust cargo cost basis for any cargo lost due to a ship being destroyed.
	for(const auto &it : lostCargo)
		AdjustBasis(it.first, -(costBasis[it.first] * it.second) / (cargo.Get(it.first) + it.second));

	// Evaluate changes to NPC spawning criteria.
	if(!freshlyLoaded)
		UpdateMissionNPCs();

	// Update missions that are completed, or should be failed.
	StepMissions(ui);
	UpdateCargoCapacities();

	// If the player is actually landing (rather than simply loading the game),
	// new missions are created and new fines may be levied.
	if(!freshlyLoaded)
	{
		// Create whatever missions this planet has to offer.
		CreateMissions();
		// Check if the player is doing anything illegal.
		Fine(ui);
	}
	// Upon loading the game, prompt the player about any paused missions, but if there are many
	// do not name them all (since this would overflow the screen).
	else if(ui && !inactiveMissions.empty())
	{
		string message = "These active missions or jobs were deactivated due to a missing definition"
			" - perhaps you recently removed a plugin?\n";
		auto mit = inactiveMissions.rbegin();
		int named = 0;
		while(mit != inactiveMissions.rend() && (++named < 10))
		{
			message += "\t\"" + mit->Name() + "\"\n";
			++mit;
		}
		if(mit != inactiveMissions.rend())
			message += " and " + to_string(distance(mit, inactiveMissions.rend())) + " more.\n";
		message += "They will be reactivated when the necessary plugin is reinstalled.";
		ui->Push(new Dialog(message));
	}

	// Hire extra crew back if any were lost in-flight (i.e. boarding) or
	// some bunks were freed up upon landing (i.e. completed missions).
	if(Preferences::Has("Rehire extra crew when lost") && hasSpaceport && flagship)
	{
		int added = desiredCrew - flagship->Crew();
		if(added > 0)
		{
			flagship->AddCrew(added);
			Messages::Add("You hire " + to_string(added) + (added == 1
					? " extra crew member to fill your now-empty bunk."
					: " extra crew members to fill your now-empty bunks."), Messages::Importance::High);
		}
	}

	freshlyLoaded = false;
	flagship.reset();
}



// Load the cargo back into your ships. This may require selling excess, in
// which case a message will be returned.
bool PlayerInfo::TakeOff(UI *ui)
{
	// This can only be done while landed.
	if(!system || !planet)
		return false;

	flagship = FlagshipPtr();
	if(!flagship)
		return false;

	shouldLaunch = false;
	Audio::Play(Audio::Get("takeoff"));

	// Jobs are only available when you are landed.
	availableJobs.clear();
	availableMissions.clear();
	doneMissions.clear();
	stock.clear();

	// Special persons who appeared last time you left the planet, can appear again.
	GameData::ResetPersons();

	// Store the total cargo counts in case we need to adjust cost bases below.
	map<string, int> originalTotals = cargo.Commodities();

	// Move the flagship to the start of the list of ships and ensure that all
	// escorts know which ship is acting as flagship.
	SetFlagship(*flagship);

	// Recharge any ships that can be recharged, and load available cargo.
	bool hasSpaceport = planet->HasSpaceport() && planet->CanUseServices();
	for(const shared_ptr<Ship> &ship : ships)
		if(!ship->IsParked() && !ship->IsDisabled())
		{
			// Recalculate the weapon cache in case a mass-less change had an effect.
			ship->GetAICache().Calibrate(*ship.get());
			if(ship->GetSystem() != system)
			{
				ship->Recharge(false);
				continue;
			}
			else
				ship->Recharge(hasSpaceport);

			if(ship != flagship)
			{
				ship->Cargo().SetBunks(ship->Attributes().Get("bunks") - ship->RequiredCrew());
				cargo.TransferAll(ship->Cargo());
			}
			else
			{
				// Your flagship takes first priority for passengers but last for cargo.
				desiredCrew = ship->Crew();
				ship->Cargo().SetBunks(ship->Attributes().Get("bunks") - desiredCrew);
				for(const auto &it : cargo.PassengerList())
					cargo.TransferPassengers(it.first, it.second, ship->Cargo());
			}
		}
	// Load up your flagship last, so that it will have space free for any
	// plunder that you happen to acquire.
	cargo.TransferAll(flagship->Cargo());

	if(cargo.Passengers())
	{
		int extra = min(cargo.Passengers(), flagship->Crew() - flagship->RequiredCrew());
		if(extra)
		{
			flagship->AddCrew(-extra);
			Messages::Add("You fired " + to_string(extra) + " crew members to free up bunks for passengers."
				, Messages::Importance::High);
			flagship->Cargo().SetBunks(flagship->Attributes().Get("bunks") - flagship->Crew());
			cargo.TransferAll(flagship->Cargo());
		}
	}

	int extra = flagship->Crew() + flagship->Cargo().Passengers() - flagship->Attributes().Get("bunks");
	if(extra > 0)
	{
		flagship->AddCrew(-extra);
		Messages::Add("You fired " + to_string(extra) + " crew members because you have no bunks for them."
			, Messages::Importance::High);
		flagship->Cargo().SetBunks(flagship->Attributes().Get("bunks") - flagship->Crew());
	}

	// For each active, carriable ship you own, try to find an active ship that has a bay for it.
	auto carriers = vector<Ship *>{};
	auto toLoad = vector<shared_ptr<Ship>>{};
	for(auto &ship : ships)
		if(!ship->IsParked() && !ship->IsDisabled())
		{
			if(ship->CanBeCarried() && ship != flagship)
				toLoad.emplace_back(ship);
			else if(ship->HasBays())
				carriers.emplace_back(ship.get());
		}
	if(!toLoad.empty())
	{
		size_t uncarried = toLoad.size();
		if(!carriers.empty())
		{
			// Order carried ships such that those requiring bays are loaded first. For
			// jump-capable carried ships, prefer loading those with a shorter range.
			stable_sort(toLoad.begin(), toLoad.end(),
				[](const shared_ptr<Ship> &a, const shared_ptr<Ship> &b)
				{
					return a->JumpsRemaining() < b->JumpsRemaining();
				});
			// We are guaranteed that each carried `ship` is not parked and not disabled, and that
			// all possible parents are also not parked, not disabled, and not `ship`.
			for(auto &ship : toLoad)
				for(auto &parent : carriers)
					if(parent->GetSystem() == ship->GetSystem() && parent->Carry(ship))
					{
						--uncarried;
						break;
					}
		}

		if(uncarried)
		{
			// The remaining uncarried ships are launched alongside the player.
			string message = (uncarried > 1) ? "Some escorts were" : "One escort was";
			Messages::Add(message + " unable to dock with a carrier.", Messages::Importance::High);
		}
	}

	// By now, all cargo should have been divvied up among your ships. So, any
	// mission cargo or passengers left behind cannot be carried, and those
	// missions have aborted.
	vector<const Mission *> missionsToRemove;
	for(const auto &it : cargo.MissionCargo())
		if(it.second)
		{
			if(it.first->IsVisible())
				Messages::Add("Mission \"" + it.first->Name()
					+ "\" aborted because you do not have space for the cargo."
						, Messages::Importance::Highest);
			missionsToRemove.push_back(it.first);
		}
	for(const auto &it : cargo.PassengerList())
		if(it.second)
		{
			if(it.first->IsVisible())
				Messages::Add("Mission \"" + it.first->Name()
					+ "\" aborted because you do not have enough passenger bunks free."
						, Messages::Importance::Highest);
			missionsToRemove.push_back(it.first);

		}
	for(const Mission *mission : missionsToRemove)
		RemoveMission(Mission::ABORT, *mission, ui);

	// Any ordinary cargo left behind can be sold.
	int64_t income = 0;
	int day = date.DaysSinceEpoch();
	int64_t sold = cargo.Used();
	int64_t totalBasis = 0;
	if(sold)
	{
		for(const auto &commodity : cargo.Commodities())
		{
			if(!commodity.second)
				continue;

			// Figure out how much income you get for selling this cargo.
			int64_t value = commodity.second * static_cast<int64_t>(system->Trade(commodity.first));
			income += value;

			int original = originalTotals[commodity.first];
			auto it = costBasis.find(commodity.first);
			if(!original || it == costBasis.end() || !it->second)
				continue;

			// Now, figure out how much of that income is profit by calculating
			// the cost basis for this cargo (which is just the total cost basis
			// multiplied by the percent of the cargo you are selling).
			int64_t basis = it->second * commodity.second / original;
			it->second -= basis;
			totalBasis += basis;
		}
		if(!planet->HasOutfitter())
			for(const auto &outfit : cargo.Outfits())
			{
				// Compute the total value for each type of excess outfit.
				if(!outfit.second)
					continue;
				int64_t cost = depreciation.Value(outfit.first, day, outfit.second);
				for(int i = 0; i < outfit.second; ++i)
					stockDepreciation.Buy(outfit.first, day, &depreciation);
				income += cost;
			}
		else
			for(const auto &outfit : cargo.Outfits())
			{
				// Transfer the outfits from cargo to the storage on this planet.
				if(!outfit.second)
					continue;
				cargo.Transfer(outfit.first, outfit.second, *Storage(true));
			}
	}
	accounts.AddCredits(income);
	cargo.Clear();
	stockDepreciation = Depreciation();
	if(sold)
	{
		// Report how much excess cargo was sold, and what profit you earned.
		ostringstream out;
		out << "You sold " << Format::CargoString(sold, "excess cargo") << " for " << Format::CreditString(income);
		if(totalBasis && totalBasis != income)
			out << " (for a profit of " << Format::CreditString(income - totalBasis) << ").";
		else
			out << ".";
		Messages::Add(out.str(), Messages::Importance::High);
	}

	GameData::UpdateConditions();

	return true;
}



void PlayerInfo::AddPlayTime(chrono::nanoseconds timeVal)
{
	playTime += timeVal.count() * .000000001;
}



double PlayerInfo::GetPlayTime() const noexcept
{
	return playTime;
}



// Get the player's logbook.
const multimap<Date, string> &PlayerInfo::Logbook() const
{
	return logbook;
}



void PlayerInfo::AddLogEntry(const string &text)
{
	logbook.emplace(date, text);
}



const map<string, map<string, string>> &PlayerInfo::SpecialLogs() const
{
	return specialLogs;
}



void PlayerInfo::AddSpecialLog(const string &type, const string &name, const string &text)
{
	string &entry = specialLogs[type][name];
	if(!entry.empty())
		entry += "\n\t";
	entry += text;
}



bool PlayerInfo::HasLogs() const
{
	return !logbook.empty() || !specialLogs.empty();
}



// Call this after missions update, or if leaving the outfitter, shipyard, or
// hiring panel. Updates the information on how much space is available.
void PlayerInfo::UpdateCargoCapacities()
{
	int size = 0;
	int bunks = 0;
	flagship = FlagshipPtr();
	for(const shared_ptr<Ship> &ship : ships)
		if(ship->GetSystem() == system && !ship->IsParked() && !ship->IsDisabled())
		{
			size += ship->Attributes().Get("cargo space");
			int crew = (ship == flagship ? ship->Crew() : ship->RequiredCrew());
			bunks += ship->Attributes().Get("bunks") - crew;
		}
	cargo.SetSize(size);
	cargo.SetBunks(bunks);
}



// Get the list of active missions.
const list<Mission> &PlayerInfo::Missions() const
{
	return missions;
}



// Get the list of ordinary jobs that are available on the job board.
const list<Mission> &PlayerInfo::AvailableJobs() const
{
	return availableJobs;
}



const PlayerInfo::SortType PlayerInfo::GetAvailableSortType() const
{
	return availableSortType;
}



void PlayerInfo::NextAvailableSortType()
{
	availableSortType = static_cast<SortType>((availableSortType + 1) % (CONVENIENT + 1));
	SortAvailable();
}



const bool PlayerInfo::ShouldSortAscending() const
{
	return availableSortAsc;
}



void PlayerInfo::ToggleSortAscending()
{
	availableSortAsc = !availableSortAsc;
	SortAvailable();
}



const bool PlayerInfo::ShouldSortSeparateDeadline() const
{
	return sortSeparateDeadline;
}



void PlayerInfo::ToggleSortSeparateDeadline()
{
	sortSeparateDeadline = !sortSeparateDeadline;
	SortAvailable();
}



const bool PlayerInfo::ShouldSortSeparatePossible() const
{
	return sortSeparatePossible;
}



void PlayerInfo::ToggleSortSeparatePossible()
{
	sortSeparatePossible = !sortSeparatePossible;
	SortAvailable();
}



// Return a pointer to the mission that was most recently accepted while in-flight.
const Mission *PlayerInfo::ActiveBoardingMission() const
{
	return activeBoardingMission;
}



// Update mission NPCs with the player's current conditions.
void PlayerInfo::UpdateMissionNPCs()
{
	for(Mission &mission : missions)
		mission.UpdateNPCs(*this);
}



// Accept the given job.
void PlayerInfo::AcceptJob(const Mission &mission, UI *ui)
{
	for(auto it = availableJobs.begin(); it != availableJobs.end(); ++it)
		if(&*it == &mission)
		{
			cargo.AddMissionCargo(&mission);
			it->Do(Mission::OFFER, *this);
			it->Do(Mission::ACCEPT, *this, ui);
			auto spliceIt = it->IsUnique() ? missions.begin() : missions.end();
			missions.splice(spliceIt, availableJobs, it);
			SortAvailable(); // Might not have cargo anymore, so some jobs can be sorted to end
			break;
		}
}



// Look at the list of available missions and see if any of them can be offered
// right now, in the given location (landing or spaceport). If there are no
// missions that can be accepted, return a null pointer.
Mission *PlayerInfo::MissionToOffer(Mission::Location location)
{
	if(ships.empty())
		return nullptr;

	// If a mission can be offered right now, move it to the start of the list
	// so we know what mission the callback is referring to, and return it.
	for(auto it = availableMissions.begin(); it != availableMissions.end(); ++it)
		if(it->IsAtLocation(location) && it->CanOffer(*this) && it->CanAccept(*this))
		{
			availableMissions.splice(availableMissions.begin(), availableMissions, it);
			return &availableMissions.front();
		}
	return nullptr;
}



// Check if any of the game's missions can be offered from this ship, given its
// relationship with the player. If none offer, return nullptr.
Mission *PlayerInfo::BoardingMission(const shared_ptr<Ship> &ship)
{
	// Do not create missions from existing mission NPC's, or the player's ships.
	if(ship->IsSpecial())
		return nullptr;
	// Ensure that boarding this NPC again does not create a mission.
	ship->SetIsSpecial();

	// "boardingMissions" is emptied by MissionCallback, but to be sure:
	boardingMissions.clear();

	Mission::Location location = (ship->GetGovernment()->IsEnemy()
			? Mission::BOARDING : Mission::ASSISTING);

	// Check for available boarding or assisting missions.
	for(const auto &it : GameData::Missions())
		if(it.second.IsAtLocation(location) && it.second.CanOffer(*this, ship))
		{
			boardingMissions.push_back(it.second.Instantiate(*this, ship));
			if(boardingMissions.back().HasFailed(*this))
				boardingMissions.pop_back();
			else
				return &boardingMissions.back();
		}

	return nullptr;
}



bool PlayerInfo::CaptureOverriden(const shared_ptr<Ship> &ship) const
{
	if(ship->IsCapturable())
		return false;
	// Check if there's a boarding mission being offered which allows this ship to be captured. If the boarding
	// mission was declined, then this results in one-time capture access to the ship. If it was accepted, then
	// the next boarding attempt will have the boarding mission in the player's active missions list, checked below.
	const Mission *mission = boardingMissions.empty() ? nullptr : &boardingMissions.back();
	// Otherwise, check if there's an already active mission which grants access. This allows trying to board the
	// ship again after accepting the mission.
	if(!mission)
		for(const Mission &mission : Missions())
			if(mission.OverridesCapture() && !mission.IsFailed() && mission.SourceShip() == ship.get())
				return true;
	return mission && mission->OverridesCapture() && !mission->IsFailed() && mission->SourceShip() == ship.get();
}



// Engine calls this after placing the boarding mission's NPCs.
void PlayerInfo::ClearActiveBoardingMission()
{
	activeBoardingMission = nullptr;
}



// If one of your missions cannot be offered because you do not have enough
// space for it, and it specifies a message to be shown in that situation,
// show that message.
void PlayerInfo::HandleBlockedMissions(Mission::Location location, UI *ui)
{
	list<Mission> &missionList = availableMissions.empty() ? boardingMissions : availableMissions;
	if(ships.empty() || missionList.empty())
		return;

	for(auto it = missionList.begin(); it != missionList.end(); ++it)
		if(it->IsAtLocation(location) && it->CanOffer(*this) && !it->CanAccept(*this))
		{
			string message = it->BlockedMessage(*this);
			if(!message.empty())
			{
				ui->Push(new Dialog(message));
				return;
			}
		}
}



// Callback for accepting or declining whatever mission has been offered.
// Responses which would kill the player are handled before the on offer
// conversation ended.
void PlayerInfo::MissionCallback(int response)
{
	list<Mission> &missionList = availableMissions.empty() ? boardingMissions : availableMissions;
	if(missionList.empty())
		return;

	Mission &mission = missionList.front();

	// If landed, this conversation may require the player to immediately depart.
	shouldLaunch |= (GetPlanet() && Conversation::RequiresLaunch(response));
	if(response == Conversation::ACCEPT || response == Conversation::LAUNCH)
	{
		bool shouldAutosave = mission.RecommendsAutosave();
		if(planet)
		{
			cargo.AddMissionCargo(&mission);
			UpdateCargoCapacities();
		}
		else if(Flagship())
			flagship->Cargo().AddMissionCargo(&mission);
		else
			return;

		// Move this mission from the offering list into the "accepted"
		// list, viewable on the MissionPanel. Unique missions are moved
		// to the front, so they appear at the top of the list if viewed.
		auto spliceIt = mission.IsUnique() ? missions.begin() : missions.end();
		missions.splice(spliceIt, missionList, missionList.begin());
		mission.Do(Mission::ACCEPT, *this);
		if(shouldAutosave)
			Autosave();
		// If this is a mission offered in-flight, expose a pointer to it
		// so Engine::SpawnFleets can add its ships without requiring the
		// player to land.
		if(mission.IsAtLocation(Mission::BOARDING) || mission.IsAtLocation(Mission::ASSISTING))
			activeBoardingMission = &*--spliceIt;
	}
	else if(response == Conversation::DECLINE || response == Conversation::FLEE)
	{
		mission.Do(Mission::DECLINE, *this);
		missionList.pop_front();
	}
	else if(response == Conversation::DEFER || response == Conversation::DEPART)
	{
		mission.Do(Mission::DEFER, *this);
		missionList.pop_front();
	}
}



// Basic callback, allowing conversations to force the player to depart from a
// planet without requiring a mission to offer.
void PlayerInfo::BasicCallback(int response)
{
	// If landed, this conversation may require the player to immediately depart.
	shouldLaunch |= (GetPlanet() && Conversation::RequiresLaunch(response));
}



// Mark a mission for removal, either because it was completed, or it failed,
// or because the player aborted it.
void PlayerInfo::RemoveMission(Mission::Trigger trigger, const Mission &mission, UI *ui)
{
	for(auto it = missions.begin(); it != missions.end(); ++it)
		if(&*it == &mission)
		{
			// Don't delete the mission yet, because the conversation or dialog
			// panel may still be showing. Instead, just mark it as done. Doing
			// this first avoids the possibility of an infinite loop, e.g. if a
			// mission's "on fail" fails the mission itself.
			doneMissions.splice(doneMissions.end(), missions, it);

			it->Do(trigger, *this, ui);
			cargo.RemoveMissionCargo(&mission);
			for(shared_ptr<Ship> &ship : ships)
				ship->Cargo().RemoveMissionCargo(&mission);
			return;
		}
}



// Mark a mission as failed, but do not remove it from the mission list yet.
void PlayerInfo::FailMission(const Mission &mission)
{
	for(auto it = missions.begin(); it != missions.end(); ++it)
		if(&*it == &mission)
		{
			it->Fail();
			return;
		}
}



// Update mission status based on an event.
void PlayerInfo::HandleEvent(const ShipEvent &event, UI *ui)
{
	// Combat rating increases when you disable an enemy ship.
	if(event.ActorGovernment() && event.ActorGovernment()->IsPlayer())
		if((event.Type() & ShipEvent::DISABLE) && event.Target() && !event.Target()->IsYours())
		{
			auto &rating = (*conditions)["combat rating"];
			static const int64_t maxRating = 2000000000;
			rating = min(maxRating, rating + (event.Target()->Cost() + 250000) / 500000);
		}

	for(Mission &mission : missions)
		mission.Do(event, *this, ui);

	// If the player's flagship was destroyed, the player is dead.
	if((event.Type() & ShipEvent::DESTROY) && !ships.empty() && event.Target().get() == Flagship())
		Die();
	else
		GameData::UpdateConditions();
}



// Get mutable access to the player's list of conditions.
ConditionsStore &PlayerInfo::Conditions()
{
	return *conditions;
}



// Access the player's list of conditions.
const ConditionsStore &PlayerInfo::Conditions() const
{
	return *conditions;
}



map<string, string> PlayerInfo::GetSubstitutions() const
{
	map<string, string> subs;
	GameData::GetTextReplacements().Substitutions(subs, Conditions());

	subs["<first>"] = FirstName();
	subs["<last>"] = LastName();
	if(Flagship())
		subs["<ship>"] = Flagship()->Name();

	subs["<system>"] = GetSystem()->Name();
	subs["<date>"] = GetDate().ToString();
	subs["<day>"] = GetDate().LongString();
	return subs;
}



// Check if the player knows the location of the given system (whether or not
// they have actually visited it).
bool PlayerInfo::HasSeen(const System &system) const
{
	if(seen.count(&system))
		return true;

	auto usesSystem = [&system](const Mission &m) noexcept -> bool
	{
		if(!m.IsVisible())
			return false;
		if(m.Waypoints().count(&system))
			return true;
		for(auto &&p : m.Stopovers())
			if(p->IsInSystem(&system))
				return true;
		return false;
	};
	if(any_of(availableJobs.begin(), availableJobs.end(), usesSystem))
		return true;
	if(any_of(missions.begin(), missions.end(), usesSystem))
		return true;

	return KnowsName(system);
}



// Check if the player has visited the given system.
bool PlayerInfo::HasVisited(const System &system) const
{
	return visitedSystems.count(&system);
}



// Check if the player has visited the given planet.
bool PlayerInfo::HasVisited(const Planet &planet) const
{
	return visitedPlanets.count(&planet);
}



// Check if the player knows the name of a system, either from visiting there or
// because a job or active mission includes the name of that system.
bool PlayerInfo::KnowsName(const System &system) const
{
	if(HasVisited(system))
		return true;

	for(const Mission &mission : availableJobs)
		if(mission.Destination()->IsInSystem(&system))
			return true;

	for(const Mission &mission : missions)
		if(mission.IsVisible() && mission.Destination()->IsInSystem(&system))
			return true;

	return false;
}


// Mark the given system as visited, and mark all its neighbors as seen.
void PlayerInfo::Visit(const System &system)
{
	visitedSystems.insert(&system);
	seen.insert(&system);
	for(const System *neighbor : system.VisibleNeighbors())
		if(!neighbor->Hidden() || system.Links().count(neighbor))
			seen.insert(neighbor);
}



// Mark the given planet as visited.
void PlayerInfo::Visit(const Planet &planet)
{
	visitedPlanets.insert(&planet);
}



// Mark a system as unvisited, even if visited previously.
void PlayerInfo::Unvisit(const System &system)
{
	visitedSystems.erase(&system);
	for(const StellarObject &object : system.Objects())
		if(object.GetPlanet())
			Unvisit(*object.GetPlanet());
}



void PlayerInfo::Unvisit(const Planet &planet)
{
	visitedPlanets.erase(&planet);
}



bool PlayerInfo::HasMapped(int mapSize) const
{
	DistanceMap distance(GetSystem(), mapSize);
	for(const System *system : distance.Systems())
		if(!HasVisited(*system))
			return false;

	return true;
}



void PlayerInfo::Map(int mapSize)
{
	DistanceMap distance(GetSystem(), mapSize);
	for(const System *system : distance.Systems())
		if(!HasVisited(*system))
			Visit(*system);
	return;
}



// Check if the player has a hyperspace route set.
bool PlayerInfo::HasTravelPlan() const
{
	return !travelPlan.empty();
}



// Access the player's travel plan.
const vector<const System *> &PlayerInfo::TravelPlan() const
{
	return travelPlan;
}



vector<const System *> &PlayerInfo::TravelPlan()
{
	return travelPlan;
}



// This is called when the player enters the system that is their current
// hyperspace target.
void PlayerInfo::PopTravel()
{
	if(!travelPlan.empty())
	{
		Visit(*travelPlan.back());
		travelPlan.pop_back();
	}
}



// Get the planet to land on at the end of the travel path.
const Planet *PlayerInfo::TravelDestination() const
{
	return travelDestination;
}



// Set the planet to land on at the end of the travel path.
void PlayerInfo::SetTravelDestination(const Planet *planet)
{
	travelDestination = planet;
	if(planet && planet->IsInSystem(system) && Flagship())
		Flagship()->SetTargetStellar(system->FindStellar(planet));
}



// Check which secondary weapons the player has selected.
const set<const Outfit *> &PlayerInfo::SelectedSecondaryWeapons() const
{
	return selectedWeapons;
}



// Cycle through all available secondary weapons.
void PlayerInfo::SelectNextSecondary()
{
	if(!flagship || flagship->Outfits().empty())
		return;

	// If multiple weapons were selected, then switch to selecting none.
	if(selectedWeapons.size() > 1)
	{
		selectedWeapons.clear();
		return;
	}

	// If no weapon was selected, then we scan from the beginning.
	auto it = flagship->Outfits().begin();
	bool hadSingleWeaponSelected = (selectedWeapons.size() == 1);

	// If a single weapon was selected, then move the iterator to the
	// outfit directly after it.
	if(hadSingleWeaponSelected)
	{
		auto selectedOutfit = *(selectedWeapons.begin());
		it = flagship->Outfits().find(selectedOutfit);
		if(it != flagship->Outfits().end())
			++it;
	}

	// Find the next secondary weapon.
	for( ; it != flagship->Outfits().end(); ++it)
		if(it->first->Icon())
		{
			selectedWeapons.clear();
			selectedWeapons.insert(it->first);
			return;
		}

	// If no weapon was selected and we didn't find any weapons at this point,
	// then the player just doesn't have any secondary weapons.
	if(!hadSingleWeaponSelected)
		return;

	// Reached the end of the list. Select all possible secondary weapons here.
	it = flagship->Outfits().begin();
	for( ; it != flagship->Outfits().end(); ++it)
		if(it->first->Icon())
			selectedWeapons.insert(it->first);

	// If we have only one weapon selected at this point, then the player
	// only has a single secondary weapon. Clear the list, since the weapon
	// was selected when we entered this function.
	if(selectedWeapons.size() == 1)
		selectedWeapons.clear();
}



void PlayerInfo::DeselectAllSecondaries()
{
	selectedWeapons.clear();
}



void PlayerInfo::ToggleAnySecondary(const Outfit *outfit)
{
	if(!flagship)
		return;

	const auto it = selectedWeapons.insert(outfit);
	if(!it.second)
		selectedWeapons.erase(it.first);
}



// Escorts currently selected for giving orders.
const vector<weak_ptr<Ship>> &PlayerInfo::SelectedShips() const
{
	return selectedShips;
}



// Select any player ships in the given box or list. Return true if any were
// selected, so we know not to search further for a match.
bool PlayerInfo::SelectShips(const Rectangle &box, bool hasShift)
{
	// If shift is not held down, replace the current selection.
	if(!hasShift)
		selectedShips.clear();
	// If shift is not held, the first ship in the box will also become the
	// player's flagship's target.
	bool first = !hasShift;

	bool matched = false;
	for(const shared_ptr<Ship> &ship : ships)
		if(!ship->IsDestroyed() && !ship->IsParked() && ship->GetSystem() == system && ship.get() != Flagship()
				&& box.Contains(ship->Position()))
		{
			matched = true;
			SelectShip(ship, &first);
		}
	return matched;
}



bool PlayerInfo::SelectShips(const vector<const Ship *> &stack, bool hasShift)
{
	// If shift is not held down, replace the current selection.
	if(!hasShift)
		selectedShips.clear();
	// If shift is not held, the first ship in the stack will also become the
	// player's flagship's target.
	bool first = !hasShift;

	// Loop through all the player's ships and check which of them are in the
	// given stack.
	bool matched = false;
	for(const shared_ptr<Ship> &ship : ships)
	{
		auto it = find(stack.begin(), stack.end(), ship.get());
		if(it != stack.end())
		{
			matched = true;
			SelectShip(ship, &first);
		}
	}
	return matched;
}



void PlayerInfo::SelectShip(const Ship *ship, bool hasShift)
{
	// If shift is not held down, replace the current selection.
	if(!hasShift)
		selectedShips.clear();

	bool first = !hasShift;
	for(const shared_ptr<Ship> &it : ships)
		if(it.get() == ship)
			SelectShip(it, &first);
}



void PlayerInfo::SelectGroup(int group, bool hasShift)
{
	int bit = (1 << group);
	// If the shift key is held down and all the ships in the given group are
	// already selected, deselect them all. Otherwise, select them all. The easy
	// way to do this is first to remove all the ships that match in one pass,
	// then add them in a subsequent pass if any were not selected.
	const Ship *oldTarget = nullptr;
	if(Flagship() && Flagship()->GetTargetShip())
	{
		oldTarget = Flagship()->GetTargetShip().get();
		Flagship()->SetTargetShip(shared_ptr<Ship>());
	}
	if(hasShift)
	{
		bool allWereSelected = true;
		for(const shared_ptr<Ship> &ship : ships)
			if(groups[ship.get()] & bit)
			{
				auto it = selectedShips.begin();
				for( ; it != selectedShips.end(); ++it)
					if(it->lock() == ship)
						break;
				if(it != selectedShips.end())
					selectedShips.erase(it);
				else
					allWereSelected = false;
			}
		if(allWereSelected)
			return;
	}
	else
		selectedShips.clear();

	// Now, go through and add any ships in the group to the selection. Even if
	// shift is held they won't be added twice, because we removed them above.
	for(const shared_ptr<Ship> &ship : ships)
		if(groups[ship.get()] & bit)
		{
			selectedShips.push_back(ship);
			if(ship.get() == oldTarget)
				Flagship()->SetTargetShip(ship);
		}
}



void PlayerInfo::SetGroup(int group, const set<Ship *> *newShips)
{
	int bit = (1 << group);
	int mask = ~bit;
	// First, remove any of your ships that are in the group.
	for(const shared_ptr<Ship> &ship : ships)
		groups[ship.get()] &= mask;
	// Then, add all the currently selected ships to the group.
	if(newShips)
	{
		for(const Ship *ship : *newShips)
			groups[ship] |= bit;
	}
	else
	{
		for(const weak_ptr<Ship> &ptr : selectedShips)
		{
			shared_ptr<Ship> ship = ptr.lock();
			if(ship)
				groups[ship.get()] |= bit;
		}
	}
}



set<Ship *> PlayerInfo::GetGroup(int group)
{
	int bit = (1 << group);
	set<Ship *> result;

	for(const shared_ptr<Ship> &ship : ships)
	{
		auto it = groups.find(ship.get());
		if(it != groups.end() && (it->second & bit))
			result.insert(ship.get());
	}
	return result;
}



// Keep track of any outfits that you have sold since landing. These will be
// available to buy back until you take off.
int PlayerInfo::Stock(const Outfit *outfit) const
{
	auto it = stock.find(outfit);
	return (it == stock.end() ? 0 : it->second);
}



// Transfer outfits from the player to the planet or vice versa.
void PlayerInfo::AddStock(const Outfit *outfit, int count)
{
	// If you sell an individual outfit that is not sold here and that you
	// acquired by buying a ship here, have it appear as "in stock" in case you
	// change your mind about selling it. (On the other hand, if you sell an
	// entire ship right after buying it, its outfits will not be "in stock.")
	if(count > 0 && stock[outfit] < 0)
		stock[outfit] = 0;
	stock[outfit] += count;

	int day = date.DaysSinceEpoch();
	if(count > 0)
	{
		// Remember how depreciated these items are.
		for(int i = 0; i < count; ++i)
			stockDepreciation.Buy(outfit, day, &depreciation);
	}
	else
	{
		// If the count is negative, outfits are being transferred from stock
		// into the player's possession.
		for(int i = 0; i < -count; ++i)
			depreciation.Buy(outfit, day, &stockDepreciation);
	}
}



// Get depreciation information.
const Depreciation &PlayerInfo::FleetDepreciation() const
{
	return depreciation;
}



const Depreciation &PlayerInfo::StockDepreciation() const
{
	return stockDepreciation;
}



void PlayerInfo::Harvest(const Outfit *type)
{
	if(type && system)
		harvested.insert(make_pair(system, type));
}



const set<pair<const System *, const Outfit *>> &PlayerInfo::Harvested() const
{
	return harvested;
}



const pair<const System *, Point> &PlayerInfo::GetEscortDestination() const
{
	return interstellarEscortDestination;
}



// Determine if a system and nonzero position were specified.
bool PlayerInfo::HasEscortDestination() const
{
	return interstellarEscortDestination.first && interstellarEscortDestination.second;
}



// Set (or clear) the stored escort travel destination.
void PlayerInfo::SetEscortDestination(const System *system, Point pos)
{
	interstellarEscortDestination.first = system;
	interstellarEscortDestination.second = pos;
}



// Get what coloring is currently selected in the map.
int PlayerInfo::MapColoring() const
{
	return mapColoring;
}



// Set what the map is being colored by.
void PlayerInfo::SetMapColoring(int index)
{
	mapColoring = index;
}



// Get the map zoom level.
int PlayerInfo::MapZoom() const
{
	return mapZoom;
}



// Set the map zoom level.
void PlayerInfo::SetMapZoom(int level)
{
	mapZoom = level;
}



// Get the set of collapsed categories for the named panel.
set<string> &PlayerInfo::Collapsed(const string &name)
{
	return collapsed[name];
}



// Apply any "changes" saved in this player info to the global game state.
void PlayerInfo::ApplyChanges()
{
	// Update any game data that uses the player's ConditionsStore
	GameData::UpdateConditions();

	for(const auto &it : reputationChanges)
		it.first->SetReputation(it.second);
	reputationChanges.clear();
	AddChanges(dataChanges);
	GameData::ReadEconomy(economy);
	economy = DataNode();

	// Make sure all stellar objects are correctly positioned. This is needed
	// because EnterSystem() is not called the first time through.
	GameData::SetDate(GetDate());
	// SetDate() clears any bribes from yesterday, so restore any auto-clearance.
	for(const Mission &mission : Missions())
		if(mission.ClearanceMessage() == "auto")
		{
			mission.Destination()->Bribe(mission.HasFullClearance());
			for(const Planet *planet : mission.Stopovers())
				planet->Bribe(mission.HasFullClearance());
		}

	// Check if any special persons have been destroyed.
	GameData::DestroyPersons(destroyedPersons);
	destroyedPersons.clear();

	// Check which planets you have dominated.
	static const string prefix = "tribute: ";
	for(auto it = Conditions().PrimariesLowerBound(prefix); it != Conditions().PrimariesEnd(); ++it)
	{
		if(it->first.compare(0, prefix.length(), prefix))
			break;

		const Planet *planet = GameData::Planets().Find(it->first.substr(prefix.length()));
		if(planet)
			GameData::GetPolitics().DominatePlanet(planet);
	}

	// Issue warnings for any data which has been mentioned but not actually defined, and
	// ensure that all "undefined" data is appropriately named.
	GameData::CheckReferences();

	// Now that all outfits have names, we can finish loading the player's ships.
	for(auto &&ship : ships)
	{
		// Government changes may have changed the player's ship swizzles.
		ship->SetGovernment(GameData::PlayerGovernment());
		ship->FinishLoading(false);
	}

	// Recalculate jumps that the available jobs will need
	for(Mission &mission : availableJobs)
		mission.CalculateJumps(system);
}



// Make change's to the player's planet, system, & ship locations as needed, to ensure the player and
// their ships are in valid locations, even if the player did something drastic, such as remove a mod.
void PlayerInfo::ValidateLoad()
{
	// If a system was not specified in the player data, use the flagship's system.
	if(!planet && !ships.empty())
	{
		string warning = "Warning: no planet specified for player";
		auto it = find_if(ships.begin(), ships.end(), [](const shared_ptr<Ship> &ship) noexcept -> bool
			{ return ship->GetPlanet() && ship->GetPlanet()->IsValid() && !ship->IsParked() && ship->CanBeFlagship(); });
		if(it != ships.end())
		{
			planet = (*it)->GetPlanet();
			system = (*it)->GetSystem();
			warning += ". Defaulting to location of flagship \"" + (*it)->Name() + "\", " + planet->TrueName() + ".";
		}
		else
			warning += " (no ships could supply a valid player location).";

		Logger::LogError(warning);
	}

	// As a result of external game data changes (e.g. unloading a mod) it's possible the player ended up
	// with an undefined system or planet. In that case, move them to the starting system to avoid crashing.
	if(planet && !system)
	{
		system = planet->GetSystem();
		Logger::LogError("Warning: player system was not specified. Defaulting to the specified planet's system.");
	}
	if(!planet || !planet->IsValid() || !system || !system->IsValid())
	{
		system = &startData.GetSystem();
		planet = &startData.GetPlanet();
		Logger::LogError("Warning: player system and/or planet was not valid. Defaulting to the starting location.");
	}

	// Every ship ought to have specified a valid location, but if not,
	// move it to the player's location to avoid invalid states.
	for(auto &&ship : ships)
	{
		if(!ship->GetSystem() || !ship->GetSystem()->IsValid())
		{
			ship->SetSystem(system);
			Logger::LogError("Warning: player ship \"" + ship->Name()
				+ "\" did not specify a valid system. Defaulting to the player's system.");
		}
		// In-system ships that aren't on a valid planet should get moved to the player's planet
		// (but e.g. disabled ships or those that didn't have a planet should remain in space).
		if(ship->GetSystem() == system && ship->GetPlanet() && !ship->GetPlanet()->IsValid())
		{
			ship->SetPlanet(planet);
			Logger::LogError("Warning: in-system player ship \"" + ship->Name()
				+ "\" specified an invalid planet. Defaulting to the player's planet.");
		}
		// Owned ships that are not in the player's system always start in flight.
	}

	// Validate the travel plan.
	if(travelDestination && !travelDestination->IsValid())
	{
		Logger::LogError("Warning: removed invalid travel plan destination \"" + travelDestination->TrueName() + ".\"");
		travelDestination = nullptr;
	}
	if(!travelPlan.empty() && any_of(travelPlan.begin(), travelPlan.end(),
			[](const System *waypoint) noexcept -> bool { return !waypoint->IsValid(); }))
	{
		travelPlan.clear();
		travelDestination = nullptr;
		Logger::LogError("Warning: reset the travel plan due to use of invalid system(s).");
	}

	// For old saves, default to the first start condition (the default "Endless Sky" start).
	if(startData.Identifier().empty())
	{
		// It is possible that there are no start conditions defined (e.g. a bad installation or
		// incomplete total conversion plugin). In that case, it is not possible to continue.
		const auto startCount = GameData::StartOptions().size();
		if(startCount >= 1)
		{
			startData = GameData::StartOptions().front();
			// When necessary, record in the pilot file that the starting data is just an assumption.
			if(startCount >= 2)
				(*conditions)["unverified start scenario"] = true;
		}
		else
			throw runtime_error("Unable to set a starting scenario for an existing pilot. (No valid \"start\" "
				"nodes were found in data files or loaded plugins--make sure you've installed the game properly.)");
	}

	// Validate the missions that were loaded. Active-but-invalid missions are removed from
	// the standard mission list, effectively pausing them until necessary data is restored.
	auto mit = stable_partition(missions.begin(), missions.end(), mem_fn(&Mission::IsValid));
	if(mit != missions.end())
		inactiveMissions.splice(inactiveMissions.end(), missions, mit, missions.end());

	// Invalid available jobs or missions are erased (since there is no guarantee
	// the player will be on the correct planet when a plugin is re-added).
	auto isInvalidMission = [](const Mission &m) noexcept -> bool { return !m.IsValid(); };
	availableJobs.remove_if(isInvalidMission);
	availableMissions.remove_if(isInvalidMission);
}



// Helper to register derived conditions.
void PlayerInfo::RegisterDerivedConditions()
{
	// Read-only date functions.
	auto &&dayProvider = conditions->GetProviderNamed("day");
	dayProvider.SetGetFunction([this](const string &name) { return date.Day(); });

	auto &&monthProvider = conditions->GetProviderNamed("month");
	monthProvider.SetGetFunction([this](const string &name) { return date.Month(); });

	auto &&yearProvider = conditions->GetProviderNamed("year");
	yearProvider.SetGetFunction([this](const string &name) { return date.Year(); });

	auto &&daysSinceYearStartProvider = conditions->GetProviderNamed("days since year start");
	daysSinceYearStartProvider.SetGetFunction([this](const string &name) { return date.DaysSinceYearStart(); });

	auto &&daysUntilYearEndProvider = conditions->GetProviderNamed("days until year end");
	daysUntilYearEndProvider.SetGetFunction([this](const string &name) { return date.DaysUntilYearEnd(); });

	auto &&daysSinceEpochProvider = conditions->GetProviderNamed("days since epoch");
	daysSinceEpochProvider.SetGetFunction([this](const string &name) { return date.DaysSinceEpoch(); });

	auto &&daysSinceStartProvider = conditions->GetProviderNamed("days since start");
	daysSinceStartProvider.SetGetFunction([this](const string &name)
	{
		return date.DaysSinceEpoch() - StartData().GetDate().DaysSinceEpoch();
	});

	// Read-only account conditions.
	// Bound financial conditions to +/- 4.6 x 10^18 credits, within the range of a 64-bit int.
	static constexpr int64_t limit = static_cast<int64_t>(1) << 62;

	auto &&netWorthProvider = conditions->GetProviderNamed("net worth");
	netWorthProvider.SetGetFunction([this](const string &name)
		{ return min(limit, max(-limit, accounts.NetWorth())); });

	auto &&creditsProvider = conditions->GetProviderNamed("credits");
	creditsProvider.SetGetFunction([this](const string &name) {
		return min(limit, accounts.Credits()); });

	auto &&unpaidMortgagesProvider = conditions->GetProviderNamed("unpaid mortgages");
	unpaidMortgagesProvider.SetGetFunction([this](const string &name) {
		return min(limit, accounts.TotalDebt("Mortgage")); });

	auto &&unpaidFinesProvider = conditions->GetProviderNamed("unpaid fines");
	unpaidFinesProvider.SetGetFunction([this](const string &name) {
		return min(limit, accounts.TotalDebt("Fine")); });

	auto &&unpaidSalariesProvider = conditions->GetProviderNamed("unpaid salaries");
	unpaidSalariesProvider.SetGetFunction([this](const string &name) {
		return min(limit, accounts.SalariesOwed()); });

	auto &&unpaidMaintenanceProvider = conditions->GetProviderNamed("unpaid maintenance");
	unpaidMaintenanceProvider.SetGetFunction([this](const string &name) {
		return min(limit, accounts.MaintenanceDue()); });

	auto &&creditScoreProvider = conditions->GetProviderNamed("credit score");
	creditScoreProvider.SetGetFunction([this](const string &name) {
		return accounts.CreditScore(); });

	// Read-only flagship conditions.
	auto &&flagshipCrewProvider = conditions->GetProviderNamed("flagship crew");
	flagshipCrewProvider.SetGetFunction([this](const string &name) -> int64_t {
		return flagship ? flagship->Crew() : 0; });

	auto &&flagshipRequiredCrewProvider = conditions->GetProviderNamed("flagship required crew");
	flagshipRequiredCrewProvider.SetGetFunction([this](const string &name) -> int64_t {
		return flagship ? flagship->RequiredCrew() : 0; });

	auto &&flagshipBunksProvider = conditions->GetProviderNamed("flagship bunks");
	flagshipBunksProvider.SetGetFunction([this](const string &name) -> int64_t {
		return flagship ? flagship->Attributes().Get("bunks") : 0; });

	auto &&flagshipModelProvider = conditions->GetProviderPrefixed("flagship model: ");
	auto flagshipModelFun = [this](const string &name) -> bool
	{
		if(!flagship)
			return false;
		return name == "flagship model: " + flagship->ModelName();
	};
	flagshipModelProvider.SetHasFunction(flagshipModelFun);
	flagshipModelProvider.SetGetFunction(flagshipModelFun);

	auto flagshipAttributeHelper = [](const Ship *flagship, const string &attribute, bool base) -> int64_t
	{
		if(!flagship)
			return 0;

		const Outfit &attributes = base ? flagship->BaseAttributes() : flagship->Attributes();
		if(attribute == "cost")
			return attributes.Cost();
		if(attribute == "mass")
			return round(attributes.Mass() * 1000.);
		return round(attributes.Get(attribute) * 1000.);
	};

	auto &&flagshipBaseAttributeProvider = conditions->GetProviderPrefixed("flagship base attribute: ");
	auto flagshipBaseAttributeFun = [this, flagshipAttributeHelper](const string &name) -> int64_t
	{
		return flagshipAttributeHelper(this->Flagship(), name.substr(strlen("flagship base attribute: ")), true);
	};
	flagshipBaseAttributeProvider.SetGetFunction(flagshipBaseAttributeFun);
	flagshipBaseAttributeProvider.SetHasFunction(flagshipBaseAttributeFun);

	auto &&flagshipAttributeProvider = conditions->GetProviderPrefixed("flagship attribute: ");
	auto flagshipAttributeFun = [this, flagshipAttributeHelper](const string &name) -> int64_t
	{
		return flagshipAttributeHelper(this->Flagship(), name.substr(strlen("flagship attribute: ")), false);
	};
	flagshipAttributeProvider.SetGetFunction(flagshipAttributeFun);
	flagshipAttributeProvider.SetHasFunction(flagshipAttributeFun);

	auto &&playerNameProvider = conditions->GetProviderPrefixed("name: ");
	auto playerNameFun = [this](const string &name) -> bool
	{
		return name == "name: " + firstName + " " + lastName;
	};
	playerNameProvider.SetHasFunction(playerNameFun);
	playerNameProvider.SetGetFunction(playerNameFun);

	auto &&playerNameFirstProvider = conditions->GetProviderPrefixed("first name: ");
	auto playerNameFirstFun = [this](const string &name) -> bool
	{
		return name == "first name: " + firstName;
	};
	playerNameFirstProvider.SetHasFunction(playerNameFirstFun);
	playerNameFirstProvider.SetGetFunction(playerNameFirstFun);

	auto &&playerNameLastProvider = conditions->GetProviderPrefixed("last name: ");
	auto playerNameLastFun = [this](const string &name) -> bool
	{
		return name == "last name: " + lastName;
	};
	playerNameLastProvider.SetHasFunction(playerNameLastFun);
	playerNameLastProvider.SetGetFunction(playerNameLastFun);


	// Conditions for your fleet's attractiveness to pirates.
	auto &&cargoAttractivenessProvider = conditions->GetProviderNamed("cargo attractiveness");
	cargoAttractivenessProvider.SetGetFunction([this](const string &name) -> int64_t {
		return RaidFleetFactors().first; });

	auto &&armamentDeterrence = conditions->GetProviderNamed("armament deterrence");
	armamentDeterrence.SetGetFunction([this](const string &name) -> int64_t {
		return RaidFleetFactors().second; });

	auto &&pirateAttractionProvider = conditions->GetProviderNamed("pirate attraction");
	pirateAttractionProvider.SetGetFunction([this](const string &name) -> int64_t
	{
		auto rff = RaidFleetFactors();
		return rff.first - rff.second;
	});

	auto &&systemAttractionProvider = conditions->GetProviderPrefixed("raid chance in system: ");
	auto systemAttractionFun = [this](const string &name) -> double
	{
		const System *system = GameData::Systems().Find(name.substr(strlen("raid chance in system: ")));
		if(!system)
			return 0.;

		// This variable represents the probability of no raid fleets spawning.
		double safeChance = 1.;
		for(const auto &raidFleet : system->GetGovernment()->RaidFleets())
		{
			// The attraction is the % chance for a single instance of this fleet to appear.
			double attraction = RaidFleetAttraction(raidFleet, system);
			// Calculate the % chance for no instances to appear from 10 rolls.
			double noFleetProb = pow(1. - attraction, 10.);
			// The chance of neither of two fleets appearing is the chance of the first not appearing
			// times the chance of the second not appearing.
			safeChance *= noFleetProb;
		}
		// The probability of any single fleet appearing is 1 - chance.
		return round((1. - safeChance) * 1000.);
	};
	systemAttractionProvider.SetGetFunction(systemAttractionFun);
	systemAttractionProvider.SetHasFunction(systemAttractionFun);

	// Special conditions for cargo and passenger space.
	// If boarding a ship, missions should not consider the space available
	// in the player's entire fleet. The only fleet parameter offered to a
	// boarding mission is the fleet composition (e.g. 4 Heavy Warships).
	auto &&cargoSpaceProvider = conditions->GetProviderNamed("cargo space");
	cargoSpaceProvider.SetGetFunction([this](const string &name) -> int64_t
	{
		if(flagship && !boardingMissions.empty())
			return flagship->Cargo().Free();
		int64_t retVal = 0;
		for(const shared_ptr<Ship> &ship : ships)
			if(!ship->IsParked() && !ship->IsDisabled() && ship->GetActualSystem() == system)
				retVal += ship->Attributes().Get("cargo space");
		return retVal;
	});

	auto &&passengerSpaceProvider = conditions->GetProviderNamed("passenger space");
	passengerSpaceProvider.SetGetFunction([this](const string &name) -> int64_t
	{
		if(flagship && !boardingMissions.empty())
			return flagship->Cargo().BunksFree();
		int64_t retVal = 0;
		for(const shared_ptr<Ship> &ship : ships)
			if(!ship->IsParked() && !ship->IsDisabled() && ship->GetActualSystem() == system)
				retVal += ship->Attributes().Get("bunks") - ship->RequiredCrew();
		return retVal;
	});

	// The number of active, present ships the player has of the given category
	// (e.g. Heavy Warships).
	auto &&shipTypesProvider = conditions->GetProviderPrefixed("ships: ");
	shipTypesProvider.SetGetFunction([this](const string &name) -> int64_t
	{
		int64_t retVal = 0;
		for(const shared_ptr<Ship> &ship : ships)
			if(!ship->IsParked() && !ship->IsDisabled() && ship->GetActualSystem() == system
					&& name == "ships: " + ship->Attributes().Category())
				++retVal;
		return retVal;
	});

	// The number of ships the player has of the given category anywhere in their fleet.
	auto &&shipTypesAllProvider = conditions->GetProviderPrefixed("ships (all): ");
	shipTypesAllProvider.SetGetFunction([this](const string &name) -> int64_t
	{
		int64_t retVal = 0;
		for(const shared_ptr<Ship> &ship : ships)
			if(!ship->IsDestroyed() && name == "ships (all): " + ship->Attributes().Category())
				++retVal;
		return retVal;
	});

	// The number of ships the player has of the given model active and present.
	auto &&shipModelProvider = conditions->GetProviderPrefixed("ship model: ");
	shipModelProvider.SetGetFunction([this](const string &name) -> int64_t
	{
		int64_t retVal = 0;
		for(const shared_ptr<Ship> &ship : ships)
			if(!ship->IsParked() && !ship->IsDisabled() && ship->GetActualSystem() == system
					&& name == "ship model: " + ship->ModelName())
				++retVal;
		return retVal;
	});

	// The number of ships that the player has of the given model anywhere in their fleet.
	auto &&shipModelAllProvider = conditions->GetProviderPrefixed("ship model (all): ");
	shipModelAllProvider.SetGetFunction([this](const string &name) -> int64_t
	{
		int64_t retVal = 0;
		for(const shared_ptr<Ship> &ship : ships)
			if(!ship->IsDestroyed() && name == "ship model (all): " + ship->ModelName())
				++retVal;
		return retVal;
	});

	// The total number of ships the player has active and present.
	auto &&totalPresentShipsProvider = conditions->GetProviderNamed("total ships");
	totalPresentShipsProvider.SetGetFunction([this](const string &name) -> int64_t
	{
		int64_t retVal = 0;
		for(const shared_ptr<Ship> &ship : ships)
			if(!ship->IsParked() && !ship->IsDisabled() && ship->GetActualSystem() == system)
				++retVal;
		return retVal;
	});

	// The total number of ships the player has anywhere.
	auto &&totalAnywhereShipsProvider = conditions->GetProviderNamed("total ships (all)");
	totalAnywhereShipsProvider.SetGetFunction([this](const string &name) -> int64_t
	{
		int64_t retVal = 0;
		for(const shared_ptr<Ship> &ship : ships)
			if(!ship->IsDestroyed())
				++retVal;
		return retVal;
	});

	// The following condition checks all sources of outfits which are present with the player.
	// If in orbit, this means checking all ships in-system for installed and in cargo outfits.
	// If landed, this means checking all landed ships for installed outfits, the pooled cargo
	// hold, and the planetary storage of the planet.
	auto &&presentOutfitProvider = conditions->GetProviderPrefixed("outfit: ");
	presentOutfitProvider.SetGetFunction([this](const string &name) -> int64_t
	{
		const Outfit *outfit = GameData::Outfits().Find(name.substr(strlen("outfit: ")));
		if(!outfit)
			return 0;
		int64_t retVal = 0;
		if(planet)
		{
			retVal += Cargo().Get(outfit);
			auto it = planetaryStorage.find(planet);
			if(it != planetaryStorage.end())
				retVal += it->second.Get(outfit);
		}
		for(const shared_ptr<Ship> &ship : ships)
		{
			// If not on a planet, parked ships in system don't count.
			// If on a planet, the ship's planet must match.
			if(ship->IsDestroyed() || (planet && ship->GetPlanet() != planet)
					|| (!planet && (ship->GetActualSystem() != system || ship->IsParked())))
				continue;
			retVal += ship->OutfitCount(outfit);
			retVal += ship->Cargo().Get(outfit);
		}
		return retVal;
	});

	// Conditions to determine what outfits the player owns, with various possible locations to check.
	// The following condition checks all possible locations for outfits in the player's possession.
	auto &&allOutfitProvider = conditions->GetProviderPrefixed("outfit (all): ");
	allOutfitProvider.SetGetFunction([this](const string &name) -> int64_t
	{
		const Outfit *outfit = GameData::Outfits().Find(name.substr(strlen("outfit (all): ")));
		if(!outfit)
			return 0;
		int64_t retVal = Cargo().Get(outfit);
		for(const shared_ptr<Ship> &ship : ships)
		{
			if(ship->IsDestroyed())
				continue;
			retVal += ship->OutfitCount(outfit);
			retVal += ship->Cargo().Get(outfit);
		}
		for(const auto &storage : planetaryStorage)
			retVal += storage.second.Get(outfit);
		return retVal;
	});

	// The following condition checks the player's fleet for installed outfits on escorts
	// local to the player.
	auto &presentInstalledOutfitProvider = conditions->GetProviderPrefixed("outfit (installed): ");
	presentInstalledOutfitProvider.SetGetFunction([this](const string &name) -> int64_t
	{
		const Outfit *outfit = GameData::Outfits().Find(name.substr(strlen("outfit (installed): ")));
		if(!outfit)
			return 0;
		int64_t retVal = 0;
		for(const shared_ptr<Ship> &ship : ships)
		{
			// If not on a planet, parked ships in system don't count.
			// If on a planet, the ship's planet must match.
			if(ship->IsDestroyed() || (planet && ship->GetPlanet() != planet)
					|| (!planet && (ship->GetActualSystem() != system || ship->IsParked())))
				continue;
			retVal += ship->OutfitCount(outfit);
		}
		return retVal;
	});

	// The following condition checks the player's entire fleet for installed outfits.
	auto &&allInstalledOutfitProvider = conditions->GetProviderPrefixed("outfit (all installed): ");
	allInstalledOutfitProvider.SetGetFunction([this](const string &name) -> int64_t
	{
		const Outfit *outfit = GameData::Outfits().Find(name.substr(strlen("outfit (all installed): ")));
		if(!outfit)
			return 0;
		int64_t retVal = 0;
		for(const shared_ptr<Ship> &ship : ships)
			if(!ship->IsDestroyed())
				retVal += ship->OutfitCount(outfit);
		return retVal;
	});

	// The following condition checks the flagship's installed outfits.
	auto &&flagshipInstalledOutfitProvider = conditions->GetProviderPrefixed("outfit (flagship installed): ");
	flagshipInstalledOutfitProvider.SetGetFunction([this](const string &name) -> int64_t
	{
		if(!flagship)
			return 0;
		const Outfit *outfit = GameData::Outfits().Find(name.substr(strlen("outfit (flagship installed): ")));
		if(!outfit)
			return 0;
		return flagship->OutfitCount(outfit);
	});

	// The following condition checks the player's fleet for outfits in the cargo of escorts
	// local to the player.
	auto &&presentCargoOutfitProvider = conditions->GetProviderPrefixed("outfit (cargo): ");
	presentCargoOutfitProvider.SetGetFunction([this](const string &name) -> int64_t
	{
		const Outfit *outfit = GameData::Outfits().Find(name.substr(strlen("outfit (cargo): ")));
		if(!outfit)
			return 0;
		int64_t retVal = 0;
		if(planet)
			retVal += Cargo().Get(outfit);
		for(const shared_ptr<Ship> &ship : ships)
		{
			// If not on a planet, parked ships in system don't count.
			// If on a planet, the ship's planet must match.
			if(ship->IsDestroyed() || (planet && ship->GetPlanet() != planet)
					|| (!planet && (ship->GetActualSystem() != system || ship->IsParked())))
				continue;
			retVal += ship->Cargo().Get(outfit);
		}
		return retVal;
	});

	// The following condition checks all cargo locations in the player's fleet.
	auto &&allCargoOutfitProvider = conditions->GetProviderPrefixed("outfit (all cargo): ");
	allCargoOutfitProvider.SetGetFunction([this](const string &name) -> int64_t
	{
		const Outfit *outfit = GameData::Outfits().Find(name.substr(strlen("outfit (all cargo): ")));
		if(!outfit)
			return 0;
		int64_t retVal = 0;
		if(planet)
			retVal += Cargo().Get(outfit);
		for(const shared_ptr<Ship> &ship : ships)
			if(!ship->IsDestroyed())
				retVal += ship->Cargo().Get(outfit);
		return retVal;
	});

	// The following condition checks the flagship's cargo or the pooled cargo if landed.
	auto &&flagshipCargoOutfitProvider = conditions->GetProviderPrefixed("outfit (flagship cargo): ");
	flagshipCargoOutfitProvider.SetGetFunction([this](const string &name) -> int64_t
	{
		const Outfit *outfit = GameData::Outfits().Find(name.substr(strlen("outfit (flagship cargo): ")));
		if(!outfit)
			return 0;
		return (flagship ? flagship->Cargo().Get(outfit) : 0) + (planet ? Cargo().Get(outfit) : 0);
	});

	// The following condition checks planetary storage on the current planet, or on
	// planets in the current system if in orbit.
	auto &&presentStorageOutfitProvider = conditions->GetProviderPrefixed("outfit (storage): ");
	presentStorageOutfitProvider.SetGetFunction([this](const string &name) -> int64_t
	{
		const Outfit *outfit = GameData::Outfits().Find(name.substr(strlen("outfit (storage): ")));
		if(!outfit)
			return 0;
		if(planet)
		{
			auto it = planetaryStorage.find(planet);
			return it != planetaryStorage.end() ? it->second.Get(outfit) : 0;
		}
		else
		{
			int64_t retVal = 0;
			for(const StellarObject &object : system->Objects())
			{
				auto it = planetaryStorage.find(object.GetPlanet());
				if(object.HasValidPlanet() && it != planetaryStorage.end())
					retVal += it->second.Get(outfit);
			}
			return retVal;
		}
	});

	// The following condition checks all planetary storage.
	auto &&allStorageOutfitProvider = conditions->GetProviderPrefixed("outfit (all storage): ");
	allStorageOutfitProvider.SetGetFunction([this](const string &name) -> int64_t
	{
		const Outfit *outfit = GameData::Outfits().Find(name.substr(strlen("outfit (all storage): ")));
		if(!outfit)
			return 0;
		int64_t retVal = 0;
		for(const auto &storage : planetaryStorage)
			retVal += storage.second.Get(outfit);
		return retVal;
	});

	// This condition corresponds to the method by which the flagship entered the current system.
	auto &&systemEntryProvider = conditions->GetProviderPrefixed("entered system by: ");
	auto systemEntryFun = [this](const string &name) -> bool
	{
		return name == "entered system by: " + EntryToString(entry);
	};
	systemEntryProvider.SetHasFunction(systemEntryFun);
	systemEntryProvider.SetGetFunction(systemEntryFun);

	// This condition corresponds to the last system the flagship was in.
	auto &&previousSystemProvider = conditions->GetProviderPrefixed("previous system: ");
	auto previousSystemFun = [this](const string &name) -> bool
	{
		if(!previousSystem)
			return false;
		return name == "previous system: " + previousSystem->Name();
	};
	previousSystemProvider.SetHasFunction(previousSystemFun);
	previousSystemProvider.SetGetFunction(previousSystemFun);

	// Conditions to determine if flagship is in a system and on a planet.
	auto &&flagshipSystemProvider = conditions->GetProviderPrefixed("flagship system: ");
	auto flagshipSystemFun = [this](const string &name) -> bool
	{
		if(!flagship || !flagship->GetSystem())
			return false;
		return name == "flagship system: " + flagship->GetSystem()->Name();
	};
	flagshipSystemProvider.SetHasFunction(flagshipSystemFun);
	flagshipSystemProvider.SetGetFunction(flagshipSystemFun);

	auto &&flagshipLandedProvider = conditions->GetProviderNamed("flagship landed");
	auto flagshipLandedFun = [this](const string &name) -> bool
	{
		return (flagship && flagship->GetPlanet());
	};
	flagshipLandedProvider.SetHasFunction(flagshipLandedFun);
	flagshipLandedProvider.SetGetFunction(flagshipLandedFun);

	auto &&flagshipPlanetProvider = conditions->GetProviderPrefixed("flagship planet: ");
	auto flagshipPlanetFun = [this](const string &name) -> bool
	{
		if(!flagship || !flagship->GetPlanet())
			return false;
		return name == "flagship planet: " + flagship->GetPlanet()->TrueName();
	};
	flagshipPlanetProvider.SetHasFunction(flagshipPlanetFun);
	flagshipPlanetProvider.SetGetFunction(flagshipPlanetFun);

	auto &&flagshipPlanetAttributesProvider = conditions->GetProviderPrefixed("flagship planet attribute: ");
	auto flagshipPlanetAttributesFun = [this](const string &name) -> bool
	{
		if(!flagship || !flagship->GetPlanet())
			return false;
		string attribute = name.substr(strlen("flagship planet attribute: "));
		return flagship->GetPlanet()->Attributes().count(attribute);
	};
	flagshipPlanetAttributesProvider.SetGetFunction(flagshipPlanetAttributesFun);
	flagshipPlanetAttributesProvider.SetHasFunction(flagshipPlanetAttributesFun);

	// Read only exploration conditions.
	auto &&visitedPlanetProvider = conditions->GetProviderPrefixed("visited planet: ");
	auto visitedPlanetFun = [this](const string &name) -> bool
	{
		const Planet *planet = GameData::Planets().Find(name.substr(strlen("visited planet: ")));
		return planet ? HasVisited(*planet) : false;
	};
	visitedPlanetProvider.SetGetFunction(visitedPlanetFun);
	visitedPlanetProvider.SetHasFunction(visitedPlanetFun);

	auto &&visitedSystemProvider = conditions->GetProviderPrefixed("visited system: ");
	auto visitedSystemFun = [this](const string &name) -> bool
	{
		const System *system = GameData::Systems().Find(name.substr(strlen("visited system: ")));
		return system ? HasVisited(*system) : false;
	};
	visitedSystemProvider.SetGetFunction(visitedSystemFun);
	visitedSystemProvider.SetHasFunction(visitedSystemFun);

	// Read-only navigation conditions.
	auto HyperspaceTravelDays = [](const System *origin, const System *destination) -> int
	{
		if(!origin)
			return -1;

		auto distanceMap = DistanceMap(origin);
		if(!distanceMap.HasRoute(destination))
			return -1;
		return distanceMap.Days(destination);
	};

	auto &&hyperjumpsToSystemProvider = conditions->GetProviderPrefixed("hyperjumps to system: ");
	auto hyperjumpsToSystemFun = [this, HyperspaceTravelDays](const string &name) -> int
	{
		const System *system = GameData::Systems().Find(name.substr(strlen("hyperjumps to system: ")));
		if(!system)
		{
			Logger::LogError("Warning: System \"" + name.substr(strlen("hyperjumps to system: "))
					+ "\" referred to in condition is not valid.");
			return -1;
		}
		return HyperspaceTravelDays(this->GetSystem(), system);
	};
	hyperjumpsToSystemProvider.SetGetFunction(hyperjumpsToSystemFun);
	hyperjumpsToSystemProvider.SetHasFunction(hyperjumpsToSystemFun);

	auto &&hyperjumpsToPlanetProvider = conditions->GetProviderPrefixed("hyperjumps to planet: ");
	auto hyperjumpsToPlanetFun = [this, HyperspaceTravelDays](const string &name) -> int
	{
		const Planet *planet = GameData::Planets().Find(name.substr(strlen("hyperjumps to planet: ")));
		if(!planet)
		{
			Logger::LogError("Warning: Planet \"" + name.substr(strlen("hyperjumps to planet: "))
					+ "\" referred to in condition is not valid.");
			return -1;
		}
		const System *system = planet->GetSystem();
		if(!system)
		{
			Logger::LogError("Warning: Planet \"" + name.substr(strlen("hyperjumps to planet: "))
					+ "\" referred to in condition is not in any system.");
			return -1;
		}
		return HyperspaceTravelDays(this->GetSystem(), system);
	};
	hyperjumpsToPlanetProvider.SetGetFunction(hyperjumpsToPlanetFun);
	hyperjumpsToPlanetProvider.SetHasFunction(hyperjumpsToPlanetFun);

	// Read/write government reputation conditions.
	// The erase function is still default (since we cannot erase government conditions).
	auto &&reputationProvider = conditions->GetProviderPrefixed("reputation: ");
	reputationProvider.SetHasFunction([](const string &name) -> bool
	{
		string govName = name.substr(strlen("reputation: "));
		return GameData::Governments().Has(govName);
	});
	reputationProvider.SetGetFunction([](const string &name) -> int64_t
	{
		string govName = name.substr(strlen("reputation: "));
		auto gov = GameData::Governments().Get(govName);
		if(!gov)
			return 0;
		return gov->Reputation();
	});
	reputationProvider.SetSetFunction([](const string &name, int64_t value) -> bool
	{
		string govName = name.substr(strlen("reputation: "));
		auto gov = GameData::Governments().Get(govName);
		if(!gov)
			return false;
		gov->SetReputation(value);
		return true;
	});

	// Global conditions setters and getters:
	auto &&globalProvider = conditions->GetProviderPrefixed("global: ");
	globalProvider.SetHasFunction([](const string &name) -> bool
	{
		string condition = name.substr(strlen("global: "));
		return GameData::GlobalConditions()->Has(condition);
	});
	globalProvider.SetGetFunction([](const string &name) -> int64_t
	{
		string condition = name.substr(strlen("global: "));
		return GameData::GlobalConditions()->Get(condition);
	});
	globalProvider.SetSetFunction([](const string &name, int64_t value) -> bool
	{
		string condition = name.substr(strlen("global: "));
		return GameData::GlobalConditions()->Set(condition, value);
	});
	globalProvider.SetEraseFunction([](const string &name) -> bool
	{
		string condition = name.substr(strlen("global: "));
		return GameData::GlobalConditions()->Erase(condition);
	});
}



// New missions are generated each time you land on a planet.
void PlayerInfo::CreateMissions()
{
	boardingMissions.clear();

	// Check for available missions.
	bool skipJobs = planet && !planet->IsInhabited();
	bool hasPriorityMissions = false;
	for(const auto &it : GameData::Missions())
	{
		if(it.second.IsAtLocation(Mission::BOARDING) || it.second.IsAtLocation(Mission::ASSISTING))
			continue;
		if(skipJobs && it.second.IsAtLocation(Mission::JOB))
			continue;

		if(it.second.CanOffer(*this))
		{
			list<Mission> &missions =
				it.second.IsAtLocation(Mission::JOB) ? availableJobs : availableMissions;

			missions.push_back(it.second.Instantiate(*this));
			if(missions.back().HasFailed(*this))
				missions.pop_back();
			else if(!it.second.IsAtLocation(Mission::JOB))
				hasPriorityMissions |= missions.back().HasPriority();
		}
	}

	// If any of the available missions are "priority" missions, no other
	// special missions will be offered in the spaceport.
	if(hasPriorityMissions)
	{
		auto it = availableMissions.begin();
		while(it != availableMissions.end())
		{
			bool hasLowerPriorityLocation = it->IsAtLocation(Mission::SPACEPORT)
				|| it->IsAtLocation(Mission::SHIPYARD)
				|| it->IsAtLocation(Mission::OUTFITTER);
			if(hasLowerPriorityLocation && !it->HasPriority())
				it = availableMissions.erase(it);
			else
				++it;
		}
	}
	else if(availableMissions.size() > 1)
	{
		// Minor missions only get offered if no other missions (including other
		// minor missions) are competing with them. This is to avoid having two
		// or three missions pop up as soon as you enter the spaceport.
		auto it = availableMissions.begin();
		while(it != availableMissions.end())
		{
			if(it->IsMinor())
			{
				it = availableMissions.erase(it);
				if(availableMissions.size() <= 1)
					break;
			}
			else
				++it;
		}
	}
}



void PlayerInfo::SortAvailable()
{
	// Destinations: planets OR system. Only counting them, so the type doesn't matter.
	set<const void *> destinations;
	if(availableSortType == CONVENIENT)
	{
		for(const Mission &mission : Missions())
		{
			if(mission.IsVisible())
			{
				destinations.insert(mission.Destination());
				destinations.insert(mission.Destination()->GetSystem());

				for(const Planet *stopover : mission.Stopovers())
				{
					destinations.insert(stopover);
					destinations.insert(stopover->GetSystem());
				}

				for(const System *waypoint : mission.Waypoints())
					destinations.insert(waypoint);
			}
		}
	}
	availableJobs.sort([&](const Mission &lhs, const Mission &rhs) {
		// First, separate rush orders with deadlines, if wanted
		if(sortSeparateDeadline)
		{
			// availableSortAsc instead of true, to counter the reverse below
			if(!lhs.Deadline() && rhs.Deadline())
				return availableSortAsc;
			if(lhs.Deadline() && !rhs.Deadline())
				return !availableSortAsc;
		}
		// Then, separate greyed-out jobs you can't accept
		if(sortSeparatePossible)
		{
			if(lhs.CanAccept(*this) && !rhs.CanAccept(*this))
				return availableSortAsc;
			if(!lhs.CanAccept(*this) && rhs.CanAccept(*this))
				return !availableSortAsc;
		}
		// Sort by desired type:
		switch(availableSortType)
		{
			case CONVENIENT:
			{
				// Sorting by "convenience" means you already have a mission to a
				// planet. Missions at the same planet are sorted higher.
				// 0 : No convenient mission; 1: same system; 2: same planet (because both system+planet means 1+1 = 2)
				const int lConvenient = destinations.count(lhs.Destination()) + destinations.count(lhs.Destination()->GetSystem());
				const int rConvenient = destinations.count(rhs.Destination()) + destinations.count(rhs.Destination()->GetSystem());
				if(lConvenient < rConvenient)
					return true;
				if(lConvenient > rConvenient)
					return false;
			}
			// Tiebreaker for equal CONVENIENT is SPEED.
			case SPEED:
			{
				// A higher "Speed" means the mission takes less time, ie. fewer
				// jumps.
				const int lJumps = lhs.ExpectedJumps();
				const int rJumps = rhs.ExpectedJumps();

				if(lJumps == rJumps)
				{
					// SPEED compares equal - follow through to tiebreaker 'case PAY' below
				}
				else if(lJumps > 0 && rJumps > 0)
				{
					// Lower values are better, so this '>' is not '<' as expected
					return lJumps > rJumps;
				}
				else
				{
					// Negative values indicate indeterminable mission paths.
					// eg. through a wormhole, meaning lower values are worse.

					// A value of 0 indicates the mission destination is the
					// source, implying the actual path is complicated; consider
					// that slow, but not as bad as an indeterminable path.

					// Positive values are 'greater' because at least the number
					// of jumps is known. (Comparing two positive values is already
					// handled above, so the actual positive value doesn't matter.)

					// Compare the value when at least one value is not positive.
					return lJumps < rJumps;
				}
			}
			// Tiebreaker for equal SPEED is PAY.
			case PAY:
			{
				const int64_t lPay = lhs.DisplayedPayment();
				const int64_t rPay = rhs.DisplayedPayment();
				if(lPay < rPay)
					return true;
				else if(lPay > rPay)
					return false;
			}
			// Tiebreaker for equal PAY is ABC.
			case ABC:
			{
				if(lhs.Name() < rhs.Name())
					return true;
				else if(lhs.Name() > rhs.Name())
					return false;
			}
			// Tiebreaker fallback to keep sorting consistent is unique UUID:
			default:
				return lhs.UUID() < rhs.UUID();
		}
	});

	if(!availableSortAsc)
		availableJobs.reverse();
}



// Updates each mission upon landing, to perform landing actions (Stopover,
// Visit, Complete, Fail), and remove now-complete or now-failed missions.
void PlayerInfo::StepMissions(UI *ui)
{
	// Check for NPCs that have been destroyed without their destruction
	// being registered, e.g. by self-destruct:
	for(Mission &mission : missions)
		for(const NPC &npc : mission.NPCs())
			for(const shared_ptr<Ship> &ship : npc.Ships())
				if(ship->IsDestroyed())
					mission.Do(ShipEvent(nullptr, ship, ShipEvent::DESTROY), *this, ui);

	// Check missions for status changes from landing.
	string visitText;
	int missionVisits = 0;
	auto substitutions = map<string, string>{
		{"<first>", firstName},
		{"<last>", lastName}
	};
	if(Flagship())
		substitutions["<ship>"] = Flagship()->Name();

	auto mit = missions.begin();
	while(mit != missions.end())
	{
		Mission &mission = *mit;
		++mit;

		// If this is a stopover for the mission, perform the stopover action.
		mission.Do(Mission::STOPOVER, *this, ui);

		if(mission.HasFailed(*this))
			RemoveMission(Mission::FAIL, mission, ui);
		else if(mission.CanComplete(*this))
			RemoveMission(Mission::COMPLETE, mission, ui);
		else if(mission.Destination() == GetPlanet() && !freshlyLoaded)
		{
			mission.Do(Mission::VISIT, *this, ui);
			if(mission.IsUnique() || !mission.IsVisible())
				continue;

			// On visit dialogs are handled separately as to avoid a player
			// getting spammed by on visit dialogs if they are stacking jobs
			// from the same destination.
			if(visitText.empty())
			{
				const auto &text = mission.GetAction(Mission::VISIT).DialogText();
				if(!text.empty())
					visitText = Format::Replace(text, substitutions);
			}
			++missionVisits;
		}
	}
	if(!visitText.empty())
	{
		if(missionVisits > 1)
			visitText += "\n\t(You have " + Format::Number(missionVisits - 1) + " other unfinished "
				+ ((missionVisits > 2) ? "missions" : "mission") + " at this location.)";
		ui->Push(new Dialog(visitText));
	}
	// One mission's actions may influence another mission, so loop through one
	// more time to see if any mission is now completed or failed due to a change
	// that happened in another mission the first time through.
	mit = missions.begin();
	while(mit != missions.end())
	{
		Mission &mission = *mit;
		++mit;

		if(mission.HasFailed(*this))
			RemoveMission(Mission::FAIL, mission, ui);
		else if(mission.CanComplete(*this))
			RemoveMission(Mission::COMPLETE, mission, ui);
	}

	// Search for any missions that have failed but for which we are still
	// holding on to some cargo.
	set<const Mission *> active;
	for(const Mission &it : missions)
		active.insert(&it);

	vector<const Mission *> missionsToRemove;
	for(const auto &it : cargo.MissionCargo())
		if(!active.count(it.first))
			missionsToRemove.push_back(it.first);
	for(const auto &it : cargo.PassengerList())
		if(!active.count(it.first))
			missionsToRemove.push_back(it.first);
	for(const Mission *mission : missionsToRemove)
		cargo.RemoveMissionCargo(mission);
}



void PlayerInfo::Autosave() const
{
	if(!CanBeSaved() || filePath.length() < 4)
		return;

	string path = filePath.substr(0, filePath.length() - 4) + "~autosave.txt";
	Save(path);
}



void PlayerInfo::Save(const string &filePath) const
{
	if(transactionSnapshot)
		transactionSnapshot->SaveToPath(filePath);
	else
	{
		DataWriter out(filePath);
		Save(out);
	}
}



void PlayerInfo::Save(DataWriter &out) const
{
	// Basic player information and persistent UI settings:

	// Pilot information:
	out.Write("pilot", firstName, lastName);
	out.Write("date", date.Day(), date.Month(), date.Year());
	out.Write("system entry method", EntryToString(entry));
	if(previousSystem)
		out.Write("previous system", previousSystem->Name());
	if(system)
		out.Write("system", system->Name());
	if(planet)
		out.Write("planet", planet->TrueName());
	if(planet && planet->CanUseServices())
		out.Write("clearance");
	out.Write("playtime", playTime);
	// This flag is set if the player must leave the planet immediately upon
	// entering their ship (i.e. because a mission forced them to take off).
	if(shouldLaunch)
		out.Write("launching");
	for(const System *system : travelPlan)
		out.Write("travel", system->Name());
	if(travelDestination)
		out.Write("travel destination", travelDestination->TrueName());
	// Detect which ship number is the current flagship, for showing on LoadPanel.
	if(flagship)
	{
		for(auto it = ships.begin(); it != ships.end(); ++it)
			if(*it == flagship)
			{
				out.Write("flagship index", distance(ships.begin(), it));
				break;
			}
	}
	else
		out.Write("flagship index", -1);

	// Save the current setting for the map coloring;
	out.Write("map coloring", mapColoring);
	out.Write("map zoom", mapZoom);
	// Remember what categories are collapsed.
	for(const auto &it : collapsed)
	{
		// Skip panels where nothing was collapsed.
		if(it.second.empty())
			continue;

		out.Write("collapsed", it.first);
		out.BeginChild();
		{
			for(const auto &cit : it.second)
				out.Write(cit);
		}
		out.EndChild();
	}

	out.Write("reputation with");
	out.BeginChild();
	{
		for(const auto &it : GameData::Governments())
			if(!it.second.IsPlayer())
				out.Write(it.first, it.second.Reputation());
	}
	out.EndChild();


	// Records of things you own:
	out.Write();
	out.WriteComment("What you own:");

	// Save all the data for all the player's ships.
	for(const shared_ptr<Ship> &ship : ships)
	{
		ship->Save(out);
		auto it = groups.find(ship.get());
		if(it != groups.end() && it->second)
			out.Write("groups", it->second);
	}
	if(!planetaryStorage.empty())
	{
		out.Write("storage");
		out.BeginChild();
		{
			for(const auto &it : planetaryStorage)
				if(!it.second.IsEmpty())
				{
					out.Write("planet", it.first->TrueName());
					out.BeginChild();
					{
						it.second.Save(out);
					}
					out.EndChild();
				}
		}
		out.EndChild();
	}

	// Save accounting information, cargo, and cargo cost bases.
	accounts.Save(out);
	cargo.Save(out);
	if(!costBasis.empty())
	{
		out.Write("basis");
		out.BeginChild();
		{
			for(const auto &it : costBasis)
				if(it.second)
					out.Write(it.first, it.second);
		}
		out.EndChild();
	}

	if(!stock.empty())
	{
		out.Write("stock");
		out.BeginChild();
		{
			using StockElement = pair<const Outfit *const, int>;
			WriteSorted(stock,
				[](const StockElement *lhs, const StockElement *rhs)
					{ return lhs->first->TrueName() < rhs->first->TrueName(); },
				[&out](const StockElement &it)
				{
					if(it.second)
						out.Write(it.first->TrueName(), it.second);
				});
		}
		out.EndChild();
	}
	depreciation.Save(out, date.DaysSinceEpoch());
	stockDepreciation.Save(out, date.DaysSinceEpoch());


	// Records of things you have done or are doing, or have happened to you:
	out.Write();
	out.WriteComment("What you've done:");

	// Save all missions (accepted, accepted-but-invalid, and available).
	for(const Mission &mission : missions)
		mission.Save(out);
	for(const Mission &mission : inactiveMissions)
		mission.Save(out);
	map<string, map<string, int>> offWorldMissionCargo;
	map<string, map<string, int>> offWorldMissionPassengers;
	for(const auto &it : ships)
	{
		const Ship &ship = *it.get();
		// If the ship is at the player's planet, its mission cargo allocation does not need to be saved.
		if(ship.GetPlanet() == planet)
			continue;
		for(const auto &cargo : ship.Cargo().MissionCargo())
			offWorldMissionCargo[cargo.first->UUID().ToString()][ship.UUID().ToString()] = cargo.second;
		for(const auto &passengers : ship.Cargo().PassengerList())
			offWorldMissionPassengers[passengers.first->UUID().ToString()][ship.UUID().ToString()] = passengers.second;
	}
	auto SaveMissionCargoDistribution = [&out](map<string, map<string, int>> toSave, bool passengers) -> void
	{
		if(passengers)
			out.Write("mission passengers");
		else
			out.Write("mission cargo");
		out.BeginChild();
		{
			out.Write("player ships");
			out.BeginChild();
			{
				for(const auto &it : toSave)
					for(const auto &sit : it.second)
						out.Write(it.first, sit.first, sit.second);
			}
			out.EndChild();
		}
		out.EndChild();
	};
	if(!offWorldMissionCargo.empty())
		SaveMissionCargoDistribution(offWorldMissionCargo, false);
	if(!offWorldMissionPassengers.empty())
		SaveMissionCargoDistribution(offWorldMissionPassengers, true);

	for(const Mission &mission : availableJobs)
		mission.Save(out, "available job");
	for(const Mission &mission : availableMissions)
		mission.Save(out, "available mission");
	out.Write("sort type", static_cast<int>(availableSortType));
	if(!availableSortAsc)
		out.Write("sort descending");
	if(sortSeparateDeadline)
		out.Write("separate deadline");
	if(sortSeparatePossible)
		out.Write("separate possible");

	// Save any "primary condition" flags that are set.
	conditions->Save(out);

	// Save pending events, and changes that have happened due to past events.
	for(const GameEvent &event : gameEvents)
		event.Save(out);
	if(!dataChanges.empty())
	{
		out.Write("changes");
		out.BeginChild();
		{
			for(const DataNode &node : dataChanges)
				out.Write(node);
		}
		out.EndChild();
	}
	GameData::WriteEconomy(out);

	// Check which persons have been captured or destroyed.
	for(const auto &it : GameData::Persons())
		if(it.second.IsDestroyed())
			out.Write("destroyed", it.first);


	// Records of things you have discovered:
	out.Write();
	out.WriteComment("What you know:");

	// Save a list of systems the player has visited.
	WriteSorted(visitedSystems,
		[](const System *const *lhs, const System *const *rhs)
			{ return (*lhs)->Name() < (*rhs)->Name(); },
		[&out](const System *system)
		{
			out.Write("visited", system->Name());
		});

	// Save a list of planets the player has visited.
	WriteSorted(visitedPlanets,
		[](const Planet *const *lhs, const Planet *const *rhs)
			{ return (*lhs)->TrueName() < (*rhs)->TrueName(); },
		[&out](const Planet *planet)
		{
			out.Write("visited planet", planet->TrueName());
		});

	if(!harvested.empty())
	{
		out.Write("harvested");
		out.BeginChild();
		{
			using HarvestLog = pair<const System *, const Outfit *>;
			WriteSorted(harvested,
				[](const HarvestLog *lhs, const HarvestLog *rhs) -> bool
				{
					// Sort by system name and then by outfit name.
					if(lhs->first != rhs->first)
						return lhs->first->Name() < rhs->first->Name();
					else
						return lhs->second->TrueName() < rhs->second->TrueName();
				},
				[&out](const HarvestLog &it)
				{
					out.Write(it.first->Name(), it.second->TrueName());
				});
		}
		out.EndChild();
	}

	out.Write("logbook");
	out.BeginChild();
	{
		for(auto &&it : logbook)
		{
			out.Write(it.first.Day(), it.first.Month(), it.first.Year());
			out.BeginChild();
			{
				// Break the text up into paragraphs.
				for(const string &line : Format::Split(it.second, "\n\t"))
					out.Write(line);
			}
			out.EndChild();
		}
		for(auto &&it : specialLogs)
			for(auto &&eit : it.second)
			{
				out.Write(it.first, eit.first);
				out.BeginChild();
				{
					// Break the text up into paragraphs.
					for(const string &line : Format::Split(eit.second, "\n\t"))
						out.Write(line);
				}
				out.EndChild();
			}
	}
	out.EndChild();

	out.Write();
	out.WriteComment("How you began:");
	startData.Save(out);

	// Write plugins to player's save file for debugging.
	if(!GameData::PluginAboutText().empty())
	{
		out.Write();
		out.WriteComment("Installed plugins:");
		out.Write("plugins");
		out.BeginChild();
		for(const auto &plugin : GameData::PluginAboutText())
			out.Write(plugin.first);
		out.EndChild();
	}
}



// Check (and perform) any fines incurred by planetary security. If the player
// has dominated the planet, or was given clearance to this planet by a mission,
// planetary security is avoided. Infiltrating implies evasion of security.
void PlayerInfo::Fine(UI *ui)
{
	const Planet *planet = GetPlanet();
	// Dominated planets should never fine you.
	// By default, uninhabited planets should not fine the player.
	if(GameData::GetPolitics().HasDominated(planet)
		|| !(planet->IsInhabited() || planet->HasCustomSecurity()))
		return;

	// Planets should not fine you if you have mission clearance or are infiltrating.
	for(const Mission &mission : missions)
		if(mission.HasClearance(planet) || (!mission.HasFullClearance() &&
					(mission.Destination() == planet || mission.Stopovers().count(planet))))
			return;

	// The planet's government must have the authority to enforce laws.
	const Government *gov = planet->GetGovernment();
	if(!gov->CanEnforce(planet))
		return;

	string message = gov->Fine(*this, 0, nullptr, planet->Security());
	if(!message.empty())
	{
		if(message == "atrocity")
		{
			const Conversation *conversation = gov->DeathSentence();
			if(conversation)
				ui->Push(new ConversationPanel(*this, *conversation));
			else
			{
				message = "Before you can leave your ship, the " + gov->GetName()
					+ " authorities show up and begin scanning it. They say, \"Captain "
					+ LastName()
					+ ", we detect highly illegal material on your ship.\""
					"\n\tYou are sentenced to lifetime imprisonment on a penal colony."
					" Your days of traveling the stars have come to an end.";
				ui->Push(new Dialog(message));
			}
			// All ships belonging to the player should be removed.
			Die();
		}
		else
			ui->Push(new Dialog(message));
	}
}



// Helper function to update the ship selection.
void PlayerInfo::SelectShip(const shared_ptr<Ship> &ship, bool *first)
{
	// Make sure this ship is not already selected.
	auto it = selectedShips.begin();
	for( ; it != selectedShips.end(); ++it)
		if(it->lock() == ship)
			break;
	if(it == selectedShips.end())
	{
		// This ship is not yet selected.
		selectedShips.push_back(ship);
		Ship *flagship = Flagship();
		if(*first && flagship && ship.get() != flagship)
		{
			flagship->SetTargetShip(ship);
			*first = false;
		}
	}
}



// Check that this player's current state can be saved.
bool PlayerInfo::CanBeSaved() const
{
	return (!isDead && planet && system && !firstName.empty() && !lastName.empty());
}<|MERGE_RESOLUTION|>--- conflicted
+++ resolved
@@ -123,14 +123,11 @@
 	GameData::Revert();
 	Messages::Reset();
 
-<<<<<<< HEAD
 	conditions->Clear();
-=======
 	conditions.Clear();
 
 	delete transactionSnapshot;
 	transactionSnapshot = nullptr;
->>>>>>> bbf887ab
 }
 
 
