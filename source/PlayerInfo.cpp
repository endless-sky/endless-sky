/* PlayerInfo.cpp
Copyright (c) 2014 by Michael Zahniser

Endless Sky is free software: you can redistribute it and/or modify it under the
terms of the GNU General Public License as published by the Free Software
Foundation, either version 3 of the License, or (at your option) any later version.

Endless Sky is distributed in the hope that it will be useful, but WITHOUT ANY
WARRANTY; without even the implied warranty of MERCHANTABILITY or FITNESS FOR A
PARTICULAR PURPOSE. See the GNU General Public License for more details.

You should have received a copy of the GNU General Public License along with
this program. If not, see <https://www.gnu.org/licenses/>.
*/

#include "PlayerInfo.h"

#include "Audio.h"
#include "ConversationPanel.h"
#include "DataFile.h"
#include "DataWriter.h"
#include "Dialog.h"
#include "DistanceMap.h"
#include "Files.h"
#include "text/Format.h"
#include "GameData.h"
#include "Government.h"
#include "Hardpoint.h"
#include "Logger.h"
#include "Messages.h"
#include "Outfit.h"
#include "Person.h"
#include "Planet.h"
#include "Politics.h"
#include "Preferences.h"
#include "Random.h"
#include "SavedGame.h"
#include "Ship.h"
#include "ShipEvent.h"
#include "ShipJumpNavigation.h"
#include "StartConditions.h"
#include "StellarObject.h"
#include "System.h"
#include "UI.h"

#include <algorithm>
#include <cmath>
#include <ctime>
#include <functional>
#include <iterator>
#include <limits>
#include <sstream>
#include <stdexcept>

using namespace std;

namespace {
	// Move the flagship to the start of your list of ships. It does not make sense
	// that the flagship would change if you are reunited with a different ship that
	// was higher up the list.
	void MoveFlagshipBegin(vector<shared_ptr<Ship>> &ships, const shared_ptr<Ship> &flagship)
	{
		if(!flagship)
			return;

		// Find the current location of the flagship.
		auto it = find(ships.begin(), ships.end(), flagship);
		if(it != ships.begin() && it != ships.end())
		{
			// Move all ships before the flagship one position backwards (which overwrites
			// the flagship at its position).
			move_backward(ships.begin(), it, next(it));
			// Re-add the flagship at the beginning of the list.
			ships[0] = flagship;
		}
	}
}



// Completely clear all loaded information, to prepare for loading a file or
// creating a new pilot.
void PlayerInfo::Clear()
{
	*this = PlayerInfo();

	Random::Seed(time(nullptr));
	GameData::Revert();
	Messages::Reset();

	conditions.Clear();
}



// Check if a player has been loaded.
bool PlayerInfo::IsLoaded() const
{
	return !firstName.empty();
}



// Make a new player.
void PlayerInfo::New(const StartConditions &start)
{
	// Clear any previously loaded data.
	Clear();

	// Copy the core information from the full starting scenario.
	startData = start;
	// Copy any ships in the start conditions.
	for(const Ship &ship : start.Ships())
	{
		ships.emplace_back(new Ship(ship));
		ships.back()->SetSystem(&start.GetSystem());
		ships.back()->SetPlanet(&start.GetPlanet());
		ships.back()->SetIsSpecial();
		ships.back()->SetIsYours();
		ships.back()->SetGovernment(GameData::PlayerGovernment());
	}
	// Load starting conditions from a "start" item in the data files. If no
	// such item exists, StartConditions defines default values.
	date = start.GetDate();
	GameData::SetDate(date);
	// Make sure the fleet depreciation object knows it is tracking the player's
	// fleet, not the planet's stock.
	depreciation.Init(ships, date.DaysSinceEpoch());

	SetSystem(start.GetSystem());
	SetPlanet(&start.GetPlanet());
	accounts = start.GetAccounts();
	RegisterDerivedConditions();
	start.GetConditions().Apply(conditions);

	// Generate missions that will be available on the first day.
	CreateMissions();

	// Add to the list of events that should happen on certain days.
	for(const auto &it : GameData::Events())
		if(it.second.GetDate())
			AddEvent(it.second, it.second.GetDate());
}



// Load player information from a saved game file.
void PlayerInfo::Load(const string &path)
{
	// Make sure any previously loaded data is cleared.
	Clear();

	// A listing of missions and the ships where their cargo or passengers were when the game was saved.
	// Missions and ships are referred to by string UUIDs.
	// Any mission cargo or passengers that were in the player's system will not be recorded here,
	// as that can be safely redistributed from the player's overall CargoHold to any ships in their system.
	map<string, map<string, int>> missionCargoToDistribute;
	map<string, map<string, int>> missionPassengersToDistribute;

	filePath = path;
	// Strip anything after the "~" from snapshots, so that the file we save
	// will be the auto-save, not the snapshot.
	size_t pos = filePath.find('~');
	size_t namePos = filePath.length() - Files::Name(filePath).length();
	if(pos != string::npos && pos > namePos)
		filePath = filePath.substr(0, pos) + ".txt";

	// The player may have bribed their current planet in the last session. Ensure
	// we provide the same access to services in this session, too.
	bool hasFullClearance = false;

	// Register derived conditions now, so old primary versions can load into them.
	RegisterDerivedConditions();

	DataFile file(path);
	for(const DataNode &child : file)
	{
		// Basic player information and persistent UI settings:
		if(child.Token(0) == "pilot" && child.Size() >= 3)
		{
			firstName = child.Token(1);
			lastName = child.Token(2);
		}
		else if(child.Token(0) == "date" && child.Size() >= 4)
			date = Date(child.Value(1), child.Value(2), child.Value(3));
		else if(child.Token(0) == "system" && child.Size() >= 2)
			system = GameData::Systems().Get(child.Token(1));
		else if(child.Token(0) == "planet" && child.Size() >= 2)
			planet = GameData::Planets().Get(child.Token(1));
		else if(child.Token(0) == "clearance")
			hasFullClearance = true;
		else if(child.Token(0) == "launching")
			shouldLaunch = true;
		else if(child.Token(0) == "playtime" && child.Size() >= 2)
			playTime = child.Value(1);
		else if(child.Token(0) == "travel" && child.Size() >= 2)
			travelPlan.push_back(GameData::Systems().Get(child.Token(1)));
		else if(child.Token(0) == "travel destination" && child.Size() >= 2)
			travelDestination = GameData::Planets().Get(child.Token(1));
		else if(child.Token(0) == "map coloring" && child.Size() >= 2)
			mapColoring = child.Value(1);
		else if(child.Token(0) == "map zoom" && child.Size() >= 2)
			mapZoom = child.Value(1);
		else if(child.Token(0) == "collapsed" && child.Size() >= 2)
		{
			for(const DataNode &grand : child)
				collapsed[child.Token(1)].insert(grand.Token(0));
		}
		else if(child.Token(0) == "reputation with")
		{
			for(const DataNode &grand : child)
				if(grand.Size() >= 2)
					reputationChanges.emplace_back(
						GameData::Governments().Get(grand.Token(0)), grand.Value(1));
		}

		// Records of things you own:
		else if(child.Token(0) == "ship")
		{
			// Ships owned by the player have various special characteristics:
			ships.push_back(make_shared<Ship>(child));
			ships.back()->SetIsSpecial();
			ships.back()->SetIsYours();
			// Defer finalizing this ship until we have processed all changes to game state.
		}
		else if(child.Token(0) == "groups" && child.Size() >= 2 && !ships.empty())
			groups[ships.back().get()] = child.Value(1);
		else if(child.Token(0) == "storage")
		{
			for(const DataNode &grand : child)
				if(grand.Size() >= 2 && grand.Token(0) == "planet")
					for(const DataNode &grandGrand : grand)
						if(grandGrand.Token(0) == "cargo")
						{
							CargoHold &storage = planetaryStorage[GameData::Planets().Get(grand.Token(1))];
							storage.Load(grandGrand);
						}
		}
		else if(child.Token(0) == "account")
			accounts.Load(child, true);
		else if(child.Token(0) == "cargo")
			cargo.Load(child);
		else if(child.Token(0) == "basis")
		{
			for(const DataNode &grand : child)
				if(grand.Size() >= 2)
					costBasis[grand.Token(0)] += grand.Value(1);
		}
		else if(child.Token(0) == "stock")
		{
			for(const DataNode &grand : child)
				if(grand.Size() >= 2)
					stock[GameData::Outfits().Get(grand.Token(0))] += grand.Value(1);
		}
		else if(child.Token(0) == "fleet depreciation")
			depreciation.Load(child);
		else if(child.Token(0) == "stock depreciation")
			stockDepreciation.Load(child);

		// Records of things you have done or are doing, or have happened to you:
		else if(child.Token(0) == "mission")
		{
			missions.emplace_back(child);
			cargo.AddMissionCargo(&missions.back());
		}
		else if((child.Token(0) == "mission cargo" || child.Token(0) == "mission passengers") && child.HasChildren())
		{
			map<string, map<string, int>> &toDistribute = (child.Token(0) == "mission cargo")
					? missionCargoToDistribute : missionPassengersToDistribute;
			for(const DataNode &grand : child)
				if(grand.Token(0) == "player ships" && grand.HasChildren())
					for(const DataNode &great : grand)
					{
						if(great.Size() != 3)
							continue;
						toDistribute[great.Token(0)][great.Token(1)] = great.Value(2);
					}
		}
		else if(child.Token(0) == "available job")
			availableJobs.emplace_back(child);
		else if(child.Token(0) == "sort type")
			availableSortType = static_cast<SortType>(child.Value(1));
		else if(child.Token(0) == "sort descending")
			availableSortAsc = false;
		else if(child.Token(0) == "separate deadline")
			sortSeparateDeadline = true;
		else if(child.Token(0) == "separate possible")
			sortSeparatePossible = true;
		else if(child.Token(0) == "available mission")
			availableMissions.emplace_back(child);
		else if(child.Token(0) == "conditions")
			conditions.Load(child);
		else if(child.Token(0) == "event")
			gameEvents.emplace_back(child);
		else if(child.Token(0) == "changes")
		{
			for(const DataNode &grand : child)
				dataChanges.push_back(grand);
		}
		else if(child.Token(0) == "economy")
			economy = child;
		else if(child.Token(0) == "destroyed" && child.Size() >= 2)
			destroyedPersons.push_back(child.Token(1));

		// Records of things you have discovered:
		else if(child.Token(0) == "visited" && child.Size() >= 2)
			Visit(*GameData::Systems().Get(child.Token(1)));
		else if(child.Token(0) == "visited planet" && child.Size() >= 2)
			Visit(*GameData::Planets().Get(child.Token(1)));
		else if(child.Token(0) == "harvested")
		{
			for(const DataNode &grand : child)
				if(grand.Size() >= 2)
					harvested.emplace(
						GameData::Systems().Get(grand.Token(0)),
						GameData::Outfits().Get(grand.Token(1)));
		}
		else if(child.Token(0) == "logbook")
		{
			for(const DataNode &grand : child)
			{
				if(grand.Size() >= 3)
				{
					Date date(grand.Value(0), grand.Value(1), grand.Value(2));
					string text;
					for(const DataNode &great : grand)
					{
						if(!text.empty())
							text += "\n\t";
						text += great.Token(0);
					}
					logbook.emplace(date, text);
				}
				else if(grand.Size() >= 2)
				{
					string &text = specialLogs[grand.Token(0)][grand.Token(1)];
					for(const DataNode &great : grand)
					{
						if(!text.empty())
							text += "\n\t";
						text += great.Token(0);
					}
				}
			}
		}
		else if(child.Token(0) == "start")
			startData.Load(child);
	}
	// Modify the game data with any changes that were loaded from this file.
	ApplyChanges();
	// Ensure the player is in a valid state after loading & applying changes.
	ValidateLoad();

	// Restore access to services, if it was granted previously.
	if(planet && hasFullClearance)
		planet->Bribe();

	// Based on the ships that were loaded, calculate the player's capacity for
	// cargo and passengers.
	UpdateCargoCapacities();

	auto DistributeMissionCargo = [](map<string, map<string, int>> &toDistribute, const list<Mission> &missions,
			vector<shared_ptr<Ship>> &ships, CargoHold &cargo, bool passengers) -> void
	{
		for(const auto &it : toDistribute)
		{
			const auto missionIt = find_if(missions.begin(), missions.end(),
					[&it](const Mission &mission) { return mission.UUID().ToString() == it.first; });
			if(missionIt != missions.end())
			{
				const Mission *cargoOf = &*missionIt;
				for(const auto &shipCargo : it.second)
				{
					auto shipIt = find_if(ships.begin(), ships.end(),
							[&shipCargo](const shared_ptr<Ship> &ship) { return ship->UUID().ToString() == shipCargo.first; });
					if(shipIt != ships.end())
					{
						Ship *destination = shipIt->get();
						if(passengers)
							cargo.TransferPassengers(cargoOf, shipCargo.second, destination->Cargo());
						else
							cargo.Transfer(cargoOf, shipCargo.second, destination->Cargo());
					}
				}
			}
		}
	};

	DistributeMissionCargo(missionCargoToDistribute, missions, ships, cargo, false);
	DistributeMissionCargo(missionPassengersToDistribute, missions, ships, cargo, true);

	// If no depreciation record was loaded, every item in the player's fleet
	// will count as non-depreciated.
	if(!depreciation.IsLoaded())
		depreciation.Init(ships, date.DaysSinceEpoch());
}



// Load the most recently saved player (if any). Returns false when no save was loaded.
bool PlayerInfo::LoadRecent()
{
	string recentPath = Files::Read(Files::Config() + "recent.txt");
	// Trim trailing whitespace (including newlines) from the path.
	while(!recentPath.empty() && recentPath.back() <= ' ')
		recentPath.pop_back();

	if(recentPath.empty() || !Files::Exists(recentPath))
	{
		Clear();
		return false;
	}

	Load(recentPath);
	return true;
}



// Save this player. The file name is based on the player's name.
void PlayerInfo::Save() const
{
	// Don't save dead players or players that are not fully created.
	if(!CanBeSaved())
		return;

	// Remember that this was the most recently saved player.
	Files::Write(Files::Config() + "recent.txt", filePath + '\n');

	if(filePath.rfind(".txt") == filePath.length() - 4)
	{
		// Only update the backups if this save will have a newer date.
		SavedGame saved(filePath);
		if(saved.GetDate() != date.ToString())
		{
			string root = filePath.substr(0, filePath.length() - 4);
			string files[4] = {
				root + "~~previous-3.txt",
				root + "~~previous-2.txt",
				root + "~~previous-1.txt",
				filePath
			};
			for(int i = 0; i < 3; ++i)
				if(Files::Exists(files[i + 1]))
					Files::Move(files[i + 1], files[i]);
		}
	}

	Save(filePath);
}



// Get the base file name for the player, without the ".txt" extension. This
// will usually be "<first> <last>", but may be different if multiple players
// exist with the same name, in which case a number is appended.
string PlayerInfo::Identifier() const
{
	string name = Files::Name(filePath);
	return (name.length() < 4) ? "" : name.substr(0, name.length() - 4);
}



// Apply the given set of changes to the game data.
void PlayerInfo::AddChanges(list<DataNode> &changes)
{
	bool changedSystems = false;
	for(const DataNode &change : changes)
	{
		changedSystems |= (change.Token(0) == "system");
		changedSystems |= (change.Token(0) == "link");
		changedSystems |= (change.Token(0) == "unlink");
		GameData::Change(change);
	}
	if(changedSystems)
	{
		// Recalculate what systems have been seen.
		GameData::UpdateSystems();
		seen.clear();
		for(const System *system : visitedSystems)
		{
			seen.insert(system);
			for(const System *neighbor : system->VisibleNeighbors())
				if(!neighbor->Hidden() || system->Links().count(neighbor))
					seen.insert(neighbor);
		}
	}

	// Only move the changes into my list if they are not already there.
	if(&changes != &dataChanges)
		dataChanges.splice(dataChanges.end(), changes);
}



// Add an event that will happen at the given date.
void PlayerInfo::AddEvent(const GameEvent &event, const Date &date)
{
	gameEvents.push_back(event);
	gameEvents.back().SetDate(date);
}



// Mark this player as dead, and handle the changes to the player's fleet.
void PlayerInfo::Die(int response, const shared_ptr<Ship> &capturer)
{
	isDead = true;
	// The player loses access to all their ships if they die on a planet.
	if(GetPlanet() || !flagship)
		ships.clear();
	// If the flagship should explode due to choices made in a mission's
	// conversation, it should still appear in the player's ship list (but
	// will be red, because it is dead). The player's escorts will scatter
	// automatically, as they have a now-dead parent.
	else if(response == Conversation::EXPLODE)
		flagship->Destroy();
	// If it died in open combat, it is already marked destroyed.
	else if(!flagship->IsDestroyed())
	{
		// The player died due to the failed capture of an NPC or a
		// "mutiny". The flagship is either captured or changes government.
		if(!flagship->IsYours())
		{
			// The flagship was already captured, via BoardingPanel,
			// and its parent-escort relationships were updated in
			// Ship::WasCaptured().
		}
		// The referenced ship may not be boarded by the player, so before
		// letting it capture the flagship it must be near the flagship.
		else if(capturer && capturer->Position().Distance(flagship->Position()) <= 1.)
			flagship->WasCaptured(capturer);
		else
		{
			// A "mutiny" occurred.
			flagship->SetIsYours(false);
			// TODO: perhaps allow missions to set the new government.
			flagship->SetGovernment(GameData::Governments().Get("Independent"));
			// Your escorts do not follow it, nor does it wait for them.
			for(const shared_ptr<Ship> &ship : ships)
				ship->SetParent(nullptr);
		}
		// Remove the flagship from the player's ship list.
		auto it = find(ships.begin(), ships.end(), flagship);
		if(it != ships.end())
			ships.erase(it);
	}
}



// Query whether this player is dead.
bool PlayerInfo::IsDead() const
{
	return isDead;
}



// Get the player's first name.
const string &PlayerInfo::FirstName() const
{
	return firstName;
}



// Get the player's last name.
const string &PlayerInfo::LastName() const
{
	return lastName;
}



// Set the player's name. This will also set the saved game file name.
void PlayerInfo::SetName(const string &first, const string &last)
{
	firstName = first;
	lastName = last;

	string fileName = first + " " + last;

	// If there are multiple pilots with the same name, append a number to the
	// pilot name to generate a unique file name.
	filePath = Files::Saves() + fileName;
	int index = 0;
	while(true)
	{
		string path = filePath;
		if(index++)
			path += " " + to_string(index);
		path += ".txt";

		if(!Files::Exists(path))
		{
			filePath.swap(path);
			break;
		}
	}
}



// Get the current date (game world, not real world).
const Date &PlayerInfo::GetDate() const
{
	return date;
}



// Set the date to the next day, and perform all daily actions.
void PlayerInfo::IncrementDate()
{
	++date;

	// Check if any special events should happen today.
	auto it = gameEvents.begin();
	while(it != gameEvents.end())
	{
		if(date < it->GetDate())
			++it;
		else
		{
			it->Apply(*this);
			it = gameEvents.erase(it);
		}
	}

	// Check if any missions have failed because of deadlines and
	// do any daily mission actions for those that have not failed.
	for(Mission &mission : missions)
	{
		if(mission.CheckDeadline(date) && mission.IsVisible())
			Messages::Add("You failed to meet the deadline for the mission \"" + mission.Name() + "\".",
				Messages::Importance::Highest);
		if(!mission.IsFailed())
			mission.Do(Mission::DAILY, *this);
	}

	// Check what salaries and tribute the player receives.
	auto GetIncome = [&](string prefix)
	{
		int64_t total = 0;
		auto it = conditions.PrimariesLowerBound(prefix);
		for( ; it != conditions.PrimariesEnd() && !it->first.compare(0, prefix.length(), prefix); ++it)
			total += it->second;
		return total;
	};
	int64_t salariesIncome = GetIncome("salary: ");
	int64_t tributeIncome = GetIncome("tribute: ");
	FleetBalance b = MaintenanceAndReturns();
	if(salariesIncome || tributeIncome || b.assetsReturns)
	{
		string message = "You receive ";
		if(salariesIncome)
			message += Format::Credits(salariesIncome) + " credits salary";
		if(salariesIncome && tributeIncome)
		{
			if(b.assetsReturns)
				message += ", ";
			else
				message += " and ";
		}
		if(tributeIncome)
			message += Format::Credits(tributeIncome) + " credits in tribute";
		if(salariesIncome && tributeIncome && b.assetsReturns)
			message += ",";
		if((salariesIncome || tributeIncome) && b.assetsReturns)
			message += " and ";
		if(b.assetsReturns)
			message += Format::Credits(b.assetsReturns) + " credits based on outfits and ships";
		message += ".";
		Messages::Add(message, Messages::Importance::High);
		accounts.AddCredits(salariesIncome + tributeIncome + b.assetsReturns);
	}

	// For accounting, keep track of the player's net worth. This is for
	// calculation of yearly income to determine maximum mortgage amounts.
	int64_t assets = depreciation.Value(ships, date.DaysSinceEpoch());
	for(const shared_ptr<Ship> &ship : ships)
		assets += ship->Cargo().Value(system);

	// Have the player pay salaries, mortgages, etc. and print a message that
	// summarizes the payments that were made.
	string message = accounts.Step(assets, Salaries(), b.maintenanceCosts);
	if(!message.empty())
		Messages::Add(message, Messages::Importance::High);

	// Reset the reload counters for all your ships.
	for(const shared_ptr<Ship> &ship : ships)
		ship->GetArmament().ReloadAll();
}



const CoreStartData &PlayerInfo::StartData() const noexcept
{
	return startData;
}



// Set the player's current start system, and mark that system as visited.
void PlayerInfo::SetSystem(const System &system)
{
	this->system = &system;
	Visit(system);
}



// Get the player's current star system.
const System *PlayerInfo::GetSystem() const
{
	return system;
}



// Set the planet the player is landed on.
void PlayerInfo::SetPlanet(const Planet *planet)
{
	this->planet = planet;
}



// Get the planet the player is landed on.
const Planet *PlayerInfo::GetPlanet() const
{
	return planet;
}



// If the player is landed, return the stellar object they are on. Some planets
// (e.g. ringworlds) may include multiple stellar objects in the same system.
const StellarObject *PlayerInfo::GetStellarObject() const
{
	if(!system || !planet)
		return nullptr;

	double closestDistance = numeric_limits<double>::infinity();
	const StellarObject *closestObject = nullptr;
	for(const StellarObject &object : system->Objects())
		if(object.GetPlanet() == planet)
		{
			if(!Flagship())
				return &object;

			double distance = Flagship()->Position().Distance(object.Position());
			if(distance < closestDistance)
			{
				closestDistance = distance;
				closestObject = &object;
			}
		}
	return closestObject;
}



// Check if the player must take off immediately.
bool PlayerInfo::ShouldLaunch() const
{
	return shouldLaunch;
}



// Access the player's account information.
const Account &PlayerInfo::Accounts() const
{
	return accounts;
}



// Access the player's account information (and allow modifying it).
Account &PlayerInfo::Accounts()
{
	return accounts;
}



// Calculate how much the player pays in daily salaries.
int64_t PlayerInfo::Salaries() const
{
	// Don't count extra crew on anything but the flagship.
	int64_t crew = 0;
	const Ship *flagship = Flagship();
	if(flagship)
		crew = flagship->Crew() - flagship->RequiredCrew();

	// A ship that is "parked" remains on a planet and requires no salaries.
	for(const shared_ptr<Ship> &ship : ships)
		if(!ship->IsParked() && !ship->IsDestroyed())
			crew += ship->RequiredCrew();
	if(!crew)
		return 0;

	// Every crew member except the player receives 100 credits per day.
	return 100 * (crew - 1);
}



// Calculate the daily maintenance cost and generated income for all ships and in cargo outfits.
PlayerInfo::FleetBalance PlayerInfo::MaintenanceAndReturns() const
{
	FleetBalance b;

	// If the player is landed, then cargo will be in the player's
	// pooled cargo. Check there so that the bank panel can display the
	// correct total maintenance costs. When launched all cargo will be
	// in the player's ships instead of in the pooled cargo, so no outfit
	// will be counted twice.
	for(const auto &outfit : Cargo().Outfits())
	{
		b.maintenanceCosts += max<int64_t>(0, outfit.first->Get("maintenance costs")) * outfit.second;
		b.assetsReturns += max<int64_t>(0, outfit.first->Get("income")) * outfit.second;
	}
	for(const shared_ptr<Ship> &ship : ships)
		if(!ship->IsDestroyed())
		{
			b.maintenanceCosts += max<int64_t>(0, ship->Attributes().Get("maintenance costs"));
			b.assetsReturns += max<int64_t>(0, ship->Attributes().Get("income"));
			for(const auto &outfit : ship->Cargo().Outfits())
			{
				b.maintenanceCosts += max<int64_t>(0, outfit.first->Get("maintenance costs")) * outfit.second;
				b.assetsReturns += max<int64_t>(0, outfit.first->Get("income")) * outfit.second;
			}
			if(!ship->IsParked())
			{
				b.maintenanceCosts += max<int64_t>(0, ship->Attributes().Get("operating costs"));
				b.assetsReturns += max<int64_t>(0, ship->Attributes().Get("operating income"));
			}
		}
	return b;
}



// Get a pointer to the ship that the player controls. This is always the first
// ship in the list.
const Ship *PlayerInfo::Flagship() const
{
	return const_cast<PlayerInfo *>(this)->FlagshipPtr().get();
}



// Get a pointer to the ship that the player controls. This is always the first
// ship in the list.
Ship *PlayerInfo::Flagship()
{
	return FlagshipPtr().get();
}



// Determine which ship is the flagship and return the shared pointer to it.
const shared_ptr<Ship> &PlayerInfo::FlagshipPtr()
{
	if(!flagship)
	{
		for(const shared_ptr<Ship> &it : ships)
			if(!it->IsParked() && it->GetSystem() == system && it->CanBeFlagship())
			{
				flagship = it;
				break;
			}
	}

	static const shared_ptr<Ship> empty;
	return (flagship && flagship->IsYours()) ? flagship : empty;
}



// Set the flagship (on departure or during flight).
void PlayerInfo::SetFlagship(Ship &other)
{
	// Remove active data in the old flagship.
	if(flagship && flagship.get() != &other)
		flagship->ClearTargetsAndOrders();

	// Set the new flagship pointer.
	flagship = other.shared_from_this();

	// Make sure your jump-capable ships all know who the flagship is.
	for(const shared_ptr<Ship> &ship : ships)
	{
		bool shouldFollowFlagship = (ship != flagship && !ship->IsParked() &&
			(!ship->CanBeCarried() || ship->JumpNavigation().JumpFuel()));
		ship->SetParent(shouldFollowFlagship ? flagship : shared_ptr<Ship>());
	}

	// Move the flagship to the beginning to the list of ships.
	MoveFlagshipBegin(ships, flagship);

	// Make sure your flagship is not included in the escort selection.
	for(auto it = selectedShips.begin(); it != selectedShips.end(); )
	{
		shared_ptr<Ship> ship = it->lock();
		if(!ship || ship == flagship)
			it = selectedShips.erase(it);
		else
			++it;
	}
}



// Access the full list of ships that the player owns.
const vector<shared_ptr<Ship>> &PlayerInfo::Ships() const
{
	return ships;
}



// Inspect the flightworthiness of the player's active fleet, individually and
// as a whole, to determine which ships cannot travel with the group.
// Returns a mapping of ships to the reason their flight check failed.
map<const shared_ptr<Ship>, vector<string>> PlayerInfo::FlightCheck() const
{
	// Count of all bay types in the active fleet.
	auto bayCount = map<string, size_t>{};
	// Classification of the present ships by category. Parked ships are ignored.
	auto categoryCount = map<string, vector<shared_ptr<Ship>>>{};

	auto flightChecks = map<const shared_ptr<Ship>, vector<string>>{};
	for(const auto &ship : ships)
		if(ship->GetSystem() == system && !ship->IsDisabled() && !ship->IsParked())
		{
			auto checks = ship->FlightCheck();
			if(!checks.empty())
				flightChecks.emplace(ship, checks);

			categoryCount[ship->Attributes().Category()].emplace_back(ship);
			// Ensure bayCount has an entry for this category for the special case
			// where we have no bays at all available for this type of ship.
			if(ship->CanBeCarried())
				bayCount.emplace(ship->Attributes().Category(), 0);

			if(ship->CanBeCarried() || !ship->HasBays())
				continue;

			for(auto &bay : ship->Bays())
			{
				++bayCount[bay.category];
				// The bays should always be empty. But if not, count that ship too.
				if(bay.ship)
				{
					Logger::LogError("Expected bay to be empty for " + ship->ModelName() + ": " + ship->Name());
					categoryCount[bay.ship->Attributes().Category()].emplace_back(bay.ship);
				}
			}
		}

	// Identify transportable ships that cannot jump and have no bay to be carried in.
	for(auto &bayType : bayCount)
	{
		const auto &shipsOfType = categoryCount[bayType.first];
		if(shipsOfType.empty())
			continue;
		for(const auto &carriable : shipsOfType)
		{
			if(carriable->JumpsRemaining() != 0)
			{
				// This ship can travel between systems and does not require a bay.
			}
			// This ship requires a bay to travel between systems.
			else if(bayType.second > 0)
				--bayType.second;
			else
			{
				// Include the lack of bay availability amongst any other
				// warnings for this carriable ship.
				auto it = flightChecks.find(carriable);
				string warning = "no bays?";
				if(it != flightChecks.end())
					it->second.emplace_back(warning);
				else
					flightChecks.emplace(carriable, vector<string>{warning});
			}
		}
	}
	return flightChecks;
}



// Add a captured ship to your fleet.
void PlayerInfo::AddShip(const shared_ptr<Ship> &ship)
{
	ships.push_back(ship);
	ship->SetIsSpecial();
	ship->SetIsYours();
}



// Adds a ship of the given model with the given name to the player's fleet.
// If this ship is being gifted, it costs nothing and starts fully depreciated.
void PlayerInfo::BuyShip(const Ship *model, const string &name, bool isGift)
{
	if(!model)
		return;

	int day = date.DaysSinceEpoch();
	int64_t cost = isGift ? 0 : stockDepreciation.Value(*model, day);
	if(accounts.Credits() >= cost)
	{
		// Copy the model instance into a new instance.
		ships.push_back(make_shared<Ship>(*model));
		ships.back()->SetName(name);
		ships.back()->SetSystem(system);
		ships.back()->SetPlanet(planet);
		ships.back()->SetIsSpecial();
		ships.back()->SetIsYours();
		ships.back()->SetGovernment(GameData::PlayerGovernment());

		accounts.AddCredits(-cost);
		flagship.reset();

		// Record the transfer of this ship in the depreciation and stock info.
		if(!isGift)
		{
			depreciation.Buy(*model, day, &stockDepreciation);
			for(const auto &it : model->Outfits())
				stock[it.first] -= it.second;
		}
	}
}



// Sell the given ship (if it belongs to the player).
void PlayerInfo::SellShip(const Ship *selected)
{
	for(auto it = ships.begin(); it != ships.end(); ++it)
		if(it->get() == selected)
		{
			int day = date.DaysSinceEpoch();
			int64_t cost = depreciation.Value(*selected, day);

			// Record the transfer of this ship in the depreciation and stock info.
			stockDepreciation.Buy(*selected, day, &depreciation);
			for(const auto &it : selected->Outfits())
				stock[it.first] += it.second;

			accounts.AddCredits(cost);
			ships.erase(it);
			flagship.reset();
			return;
		}
}



vector<shared_ptr<Ship>>::iterator PlayerInfo::DisownShip(const Ship *selected)
{
	for(auto it = ships.begin(); it != ships.end(); ++it)
		if(it->get() == selected)
		{
			flagship.reset();
			it = ships.erase(it);
			return (it == ships.begin()) ? it : --it;
		}
	return ships.begin();
}



// Park or unpark the given ship. A parked ship remains on a planet instead of
// flying with the player, and requires no daily crew payments.
void PlayerInfo::ParkShip(const Ship *selected, bool isParked)
{
	for(auto it = ships.begin(); it != ships.end(); ++it)
		if(it->get() == selected)
		{
			isParked &= !(*it)->IsDisabled();
			(*it)->SetIsParked(isParked);
			UpdateCargoCapacities();
			flagship.reset();
			return;
		}
}



// Rename the given ship.
void PlayerInfo::RenameShip(const Ship *selected, const string &name)
{
	for(auto it = ships.begin(); it != ships.end(); ++it)
		if(it->get() == selected)
		{
			(*it)->SetName(name);
			return;
		}
}



// Change the order of the given ship in the list.
void PlayerInfo::ReorderShip(int fromIndex, int toIndex)
{
	// Make sure the indices are valid.
	if(fromIndex == toIndex)
		return;
	if(static_cast<unsigned>(fromIndex) >= ships.size())
		return;
	if(static_cast<unsigned>(toIndex) >= ships.size())
		return;

	// Reorder the list.
	shared_ptr<Ship> ship = ships[fromIndex];
	ships.erase(ships.begin() + fromIndex);
	ships.insert(ships.begin() + toIndex, ship);
	flagship.reset();
}



void PlayerInfo::SetShipOrder(const vector<shared_ptr<Ship>> &newOrder)
{
	// Check if the incoming vector contains the same elements
	if(std::is_permutation(ships.begin(), ships.end(), newOrder.begin()))
	{
		ships = newOrder;
		flagship.reset();
	}
	else
		throw runtime_error("Cannot reorder ships because the new order does not contain the same ships");
}



// Find out how attractive the player's fleet is to pirates. Aside from a
// heavy freighter, no single ship should attract extra pirate attention.
pair<double, double> PlayerInfo::RaidFleetFactors() const
{
	double attraction = 0.;
	double deterrence = 0.;
	for(const shared_ptr<Ship> &ship : Ships())
	{
		if(ship->IsParked() || ship->IsDestroyed())
			continue;

		attraction += ship->Attraction();
		deterrence += ship->Deterrence();
	}

	return make_pair(attraction, deterrence);
}



// Get cargo information.
CargoHold &PlayerInfo::Cargo()
{
	return cargo;
}



// Get cargo information.
const CargoHold &PlayerInfo::Cargo() const
{
	return cargo;
}



// Get planetary storage information for current planet. Returns a pointer,
// since we might not be on a planet, or since the storage might be empty.
CargoHold *PlayerInfo::Storage(bool forceCreate)
{
	if(planet && (forceCreate || planetaryStorage.count(planet)))
		return &(planetaryStorage[planet]);

	// Nullptr can be returned when forceCreate is true if there is no
	// planet; nullptr is the best we can offer in such cases.
	return nullptr;
}



// Get planetary storage information for all planets (for map and overviews).
const std::map<const Planet *, CargoHold> &PlayerInfo::PlanetaryStorage() const
{
	return planetaryStorage;
}



// Adjust the cost basis for the given commodity.
void PlayerInfo::AdjustBasis(const string &commodity, int64_t adjustment)
{
	costBasis[commodity] += adjustment;
}



// Get the cost basis for some number of tons of the given commodity. Each ton
// of the commodity that you own is assumed to have the same basis.
int64_t PlayerInfo::GetBasis(const string &commodity, int tons) const
{
	// Handle cost basis even when not landed on a planet.
	int total = cargo.Get(commodity);
	for(const auto &ship : ships)
		total += ship->Cargo().Get(commodity);
	if(!total)
		return 0;

	auto it = costBasis.find(commodity);
	int64_t basis = (it == costBasis.end()) ? 0 : it->second;
	return (basis * tons) / total;
}



// Switch cargo from being stored in ships to being stored here. Also recharge
// ships, check for mission completion, and apply fines for contraband.
void PlayerInfo::Land(UI *ui)
{
	// This can only be done while landed.
	if(!system || !planet)
		return;

	if(!freshlyLoaded)
	{
		Audio::Play(Audio::Get("landing"));
		Audio::PlayMusic(planet->MusicName());
	}

	// Mark this planet as visited.
	Visit(*planet);
	if(planet == travelDestination)
		travelDestination = nullptr;

	// Remove any ships that have been destroyed or captured.
	map<string, int> lostCargo;
	vector<shared_ptr<Ship>>::iterator it = ships.begin();
	while(it != ships.end())
	{
		if((*it)->IsDestroyed() || !(*it)->IsYours())
		{
			// If any of your ships are destroyed, your cargo "cost basis" should
			// be adjusted based on what you lost.
			for(const auto &cargo : (*it)->Cargo().Commodities())
				if(cargo.second)
					lostCargo[cargo.first] += cargo.second;
			// Also, the ship and everything in it should be removed from your
			// depreciation records. Transfer it to a throw-away record:
			Depreciation().Buy(**it, date.DaysSinceEpoch(), &depreciation);

			it = ships.erase(it);
		}
		else
			++it;
	}

	// "Unload" all fighters, so they will get recharged, etc.
	for(const shared_ptr<Ship> &ship : ships)
		ship->UnloadBays();

	// Ships that are landed with you on the planet should fully recharge
	// and pool all their cargo together. Those in remote systems restore
	// what they can without landing.
	bool hasSpaceport = planet->HasSpaceport() && planet->CanUseServices();
	UpdateCargoCapacities();
	for(const shared_ptr<Ship> &ship : ships)
		if(!ship->IsParked() && !ship->IsDisabled())
		{
			if(ship->GetSystem() == system)
			{
				ship->Recharge(hasSpaceport);
				ship->Cargo().TransferAll(cargo);
				if(!ship->GetPlanet())
					ship->SetPlanet(planet);
			}
			else
				ship->Recharge(false);
		}
	// Adjust cargo cost basis for any cargo lost due to a ship being destroyed.
	for(const auto &it : lostCargo)
		AdjustBasis(it.first, -(costBasis[it.first] * it.second) / (cargo.Get(it.first) + it.second));

	// Evaluate changes to NPC spawning criteria.
	if(!freshlyLoaded)
		UpdateMissionNPCs();

	// Update missions that are completed, or should be failed.
	StepMissions(ui);
	UpdateCargoCapacities();

	// If the player is actually landing (rather than simply loading the game),
	// new missions are created and new fines may be levied.
	if(!freshlyLoaded)
	{
		// Create whatever missions this planet has to offer.
		CreateMissions();
		// Check if the player is doing anything illegal.
		Fine(ui);
	}
	// Upon loading the game, prompt the player about any paused missions, but if there are many
	// do not name them all (since this would overflow the screen).
	else if(ui && !inactiveMissions.empty())
	{
		string message = "These active missions or jobs were deactivated due to a missing definition"
			" - perhaps you recently removed a plugin?\n";
		auto mit = inactiveMissions.rbegin();
		int named = 0;
		while(mit != inactiveMissions.rend() && (++named < 10))
		{
			message += "\t\"" + mit->Name() + "\"\n";
			++mit;
		}
		if(mit != inactiveMissions.rend())
			message += " and " + to_string(distance(mit, inactiveMissions.rend())) + " more.\n";
		message += "They will be reactivated when the necessary plugin is reinstalled.";
		ui->Push(new Dialog(message));
	}

	// Hire extra crew back if any were lost in-flight (i.e. boarding) or
	// some bunks were freed up upon landing (i.e. completed missions).
	if(Preferences::Has("Rehire extra crew when lost") && hasSpaceport && flagship)
	{
		int added = desiredCrew - flagship->Crew();
		if(added > 0)
		{
			flagship->AddCrew(added);
			Messages::Add("You hire " + to_string(added) + (added == 1
					? " extra crew member to fill your now-empty bunk."
					: " extra crew members to fill your now-empty bunks."), Messages::Importance::High);
		}
	}

	freshlyLoaded = false;
	flagship.reset();
}



// Load the cargo back into your ships. This may require selling excess, in
// which case a message will be returned.
bool PlayerInfo::TakeOff(UI *ui)
{
	// This can only be done while landed.
	if(!system || !planet)
		return false;

	flagship = FlagshipPtr();
	if(!flagship)
		return false;

	shouldLaunch = false;
	Audio::Play(Audio::Get("takeoff"));

	// Jobs are only available when you are landed.
	availableJobs.clear();
	availableMissions.clear();
	doneMissions.clear();
	stock.clear();

	// Special persons who appeared last time you left the planet, can appear again.
	GameData::ResetPersons();

	// Store the total cargo counts in case we need to adjust cost bases below.
	map<string, int> originalTotals = cargo.Commodities();

	// Move the flagship to the start of the list of ships and ensure that all
	// escorts know which ship is acting as flagship.
	SetFlagship(*flagship);

	// Recharge any ships that can be recharged, and load available cargo.
	bool hasSpaceport = planet->HasSpaceport() && planet->CanUseServices();
	for(const shared_ptr<Ship> &ship : ships)
		if(!ship->IsParked() && !ship->IsDisabled())
		{
			if(ship->GetSystem() != system)
			{
				ship->Recharge(false);
				continue;
			}
			else
				ship->Recharge(hasSpaceport);
		}

	DistributeCargo();

	if(cargo.Passengers())
	{
		int extra = min(cargo.Passengers(), flagship->Crew() - flagship->RequiredCrew());
		if(extra)
		{
			flagship->AddCrew(-extra);
			Messages::Add("You fired " + to_string(extra) + " crew members to free up bunks for passengers."
				, Messages::Importance::High);
			flagship->Cargo().SetBunks(flagship->Attributes().Get("bunks") - flagship->Crew());
			cargo.TransferAll(flagship->Cargo());
		}
	}

	int extra = flagship->Crew() + flagship->Cargo().Passengers() - flagship->Attributes().Get("bunks");
	if(extra > 0)
	{
		flagship->AddCrew(-extra);
		Messages::Add("You fired " + to_string(extra) + " crew members because you have no bunks for them."
			, Messages::Importance::High);
		flagship->Cargo().SetBunks(flagship->Attributes().Get("bunks") - flagship->Crew());
	}

	// For each active, carriable ship you own, try to find an active ship that has a bay for it.
	auto carriers = vector<Ship *>{};
	auto toLoad = vector<shared_ptr<Ship>>{};
	for(auto &ship : ships)
		if(!ship->IsParked() && !ship->IsDisabled())
		{
			if(ship->CanBeCarried() && ship != flagship)
				toLoad.emplace_back(ship);
			else if(ship->HasBays())
				carriers.emplace_back(ship.get());
		}
	if(!toLoad.empty())
	{
		size_t uncarried = toLoad.size();
		if(!carriers.empty())
		{
			// Order carried ships such that those requiring bays are loaded first. For
			// jump-capable carried ships, prefer loading those with a shorter range.
			stable_sort(toLoad.begin(), toLoad.end(),
				[](const shared_ptr<Ship> &a, const shared_ptr<Ship> &b)
				{
					return a->JumpsRemaining() < b->JumpsRemaining();
				});
			// We are guaranteed that each carried `ship` is not parked and not disabled, and that
			// all possible parents are also not parked, not disabled, and not `ship`.
			for(auto &ship : toLoad)
				for(auto &parent : carriers)
					if(parent->GetSystem() == ship->GetSystem() && parent->Carry(ship))
					{
						--uncarried;
						break;
					}
		}

		if(uncarried)
		{
			// The remaining uncarried ships are launched alongside the player.
			string message = (uncarried > 1) ? "Some escorts were" : "One escort was";
			Messages::Add(message + " unable to dock with a carrier.", Messages::Importance::High);
		}
	}

	// By now, all cargo should have been divvied up among your ships. So, any
	// mission cargo or passengers left behind cannot be carried, and those
	// missions have aborted.
	vector<const Mission *> missionsToRemove;
	for(const auto &it : cargo.MissionCargo())
		if(it.second)
		{
			if(it.first->IsVisible())
				Messages::Add("Mission \"" + it.first->Name()
					+ "\" aborted because you do not have space for the cargo."
						, Messages::Importance::Highest);
			missionsToRemove.push_back(it.first);
		}
	for(const auto &it : cargo.PassengerList())
		if(it.second)
		{
			if(it.first->IsVisible())
				Messages::Add("Mission \"" + it.first->Name()
					+ "\" aborted because you do not have enough passenger bunks free."
						, Messages::Importance::Highest);
			missionsToRemove.push_back(it.first);

		}
	for(const Mission *mission : missionsToRemove)
		RemoveMission(Mission::ABORT, *mission, ui);

	// Any ordinary cargo left behind can be sold.
	int64_t income = 0;
	int day = date.DaysSinceEpoch();
	int64_t sold = cargo.Used();
	int64_t totalBasis = 0;
	if(sold)
	{
		for(const auto &commodity : cargo.Commodities())
		{
			if(!commodity.second)
				continue;

			// Figure out how much income you get for selling this cargo.
			int64_t value = commodity.second * static_cast<int64_t>(system->Trade(commodity.first));
			income += value;

			int original = originalTotals[commodity.first];
			auto it = costBasis.find(commodity.first);
			if(!original || it == costBasis.end() || !it->second)
				continue;

			// Now, figure out how much of that income is profit by calculating
			// the cost basis for this cargo (which is just the total cost basis
			// multiplied by the percent of the cargo you are selling).
			int64_t basis = it->second * commodity.second / original;
			it->second -= basis;
			totalBasis += basis;
		}
		if(!planet->HasOutfitter())
			for(const auto &outfit : cargo.Outfits())
			{
				// Compute the total value for each type of excess outfit.
				if(!outfit.second)
					continue;
				int64_t cost = depreciation.Value(outfit.first, day, outfit.second);
				for(int i = 0; i < outfit.second; ++i)
					stockDepreciation.Buy(outfit.first, day, &depreciation);
				income += cost;
			}
		else
			for(const auto &outfit : cargo.Outfits())
			{
<<<<<<< HEAD
				// Compute the total value for each type of excess outfit.
				if(!outfit.second)
					continue;
				cargo.Transfer(outfit.first, outfit.second, *Storage());
=======
				// Transfer the outfits from cargo to the storage on this planet.
				if(!outfit.second)
					continue;
				cargo.Transfer(outfit.first, outfit.second, *Storage(true));
>>>>>>> a82899f0
			}
	}
	accounts.AddCredits(income);
	cargo.Clear();
	stockDepreciation = Depreciation();
	if(sold)
	{
		// Report how much excess cargo was sold, and what profit you earned.
		ostringstream out;
		out << "You sold " << sold << " tons of excess cargo for " << Format::Credits(income) << " credits";
		if(totalBasis && totalBasis != income)
			out << " (for a profit of " << (income - totalBasis) << " credits).";
		else
			out << ".";
		Messages::Add(out.str(), Messages::Importance::High);
	}

	return true;
}



void PlayerInfo::PoolCargo()
{
	// This can only be done while landed.
	if(!system || !planet)
		return;
	for(const shared_ptr<Ship> &ship : ships)
		if(!ship->IsParked() && !ship->IsDisabled() && ship->GetPlanet() == planet)
				ship->Cargo().TransferAll(cargo);
}



const CargoHold &PlayerInfo::DistributeCargo()
{
	for(const shared_ptr<Ship> &ship : ships)
		if(!ship->IsParked() && !ship->IsDisabled() && ship->GetPlanet() == planet)
		{
			if(ship != flagship)
			{
				ship->Cargo().SetBunks(ship->Attributes().Get("bunks") - ship->RequiredCrew());
				cargo.TransferAll(ship->Cargo());
			}
			else
			{
				// Your flagship takes first priority for passengers but last for cargo.
				desiredCrew = ship->Crew();
				ship->Cargo().SetBunks(ship->Attributes().Get("bunks") - desiredCrew);
				for(const auto &it : cargo.PassengerList())
					cargo.TransferPassengers(it.first, it.second, ship->Cargo());
			}
		}
	// Load up your flagship last, so that it will have space free for any
	// plunder that you happen to acquire.
	cargo.TransferAll(flagship->Cargo());

	return cargo;
}



void PlayerInfo::AddPlayTime(chrono::nanoseconds timeVal)
{
	playTime += timeVal.count() * .000000001;
}



double PlayerInfo::GetPlayTime() const noexcept
{
	return playTime;
}



// Get the player's logbook.
const multimap<Date, string> &PlayerInfo::Logbook() const
{
	return logbook;
}



void PlayerInfo::AddLogEntry(const string &text)
{
	logbook.emplace(date, text);
}



const map<string, map<string, string>> &PlayerInfo::SpecialLogs() const
{
	return specialLogs;
}



void PlayerInfo::AddSpecialLog(const string &type, const string &name, const string &text)
{
	string &entry = specialLogs[type][name];
	if(!entry.empty())
		entry += "\n\t";
	entry += text;
}



bool PlayerInfo::HasLogs() const
{
	return !logbook.empty() || !specialLogs.empty();
}



// Call this after missions update, or if leaving the outfitter, shipyard, or
// hiring panel. Updates the information on how much space is available.
void PlayerInfo::UpdateCargoCapacities()
{
	int size = 0;
	int bunks = 0;
	flagship = FlagshipPtr();
	for(const shared_ptr<Ship> &ship : ships)
		if(ship->GetSystem() == system && !ship->IsParked() && !ship->IsDisabled())
		{
			size += ship->Attributes().Get("cargo space");
			int crew = (ship == flagship ? ship->Crew() : ship->RequiredCrew());
			bunks += ship->Attributes().Get("bunks") - crew;
		}
	cargo.SetSize(size);
	cargo.SetBunks(bunks);
}



// Get the list of active missions.
const list<Mission> &PlayerInfo::Missions() const
{
	return missions;
}



// Get the list of ordinary jobs that are available on the job board.
const list<Mission> &PlayerInfo::AvailableJobs() const
{
	return availableJobs;
}



const PlayerInfo::SortType PlayerInfo::GetAvailableSortType() const
{
	return availableSortType;
}



void PlayerInfo::NextAvailableSortType()
{
	availableSortType = static_cast<SortType>((availableSortType + 1) % (CONVENIENT + 1));
	SortAvailable();
}



const bool PlayerInfo::ShouldSortAscending() const
{
	return availableSortAsc;
}



void PlayerInfo::ToggleSortAscending()
{
	availableSortAsc = !availableSortAsc;
	SortAvailable();
}



const bool PlayerInfo::ShouldSortSeparateDeadline() const
{
	return sortSeparateDeadline;
}



void PlayerInfo::ToggleSortSeparateDeadline()
{
	sortSeparateDeadline = !sortSeparateDeadline;
	SortAvailable();
}



const bool PlayerInfo::ShouldSortSeparatePossible() const
{
	return sortSeparatePossible;
}



void PlayerInfo::ToggleSortSeparatePossible()
{
	sortSeparatePossible = !sortSeparatePossible;
	SortAvailable();
}



// Return a pointer to the mission that was most recently accepted while in-flight.
const Mission *PlayerInfo::ActiveBoardingMission() const
{
	return activeBoardingMission;
}



// Update mission NPCs with the player's current conditions.
void PlayerInfo::UpdateMissionNPCs()
{
	for(Mission &mission : missions)
		mission.UpdateNPCs(*this);
}



// Accept the given job.
void PlayerInfo::AcceptJob(const Mission &mission, UI *ui)
{
	for(auto it = availableJobs.begin(); it != availableJobs.end(); ++it)
		if(&*it == &mission)
		{
			cargo.AddMissionCargo(&mission);
			it->Do(Mission::OFFER, *this);
			it->Do(Mission::ACCEPT, *this, ui);
			auto spliceIt = it->IsUnique() ? missions.begin() : missions.end();
			missions.splice(spliceIt, availableJobs, it);
			SortAvailable(); // Might not have cargo anymore, so some jobs can be sorted to end
			break;
		}
}



// Look at the list of available missions and see if any of them can be offered
// right now, in the given location (landing or spaceport). If there are no
// missions that can be accepted, return a null pointer.
Mission *PlayerInfo::MissionToOffer(Mission::Location location)
{
	if(ships.empty())
		return nullptr;

	// If a mission can be offered right now, move it to the start of the list
	// so we know what mission the callback is referring to, and return it.
	for(auto it = availableMissions.begin(); it != availableMissions.end(); ++it)
		if(it->IsAtLocation(location) && it->CanOffer(*this) && it->HasSpace(*this))
		{
			availableMissions.splice(availableMissions.begin(), availableMissions, it);
			return &availableMissions.front();
		}
	return nullptr;
}



// Check if any of the game's missions can be offered from this ship, given its
// relationship with the player. If none offer, return nullptr.
Mission *PlayerInfo::BoardingMission(const shared_ptr<Ship> &ship)
{
	// Do not create missions from existing mission NPC's, or the player's ships.
	if(ship->IsSpecial())
		return nullptr;
	// Ensure that boarding this NPC again does not create a mission.
	ship->SetIsSpecial();

	// "boardingMissions" is emptied by MissionCallback, but to be sure:
	boardingMissions.clear();

	Mission::Location location = (ship->GetGovernment()->IsEnemy()
			? Mission::BOARDING : Mission::ASSISTING);

	// Check for available boarding or assisting missions.
	for(const auto &it : GameData::Missions())
		if(it.second.IsAtLocation(location) && it.second.CanOffer(*this, ship))
		{
			boardingMissions.push_back(it.second.Instantiate(*this, ship));
			if(boardingMissions.back().HasFailed(*this))
				boardingMissions.pop_back();
			else
				return &boardingMissions.back();
		}

	return nullptr;
}



// Engine calls this after placing the boarding mission's NPCs.
void PlayerInfo::ClearActiveBoardingMission()
{
	activeBoardingMission = nullptr;
}



// If one of your missions cannot be offered because you do not have enough
// space for it, and it specifies a message to be shown in that situation,
// show that message.
void PlayerInfo::HandleBlockedMissions(Mission::Location location, UI *ui)
{
	list<Mission> &missionList = availableMissions.empty() ? boardingMissions : availableMissions;
	if(ships.empty() || missionList.empty())
		return;

	for(auto it = missionList.begin(); it != missionList.end(); ++it)
		if(it->IsAtLocation(location) && it->CanOffer(*this) && !it->HasSpace(*this))
		{
			string message = it->BlockedMessage(*this);
			if(!message.empty())
			{
				ui->Push(new Dialog(message));
				return;
			}
		}
}



// Callback for accepting or declining whatever mission has been offered.
// Responses which would kill the player are handled before the on offer
// conversation ended.
void PlayerInfo::MissionCallback(int response)
{
	list<Mission> &missionList = availableMissions.empty() ? boardingMissions : availableMissions;
	if(missionList.empty())
		return;

	Mission &mission = missionList.front();

	// If landed, this conversation may require the player to immediately depart.
	shouldLaunch |= (GetPlanet() && Conversation::RequiresLaunch(response));
	if(response == Conversation::ACCEPT || response == Conversation::LAUNCH)
	{
		bool shouldAutosave = mission.RecommendsAutosave();
		if(planet)
		{
			cargo.AddMissionCargo(&mission);
			UpdateCargoCapacities();
		}
		else if(Flagship())
			flagship->Cargo().AddMissionCargo(&mission);
		else
			return;

		// Move this mission from the offering list into the "accepted"
		// list, viewable on the MissionPanel. Unique missions are moved
		// to the front, so they appear at the top of the list if viewed.
		auto spliceIt = mission.IsUnique() ? missions.begin() : missions.end();
		missions.splice(spliceIt, missionList, missionList.begin());
		mission.Do(Mission::ACCEPT, *this);
		if(shouldAutosave)
			Autosave();
		// If this is a mission offered in-flight, expose a pointer to it
		// so Engine::SpawnFleets can add its ships without requiring the
		// player to land.
		if(mission.IsAtLocation(Mission::BOARDING) || mission.IsAtLocation(Mission::ASSISTING))
			activeBoardingMission = &*--spliceIt;
	}
	else if(response == Conversation::DECLINE || response == Conversation::FLEE)
	{
		mission.Do(Mission::DECLINE, *this);
		missionList.pop_front();
	}
	else if(response == Conversation::DEFER || response == Conversation::DEPART)
	{
		mission.Do(Mission::DEFER, *this);
		missionList.pop_front();
	}
}



// Basic callback, allowing conversations to force the player to depart from a
// planet without requiring a mission to offer.
void PlayerInfo::BasicCallback(int response)
{
	// If landed, this conversation may require the player to immediately depart.
	shouldLaunch |= (GetPlanet() && Conversation::RequiresLaunch(response));
}



// Mark a mission for removal, either because it was completed, or it failed,
// or because the player aborted it.
void PlayerInfo::RemoveMission(Mission::Trigger trigger, const Mission &mission, UI *ui)
{
	for(auto it = missions.begin(); it != missions.end(); ++it)
		if(&*it == &mission)
		{
			// Don't delete the mission yet, because the conversation or dialog
			// panel may still be showing. Instead, just mark it as done. Doing
			// this first avoids the possibility of an infinite loop, e.g. if a
			// mission's "on fail" fails the mission itself.
			doneMissions.splice(doneMissions.end(), missions, it);

			it->Do(trigger, *this, ui);
			cargo.RemoveMissionCargo(&mission);
			for(shared_ptr<Ship> &ship : ships)
				ship->Cargo().RemoveMissionCargo(&mission);
			return;
		}
}



// Mark a mission as failed, but do not remove it from the mission list yet.
void PlayerInfo::FailMission(const Mission &mission)
{
	for(auto it = missions.begin(); it != missions.end(); ++it)
		if(&*it == &mission)
		{
			it->Fail();
			return;
		}
}



// Update mission status based on an event.
void PlayerInfo::HandleEvent(const ShipEvent &event, UI *ui)
{
	// Combat rating increases when you disable an enemy ship.
	if(event.ActorGovernment() && event.ActorGovernment()->IsPlayer())
		if((event.Type() & ShipEvent::DISABLE) && event.Target() && !event.Target()->IsYours())
		{
			auto &rating = conditions["combat rating"];
			static const int64_t maxRating = 2000000000;
			rating = min(maxRating, rating + (event.Target()->Cost() + 250000) / 500000);
		}

	for(Mission &mission : missions)
		mission.Do(event, *this, ui);

	// If the player's flagship was destroyed, the player is dead.
	if((event.Type() & ShipEvent::DESTROY) && !ships.empty() && event.Target().get() == Flagship())
		Die();
}



// Get mutable access to the player's list of conditions.
ConditionsStore &PlayerInfo::Conditions()
{
	return conditions;
}



// Access the player's list of conditions.
const ConditionsStore &PlayerInfo::Conditions() const
{
	return conditions;
}



map<string, string> PlayerInfo::GetSubstitutions() const
{
	map<string, string> subs;
	GameData::GetTextReplacements().Substitutions(subs, Conditions());

	subs["<first>"] = FirstName();
	subs["<last>"] = LastName();
	if(Flagship())
		subs["<ship>"] = Flagship()->Name();

	subs["<system>"] = GetSystem()->Name();
	subs["<date>"] = GetDate().ToString();
	subs["<day>"] = GetDate().LongString();
	return subs;
}



// Check if the player knows the location of the given system (whether or not
// they have actually visited it).
bool PlayerInfo::HasSeen(const System &system) const
{
	if(seen.count(&system))
		return true;

	auto usesSystem = [&system](const Mission &m) noexcept -> bool
	{
		if(!m.IsVisible())
			return false;
		if(m.Waypoints().count(&system))
			return true;
		for(auto &&p : m.Stopovers())
			if(p->IsInSystem(&system))
				return true;
		return false;
	};
	if(any_of(availableJobs.begin(), availableJobs.end(), usesSystem))
		return true;
	if(any_of(missions.begin(), missions.end(), usesSystem))
		return true;

	return KnowsName(system);
}



// Check if the player has visited the given system.
bool PlayerInfo::HasVisited(const System &system) const
{
	return visitedSystems.count(&system);
}



// Check if the player has visited the given planet.
bool PlayerInfo::HasVisited(const Planet &planet) const
{
	return visitedPlanets.count(&planet);
}



// Check if the player knows the name of a system, either from visiting there or
// because a job or active mission includes the name of that system.
bool PlayerInfo::KnowsName(const System &system) const
{
	if(HasVisited(system))
		return true;

	for(const Mission &mission : availableJobs)
		if(mission.Destination()->IsInSystem(&system))
			return true;

	for(const Mission &mission : missions)
		if(mission.IsVisible() && mission.Destination()->IsInSystem(&system))
			return true;

	return false;
}


// Mark the given system as visited, and mark all its neighbors as seen.
void PlayerInfo::Visit(const System &system)
{
	visitedSystems.insert(&system);
	seen.insert(&system);
	for(const System *neighbor : system.VisibleNeighbors())
		if(!neighbor->Hidden() || system.Links().count(neighbor))
			seen.insert(neighbor);
}



// Mark the given planet as visited.
void PlayerInfo::Visit(const Planet &planet)
{
	visitedPlanets.insert(&planet);
}



// Mark a system as unvisited, even if visited previously.
void PlayerInfo::Unvisit(const System &system)
{
	visitedSystems.erase(&system);
	for(const StellarObject &object : system.Objects())
		if(object.GetPlanet())
			Unvisit(*object.GetPlanet());
}



void PlayerInfo::Unvisit(const Planet &planet)
{
	visitedPlanets.erase(&planet);
}



bool PlayerInfo::HasMapped(int mapSize) const
{
	DistanceMap distance(GetSystem(), mapSize);
	for(const System *system : distance.Systems())
		if(!HasVisited(*system))
			return false;

	return true;
}



void PlayerInfo::Map(int mapSize)
{
	DistanceMap distance(GetSystem(), mapSize);
	for(const System *system : distance.Systems())
		if(!HasVisited(*system))
			Visit(*system);
	return;
}



// Check if the player has a hyperspace route set.
bool PlayerInfo::HasTravelPlan() const
{
	return !travelPlan.empty();
}



// Access the player's travel plan.
const vector<const System *> &PlayerInfo::TravelPlan() const
{
	return travelPlan;
}



vector<const System *> &PlayerInfo::TravelPlan()
{
	return travelPlan;
}



// This is called when the player enters the system that is their current
// hyperspace target.
void PlayerInfo::PopTravel()
{
	if(!travelPlan.empty())
	{
		Visit(*travelPlan.back());
		travelPlan.pop_back();
	}
}



// Get the planet to land on at the end of the travel path.
const Planet *PlayerInfo::TravelDestination() const
{
	return travelDestination;
}



// Set the planet to land on at the end of the travel path.
void PlayerInfo::SetTravelDestination(const Planet *planet)
{
	travelDestination = planet;
	if(planet && planet->IsInSystem(system) && Flagship())
		Flagship()->SetTargetStellar(system->FindStellar(planet));
}



// Check which secondary weapons the player has selected.
const set<const Outfit *> &PlayerInfo::SelectedWeapons() const
{
	return selectedWeapons;
}



// Cycle through all available secondary weapons.
void PlayerInfo::SelectNext()
{
	if(!flagship || flagship->Outfits().empty())
		return;

	// If multiple weapons were selected, then switch to selecting none.
	if(selectedWeapons.size() > 1)
	{
		selectedWeapons.clear();
		return;
	}

	// If no weapon was selected, then we scan from the beginning.
	auto it = flagship->Outfits().begin();
	bool hadSingleWeaponSelected = (selectedWeapons.size() == 1);

	// If a single weapon was selected, then move the iterator to the
	// outfit directly after it.
	if(hadSingleWeaponSelected)
	{
		auto selectedOutfit = *(selectedWeapons.begin());
		it = flagship->Outfits().find(selectedOutfit);
		if(it != flagship->Outfits().end())
			++it;
	}

	// Find the next secondary weapon.
	for( ; it != flagship->Outfits().end(); ++it)
		if(it->first->Icon())
		{
			selectedWeapons.clear();
			selectedWeapons.insert(it->first);
			return;
		}

	// If no weapon was selected and we didn't find any weapons at this point,
	// then the player just doesn't have any secondary weapons.
	if(!hadSingleWeaponSelected)
		return;

	// Reached the end of the list. Select all possible secondary weapons here.
	it = flagship->Outfits().begin();
	for( ; it != flagship->Outfits().end(); ++it)
		if(it->first->Icon())
			selectedWeapons.insert(it->first);

	// If we have only one weapon selected at this point, then the player
	// only has a single secondary weapon. Clear the list, since the weapon
	// was selected when we entered this function.
	if(selectedWeapons.size() == 1)
		selectedWeapons.clear();
}



// Escorts currently selected for giving orders.
const vector<weak_ptr<Ship>> &PlayerInfo::SelectedShips() const
{
	return selectedShips;
}



// Select any player ships in the given box or list. Return true if any were
// selected, so we know not to search further for a match.
bool PlayerInfo::SelectShips(const Rectangle &box, bool hasShift)
{
	// If shift is not held down, replace the current selection.
	if(!hasShift)
		selectedShips.clear();
	// If shift is not held, the first ship in the box will also become the
	// player's flagship's target.
	bool first = !hasShift;

	bool matched = false;
	for(const shared_ptr<Ship> &ship : ships)
		if(!ship->IsDestroyed() && !ship->IsParked() && ship->GetSystem() == system && ship.get() != Flagship()
				&& box.Contains(ship->Position()))
		{
			matched = true;
			SelectShip(ship, &first);
		}
	return matched;
}



bool PlayerInfo::SelectShips(const vector<const Ship *> &stack, bool hasShift)
{
	// If shift is not held down, replace the current selection.
	if(!hasShift)
		selectedShips.clear();
	// If shift is not held, the first ship in the stack will also become the
	// player's flagship's target.
	bool first = !hasShift;

	// Loop through all the player's ships and check which of them are in the
	// given stack.
	bool matched = false;
	for(const shared_ptr<Ship> &ship : ships)
	{
		auto it = find(stack.begin(), stack.end(), ship.get());
		if(it != stack.end())
		{
			matched = true;
			SelectShip(ship, &first);
		}
	}
	return matched;
}



void PlayerInfo::SelectShip(const Ship *ship, bool hasShift)
{
	// If shift is not held down, replace the current selection.
	if(!hasShift)
		selectedShips.clear();

	bool first = !hasShift;
	for(const shared_ptr<Ship> &it : ships)
		if(it.get() == ship)
			SelectShip(it, &first);
}



void PlayerInfo::SelectGroup(int group, bool hasShift)
{
	int bit = (1 << group);
	// If the shift key is held down and all the ships in the given group are
	// already selected, deselect them all. Otherwise, select them all. The easy
	// way to do this is first to remove all the ships that match in one pass,
	// then add them in a subsequent pass if any were not selected.
	const Ship *oldTarget = nullptr;
	if(Flagship() && Flagship()->GetTargetShip())
	{
		oldTarget = Flagship()->GetTargetShip().get();
		Flagship()->SetTargetShip(shared_ptr<Ship>());
	}
	if(hasShift)
	{
		bool allWereSelected = true;
		for(const shared_ptr<Ship> &ship : ships)
			if(groups[ship.get()] & bit)
			{
				auto it = selectedShips.begin();
				for( ; it != selectedShips.end(); ++it)
					if(it->lock() == ship)
						break;
				if(it != selectedShips.end())
					selectedShips.erase(it);
				else
					allWereSelected = false;
			}
		if(allWereSelected)
			return;
	}
	else
		selectedShips.clear();

	// Now, go through and add any ships in the group to the selection. Even if
	// shift is held they won't be added twice, because we removed them above.
	for(const shared_ptr<Ship> &ship : ships)
		if(groups[ship.get()] & bit)
		{
			selectedShips.push_back(ship);
			if(ship.get() == oldTarget)
				Flagship()->SetTargetShip(ship);
		}
}



void PlayerInfo::SetGroup(int group, const set<Ship *> *newShips)
{
	int bit = (1 << group);
	int mask = ~bit;
	// First, remove any of your ships that are in the group.
	for(const shared_ptr<Ship> &ship : ships)
		groups[ship.get()] &= mask;
	// Then, add all the currently selected ships to the group.
	if(newShips)
	{
		for(const Ship *ship : *newShips)
			groups[ship] |= bit;
	}
	else
	{
		for(const weak_ptr<Ship> &ptr : selectedShips)
		{
			shared_ptr<Ship> ship = ptr.lock();
			if(ship)
				groups[ship.get()] |= bit;
		}
	}
}



set<Ship *> PlayerInfo::GetGroup(int group)
{
	int bit = (1 << group);
	set<Ship *> result;

	for(const shared_ptr<Ship> &ship : ships)
	{
		auto it = groups.find(ship.get());
		if(it != groups.end() && (it->second & bit))
			result.insert(ship.get());
	}
	return result;
}



// Keep track of any outfits that you have sold since landing. These will be
// available to buy back until you take off.
int PlayerInfo::Stock(const Outfit *outfit) const
{
	auto it = stock.find(outfit);
	return (it == stock.end() ? 0 : it->second);
}



// Transfer outfits from the player to the planet or vice versa.
void PlayerInfo::AddStock(const Outfit *outfit, int count)
{
	// If you sell an individual outfit that is not sold here and that you
	// acquired by buying a ship here, have it appear as "in stock" in case you
	// change your mind about selling it. (On the other hand, if you sell an
	// entire ship right after buying it, its outfits will not be "in stock.")
	if(count > 0 && stock[outfit] < 0)
		stock[outfit] = 0;
	stock[outfit] += count;

	int day = date.DaysSinceEpoch();
	if(count > 0)
	{
		// Remember how depreciated these items are.
		for(int i = 0; i < count; ++i)
			stockDepreciation.Buy(outfit, day, &depreciation);
	}
	else
	{
		// If the count is negative, outfits are being transferred from stock
		// into the player's possession.
		for(int i = 0; i < -count; ++i)
			depreciation.Buy(outfit, day, &stockDepreciation);
	}
}



// Get depreciation information.
const Depreciation &PlayerInfo::FleetDepreciation() const
{
	return depreciation;
}



const Depreciation &PlayerInfo::StockDepreciation() const
{
	return stockDepreciation;
}



void PlayerInfo::Harvest(const Outfit *type)
{
	if(type && system)
		harvested.insert(make_pair(system, type));
}



const set<pair<const System *, const Outfit *>> &PlayerInfo::Harvested() const
{
	return harvested;
}



const pair<const System *, Point> &PlayerInfo::GetEscortDestination() const
{
	return interstellarEscortDestination;
}



// Determine if a system and nonzero position were specified.
bool PlayerInfo::HasEscortDestination() const
{
	return interstellarEscortDestination.first && interstellarEscortDestination.second;
}



// Set (or clear) the stored escort travel destination.
void PlayerInfo::SetEscortDestination(const System *system, Point pos)
{
	interstellarEscortDestination.first = system;
	interstellarEscortDestination.second = pos;
}



// Get what coloring is currently selected in the map.
int PlayerInfo::MapColoring() const
{
	return mapColoring;
}



// Set what the map is being colored by.
void PlayerInfo::SetMapColoring(int index)
{
	mapColoring = index;
}



// Get the map zoom level.
int PlayerInfo::MapZoom() const
{
	return mapZoom;
}



// Set the map zoom level.
void PlayerInfo::SetMapZoom(int level)
{
	mapZoom = level;
}



// Get the set of collapsed categories for the named panel.
set<string> &PlayerInfo::Collapsed(const string &name)
{
	return collapsed[name];
}



// Apply any "changes" saved in this player info to the global game state.
void PlayerInfo::ApplyChanges()
{
	for(const auto &it : reputationChanges)
		it.first->SetReputation(it.second);
	reputationChanges.clear();
	AddChanges(dataChanges);
	GameData::ReadEconomy(economy);
	economy = DataNode();

	// Make sure all stellar objects are correctly positioned. This is needed
	// because EnterSystem() is not called the first time through.
	GameData::SetDate(GetDate());
	// SetDate() clears any bribes from yesterday, so restore any auto-clearance.
	for(const Mission &mission : Missions())
		if(mission.ClearanceMessage() == "auto")
		{
			mission.Destination()->Bribe(mission.HasFullClearance());
			for(const Planet *planet : mission.Stopovers())
				planet->Bribe(mission.HasFullClearance());
		}

	// Check if any special persons have been destroyed.
	GameData::DestroyPersons(destroyedPersons);
	destroyedPersons.clear();

	// Check which planets you have dominated.
	static const string prefix = "tribute: ";
	for(auto it = Conditions().PrimariesLowerBound(prefix); it != Conditions().PrimariesEnd(); ++it)
	{
		if(it->first.compare(0, prefix.length(), prefix))
			break;

		const Planet *planet = GameData::Planets().Find(it->first.substr(prefix.length()));
		if(planet)
			GameData::GetPolitics().DominatePlanet(planet);
	}

	// Issue warnings for any data which has been mentioned but not actually defined, and
	// ensure that all "undefined" data is appropriately named.
	GameData::CheckReferences();

	// Now that all outfits have names, we can finish loading the player's ships.
	for(auto &&ship : ships)
	{
		// Government changes may have changed the player's ship swizzles.
		ship->SetGovernment(GameData::PlayerGovernment());
		ship->FinishLoading(false);
	}

	// Recalculate jumps that the available jobs will need
	for(Mission &mission : availableJobs)
		mission.CalculateJumps(system);
}



// Make change's to the player's planet, system, & ship locations as needed, to ensure the player and
// their ships are in valid locations, even if the player did something drastic, such as remove a mod.
void PlayerInfo::ValidateLoad()
{
	// If a system was not specified in the player data, use the flagship's system.
	if(!planet && !ships.empty())
	{
		string warning = "Warning: no planet specified for player";
		auto it = find_if(ships.begin(), ships.end(), [](const shared_ptr<Ship> &ship) noexcept -> bool
			{ return ship->GetPlanet() && ship->GetPlanet()->IsValid() && !ship->IsParked() && ship->CanBeFlagship(); });
		if(it != ships.end())
		{
			planet = (*it)->GetPlanet();
			system = (*it)->GetSystem();
			warning += ". Defaulting to location of flagship \"" + (*it)->Name() + "\", " + planet->TrueName() + ".";
		}
		else
			warning += " (no ships could supply a valid player location).";

		Logger::LogError(warning);
	}

	// As a result of external game data changes (e.g. unloading a mod) it's possible the player ended up
	// with an undefined system or planet. In that case, move them to the starting system to avoid crashing.
	if(planet && !system)
	{
		system = planet->GetSystem();
		Logger::LogError("Warning: player system was not specified. Defaulting to the specified planet's system.");
	}
	if(!planet || !planet->IsValid() || !system || !system->IsValid())
	{
		system = &startData.GetSystem();
		planet = &startData.GetPlanet();
		Logger::LogError("Warning: player system and/or planet was not valid. Defaulting to the starting location.");
	}

	// Every ship ought to have specified a valid location, but if not,
	// move it to the player's location to avoid invalid states.
	for(auto &&ship : ships)
	{
		if(!ship->GetSystem() || !ship->GetSystem()->IsValid())
		{
			ship->SetSystem(system);
			Logger::LogError("Warning: player ship \"" + ship->Name()
				+ "\" did not specify a valid system. Defaulting to the player's system.");
		}
		// In-system ships that aren't on a valid planet should get moved to the player's planet
		// (but e.g. disabled ships or those that didn't have a planet should remain in space).
		if(ship->GetSystem() == system && ship->GetPlanet() && !ship->GetPlanet()->IsValid())
		{
			ship->SetPlanet(planet);
			Logger::LogError("Warning: in-system player ship \"" + ship->Name()
				+ "\" specified an invalid planet. Defaulting to the player's planet.");
		}
		// Owned ships that are not in the player's system always start in flight.
	}

	// Validate the travel plan.
	if(travelDestination && !travelDestination->IsValid())
	{
		Logger::LogError("Warning: removed invalid travel plan destination \"" + travelDestination->TrueName() + ".\"");
		travelDestination = nullptr;
	}
	if(!travelPlan.empty() && any_of(travelPlan.begin(), travelPlan.end(),
			[](const System *waypoint) noexcept -> bool { return !waypoint->IsValid(); }))
	{
		travelPlan.clear();
		travelDestination = nullptr;
		Logger::LogError("Warning: reset the travel plan due to use of invalid system(s).");
	}

	// For old saves, default to the first start condition (the default "Endless Sky" start).
	if(startData.Identifier().empty())
	{
		// It is possible that there are no start conditions defined (e.g. a bad installation or
		// incomplete total conversion plugin). In that case, it is not possible to continue.
		const auto startCount = GameData::StartOptions().size();
		if(startCount >= 1)
		{
			startData = GameData::StartOptions().front();
			// When necessary, record in the pilot file that the starting data is just an assumption.
			if(startCount >= 2)
				conditions["unverified start scenario"] = true;
		}
		else
			throw runtime_error("Unable to set a starting scenario for an existing pilot. (No valid \"start\" "
				"nodes were found in data files or loaded plugins--make sure you've installed the game properly.)");
	}

	// Validate the missions that were loaded. Active-but-invalid missions are removed from
	// the standard mission list, effectively pausing them until necessary data is restored.
	auto mit = stable_partition(missions.begin(), missions.end(), mem_fn(&Mission::IsValid));
	if(mit != missions.end())
		inactiveMissions.splice(inactiveMissions.end(), missions, mit, missions.end());

	// Invalid available jobs or missions are erased (since there is no guarantee
	// the player will be on the correct planet when a plugin is re-added).
	auto isInvalidMission = [](const Mission &m) noexcept -> bool { return !m.IsValid(); };
	availableJobs.remove_if(isInvalidMission);
	availableMissions.remove_if(isInvalidMission);
}



// Helper to register derived conditions.
void PlayerInfo::RegisterDerivedConditions()
{
	// Read-only date functions.
	auto &&dayProvider = conditions.GetProviderNamed("day");
	dayProvider.SetGetFunction([this](const string &name) { return date.Day(); });

	auto &&monthProvider = conditions.GetProviderNamed("month");
	monthProvider.SetGetFunction([this](const string &name) { return date.Month(); });

	auto &&yearProvider = conditions.GetProviderNamed("year");
	yearProvider.SetGetFunction([this](const string &name) { return date.Year(); });

	// Read-only account conditions.
	// Bound financial conditions to +/- 4.6 x 10^18 credits, within the range of a 64-bit int.
	static constexpr int64_t limit = static_cast<int64_t>(1) << 62;

	auto &&netWorthProvider = conditions.GetProviderNamed("net worth");
	netWorthProvider.SetGetFunction([this](const string &name)
		{ return min(limit, max(-limit, accounts.NetWorth())); });

	auto &&creditsProvider = conditions.GetProviderNamed("credits");
	creditsProvider.SetGetFunction([this](const string &name) {
		return min(limit, accounts.Credits()); });

	auto &&unpaidMortgagesProvider = conditions.GetProviderNamed("unpaid mortgages");
	unpaidMortgagesProvider.SetGetFunction([this](const string &name) {
		return min(limit, accounts.TotalDebt("Mortgage")); });

	auto &&unpaidFinesProvider = conditions.GetProviderNamed("unpaid fines");
	unpaidFinesProvider.SetGetFunction([this](const string &name) {
		return min(limit, accounts.TotalDebt("Fine")); });

	auto &&unpaidSalariesProvider = conditions.GetProviderNamed("unpaid salaries");
	unpaidSalariesProvider.SetGetFunction([this](const string &name) {
		return min(limit, accounts.SalariesOwed()); });

	auto &&unpaidMaintenanceProvider = conditions.GetProviderNamed("unpaid maintenance");
	unpaidMaintenanceProvider.SetGetFunction([this](const string &name) {
		return min(limit, accounts.MaintenanceDue()); });

	auto &&creditScoreProvider = conditions.GetProviderNamed("credit score");
	creditScoreProvider.SetGetFunction([this](const string &name) {
		return accounts.CreditScore(); });

	// Read-only flagship conditions.
	auto &&flagshipCrewProvider = conditions.GetProviderNamed("flagship crew");
	flagshipCrewProvider.SetGetFunction([this](const string &name) -> int64_t {
		return flagship ? flagship->Crew() : 0; });

	auto &&flagshipRequiredCrewProvider = conditions.GetProviderNamed("flagship required crew");
	flagshipRequiredCrewProvider.SetGetFunction([this](const string &name) -> int64_t {
		return flagship ? flagship->RequiredCrew() : 0; });

	auto &&flagshipBunksProvider = conditions.GetProviderNamed("flagship bunks");
	flagshipBunksProvider.SetGetFunction([this](const string &name) -> int64_t {
		return flagship ? flagship->Attributes().Get("bunks") : 0; });

	auto &&flagshipModelProvider = conditions.GetProviderPrefixed("flagship model: ");
	auto flagshipModelFun = [this](const string &name) -> bool
	{
		if(!flagship)
			return false;
		return name == "flagship model: " + flagship->ModelName();
	};
	flagshipModelProvider.SetHasFunction(flagshipModelFun);
	flagshipModelProvider.SetGetFunction(flagshipModelFun);

	auto &&playerNameProvider = conditions.GetProviderPrefixed("name: ");
	auto playerNameFun = [this](const string &name) -> bool
	{
		return name == "name: " + firstName + " " + lastName;
	};
	playerNameProvider.SetHasFunction(playerNameFun);
	playerNameProvider.SetGetFunction(playerNameFun);

	auto &&playerNameFirstProvider = conditions.GetProviderPrefixed("first name: ");
	auto playerNameFirstFun = [this](const string &name) -> bool
	{
		return name == "first name: " + firstName;
	};
	playerNameFirstProvider.SetHasFunction(playerNameFirstFun);
	playerNameFirstProvider.SetGetFunction(playerNameFirstFun);

	auto &&playerNameLastProvider = conditions.GetProviderPrefixed("last name: ");
	auto playerNameLastFun = [this](const string &name) -> bool
	{
		return name == "last name: " + lastName;
	};
	playerNameLastProvider.SetHasFunction(playerNameLastFun);
	playerNameLastProvider.SetGetFunction(playerNameLastFun);


	// Conditions for your fleet's attractiveness to pirates.
	auto &&cargoAttractivenessProvider = conditions.GetProviderNamed("cargo attractiveness");
	cargoAttractivenessProvider.SetGetFunction([this](const string &name) -> int64_t {
		return RaidFleetFactors().first; });

	auto &&armamentDeterrence = conditions.GetProviderNamed("armament deterrence");
	armamentDeterrence.SetGetFunction([this](const string &name) -> int64_t {
		return RaidFleetFactors().second; });

	auto &&pirateAttractionProvider = conditions.GetProviderNamed("pirate attraction");
	pirateAttractionProvider.SetGetFunction([this](const string &name) -> int64_t
	{
		auto rff = RaidFleetFactors();
		return rff.first - rff.second;
	});

	// Special conditions for cargo and passenger space.
	// If boarding a ship, missions should not consider the space available
	// in the player's entire fleet. The only fleet parameter offered to a
	// boarding mission is the fleet composition (e.g. 4 Heavy Warships).
	auto &&cargoSpaceProvider = conditions.GetProviderNamed("cargo space");
	cargoSpaceProvider.SetGetFunction([this](const string &name) -> int64_t
	{
		if(flagship && !boardingMissions.empty())
			return flagship->Cargo().Free();
		int64_t retVal = 0;
		for(const shared_ptr<Ship> &ship : ships)
			if(!ship->IsParked() && !ship->IsDisabled() && ship->GetActualSystem() == system)
				retVal += ship->Attributes().Get("cargo space");
		return retVal;
	});

	auto &&passengerSpaceProvider = conditions.GetProviderNamed("passenger space");
	passengerSpaceProvider.SetGetFunction([this](const string &name) -> int64_t
	{
		if(flagship && !boardingMissions.empty())
			return flagship->Cargo().BunksFree();
		int64_t retVal = 0;
		for(const shared_ptr<Ship> &ship : ships)
			if(!ship->IsParked() && !ship->IsDisabled() && ship->GetActualSystem() == system)
				retVal += ship->Attributes().Get("bunks") - ship->RequiredCrew();
		return retVal;
	});

	// The number of active, present ships the player has of the given category
	// (e.g. Heavy Warships).
	auto &&shipTypesProvider = conditions.GetProviderPrefixed("ships: ");
	shipTypesProvider.SetGetFunction([this](const string &name) -> int64_t
	{
		int64_t retVal = 0;
		for(const shared_ptr<Ship> &ship : ships)
			if(!ship->IsParked() && !ship->IsDisabled() && ship->GetActualSystem() == system
					&& name == "ships: " + ship->Attributes().Category())
				++retVal;
		return retVal;
	});

	// The number of ships the player has of the given category anywhere in their fleet.
	auto &&shipTypesAllProvider = conditions.GetProviderPrefixed("ships (all): ");
	shipTypesAllProvider.SetGetFunction([this](const string &name) -> int64_t
	{
		int64_t retVal = 0;
		for(const shared_ptr<Ship> &ship : ships)
			if(!ship->IsDestroyed() && name == "ships (all): " + ship->Attributes().Category())
				++retVal;
		return retVal;
	});

	// The number of ships the player has of the given model active and present.
	auto &&shipModelProvider = conditions.GetProviderPrefixed("ship model: ");
	shipModelProvider.SetGetFunction([this](const string &name) -> int64_t
	{
		int64_t retVal = 0;
		for(const shared_ptr<Ship> &ship : ships)
			if(!ship->IsParked() && !ship->IsDisabled() && ship->GetActualSystem() == system
					&& name == "ship model: " + ship->ModelName())
				++retVal;
		return retVal;
	});

	// The number of ships that the player has of the given model anywhere in their fleet.
	auto &&shipModelAllProvider = conditions.GetProviderPrefixed("ship model (all): ");
	shipModelAllProvider.SetGetFunction([this](const string &name) -> int64_t
	{
		int64_t retVal = 0;
		for(const shared_ptr<Ship> &ship : ships)
			if(!ship->IsDestroyed() && name == "ship model (all): " + ship->ModelName())
				++retVal;
		return retVal;
	});

	// The total number of ships the player has active and present.
	auto &&totalPresentShipsProvider = conditions.GetProviderNamed("total ships");
	totalPresentShipsProvider.SetGetFunction([this](const string &name) -> int64_t
	{
		int64_t retVal = 0;
		for(const shared_ptr<Ship> &ship : ships)
			if(!ship->IsParked() && !ship->IsDisabled() && ship->GetActualSystem() == system)
				++retVal;
		return retVal;
	});

	// The total number of ships the player has anywhere.
	auto &&totalAnywhereShipsProvider = conditions.GetProviderNamed("total ships (all)");
	totalAnywhereShipsProvider.SetGetFunction([this](const string &name) -> int64_t
	{
		int64_t retVal = 0;
		for(const shared_ptr<Ship> &ship : ships)
			if(!ship->IsDestroyed())
				++retVal;
		return retVal;
	});

	// The following condition checks all sources of outfits which are present with the player.
	// If in orbit, this means checking all ships in-system for installed and in cargo outfits.
	// If landed, this means checking all landed ships for installed outfits, the pooled cargo
	// hold, and the planetary storage of the planet.
	auto &&presentOutfitProvider = conditions.GetProviderPrefixed("outfit: ");
	presentOutfitProvider.SetGetFunction([this](const string &name) -> int64_t
	{
		const Outfit *outfit = GameData::Outfits().Find(name.substr(strlen("outfit: ")));
		if(!outfit)
			return 0;
		int64_t retVal = 0;
		if(planet)
		{
			retVal += Cargo().Get(outfit);
			auto it = planetaryStorage.find(planet);
			if(it != planetaryStorage.end())
				retVal += it->second.Get(outfit);
		}
		for(const shared_ptr<Ship> &ship : ships)
		{
			// If not on a planet, parked ships in system don't count.
			// If on a planet, the ship's planet must match.
			if(ship->IsDestroyed() || (planet && ship->GetPlanet() != planet)
					|| (!planet && (ship->GetActualSystem() != system || ship->IsParked())))
				continue;
			retVal += ship->OutfitCount(outfit);
			retVal += ship->Cargo().Get(outfit);
		}
		return retVal;
	});

	// Conditions to determine what outfits the player owns, with various possible locations to check.
	// The following condition checks all possible locations for outfits in the player's possession.
	auto &&allOutfitProvider = conditions.GetProviderPrefixed("outfit (all): ");
	allOutfitProvider.SetGetFunction([this](const string &name) -> int64_t
	{
		const Outfit *outfit = GameData::Outfits().Find(name.substr(strlen("outfit (all): ")));
		if(!outfit)
			return 0;
		int64_t retVal = Cargo().Get(outfit);
		for(const shared_ptr<Ship> &ship : ships)
		{
			if(ship->IsDestroyed())
				continue;
			retVal += ship->OutfitCount(outfit);
			retVal += ship->Cargo().Get(outfit);
		}
		for(const auto &storage : planetaryStorage)
			retVal += storage.second.Get(outfit);
		return retVal;
	});

	// The following condition checks the player's fleet for installed outfits on escorts
	// local to the player.
	auto &presentInstalledOutfitProvider = conditions.GetProviderPrefixed("outfit (installed): ");
	presentInstalledOutfitProvider.SetGetFunction([this](const string &name) -> int64_t
	{
		const Outfit *outfit = GameData::Outfits().Find(name.substr(strlen("outfit (installed): ")));
		if(!outfit)
			return 0;
		int64_t retVal = 0;
		for(const shared_ptr<Ship> &ship : ships)
		{
			// If not on a planet, parked ships in system don't count.
			// If on a planet, the ship's planet must match.
			if(ship->IsDestroyed() || (planet && ship->GetPlanet() != planet)
					|| (!planet && (ship->GetActualSystem() != system || ship->IsParked())))
				continue;
			retVal += ship->OutfitCount(outfit);
		}
		return retVal;
	});

	// The following condition checks the player's entire fleet for installed outfits.
	auto &&allInstalledOutfitProvider = conditions.GetProviderPrefixed("outfit (all installed): ");
	allInstalledOutfitProvider.SetGetFunction([this](const string &name) -> int64_t
	{
		const Outfit *outfit = GameData::Outfits().Find(name.substr(strlen("outfit (all installed): ")));
		if(!outfit)
			return 0;
		int64_t retVal = 0;
		for(const shared_ptr<Ship> &ship : ships)
			if(!ship->IsDestroyed())
				retVal += ship->OutfitCount(outfit);
		return retVal;
	});

	// The following condition checks the flagship's installed outfits.
	auto &&flagshipInstalledOutfitProvider = conditions.GetProviderPrefixed("outfit (flagship installed): ");
	flagshipInstalledOutfitProvider.SetGetFunction([this](const string &name) -> int64_t
	{
		if(!flagship)
			return 0;
		const Outfit *outfit = GameData::Outfits().Find(name.substr(strlen("outfit (flagship installed): ")));
		if(!outfit)
			return 0;
		return flagship->OutfitCount(outfit);
	});

	// The following condition checks the player's fleet for outfits in the cargo of escorts
	// local to the player.
	auto &&presentCargoOutfitProvider = conditions.GetProviderPrefixed("outfit (cargo): ");
	presentCargoOutfitProvider.SetGetFunction([this](const string &name) -> int64_t
	{
		const Outfit *outfit = GameData::Outfits().Find(name.substr(strlen("outfit (cargo): ")));
		if(!outfit)
			return 0;
		int64_t retVal = 0;
		if(planet)
			retVal += Cargo().Get(outfit);
		for(const shared_ptr<Ship> &ship : ships)
		{
			// If not on a planet, parked ships in system don't count.
			// If on a planet, the ship's planet must match.
			if(ship->IsDestroyed() || (planet && ship->GetPlanet() != planet)
					|| (!planet && (ship->GetActualSystem() != system || ship->IsParked())))
				continue;
			retVal += ship->Cargo().Get(outfit);
		}
		return retVal;
	});

	// The following condition checks all cargo locations in the player's fleet.
	auto &&allCargoOutfitProvider = conditions.GetProviderPrefixed("outfit (all cargo): ");
	allCargoOutfitProvider.SetGetFunction([this](const string &name) -> int64_t
	{
		const Outfit *outfit = GameData::Outfits().Find(name.substr(strlen("outfit (all cargo): ")));
		if(!outfit)
			return 0;
		int64_t retVal = 0;
		if(planet)
			retVal += Cargo().Get(outfit);
		for(const shared_ptr<Ship> &ship : ships)
			if(!ship->IsDestroyed())
				retVal += ship->Cargo().Get(outfit);
		return retVal;
	});

	// The following condition checks the flagship's cargo or the pooled cargo if landed.
	auto &&flagshipCargoOutfitProvider = conditions.GetProviderPrefixed("outfit (flagship cargo): ");
	flagshipCargoOutfitProvider.SetGetFunction([this](const string &name) -> int64_t
	{
		const Outfit *outfit = GameData::Outfits().Find(name.substr(strlen("outfit (flagship cargo): ")));
		if(!outfit)
			return 0;
		return (flagship ? flagship->Cargo().Get(outfit) : 0) + (planet ? Cargo().Get(outfit) : 0);
	});

	// The following condition checks planetary storage on the current planet, or on
	// planets in the current system if in orbit.
	auto &&presentStorageOutfitProvider = conditions.GetProviderPrefixed("outfit (storage): ");
	presentStorageOutfitProvider.SetGetFunction([this](const string &name) -> int64_t
	{
		const Outfit *outfit = GameData::Outfits().Find(name.substr(strlen("outfit (storage): ")));
		if(!outfit)
			return 0;
		if(planet)
		{
			auto it = planetaryStorage.find(planet);
			return it != planetaryStorage.end() ? it->second.Get(outfit) : 0;
		}
		else
		{
			int64_t retVal = 0;
			for(const StellarObject &object : system->Objects())
			{
				auto it = planetaryStorage.find(object.GetPlanet());
				if(object.HasValidPlanet() && it != planetaryStorage.end())
					retVal += it->second.Get(outfit);
			}
			return retVal;
		}
	});

	// The following condition checks all planetary storage.
	auto &&allStorageOutfitProvider = conditions.GetProviderPrefixed("outfit (all storage): ");
	allStorageOutfitProvider.SetGetFunction([this](const string &name) -> int64_t
	{
		const Outfit *outfit = GameData::Outfits().Find(name.substr(strlen("outfit (all storage): ")));
		if(!outfit)
			return 0;
		int64_t retVal = 0;
		for(const auto &storage : planetaryStorage)
			retVal += storage.second.Get(outfit);
		return retVal;
	});

	// Conditions to determine if flagship is in a system and on a planet.
	auto &&flagshipSystemProvider = conditions.GetProviderPrefixed("flagship system: ");
	auto flagshipSystemFun = [this](const string &name) -> bool
	{
		if(!flagship || !flagship->GetSystem())
			return false;
		return name == "flagship system: " + flagship->GetSystem()->Name();
	};
	flagshipSystemProvider.SetHasFunction(flagshipSystemFun);
	flagshipSystemProvider.SetGetFunction(flagshipSystemFun);

	auto &&flagshipPlanetProvider = conditions.GetProviderPrefixed("flagship planet: ");
	auto flagshipPlanetFun = [this](const string &name) -> bool
	{
		if(!flagship || !flagship->GetPlanet())
			return false;
		return name == "flagship planet: " + flagship->GetPlanet()->TrueName();
	};
	flagshipPlanetProvider.SetHasFunction(flagshipPlanetFun);
	flagshipPlanetProvider.SetGetFunction(flagshipPlanetFun);

	// Read only exploration conditions.
	auto &&visitedPlanetProvider = conditions.GetProviderPrefixed("visited planet: ");
	auto visitedPlanetFun = [this](const string &name) -> bool
	{
		const Planet *planet = GameData::Planets().Find(name.substr(strlen("visited planet: ")));
		return planet ? HasVisited(*planet) : false;
	};
	visitedPlanetProvider.SetGetFunction(visitedPlanetFun);
	visitedPlanetProvider.SetHasFunction(visitedPlanetFun);

	auto &&visitedSystemProvider = conditions.GetProviderPrefixed("visited system: ");
	auto visitedSystemFun = [this](const string &name) -> bool
	{
		const System *system = GameData::Systems().Find(name.substr(strlen("visited system: ")));
		return system ? HasVisited(*system) : false;
	};
	visitedSystemProvider.SetGetFunction(visitedSystemFun);
	visitedSystemProvider.SetHasFunction(visitedSystemFun);

	// Read/write government reputation conditions.
	// The erase function is still default (since we cannot erase government conditions).
	auto &&reputationProvider = conditions.GetProviderPrefixed("reputation: ");
	reputationProvider.SetHasFunction([](const string &name) -> bool
	{
		string govName = name.substr(strlen("reputation: "));
		return GameData::Governments().Has(govName);
	});
	reputationProvider.SetGetFunction([](const string &name) -> int64_t
	{
		string govName = name.substr(strlen("reputation: "));
		auto gov = GameData::Governments().Get(govName);
		if(!gov)
			return 0;
		return gov->Reputation();
	});
	reputationProvider.SetSetFunction([](const string &name, int64_t value) -> bool
	{
		string govName = name.substr(strlen("reputation: "));
		auto gov = GameData::Governments().Get(govName);
		if(!gov)
			return false;
		gov->SetReputation(value);
		return true;
	});
}



// New missions are generated each time you land on a planet.
void PlayerInfo::CreateMissions()
{
	boardingMissions.clear();

	// Check for available missions.
	bool skipJobs = planet && !planet->IsInhabited();
	bool hasPriorityMissions = false;
	for(const auto &it : GameData::Missions())
	{
		if(it.second.IsAtLocation(Mission::BOARDING) || it.second.IsAtLocation(Mission::ASSISTING))
			continue;
		if(skipJobs && it.second.IsAtLocation(Mission::JOB))
			continue;

		if(it.second.CanOffer(*this))
		{
			list<Mission> &missions =
				it.second.IsAtLocation(Mission::JOB) ? availableJobs : availableMissions;

			missions.push_back(it.second.Instantiate(*this));
			if(missions.back().HasFailed(*this))
				missions.pop_back();
			else if(!it.second.IsAtLocation(Mission::JOB))
				hasPriorityMissions |= missions.back().HasPriority();
		}
	}

	// If any of the available missions are "priority" missions, no other
	// special missions will be offered in the spaceport.
	if(hasPriorityMissions)
	{
		auto it = availableMissions.begin();
		while(it != availableMissions.end())
		{
			if(it->IsAtLocation(Mission::SPACEPORT) && !it->HasPriority())
				it = availableMissions.erase(it);
			else
				++it;
		}
	}
	else if(availableMissions.size() > 1)
	{
		// Minor missions only get offered if no other missions (including other
		// minor missions) are competing with them. This is to avoid having two
		// or three missions pop up as soon as you enter the spaceport.
		auto it = availableMissions.begin();
		while(it != availableMissions.end())
		{
			if(it->IsMinor())
			{
				it = availableMissions.erase(it);
				if(availableMissions.size() <= 1)
					break;
			}
			else
				++it;
		}
	}
}



void PlayerInfo::SortAvailable()
{
	// Destinations: planets OR system. Only counting them, so the type doesn't matter.
	set<const void *> destinations;
	if(availableSortType == CONVENIENT)
	{
		for(const Mission &mission : Missions())
		{
			if(mission.IsVisible())
			{
				destinations.insert(mission.Destination());
				destinations.insert(mission.Destination()->GetSystem());

				for(const Planet *stopover : mission.Stopovers())
				{
					destinations.insert(stopover);
					destinations.insert(stopover->GetSystem());
				}

				for(const System *waypoint : mission.Waypoints())
					destinations.insert(waypoint);
			}
		}
	}
	availableJobs.sort([&](const Mission &lhs, const Mission &rhs) {
		// First, separate rush orders with deadlines, if wanted
		if(sortSeparateDeadline)
		{
			// availableSortAsc instead of true, to counter the reverse below
			if(!lhs.Deadline() && rhs.Deadline())
				return availableSortAsc;
			if(lhs.Deadline() && !rhs.Deadline())
				return !availableSortAsc;
		}
		// Then, separate greyed-out jobs you can't accept
		if(sortSeparatePossible)
		{
			if(lhs.CanAccept(*this) && !rhs.CanAccept(*this))
				return availableSortAsc;
			if(!lhs.CanAccept(*this) && rhs.CanAccept(*this))
				return !availableSortAsc;
		}
		// Sort by desired type:
		switch(availableSortType)
		{
			case CONVENIENT:
			{
				// Sorting by "convenience" means you already have a mission to a
				// planet. Missions at the same planet are sorted higher.
				// 0 : No convenient mission; 1: same system; 2: same planet (because both system+planet means 1+1 = 2)
				const int lConvenient = destinations.count(lhs.Destination()) + destinations.count(lhs.Destination()->GetSystem());
				const int rConvenient = destinations.count(rhs.Destination()) + destinations.count(rhs.Destination()->GetSystem());
				if(lConvenient < rConvenient)
					return true;
				if(lConvenient > rConvenient)
					return false;
			}
			// Tiebreaker for equal CONVENIENT is SPEED.
			case SPEED:
			{
				// A higher "Speed" means the mission takes less time, ie. fewer
				// jumps.
				const int lJumps = lhs.ExpectedJumps();
				const int rJumps = rhs.ExpectedJumps();

				if(lJumps == rJumps)
				{
					// SPEED compares equal - follow through to tiebreaker 'case PAY' below
				}
				else if(lJumps > 0 && rJumps > 0)
				{
					// Lower values are better, so this '>' is not '<' as expected
					return lJumps > rJumps;
				}
				else
				{
					// Negative values indicate indeterminable mission paths.
					// eg. through a wormhole, meaning lower values are worse.

					// A value of 0 indicates the mission destination is the
					// source, implying the actual path is complicated; consider
					// that slow, but not as bad as an indeterminable path.

					// Positive values are 'greater' because at least the number
					// of jumps is known. (Comparing two positive values is already
					// handled above, so the actual positive value doesn't matter.)

					// Compare the value when at least one value is not positive.
					return lJumps < rJumps;
				}
			}
			// Tiebreaker for equal SPEED is PAY.
			case PAY:
			{
				const int64_t lPay = lhs.DisplayedPayment();
				const int64_t rPay = rhs.DisplayedPayment();
				if(lPay < rPay)
					return true;
				else if(lPay > rPay)
					return false;
			}
			// Tiebreaker for equal PAY is ABC.
			case ABC:
			{
				if(lhs.Name() < rhs.Name())
					return true;
				else if(lhs.Name() > rhs.Name())
					return false;
			}
			// Tiebreaker fallback to keep sorting consistent is unique UUID:
			default:
				return lhs.UUID() < rhs.UUID();
		}
	});

	if(!availableSortAsc)
		availableJobs.reverse();
}



// Updates each mission upon landing, to perform landing actions (Stopover,
// Visit, Complete, Fail), and remove now-complete or now-failed missions.
void PlayerInfo::StepMissions(UI *ui)
{
	// Check for NPCs that have been destroyed without their destruction
	// being registered, e.g. by self-destruct:
	for(Mission &mission : missions)
		for(const NPC &npc : mission.NPCs())
			for(const shared_ptr<Ship> &ship : npc.Ships())
				if(ship->IsDestroyed())
					mission.Do(ShipEvent(nullptr, ship, ShipEvent::DESTROY), *this, ui);

	// Check missions for status changes from landing.
	string visitText;
	int missionVisits = 0;
	auto substitutions = map<string, string>{
		{"<first>", firstName},
		{"<last>", lastName}
	};
	if(Flagship())
		substitutions["<ship>"] = Flagship()->Name();

	auto mit = missions.begin();
	while(mit != missions.end())
	{
		Mission &mission = *mit;
		++mit;

		// If this is a stopover for the mission, perform the stopover action.
		mission.Do(Mission::STOPOVER, *this, ui);

		if(mission.HasFailed(*this))
			RemoveMission(Mission::FAIL, mission, ui);
		else if(mission.CanComplete(*this))
			RemoveMission(Mission::COMPLETE, mission, ui);
		else if(mission.Destination() == GetPlanet() && !freshlyLoaded)
		{
			mission.Do(Mission::VISIT, *this, ui);
			if(mission.IsUnique() || !mission.IsVisible())
				continue;

			// On visit dialogs are handled separately as to avoid a player
			// getting spammed by on visit dialogs if they are stacking jobs
			// from the same destination.
			if(visitText.empty())
			{
				const auto &text = mission.GetAction(Mission::VISIT).DialogText();
				if(!text.empty())
					visitText = Format::Replace(text, substitutions);
			}
			++missionVisits;
		}
	}
	if(!visitText.empty())
	{
		if(missionVisits > 1)
			visitText += "\n\t(You have " + Format::Number(missionVisits - 1) + " other unfinished "
				+ ((missionVisits > 2) ? "missions" : "mission") + " at this location.)";
		ui->Push(new Dialog(visitText));
	}
	// One mission's actions may influence another mission, so loop through one
	// more time to see if any mission is now completed or failed due to a change
	// that happened in another mission the first time through.
	mit = missions.begin();
	while(mit != missions.end())
	{
		Mission &mission = *mit;
		++mit;

		if(mission.HasFailed(*this))
			RemoveMission(Mission::FAIL, mission, ui);
		else if(mission.CanComplete(*this))
			RemoveMission(Mission::COMPLETE, mission, ui);
	}

	// Search for any missions that have failed but for which we are still
	// holding on to some cargo.
	set<const Mission *> active;
	for(const Mission &it : missions)
		active.insert(&it);

	vector<const Mission *> missionsToRemove;
	for(const auto &it : cargo.MissionCargo())
		if(!active.count(it.first))
			missionsToRemove.push_back(it.first);
	for(const auto &it : cargo.PassengerList())
		if(!active.count(it.first))
			missionsToRemove.push_back(it.first);
	for(const Mission *mission : missionsToRemove)
		cargo.RemoveMissionCargo(mission);
}



void PlayerInfo::Autosave() const
{
	if(!CanBeSaved() || filePath.length() < 4)
		return;

	string path = filePath.substr(0, filePath.length() - 4) + "~autosave.txt";
	Save(path);
}



void PlayerInfo::Save(const string &path) const
{
	DataWriter out(path);


	// Basic player information and persistent UI settings:

	// Pilot information:
	out.Write("pilot", firstName, lastName);
	out.Write("date", date.Day(), date.Month(), date.Year());
	if(system)
		out.Write("system", system->Name());
	if(planet)
		out.Write("planet", planet->TrueName());
	if(planet && planet->CanUseServices())
		out.Write("clearance");
	out.Write("playtime", playTime);
	// This flag is set if the player must leave the planet immediately upon
	// entering their ship (i.e. because a mission forced them to take off).
	if(shouldLaunch)
		out.Write("launching");
	for(const System *system : travelPlan)
		out.Write("travel", system->Name());
	if(travelDestination)
		out.Write("travel destination", travelDestination->TrueName());
	// Detect which ship number is the current flagship, for showing on LoadPanel.
	if(flagship)
	{
		for(auto it = ships.begin(); it != ships.end(); ++it)
			if(*it == flagship)
			{
				out.Write("flagship index", distance(ships.begin(), it));
				break;
			}
	}
	else
		out.Write("flagship index", -1);

	// Save the current setting for the map coloring;
	out.Write("map coloring", mapColoring);
	out.Write("map zoom", mapZoom);
	// Remember what categories are collapsed.
	for(const auto &it : collapsed)
	{
		// Skip panels where nothing was collapsed.
		if(it.second.empty())
			continue;

		out.Write("collapsed", it.first);
		out.BeginChild();
		{
			for(const auto &cit : it.second)
				out.Write(cit);
		}
		out.EndChild();
	}

	out.Write("reputation with");
	out.BeginChild();
	{
		for(const auto &it : GameData::Governments())
			if(!it.second.IsPlayer())
				out.Write(it.first, it.second.Reputation());
	}
	out.EndChild();


	// Records of things you own:
	out.Write();
	out.WriteComment("What you own:");

	// Save all the data for all the player's ships.
	for(const shared_ptr<Ship> &ship : ships)
	{
		ship->Save(out);
		auto it = groups.find(ship.get());
		if(it != groups.end() && it->second)
			out.Write("groups", it->second);
	}
	if(!planetaryStorage.empty())
	{
		out.Write("storage");
		out.BeginChild();
		{
			for(const auto &it : planetaryStorage)
				if(!it.second.IsEmpty())
				{
					out.Write("planet", it.first->TrueName());
					out.BeginChild();
					{
						it.second.Save(out);
					}
					out.EndChild();
				}
		}
		out.EndChild();
	}

	// Save accounting information, cargo, and cargo cost bases.
	accounts.Save(out);
	cargo.Save(out);
	if(!costBasis.empty())
	{
		out.Write("basis");
		out.BeginChild();
		{
			for(const auto &it : costBasis)
				if(it.second)
					out.Write(it.first, it.second);
		}
		out.EndChild();
	}

	if(!stock.empty())
	{
		out.Write("stock");
		out.BeginChild();
		{
			using StockElement = pair<const Outfit *const, int>;
			WriteSorted(stock,
				[](const StockElement *lhs, const StockElement *rhs)
					{ return lhs->first->TrueName() < rhs->first->TrueName(); },
				[&out](const StockElement &it)
				{
					if(it.second)
						out.Write(it.first->TrueName(), it.second);
				});
		}
		out.EndChild();
	}
	depreciation.Save(out, date.DaysSinceEpoch());
	stockDepreciation.Save(out, date.DaysSinceEpoch());


	// Records of things you have done or are doing, or have happened to you:
	out.Write();
	out.WriteComment("What you've done:");

	// Save all missions (accepted, accepted-but-invalid, and available).
	for(const Mission &mission : missions)
		mission.Save(out);
	for(const Mission &mission : inactiveMissions)
		mission.Save(out);
	map<string, map<string, int>> offWorldMissionCargo;
	map<string, map<string, int>> offWorldMissionPassengers;
	for(const auto &it : ships)
	{
		const Ship &ship = *it.get();
		// If the ship is at the player's planet, its mission cargo allocation does not need to be saved.
		if(ship.GetPlanet() == planet)
			continue;
		for(const auto &cargo : ship.Cargo().MissionCargo())
			offWorldMissionCargo[cargo.first->UUID().ToString()][ship.UUID().ToString()] = cargo.second;
		for(const auto &passengers : ship.Cargo().PassengerList())
			offWorldMissionPassengers[passengers.first->UUID().ToString()][ship.UUID().ToString()] = passengers.second;
	}
	auto SaveMissionCargoDistribution = [&out](map<string, map<string, int>> toSave, bool passengers) -> void
	{
		if(passengers)
			out.Write("mission passengers");
		else
			out.Write("mission cargo");
		out.BeginChild();
		{
			out.Write("player ships");
			out.BeginChild();
			{
				for(const auto &it : toSave)
					for(const auto &sit : it.second)
						out.Write(it.first, sit.first, sit.second);
			}
			out.EndChild();
		}
		out.EndChild();
	};
	if(!offWorldMissionCargo.empty())
		SaveMissionCargoDistribution(offWorldMissionCargo, false);
	if(!offWorldMissionPassengers.empty())
		SaveMissionCargoDistribution(offWorldMissionPassengers, true);

	for(const Mission &mission : availableJobs)
		mission.Save(out, "available job");
	for(const Mission &mission : availableMissions)
		mission.Save(out, "available mission");
	out.Write("sort type", static_cast<int>(availableSortType));
	if(!availableSortAsc)
		out.Write("sort descending");
	if(sortSeparateDeadline)
		out.Write("separate deadline");
	if(sortSeparatePossible)
		out.Write("separate possible");

	// Save any "primary condition" flags that are set.
	conditions.Save(out);

	// Save pending events, and changes that have happened due to past events.
	for(const GameEvent &event : gameEvents)
		event.Save(out);
	if(!dataChanges.empty())
	{
		out.Write("changes");
		out.BeginChild();
		{
			for(const DataNode &node : dataChanges)
				out.Write(node);
		}
		out.EndChild();
	}
	GameData::WriteEconomy(out);

	// Check which persons have been captured or destroyed.
	for(const auto &it : GameData::Persons())
		if(it.second.IsDestroyed())
			out.Write("destroyed", it.first);


	// Records of things you have discovered:
	out.Write();
	out.WriteComment("What you know:");

	// Save a list of systems the player has visited.
	WriteSorted(visitedSystems,
		[](const System *const *lhs, const System *const *rhs)
			{ return (*lhs)->Name() < (*rhs)->Name(); },
		[&out](const System *system)
		{
			out.Write("visited", system->Name());
		});

	// Save a list of planets the player has visited.
	WriteSorted(visitedPlanets,
		[](const Planet *const *lhs, const Planet *const *rhs)
			{ return (*lhs)->TrueName() < (*rhs)->TrueName(); },
		[&out](const Planet *planet)
		{
			out.Write("visited planet", planet->TrueName());
		});

	if(!harvested.empty())
	{
		out.Write("harvested");
		out.BeginChild();
		{
			using HarvestLog = pair<const System *, const Outfit *>;
			WriteSorted(harvested,
				[](const HarvestLog *lhs, const HarvestLog *rhs) -> bool
				{
					// Sort by system name and then by outfit name.
					if(lhs->first != rhs->first)
						return lhs->first->Name() < rhs->first->Name();
					else
						return lhs->second->TrueName() < rhs->second->TrueName();
				},
				[&out](const HarvestLog &it)
				{
					out.Write(it.first->Name(), it.second->TrueName());
				});
		}
		out.EndChild();
	}

	out.Write("logbook");
	out.BeginChild();
	{
		for(auto &&it : logbook)
		{
			out.Write(it.first.Day(), it.first.Month(), it.first.Year());
			out.BeginChild();
			{
				// Break the text up into paragraphs.
				for(const string &line : Format::Split(it.second, "\n\t"))
					out.Write(line);
			}
			out.EndChild();
		}
		for(auto &&it : specialLogs)
			for(auto &&eit : it.second)
			{
				out.Write(it.first, eit.first);
				out.BeginChild();
				{
					// Break the text up into paragraphs.
					for(const string &line : Format::Split(eit.second, "\n\t"))
						out.Write(line);
				}
				out.EndChild();
			}
	}
	out.EndChild();

	out.Write();
	out.WriteComment("How you began:");
	startData.Save(out);

	// Write plugins to player's save file for debugging.
	if(!GameData::PluginAboutText().empty())
	{
		out.Write();
		out.WriteComment("Installed plugins:");
		out.Write("plugins");
		out.BeginChild();
		for(const auto &plugin : GameData::PluginAboutText())
			out.Write(plugin.first);
		out.EndChild();
	}
}



// Check (and perform) any fines incurred by planetary security. If the player
// has dominated the planet, or was given clearance to this planet by a mission,
// planetary security is avoided. Infiltrating implies evasion of security.
void PlayerInfo::Fine(UI *ui)
{
	const Planet *planet = GetPlanet();
	// Dominated planets should never fine you.
	// By default, uninhabited planets should not fine the player.
	if(GameData::GetPolitics().HasDominated(planet)
		|| !(planet->IsInhabited() || planet->HasCustomSecurity()))
		return;

	// Planets should not fine you if you have mission clearance or are infiltrating.
	for(const Mission &mission : missions)
		if(mission.HasClearance(planet) || (!mission.HasFullClearance() &&
					(mission.Destination() == planet || mission.Stopovers().count(planet))))
			return;

	// The planet's government must have the authority to enforce laws.
	const Government *gov = planet->GetGovernment();
	if(!gov->CanEnforce(planet))
		return;

	string message = gov->Fine(*this, 0, nullptr, planet->Security());
	if(!message.empty())
	{
		if(message == "atrocity")
		{
			const Conversation *conversation = gov->DeathSentence();
			if(conversation)
				ui->Push(new ConversationPanel(*this, *conversation));
			else
			{
				message = "Before you can leave your ship, the " + gov->GetName()
					+ " authorities show up and begin scanning it. They say, \"Captain "
					+ LastName()
					+ ", we detect highly illegal material on your ship.\""
					"\n\tYou are sentenced to lifetime imprisonment on a penal colony."
					" Your days of traveling the stars have come to an end.";
				ui->Push(new Dialog(message));
			}
			// All ships belonging to the player should be removed.
			Die();
		}
		else
			ui->Push(new Dialog(message));
	}
}



// Helper function to update the ship selection.
void PlayerInfo::SelectShip(const shared_ptr<Ship> &ship, bool *first)
{
	// Make sure this ship is not already selected.
	auto it = selectedShips.begin();
	for( ; it != selectedShips.end(); ++it)
		if(it->lock() == ship)
			break;
	if(it == selectedShips.end())
	{
		// This ship is not yet selected.
		selectedShips.push_back(ship);
		Ship *flagship = Flagship();
		if(*first && flagship && ship.get() != flagship)
		{
			flagship->SetTargetShip(ship);
			*first = false;
		}
	}
}



// Check that this player's current state can be saved.
bool PlayerInfo::CanBeSaved() const
{
	return (!isDead && planet && system && !firstName.empty() && !lastName.empty());
}<|MERGE_RESOLUTION|>--- conflicted
+++ resolved
@@ -1528,17 +1528,10 @@
 		else
 			for(const auto &outfit : cargo.Outfits())
 			{
-<<<<<<< HEAD
-				// Compute the total value for each type of excess outfit.
-				if(!outfit.second)
-					continue;
-				cargo.Transfer(outfit.first, outfit.second, *Storage());
-=======
 				// Transfer the outfits from cargo to the storage on this planet.
 				if(!outfit.second)
 					continue;
 				cargo.Transfer(outfit.first, outfit.second, *Storage(true));
->>>>>>> a82899f0
 			}
 	}
 	accounts.AddCredits(income);
