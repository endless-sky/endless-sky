--- conflicted
+++ resolved
@@ -4771,21 +4771,13 @@
 					+ ", we detect highly illegal material on your ship.\""
 					"\n\tYou are sentenced to lifetime imprisonment on a penal colony."
 					" Your days of traveling the stars have come to an end.";
-<<<<<<< HEAD
-				ui->Push(new DialogPanel(message));
-=======
-				ui->Push(new Dialog(message.second));
->>>>>>> 3305d522
+				ui->Push(new DialogPanel(message.second));
 			}
 			// All ships belonging to the player should be removed.
 			Die();
 		}
 		else
-<<<<<<< HEAD
-			ui->Push(new DialogPanel(message));
-=======
-			ui->Push(new Dialog(message.second));
->>>>>>> 3305d522
+			ui->Push(new DialogPanel(message.second));
 	}
 }
 
