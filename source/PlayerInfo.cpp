/* PlayerInfo.cpp
Copyright (c) 2014 by Michael Zahniser

Endless Sky is free software: you can redistribute it and/or modify it under the
terms of the GNU General Public License as published by the Free Software
Foundation, either version 3 of the License, or (at your option) any later version.

Endless Sky is distributed in the hope that it will be useful, but WITHOUT ANY
WARRANTY; without even the implied warranty of MERCHANTABILITY or FITNESS FOR A
PARTICULAR PURPOSE. See the GNU General Public License for more details.

You should have received a copy of the GNU General Public License along with
this program. If not, see <https://www.gnu.org/licenses/>.
*/

#include "PlayerInfo.h"

#include "AI.h"
#include "audio/Audio.h"
#include "ConversationPanel.h"
#include "DataFile.h"
#include "DataWriter.h"
#include "Dialog.h"
#include "DistanceMap.h"
#include "Files.h"
#include "text/Format.h"
#include "GameData.h"
#include "Government.h"
#include "Logger.h"
#include "Messages.h"
#include "Outfit.h"
#include "Person.h"
#include "Planet.h"
#include "Plugins.h"
#include "Politics.h"
#include "Port.h"
#include "Preferences.h"
#include "RaidFleet.h"
#include "Random.h"
#include "SavedGame.h"
#include "Ship.h"
#include "ShipEvent.h"
#include "StartConditions.h"
#include "StellarObject.h"
#include "System.h"
#include "UI.h"

#include <algorithm>
#include <cassert>
#include <cmath>
#include <cstring>
#include <ctime>
#include <functional>
#include <iterator>
#include <limits>
#include <sstream>
#include <stdexcept>

using namespace std;

namespace {
	// Move the flagship to the start of your list of ships. It does not make sense
	// that the flagship would change if you are reunited with a different ship that
	// was higher up the list.
	void MoveFlagshipBegin(vector<shared_ptr<Ship>> &ships, const shared_ptr<Ship> &flagship)
	{
		if(!flagship)
			return;

		// Find the current location of the flagship.
		auto it = find(ships.begin(), ships.end(), flagship);
		if(it != ships.begin() && it != ships.end())
		{
			// Move all ships before the flagship one position backwards (which overwrites
			// the flagship at its position).
			move_backward(ships.begin(), it, next(it));
			// Re-add the flagship at the beginning of the list.
			ships[0] = flagship;
		}
	}

	string EntryToString(SystemEntry entryType)
	{
		switch(entryType)
		{
			case SystemEntry::HYPERDRIVE:
				return "hyperdrive";
			case SystemEntry::JUMP:
				return "jump drive";
			case SystemEntry::WORMHOLE:
				return "wormhole";
			default:
			case SystemEntry::TAKE_OFF:
				return "takeoff";
		}
	}

	SystemEntry StringToEntry(const string &entry)
	{
		if(entry == "hyperdrive")
			return SystemEntry::HYPERDRIVE;
		else if(entry == "jump drive")
			return SystemEntry::JUMP;
		else if(entry == "wormhole")
			return SystemEntry::WORMHOLE;
		return SystemEntry::TAKE_OFF;
	}

	bool HasClearance(const PlayerInfo &player, const Planet *planet)
	{
		auto CheckClearance = [&planet](const Mission &mission) -> bool
		{
			return mission.HasClearance(planet);
		};
		return any_of(player.Missions().begin(), player.Missions().end(), CheckClearance);
	}
}



PlayerInfo::ScheduledEvent::ScheduledEvent(const DataNode &node, const ConditionsStore *playerConditions)
{
	GameEvent nodeEvent(node, playerConditions);
	date = nodeEvent.GetDate();

	string eventName;
	if(!nodeEvent.Name().empty())
		eventName = nodeEvent.Name();
	else
	{
		// Old save files may contain unnamed events. In that case, the event's name can be found by
		// looking at the relevant conditions in the event's conditions assignment.
		set<string> conditions = nodeEvent.Conditions().RelevantConditions();
		erase_if(conditions, [](const string &name) { return name.find("event: ") == string::npos; });
		// Unless the save file was manually altered, there should be an event condition present.
		// If there are multiple event conditions present, then the first one should be the condition
		// for this event, as assignments are saved and loaded in the order they're created, and
		// the event condition is the first assignment added to each event.
		if(!conditions.empty())
			eventName = conditions.begin()->substr(strlen("event: "));
	}
	if(!eventName.empty())
		event = ExclusiveItem<GameEvent>(GameData::Events().Get(eventName));
	else
	{
		// Fall back onto saving the full definition if we somehow didn't find a name.
		// This event will still properly apply its changes, but they may be applied
		// out of order.
		node.PrintTrace("Warning: Could not determine name of unnamed event.");
		event = ExclusiveItem<GameEvent>(std::move(nodeEvent));
	}
}



PlayerInfo::ScheduledEvent::ScheduledEvent(GameEvent event, Date date)
	: event(ExclusiveItem<GameEvent>(std::move(event))), date(std::move(date))
{
}



bool PlayerInfo::ScheduledEvent::operator<(const ScheduledEvent &other) const
{
	return date < other.date;
}



// Completely clear all loaded information, to prepare for loading a file or
// creating a new pilot.
void PlayerInfo::Clear()
{
	*this = PlayerInfo();

	Random::Seed(time(nullptr));
	GameData::Revert();
	Messages::Reset();

	delete transactionSnapshot;
	transactionSnapshot = nullptr;
}



// Check if a player has been loaded.
bool PlayerInfo::IsLoaded() const
{
	return !firstName.empty();
}



// Make a new player.
void PlayerInfo::New(const StartConditions &start)
{
	// Clear any previously loaded data.
	Clear();

	// Copy the core information from the full starting scenario.
	startData = start;
	// Copy any ships in the start conditions.
	for(const Ship &ship : start.Ships())
	{
		ships.emplace_back(new Ship(ship));
		ships.back()->SetSystem(&start.GetSystem());
		ships.back()->SetPlanet(&start.GetPlanet());
		ships.back()->SetIsSpecial();
		ships.back()->SetIsYours();
		ships.back()->SetGovernment(GameData::PlayerGovernment());
	}
	// Load starting conditions from a "start" item in the data files. If no
	// such item exists, StartConditions defines default values.
	date = start.GetDate();
	GameData::SetDate(date);
	// Make sure the fleet depreciation object knows it is tracking the player's
	// fleet, not the planet's stock.
	depreciation.Init(ships, date.DaysSinceEpoch());

	SetSystem(start.GetSystem());
	SetPlanet(&start.GetPlanet());
	accounts = start.GetAccounts();
	RegisterDerivedConditions();
	start.GetConditions().Apply();

	// Generate missions that will be available on the first day.
	CreateMissions();

	// Add to the list of events that should happen on certain days.
	for(const auto &it : GameData::Events())
		if(it.second.GetDate())
			AddEvent(it.second, it.second.GetDate());
}



// Load player information from a saved game file.
void PlayerInfo::Load(const filesystem::path &path)
{
	// Make sure any previously loaded data is cleared.
	Clear();

	// A listing of missions and the ships where their cargo or passengers were when the game was saved.
	// Missions and ships are referred to by string UUIDs.
	// Any mission cargo or passengers that were in the player's system will not be recorded here,
	// as that can be safely redistributed from the player's overall CargoHold to any ships in their system.
	map<string, map<string, int>> missionCargoToDistribute;
	map<string, map<string, int>> missionPassengersToDistribute;

	filePath = path.string();
	// Strip anything after the "~" from snapshots, so that the file we save
	// will be the auto-save, not the snapshot.
	size_t pos = filePath.find('~');
	size_t namePos = filePath.length() - Files::Name(filePath).length();
	if(pos != string::npos && pos > namePos)
		filePath = filePath.substr(0, pos) + ".txt";

	// The player may have bribed their current planet in the last session. Ensure
	// we provide the same access to services in this session, too.
	bool hasFullClearance = false;

	// Register derived conditions now, so old primary versions can load into them.
	RegisterDerivedConditions();

	DataFile file(path);
	for(const DataNode &child : file)
	{
		const string &key = child.Token(0);
		bool hasValue = child.Size() >= 2;
		// Basic player information and persistent UI settings:
		if(key == "pilot" && child.Size() >= 3)
		{
			firstName = child.Token(1);
			lastName = child.Token(2);
		}
		else if(key == "date" && child.Size() >= 4)
			date = Date(child.Value(1), child.Value(2), child.Value(3));
		else if(key == "system entry method" && hasValue)
			entry = StringToEntry(child.Token(1));
		else if(key == "previous system" && hasValue)
			previousSystem = GameData::Systems().Get(child.Token(1));
		else if(key == "system" && hasValue)
			system = GameData::Systems().Get(child.Token(1));
		else if(key == "planet" && hasValue)
			planet = GameData::Planets().Get(child.Token(1));
		else if(key == "clearance")
			hasFullClearance = true;
		else if(key == "launching")
			shouldLaunch = true;
		else if(key == "playtime" && hasValue)
			playTime = child.Value(1);
		else if(key == "travel" && hasValue)
			travelPlan.push_back(GameData::Systems().Get(child.Token(1)));
		else if(key == "travel destination" && hasValue)
			travelDestination = GameData::Planets().Get(child.Token(1));
		else if(key == "map coloring" && hasValue)
			mapColoring = child.Value(1);
		else if(key == "map zoom" && hasValue)
			mapZoom = child.Value(1);
		else if(key == "collapsed" && hasValue)
		{
			for(const DataNode &grand : child)
				collapsed[child.Token(1)].insert(grand.Token(0));
		}
		else if(key == "reputation with")
		{
			for(const DataNode &grand : child)
				if(grand.Size() >= 2)
					reputationChanges.emplace_back(
						GameData::Governments().Get(grand.Token(0)), grand.Value(1));
		}
		else if(key == "tribute received")
		{
			for(const DataNode &grand : child)
				if(grand.Size() >= 2)
					tributeReceived[GameData::Planets().Get(grand.Token(0))] = grand.Value(1);
		}
		// Records of things you own:
		else if(key == "ship")
		{
			// Ships owned by the player have various special characteristics:
			ships.push_back(make_shared<Ship>(child, &conditions));
			ships.back()->SetIsSpecial();
			ships.back()->SetIsYours();
			// Defer finalizing this ship until we have processed all changes to game state.
		}
		else if(key == "groups" && hasValue && !ships.empty())
			groups[ships.back().get()] = child.Value(1);
		else if(key == "storage")
		{
			for(const DataNode &grand : child)
				if(grand.Token(0) == "planet" && grand.Size() >= 2)
				{
					const Planet *planet = GameData::Planets().Get(grand.Token(1));
					for(const DataNode &great : grand)
					{
						if(great.Token(0) == "cargo")
						{
							CargoHold &storage = planetaryStorage[planet];
							storage.Load(great);
						}
					}
				}
		}
		else if(key == "licenses")
		{
			for(const DataNode &grand : child)
				AddLicense(grand.Token(0));
		}
		else if(key == "account")
			accounts.Load(child, true);
		else if(key == "cargo")
			cargo.Load(child);
		else if(key == "basis")
		{
			for(const DataNode &grand : child)
				if(grand.Size() >= 2)
					costBasis[grand.Token(0)] += grand.Value(1);
		}
		else if(key == "stock")
		{
			for(const DataNode &grand : child)
				if(grand.Size() >= 2)
					stock[GameData::Outfits().Get(grand.Token(0))] += grand.Value(1);
		}
		else if(key == "fleet depreciation")
			depreciation.Load(child);
		else if(key == "stock depreciation")
			stockDepreciation.Load(child);

		// Records of things you have done or are doing, or have happened to you:
		else if(key == "mission")
		{
			missions.emplace_back(child, &conditions);
			cargo.AddMissionCargo(&missions.back());
		}
		else if((key == "mission cargo" || key == "mission passengers") && child.HasChildren())
		{
			map<string, map<string, int>> &toDistribute = (key == "mission cargo")
					? missionCargoToDistribute : missionPassengersToDistribute;
			for(const DataNode &grand : child)
				if(grand.Token(0) == "player ships" && grand.HasChildren())
					for(const DataNode &great : grand)
					{
						if(great.Size() != 3)
							continue;
						toDistribute[great.Token(0)][great.Token(1)] = great.Value(2);
					}
		}
		else if(key == "available job")
			availableJobs.emplace_back(child, &conditions);
		else if(key == "sort type")
			availableSortType = static_cast<SortType>(child.Value(1));
		else if(key == "sort descending")
			availableSortAsc = false;
		else if(key == "separate deadline")
			sortSeparateDeadline = true;
		else if(key == "separate possible")
			sortSeparatePossible = true;
		else if(key == "available mission")
			availableMissions.emplace_back(child, &conditions);
		else if(key == "conditions")
			conditions.Load(child);
		else if(key == "gifted ships" && child.HasChildren())
		{
			for(const DataNode &grand : child)
				giftedShips[grand.Token(0)] = EsUuid::FromString(grand.Token(1));
		}
<<<<<<< HEAD
		else if(child.Token(0) == "event")
			gameEvents.emplace(child, &conditions);
		else if(child.Token(0) == "changes")
=======
		else if(key == "event")
			gameEvents.emplace(GameEvent(child, &conditions));
		else if(key == "changes")
>>>>>>> 2f1df8c5
		{
			for(const DataNode &grand : child)
				dataChanges.push_back(grand);
		}
		else if(key == "economy")
			economy = child;
		else if(key == "destroyed" && hasValue)
			destroyedPersons.push_back(child.Token(1));

		// Records of things you have discovered:
		else if(key == "visited" && hasValue)
			Visit(*GameData::Systems().Get(child.Token(1)));
		else if(key == "visited planet" && hasValue)
			Visit(*GameData::Planets().Get(child.Token(1)));
		else if(key == "harvested")
		{
			for(const DataNode &grand : child)
				if(grand.Size() >= 2)
					harvested.emplace(
						GameData::Systems().Get(grand.Token(0)),
						GameData::Outfits().Get(grand.Token(1)));
		}
		else if(key == "logbook")
		{
			for(const DataNode &grand : child)
			{
				if(grand.Size() >= 3)
				{
					Date date(grand.Value(0), grand.Value(1), grand.Value(2));
					string text;
					for(const DataNode &great : grand)
					{
						if(!text.empty())
							text += "\n\t";
						text += great.Token(0);
					}
					logbook.emplace(date, text);
				}
				else if(grand.Size() >= 2)
				{
					string &text = specialLogs[grand.Token(0)][grand.Token(1)];
					for(const DataNode &great : grand)
					{
						if(!text.empty())
							text += "\n\t";
						text += great.Token(0);
					}
				}
			}
		}
		else if(key == "start")
			startData.Load(child);
	}
	// Modify the game data with any changes that were loaded from this file.
	ApplyChanges();
	// Ensure the player is in a valid state after loading & applying changes.
	ValidateLoad();

	// Restore access to services, if it was granted previously.
	if(planet && hasFullClearance)
		planet->Bribe();

	// Based on the ships that were loaded, calculate the player's capacity for
	// cargo and passengers.
	UpdateCargoCapacities();

	auto DistributeMissionCargo = [](const map<string, map<string, int>> &toDistribute, const list<Mission> &missions,
			vector<shared_ptr<Ship>> &ships, CargoHold &cargo, bool passengers) -> void
	{
		for(const auto &it : toDistribute)
		{
			const auto missionIt = find_if(missions.begin(), missions.end(),
					[&it](const Mission &mission) { return mission.UUID().ToString() == it.first; });
			if(missionIt != missions.end())
			{
				const Mission *cargoOf = &*missionIt;
				for(const auto &shipCargo : it.second)
				{
					auto shipIt = find_if(ships.begin(), ships.end(),
							[&shipCargo](const shared_ptr<Ship> &ship) { return ship->UUID().ToString() == shipCargo.first; });
					if(shipIt != ships.end())
					{
						Ship *destination = shipIt->get();
						if(passengers)
							cargo.TransferPassengers(cargoOf, shipCargo.second, destination->Cargo());
						else
							cargo.Transfer(cargoOf, shipCargo.second, destination->Cargo());
					}
				}
			}
		}
	};

	DistributeMissionCargo(missionCargoToDistribute, missions, ships, cargo, false);
	DistributeMissionCargo(missionPassengersToDistribute, missions, ships, cargo, true);

	// If no depreciation record was loaded, every item in the player's fleet
	// will count as non-depreciated.
	if(!depreciation.IsLoaded())
		depreciation.Init(ships, date.DaysSinceEpoch());
}



// Load the most recently saved player (if any). Returns false when no save was loaded.
bool PlayerInfo::LoadRecent()
{
	string recentPath = Files::Read(Files::Config() / "recent.txt");
	// Trim trailing whitespace (including newlines) from the path.
	while(!recentPath.empty() && recentPath.back() <= ' ')
		recentPath.pop_back();

	if(recentPath.empty() || !Files::Exists(recentPath))
	{
		Clear();
		return false;
	}

	Load(recentPath);
	return true;
}



// Save this player. The file name is based on the player's name.
void PlayerInfo::Save() const
{
	// Don't save dead players or players that are not fully created.
	if(!CanBeSaved())
		return;

	// Remember that this was the most recently saved player.
	Files::Write(Files::Config() / "recent.txt", filePath + '\n');

	if(filePath.rfind(".txt") == filePath.length() - 4)
	{
		// Only update the backups if this save will have a newer date.
		SavedGame saved(filePath);
		if(saved.GetDate() != date.ToString())
		{
			string root = filePath.substr(0, filePath.length() - 4);
			const int previousCount = Preferences::GetPreviousSaveCount();
			const string rootPrevious = root + "~~previous-";
			for(int i = previousCount - 1; i > 0; --i)
			{
				const string toMove = rootPrevious + to_string(i) + ".txt";
				if(Files::Exists(toMove))
					Files::Move(toMove, rootPrevious + to_string(i + 1) + ".txt");
			}
			if(Files::Exists(filePath))
				Files::Move(filePath, rootPrevious + "1.txt");
			if(planet->HasServices())
				Save(rootPrevious + "spaceport.txt");
		}
	}

	Save(filePath);

	// Save global conditions:
	DataWriter globalConditions(Files::Config() / "global conditions.txt");
	GameData::GlobalConditions().Save(globalConditions);
}



// Get the base file name for the player, without the ".txt" extension. This
// will usually be "<first> <last>", but may be different if multiple players
// exist with the same name, in which case a number is appended.
string PlayerInfo::Identifier() const
{
	string name = Files::Name(filePath);
	return (name.length() < 4) ? "" : name.substr(0, name.length() - 4);
}



void PlayerInfo::StartTransaction()
{
	assert(!transactionSnapshot && "Starting PlayerInfo transaction while one is already active");

	// Create in-memory DataWriter and save to it.
	transactionSnapshot = new DataWriter();
	Save(*transactionSnapshot);
}



void PlayerInfo::FinishTransaction()
{
	assert(transactionSnapshot && "Finishing PlayerInfo while one hasn't been started");
	delete transactionSnapshot;
	transactionSnapshot = nullptr;
}



// Apply the given set of changes to the game data.
void PlayerInfo::AddChanges(list<DataNode> &changes)
{
	bool changedSystems = false;
	for(const DataNode &change : changes)
	{
		const string &key = change.Token(0);
<<<<<<< HEAD
		// Date nodes do not represent a change.
		if(key == "date")
			continue;
		changedSystems |= (key == "system" || key == "link" || key == "unlink");
		GameData::Change(change, *this);
=======
		changedSystems |= (key == "system");
		changedSystems |= (key == "link");
		changedSystems |= (key == "unlink");
		GameData::Change(change, &conditions);
>>>>>>> 2f1df8c5
	}
	if(changedSystems)
	{
		// Recalculate what systems have been seen.
		GameData::UpdateSystems();
		seen.clear();
		for(const System *system : visitedSystems)
		{
			seen.insert(system);
			for(const System *neighbor : system->VisibleNeighbors())
				if(!neighbor->Hidden() || system->Links().contains(neighbor))
					seen.insert(neighbor);
		}
	}
}



// Add an event that will happen at the given date.
void PlayerInfo::AddEvent(GameEvent event, const Date &date)
{
	// Check if the event should be applied directly.
	if(date <= this->date)
	{
		list<DataNode> eventChanges;
		TriggerEvent(std::move(event), eventChanges);
		if(!eventChanges.empty())
			AddChanges(eventChanges);
	}
	else
	{
		event.SetDate(date);
		gameEvents.emplace(std::move(event), date);
	}
}



// Mark this player as dead, and handle the changes to the player's fleet.
void PlayerInfo::Die(int response, const shared_ptr<Ship> &capturer)
{
	isDead = true;
	// The player loses access to all their ships if they die on a planet.
	if(GetPlanet() || !flagship)
		ships.clear();
	// If the flagship should explode due to choices made in a mission's
	// conversation, it should still appear in the player's ship list (but
	// will be red, because it is dead). The player's escorts will scatter
	// automatically, as they have a now-dead parent.
	else if(response == Conversation::EXPLODE)
		flagship->Destroy();
	// If it died in open combat, it is already marked destroyed.
	else if(!flagship->IsDestroyed())
	{
		// The player died due to the failed capture of an NPC or a
		// "mutiny". The flagship is either captured or changes government.
		if(!flagship->IsYours())
		{
			// The flagship was already captured, via BoardingPanel,
			// and its parent-escort relationships were updated in
			// Ship::WasCaptured().
		}
		// The referenced ship may not be boarded by the player, so before
		// letting it capture the flagship it must be near the flagship.
		else if(capturer && capturer->Position().Distance(flagship->Position()) <= 1.)
			flagship->WasCaptured(capturer);
		else
		{
			// A "mutiny" occurred.
			flagship->SetIsYours(false);
			// TODO: perhaps allow missions to set the new government.
			flagship->SetGovernment(GameData::Governments().Get("Independent"));
			// Your escorts do not follow it, nor does it wait for them.
			for(const shared_ptr<Ship> &ship : ships)
				ship->SetParent(nullptr);
		}
		// Remove the flagship from the player's ship list.
		auto it = find(ships.begin(), ships.end(), flagship);
		if(it != ships.end())
			ships.erase(it);
	}
}



// Query whether this player is dead.
bool PlayerInfo::IsDead() const
{
	return isDead;
}



// Get the player's first name.
const string &PlayerInfo::FirstName() const
{
	return firstName;
}



// Get the player's last name.
const string &PlayerInfo::LastName() const
{
	return lastName;
}



// Set the player's name. This will also set the saved game file name.
void PlayerInfo::SetName(const string &first, const string &last)
{
	firstName = first;
	lastName = last;

	string fileName = first + " " + last;

	// If there are multiple pilots with the same name, append a number to the
	// pilot name to generate a unique file name.
	filePath = (Files::Saves() / fileName).string();
	int index = 0;
	while(true)
	{
		string path = filePath;
		if(index++)
			path += " " + to_string(index);
		path += ".txt";

		if(!Files::Exists(path))
		{
			filePath.swap(path);
			break;
		}
	}
}



// Get the current date (game world, not real world).
const Date &PlayerInfo::GetDate() const
{
	return date;
}



// Set the date, and perform all daily actions the given number of times.
void PlayerInfo::AdvanceDate(int amount)
{
	if(amount <= 0)
		return;
	while(amount--)
	{
		++date;

		// Check if any special events should happen today.
		markedChangesToday = false;
		auto it = gameEvents.begin();
		list<DataNode> eventChanges;
		while(it != gameEvents.end() && date >= it->date)
		{
			TriggerEvent(*(it->event), eventChanges);
			it = gameEvents.erase(it);
		}
		if(!eventChanges.empty())
			AddChanges(eventChanges);

		// Check if any missions have failed because of deadlines and
		// do any daily mission actions for those that have not failed.
		for(Mission &mission : missions)
		{
			if(mission.CheckDeadline(date) && mission.IsVisible())
				Messages::Add("You failed to meet the deadline for the mission \"" + mission.Name() + "\".",
					Messages::Importance::Highest);
			if(!mission.IsFailed())
				mission.Do(Mission::DAILY, *this);
		}

		DoAccounting();
	}
	// Reset the reload counters for all your ships.
	for(const shared_ptr<Ship> &ship : ships)
		ship->GetArmament().ReloadAll();
}



const CoreStartData &PlayerInfo::StartData() const noexcept
{
	return startData;
}



void PlayerInfo::SetSystemEntry(SystemEntry entryType)
{
	entry = entryType;
}



SystemEntry PlayerInfo::GetSystemEntry() const
{
	return entry;
}



// Set the player's current start system, and mark that system as visited.
void PlayerInfo::SetSystem(const System &system)
{
	this->previousSystem = this->system;
	this->system = &system;
	Visit(system);
}



// Get the player's current star system.
const System *PlayerInfo::GetSystem() const
{
	return system;
}



const System *PlayerInfo::GetPreviousSystem() const
{
	return previousSystem;
}



// Set the planet the player is landed on.
void PlayerInfo::SetPlanet(const Planet *planet)
{
	this->planet = planet;
}



// Get the planet the player is landed on.
const Planet *PlayerInfo::GetPlanet() const
{
	return planet;
}



// If the player is landed, return the stellar object they are on. Some planets
// (e.g. ringworlds) may include multiple stellar objects in the same system.
const StellarObject *PlayerInfo::GetStellarObject() const
{
	if(!system || !planet)
		return nullptr;

	double closestDistance = numeric_limits<double>::infinity();
	const StellarObject *closestObject = nullptr;
	for(const StellarObject &object : system->Objects())
		if(object.GetPlanet() == planet)
		{
			if(!Flagship())
				return &object;

			double distance = Flagship()->Position().Distance(object.Position());
			if(distance < closestDistance)
			{
				closestDistance = distance;
				closestObject = &object;
			}
		}
	return closestObject;
}



// Check if the player must take off immediately.
bool PlayerInfo::ShouldLaunch() const
{
	return shouldLaunch;
}



// Access the player's account information.
const Account &PlayerInfo::Accounts() const
{
	return accounts;
}



// Access the player's account information (and allow modifying it).
Account &PlayerInfo::Accounts()
{
	return accounts;
}



// Handle the daily salaries and payments.
void PlayerInfo::DoAccounting()
{
	// Check what salaries and tribute the player receives.
	int64_t salariesIncome = accounts.SalariesIncomeTotal();
	int64_t tributeIncome = GetTributeTotal();
	FleetBalance balance = MaintenanceAndReturns();
	if(salariesIncome || tributeIncome || balance.assetsReturns)
	{
		string message = "You receive ";
		if(salariesIncome)
		{
			message += Format::CreditString(salariesIncome) + " salary";
			if(tributeIncome)
			{
				if(balance.assetsReturns)
					message += ", ";
				else
					message += " and ";
			}
		}
		if(tributeIncome)
			message += Format::CreditString(tributeIncome) + " in tribute";
		if(balance.assetsReturns)
		{
			if(salariesIncome && tributeIncome)
				message += ",";
			if(salariesIncome || tributeIncome)
				message += " and ";
			message += Format::CreditString(balance.assetsReturns) + " based on outfits and ships";
		}
		message += ".";
		Messages::Add(message, Messages::Importance::High, true);
		accounts.AddCredits(salariesIncome + tributeIncome + balance.assetsReturns);
	}

	// For accounting, keep track of the player's net worth. This is for
	// calculation of yearly income to determine maximum mortgage amounts.
	int64_t assets = depreciation.Value(ships, date.DaysSinceEpoch());
	for(const shared_ptr<Ship> &ship : ships)
		assets += ship->Cargo().Value(system);

	// Have the player pay salaries, mortgages, etc. and print a message that
	// summarizes the payments that were made.
	string message = accounts.Step(assets, Salaries(), balance.maintenanceCosts);
	if(!message.empty())
		Messages::Add(message, Messages::Importance::High, true);
}



// Calculate how much the player pays in daily salaries.
int64_t PlayerInfo::Salaries() const
{
	// Don't count extra crew on anything but the flagship.
	int64_t crew = 0;
	const Ship *flagship = Flagship();
	if(flagship)
		crew = flagship->Crew() - flagship->RequiredCrew();

	// A ship that is "parked" remains on a planet and requires no salaries.
	for(const shared_ptr<Ship> &ship : ships)
		if(!ship->IsParked() && !ship->IsDestroyed())
			crew += ship->RequiredCrew();
	if(!crew)
		return 0;

	// Every crew member except the player receives 100 credits per day.
	return 100 * (crew - 1);
}



// Calculate the daily maintenance cost and generated income for all ships and in cargo outfits.
PlayerInfo::FleetBalance PlayerInfo::MaintenanceAndReturns() const
{
	FleetBalance b;

	// If the player is landed, then cargo will be in the player's
	// pooled cargo. Check there so that the bank panel can display the
	// correct total maintenance costs. When launched all cargo will be
	// in the player's ships instead of in the pooled cargo, so no outfit
	// will be counted twice.
	for(const auto &outfit : Cargo().Outfits())
	{
		b.maintenanceCosts += max<int64_t>(0, outfit.first->Get("maintenance costs")) * outfit.second;
		b.assetsReturns += max<int64_t>(0, outfit.first->Get("income")) * outfit.second;
	}
	for(const shared_ptr<Ship> &ship : ships)
		if(!ship->IsDestroyed())
		{
			b.maintenanceCosts += max<int64_t>(0, ship->Attributes().Get("maintenance costs"));
			b.assetsReturns += max<int64_t>(0, ship->Attributes().Get("income"));
			for(const auto &outfit : ship->Cargo().Outfits())
			{
				b.maintenanceCosts += max<int64_t>(0, outfit.first->Get("maintenance costs")) * outfit.second;
				b.assetsReturns += max<int64_t>(0, outfit.first->Get("income")) * outfit.second;
			}
			if(!ship->IsParked())
			{
				b.maintenanceCosts += max<int64_t>(0, ship->Attributes().Get("operating costs"));
				b.assetsReturns += max<int64_t>(0, ship->Attributes().Get("operating income"));
			}
		}
	return b;
}



void PlayerInfo::AddLicense(const string &name)
{
	licenses.insert(name);
}



void PlayerInfo::RemoveLicense(const string &name)
{
	licenses.erase(name);
}



bool PlayerInfo::HasLicense(const string &name) const
{
	return licenses.contains(name);
}



const set<string> &PlayerInfo::Licenses() const
{
	return licenses;
}



// Get a pointer to the ship that the player controls. This is usually the first
// ship in the list.
const Ship *PlayerInfo::Flagship() const
{
	return const_cast<PlayerInfo *>(this)->FlagshipPtr().get();
}



// Get a pointer to the ship that the player controls. This is usually the first
// ship in the list.
Ship *PlayerInfo::Flagship()
{
	return FlagshipPtr().get();
}



// Determine which ship is the flagship and return the shared pointer to it.
const shared_ptr<Ship> &PlayerInfo::FlagshipPtr()
{
	if(!flagship)
	{
		bool clearance = false;
		if(planet)
			clearance = planet->CanLand() || HasClearance(*this, planet);
		for(const shared_ptr<Ship> &it : ships)
		{
			if(it->IsParked())
				continue;
			if(it->GetSystem() != system)
				continue;
			if(!it->CanBeFlagship())
				continue;
			const bool sameLocation = !planet || it->GetPlanet() == planet;
			if(sameLocation || (clearance && !it->GetPlanet() && planet->IsAccessible(it.get())))
			{
				flagship = it;
				break;
			}
		}
	}

	static const shared_ptr<Ship> empty;
	return (flagship && flagship->IsYours()) ? flagship : empty;
}



// Set the flagship (on departure or during flight).
void PlayerInfo::SetFlagship(Ship &other)
{
	// Remove active data in the old flagship.
	if(flagship && flagship.get() != &other)
		flagship->ClearTargetsAndOrders();

	// Set the new flagship pointer.
	flagship = other.shared_from_this();

	// Make sure your ships all know who the flagship is.
	for(const shared_ptr<Ship> &ship : ships)
	{
		bool shouldFollowFlagship = (ship != flagship && !ship->IsParked());
		ship->SetParent(shouldFollowFlagship ? flagship : shared_ptr<Ship>());
	}

	// Move the flagship to the beginning to the list of ships.
	MoveFlagshipBegin(ships, flagship);

	// Make sure your flagship is not included in the escort selection.
	for(auto it = selectedShips.begin(); it != selectedShips.end(); )
	{
		shared_ptr<Ship> ship = it->lock();
		if(!ship || ship == flagship)
			it = selectedShips.erase(it);
		else
			++it;
	}
}



// Access the full list of ships that the player owns.
const vector<shared_ptr<Ship>> &PlayerInfo::Ships() const
{
	return ships;
}



// Inspect the flightworthiness of the player's active fleet, individually and
// as a whole, to determine which ships cannot travel with the group.
// Returns a mapping of ships to the reason their flight check failed.
map<const shared_ptr<Ship>, vector<string>> PlayerInfo::FlightCheck() const
{
	// Count of all bay types in the active fleet.
	auto bayCount = map<string, size_t>{};
	// Classification of the present ships by category. Parked ships are ignored.
	auto categoryCount = map<string, vector<shared_ptr<Ship>>>{};

	auto flightChecks = map<const shared_ptr<Ship>, vector<string>>{};
	for(const auto &ship : ships)
		if(ship->GetSystem() && !ship->IsDisabled() && !ship->IsParked())
		{
			auto checks = ship->FlightCheck();
			if(!checks.empty())
				flightChecks.emplace(ship, checks);

			// Only check bays for in-system ships.
			if(ship->GetSystem() != system)
				continue;

			categoryCount[ship->Attributes().Category()].emplace_back(ship);
			// Ensure bayCount has an entry for this category for the special case
			// where we have no bays at all available for this type of ship.
			if(ship->CanBeCarried())
				bayCount.emplace(ship->Attributes().Category(), 0);

			if(ship->CanBeCarried() || !ship->HasBays())
				continue;

			for(auto &bay : ship->Bays())
			{
				++bayCount[bay.category];
				// The bays should always be empty. But if not, count that ship too.
				if(bay.ship)
				{
					Logger::LogError("Expected bay to be empty for " + ship->TrueModelName() + ": " + ship->Name());
					categoryCount[bay.ship->Attributes().Category()].emplace_back(bay.ship);
				}
			}
		}

	// Identify transportable ships that cannot jump and have no bay to be carried in.
	for(auto &bayType : bayCount)
	{
		const auto &shipsOfType = categoryCount[bayType.first];
		if(shipsOfType.empty())
			continue;
		for(const auto &carriable : shipsOfType)
		{
			if(carriable->JumpsRemaining() != 0)
			{
				// This ship can travel between systems and does not require a bay.
			}
			// This ship requires a bay to travel between systems.
			else if(bayType.second > 0)
				--bayType.second;
			else
			{
				// Include the lack of bay availability amongst any other
				// warnings for this carriable ship.
				auto it = flightChecks.find(carriable);
				string warning = "no bays?";
				if(it != flightChecks.end())
					it->second.emplace_back(warning);
				else
					flightChecks.emplace(carriable, vector<string>{warning});
			}
		}
	}
	return flightChecks;
}



// Add a captured ship to your fleet.
void PlayerInfo::AddShip(const shared_ptr<Ship> &ship)
{
	ships.push_back(ship);
	ship->SetIsSpecial();
	ship->SetIsYours();
	if(ship->HasBays())
		displayCarrierHelp = true;
}



// Adds a ship of the given model with the given name to the player's fleet.
void PlayerInfo::BuyShip(const Ship *model, const string &name)
{
	if(!model)
		return;

	int day = date.DaysSinceEpoch();
	int64_t cost = stockDepreciation.Value(*model, day);
	if(accounts.Credits() >= cost)
	{
		AddStockShip(model, name);

		accounts.AddCredits(-cost);
		flagship.reset();

		depreciation.Buy(*model, day, &stockDepreciation);
		for(const auto &it : model->Outfits())
			stock[it.first] -= it.second;

		if(ships.back()->HasBays())
			displayCarrierHelp = true;
	}
}



// Because this ship is being gifted, it costs nothing and starts fully depreciated.
const Ship *PlayerInfo::GiftShip(const Ship *model, const string &name, const string &id)
{
	if(!model)
		return nullptr;

	AddStockShip(model, name);

	flagship.reset();

	// If an id was given, associate and store it with the UUID of the gifted ship.
	if(!id.empty())
		giftedShips[id].clone(ships.back()->UUID());

	return ships.back().get();
}



// Sell the given ship (if it belongs to the player).
void PlayerInfo::SellShip(const Ship *selected, bool storeOutfits)
{
	for(auto it = ships.begin(); it != ships.end(); ++it)
		if(it->get() == selected)
		{
			int day = date.DaysSinceEpoch();
			int64_t cost;

			// Passing a pointer to Value gets only the hull cost. Passing a reference
			// gets hull and outfit costs.
			if(storeOutfits)
				cost = depreciation.Value(selected, day);
			else
				cost = depreciation.Value(*selected, day);

			// Record the transfer of this ship in the depreciation and stock info.
			stockDepreciation.Buy(*selected, day, &depreciation, storeOutfits);
			if(storeOutfits)
			{
				CargoHold &storage = Storage();
				for(const auto &it : selected->Outfits())
					storage.Add(it.first, it.second);
			}
			else
			{
				for(const auto &it : selected->Outfits())
					stock[it.first] += it.second;
			}

			accounts.AddCredits(cost);
			ForgetGiftedShip(*it->get());
			ships.erase(it);
			flagship.reset();
			break;
		}
}



// Take the ship from the player, if a model is specified this will permanently remove outfits in said model,
// instead of allowing the player to buy them back by putting them in the stock.
void PlayerInfo::TakeShip(const Ship *shipToTake, const Ship *model, bool takeOutfits)
{
	for(auto it = ships.begin(); it != ships.end(); ++it)
		if(it->get() == shipToTake)
		{
			// Record the transfer of this ship in the depreciation and stock info.
			stockDepreciation.Buy(*shipToTake, date.DaysSinceEpoch(), &depreciation);
			if(takeOutfits)
				for(const auto &it : shipToTake->Outfits())
				{
					// We only take all of the outfits specified in the model without putting them in the stock.
					// The extra outfits of this ship are transferred into the stock.
					int amountToTake = 0;
					if(model)
					{
						auto outfit = model->Outfits().find(it.first);
						if(outfit != model->Outfits().end())
							amountToTake = max(it.second, outfit->second);
					}
					stock[it.first] += it.second - amountToTake;
				}
			ForgetGiftedShip(*it->get(), false);
			ships.erase(it);
			flagship.reset();
			break;
		}
}



vector<shared_ptr<Ship>>::iterator PlayerInfo::DisownShip(const Ship *selected)
{
	for(auto it = ships.begin(); it != ships.end(); ++it)
		if(it->get() == selected)
		{
			flagship.reset();
			ForgetGiftedShip(*it->get());
			it = ships.erase(it);
			return (it == ships.begin()) ? it : --it;
		}
	return ships.begin();
}



// Park or unpark the given ship. A parked ship remains on a planet instead of
// flying with the player, and requires no daily crew payments.
void PlayerInfo::ParkShip(const Ship *selected, bool isParked)
{
	for(auto &ship : ships)
		if(ship.get() == selected)
		{
			isParked &= !ship->IsDisabled();
			ship->SetIsParked(isParked);
			UpdateCargoCapacities();
			flagship.reset();
			return;
		}
}



// Rename the given ship.
void PlayerInfo::RenameShip(const Ship *selected, const string &name)
{
	for(auto &ship : ships)
		if(ship.get() == selected)
		{
			ship->SetName(name);
			return;
		}
}



// Change the order of the given ship in the list.
void PlayerInfo::ReorderShip(int fromIndex, int toIndex)
{
	// Make sure the indices are valid.
	if(fromIndex == toIndex)
		return;
	if(static_cast<unsigned>(fromIndex) >= ships.size())
		return;
	if(static_cast<unsigned>(toIndex) >= ships.size())
		return;

	// Reorder the list.
	shared_ptr<Ship> ship = ships[fromIndex];
	auto oldFirstShip = ships[0];
	ships.erase(ships.begin() + fromIndex);
	ships.insert(ships.begin() + toIndex, ship);
	auto newFirstShip = ships[0];
	// Check if the ship in the first position can be a flagship and is in the current system.
	HandleFlagshipParking(oldFirstShip.get(), newFirstShip.get());
	flagship.reset();
}



void PlayerInfo::SetShipOrder(const vector<shared_ptr<Ship>> &newOrder)
{
	// Check if the incoming vector contains the same elements
	if(std::is_permutation(ships.begin(), ships.end(), newOrder.begin()))
	{
		Ship *oldFirstShip = ships.front().get();
		ships = newOrder;
		Ship *newFirstShip = ships.front().get();
		// Check if the position of the flagship has changed, and the ship in the first position
		// can be a flagship and is in the current system.
		HandleFlagshipParking(oldFirstShip, newFirstShip);
		flagship.reset();
	}
	else
		throw runtime_error("Cannot reorder ships because the new order does not contain the same ships");
}



// Find out how attractive the player's fleet is to pirates. Aside from a
// heavy freighter, no single ship should attract extra pirate attention.
pair<double, double> PlayerInfo::RaidFleetFactors() const
{
	double attraction = 0.;
	double deterrence = 0.;
	for(const shared_ptr<Ship> &ship : Ships())
	{
		if(ship->IsParked() || ship->IsDestroyed())
			continue;

		attraction += ship->Attraction();
		deterrence += ship->Deterrence();
	}

	return make_pair(attraction, deterrence);
}



double PlayerInfo::RaidFleetAttraction(const RaidFleet &raid, const System *system) const
{
	double attraction = 0.;
	const Fleet *raidFleet = raid.GetFleet();
	const Government *raidGov = raidFleet ? raidFleet->GetGovernment() : nullptr;
	if(raidGov && raidGov->IsEnemy())
	{
		// The player's base attraction to a fleet is determined by their fleet attraction minus
		// their fleet deterrence, minus whatever the minimum attraction of this raid fleet is.
		pair<double, double> factors = RaidFleetFactors();
		// If there is a maximum attraction for this fleet, and we are above it, it will not spawn.
		if(raid.MaxAttraction() > 0 && factors.first > raid.MaxAttraction())
			return 0;

		attraction = .005 * (factors.first - factors.second - raid.MinAttraction());
		// Then we consider the strength of other fleets in the system.
		int64_t raidStrength = raidFleet->Strength();
		if(system && raidStrength)
			for(const auto &fleet : system->Fleets())
			{
				const Government *gov = fleet.Get()->GetGovernment();
				if(gov)
				{
					// If this fleet is neutral or hostile to both the player and raid fleet, it has
					// no impact on the attraction. If the fleet is hostile to only the player, the
					// raid attraction will increase. If the fleet is hostile to only the raid fleet,
					// the raid attraction will decrease. The amount of increase or decrease is determined
					// by the strength of the fleet relative to the raid fleet. System fleets which are
					// stronger have a larger impact.
					double strength = fleet.Get()->Strength() / fleet.Period();
					attraction -= (gov->IsEnemy(raidGov) - gov->IsEnemy()) * (strength / raidStrength);
				}
			}
	}
	return max(0., min(1., attraction));
}



// Get cargo information.
CargoHold &PlayerInfo::Cargo()
{
	return cargo;
}



// Get cargo information.
const CargoHold &PlayerInfo::Cargo() const
{
	return cargo;
}



// Get items stored on the player's current planet.
CargoHold &PlayerInfo::Storage()
{
	assert(planet && "can't get planetary storage in-flight");
	return planetaryStorage[planet];
}



// Get planetary storage information for all planets (for map and overviews).
const std::map<const Planet *, CargoHold> &PlayerInfo::PlanetaryStorage() const
{
	return planetaryStorage;
}



// Adjust the cost basis for the given commodity.
void PlayerInfo::AdjustBasis(const string &commodity, int64_t adjustment)
{
	costBasis[commodity] += adjustment;
}



// Get the cost basis for some number of tons of the given commodity. Each ton
// of the commodity that you own is assumed to have the same basis.
int64_t PlayerInfo::GetBasis(const string &commodity, int tons) const
{
	// Handle cost basis even when not landed on a planet.
	int total = cargo.Get(commodity);
	for(const auto &ship : ships)
		total += ship->Cargo().Get(commodity);
	if(!total)
		return 0;

	auto it = costBasis.find(commodity);
	int64_t basis = (it == costBasis.end()) ? 0 : it->second;
	return (basis * tons) / total;
}



// Switch cargo from being stored in ships to being stored here. Also recharge
// ships, check for mission completion, and apply fines for contraband.
void PlayerInfo::Land(UI *ui)
{
	// This can only be done while landed.
	if(!system || !planet)
		return;

	if(!freshlyLoaded)
	{
		Audio::Play(Audio::Get("landing"), SoundCategory::ENGINE);
		Audio::PlayMusic(planet->MusicName());
	}

	// Mark this planet as visited.
	Visit(*planet);
	if(planet == travelDestination)
		travelDestination = nullptr;

	// Remove any ships that have been destroyed or captured.
	map<string, int> lostCargo;
	vector<shared_ptr<Ship>>::iterator it = ships.begin();
	while(it != ships.end())
	{
		if((*it)->IsDestroyed() || !(*it)->IsYours())
		{
			// If any of your ships are destroyed, your cargo "cost basis" should
			// be adjusted based on what you lost.
			for(const auto &cargo : (*it)->Cargo().Commodities())
				if(cargo.second)
					lostCargo[cargo.first] += cargo.second;
			// Also, the ship and everything in it should be removed from your
			// depreciation records. Transfer it to a throw-away record:
			Depreciation().Buy(**it, date.DaysSinceEpoch(), &depreciation);

			ForgetGiftedShip(*it->get());
			it = ships.erase(it);
		}
		else
			++it;
	}

	// "Unload" all fighters, so they will get recharged, etc.
	for(const shared_ptr<Ship> &ship : ships)
		ship->UnloadBays();

	// Ships that are landed with you on the planet should fully recharge.
	// Those in remote systems restore what they can without landing.
	bool clearance = HasClearance(*this, planet);
	const bool canUseServices = planet->CanUseServices();
	for(const shared_ptr<Ship> &ship : ships)
		if(!ship->IsParked() && !ship->IsDisabled())
		{
			if(ship->GetSystem() == system)
			{
				const bool alreadyLanded = ship->GetPlanet() == planet;
				if(alreadyLanded || planet->CanLand(*ship) || (clearance && planet->IsAccessible(ship.get())))
				{
					ship->Recharge(canUseServices ? planet->GetPort().GetRecharges() : Port::RechargeType::None,
						planet->GetPort().HasService(Port::ServicesType::HireCrew));
					if(!ship->GetPlanet())
						ship->SetPlanet(planet);
				}
				// Ships that cannot land with the flagship choose the most suitable planet
				// in the system.
				else
				{
					const StellarObject *landingObject = AI::FindLandingLocation(*ship);
					const bool foundSpaceport = landingObject;
					if(!landingObject)
						landingObject = AI::FindLandingLocation(*ship, false);
					if(landingObject)
						ship->SetPlanet(landingObject->GetPlanet());
					ship->Recharge(foundSpaceport);
				}
			}
			else
				ship->Recharge(Port::RechargeType::None, false);
		}

	// Cargo management needs to be done after updating ship locations (above).
	UpdateCargoCapacities();
	// If the player is actually landing (rather than simply loading the game),
	// new fines may be levied.
	if(!freshlyLoaded)
		Fine(ui);
	// Ships that are landed with you on the planet should pool all their cargo together.
	PoolCargo();
	// Adjust cargo cost basis for any cargo lost due to a ship being destroyed.
	for(const auto &it : lostCargo)
		AdjustBasis(it.first, -(costBasis[it.first] * it.second) / (cargo.Get(it.first) + it.second));

	// Evaluate changes to NPC spawning criteria.
	if(!freshlyLoaded)
		UpdateMissionNPCs();

	// Update missions that are completed, or should be failed.
	StepMissions(ui);
	UpdateCargoCapacities();

	// Create whatever missions this planet has to offer.
	if(!freshlyLoaded)
		CreateMissions();
	// Upon loading the game, prompt the player about any paused missions or invalid events,
	// but if there are many do not name them all (since this would overflow the screen).
	else if(ui)
	{
		if(!inactiveMissions.empty())
		{
			string message = "These active missions or jobs were deactivated due to a missing definition"
				" - perhaps you recently removed a plugin?\n";
			auto mit = inactiveMissions.rbegin();
			int named = 0;
			while(mit != inactiveMissions.rend() && (++named < 10))
			{
				message += "\t\"" + mit->Name() + "\"\n";
				++mit;
			}
			if(mit != inactiveMissions.rend())
				message += " and " + to_string(distance(mit, inactiveMissions.rend())) + " more.\n";
			message += "They will be reactivated when the necessary plugin is reinstalled.";
			ui->Push(new Dialog(message));
		}
		if(!invalidEvents.empty())
		{
			string message = "These scheduled or past events are undefined or contain undefined data"
				" - perhaps you recently removed a plugin?\n";
			auto eit = invalidEvents.rbegin();
			int named = 0;
			while(eit != invalidEvents.rend() && (++named < 10))
			{
				message += "\t\"" + *eit + "\"\n";
				++eit;
			}
			if(eit != invalidEvents.rend())
				message += " and " + to_string(distance(eit, invalidEvents.rend())) + " more.\n";
			message += "The universe may not be in the proper state until the necessary plugin is reinstalled.";
			ui->Push(new Dialog(message));
		}
	}

	// Hire extra crew back if any were lost in-flight (i.e. boarding) or
	// some bunks were freed up upon landing (i.e. completed missions).
	if(Preferences::Has("Rehire extra crew when lost")
			&& (planet->GetPort().HasService(Port::ServicesType::HireCrew) && canUseServices) && flagship)
	{
		int added = desiredCrew - flagship->Crew();
		if(added > 0)
		{
			flagship->AddCrew(added);
			Messages::Add("You hire " + to_string(added) + (added == 1
					? " extra crew member to fill your now-empty bunk."
					: " extra crew members to fill your now-empty bunks."), Messages::Importance::High);
		}
	}

	freshlyLoaded = false;
	flagship.reset();
}



// Load the cargo back into your ships. This may require selling excess, in
// which case a message will be returned.
bool PlayerInfo::TakeOff(UI *ui, const bool distributeCargo)
{
	// This can only be done while landed.
	if(!system || !planet)
		return false;

	flagship = FlagshipPtr();
	if(!flagship)
		return false;

	shouldLaunch = false;
	Audio::Play(Audio::Get("takeoff"), SoundCategory::ENGINE);

	// Jobs are only available when you are landed.
	availableJobs.clear();
	availableMissions.clear();
	doneMissions.clear();
	stock.clear();

	// Special persons who appeared last time you left the planet, can appear again.
	GameData::ResetPersons();

	// Store the total cargo counts in case we need to adjust cost bases below.
	map<string, int> originalTotals = cargo.Commodities();

	// Move the flagship to the start of the list of ships and ensure that all
	// escorts know which ship is acting as flagship.
	SetFlagship(*flagship);

	// Recharge any ships that can be recharged, and load available cargo.
	const bool canUseServices = planet->CanUseServices();
	for(const shared_ptr<Ship> &ship : ships)
		if(!ship->IsParked() && !ship->IsDisabled())
		{
			// Recalculate the weapon cache in case a mass-less change had an effect.
			ship->UpdateCaches(true);
			if(ship->GetSystem() != system)
			{
				ship->Recharge(Port::RechargeType::None, false);
				continue;
			}
			else
				ship->Recharge(canUseServices ? planet->GetPort().GetRecharges() : Port::RechargeType::None,
					planet->GetPort().HasService(Port::ServicesType::HireCrew));
		}

	if(distributeCargo)
		DistributeCargo();

	if(cargo.Passengers())
	{
		int extra = min(cargo.Passengers(), flagship->Crew() - flagship->RequiredCrew());
		if(extra)
		{
			flagship->AddCrew(-extra);
			if(extra == 1)
				Messages::Add("You fired a crew member to free up a bunk for a passenger.", Messages::Importance::High);
			else
				Messages::Add("You fired " + to_string(extra) + " crew members to free up bunks for passengers.",
						Messages::Importance::High);
			flagship->Cargo().SetBunks(flagship->Attributes().Get("bunks") - flagship->Crew());
			cargo.TransferAll(flagship->Cargo());
		}
	}

	int extra = flagship->Crew() + flagship->Cargo().Passengers() - flagship->Attributes().Get("bunks");
	if(extra > 0)
	{
		flagship->AddCrew(-extra);
		if(extra == 1)
			Messages::Add("You fired a crew member because you have no bunk for them.", Messages::Importance::High);
		else
			Messages::Add("You fired " + to_string(extra) + " crew members because you have no bunks for them.",
					Messages::Importance::High);
		flagship->Cargo().SetBunks(flagship->Attributes().Get("bunks") - flagship->Crew());
	}

	// For each active, carriable ship you own, try to find an active ship that has a bay for it.
	auto carriers = vector<Ship *>{};
	auto toLoad = vector<shared_ptr<Ship>>{};
	for(auto &ship : ships)
		if(!ship->IsParked() && !ship->IsDisabled())
		{
			if(ship->CanBeCarried() && ship != flagship)
				toLoad.emplace_back(ship);
			else if(ship->HasBays())
				carriers.emplace_back(ship.get());
		}
	if(!toLoad.empty())
	{
		size_t uncarried = toLoad.size();
		if(!carriers.empty())
		{
			// Order carried ships such that those requiring bays are loaded first. For
			// jump-capable carried ships, prefer loading those with a shorter range.
			stable_sort(toLoad.begin(), toLoad.end(),
				[](const shared_ptr<Ship> &a, const shared_ptr<Ship> &b)
				{
					return a->JumpsRemaining() < b->JumpsRemaining();
				});
			// We are guaranteed that each carried `ship` is not parked and not disabled, and that
			// all possible parents are also not parked, not disabled, and not `ship`.
			for(auto &ship : toLoad)
				for(auto &parent : carriers)
					if(parent->GetSystem() == ship->GetSystem() && parent->Carry(ship))
					{
						--uncarried;
						break;
					}
		}

		if(uncarried)
		{
			// The remaining uncarried ships are launched alongside the player.
			string message = (uncarried > 1) ? "Some escorts were" : "One escort was";
			Messages::Add(message + " unable to dock with a carrier.", Messages::Importance::High);
		}
	}

	// By now, all cargo should have been divvied up among your ships. So, any
	// mission cargo or passengers left behind cannot be carried, and those
	// missions have aborted.
	vector<const Mission *> missionsToRemove;
	for(const auto &it : cargo.MissionCargo())
		if(it.second)
		{
			if(it.first->IsVisible())
				Messages::Add("Mission \"" + it.first->Name()
					+ "\" aborted because you do not have space for the cargo."
						, Messages::Importance::Highest);
			missionsToRemove.push_back(it.first);
		}
	for(const auto &it : cargo.PassengerList())
		if(it.second)
		{
			if(it.first->IsVisible())
				Messages::Add("Mission \"" + it.first->Name()
					+ "\" aborted because you do not have enough passenger bunks free."
						, Messages::Importance::Highest);
			missionsToRemove.push_back(it.first);

		}
	for(const Mission *mission : missionsToRemove)
		RemoveMission(Mission::ABORT, *mission, ui);

	// Any ordinary cargo left behind can be sold.
	int64_t income = 0;
	int day = date.DaysSinceEpoch();
	int64_t sold = cargo.Used();
	int64_t totalBasis = 0;
	double stored = 0.;
	if(sold)
	{
		for(const auto &commodity : cargo.Commodities())
		{
			if(!commodity.second)
				continue;

			// Figure out how much income you get for selling this cargo.
			int64_t value = commodity.second * static_cast<int64_t>(system->Trade(commodity.first));
			income += value;

			int original = originalTotals[commodity.first];
			auto it = costBasis.find(commodity.first);
			if(!original || it == costBasis.end() || !it->second)
				continue;

			// Now, figure out how much of that income is profit by calculating
			// the cost basis for this cargo (which is just the total cost basis
			// multiplied by the percent of the cargo you are selling).
			int64_t basis = it->second * commodity.second / original;
			it->second -= basis;
			totalBasis += basis;
		}
		if(!planet->HasOutfitter())
			for(const auto &outfit : cargo.Outfits())
			{
				// Compute the total value for each type of excess outfit.
				if(!outfit.second)
					continue;
				int64_t cost = depreciation.Value(outfit.first, day, outfit.second);
				for(int i = 0; i < outfit.second; ++i)
					stockDepreciation.Buy(outfit.first, day, &depreciation);
				income += cost;
			}
		else
			for(const auto &outfit : cargo.Outfits())
			{
				// Transfer the outfits from cargo to the storage on this planet.
				if(!outfit.second)
					continue;
				stored += outfit.first->Mass() * outfit.second;
				cargo.Transfer(outfit.first, outfit.second, Storage());
			}
	}
	accounts.AddCredits(income);
	cargo.Clear();
	stockDepreciation = Depreciation();
	sold -= ceil(stored);
	if(sold || stored)
	{
		// Report how much excess cargo was sold (and what profit you earned),
		// and how many tons of outfits were stored.
		ostringstream out;
		out << "You ";
		if(sold)
		{
			out << "sold " << Format::CargoString(sold, "excess cargo") << " for " << Format::CreditString(income);
			if(totalBasis && totalBasis != income)
				out << " (for a profit of " << Format::CreditString(income - totalBasis) << ")";
			if(stored)
				out << ", and ";
		}
		if(stored)
		{
			out << "stored " << Format::CargoString(stored, "outfits") << " you could not carry";
		}
		out << ".";
		Messages::Add(out.str(), Messages::Importance::High);
	}

	return true;
}



void PlayerInfo::PoolCargo()
{
	// This can only be done while landed.
	if(!planet)
		return;

	// To make sure all cargo and passengers get unloaded from each ship,
	// temporarily uncap the player's cargo and bunk capacity.
	cargo.SetSize(-1);
	cargo.SetBunks(-1);
	for(const shared_ptr<Ship> &ship : ships)
		if(ship->GetPlanet() == planet && !ship->IsParked())
			ship->Cargo().TransferAll(cargo);
	UpdateCargoCapacities();
}



const CargoHold &PlayerInfo::DistributeCargo()
{
	for(const shared_ptr<Ship> &ship : ships)
		if(!ship->IsParked() && !ship->IsDisabled() && ship->GetPlanet() == planet)
		{
			if(ship != flagship)
			{
				ship->Cargo().SetBunks(ship->Attributes().Get("bunks") - ship->RequiredCrew());
				cargo.TransferAll(ship->Cargo());
			}
			else
			{
				// Your flagship takes first priority for passengers but last for cargo.
				desiredCrew = ship->Crew();
				ship->Cargo().SetBunks(ship->Attributes().Get("bunks") - desiredCrew);
				for(const auto &it : cargo.PassengerList())
					cargo.TransferPassengers(it.first, it.second, ship->Cargo());
			}
		}
	// Load up your flagship last, so that it will have space free for any
	// plunder that you happen to acquire.
	cargo.TransferAll(flagship->Cargo());

	return cargo;
}



void PlayerInfo::AddPlayTime(chrono::nanoseconds timeVal)
{
	playTime += timeVal.count() * .000000001;
}



double PlayerInfo::GetPlayTime() const noexcept
{
	return playTime;
}



// Get the player's logbook.
const multimap<Date, string> &PlayerInfo::Logbook() const
{
	return logbook;
}



void PlayerInfo::AddLogEntry(const string &text)
{
	logbook.emplace(date, text);
}



const map<string, map<string, string>> &PlayerInfo::SpecialLogs() const
{
	return specialLogs;
}



void PlayerInfo::AddSpecialLog(const string &type, const string &name, const string &text)
{
	string &entry = specialLogs[type][name];
	if(!entry.empty())
		entry += "\n\t";
	entry += text;
}



void PlayerInfo::RemoveSpecialLog(const string &type, const string &name)
{
	auto it = specialLogs.find(type);
	if(it == specialLogs.end())
		return;
	auto &nameMap = it->second;
	auto eit = nameMap.find(name);
	if(eit != nameMap.end())
		nameMap.erase(eit);
}



void PlayerInfo::RemoveSpecialLog(const string &type)
{
	auto it = specialLogs.find(type);
	if(it != specialLogs.end())
		specialLogs.erase(it);
}



bool PlayerInfo::HasLogs() const
{
	return !logbook.empty() || !specialLogs.empty();
}



// Call this after missions update, if leaving the outfitter, shipyard, or
// hiring panel, or after backing out of a take-off warning.
// Updates the information on how much space is available.
void PlayerInfo::UpdateCargoCapacities()
{
	int size = 0;
	int bunks = 0;
	flagship = FlagshipPtr();
	for(const shared_ptr<Ship> &ship : ships)
		if(ship->GetPlanet() == planet && !ship->IsParked())
		{
			size += ship->Attributes().Get("cargo space");
			int crew = (ship == flagship ? ship->Crew() : ship->RequiredCrew());
			bunks += ship->Attributes().Get("bunks") - crew;
		}
	cargo.SetSize(size);
	cargo.SetBunks(bunks);
}



// Get the list of active missions.
const list<Mission> &PlayerInfo::Missions() const
{
	return missions;
}



// Get the list of ordinary jobs that are available on the job board.
const list<Mission> &PlayerInfo::AvailableJobs() const
{
	return availableJobs;
}



const PlayerInfo::SortType PlayerInfo::GetAvailableSortType() const
{
	return availableSortType;
}



void PlayerInfo::NextAvailableSortType()
{
	availableSortType = static_cast<SortType>((availableSortType + 1) % (CONVENIENT + 1));
	SortAvailable();
}



const bool PlayerInfo::ShouldSortAscending() const
{
	return availableSortAsc;
}



void PlayerInfo::ToggleSortAscending()
{
	availableSortAsc = !availableSortAsc;
	SortAvailable();
}



const bool PlayerInfo::ShouldSortSeparateDeadline() const
{
	return sortSeparateDeadline;
}



void PlayerInfo::ToggleSortSeparateDeadline()
{
	sortSeparateDeadline = !sortSeparateDeadline;
	SortAvailable();
}



const bool PlayerInfo::ShouldSortSeparatePossible() const
{
	return sortSeparatePossible;
}



void PlayerInfo::ToggleSortSeparatePossible()
{
	sortSeparatePossible = !sortSeparatePossible;
	SortAvailable();
}



// Return a pointer to the mission that was most recently accepted while in-flight.
const Mission *PlayerInfo::ActiveBoardingMission() const
{
	return activeBoardingMission;
}



// Update mission NPCs with the player's current conditions.
void PlayerInfo::UpdateMissionNPCs()
{
	for(Mission &mission : missions)
		mission.UpdateNPCs(*this);
}



// Accept the given job.
void PlayerInfo::AcceptJob(const Mission &mission, UI *ui)
{
	for(auto it = availableJobs.begin(); it != availableJobs.end(); ++it)
		if(&*it == &mission)
		{
			cargo.AddMissionCargo(&mission);
			auto spliceIt = it->IsUnique() ? missions.begin() : missions.end();
			missions.splice(spliceIt, availableJobs, it);
			it->Do(Mission::OFFER, *this);
			it->Do(Mission::ACCEPT, *this, ui);
			if(it->IsFailed())
				RemoveMission(Mission::Trigger::FAIL, *it, ui);
			SortAvailable(); // Might not have cargo anymore, so some jobs can be sorted to end
			break;
		}
}



// Look at the list of available missions and see if any of them can be offered
// right now, in the given location. If there are no missions that can be accepted,
// return a null pointer.
Mission *PlayerInfo::MissionToOffer(Mission::Location location)
{
	if(ships.empty())
		return nullptr;

	// If a mission can be offered right now, move it to the start of the list
	// so we know what mission the callback is referring to, and return it.
	for(auto it = availableMissions.begin(); it != availableMissions.end(); ++it)
		if(it->IsAtLocation(location) && it->CanOffer(*this) && it->CanAccept(*this))
		{
			availableMissions.splice(availableMissions.begin(), availableMissions, it);
			return &availableMissions.front();
		}
	return nullptr;
}



// Check if any of the game's missions can be offered from this ship, given its
// relationship with the player. If none offer, return nullptr.
Mission *PlayerInfo::BoardingMission(const shared_ptr<Ship> &ship)
{
	// Do not create missions from existing mission NPC's, or the player's ships.
	if(ship->IsSpecial())
		return nullptr;
	// Ensure that boarding this NPC again does not create a mission.
	ship->SetIsSpecial();

	// "boardingMissions" is emptied by MissionCallback, but to be sure:
	boardingMissions.clear();

	Mission::Location location = (ship->GetGovernment()->IsEnemy()
			? Mission::BOARDING : Mission::ASSISTING);

	// Check for available boarding or assisting missions.
	for(const auto &it : GameData::Missions())
		if(it.second.IsAtLocation(location) && it.second.CanOffer(*this, ship))
		{
			boardingMissions.push_back(it.second.Instantiate(*this, ship));
			if(boardingMissions.back().IsFailed())
				boardingMissions.pop_back();
			else
				return &boardingMissions.back();
		}

	return nullptr;
}



bool PlayerInfo::CaptureOverriden(const shared_ptr<Ship> &ship) const
{
	if(ship->IsCapturable())
		return false;
	// Check if there's a boarding mission being offered which allows this ship to be captured. If the boarding
	// mission was declined, then this results in one-time capture access to the ship. If it was accepted, then
	// the next boarding attempt will have the boarding mission in the player's active missions list, checked below.
	const Mission *mission = boardingMissions.empty() ? nullptr : &boardingMissions.back();
	// Otherwise, check if there's an already active mission which grants access. This allows trying to board the
	// ship again after accepting the mission.
	if(!mission)
		for(const Mission &mission : Missions())
			if(mission.OverridesCapture() && !mission.IsFailed() && mission.SourceShip() == ship.get())
				return true;
	return mission && mission->OverridesCapture() && !mission->IsFailed() && mission->SourceShip() == ship.get();
}



// Engine calls this after placing the boarding mission's NPCs.
void PlayerInfo::ClearActiveBoardingMission()
{
	activeBoardingMission = nullptr;
}



// If one of your missions cannot be offered because you do not have enough
// space for it, and it specifies a message to be shown in that situation,
// show that message.
void PlayerInfo::HandleBlockedMissions(Mission::Location location, UI *ui)
{
	list<Mission> &missionList = availableMissions.empty() ? boardingMissions : availableMissions;
	if(ships.empty() || missionList.empty())
		return;

	for(auto &it : missionList)
		if(it.IsAtLocation(location) && it.CanOffer(*this) && !it.CanAccept(*this))
		{
			string message = it.BlockedMessage(*this);
			if(!message.empty())
			{
				ui->Push(new Dialog(message));
				return;
			}
		}
}



// Callback for accepting or declining whatever mission has been offered.
// Responses which would kill the player are handled before the on offer
// conversation ended.
void PlayerInfo::MissionCallback(int response)
{
	list<Mission> &missionList = availableMissions.empty() ? boardingMissions : availableMissions;
	if(missionList.empty())
		return;

	Mission &mission = missionList.front();

	// If landed, this conversation may require the player to immediately depart.
	shouldLaunch |= (GetPlanet() && Conversation::RequiresLaunch(response));
	if(response == Conversation::ACCEPT || response == Conversation::LAUNCH)
	{
		bool shouldAutosave = mission.RecommendsAutosave();
		if(planet)
		{
			cargo.AddMissionCargo(&mission);
			UpdateCargoCapacities();
		}
		else if(Flagship())
			flagship->Cargo().AddMissionCargo(&mission);
		else
			return;

		// Move this mission from the offering list into the "accepted"
		// list, viewable on the MissionPanel. Unique missions are moved
		// to the front, so they appear at the top of the list if viewed.
		auto spliceIt = mission.IsUnique() ? missions.begin() : missions.end();
		missions.splice(spliceIt, missionList, missionList.begin());
		mission.Do(Mission::ACCEPT, *this);
		if(shouldAutosave)
			Autosave();
		// If this is a mission offered in-flight, expose a pointer to it
		// so Engine::SpawnFleets can add its ships without requiring the
		// player to land.
		if(mission.IsAtLocation(Mission::BOARDING) || mission.IsAtLocation(Mission::ASSISTING))
			activeBoardingMission = &*--spliceIt;
	}
	else if(response == Conversation::DECLINE || response == Conversation::FLEE)
	{
		mission.Do(Mission::DECLINE, *this);
		missionList.pop_front();
	}
	else if(response == Conversation::DEFER || response == Conversation::DEPART)
	{
		mission.Do(Mission::DEFER, *this);
		missionList.pop_front();
	}
}



// Basic callback, allowing conversations to force the player to depart from a
// planet without requiring a mission to offer.
void PlayerInfo::BasicCallback(int response)
{
	// If landed, this conversation may require the player to immediately depart.
	shouldLaunch |= (GetPlanet() && Conversation::RequiresLaunch(response));
}



// Mark a mission for removal, either because it was completed, or it failed,
// or because the player aborted it.
void PlayerInfo::RemoveMission(Mission::Trigger trigger, const Mission &mission, UI *ui)
{
	for(auto it = missions.begin(); it != missions.end(); ++it)
		if(&*it == &mission)
		{
			// Don't delete the mission yet, because the conversation or dialog
			// panel may still be showing. Instead, just mark it as done. Doing
			// this first avoids the possibility of an infinite loop, e.g. if a
			// mission's "on fail" fails the mission itself.
			doneMissions.splice(doneMissions.end(), missions, it);

			it->Do(trigger, *this, ui);
			cargo.RemoveMissionCargo(&mission);
			for(shared_ptr<Ship> &ship : ships)
				ship->Cargo().RemoveMissionCargo(&mission);
			return;
		}
}



// Mark a mission as failed, but do not remove it from the mission list yet.
void PlayerInfo::FailMission(const Mission &mission)
{
	for(auto &it : missions)
		if(&it == &mission)
		{
			it.Fail();
			return;
		}
}



// Update mission status based on an event.
void PlayerInfo::HandleEvent(const ShipEvent &event, UI *ui)
{
	// Combat rating increases when you disable an enemy ship.
	if(event.ActorGovernment() && event.ActorGovernment()->IsPlayer())
		if((event.Type() & ShipEvent::DISABLE) && event.Target() && !event.Target()->IsYours())
		{
			auto &rating = conditions["combat rating"];
			static const int64_t maxRating = 2000000000;
			rating = min(maxRating, rating + (event.Target()->Cost() + 250000) / 500000);
		}

	for(Mission &mission : missions)
		mission.Do(event, *this, ui);

	// If the player's flagship was destroyed, the player is dead.
	if((event.Type() & ShipEvent::DESTROY) && !ships.empty() && event.Target().get() == Flagship())
		Die();
}



// Get mutable access to the player's list of conditions.
ConditionsStore &PlayerInfo::Conditions()
{
	return conditions;
}



// Access the player's list of conditions.
const ConditionsStore &PlayerInfo::Conditions() const
{
	return conditions;
}



// Uuid for the gifted ships, with the ship class follow by the names they had when they were gifted to the player.
const map<string, EsUuid> &PlayerInfo::GiftedShips() const
{
	return giftedShips;
}



map<string, string> PlayerInfo::GetSubstitutions() const
{
	map<string, string> subs;
	GameData::GetTextReplacements().Substitutions(subs);
	AddPlayerSubstitutions(subs);
	return subs;
}



void PlayerInfo::AddPlayerSubstitutions(map<string, string> &subs) const
{
	subs["<first>"] = FirstName();
	subs["<last>"] = LastName();
	const Ship *flag = Flagship();
	if(flag)
	{
		subs["<ship>"] = flag->Name();
		subs["<model>"] = flag->DisplayModelName();
	}

	subs["<system>"] = GetSystem()->DisplayName();
	subs["<date>"] = GetDate().ToString();
	subs["<day>"] = GetDate().LongString();
}



bool PlayerInfo::SetTribute(const Planet *planet, int64_t payment)
{
	if(payment > 0)
	{
		tributeReceived[planet] = payment;
		// Properly connect this function to the dominated property of planets.
		GameData::GetPolitics().DominatePlanet(planet);
	}
	else
	{
		tributeReceived.erase(planet);
		// Properly connect this function to the (no longer) dominated property of planets.
		GameData::GetPolitics().DominatePlanet(planet, false);
	}

	return true;
}



bool PlayerInfo::SetTribute(const string &planetTrueName, int64_t payment)
{
	const Planet *planet = GameData::Planets().Find(planetTrueName);
	if(!planet)
		return false;

	return SetTribute(planet, payment);
}



// Get a list of all tribute that the player receives.
const map<const Planet *, int64_t> &PlayerInfo::GetTribute() const
{
	return tributeReceived;
}



// Get the total sum of the tribute the player receives.
int64_t PlayerInfo::GetTributeTotal() const
{
	return accumulate(
		tributeReceived.begin(),
		tributeReceived.end(),
		0,
		[](int64_t value, const std::map<const Planet *, int64_t>::value_type &tribute)
		{
			return value + tribute.second;
		}
	);
}



// Check if the player knows the location of the given system (whether or not
// they have actually visited it).
bool PlayerInfo::HasSeen(const System &system) const
{
	if(&system == this->system)
		return true;

	// Shrouded systems have special considerations as to whether they're currently seen or not.
	bool shrouded = system.Shrouded();
	if(!shrouded && seen.contains(&system))
		return true;

	auto usesSystem = [&system](const Mission &m) noexcept -> bool
	{
		if(!m.IsVisible())
			return false;
		if(m.Waypoints().contains(&system))
			return true;
		if(m.MarkedSystems().contains(&system))
			return true;
		for(auto &&p : m.Stopovers())
			if(p->IsInSystem(&system))
				return true;
		return m.Destination()->IsInSystem(&system);
	};
	if(any_of(availableJobs.begin(), availableJobs.end(), usesSystem))
		return true;
	if(any_of(missions.begin(), missions.end(), usesSystem))
		return true;

	if(shrouded)
	{
		// All systems linked to a system the player can view are visible.
		if(any_of(system.Links().begin(), system.Links().end(),
				[&](const System *s) noexcept -> bool { return CanView(*s); }))
			return true;
		// A shrouded system not linked to a viewable system must be visible from the current system.
		if(!system.VisibleNeighbors().contains(this->system))
			return false;
		// If a shrouded system is in visible range, then it can be seen if it is not also hidden.
		return !system.Hidden();
	}

	return KnowsName(system);
}



// Check if the player can view the contents of the given system.
bool PlayerInfo::CanView(const System &system) const
{
	// A player can always view the contents of the system they are in. Otherwise,
	// the system must have been visited before and not be shrouded.
	return (HasVisited(system) && !system.Shrouded()) || &system == this->system;
}



// Check if the player has visited the given system.
bool PlayerInfo::HasVisited(const System &system) const
{
	return visitedSystems.contains(&system);
}



// Check if the player has visited the given planet.
bool PlayerInfo::HasVisited(const Planet &planet) const
{
	return visitedPlanets.contains(&planet);
}



// Check if the player knows the name of a system, either from visiting there or
// because a job or active mission includes the name of that system.
bool PlayerInfo::KnowsName(const System &system) const
{
	if(CanView(system))
		return true;

	for(const Mission &mission : availableJobs)
		if(mission.Destination()->IsInSystem(&system))
			return true;

	for(const Mission &mission : missions)
		if(mission.IsVisible() && mission.Destination()->IsInSystem(&system))
			return true;

	return false;
}


// Mark the given system as visited, and mark all its neighbors as seen.
void PlayerInfo::Visit(const System &system)
{
	visitedSystems.insert(&system);
	seen.insert(&system);
	for(const System *neighbor : system.VisibleNeighbors())
		if(!neighbor->Hidden() || system.Links().contains(neighbor))
			seen.insert(neighbor);
}



// Mark the given planet as visited.
void PlayerInfo::Visit(const Planet &planet)
{
	visitedPlanets.insert(&planet);
}



// Mark a system as unvisited, even if visited previously.
void PlayerInfo::Unvisit(const System &system)
{
	visitedSystems.erase(&system);
	for(const StellarObject &object : system.Objects())
		if(object.GetPlanet())
			Unvisit(*object.GetPlanet());
}



void PlayerInfo::Unvisit(const Planet &planet)
{
	visitedPlanets.erase(&planet);
}



bool PlayerInfo::HasMapped(int mapSize, bool mapMinables) const
{
	DistanceMap distance(GetSystem(), mapSize);
	for(const System *system : distance.Systems())
	{
		if(!HasVisited(*system))
			return false;

		if(mapMinables)
			for(const Outfit *outfit : system->Payloads())
				if(!harvested.contains(make_pair(system, outfit)))
					return false;
	}

	return true;
}



void PlayerInfo::Map(int mapSize, bool mapMinables)
{
	DistanceMap distance(GetSystem(), mapSize);
	for(const System *system : distance.Systems())
	{
		if(!HasVisited(*system))
			Visit(*system);

		if(mapMinables)
			for(const Outfit *outfit : system->Payloads())
				harvested.insert(make_pair(system, outfit));
	}
}



// Check if the player has a hyperspace route set.
bool PlayerInfo::HasTravelPlan() const
{
	return !travelPlan.empty();
}



// Access the player's travel plan.
const vector<const System *> &PlayerInfo::TravelPlan() const
{
	return travelPlan;
}



vector<const System *> &PlayerInfo::TravelPlan()
{
	return travelPlan;
}



// This is called when the player enters the system that is their current
// hyperspace target.
void PlayerInfo::PopTravel()
{
	if(!travelPlan.empty())
	{
		Visit(*travelPlan.back());
		travelPlan.pop_back();
	}
}



// Get the planet to land on at the end of the travel path.
const Planet *PlayerInfo::TravelDestination() const
{
	return travelDestination;
}



// Set the planet to land on at the end of the travel path.
void PlayerInfo::SetTravelDestination(const Planet *planet)
{
	travelDestination = planet;
	if(planet && planet->IsInSystem(system) && Flagship())
		Flagship()->SetTargetStellar(system->FindStellar(planet));
}



// Check which secondary weapons the player has selected.
const set<const Outfit *> &PlayerInfo::SelectedSecondaryWeapons() const
{
	return selectedWeapons;
}



// Cycle through all available secondary weapons.
void PlayerInfo::SelectNextSecondary()
{
	if(!flagship || flagship->Outfits().empty())
		return;

	// If multiple weapons were selected, then switch to selecting none.
	if(selectedWeapons.size() > 1)
	{
		selectedWeapons.clear();
		return;
	}

	// If no weapon was selected, then we scan from the beginning.
	auto it = flagship->Outfits().begin();
	bool hadSingleWeaponSelected = (selectedWeapons.size() == 1);

	// If a single weapon was selected, then move the iterator to the
	// outfit directly after it.
	if(hadSingleWeaponSelected)
	{
		auto selectedOutfit = *(selectedWeapons.begin());
		it = flagship->Outfits().find(selectedOutfit);
		if(it != flagship->Outfits().end())
			++it;
	}

	// Find the next secondary weapon.
	for( ; it != flagship->Outfits().end(); ++it)
		if(it->first->Icon())
		{
			selectedWeapons.clear();
			selectedWeapons.insert(it->first);
			return;
		}

	// If no weapon was selected and we didn't find any weapons at this point,
	// then the player just doesn't have any secondary weapons.
	if(!hadSingleWeaponSelected)
		return;

	// Reached the end of the list. Select all possible secondary weapons here.
	it = flagship->Outfits().begin();
	for( ; it != flagship->Outfits().end(); ++it)
		if(it->first->Icon())
			selectedWeapons.insert(it->first);

	// If we have only one weapon selected at this point, then the player
	// only has a single secondary weapon. Clear the list, since the weapon
	// was selected when we entered this function.
	if(selectedWeapons.size() == 1)
		selectedWeapons.clear();
}



void PlayerInfo::DeselectAllSecondaries()
{
	selectedWeapons.clear();
}



void PlayerInfo::ToggleAnySecondary(const Outfit *outfit)
{
	if(!flagship)
		return;

	const auto it = selectedWeapons.insert(outfit);
	if(!it.second)
		selectedWeapons.erase(it.first);
}



// Escorts currently selected for giving orders.
const vector<weak_ptr<Ship>> &PlayerInfo::SelectedShips() const
{
	return selectedShips;
}



// Select any player ships in the given box or list. Return true if any were
// selected, so we know not to search further for a match.
bool PlayerInfo::SelectShips(const Rectangle &box, bool hasShift)
{
	// If shift is not held down, replace the current selection.
	if(!hasShift)
		selectedShips.clear();
	// If shift is not held, the first ship in the box will also become the
	// player's flagship's target.
	bool first = !hasShift;

	bool matched = false;
	for(const shared_ptr<Ship> &ship : ships)
		if(!ship->IsDestroyed() && !ship->IsParked() && ship->GetSystem() == system && ship.get() != Flagship()
				&& box.Contains(ship->Position()))
		{
			matched = true;
			SelectShip(ship, &first);
		}
	return matched;
}



bool PlayerInfo::SelectShips(const vector<const Ship *> &stack, bool hasShift)
{
	// If shift is not held down, replace the current selection.
	if(!hasShift)
		selectedShips.clear();
	// If shift is not held, the first ship in the stack will also become the
	// player's flagship's target.
	bool first = !hasShift;

	// Loop through all the player's ships and check which of them are in the
	// given stack.
	bool matched = false;
	for(const shared_ptr<Ship> &ship : ships)
	{
		auto it = find(stack.begin(), stack.end(), ship.get());
		if(it != stack.end())
		{
			matched = true;
			SelectShip(ship, &first);
		}
	}
	return matched;
}



void PlayerInfo::SelectShip(const Ship *ship, bool hasShift)
{
	// If shift is not held down, replace the current selection.
	if(!hasShift)
		selectedShips.clear();

	bool first = !hasShift;
	for(const shared_ptr<Ship> &it : ships)
		if(it.get() == ship)
			SelectShip(it, &first);
}



void PlayerInfo::DeselectShip(const Ship *ship)
{
	for(auto it = selectedShips.begin(); it != selectedShips.end(); ++it)
		if(it->lock().get() == ship)
		{
			selectedShips.erase(it);
			return;
		}
}



void PlayerInfo::SelectGroup(int group, bool hasShift)
{
	int bit = (1 << group);
	// If the shift key is held down and all the ships in the given group are
	// already selected, deselect them all. Otherwise, select them all. The easy
	// way to do this is first to remove all the ships that match in one pass,
	// then add them in a subsequent pass if any were not selected.
	const Ship *oldTarget = nullptr;
	if(Flagship() && Flagship()->GetTargetShip())
	{
		oldTarget = Flagship()->GetTargetShip().get();
		Flagship()->SetTargetShip(shared_ptr<Ship>());
	}
	if(hasShift)
	{
		bool allWereSelected = true;
		for(const shared_ptr<Ship> &ship : ships)
			if(groups[ship.get()] & bit)
			{
				auto it = selectedShips.begin();
				for( ; it != selectedShips.end(); ++it)
					if(it->lock() == ship)
						break;
				if(it != selectedShips.end())
					selectedShips.erase(it);
				else
					allWereSelected = false;
			}
		if(allWereSelected)
			return;
	}
	else
		selectedShips.clear();

	// Now, go through and add any ships in the group to the selection. Even if
	// shift is held they won't be added twice, because we removed them above.
	for(const shared_ptr<Ship> &ship : ships)
		if(groups[ship.get()] & bit)
		{
			selectedShips.push_back(ship);
			if(ship.get() == oldTarget)
				Flagship()->SetTargetShip(ship);
		}
}



void PlayerInfo::SetGroup(int group, const set<Ship *> *newShips)
{
	int bit = (1 << group);
	int mask = ~bit;
	// First, remove any of your ships that are in the group.
	for(const shared_ptr<Ship> &ship : ships)
		groups[ship.get()] &= mask;
	// Then, add all the currently selected ships to the group.
	if(newShips)
	{
		for(const Ship *ship : *newShips)
			groups[ship] |= bit;
	}
	else
	{
		for(const weak_ptr<Ship> &ptr : selectedShips)
		{
			shared_ptr<Ship> ship = ptr.lock();
			if(ship)
				groups[ship.get()] |= bit;
		}
	}
}



set<Ship *> PlayerInfo::GetGroup(int group)
{
	int bit = (1 << group);
	set<Ship *> result;

	for(const shared_ptr<Ship> &ship : ships)
	{
		auto it = groups.find(ship.get());
		if(it != groups.end() && (it->second & bit))
			result.insert(ship.get());
	}
	return result;
}



// Keep track of any outfits that you have sold since landing. These will be
// available to buy back until you take off.
const map<const Outfit *, int> &PlayerInfo::GetStock() const
{
	return stock;
}



int PlayerInfo::Stock(const Outfit *outfit) const
{
	auto it = stock.find(outfit);
	return (it == stock.end() ? 0 : it->second);
}



// Transfer outfits from the player to the planet or vice versa.
void PlayerInfo::AddStock(const Outfit *outfit, int count)
{
	// If you sell an individual outfit that is not sold here and that you
	// acquired by buying a ship here, have it appear as "in stock" in case you
	// change your mind about selling it. (On the other hand, if you sell an
	// entire ship right after buying it, its outfits will not be "in stock.")
	if(count > 0 && stock[outfit] < 0)
		stock[outfit] = 0;
	stock[outfit] += count;

	int day = date.DaysSinceEpoch();
	if(count > 0)
	{
		// Remember how depreciated these items are.
		for(int i = 0; i < count; ++i)
			stockDepreciation.Buy(outfit, day, &depreciation);
	}
	else
	{
		// If the count is negative, outfits are being transferred from stock
		// into the player's possession.
		for(int i = 0; i < -count; ++i)
			depreciation.Buy(outfit, day, &stockDepreciation);
	}
}



// Get depreciation information.
const Depreciation &PlayerInfo::FleetDepreciation() const
{
	return depreciation;
}



const Depreciation &PlayerInfo::StockDepreciation() const
{
	return stockDepreciation;
}



void PlayerInfo::Harvest(const Outfit *type)
{
	if(type && system)
		harvested.insert(make_pair(system, type));
}



const set<pair<const System *, const Outfit *>> &PlayerInfo::Harvested() const
{
	return harvested;
}



const pair<const System *, Point> &PlayerInfo::GetEscortDestination() const
{
	return interstellarEscortDestination;
}



// Determine if a system and nonzero position were specified.
bool PlayerInfo::HasEscortDestination() const
{
	return interstellarEscortDestination.first && interstellarEscortDestination.second;
}



// Set (or clear) the stored escort travel destination.
void PlayerInfo::SetEscortDestination(const System *system, Point pos)
{
	interstellarEscortDestination.first = system;
	interstellarEscortDestination.second = pos;
}



// Get what coloring is currently selected in the map.
int PlayerInfo::MapColoring() const
{
	return mapColoring;
}



// Set what the map is being colored by.
void PlayerInfo::SetMapColoring(int index)
{
	mapColoring = index;
}



// Get the map zoom level.
int PlayerInfo::MapZoom() const
{
	return mapZoom;
}



// Set the map zoom level.
void PlayerInfo::SetMapZoom(int level)
{
	mapZoom = level;
}



// Get the set of collapsed categories for the named panel.
set<string> &PlayerInfo::Collapsed(const string &name)
{
	return collapsed[name];
}



// Apply any "changes" saved in this player info to the global game state.
void PlayerInfo::ApplyChanges()
{
	for(const auto &it : reputationChanges)
		it.first->SetReputation(it.second);
	reputationChanges.clear();
	AddChanges(dataChanges);
	GameData::ReadEconomy(economy);
	economy = DataNode();

	// Make sure all stellar objects are correctly positioned. This is needed
	// because EnterSystem() is not called the first time through.
	GameData::SetDate(GetDate());
	// SetDate() clears any bribes from yesterday, so restore any auto-clearance.
	for(const Mission &mission : Missions())
		if(mission.ClearanceMessage() == "auto")
		{
			mission.Destination()->Bribe(mission.HasFullClearance());
			for(const Planet *planet : mission.Stopovers())
				planet->Bribe(mission.HasFullClearance());
		}

	// Check if any special persons have been destroyed.
	GameData::DestroyPersons(destroyedPersons);
	destroyedPersons.clear();

	// Check which planets you have dominated.
	for(auto &it : tributeReceived)
		GameData::GetPolitics().DominatePlanet(it.first);

	// Issue warnings for any data which has been mentioned but not actually defined, and
	// ensure that all "undefined" data is appropriately named.
	GameData::CheckReferences();

	// Now that all outfits have names, we can finish loading the player's ships.
	for(auto &&ship : ships)
	{
		// Government changes may have changed the player's ship swizzles.
		ship->SetGovernment(GameData::PlayerGovernment());
		ship->FinishLoading(false);
	}

	// Recalculate jumps that the available jobs will need
	for(Mission &mission : availableJobs)
		mission.CalculateJumps(system);
}



// Make change's to the player's planet, system, & ship locations as needed, to ensure the player and
// their ships are in valid locations, even if the player did something drastic, such as remove a mod.
void PlayerInfo::ValidateLoad()
{
	// If a system was not specified in the player data, use the flagship's system.
	if(!planet && !ships.empty())
	{
		string warning = "Warning: no planet specified for player";
		auto it = find_if(ships.begin(), ships.end(), [](const shared_ptr<Ship> &ship) noexcept -> bool
			{ return ship->GetPlanet() && ship->GetPlanet()->IsValid() && !ship->IsParked() && ship->CanBeFlagship(); });
		if(it != ships.end())
		{
			planet = (*it)->GetPlanet();
			system = (*it)->GetSystem();
			warning += ". Defaulting to location of flagship \"" + (*it)->Name() + "\", " + planet->TrueName() + ".";
		}
		else
			warning += " (no ships could supply a valid player location).";

		Logger::LogError(warning);
	}

	// As a result of external game data changes (e.g. unloading a mod) it's possible the player ended up
	// with an undefined system or planet. In that case, move them to the starting system to avoid crashing.
	if(planet && !system)
	{
		system = planet->GetSystem();
		Logger::LogError("Warning: player system was not specified. Defaulting to the specified planet's system.");
	}
	if(!planet || !planet->IsValid() || !system || !system->IsValid())
	{
		system = &startData.GetSystem();
		planet = &startData.GetPlanet();
		Logger::LogError("Warning: player system and/or planet was not valid. Defaulting to the starting location.");
	}

	// Every ship ought to have specified a valid location, but if not,
	// move it to the player's location to avoid invalid states.
	for(auto &&ship : ships)
	{
		if(!ship->GetSystem() || !ship->GetSystem()->IsValid())
		{
			ship->SetSystem(system);
			Logger::LogError("Warning: player ship \"" + ship->Name()
				+ "\" did not specify a valid system. Defaulting to the player's system.");
		}
		// In-system ships that aren't on a valid planet should get moved to the player's planet
		// (but e.g. disabled ships or those that didn't have a planet should remain in space).
		if(ship->GetSystem() == system && ship->GetPlanet() && !ship->GetPlanet()->IsValid())
		{
			ship->SetPlanet(planet);
			Logger::LogError("Warning: in-system player ship \"" + ship->Name()
				+ "\" specified an invalid planet. Defaulting to the player's planet.");
		}
		// Owned ships that are not in the player's system always start in flight.
	}

	// Validate the travel plan.
	if(travelDestination && !travelDestination->IsValid())
	{
		Logger::LogError("Warning: removed invalid travel plan destination \"" + travelDestination->TrueName() + ".\"");
		travelDestination = nullptr;
	}
	if(!travelPlan.empty() && any_of(travelPlan.begin(), travelPlan.end(),
			[](const System *waypoint) noexcept -> bool { return !waypoint->IsValid(); }))
	{
		travelPlan.clear();
		travelDestination = nullptr;
		Logger::LogError("Warning: reset the travel plan due to use of invalid system(s).");
	}

	// For old saves, default to the first start condition (the default "Endless Sky" start).
	if(startData.Identifier().empty())
	{
		// It is possible that there are no start conditions defined (e.g. a bad installation or
		// incomplete total conversion plugin). In that case, it is not possible to continue.
		const auto startCount = GameData::StartOptions().size();
		if(startCount >= 1)
		{
			startData = GameData::StartOptions().front();
			// When necessary, record in the pilot file that the starting data is just an assumption.
			if(startCount >= 2)
				conditions["unverified start scenario"] = true;
		}
		else
			throw runtime_error("Unable to set a starting scenario for an existing pilot. (No valid \"start\" "
				"nodes were found in data files or loaded plugins--make sure you've installed the game properly.)");
	}

	// Validate the missions that were loaded. Active-but-invalid missions are removed from
	// the standard mission list, effectively pausing them until necessary data is restored.
	auto mit = stable_partition(missions.begin(), missions.end(), mem_fn(&Mission::IsValid));
	if(mit != missions.end())
		inactiveMissions.splice(inactiveMissions.end(), missions, mit, missions.end());

	// Invalid available jobs or missions are erased (since there is no guarantee
	// the player will be on the correct planet when a plugin is re-added).
	auto isInvalidMission = [](const Mission &m) noexcept -> bool { return !m.IsValid(); };
	availableJobs.remove_if(isInvalidMission);
	availableMissions.remove_if(isInvalidMission);

	// Validate past events that were applied. Invalid events are recorded to warn the
	// player about.
	for(const ScheduledEvent &event : gameEvents)
		if(!event.event->IsValid().empty())
			invalidEvents.insert(event.event->Name());
	for(const string &event : triggeredEvents)
		if(!GameData::Events().Get(event)->IsValid().empty())
			invalidEvents.insert(event);
}



// Helper to register derived conditions.
void PlayerInfo::RegisterDerivedConditions()
{
	// Read-only date functions.
	conditions["day"].ProvideNamed([this](const ConditionEntry &ce) { return date.Day(); });
	conditions["month"].ProvideNamed([this](const ConditionEntry &ce) { return date.Month(); });
	conditions["year"].ProvideNamed([this](const ConditionEntry &ce) { return date.Year(); });
	conditions["weekday: "].ProvidePrefixed([this](const ConditionEntry &ce) -> int64_t {
		string day = ce.NameWithoutPrefix();
		int number = date.WeekdayNumberOffset();
		if(day == "saturday")
			return number == 0;
		if(day == "sunday")
			return number == 1;
		if(day == "monday")
			return number == 2;
		if(day == "tuesday")
			return number == 3;
		if(day == "wednesday")
			return number == 4;
		if(day == "thursday")
			return number == 5;
		if(day == "friday")
			return number == 6;
		return 0;
	});
	conditions["days since year start"].ProvideNamed([this](const ConditionEntry &ce) {
		return date.DaysSinceYearStart(); });
	conditions["days until year end"].ProvideNamed([this](const ConditionEntry &ce) {
		return date.DaysUntilYearEnd(); });
	conditions["days since epoch"].ProvideNamed([this](const ConditionEntry &ce) {
		return date.DaysSinceEpoch(); });
	conditions["days since start"].ProvideNamed([this](const ConditionEntry &ce) {
		return date.DaysSinceEpoch() - StartData().GetDate().DaysSinceEpoch(); });

	// Read-only account conditions.
	// Bound financial conditions to +/- 4.6 x 10^18 credits, within the range of a 64-bit int.
	static constexpr int64_t limit = static_cast<int64_t>(1) << 62;

	conditions["net worth"].ProvideNamed([this](const ConditionEntry &ce) {
		return min(limit, max(-limit, accounts.NetWorth())); });
	conditions["credits"].ProvideNamed([this](const ConditionEntry &ce) {
		return min(limit, accounts.Credits()); });
	conditions["unpaid mortgages"].ProvideNamed([this](const ConditionEntry &ce) {
		return min(limit, accounts.TotalDebt("Mortgage")); });
	conditions["unpaid fines"].ProvideNamed([this](const ConditionEntry &ce) {
		return min(limit, accounts.TotalDebt("Fine")); });
	conditions["unpaid debts"].ProvideNamed([this](const ConditionEntry &ce) {
		return min(limit, accounts.TotalDebt("Debt")); });
	conditions["unpaid salaries"].ProvideNamed([this](const ConditionEntry &ce) {
		return min(limit, accounts.CrewSalariesOwed()); });
	conditions["unpaid maintenance"].ProvideNamed([this](const ConditionEntry &ce) {
		return min(limit, accounts.MaintenanceDue()); });
	conditions["credit score"].ProvideNamed([this](const ConditionEntry &ce) {
		return accounts.CreditScore(); });

	// Read/write assets and debts.
	conditions["salary: "].ProvidePrefixed([this](const ConditionEntry &ce) -> int64_t {
		const map<string, int64_t> &si = accounts.SalariesIncome();
		auto it = si.find(ce.NameWithoutPrefix());
		if(it == si.end())
			return 0;
		return it->second;
	}, [this](ConditionEntry &ce, int64_t value) -> void {
		accounts.SetSalaryIncome(ce.NameWithoutPrefix(), value);
	});
	conditions["tribute: "].ProvidePrefixed([this](const ConditionEntry &ce) -> int64_t {
		const Planet *planet = GameData::Planets().Find(ce.NameWithoutPrefix());
		if(!planet)
			return 0;

		auto it = tributeReceived.find(planet);
		if(it == tributeReceived.end())
			return 0;

		return it->second;
	}, [this](ConditionEntry &ce, int64_t value) -> void {
		SetTribute(ce.NameWithoutPrefix(), value);
	});

	conditions["license: "].ProvidePrefixed([this](const ConditionEntry &ce) -> int64_t {
		return HasLicense(ce.NameWithoutPrefix());
	}, [this](ConditionEntry &ce, int64_t value) -> void {
		if(!value)
			RemoveLicense(ce.NameWithoutPrefix());
		else
			AddLicense(ce.NameWithoutPrefix());
	});

	// Read-only flagship conditions.
	conditions["flagship crew"].ProvideNamed([this](const ConditionEntry &ce) -> int64_t {
		return flagship ? flagship->Crew() : 0; });
	conditions["flagship required crew"].ProvideNamed([this](const ConditionEntry &ce) -> int64_t {
		return flagship ? flagship->RequiredCrew() : 0; });
	conditions["flagship bunks"].ProvideNamed([this](const ConditionEntry &ce) -> int64_t {
		return flagship ? flagship->Attributes().Get("bunks") : 0; });
	conditions["flagship model: "].ProvidePrefixed([this](const ConditionEntry &ce) -> bool {
		if(!flagship)
			return false;
		return !ce.NameWithoutPrefix().compare(flagship->TrueModelName()); });
	conditions["flagship disabled"].ProvideNamed([this](const ConditionEntry &ce) -> bool {
		return flagship && flagship->IsDisabled(); });

	auto shipAttributeHelper = [](const Ship *ship, const string &attribute, bool base) -> int64_t
	{
		if(!ship)
			return 0;

		const Outfit &attributes = base ? ship->BaseAttributes() : ship->Attributes();
		if(attribute == "cost")
			return attributes.Cost();
		if(attribute == "mass")
			return round(attributes.Mass() * 1000.);
		return round(attributes.Get(attribute) * 1000.);
	};
	conditions["flagship base attribute: "].ProvidePrefixed([this, shipAttributeHelper](const ConditionEntry &ce) ->
		int64_t { return shipAttributeHelper(this->Flagship(), ce.NameWithoutPrefix(), true); });
	conditions["flagship attribute: "].ProvidePrefixed([this, shipAttributeHelper](const ConditionEntry &ce) -> int64_t {
		return shipAttributeHelper(this->Flagship(), ce.NameWithoutPrefix(), false); });
	conditions["flagship bays: "].ProvidePrefixed([this](const ConditionEntry &ce) -> int64_t {
		if(!flagship)
			return 0;
		return flagship->BaysTotal(ce.NameWithoutPrefix()); });

	// The behaviour of this condition while landed is not stable and may change in the future.
	// It should only be used while in-flight.
	conditions["flagship bays free: "].ProvidePrefixed([this](const ConditionEntry &ce) -> int64_t {
		if(!flagship)
			return 0;
		if(GetPlanet())
			Logger::LogError("Warning: Use of \"flagship bays free: <category>\""
				" condition while landed is unstable behavior.");
		return flagship->BaysFree(ce.NameWithoutPrefix()); });
	conditions["flagship bays"].ProvideNamed([this](const ConditionEntry &ce) -> int64_t {
		if(!flagship)
			return 0;
		return flagship->Bays().size(); });
	// The behaviour of this condition while landed is not stable and may change in the future.
	// It should only be used while in-flight.
	conditions["flagship bays free"].ProvideNamed([this](const ConditionEntry &ce) -> int64_t {
		if(!flagship)
			return 0;
		if(GetPlanet())
			Logger::LogError("Warning: Use of \"flagship bays free\" condition while landed is unstable behavior.");
		const vector<Ship::Bay> &bays = flagship->Bays();
		return count_if(bays.begin(), bays.end(), [](const Ship::Bay &bay) { return !bay.ship; }); });

	conditions["flagship mass"].ProvideNamed([this](const ConditionEntry &ce) -> int64_t {
		return flagship ? flagship->Mass() : 0; });
	conditions["flagship shields"].ProvideNamed([this](const ConditionEntry &ce) -> int64_t {
		return flagship ? flagship->ShieldLevel() : 0; });
	conditions["flagship hull"].ProvideNamed([this](const ConditionEntry &ce) -> int64_t {
		return flagship ? flagship->HullLevel() : 0; });
	conditions["flagship fuel"].ProvideNamed([this](const ConditionEntry &ce) -> int64_t {
		return flagship ? flagship->FuelLevel() : 0; });

	conditions["ship base attribute: "].ProvidePrefixed([this, shipAttributeHelper](const ConditionEntry &ce) ->
	int64_t {
		string attribute = ce.NameWithoutPrefix();
		int64_t retVal = 0;
		for(const shared_ptr<Ship> &ship : ships)
		{
			// Destroyed and parked ships aren't checked.
			// If not on a planet, the ship's system must match.
			// If on a planet, the ship's planet must match.
			if(ship->IsDestroyed() || ship->IsParked()
					|| (planet && ship->GetPlanet() != planet)
					|| (!planet && ship->GetActualSystem() != system))
				continue;
			retVal += shipAttributeHelper(ship.get(), attribute, true);
		}
		return retVal; });
	conditions["ship base attribute (all): "].ProvidePrefixed([this, shipAttributeHelper](const ConditionEntry &ce) ->
	int64_t {
		string attribute = ce.NameWithoutPrefix();
		int64_t retVal = 0;
		for(const shared_ptr<Ship> &ship : ships)
		{
			if(ship->IsDestroyed())
				continue;
			retVal += shipAttributeHelper(ship.get(), attribute, true);
		}
		return retVal; });
	conditions["ship base attribute (parked): "].ProvidePrefixed(
		[this, shipAttributeHelper](const ConditionEntry &ce) -> int64_t {
			// If the player isn't landed then there can be no parked ships local to them.
			if(!planet)
				return 0;
			string attribute = ce.NameWithoutPrefix();
			int64_t retVal = 0;
			for(const shared_ptr<Ship> &ship : ships)
			{
				if(!ship->IsParked() || ship->GetPlanet() != planet)
					continue;
				retVal += shipAttributeHelper(ship.get(), attribute, true);
			}
			return retVal; });
	conditions["ship attribute: "].ProvidePrefixed([this, shipAttributeHelper](const ConditionEntry &ce) -> int64_t {
		string attribute = ce.NameWithoutPrefix();
		int64_t retVal = 0;
		for(const shared_ptr<Ship> &ship : ships)
		{
			// Destroyed and parked ships aren't checked.
			// If not on a planet, the ship's system must match.
			// If on a planet, the ship's planet must match.
			if(ship->IsDestroyed() || ship->IsParked()
					|| (planet && ship->GetPlanet() != planet)
					|| (!planet && ship->GetActualSystem() != system))
				continue;
			retVal += shipAttributeHelper(ship.get(), attribute, false);
		}
		return retVal; });
	conditions["ship attribute (all): "].ProvidePrefixed([this, shipAttributeHelper](const ConditionEntry &ce) -> int64_t {
		string attribute = ce.NameWithoutPrefix();
		int64_t retVal = 0;
		for(const shared_ptr<Ship> &ship : ships)
		{
			if(ship->IsDestroyed())
				continue;
			retVal += shipAttributeHelper(ship.get(), attribute, false);
		}
		return retVal; });
	conditions["ship attribute (parked): "].ProvidePrefixed(
		[this, shipAttributeHelper](const ConditionEntry &ce) -> int64_t {
			// If the player isn't landed then there can be no parked ships local to them.
			if(!planet)
				return 0;
			string attribute = ce.NameWithoutPrefix();
			int64_t retVal = 0;
			for(const shared_ptr<Ship> &ship : ships)
			{
				if(!ship->IsParked() || ship->GetPlanet() != planet)
					continue;
				retVal += shipAttributeHelper(ship.get(), attribute, false);
			}
			return retVal; });

	conditions["name: "].ProvidePrefixed([this](const ConditionEntry &ce) -> bool {
		return !ce.NameWithoutPrefix().compare(firstName + " " + lastName); });
	conditions["first name: "].ProvidePrefixed([this](const ConditionEntry &ce) -> bool {
		return !ce.NameWithoutPrefix().compare(firstName); });
	conditions["last name: "].ProvidePrefixed([this](const ConditionEntry &ce) -> bool {
		return !ce.NameWithoutPrefix().compare(lastName); });

	// Conditions for your fleet's attractiveness to pirates.
	conditions["cargo attractiveness"].ProvideNamed([this](const ConditionEntry &ce) -> int64_t {
		return RaidFleetFactors().first; });
	conditions["armament deterrence"].ProvideNamed([this](const ConditionEntry &ce) -> int64_t {
		return RaidFleetFactors().second; });
	conditions["pirate attraction"].ProvideNamed([this](const ConditionEntry &ce) -> int64_t {
		auto rff = RaidFleetFactors();
		return rff.first - rff.second; });
	conditions["raid chance in system: "].ProvidePrefixed([this](const ConditionEntry &ce) -> double {
		const System *system = GameData::Systems().Find(ce.NameWithoutPrefix());
		if(!system)
			return 0.;

		// This variable represents the probability of no raid fleets spawning.
		double safeChance = 1.;
		for(const auto &raidFleet : system->RaidFleets())
		{
			// The attraction is the % chance for a single instance of this fleet to appear.
			double attraction = RaidFleetAttraction(raidFleet, system);
			// Calculate the % chance for no instances to appear from 10 rolls.
			double noFleetProb = pow(1. - attraction, 10.);
			// The chance of neither of two fleets appearing is the chance of the first not appearing
			// times the chance of the second not appearing.
			safeChance *= noFleetProb;
		}
		// The probability of any single fleet appearing is 1 - chance.
		return round((1. - safeChance) * 1000.); });

	// Special conditions for cargo and passenger space.
	// If boarding a ship, missions should not consider the space available
	// in the player's entire fleet. The only fleet parameter offered to a
	// boarding mission is the fleet composition (e.g. 4 Heavy Warships).
	conditions["cargo space"].ProvideNamed([this](const ConditionEntry &ce) -> int64_t {
		if(flagship && !boardingMissions.empty())
			return flagship->Cargo().Free();
		int64_t retVal = 0;
		for(const shared_ptr<Ship> &ship : ships)
			if(!ship->IsParked() && !ship->IsDisabled() && ship->GetActualSystem() == system)
				retVal += ship->Attributes().Get("cargo space");
		return retVal; });
	conditions["passenger space"].ProvideNamed([this](const ConditionEntry &ce) -> int64_t {
		if(flagship && !boardingMissions.empty())
			return flagship->Cargo().BunksFree();
		int64_t retVal = 0;
		for(const shared_ptr<Ship> &ship : ships)
			if(!ship->IsParked() && !ship->IsDisabled() && ship->GetActualSystem() == system)
				retVal += ship->Attributes().Get("bunks") - ship->RequiredCrew();
		return retVal; });

	// The number of active, present ships the player has of the given category
	// (e.g. Heavy Warships).
	conditions["ships: "].ProvidePrefixed([this](const ConditionEntry &ce) -> int64_t {
		int64_t retVal = 0;
		string category = ce.NameWithoutPrefix();
		for(const shared_ptr<Ship> &ship : ships)
			if(!ship->IsParked() && !ship->IsDisabled() && ship->GetActualSystem() == system
					&& !category.compare(ship->Attributes().Category()))
				++retVal;
		return retVal; });
	// The number of ships the player has of the given category anywhere in their fleet.
	conditions["ships (all): "].ProvidePrefixed([this](const ConditionEntry &ce) -> int64_t {
		int64_t retVal = 0;
		string category = ce.NameWithoutPrefix();
		for(const shared_ptr<Ship> &ship : ships)
			if(!ship->IsDestroyed() && !category.compare(ship->Attributes().Category()))
				++retVal;
		return retVal; });
	// The number of ships the player has of the given model active and present.
	conditions["ship model: "].ProvidePrefixed([this](const ConditionEntry &ce) -> int64_t {
		int64_t retVal = 0;
		string model = ce.NameWithoutPrefix();
		for(const shared_ptr<Ship> &ship : ships)
			if(!ship->IsParked() && !ship->IsDisabled() && ship->GetActualSystem() == system
					&& !model.compare(ship->TrueModelName()))
				++retVal;
		return retVal; });
	// The number of ships that the player has of the given model anywhere in their fleet.
	conditions["ship model (all): "].ProvidePrefixed([this](const ConditionEntry &ce) -> int64_t {
		int64_t retVal = 0;
		string model = ce.NameWithoutPrefix();
		for(const shared_ptr<Ship> &ship : ships)
			if(!ship->IsDestroyed() && !model.compare(ship->TrueModelName()))
				++retVal;
		return retVal; });
	// The total number of ships the player has active and present.
	conditions["total ships"].ProvideNamed([this](const ConditionEntry &ce) -> int64_t {
		int64_t retVal = 0;
		for(const shared_ptr<Ship> &ship : ships)
			if(!ship->IsParked() && !ship->IsDisabled() && ship->GetActualSystem() == system)
				++retVal;
		return retVal; });
	// The total number of ships the player has anywhere.
	conditions["total ships (all)"].ProvideNamed([this](const ConditionEntry &ce) -> int64_t {
		int64_t retVal = 0;
		for(const shared_ptr<Ship> &ship : ships)
			if(!ship->IsDestroyed())
				++retVal;
		return retVal; });

	// The following condition checks all sources of outfits which are present with the player.
	// If in orbit, this means checking all ships in-system for installed and in cargo outfits.
	// If landed, this means checking all landed ships for installed outfits, the pooled cargo
	// hold, and the planetary storage of the planet. Excludes parked ships.
	conditions["outfit: "].ProvidePrefixed([this](const ConditionEntry &ce) -> int64_t {
		const Outfit *outfit = GameData::Outfits().Find(ce.NameWithoutPrefix());
		if(!outfit)
			return 0;
		int64_t retVal = 0;
		if(planet)
		{
			retVal += Cargo().Get(outfit);
			auto it = planetaryStorage.find(planet);
			if(it != planetaryStorage.end())
				retVal += it->second.Get(outfit);
		}
		for(const shared_ptr<Ship> &ship : ships)
		{
			// Destroyed and parked ships aren't checked.
			// If not on a planet, the ship's system must match.
			// If on a planet, the ship's planet must match.
			if(ship->IsDestroyed() || ship->IsParked()
					|| (planet && ship->GetPlanet() != planet)
					|| (!planet && ship->GetActualSystem() != system))
				continue;
			retVal += ship->OutfitCount(outfit);
			retVal += ship->Cargo().Get(outfit);
		}
		return retVal;
	});

	// Conditions to determine what outfits the player owns, with various possible locations to check.
	// The following condition checks all possible locations for outfits in the player's possession.
	conditions["outfit (all): "].ProvidePrefixed([this](const ConditionEntry &ce) -> int64_t {
		const Outfit *outfit = GameData::Outfits().Find(ce.NameWithoutPrefix());
		if(!outfit)
			return 0;
		int64_t retVal = Cargo().Get(outfit);
		for(const shared_ptr<Ship> &ship : ships)
		{
			if(ship->IsDestroyed())
				continue;
			retVal += ship->OutfitCount(outfit);
			retVal += ship->Cargo().Get(outfit);
		}
		for(const auto &storage : planetaryStorage)
			retVal += storage.second.Get(outfit);
		return retVal;
	});

	// The following condition checks the player's fleet for installed outfits on active
	// escorts local to the player.
	conditions["outfit (installed): "].ProvidePrefixed([this](const ConditionEntry &ce) -> int64_t {
		const Outfit *outfit = GameData::Outfits().Find(ce.NameWithoutPrefix());
		if(!outfit)
			return 0;
		int64_t retVal = 0;
		for(const shared_ptr<Ship> &ship : ships)
		{
			// Destroyed and parked ships aren't checked.
			// If not on a planet, the ship's system must match.
			// If on a planet, the ship's planet must match.
			if(ship->IsDestroyed() || ship->IsParked()
					|| (planet && ship->GetPlanet() != planet)
					|| (!planet && ship->GetActualSystem() != system))
				continue;
			retVal += ship->OutfitCount(outfit);
		}
		return retVal;
	});

	// The following condition checks the player's fleet for installed outfits on parked escorts
	// which are local to the player.
	conditions["outfit (parked): "].ProvidePrefixed([this](const ConditionEntry &ce) -> int64_t {
		// If the player isn't landed then there can be no parked ships local to them.
		if(!planet)
			return 0;
		const Outfit *outfit = GameData::Outfits().Find(ce.NameWithoutPrefix());
		if(!outfit)
			return 0;
		int64_t retVal = 0;
		for(const shared_ptr<Ship> &ship : ships)
		{
			if(!ship->IsParked() || ship->GetPlanet() != planet)
				continue;
			retVal += ship->OutfitCount(outfit);
		}
		return retVal;
	});

	// The following condition checks the player's entire fleet for installed outfits.
	conditions["outfit (all installed): "].ProvidePrefixed([this](const ConditionEntry &ce) -> int64_t {
		const Outfit *outfit = GameData::Outfits().Find(ce.NameWithoutPrefix());
		if(!outfit)
			return 0;
		int64_t retVal = 0;
		for(const shared_ptr<Ship> &ship : ships)
			if(!ship->IsDestroyed())
				retVal += ship->OutfitCount(outfit);
		return retVal;
	});

	// The following condition checks the flagship's installed outfits.
	conditions["outfit (flagship installed): "].ProvidePrefixed([this](const ConditionEntry &ce) -> int64_t {
		if(!flagship)
			return 0;
		const Outfit *outfit = GameData::Outfits().Find(ce.NameWithoutPrefix());
		if(!outfit)
			return 0;
		return flagship->OutfitCount(outfit);
	});

	// The following condition checks the player's fleet for outfits in the cargo of escorts
	// local to the player.
	conditions["outfit (cargo): "].ProvidePrefixed([this](const ConditionEntry &ce) -> int64_t {
		const Outfit *outfit = GameData::Outfits().Find(ce.NameWithoutPrefix());
		if(!outfit)
			return 0;
		int64_t retVal = 0;
		if(planet)
			retVal += Cargo().Get(outfit);
		for(const shared_ptr<Ship> &ship : ships)
		{
			// If not on a planet, parked ships in system don't count.
			// If on a planet, the ship's planet must match.
			if(ship->IsDestroyed() || (planet && ship->GetPlanet() != planet)
					|| (!planet && (ship->GetActualSystem() != system || ship->IsParked())))
				continue;
			retVal += ship->Cargo().Get(outfit);
		}
		return retVal;
	});

	// The following condition checks all cargo locations in the player's fleet.
	conditions["outfit (all cargo): "].ProvidePrefixed([this](const ConditionEntry &ce) -> int64_t {
		const Outfit *outfit = GameData::Outfits().Find(ce.NameWithoutPrefix());
		if(!outfit)
			return 0;
		int64_t retVal = 0;
		if(planet)
			retVal += Cargo().Get(outfit);
		for(const shared_ptr<Ship> &ship : ships)
			if(!ship->IsDestroyed())
				retVal += ship->Cargo().Get(outfit);
		return retVal;
	});

	// The following condition checks the flagship's cargo or the pooled cargo if landed.
	conditions["outfit (flagship cargo): "].ProvidePrefixed([this](const ConditionEntry &ce) -> int64_t {
		const Outfit *outfit = GameData::Outfits().Find(ce.NameWithoutPrefix());
		if(!outfit)
			return 0;
		return (flagship ? flagship->Cargo().Get(outfit) : 0) + (planet ? Cargo().Get(outfit) : 0);
	});

	// The following condition checks planetary storage on the current planet, or on
	// planets in the current system if in orbit.
	conditions["outfit (storage): "].ProvidePrefixed([this](const ConditionEntry &ce) -> int64_t {
		const Outfit *outfit = GameData::Outfits().Find(ce.NameWithoutPrefix());
		if(!outfit)
			return 0;
		if(planet)
		{
			auto it = planetaryStorage.find(planet);
			return it != planetaryStorage.end() ? it->second.Get(outfit) : 0;
		}
		else
		{
			int64_t retVal = 0;
			for(const StellarObject &object : system->Objects())
			{
				auto it = planetaryStorage.find(object.GetPlanet());
				if(object.HasValidPlanet() && it != planetaryStorage.end())
					retVal += it->second.Get(outfit);
			}
			return retVal;
		}
	});

	// The following condition checks all planetary storage.
	conditions["outfit (all storage): "].ProvidePrefixed([this](const ConditionEntry &ce) -> int64_t {
		const Outfit *outfit = GameData::Outfits().Find(ce.NameWithoutPrefix());
		if(!outfit)
			return 0;
		int64_t retVal = 0;
		for(const auto &storage : planetaryStorage)
			retVal += storage.second.Get(outfit);
		return retVal;
	});

	// This condition corresponds to the method by which the flagship entered the current system.
	conditions["entered system by: "].ProvidePrefixed([this](const ConditionEntry &ce) -> bool {
		return !ce.NameWithoutPrefix().compare(EntryToString(entry)); });
	// This condition corresponds to the last system the flagship was in.
	conditions["previous system: "].ProvidePrefixed([this](const ConditionEntry &ce) -> bool {
		if(!previousSystem)
			return false;
		return !ce.NameWithoutPrefix().compare(previousSystem->TrueName()); });

	// Conditions to determine if flagship is in a system and on a planet.
	conditions["flagship system: "].ProvidePrefixed([this](const ConditionEntry &ce) -> bool {
		if(!flagship || !flagship->GetSystem())
			return false;
		return !ce.NameWithoutPrefix().compare(flagship->GetSystem()->TrueName()); });
	conditions["flagship landed"].ProvideNamed([this](const ConditionEntry &ce) -> bool {
		return (flagship && flagship->GetPlanet()); });
	conditions["flagship planet: "].ProvidePrefixed([this](const ConditionEntry &ce) -> bool {
		if(!flagship || !flagship->GetPlanet())
			return false;
		return !ce.NameWithoutPrefix().compare(flagship->GetPlanet()->TrueName()); });
	conditions["flagship planet attribute: "].ProvidePrefixed([this](const ConditionEntry &ce) -> bool {
		if(!flagship || !flagship->GetPlanet())
			return false;
		string attribute = ce.NameWithoutPrefix();
		return flagship->GetPlanet()->Attributes().contains(attribute); });

	// Read only exploration conditions.
	conditions["visited planet: "].ProvidePrefixed([this](const ConditionEntry &ce) -> bool {
		const Planet *planet = GameData::Planets().Find(ce.NameWithoutPrefix());
		return planet ? HasVisited(*planet) : false; });
	conditions["visited system: "].ProvidePrefixed([this](const ConditionEntry &ce) -> bool {
		const System *system = GameData::Systems().Find(ce.NameWithoutPrefix());
		return system ? HasVisited(*system) : false; });
	conditions["landing access: "].ProvidePrefixed([this](const ConditionEntry &ce) -> bool {
		const Planet *planet = GameData::Planets().Find(ce.NameWithoutPrefix());
		return (planet && flagship) ? planet->CanLand(*flagship) : false; });

	conditions["installed plugin: "].ProvidePrefixed([](const ConditionEntry &ce) -> bool {
		const Plugin *plugin = Plugins::Get().Find(ce.NameWithoutPrefix());
		return plugin ? plugin->IsValid() && plugin->enabled : false; });

	conditions["person destroyed: "].ProvidePrefixed([](const ConditionEntry &ce) -> bool {
		const Person *person = GameData::Persons().Find(ce.NameWithoutPrefix());
		return person ? person->IsDestroyed() : false; });

	// Read-only navigation conditions.
	auto HyperspaceTravelDays = [](const System *origin, const System *destination) -> int
	{
		if(!origin)
			return -1;

		auto distanceMap = DistanceMap(origin);
		if(!distanceMap.HasRoute(*destination))
			return -1;
		return distanceMap.Days(*destination);
	};

	conditions["hyperjumps to system: "].ProvidePrefixed([this, HyperspaceTravelDays](const ConditionEntry &ce) -> int {
		const System *system = GameData::Systems().Find(ce.NameWithoutPrefix());
		if(!system)
		{
			Logger::LogError("Warning: System \"" + ce.NameWithoutPrefix()
					+ "\" referred to in condition is not valid.");
			return -1;
		}
		return HyperspaceTravelDays(this->GetSystem(), system);
	});

	conditions["hyperjumps to planet: "].ProvidePrefixed([this, HyperspaceTravelDays](const ConditionEntry &ce) -> int {
		const Planet *planet = GameData::Planets().Find(ce.NameWithoutPrefix());
		if(!planet)
		{
			Logger::LogError("Warning: Planet \"" + ce.NameWithoutPrefix()
					+ "\" referred to in condition is not valid.");
			return -1;
		}
		const System *system = planet->GetSystem();
		if(!system)
		{
			Logger::LogError("Warning: Planet \"" + ce.NameWithoutPrefix()
					+ "\" referred to in condition is not in any system.");
			return -1;
		}
		return HyperspaceTravelDays(this->GetSystem(), system);
	});

	// Read/write government reputation conditions.
	// The erase function is still default (since we cannot erase government conditions).
	conditions["reputation: "].ProvidePrefixed([](const ConditionEntry &ce) -> int64_t {
		string govName = ce.NameWithoutPrefix();
		auto gov = GameData::Governments().Get(govName);
		if(!gov)
			return 0;
		return gov->Reputation();
	}, [](ConditionEntry &ce, int64_t value) -> void
	{
		string govName = ce.NameWithoutPrefix();
		auto gov = GameData::Governments().Get(govName);
		if(!gov)
			return;
		gov->SetReputation(value);
	});

	// A condition for returning a random integer in the range [0, 100).
	conditions["random"].ProvideNamed([](const ConditionEntry &ce) -> int64_t {
		return Random::Int(100); });

	// A condition for returning a random integer in the range [0, input). Input may be a number,
	// or it may be the name of a condition. For example, "roll: 100" would roll a random
	// integer in the range [0, 100), but if you had a condition "max roll" with a value of 100,
	// calling "roll: max roll" would provide a value from the same range.
	// Returns 0 if the input condition's value is <= 1.
	conditions["roll: "].ProvidePrefixed([this](const ConditionEntry &ce) -> int64_t {
		string input = ce.NameWithoutPrefix();
		int64_t value = 0;
		if(DataNode::IsNumber(input))
			value = static_cast<int64_t>(DataNode::Value(input));
		else
			value = conditions.Get(input);
		if(value <= 1)
			return 0;
		return Random::Int(value);
	});

	// Global conditions setters and getters:
	conditions["global: "].ProvidePrefixed([](const ConditionEntry &ce) -> int64_t {
		string globalCondition = ce.NameWithoutPrefix();
		return GameData::GlobalConditions().Get(globalCondition);
	}, [](ConditionEntry &ce, int64_t value)
	{
		GameData::GlobalConditions().Set(ce.NameWithoutPrefix(), value);
	});
}



void PlayerInfo::MarkChangesToday()
{
	if(markedChangesToday)
		return;
	markedChangesToday = true;

	DataNode todayNode;
	todayNode.AddToken("date");
	todayNode.AddToken(to_string(date.Day()));
	todayNode.AddToken(to_string(date.Month()));
	todayNode.AddToken(to_string(date.Year()));
	dataChanges.push_back(std::move(todayNode));
}



void PlayerInfo::TriggerEvent(GameEvent event, std::list<DataNode> &eventChanges)
{
	const string &name = event.Name();
	list<DataNode> changes = event.Apply(*this);
	if(!name.empty() || !changes.empty())
		MarkChangesToday();
	// Unnamed events must have their changes stored in the save file.
	// Also store event changes in the save file if SaveRawChanges is true.
	if(!changes.empty() && (name.empty() || event.SaveRawChanges()))
		dataChanges.insert(dataChanges.end(), changes.begin(), changes.end());
	else
	{
		// Named events that don't save their raw changes get saved as just an event name.
		DataNode eventNode;
		eventNode.AddToken("event");
		eventNode.AddToken(event.Name());
		dataChanges.push_back(std::move(eventNode));
	}
	if(!name.empty())
		triggeredEvents.insert(name);
	if(!changes.empty())
		eventChanges.splice(eventChanges.end(), changes);
}





// New missions are generated each time you land on a planet.
void PlayerInfo::CreateMissions()
{
	boardingMissions.clear();

	// Check for available missions.
	bool skipJobs = planet && !planet->GetPort().HasService(Port::ServicesType::JobBoard);
	bool hasPriorityMissions = false;
	unsigned nonBlockingMissions = 0;
	for(const auto &it : GameData::Missions())
	{
		if(it.second.IsAtLocation(Mission::BOARDING) || it.second.IsAtLocation(Mission::ASSISTING))
			continue;
		if(skipJobs && it.second.IsAtLocation(Mission::JOB))
			continue;

		if(it.second.CanOffer(*this))
		{
			list<Mission> &missions =
				it.second.IsAtLocation(Mission::JOB) ? availableJobs : availableMissions;

			missions.push_back(it.second.Instantiate(*this));
			if(missions.back().IsFailed())
				missions.pop_back();
			else if(!it.second.IsAtLocation(Mission::JOB))
			{
				hasPriorityMissions |= missions.back().HasPriority();
				nonBlockingMissions += missions.back().IsNonBlocking();
			}
		}
	}

	if(availableMissions.empty())
		return;

	// This list is already in alphabetical order by virtue of the way that the Set
	// class stores objects, so stable sorting on the offer precedence will maintain
	// the alphabetical ordering for missions with the same precedence.
	availableMissions.sort([](const Mission &a, const Mission &b)
		{
			return a.OfferPrecedence() > b.OfferPrecedence();
		});

	// If any of the available missions are "priority" missions, no other
	// special missions will be offered in the spaceport.
	if(hasPriorityMissions)
	{
		auto it = availableMissions.begin();
		while(it != availableMissions.end())
		{
			bool hasLowerPriorityLocation = it->IsAtLocation(Mission::SPACEPORT)
				|| it->IsAtLocation(Mission::SHIPYARD)
				|| it->IsAtLocation(Mission::OUTFITTER)
				|| it->IsAtLocation(Mission::JOB_BOARD);
			if(hasLowerPriorityLocation && !it->HasPriority())
				it = availableMissions.erase(it);
			else
				++it;
		}
	}
	else if(availableMissions.size() > 1 + nonBlockingMissions)
	{
		// Minor missions only get offered if no other missions (including other
		// minor missions) are competing with them, except for "non-blocking" missions.
		// This is to avoid having two or three missions pop up as soon as you enter the spaceport.
		// Note that the manner in which excess minor missions are discarded means that the
		// minor mission with the lowest precedence is the one that will be offered.
		auto it = availableMissions.begin();
		while(it != availableMissions.end())
		{
			if(it->IsMinor())
			{
				it = availableMissions.erase(it);
				if(availableMissions.size() <= 1 + nonBlockingMissions)
					break;
			}
			else
				++it;
		}
	}
}



void PlayerInfo::SortAvailable()
{
	// Destinations: planets OR system. Only counting them, so the type doesn't matter.
	set<const void *> destinations;
	if(availableSortType == CONVENIENT)
	{
		for(const Mission &mission : Missions())
		{
			if(mission.IsVisible())
			{
				destinations.insert(mission.Destination());
				destinations.insert(mission.Destination()->GetSystem());

				for(const Planet *stopover : mission.Stopovers())
				{
					destinations.insert(stopover);
					destinations.insert(stopover->GetSystem());
				}

				for(const System *waypoint : mission.Waypoints())
					destinations.insert(waypoint);
			}
		}
	}
	availableJobs.sort([&](const Mission &lhs, const Mission &rhs) {
		// First, separate rush orders with deadlines, if wanted
		if(sortSeparateDeadline)
		{
			// availableSortAsc instead of true, to counter the reverse below
			if(!lhs.Deadline() && rhs.Deadline())
				return availableSortAsc;
			if(lhs.Deadline() && !rhs.Deadline())
				return !availableSortAsc;
		}
		// Then, separate greyed-out jobs you can't accept
		if(sortSeparatePossible)
		{
			if(lhs.CanAccept(*this) && !rhs.CanAccept(*this))
				return availableSortAsc;
			if(!lhs.CanAccept(*this) && rhs.CanAccept(*this))
				return !availableSortAsc;
		}
		// Sort by desired type:
		switch(availableSortType)
		{
			case CONVENIENT:
			{
				// Sorting by "convenience" means you already have a mission to a
				// planet. Missions at the same planet are sorted higher.
				// 0 : No convenient mission; 1: same system; 2: same planet (because both system+planet means 1+1 = 2)
				const int lConvenient = destinations.count(lhs.Destination()) + destinations.count(lhs.Destination()->GetSystem());
				const int rConvenient = destinations.count(rhs.Destination()) + destinations.count(rhs.Destination()->GetSystem());
				if(lConvenient < rConvenient)
					return true;
				if(lConvenient > rConvenient)
					return false;
			}
			// Tiebreaker for equal CONVENIENT is SPEED.
			case SPEED:
			{
				// A higher "Speed" means the mission takes less time, i.e. fewer
				// jumps.
				const int lJumps = lhs.ExpectedJumps();
				const int rJumps = rhs.ExpectedJumps();

				if(lJumps == rJumps)
				{
					// SPEED compares equal - follow through to tiebreaker 'case PAY' below
				}
				else if(lJumps > 0 && rJumps > 0)
				{
					// Lower values are better, so this '>' is not '<' as expected
					return lJumps > rJumps;
				}
				else
				{
					// Negative values indicate indeterminable mission paths.
					// e.g. through a wormhole, meaning lower values are worse.

					// A value of 0 indicates the mission destination is the
					// source, implying the actual path is complicated; consider
					// that slow, but not as bad as an indeterminable path.

					// Positive values are 'greater' because at least the number
					// of jumps is known. (Comparing two positive values is already
					// handled above, so the actual positive value doesn't matter.)

					// Compare the value when at least one value is not positive.
					return lJumps < rJumps;
				}
			}
			// Tiebreaker for equal SPEED is PAY.
			case PAY:
			{
				const int64_t lPay = lhs.DisplayedPayment();
				const int64_t rPay = rhs.DisplayedPayment();
				if(lPay < rPay)
					return true;
				else if(lPay > rPay)
					return false;
			}
			// Tiebreaker for equal PAY is ABC.
			case ABC:
			{
				if(lhs.Name() < rhs.Name())
					return true;
				else if(lhs.Name() > rhs.Name())
					return false;
			}
			// Tiebreaker fallback to keep sorting consistent is unique UUID:
			default:
				return lhs.UUID() < rhs.UUID();
		}
	});

	if(!availableSortAsc)
		availableJobs.reverse();
}



// Updates each mission upon landing, to perform landing actions (Stopover,
// Visit, Complete, Fail), and remove now-complete or now-failed missions.
void PlayerInfo::StepMissions(UI *ui)
{
	// Check for NPCs that have been destroyed without their destruction
	// being registered, e.g. by self-destruct:
	for(Mission &mission : missions)
		for(const NPC &npc : mission.NPCs())
			for(const shared_ptr<Ship> &ship : npc.Ships())
				if(ship->IsDestroyed())
					mission.Do(ShipEvent(nullptr, ship, ShipEvent::DESTROY), *this, ui);

	// Check missions for status changes from landing.
	string visitText;
	int missionVisits = 0;
	auto substitutions = map<string, string>{
		{"<first>", firstName},
		{"<last>", lastName}
	};
	const Ship *flag = Flagship();
	if(flag)
	{
		substitutions["<ship>"] = flag->Name();
		substitutions["<model>"] = flag->DisplayModelName();
	}

	auto mit = missions.begin();
	while(mit != missions.end())
	{
		Mission &mission = *mit;
		++mit;

		// If this is a stopover for the mission, perform the stopover action.
		mission.Do(Mission::STOPOVER, *this, ui);

		if(mission.IsFailed())
			RemoveMission(Mission::FAIL, mission, ui);
		else if(mission.CanComplete(*this))
			RemoveMission(Mission::COMPLETE, mission, ui);
		else if(mission.Destination() == GetPlanet() && !freshlyLoaded)
		{
			mission.Do(Mission::VISIT, *this, ui);
			if(mission.IsUnique() || !mission.IsVisible())
				continue;

			// On visit dialogs are handled separately as to avoid a player
			// getting spammed by on visit dialogs if they are stacking jobs
			// from the same destination.
			if(visitText.empty())
			{
				const auto &text = mission.GetAction(Mission::VISIT).DialogText();
				if(!text.empty())
					visitText = Format::Replace(text, substitutions);
			}
			++missionVisits;
		}
	}
	if(!visitText.empty())
	{
		if(missionVisits > 1)
			visitText += "\n\t(You have " + Format::Number(missionVisits - 1) + " other unfinished "
				+ ((missionVisits > 2) ? "missions" : "mission") + " at this location.)";
		ui->Push(new Dialog(visitText));
	}
	// One mission's actions may influence another mission, so loop through one
	// more time to see if any mission is now completed or failed due to a change
	// that happened in another mission the first time through.
	mit = missions.begin();
	while(mit != missions.end())
	{
		Mission &mission = *mit;
		++mit;

		if(mission.IsFailed())
			RemoveMission(Mission::FAIL, mission, ui);
		else if(mission.CanComplete(*this))
			RemoveMission(Mission::COMPLETE, mission, ui);
	}

	// Search for any missions that have failed but for which we are still
	// holding on to some cargo.
	set<const Mission *> active;
	for(const Mission &it : missions)
		active.insert(&it);

	vector<const Mission *> missionsToRemove;
	for(const auto &it : cargo.MissionCargo())
		if(!active.contains(it.first))
			missionsToRemove.push_back(it.first);
	for(const auto &it : cargo.PassengerList())
		if(!active.contains(it.first))
			missionsToRemove.push_back(it.first);
	for(const Mission *mission : missionsToRemove)
		cargo.RemoveMissionCargo(mission);
}



void PlayerInfo::Autosave() const
{
	if(!CanBeSaved() || filePath.length() < 4)
		return;

	string path = filePath.substr(0, filePath.length() - 4) + "~autosave.txt";
	Save(path);
}



void PlayerInfo::Save(const string &filePath) const
{
	if(transactionSnapshot)
		transactionSnapshot->SaveToPath(filePath);
	else
	{
		DataWriter out(filePath);
		Save(out);
	}
}



void PlayerInfo::Save(DataWriter &out) const
{
	// Basic player information and persistent UI settings:

	// Pilot information:
	out.Write("pilot", firstName, lastName);
	out.Write("date", date.Day(), date.Month(), date.Year());
	out.Write("system entry method", EntryToString(entry));
	if(previousSystem)
		out.Write("previous system", previousSystem->TrueName());
	if(system)
		out.Write("system", system->TrueName());
	if(planet)
		out.Write("planet", planet->TrueName());
	if(planet && planet->CanUseServices())
		out.Write("clearance");
	out.Write("playtime", playTime);
	// This flag is set if the player must leave the planet immediately upon
	// entering their ship (i.e. because a mission forced them to take off).
	if(shouldLaunch)
		out.Write("launching");
	for(const System *system : travelPlan)
		out.Write("travel", system->TrueName());
	if(travelDestination)
		out.Write("travel destination", travelDestination->TrueName());
	// Detect which ship number is the current flagship, for showing on LoadPanel.
	if(flagship)
	{
		for(auto it = ships.begin(); it != ships.end(); ++it)
			if(*it == flagship)
			{
				out.Write("flagship index", distance(ships.begin(), it));
				break;
			}
	}
	else
		out.Write("flagship index", -1);

	// Save the current setting for the map coloring;
	out.Write("map coloring", mapColoring);
	out.Write("map zoom", mapZoom);
	// Remember what categories are collapsed.
	for(const auto &it : collapsed)
	{
		// Skip panels where nothing was collapsed.
		if(it.second.empty())
			continue;

		out.Write("collapsed", it.first);
		out.BeginChild();
		{
			for(const auto &cit : it.second)
				out.Write(cit);
		}
		out.EndChild();
	}

	out.Write("reputation with");
	out.BeginChild();
	{
		for(const auto &it : GameData::Governments())
			if(!it.second.IsPlayer())
				out.Write(it.first, it.second.Reputation());
	}
	out.EndChild();

	out.Write("tribute received");
	out.BeginChild();
	{
		for(const auto &it : tributeReceived)
			if(it.second > 0)
				out.Write((it.first)->TrueName(), it.second);
	}
	out.EndChild();

	// Records of things you own:
	out.Write();
	out.WriteComment("What you own:");

	// Save all the data for all the player's ships.
	for(const shared_ptr<Ship> &ship : ships)
	{
		ship->Save(out);
		auto it = groups.find(ship.get());
		if(it != groups.end() && it->second)
			out.Write("groups", it->second);
	}
	if(!planetaryStorage.empty())
	{
		out.Write("storage");
		out.BeginChild();
		{
			for(const auto &it : planetaryStorage)
				if(!it.second.IsEmpty())
				{
					out.Write("planet", it.first->TrueName());
					out.BeginChild();
					{
						it.second.Save(out);
					}
					out.EndChild();
				}
		}
		out.EndChild();
	}
	if(!licenses.empty())
	{
		out.Write("licenses");
		out.BeginChild();
		{
			for(const string &license : licenses)
				out.Write(license);
		}
		out.EndChild();
	}

	// Save accounting information, cargo, and cargo cost bases.
	accounts.Save(out);
	cargo.Save(out);
	if(!costBasis.empty())
	{
		out.Write("basis");
		out.BeginChild();
		{
			for(const auto &it : costBasis)
				if(it.second)
					out.Write(it.first, it.second);
		}
		out.EndChild();
	}

	if(!stock.empty())
	{
		out.Write("stock");
		out.BeginChild();
		{
			using StockElement = pair<const Outfit *const, int>;
			WriteSorted(stock,
				[](const StockElement *lhs, const StockElement *rhs)
					{ return lhs->first->TrueName() < rhs->first->TrueName(); },
				[&out](const StockElement &it)
				{
					if(it.second)
						out.Write(it.first->TrueName(), it.second);
				});
		}
		out.EndChild();
	}
	depreciation.Save(out, date.DaysSinceEpoch());
	stockDepreciation.Save(out, date.DaysSinceEpoch());


	// Records of things you have done or are doing, or have happened to you:
	out.Write();
	out.WriteComment("What you've done:");

	// Save all missions (accepted, accepted-but-invalid, and available).
	for(const Mission &mission : missions)
		mission.Save(out);
	for(const Mission &mission : inactiveMissions)
		mission.Save(out);
	map<string, map<string, int>> offWorldMissionCargo;
	map<string, map<string, int>> offWorldMissionPassengers;
	for(const auto &it : ships)
	{
		const Ship &ship = *it;
		// If the ship is at the player's planet, its mission cargo allocation does not need to be saved.
		if(ship.GetPlanet() == planet)
			continue;
		for(const auto &cargo : ship.Cargo().MissionCargo())
			offWorldMissionCargo[cargo.first->UUID().ToString()][ship.UUID().ToString()] = cargo.second;
		for(const auto &passengers : ship.Cargo().PassengerList())
			offWorldMissionPassengers[passengers.first->UUID().ToString()][ship.UUID().ToString()] = passengers.second;
	}
	auto SaveMissionCargoDistribution = [&out](const map<string, map<string, int>> &toSave, bool passengers) -> void
	{
		if(passengers)
			out.Write("mission passengers");
		else
			out.Write("mission cargo");
		out.BeginChild();
		{
			out.Write("player ships");
			out.BeginChild();
			{
				for(const auto &it : toSave)
					for(const auto &sit : it.second)
						out.Write(it.first, sit.first, sit.second);
			}
			out.EndChild();
		}
		out.EndChild();
	};
	if(!offWorldMissionCargo.empty())
		SaveMissionCargoDistribution(offWorldMissionCargo, false);
	if(!offWorldMissionPassengers.empty())
		SaveMissionCargoDistribution(offWorldMissionPassengers, true);

	for(const Mission &mission : availableJobs)
		mission.Save(out, "available job");
	for(const Mission &mission : availableMissions)
		mission.Save(out, "available mission");
	out.Write("sort type", static_cast<int>(availableSortType));
	if(!availableSortAsc)
		out.Write("sort descending");
	if(sortSeparateDeadline)
		out.Write("separate deadline");
	if(sortSeparatePossible)
		out.Write("separate possible");

	// Save any "primary condition" flags that are set.
	conditions.Save(out);

	// Save the UUID of any ships given to the player with a specified name, and ship class.
	if(!giftedShips.empty())
	{
		out.Write("gifted ships");
		out.BeginChild();
		{
			for(const auto &it : giftedShips)
				out.Write(it.first, it.second.ToString());
		}
		out.EndChild();
	}

	// Save pending events, and changes that have happened due to past events.
	for(const auto &it : gameEvents)
	{
		const ExclusiveItem<GameEvent> &event = it.event;
		const Date &date = it.date;
		if(!event->Name().empty())
		{
			out.Write("event", event->Name());
			out.BeginChild();
			{
				out.Write("date", date.Day(), date.Month(), date.Year());
			}
			out.EndChild();
		}
		else
			event->Save(out);
	}
	if(!dataChanges.empty())
	{
		out.Write("changes");
		out.BeginChild();
		{
			for(const DataNode &node : dataChanges)
				out.Write(node);
		}
		out.EndChild();
	}
	GameData::WriteEconomy(out);

	// Check which persons have been captured or destroyed.
	for(const auto &it : GameData::Persons())
		if(it.second.IsDestroyed())
			out.Write("destroyed", it.first);


	// Records of things you have discovered:
	out.Write();
	out.WriteComment("What you know:");

	// Save a list of systems the player has visited.
	WriteSorted(visitedSystems,
		[](const System *const *lhs, const System *const *rhs)
			{ return (*lhs)->TrueName() < (*rhs)->TrueName(); },
		[&out](const System *system)
		{
			out.Write("visited", system->TrueName());
		});

	// Save a list of planets the player has visited.
	WriteSorted(visitedPlanets,
		[](const Planet *const *lhs, const Planet *const *rhs)
			{ return (*lhs)->TrueName() < (*rhs)->TrueName(); },
		[&out](const Planet *planet)
		{
			out.Write("visited planet", planet->TrueName());
		});

	if(!harvested.empty())
	{
		out.Write("harvested");
		out.BeginChild();
		{
			using HarvestLog = pair<const System *, const Outfit *>;
			WriteSorted(harvested,
				[](const HarvestLog *lhs, const HarvestLog *rhs) -> bool
				{
					// Sort by system name and then by outfit name.
					if(lhs->first != rhs->first)
						return lhs->first->TrueName() < rhs->first->TrueName();
					else
						return lhs->second->TrueName() < rhs->second->TrueName();
				},
				[&out](const HarvestLog &it)
				{
					out.Write(it.first->TrueName(), it.second->TrueName());
				});
		}
		out.EndChild();
	}

	out.Write("logbook");
	out.BeginChild();
	{
		for(auto &&it : logbook)
		{
			out.Write(it.first.Day(), it.first.Month(), it.first.Year());
			out.BeginChild();
			{
				// Break the text up into paragraphs.
				for(const string &line : Format::Split(it.second, "\n\t"))
					out.Write(line);
			}
			out.EndChild();
		}
		for(auto &&it : specialLogs)
			for(auto &&eit : it.second)
			{
				out.Write(it.first, eit.first);
				out.BeginChild();
				{
					// Break the text up into paragraphs.
					for(const string &line : Format::Split(eit.second, "\n\t"))
						out.Write(line);
				}
				out.EndChild();
			}
	}
	out.EndChild();

	out.Write();
	out.WriteComment("How you began:");
	startData.Save(out);

	// Write plugins to player's save file for debugging.
	out.Write();
	out.WriteComment("Installed plugins:");
	out.Write("plugins");
	out.BeginChild();
	for(const auto &it : Plugins::Get())
	{
		const auto &plugin = it.second;
		if(plugin.IsValid() && plugin.enabled)
			out.Write(plugin.name);
	}
	out.EndChild();
}



// Check (and perform) any fines incurred by planetary security. If the player
// has dominated the planet, or was given clearance to this planet by a mission,
// planetary security is avoided. Infiltrating implies evasion of security.
void PlayerInfo::Fine(UI *ui)
{
	const Planet *planet = GetPlanet();
	// Dominated planets should never fine you.
	// By default, uninhabited planets should not fine the player.
	if(GameData::GetPolitics().HasDominated(planet)
		|| !(planet->IsInhabited() || planet->HasCustomSecurity()))
		return;

	// Planets should not fine you if you have mission clearance or are infiltrating.
	for(const Mission &mission : missions)
		if(mission.HasClearance(planet) || (!mission.HasFullClearance() &&
					(mission.Destination() == planet || mission.Stopovers().contains(planet))))
			return;

	// The planet's government must have the authority to enforce laws.
	const Government *gov = planet->GetGovernment();
	if(!gov->CanEnforce(planet))
		return;

	string message = gov->Fine(*this, 0, nullptr, planet->Security());
	if(!message.empty())
	{
		if(message == "atrocity")
		{
			const Conversation *conversation = gov->DeathSentence();
			if(conversation)
				ui->Push(new ConversationPanel(*this, *conversation));
			else
			{
				message = "Before you can leave your ship, the " + gov->GetName()
					+ " authorities show up and begin scanning it. They say, \"Captain "
					+ LastName()
					+ ", we detect highly illegal material on your ship.\""
					"\n\tYou are sentenced to lifetime imprisonment on a penal colony."
					" Your days of traveling the stars have come to an end.";
				ui->Push(new Dialog(message));
			}
			// All ships belonging to the player should be removed.
			Die();
		}
		else
			ui->Push(new Dialog(message));
	}
}



void PlayerInfo::HandleFlagshipParking(Ship *oldFirstShip, Ship *newFirstShip)
{
	if(Preferences::Has("Automatically unpark flagship") && newFirstShip != oldFirstShip
		&& newFirstShip->CanBeFlagship() && newFirstShip->GetSystem() == system && newFirstShip->IsParked())
	{
		newFirstShip->SetIsParked(false);
		oldFirstShip->SetIsParked(true);
		UpdateCargoCapacities();
	}
}



// Helper function to update the ship selection.
void PlayerInfo::SelectShip(const shared_ptr<Ship> &ship, bool *first)
{
	// Make sure this ship is not already selected.
	auto it = selectedShips.begin();
	for( ; it != selectedShips.end(); ++it)
		if(it->lock() == ship)
			break;
	if(it == selectedShips.end())
	{
		// This ship is not yet selected.
		selectedShips.push_back(ship);
		Ship *flagship = Flagship();
		if(*first && flagship && ship.get() != flagship)
		{
			flagship->SetTargetShip(ship);
			*first = false;
		}
	}
}

bool PlayerInfo::DisplayCarrierHelp() const
{
	return displayCarrierHelp;
}



// Instantiate the given model and add it to the player's fleet.
void PlayerInfo::AddStockShip(const Ship *model, const string &name)
{
	ships.push_back(make_shared<Ship>(*model));
	ships.back()->SetName(!name.empty() ? name : GameData::Phrases().Get("civilian")->Get());
	ships.back()->SetSystem(system);
	ships.back()->SetPlanet(planet);
	ships.back()->SetIsSpecial();
	ships.back()->SetIsYours();
	ships.back()->SetGovernment(GameData::PlayerGovernment());
}



// When we remove a ship, forget its stored ID.
void PlayerInfo::ForgetGiftedShip(const Ship &oldShip, bool failsMissions)
{
	const EsUuid &id = oldShip.UUID();
	auto shipToForget = find_if(giftedShips.begin(), giftedShips.end(),
		[&id](const pair<const string, EsUuid> &shipId) { return shipId.second == id; });
	if(shipToForget != giftedShips.end())
	{
		if(failsMissions)
			for(auto &mission : missions)
				if(mission.RequiresGiftedShip(shipToForget->first))
					mission.Fail();
		giftedShips.erase(shipToForget);
	}
}



// Check that this player's current state can be saved.
bool PlayerInfo::CanBeSaved() const
{
	return (!isDead && planet && system && !firstName.empty() && !lastName.empty());
}<|MERGE_RESOLUTION|>--- conflicted
+++ resolved
@@ -406,15 +406,9 @@
 			for(const DataNode &grand : child)
 				giftedShips[grand.Token(0)] = EsUuid::FromString(grand.Token(1));
 		}
-<<<<<<< HEAD
-		else if(child.Token(0) == "event")
+		else if(key == "event")
 			gameEvents.emplace(child, &conditions);
-		else if(child.Token(0) == "changes")
-=======
-		else if(key == "event")
-			gameEvents.emplace(GameEvent(child, &conditions));
 		else if(key == "changes")
->>>>>>> 2f1df8c5
 		{
 			for(const DataNode &grand : child)
 				dataChanges.push_back(grand);
@@ -618,18 +612,11 @@
 	for(const DataNode &change : changes)
 	{
 		const string &key = change.Token(0);
-<<<<<<< HEAD
 		// Date nodes do not represent a change.
 		if(key == "date")
 			continue;
 		changedSystems |= (key == "system" || key == "link" || key == "unlink");
 		GameData::Change(change, *this);
-=======
-		changedSystems |= (key == "system");
-		changedSystems |= (key == "link");
-		changedSystems |= (key == "unlink");
-		GameData::Change(change, &conditions);
->>>>>>> 2f1df8c5
 	}
 	if(changedSystems)
 	{
