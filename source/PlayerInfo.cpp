/* PlayerInfo.cpp
Copyright (c) 2014 by Michael Zahniser

Endless Sky is free software: you can redistribute it and/or modify it under the
terms of the GNU General Public License as published by the Free Software
Foundation, either version 3 of the License, or (at your option) any later version.

Endless Sky is distributed in the hope that it will be useful, but WITHOUT ANY
WARRANTY; without even the implied warranty of MERCHANTABILITY or FITNESS FOR A
PARTICULAR PURPOSE.  See the GNU General Public License for more details.
*/

#include "PlayerInfo.h"

#include "Audio.h"
#include "ConversationPanel.h"
#include "DataFile.h"
#include "DataWriter.h"
#include "Dialog.h"
#include "Files.h"
#include "text/Format.h"
#include "GameData.h"
#include "Government.h"
#include "Hardpoint.h"
#include "Messages.h"
#include "Mission.h"
#include "Outfit.h"
#include "Person.h"
#include "Planet.h"
#include "Politics.h"
#include "Preferences.h"
#include "Random.h"
#include "SavedGame.h"
#include "Ship.h"
#include "ShipEvent.h"
#include "StartConditions.h"
#include "StellarObject.h"
#include "System.h"
#include "UI.h"

#include <algorithm>
#include <cmath>
#include <ctime>
#include <iterator>
#include <limits>
#include <sstream>
#include <stdexcept>

using namespace std;



// Completely clear all loaded information, to prepare for loading a file or
// creating a new pilot.
void PlayerInfo::Clear()
{
	*this = PlayerInfo();

	Random::Seed(time(nullptr));
	GameData::Revert();
	Messages::Reset();
	
	conditions.Clear();
}



// Check if a player has been loaded.
bool PlayerInfo::IsLoaded() const
{
	return !firstName.empty();
}



// Make a new player.
void PlayerInfo::New(const StartConditions &start)
{
	// Clear any previously loaded data.
	Clear();

	// Copy the core information from the full starting scenario.
	startData = start;
	// Copy any ships in the start conditions.
	for(const Ship &ship : start.Ships())
	{
		ships.emplace_back(new Ship(ship));
		ships.back()->SetSystem(&start.GetSystem());
		ships.back()->SetPlanet(&start.GetPlanet());
		ships.back()->SetIsSpecial();
		ships.back()->SetIsYours();
		ships.back()->SetGovernment(GameData::PlayerGovernment());
	}
	// Load starting conditions from a "start" item in the data files. If no
	// such item exists, StartConditions defines default values.
	date = start.GetDate();
	GameData::SetDate(date);
	// Make sure the fleet depreciation object knows it is tracking the player's
	// fleet, not the planet's stock.
	depreciation.Init(ships, date.DaysSinceEpoch());

	SetSystem(start.GetSystem());
	SetPlanet(&start.GetPlanet());
	accounts = start.GetAccounts();
	start.GetConditions().Apply(conditions);
<<<<<<< HEAD
	RegisterDerivedConditions();
	
=======
	UpdateAutoConditions();

>>>>>>> c9cc144b
	// Generate missions that will be available on the first day.
	CreateMissions();

	// Add to the list of events that should happen on certain days.
	for(const auto &it : GameData::Events())
		if(it.second.GetDate())
			AddEvent(it.second, it.second.GetDate());
}



// Load player information from a saved game file.
void PlayerInfo::Load(const string &path)
{
	// Make sure any previously loaded data is cleared.
	Clear();

	filePath = path;
	// Strip anything after the "~" from snapshots, so that the file we save
	// will be the auto-save, not the snapshot.
	size_t pos = filePath.find('~');
	size_t namePos = filePath.length() - Files::Name(filePath).length();
	if(pos != string::npos && pos > namePos)
		filePath = filePath.substr(0, pos) + ".txt";

	// The player may have bribed their current planet in the last session. Ensure
	// we provide the same access to services in this session, too.
	bool hasFullClearance = false;

	DataFile file(path);
	for(const DataNode &child : file)
	{
		// Basic player information and persistent UI settings:
		if(child.Token(0) == "pilot" && child.Size() >= 3)
		{
			firstName = child.Token(1);
			lastName = child.Token(2);
		}
		else if(child.Token(0) == "date" && child.Size() >= 4)
			date = Date(child.Value(1), child.Value(2), child.Value(3));
		else if(child.Token(0) == "system" && child.Size() >= 2)
			system = GameData::Systems().Get(child.Token(1));
		else if(child.Token(0) == "planet" && child.Size() >= 2)
			planet = GameData::Planets().Get(child.Token(1));
		else if(child.Token(0) == "clearance")
			hasFullClearance = true;
		else if(child.Token(0) == "launching")
			shouldLaunch = true;
		else if(child.Token(0) == "playtime" && child.Size() >= 2)
			playTime = child.Value(1);
		else if(child.Token(0) == "travel" && child.Size() >= 2)
			travelPlan.push_back(GameData::Systems().Get(child.Token(1)));
		else if(child.Token(0) == "travel destination" && child.Size() >= 2)
			travelDestination = GameData::Planets().Get(child.Token(1));
		else if(child.Token(0) == "map coloring" && child.Size() >= 2)
			mapColoring = child.Value(1);
		else if(child.Token(0) == "map zoom" && child.Size() >= 2)
			mapZoom = child.Value(1);
		else if(child.Token(0) == "collapsed" && child.Size() >= 2)
		{
			for(const DataNode &grand : child)
				collapsed[child.Token(1)].insert(grand.Token(0));
		}
		else if(child.Token(0) == "reputation with")
		{
			for(const DataNode &grand : child)
				if(grand.Size() >= 2)
					reputationChanges.emplace_back(
						GameData::Governments().Get(grand.Token(0)), grand.Value(1));
		}

		// Records of things you own:
		else if(child.Token(0) == "ship")
		{
			// Ships owned by the player have various special characteristics:
			ships.push_back(make_shared<Ship>(child));
			ships.back()->SetIsSpecial();
			ships.back()->SetIsYours();
			// Defer finalizing this ship until we have processed all changes to game state.
		}
		else if(child.Token(0) == "groups" && child.Size() >= 2 && !ships.empty())
			groups[ships.back().get()] = child.Value(1);
		else if(child.Token(0) == "storage")
		{
			for(const DataNode &grand : child)
				if(grand.Size() >= 2 && grand.Token(0) == "planet")
					for(const DataNode &grandGrand : grand)
						if(grandGrand.Token(0) == "cargo")
						{
							CargoHold &storage = planetaryStorage[GameData::Planets().Get(grand.Token(1))];
							storage.Load(grandGrand);
						}
		}
		else if(child.Token(0) == "account")
			accounts.Load(child, true);
		else if(child.Token(0) == "cargo")
			cargo.Load(child);
		else if(child.Token(0) == "basis")
		{
			for(const DataNode &grand : child)
				if(grand.Size() >= 2)
					costBasis[grand.Token(0)] += grand.Value(1);
		}
		else if(child.Token(0) == "stock")
		{
			for(const DataNode &grand : child)
				if(grand.Size() >= 2)
					stock[GameData::Outfits().Get(grand.Token(0))] += grand.Value(1);
		}
		else if(child.Token(0) == "fleet depreciation")
			depreciation.Load(child);
		else if(child.Token(0) == "stock depreciation")
			stockDepreciation.Load(child);

		// Records of things you have done or are doing, or have happened to you:
		else if(child.Token(0) == "mission")
		{
			missions.emplace_back(child);
			cargo.AddMissionCargo(&missions.back());
		}
		else if(child.Token(0) == "available job")
			availableJobs.emplace_back(child);
		else if(child.Token(0) == "available mission")
			availableMissions.emplace_back(child);
		else if(child.Token(0) == "conditions")
		{
			for(const DataNode &grand : child)
				conditions[grand.Token(0)] = (grand.Size() >= 2) ? grand.Value(1) : 1;
		}
		else if(child.Token(0) == "event")
			gameEvents.emplace_back(child);
		else if(child.Token(0) == "changes")
		{
			for(const DataNode &grand : child)
				dataChanges.push_back(grand);
		}
		else if(child.Token(0) == "economy")
			economy = child;
		else if(child.Token(0) == "destroyed" && child.Size() >= 2)
			destroyedPersons.push_back(child.Token(1));

		// Records of things you have discovered:
		else if(child.Token(0) == "visited" && child.Size() >= 2)
			Visit(*GameData::Systems().Get(child.Token(1)));
		else if(child.Token(0) == "visited planet" && child.Size() >= 2)
			Visit(*GameData::Planets().Get(child.Token(1)));
		else if(child.Token(0) == "harvested")
		{
			for(const DataNode &grand : child)
				if(grand.Size() >= 2)
					harvested.emplace(
						GameData::Systems().Get(grand.Token(0)),
						GameData::Outfits().Get(grand.Token(1)));
		}
		else if(child.Token(0) == "logbook")
		{
			for(const DataNode &grand : child)
			{
				if(grand.Size() >= 3)
				{
					Date date(grand.Value(0), grand.Value(1), grand.Value(2));
					string text;
					for(const DataNode &great : grand)
					{
						if(!text.empty())
							text += "\n\t";
						text += great.Token(0);
					}
					logbook.emplace(date, text);
				}
				else if(grand.Size() >= 2)
				{
					string &text = specialLogs[grand.Token(0)][grand.Token(1)];
					for(const DataNode &great : grand)
					{
						if(!text.empty())
							text += "\n\t";
						text += great.Token(0);
					}
				}
			}
		}
		else if(child.Token(0) == "start")
			startData.Load(child);
	}
	// Modify the game data with any changes that were loaded from this file.
	ApplyChanges();
	// Ensure the player is in a valid state after loading & applying changes.
	ValidateLoad();

	// Restore access to services, if it was granted previously.
	if(planet && hasFullClearance)
		planet->Bribe();
<<<<<<< HEAD
	
	// Make the derived conditions available again.
	RegisterDerivedConditions();
	
=======

>>>>>>> c9cc144b
	// Based on the ships that were loaded, calculate the player's capacity for
	// cargo and passengers.
	UpdateCargoCapacities();

	// If no depreciation record was loaded, every item in the player's fleet
	// will count as non-depreciated.
	if(!depreciation.IsLoaded())
		depreciation.Init(ships, date.DaysSinceEpoch());
}



// Load the most recently saved player (if any). Returns false when no save was loaded.
bool PlayerInfo::LoadRecent()
{
	string recentPath = Files::Read(Files::Config() + "recent.txt");
	// Trim trailing whitespace (including newlines) from the path.
	while(!recentPath.empty() && recentPath.back() <= ' ')
		recentPath.pop_back();

	if(recentPath.empty() || !Files::Exists(recentPath))
	{
		Clear();
		return false;
	}

	Load(recentPath);
	return true;
}



// Save this player. The file name is based on the player's name.
void PlayerInfo::Save() const
{
	// Don't save dead players or players that are not fully created.
	if(!CanBeSaved())
		return;

	// Remember that this was the most recently saved player.
	Files::Write(Files::Config() + "recent.txt", filePath + '\n');

	if(filePath.rfind(".txt") == filePath.length() - 4)
	{
		// Only update the backups if this save will have a newer date.
		SavedGame saved(filePath);
		if(saved.GetDate() != date.ToString())
		{
			string root = filePath.substr(0, filePath.length() - 4);
			string files[4] = {
				root + "~~previous-3.txt",
				root + "~~previous-2.txt",
				root + "~~previous-1.txt",
				filePath
			};
			for(int i = 0; i < 3; ++i)
				if(Files::Exists(files[i + 1]))
					Files::Move(files[i + 1], files[i]);
		}
	}

	Save(filePath);
}



// Get the base file name for the player, without the ".txt" extension. This
// will usually be "<first> <last>", but may be different if multiple players
// exist with the same name, in which case a number is appended.
string PlayerInfo::Identifier() const
{
	string name = Files::Name(filePath);
	return (name.length() < 4) ? "" : name.substr(0, name.length() - 4);
}



// Apply the given set of changes to the game data.
void PlayerInfo::AddChanges(list<DataNode> &changes)
{
	bool changedSystems = false;
	for(const DataNode &change : changes)
	{
		changedSystems |= (change.Token(0) == "system");
		changedSystems |= (change.Token(0) == "link");
		changedSystems |= (change.Token(0) == "unlink");
		GameData::Change(change);
	}
	if(changedSystems)
	{
		// Recalculate what systems have been seen.
		GameData::UpdateSystems();
		seen.clear();
		for(const System *system : visitedSystems)
		{
			seen.insert(system);
			for(const System *neighbor : system->VisibleNeighbors())
				if(!neighbor->Hidden() || system->Links().count(neighbor))
					seen.insert(neighbor);
		}
	}

	// Only move the changes into my list if they are not already there.
	if(&changes != &dataChanges)
		dataChanges.splice(dataChanges.end(), changes);
}



// Add an event that will happen at the given date.
void PlayerInfo::AddEvent(const GameEvent &event, const Date &date)
{
	gameEvents.push_back(event);
	gameEvents.back().SetDate(date);
}



// Mark this player as dead, and handle the changes to the player's fleet.
void PlayerInfo::Die(int response, const shared_ptr<Ship> &capturer)
{
	isDead = true;
	// The player loses access to all their ships if they die on a planet.
	if(GetPlanet() || !flagship)
		ships.clear();
	// If the flagship should explode due to choices made in a mission's
	// conversation, it should still appear in the player's ship list (but
	// will be red, because it is dead). The player's escorts will scatter
	// automatically, as they have a now-dead parent.
	else if(response == Conversation::EXPLODE)
		flagship->Destroy();
	// If it died in open combat, it is already marked destroyed.
	else if(!flagship->IsDestroyed())
	{
		// The player died due to the failed capture of an NPC or a
		// "mutiny". The flagship is either captured or changes government.
		if(!flagship->IsYours())
		{
			// The flagship was already captured, via BoardingPanel,
			// and its parent-escort relationships were updated in
			// Ship::WasCaptured().
		}
		// The referenced ship may not be boarded by the player, so before
		// letting it capture the flagship it must be near the flagship.
		else if(capturer && capturer->Position().Distance(flagship->Position()) <= 1.)
			flagship->WasCaptured(capturer);
		else
		{
			// A "mutiny" occurred.
			flagship->SetIsYours(false);
			// TODO: perhaps allow missions to set the new government.
			flagship->SetGovernment(GameData::Governments().Get("Independent"));
			// Your escorts do not follow it, nor does it wait for them.
			for(const shared_ptr<Ship> &ship : ships)
				ship->SetParent(nullptr);
		}
		// Remove the flagship from the player's ship list.
		auto it = find(ships.begin(), ships.end(), flagship);
		if(it != ships.end())
			ships.erase(it);
	}
}



// Query whether this player is dead.
bool PlayerInfo::IsDead() const
{
	return isDead;
}



// Get the player's first name.
const string &PlayerInfo::FirstName() const
{
	return firstName;
}



// Get the player's last name.
const string &PlayerInfo::LastName() const
{
	return lastName;
}



// Set the player's name. This will also set the saved game file name.
void PlayerInfo::SetName(const string &first, const string &last)
{
	firstName = first;
	lastName = last;

	string fileName = first + " " + last;

	// If there are multiple pilots with the same name, append a number to the
	// pilot name to generate a unique file name.
	filePath = Files::Saves() + fileName;
	int index = 0;
	while(true)
	{
		string path = filePath;
		if(index++)
			path += " " + to_string(index);
		path += ".txt";

		if(!Files::Exists(path))
		{
			filePath.swap(path);
			break;
		}
	}
}



// Get the current date (game world, not real world).
const Date &PlayerInfo::GetDate() const
{
	return date;
}



// Set the date to the next day, and perform all daily actions.
void PlayerInfo::IncrementDate()
{
	++date;
<<<<<<< HEAD
	
=======
	conditions["day"] = date.Day();
	conditions["month"] = date.Month();
	conditions["year"] = date.Year();

>>>>>>> c9cc144b
	// Check if any special events should happen today.
	auto it = gameEvents.begin();
	while(it != gameEvents.end())
	{
		if(date < it->GetDate())
			++it;
		else
		{
			it->Apply(*this);
			it = gameEvents.erase(it);
		}
	}

	// Check if any missions have failed because of deadlines.
	for(Mission &mission : missions)
		if(mission.CheckDeadline(date) && mission.IsVisible())
			Messages::Add("You failed to meet the deadline for the mission \"" + mission.Name() + "\"."
				, Messages::Importance::Highest);

	// Check what salaries and tribute the player receives.
	int64_t total[2] = {0, 0};
	static const string prefix[2] = {"salary: ", "tribute: "};
	for(int i = 0; i < 2; ++i)
	{
		auto it = Conditions().PrimariesLowerBound(prefix[i]);
		for( ; it != Conditions().PrimariesEnd() && !it->first.compare(0, prefix[i].length(), prefix[i]); ++it)
			total[i] += it->second;
	}
	if(total[0] || total[1])
	{
		string message = "You receive ";
		if(total[0])
			message += Format::Credits(total[0]) + " credits salary";
		if(total[0] && total[1])
			message += " and ";
		if(total[1])
			message += Format::Credits(total[1]) + " credits in tribute";
		message += ".";
		Messages::Add(message, Messages::Importance::High);
		accounts.AddCredits(total[0] + total[1]);
	}

	// For accounting, keep track of the player's net worth. This is for
	// calculation of yearly income to determine maximum mortgage amounts.
	int64_t assets = depreciation.Value(ships, date.DaysSinceEpoch());
	for(const shared_ptr<Ship> &ship : ships)
		assets += ship->Cargo().Value(system);

	// Have the player pay salaries, mortgages, etc. and print a message that
	// summarizes the payments that were made.
	string message = accounts.Step(assets, Salaries(), Maintenance());
	if(!message.empty())
		Messages::Add(message, Messages::Importance::High);

	// Reset the reload counters for all your ships.
	for(const shared_ptr<Ship> &ship : ships)
		ship->GetArmament().ReloadAll();
<<<<<<< HEAD
=======

	// Re-calculate all automatic conditions
	UpdateAutoConditions();
>>>>>>> c9cc144b
}



const CoreStartData &PlayerInfo::StartData() const noexcept
{
	return startData;
}



// Set the player's current start system, and mark that system as visited.
void PlayerInfo::SetSystem(const System &system)
{
	this->system = &system;
	Visit(system);
}



// Get the player's current star system.
const System *PlayerInfo::GetSystem() const
{
	return system;
}



// Set the planet the player is landed on.
void PlayerInfo::SetPlanet(const Planet *planet)
{
	this->planet = planet;
}



// Get the planet the player is landed on.
const Planet *PlayerInfo::GetPlanet() const
{
	return planet;
}



// If the player is landed, return the stellar object they are on. Some planets
// (e.g. ringworlds) may include multiple stellar objects in the same system.
const StellarObject *PlayerInfo::GetStellarObject() const
{
	if(!system || !planet)
		return nullptr;

	double closestDistance = numeric_limits<double>::infinity();
	const StellarObject *closestObject = nullptr;
	for(const StellarObject &object : system->Objects())
		if(object.GetPlanet() == planet)
		{
			if(!Flagship())
				return &object;

			double distance = Flagship()->Position().Distance(object.Position());
			if(distance < closestDistance)
			{
				closestDistance = distance;
				closestObject = &object;
			}
		}
	return closestObject;
}



// Check if the player must take off immediately.
bool PlayerInfo::ShouldLaunch() const
{
	return shouldLaunch;
}



// Access the player's account information.
const Account &PlayerInfo::Accounts() const
{
	return accounts;
}



// Access the player's account information (and allow modifying it).
Account &PlayerInfo::Accounts()
{
	return accounts;
}



// Calculate how much the player pays in daily salaries.
int64_t PlayerInfo::Salaries() const
{
	// Don't count extra crew on anything but the flagship.
	int64_t crew = 0;
	const Ship *flagship = Flagship();
	if(flagship)
		crew = flagship->Crew() - flagship->RequiredCrew();

	// A ship that is "parked" remains on a planet and requires no salaries.
	for(const shared_ptr<Ship> &ship : ships)
		if(!ship->IsParked() && !ship->IsDestroyed())
			crew += ship->RequiredCrew();
	if(!crew)
		return 0;

	// Every crew member except the player receives 100 credits per day.
	return 100 * (crew - 1);
}



// Calculate the daily maintenance cost for all ships and in cargo outfits.
int64_t PlayerInfo::Maintenance() const
{
	int64_t maintenance = 0;
	// If the player is landed, then cargo will be in the player's
	// pooled cargo. Check there so that the bank panel can display the
	// correct total maintenance costs. When launched all cargo will be
	// in the player's ships instead of in the pooled cargo, so no outfit
	// will be counted twice.
	for(const auto &outfit : Cargo().Outfits())
		maintenance += max<int64_t>(0, outfit.first->Get("maintenance costs")) * outfit.second;
	for(const shared_ptr<Ship> &ship : ships)
		if(!ship->IsDestroyed())
		{
			maintenance += max<int64_t>(0, ship->Attributes().Get("maintenance costs"));
			for(const auto &outfit : ship->Cargo().Outfits())
				maintenance += max<int64_t>(0, outfit.first->Get("maintenance costs")) * outfit.second;
			if(!ship->IsParked())
				maintenance += max<int64_t>(0, ship->Attributes().Get("operating costs"));
		}
	return maintenance;
}



// Get a pointer to the ship that the player controls. This is always the first
// ship in the list.
const Ship *PlayerInfo::Flagship() const
{
	return const_cast<PlayerInfo *>(this)->FlagshipPtr().get();
}



// Get a pointer to the ship that the player controls. This is always the first
// ship in the list.
Ship *PlayerInfo::Flagship()
{
	return FlagshipPtr().get();
}



// Determine which ship is the flagship and return the shared pointer to it.
const shared_ptr<Ship> &PlayerInfo::FlagshipPtr()
{
	if(!flagship)
	{
		for(const shared_ptr<Ship> &it : ships)
			if(!it->IsParked() && it->GetSystem() == system && it->CanBeFlagship())
			{
				flagship = it;
				break;
			}
	}

	static const shared_ptr<Ship> empty;
	return (flagship && flagship->IsYours()) ? flagship : empty;
}



// Access the full list of ships that the player owns.
const vector<shared_ptr<Ship>> &PlayerInfo::Ships() const
{
	return ships;
}



// Inspect the flightworthiness of the player's active fleet, individually and
// as a whole, to determine which ships cannot travel with the group.
// Returns a mapping of ships to the reason their flight check failed.
map<const shared_ptr<Ship>, vector<string>> PlayerInfo::FlightCheck() const
{
	// Count of all bay types in the active fleet.
	auto bayCount = map<string, size_t>{};
	// Classification of the present ships by category. Parked ships are ignored.
	auto categoryCount = map<string, vector<shared_ptr<Ship>>>{};

	auto flightChecks = map<const shared_ptr<Ship>, vector<string>>{};
	for(const auto &ship : ships)
		if(ship->GetSystem() == system && !ship->IsDisabled() && !ship->IsParked())
		{
			auto checks = ship->FlightCheck();
			if(!checks.empty())
				flightChecks.emplace(ship, checks);

			categoryCount[ship->Attributes().Category()].emplace_back(ship);
			if(ship->CanBeCarried() || !ship->HasBays())
				continue;

			for(auto &bay : ship->Bays())
			{
				++bayCount[bay.category];
				// The bays should always be empty. But if not, count that ship too.
				if(bay.ship)
				{
					Files::LogError("Expected bay to be empty for " + ship->ModelName() + ": " + ship->Name());
					categoryCount[bay.ship->Attributes().Category()].emplace_back(bay.ship);
				}
			}
		}

	// Identify transportable ships that cannot jump and have no bay to be carried in.
	for(auto &bayType : bayCount)
	{
		const auto &shipsOfType = categoryCount[bayType.first];
		if(shipsOfType.empty())
			continue;
		for(const auto &carriable : shipsOfType)
		{
			if(carriable->JumpsRemaining() != 0)
			{
				// This ship can travel between systems and does not require a bay.
			}
			// This ship requires a bay to travel between systems.
			else if(bayType.second > 0)
				--bayType.second;
			else
			{
				// Include the lack of bay availability amongst any other
				// warnings for this carriable ship.
				auto it = flightChecks.find(carriable);
				string warning = "no bays?";
				if(it != flightChecks.end())
					it->second.emplace_back(warning);
				else
					flightChecks.emplace(carriable, vector<string>{warning});
			}
		}
	}
	return flightChecks;
}



// Add a captured ship to your fleet.
void PlayerInfo::AddShip(const shared_ptr<Ship> &ship)
{
	ships.push_back(ship);
	ship->SetIsSpecial();
	ship->SetIsYours();
}



// Adds a ship of the given model with the given name to the player's fleet.
// If this ship is being gifted, it costs nothing and starts fully depreciated.
void PlayerInfo::BuyShip(const Ship *model, const string &name, bool isGift)
{
	if(!model)
		return;

	int day = date.DaysSinceEpoch();
	int64_t cost = isGift ? 0 : stockDepreciation.Value(*model, day);
	if(accounts.Credits() >= cost)
	{
		// Copy the model instance into a new instance.
		ships.push_back(make_shared<Ship>(*model));
		ships.back()->SetName(name);
		ships.back()->SetSystem(system);
		ships.back()->SetPlanet(planet);
		ships.back()->SetIsSpecial();
		ships.back()->SetIsYours();
		ships.back()->SetGovernment(GameData::PlayerGovernment());

		accounts.AddCredits(-cost);
		flagship.reset();

		// Record the transfer of this ship in the depreciation and stock info.
		if(!isGift)
		{
			depreciation.Buy(*model, day, &stockDepreciation);
			for(const auto &it : model->Outfits())
				stock[it.first] -= it.second;
		}
	}
}



// Sell the given ship (if it belongs to the player).
void PlayerInfo::SellShip(const Ship *selected)
{
	for(auto it = ships.begin(); it != ships.end(); ++it)
		if(it->get() == selected)
		{
			int day = date.DaysSinceEpoch();
			int64_t cost = depreciation.Value(*selected, day);

			// Record the transfer of this ship in the depreciation and stock info.
			stockDepreciation.Buy(*selected, day, &depreciation);
			for(const auto &it : selected->Outfits())
				stock[it.first] += it.second;

			accounts.AddCredits(cost);
			ships.erase(it);
			flagship.reset();
			return;
		}
}



vector<shared_ptr<Ship>>::iterator PlayerInfo::DisownShip(const Ship *selected)
{
	for(auto it = ships.begin(); it != ships.end(); ++it)
		if(it->get() == selected)
		{
			flagship.reset();
			it = ships.erase(it);
			return (it == ships.begin()) ? it : --it;
		}
	return ships.begin();
}



// Park or unpark the given ship. A parked ship remains on a planet instead of
// flying with the player, and requires no daily crew payments.
void PlayerInfo::ParkShip(const Ship *selected, bool isParked)
{
	for(auto it = ships.begin(); it != ships.end(); ++it)
		if(it->get() == selected)
		{
			isParked &= !(*it)->IsDisabled();
			(*it)->SetIsParked(isParked);
			UpdateCargoCapacities();
			flagship.reset();
			return;
		}
}



// Rename the given ship.
void PlayerInfo::RenameShip(const Ship *selected, const string &name)
{
	for(auto it = ships.begin(); it != ships.end(); ++it)
		if(it->get() == selected)
		{
			(*it)->SetName(name);
			return;
		}
}



// Change the order of the given ship in the list.
void PlayerInfo::ReorderShip(int fromIndex, int toIndex)
{
	// Make sure the indices are valid.
	if(fromIndex == toIndex)
		return;
	if(static_cast<unsigned>(fromIndex) >= ships.size())
		return;
	if(static_cast<unsigned>(toIndex) >= ships.size())
		return;

	// Reorder the list.
	shared_ptr<Ship> ship = ships[fromIndex];
	ships.erase(ships.begin() + fromIndex);
	ships.insert(ships.begin() + toIndex, ship);
	flagship.reset();
}



int PlayerInfo::ReorderShips(const set<int> &fromIndices, int toIndex)
{
	if(fromIndices.empty() || static_cast<unsigned>(toIndex) >= ships.size())
		return -1;

	// When shifting ships up in the list, move to the desired index. If
	// moving down, move after the selected index.
	int direction = (*fromIndices.begin() < toIndex) ? 1 : 0;

	// Remove the ships from last to first, so that each removal leaves all the
	// remaining indices in the set still valid.
	vector<shared_ptr<Ship>> removed;
	for(set<int>::const_iterator it = fromIndices.end(); it != fromIndices.begin(); )
	{
		// The "it" pointer doesn't point to the beginning of the list, so it is
		// safe to decrement it here.
		--it;

		// Bail out if any invalid indices are encountered.
		if(static_cast<unsigned>(*it) >= ships.size())
			return -1;

		removed.insert(removed.begin(), ships[*it]);
		ships.erase(ships.begin() + *it);
		// If this index is before the insertion point, removing it causes the
		// insertion point to shift back one space.
		if(*it < toIndex)
			--toIndex;
	}
	// Make sure the insertion index is within the list.
	toIndex = min<int>(toIndex + direction, ships.size());
	ships.insert(ships.begin() + toIndex, removed.begin(), removed.end());
	flagship.reset();

	return toIndex;
}



// Find out how attractive the player's fleet is to pirates. Aside from a
// heavy freighter, no single ship should attract extra pirate attention.
pair<double, double> PlayerInfo::RaidFleetFactors() const
{
	double attraction = 0.;
	double deterrence = 0.;
	for(const shared_ptr<Ship> &ship : Ships())
	{
		if(ship->IsParked() || ship->IsDestroyed())
			continue;

		attraction += max(0., .4 * sqrt(ship->Attributes().Get("cargo space")) - 1.8);
		for(const Hardpoint &hardpoint : ship->Weapons())
			if(hardpoint.GetOutfit())
			{
				const Outfit *weapon = hardpoint.GetOutfit();
				if(weapon->Ammo() && !ship->OutfitCount(weapon->Ammo()))
					continue;
				double damage = weapon->ShieldDamage() + weapon->HullDamage()
					+ (weapon->RelativeShieldDamage() * ship->Attributes().Get("shields"))
					+ (weapon->RelativeHullDamage() * ship->Attributes().Get("hull"));
				deterrence += .12 * damage / weapon->Reload();
			}
	}

	return make_pair(attraction, deterrence);
}



// Get cargo information.
CargoHold &PlayerInfo::Cargo()
{
	return cargo;
}



// Get cargo information.
const CargoHold &PlayerInfo::Cargo() const
{
	return cargo;
}



// Get planetary storage information for current planet. Returns a pointer,
// since we might not be on a planet, or since the storage might be empty.
CargoHold *PlayerInfo::Storage(bool forceCreate)
{
	if(planet && (forceCreate || planetaryStorage.count(planet)))
		return &(planetaryStorage[planet]);

	// Nullptr can be returned when forceCreate is true if there is no
	// planet; nullptr is the best we can offer in such cases.
	return nullptr;
}



// Get planetary storage information for all planets (for map and overviews).
const std::map<const Planet *, CargoHold> &PlayerInfo::PlanetaryStorage() const
{
	return planetaryStorage;
}



// Adjust the cost basis for the given commodity.
void PlayerInfo::AdjustBasis(const string &commodity, int64_t adjustment)
{
	costBasis[commodity] += adjustment;
}



// Get the cost basis for some number of tons of the given commodity. Each ton
// of the commodity that you own is assumed to have the same basis.
int64_t PlayerInfo::GetBasis(const string &commodity, int tons) const
{
	// Handle cost basis even when not landed on a planet.
	int total = cargo.Get(commodity);
	for(const auto &ship : ships)
		total += ship->Cargo().Get(commodity);
	if(!total)
		return 0;

	auto it = costBasis.find(commodity);
	int64_t basis = (it == costBasis.end()) ? 0 : it->second;
	return (basis * tons) / total;
}



// Switch cargo from being stored in ships to being stored here. Also recharge
// ships, check for mission completion, and apply fines for contraband.
void PlayerInfo::Land(UI *ui)
{
	// This can only be done while landed.
	if(!system || !planet)
		return;

	Audio::Play(Audio::Get("landing"));
	Audio::PlayMusic(planet->MusicName());

	// Mark this planet as visited.
	Visit(*planet);
	if(planet == travelDestination)
		travelDestination = nullptr;

	// Remove any ships that have been destroyed or captured.
	map<string, int> lostCargo;
	vector<shared_ptr<Ship>>::iterator it = ships.begin();
	while(it != ships.end())
	{
		if((*it)->IsDestroyed() || !(*it)->IsYours())
		{
			// If any of your ships are destroyed, your cargo "cost basis" should
			// be adjusted based on what you lost.
			for(const auto &cargo : (*it)->Cargo().Commodities())
				if(cargo.second)
					lostCargo[cargo.first] += cargo.second;
			// Also, the ship and everything in it should be removed from your
			// depreciation records. Transfer it to a throw-away record:
			Depreciation().Buy(**it, date.DaysSinceEpoch(), &depreciation);

			it = ships.erase(it);
		}
		else
			++it;
	}

	// "Unload" all fighters, so they will get recharged, etc.
	for(const shared_ptr<Ship> &ship : ships)
		ship->UnloadBays();

	// Ships that are landed with you on the planet should fully recharge
	// and pool all their cargo together. Those in remote systems restore
	// what they can without landing.
	bool hasSpaceport = planet->HasSpaceport() && planet->CanUseServices();
	UpdateCargoCapacities();
	for(const shared_ptr<Ship> &ship : ships)
		if(!ship->IsParked() && !ship->IsDisabled())
		{
			if(ship->GetSystem() == system)
			{
				ship->Recharge(hasSpaceport);
				ship->Cargo().TransferAll(cargo);
				if(!ship->GetPlanet())
					ship->SetPlanet(planet);
			}
			else
				ship->Recharge(false);
		}
	// Adjust cargo cost basis for any cargo lost due to a ship being destroyed.
	for(const auto &it : lostCargo)
		AdjustBasis(it.first, -(costBasis[it.first] * it.second) / (cargo.Get(it.first) + it.second));
<<<<<<< HEAD
	
=======

	// Bring auto conditions up-to-date for missions to check your current status.
	UpdateAutoConditions();

>>>>>>> c9cc144b
	// Evaluate changes to NPC spawning criteria.
	if(!freshlyLoaded)
		UpdateMissionNPCs();

	// Update missions that are completed, or should be failed.
	StepMissions(ui);
	UpdateCargoCapacities();

	// If the player is actually landing (rather than simply loading the game),
	// new missions are created and new fines may be levied.
	if(!freshlyLoaded)
	{
		// Create whatever missions this planet has to offer.
		CreateMissions();
		// Check if the player is doing anything illegal.
		Fine(ui);
	}
	// Upon loading the game, prompt the player about any paused missions, but if there are many
	// do not name them all (since this would overflow the screen).
	else if(ui && !inactiveMissions.empty())
	{
		string message = "These active missions or jobs were deactivated due to a missing definition - perhaps you recently removed a plugin?\n";
		auto mit = inactiveMissions.rbegin();
		int named = 0;
		while(mit != inactiveMissions.rend() && (++named < 10))
		{
			message += "\t\"" + mit->Name() + "\"\n";
			++mit;
		}
		if(mit != inactiveMissions.rend())
			message += " and " + to_string(distance(mit, inactiveMissions.rend())) + " more.\n";
		message += "They will be reactivated when the necessary plugin is reinstalled.";
		ui->Push(new Dialog(message));
	}

	// Hire extra crew back if any were lost in-flight (i.e. boarding) or
	// some bunks were freed up upon landing (i.e. completed missions).
	if(Preferences::Has("Rehire extra crew when lost") && hasSpaceport && flagship)
	{
		int added = desiredCrew - flagship->Crew();
		if(added > 0)
		{
			flagship->AddCrew(added);
			Messages::Add("You hire " + to_string(added) + (added == 1
					? " extra crew member to fill your now-empty bunk."
					: " extra crew members to fill your now-empty bunks."), Messages::Importance::High);
		}
	}

	freshlyLoaded = false;
	flagship.reset();
}



// Load the cargo back into your ships. This may require selling excess, in
// which case a message will be returned.
bool PlayerInfo::TakeOff(UI *ui)
{
	// This can only be done while landed.
	if(!system || !planet)
		return false;

	if(flagship)
		flagship->AllowCarried(true);
	flagship.reset();
	flagship = FlagshipPtr();
	if(!flagship)
		return false;
	flagship->AllowCarried(false);

	shouldLaunch = false;
	Audio::Play(Audio::Get("takeoff"));

	// Jobs are only available when you are landed.
	availableJobs.clear();
	availableMissions.clear();
	doneMissions.clear();
	stock.clear();

	// Special persons who appeared last time you left the planet, can appear again.
	GameData::ResetPersons();

	// Store the total cargo counts in case we need to adjust cost bases below.
	map<string, int> originalTotals = cargo.Commodities();

	// Move the flagship to the start of your list of ships. It does not make
	// sense that the flagship would change if you are reunited with a different
	// ship that was higher up the list.
	auto it = find(ships.begin(), ships.end(), flagship);
	if(it != ships.begin() && it != ships.end())
	{
		ships.erase(it);
		ships.insert(ships.begin(), flagship);
	}
	// Make sure your jump-capable ships all know who the flagship is.
	for(const shared_ptr<Ship> &ship : ships)
	{
		bool shouldHaveParent = (ship != flagship && !ship->IsParked() && (!ship->CanBeCarried() || ship->JumpFuel()));
		ship->SetParent(shouldHaveParent ? flagship : shared_ptr<Ship>());
	}
	// Make sure your flagship is not included in the escort selection.
	for(auto it = selectedShips.begin(); it != selectedShips.end(); )
	{
		shared_ptr<Ship> ship = it->lock();
		if(!ship || ship == flagship)
			it = selectedShips.erase(it);
		else
			++it;
	}

	// Recharge any ships that can be recharged, and load available cargo.
	bool hasSpaceport = planet->HasSpaceport() && planet->CanUseServices();
	for(const shared_ptr<Ship> &ship : ships)
		if(!ship->IsParked() && !ship->IsDisabled())
		{
			if(ship->GetSystem() != system)
			{
				ship->Recharge(false);
				continue;
			}
			else
				ship->Recharge(hasSpaceport);

			if(ship != flagship)
			{
				ship->Cargo().SetBunks(ship->Attributes().Get("bunks") - ship->RequiredCrew());
				cargo.TransferAll(ship->Cargo());
			}
			else
			{
				// Your flagship takes first priority for passengers but last for cargo.
				desiredCrew = ship->Crew();
				ship->Cargo().SetBunks(ship->Attributes().Get("bunks") - desiredCrew);
				for(const auto &it : cargo.PassengerList())
					cargo.TransferPassengers(it.first, it.second, ship->Cargo());
			}
		}
	// Load up your flagship last, so that it will have space free for any
	// plunder that you happen to acquire.
	cargo.TransferAll(flagship->Cargo());

	if(cargo.Passengers())
	{
		int extra = min(cargo.Passengers(), flagship->Crew() - flagship->RequiredCrew());
		if(extra)
		{
			flagship->AddCrew(-extra);
			Messages::Add("You fired " + to_string(extra) + " crew members to free up bunks for passengers."
				, Messages::Importance::High);
			flagship->Cargo().SetBunks(flagship->Attributes().Get("bunks") - flagship->Crew());
			cargo.TransferAll(flagship->Cargo());
		}
	}

	int extra = flagship->Crew() + flagship->Cargo().Passengers() - flagship->Attributes().Get("bunks");
	if(extra > 0)
	{
		flagship->AddCrew(-extra);
		Messages::Add("You fired " + to_string(extra) + " crew members because you have no bunks for them."
			, Messages::Importance::High);
		flagship->Cargo().SetBunks(flagship->Attributes().Get("bunks") - flagship->Crew());
	}

	// For each active, carriable ship you own, try to find an active ship that has a bay for it.
	auto carriers = vector<Ship *>{};
	auto toLoad = vector<shared_ptr<Ship>>{};
	for(auto &ship : ships)
		if(!ship->IsParked() && !ship->IsDisabled())
		{
			if(ship->CanBeCarried())
				toLoad.emplace_back(ship);
			else if(ship->HasBays())
				carriers.emplace_back(ship.get());
		}
	if(!toLoad.empty())
	{
		size_t uncarried = toLoad.size();
		if(!carriers.empty())
		{
			// Order carried ships such that those requiring bays are loaded first. For
			// jump-capable carried ships, prefer loading those with a shorter range.
			stable_sort(toLoad.begin(), toLoad.end(),
				[](const shared_ptr<Ship> &a, const shared_ptr<Ship> &b)
				{
					return a->JumpsRemaining() < b->JumpsRemaining();
				});
			// We are guaranteed that each carried `ship` is not parked and not disabled, and that
			// all possible parents are also not parked, not disabled, and not `ship`.
			for(auto &ship : toLoad)
				for(auto &parent : carriers)
					if(parent->GetSystem() == ship->GetSystem() && parent->Carry(ship))
					{
						--uncarried;
						break;
					}
		}

		if(uncarried)
		{
			// The remaining uncarried ships are launched alongside the player.
			string message = (uncarried > 1) ? "Some escorts were" : "One escort was";
			Messages::Add(message + " unable to dock with a carrier.", Messages::Importance::High);
		}
	}

	// By now, all cargo should have been divvied up among your ships. So, any
	// mission cargo or passengers left behind cannot be carried, and those
	// missions have failed.
	vector<const Mission *> missionsToRemove;
	for(const auto &it : cargo.MissionCargo())
		if(it.second)
		{
			if(it.first->IsVisible())
				Messages::Add("Mission \"" + it.first->Name()
					+ "\" failed because you do not have space for the cargo."
						, Messages::Importance::Highest);
			missionsToRemove.push_back(it.first);
		}
	for(const auto &it : cargo.PassengerList())
		if(it.second)
		{
			if(it.first->IsVisible())
				Messages::Add("Mission \"" + it.first->Name()
					+ "\" failed because you do not have enough passenger bunks free."
						, Messages::Importance::Highest);
			missionsToRemove.push_back(it.first);

		}
	for(const Mission *mission : missionsToRemove)
		RemoveMission(Mission::FAIL, *mission, ui);

	// Any ordinary cargo left behind can be sold.
	int64_t income = 0;
	int day = date.DaysSinceEpoch();
	int64_t sold = cargo.Used();
	int64_t totalBasis = 0;
	if(sold)
	{
		for(const auto &commodity : cargo.Commodities())
		{
			if(!commodity.second)
				continue;

			// Figure out how much income you get for selling this cargo.
			int64_t value = commodity.second * static_cast<int64_t>(system->Trade(commodity.first));
			income += value;

			int original = originalTotals[commodity.first];
			auto it = costBasis.find(commodity.first);
			if(!original || it == costBasis.end() || !it->second)
				continue;

			// Now, figure out how much of that income is profit by calculating
			// the cost basis for this cargo (which is just the total cost basis
			// multiplied by the percent of the cargo you are selling).
			int64_t basis = it->second * commodity.second / original;
			it->second -= basis;
			totalBasis += basis;
		}
		for(const auto &outfit : cargo.Outfits())
		{
			// Compute the total value for each type of excess outfit.
			if(!outfit.second)
				continue;
			int64_t cost = depreciation.Value(outfit.first, day, outfit.second);
			for(int i = 0; i < outfit.second; ++i)
				stockDepreciation.Buy(outfit.first, day, &depreciation);
			income += cost;
		}
	}
	accounts.AddCredits(income);
	cargo.Clear();
	stockDepreciation = Depreciation();
	if(sold)
	{
		// Report how much excess cargo was sold, and what profit you earned.
		ostringstream out;
		out << "You sold " << sold << " tons of excess cargo for " << Format::Credits(income) << " credits";
		if(totalBasis && totalBasis != income)
			out << " (for a profit of " << (income - totalBasis) << " credits).";
		else
			out << ".";
		Messages::Add(out.str(), Messages::Importance::High);
	}

	return true;
}



void PlayerInfo::AddPlayTime(chrono::nanoseconds timeVal)
{
	playTime += timeVal.count() * .000000001;
}



double PlayerInfo::GetPlayTime() const noexcept
{
	return playTime;
}



// Get the player's logbook.
const multimap<Date, string> &PlayerInfo::Logbook() const
{
	return logbook;
}



void PlayerInfo::AddLogEntry(const string &text)
{
	logbook.emplace(date, text);
}



const map<string, map<string, string>> &PlayerInfo::SpecialLogs() const
{
	return specialLogs;
}



void PlayerInfo::AddSpecialLog(const string &type, const string &name, const string &text)
{
	string &entry = specialLogs[type][name];
	if(!entry.empty())
		entry += "\n\t";
	entry += text;
}



bool PlayerInfo::HasLogs() const
{
	return !logbook.empty() || !specialLogs.empty();
}



// Call this after missions update, or if leaving the outfitter, shipyard, or
// hiring panel. Updates the information on how much space is available.
void PlayerInfo::UpdateCargoCapacities()
{
	int size = 0;
	int bunks = 0;
	flagship = FlagshipPtr();
	for(const shared_ptr<Ship> &ship : ships)
		if(ship->GetSystem() == system && !ship->IsParked() && !ship->IsDisabled())
		{
			size += ship->Attributes().Get("cargo space");
			int crew = (ship == flagship ? ship->Crew() : ship->RequiredCrew());
			bunks += ship->Attributes().Get("bunks") - crew;
		}
	cargo.SetSize(size);
	cargo.SetBunks(bunks);
}



// Get the list of active missions.
const list<Mission> &PlayerInfo::Missions() const
{
	return missions;
}



// Get the list of ordinary jobs that are available on the job board.
const list<Mission> &PlayerInfo::AvailableJobs() const
{
	return availableJobs;
}



// Return a pointer to the mission that was most recently accepted while in-flight.
const Mission *PlayerInfo::ActiveBoardingMission() const
{
	return activeBoardingMission;
}



// Update mission NPCs with the player's current conditions.
void PlayerInfo::UpdateMissionNPCs()
{
	for(Mission &mission : missions)
		mission.UpdateNPCs(*this);
}



// Accept the given job.
void PlayerInfo::AcceptJob(const Mission &mission, UI *ui)
{
	for(auto it = availableJobs.begin(); it != availableJobs.end(); ++it)
		if(&*it == &mission)
		{
			cargo.AddMissionCargo(&mission);
			it->Do(Mission::OFFER, *this);
			it->Do(Mission::ACCEPT, *this, ui);
			auto spliceIt = it->IsUnique() ? missions.begin() : missions.end();
			missions.splice(spliceIt, availableJobs, it);
			break;
		}
}



// Look at the list of available missions and see if any of them can be offered
// right now, in the given location (landing or spaceport). If there are no
// missions that can be accepted, return a null pointer.
Mission *PlayerInfo::MissionToOffer(Mission::Location location)
{
	if(ships.empty())
		return nullptr;

	// If a mission can be offered right now, move it to the start of the list
	// so we know what mission the callback is referring to, and return it.
	for(auto it = availableMissions.begin(); it != availableMissions.end(); ++it)
		if(it->IsAtLocation(location) && it->CanOffer(*this) && it->HasSpace(*this))
		{
			availableMissions.splice(availableMissions.begin(), availableMissions, it);
			return &availableMissions.front();
		}
	return nullptr;
}



// Check if any of the game's missions can be offered from this ship, given its
// relationship with the player. If none offer, return nullptr.
Mission *PlayerInfo::BoardingMission(const shared_ptr<Ship> &ship)
{
	// Do not create missions from existing mission NPC's, or the player's ships.
	if(ship->IsSpecial())
		return nullptr;
	// Ensure that boarding this NPC again does not create a mission.
	ship->SetIsSpecial();
<<<<<<< HEAD
	
=======

	// Update auto conditions to reflect the player's flagship's free capacity.
	UpdateAutoConditions(true);
>>>>>>> c9cc144b
	// "boardingMissions" is emptied by MissionCallback, but to be sure:
	boardingMissions.clear();

	Mission::Location location = (ship->GetGovernment()->IsEnemy()
			? Mission::BOARDING : Mission::ASSISTING);

	// Check for available boarding or assisting missions.
	for(const auto &it : GameData::Missions())
		if(it.second.IsAtLocation(location) && it.second.CanOffer(*this, ship))
		{
			boardingMissions.push_back(it.second.Instantiate(*this, ship));
			if(boardingMissions.back().HasFailed(*this))
				boardingMissions.pop_back();
			else
				return &boardingMissions.back();
		}

	return nullptr;
}



// Engine calls this after placing the boarding mission's NPCs.
void PlayerInfo::ClearActiveBoardingMission()
{
	activeBoardingMission = nullptr;
}



// If one of your missions cannot be offered because you do not have enough
// space for it, and it specifies a message to be shown in that situation,
// show that message.
void PlayerInfo::HandleBlockedMissions(Mission::Location location, UI *ui)
{
	list<Mission> &missionList = availableMissions.empty() ? boardingMissions : availableMissions;
	if(ships.empty() || missionList.empty())
		return;

	for(auto it = missionList.begin(); it != missionList.end(); ++it)
		if(it->IsAtLocation(location) && it->CanOffer(*this) && !it->HasSpace(*this))
		{
			string message = it->BlockedMessage(*this);
			if(!message.empty())
			{
				ui->Push(new Dialog(message));
				return;
			}
		}
}



// Callback for accepting or declining whatever mission has been offered.
// Responses which would kill the player are handled before the on offer
// conversation ended.
void PlayerInfo::MissionCallback(int response)
{
	list<Mission> &missionList = availableMissions.empty() ? boardingMissions : availableMissions;
	if(missionList.empty())
		return;

	Mission &mission = missionList.front();

	// If landed, this conversation may require the player to immediately depart.
	shouldLaunch |= (GetPlanet() && Conversation::RequiresLaunch(response));
	if(response == Conversation::ACCEPT || response == Conversation::LAUNCH)
	{
		bool shouldAutosave = mission.RecommendsAutosave();
		if(planet)
		{
			cargo.AddMissionCargo(&mission);
			UpdateCargoCapacities();
		}
		else if(Flagship())
			flagship->Cargo().AddMissionCargo(&mission);
		else
			return;

		// Move this mission from the offering list into the "accepted"
		// list, viewable on the MissionPanel. Unique missions are moved
		// to the front, so they appear at the top of the list if viewed.
		auto spliceIt = mission.IsUnique() ? missions.begin() : missions.end();
		missions.splice(spliceIt, missionList, missionList.begin());
		mission.Do(Mission::ACCEPT, *this);
		if(shouldAutosave)
			Autosave();
		// If this is a mission offered in-flight, expose a pointer to it
		// so Engine::SpawnFleets can add its ships without requiring the
		// player to land.
		if(mission.IsAtLocation(Mission::BOARDING) || mission.IsAtLocation(Mission::ASSISTING))
			activeBoardingMission = &*--spliceIt;
	}
	else if(response == Conversation::DECLINE || response == Conversation::FLEE)
	{
		mission.Do(Mission::DECLINE, *this);
		missionList.pop_front();
	}
	else if(response == Conversation::DEFER || response == Conversation::DEPART)
	{
		mission.Do(Mission::DEFER, *this);
		missionList.pop_front();
	}
}



// Basic callback, allowing conversations to force the player to depart from a
// planet without requiring a mission to offer.
void PlayerInfo::BasicCallback(int response)
{
	// If landed, this conversation may require the player to immediately depart.
	shouldLaunch |= (GetPlanet() && Conversation::RequiresLaunch(response));
}



// Mark a mission for removal, either because it was completed, or it failed,
// or because the player aborted it.
void PlayerInfo::RemoveMission(Mission::Trigger trigger, const Mission &mission, UI *ui)
{
	for(auto it = missions.begin(); it != missions.end(); ++it)
		if(&*it == &mission)
		{
			// Don't delete the mission yet, because the conversation or dialog
			// panel may still be showing. Instead, just mark it as done. Doing
			// this first avoids the possibility of an infinite loop, e.g. if a
			// mission's "on fail" fails the mission itself.
			doneMissions.splice(doneMissions.end(), missions, it);

			it->Do(trigger, *this, ui);
			cargo.RemoveMissionCargo(&mission);
			for(shared_ptr<Ship> &ship : ships)
				ship->Cargo().RemoveMissionCargo(&mission);
			return;
		}
}



// Mark a mission as failed, but do not remove it from the mission list yet.
void PlayerInfo::FailMission(const Mission &mission)
{
	for(auto it = missions.begin(); it != missions.end(); ++it)
		if(&*it == &mission)
		{
			it->Fail();
			return;
		}
}



// Update mission status based on an event.
void PlayerInfo::HandleEvent(const ShipEvent &event, UI *ui)
{
	// Combat rating increases when you disable an enemy ship.
	if(event.ActorGovernment() && event.ActorGovernment()->IsPlayer())
		if((event.Type() & ShipEvent::DISABLE) && event.Target() && !event.Target()->IsYours())
		{
			auto &rating = conditions["combat rating"];
			static const int64_t maxRating = 2000000000;
			rating = min(maxRating, rating + (event.Target()->Cost() + 250000) / 500000);
		}

	for(Mission &mission : missions)
		mission.Do(event, *this, ui);

	// If the player's flagship was destroyed, the player is dead.
	if((event.Type() & ShipEvent::DESTROY) && !ships.empty() && event.Target().get() == Flagship())
		Die();
}



// Get mutable access to the player's list of conditions.
ConditionsStore &PlayerInfo::Conditions()
{
	return conditions;
}



// Access the player's list of conditions.
const ConditionsStore &PlayerInfo::Conditions() const
{
	return conditions;
}



// Check if the player knows the location of the given system (whether or not
// they have actually visited it).
bool PlayerInfo::HasSeen(const System &system) const
{
	if(seen.count(&system))
		return true;

	auto usesSystem = [&system](const Mission &m) noexcept -> bool
	{
		if(!m.IsVisible())
			return false;
		if(m.Waypoints().count(&system))
			return true;
		for(auto &&p : m.Stopovers())
			if(p->IsInSystem(&system))
				return true;
		return false;
	};
	if(any_of(availableJobs.begin(), availableJobs.end(), usesSystem))
		return true;
	if(any_of(missions.begin(), missions.end(), usesSystem))
		return true;

	return KnowsName(system);
}



// Check if the player has visited the given system.
bool PlayerInfo::HasVisited(const System &system) const
{
	return visitedSystems.count(&system);
}



// Check if the player has visited the given system.
bool PlayerInfo::HasVisited(const Planet &planet) const
{
	return visitedPlanets.count(&planet);
}



// Check if the player knows the name of a system, either from visiting there or
// because a job or active mission includes the name of that system.
bool PlayerInfo::KnowsName(const System &system) const
{
	if(HasVisited(system))
		return true;

	for(const Mission &mission : availableJobs)
		if(mission.Destination()->IsInSystem(&system))
			return true;

	for(const Mission &mission : missions)
		if(mission.IsVisible() && mission.Destination()->IsInSystem(&system))
			return true;

	return false;
}


// Mark the given system as visited, and mark all its neighbors as seen.
void PlayerInfo::Visit(const System &system)
{
	visitedSystems.insert(&system);
	seen.insert(&system);
	for(const System *neighbor : system.VisibleNeighbors())
		if(!neighbor->Hidden() || system.Links().count(neighbor))
			seen.insert(neighbor);
}



// Mark the given planet as visited.
void PlayerInfo::Visit(const Planet &planet)
{
	visitedPlanets.insert(&planet);
}



// Mark a system as unvisited, even if visited previously.
void PlayerInfo::Unvisit(const System &system)
{
	visitedSystems.erase(&system);
	for(const StellarObject &object : system.Objects())
		if(object.GetPlanet())
			Unvisit(*object.GetPlanet());
}



void PlayerInfo::Unvisit(const Planet &planet)
{
	visitedPlanets.erase(&planet);
}



// Check if the player has a hyperspace route set.
bool PlayerInfo::HasTravelPlan() const
{
	return !travelPlan.empty();
}



// Access the player's travel plan.
const vector<const System *> &PlayerInfo::TravelPlan() const
{
	return travelPlan;
}



vector<const System *> &PlayerInfo::TravelPlan()
{
	return travelPlan;
}



// This is called when the player enters the system that is their current
// hyperspace target.
void PlayerInfo::PopTravel()
{
	if(!travelPlan.empty())
	{
		Visit(*travelPlan.back());
		travelPlan.pop_back();
	}
}



// Get the planet to land on at the end of the travel path.
const Planet *PlayerInfo::TravelDestination() const
{
	return travelDestination;
}



// Set the planet to land on at the end of the travel path.
void PlayerInfo::SetTravelDestination(const Planet *planet)
{
	travelDestination = planet;
	if(planet && planet->IsInSystem(system) && Flagship())
		Flagship()->SetTargetStellar(system->FindStellar(planet));
}



// Check which secondary weapons the player has selected.
const set<const Outfit *> &PlayerInfo::SelectedWeapons() const
{
	return selectedWeapons;
}



// Cycle through all available secondary weapons.
void PlayerInfo::SelectNext()
{
	if(!flagship || flagship->Outfits().empty())
		return;

	// If multiple weapons were selected, then switch to selecting none.
	if(selectedWeapons.size() > 1)
	{
		selectedWeapons.clear();
		return;
	}

	// If no weapon was selected, then we scan from the beginning.
	auto it = flagship->Outfits().begin();
	bool hadSingleWeaponSelected = (selectedWeapons.size() == 1);

	// If a single weapon was selected, then move the iterator to the
	// outfit directly after it.
	if(hadSingleWeaponSelected)
	{
		auto selectedOutfit = *(selectedWeapons.begin());
		it = flagship->Outfits().find(selectedOutfit);
		if(it != flagship->Outfits().end())
			++it;
	}

	// Find the next secondary weapon.
	for( ; it != flagship->Outfits().end(); ++it)
		if(it->first->Icon())
		{
			selectedWeapons.clear();
			selectedWeapons.insert(it->first);
			return;
		}

	// If no weapon was selected and we didn't find any weapons at this point,
	// then the player just doesn't have any secondary weapons.
	if(!hadSingleWeaponSelected)
		return;

	// Reached the end of the list. Select all possible secondary weapons here.
	it = flagship->Outfits().begin();
	for( ; it != flagship->Outfits().end(); ++it)
		if(it->first->Icon())
			selectedWeapons.insert(it->first);

	// If we have only one weapon selected at this point, then the player
	// only has a single secondary weapon. Clear the list, since the weapon
	// was selected when we entered this function.
	if(selectedWeapons.size() == 1)
		selectedWeapons.clear();
}



// Escorts currently selected for giving orders.
const vector<weak_ptr<Ship>> &PlayerInfo::SelectedShips() const
{
	return selectedShips;
}



// Select any player ships in the given box or list. Return true if any were
// selected, so we know not to search further for a match.
bool PlayerInfo::SelectShips(const Rectangle &box, bool hasShift)
{
	// If shift is not held down, replace the current selection.
	if(!hasShift)
		selectedShips.clear();
	// If shift is not held, the first ship in the box will also become the
	// player's flagship's target.
	bool first = !hasShift;

	bool matched = false;
	for(const shared_ptr<Ship> &ship : ships)
		if(!ship->IsDestroyed() && !ship->IsParked() && ship->GetSystem() == system && ship.get() != Flagship()
				&& box.Contains(ship->Position()))
		{
			matched = true;
			SelectShip(ship, &first);
		}
	return matched;
}



bool PlayerInfo::SelectShips(const vector<const Ship *> &stack, bool hasShift)
{
	// If shift is not held down, replace the current selection.
	if(!hasShift)
		selectedShips.clear();
	// If shift is not held, the first ship in the stack will also become the
	// player's flagship's target.
	bool first = !hasShift;

	// Loop through all the player's ships and check which of them are in the
	// given stack.
	bool matched = false;
	for(const shared_ptr<Ship> &ship : ships)
	{
		auto it = find(stack.begin(), stack.end(), ship.get());
		if(it != stack.end())
		{
			matched = true;
			SelectShip(ship, &first);
		}
	}
	return matched;
}



void PlayerInfo::SelectShip(const Ship *ship, bool hasShift)
{
	// If shift is not held down, replace the current selection.
	if(!hasShift)
		selectedShips.clear();

	bool first = !hasShift;
	for(const shared_ptr<Ship> &it : ships)
		if(it.get() == ship)
			SelectShip(it, &first);
}



void PlayerInfo::SelectGroup(int group, bool hasShift)
{
	int bit = (1 << group);
	// If the shift key is held down and all the ships in the given group are
	// already selected, deselect them all. Otherwise, select them all. The easy
	// way to do this is first to remove all the ships that match in one pass,
	// then add them in a subsequent pass if any were not selected.
	const Ship *oldTarget = nullptr;
	if(Flagship() && Flagship()->GetTargetShip())
	{
		oldTarget = Flagship()->GetTargetShip().get();
		Flagship()->SetTargetShip(shared_ptr<Ship>());
	}
	if(hasShift)
	{
		bool allWereSelected = true;
		for(const shared_ptr<Ship> &ship : ships)
			if(groups[ship.get()] & bit)
			{
				auto it = selectedShips.begin();
				for( ; it != selectedShips.end(); ++it)
					if(it->lock() == ship)
						break;
				if(it != selectedShips.end())
					selectedShips.erase(it);
				else
					allWereSelected = false;
			}
		if(allWereSelected)
			return;
	}
	else
		selectedShips.clear();

	// Now, go through and add any ships in the group to the selection. Even if
	// shift is held they won't be added twice, because we removed them above.
	for(const shared_ptr<Ship> &ship : ships)
		if(groups[ship.get()] & bit)
		{
			selectedShips.push_back(ship);
			if(ship.get() == oldTarget)
				Flagship()->SetTargetShip(ship);
		}
}



void PlayerInfo::SetGroup(int group, const set<Ship *> *newShips)
{
	int bit = (1 << group);
	int mask = ~bit;
	// First, remove any of your ships that are in the group.
	for(const shared_ptr<Ship> &ship : ships)
		groups[ship.get()] &= mask;
	// Then, add all the currently selected ships to the group.
	if(newShips)
	{
		for(const Ship *ship : *newShips)
			groups[ship] |= bit;
	}
	else
	{
		for(const weak_ptr<Ship> &ptr : selectedShips)
		{
			shared_ptr<Ship> ship = ptr.lock();
			if(ship)
				groups[ship.get()] |= bit;
		}
	}
}



set<Ship *> PlayerInfo::GetGroup(int group)
{
	int bit = (1 << group);
	set<Ship *> result;

	for(const shared_ptr<Ship> &ship : ships)
	{
		auto it = groups.find(ship.get());
		if(it != groups.end() && (it->second & bit))
			result.insert(ship.get());
	}
	return result;
}



// Keep track of any outfits that you have sold since landing. These will be
// available to buy back until you take off.
int PlayerInfo::Stock(const Outfit *outfit) const
{
	auto it = stock.find(outfit);
	return (it == stock.end() ? 0 : it->second);
}



// Transfer outfits from the player to the planet or vice versa.
void PlayerInfo::AddStock(const Outfit *outfit, int count)
{
	// If you sell an individual outfit that is not sold here and that you
	// acquired by buying a ship here, have it appear as "in stock" in case you
	// change your mind about selling it. (On the other hand, if you sell an
	// entire ship right after buying it, its outfits will not be "in stock.")
	if(count > 0 && stock[outfit] < 0)
		stock[outfit] = 0;
	stock[outfit] += count;

	int day = date.DaysSinceEpoch();
	if(count > 0)
	{
		// Remember how depreciated these items are.
		for(int i = 0; i < count; ++i)
			stockDepreciation.Buy(outfit, day, &depreciation);
	}
	else
	{
		// If the count is negative, outfits are being transferred from stock
		// into the player's possession.
		for(int i = 0; i < -count; ++i)
			depreciation.Buy(outfit, day, &stockDepreciation);
	}
}



// Get depreciation information.
const Depreciation &PlayerInfo::FleetDepreciation() const
{
	return depreciation;
}



const Depreciation &PlayerInfo::StockDepreciation() const
{
	return stockDepreciation;
}



void PlayerInfo::Harvest(const Outfit *type)
{
	if(type && system)
		harvested.insert(make_pair(system, type));
}



const set<pair<const System *, const Outfit *>> &PlayerInfo::Harvested() const
{
	return harvested;
}



const pair<const System *, Point> &PlayerInfo::GetEscortDestination() const
{
	return interstellarEscortDestination;
}



// Determine if a system and nonzero position were specified.
bool PlayerInfo::HasEscortDestination() const
{
	return interstellarEscortDestination.first && interstellarEscortDestination.second;
}



// Set (or clear) the stored escort travel destination.
void PlayerInfo::SetEscortDestination(const System *system, Point pos)
{
	interstellarEscortDestination.first = system;
	interstellarEscortDestination.second = pos;
}



// Get what coloring is currently selected in the map.
int PlayerInfo::MapColoring() const
{
	return mapColoring;
}



// Set what the map is being colored by.
void PlayerInfo::SetMapColoring(int index)
{
	mapColoring = index;
}



// Get the map zoom level.
int PlayerInfo::MapZoom() const
{
	return mapZoom;
}



// Set the map zoom level.
void PlayerInfo::SetMapZoom(int level)
{
	mapZoom = level;
}



// Get the set of collapsed categories for the named panel.
set<string> &PlayerInfo::Collapsed(const string &name)
{
	return collapsed[name];
}



// Apply any "changes" saved in this player info to the global game state.
void PlayerInfo::ApplyChanges()
{
	for(const auto &it : reputationChanges)
		it.first->SetReputation(it.second);
	reputationChanges.clear();
	AddChanges(dataChanges);
	GameData::ReadEconomy(economy);
	economy = DataNode();

	// Make sure all stellar objects are correctly positioned. This is needed
	// because EnterSystem() is not called the first time through.
	GameData::SetDate(GetDate());
	// SetDate() clears any bribes from yesterday, so restore any auto-clearance.
	for(const Mission &mission : Missions())
		if(mission.ClearanceMessage() == "auto")
		{
			mission.Destination()->Bribe(mission.HasFullClearance());
			for(const Planet *planet : mission.Stopovers())
				planet->Bribe(mission.HasFullClearance());
		}

	// Check if any special persons have been destroyed.
	GameData::DestroyPersons(destroyedPersons);
	destroyedPersons.clear();

	// Check which planets you have dominated.
	static const string prefix = "tribute: ";
	for(auto it = Conditions().PrimariesLowerBound(prefix); it != Conditions().PrimariesEnd(); ++it)
	{
		if(it->first.compare(0, prefix.length(), prefix))
			break;

		const Planet *planet = GameData::Planets().Find(it->first.substr(prefix.length()));
		if(planet)
			GameData::GetPolitics().DominatePlanet(planet);
	}

	// Issue warnings for any data which has been mentioned but not actually defined, and
	// ensure that all "undefined" data is appropriately named.
	GameData::CheckReferences();

	// Now that all outfits have names, we can finish loading the player's ships.
	for(auto &&ship : ships)
	{
		// Government changes may have changed the player's ship swizzles.
		ship->SetGovernment(GameData::PlayerGovernment());
		ship->FinishLoading(false);
	}
}



// Make change's to the player's planet, system, & ship locations as needed, to ensure the player and
// their ships are in valid locations, even if the player did something drastic, such as remove a mod.
void PlayerInfo::ValidateLoad()
{
	// If a system was not specified in the player data, use the flagship's system.
	if(!planet && !ships.empty())
	{
		string warning = "Warning: no planet specified for player";
		auto it = find_if(ships.begin(), ships.end(), [](const shared_ptr<Ship> &ship) noexcept -> bool
			{ return ship->GetPlanet() && ship->GetPlanet()->IsValid() && !ship->IsParked() && ship->CanBeFlagship(); });
		if(it != ships.end())
		{
			planet = (*it)->GetPlanet();
			system = (*it)->GetSystem();
			warning += ". Defaulting to location of flagship \"" + (*it)->Name() + "\", " + planet->TrueName() + ".";
		}
		else
			warning += " (no ships could supply a valid player location).";

		Files::LogError(warning);
	}

	// As a result of external game data changes (e.g. unloading a mod) it's possible the player ended up
	// with an undefined system or planet. In that case, move them to the starting system to avoid crashing.
	if(planet && !system)
	{
		system = planet->GetSystem();
		Files::LogError("Warning: player system was not specified. Defaulting to the specified planet's system.");
	}
	if(!planet || !planet->IsValid() || !system || !system->IsValid())
	{
		system = &startData.GetSystem();
		planet = &startData.GetPlanet();
		Files::LogError("Warning: player system and/or planet was not valid. Defaulting to the starting location.");
	}

	// Every ship ought to have specified a valid location, but if not,
	// move it to the player's location to avoid invalid states.
	for(auto &&ship : ships)
	{
		if(!ship->GetSystem() || !ship->GetSystem()->IsValid())
		{
			ship->SetSystem(system);
			Files::LogError("Warning: player ship \"" + ship->Name()
				+ "\" did not specify a valid system. Defaulting to the player's system.");
		}
		// In-system ships that aren't on a valid planet should get moved to the player's planet
		// (but e.g. disabled ships or those that didn't have a planet should remain in space).
		if(ship->GetSystem() == system && ship->GetPlanet() && !ship->GetPlanet()->IsValid())
		{
			ship->SetPlanet(planet);
			Files::LogError("Warning: in-system player ship \"" + ship->Name()
				+ "\" specified an invalid planet. Defaulting to the player's planet.");
		}
		// Owned ships that are not in the player's system always start in flight.
	}

	// Validate the travel plan.
	if(travelDestination && !travelDestination->IsValid())
	{
		Files::LogError("Warning: removed invalid travel plan destination \"" + travelDestination->TrueName() + ".\"");
		travelDestination = nullptr;
	}
	if(!travelPlan.empty() && any_of(travelPlan.begin(), travelPlan.end(),
			[](const System *waypoint) noexcept -> bool { return !waypoint->IsValid(); }))
	{
		travelPlan.clear();
		travelDestination = nullptr;
		Files::LogError("Warning: reset the travel plan due to use of invalid system(s).");
	}

	// For old saves, default to the first start condition (the default "Endless Sky" start).
	if(startData.Identifier().empty())
	{
		// It is possible that there are no start conditions defined (e.g. a bad installation or
		// incomplete total conversion plugin). In that case, it is not possible to continue.
		const auto startCount = GameData::StartOptions().size();
		if(startCount >= 1)
		{
			startData = GameData::StartOptions().front();
			// When necessary, record in the pilot file that the starting data is just an assumption.
			if(startCount >= 2)
				conditions["unverified start scenario"] = true;
		}
		else
			throw runtime_error("Unable to set a starting scenario for an existing pilot. (No valid \"start\" "
				"nodes were found in data files or loaded plugins--make sure you've installed the game properly.)");
	}

	// Validate the missions that were loaded. Active-but-invalid missions are removed from
	// the standard mission list, effectively pausing them until necessary data is restored.
	missions.sort([](const Mission &lhs, const Mission &rhs) noexcept -> bool { return lhs.IsValid(); });
	auto isInvalidMission = [](const Mission &m) noexcept -> bool { return !m.IsValid(); };
	auto mit = find_if(missions.begin(), missions.end(), isInvalidMission);
	if(mit != missions.end())
		inactiveMissions.splice(inactiveMissions.end(), missions, mit, missions.end());

	// Invalid available jobs or missions are erased (since there is no guarantee
	// the player will be on the correct planet when a plugin is re-added).
	availableJobs.remove_if(isInvalidMission);
	availableMissions.remove_if(isInvalidMission);
}



// Helper to register derived conditions.
void PlayerInfo::RegisterDerivedConditions()
{
	// Read-only date functions.
	auto &&dayProvider = conditions.GetProviderNamed("day");
	dayProvider.SetGetFun([this](const string &name) { return date.Day(); });
	
	auto &&monthProvider = conditions.GetProviderNamed("month");
	monthProvider.SetGetFun([this](const string &name) { return date.Month(); });
	
	auto &&yearProvider = conditions.GetProviderNamed("year");
	yearProvider.SetGetFun([this](const string &name) { return date.Year(); });
	
	// Read-only account conditions.
	// Bound financial conditions to +/- 4.6 x 10^18 credits, within the range of a 64-bit int.
	static constexpr int64_t limit = static_cast<int64_t>(1) << 62;

	auto &&netWorthProvider = conditions.GetProviderNamed("net worth");
	netWorthProvider.SetGetFun([this](const string &name) { return min(limit, max(-limit, accounts.NetWorth())); });
	
	auto &&creditsProvider = conditions.GetProviderNamed("credits");
	creditsProvider.SetGetFun([this](const string &name) { return min(limit, accounts.Credits()); });

	auto &&unpaidMortgagesProvider = conditions.GetProviderNamed("unpaid mortgages");
	unpaidMortgagesProvider.SetGetFun([this](const string &name) { return min(limit, accounts.TotalDebt("Mortgage")); });

	auto &&unpaidFinesProvider = conditions.GetProviderNamed("unpaid fines");
	unpaidFinesProvider.SetGetFun([this](const string &name) { return min(limit, accounts.TotalDebt("Fine")); });
	
	auto &&unpaidSalariesProvider = conditions.GetProviderNamed("unpaid salaries");
	unpaidSalariesProvider.SetGetFun([this](const string &name) { return min(limit, accounts.SalariesOwed()); });

	auto &&unpaidMaintenanceProvider = conditions.GetProviderNamed("unpaid maintenance");
	unpaidMaintenanceProvider.SetGetFun([this](const string &name) { return min(limit, accounts.MaintenanceDue()); });

	auto &&creditScoreProvider = conditions.GetProviderNamed("credit score");
	creditScoreProvider.SetGetFun([this](const string &name) { return accounts.CreditScore(); });

	// Read-only flagship conditions.
	auto &&flagshipCrewProvider = conditions.GetProviderNamed("flagship crew");
	flagshipCrewProvider.SetGetFun([this](const string &name) -> int64_t { if(flagship) { return flagship->Crew(); } return 0; });
	
	auto &&flagshipRequiredCrewProvider = conditions.GetProviderNamed("flagship required crew");
	flagshipRequiredCrewProvider.SetGetFun([this](const string &name) -> int64_t { if(flagship) { return flagship->RequiredCrew(); } return 0; });

	auto &&flagshipBunksProvider = conditions.GetProviderNamed("flagship bunks");
	flagshipBunksProvider.SetGetFun([this](const string &name) -> int64_t { if(flagship) { return flagship->Attributes().Get("bunks"); } return 0; });
	
	// Conditions for your fleet's attractiveness to pirates.
	auto &&cargoAttractivenessProvider = conditions.GetProviderNamed("cargo attractiveness");
	cargoAttractivenessProvider.SetGetFun([this](const string &name) -> int64_t { return RaidFleetFactors().first; });

	auto &&armamentDeterrence = conditions.GetProviderNamed("armament deterrence");	
	armamentDeterrence.SetGetFun([this](const string &name) -> int64_t { return RaidFleetFactors().second; });
	
	auto &&pirateAttractionProvider = conditions.GetProviderNamed("pirate attraction");
	pirateAttractionProvider.SetGetFun([this](const string &name) -> int64_t { auto rff = RaidFleetFactors(); return rff.first - rff.second; });
	
	// Special conditions for cargo and passenger space.
	// If boarding a ship, missions should not consider the space available
	// in the player's entire fleet. The only fleet parameter offered to a
	// boarding mission is the fleet composition (e.g. 4 Heavy Warships).
	auto &&cargoSpaceProvider = conditions.GetProviderNamed("cargo space");
	cargoSpaceProvider.SetGetFun([this](const string &name) -> int64_t
	{
<<<<<<< HEAD
		if(flagship && !boardingMissions.empty())
			return flagship->Cargo().Free();
		int64_t retVal = 0;
		for(const shared_ptr<Ship> &ship : ships)
			if(!ship->IsParked() && !ship->IsDisabled() && ship->GetSystem() == system)
				retVal += ship->Attributes().Get("cargo space");
		return retVal;
	});
	
	auto &&passengerSpaceProvider = conditions.GetProviderNamed("passenger space");
	passengerSpaceProvider.SetGetFun([this](const string &name) -> int64_t
	{
		if(flagship && !boardingMissions.empty())
			return flagship->Cargo().BunksFree();
		int64_t retVal = 0;
		for(const shared_ptr<Ship> &ship : ships)
			if(!ship->IsParked() && !ship->IsDisabled() && ship->GetSystem() == system)
				retVal += ship->Attributes().Get("bunks") - ship->RequiredCrew();
		return retVal;
	});
	
	// The number of active ships the player has of the given category
	// (e.g. Heavy Warships).
	auto &&shipTypesProvider = conditions.GetProviderPrefixed("ships: ");
	shipTypesProvider.SetGetFun([this](const string &name) -> int64_t
=======
		conditions["cargo space"] = flagship->Cargo().Free();
		conditions["passenger space"] = flagship->Cargo().BunksFree();
	}

	// Clear any existing flagship system: and planet: conditions. (Note: '!' = ' ' + 1.)
	clearRange(conditions, "flagship system: ", "flagship system:!");
	clearRange(conditions, "flagship planet: ", "flagship planet:!");

	// Store conditions for flagship current crew, required crew, and bunks.
	if(flagship)
>>>>>>> c9cc144b
	{
		int64_t retVal = 0;
		for(const shared_ptr<Ship> &ship : ships)
			if(!ship->IsParked() && !ship->IsDisabled() && ship->GetSystem() == system
					&& name == "ships: " + ship->Attributes().Category())
				++retVal;
		return retVal;
	});
	
	// Conditions to determine if flagship is in a system and on a planet.
	auto &&flagshipSystemProvider = conditions.GetProviderPrefixed("flagship system: ");
	auto flagshipSystemFun = [this](const string &name) -> bool
	{
<<<<<<< HEAD
		if(!flagship || !flagship->GetSystem())
			return false;
		return name == "flagship system: " + flagship->GetSystem()->Name();
	};
	flagshipSystemProvider.SetHasFun(flagshipSystemFun);
	flagshipSystemProvider.SetGetFun(flagshipSystemFun);
	
	auto &&flagshipPlanetProvider = conditions.GetProviderPrefixed("flagship planet: ");
	auto flagshipPlanetFun = [this](const string &name) -> bool
	{
		if(!flagship || !flagship->GetPlanet())
			return false;
		return name == "flagship planet: " + flagship->GetPlanet()->TrueName();
	};
	flagshipPlanetProvider.SetHasFun(flagshipPlanetFun);
	flagshipPlanetProvider.SetGetFun(flagshipPlanetFun);
	
	// Read/write government reputation conditions.
	// The erase function is still default (since we cannot erase government conditions).
	auto &&reputationProvider = conditions.GetProviderPrefixed("reputation: ");
	reputationProvider.SetHasFun([](const string &name) -> bool
	{
		string govName = name.substr(strlen("reputation: "));
		return GameData::Governments().Has(govName);
	});
	reputationProvider.SetGetFun([](const string &name) -> int64_t
	{
		string govName = name.substr(strlen("reputation: "));
		auto gov = GameData::Governments().Get(govName);
		if(!gov)
			return 0;
		return gov->Reputation();
	});
	reputationProvider.SetSetFun([](const string &name, int64_t value) -> bool
	{
		string govName = name.substr(strlen("reputation: "));
		auto gov = GameData::Governments().Get(govName);
		if(!gov)
			return false;
		gov->SetReputation(value);
		return true;
	});
=======
		conditions["flagship crew"] = 0;
		conditions["flagship required crew"] = 0;
		conditions["flagship bunks"] = 0;
	}

	// Conditions for your fleet's attractiveness to pirates:
	pair<double, double> factors = RaidFleetFactors();
	conditions["cargo attractiveness"] = factors.first;
	conditions["armament deterrence"] = factors.second;
	conditions["pirate attraction"] = factors.first - factors.second;
>>>>>>> c9cc144b
}



// New missions are generated each time you land on a planet.
void PlayerInfo::CreateMissions()
{
	boardingMissions.clear();

	// Check for available missions.
	bool skipJobs = planet && !planet->IsInhabited();
	bool hasPriorityMissions = false;
	for(const auto &it : GameData::Missions())
	{
		if(it.second.IsAtLocation(Mission::BOARDING) || it.second.IsAtLocation(Mission::ASSISTING))
			continue;
		if(skipJobs && it.second.IsAtLocation(Mission::JOB))
			continue;

		if(it.second.CanOffer(*this))
		{
			list<Mission> &missions =
				it.second.IsAtLocation(Mission::JOB) ? availableJobs : availableMissions;

			missions.push_back(it.second.Instantiate(*this));
			if(missions.back().HasFailed(*this))
				missions.pop_back();
			else if(!it.second.IsAtLocation(Mission::JOB))
				hasPriorityMissions |= missions.back().HasPriority();
		}
	}

	// If any of the available missions are "priority" missions, no other
	// special missions will be offered in the spaceport.
	if(hasPriorityMissions)
	{
		auto it = availableMissions.begin();
		while(it != availableMissions.end())
		{
			if(it->IsAtLocation(Mission::SPACEPORT) && !it->HasPriority())
				it = availableMissions.erase(it);
			else
				++it;
		}
	}
	else if(availableMissions.size() > 1)
	{
		// Minor missions only get offered if no other missions (including other
		// minor missions) are competing with them. This is to avoid having two
		// or three missions pop up as soon as you enter the spaceport.
		auto it = availableMissions.begin();
		while(it != availableMissions.end())
		{
			if(it->IsMinor())
			{
				it = availableMissions.erase(it);
				if(availableMissions.size() <= 1)
					break;
			}
			else
				++it;
		}
	}

	// Sort missions on the job board alphabetically.
	availableJobs.sort([](const Mission &lhs, const Mission &rhs)
	{
		return lhs.Name() < rhs.Name();
	});
}



// Updates each mission upon landing, to perform landing actions (Stopover,
// Visit, Complete, Fail), and remove now-complete or now-failed missions.
void PlayerInfo::StepMissions(UI *ui)
{
	// Check for NPCs that have been destroyed without their destruction
	// being registered, e.g. by self-destruct:
	for(Mission &mission : missions)
		for(const NPC &npc : mission.NPCs())
			for(const shared_ptr<Ship> &ship : npc.Ships())
				if(ship->IsDestroyed())
					mission.Do(ShipEvent(nullptr, ship, ShipEvent::DESTROY), *this, ui);

	// Check missions for status changes from landing.
	string visitText;
	int missionVisits = 0;
	auto substitutions = map<string, string>{
		{"<first>", firstName},
		{"<last>", lastName}
	};
	if(Flagship())
		substitutions["<ship>"] = Flagship()->Name();

	auto mit = missions.begin();
	while(mit != missions.end())
	{
		Mission &mission = *mit;
		++mit;

		// If this is a stopover for the mission, perform the stopover action.
		mission.Do(Mission::STOPOVER, *this, ui);

		if(mission.HasFailed(*this))
			RemoveMission(Mission::FAIL, mission, ui);
		else if(mission.CanComplete(*this))
			RemoveMission(Mission::COMPLETE, mission, ui);
		else if(mission.Destination() == GetPlanet() && !freshlyLoaded)
		{
			mission.Do(Mission::VISIT, *this, ui);
			if(mission.IsUnique() || !mission.IsVisible())
				continue;

			// On visit dialogs are handled separately as to avoid a player
			// getting spammed by on visit dialogs if they are stacking jobs
			// from the same destination.
			if(visitText.empty())
			{
				const auto &text = mission.GetAction(Mission::VISIT).DialogText();
				if(!text.empty())
					visitText = Format::Replace(text, substitutions);
			}
			++missionVisits;
		}
	}
	if(!visitText.empty())
	{
		if(missionVisits > 1)
			visitText += "\n\t(You have " + Format::Number(missionVisits - 1) + " other unfinished "
				+ ((missionVisits > 2) ? "missions" : "mission") + " at this location.)";
		ui->Push(new Dialog(visitText));
	}
	// One mission's actions may influence another mission, so loop through one
	// more time to see if any mission is now completed or failed due to a change
	// that happened in another mission the first time through.
	mit = missions.begin();
	while(mit != missions.end())
	{
		Mission &mission = *mit;
		++mit;

		if(mission.HasFailed(*this))
			RemoveMission(Mission::FAIL, mission, ui);
		else if(mission.CanComplete(*this))
			RemoveMission(Mission::COMPLETE, mission, ui);
	}

	// Search for any missions that have failed but for which we are still
	// holding on to some cargo.
	set<const Mission *> active;
	for(const Mission &it : missions)
		active.insert(&it);

	vector<const Mission *> missionsToRemove;
	for(const auto &it : cargo.MissionCargo())
		if(!active.count(it.first))
			missionsToRemove.push_back(it.first);
	for(const auto &it : cargo.PassengerList())
		if(!active.count(it.first))
			missionsToRemove.push_back(it.first);
	for(const Mission *mission : missionsToRemove)
		cargo.RemoveMissionCargo(mission);
}



void PlayerInfo::Autosave() const
{
	if(!CanBeSaved() || filePath.length() < 4)
		return;

	string path = filePath.substr(0, filePath.length() - 4) + "~autosave.txt";
	Save(path);
}



void PlayerInfo::Save(const string &path) const
{
	DataWriter out(path);


	// Basic player information and persistent UI settings:

	// Pilot information:
	out.Write("pilot", firstName, lastName);
	out.Write("date", date.Day(), date.Month(), date.Year());
	if(system)
		out.Write("system", system->Name());
	if(planet)
		out.Write("planet", planet->TrueName());
	if(planet && planet->CanUseServices())
		out.Write("clearance");
	out.Write("playtime", playTime);
	// This flag is set if the player must leave the planet immediately upon
	// entering their ship (i.e. because a mission forced them to take off).
	if(shouldLaunch)
		out.Write("launching");
	for(const System *system : travelPlan)
		out.Write("travel", system->Name());
	if(travelDestination)
		out.Write("travel destination", travelDestination->TrueName());

	// Save the current setting for the map coloring;
	out.Write("map coloring", mapColoring);
	out.Write("map zoom", mapZoom);
	// Remember what categories are collapsed.
	for(const auto &it : collapsed)
	{
		// Skip panels where nothing was collapsed.
		if(it.second.empty())
			continue;

		out.Write("collapsed", it.first);
		out.BeginChild();
		{
			for(const auto &cit : it.second)
				out.Write(cit);
		}
		out.EndChild();
	}

	out.Write("reputation with");
	out.BeginChild();
	{
		for(const auto &it : GameData::Governments())
			if(!it.second.IsPlayer())
				out.Write(it.first, it.second.Reputation());
	}
	out.EndChild();


	// Records of things you own:
	out.Write();
	out.WriteComment("What you own:");

	// Save all the data for all the player's ships.
	for(const shared_ptr<Ship> &ship : ships)
	{
		ship->Save(out);
		auto it = groups.find(ship.get());
		if(it != groups.end() && it->second)
			out.Write("groups", it->second);
	}
	if(!planetaryStorage.empty())
	{
		out.Write("storage");
		out.BeginChild();
		{
			for(const auto &it : planetaryStorage)
				if(!it.second.IsEmpty())
				{
					out.Write("planet", it.first->TrueName());
					out.BeginChild();
					{
						it.second.Save(out);
					}
					out.EndChild();
				}
		}
		out.EndChild();
	}

	// Save accounting information, cargo, and cargo cost bases.
	accounts.Save(out);
	cargo.Save(out);
	if(!costBasis.empty())
	{
		out.Write("basis");
		out.BeginChild();
		{
			for(const auto &it : costBasis)
				if(it.second)
					out.Write(it.first, it.second);
		}
		out.EndChild();
	}

	if(!stock.empty())
	{
		out.Write("stock");
		out.BeginChild();
		{
			using StockElement = pair<const Outfit *const, int>;
			WriteSorted(stock,
				[](const StockElement *lhs, const StockElement *rhs)
					{ return lhs->first->Name() < rhs->first->Name(); },
				[&out](const StockElement &it)
				{
					if(it.second)
						out.Write(it.first->Name(), it.second);
				});
		}
		out.EndChild();
	}
	depreciation.Save(out, date.DaysSinceEpoch());
	stockDepreciation.Save(out, date.DaysSinceEpoch());


	// Records of things you have done or are doing, or have happened to you:
	out.Write();
	out.WriteComment("What you've done:");

	// Save all missions (accepted, accepted-but-invalid, and available).
	for(const Mission &mission : missions)
		mission.Save(out);
	for(const Mission &mission : inactiveMissions)
		mission.Save(out);
	for(const Mission &mission : availableJobs)
		mission.Save(out, "available job");
	for(const Mission &mission : availableMissions)
		mission.Save(out, "available mission");
<<<<<<< HEAD
	
	// Save any "primary condition" flags that are set.
	if(Conditions().PrimariesBegin() != Conditions().PrimariesEnd())
=======

	// Save any "condition" flags that are set.
	if(!conditions.empty())
>>>>>>> c9cc144b
	{
		out.Write("conditions");
		out.BeginChild();
		{
			for(auto it = Conditions().PrimariesBegin(); it != Conditions().PrimariesEnd(); ++it)
			{
				// If the condition's value is 1, don't bother writing the 1.
				if(it->second == 1)
					out.Write(it->first);
				else if(it->second)
					out.Write(it->first, it->second);
			}
		}
		out.EndChild();
	}

	// Save pending events, and changes that have happened due to past events.
	for(const GameEvent &event : gameEvents)
		event.Save(out);
	if(!dataChanges.empty())
	{
		out.Write("changes");
		out.BeginChild();
		{
			for(const DataNode &node : dataChanges)
				out.Write(node);
		}
		out.EndChild();
	}
	GameData::WriteEconomy(out);

	// Check which persons have been captured or destroyed.
	for(const auto &it : GameData::Persons())
		if(it.second.IsDestroyed())
			out.Write("destroyed", it.first);


	// Records of things you have discovered:
	out.Write();
	out.WriteComment("What you know:");

	// Save a list of systems the player has visited.
	WriteSorted(visitedSystems,
		[](const System *const *lhs, const System *const *rhs)
			{ return (*lhs)->Name() < (*rhs)->Name(); },
		[&out](const System *system)
		{
			out.Write("visited", system->Name());
		});

	// Save a list of planets the player has visited.
	WriteSorted(visitedPlanets,
		[](const Planet *const *lhs, const Planet *const *rhs)
			{ return (*lhs)->TrueName() < (*rhs)->TrueName(); },
		[&out](const Planet *planet)
		{
			out.Write("visited planet", planet->TrueName());
		});

	if(!harvested.empty())
	{
		out.Write("harvested");
		out.BeginChild();
		{
			using HarvestLog = pair<const System *, const Outfit *>;
			WriteSorted(harvested,
				[](const HarvestLog *lhs, const HarvestLog *rhs) -> bool
				{
					// Sort by system name and then by outfit name.
					if(lhs->first != rhs->first)
						return lhs->first->Name() < rhs->first->Name();
					else
						return lhs->second->Name() < rhs->second->Name();
				},
				[&out](const HarvestLog &it)
				{
					out.Write(it.first->Name(), it.second->Name());
				});
		}
		out.EndChild();
	}

	out.Write("logbook");
	out.BeginChild();
	{
		for(auto &&it : logbook)
		{
			out.Write(it.first.Day(), it.first.Month(), it.first.Year());
			out.BeginChild();
			{
				// Break the text up into paragraphs.
				for(const string &line : Format::Split(it.second, "\n\t"))
					out.Write(line);
			}
			out.EndChild();
		}
		for(auto &&it : specialLogs)
			for(auto &&eit : it.second)
			{
				out.Write(it.first, eit.first);
				out.BeginChild();
				{
					// Break the text up into paragraphs.
					for(const string &line : Format::Split(eit.second, "\n\t"))
						out.Write(line);
				}
				out.EndChild();
			}
	}
	out.EndChild();

	out.Write();
	out.WriteComment("How you began:");
	startData.Save(out);
}



// Check (and perform) any fines incurred by planetary security. If the player
// has dominated the planet, or was given clearance to this planet by a mission,
// planetary security is avoided. Infiltrating implies evasion of security.
void PlayerInfo::Fine(UI *ui)
{
	const Planet *planet = GetPlanet();
	// Dominated planets should never fine you.
	// By default, uninhabited planets should not fine the player.
	if(GameData::GetPolitics().HasDominated(planet)
		|| !(planet->IsInhabited() || planet->HasCustomSecurity()))
		return;

	// Planets should not fine you if you have mission clearance or are infiltrating.
	for(const Mission &mission : missions)
		if(mission.HasClearance(planet) || (!mission.HasFullClearance() &&
					(mission.Destination() == planet || mission.Stopovers().count(planet))))
			return;

	// The planet's government must have the authority to enforce laws.
	const Government *gov = planet->GetGovernment();
	if(!gov->CanEnforce(planet))
		return;

	string message = gov->Fine(*this, 0, nullptr, planet->Security());
	if(!message.empty())
	{
		if(message == "atrocity")
		{
			const Conversation *conversation = gov->DeathSentence();
			if(conversation)
				ui->Push(new ConversationPanel(*this, *conversation));
			else
			{
				message = "Before you can leave your ship, the " + gov->GetName()
					+ " authorities show up and begin scanning it. They say, \"Captain "
					+ LastName()
					+ ", we detect highly illegal material on your ship.\""
					"\n\tYou are sentenced to lifetime imprisonment on a penal colony."
					" Your days of traveling the stars have come to an end.";
				ui->Push(new Dialog(message));
			}
			// All ships belonging to the player should be removed.
			Die();
		}
		else
			ui->Push(new Dialog(message));
	}
}



// Helper function to update the ship selection.
void PlayerInfo::SelectShip(const shared_ptr<Ship> &ship, bool *first)
{
	// Make sure this ship is not already selected.
	auto it = selectedShips.begin();
	for( ; it != selectedShips.end(); ++it)
		if(it->lock() == ship)
			break;
	if(it == selectedShips.end())
	{
		// This ship is not yet selected.
		selectedShips.push_back(ship);
		Ship *flagship = Flagship();
		if(*first && flagship && ship.get() != flagship)
		{
			flagship->SetTargetShip(ship);
			*first = false;
		}
	}
}



// Check that this player's current state can be saved.
bool PlayerInfo::CanBeSaved() const
{
	return (!isDead && planet && system && !firstName.empty() && !lastName.empty());
}<|MERGE_RESOLUTION|>--- conflicted
+++ resolved
@@ -103,13 +103,8 @@
 	SetPlanet(&start.GetPlanet());
 	accounts = start.GetAccounts();
 	start.GetConditions().Apply(conditions);
-<<<<<<< HEAD
 	RegisterDerivedConditions();
-	
-=======
-	UpdateAutoConditions();
-
->>>>>>> c9cc144b
+
 	// Generate missions that will be available on the first day.
 	CreateMissions();
 
@@ -303,14 +298,9 @@
 	// Restore access to services, if it was granted previously.
 	if(planet && hasFullClearance)
 		planet->Bribe();
-<<<<<<< HEAD
-	
 	// Make the derived conditions available again.
 	RegisterDerivedConditions();
-	
-=======
-
->>>>>>> c9cc144b
+
 	// Based on the ships that were loaded, calculate the player's capacity for
 	// cargo and passengers.
 	UpdateCargoCapacities();
@@ -541,14 +531,7 @@
 void PlayerInfo::IncrementDate()
 {
 	++date;
-<<<<<<< HEAD
-	
-=======
-	conditions["day"] = date.Day();
-	conditions["month"] = date.Month();
-	conditions["year"] = date.Year();
-
->>>>>>> c9cc144b
+
 	// Check if any special events should happen today.
 	auto it = gameEvents.begin();
 	while(it != gameEvents.end())
@@ -606,12 +589,6 @@
 	// Reset the reload counters for all your ships.
 	for(const shared_ptr<Ship> &ship : ships)
 		ship->GetArmament().ReloadAll();
-<<<<<<< HEAD
-=======
-
-	// Re-calculate all automatic conditions
-	UpdateAutoConditions();
->>>>>>> c9cc144b
 }
 
 
@@ -1194,14 +1171,7 @@
 	// Adjust cargo cost basis for any cargo lost due to a ship being destroyed.
 	for(const auto &it : lostCargo)
 		AdjustBasis(it.first, -(costBasis[it.first] * it.second) / (cargo.Get(it.first) + it.second));
-<<<<<<< HEAD
-	
-=======
-
-	// Bring auto conditions up-to-date for missions to check your current status.
-	UpdateAutoConditions();
-
->>>>>>> c9cc144b
+
 	// Evaluate changes to NPC spawning criteria.
 	if(!freshlyLoaded)
 		UpdateMissionNPCs();
@@ -1646,13 +1616,7 @@
 		return nullptr;
 	// Ensure that boarding this NPC again does not create a mission.
 	ship->SetIsSpecial();
-<<<<<<< HEAD
-	
-=======
-
-	// Update auto conditions to reflect the player's flagship's free capacity.
-	UpdateAutoConditions(true);
->>>>>>> c9cc144b
+
 	// "boardingMissions" is emptied by MissionCallback, but to be sure:
 	boardingMissions.clear();
 
@@ -2521,13 +2485,13 @@
 	// Read-only date functions.
 	auto &&dayProvider = conditions.GetProviderNamed("day");
 	dayProvider.SetGetFun([this](const string &name) { return date.Day(); });
-	
+
 	auto &&monthProvider = conditions.GetProviderNamed("month");
 	monthProvider.SetGetFun([this](const string &name) { return date.Month(); });
-	
+
 	auto &&yearProvider = conditions.GetProviderNamed("year");
 	yearProvider.SetGetFun([this](const string &name) { return date.Year(); });
-	
+
 	// Read-only account conditions.
 	// Bound financial conditions to +/- 4.6 x 10^18 credits, within the range of a 64-bit int.
 	static constexpr int64_t limit = static_cast<int64_t>(1) << 62;
@@ -2556,23 +2520,23 @@
 	// Read-only flagship conditions.
 	auto &&flagshipCrewProvider = conditions.GetProviderNamed("flagship crew");
 	flagshipCrewProvider.SetGetFun([this](const string &name) -> int64_t { if(flagship) { return flagship->Crew(); } return 0; });
-	
+
 	auto &&flagshipRequiredCrewProvider = conditions.GetProviderNamed("flagship required crew");
 	flagshipRequiredCrewProvider.SetGetFun([this](const string &name) -> int64_t { if(flagship) { return flagship->RequiredCrew(); } return 0; });
 
 	auto &&flagshipBunksProvider = conditions.GetProviderNamed("flagship bunks");
 	flagshipBunksProvider.SetGetFun([this](const string &name) -> int64_t { if(flagship) { return flagship->Attributes().Get("bunks"); } return 0; });
-	
+
 	// Conditions for your fleet's attractiveness to pirates.
 	auto &&cargoAttractivenessProvider = conditions.GetProviderNamed("cargo attractiveness");
 	cargoAttractivenessProvider.SetGetFun([this](const string &name) -> int64_t { return RaidFleetFactors().first; });
-
+	
 	auto &&armamentDeterrence = conditions.GetProviderNamed("armament deterrence");	
 	armamentDeterrence.SetGetFun([this](const string &name) -> int64_t { return RaidFleetFactors().second; });
-	
+
 	auto &&pirateAttractionProvider = conditions.GetProviderNamed("pirate attraction");
 	pirateAttractionProvider.SetGetFun([this](const string &name) -> int64_t { auto rff = RaidFleetFactors(); return rff.first - rff.second; });
-	
+
 	// Special conditions for cargo and passenger space.
 	// If boarding a ship, missions should not consider the space available
 	// in the player's entire fleet. The only fleet parameter offered to a
@@ -2580,7 +2544,6 @@
 	auto &&cargoSpaceProvider = conditions.GetProviderNamed("cargo space");
 	cargoSpaceProvider.SetGetFun([this](const string &name) -> int64_t
 	{
-<<<<<<< HEAD
 		if(flagship && !boardingMissions.empty())
 			return flagship->Cargo().Free();
 		int64_t retVal = 0;
@@ -2589,7 +2552,7 @@
 				retVal += ship->Attributes().Get("cargo space");
 		return retVal;
 	});
-	
+
 	auto &&passengerSpaceProvider = conditions.GetProviderNamed("passenger space");
 	passengerSpaceProvider.SetGetFun([this](const string &name) -> int64_t
 	{
@@ -2601,23 +2564,11 @@
 				retVal += ship->Attributes().Get("bunks") - ship->RequiredCrew();
 		return retVal;
 	});
-	
+
 	// The number of active ships the player has of the given category
 	// (e.g. Heavy Warships).
 	auto &&shipTypesProvider = conditions.GetProviderPrefixed("ships: ");
 	shipTypesProvider.SetGetFun([this](const string &name) -> int64_t
-=======
-		conditions["cargo space"] = flagship->Cargo().Free();
-		conditions["passenger space"] = flagship->Cargo().BunksFree();
-	}
-
-	// Clear any existing flagship system: and planet: conditions. (Note: '!' = ' ' + 1.)
-	clearRange(conditions, "flagship system: ", "flagship system:!");
-	clearRange(conditions, "flagship planet: ", "flagship planet:!");
-
-	// Store conditions for flagship current crew, required crew, and bunks.
-	if(flagship)
->>>>>>> c9cc144b
 	{
 		int64_t retVal = 0;
 		for(const shared_ptr<Ship> &ship : ships)
@@ -2626,12 +2577,11 @@
 				++retVal;
 		return retVal;
 	});
-	
+
 	// Conditions to determine if flagship is in a system and on a planet.
 	auto &&flagshipSystemProvider = conditions.GetProviderPrefixed("flagship system: ");
 	auto flagshipSystemFun = [this](const string &name) -> bool
 	{
-<<<<<<< HEAD
 		if(!flagship || !flagship->GetSystem())
 			return false;
 		return name == "flagship system: " + flagship->GetSystem()->Name();
@@ -2674,18 +2624,6 @@
 		gov->SetReputation(value);
 		return true;
 	});
-=======
-		conditions["flagship crew"] = 0;
-		conditions["flagship required crew"] = 0;
-		conditions["flagship bunks"] = 0;
-	}
-
-	// Conditions for your fleet's attractiveness to pirates:
-	pair<double, double> factors = RaidFleetFactors();
-	conditions["cargo attractiveness"] = factors.first;
-	conditions["armament deterrence"] = factors.second;
-	conditions["pirate attraction"] = factors.first - factors.second;
->>>>>>> c9cc144b
 }
 
 
@@ -2999,15 +2937,9 @@
 		mission.Save(out, "available job");
 	for(const Mission &mission : availableMissions)
 		mission.Save(out, "available mission");
-<<<<<<< HEAD
 	
 	// Save any "primary condition" flags that are set.
 	if(Conditions().PrimariesBegin() != Conditions().PrimariesEnd())
-=======
-
-	// Save any "condition" flags that are set.
-	if(!conditions.empty())
->>>>>>> c9cc144b
 	{
 		out.Write("conditions");
 		out.BeginChild();
