--- conflicted
+++ resolved
@@ -1221,17 +1221,6 @@
 	for(auto it = ships.begin(); it != ships.end(); ++it)
 		if(it->get() == selected)
 		{
-<<<<<<< HEAD
-			const int day = date.DaysSinceEpoch();
-			const int64_t cost = depreciation.Value(*selected, day);
-
-			// Record the transfer of this ship in the depreciation and stock info.
-			stockDepreciation.Buy(*selected, day, &depreciation);
-			const Ship *model = GameData::Ships().Find(selected->VariantName());
-			AddStock(model, 1);
-			for(const auto &it : selected->Outfits())
-				stock[it.first] += it.second;
-=======
 			int day = date.DaysSinceEpoch();
 			int64_t cost;
 
@@ -1244,6 +1233,8 @@
 
 			// Record the transfer of this ship in the depreciation and stock info.
 			stockDepreciation.Buy(*selected, day, &depreciation, storeOutfits);
+			const Ship *model = GameData::Ships().Find(selected->VariantName());
+			AddStock(model, 1);
 			if(storeOutfits)
 			{
 				CargoHold &storage = Storage();
@@ -1255,7 +1246,6 @@
 				for(const auto &it : selected->Outfits())
 					stock[it.first] += it.second;
 			}
->>>>>>> 8ed075ce
 
 			accounts.AddCredits(cost);
 			ForgetGiftedShip(*it->get());
