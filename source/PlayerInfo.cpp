/* PlayerInfo.cpp
Copyright (c) 2014 by Michael Zahniser

Endless Sky is free software: you can redistribute it and/or modify it under the
terms of the GNU General Public License as published by the Free Software
Foundation, either version 3 of the License, or (at your option) any later version.

Endless Sky is distributed in the hope that it will be useful, but WITHOUT ANY
WARRANTY; without even the implied warranty of MERCHANTABILITY or FITNESS FOR A
PARTICULAR PURPOSE.  See the GNU General Public License for more details.
*/

#include "PlayerInfo.h"

#include "Audio.h"
#include "ConversationPanel.h"
#include "DataFile.h"
#include "DataWriter.h"
#include "Dialog.h"
#include "DistanceMap.h"
#include "Files.h"
#include "text/Format.h"
#include "GameData.h"
#include "Government.h"
#include "Hardpoint.h"
#include "Logger.h"
#include "Messages.h"
#include "Outfit.h"
#include "Person.h"
#include "Planet.h"
#include "Politics.h"
#include "Preferences.h"
#include "Random.h"
#include "SavedGame.h"
#include "Ship.h"
#include "ShipEvent.h"
#include "StartConditions.h"
#include "StellarObject.h"
#include "System.h"
#include "UI.h"

#include <algorithm>
#include <cmath>
#include <ctime>
#include <functional>
#include <iterator>
#include <limits>
#include <sstream>
#include <stdexcept>

using namespace std;



// Completely clear all loaded information, to prepare for loading a file or
// creating a new pilot.
void PlayerInfo::Clear()
{
	*this = PlayerInfo();

	Random::Seed(time(nullptr));
	GameData::Revert();
	Messages::Reset();

	conditions.Clear();
}



// Check if a player has been loaded.
bool PlayerInfo::IsLoaded() const
{
	return !firstName.empty();
}



// Make a new player.
void PlayerInfo::New(const StartConditions &start)
{
	// Clear any previously loaded data.
	Clear();

	// Copy the core information from the full starting scenario.
	startData = start;
	// Copy any ships in the start conditions.
	for(const Ship &ship : start.Ships())
	{
		ships.emplace_back(new Ship(ship));
		ships.back()->SetSystem(&start.GetSystem());
		ships.back()->SetPlanet(&start.GetPlanet());
		ships.back()->SetIsSpecial();
		ships.back()->SetIsYours();
		ships.back()->SetGovernment(GameData::PlayerGovernment());
	}
	// Load starting conditions from a "start" item in the data files. If no
	// such item exists, StartConditions defines default values.
	date = start.GetDate();
	GameData::SetDate(date);
	// Make sure the fleet depreciation object knows it is tracking the player's
	// fleet, not the planet's stock.
	depreciation.Init(ships, date.DaysSinceEpoch());

	SetSystem(start.GetSystem());
	SetPlanet(&start.GetPlanet());
	accounts = start.GetAccounts();
	start.GetConditions().Apply(conditions);
	RegisterDerivedConditions();

	// Generate missions that will be available on the first day.
	CreateMissions();

	// Add to the list of events that should happen on certain days.
	for(const auto &it : GameData::Events())
		if(it.second.GetDate())
			AddEvent(it.second, it.second.GetDate());
}



// Load player information from a saved game file.
void PlayerInfo::Load(const string &path)
{
	// Make sure any previously loaded data is cleared.
	Clear();

	filePath = path;
	// Strip anything after the "~" from snapshots, so that the file we save
	// will be the auto-save, not the snapshot.
	size_t pos = filePath.find('~');
	size_t namePos = filePath.length() - Files::Name(filePath).length();
	if(pos != string::npos && pos > namePos)
		filePath = filePath.substr(0, pos) + ".txt";

	// The player may have bribed their current planet in the last session. Ensure
	// we provide the same access to services in this session, too.
	bool hasFullClearance = false;

	DataFile file(path);
	for(const DataNode &child : file)
	{
		// Basic player information and persistent UI settings:
		if(child.Token(0) == "pilot" && child.Size() >= 3)
		{
			firstName = child.Token(1);
			lastName = child.Token(2);
		}
		else if(child.Token(0) == "date" && child.Size() >= 4)
			date = Date(child.Value(1), child.Value(2), child.Value(3));
		else if(child.Token(0) == "system" && child.Size() >= 2)
			system = GameData::Systems().Get(child.Token(1));
		else if(child.Token(0) == "planet" && child.Size() >= 2)
			planet = GameData::Planets().Get(child.Token(1));
		else if(child.Token(0) == "clearance")
			hasFullClearance = true;
		else if(child.Token(0) == "launching")
			shouldLaunch = true;
		else if(child.Token(0) == "playtime" && child.Size() >= 2)
			playTime = child.Value(1);
		else if(child.Token(0) == "travel" && child.Size() >= 2)
			travelPlan.push_back(GameData::Systems().Get(child.Token(1)));
		else if(child.Token(0) == "travel destination" && child.Size() >= 2)
			travelDestination = GameData::Planets().Get(child.Token(1));
		else if(child.Token(0) == "map coloring" && child.Size() >= 2)
			mapColoring = child.Value(1);
		else if(child.Token(0) == "map zoom" && child.Size() >= 2)
			mapZoom = child.Value(1);
		else if(child.Token(0) == "collapsed" && child.Size() >= 2)
		{
			for(const DataNode &grand : child)
				collapsed[child.Token(1)].insert(grand.Token(0));
		}
		else if(child.Token(0) == "reputation with")
		{
			for(const DataNode &grand : child)
				if(grand.Size() >= 2)
					reputationChanges.emplace_back(
						GameData::Governments().Get(grand.Token(0)), grand.Value(1));
		}
		else if(child.Token(0) == "tribute received")
		{
			for(const DataNode &grand : child)
				if(grand.Size() >= 2)
					tributeReceived[GameData::Planets().Get(grand.Token(0))] = grand.Value(1);
		}
		// Records of things you own:
		else if(child.Token(0) == "ship")
		{
			// Ships owned by the player have various special characteristics:
			ships.push_back(make_shared<Ship>(child));
			ships.back()->SetIsSpecial();
			ships.back()->SetIsYours();
			// Defer finalizing this ship until we have processed all changes to game state.
		}
		else if(child.Token(0) == "groups" && child.Size() >= 2 && !ships.empty())
			groups[ships.back().get()] = child.Value(1);
		else if(child.Token(0) == "storage")
		{
			for(const DataNode &grand : child)
				if(grand.Size() >= 2 && grand.Token(0) == "planet")
					for(const DataNode &grandGrand : grand)
						if(grandGrand.Token(0) == "cargo")
						{
							CargoHold &storage = planetaryStorage[GameData::Planets().Get(grand.Token(1))];
							storage.Load(grandGrand);
						}
		}
		else if(child.Token(0) == "licenses")
		{
			for(const DataNode &grand : child)
				licenses.insert(grand.Token(0));
		}
		else if(child.Token(0) == "account")
			accounts.Load(child, true);
		else if(child.Token(0) == "cargo")
			cargo.Load(child);
		else if(child.Token(0) == "basis")
		{
			for(const DataNode &grand : child)
				if(grand.Size() >= 2)
					costBasis[grand.Token(0)] += grand.Value(1);
		}
		else if(child.Token(0) == "stock")
		{
			for(const DataNode &grand : child)
				if(grand.Size() >= 2)
					stock[GameData::Outfits().Get(grand.Token(0))] += grand.Value(1);
		}
		else if(child.Token(0) == "fleet depreciation")
			depreciation.Load(child);
		else if(child.Token(0) == "stock depreciation")
			stockDepreciation.Load(child);

		// Records of things you have done or are doing, or have happened to you:
		else if(child.Token(0) == "mission")
		{
			missions.emplace_back(child);
			cargo.AddMissionCargo(&missions.back());
		}
		else if(child.Token(0) == "available job")
			availableJobs.emplace_back(child);
		else if(child.Token(0) == "available mission")
			availableMissions.emplace_back(child);
		else if(child.Token(0) == "conditions")
			conditions.Load(child);
		else if(child.Token(0) == "event")
			gameEvents.emplace_back(child);
		else if(child.Token(0) == "changes")
		{
			for(const DataNode &grand : child)
				dataChanges.push_back(grand);
		}
		else if(child.Token(0) == "economy")
			economy = child;
		else if(child.Token(0) == "destroyed" && child.Size() >= 2)
			destroyedPersons.push_back(child.Token(1));

		// Records of things you have discovered:
		else if(child.Token(0) == "visited" && child.Size() >= 2)
			Visit(*GameData::Systems().Get(child.Token(1)));
		else if(child.Token(0) == "visited planet" && child.Size() >= 2)
			Visit(*GameData::Planets().Get(child.Token(1)));
		else if(child.Token(0) == "harvested")
		{
			for(const DataNode &grand : child)
				if(grand.Size() >= 2)
					harvested.emplace(
						GameData::Systems().Get(grand.Token(0)),
						GameData::Outfits().Get(grand.Token(1)));
		}
		else if(child.Token(0) == "logbook")
		{
			for(const DataNode &grand : child)
			{
				if(grand.Size() >= 3)
				{
					Date date(grand.Value(0), grand.Value(1), grand.Value(2));
					string text;
					for(const DataNode &great : grand)
					{
						if(!text.empty())
							text += "\n\t";
						text += great.Token(0);
					}
					logbook.emplace(date, text);
				}
				else if(grand.Size() >= 2)
				{
					string &text = specialLogs[grand.Token(0)][grand.Token(1)];
					for(const DataNode &great : grand)
					{
						if(!text.empty())
							text += "\n\t";
						text += great.Token(0);
					}
				}
			}
		}
		else if(child.Token(0) == "start")
			startData.Load(child);
	}
	// Modify the game data with any changes that were loaded from this file.
	ApplyChanges();
	// Ensure the player is in a valid state after loading & applying changes.
	ValidateLoad();

	// Restore access to services, if it was granted previously.
	if(planet && hasFullClearance)
		planet->Bribe();
	// Make the derived conditions available again.
	RegisterDerivedConditions();

	// Based on the ships that were loaded, calculate the player's capacity for
	// cargo and passengers.
	UpdateCargoCapacities();

	// If no depreciation record was loaded, every item in the player's fleet
	// will count as non-depreciated.
	if(!depreciation.IsLoaded())
		depreciation.Init(ships, date.DaysSinceEpoch());
}



// Load the most recently saved player (if any). Returns false when no save was loaded.
bool PlayerInfo::LoadRecent()
{
	string recentPath = Files::Read(Files::Config() + "recent.txt");
	// Trim trailing whitespace (including newlines) from the path.
	while(!recentPath.empty() && recentPath.back() <= ' ')
		recentPath.pop_back();

	if(recentPath.empty() || !Files::Exists(recentPath))
	{
		Clear();
		return false;
	}

	Load(recentPath);
	return true;
}



// Save this player. The file name is based on the player's name.
void PlayerInfo::Save() const
{
	// Don't save dead players or players that are not fully created.
	if(!CanBeSaved())
		return;

	// Remember that this was the most recently saved player.
	Files::Write(Files::Config() + "recent.txt", filePath + '\n');

	if(filePath.rfind(".txt") == filePath.length() - 4)
	{
		// Only update the backups if this save will have a newer date.
		SavedGame saved(filePath);
		if(saved.GetDate() != date.ToString())
		{
			string root = filePath.substr(0, filePath.length() - 4);
			string files[4] = {
				root + "~~previous-3.txt",
				root + "~~previous-2.txt",
				root + "~~previous-1.txt",
				filePath
			};
			for(int i = 0; i < 3; ++i)
				if(Files::Exists(files[i + 1]))
					Files::Move(files[i + 1], files[i]);
		}
	}

	Save(filePath);
}



// Get the base file name for the player, without the ".txt" extension. This
// will usually be "<first> <last>", but may be different if multiple players
// exist with the same name, in which case a number is appended.
string PlayerInfo::Identifier() const
{
	string name = Files::Name(filePath);
	return (name.length() < 4) ? "" : name.substr(0, name.length() - 4);
}



// Apply the given set of changes to the game data.
void PlayerInfo::AddChanges(list<DataNode> &changes)
{
	bool changedSystems = false;
	for(const DataNode &change : changes)
	{
		changedSystems |= (change.Token(0) == "system");
		changedSystems |= (change.Token(0) == "link");
		changedSystems |= (change.Token(0) == "unlink");
		GameData::Change(change);
	}
	if(changedSystems)
	{
		// Recalculate what systems have been seen.
		GameData::UpdateSystems();
		seen.clear();
		for(const System *system : visitedSystems)
		{
			seen.insert(system);
			for(const System *neighbor : system->VisibleNeighbors())
				if(!neighbor->Hidden() || system->Links().count(neighbor))
					seen.insert(neighbor);
		}
	}

	// Only move the changes into my list if they are not already there.
	if(&changes != &dataChanges)
		dataChanges.splice(dataChanges.end(), changes);
}



// Add an event that will happen at the given date.
void PlayerInfo::AddEvent(const GameEvent &event, const Date &date)
{
	gameEvents.push_back(event);
	gameEvents.back().SetDate(date);
}



// Mark this player as dead, and handle the changes to the player's fleet.
void PlayerInfo::Die(int response, const shared_ptr<Ship> &capturer)
{
	isDead = true;
	// The player loses access to all their ships if they die on a planet.
	if(GetPlanet() || !flagship)
		ships.clear();
	// If the flagship should explode due to choices made in a mission's
	// conversation, it should still appear in the player's ship list (but
	// will be red, because it is dead). The player's escorts will scatter
	// automatically, as they have a now-dead parent.
	else if(response == Conversation::EXPLODE)
		flagship->Destroy();
	// If it died in open combat, it is already marked destroyed.
	else if(!flagship->IsDestroyed())
	{
		// The player died due to the failed capture of an NPC or a
		// "mutiny". The flagship is either captured or changes government.
		if(!flagship->IsYours())
		{
			// The flagship was already captured, via BoardingPanel,
			// and its parent-escort relationships were updated in
			// Ship::WasCaptured().
		}
		// The referenced ship may not be boarded by the player, so before
		// letting it capture the flagship it must be near the flagship.
		else if(capturer && capturer->Position().Distance(flagship->Position()) <= 1.)
			flagship->WasCaptured(capturer);
		else
		{
			// A "mutiny" occurred.
			flagship->SetIsYours(false);
			// TODO: perhaps allow missions to set the new government.
			flagship->SetGovernment(GameData::Governments().Get("Independent"));
			// Your escorts do not follow it, nor does it wait for them.
			for(const shared_ptr<Ship> &ship : ships)
				ship->SetParent(nullptr);
		}
		// Remove the flagship from the player's ship list.
		auto it = find(ships.begin(), ships.end(), flagship);
		if(it != ships.end())
			ships.erase(it);
	}
}



// Query whether this player is dead.
bool PlayerInfo::IsDead() const
{
	return isDead;
}



// Get the player's first name.
const string &PlayerInfo::FirstName() const
{
	return firstName;
}



// Get the player's last name.
const string &PlayerInfo::LastName() const
{
	return lastName;
}



// Set the player's name. This will also set the saved game file name.
void PlayerInfo::SetName(const string &first, const string &last)
{
	firstName = first;
	lastName = last;

	string fileName = first + " " + last;

	// If there are multiple pilots with the same name, append a number to the
	// pilot name to generate a unique file name.
	filePath = Files::Saves() + fileName;
	int index = 0;
	while(true)
	{
		string path = filePath;
		if(index++)
			path += " " + to_string(index);
		path += ".txt";

		if(!Files::Exists(path))
		{
			filePath.swap(path);
			break;
		}
	}
}



// Get the current date (game world, not real world).
const Date &PlayerInfo::GetDate() const
{
	return date;
}



// Set the date to the next day, and perform all daily actions.
void PlayerInfo::IncrementDate()
{
	++date;

	// Check if any special events should happen today.
	auto it = gameEvents.begin();
	while(it != gameEvents.end())
	{
		if(date < it->GetDate())
			++it;
		else
		{
			it->Apply(*this);
			it = gameEvents.erase(it);
		}
	}

	// Check if any missions have failed because of deadlines and
	// do any daily mission actions for those that have not failed.
	for(Mission &mission : missions)
	{
		if(mission.CheckDeadline(date) && mission.IsVisible())
			Messages::Add("You failed to meet the deadline for the mission \"" + mission.Name() + "\".",
				Messages::Importance::Highest);
		if(!mission.IsFailed())
			mission.Do(Mission::DAILY, *this);
	}

	// Check what salaries and tribute the player receives.
	auto GetIncome = [&](string prefix)
	{
		int64_t total = 0;
		auto it = conditions.PrimariesLowerBound(prefix);
		for( ; it != conditions.PrimariesEnd() && !it->first.compare(0, prefix.length(), prefix); ++it)
			total += it->second;
		return total;
	};
	int64_t salariesIncome = GetIncome("salary: ");
	int64_t tributeIncome = GetIncome("tribute: ");
	FleetBalance b = MaintenanceAndReturns();
	if(salariesIncome || tributeIncome || b.assetsReturns)
	{
		string message = "You receive ";
		if(salariesIncome)
			message += Format::Credits(salariesIncome) + " credits salary";
		if(salariesIncome && tributeIncome)
		{
			if(b.assetsReturns)
				message += ", ";
			else
				message += " and ";
		}
		if(tributeIncome)
			message += Format::Credits(tributeIncome) + " credits in tribute";
		if(salariesIncome && tributeIncome && b.assetsReturns)
			message += ",";
		if((salariesIncome || tributeIncome) && b.assetsReturns)
			message += " and ";
		if(b.assetsReturns)
			message += Format::Credits(b.assetsReturns) + " credits based on outfits and ships";
		message += ".";
		Messages::Add(message, Messages::Importance::High);
		accounts.AddCredits(salariesIncome + tributeIncome + b.assetsReturns);
	}

	// For accounting, keep track of the player's net worth. This is for
	// calculation of yearly income to determine maximum mortgage amounts.
	int64_t assets = depreciation.Value(ships, date.DaysSinceEpoch());
	for(const shared_ptr<Ship> &ship : ships)
		assets += ship->Cargo().Value(system);

	// Have the player pay salaries, mortgages, etc. and print a message that
	// summarizes the payments that were made.
	string message = accounts.Step(assets, Salaries(), b.maintenanceCosts);
	if(!message.empty())
		Messages::Add(message, Messages::Importance::High);

	// Reset the reload counters for all your ships.
	for(const shared_ptr<Ship> &ship : ships)
		ship->GetArmament().ReloadAll();
}



const CoreStartData &PlayerInfo::StartData() const noexcept
{
	return startData;
}



// Set the player's current start system, and mark that system as visited.
void PlayerInfo::SetSystem(const System &system)
{
	this->system = &system;
	Visit(system);
}



// Get the player's current star system.
const System *PlayerInfo::GetSystem() const
{
	return system;
}



// Set the planet the player is landed on.
void PlayerInfo::SetPlanet(const Planet *planet)
{
	this->planet = planet;
}



// Get the planet the player is landed on.
const Planet *PlayerInfo::GetPlanet() const
{
	return planet;
}



// If the player is landed, return the stellar object they are on. Some planets
// (e.g. ringworlds) may include multiple stellar objects in the same system.
const StellarObject *PlayerInfo::GetStellarObject() const
{
	if(!system || !planet)
		return nullptr;

	double closestDistance = numeric_limits<double>::infinity();
	const StellarObject *closestObject = nullptr;
	for(const StellarObject &object : system->Objects())
		if(object.GetPlanet() == planet)
		{
			if(!Flagship())
				return &object;

			double distance = Flagship()->Position().Distance(object.Position());
			if(distance < closestDistance)
			{
				closestDistance = distance;
				closestObject = &object;
			}
		}
	return closestObject;
}



// Check if the player must take off immediately.
bool PlayerInfo::ShouldLaunch() const
{
	return shouldLaunch;
}



// Access the player's account information.
const Account &PlayerInfo::Accounts() const
{
	return accounts;
}



// Access the player's account information (and allow modifying it).
Account &PlayerInfo::Accounts()
{
	return accounts;
}



// Calculate how much the player pays in daily salaries.
int64_t PlayerInfo::Salaries() const
{
	// Don't count extra crew on anything but the flagship.
	int64_t crew = 0;
	const Ship *flagship = Flagship();
	if(flagship)
		crew = flagship->Crew() - flagship->RequiredCrew();

	// A ship that is "parked" remains on a planet and requires no salaries.
	for(const shared_ptr<Ship> &ship : ships)
		if(!ship->IsParked() && !ship->IsDestroyed())
			crew += ship->RequiredCrew();
	if(!crew)
		return 0;

	// Every crew member except the player receives 100 credits per day.
	return 100 * (crew - 1);
}



// Calculate the daily maintenance cost and generated income for all ships and in cargo outfits.
PlayerInfo::FleetBalance PlayerInfo::MaintenanceAndReturns() const
{
	FleetBalance b;

	// If the player is landed, then cargo will be in the player's
	// pooled cargo. Check there so that the bank panel can display the
	// correct total maintenance costs. When launched all cargo will be
	// in the player's ships instead of in the pooled cargo, so no outfit
	// will be counted twice.
	for(const auto &outfit : Cargo().Outfits())
	{
		b.maintenanceCosts += max<int64_t>(0, outfit.first->Get("maintenance costs")) * outfit.second;
		b.assetsReturns += max<int64_t>(0, outfit.first->Get("income")) * outfit.second;
	}
	for(const shared_ptr<Ship> &ship : ships)
		if(!ship->IsDestroyed())
		{
			b.maintenanceCosts += max<int64_t>(0, ship->Attributes().Get("maintenance costs"));
			b.assetsReturns += max<int64_t>(0, ship->Attributes().Get("income"));
			for(const auto &outfit : ship->Cargo().Outfits())
			{
				b.maintenanceCosts += max<int64_t>(0, outfit.first->Get("maintenance costs")) * outfit.second;
				b.assetsReturns += max<int64_t>(0, outfit.first->Get("income")) * outfit.second;
			}
			if(!ship->IsParked())
			{
				b.maintenanceCosts += max<int64_t>(0, ship->Attributes().Get("operating costs"));
				b.assetsReturns += max<int64_t>(0, ship->Attributes().Get("operating income"));
			}
		}
	return b;
}



bool PlayerInfo::HasLicense(string name) const
{
	return licenses.find(name) != licenses.end();
}



// TODO: Setup 1 or 2-way sync for Licenses with the relevant conditions (where those salaries are currently stored)
// TODO: Switch from internally using conditions for Licenses to those functions
set<string> &PlayerInfo::Licenses()
{
	return licenses;
}



const set<string> &PlayerInfo::Licenses() const
{
	return licenses;
}



// Get a pointer to the ship that the player controls. This is always the first
// ship in the list.
const Ship *PlayerInfo::Flagship() const
{
	return const_cast<PlayerInfo *>(this)->FlagshipPtr().get();
}



// Get a pointer to the ship that the player controls. This is always the first
// ship in the list.
Ship *PlayerInfo::Flagship()
{
	return FlagshipPtr().get();
}



// Determine which ship is the flagship and return the shared pointer to it.
const shared_ptr<Ship> &PlayerInfo::FlagshipPtr()
{
	if(!flagship)
	{
		for(const shared_ptr<Ship> &it : ships)
			if(!it->IsParked() && it->GetSystem() == system && it->CanBeFlagship())
			{
				flagship = it;
				break;
			}
	}

	static const shared_ptr<Ship> empty;
	return (flagship && flagship->IsYours()) ? flagship : empty;
}



// Access the full list of ships that the player owns.
const vector<shared_ptr<Ship>> &PlayerInfo::Ships() const
{
	return ships;
}



// Inspect the flightworthiness of the player's active fleet, individually and
// as a whole, to determine which ships cannot travel with the group.
// Returns a mapping of ships to the reason their flight check failed.
map<const shared_ptr<Ship>, vector<string>> PlayerInfo::FlightCheck() const
{
	// Count of all bay types in the active fleet.
	auto bayCount = map<string, size_t>{};
	// Classification of the present ships by category. Parked ships are ignored.
	auto categoryCount = map<string, vector<shared_ptr<Ship>>>{};

	auto flightChecks = map<const shared_ptr<Ship>, vector<string>>{};
	for(const auto &ship : ships)
		if(ship->GetSystem() == system && !ship->IsDisabled() && !ship->IsParked())
		{
			auto checks = ship->FlightCheck();
			if(!checks.empty())
				flightChecks.emplace(ship, checks);

			categoryCount[ship->Attributes().Category()].emplace_back(ship);
			if(ship->CanBeCarried() || !ship->HasBays())
				continue;

			for(auto &bay : ship->Bays())
			{
				++bayCount[bay.category];
				// The bays should always be empty. But if not, count that ship too.
				if(bay.ship)
				{
					Logger::LogError("Expected bay to be empty for " + ship->ModelName() + ": " + ship->Name());
					categoryCount[bay.ship->Attributes().Category()].emplace_back(bay.ship);
				}
			}
		}

	// Identify transportable ships that cannot jump and have no bay to be carried in.
	for(auto &bayType : bayCount)
	{
		const auto &shipsOfType = categoryCount[bayType.first];
		if(shipsOfType.empty())
			continue;
		for(const auto &carriable : shipsOfType)
		{
			if(carriable->JumpsRemaining() != 0)
			{
				// This ship can travel between systems and does not require a bay.
			}
			// This ship requires a bay to travel between systems.
			else if(bayType.second > 0)
				--bayType.second;
			else
			{
				// Include the lack of bay availability amongst any other
				// warnings for this carriable ship.
				auto it = flightChecks.find(carriable);
				string warning = "no bays?";
				if(it != flightChecks.end())
					it->second.emplace_back(warning);
				else
					flightChecks.emplace(carriable, vector<string>{warning});
			}
		}
	}
	return flightChecks;
}



// Add a captured ship to your fleet.
void PlayerInfo::AddShip(const shared_ptr<Ship> &ship)
{
	ships.push_back(ship);
	ship->SetIsSpecial();
	ship->SetIsYours();
}



// Adds a ship of the given model with the given name to the player's fleet.
// If this ship is being gifted, it costs nothing and starts fully depreciated.
void PlayerInfo::BuyShip(const Ship *model, const string &name, bool isGift)
{
	if(!model)
		return;

	int day = date.DaysSinceEpoch();
	int64_t cost = isGift ? 0 : stockDepreciation.Value(*model, day);
	if(accounts.Credits() >= cost)
	{
		// Copy the model instance into a new instance.
		ships.push_back(make_shared<Ship>(*model));
		ships.back()->SetName(name);
		ships.back()->SetSystem(system);
		ships.back()->SetPlanet(planet);
		ships.back()->SetIsSpecial();
		ships.back()->SetIsYours();
		ships.back()->SetGovernment(GameData::PlayerGovernment());

		accounts.AddCredits(-cost);
		flagship.reset();

		// Record the transfer of this ship in the depreciation and stock info.
		if(!isGift)
		{
			depreciation.Buy(*model, day, &stockDepreciation);
			for(const auto &it : model->Outfits())
				stock[it.first] -= it.second;
		}
	}
}



// Sell the given ship (if it belongs to the player).
void PlayerInfo::SellShip(const Ship *selected)
{
	for(auto it = ships.begin(); it != ships.end(); ++it)
		if(it->get() == selected)
		{
			int day = date.DaysSinceEpoch();
			int64_t cost = depreciation.Value(*selected, day);

			// Record the transfer of this ship in the depreciation and stock info.
			stockDepreciation.Buy(*selected, day, &depreciation);
			for(const auto &it : selected->Outfits())
				stock[it.first] += it.second;

			accounts.AddCredits(cost);
			ships.erase(it);
			flagship.reset();
			return;
		}
}



vector<shared_ptr<Ship>>::iterator PlayerInfo::DisownShip(const Ship *selected)
{
	for(auto it = ships.begin(); it != ships.end(); ++it)
		if(it->get() == selected)
		{
			flagship.reset();
			it = ships.erase(it);
			return (it == ships.begin()) ? it : --it;
		}
	return ships.begin();
}



// Park or unpark the given ship. A parked ship remains on a planet instead of
// flying with the player, and requires no daily crew payments.
void PlayerInfo::ParkShip(const Ship *selected, bool isParked)
{
	for(auto it = ships.begin(); it != ships.end(); ++it)
		if(it->get() == selected)
		{
			isParked &= !(*it)->IsDisabled();
			(*it)->SetIsParked(isParked);
			UpdateCargoCapacities();
			flagship.reset();
			return;
		}
}



// Rename the given ship.
void PlayerInfo::RenameShip(const Ship *selected, const string &name)
{
	for(auto it = ships.begin(); it != ships.end(); ++it)
		if(it->get() == selected)
		{
			(*it)->SetName(name);
			return;
		}
}



// Change the order of the given ship in the list.
void PlayerInfo::ReorderShip(int fromIndex, int toIndex)
{
	// Make sure the indices are valid.
	if(fromIndex == toIndex)
		return;
	if(static_cast<unsigned>(fromIndex) >= ships.size())
		return;
	if(static_cast<unsigned>(toIndex) >= ships.size())
		return;

	// Reorder the list.
	shared_ptr<Ship> ship = ships[fromIndex];
	ships.erase(ships.begin() + fromIndex);
	ships.insert(ships.begin() + toIndex, ship);
	flagship.reset();
}



void PlayerInfo::SetShipOrder(const vector<shared_ptr<Ship>> &newOrder)
{
	// Check if the incoming vector contains the same elements
	if(std::is_permutation(ships.begin(), ships.end(), newOrder.begin()))
	{
		ships = newOrder;
		flagship.reset();
	}
	else
		throw runtime_error("Cannot reorder ships because the new order does not contain the same ships");
}



// Find out how attractive the player's fleet is to pirates. Aside from a
// heavy freighter, no single ship should attract extra pirate attention.
pair<double, double> PlayerInfo::RaidFleetFactors() const
{
	double attraction = 0.;
	double deterrence = 0.;
	for(const shared_ptr<Ship> &ship : Ships())
	{
		if(ship->IsParked() || ship->IsDestroyed())
			continue;

		attraction += max(0., .4 * sqrt(ship->Attributes().Get("cargo space")) - 1.8);
		for(const Hardpoint &hardpoint : ship->Weapons())
			if(hardpoint.GetOutfit())
			{
				const Outfit *weapon = hardpoint.GetOutfit();
				if(weapon->Ammo() && !ship->OutfitCount(weapon->Ammo()))
					continue;
				double damage = weapon->ShieldDamage() + weapon->HullDamage()
					+ (weapon->RelativeShieldDamage() * ship->Attributes().Get("shields"))
					+ (weapon->RelativeHullDamage() * ship->Attributes().Get("hull"));
				deterrence += .12 * damage / weapon->Reload();
			}
	}

	return make_pair(attraction, deterrence);
}



// Get cargo information.
CargoHold &PlayerInfo::Cargo()
{
	return cargo;
}



// Get cargo information.
const CargoHold &PlayerInfo::Cargo() const
{
	return cargo;
}



// Get planetary storage information for current planet. Returns a pointer,
// since we might not be on a planet, or since the storage might be empty.
CargoHold *PlayerInfo::Storage(bool forceCreate)
{
	if(planet && (forceCreate || planetaryStorage.count(planet)))
		return &(planetaryStorage[planet]);

	// Nullptr can be returned when forceCreate is true if there is no
	// planet; nullptr is the best we can offer in such cases.
	return nullptr;
}



// Get planetary storage information for all planets (for map and overviews).
const std::map<const Planet *, CargoHold> &PlayerInfo::PlanetaryStorage() const
{
	return planetaryStorage;
}



// Adjust the cost basis for the given commodity.
void PlayerInfo::AdjustBasis(const string &commodity, int64_t adjustment)
{
	costBasis[commodity] += adjustment;
}



// Get the cost basis for some number of tons of the given commodity. Each ton
// of the commodity that you own is assumed to have the same basis.
int64_t PlayerInfo::GetBasis(const string &commodity, int tons) const
{
	// Handle cost basis even when not landed on a planet.
	int total = cargo.Get(commodity);
	for(const auto &ship : ships)
		total += ship->Cargo().Get(commodity);
	if(!total)
		return 0;

	auto it = costBasis.find(commodity);
	int64_t basis = (it == costBasis.end()) ? 0 : it->second;
	return (basis * tons) / total;
}



// Switch cargo from being stored in ships to being stored here. Also recharge
// ships, check for mission completion, and apply fines for contraband.
void PlayerInfo::Land(UI *ui)
{
	// This can only be done while landed.
	if(!system || !planet)
		return;

	if(!freshlyLoaded)
	{
		Audio::Play(Audio::Get("landing"));
		Audio::PlayMusic(planet->MusicName());
	}

	// Mark this planet as visited.
	Visit(*planet);
	if(planet == travelDestination)
		travelDestination = nullptr;

	// Remove any ships that have been destroyed or captured.
	map<string, int> lostCargo;
	vector<shared_ptr<Ship>>::iterator it = ships.begin();
	while(it != ships.end())
	{
		if((*it)->IsDestroyed() || !(*it)->IsYours())
		{
			// If any of your ships are destroyed, your cargo "cost basis" should
			// be adjusted based on what you lost.
			for(const auto &cargo : (*it)->Cargo().Commodities())
				if(cargo.second)
					lostCargo[cargo.first] += cargo.second;
			// Also, the ship and everything in it should be removed from your
			// depreciation records. Transfer it to a throw-away record:
			Depreciation().Buy(**it, date.DaysSinceEpoch(), &depreciation);

			it = ships.erase(it);
		}
		else
			++it;
	}

	// "Unload" all fighters, so they will get recharged, etc.
	for(const shared_ptr<Ship> &ship : ships)
		ship->UnloadBays();

	// Ships that are landed with you on the planet should fully recharge
	// and pool all their cargo together. Those in remote systems restore
	// what they can without landing.
	bool hasSpaceport = planet->HasSpaceport() && planet->CanUseServices();
	UpdateCargoCapacities();
	for(const shared_ptr<Ship> &ship : ships)
		if(!ship->IsParked() && !ship->IsDisabled())
		{
			if(ship->GetSystem() == system)
			{
				ship->Recharge(hasSpaceport);
				ship->Cargo().TransferAll(cargo);
				if(!ship->GetPlanet())
					ship->SetPlanet(planet);
			}
			else
				ship->Recharge(false);
		}
	// Adjust cargo cost basis for any cargo lost due to a ship being destroyed.
	for(const auto &it : lostCargo)
		AdjustBasis(it.first, -(costBasis[it.first] * it.second) / (cargo.Get(it.first) + it.second));

	// Evaluate changes to NPC spawning criteria.
	if(!freshlyLoaded)
		UpdateMissionNPCs();

	// Update missions that are completed, or should be failed.
	StepMissions(ui);
	UpdateCargoCapacities();

	// If the player is actually landing (rather than simply loading the game),
	// new missions are created and new fines may be levied.
	if(!freshlyLoaded)
	{
		// Create whatever missions this planet has to offer.
		CreateMissions();
		// Check if the player is doing anything illegal.
		Fine(ui);
	}
	// Upon loading the game, prompt the player about any paused missions, but if there are many
	// do not name them all (since this would overflow the screen).
	else if(ui && !inactiveMissions.empty())
	{
		string message = "These active missions or jobs were deactivated due to a missing definition - perhaps you recently removed a plugin?\n";
		auto mit = inactiveMissions.rbegin();
		int named = 0;
		while(mit != inactiveMissions.rend() && (++named < 10))
		{
			message += "\t\"" + mit->Name() + "\"\n";
			++mit;
		}
		if(mit != inactiveMissions.rend())
			message += " and " + to_string(distance(mit, inactiveMissions.rend())) + " more.\n";
		message += "They will be reactivated when the necessary plugin is reinstalled.";
		ui->Push(new Dialog(message));
	}

	// Hire extra crew back if any were lost in-flight (i.e. boarding) or
	// some bunks were freed up upon landing (i.e. completed missions).
	if(Preferences::Has("Rehire extra crew when lost") && hasSpaceport && flagship)
	{
		int added = desiredCrew - flagship->Crew();
		if(added > 0)
		{
			flagship->AddCrew(added);
			Messages::Add("You hire " + to_string(added) + (added == 1
					? " extra crew member to fill your now-empty bunk."
					: " extra crew members to fill your now-empty bunks."), Messages::Importance::High);
		}
	}

	freshlyLoaded = false;
	flagship.reset();
}



// Load the cargo back into your ships. This may require selling excess, in
// which case a message will be returned.
bool PlayerInfo::TakeOff(UI *ui)
{
	// This can only be done while landed.
	if(!system || !planet)
		return false;

	if(flagship)
		flagship->AllowCarried(true);
	flagship.reset();
	flagship = FlagshipPtr();
	if(!flagship)
		return false;
	flagship->AllowCarried(false);

	shouldLaunch = false;
	Audio::Play(Audio::Get("takeoff"));

	// Jobs are only available when you are landed.
	availableJobs.clear();
	availableMissions.clear();
	doneMissions.clear();
	stock.clear();

	// Special persons who appeared last time you left the planet, can appear again.
	GameData::ResetPersons();

	// Store the total cargo counts in case we need to adjust cost bases below.
	map<string, int> originalTotals = cargo.Commodities();

	// Move the flagship to the start of your list of ships. It does not make
	// sense that the flagship would change if you are reunited with a different
	// ship that was higher up the list.
	auto it = find(ships.begin(), ships.end(), flagship);
	if(it != ships.begin() && it != ships.end())
	{
		ships.erase(it);
		ships.insert(ships.begin(), flagship);
	}
	// Make sure your jump-capable ships all know who the flagship is.
	for(const shared_ptr<Ship> &ship : ships)
	{
		bool shouldHaveParent = (ship != flagship && !ship->IsParked() && (!ship->CanBeCarried() || ship->JumpFuel()));
		ship->SetParent(shouldHaveParent ? flagship : shared_ptr<Ship>());
	}
	// Make sure your flagship is not included in the escort selection.
	for(auto it = selectedShips.begin(); it != selectedShips.end(); )
	{
		shared_ptr<Ship> ship = it->lock();
		if(!ship || ship == flagship)
			it = selectedShips.erase(it);
		else
			++it;
	}

	// Recharge any ships that can be recharged, and load available cargo.
	bool hasSpaceport = planet->HasSpaceport() && planet->CanUseServices();
	for(const shared_ptr<Ship> &ship : ships)
		if(!ship->IsParked() && !ship->IsDisabled())
		{
			if(ship->GetSystem() != system)
			{
				ship->Recharge(false);
				continue;
			}
			else
				ship->Recharge(hasSpaceport);

			if(ship != flagship)
			{
				ship->Cargo().SetBunks(ship->Attributes().Get("bunks") - ship->RequiredCrew());
				cargo.TransferAll(ship->Cargo());
			}
			else
			{
				// Your flagship takes first priority for passengers but last for cargo.
				desiredCrew = ship->Crew();
				ship->Cargo().SetBunks(ship->Attributes().Get("bunks") - desiredCrew);
				for(const auto &it : cargo.PassengerList())
					cargo.TransferPassengers(it.first, it.second, ship->Cargo());
			}
		}
	// Load up your flagship last, so that it will have space free for any
	// plunder that you happen to acquire.
	cargo.TransferAll(flagship->Cargo());

	if(cargo.Passengers())
	{
		int extra = min(cargo.Passengers(), flagship->Crew() - flagship->RequiredCrew());
		if(extra)
		{
			flagship->AddCrew(-extra);
			Messages::Add("You fired " + to_string(extra) + " crew members to free up bunks for passengers."
				, Messages::Importance::High);
			flagship->Cargo().SetBunks(flagship->Attributes().Get("bunks") - flagship->Crew());
			cargo.TransferAll(flagship->Cargo());
		}
	}

	int extra = flagship->Crew() + flagship->Cargo().Passengers() - flagship->Attributes().Get("bunks");
	if(extra > 0)
	{
		flagship->AddCrew(-extra);
		Messages::Add("You fired " + to_string(extra) + " crew members because you have no bunks for them."
			, Messages::Importance::High);
		flagship->Cargo().SetBunks(flagship->Attributes().Get("bunks") - flagship->Crew());
	}

	// For each active, carriable ship you own, try to find an active ship that has a bay for it.
	auto carriers = vector<Ship *>{};
	auto toLoad = vector<shared_ptr<Ship>>{};
	for(auto &ship : ships)
		if(!ship->IsParked() && !ship->IsDisabled())
		{
			if(ship->CanBeCarried())
				toLoad.emplace_back(ship);
			else if(ship->HasBays())
				carriers.emplace_back(ship.get());
		}
	if(!toLoad.empty())
	{
		size_t uncarried = toLoad.size();
		if(!carriers.empty())
		{
			// Order carried ships such that those requiring bays are loaded first. For
			// jump-capable carried ships, prefer loading those with a shorter range.
			stable_sort(toLoad.begin(), toLoad.end(),
				[](const shared_ptr<Ship> &a, const shared_ptr<Ship> &b)
				{
					return a->JumpsRemaining() < b->JumpsRemaining();
				});
			// We are guaranteed that each carried `ship` is not parked and not disabled, and that
			// all possible parents are also not parked, not disabled, and not `ship`.
			for(auto &ship : toLoad)
				for(auto &parent : carriers)
					if(parent->GetSystem() == ship->GetSystem() && parent->Carry(ship))
					{
						--uncarried;
						break;
					}
		}

		if(uncarried)
		{
			// The remaining uncarried ships are launched alongside the player.
			string message = (uncarried > 1) ? "Some escorts were" : "One escort was";
			Messages::Add(message + " unable to dock with a carrier.", Messages::Importance::High);
		}
	}

	// By now, all cargo should have been divvied up among your ships. So, any
	// mission cargo or passengers left behind cannot be carried, and those
	// missions have aborted.
	vector<const Mission *> missionsToRemove;
	for(const auto &it : cargo.MissionCargo())
		if(it.second)
		{
			if(it.first->IsVisible())
				Messages::Add("Mission \"" + it.first->Name()
					+ "\" aborted because you do not have space for the cargo."
						, Messages::Importance::Highest);
			missionsToRemove.push_back(it.first);
		}
	for(const auto &it : cargo.PassengerList())
		if(it.second)
		{
			if(it.first->IsVisible())
				Messages::Add("Mission \"" + it.first->Name()
					+ "\" aborted because you do not have enough passenger bunks free."
						, Messages::Importance::Highest);
			missionsToRemove.push_back(it.first);

		}
	for(const Mission *mission : missionsToRemove)
		RemoveMission(Mission::ABORT, *mission, ui);

	// Any ordinary cargo left behind can be sold.
	int64_t income = 0;
	int day = date.DaysSinceEpoch();
	int64_t sold = cargo.Used();
	int64_t totalBasis = 0;
	if(sold)
	{
		for(const auto &commodity : cargo.Commodities())
		{
			if(!commodity.second)
				continue;

			// Figure out how much income you get for selling this cargo.
			int64_t value = commodity.second * static_cast<int64_t>(system->Trade(commodity.first));
			income += value;

			int original = originalTotals[commodity.first];
			auto it = costBasis.find(commodity.first);
			if(!original || it == costBasis.end() || !it->second)
				continue;

			// Now, figure out how much of that income is profit by calculating
			// the cost basis for this cargo (which is just the total cost basis
			// multiplied by the percent of the cargo you are selling).
			int64_t basis = it->second * commodity.second / original;
			it->second -= basis;
			totalBasis += basis;
		}
		for(const auto &outfit : cargo.Outfits())
		{
			// Compute the total value for each type of excess outfit.
			if(!outfit.second)
				continue;
			int64_t cost = depreciation.Value(outfit.first, day, outfit.second);
			for(int i = 0; i < outfit.second; ++i)
				stockDepreciation.Buy(outfit.first, day, &depreciation);
			income += cost;
		}
	}
	accounts.AddCredits(income);
	cargo.Clear();
	stockDepreciation = Depreciation();
	if(sold)
	{
		// Report how much excess cargo was sold, and what profit you earned.
		ostringstream out;
		out << "You sold " << sold << " tons of excess cargo for " << Format::Credits(income) << " credits";
		if(totalBasis && totalBasis != income)
			out << " (for a profit of " << (income - totalBasis) << " credits).";
		else
			out << ".";
		Messages::Add(out.str(), Messages::Importance::High);
	}

	return true;
}



void PlayerInfo::AddPlayTime(chrono::nanoseconds timeVal)
{
	playTime += timeVal.count() * .000000001;
}



double PlayerInfo::GetPlayTime() const noexcept
{
	return playTime;
}



// Get the player's logbook.
const multimap<Date, string> &PlayerInfo::Logbook() const
{
	return logbook;
}



void PlayerInfo::AddLogEntry(const string &text)
{
	logbook.emplace(date, text);
}



const map<string, map<string, string>> &PlayerInfo::SpecialLogs() const
{
	return specialLogs;
}



void PlayerInfo::AddSpecialLog(const string &type, const string &name, const string &text)
{
	string &entry = specialLogs[type][name];
	if(!entry.empty())
		entry += "\n\t";
	entry += text;
}



bool PlayerInfo::HasLogs() const
{
	return !logbook.empty() || !specialLogs.empty();
}



// Call this after missions update, or if leaving the outfitter, shipyard, or
// hiring panel. Updates the information on how much space is available.
void PlayerInfo::UpdateCargoCapacities()
{
	int size = 0;
	int bunks = 0;
	flagship = FlagshipPtr();
	for(const shared_ptr<Ship> &ship : ships)
		if(ship->GetSystem() == system && !ship->IsParked() && !ship->IsDisabled())
		{
			size += ship->Attributes().Get("cargo space");
			int crew = (ship == flagship ? ship->Crew() : ship->RequiredCrew());
			bunks += ship->Attributes().Get("bunks") - crew;
		}
	cargo.SetSize(size);
	cargo.SetBunks(bunks);
}



// Get the list of active missions.
const list<Mission> &PlayerInfo::Missions() const
{
	return missions;
}



// Get the list of ordinary jobs that are available on the job board.
const list<Mission> &PlayerInfo::AvailableJobs() const
{
	return availableJobs;
}



// Return a pointer to the mission that was most recently accepted while in-flight.
const Mission *PlayerInfo::ActiveBoardingMission() const
{
	return activeBoardingMission;
}



// Update mission NPCs with the player's current conditions.
void PlayerInfo::UpdateMissionNPCs()
{
	for(Mission &mission : missions)
		mission.UpdateNPCs(*this);
}



// Accept the given job.
void PlayerInfo::AcceptJob(const Mission &mission, UI *ui)
{
	for(auto it = availableJobs.begin(); it != availableJobs.end(); ++it)
		if(&*it == &mission)
		{
			cargo.AddMissionCargo(&mission);
			it->Do(Mission::OFFER, *this);
			it->Do(Mission::ACCEPT, *this, ui);
			auto spliceIt = it->IsUnique() ? missions.begin() : missions.end();
			missions.splice(spliceIt, availableJobs, it);
			break;
		}
}



// Look at the list of available missions and see if any of them can be offered
// right now, in the given location (landing or spaceport). If there are no
// missions that can be accepted, return a null pointer.
Mission *PlayerInfo::MissionToOffer(Mission::Location location)
{
	if(ships.empty())
		return nullptr;

	// If a mission can be offered right now, move it to the start of the list
	// so we know what mission the callback is referring to, and return it.
	for(auto it = availableMissions.begin(); it != availableMissions.end(); ++it)
		if(it->IsAtLocation(location) && it->CanOffer(*this) && it->HasSpace(*this))
		{
			availableMissions.splice(availableMissions.begin(), availableMissions, it);
			return &availableMissions.front();
		}
	return nullptr;
}



// Check if any of the game's missions can be offered from this ship, given its
// relationship with the player. If none offer, return nullptr.
Mission *PlayerInfo::BoardingMission(const shared_ptr<Ship> &ship)
{
	// Do not create missions from existing mission NPC's, or the player's ships.
	if(ship->IsSpecial())
		return nullptr;
	// Ensure that boarding this NPC again does not create a mission.
	ship->SetIsSpecial();

	// "boardingMissions" is emptied by MissionCallback, but to be sure:
	boardingMissions.clear();

	Mission::Location location = (ship->GetGovernment()->IsEnemy()
			? Mission::BOARDING : Mission::ASSISTING);

	// Check for available boarding or assisting missions.
	for(const auto &it : GameData::Missions())
		if(it.second.IsAtLocation(location) && it.second.CanOffer(*this, ship))
		{
			boardingMissions.push_back(it.second.Instantiate(*this, ship));
			if(boardingMissions.back().HasFailed(*this))
				boardingMissions.pop_back();
			else
				return &boardingMissions.back();
		}

	return nullptr;
}



// Engine calls this after placing the boarding mission's NPCs.
void PlayerInfo::ClearActiveBoardingMission()
{
	activeBoardingMission = nullptr;
}



// If one of your missions cannot be offered because you do not have enough
// space for it, and it specifies a message to be shown in that situation,
// show that message.
void PlayerInfo::HandleBlockedMissions(Mission::Location location, UI *ui)
{
	list<Mission> &missionList = availableMissions.empty() ? boardingMissions : availableMissions;
	if(ships.empty() || missionList.empty())
		return;

	for(auto it = missionList.begin(); it != missionList.end(); ++it)
		if(it->IsAtLocation(location) && it->CanOffer(*this) && !it->HasSpace(*this))
		{
			string message = it->BlockedMessage(*this);
			if(!message.empty())
			{
				ui->Push(new Dialog(message));
				return;
			}
		}
}



// Callback for accepting or declining whatever mission has been offered.
// Responses which would kill the player are handled before the on offer
// conversation ended.
void PlayerInfo::MissionCallback(int response)
{
	list<Mission> &missionList = availableMissions.empty() ? boardingMissions : availableMissions;
	if(missionList.empty())
		return;

	Mission &mission = missionList.front();

	// If landed, this conversation may require the player to immediately depart.
	shouldLaunch |= (GetPlanet() && Conversation::RequiresLaunch(response));
	if(response == Conversation::ACCEPT || response == Conversation::LAUNCH)
	{
		bool shouldAutosave = mission.RecommendsAutosave();
		if(planet)
		{
			cargo.AddMissionCargo(&mission);
			UpdateCargoCapacities();
		}
		else if(Flagship())
			flagship->Cargo().AddMissionCargo(&mission);
		else
			return;

		// Move this mission from the offering list into the "accepted"
		// list, viewable on the MissionPanel. Unique missions are moved
		// to the front, so they appear at the top of the list if viewed.
		auto spliceIt = mission.IsUnique() ? missions.begin() : missions.end();
		missions.splice(spliceIt, missionList, missionList.begin());
		mission.Do(Mission::ACCEPT, *this);
		if(shouldAutosave)
			Autosave();
		// If this is a mission offered in-flight, expose a pointer to it
		// so Engine::SpawnFleets can add its ships without requiring the
		// player to land.
		if(mission.IsAtLocation(Mission::BOARDING) || mission.IsAtLocation(Mission::ASSISTING))
			activeBoardingMission = &*--spliceIt;
	}
	else if(response == Conversation::DECLINE || response == Conversation::FLEE)
	{
		mission.Do(Mission::DECLINE, *this);
		missionList.pop_front();
	}
	else if(response == Conversation::DEFER || response == Conversation::DEPART)
	{
		mission.Do(Mission::DEFER, *this);
		missionList.pop_front();
	}
}



// Basic callback, allowing conversations to force the player to depart from a
// planet without requiring a mission to offer.
void PlayerInfo::BasicCallback(int response)
{
	// If landed, this conversation may require the player to immediately depart.
	shouldLaunch |= (GetPlanet() && Conversation::RequiresLaunch(response));
}



// Mark a mission for removal, either because it was completed, or it failed,
// or because the player aborted it.
void PlayerInfo::RemoveMission(Mission::Trigger trigger, const Mission &mission, UI *ui)
{
	for(auto it = missions.begin(); it != missions.end(); ++it)
		if(&*it == &mission)
		{
			// Don't delete the mission yet, because the conversation or dialog
			// panel may still be showing. Instead, just mark it as done. Doing
			// this first avoids the possibility of an infinite loop, e.g. if a
			// mission's "on fail" fails the mission itself.
			doneMissions.splice(doneMissions.end(), missions, it);

			it->Do(trigger, *this, ui);
			cargo.RemoveMissionCargo(&mission);
			for(shared_ptr<Ship> &ship : ships)
				ship->Cargo().RemoveMissionCargo(&mission);
			return;
		}
}



// Mark a mission as failed, but do not remove it from the mission list yet.
void PlayerInfo::FailMission(const Mission &mission)
{
	for(auto it = missions.begin(); it != missions.end(); ++it)
		if(&*it == &mission)
		{
			it->Fail();
			return;
		}
}



// Update mission status based on an event.
void PlayerInfo::HandleEvent(const ShipEvent &event, UI *ui)
{
	// Combat rating increases when you disable an enemy ship.
	if(event.ActorGovernment() && event.ActorGovernment()->IsPlayer())
		if((event.Type() & ShipEvent::DISABLE) && event.Target() && !event.Target()->IsYours())
		{
			auto &rating = conditions["combat rating"];
			static const int64_t maxRating = 2000000000;
			rating = min(maxRating, rating + (event.Target()->Cost() + 250000) / 500000);
		}

	for(Mission &mission : missions)
		mission.Do(event, *this, ui);

	// If the player's flagship was destroyed, the player is dead.
	if((event.Type() & ShipEvent::DESTROY) && !ships.empty() && event.Target().get() == Flagship())
		Die();
}



// Get mutable access to the player's list of conditions.
ConditionsStore &PlayerInfo::Conditions()
{
	return conditions;
}



// Access the player's list of conditions.
const ConditionsStore &PlayerInfo::Conditions() const
{
	return conditions;
}



map<string, string> PlayerInfo::GetSubstitutions() const
{
	map<string, string> subs;
	GameData::GetTextReplacements().Substitutions(subs, Conditions());

	subs["<first>"] = FirstName();
	subs["<last>"] = LastName();
	if(Flagship())
		subs["<ship>"] = Flagship()->Name();

	subs["<system>"] = GetSystem()->Name();
	subs["<date>"] = GetDate().ToString();
	subs["<day>"] = GetDate().LongString();
	return subs;
}



// TODO: Setup 2-way sync for Tribute with the relevant conditions (where those salaries are currently stored)
// TODO: Switch from internally using conditions for Tribute to those functions
// TODO: Properly connect this function to the dominated property of planets
void PlayerInfo::SetTribute(const Planet * planet, int64_t payment)
{
	// Set the tribute both in tribute storage as well as in the conditions.
	if(payment > 0)
	{
		tributeReceived[planet] = payment;
		conditions["tribute: " + planet->TrueName()] = payment;
	}
	else
	{
		tributeReceived.erase(planet);
		conditions.erase("tribute: " + planet->TrueName());
	}
}



const map<const Planet *, int64_t> PlayerInfo::GetTribute() const
{
	return tributeReceived;
}



// Check if the player knows the location of the given system (whether or not
// they have actually visited it).
bool PlayerInfo::HasSeen(const System &system) const
{
	if(seen.count(&system))
		return true;

	auto usesSystem = [&system](const Mission &m) noexcept -> bool
	{
		if(!m.IsVisible())
			return false;
		if(m.Waypoints().count(&system))
			return true;
		for(auto &&p : m.Stopovers())
			if(p->IsInSystem(&system))
				return true;
		return false;
	};
	if(any_of(availableJobs.begin(), availableJobs.end(), usesSystem))
		return true;
	if(any_of(missions.begin(), missions.end(), usesSystem))
		return true;

	return KnowsName(system);
}



// Check if the player has visited the given system.
bool PlayerInfo::HasVisited(const System &system) const
{
	return visitedSystems.count(&system);
}



// Check if the player has visited the given planet.
bool PlayerInfo::HasVisited(const Planet &planet) const
{
	return visitedPlanets.count(&planet);
}



// Check if the player knows the name of a system, either from visiting there or
// because a job or active mission includes the name of that system.
bool PlayerInfo::KnowsName(const System &system) const
{
	if(HasVisited(system))
		return true;

	for(const Mission &mission : availableJobs)
		if(mission.Destination()->IsInSystem(&system))
			return true;

	for(const Mission &mission : missions)
		if(mission.IsVisible() && mission.Destination()->IsInSystem(&system))
			return true;

	return false;
}


// Mark the given system as visited, and mark all its neighbors as seen.
void PlayerInfo::Visit(const System &system)
{
	visitedSystems.insert(&system);
	seen.insert(&system);
	for(const System *neighbor : system.VisibleNeighbors())
		if(!neighbor->Hidden() || system.Links().count(neighbor))
			seen.insert(neighbor);
}



// Mark the given planet as visited.
void PlayerInfo::Visit(const Planet &planet)
{
	visitedPlanets.insert(&planet);
}



// Mark a system as unvisited, even if visited previously.
void PlayerInfo::Unvisit(const System &system)
{
	visitedSystems.erase(&system);
	for(const StellarObject &object : system.Objects())
		if(object.GetPlanet())
			Unvisit(*object.GetPlanet());
}



void PlayerInfo::Unvisit(const Planet &planet)
{
	visitedPlanets.erase(&planet);
}



bool PlayerInfo::HasMapped(int mapSize) const
{
	DistanceMap distance(GetSystem(), mapSize);
	for(const System *system : distance.Systems())
		if(!HasVisited(*system))
			return false;

	return true;
}



void PlayerInfo::Map(int mapSize)
{
	DistanceMap distance(GetSystem(), mapSize);
	for(const System *system : distance.Systems())
		if(!HasVisited(*system))
			Visit(*system);
	return;
}



// Check if the player has a hyperspace route set.
bool PlayerInfo::HasTravelPlan() const
{
	return !travelPlan.empty();
}



// Access the player's travel plan.
const vector<const System *> &PlayerInfo::TravelPlan() const
{
	return travelPlan;
}



vector<const System *> &PlayerInfo::TravelPlan()
{
	return travelPlan;
}



// This is called when the player enters the system that is their current
// hyperspace target.
void PlayerInfo::PopTravel()
{
	if(!travelPlan.empty())
	{
		Visit(*travelPlan.back());
		travelPlan.pop_back();
	}
}



// Get the planet to land on at the end of the travel path.
const Planet *PlayerInfo::TravelDestination() const
{
	return travelDestination;
}



// Set the planet to land on at the end of the travel path.
void PlayerInfo::SetTravelDestination(const Planet *planet)
{
	travelDestination = planet;
	if(planet && planet->IsInSystem(system) && Flagship())
		Flagship()->SetTargetStellar(system->FindStellar(planet));
}



// Check which secondary weapons the player has selected.
const set<const Outfit *> &PlayerInfo::SelectedWeapons() const
{
	return selectedWeapons;
}



// Cycle through all available secondary weapons.
void PlayerInfo::SelectNext()
{
	if(!flagship || flagship->Outfits().empty())
		return;

	// If multiple weapons were selected, then switch to selecting none.
	if(selectedWeapons.size() > 1)
	{
		selectedWeapons.clear();
		return;
	}

	// If no weapon was selected, then we scan from the beginning.
	auto it = flagship->Outfits().begin();
	bool hadSingleWeaponSelected = (selectedWeapons.size() == 1);

	// If a single weapon was selected, then move the iterator to the
	// outfit directly after it.
	if(hadSingleWeaponSelected)
	{
		auto selectedOutfit = *(selectedWeapons.begin());
		it = flagship->Outfits().find(selectedOutfit);
		if(it != flagship->Outfits().end())
			++it;
	}

	// Find the next secondary weapon.
	for( ; it != flagship->Outfits().end(); ++it)
		if(it->first->Icon())
		{
			selectedWeapons.clear();
			selectedWeapons.insert(it->first);
			return;
		}

	// If no weapon was selected and we didn't find any weapons at this point,
	// then the player just doesn't have any secondary weapons.
	if(!hadSingleWeaponSelected)
		return;

	// Reached the end of the list. Select all possible secondary weapons here.
	it = flagship->Outfits().begin();
	for( ; it != flagship->Outfits().end(); ++it)
		if(it->first->Icon())
			selectedWeapons.insert(it->first);

	// If we have only one weapon selected at this point, then the player
	// only has a single secondary weapon. Clear the list, since the weapon
	// was selected when we entered this function.
	if(selectedWeapons.size() == 1)
		selectedWeapons.clear();
}



// Escorts currently selected for giving orders.
const vector<weak_ptr<Ship>> &PlayerInfo::SelectedShips() const
{
	return selectedShips;
}



// Select any player ships in the given box or list. Return true if any were
// selected, so we know not to search further for a match.
bool PlayerInfo::SelectShips(const Rectangle &box, bool hasShift)
{
	// If shift is not held down, replace the current selection.
	if(!hasShift)
		selectedShips.clear();
	// If shift is not held, the first ship in the box will also become the
	// player's flagship's target.
	bool first = !hasShift;

	bool matched = false;
	for(const shared_ptr<Ship> &ship : ships)
		if(!ship->IsDestroyed() && !ship->IsParked() && ship->GetSystem() == system && ship.get() != Flagship()
				&& box.Contains(ship->Position()))
		{
			matched = true;
			SelectShip(ship, &first);
		}
	return matched;
}



bool PlayerInfo::SelectShips(const vector<const Ship *> &stack, bool hasShift)
{
	// If shift is not held down, replace the current selection.
	if(!hasShift)
		selectedShips.clear();
	// If shift is not held, the first ship in the stack will also become the
	// player's flagship's target.
	bool first = !hasShift;

	// Loop through all the player's ships and check which of them are in the
	// given stack.
	bool matched = false;
	for(const shared_ptr<Ship> &ship : ships)
	{
		auto it = find(stack.begin(), stack.end(), ship.get());
		if(it != stack.end())
		{
			matched = true;
			SelectShip(ship, &first);
		}
	}
	return matched;
}



void PlayerInfo::SelectShip(const Ship *ship, bool hasShift)
{
	// If shift is not held down, replace the current selection.
	if(!hasShift)
		selectedShips.clear();

	bool first = !hasShift;
	for(const shared_ptr<Ship> &it : ships)
		if(it.get() == ship)
			SelectShip(it, &first);
}



void PlayerInfo::SelectGroup(int group, bool hasShift)
{
	int bit = (1 << group);
	// If the shift key is held down and all the ships in the given group are
	// already selected, deselect them all. Otherwise, select them all. The easy
	// way to do this is first to remove all the ships that match in one pass,
	// then add them in a subsequent pass if any were not selected.
	const Ship *oldTarget = nullptr;
	if(Flagship() && Flagship()->GetTargetShip())
	{
		oldTarget = Flagship()->GetTargetShip().get();
		Flagship()->SetTargetShip(shared_ptr<Ship>());
	}
	if(hasShift)
	{
		bool allWereSelected = true;
		for(const shared_ptr<Ship> &ship : ships)
			if(groups[ship.get()] & bit)
			{
				auto it = selectedShips.begin();
				for( ; it != selectedShips.end(); ++it)
					if(it->lock() == ship)
						break;
				if(it != selectedShips.end())
					selectedShips.erase(it);
				else
					allWereSelected = false;
			}
		if(allWereSelected)
			return;
	}
	else
		selectedShips.clear();

	// Now, go through and add any ships in the group to the selection. Even if
	// shift is held they won't be added twice, because we removed them above.
	for(const shared_ptr<Ship> &ship : ships)
		if(groups[ship.get()] & bit)
		{
			selectedShips.push_back(ship);
			if(ship.get() == oldTarget)
				Flagship()->SetTargetShip(ship);
		}
}



void PlayerInfo::SetGroup(int group, const set<Ship *> *newShips)
{
	int bit = (1 << group);
	int mask = ~bit;
	// First, remove any of your ships that are in the group.
	for(const shared_ptr<Ship> &ship : ships)
		groups[ship.get()] &= mask;
	// Then, add all the currently selected ships to the group.
	if(newShips)
	{
		for(const Ship *ship : *newShips)
			groups[ship] |= bit;
	}
	else
	{
		for(const weak_ptr<Ship> &ptr : selectedShips)
		{
			shared_ptr<Ship> ship = ptr.lock();
			if(ship)
				groups[ship.get()] |= bit;
		}
	}
}



set<Ship *> PlayerInfo::GetGroup(int group)
{
	int bit = (1 << group);
	set<Ship *> result;

	for(const shared_ptr<Ship> &ship : ships)
	{
		auto it = groups.find(ship.get());
		if(it != groups.end() && (it->second & bit))
			result.insert(ship.get());
	}
	return result;
}



// Keep track of any outfits that you have sold since landing. These will be
// available to buy back until you take off.
int PlayerInfo::Stock(const Outfit *outfit) const
{
	auto it = stock.find(outfit);
	return (it == stock.end() ? 0 : it->second);
}



// Transfer outfits from the player to the planet or vice versa.
void PlayerInfo::AddStock(const Outfit *outfit, int count)
{
	// If you sell an individual outfit that is not sold here and that you
	// acquired by buying a ship here, have it appear as "in stock" in case you
	// change your mind about selling it. (On the other hand, if you sell an
	// entire ship right after buying it, its outfits will not be "in stock.")
	if(count > 0 && stock[outfit] < 0)
		stock[outfit] = 0;
	stock[outfit] += count;

	int day = date.DaysSinceEpoch();
	if(count > 0)
	{
		// Remember how depreciated these items are.
		for(int i = 0; i < count; ++i)
			stockDepreciation.Buy(outfit, day, &depreciation);
	}
	else
	{
		// If the count is negative, outfits are being transferred from stock
		// into the player's possession.
		for(int i = 0; i < -count; ++i)
			depreciation.Buy(outfit, day, &stockDepreciation);
	}
}



// Get depreciation information.
const Depreciation &PlayerInfo::FleetDepreciation() const
{
	return depreciation;
}



const Depreciation &PlayerInfo::StockDepreciation() const
{
	return stockDepreciation;
}



void PlayerInfo::Harvest(const Outfit *type)
{
	if(type && system)
		harvested.insert(make_pair(system, type));
}



const set<pair<const System *, const Outfit *>> &PlayerInfo::Harvested() const
{
	return harvested;
}



const pair<const System *, Point> &PlayerInfo::GetEscortDestination() const
{
	return interstellarEscortDestination;
}



// Determine if a system and nonzero position were specified.
bool PlayerInfo::HasEscortDestination() const
{
	return interstellarEscortDestination.first && interstellarEscortDestination.second;
}



// Set (or clear) the stored escort travel destination.
void PlayerInfo::SetEscortDestination(const System *system, Point pos)
{
	interstellarEscortDestination.first = system;
	interstellarEscortDestination.second = pos;
}



// Get what coloring is currently selected in the map.
int PlayerInfo::MapColoring() const
{
	return mapColoring;
}



// Set what the map is being colored by.
void PlayerInfo::SetMapColoring(int index)
{
	mapColoring = index;
}



// Get the map zoom level.
int PlayerInfo::MapZoom() const
{
	return mapZoom;
}



// Set the map zoom level.
void PlayerInfo::SetMapZoom(int level)
{
	mapZoom = level;
}



// Get the set of collapsed categories for the named panel.
set<string> &PlayerInfo::Collapsed(const string &name)
{
	return collapsed[name];
}



// Apply any "changes" saved in this player info to the global game state.
void PlayerInfo::ApplyChanges()
{
	for(const auto &it : reputationChanges)
		it.first->SetReputation(it.second);
	reputationChanges.clear();
	AddChanges(dataChanges);
	GameData::ReadEconomy(economy);
	economy = DataNode();

	// Make sure all stellar objects are correctly positioned. This is needed
	// because EnterSystem() is not called the first time through.
	GameData::SetDate(GetDate());
	// SetDate() clears any bribes from yesterday, so restore any auto-clearance.
	for(const Mission &mission : Missions())
		if(mission.ClearanceMessage() == "auto")
		{
			mission.Destination()->Bribe(mission.HasFullClearance());
			for(const Planet *planet : mission.Stopovers())
				planet->Bribe(mission.HasFullClearance());
		}

	// Check if any special persons have been destroyed.
	GameData::DestroyPersons(destroyedPersons);
	destroyedPersons.clear();

	// Check which planets you have dominated.
	static const string prefix = "tribute: ";
	for(auto it = Conditions().PrimariesLowerBound(prefix); it != Conditions().PrimariesEnd(); ++it)
	{
		if(it->first.compare(0, prefix.length(), prefix))
			break;

		const Planet *planet = GameData::Planets().Find(it->first.substr(prefix.length()));
		if(planet)
			GameData::GetPolitics().DominatePlanet(planet);
	}

	// Issue warnings for any data which has been mentioned but not actually defined, and
	// ensure that all "undefined" data is appropriately named.
	GameData::CheckReferences();

	// Now that all outfits have names, we can finish loading the player's ships.
	for(auto &&ship : ships)
	{
		// Government changes may have changed the player's ship swizzles.
		ship->SetGovernment(GameData::PlayerGovernment());
		ship->FinishLoading(false);
	}
}



// Make change's to the player's planet, system, & ship locations as needed, to ensure the player and
// their ships are in valid locations, even if the player did something drastic, such as remove a mod.
void PlayerInfo::ValidateLoad()
{
	// If a system was not specified in the player data, use the flagship's system.
	if(!planet && !ships.empty())
	{
		string warning = "Warning: no planet specified for player";
		auto it = find_if(ships.begin(), ships.end(), [](const shared_ptr<Ship> &ship) noexcept -> bool
			{ return ship->GetPlanet() && ship->GetPlanet()->IsValid() && !ship->IsParked() && ship->CanBeFlagship(); });
		if(it != ships.end())
		{
			planet = (*it)->GetPlanet();
			system = (*it)->GetSystem();
			warning += ". Defaulting to location of flagship \"" + (*it)->Name() + "\", " + planet->TrueName() + ".";
		}
		else
			warning += " (no ships could supply a valid player location).";

		Logger::LogError(warning);
	}

	// As a result of external game data changes (e.g. unloading a mod) it's possible the player ended up
	// with an undefined system or planet. In that case, move them to the starting system to avoid crashing.
	if(planet && !system)
	{
		system = planet->GetSystem();
		Logger::LogError("Warning: player system was not specified. Defaulting to the specified planet's system.");
	}
	if(!planet || !planet->IsValid() || !system || !system->IsValid())
	{
		system = &startData.GetSystem();
		planet = &startData.GetPlanet();
		Logger::LogError("Warning: player system and/or planet was not valid. Defaulting to the starting location.");
	}

	// Every ship ought to have specified a valid location, but if not,
	// move it to the player's location to avoid invalid states.
	for(auto &&ship : ships)
	{
		if(!ship->GetSystem() || !ship->GetSystem()->IsValid())
		{
			ship->SetSystem(system);
			Logger::LogError("Warning: player ship \"" + ship->Name()
				+ "\" did not specify a valid system. Defaulting to the player's system.");
		}
		// In-system ships that aren't on a valid planet should get moved to the player's planet
		// (but e.g. disabled ships or those that didn't have a planet should remain in space).
		if(ship->GetSystem() == system && ship->GetPlanet() && !ship->GetPlanet()->IsValid())
		{
			ship->SetPlanet(planet);
			Logger::LogError("Warning: in-system player ship \"" + ship->Name()
				+ "\" specified an invalid planet. Defaulting to the player's planet.");
		}
		// Owned ships that are not in the player's system always start in flight.
	}

	// Validate the travel plan.
	if(travelDestination && !travelDestination->IsValid())
	{
		Logger::LogError("Warning: removed invalid travel plan destination \"" + travelDestination->TrueName() + ".\"");
		travelDestination = nullptr;
	}
	if(!travelPlan.empty() && any_of(travelPlan.begin(), travelPlan.end(),
			[](const System *waypoint) noexcept -> bool { return !waypoint->IsValid(); }))
	{
		travelPlan.clear();
		travelDestination = nullptr;
		Logger::LogError("Warning: reset the travel plan due to use of invalid system(s).");
	}

	// For old saves, default to the first start condition (the default "Endless Sky" start).
	if(startData.Identifier().empty())
	{
		// It is possible that there are no start conditions defined (e.g. a bad installation or
		// incomplete total conversion plugin). In that case, it is not possible to continue.
		const auto startCount = GameData::StartOptions().size();
		if(startCount >= 1)
		{
			startData = GameData::StartOptions().front();
			// When necessary, record in the pilot file that the starting data is just an assumption.
			if(startCount >= 2)
				conditions["unverified start scenario"] = true;
		}
		else
			throw runtime_error("Unable to set a starting scenario for an existing pilot. (No valid \"start\" "
				"nodes were found in data files or loaded plugins--make sure you've installed the game properly.)");
	}

	// Validate the missions that were loaded. Active-but-invalid missions are removed from
	// the standard mission list, effectively pausing them until necessary data is restored.
	auto mit = stable_partition(missions.begin(), missions.end(), mem_fn(&Mission::IsValid));
	if(mit != missions.end())
		inactiveMissions.splice(inactiveMissions.end(), missions, mit, missions.end());

	// Invalid available jobs or missions are erased (since there is no guarantee
	// the player will be on the correct planet when a plugin is re-added).
	auto isInvalidMission = [](const Mission &m) noexcept -> bool { return !m.IsValid(); };
	availableJobs.remove_if(isInvalidMission);
	availableMissions.remove_if(isInvalidMission);
}



// Helper to register derived conditions.
void PlayerInfo::RegisterDerivedConditions()
{
	// Read-only date functions.
	auto &&dayProvider = conditions.GetProviderNamed("day");
	dayProvider.SetGetFunction([this](const string &name) { return date.Day(); });

	auto &&monthProvider = conditions.GetProviderNamed("month");
	monthProvider.SetGetFunction([this](const string &name) { return date.Month(); });

	auto &&yearProvider = conditions.GetProviderNamed("year");
	yearProvider.SetGetFunction([this](const string &name) { return date.Year(); });

	// Read-only account conditions.
	// Bound financial conditions to +/- 4.6 x 10^18 credits, within the range of a 64-bit int.
	static constexpr int64_t limit = static_cast<int64_t>(1) << 62;
<<<<<<< HEAD
	conditions["net worth"] = min(limit, max(-limit, accounts.NetWorth()));
	conditions["credits"] = min(limit, accounts.Credits());
	conditions["unpaid mortgages"] = min(limit, accounts.TotalDebt("Mortgage"));
	conditions["unpaid fines"] = min(limit, accounts.TotalDebt("Fine"));
	conditions["unpaid salaries"] = min(limit, accounts.CrewSalariesOwed());
	conditions["unpaid maintenance"] = min(limit, accounts.MaintenanceDue());
	conditions["credit score"] = accounts.CreditScore();
	// Serialize the current reputation with other governments.
	SetReputationConditions();
	// Helper lambda function to clear a range
	auto clearRange = [](map<string, int64_t> &conditionsMap, string firstStr, string lastStr)
	{
		auto first = conditionsMap.lower_bound(firstStr);
		auto last = conditionsMap.lower_bound(lastStr);
		if(first != last)
			conditionsMap.erase(first, last);
=======

	auto &&netWorthProvider = conditions.GetProviderNamed("net worth");
	netWorthProvider.SetGetFunction([this](const string &name) { return min(limit, max(-limit, accounts.NetWorth())); });

	auto &&creditsProvider = conditions.GetProviderNamed("credits");
	creditsProvider.SetGetFunction([this](const string &name) { return min(limit, accounts.Credits()); });

	auto &&unpaidMortgagesProvider = conditions.GetProviderNamed("unpaid mortgages");
	unpaidMortgagesProvider.SetGetFunction([this](const string &name) { return min(limit, accounts.TotalDebt("Mortgage")); });

	auto &&unpaidFinesProvider = conditions.GetProviderNamed("unpaid fines");
	unpaidFinesProvider.SetGetFunction([this](const string &name) { return min(limit, accounts.TotalDebt("Fine")); });

	auto &&unpaidSalariesProvider = conditions.GetProviderNamed("unpaid salaries");
	unpaidSalariesProvider.SetGetFunction([this](const string &name) { return min(limit, accounts.SalariesOwed()); });

	auto &&unpaidMaintenanceProvider = conditions.GetProviderNamed("unpaid maintenance");
	unpaidMaintenanceProvider.SetGetFunction([this](const string &name) { return min(limit, accounts.MaintenanceDue()); });

	auto &&creditScoreProvider = conditions.GetProviderNamed("credit score");
	creditScoreProvider.SetGetFunction([this](const string &name) { return accounts.CreditScore(); });

	// Read-only flagship conditions.
	auto &&flagshipCrewProvider = conditions.GetProviderNamed("flagship crew");
	flagshipCrewProvider.SetGetFunction([this](const string &name) -> int64_t { return flagship ? flagship->Crew() : 0; });

	auto &&flagshipRequiredCrewProvider = conditions.GetProviderNamed("flagship required crew");
	flagshipRequiredCrewProvider.SetGetFunction([this](const string &name) -> int64_t { return flagship ? flagship->RequiredCrew() : 0; });

	auto &&flagshipBunksProvider = conditions.GetProviderNamed("flagship bunks");
	flagshipBunksProvider.SetGetFunction([this](const string &name) -> int64_t { return flagship ? flagship->Attributes().Get("bunks") : 0; });

	auto &&flagshipModelProvider = conditions.GetProviderPrefixed("flagship model: ");
	auto flagshipModelFun = [this](const string &name) -> bool
	{
		if(!flagship)
			return false;
		return name == "flagship model: " + flagship->ModelName();
>>>>>>> c723da74
	};
	flagshipModelProvider.SetHasFunction(flagshipModelFun);
	flagshipModelProvider.SetGetFunction(flagshipModelFun);

	// Conditions for your fleet's attractiveness to pirates.
	auto &&cargoAttractivenessProvider = conditions.GetProviderNamed("cargo attractiveness");
	cargoAttractivenessProvider.SetGetFunction([this](const string &name) -> int64_t { return RaidFleetFactors().first; });

	auto &&armamentDeterrence = conditions.GetProviderNamed("armament deterrence");
	armamentDeterrence.SetGetFunction([this](const string &name) -> int64_t { return RaidFleetFactors().second; });

	auto &&pirateAttractionProvider = conditions.GetProviderNamed("pirate attraction");
	pirateAttractionProvider.SetGetFunction([this](const string &name) -> int64_t
	{
		auto rff = RaidFleetFactors();
		return rff.first - rff.second;
	});

	// Special conditions for cargo and passenger space.
	// If boarding a ship, missions should not consider the space available
	// in the player's entire fleet. The only fleet parameter offered to a
	// boarding mission is the fleet composition (e.g. 4 Heavy Warships).
	auto &&cargoSpaceProvider = conditions.GetProviderNamed("cargo space");
	cargoSpaceProvider.SetGetFunction([this](const string &name) -> int64_t
	{
		if(flagship && !boardingMissions.empty())
			return flagship->Cargo().Free();
		int64_t retVal = 0;
		for(const shared_ptr<Ship> &ship : ships)
			if(!ship->IsParked() && !ship->IsDisabled() && ship->GetSystem() == system)
				retVal += ship->Attributes().Get("cargo space");
		return retVal;
	});

	auto &&passengerSpaceProvider = conditions.GetProviderNamed("passenger space");
	passengerSpaceProvider.SetGetFunction([this](const string &name) -> int64_t
	{
		if(flagship && !boardingMissions.empty())
			return flagship->Cargo().BunksFree();
		int64_t retVal = 0;
		for(const shared_ptr<Ship> &ship : ships)
			if(!ship->IsParked() && !ship->IsDisabled() && ship->GetSystem() == system)
				retVal += ship->Attributes().Get("bunks") - ship->RequiredCrew();
		return retVal;
	});

	// The number of active ships the player has of the given category
	// (e.g. Heavy Warships).
	auto &&shipTypesProvider = conditions.GetProviderPrefixed("ships: ");
	shipTypesProvider.SetGetFunction([this](const string &name) -> int64_t
	{
		int64_t retVal = 0;
		for(const shared_ptr<Ship> &ship : ships)
			if(!ship->IsParked() && !ship->IsDisabled() && ship->GetSystem() == system
					&& name == "ships: " + ship->Attributes().Category())
				++retVal;
		return retVal;
	});

	// Conditions to determine if flagship is in a system and on a planet.
	auto &&flagshipSystemProvider = conditions.GetProviderPrefixed("flagship system: ");
	auto flagshipSystemFun = [this](const string &name) -> bool
	{
		if(!flagship || !flagship->GetSystem())
			return false;
		return name == "flagship system: " + flagship->GetSystem()->Name();
	};
	flagshipSystemProvider.SetHasFunction(flagshipSystemFun);
	flagshipSystemProvider.SetGetFunction(flagshipSystemFun);

	auto &&flagshipPlanetProvider = conditions.GetProviderPrefixed("flagship planet: ");
	auto flagshipPlanetFun = [this](const string &name) -> bool
	{
		if(!flagship || !flagship->GetPlanet())
			return false;
		return name == "flagship planet: " + flagship->GetPlanet()->TrueName();
	};
	flagshipPlanetProvider.SetHasFunction(flagshipPlanetFun);
	flagshipPlanetProvider.SetGetFunction(flagshipPlanetFun);

	// Read/write government reputation conditions.
	// The erase function is still default (since we cannot erase government conditions).
	auto &&reputationProvider = conditions.GetProviderPrefixed("reputation: ");
	reputationProvider.SetHasFunction([](const string &name) -> bool
	{
		string govName = name.substr(strlen("reputation: "));
		return GameData::Governments().Has(govName);
	});
	reputationProvider.SetGetFunction([](const string &name) -> int64_t
	{
		string govName = name.substr(strlen("reputation: "));
		auto gov = GameData::Governments().Get(govName);
		if(!gov)
			return 0;
		return gov->Reputation();
	});
	reputationProvider.SetSetFunction([](const string &name, int64_t value) -> bool
	{
		string govName = name.substr(strlen("reputation: "));
		auto gov = GameData::Governments().Get(govName);
		if(!gov)
			return false;
		gov->SetReputation(value);
		return true;
	});
}



// New missions are generated each time you land on a planet.
void PlayerInfo::CreateMissions()
{
	boardingMissions.clear();

	// Check for available missions.
	bool skipJobs = planet && !planet->IsInhabited();
	bool hasPriorityMissions = false;
	for(const auto &it : GameData::Missions())
	{
		if(it.second.IsAtLocation(Mission::BOARDING) || it.second.IsAtLocation(Mission::ASSISTING))
			continue;
		if(skipJobs && it.second.IsAtLocation(Mission::JOB))
			continue;

		if(it.second.CanOffer(*this))
		{
			list<Mission> &missions =
				it.second.IsAtLocation(Mission::JOB) ? availableJobs : availableMissions;

			missions.push_back(it.second.Instantiate(*this));
			if(missions.back().HasFailed(*this))
				missions.pop_back();
			else if(!it.second.IsAtLocation(Mission::JOB))
				hasPriorityMissions |= missions.back().HasPriority();
		}
	}

	// If any of the available missions are "priority" missions, no other
	// special missions will be offered in the spaceport.
	if(hasPriorityMissions)
	{
		auto it = availableMissions.begin();
		while(it != availableMissions.end())
		{
			if(it->IsAtLocation(Mission::SPACEPORT) && !it->HasPriority())
				it = availableMissions.erase(it);
			else
				++it;
		}
	}
	else if(availableMissions.size() > 1)
	{
		// Minor missions only get offered if no other missions (including other
		// minor missions) are competing with them. This is to avoid having two
		// or three missions pop up as soon as you enter the spaceport.
		auto it = availableMissions.begin();
		while(it != availableMissions.end())
		{
			if(it->IsMinor())
			{
				it = availableMissions.erase(it);
				if(availableMissions.size() <= 1)
					break;
			}
			else
				++it;
		}
	}

	// Sort missions on the job board alphabetically.
	availableJobs.sort([](const Mission &lhs, const Mission &rhs)
	{
		return lhs.Name() < rhs.Name();
	});
}



// Updates each mission upon landing, to perform landing actions (Stopover,
// Visit, Complete, Fail), and remove now-complete or now-failed missions.
void PlayerInfo::StepMissions(UI *ui)
{
	// Check for NPCs that have been destroyed without their destruction
	// being registered, e.g. by self-destruct:
	for(Mission &mission : missions)
		for(const NPC &npc : mission.NPCs())
			for(const shared_ptr<Ship> &ship : npc.Ships())
				if(ship->IsDestroyed())
					mission.Do(ShipEvent(nullptr, ship, ShipEvent::DESTROY), *this, ui);

	// Check missions for status changes from landing.
	string visitText;
	int missionVisits = 0;
	auto substitutions = map<string, string>{
		{"<first>", firstName},
		{"<last>", lastName}
	};
	if(Flagship())
		substitutions["<ship>"] = Flagship()->Name();

	auto mit = missions.begin();
	while(mit != missions.end())
	{
		Mission &mission = *mit;
		++mit;

		// If this is a stopover for the mission, perform the stopover action.
		mission.Do(Mission::STOPOVER, *this, ui);

		if(mission.HasFailed(*this))
			RemoveMission(Mission::FAIL, mission, ui);
		else if(mission.CanComplete(*this))
			RemoveMission(Mission::COMPLETE, mission, ui);
		else if(mission.Destination() == GetPlanet() && !freshlyLoaded)
		{
			mission.Do(Mission::VISIT, *this, ui);
			if(mission.IsUnique() || !mission.IsVisible())
				continue;

			// On visit dialogs are handled separately as to avoid a player
			// getting spammed by on visit dialogs if they are stacking jobs
			// from the same destination.
			if(visitText.empty())
			{
				const auto &text = mission.GetAction(Mission::VISIT).DialogText();
				if(!text.empty())
					visitText = Format::Replace(text, substitutions);
			}
			++missionVisits;
		}
	}
	if(!visitText.empty())
	{
		if(missionVisits > 1)
			visitText += "\n\t(You have " + Format::Number(missionVisits - 1) + " other unfinished "
				+ ((missionVisits > 2) ? "missions" : "mission") + " at this location.)";
		ui->Push(new Dialog(visitText));
	}
	// One mission's actions may influence another mission, so loop through one
	// more time to see if any mission is now completed or failed due to a change
	// that happened in another mission the first time through.
	mit = missions.begin();
	while(mit != missions.end())
	{
		Mission &mission = *mit;
		++mit;

		if(mission.HasFailed(*this))
			RemoveMission(Mission::FAIL, mission, ui);
		else if(mission.CanComplete(*this))
			RemoveMission(Mission::COMPLETE, mission, ui);
	}

	// Search for any missions that have failed but for which we are still
	// holding on to some cargo.
	set<const Mission *> active;
	for(const Mission &it : missions)
		active.insert(&it);

	vector<const Mission *> missionsToRemove;
	for(const auto &it : cargo.MissionCargo())
		if(!active.count(it.first))
			missionsToRemove.push_back(it.first);
	for(const auto &it : cargo.PassengerList())
		if(!active.count(it.first))
			missionsToRemove.push_back(it.first);
	for(const Mission *mission : missionsToRemove)
		cargo.RemoveMissionCargo(mission);
}



void PlayerInfo::Autosave() const
{
	if(!CanBeSaved() || filePath.length() < 4)
		return;

	string path = filePath.substr(0, filePath.length() - 4) + "~autosave.txt";
	Save(path);
}



void PlayerInfo::Save(const string &path) const
{
	DataWriter out(path);


	// Basic player information and persistent UI settings:

	// Pilot information:
	out.Write("pilot", firstName, lastName);
	out.Write("date", date.Day(), date.Month(), date.Year());
	if(system)
		out.Write("system", system->Name());
	if(planet)
		out.Write("planet", planet->TrueName());
	if(planet && planet->CanUseServices())
		out.Write("clearance");
	out.Write("playtime", playTime);
	// This flag is set if the player must leave the planet immediately upon
	// entering their ship (i.e. because a mission forced them to take off).
	if(shouldLaunch)
		out.Write("launching");
	for(const System *system : travelPlan)
		out.Write("travel", system->Name());
	if(travelDestination)
		out.Write("travel destination", travelDestination->TrueName());
	// Detect which ship number is the current flagship, for showing on LoadPanel.
	if(flagship)
	{
		for(auto it = ships.begin(); it != ships.end(); ++it)
			if(*it == flagship)
			{
				out.Write("flagship index", distance(ships.begin(), it));
				break;
			}
	}
	else
		out.Write("flagship index", -1);

	// Save the current setting for the map coloring;
	out.Write("map coloring", mapColoring);
	out.Write("map zoom", mapZoom);
	// Remember what categories are collapsed.
	for(const auto &it : collapsed)
	{
		// Skip panels where nothing was collapsed.
		if(it.second.empty())
			continue;

		out.Write("collapsed", it.first);
		out.BeginChild();
		{
			for(const auto &cit : it.second)
				out.Write(cit);
		}
		out.EndChild();
	}

	out.Write("reputation with");
	out.BeginChild();
	{
		for(const auto &it : GameData::Governments())
			if(!it.second.IsPlayer())
				out.Write(it.first, it.second.Reputation());
	}
	out.EndChild();

	out.Write("tribute received");
	out.BeginChild();
	{
		for(const auto &it : tributeReceived)
			if(it.second > 0)
				out.Write((it.first)->TrueName(), it.second);
	}
	out.EndChild();

	// Records of things you own:
	out.Write();
	out.WriteComment("What you own:");

	// Save all the data for all the player's ships.
	for(const shared_ptr<Ship> &ship : ships)
	{
		ship->Save(out);
		auto it = groups.find(ship.get());
		if(it != groups.end() && it->second)
			out.Write("groups", it->second);
	}
	if(!planetaryStorage.empty())
	{
		out.Write("storage");
		out.BeginChild();
		{
			for(const auto &it : planetaryStorage)
				if(!it.second.IsEmpty())
				{
					out.Write("planet", it.first->TrueName());
					out.BeginChild();
					{
						it.second.Save(out);
					}
					out.EndChild();
				}
		}
		out.EndChild();
	}
	if(!licenses.empty())
	{
		out.Write("licenses");
		out.BeginChild();
		{
			for(const string &license : licenses)
			{
				out.Write(license);
			}
		}
		out.EndChild();
	}

	// Save accounting information, cargo, and cargo cost bases.
	accounts.Save(out);
	cargo.Save(out);
	if(!costBasis.empty())
	{
		out.Write("basis");
		out.BeginChild();
		{
			for(const auto &it : costBasis)
				if(it.second)
					out.Write(it.first, it.second);
		}
		out.EndChild();
	}

	if(!stock.empty())
	{
		out.Write("stock");
		out.BeginChild();
		{
			using StockElement = pair<const Outfit *const, int>;
			WriteSorted(stock,
				[](const StockElement *lhs, const StockElement *rhs)
					{ return lhs->first->Name() < rhs->first->Name(); },
				[&out](const StockElement &it)
				{
					if(it.second)
						out.Write(it.first->Name(), it.second);
				});
		}
		out.EndChild();
	}
	depreciation.Save(out, date.DaysSinceEpoch());
	stockDepreciation.Save(out, date.DaysSinceEpoch());


	// Records of things you have done or are doing, or have happened to you:
	out.Write();
	out.WriteComment("What you've done:");

	// Save all missions (accepted, accepted-but-invalid, and available).
	for(const Mission &mission : missions)
		mission.Save(out);
	for(const Mission &mission : inactiveMissions)
		mission.Save(out);
	for(const Mission &mission : availableJobs)
		mission.Save(out, "available job");
	for(const Mission &mission : availableMissions)
		mission.Save(out, "available mission");

	// Save any "primary condition" flags that are set.
	conditions.Save(out);

	// Save pending events, and changes that have happened due to past events.
	for(const GameEvent &event : gameEvents)
		event.Save(out);
	if(!dataChanges.empty())
	{
		out.Write("changes");
		out.BeginChild();
		{
			for(const DataNode &node : dataChanges)
				out.Write(node);
		}
		out.EndChild();
	}
	GameData::WriteEconomy(out);

	// Check which persons have been captured or destroyed.
	for(const auto &it : GameData::Persons())
		if(it.second.IsDestroyed())
			out.Write("destroyed", it.first);


	// Records of things you have discovered:
	out.Write();
	out.WriteComment("What you know:");

	// Save a list of systems the player has visited.
	WriteSorted(visitedSystems,
		[](const System *const *lhs, const System *const *rhs)
			{ return (*lhs)->Name() < (*rhs)->Name(); },
		[&out](const System *system)
		{
			out.Write("visited", system->Name());
		});

	// Save a list of planets the player has visited.
	WriteSorted(visitedPlanets,
		[](const Planet *const *lhs, const Planet *const *rhs)
			{ return (*lhs)->TrueName() < (*rhs)->TrueName(); },
		[&out](const Planet *planet)
		{
			out.Write("visited planet", planet->TrueName());
		});

	if(!harvested.empty())
	{
		out.Write("harvested");
		out.BeginChild();
		{
			using HarvestLog = pair<const System *, const Outfit *>;
			WriteSorted(harvested,
				[](const HarvestLog *lhs, const HarvestLog *rhs) -> bool
				{
					// Sort by system name and then by outfit name.
					if(lhs->first != rhs->first)
						return lhs->first->Name() < rhs->first->Name();
					else
						return lhs->second->Name() < rhs->second->Name();
				},
				[&out](const HarvestLog &it)
				{
					out.Write(it.first->Name(), it.second->Name());
				});
		}
		out.EndChild();
	}

	out.Write("logbook");
	out.BeginChild();
	{
		for(auto &&it : logbook)
		{
			out.Write(it.first.Day(), it.first.Month(), it.first.Year());
			out.BeginChild();
			{
				// Break the text up into paragraphs.
				for(const string &line : Format::Split(it.second, "\n\t"))
					out.Write(line);
			}
			out.EndChild();
		}
		for(auto &&it : specialLogs)
			for(auto &&eit : it.second)
			{
				out.Write(it.first, eit.first);
				out.BeginChild();
				{
					// Break the text up into paragraphs.
					for(const string &line : Format::Split(eit.second, "\n\t"))
						out.Write(line);
				}
				out.EndChild();
			}
	}
	out.EndChild();

	out.Write();
	out.WriteComment("How you began:");
	startData.Save(out);

	// Write plugins to player's save file for debugging.
	if(!GameData::PluginAboutText().empty())
	{
		out.Write();
		out.WriteComment("Installed plugins:");
		out.Write("plugins");
		out.BeginChild();
		for(const auto &plugin : GameData::PluginAboutText())
			out.Write(plugin.first);
		out.EndChild();
	}
}



// Check (and perform) any fines incurred by planetary security. If the player
// has dominated the planet, or was given clearance to this planet by a mission,
// planetary security is avoided. Infiltrating implies evasion of security.
void PlayerInfo::Fine(UI *ui)
{
	const Planet *planet = GetPlanet();
	// Dominated planets should never fine you.
	// By default, uninhabited planets should not fine the player.
	if(GameData::GetPolitics().HasDominated(planet)
		|| !(planet->IsInhabited() || planet->HasCustomSecurity()))
		return;

	// Planets should not fine you if you have mission clearance or are infiltrating.
	for(const Mission &mission : missions)
		if(mission.HasClearance(planet) || (!mission.HasFullClearance() &&
					(mission.Destination() == planet || mission.Stopovers().count(planet))))
			return;

	// The planet's government must have the authority to enforce laws.
	const Government *gov = planet->GetGovernment();
	if(!gov->CanEnforce(planet))
		return;

	string message = gov->Fine(*this, 0, nullptr, planet->Security());
	if(!message.empty())
	{
		if(message == "atrocity")
		{
			const Conversation *conversation = gov->DeathSentence();
			if(conversation)
				ui->Push(new ConversationPanel(*this, *conversation));
			else
			{
				message = "Before you can leave your ship, the " + gov->GetName()
					+ " authorities show up and begin scanning it. They say, \"Captain "
					+ LastName()
					+ ", we detect highly illegal material on your ship.\""
					"\n\tYou are sentenced to lifetime imprisonment on a penal colony."
					" Your days of traveling the stars have come to an end.";
				ui->Push(new Dialog(message));
			}
			// All ships belonging to the player should be removed.
			Die();
		}
		else
			ui->Push(new Dialog(message));
	}
}



// Helper function to update the ship selection.
void PlayerInfo::SelectShip(const shared_ptr<Ship> &ship, bool *first)
{
	// Make sure this ship is not already selected.
	auto it = selectedShips.begin();
	for( ; it != selectedShips.end(); ++it)
		if(it->lock() == ship)
			break;
	if(it == selectedShips.end())
	{
		// This ship is not yet selected.
		selectedShips.push_back(ship);
		Ship *flagship = Flagship();
		if(*first && flagship && ship.get() != flagship)
		{
			flagship->SetTargetShip(ship);
			*first = false;
		}
	}
}



// Check that this player's current state can be saved.
bool PlayerInfo::CanBeSaved() const
{
	return (!isDead && planet && system && !firstName.empty() && !lastName.empty());
}<|MERGE_RESOLUTION|>--- conflicted
+++ resolved
@@ -1880,7 +1880,7 @@
 	else
 	{
 		tributeReceived.erase(planet);
-		conditions.erase("tribute: " + planet->TrueName());
+		conditions.Erase("tribute: " + planet->TrueName());
 	}
 }
 
@@ -2602,24 +2602,6 @@
 	// Read-only account conditions.
 	// Bound financial conditions to +/- 4.6 x 10^18 credits, within the range of a 64-bit int.
 	static constexpr int64_t limit = static_cast<int64_t>(1) << 62;
-<<<<<<< HEAD
-	conditions["net worth"] = min(limit, max(-limit, accounts.NetWorth()));
-	conditions["credits"] = min(limit, accounts.Credits());
-	conditions["unpaid mortgages"] = min(limit, accounts.TotalDebt("Mortgage"));
-	conditions["unpaid fines"] = min(limit, accounts.TotalDebt("Fine"));
-	conditions["unpaid salaries"] = min(limit, accounts.CrewSalariesOwed());
-	conditions["unpaid maintenance"] = min(limit, accounts.MaintenanceDue());
-	conditions["credit score"] = accounts.CreditScore();
-	// Serialize the current reputation with other governments.
-	SetReputationConditions();
-	// Helper lambda function to clear a range
-	auto clearRange = [](map<string, int64_t> &conditionsMap, string firstStr, string lastStr)
-	{
-		auto first = conditionsMap.lower_bound(firstStr);
-		auto last = conditionsMap.lower_bound(lastStr);
-		if(first != last)
-			conditionsMap.erase(first, last);
-=======
 
 	auto &&netWorthProvider = conditions.GetProviderNamed("net worth");
 	netWorthProvider.SetGetFunction([this](const string &name) { return min(limit, max(-limit, accounts.NetWorth())); });
@@ -2634,7 +2616,7 @@
 	unpaidFinesProvider.SetGetFunction([this](const string &name) { return min(limit, accounts.TotalDebt("Fine")); });
 
 	auto &&unpaidSalariesProvider = conditions.GetProviderNamed("unpaid salaries");
-	unpaidSalariesProvider.SetGetFunction([this](const string &name) { return min(limit, accounts.SalariesOwed()); });
+	unpaidSalariesProvider.SetGetFunction([this](const string &name) { return min(limit, accounts.CrewSalariesOwed()); });
 
 	auto &&unpaidMaintenanceProvider = conditions.GetProviderNamed("unpaid maintenance");
 	unpaidMaintenanceProvider.SetGetFunction([this](const string &name) { return min(limit, accounts.MaintenanceDue()); });
@@ -2658,7 +2640,6 @@
 		if(!flagship)
 			return false;
 		return name == "flagship model: " + flagship->ModelName();
->>>>>>> c723da74
 	};
 	flagshipModelProvider.SetHasFunction(flagshipModelFun);
 	flagshipModelProvider.SetGetFunction(flagshipModelFun);
