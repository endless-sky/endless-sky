--- conflicted
+++ resolved
@@ -474,7 +474,7 @@
 			for(int i = 0; i < 3; ++i)
 				if(Files::Exists(files[i + 1]))
 					Files::Move(files[i + 1], files[i]);
-			if(planet->HasSpaceport())
+			if(planet->HasServices())
 				Save(root + "~~previous-spaceport.txt");
 		}
 	}
@@ -1457,15 +1457,10 @@
 				continue;
 			}
 			else
-<<<<<<< HEAD
 				ship->Recharge(canUseServices ? planet->GetPort().GetRecharges()
 								: Port::RechargeType::None,
 						planet->GetPort().HasService(Port::ServicesType::HireCrew));
-			
-=======
-				ship->Recharge(hasSpaceport);
-
->>>>>>> db28a8b1
+
 			if(ship != flagship)
 			{
 				ship->Cargo().SetBunks(ship->Attributes().Get("bunks") - ship->RequiredCrew());
