/* PreferencesPanel.cpp
Copyright (c) 2014 by Michael Zahniser

Endless Sky is free software: you can redistribute it and/or modify it under the
terms of the GNU General Public License as published by the Free Software
Foundation, either version 3 of the License, or (at your option) any later version.

Endless Sky is distributed in the hope that it will be useful, but WITHOUT ANY
WARRANTY; without even the implied warranty of MERCHANTABILITY or FITNESS FOR A
PARTICULAR PURPOSE. See the GNU General Public License for more details.

You should have received a copy of the GNU General Public License along with
this program. If not, see <https://www.gnu.org/licenses/>.
*/

#include "PreferencesPanel.h"

#include "text/alignment.hpp"
#include "Audio.h"
#include "Color.h"
#include "Dialog.h"
#include "Files.h"
#include "FillShader.h"
#include "text/Font.h"
#include "text/FontSet.h"
#include "GameData.h"
#include "Information.h"
#include "Interface.h"
#include "Plugins.h"
#include "PointerShader.h"
#include "Preferences.h"
#include "RenderBuffer.h"
#include "Screen.h"
#include "Sprite.h"
#include "SpriteSet.h"
#include "SpriteShader.h"
#include "StarField.h"
#include "text/Table.h"
#include "text/truncate.hpp"
#include "UI.h"
#include "text/WrappedText.h"

#include "opengl.h"

#include <algorithm>

using namespace std;

namespace {
	// Settings that require special handling.
	const string ZOOM_FACTOR = "Main zoom factor";
	const int ZOOM_FACTOR_MIN = 100;
	const int ZOOM_FACTOR_MAX = 200;
	const int ZOOM_FACTOR_INCREMENT = 10;
	const string VIEW_ZOOM_FACTOR = "View zoom factor";
	const string AUTO_AIM_SETTING = "Automatic aiming";
	const string AUTO_FIRE_SETTING = "Automatic firing";
	const string SCREEN_MODE_SETTING = "Screen mode";
	const string VSYNC_SETTING = "VSync";
	const string STATUS_OVERLAYS_ALL = "Show status overlays";
	const string STATUS_OVERLAYS_FLAGSHIP = "   Show flagship overlay";
	const string STATUS_OVERLAYS_ESCORT = "   Show escort overlays";
	const string STATUS_OVERLAYS_ENEMY = "   Show enemy overlays";
	const string STATUS_OVERLAYS_NEUTRAL = "   Show neutral overlays";
	const string EXPEND_AMMO = "Escorts expend ammo";
	const string FLOTSAM_SETTING = "Flotsam collection";
	const string TURRET_TRACKING = "Turret tracking";
	const string FOCUS_PREFERENCE = "Turrets focus fire";
	const string FRUGAL_ESCORTS = "Escorts use ammo frugally";
	const string REACTIVATE_HELP = "Reactivate first-time help";
	const string SCROLL_SPEED = "Scroll speed";
	const string FIGHTER_REPAIR = "Repair fighters in";
	const string SHIP_OUTLINES = "Ship outlines in shops";
	const string DATE_FORMAT = "Date format";
	const string BOARDING_PRIORITY = "Boarding target priority";
	const string TARGET_ASTEROIDS_BASED_ON = "Target asteroid based on";
	const string BACKGROUND_PARALLAX = "Parallax background";
	const string EXTENDED_JUMP_EFFECTS = "Extended jump effects";
	const string ALERT_INDICATOR = "Alert indicator";

	// How many pages of settings there are.
	const int SETTINGS_PAGE_COUNT = 2;
	// Hovering a preference for this many frames activates the tooltip.
	const int HOVER_TIME = 60;
}



PreferencesPanel::PreferencesPanel()
	: editing(-1), selected(0), hover(-1)
{
	// Select the first valid plugin.
	for(const auto &plugin : Plugins::Get())
		if(plugin.second.IsValid())
		{
			selectedPlugin = plugin.first;
			break;
		}

	SetIsFullScreen(true);

	// Initialize a centered tooltip.
	hoverText.SetFont(FontSet::Get(14));
	hoverText.SetWrapWidth(250);
	hoverText.SetAlignment(Alignment::LEFT);

	// Set the initial plugin list and description scroll ranges.
	const Interface *pluginUi = GameData::Interfaces().Get("plugins");
	Rectangle pluginListBox = pluginUi->GetBox("plugin list");

	pluginListHeight = 0;
	for(const auto &plugin : Plugins::Get())
		if(plugin.second.IsValid())
			pluginListHeight += 20;

	pluginListScroll.SetDisplaySize(pluginListBox.Height());
	pluginListScroll.SetMaxValue(pluginListHeight);
	Rectangle pluginDescriptionBox = pluginUi->GetBox("plugin description");
	pluginDescriptionScroll.SetDisplaySize(pluginDescriptionBox.Height());
}



// Stub, for unique_ptr destruction to be defined in the right compilation unit.
PreferencesPanel::~PreferencesPanel()
{
}



// Draw this panel.
void PreferencesPanel::Draw()
{
	glClear(GL_COLOR_BUFFER_BIT);
	GameData::Background().Draw(Point(), Point());

	Information info;
	info.SetBar("volume", Audio::Volume());
	if(Plugins::HasChanged())
		info.SetCondition("show plugins changed");
	if(SETTINGS_PAGE_COUNT > 1)
		info.SetCondition("multiple pages");
	if(currentSettingsPage > 0)
		info.SetCondition("show previous");
	if(currentSettingsPage + 1 < SETTINGS_PAGE_COUNT)
		info.SetCondition("show next");
	GameData::Interfaces().Get("menu background")->Draw(info, this);
	string pageName = (page == 'c' ? "controls" : page == 's' ? "settings" : "plugins");
	GameData::Interfaces().Get(pageName)->Draw(info, this);
	GameData::Interfaces().Get("preferences")->Draw(info, this);

	zones.clear();
	prefZones.clear();
	pluginZones.clear();
	if(page == 'c')
	{
		DrawControls();
		DrawTooltips();
	}
	else if(page == 's')
	{
		DrawSettings();
		DrawTooltips();
	}
	else if(page == 'p')
		DrawPlugins();
}



bool PreferencesPanel::KeyDown(SDL_Keycode key, Uint16 mod, const Command &command, bool isNewPress)
{
	if(static_cast<unsigned>(editing) < zones.size())
	{
		Command::SetKey(zones[editing].Value(), key);
		EndEditing();
		return true;
	}

	if(key == SDLK_DOWN)
		HandleDown();
	else if(key == SDLK_UP)
		HandleUp();
	else if(key == SDLK_RETURN)
		HandleConfirm();
	else if(key == 'b' || command.Has(Command::MENU) || (key == 'w' && (mod & (KMOD_CTRL | KMOD_GUI))))
		Exit();
	else if(key == 'c' || key == 's' || key == 'p')
	{
		page = key;
		hoverItem.clear();
		selected = 0;

		if(page == 'p')
		{
			// Reset the render buffers in case the UI scale has changed.
			const Interface *pluginUi = GameData::Interfaces().Get("plugins");
			Rectangle pluginListBox = pluginUi->GetBox("plugin list");
			pluginListClip = std::make_unique<RenderBuffer>(pluginListBox.Dimensions());
			RenderPluginDescription(selectedPlugin);
		}
	}
	else if(key == 'o' && page == 'p')
		Files::OpenUserPluginFolder();
	else if((key == 'n' || key == SDLK_PAGEUP) && currentSettingsPage < SETTINGS_PAGE_COUNT - 1)
	{
		++currentSettingsPage;
		selected = 0;
		selectedItem.clear();
	}
	else if((key == 'r' || key == SDLK_PAGEDOWN) && currentSettingsPage > 0)
	{
		--currentSettingsPage;
		selected = 0;
		selectedItem.clear();
	}
	else if((key == 'x' || key == SDLK_DELETE) && (page == 'c'))
	{
		if(zones[latest].Value().KeyName() != Command::MENU.KeyName())
			Command::SetKey(zones[latest].Value(), 0);
	}
	else
		return false;

	return true;
}



bool PreferencesPanel::Click(int x, int y, int clicks)
{
	EndEditing();

	if(x >= 265 && x < 295 && y >= -220 && y < 70)
	{
		Audio::SetVolume((20 - y) / 200.);
		Audio::Play(Audio::Get("warder"));
		return true;
	}

	Point point(x, y);
	for(unsigned index = 0; index < zones.size(); ++index)
		if(zones[index].Contains(point))
			editing = selected = index;

	for(const auto &zone : prefZones)
		if(zone.Contains(point))
		{
			HandleSettingsString(zone.Value(), point);
			break;
		}

	if(page == 'p')
	{
		// Don't handle clicks outside of the clipped area.
		const Interface *pluginUi = GameData::Interfaces().Get("plugins");
		Rectangle pluginListBox = pluginUi->GetBox("plugin list");
		if(pluginListBox.Contains(point))
		{
			int index = 0;
			for(const auto &zone : pluginZones)
			{
				if(zone.Contains(point) && selectedPlugin != zone.Value())
				{
					selectedPlugin = zone.Value();
					selected = index;
					RenderPluginDescription(selectedPlugin);
					break;
				}
				index++;
			}
		}
	}

	return true;
}



bool PreferencesPanel::Hover(int x, int y)
{
	hoverPoint = Point(x, y);

	hoverItem.clear();
	tooltip.clear();

	hover = -1;
	for(unsigned index = 0; index < zones.size(); ++index)
		if(zones[index].Contains(hoverPoint))
			hover = index;

	for(const auto &zone : prefZones)
		if(zone.Contains(hoverPoint))
			hoverItem = zone.Value();

	for(const auto &zone : pluginZones)
		if(zone.Contains(hoverPoint))
			hoverItem = zone.Value();

	return true;
}



// Change the value being hovered over in the direction of the scroll.
bool PreferencesPanel::Scroll(double dx, double dy)
{
	if(!dy)
		return false;

	if(page == 's' && !hoverItem.empty())
	{
		if(hoverItem == ZOOM_FACTOR)
		{
			int zoom = Screen::UserZoom();
			if(dy < 0. && zoom > ZOOM_FACTOR_MIN)
				zoom -= ZOOM_FACTOR_INCREMENT;
			if(dy > 0. && zoom < ZOOM_FACTOR_MAX)
				zoom += ZOOM_FACTOR_INCREMENT;

			Screen::SetZoom(zoom);
			if(Screen::Zoom() != zoom)
				Screen::SetZoom(Screen::Zoom());

			// Convert to raw window coordinates, at the new zoom level.
			Point point = hoverPoint * (Screen::Zoom() / 100.);
			point += .5 * Point(Screen::RawWidth(), Screen::RawHeight());
			SDL_WarpMouseInWindow(nullptr, point.X(), point.Y());
		}
		else if(hoverItem == VIEW_ZOOM_FACTOR)
		{
			if(dy < 0.)
				Preferences::ZoomViewOut();
			else
				Preferences::ZoomViewIn();
		}
		else if(hoverItem == SCROLL_SPEED)
		{
			int speed = Preferences::ScrollSpeed();
			if(dy < 0.)
				speed = max(20, speed - 20);
			else
				speed = min(60, speed + 20);
			Preferences::SetScrollSpeed(speed);
		}
		return true;
	}
	else if(page == 'p')
	{
		auto ui = GameData::Interfaces().Get("plugins");
		const Rectangle &pluginBox = ui->GetBox("plugin list");
		const Rectangle &descriptionBox = ui->GetBox("plugin description");

		if(pluginBox.Contains(hoverPoint))
		{
			pluginListScroll.Scroll(-dy * Preferences::ScrollSpeed());
			return true;
		}
		else if(descriptionBox.Contains(hoverPoint) && pluginDescriptionBuffer)
		{
			pluginDescriptionScroll.Scroll(-dy * Preferences::ScrollSpeed());
			return true;
		}
	}
	return false;
}



bool PreferencesPanel::Drag(double dx, double dy)
{
	if(page == 'p')
	{
		auto ui = GameData::Interfaces().Get("plugins");
		const Rectangle &pluginBox = ui->GetBox("plugin list");
		const Rectangle &descriptionBox = ui->GetBox("plugin description");

		if(pluginBox.Contains(hoverPoint))
		{
			// Steps is zero so that we don't animate mouse drags.
			pluginListScroll.Scroll(-dy, 0);
			return true;
		}
		else if(descriptionBox.Contains(hoverPoint))
		{
			// Steps is zero so that we don't animate mouse drags.
			pluginDescriptionScroll.Scroll(-dy, 0);
			return true;
		}
	}
	return false;
}



void PreferencesPanel::EndEditing()
{
	editing = -1;
}



void PreferencesPanel::DrawControls()
{
	const Color &back = *GameData::Colors().Get("faint");
	const Color &dim = *GameData::Colors().Get("dim");
	const Color &medium = *GameData::Colors().Get("medium");
	const Color &bright = *GameData::Colors().Get("bright");

	// Colors for highlighting.
	const Color &warning = *GameData::Colors().Get("warning conflict");
	const Color &noCommand = *GameData::Colors().Get("warning no command");

	if(selected != oldSelected)
		latest = selected;
	if(hover != oldHover)
		latest = hover;

	oldSelected = selected;
	oldHover = hover;

	Table table;
	table.AddColumn(-115, {230, Alignment::LEFT});
	table.AddColumn(115, {230, Alignment::RIGHT});
	table.SetUnderline(-120, 120);

	int firstY = -248;
	table.DrawAt(Point(-130, firstY));

	static const string CATEGORIES[] = {
		"Keyboard Navigation",
		"Interface",
		"Targeting",
		"Weapons",
		"Interface",
		"Fleet"
	};
	const string *category = CATEGORIES;
	static const Command COMMANDS[] = {
		Command::NONE,
		Command::FORWARD,
		Command::LEFT,
		Command::RIGHT,
		Command::BACK,
		Command::AFTERBURNER,
		Command::AUTOSTEER,
		Command::LAND,
		Command::JUMP,
		Command::NONE,
		Command::MAP,
		Command::INFO,
		Command::NONE,
		Command::NEAREST,
		Command::TARGET,
		Command::HAIL,
		Command::BOARD,
		Command::NEAREST_ASTEROID,
		Command::SCAN,
		Command::NONE,
		Command::PRIMARY,
		Command::SELECT,
		Command::SECONDARY,
		Command::CLOAK,
		Command::MOUSE_TURNING_HOLD,
		Command::NONE,
		Command::MENU,
		Command::FULLSCREEN,
		Command::FASTFORWARD,
		Command::HELP,
		Command::MESSAGE_LOG,
		Command::NONE,
		Command::DEPLOY,
		Command::FIGHT,
		Command::GATHER,
		Command::HOLD,
		Command::AMMO,
		Command::HARVEST
	};
	static const Command *BREAK = &COMMANDS[19];
	for(const Command &command : COMMANDS)
	{
		// The "BREAK" line is where to go to the next column.
		if(&command == BREAK)
			table.DrawAt(Point(130, firstY));

		if(!command)
		{
			table.DrawGap(10);
			table.DrawUnderline(medium);
			if(category != end(CATEGORIES))
				table.Draw(*category++, bright);
			else
				table.Advance();
			table.Draw("Key", bright);
			table.DrawGap(5);
		}
		else
		{
			int index = zones.size();
			// Mark conflicts.
			bool isConflicted = command.HasConflict();
			bool isEmpty = !command.HasBinding();
			bool isEditing = (index == editing);
			if(isConflicted || isEditing || isEmpty)
			{
				table.SetHighlight(56, 120);
				table.DrawHighlight(isEditing ? dim : isEmpty ? noCommand : warning);
			}

			// Mark the selected row.
			bool isHovering = (index == hover && !isEditing);
			if(!isHovering && index == selected)
			{
				auto textWidth = FontSet::Get(14).Width(command.Description());
				table.SetHighlight(-120, textWidth - 110);
				table.DrawHighlight(back);
			}

			// Highlight whichever row the mouse hovers over.
			table.SetHighlight(-120, 120);
			if(isHovering)
			{
				table.DrawHighlight(back);
				hoverItem = command.Description();
			}

			zones.emplace_back(table.GetCenterPoint(), table.GetRowSize(), command);

			table.Draw(command.Description(), medium);
			table.Draw(command.KeyName(), isEditing ? bright : medium);
		}
	}

	Table infoTable;
	infoTable.AddColumn(125, {150, Alignment::RIGHT});
	infoTable.SetUnderline(0, 130);
	infoTable.DrawAt(Point(-400, 32));

	infoTable.DrawUnderline(medium);
	infoTable.Draw("Additional info", bright);
	infoTable.DrawGap(5);
	infoTable.Draw("Press '_x' over controls", medium);
	infoTable.Draw("to unbind them.", medium);
	infoTable.Draw("Controls can share", medium);
	infoTable.Draw("the same keybind.", medium);
}



void PreferencesPanel::DrawSettings()
{
	const Color &back = *GameData::Colors().Get("faint");
	const Color &dim = *GameData::Colors().Get("dim");
	const Color &medium = *GameData::Colors().Get("medium");
	const Color &bright = *GameData::Colors().Get("bright");

	Table table;
	table.AddColumn(-115, {230, Alignment::LEFT});
	table.AddColumn(115, {230, Alignment::RIGHT});
	table.SetUnderline(-120, 120);

	int firstY = -248;
	table.DrawAt(Point(-130, firstY));

	// About SETTINGS pagination
	// * An empty string indicates that a category has ended.
	// * A '\t' character indicates that the first column on this page has
	//   ended, and the next line should be drawn at the start of the next
	//   column.
	// * A '\n' character indicates that this page is complete, no further lines
	//   should be drawn on this page.
	// * In all three cases, the first non-special string will be considered the
	//   category heading and will be drawn differently to normal setting
	//   entries.
	// * The namespace variable SETTINGS_PAGE_COUNT should be updated to the max
	//   page count (count of '\n' characters plus one).
	static const string SETTINGS[] = {
		"Display",
		ZOOM_FACTOR,
		VIEW_ZOOM_FACTOR,
		SCREEN_MODE_SETTING,
		VSYNC_SETTING,
		"",
		"Performance",
		"Show CPU / GPU load",
		"Render motion blur",
		"Reduce large graphics",
		"Draw background haze",
		"Draw starfield",
		BACKGROUND_PARALLAX,
		"Show hyperspace flash",
		EXTENDED_JUMP_EFFECTS,
		SHIP_OUTLINES,
		"\t",
		"HUD",
		STATUS_OVERLAYS_ALL,
		STATUS_OVERLAYS_FLAGSHIP,
		STATUS_OVERLAYS_ESCORT,
		STATUS_OVERLAYS_ENEMY,
		STATUS_OVERLAYS_NEUTRAL,
		"Show missile overlays",
		"Show asteroid scanner overlay",
		"Highlight player's flagship",
		"Rotate flagship in HUD",
		"Show planet labels",
		"Show mini-map",
		"Clickable radar display",
		ALERT_INDICATOR,
		"Extra fleet status messages",
		"\n",
		"Gameplay",
		"Control ship with mouse",
		AUTO_AIM_SETTING,
		AUTO_FIRE_SETTING,
		TURRET_TRACKING,
		TARGET_ASTEROIDS_BASED_ON,
		BOARDING_PRIORITY,
		EXPEND_AMMO,
<<<<<<< HEAD
		"Extra fleet status messages",
		"Fighter fleet logistics",
=======
		FLOTSAM_SETTING,
		FIGHTER_REPAIR,
>>>>>>> 6805c10f
		"Fighters transfer cargo",
		"Rehire extra crew when lost",
		"",
		"Map",
		"Deadline blink by distance",
		"Hide unexplored map regions",
		"Show escort systems on map",
		"Show stored outfits on map",
		"System map sends move orders",
		"\t",
		"Other",
		"Always underline shortcuts",
		REACTIVATE_HELP,
		"Interrupt fast-forward",
		"Landing zoom",
		SCROLL_SPEED,
		DATE_FORMAT
	};

	bool isCategory = true;
	int page = 0;
	for(const string &setting : SETTINGS)
	{
		// Check if this is a page break.
		if(setting == "\n")
		{
			++page;
			continue;
		}
		// Check if this setting is on the page being displayed.
		// If this setting isn't on the page being displayed, check if it is on an earlier page.
		// If it is, continue to the next setting.
		// Otherwise, this setting is on a later page,
		// do not continue as no further settings are to be displayed.
		if(page < currentSettingsPage)
			continue;
		else if(page > currentSettingsPage)
			break;
		// Check if this is a category break or column break.
		if(setting.empty() || setting == "\t")
		{
			isCategory = true;
			if(!setting.empty())
				table.DrawAt(Point(130, firstY));
			continue;
		}

		if(isCategory)
		{
			isCategory = false;
			table.DrawGap(10);
			table.DrawUnderline(medium);
			table.Draw(setting, bright);
			table.Advance();
			table.DrawGap(5);
			continue;
		}

		// Record where this setting is displayed, so the user can click on it.
		// Temporarily reset the row's size so the clickzone can cover the entire preference.
		table.SetHighlight(-120, 120);
		prefZones.emplace_back(table.GetCenterPoint(), table.GetRowSize(), setting);

		// Get the "on / off" text for this setting. Setting "isOn"
		// draws the setting "bright" (i.e. the setting is active).
		bool isOn = Preferences::Has(setting);
		string text;
		if(setting == ZOOM_FACTOR)
		{
			isOn = Screen::UserZoom() == Screen::Zoom();
			text = to_string(Screen::UserZoom());
		}
		else if(setting == VIEW_ZOOM_FACTOR)
		{
			isOn = true;
			text = to_string(static_cast<int>(100. * Preferences::ViewZoom()));
		}
		else if(setting == SCREEN_MODE_SETTING)
		{
			isOn = true;
			text = Preferences::ScreenModeSetting();
		}
		else if(setting == VSYNC_SETTING)
		{
			text = Preferences::VSyncSetting();
			isOn = text != "off";
		}
		else if(setting == STATUS_OVERLAYS_ALL)
		{
			text = Preferences::StatusOverlaysSetting(Preferences::OverlayType::ALL);
			isOn = text != "off";
		}
		else if(setting == STATUS_OVERLAYS_FLAGSHIP)
		{
			text = Preferences::StatusOverlaysSetting(Preferences::OverlayType::FLAGSHIP);
			isOn = text != "off" && text != "--";
		}
		else if(setting == STATUS_OVERLAYS_ESCORT)
		{
			text = Preferences::StatusOverlaysSetting(Preferences::OverlayType::ESCORT);
			isOn = text != "off" && text != "--";
		}
		else if(setting == STATUS_OVERLAYS_ENEMY)
		{
			text = Preferences::StatusOverlaysSetting(Preferences::OverlayType::ENEMY);
			isOn = text != "off" && text != "--";
		}
		else if(setting == STATUS_OVERLAYS_NEUTRAL)
		{
			text = Preferences::StatusOverlaysSetting(Preferences::OverlayType::NEUTRAL);
			isOn = text != "off" && text != "--";
		}
		else if(setting == AUTO_AIM_SETTING)
		{
			text = Preferences::AutoAimSetting();
			isOn = text != "off";
		}
		else if(setting == AUTO_FIRE_SETTING)
		{
			text = Preferences::AutoFireSetting();
			isOn = text != "off";
		}
		else if(setting == EXPEND_AMMO)
			text = Preferences::AmmoUsage();
		else if(setting == DATE_FORMAT)
		{
			text = Preferences::DateFormatSetting();
			isOn = true;
		}
		else if(setting == FLOTSAM_SETTING)
		{
			text = Preferences::FlotsamSetting();
			isOn = text != "off";
		}
		else if(setting == TURRET_TRACKING)
		{
			isOn = true;
			text = Preferences::Has(FOCUS_PREFERENCE) ? "focused" : "opportunistic";
		}
		else if(setting == FIGHTER_REPAIR)
		{
			isOn = true;
			text = Preferences::Has(FIGHTER_REPAIR) ? "parallel" : "series";
		}
		else if(setting == SHIP_OUTLINES)
		{
			isOn = true;
			text = Preferences::Has(SHIP_OUTLINES) ? "fancy" : "fast";
		}
		else if(setting == BOARDING_PRIORITY)
		{
			isOn = true;
			text = Preferences::BoardingSetting();
		}
		else if(setting == TARGET_ASTEROIDS_BASED_ON)
		{
			isOn = true;
			text = Preferences::Has(TARGET_ASTEROIDS_BASED_ON) ? "proximity" : "value";
		}
		else if(setting == BACKGROUND_PARALLAX)
		{
			text = Preferences::ParallaxSetting();
			isOn = text != "off";
		}
		else if(setting == EXTENDED_JUMP_EFFECTS)
		{
			text = Preferences::ExtendedJumpEffectsSetting();
			isOn = text != "off";
		}
		else if(setting == REACTIVATE_HELP)
		{
			// Check how many help messages have been displayed.
			const map<string, string> &help = GameData::HelpTemplates();
			int shown = 0;
			int total = 0;
			for(const auto &it : help)
			{
				// Don't count certain special help messages that are always
				// active for new players.
				bool special = false;
				const string SPECIAL_HELP[] = {"basics", "lost"};
				for(const string &str : SPECIAL_HELP)
					if(it.first.find(str) == 0)
						special = true;

				if(!special)
				{
					++total;
					shown += Preferences::Has("help: " + it.first);
				}
			}

			if(shown)
				text = to_string(shown) + " / " + to_string(total);
			else
			{
				isOn = true;
				text = "done";
			}
		}
		else if(setting == SCROLL_SPEED)
		{
			isOn = true;
			text = to_string(Preferences::ScrollSpeed());
		}
		else if(setting == ALERT_INDICATOR)
		{
			isOn = Preferences::GetAlertIndicator() != Preferences::AlertIndicator::NONE;
			text = Preferences::AlertSetting();
		}
		else
			text = isOn ? "on" : "off";

		if(setting == hoverItem)
		{
			table.SetHighlight(-120, 120);
			table.DrawHighlight(back);
		}
		else if(setting == selectedItem)
		{
			auto width = FontSet::Get(14).Width(setting);
			table.SetHighlight(-120, width - 110);
			table.DrawHighlight(back);
		}

		table.Draw(setting, isOn ? medium : dim);
		table.Draw(text, isOn ? bright : medium);
	}

	// Sync the currently selected item after the preferences map has been populated.
	if(selectedItem.empty())
		selectedItem = prefZones.at(selected).Value();
}



void PreferencesPanel::DrawPlugins()
{
	const Color &back = *GameData::Colors().Get("faint");
	const Color &dim = *GameData::Colors().Get("dim");
	const Color &medium = *GameData::Colors().Get("medium");
	const Color &bright = *GameData::Colors().Get("bright");
	const Interface *pluginUI = GameData::Interfaces().Get("plugins");

	const Sprite *box[2] = { SpriteSet::Get("ui/unchecked"), SpriteSet::Get("ui/checked") };

	// Animate scrolling.
	pluginListScroll.Step();

	// Switch render target to pluginListClip. Until target is destroyed or
	// deactivated, all opengl commands will be drawn there instead.
	auto target = pluginListClip->SetTarget();
	Rectangle pluginListBox = pluginUI->GetBox("plugin list");

	Table table;
	table.AddColumn(
		pluginListClip->Left() + box[0]->Width(),
		Layout(pluginListBox.Width() - box[0]->Width(), Truncate::MIDDLE)
	);
	table.SetUnderline(pluginListClip->Left() + box[0]->Width(), pluginListClip->Right());

	int firstY = pluginListClip->Top();
	table.DrawAt(Point(0, firstY - static_cast<int>(pluginListScroll.AnimatedValue())));

	for(const auto &it : Plugins::Get())
	{
		const auto &plugin = it.second;
		if(!plugin.IsValid())
			continue;

		pluginZones.emplace_back(pluginListBox.Center() + table.GetCenterPoint(), table.GetRowSize(), plugin.name);

		bool isSelected = (plugin.name == selectedPlugin);
		if(isSelected || plugin.name == hoverItem)
			table.DrawHighlight(back);

		const Sprite *sprite = box[plugin.currentState];
		Point topLeft = table.GetRowBounds().TopLeft() - Point(sprite->Width(), 0.);
		Rectangle spriteBounds = Rectangle::FromCorner(topLeft, Point(sprite->Width(), sprite->Height()));
		SpriteShader::Draw(sprite, spriteBounds.Center());

		topLeft.X() += 6.;
		topLeft.Y() += 7.;
		Rectangle zoneBounds = Rectangle::FromCorner(pluginListBox.Center() + topLeft, {sprite->Width(), sprite->Height()});

		// Only include the zone as clickable if it's within the drawing area.
		bool displayed = table.GetPoint().Y() > pluginListClip->Top() - 20 &&
			table.GetPoint().Y() < pluginListClip->Bottom() - table.GetRowBounds().Height() + 20;
		if(displayed)
			AddZone(zoneBounds, [&]() { Plugins::TogglePlugin(plugin.name); });
		if(isSelected)
			table.Draw(plugin.name, bright);
		else
			table.Draw(plugin.name, plugin.enabled ? medium : dim);
	}

	// Switch back to normal opengl operations.
	target.Deactivate();

	pluginListClip->SetFadePadding(
		pluginListScroll.IsScrollAtMin() ? 0 : 20,
		pluginListScroll.IsScrollAtMax() ? 0 : 20
	);

	// Draw the scrolled and clipped plugin list to the screen.
	pluginListClip->Draw(pluginListBox.Center());
	const Point UP{0, -1};
	const Point DOWN{0, 1};
	const Point POINTER_OFFSET{0, 5};
	if(pluginListScroll.Scrollable())
	{
		// Draw up and down pointers, mostly to indicate when scrolling
		// is possible, but might as well make them clickable too.
		Rectangle topRight({pluginListBox.Right(), pluginListBox.Top() + POINTER_OFFSET.Y()}, {20.0, 20.0});
		PointerShader::Draw(topRight.Center(), UP,
			10.f, 10.f, 5.f, Color(pluginListScroll.IsScrollAtMin() ? .2f : .8f, 0.f));
		AddZone(topRight, [&]() { pluginListScroll.Scroll(-Preferences::ScrollSpeed()); });

		Rectangle bottomRight(pluginListBox.BottomRight() - POINTER_OFFSET, {20.0, 20.0});
		PointerShader::Draw(bottomRight.Center(), DOWN,
			10.f, 10.f, 5.f, Color(pluginListScroll.IsScrollAtMax() ? .2f : .8f, 0.f));
		AddZone(bottomRight, [&]() { pluginListScroll.Scroll(Preferences::ScrollSpeed()); });
	}

	// Draw the pre-rendered plugin description, if applicable.
	if(pluginDescriptionBuffer)
	{
		pluginDescriptionScroll.Step();

		pluginDescriptionBuffer->SetFadePadding(
			pluginDescriptionScroll.IsScrollAtMin() ? 0 : 20,
			pluginDescriptionScroll.IsScrollAtMax() ? 0 : 20
		);

		Rectangle descriptionBox = pluginUI->GetBox("plugin description");
		pluginDescriptionBuffer->Draw(
			descriptionBox.Center(),
			descriptionBox.Dimensions(),
			Point(0, static_cast<int>(pluginDescriptionScroll.AnimatedValue()))
		);

		if(pluginDescriptionScroll.Scrollable())
		{
			// Draw up and down pointers, mostly to indicate when
			// scrolling is possible, but might as well make them
			// clickable too.
			Rectangle topRight({descriptionBox.Right(), descriptionBox.Top() + POINTER_OFFSET.Y()}, {20.0, 20.0});
			PointerShader::Draw(topRight.Center(), UP,
				10.f, 10.f, 5.f, Color(pluginDescriptionScroll.IsScrollAtMin() ? .2f : .8f, 0.f));
			AddZone(topRight, [&]() { pluginDescriptionScroll.Scroll(-Preferences::ScrollSpeed()); });

			Rectangle bottomRight(descriptionBox.BottomRight() - POINTER_OFFSET, {20.0, 20.0});
			PointerShader::Draw(bottomRight.Center(), DOWN,
				10.f, 10.f, 5.f, Color(pluginDescriptionScroll.IsScrollAtMax() ? .2f : .8f, 0.f));
			AddZone(bottomRight, [&]() { pluginDescriptionScroll.Scroll(Preferences::ScrollSpeed()); });
		}
	}
}



// Render the named plugin description into the pluginDescriptionBuffer.
void PreferencesPanel::RenderPluginDescription(const std::string &pluginName)
{
	const Plugin *plugin = Plugins::Get().Find(pluginName);
	if(plugin)
		RenderPluginDescription(*plugin);
	else
		pluginDescriptionBuffer.reset();
}



// Render the plugin description into the pluginDescriptionBuffer.
void PreferencesPanel::RenderPluginDescription(const Plugin &plugin)
{
	const Color &medium = *GameData::Colors().Get("medium");
	const Font &font = FontSet::Get(14);
	Rectangle box = GameData::Interfaces().Get("plugins")->GetBox("plugin description");

	// We are resizing and redrawing the description buffer. Reset the scroll
	// back to zero.
	pluginDescriptionScroll.Set(0, 0);

	// Compute the height before drawing, so that we know the scroll bounds.
	const Sprite *sprite = SpriteSet::Get(plugin.name);
	int descriptionHeight = 0;
	if(sprite)
		descriptionHeight += sprite->Height() + 10;

	WrappedText wrap(font);
	wrap.SetWrapWidth(box.Width());
	static const string EMPTY = "(No description given.)";
	wrap.Wrap(plugin.aboutText.empty() ? EMPTY : plugin.aboutText);

	descriptionHeight += wrap.Height();

	// Now that we know the size of the rendered description, resize the buffer
	// to fit, and activate it as a render target.
	if(descriptionHeight < box.Height())
		descriptionHeight = box.Height();
	pluginDescriptionScroll.SetMaxValue(descriptionHeight);
	pluginDescriptionBuffer = std::make_unique<RenderBuffer>(Point(box.Width(), descriptionHeight));
	// Redirect all drawing commands into the offscreen buffer.
	auto target = pluginDescriptionBuffer->SetTarget();

	Point top(pluginDescriptionBuffer->Left(), pluginDescriptionBuffer->Top());
	if(sprite)
	{
		Point center(0., top.Y() + .5 * sprite->Height());
		SpriteShader::Draw(sprite, center);
		top.Y() += sprite->Height() + 10.;
	}

	wrap.Draw(top, medium);
	target.Deactivate();
}



void PreferencesPanel::DrawTooltips()
{
	if(hoverItem.empty())
	{
		// Step the tooltip timer back.
		hoverCount -= hoverCount ? 1 : 0;
		return;
	}

	// Step the tooltip timer forward [0-60].
	hoverCount += hoverCount < HOVER_TIME;

	if(hoverCount < HOVER_TIME)
		return;

	// Create the tooltip text.
	if(tooltip.empty())
	{
		tooltip = GameData::Tooltip(hoverItem);
		// No tooltip for this item.
		if(tooltip.empty())
			return;
		hoverText.Wrap(tooltip);
	}

	Point size(hoverText.WrapWidth(), hoverText.Height() - hoverText.ParagraphBreak());
	size += Point(20., 20.);
	Point topLeft = hoverPoint;
	// Do not overflow the screen dimensions.
	if(topLeft.X() + size.X() > Screen::Right())
		topLeft.X() -= size.X();
	if(topLeft.Y() + size.Y() > Screen::Bottom())
		topLeft.Y() -= size.Y();
	// Draw the background fill and the tooltip text.
	FillShader::Fill(topLeft + .5 * size, size, *GameData::Colors().Get("tooltip background"));
	hoverText.Draw(topLeft + Point(10., 10.), *GameData::Colors().Get("medium"));
}



void PreferencesPanel::Exit()
{
	Command::SaveSettings(Files::Config() + "keys.txt");

	GetUI()->Pop(this);
}



void PreferencesPanel::HandleSettingsString(const string &str, Point cursorPosition)
{
	// For some settings, clicking the option does more than just toggle a
	// boolean state keyed by the option's name.
	if(str == ZOOM_FACTOR)
	{
		int newZoom = Screen::UserZoom() + ZOOM_FACTOR_INCREMENT;
		Screen::SetZoom(newZoom);
		if(newZoom > ZOOM_FACTOR_MAX || Screen::Zoom() != newZoom)
		{
			// Notify the user why setting the zoom any higher isn't permitted.
			// Only show this if it's not possible to zoom the view at all, as
			// otherwise the dialog will show every time, which is annoying.
			if(newZoom == ZOOM_FACTOR_MIN + ZOOM_FACTOR_INCREMENT)
				GetUI()->Push(new Dialog(
					"Your screen resolution is too low to support a zoom level above 100%."));
			Screen::SetZoom(ZOOM_FACTOR_MIN);
		}
		// Convert to raw window coordinates, at the new zoom level.
		cursorPosition *= Screen::Zoom() / 100.;
		cursorPosition += .5 * Point(Screen::RawWidth(), Screen::RawHeight());
		SDL_WarpMouseInWindow(nullptr, cursorPosition.X(), cursorPosition.Y());
	}
	else if(str == BOARDING_PRIORITY)
		Preferences::ToggleBoarding();
	else if(str == BACKGROUND_PARALLAX)
		Preferences::ToggleParallax();
	else if(str == EXTENDED_JUMP_EFFECTS)
		Preferences::ToggleExtendedJumpEffects();
	else if(str == VIEW_ZOOM_FACTOR)
	{
		// Increase the zoom factor unless it is at the maximum. In that
		// case, cycle around to the lowest zoom factor.
		if(!Preferences::ZoomViewIn())
			while(Preferences::ZoomViewOut()) {}
	}
	else if(str == SCREEN_MODE_SETTING)
		Preferences::ToggleScreenMode();
	else if(str == VSYNC_SETTING)
	{
		if(!Preferences::ToggleVSync())
			GetUI()->Push(new Dialog(
				"Unable to change VSync state. (Your system's graphics settings may be controlling it instead.)"));
	}
	else if(str == STATUS_OVERLAYS_ALL)
		Preferences::CycleStatusOverlays(Preferences::OverlayType::ALL);
	else if(str == STATUS_OVERLAYS_FLAGSHIP)
		Preferences::CycleStatusOverlays(Preferences::OverlayType::FLAGSHIP);
	else if(str == STATUS_OVERLAYS_ESCORT)
		Preferences::CycleStatusOverlays(Preferences::OverlayType::ESCORT);
	else if(str == STATUS_OVERLAYS_ENEMY)
		Preferences::CycleStatusOverlays(Preferences::OverlayType::ENEMY);
	else if(str == STATUS_OVERLAYS_NEUTRAL)
		Preferences::CycleStatusOverlays(Preferences::OverlayType::NEUTRAL);
	else if(str == AUTO_AIM_SETTING)
		Preferences::ToggleAutoAim();
	else if(str == AUTO_FIRE_SETTING)
		Preferences::ToggleAutoFire();
	else if(str == EXPEND_AMMO)
		Preferences::ToggleAmmoUsage();
	else if(str == FLOTSAM_SETTING)
		Preferences::ToggleFlotsam();
	else if(str == TURRET_TRACKING)
		Preferences::Set(FOCUS_PREFERENCE, !Preferences::Has(FOCUS_PREFERENCE));
	else if(str == REACTIVATE_HELP)
	{
		for(const auto &it : GameData::HelpTemplates())
			Preferences::Set("help: " + it.first, false);
	}
	else if(str == SCROLL_SPEED)
	{
		// Toggle between three different speeds.
		int speed = Preferences::ScrollSpeed() + 20;
		if(speed > 60)
			speed = 20;
		Preferences::SetScrollSpeed(speed);
	}
	else if(str == DATE_FORMAT)
		Preferences::ToggleDateFormat();
	else if(str == ALERT_INDICATOR)
		Preferences::ToggleAlert();
	// All other options are handled by just toggling the boolean state.
	else
		Preferences::Set(str, !Preferences::Has(str));
}



void PreferencesPanel::HandleUp()
{
	selected = max(0, selected - 1);
	switch(page)
	{
	case 's':
		selectedItem = prefZones.at(selected).Value();
		break;
	case 'p':
		selectedPlugin = pluginZones.at(selected).Value();
		RenderPluginDescription(selectedPlugin);
		ScrollSelectedPlugin();
		break;
	default:
		break;
	}
}



void PreferencesPanel::HandleDown()
{
	switch(page)
	{
	case 'c':
		if(selected + 1 < static_cast<int>(zones.size()))
			selected++;
		break;
	case 's':
		selected = min(selected + 1, static_cast<int>(prefZones.size() - 1));
		selectedItem = prefZones.at(selected).Value();
		break;
	case 'p':
		selected = min(selected + 1, static_cast<int>(pluginZones.size() - 1));
		selectedPlugin = pluginZones.at(selected).Value();
		RenderPluginDescription(selectedPlugin);
		ScrollSelectedPlugin();
		break;
	default:
		break;
	}
}



void PreferencesPanel::HandleConfirm()
{
	switch(page)
	{
	case 'c':
		editing = selected;
		break;
	case 's':
		HandleSettingsString(selectedItem, Screen::Dimensions() / 2.);
		break;
	case 'p':
		Plugins::TogglePlugin(selectedPlugin);
		break;
	default:
		break;
	}
}



void PreferencesPanel::ScrollSelectedPlugin()
{
	while(selected * 20 - pluginListScroll < 0)
		pluginListScroll.Scroll(-Preferences::ScrollSpeed());
	while(selected * 20 - pluginListScroll > pluginListClip->Height())
		pluginListScroll.Scroll(Preferences::ScrollSpeed());
}<|MERGE_RESOLUTION|>--- conflicted
+++ resolved
@@ -616,13 +616,9 @@
 		TARGET_ASTEROIDS_BASED_ON,
 		BOARDING_PRIORITY,
 		EXPEND_AMMO,
-<<<<<<< HEAD
-		"Extra fleet status messages",
-		"Fighter fleet logistics",
-=======
 		FLOTSAM_SETTING,
 		FIGHTER_REPAIR,
->>>>>>> 6805c10f
+		"Fighter fleet logistics",
 		"Fighters transfer cargo",
 		"Rehire extra crew when lost",
 		"",
