/* PreferencesPanel.cpp
Copyright (c) 2014 by Michael Zahniser

Endless Sky is free software: you can redistribute it and/or modify it under the
terms of the GNU General Public License as published by the Free Software
Foundation, either version 3 of the License, or (at your option) any later version.

Endless Sky is distributed in the hope that it will be useful, but WITHOUT ANY
WARRANTY; without even the implied warranty of MERCHANTABILITY or FITNESS FOR A
PARTICULAR PURPOSE. See the GNU General Public License for more details.

You should have received a copy of the GNU General Public License along with
this program. If not, see <https://www.gnu.org/licenses/>.
*/

#include "PreferencesPanel.h"

#include "text/alignment.hpp"
#include "Audio.h"
#include "Color.h"
#include "Dialog.h"
#include "Files.h"
#include "text/Font.h"
#include "text/FontSet.h"
#include "GameData.h"
#include "Information.h"
#include "Interface.h"
#include "text/layout.hpp"
#include "Plugins.h"
#include "Preferences.h"
#include "Screen.h"
#include "Sprite.h"
#include "SpriteSet.h"
#include "SpriteShader.h"
#include "StarField.h"
#include "text/Table.h"
#include "text/truncate.hpp"
#include "UI.h"
#include "text/WrappedText.h"

#include "opengl.h"
#include <SDL2/SDL.h>

#include <algorithm>

using namespace std;

namespace {
	// Settings that require special handling.
	const string ZOOM_FACTOR = "Main zoom factor";
	const int ZOOM_FACTOR_MIN = 100;
	const int ZOOM_FACTOR_MAX = 200;
	const int ZOOM_FACTOR_INCREMENT = 10;
	const string VIEW_ZOOM_FACTOR = "View zoom factor";
	const string AUTO_AIM_SETTING = "Automatic aiming";
	const string AUTO_FIRE_SETTING = "Automatic firing";
	const string SCREEN_MODE_SETTING = "Screen mode";
	const string VSYNC_SETTING = "VSync";
	const string STATUS_OVERLAYS_ALL = "Show status overlays";
	const string STATUS_OVERLAYS_FLAGSHIP = "   Show flagship overlay";
	const string STATUS_OVERLAYS_ESCORT = "   Show escort overlays";
	const string STATUS_OVERLAYS_ENEMY = "   Show enemy overlays";
	const string STATUS_OVERLAYS_NEUTRAL = "   Show neutral overlays";
	const string EXPEND_AMMO = "Escorts expend ammo";
	const string TURRET_TRACKING = "Turret tracking";
	const string FOCUS_PREFERENCE = "Turrets focus fire";
	const string FRUGAL_ESCORTS = "Escorts use ammo frugally";
	const string REACTIVATE_HELP = "Reactivate first-time help";
	const string SCROLL_SPEED = "Scroll speed";
	const string FIGHTER_REPAIR = "Repair fighters in";
	const string SHIP_OUTLINES = "Ship outlines in shops";
	const string BOARDING_PRIORITY = "Boarding target priority";
	const string TARGET_ASTEROIDS_BASED_ON = "Target asteroid based on";
	const string BACKGROUND_PARALLAX = "Parallax background";
	const string ALERT_INDICATOR = "Alert indicator";
	const string FLAGSHIP_VELOCITY_INDICATOR = "Flagship Velocity Indicator";

	// How many pages of settings there are.
	const int SETTINGS_PAGE_COUNT = 2;
}



PreferencesPanel::PreferencesPanel()
	: editing(-1), selected(0), hover(-1)
{
	// Select the first valid plugin.
	for(const auto &plugin : Plugins::Get())
		if(plugin.second.IsValid())
		{
			selectedPlugin = plugin.first;
			break;
		}

	SetIsFullScreen(true);
}



// Draw this panel.
void PreferencesPanel::Draw()
{
	glClear(GL_COLOR_BUFFER_BIT);
	GameData::Background().Draw(Point(), Point());

	Information info;
	info.SetBar("volume", Audio::Volume());
	if(Plugins::HasChanged())
		info.SetCondition("show plugins changed");
	if(SETTINGS_PAGE_COUNT > 1)
		info.SetCondition("multiple pages");
	if(currentSettingsPage > 0)
		info.SetCondition("show previous");
	if(currentSettingsPage + 1 < SETTINGS_PAGE_COUNT)
		info.SetCondition("show next");
	GameData::Interfaces().Get("menu background")->Draw(info, this);
	string pageName = (page == 'c' ? "controls" : page == 's' ? "settings" : "plugins");
	GameData::Interfaces().Get(pageName)->Draw(info, this);
	GameData::Interfaces().Get("preferences")->Draw(info, this);

	zones.clear();
	prefZones.clear();
	pluginZones.clear();
	if(page == 'c')
		DrawControls();
	else if(page == 's')
		DrawSettings();
	else if(page == 'p')
		DrawPlugins();
}



bool PreferencesPanel::KeyDown(SDL_Keycode key, Uint16 mod, const Command &command, bool isNewPress)
{
	if(static_cast<unsigned>(editing) < zones.size())
	{
		Command::SetKey(zones[editing].Value(), key);
		EndEditing();
		return true;
	}

	if(key == SDLK_DOWN && static_cast<unsigned>(selected + 1) < zones.size())
		++selected;
	else if(key == SDLK_UP && selected > 0)
		--selected;
	else if(key == SDLK_RETURN)
		editing = selected;
	else if(key == 'b' || command.Has(Command::MENU) || (key == 'w' && (mod & (KMOD_CTRL | KMOD_GUI))))
		Exit();
	else if(key == 'c' || key == 's' || key == 'p')
		page = key;
	else if(key == 'o' && page == 'p')
		Files::OpenUserPluginFolder();
	else if((key == 'n' || key == SDLK_PAGEUP) && currentSettingsPage < SETTINGS_PAGE_COUNT - 1)
		++currentSettingsPage;
	else if((key == 'r' || key == SDLK_PAGEDOWN) && currentSettingsPage > 0)
		--currentSettingsPage;
	else if((key == 'x' || key == SDLK_DELETE) && (page == 'c'))
	{
		if(zones[latest].Value().KeyName() != Command::MENU.KeyName())
			Command::SetKey(zones[latest].Value(), 0);
	}
	else
		return false;

	return true;
}



bool PreferencesPanel::Click(int x, int y, int clicks)
{
	EndEditing();

	if(x >= 265 && x < 295 && y >= -220 && y < 70)
	{
		Audio::SetVolume((20 - y) / 200.);
		Audio::Play(Audio::Get("warder"));
		return true;
	}

	Point point(x, y);
	for(unsigned index = 0; index < zones.size(); ++index)
		if(zones[index].Contains(point))
			editing = selected = index;

	for(const auto &zone : prefZones)
		if(zone.Contains(point))
		{
			// For some settings, clicking the option does more than just toggle a
			// boolean state keyed by the option's name.
			if(zone.Value() == ZOOM_FACTOR)
			{
				int newZoom = Screen::UserZoom() + ZOOM_FACTOR_INCREMENT;
				Screen::SetZoom(newZoom);
				if(newZoom > ZOOM_FACTOR_MAX || Screen::Zoom() != newZoom)
				{
					// Notify the user why setting the zoom any higher isn't permitted.
					// Only show this if it's not possible to zoom the view at all, as
					// otherwise the dialog will show every time, which is annoying.
					if(newZoom == ZOOM_FACTOR_MIN + ZOOM_FACTOR_INCREMENT)
						GetUI()->Push(new Dialog(
							"Your screen resolution is too low to support a zoom level above 100%."));
					Screen::SetZoom(ZOOM_FACTOR_MIN);
				}
				// Convert to raw window coordinates, at the new zoom level.
				point *= Screen::Zoom() / 100.;
				point += .5 * Point(Screen::RawWidth(), Screen::RawHeight());
				SDL_WarpMouseInWindow(nullptr, point.X(), point.Y());
			}
			else if(zone.Value() == BOARDING_PRIORITY)
				Preferences::ToggleBoarding();
			else if(zone.Value() == BACKGROUND_PARALLAX)
				Preferences::ToggleParallax();
			else if(zone.Value() == VIEW_ZOOM_FACTOR)
			{
				// Increase the zoom factor unless it is at the maximum. In that
				// case, cycle around to the lowest zoom factor.
				if(!Preferences::ZoomViewIn())
					while(Preferences::ZoomViewOut()) {}
			}
			else if(zone.Value() == SCREEN_MODE_SETTING)
				Preferences::ToggleScreenMode();
			else if(zone.Value() == VSYNC_SETTING)
			{
				if(!Preferences::ToggleVSync())
					GetUI()->Push(new Dialog(
						"Unable to change VSync state. (Your system's graphics settings may be controlling it instead.)"));
			}
			else if(zone.Value() == STATUS_OVERLAYS_ALL)
				Preferences::CycleStatusOverlays(Preferences::OverlayType::ALL);
			else if(zone.Value() == STATUS_OVERLAYS_FLAGSHIP)
				Preferences::CycleStatusOverlays(Preferences::OverlayType::FLAGSHIP);
			else if(zone.Value() == STATUS_OVERLAYS_ESCORT)
				Preferences::CycleStatusOverlays(Preferences::OverlayType::ESCORT);
			else if(zone.Value() == STATUS_OVERLAYS_ENEMY)
				Preferences::CycleStatusOverlays(Preferences::OverlayType::ENEMY);
			else if(zone.Value() == STATUS_OVERLAYS_NEUTRAL)
				Preferences::CycleStatusOverlays(Preferences::OverlayType::NEUTRAL);
			else if(zone.Value() == AUTO_AIM_SETTING)
				Preferences::ToggleAutoAim();
			else if(zone.Value() == AUTO_FIRE_SETTING)
				Preferences::ToggleAutoFire();
			else if(zone.Value() == EXPEND_AMMO)
				Preferences::ToggleAmmoUsage();
			else if(zone.Value() == TURRET_TRACKING)
				Preferences::Set(FOCUS_PREFERENCE, !Preferences::Has(FOCUS_PREFERENCE));
			else if(zone.Value() == REACTIVATE_HELP)
			{
				for(const auto &it : GameData::HelpTemplates())
					Preferences::Set("help: " + it.first, false);
			}
			else if(zone.Value() == SCROLL_SPEED)
			{
				// Toggle between three different speeds.
				int speed = Preferences::ScrollSpeed() + 20;
				if(speed > 60)
					speed = 20;
				Preferences::SetScrollSpeed(speed);
			}
			else if(zone.Value() == ALERT_INDICATOR)
				Preferences::ToggleAlert();
			else if(zone.Value() == FLAGSHIP_VELOCITY_INDICATOR)
				Preferences::ToggleFlagshipVelocityIndicator();
			// All other options are handled by just toggling the boolean state.
			else
				Preferences::Set(zone.Value(), !Preferences::Has(zone.Value()));
			break;
		}

	for(const auto &zone : pluginZones)
		if(zone.Contains(point))
		{
			selectedPlugin = zone.Value();
			break;
		}

	return true;
}



bool PreferencesPanel::Hover(int x, int y)
{
	hoverPoint = Point(x, y);

	hover = -1;
	for(unsigned index = 0; index < zones.size(); ++index)
		if(zones[index].Contains(hoverPoint))
			hover = index;

	hoverPreference.clear();
	for(const auto &zone : prefZones)
		if(zone.Contains(hoverPoint))
			hoverPreference = zone.Value();

	hoverPlugin.clear();
	for(const auto &zone : pluginZones)
		if(zone.Contains(hoverPoint))
			hoverPlugin = zone.Value();

	return true;
}



// Change the value being hovered over in the direction of the scroll.
bool PreferencesPanel::Scroll(double dx, double dy)
{
	if(!dy || hoverPreference.empty())
		return false;

	if(hoverPreference == ZOOM_FACTOR)
	{
		int zoom = Screen::UserZoom();
		if(dy < 0. && zoom > ZOOM_FACTOR_MIN)
			zoom -= ZOOM_FACTOR_INCREMENT;
		if(dy > 0. && zoom < ZOOM_FACTOR_MAX)
			zoom += ZOOM_FACTOR_INCREMENT;

		Screen::SetZoom(zoom);
		if(Screen::Zoom() != zoom)
			Screen::SetZoom(Screen::Zoom());

		// Convert to raw window coordinates, at the new zoom level.
		Point point = hoverPoint * (Screen::Zoom() / 100.);
		point += .5 * Point(Screen::RawWidth(), Screen::RawHeight());
		SDL_WarpMouseInWindow(nullptr, point.X(), point.Y());
	}
	else if(hoverPreference == VIEW_ZOOM_FACTOR)
	{
		if(dy < 0.)
			Preferences::ZoomViewOut();
		else
			Preferences::ZoomViewIn();
	}
	else if(hoverPreference == SCROLL_SPEED)
	{
		int speed = Preferences::ScrollSpeed();
		if(dy < 0.)
			speed = max(20, speed - 20);
		else
			speed = min(60, speed + 20);
		Preferences::SetScrollSpeed(speed);
	}
	return true;
}



void PreferencesPanel::EndEditing()
{
	editing = -1;
}



void PreferencesPanel::DrawControls()
{
	const Color &back = *GameData::Colors().Get("faint");
	const Color &dim = *GameData::Colors().Get("dim");
	const Color &medium = *GameData::Colors().Get("medium");
	const Color &bright = *GameData::Colors().Get("bright");

	// Colors for highlighting.
	const Color &warning = *GameData::Colors().Get("warning conflict");
	const Color &noCommand = *GameData::Colors().Get("warning no command");

	if(selected != oldSelected)
		latest = selected;
	if(hover != oldHover)
		latest = hover;

	oldSelected = selected;
	oldHover = hover;

	Table table;
	table.AddColumn(-115, {230, Alignment::LEFT});
	table.AddColumn(115, {230, Alignment::RIGHT});
	table.SetUnderline(-120, 120);

	int firstY = -248;
	table.DrawAt(Point(-130, firstY));

	static const string CATEGORIES[] = {
		"Navigation",
		"Targeting",
		"Weapons",
		"Interface",
		"Fleet"
	};
	const string *category = CATEGORIES;
	static const Command COMMANDS[] = {
		Command::NONE,
		Command::FORWARD,
		Command::LEFT,
		Command::RIGHT,
		Command::BACK,
		Command::MOUSE_TURNING_HOLD,
		Command::LATERALLEFT,
		Command::LATERALRIGHT,
		Command::AFTERBURNER,
		Command::AUTOSTEER,
		Command::LAND,
		Command::JUMP,
		Command::NONE,
		Command::NEAREST,
		Command::TARGET,
		Command::HAIL,
		Command::BOARD,
		Command::NEAREST_ASTEROID,
		Command::SCAN,
		Command::NONE,
		Command::PRIMARY,
		Command::SELECT,
		Command::SECONDARY,
		Command::CLOAK,
		Command::NONE,
		Command::MENU,
		Command::MAP,
		Command::INFO,
		Command::FULLSCREEN,
		Command::FASTFORWARD,
		Command::NONE,
		Command::DEPLOY,
		Command::FIGHT,
		Command::GATHER,
		Command::HOLD,
		Command::AMMO,
		Command::HARVEST
	};
	static const Command *BREAK = &COMMANDS[19];
	for(const Command &command : COMMANDS)
	{
		// The "BREAK" line is where to go to the next column.
		if(&command == BREAK)
			table.DrawAt(Point(130, firstY));

		if(!command)
		{
			table.DrawGap(10);
			table.DrawUnderline(medium);
			if(category != end(CATEGORIES))
				table.Draw(*category++, bright);
			else
				table.Advance();
			table.Draw("Key", bright);
			table.DrawGap(5);
		}
		else
		{
			int index = zones.size();
			// Mark conflicts.
			bool isConflicted = command.HasConflict();
			bool isEmpty = !command.HasBinding();
			bool isEditing = (index == editing);
			if(isConflicted || isEditing || isEmpty)
			{
				table.SetHighlight(56, 120);
				table.DrawHighlight(isEditing ? dim : isEmpty ? noCommand : warning);
			}

			// Mark the selected row.
			bool isHovering = (index == hover && !isEditing);
			if(!isHovering && index == selected)
			{
				table.SetHighlight(-120, 54);
				table.DrawHighlight(back);
			}

			// Highlight whichever row the mouse hovers over.
			table.SetHighlight(-120, 120);
			if(isHovering)
				table.DrawHighlight(back);

			zones.emplace_back(table.GetCenterPoint(), table.GetRowSize(), command);

			table.Draw(command.Description(), medium);
			table.Draw(command.KeyName(), isEditing ? bright : medium);
		}
	}
	// todo: adjust position of this table and verify preference positions didn't get messed up.
	Table shiftTable;
	shiftTable.AddColumn(125, {150, Alignment::RIGHT});
	shiftTable.SetUnderline(0, 130);
	shiftTable.DrawAt(Point(-400, 17));

	shiftTable.DrawUnderline(medium);
	shiftTable.Draw("With <shift> key", bright);
	shiftTable.DrawGap(5);
	shiftTable.Draw("Select nearest ship", medium);
	shiftTable.Draw("Select next escort", medium);
	shiftTable.Draw("Talk to planet", medium);
	shiftTable.Draw("Board disabled escort", medium);
}



void PreferencesPanel::DrawSettings()
{
	const Color &back = *GameData::Colors().Get("faint");
	const Color &dim = *GameData::Colors().Get("dim");
	const Color &medium = *GameData::Colors().Get("medium");
	const Color &bright = *GameData::Colors().Get("bright");

	Table table;
	table.AddColumn(-115, {230, Alignment::LEFT});
	table.AddColumn(115, {230, Alignment::RIGHT});
	table.SetUnderline(-120, 120);

	int firstY = -248;
	table.DrawAt(Point(-130, firstY));

	// About SETTINGS pagination
	// * An empty string indicates that a category has ended.
	// * A '\t' character indicates that the first column on this page has
	//   ended, and the next line should be drawn at the start of the next
	//   column.
	// * A '\n' character indicates that this page is complete, no further lines
	//   should be drawn on this page.
	// * In all three cases, the first non-special string will be considered the
	//   category heading and will be drawn differently to normal setting
	//   entries.
	// * The namespace variable SETTINGS_PAGE_COUNT should be updated to the max
	//   page count (count of '\n' characters plus one).
	static const string SETTINGS[] = {
		"Display",
		ZOOM_FACTOR,
		VIEW_ZOOM_FACTOR,
		SCREEN_MODE_SETTING,
		VSYNC_SETTING,
		"",
		"Performance",
		"Show CPU / GPU load",
		"Render motion blur",
		"Reduce large graphics",
		"Draw background haze",
		"Draw starfield",
		BACKGROUND_PARALLAX,
		"Show hyperspace flash",
		SHIP_OUTLINES,
		"\t",
		"HUD",
		STATUS_OVERLAYS_ALL,
		STATUS_OVERLAYS_FLAGSHIP,
		STATUS_OVERLAYS_ESCORT,
		STATUS_OVERLAYS_ENEMY,
		STATUS_OVERLAYS_NEUTRAL,
		"Show missile overlays",
		"Show asteroid scanner overlay",
		"Highlight player's flagship",
		"Rotate flagship in HUD",
		FLAGSHIP_VELOCITY_INDICATOR,
		"Show flagship data in HUD",
		"Show planet labels",
		"Show mini-map",
<<<<<<< HEAD
		"Show asteroid scanner overlay",
		"Always underline shortcuts",
		"Show planet labels",
		"Show mini-map",
=======
>>>>>>> f83b8596
		"Clickable radar display",
		ALERT_INDICATOR,
		"Extra fleet status messages",
		"\n",
		"Gameplay",
		"Control ship with mouse",
		AUTO_AIM_SETTING,
		AUTO_FIRE_SETTING,
		TURRET_TRACKING,
		TARGET_ASTEROIDS_BASED_ON,
		BOARDING_PRIORITY,
<<<<<<< HEAD
		"Control ship with mouse",
		"Disable auto-stabilization",
=======
>>>>>>> f83b8596
		"Flagship flotsam collection",
		EXPEND_AMMO,
		FIGHTER_REPAIR,
		"Fighters transfer cargo",
		"Rehire extra crew when lost",
		"",
		"Map",
		"Hide unexplored map regions",
		"Show escort systems on map",
		"Show stored outfits on map",
		"System map sends move orders",
		"\t",
		"Other",
		"Always underline shortcuts",
		REACTIVATE_HELP,
		"Interrupt fast-forward",
		SCROLL_SPEED
	};

	bool isCategory = true;
	int page = 0;
	for(const string &setting : SETTINGS)
	{
		// Check if this is a page break.
		if(setting == "\n")
		{
			++page;
			continue;
		}
		// Check if this setting is on the page being displayed.
		// If this setting isn't on the page being displayed, check if it is on an earlier page.
		// If it is, continue to the next setting.
		// Otherwise, this setting is on a later page,
		// do not continue as no further settings are to be displayed.
		if(page < currentSettingsPage)
			continue;
		else if(page > currentSettingsPage)
			break;
		// Check if this is a category break or column break.
		if(setting.empty() || setting == "\t")
		{
			isCategory = true;
			if(!setting.empty())
				table.DrawAt(Point(130, firstY));
			continue;
		}

		if(isCategory)
		{
			isCategory = false;
			table.DrawGap(10);
			table.DrawUnderline(medium);
			table.Draw(setting, bright);
			table.Advance();
			table.DrawGap(5);
			continue;
		}

		// Record where this setting is displayed, so the user can click on it.
		prefZones.emplace_back(table.GetCenterPoint(), table.GetRowSize(), setting);

		// Get the "on / off" text for this setting. Setting "isOn"
		// draws the setting "bright" (i.e. the setting is active).
		bool isOn = Preferences::Has(setting);
		string text;
		if(setting == ZOOM_FACTOR)
		{
			isOn = Screen::UserZoom() == Screen::Zoom();
			text = to_string(Screen::UserZoom());
		}
		else if(setting == VIEW_ZOOM_FACTOR)
		{
			isOn = true;
			text = to_string(static_cast<int>(100. * Preferences::ViewZoom()));
		}
		else if(setting == SCREEN_MODE_SETTING)
		{
			isOn = true;
			text = Preferences::ScreenModeSetting();
		}
		else if(setting == VSYNC_SETTING)
		{
			text = Preferences::VSyncSetting();
			isOn = text != "off";
		}
		else if(setting == STATUS_OVERLAYS_ALL)
		{
			text = Preferences::StatusOverlaysSetting(Preferences::OverlayType::ALL);
			isOn = text != "off";
		}
		else if(setting == STATUS_OVERLAYS_FLAGSHIP)
		{
			text = Preferences::StatusOverlaysSetting(Preferences::OverlayType::FLAGSHIP);
			isOn = text != "off" && text != "--";
		}
		else if(setting == STATUS_OVERLAYS_ESCORT)
		{
			text = Preferences::StatusOverlaysSetting(Preferences::OverlayType::ESCORT);
			isOn = text != "off" && text != "--";
		}
		else if(setting == STATUS_OVERLAYS_ENEMY)
		{
			text = Preferences::StatusOverlaysSetting(Preferences::OverlayType::ENEMY);
			isOn = text != "off" && text != "--";
		}
		else if(setting == STATUS_OVERLAYS_NEUTRAL)
		{
			text = Preferences::StatusOverlaysSetting(Preferences::OverlayType::NEUTRAL);
			isOn = text != "off" && text != "--";
		}
		else if(setting == AUTO_AIM_SETTING)
		{
			text = Preferences::AutoAimSetting();
			isOn = text != "off";
		}
		else if(setting == AUTO_FIRE_SETTING)
		{
			text = Preferences::AutoFireSetting();
			isOn = text != "off";
		}
		else if(setting == EXPEND_AMMO)
			text = Preferences::AmmoUsage();
		else if(setting == TURRET_TRACKING)
		{
			isOn = true;
			text = Preferences::Has(FOCUS_PREFERENCE) ? "focused" : "opportunistic";
		}
		else if(setting == FIGHTER_REPAIR)
		{
			isOn = true;
			text = Preferences::Has(FIGHTER_REPAIR) ? "parallel" : "series";
		}
		else if(setting == SHIP_OUTLINES)
		{
			isOn = true;
			text = Preferences::Has(SHIP_OUTLINES) ? "fancy" : "fast";
		}
		else if(setting == BOARDING_PRIORITY)
		{
			isOn = true;
			text = Preferences::BoardingSetting();
		}
		else if(setting == TARGET_ASTEROIDS_BASED_ON)
		{
			isOn = true;
			text = Preferences::Has(TARGET_ASTEROIDS_BASED_ON) ? "proximity" : "value";
		}
		else if(setting == BACKGROUND_PARALLAX)
		{
			text = Preferences::ParallaxSetting();
			isOn = text != "off";
		}
		else if(setting == REACTIVATE_HELP)
		{
			// Check how many help messages have been displayed.
			const map<string, string> &help = GameData::HelpTemplates();
			int shown = 0;
			int total = 0;
			for(const auto &it : help)
			{
				// Don't count certain special help messages that are always
				// active for new players.
				bool special = false;
				const string SPECIAL_HELP[] = {"basics", "lost"};
				for(const string &str : SPECIAL_HELP)
					if(it.first.find(str) == 0)
						special = true;

				if(!special)
				{
					++total;
					shown += Preferences::Has("help: " + it.first);
				}
			}

			if(shown)
				text = to_string(shown) + " / " + to_string(total);
			else
			{
				isOn = true;
				text = "done";
			}
		}
		else if(setting == SCROLL_SPEED)
		{
			isOn = true;
			text = to_string(Preferences::ScrollSpeed());
		}
		else if(setting == ALERT_INDICATOR)
		{
			isOn = Preferences::GetAlertIndicator() != Preferences::AlertIndicator::NONE;
			text = Preferences::AlertSetting();
		}
		else if(setting == FLAGSHIP_VELOCITY_INDICATOR)
		{
			isOn = Preferences::GetFlagshipVelocityIndicator() != Preferences::FlagshipVelocityIndicator::OFF;
			text = Preferences::FlagshipVelocityIndicatorSetting();
		}
		else
			text = isOn ? "on" : "off";

		if(setting == hoverPreference)
			table.DrawHighlight(back);
		table.Draw(setting, isOn ? medium : dim);
		table.Draw(text, isOn ? bright : medium);
	}
}



void PreferencesPanel::DrawPlugins()
{
	const Color &back = *GameData::Colors().Get("faint");
	const Color &dim = *GameData::Colors().Get("dim");
	const Color &medium = *GameData::Colors().Get("medium");
	const Color &bright = *GameData::Colors().Get("bright");

	const Sprite *box[2] = { SpriteSet::Get("ui/unchecked"), SpriteSet::Get("ui/checked") };

	const int MAX_TEXT_WIDTH = 230;
	Table table;
	table.AddColumn(-115, {MAX_TEXT_WIDTH, Truncate::MIDDLE});
	table.SetUnderline(-120, 100);

	int firstY = -238;
	// Table is at -110 while checkbox is at -130
	table.DrawAt(Point(-110, firstY));
	table.DrawUnderline(medium);
	table.DrawGap(25);

	const Font &font = FontSet::Get(14);

	for(const auto &it : Plugins::Get())
	{
		const auto &plugin = it.second;
		if(!plugin.IsValid())
			continue;

		pluginZones.emplace_back(table.GetCenterPoint(), table.GetRowSize(), plugin.name);

		bool isSelected = (plugin.name == selectedPlugin);
		if(isSelected || plugin.name == hoverPlugin)
			table.DrawHighlight(back);

		const Sprite *sprite = box[plugin.currentState];
		Point topLeft = table.GetRowBounds().TopLeft() - Point(sprite->Width(), 0.);
		Rectangle spriteBounds = Rectangle::FromCorner(topLeft, Point(sprite->Width(), sprite->Height()));
		SpriteShader::Draw(sprite, spriteBounds.Center());

		topLeft.X() += 6.;
		topLeft.Y() += 7.;
		Rectangle zoneBounds = Rectangle::FromCorner(topLeft, Point(sprite->Width() - 8., sprite->Height() - 8.));

		AddZone(zoneBounds, [&]() { Plugins::TogglePlugin(plugin.name); });
		if(isSelected)
			table.Draw(plugin.name, bright);
		else
			table.Draw(plugin.name, plugin.enabled ? medium : dim);

		if(isSelected)
		{
			const Sprite *sprite = SpriteSet::Get(plugin.name);
			Point top(15., firstY);
			if(sprite)
			{
				Point center(130., top.Y() + .5 * sprite->Height());
				SpriteShader::Draw(sprite, center);
				top.Y() += sprite->Height() + 10.;
			}

			WrappedText wrap(font);
			wrap.SetWrapWidth(MAX_TEXT_WIDTH);
			static const string EMPTY = "(No description given.)";
			wrap.Wrap(plugin.aboutText.empty() ? EMPTY : plugin.aboutText);
			wrap.Draw(top, medium);
		}
	}
}



void PreferencesPanel::Exit()
{
	Command::SaveSettings(Files::Config() + "keys.txt");

	GetUI()->Pop(this);
}<|MERGE_RESOLUTION|>--- conflicted
+++ resolved
@@ -555,13 +555,10 @@
 		"Show flagship data in HUD",
 		"Show planet labels",
 		"Show mini-map",
-<<<<<<< HEAD
 		"Show asteroid scanner overlay",
 		"Always underline shortcuts",
 		"Show planet labels",
 		"Show mini-map",
-=======
->>>>>>> f83b8596
 		"Clickable radar display",
 		ALERT_INDICATOR,
 		"Extra fleet status messages",
@@ -573,11 +570,8 @@
 		TURRET_TRACKING,
 		TARGET_ASTEROIDS_BASED_ON,
 		BOARDING_PRIORITY,
-<<<<<<< HEAD
 		"Control ship with mouse",
 		"Disable auto-stabilization",
-=======
->>>>>>> f83b8596
 		"Flagship flotsam collection",
 		EXPEND_AMMO,
 		FIGHTER_REPAIR,
