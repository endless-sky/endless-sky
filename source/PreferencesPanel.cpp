--- conflicted
+++ resolved
@@ -942,11 +942,8 @@
 	const Color &dim = *GameData::Colors().Get("dim");
 	const Color &medium = *GameData::Colors().Get("medium");
 	const Color &bright = *GameData::Colors().Get("bright");
-<<<<<<< HEAD
 	const Color &removed = *GameData::Colors().Get("plugin removed");
-=======
 	const Interface *pluginUI = GameData::Interfaces().Get("plugins");
->>>>>>> 9215f8f7
 
 	const Sprite *box[2] = { SpriteSet::Get("ui/unchecked"), SpriteSet::Get("ui/checked") };
 
@@ -989,19 +986,15 @@
 		topLeft.Y() += 7.;
 		Rectangle zoneBounds = Rectangle::FromCorner(pluginListBox.Center() + topLeft, {sprite->Width(), sprite->Height()});
 
-<<<<<<< HEAD
-		AddZone(zoneBounds, [&]() { Plugins::TogglePlugin(plugin.name); });
-		if(plugin.removed)
-			table.Draw(plugin.name, removed);
-		else if(isSelected)
-=======
+
 		// Only include the zone as clickable if it's within the drawing area.
 		bool displayed = table.GetPoint().Y() > pluginListClip->Top() - 20 &&
 			table.GetPoint().Y() < pluginListClip->Bottom() - table.GetRowBounds().Height() + 20;
 		if(displayed)
 			AddZone(zoneBounds, [&]() { Plugins::TogglePlugin(plugin.name); });
-		if(isSelected)
->>>>>>> 9215f8f7
+		if(plugin.removed)
+			table.Draw(plugin.name, removed);
+		else if(isSelected)
 			table.Draw(plugin.name, bright);
 		else
 			table.Draw(plugin.name, plugin.enabled ? medium : dim);
@@ -1072,7 +1065,6 @@
 
 
 
-<<<<<<< HEAD
 void PreferencesPanel::DrawPluginInstalls()
 {
 	const Color &back = *GameData::Colors().Get("faint");
@@ -1149,7 +1141,10 @@
 
 	if(!selecPluginInstall && !pluginInstallZones.empty())
 		selecPluginInstall = pluginInstallZones.at(0).Value();
-=======
+}
+
+
+
 // Render the named plugin description into the pluginDescriptionBuffer.
 void PreferencesPanel::RenderPluginDescription(const std::string &pluginName)
 {
@@ -1205,7 +1200,6 @@
 
 	wrap.Draw(top, medium);
 	target.Deactivate();
->>>>>>> 9215f8f7
 }
 
 
@@ -1425,7 +1419,6 @@
 
 
 
-<<<<<<< HEAD
 void PreferencesPanel::ProcessPluginIndex()
 {
 	installFeedbacks.emplace_back(async(launch::async, [&]() noexcept -> void {
@@ -1466,12 +1459,14 @@
 		downloadedInfo = true;
 		GetUI()->Pop(GetUI()->Top().get());
 	}));
-=======
+}
+
+
+
 void PreferencesPanel::ScrollSelectedPlugin()
 {
 	while(selected * 20 - pluginListScroll < 0)
 		pluginListScroll.Scroll(-Preferences::ScrollSpeed());
 	while(selected * 20 - pluginListScroll > pluginListClip->Height())
 		pluginListScroll.Scroll(Preferences::ScrollSpeed());
->>>>>>> 9215f8f7
 }