/* PreferencesPanel.cpp
Copyright (c) 2014 by Michael Zahniser

Endless Sky is free software: you can redistribute it and/or modify it under the
terms of the GNU General Public License as published by the Free Software
Foundation, either version 3 of the License, or (at your option) any later version.

Endless Sky is distributed in the hope that it will be useful, but WITHOUT ANY
WARRANTY; without even the implied warranty of MERCHANTABILITY or FITNESS FOR A
PARTICULAR PURPOSE. See the GNU General Public License for more details.

You should have received a copy of the GNU General Public License along with
this program. If not, see <https://www.gnu.org/licenses/>.
*/

#include "PreferencesPanel.h"

#include "text/alignment.hpp"
#include "Audio.h"
#include "Color.h"
#include "Dialog.h"
#include "Files.h"
#include "text/Font.h"
#include "text/FontSet.h"
#include "GameData.h"
#include "Information.h"
#include "Interface.h"
#include "text/layout.hpp"
#include "Preferences.h"
#include "Screen.h"
#include "Sprite.h"
#include "SpriteSet.h"
#include "SpriteShader.h"
#include "StarField.h"
#include "text/Table.h"
#include "text/truncate.hpp"
#include "UI.h"
#include "text/WrappedText.h"

#include "opengl.h"
#include <SDL2/SDL.h>

#include <algorithm>

using namespace std;

namespace {
	// Settings that require special handling.
	const string ZOOM_FACTOR = "Main zoom factor";
	const int ZOOM_FACTOR_MIN = 100;
	const int ZOOM_FACTOR_MAX = 200;
	const int ZOOM_FACTOR_INCREMENT = 10;
	const string VIEW_ZOOM_FACTOR = "View zoom factor";
	const string SCREEN_MODE_SETTING = "Screen mode";
	const string VSYNC_SETTING = "VSync";
	const string EXPEND_AMMO = "Escorts expend ammo";
	const string TURRET_TRACKING = "Turret tracking";
	const string FOCUS_PREFERENCE = "Turrets focus fire";
	const string FRUGAL_ESCORTS = "Escorts use ammo frugally";
	const string REACTIVATE_HELP = "Reactivate first-time help";
	const string SCROLL_SPEED = "Scroll speed";
	const string FIGHTER_REPAIR = "Repair fighters in";
	const string SHIP_OUTLINES = "Ship outlines in shops";

	// How many pages of settings there are.
	const int SETTINGS_PAGE_COUNT = 1;
}



PreferencesPanel::PreferencesPanel()
	: editing(-1), selected(0), hover(-1)
{
	if(!GameData::PluginAboutText().empty())
		selectedPlugin = GameData::PluginAboutText().begin()->first;

	SetIsFullScreen(true);
}



// Draw this panel.
void PreferencesPanel::Draw()
{
	glClear(GL_COLOR_BUFFER_BIT);
	GameData::Background().Draw(Point(), Point());

	Information info;
	info.SetBar("volume", Audio::Volume());
	if(SETTINGS_PAGE_COUNT > 1)
		info.SetCondition("multiple pages");
	if(currentSettingsPage > 0)
		info.SetCondition("show previous");
	if(currentSettingsPage + 1 < SETTINGS_PAGE_COUNT)
		info.SetCondition("show next");
	GameData::Interfaces().Get("menu background")->Draw(info, this);
	string pageName = (page == 'c' ? "controls" : page == 's' ? "settings" : "plugins");
	GameData::Interfaces().Get(pageName)->Draw(info, this);
	GameData::Interfaces().Get("preferences")->Draw(info, this);

	zones.clear();
	prefZones.clear();
	pluginZones.clear();
	if(page == 'c')
		DrawControls();
	else if(page == 's')
		DrawSettings();
	else if(page == 'p')
		DrawPlugins();
}



bool PreferencesPanel::KeyDown(SDL_Keycode key, Uint16 mod, const Command &command, bool isNewPress)
{
	if(static_cast<unsigned>(editing) < zones.size())
	{
		Command::SetKey(zones[editing].Value(), key);
		EndEditing();
		return true;
	}

	if(key == SDLK_DOWN && static_cast<unsigned>(selected + 1) < zones.size())
		++selected;
	else if(key == SDLK_UP && selected > 0)
		--selected;
	else if(key == SDLK_RETURN)
		editing = selected;
	else if(key == 'b' || command.Has(Command::MENU) || (key == 'w' && (mod & (KMOD_CTRL | KMOD_GUI))))
		Exit();
	else if(key == 'c' || key == 's' || key == 'p')
		page = key;
<<<<<<< HEAD
	else if(key == 'o' && page == 'p')
		Files::OpenUserPluginFolder();
=======
	else if((key == 'n' || key == SDLK_PAGEUP) && currentSettingsPage < SETTINGS_PAGE_COUNT - 1)
		++currentSettingsPage;
	else if((key == 'r' || key == SDLK_PAGEDOWN) && currentSettingsPage > 0)
		--currentSettingsPage;
>>>>>>> 5c917be2
	else
		return false;

	return true;
}



bool PreferencesPanel::Click(int x, int y, int clicks)
{
	EndEditing();

	if(x >= 265 && x < 295 && y >= -220 && y < 70)
	{
		Audio::SetVolume((20 - y) / 200.);
		Audio::Play(Audio::Get("warder"));
		return true;
	}

	Point point(x, y);
	for(unsigned index = 0; index < zones.size(); ++index)
		if(zones[index].Contains(point))
			editing = selected = index;

	for(const auto &zone : prefZones)
		if(zone.Contains(point))
		{
			// For some settings, clicking the option does more than just toggle a
			// boolean state keyed by the option's name.
			if(zone.Value() == ZOOM_FACTOR)
			{
				int newZoom = Screen::UserZoom() + ZOOM_FACTOR_INCREMENT;
				Screen::SetZoom(newZoom);
				if(newZoom > ZOOM_FACTOR_MAX || Screen::Zoom() != newZoom)
				{
					// Notify the user why setting the zoom any higher isn't permitted.
					// Only show this if it's not possible to zoom the view at all, as
					// otherwise the dialog will show every time, which is annoying.
					if(newZoom == ZOOM_FACTOR_MIN + ZOOM_FACTOR_INCREMENT)
						GetUI()->Push(new Dialog(
							"Your screen resolution is too low to support a zoom level above 100%."));
					Screen::SetZoom(ZOOM_FACTOR_MIN);
				}
				// Convert to raw window coordinates, at the new zoom level.
				point *= Screen::Zoom() / 100.;
				point += .5 * Point(Screen::RawWidth(), Screen::RawHeight());
				SDL_WarpMouseInWindow(nullptr, point.X(), point.Y());
			}
			else if(zone.Value() == VIEW_ZOOM_FACTOR)
			{
				// Increase the zoom factor unless it is at the maximum. In that
				// case, cycle around to the lowest zoom factor.
				if(!Preferences::ZoomViewIn())
					while(Preferences::ZoomViewOut()) {}
			}
			else if(zone.Value() == SCREEN_MODE_SETTING)
				Preferences::ToggleScreenMode();
			else if(zone.Value() == VSYNC_SETTING)
			{
				if(!Preferences::ToggleVSync())
					GetUI()->Push(new Dialog(
						"Unable to change VSync state. (Your system's graphics settings may be controlling it instead.)"));
			}
			else if(zone.Value() == EXPEND_AMMO)
				Preferences::ToggleAmmoUsage();
			else if(zone.Value() == TURRET_TRACKING)
				Preferences::Set(FOCUS_PREFERENCE, !Preferences::Has(FOCUS_PREFERENCE));
			else if(zone.Value() == REACTIVATE_HELP)
			{
				for(const auto &it : GameData::HelpTemplates())
					Preferences::Set("help: " + it.first, false);
			}
			else if(zone.Value() == SCROLL_SPEED)
			{
				// Toggle between three different speeds.
				int speed = Preferences::ScrollSpeed() + 20;
				if(speed > 60)
					speed = 20;
				Preferences::SetScrollSpeed(speed);
			}
			// All other options are handled by just toggling the boolean state.
			else
				Preferences::Set(zone.Value(), !Preferences::Has(zone.Value()));
			break;
		}

	for(const auto &zone : pluginZones)
		if(zone.Contains(point))
		{
			selectedPlugin = zone.Value();
			break;
		}

	return true;
}



bool PreferencesPanel::Hover(int x, int y)
{
	hoverPoint = Point(x, y);

	hover = -1;
	for(unsigned index = 0; index < zones.size(); ++index)
		if(zones[index].Contains(hoverPoint))
			hover = index;

	hoverPreference.clear();
	for(const auto &zone : prefZones)
		if(zone.Contains(hoverPoint))
			hoverPreference = zone.Value();

	hoverPlugin.clear();
	for(const auto &zone : pluginZones)
		if(zone.Contains(hoverPoint))
			hoverPlugin = zone.Value();

	return true;
}



// Change the value being hovered over in the direction of the scroll.
bool PreferencesPanel::Scroll(double dx, double dy)
{
	if(!dy || hoverPreference.empty())
		return false;

	if(hoverPreference == ZOOM_FACTOR)
	{
		int zoom = Screen::UserZoom();
		if(dy < 0. && zoom > ZOOM_FACTOR_MIN)
			zoom -= ZOOM_FACTOR_INCREMENT;
		if(dy > 0. && zoom < ZOOM_FACTOR_MAX)
			zoom += ZOOM_FACTOR_INCREMENT;

		Screen::SetZoom(zoom);
		if(Screen::Zoom() != zoom)
			Screen::SetZoom(Screen::Zoom());

		// Convert to raw window coordinates, at the new zoom level.
		Point point = hoverPoint * (Screen::Zoom() / 100.);
		point += .5 * Point(Screen::RawWidth(), Screen::RawHeight());
		SDL_WarpMouseInWindow(nullptr, point.X(), point.Y());
	}
	else if(hoverPreference == VIEW_ZOOM_FACTOR)
	{
		if(dy < 0.)
			Preferences::ZoomViewOut();
		else
			Preferences::ZoomViewIn();
	}
	else if(hoverPreference == SCROLL_SPEED)
	{
		int speed = Preferences::ScrollSpeed();
		if(dy < 0.)
			speed = max(20, speed - 20);
		else
			speed = min(60, speed + 20);
		Preferences::SetScrollSpeed(speed);
	}
	return true;
}



void PreferencesPanel::EndEditing()
{
	editing = -1;
}



void PreferencesPanel::DrawControls()
{
	const Color &back = *GameData::Colors().Get("faint");
	const Color &dim = *GameData::Colors().Get("dim");
	const Color &medium = *GameData::Colors().Get("medium");
	const Color &bright = *GameData::Colors().Get("bright");

	// Check for conflicts.
	const Color &warning = *GameData::Colors().Get("warning conflict");

	Table table;
	table.AddColumn(-115, {230, Alignment::LEFT});
	table.AddColumn(115, {230, Alignment::RIGHT});
	table.SetUnderline(-120, 120);

	int firstY = -248;
	table.DrawAt(Point(-130, firstY));

	static const string CATEGORIES[] = {
		"Navigation",
		"Weapons",
		"Targeting",
		"Interface",
		"Fleet"
	};
	const string *category = CATEGORIES;
	static const Command COMMANDS[] = {
		Command::NONE,
		Command::FORWARD,
		Command::LEFT,
		Command::RIGHT,
		Command::BACK,
		Command::AFTERBURNER,
		Command::LAND,
		Command::JUMP,
		Command::NONE,
		Command::PRIMARY,
		Command::SELECT,
		Command::SECONDARY,
		Command::CLOAK,
		Command::NONE,
		Command::NEAREST,
		Command::TARGET,
		Command::HAIL,
		Command::BOARD,
		Command::SCAN,
		Command::NONE,
		Command::MENU,
		Command::MAP,
		Command::INFO,
		Command::FULLSCREEN,
		Command::FASTFORWARD,
		Command::NONE,
		Command::DEPLOY,
		Command::FIGHT,
		Command::GATHER,
		Command::HOLD,
		Command::AMMO
	};
	static const Command *BREAK = &COMMANDS[19];
	for(const Command &command : COMMANDS)
	{
		// The "BREAK" line is where to go to the next column.
		if(&command == BREAK)
			table.DrawAt(Point(130, firstY));

		if(!command)
		{
			table.DrawGap(10);
			table.DrawUnderline(medium);
			if(category != end(CATEGORIES))
				table.Draw(*category++, bright);
			else
				table.Advance();
			table.Draw("Key", bright);
			table.DrawGap(5);
		}
		else
		{
			int index = zones.size();
			// Mark conflicts.
			bool isConflicted = command.HasConflict();
			bool isEditing = (index == editing);
			if(isConflicted || isEditing)
			{
				table.SetHighlight(56, 120);
				table.DrawHighlight(isEditing ? dim : warning);
			}

			// Mark the selected row.
			bool isHovering = (index == hover && !isEditing);
			if(!isHovering && index == selected)
			{
				table.SetHighlight(-120, 54);
				table.DrawHighlight(back);
			}

			// Highlight whichever row the mouse hovers over.
			table.SetHighlight(-120, 120);
			if(isHovering)
				table.DrawHighlight(back);

			zones.emplace_back(table.GetCenterPoint(), table.GetRowSize(), command);

			table.Draw(command.Description(), medium);
			table.Draw(command.KeyName(), isEditing ? bright : medium);
		}
	}

	Table shiftTable;
	shiftTable.AddColumn(125, {150, Alignment::RIGHT});
	shiftTable.SetUnderline(0, 130);
	shiftTable.DrawAt(Point(-400, 52));

	shiftTable.DrawUnderline(medium);
	shiftTable.Draw("With <shift> key", bright);
	shiftTable.DrawGap(5);
	shiftTable.Draw("Select nearest ship", medium);
	shiftTable.Draw("Select next escort", medium);
	shiftTable.Draw("Talk to planet", medium);
	shiftTable.Draw("Board disabled escort", medium);
}



void PreferencesPanel::DrawSettings()
{
	const Color &back = *GameData::Colors().Get("faint");
	const Color &dim = *GameData::Colors().Get("dim");
	const Color &medium = *GameData::Colors().Get("medium");
	const Color &bright = *GameData::Colors().Get("bright");

	Table table;
	table.AddColumn(-115, {230, Alignment::LEFT});
	table.AddColumn(115, {230, Alignment::RIGHT});
	table.SetUnderline(-120, 120);

	int firstY = -248;
	table.DrawAt(Point(-130, firstY));

	// An empty string indicates that a category has ended.
	// A '\t' character indicates that the first column on this page has ended,
	// and the next line should be drawn at the start of the next column.
	// A '\n' character indicates that this page is complete, no further lines should be drawn on this page.
	// In all three cases, the first non-special string will be considered the category heading
	// and will be drawn differently to normal setting entries.
	static const string SETTINGS[] = {
		"Display",
		ZOOM_FACTOR,
		VIEW_ZOOM_FACTOR,
		SCREEN_MODE_SETTING,
		VSYNC_SETTING,
		"Show status overlays",
		"Highlight player's flagship",
		"Rotate flagship in HUD",
		"Show planet labels",
		"Show mini-map",
		"Always underline shortcuts",
		"",
		"AI",
		"Automatic aiming",
		"Automatic firing",
		EXPEND_AMMO,
		FIGHTER_REPAIR,
		TURRET_TRACKING,
		"\t",
		"Performance",
		"Show CPU / GPU load",
		"Render motion blur",
		"Reduce large graphics",
		"Draw background haze",
		"Draw starfield",
		"Parallax background",
		"Show hyperspace flash",
		SHIP_OUTLINES,
		"",
		"Other",
		"Clickable radar display",
		"Hide unexplored map regions",
		REACTIVATE_HELP,
		"Interrupt fast-forward",
		"Rehire extra crew when lost",
		SCROLL_SPEED,
		"Show escort systems on map",
		"Show stored outfits on map",
		"System map sends move orders",
		"Warning siren"
	};
	bool isCategory = true;
	int page = 0;
	for(const string &setting : SETTINGS)
	{
		// Check if this is a page break.
		if(setting == "\n")
		{
			++page;
			continue;
		}
		// Check if this setting is on the page being displayed.
		// If this setting isn't on the page being displayed, check if it is on an earlier page.
		// If it is, continue to the next setting.
		// Otherwise, this setting is on a later page,
		// do not continue as no further settings are to be displayed.
		if(page < currentSettingsPage)
			continue;
		else if(page > currentSettingsPage)
			break;
		// Check if this is a category break or column break.
		if(setting.empty() || setting == "\t")
		{
			isCategory = true;
			if(!setting.empty())
				table.DrawAt(Point(130, firstY));
			continue;
		}

		if(isCategory)
		{
			isCategory = false;
			table.DrawGap(10);
			table.DrawUnderline(medium);
			table.Draw(setting, bright);
			table.Advance();
			table.DrawGap(5);
			continue;
		}

		// Record where this setting is displayed, so the user can click on it.
		prefZones.emplace_back(table.GetCenterPoint(), table.GetRowSize(), setting);

		// Get the "on / off" text for this setting. Setting "isOn"
		// draws the setting "bright" (i.e. the setting is active).
		bool isOn = Preferences::Has(setting);
		string text;
		if(setting == ZOOM_FACTOR)
		{
			isOn = Screen::UserZoom() == Screen::Zoom();
			text = to_string(Screen::UserZoom());
		}
		else if(setting == VIEW_ZOOM_FACTOR)
		{
			isOn = true;
			text = to_string(static_cast<int>(100. * Preferences::ViewZoom()));
		}
		else if(setting == SCREEN_MODE_SETTING)
		{
			isOn = true;
			text = Preferences::ScreenModeSetting();
		}
		else if(setting == VSYNC_SETTING)
		{
			text = Preferences::VSyncSetting();
			isOn = text != "off";
		}
		else if(setting == EXPEND_AMMO)
			text = Preferences::AmmoUsage();
		else if(setting == TURRET_TRACKING)
		{
			isOn = true;
			text = Preferences::Has(FOCUS_PREFERENCE) ? "focused" : "opportunistic";
		}
		else if(setting == FIGHTER_REPAIR)
		{
			isOn = true;
			text = Preferences::Has(FIGHTER_REPAIR) ? "parallel" : "series";
		}
		else if(setting == SHIP_OUTLINES)
		{
			isOn = true;
			text = Preferences::Has(SHIP_OUTLINES) ? "fancy" : "fast";
		}
		else if(setting == REACTIVATE_HELP)
		{
			// Check how many help messages have been displayed.
			const map<string, string> &help = GameData::HelpTemplates();
			int shown = 0;
			int total = 0;
			for(const auto &it : help)
			{
				// Don't count certain special help messages that are always
				// active for new players.
				bool special = false;
				const string SPECIAL_HELP[] = {"basics", "lost"};
				for(const string &str : SPECIAL_HELP)
					if(it.first.find(str) == 0)
						special = true;

				if(!special)
				{
					++total;
					shown += Preferences::Has("help: " + it.first);
				}
			}

			if(shown)
				text = to_string(shown) + " / " + to_string(total);
			else
			{
				isOn = true;
				text = "done";
			}
		}
		else if(setting == SCROLL_SPEED)
		{
			isOn = true;
			text = to_string(Preferences::ScrollSpeed());
		}
		else
			text = isOn ? "on" : "off";

		if(setting == hoverPreference)
			table.DrawHighlight(back);
		table.Draw(setting, isOn ? medium : dim);
		table.Draw(text, isOn ? bright : medium);
	}
}



void PreferencesPanel::DrawPlugins()
{
	const Color &back = *GameData::Colors().Get("faint");
	const Color &medium = *GameData::Colors().Get("medium");
	const Color &bright = *GameData::Colors().Get("bright");

	const int MAX_TEXT_WIDTH = 230;
	Table table;
	table.AddColumn(-115, {MAX_TEXT_WIDTH, Truncate::MIDDLE});
	table.SetUnderline(-120, 120);

	int firstY = -238;
	table.DrawAt(Point(-130, firstY));
	table.DrawUnderline(medium);
	table.Draw("Installed plugins:", bright);
	table.DrawGap(5);

	const Font &font = FontSet::Get(14);
	for(const auto &plugin : GameData::PluginAboutText())
	{
		pluginZones.emplace_back(table.GetCenterPoint(), table.GetRowSize(), plugin.first);

		bool isSelected = (plugin.first == selectedPlugin);
		if(isSelected || plugin.first == hoverPlugin)
			table.DrawHighlight(back);
		table.Draw(plugin.first, isSelected ? bright : medium);

		if(isSelected)
		{
			const Sprite *sprite = SpriteSet::Get(plugin.first);
			Point top(15., firstY);
			if(sprite)
			{
				Point center(130., top.Y() + .5 * sprite->Height());
				SpriteShader::Draw(sprite, center);
				top.Y() += sprite->Height() + 10.;
			}

			WrappedText wrap(font);
			wrap.SetWrapWidth(MAX_TEXT_WIDTH);
			static const string EMPTY = "(No description given.)";
			wrap.Wrap(plugin.second.empty() ? EMPTY : plugin.second);
			wrap.Draw(top, medium);
		}
	}
}



void PreferencesPanel::Exit()
{
	Command::SaveSettings(Files::Config() + "keys.txt");

	GetUI()->Pop(this);
}<|MERGE_RESOLUTION|>--- conflicted
+++ resolved
@@ -130,15 +130,12 @@
 		Exit();
 	else if(key == 'c' || key == 's' || key == 'p')
 		page = key;
-<<<<<<< HEAD
 	else if(key == 'o' && page == 'p')
 		Files::OpenUserPluginFolder();
-=======
 	else if((key == 'n' || key == SDLK_PAGEUP) && currentSettingsPage < SETTINGS_PAGE_COUNT - 1)
 		++currentSettingsPage;
 	else if((key == 'r' || key == SDLK_PAGEDOWN) && currentSettingsPage > 0)
 		--currentSettingsPage;
->>>>>>> 5c917be2
 	else
 		return false;
 
