/* PreferencesPanel.cpp
Copyright (c) 2014 by Michael Zahniser

Endless Sky is free software: you can redistribute it and/or modify it under the
terms of the GNU General Public License as published by the Free Software
Foundation, either version 3 of the License, or (at your option) any later version.

Endless Sky is distributed in the hope that it will be useful, but WITHOUT ANY
WARRANTY; without even the implied warranty of MERCHANTABILITY or FITNESS FOR A
PARTICULAR PURPOSE. See the GNU General Public License for more details.

You should have received a copy of the GNU General Public License along with
this program. If not, see <https://www.gnu.org/licenses/>.
*/

#include "PreferencesPanel.h"

#include "text/alignment.hpp"
#include "Audio.h"
#include "Color.h"
#include "Dialog.h"
#include "Files.h"
#include "text/Font.h"
#include "text/FontSet.h"
#include "GameData.h"
#include "Information.h"
#include "Interface.h"
#include "text/layout.hpp"
#include "Plugins.h"
#include "Preferences.h"
#include "Screen.h"
#include "Sprite.h"
#include "SpriteSet.h"
#include "SpriteShader.h"
#include "StarField.h"
#include "text/Table.h"
#include "text/truncate.hpp"
#include "UI.h"
#include "text/WrappedText.h"

#include "opengl.h"
#include <SDL2/SDL.h>

#include <algorithm>

using namespace std;

namespace {
	// Settings that require special handling.
	const string ZOOM_FACTOR = "Main zoom factor";
	const int ZOOM_FACTOR_MIN = 100;
	const int ZOOM_FACTOR_MAX = 200;
	const int ZOOM_FACTOR_INCREMENT = 10;
	const string VIEW_ZOOM_FACTOR = "View zoom factor";
	const string AUTO_AIM_SETTING = "Automatic aiming";
	const string AUTO_FIRE_SETTING = "Automatic firing";
	const string SCREEN_MODE_SETTING = "Screen mode";
	const string VSYNC_SETTING = "VSync";
	const string STATUS_OVERLAYS_ALL = "Show status overlays";
	const string STATUS_OVERLAYS_FLAGSHIP = "   Show flagship overlay";
	const string STATUS_OVERLAYS_ESCORT = "   Show escort overlays";
	const string STATUS_OVERLAYS_ENEMY = "   Show enemy overlays";
	const string STATUS_OVERLAYS_NEUTRAL = "   Show neutral overlays";
	const string EXPEND_AMMO = "Escorts expend ammo";
	const string TURRET_TRACKING = "Turret tracking";
	const string FOCUS_PREFERENCE = "Turrets focus fire";
	const string FRUGAL_ESCORTS = "Escorts use ammo frugally";
	const string REACTIVATE_HELP = "Reactivate first-time help";
	const string SCROLL_SPEED = "Scroll speed";
	const string FIGHTER_REPAIR = "Repair fighters in";
	const string SHIP_OUTLINES = "Ship outlines in shops";
	const string BOARDING_PRIORITY = "Boarding target priority";
	const string TARGET_ASTEROIDS_BASED_ON = "Target asteroid based on";
	const string BACKGROUND_PARALLAX = "Parallax background";
	const string ALERT_INDICATOR = "Alert indicator";

	// How many pages of settings there are.
	const int SETTINGS_PAGE_COUNT = 2;
}



PreferencesPanel::PreferencesPanel()
	: editing(-1), selected(0), hover(-1)
{
	// Select the first valid plugin.
	for(const auto &plugin : Plugins::Get())
		if(plugin.second.IsValid())
		{
			selectedPlugin = plugin.first;
			break;
		}

	SetIsFullScreen(true);
}



// Draw this panel.
void PreferencesPanel::Draw()
{
	glClear(GL_COLOR_BUFFER_BIT);
	GameData::Background().Draw(Point(), Point());

	Information info;
	info.SetBar("volume", Audio::Volume());
	if(Plugins::HasChanged())
		info.SetCondition("show plugins changed");
	if(SETTINGS_PAGE_COUNT > 1)
		info.SetCondition("multiple pages");
	if(currentSettingsPage > 0)
		info.SetCondition("show previous");
	if(currentSettingsPage + 1 < SETTINGS_PAGE_COUNT)
		info.SetCondition("show next");
	GameData::Interfaces().Get("menu background")->Draw(info, this);
	string pageName = (page == 'c' ? "controls" : page == 's' ? "settings" : "plugins");
	GameData::Interfaces().Get(pageName)->Draw(info, this);
	GameData::Interfaces().Get("preferences")->Draw(info, this);

	zones.clear();
	prefZones.clear();
	pluginZones.clear();
	if(page == 'c')
		DrawControls();
	else if(page == 's')
		DrawSettings();
	else if(page == 'p')
		DrawPlugins();
}



bool PreferencesPanel::KeyDown(SDL_Keycode key, Uint16 mod, const Command &command, bool isNewPress)
{
	if(static_cast<unsigned>(editing) < zones.size())
	{
		Command::SetKey(zones[editing].Value(), key);
		EndEditing();
		return true;
	}

	if(key == SDLK_DOWN && static_cast<unsigned>(selected + 1) < zones.size())
		++selected;
	else if(key == SDLK_UP && selected > 0)
		--selected;
	else if(key == SDLK_RETURN)
		editing = selected;
	else if(key == 'b' || command.Has(Command::MENU) || (key == 'w' && (mod & (KMOD_CTRL | KMOD_GUI))))
		Exit();
	else if(key == 'c' || key == 's' || key == 'p')
		page = key;
	else if(key == 'o' && page == 'p')
		Files::OpenUserPluginFolder();
	else if((key == 'n' || key == SDLK_PAGEUP) && currentSettingsPage < SETTINGS_PAGE_COUNT - 1)
		++currentSettingsPage;
	else if((key == 'r' || key == SDLK_PAGEDOWN) && currentSettingsPage > 0)
		--currentSettingsPage;
	else if((key == 'x' || key == SDLK_DELETE) && (page == 'c'))
	{
		if(zones[latest].Value().KeyName() != Command::MENU.KeyName())
			Command::SetKey(zones[latest].Value(), 0);
	}
	else
		return false;

	return true;
}



bool PreferencesPanel::Click(int x, int y, int clicks)
{
	EndEditing();

	if(x >= 265 && x < 295 && y >= -220 && y < 70)
	{
		Audio::SetVolume((20 - y) / 200.);
		Audio::Play(Audio::Get("warder"));
		return true;
	}

	Point point(x, y);
	for(unsigned index = 0; index < zones.size(); ++index)
		if(zones[index].Contains(point))
			editing = selected = index;

	for(const auto &zone : prefZones)
		if(zone.Contains(point))
		{
			// For some settings, clicking the option does more than just toggle a
			// boolean state keyed by the option's name.
			if(zone.Value() == ZOOM_FACTOR)
			{
				int newZoom = Screen::UserZoom() + ZOOM_FACTOR_INCREMENT;
				Screen::SetZoom(newZoom);
				if(newZoom > ZOOM_FACTOR_MAX || Screen::Zoom() != newZoom)
				{
					// Notify the user why setting the zoom any higher isn't permitted.
					// Only show this if it's not possible to zoom the view at all, as
					// otherwise the dialog will show every time, which is annoying.
					if(newZoom == ZOOM_FACTOR_MIN + ZOOM_FACTOR_INCREMENT)
						GetUI()->Push(new Dialog(
							"Your screen resolution is too low to support a zoom level above 100%."));
					Screen::SetZoom(ZOOM_FACTOR_MIN);
				}
				// Convert to raw window coordinates, at the new zoom level.
				point *= Screen::Zoom() / 100.;
				point += .5 * Point(Screen::RawWidth(), Screen::RawHeight());
				SDL_WarpMouseInWindow(nullptr, point.X(), point.Y());
			}
			else if(zone.Value() == BOARDING_PRIORITY)
				Preferences::ToggleBoarding();
			else if(zone.Value() == BACKGROUND_PARALLAX)
				Preferences::ToggleParallax();
			else if(zone.Value() == VIEW_ZOOM_FACTOR)
			{
				// Increase the zoom factor unless it is at the maximum. In that
				// case, cycle around to the lowest zoom factor.
				if(!Preferences::ZoomViewIn())
					while(Preferences::ZoomViewOut()) {}
			}
			else if(zone.Value() == SCREEN_MODE_SETTING)
				Preferences::ToggleScreenMode();
			else if(zone.Value() == VSYNC_SETTING)
			{
				if(!Preferences::ToggleVSync())
					GetUI()->Push(new Dialog(
						"Unable to change VSync state. (Your system's graphics settings may be controlling it instead.)"));
			}
			else if(zone.Value() == STATUS_OVERLAYS_ALL)
				Preferences::CycleStatusOverlays(Preferences::OverlayType::ALL);
			else if(zone.Value() == STATUS_OVERLAYS_FLAGSHIP)
				Preferences::CycleStatusOverlays(Preferences::OverlayType::FLAGSHIP);
			else if(zone.Value() == STATUS_OVERLAYS_ESCORT)
				Preferences::CycleStatusOverlays(Preferences::OverlayType::ESCORT);
			else if(zone.Value() == STATUS_OVERLAYS_ENEMY)
				Preferences::CycleStatusOverlays(Preferences::OverlayType::ENEMY);
			else if(zone.Value() == STATUS_OVERLAYS_NEUTRAL)
				Preferences::CycleStatusOverlays(Preferences::OverlayType::NEUTRAL);
			else if(zone.Value() == AUTO_AIM_SETTING)
				Preferences::ToggleAutoAim();
			else if(zone.Value() == AUTO_FIRE_SETTING)
				Preferences::ToggleAutoFire();
			else if(zone.Value() == EXPEND_AMMO)
				Preferences::ToggleAmmoUsage();
			else if(zone.Value() == TURRET_TRACKING)
				Preferences::Set(FOCUS_PREFERENCE, !Preferences::Has(FOCUS_PREFERENCE));
			else if(zone.Value() == REACTIVATE_HELP)
			{
				for(const auto &it : GameData::HelpTemplates())
					Preferences::Set("help: " + it.first, false);
			}
			else if(zone.Value() == SCROLL_SPEED)
			{
				// Toggle between three different speeds.
				int speed = Preferences::ScrollSpeed() + 20;
				if(speed > 60)
					speed = 20;
				Preferences::SetScrollSpeed(speed);
			}
			else if(zone.Value() == ALERT_INDICATOR)
				Preferences::ToggleAlert();
			// All other options are handled by just toggling the boolean state.
			else
				Preferences::Set(zone.Value(), !Preferences::Has(zone.Value()));
			break;
		}

	for(const auto &zone : pluginZones)
		if(zone.Contains(point))
		{
			selectedPlugin = zone.Value();
			break;
		}

	return true;
}



bool PreferencesPanel::Hover(int x, int y)
{
	hoverPoint = Point(x, y);

	hover = -1;
	for(unsigned index = 0; index < zones.size(); ++index)
		if(zones[index].Contains(hoverPoint))
			hover = index;

	hoverPreference.clear();
	for(const auto &zone : prefZones)
		if(zone.Contains(hoverPoint))
			hoverPreference = zone.Value();

	hoverPlugin.clear();
	for(const auto &zone : pluginZones)
		if(zone.Contains(hoverPoint))
			hoverPlugin = zone.Value();

	return true;
}



// Change the value being hovered over in the direction of the scroll.
bool PreferencesPanel::Scroll(double dx, double dy)
{
	if(!dy || hoverPreference.empty())
		return false;

	if(hoverPreference == ZOOM_FACTOR)
	{
		int zoom = Screen::UserZoom();
		if(dy < 0. && zoom > ZOOM_FACTOR_MIN)
			zoom -= ZOOM_FACTOR_INCREMENT;
		if(dy > 0. && zoom < ZOOM_FACTOR_MAX)
			zoom += ZOOM_FACTOR_INCREMENT;

		Screen::SetZoom(zoom);
		if(Screen::Zoom() != zoom)
			Screen::SetZoom(Screen::Zoom());

		// Convert to raw window coordinates, at the new zoom level.
		Point point = hoverPoint * (Screen::Zoom() / 100.);
		point += .5 * Point(Screen::RawWidth(), Screen::RawHeight());
		SDL_WarpMouseInWindow(nullptr, point.X(), point.Y());
	}
	else if(hoverPreference == VIEW_ZOOM_FACTOR)
	{
		if(dy < 0.)
			Preferences::ZoomViewOut();
		else
			Preferences::ZoomViewIn();
	}
	else if(hoverPreference == SCROLL_SPEED)
	{
		int speed = Preferences::ScrollSpeed();
		if(dy < 0.)
			speed = max(20, speed - 20);
		else
			speed = min(60, speed + 20);
		Preferences::SetScrollSpeed(speed);
	}
	return true;
}



void PreferencesPanel::EndEditing()
{
	editing = -1;
}



void PreferencesPanel::DrawControls()
{
	const Color &back = *GameData::Colors().Get("faint");
	const Color &dim = *GameData::Colors().Get("dim");
	const Color &medium = *GameData::Colors().Get("medium");
	const Color &bright = *GameData::Colors().Get("bright");

	// Colors for highlighting.
	const Color &warning = *GameData::Colors().Get("warning conflict");
	const Color &noCommand = *GameData::Colors().Get("warning no command");

	if(selected != oldSelected)
		latest = selected;
	if(hover != oldHover)
		latest = hover;

	oldSelected = selected;
	oldHover = hover;

	Table table;
	table.AddColumn(-115, {230, Alignment::LEFT});
	table.AddColumn(115, {230, Alignment::RIGHT});
	table.SetUnderline(-120, 120);

	int firstY = -248;
	table.DrawAt(Point(-130, firstY));

	static const string CATEGORIES[] = {
		"Keyboard Navigation",
		"Interface",
		"Targeting",
		"Weapons",
		"Interface",
		"Fleet"
	};
	const string *category = CATEGORIES;
	static const Command COMMANDS[] = {
		Command::NONE,
		Command::FORWARD,
		Command::LEFT,
		Command::RIGHT,
		Command::BACK,
		Command::AFTERBURNER,
		Command::AUTOSTEER,
		Command::LAND,
		Command::JUMP,
		Command::NONE,
		Command::MAP,
		Command::INFO,
		Command::NONE,
		Command::NEAREST,
		Command::TARGET,
		Command::HAIL,
		Command::BOARD,
		Command::NEAREST_ASTEROID,
		Command::SCAN,
		Command::NONE,
		Command::PRIMARY,
		Command::SELECT,
		Command::SECONDARY,
		Command::CLOAK,
		Command::MOUSE_TURNING_HOLD,
		Command::NONE,
		Command::MENU,
		Command::FULLSCREEN,
		Command::FASTFORWARD,
		Command::NONE,
		Command::DEPLOY,
		Command::FIGHT,
		Command::GATHER,
		Command::HOLD,
		Command::AMMO,
		Command::HARVEST
	};
	static const Command *BREAK = &COMMANDS[19];
	for(const Command &command : COMMANDS)
	{
		// The "BREAK" line is where to go to the next column.
		if(&command == BREAK)
			table.DrawAt(Point(130, firstY));

		if(!command)
		{
			table.DrawGap(10);
			table.DrawUnderline(medium);
			if(category != end(CATEGORIES))
				table.Draw(*category++, bright);
			else
				table.Advance();
			table.Draw("Key", bright);
			table.DrawGap(5);
		}
		else
		{
			int index = zones.size();
			// Mark conflicts.
			bool isConflicted = command.HasConflict();
			bool isEmpty = !command.HasBinding();
			bool isEditing = (index == editing);
			if(isConflicted || isEditing || isEmpty)
			{
				table.SetHighlight(56, 120);
				table.DrawHighlight(isEditing ? dim : isEmpty ? noCommand : warning);
			}

			// Mark the selected row.
			bool isHovering = (index == hover && !isEditing);
			if(!isHovering && index == selected)
			{
				table.SetHighlight(-120, 54);
				table.DrawHighlight(back);
			}

			// Highlight whichever row the mouse hovers over.
			table.SetHighlight(-120, 120);
			if(isHovering)
				table.DrawHighlight(back);

			zones.emplace_back(table.GetCenterPoint(), table.GetRowSize(), command);

			table.Draw(command.Description(), medium);
			table.Draw(command.KeyName(), isEditing ? bright : medium);
		}
	}

	Table shiftTable;
	shiftTable.AddColumn(125, {150, Alignment::RIGHT});
	shiftTable.SetUnderline(0, 130);
	shiftTable.DrawAt(Point(-400, 32));

	shiftTable.DrawUnderline(medium);
	shiftTable.Draw("With <shift> key", bright);
	shiftTable.DrawGap(5);
	shiftTable.Draw("Select nearest ship", medium);
	shiftTable.Draw("Select next escort", medium);
	shiftTable.Draw("Talk to planet", medium);
	shiftTable.Draw("Board disabled escort", medium);
}



void PreferencesPanel::DrawSettings()
{
	const Color &back = *GameData::Colors().Get("faint");
	const Color &dim = *GameData::Colors().Get("dim");
	const Color &medium = *GameData::Colors().Get("medium");
	const Color &bright = *GameData::Colors().Get("bright");

	Table table;
	table.AddColumn(-115, {230, Alignment::LEFT});
	table.AddColumn(115, {230, Alignment::RIGHT});
	table.SetUnderline(-120, 120);

	int firstY = -248;
	table.DrawAt(Point(-130, firstY));

	// About SETTINGS pagination
	// * An empty string indicates that a category has ended.
	// * A '\t' character indicates that the first column on this page has
	//   ended, and the next line should be drawn at the start of the next
	//   column.
	// * A '\n' character indicates that this page is complete, no further lines
	//   should be drawn on this page.
	// * In all three cases, the first non-special string will be considered the
	//   category heading and will be drawn differently to normal setting
	//   entries.
	// * The namespace variable SETTINGS_PAGE_COUNT should be updated to the max
	//   page count (count of '\n' characters plus one).
	static const string SETTINGS[] = {
		"Display",
		ZOOM_FACTOR,
		VIEW_ZOOM_FACTOR,
		SCREEN_MODE_SETTING,
		VSYNC_SETTING,
		"",
		"Performance",
		"Show CPU / GPU load",
		"Render motion blur",
		"Reduce large graphics",
		"Draw background haze",
		"Draw starfield",
		BACKGROUND_PARALLAX,
		"Show hyperspace flash",
		SHIP_OUTLINES,
		"\t",
		"HUD",
		STATUS_OVERLAYS_ALL,
		STATUS_OVERLAYS_FLAGSHIP,
		STATUS_OVERLAYS_ESCORT,
		STATUS_OVERLAYS_ENEMY,
		STATUS_OVERLAYS_NEUTRAL,
		"Show missile overlays",
		"Show asteroid scanner overlay",
		"Highlight player's flagship",
		"Rotate flagship in HUD",
		"Show planet labels",
		"Show mini-map",
		"Clickable radar display",
		ALERT_INDICATOR,
		"Extra fleet status messages",
		"\n",
		"Gameplay",
		"Control ship with mouse",
		AUTO_AIM_SETTING,
		AUTO_FIRE_SETTING,
		TURRET_TRACKING,
		TARGET_ASTEROIDS_BASED_ON,
		BOARDING_PRIORITY,
		"Flagship flotsam collection",
		EXPEND_AMMO,
		FIGHTER_REPAIR,
		"Fighters transfer cargo",
		"Rehire extra crew when lost",
		"",
		"Map",
		"Hide unexplored map regions",
<<<<<<< HEAD
		REACTIVATE_HELP,
		"Interrupt fast-forward",
		"Landing zoom",
		SCROLL_SPEED,
=======
>>>>>>> f83b8596
		"Show escort systems on map",
		"Show stored outfits on map",
		"System map sends move orders",
		"\t",
		"Other",
		"Always underline shortcuts",
		REACTIVATE_HELP,
		"Interrupt fast-forward",
		SCROLL_SPEED
	};

	bool isCategory = true;
	int page = 0;
	for(const string &setting : SETTINGS)
	{
		// Check if this is a page break.
		if(setting == "\n")
		{
			++page;
			continue;
		}
		// Check if this setting is on the page being displayed.
		// If this setting isn't on the page being displayed, check if it is on an earlier page.
		// If it is, continue to the next setting.
		// Otherwise, this setting is on a later page,
		// do not continue as no further settings are to be displayed.
		if(page < currentSettingsPage)
			continue;
		else if(page > currentSettingsPage)
			break;
		// Check if this is a category break or column break.
		if(setting.empty() || setting == "\t")
		{
			isCategory = true;
			if(!setting.empty())
				table.DrawAt(Point(130, firstY));
			continue;
		}

		if(isCategory)
		{
			isCategory = false;
			table.DrawGap(10);
			table.DrawUnderline(medium);
			table.Draw(setting, bright);
			table.Advance();
			table.DrawGap(5);
			continue;
		}

		// Record where this setting is displayed, so the user can click on it.
		prefZones.emplace_back(table.GetCenterPoint(), table.GetRowSize(), setting);

		// Get the "on / off" text for this setting. Setting "isOn"
		// draws the setting "bright" (i.e. the setting is active).
		bool isOn = Preferences::Has(setting);
		string text;
		if(setting == ZOOM_FACTOR)
		{
			isOn = Screen::UserZoom() == Screen::Zoom();
			text = to_string(Screen::UserZoom());
		}
		else if(setting == VIEW_ZOOM_FACTOR)
		{
			isOn = true;
			text = to_string(static_cast<int>(100. * Preferences::ViewZoom()));
		}
		else if(setting == SCREEN_MODE_SETTING)
		{
			isOn = true;
			text = Preferences::ScreenModeSetting();
		}
		else if(setting == VSYNC_SETTING)
		{
			text = Preferences::VSyncSetting();
			isOn = text != "off";
		}
		else if(setting == STATUS_OVERLAYS_ALL)
		{
			text = Preferences::StatusOverlaysSetting(Preferences::OverlayType::ALL);
			isOn = text != "off";
		}
		else if(setting == STATUS_OVERLAYS_FLAGSHIP)
		{
			text = Preferences::StatusOverlaysSetting(Preferences::OverlayType::FLAGSHIP);
			isOn = text != "off" && text != "--";
		}
		else if(setting == STATUS_OVERLAYS_ESCORT)
		{
			text = Preferences::StatusOverlaysSetting(Preferences::OverlayType::ESCORT);
			isOn = text != "off" && text != "--";
		}
		else if(setting == STATUS_OVERLAYS_ENEMY)
		{
			text = Preferences::StatusOverlaysSetting(Preferences::OverlayType::ENEMY);
			isOn = text != "off" && text != "--";
		}
		else if(setting == STATUS_OVERLAYS_NEUTRAL)
		{
			text = Preferences::StatusOverlaysSetting(Preferences::OverlayType::NEUTRAL);
			isOn = text != "off" && text != "--";
		}
		else if(setting == AUTO_AIM_SETTING)
		{
			text = Preferences::AutoAimSetting();
			isOn = text != "off";
		}
		else if(setting == AUTO_FIRE_SETTING)
		{
			text = Preferences::AutoFireSetting();
			isOn = text != "off";
		}
		else if(setting == EXPEND_AMMO)
			text = Preferences::AmmoUsage();
		else if(setting == TURRET_TRACKING)
		{
			isOn = true;
			text = Preferences::Has(FOCUS_PREFERENCE) ? "focused" : "opportunistic";
		}
		else if(setting == FIGHTER_REPAIR)
		{
			isOn = true;
			text = Preferences::Has(FIGHTER_REPAIR) ? "parallel" : "series";
		}
		else if(setting == SHIP_OUTLINES)
		{
			isOn = true;
			text = Preferences::Has(SHIP_OUTLINES) ? "fancy" : "fast";
		}
		else if(setting == BOARDING_PRIORITY)
		{
			isOn = true;
			text = Preferences::BoardingSetting();
		}
		else if(setting == TARGET_ASTEROIDS_BASED_ON)
		{
			isOn = true;
			text = Preferences::Has(TARGET_ASTEROIDS_BASED_ON) ? "proximity" : "value";
		}
		else if(setting == BACKGROUND_PARALLAX)
		{
			text = Preferences::ParallaxSetting();
			isOn = text != "off";
		}
		else if(setting == REACTIVATE_HELP)
		{
			// Check how many help messages have been displayed.
			const map<string, string> &help = GameData::HelpTemplates();
			int shown = 0;
			int total = 0;
			for(const auto &it : help)
			{
				// Don't count certain special help messages that are always
				// active for new players.
				bool special = false;
				const string SPECIAL_HELP[] = {"basics", "lost"};
				for(const string &str : SPECIAL_HELP)
					if(it.first.find(str) == 0)
						special = true;

				if(!special)
				{
					++total;
					shown += Preferences::Has("help: " + it.first);
				}
			}

			if(shown)
				text = to_string(shown) + " / " + to_string(total);
			else
			{
				isOn = true;
				text = "done";
			}
		}
		else if(setting == SCROLL_SPEED)
		{
			isOn = true;
			text = to_string(Preferences::ScrollSpeed());
		}
		else if(setting == ALERT_INDICATOR)
		{
			isOn = Preferences::GetAlertIndicator() != Preferences::AlertIndicator::NONE;
			text = Preferences::AlertSetting();
		}
		else
			text = isOn ? "on" : "off";

		if(setting == hoverPreference)
			table.DrawHighlight(back);
		table.Draw(setting, isOn ? medium : dim);
		table.Draw(text, isOn ? bright : medium);
	}
}



void PreferencesPanel::DrawPlugins()
{
	const Color &back = *GameData::Colors().Get("faint");
	const Color &dim = *GameData::Colors().Get("dim");
	const Color &medium = *GameData::Colors().Get("medium");
	const Color &bright = *GameData::Colors().Get("bright");

	const Sprite *box[2] = { SpriteSet::Get("ui/unchecked"), SpriteSet::Get("ui/checked") };

	const int MAX_TEXT_WIDTH = 230;
	Table table;
	table.AddColumn(-115, {MAX_TEXT_WIDTH, Truncate::MIDDLE});
	table.SetUnderline(-120, 100);

	int firstY = -238;
	// Table is at -110 while checkbox is at -130
	table.DrawAt(Point(-110, firstY));
	table.DrawUnderline(medium);
	table.DrawGap(25);

	const Font &font = FontSet::Get(14);

	for(const auto &it : Plugins::Get())
	{
		const auto &plugin = it.second;
		if(!plugin.IsValid())
			continue;

		pluginZones.emplace_back(table.GetCenterPoint(), table.GetRowSize(), plugin.name);

		bool isSelected = (plugin.name == selectedPlugin);
		if(isSelected || plugin.name == hoverPlugin)
			table.DrawHighlight(back);

		const Sprite *sprite = box[plugin.currentState];
		Point topLeft = table.GetRowBounds().TopLeft() - Point(sprite->Width(), 0.);
		Rectangle spriteBounds = Rectangle::FromCorner(topLeft, Point(sprite->Width(), sprite->Height()));
		SpriteShader::Draw(sprite, spriteBounds.Center());

		topLeft.X() += 6.;
		topLeft.Y() += 7.;
		Rectangle zoneBounds = Rectangle::FromCorner(topLeft, Point(sprite->Width() - 8., sprite->Height() - 8.));

		AddZone(zoneBounds, [&]() { Plugins::TogglePlugin(plugin.name); });
		if(isSelected)
			table.Draw(plugin.name, bright);
		else
			table.Draw(plugin.name, plugin.enabled ? medium : dim);

		if(isSelected)
		{
			const Sprite *sprite = SpriteSet::Get(plugin.name);
			Point top(15., firstY);
			if(sprite)
			{
				Point center(130., top.Y() + .5 * sprite->Height());
				SpriteShader::Draw(sprite, center);
				top.Y() += sprite->Height() + 10.;
			}

			WrappedText wrap(font);
			wrap.SetWrapWidth(MAX_TEXT_WIDTH);
			static const string EMPTY = "(No description given.)";
			wrap.Wrap(plugin.aboutText.empty() ? EMPTY : plugin.aboutText);
			wrap.Draw(top, medium);
		}
	}
}



void PreferencesPanel::Exit()
{
	Command::SaveSettings(Files::Config() + "keys.txt");

	GetUI()->Pop(this);
}<|MERGE_RESOLUTION|>--- conflicted
+++ resolved
@@ -569,13 +569,6 @@
 		"",
 		"Map",
 		"Hide unexplored map regions",
-<<<<<<< HEAD
-		REACTIVATE_HELP,
-		"Interrupt fast-forward",
-		"Landing zoom",
-		SCROLL_SPEED,
-=======
->>>>>>> f83b8596
 		"Show escort systems on map",
 		"Show stored outfits on map",
 		"System map sends move orders",
@@ -584,6 +577,7 @@
 		"Always underline shortcuts",
 		REACTIVATE_HELP,
 		"Interrupt fast-forward",
+    "Landing zoom",
 		SCROLL_SPEED
 	};
 
