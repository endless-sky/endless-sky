--- conflicted
+++ resolved
@@ -61,13 +61,10 @@
 	const string SCROLL_SPEED = "Scroll speed";
 	const string FIGHTER_REPAIR = "Repair fighters in";
 	const string SHIP_OUTLINES = "Ship outlines in shops";
-<<<<<<< HEAD
 	const string CAMERA_ACCELERATION = "Camera Acceleration";
-=======
 
 	// How many pages of settings there are.
 	const int SETTINGS_PAGE_COUNT = 1;
->>>>>>> a22f03da
 }
 
 
