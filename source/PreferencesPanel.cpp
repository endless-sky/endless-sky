--- conflicted
+++ resolved
@@ -122,14 +122,10 @@
 
 
 PreferencesPanel::PreferencesPanel(PlayerInfo &player)
-<<<<<<< HEAD
-	: player(player), editing(-1), selected(0), hover(-1)
-	, controlTypeDropdown{new Dropdown}
-=======
 	: player(player), editing(-1), selected(0), hover(-1),
 	tooltip(270, Alignment::LEFT, Tooltip::Direction::DOWN_LEFT, Tooltip::Corner::TOP_LEFT,
 		GameData::Colors().Get("tooltip background"), GameData::Colors().Get("medium"))
->>>>>>> dccf2a2d
+	, controlTypeDropdown{new Dropdown}
 {
 	// Select the first valid plugin.
 	for(const auto &plugin : Plugins::Get())
@@ -140,12 +136,6 @@
 		}
 
 	SetIsFullScreen(true);
-
-<<<<<<< HEAD
-	// Initialize a centered tooltip.
-	hoverText.SetFont(FontSet::Get(14));
-	hoverText.SetWrapWidth(250);
-	hoverText.SetAlignment(Alignment::LEFT);
 
 	controlTypeDropdown->SetPadding(0);
 	controlTypeDropdown->ShowDropIcon(true);
@@ -162,8 +152,6 @@
 	controlTypeDropdown->SetSelected(SHOW_GESTURES);
 #endif
 
-=======
->>>>>>> dccf2a2d
 	// Set the initial plugin list and description scroll ranges.
 	const Interface *pluginUi = GameData::Interfaces().Get("plugins");
 	Rectangle pluginListBox = pluginUi->GetBox("plugin list");
@@ -372,7 +360,8 @@
 
 bool PreferencesPanel::Click(int x, int y, MouseButton button, int clicks)
 {
-<<<<<<< HEAD
+	if(button != MouseButton::LEFT)
+		return false;
 	return FingerDown(x, y, 0) && FingerUp(x, y, 0);
 }
 
@@ -398,10 +387,6 @@
 
 bool PreferencesPanel::FingerUp(int x, int y, int fid)
 {
-=======
-	if(button != MouseButton::LEFT)
-		return false;
->>>>>>> dccf2a2d
 	EndEditing();
 
 	Point point(x, y);
