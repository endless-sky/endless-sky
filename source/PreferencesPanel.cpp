--- conflicted
+++ resolved
@@ -1227,21 +1227,7 @@
 	if(!tooltip.HasText())
 		tooltip.SetText(GameData::Tooltip(hoverItem));
 
-<<<<<<< HEAD
 	tooltip.Draw();
-=======
-	Point size(hoverText.WrapWidth(), hoverText.Height() - hoverText.ParagraphBreak());
-	size += Point(20., 20.);
-	Point topLeft = hoverPoint;
-	// Do not overflow the screen dimensions.
-	if(topLeft.X() + size.X() > Screen::Right())
-		topLeft.X() -= size.X();
-	if(topLeft.Y() + size.Y() > Screen::Bottom())
-		topLeft.Y() -= size.Y();
-	// Draw the background fill and the tooltip text.
-	FillShader::Fill(Rectangle::FromCorner(topLeft, size), *GameData::Colors().Get("tooltip background"));
-	hoverText.Draw(topLeft + Point(10., 10.), *GameData::Colors().Get("medium"));
->>>>>>> 37559fa3
 }
 
 
