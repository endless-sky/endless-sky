/* PreferencesPanel.cpp
Copyright (c) 2014 by Michael Zahniser

Endless Sky is free software: you can redistribute it and/or modify it under the
terms of the GNU General Public License as published by the Free Software
Foundation, either version 3 of the License, or (at your option) any later version.

Endless Sky is distributed in the hope that it will be useful, but WITHOUT ANY
WARRANTY; without even the implied warranty of MERCHANTABILITY or FITNESS FOR A
PARTICULAR PURPOSE. See the GNU General Public License for more details.

You should have received a copy of the GNU General Public License along with
this program. If not, see <https://www.gnu.org/licenses/>.
*/

#include "PreferencesPanel.h"

#include "GamepadPanel.h"
#include "text/alignment.hpp"
#include "Audio.h"
#include "Color.h"
#include "Dialog.h"
#include "Files.h"
#include "FillShader.h"
#include "text/Font.h"
#include "text/FontSet.h"
#include "GameData.h"
#include "Information.h"
#include "Interface.h"
#include "text/layout.hpp"
#include "Plugins.h"
#include "Preferences.h"
#include "Screen.h"
#include "Sprite.h"
#include "SpriteSet.h"
#include "SpriteShader.h"
#include "StarField.h"
#include "text/Table.h"
#include "text/truncate.hpp"
#include "UI.h"
#include "text/WrappedText.h"
#include <SDL2/SDL.h>
#ifdef __ANDROID__
#include "AndroidFile.h"
#endif

#include "opengl.h"
#include <SDL2/SDL.h>

#include <algorithm>
#include <iostream>

using namespace std;

namespace {
	// Settings that require special handling.
	const string ZOOM_FACTOR = "Main zoom factor";
	const int ZOOM_FACTOR_MIN = 100;
	const int ZOOM_FACTOR_MAX = 200;
	const int ZOOM_FACTOR_INCREMENT = 10;
	const string VIEW_ZOOM_FACTOR = "View zoom factor";
	const string AUTO_AIM_SETTING = "Automatic aiming";
	const string AUTO_FIRE_SETTING = "Automatic firing";
	const string SCREEN_MODE_SETTING = "Screen mode";
	const string VSYNC_SETTING = "VSync";
	const string STATUS_OVERLAYS_ALL = "Show status overlays";
	const string STATUS_OVERLAYS_FLAGSHIP = "   Show flagship overlay";
	const string STATUS_OVERLAYS_ESCORT = "   Show escort overlays";
	const string STATUS_OVERLAYS_ENEMY = "   Show enemy overlays";
	const string STATUS_OVERLAYS_NEUTRAL = "   Show neutral overlays";
	const string EXPEND_AMMO = "Escorts expend ammo";
	const string FLOTSAM_SETTING = "Flotsam collection";
	const string TURRET_TRACKING = "Turret tracking";
	const string FOCUS_PREFERENCE = "Turrets focus fire";
	const string FRUGAL_ESCORTS = "Escorts use ammo frugally";
	const string REACTIVATE_HELP = "Reactivate first-time help";
	const string SCROLL_SPEED = "Scroll speed";
	const string FIGHTER_REPAIR = "Repair fighters in";
	const string SHIP_OUTLINES = "Ship outlines in shops";
	const string DATE_FORMAT = "Date format";
	const string BOARDING_PRIORITY = "Boarding target priority";
	const string TARGET_ASTEROIDS_BASED_ON = "Target asteroid based on";
	const string BACKGROUND_PARALLAX = "Parallax background";
	const string EXTENDED_JUMP_EFFECTS = "Extended jump effects";
	const string ALERT_INDICATOR = "Alert indicator";

	// How many pages of settings there are.
	const int SETTINGS_PAGE_COUNT = 2;
	// Hovering a preference for this many frames activates the tooltip.
	const int HOVER_TIME = 60;

	// Control types
	const string SHOW_KEYS = "Show Keys";
	const string SHOW_GESTURES = "Show Gestures";
	const string SHOW_GAMEPAD = "Show Gamepad";
}



PreferencesPanel::PreferencesPanel()
	: editing(-1), selected(0), hover(-1)
{
	// Select the first valid plugin.
	for(const auto &plugin : Plugins::Get())
		if(plugin.second.IsValid())
		{
			selectedPlugin = plugin.first;
			break;
		}

	SetIsFullScreen(true);

	// Initialize a centered tooltip.
	hoverText.SetFont(FontSet::Get(14));
	hoverText.SetWrapWidth(250);
	hoverText.SetAlignment(Alignment::LEFT);

	controlTypeDropdown.SetPadding(0);
	controlTypeDropdown.ShowDropIcon(true);
	controlTypeDropdown.SetFontSize(14);
	controlTypeDropdown.SetOptions({
		SHOW_KEYS,
		SHOW_GESTURES,
		SHOW_GAMEPAD
	});
	controlTypeDropdown.SetBgColor(*GameData::Colors().Get("conversation background"));

#ifdef __ANDROID__
	controlTypeDropdown.SetSelected(SHOW_GESTURES);
#endif
}



// Draw this panel.
void PreferencesPanel::Draw()
{
	glClear(GL_COLOR_BUFFER_BIT);
	GameData::Background().Draw(Point(), Point());

	Information info;
#ifdef __ANDROID__
	info.SetCondition("plugin import");
#endif
	info.SetBar("volume", Audio::Volume());
	if(Plugins::HasChanged())
		info.SetCondition("show plugins changed");
	if(SETTINGS_PAGE_COUNT > 1)
		info.SetCondition("multiple pages");
	if(currentSettingsPage > 0)
		info.SetCondition("show previous");
	if(currentSettingsPage + 1 < SETTINGS_PAGE_COUNT)
		info.SetCondition("show next");
#ifdef ENDLESS_SKY_VERSION
	info.SetString("game version", ENDLESS_SKY_VERSION);
#else
	info.SetString("game version", "engineering build");
#endif
	GameData::Interfaces().Get("menu background")->Draw(info, this);
	string pageName = (page == 'c' ? "controls" : page == 's' ? "settings" : "plugins");
	GameData::Interfaces().Get(pageName)->Draw(info, this);
	GameData::Interfaces().Get("preferences")->Draw(info, this);

	zones.clear();
	prefZones.clear();
	pluginZones.clear();
	if(page == 'c')
	{
		DrawControls();
		DrawTooltips();
	}
	else if(page == 's')
	{
		DrawSettings();
		DrawTooltips();
	}
	else if(page == 'p')
		DrawPlugins();
}



bool PreferencesPanel::KeyDown(SDL_Keycode key, Uint16 mod, const Command &command, bool isNewPress)
{
	if(static_cast<unsigned>(editing) < zones.size())
	{
		Command::SetKey(zones[editing].Value(), key);
		controlTypeDropdown.SetSelected(SHOW_KEYS);
		EndEditing();
		return true;
	}

	if(key == SDLK_DOWN && static_cast<unsigned>(selected + 1) < zones.size())
		++selected;
	else if(key == SDLK_UP && selected > 0)
		--selected;
	else if(key == SDLK_RETURN)
		editing = selected;
	else if(key == 'b' || command.Has(Command::MENU) || key == SDLK_AC_BACK || (key == 'w' && (mod & (KMOD_CTRL | KMOD_GUI))))
		Exit();
	else if(key == 'c' || key == 's' || key == 'p')
	{
		page = key;
		hoverItem.clear();
	}
#ifdef __ANDROID__
	else if (page == 'p' && key == 'i')
	{
		// Import plugin
		AndroidFile af;
		bool success = af.GetAndUnzipPlugin("Select plugin zipfile", Files::Config() + "/plugins/");

		if (success)
		{
			GetUI()->Push(new Dialog(GetUI(), &UI::Quit, "Plugin installed. Endless Sky needs to be restarted."));
		}
		// else error has already been reported
	}
	else if (page == 'p' && key == 'r')
	{
		// remove plugin
		auto plugin = Plugins::Get().Find(selectedPlugin);
		if(plugin)
		{
			const std::string plugin_path = plugin->path;
			SDL_Log("Removing plugin %s", plugin->path.c_str());
			if (Files::RmDir(plugin_path))
			{
				GetUI()->Push(new Dialog(GetUI(), &UI::Quit, "Plugin removed. Endless Sky needs to be restarted."));
			}
			else
			{
				GetUI()->Push(new Dialog("Failed to remove plugin."));
			}
		}
	}
#else
	else if(key == 'o' && page == 'p')
		Files::OpenUserPluginFolder();
#endif
	else if((key == 'n' || key == SDLK_PAGEUP) && currentSettingsPage < SETTINGS_PAGE_COUNT - 1)
		++currentSettingsPage;
	else if((key == 'r' || key == SDLK_PAGEDOWN) && currentSettingsPage > 0)
		--currentSettingsPage;
	else if((key == 'x' || key == SDLK_DELETE) && (page == 'c'))
	{
		if(zones[latest].Value().KeyName() != Command::MENU.KeyName())
			Command::SetKey(zones[latest].Value(), 0);
	}
	else if(page == 'c' && key == 'g')
	{
		GetUI()->Push(new GamepadPanel());
	}
	else
		return false;

	return true;
}



bool PreferencesPanel::Click(int x, int y, int clicks)
{
	return FingerDown(x, y, 0) && FingerUp(x, y, 0);
}



bool PreferencesPanel::FingerDown(int x, int y, int fid)
{
	if(editing >= 0 && editing < static_cast<ssize_t>(zones.size()))
	{
		if(controlTypeDropdown.GetSelected() == SHOW_GESTURES)
			Command::SetGesture(zones[editing].Value(), Gesture::NONE);
		else if(controlTypeDropdown.GetSelected() == SHOW_GAMEPAD)
		{
			Command::SetControllerButton(zones[editing].Value(), SDL_CONTROLLER_BUTTON_INVALID);
			Command::SetControllerTrigger(zones[editing].Value(), SDL_CONTROLLER_AXIS_INVALID, true);
		}
	}
	editingGesture = editing;
	return true;
}



bool PreferencesPanel::FingerUp(int x, int y, int fid)
{
	EndEditing();

	if(x >= 265 && x < 295 && y >= -220 && y < 70)
	{
		Audio::SetVolume((20 - y) / 200.);
		Audio::Play(Audio::Get("warder"));
		return true;
	}

	Point point(x, y);
	for(unsigned index = 0; index < zones.size(); ++index)
		if(zones[index].Contains(point))
			editing = selected = index;

	for(const auto &zone : prefZones)
		if(zone.Contains(point))
		{
			// For some settings, clicking the option does more than just toggle a
			// boolean state keyed by the option's name.
			if(zone.Value() == ZOOM_FACTOR)
			{
				int newZoom = Screen::UserZoom() + ZOOM_FACTOR_INCREMENT;
				Screen::SetZoom(newZoom);
				if(newZoom > ZOOM_FACTOR_MAX || Screen::Zoom() != newZoom)
				{
					// Notify the user why setting the zoom any higher isn't permitted.
					// Only show this if it's not possible to zoom the view at all, as
					// otherwise the dialog will show every time, which is annoying.
					if(newZoom == ZOOM_FACTOR_MIN + ZOOM_FACTOR_INCREMENT)
						GetUI()->Push(new Dialog(
							"Your screen resolution is too low to support a zoom level above 100%."));
					Screen::SetZoom(ZOOM_FACTOR_MIN);
				}
				// Convert to raw window coordinates, at the new zoom level.
				point *= Screen::Zoom() / 100.;
				point += .5 * Point(Screen::RawWidth(), Screen::RawHeight());
				SDL_WarpMouseInWindow(nullptr, point.X(), point.Y());
			}
			else if(zone.Value() == BOARDING_PRIORITY)
				Preferences::ToggleBoarding();
			else if(zone.Value() == BACKGROUND_PARALLAX)
				Preferences::ToggleParallax();
			else if(zone.Value() == EXTENDED_JUMP_EFFECTS)
				Preferences::ToggleExtendedJumpEffects();
			else if(zone.Value() == VIEW_ZOOM_FACTOR)
			{
				// Increase the zoom factor unless it is at the maximum. In that
				// case, cycle around to the lowest zoom factor.
				if(!Preferences::ZoomViewIn())
					while(Preferences::ZoomViewOut()) {}
			}
			else if(zone.Value() == SCREEN_MODE_SETTING)
				Preferences::ToggleScreenMode();
			else if(zone.Value() == VSYNC_SETTING)
			{
				if(!Preferences::ToggleVSync())
					GetUI()->Push(new Dialog(
						"Unable to change VSync state. (Your system's graphics settings may be controlling it instead.)"));
			}
			else if(zone.Value() == STATUS_OVERLAYS_ALL)
				Preferences::CycleStatusOverlays(Preferences::OverlayType::ALL);
			else if(zone.Value() == STATUS_OVERLAYS_FLAGSHIP)
				Preferences::CycleStatusOverlays(Preferences::OverlayType::FLAGSHIP);
			else if(zone.Value() == STATUS_OVERLAYS_ESCORT)
				Preferences::CycleStatusOverlays(Preferences::OverlayType::ESCORT);
			else if(zone.Value() == STATUS_OVERLAYS_ENEMY)
				Preferences::CycleStatusOverlays(Preferences::OverlayType::ENEMY);
			else if(zone.Value() == STATUS_OVERLAYS_NEUTRAL)
				Preferences::CycleStatusOverlays(Preferences::OverlayType::NEUTRAL);
			else if(zone.Value() == AUTO_AIM_SETTING)
				Preferences::ToggleAutoAim();
			else if(zone.Value() == AUTO_FIRE_SETTING)
				Preferences::ToggleAutoFire();
			else if(zone.Value() == EXPEND_AMMO)
				Preferences::ToggleAmmoUsage();
			else if(zone.Value() == FLOTSAM_SETTING)
				Preferences::ToggleFlotsam();
			else if(zone.Value() == TURRET_TRACKING)
				Preferences::Set(FOCUS_PREFERENCE, !Preferences::Has(FOCUS_PREFERENCE));
			else if(zone.Value() == REACTIVATE_HELP)
			{
				for(const auto &it : GameData::HelpTemplates())
					Preferences::Set("help: " + it.first, false);
			}
			else if(zone.Value() == SCROLL_SPEED)
			{
				// Toggle between three different speeds.
				int speed = Preferences::ScrollSpeed() + 20;
				if(speed > 60)
					speed = 20;
				Preferences::SetScrollSpeed(speed);
			}
			else if(zone.Value() == DATE_FORMAT)
				Preferences::ToggleDateFormat();
			else if(zone.Value() == ALERT_INDICATOR)
				Preferences::ToggleAlert();
			// All other options are handled by just toggling the boolean state.
			else
				Preferences::Set(zone.Value(), !Preferences::Has(zone.Value()));
			break;
		}

	for(const auto &zone : pluginZones)
		if(zone.Contains(point))
		{
			selectedPlugin = zone.Value();
			break;
		}

	return true;
}



bool PreferencesPanel::Hover(int x, int y)
{
	hoverPoint = Point(x, y);

	hoverItem.clear();
	tooltip.clear();

	hover = -1;
	for(unsigned index = 0; index < zones.size(); ++index)
		if(zones[index].Contains(hoverPoint))
			hover = index;

	for(const auto &zone : prefZones)
		if(zone.Contains(hoverPoint))
			hoverItem = zone.Value();

	for(const auto &zone : pluginZones)
		if(zone.Contains(hoverPoint))
			hoverItem = zone.Value();

	return true;
}



// Change the value being hovered over in the direction of the scroll.
bool PreferencesPanel::Scroll(double dx, double dy)
{
	if(!dy || page != 's' || hoverItem.empty())
		return false;

	if(hoverItem == ZOOM_FACTOR)
	{
		int zoom = Screen::UserZoom();
		if(dy < 0. && zoom > ZOOM_FACTOR_MIN)
			zoom -= ZOOM_FACTOR_INCREMENT;
		if(dy > 0. && zoom < ZOOM_FACTOR_MAX)
			zoom += ZOOM_FACTOR_INCREMENT;

		Screen::SetZoom(zoom);
		if(Screen::Zoom() != zoom)
			Screen::SetZoom(Screen::Zoom());

		// Convert to raw window coordinates, at the new zoom level.
		Point point = hoverPoint * (Screen::Zoom() / 100.);
		point += .5 * Point(Screen::RawWidth(), Screen::RawHeight());
		SDL_WarpMouseInWindow(nullptr, point.X(), point.Y());
	}
	else if(hoverItem == VIEW_ZOOM_FACTOR)
	{
		if(dy < 0.)
			Preferences::ZoomViewOut();
		else
			Preferences::ZoomViewIn();
	}
	else if(hoverItem == SCROLL_SPEED)
	{
		int speed = Preferences::ScrollSpeed();
		if(dy < 0.)
			speed = max(20, speed - 20);
		else
			speed = min(60, speed + 20);
		Preferences::SetScrollSpeed(speed);
	}
	return true;
}



bool PreferencesPanel::Gesture(Gesture::GestureEnum gesture)
{
	if(editingGesture >= 0 && editingGesture < static_cast<ssize_t>(zones.size()))
	{
		Command::SetGesture(zones[editingGesture].Value(), gesture);
		controlTypeDropdown.SetSelected(SHOW_GESTURES);
		EndEditing();
	}
	return true;
}



bool PreferencesPanel::ControllerTriggerPressed(SDL_GameControllerAxis axis, bool positive)
{
	if(editing >= 0 && editing < static_cast<int>(zones.size()))
	{
		// Reserve some axes here for flight/zoom
		if(axis != SDL_CONTROLLER_AXIS_LEFTX &&
			axis != SDL_CONTROLLER_AXIS_LEFTY)
		{
			Command::SetControllerTrigger(zones[editing].Value(), axis, positive);
			controlTypeDropdown.SetSelected(SHOW_GAMEPAD);
			EndEditing();
			return true;
		}
	}
	return Panel::ControllerTriggerPressed(axis, positive);
}



bool PreferencesPanel::ControllerButtonDown(SDL_GameControllerButton button)
{
	if(editing >= 0 && editing < static_cast<int>(zones.size()))
	{
		// TODO: provide a way to edit submenu buttons? Maybe just allow the user
		//       to select multiple commands for a single button. For now, just
		//       don't let the user set the shoulder buttons
		if(button != SDL_CONTROLLER_BUTTON_LEFTSHOULDER)
		{
			Command::SetControllerButton(zones[editing].Value(), button);
			controlTypeDropdown.SetSelected(SHOW_GAMEPAD);
			EndEditing();
		}
		return true;
	}
	else
		return Panel::ControllerButtonDown(button);
}



void PreferencesPanel::EndEditing()
{
	editing = -1;
}



void PreferencesPanel::DrawControls()
{
	const Color &back = *GameData::Colors().Get("faint");
	const Color &dim = *GameData::Colors().Get("dim");
	const Color &medium = *GameData::Colors().Get("medium");
	const Color &bright = *GameData::Colors().Get("bright");

	// Colors for highlighting.
	const Color &warning = *GameData::Colors().Get("warning conflict");
	const Color &noCommand = *GameData::Colors().Get("warning no command");

	if(selected != oldSelected)
		latest = selected;
	if(hover != oldHover)
		latest = hover;

	oldSelected = selected;
	oldHover = hover;

	Table table;
	table.AddColumn(-115, {230, Alignment::LEFT});
	table.AddColumn(115, {230, Alignment::RIGHT});
	table.SetUnderline(-120, 120);

	int firstY = -248;
	table.DrawAt(Point(-130, firstY));

	static const string CATEGORIES[] = {
		"Keyboard Navigation",
		"Interface",
		"Targeting",
		"Weapons",
		"Interface",
		"Fleet"
	};
	const string *category = CATEGORIES;
	static const Command COMMANDS[] = {
		Command::NONE,
		Command::FORWARD,
		Command::LEFT,
		Command::RIGHT,
		Command::BACK,
		Command::AFTERBURNER,
		Command::AUTOSTEER,
		Command::LAND,
		Command::JUMP,
		Command::NONE,
		Command::MAP,
		Command::INFO,
		Command::NONE,
		Command::NEAREST,
		Command::TARGET,
		Command::HAIL,
		Command::BOARD,
		Command::NEAREST_ASTEROID,
		Command::SCAN,
		Command::NONE,
		Command::PRIMARY,
		Command::SELECT,
		Command::SECONDARY,
		Command::CLOAK,
		Command::MOUSE_TURNING_HOLD,
		Command::STOP,
		Command::NONE,
		Command::MENU,
		Command::FULLSCREEN,
		Command::FASTFORWARD,
		Command::HELP,
		Command::NONE,
		Command::DEPLOY,
		Command::FIGHT,
		Command::GATHER,
		Command::HOLD,
		Command::AMMO,
		Command::HARVEST
	};
	static const Command *BREAK = &COMMANDS[19];
	for(const Command &command : COMMANDS)
	{
		// The "BREAK" line is where to go to the next column.
		if(&command == BREAK)
			table.DrawAt(Point(130, firstY));

		if(!command)
		{
			table.DrawGap(10);
			table.DrawUnderline(medium);
			if(category != end(CATEGORIES))
				table.Draw(*category++, bright);
			else
				table.Advance();
			table.Draw("Key", bright);
			table.DrawGap(5);
		}
		else
		{
			int index = zones.size();
			// Mark conflicts.
			bool isConflicted = command.HasConflict();
			bool isEmpty = !command.HasBinding();
			bool isEditing = (index == editing);
			if(isConflicted || isEditing)
			{
				table.SetHighlight(56, 120);
				table.DrawHighlight(isEditing ? dim : isEmpty ? noCommand : warning);
			}

			// Mark the selected row.
			bool isHovering = (index == hover && !isEditing);
			if(!isHovering && index == selected)
			{
				table.SetHighlight(-120, 54);
				table.DrawHighlight(back);
			}

			// Highlight whichever row the mouse hovers over.
			table.SetHighlight(-120, 120);
			if(isHovering)
			{
				table.DrawHighlight(back);
				hoverItem = command.Description();
			}

			zones.emplace_back(table.GetCenterPoint(), table.GetRowSize(), command);

			table.Draw(command.Description(), medium);
			std::string controlName = "(None)";
			if(controlTypeDropdown.GetSelected() == SHOW_GESTURES)
				controlName = command.GestureName();
			else if(controlTypeDropdown.GetSelected() == SHOW_GAMEPAD)
				controlName = command.ButtonName();
			else
				controlName = command.KeyName();
			table.Draw(controlName, isEditing ? bright : medium);
		}
	}

<<<<<<< HEAD
	Table shiftTable;
	shiftTable.AddColumn(125, {150, Alignment::RIGHT});
	shiftTable.SetUnderline(0, 130);
	shiftTable.DrawAt(Point(-400, 32));

	shiftTable.DrawUnderline(medium);
	shiftTable.Draw("With <shift> key", bright);
	shiftTable.DrawGap(5);
	shiftTable.Draw("Select nearest ship", medium);
	shiftTable.Draw("Select next escort", medium);
	shiftTable.Draw("Talk to planet", medium);
	shiftTable.Draw("Board disabled escort", medium);

	// Draw gesture table for reference
	auto* ui = GameData::Interfaces().Get("controls");
	Rectangle gestureRect = ui->GetBox("supported gestures");
	const string gestureLabel = "Supported Gestures";
	const int lineWidth = FontSet::Get(14).Width(gestureLabel);
	Table gestureTable;
	gestureTable.AddColumn(gestureRect.Width(),   {static_cast<int>(gestureRect.Width()/2), Alignment::RIGHT});
	gestureTable.AddColumn(gestureRect.Width() / 2 - 10, {static_cast<int>(gestureRect.Width()/2), Alignment::RIGHT});
	gestureTable.SetUnderline(gestureRect.Width() - lineWidth, gestureRect.Width());
	gestureTable.DrawAt(gestureRect.TopLeft());

	gestureTable.DrawUnderline(medium);
	gestureTable.Draw(gestureLabel, bright);
	gestureTable.Draw("");
	gestureTable.DrawGap(5);
	for(int i = 1; ; ++i)
	{
		auto& description = Gesture::Description(static_cast<Gesture::GestureEnum>(i));
		if(description.empty())
			break;
		gestureTable.Draw(description, medium);
	}

	// Dropdown for displayed control type
	Rectangle controlTypeRect = ui->GetBox("control type");
	controlTypeDropdown.SetPosition(controlTypeRect);
	controlTypeDropdown.Draw(this);
=======
	Table infoTable;
	infoTable.AddColumn(125, {150, Alignment::RIGHT});
	infoTable.SetUnderline(0, 130);
	infoTable.DrawAt(Point(-400, 32));

	infoTable.DrawUnderline(medium);
	infoTable.Draw("Additional info", bright);
	infoTable.DrawGap(5);
	infoTable.Draw("Press '_x' over controls", medium);
	infoTable.Draw("to unbind them.", medium);
	infoTable.Draw("Controls can share", medium);
	infoTable.Draw("the same keybind.", medium);
>>>>>>> c7874d3e
}



void PreferencesPanel::DrawSettings()
{
	const Color &back = *GameData::Colors().Get("faint");
	const Color &dim = *GameData::Colors().Get("dim");
	const Color &medium = *GameData::Colors().Get("medium");
	const Color &bright = *GameData::Colors().Get("bright");

	Table table;
	table.AddColumn(-115, {230, Alignment::LEFT});
	table.AddColumn(115, {230, Alignment::RIGHT});
	table.SetUnderline(-120, 120);

	int firstY = -248;
	table.DrawAt(Point(-130, firstY));

	// About SETTINGS pagination
	// * An empty string indicates that a category has ended.
	// * A '\t' character indicates that the first column on this page has
	//   ended, and the next line should be drawn at the start of the next
	//   column.
	// * A '\n' character indicates that this page is complete, no further lines
	//   should be drawn on this page.
	// * In all three cases, the first non-special string will be considered the
	//   category heading and will be drawn differently to normal setting
	//   entries.
	// * The namespace variable SETTINGS_PAGE_COUNT should be updated to the max
	//   page count (count of '\n' characters plus one).
	static const string SETTINGS[] = {
		"Display",
		ZOOM_FACTOR,
		VIEW_ZOOM_FACTOR,
		SCREEN_MODE_SETTING,
		VSYNC_SETTING,
		"",
		"Performance",
		"Show CPU / GPU load",
		"Render motion blur",
		"Reduced graphics",
		"Draw background haze",
		"Draw starfield",
		BACKGROUND_PARALLAX,
		"Show hyperspace flash",
		EXTENDED_JUMP_EFFECTS,
		SHIP_OUTLINES,
		"\t",
		"HUD",
		STATUS_OVERLAYS_ALL,
		STATUS_OVERLAYS_FLAGSHIP,
		STATUS_OVERLAYS_ESCORT,
		STATUS_OVERLAYS_ENEMY,
		STATUS_OVERLAYS_NEUTRAL,
		"Show missile overlays",
		"Show asteroid scanner overlay",
		"Highlight player's flagship",
		"Rotate flagship in HUD",
		"Show planet labels",
		"Show mini-map",
		"Clickable radar display",
		ALERT_INDICATOR,
		"Extra fleet status messages",
		"Show buttons on map",
		"\n",
		"Gameplay",
		"Control ship with mouse",
		AUTO_AIM_SETTING,
		AUTO_FIRE_SETTING,
		"Automatic chase",
		TURRET_TRACKING,
		TARGET_ASTEROIDS_BASED_ON,
		BOARDING_PRIORITY,
		EXPEND_AMMO,
		FLOTSAM_SETTING,
		FIGHTER_REPAIR,
		"Fighters transfer cargo",
		"Rehire extra crew when lost",
		"Onscreen Joystick",
		"",
		"Map",
		"Deadline blink by distance",
		"Hide unexplored map regions",
		"Show escort systems on map",
		"Show stored outfits on map",
		"System map sends move orders",
		"\t",
		"Other",
		"Always underline shortcuts",
		REACTIVATE_HELP,
		"Interrupt fast-forward",
		"Landing zoom",
		SCROLL_SPEED,
		DATE_FORMAT
	};

	bool isCategory = true;
	int page = 0;
	for(const string &setting : SETTINGS)
	{
		// Check if this is a page break.
		if(setting == "\n")
		{
			++page;
			continue;
		}
		// Check if this setting is on the page being displayed.
		// If this setting isn't on the page being displayed, check if it is on an earlier page.
		// If it is, continue to the next setting.
		// Otherwise, this setting is on a later page,
		// do not continue as no further settings are to be displayed.
		if(page < currentSettingsPage)
			continue;
		else if(page > currentSettingsPage)
			break;
		// Check if this is a category break or column break.
		if(setting.empty() || setting == "\t")
		{
			isCategory = true;
			if(!setting.empty())
				table.DrawAt(Point(130, firstY));
			continue;
		}

		if(isCategory)
		{
			isCategory = false;
			table.DrawGap(10);
			table.DrawUnderline(medium);
			table.Draw(setting, bright);
			table.Advance();
			table.DrawGap(5);
			continue;
		}

		// Record where this setting is displayed, so the user can click on it.
		prefZones.emplace_back(table.GetCenterPoint(), table.GetRowSize(), setting);

		// Get the "on / off" text for this setting. Setting "isOn"
		// draws the setting "bright" (i.e. the setting is active).
		bool isOn = Preferences::Has(setting);
		string text;
		if(setting == ZOOM_FACTOR)
		{
			isOn = Screen::UserZoom() == Screen::Zoom();
			text = to_string(Screen::UserZoom());
		}
		else if(setting == VIEW_ZOOM_FACTOR)
		{
			isOn = true;
			text = to_string(static_cast<int>(100. * Preferences::ViewZoom()));
		}
		else if(setting == SCREEN_MODE_SETTING)
		{
			isOn = true;
			text = Preferences::ScreenModeSetting();
		}
		else if(setting == VSYNC_SETTING)
		{
			text = Preferences::VSyncSetting();
			isOn = text != "off";
		}
		else if(setting == STATUS_OVERLAYS_ALL)
		{
			text = Preferences::StatusOverlaysSetting(Preferences::OverlayType::ALL);
			isOn = text != "off";
		}
		else if(setting == STATUS_OVERLAYS_FLAGSHIP)
		{
			text = Preferences::StatusOverlaysSetting(Preferences::OverlayType::FLAGSHIP);
			isOn = text != "off" && text != "--";
		}
		else if(setting == STATUS_OVERLAYS_ESCORT)
		{
			text = Preferences::StatusOverlaysSetting(Preferences::OverlayType::ESCORT);
			isOn = text != "off" && text != "--";
		}
		else if(setting == STATUS_OVERLAYS_ENEMY)
		{
			text = Preferences::StatusOverlaysSetting(Preferences::OverlayType::ENEMY);
			isOn = text != "off" && text != "--";
		}
		else if(setting == STATUS_OVERLAYS_NEUTRAL)
		{
			text = Preferences::StatusOverlaysSetting(Preferences::OverlayType::NEUTRAL);
			isOn = text != "off" && text != "--";
		}
		else if(setting == AUTO_AIM_SETTING)
		{
			text = Preferences::AutoAimSetting();
			isOn = text != "off";
		}
		else if(setting == AUTO_FIRE_SETTING)
		{
			text = Preferences::AutoFireSetting();
			isOn = text != "off";
		}
		else if(setting == EXPEND_AMMO)
			text = Preferences::AmmoUsage();
		else if(setting == DATE_FORMAT)
		{
			text = Preferences::DateFormatSetting();
			isOn = true;
		}
		else if(setting == FLOTSAM_SETTING)
		{
			text = Preferences::FlotsamSetting();
			isOn = text != "off";
		}
		else if(setting == TURRET_TRACKING)
		{
			isOn = true;
			text = Preferences::Has(FOCUS_PREFERENCE) ? "focused" : "opportunistic";
		}
		else if(setting == FIGHTER_REPAIR)
		{
			isOn = true;
			text = Preferences::Has(FIGHTER_REPAIR) ? "parallel" : "series";
		}
		else if(setting == SHIP_OUTLINES)
		{
			isOn = true;
			text = Preferences::Has(SHIP_OUTLINES) ? "fancy" : "fast";
		}
		else if(setting == BOARDING_PRIORITY)
		{
			isOn = true;
			text = Preferences::BoardingSetting();
		}
		else if(setting == TARGET_ASTEROIDS_BASED_ON)
		{
			isOn = true;
			text = Preferences::Has(TARGET_ASTEROIDS_BASED_ON) ? "proximity" : "value";
		}
		else if(setting == BACKGROUND_PARALLAX)
		{
			text = Preferences::ParallaxSetting();
			isOn = text != "off";
		}
		else if(setting == EXTENDED_JUMP_EFFECTS)
		{
			text = Preferences::ExtendedJumpEffectsSetting();
			isOn = text != "off";
		}
		else if(setting == REACTIVATE_HELP)
		{
			// Check how many help messages have been displayed.
			const map<string, string> &help = GameData::HelpTemplates();
			int shown = 0;
			int total = 0;
			for(const auto &it : help)
			{
				// Don't count certain special help messages that are always
				// active for new players.
				bool special = false;
				const string SPECIAL_HELP[] = {"basics", "lost"};
				for(const string &str : SPECIAL_HELP)
					if(it.first.find(str) == 0)
						special = true;

				if(!special)
				{
					++total;
					shown += Preferences::Has("help: " + it.first);
				}
			}

			if(shown)
				text = to_string(shown) + " / " + to_string(total);
			else
			{
				isOn = true;
				text = "done";
			}
		}
		else if(setting == SCROLL_SPEED)
		{
			isOn = true;
			text = to_string(Preferences::ScrollSpeed());
		}
		else if(setting == ALERT_INDICATOR)
		{
			isOn = Preferences::GetAlertIndicator() != Preferences::AlertIndicator::NONE;
			text = Preferences::AlertSetting();
		}
		else
			text = isOn ? "on" : "off";

		if(setting == hoverItem)
			table.DrawHighlight(back);
		table.Draw(setting, isOn ? medium : dim);
		table.Draw(text, isOn ? bright : medium);
	}
}



void PreferencesPanel::DrawPlugins()
{
	const Color &back = *GameData::Colors().Get("faint");
	const Color &dim = *GameData::Colors().Get("dim");
	const Color &medium = *GameData::Colors().Get("medium");
	const Color &bright = *GameData::Colors().Get("bright");

	const Sprite *box[2] = { SpriteSet::Get("ui/unchecked"), SpriteSet::Get("ui/checked") };

	const int MAX_TEXT_WIDTH = 210;
	Table table;
	table.AddColumn(-115, {MAX_TEXT_WIDTH, Truncate::MIDDLE});
	table.SetUnderline(-120, 100);

	int firstY = -238;
	// Table is at -110 while checkbox is at -130
	table.DrawAt(Point(-110, firstY));
	table.DrawUnderline(medium);
	table.DrawGap(25);

	const Font &font = FontSet::Get(14);

	for(const auto &it : Plugins::Get())
	{
		const auto &plugin = it.second;
		if(!plugin.IsValid())
			continue;

		pluginZones.emplace_back(table.GetCenterPoint(), table.GetRowSize(), plugin.name);

		bool isSelected = (plugin.name == selectedPlugin);
		if(isSelected || plugin.name == hoverItem)
			table.DrawHighlight(back);

		const Sprite *sprite = box[plugin.currentState];
		Point topLeft = table.GetRowBounds().TopLeft() - Point(sprite->Width(), 0.);
		Rectangle spriteBounds = Rectangle::FromCorner(topLeft, Point(sprite->Width(), sprite->Height()));
		SpriteShader::Draw(sprite, spriteBounds.Center());

		topLeft.X() += 6.;
		topLeft.Y() += 7.;
		Rectangle zoneBounds = Rectangle::FromCorner(topLeft, Point(sprite->Width() - 8., sprite->Height() - 8.));

		AddZone(zoneBounds, [&]() { Plugins::TogglePlugin(plugin.name); });
		if(isSelected)
			table.Draw(plugin.name, bright);
		else
			table.Draw(plugin.name, plugin.enabled ? medium : dim);

		if(isSelected)
		{
			const Sprite *sprite = SpriteSet::Get(plugin.name);
			Point top(15., firstY);
			if(sprite)
			{
				Point center(130., top.Y() + .5 * sprite->Height());
				SpriteShader::Draw(sprite, center);
				top.Y() += sprite->Height() + 10.;
			}

			WrappedText wrap(font);
			wrap.SetWrapWidth(MAX_TEXT_WIDTH);
			static const string EMPTY = "(No description given.)";
			wrap.Wrap(plugin.aboutText.empty() ? EMPTY : plugin.aboutText);
			wrap.Draw(top, medium);
		}
	}
}



void PreferencesPanel::DrawTooltips()
{
	if(hoverItem.empty())
	{
		// Step the tooltip timer back.
		hoverCount -= hoverCount ? 1 : 0;
		return;
	}

	// Step the tooltip timer forward [0-60].
	hoverCount += hoverCount < HOVER_TIME;

	if(hoverCount < HOVER_TIME)
		return;

	// Create the tooltip text.
	if(tooltip.empty())
	{
		tooltip = GameData::Tooltip(hoverItem);
		// No tooltip for this item.
		if(tooltip.empty())
			return;
		hoverText.Wrap(tooltip);
	}

	Point size(hoverText.WrapWidth(), hoverText.Height() - hoverText.ParagraphBreak());
	size += Point(20., 20.);
	Point topLeft = hoverPoint;
	// Do not overflow the screen dimensions.
	if(topLeft.X() + size.X() > Screen::Right())
		topLeft.X() -= size.X();
	if(topLeft.Y() + size.Y() > Screen::Bottom())
		topLeft.Y() -= size.Y();
	// Draw the background fill and the tooltip text.
	FillShader::Fill(topLeft + .5 * size, size, *GameData::Colors().Get("tooltip background"));
	hoverText.Draw(topLeft + Point(10., 10.), *GameData::Colors().Get("medium"));
}



void PreferencesPanel::Exit()
{
	Command::SaveSettings(Files::Config() + "keys.txt");

	GetUI()->Pop(this);
}<|MERGE_RESOLUTION|>--- conflicted
+++ resolved
@@ -666,19 +666,18 @@
 		}
 	}
 
-<<<<<<< HEAD
-	Table shiftTable;
-	shiftTable.AddColumn(125, {150, Alignment::RIGHT});
-	shiftTable.SetUnderline(0, 130);
-	shiftTable.DrawAt(Point(-400, 32));
-
-	shiftTable.DrawUnderline(medium);
-	shiftTable.Draw("With <shift> key", bright);
-	shiftTable.DrawGap(5);
-	shiftTable.Draw("Select nearest ship", medium);
-	shiftTable.Draw("Select next escort", medium);
-	shiftTable.Draw("Talk to planet", medium);
-	shiftTable.Draw("Board disabled escort", medium);
+	Table infoTable;
+	infoTable.AddColumn(125, {150, Alignment::RIGHT});
+	infoTable.SetUnderline(0, 130);
+	infoTable.DrawAt(Point(-400, 32));
+
+	infoTable.DrawUnderline(medium);
+	infoTable.Draw("Additional info", bright);
+	infoTable.DrawGap(5);
+	infoTable.Draw("Press '_x' over controls", medium);
+	infoTable.Draw("to unbind them.", medium);
+	infoTable.Draw("Controls can share", medium);
+	infoTable.Draw("the same keybind.", medium);
 
 	// Draw gesture table for reference
 	auto* ui = GameData::Interfaces().Get("controls");
@@ -707,20 +706,6 @@
 	Rectangle controlTypeRect = ui->GetBox("control type");
 	controlTypeDropdown.SetPosition(controlTypeRect);
 	controlTypeDropdown.Draw(this);
-=======
-	Table infoTable;
-	infoTable.AddColumn(125, {150, Alignment::RIGHT});
-	infoTable.SetUnderline(0, 130);
-	infoTable.DrawAt(Point(-400, 32));
-
-	infoTable.DrawUnderline(medium);
-	infoTable.Draw("Additional info", bright);
-	infoTable.DrawGap(5);
-	infoTable.Draw("Press '_x' over controls", medium);
-	infoTable.Draw("to unbind them.", medium);
-	infoTable.Draw("Controls can share", medium);
-	infoTable.Draw("the same keybind.", medium);
->>>>>>> c7874d3e
 }
 
 
