/* PreferencesPanel.cpp
Copyright (c) 2014 by Michael Zahniser

Endless Sky is free software: you can redistribute it and/or modify it under the
terms of the GNU General Public License as published by the Free Software
Foundation, either version 3 of the License, or (at your option) any later version.

Endless Sky is distributed in the hope that it will be useful, but WITHOUT ANY
WARRANTY; without even the implied warranty of MERCHANTABILITY or FITNESS FOR A
PARTICULAR PURPOSE. See the GNU General Public License for more details.

You should have received a copy of the GNU General Public License along with
this program. If not, see <https://www.gnu.org/licenses/>.
*/

#include "PreferencesPanel.h"

#include "GamepadPanel.h"
#include "text/Alignment.h"
#include "audio/Audio.h"
#include "Color.h"
#include "Dialog.h"
#include "Files.h"
#include "shader/FillShader.h"
#include "text/Font.h"
#include "text/FontSet.h"
#include "text/Format.h"
#include "GameData.h"
#include "Information.h"
#include "Interface.h"
#include "PlayerInfo.h"
#include "Plugins.h"
#include "shader/PointerShader.h"
#include "Preferences.h"
#include "RenderBuffer.h"
#include "Screen.h"
#include "image/Sprite.h"
#include "image/SpriteSet.h"
#include "shader/SpriteShader.h"
#include "shader/StarField.h"
#include "text/Table.h"
#include "text/Truncate.h"
#include "UI.h"
#include "text/WrappedText.h"

#ifdef _WIN32
#include "windows/WinVersion.h"
#endif

#include <SDL2/SDL.h>

#ifdef __ANDROID__
#include "AndroidFile.h"
#endif

#include "opengl.h"

#include <algorithm>
#include <iostream>

using namespace std;

namespace {
	// Settings that require special handling.
	const string ZOOM_FACTOR = "Main zoom factor";
	const int ZOOM_FACTOR_MIN = 50;
	const int ZOOM_FACTOR_MAX = 200;
	const int ZOOM_FACTOR_INCREMENT = 10;
	const string VIEW_ZOOM_FACTOR = "View zoom factor";
	const string AUTO_AIM_SETTING = "Automatic aiming";
	const string AUTO_FIRE_SETTING = "Automatic firing";
	const string SCREEN_MODE_SETTING = "Screen mode";
	const string VSYNC_SETTING = "VSync";
	const string CAMERA_ACCELERATION = "Camera acceleration";
	const string LARGE_GRAPHICS_REDUCTION = "Reduce large graphics";
	const string CLOAK_OUTLINE = "Cloaked ship outlines";
	const string STATUS_OVERLAYS_ALL = "Show status overlays";
	const string STATUS_OVERLAYS_FLAGSHIP = "   Show flagship overlay";
	const string STATUS_OVERLAYS_ESCORT = "   Show escort overlays";
	const string STATUS_OVERLAYS_ENEMY = "   Show enemy overlays";
	const string STATUS_OVERLAYS_NEUTRAL = "   Show neutral overlays";
	const string TURRET_OVERLAYS = "Turret overlays";
	const string EXPEND_AMMO = "Escorts expend ammo";
	const string FLOTSAM_SETTING = "Flotsam collection";
	const string TURRET_TRACKING = "Turret tracking";
	const string FOCUS_PREFERENCE = "Turrets focus fire";
	const string REACTIVATE_HELP = "Reactivate first-time help";
	const string SCROLL_SPEED = "Scroll speed";
	const string TOOLTIP_ACTIVATION = "Tooltip activation time";
	const string FIGHTER_REPAIR = "Repair fighters in";
	const string FLAGSHIP_SPACE_PRIORITY = "Prioritize flagship use";
	const string SHIP_OUTLINES = "Ship outlines in shops";
	const string DATE_FORMAT = "Date format";
	const string NOTIFY_ON_DEST = "Notify on destination";
	const string BOARDING_PRIORITY = "Boarding target priority";
	const string TARGET_ASTEROIDS_BASED_ON = "Target asteroid based on";
	const string BACKGROUND_PARALLAX = "Parallax background";
	const string EXTENDED_JUMP_EFFECTS = "Extended jump effects";
	const string ALERT_INDICATOR = "Alert indicator";
	const string MINIMAP_DISPLAY = "Show mini-map";
	const string HUD_SHIP_OUTLINES = "Ship outlines in HUD";
#ifdef _WIN32
	const string TITLE_BAR_THEME = "Title bar theme";
	const string WINDOW_ROUNDING = "Window rounding";
#endif

	// How many pages of controls and settings there are.
	const int CONTROLS_PAGE_COUNT = 2;
<<<<<<< HEAD
#ifdef _WIN32
	const int SETTINGS_PAGE_COUNT = 3;
#else
	const int SETTINGS_PAGE_COUNT = 2;
#endif
=======
	const int SETTINGS_PAGE_COUNT = 3;
>>>>>>> 06f27bd1

	const map<string, SoundCategory> volumeBars = {
		{"volume", SoundCategory::MASTER},
		{"music volume", SoundCategory::MUSIC},
		{"ui volume", SoundCategory::UI},
		{"anti-missile volume", SoundCategory::ANTI_MISSILE},
		{"weapon volume", SoundCategory::WEAPON},
		{"engine volume", SoundCategory::ENGINE},
		{"afterburner volume", SoundCategory::AFTERBURNER},
		{"jump volume", SoundCategory::JUMP},
		{"explosion volume", SoundCategory::EXPLOSION},
		{"scan volume", SoundCategory::SCAN},
		{"environment volume", SoundCategory::ENVIRONMENT},
		{"alert volume", SoundCategory::ALERT}
	};

	// Control types
	const string SHOW_KEYS = "Show Keys";
	const string SHOW_GESTURES = "Show Gestures";
	const string SHOW_GAMEPAD = "Show Gamepad";
}



PreferencesPanel::PreferencesPanel(PlayerInfo &player)
	: player(player),
	tooltip(270, Alignment::LEFT, Tooltip::Direction::DOWN_LEFT, Tooltip::Corner::TOP_LEFT,
		GameData::Colors().Get("tooltip background"), GameData::Colors().Get("medium"))
	, controlTypeDropdown{new Dropdown}
{
	// Select the first valid plugin.
	for(const auto &plugin : Plugins::Get())
		if(plugin.second.IsValid())
		{
			selectedPlugin = plugin.first;
			break;
		}

	SetIsFullScreen(true);

	controlTypeDropdown->SetPadding(0);
	controlTypeDropdown->ShowDropIcon(true);
	controlTypeDropdown->SetFontSize(14);
	controlTypeDropdown->SetOptions({
		SHOW_KEYS,
		SHOW_GESTURES,
		SHOW_GAMEPAD
	});
	controlTypeDropdown->SetBgColor(*GameData::Colors().Get("conversation background"));
	AddChild(controlTypeDropdown);

#ifdef __ANDROID__
	controlTypeDropdown->SetSelected(SHOW_GESTURES);
#endif

	// Set the initial plugin list and description scroll ranges.
	const Interface *pluginUi = GameData::Interfaces().Get("plugins");
	Rectangle pluginListBox = pluginUi->GetBox("plugin list");

	int pluginListHeight = 0;
	for(const auto &plugin : Plugins::Get())
		if(plugin.second.IsValid())
			pluginListHeight += 20;

	pluginListScroll.SetDisplaySize(pluginListBox.Height());
	pluginListScroll.SetMaxValue(pluginListHeight);
	Rectangle pluginDescriptionBox = pluginUi->GetBox("plugin description");
	pluginDescriptionScroll.SetDisplaySize(pluginDescriptionBox.Height());
}



// Stub, for unique_ptr destruction to be defined in the right compilation unit.
PreferencesPanel::~PreferencesPanel()
{
}



// Draw this panel.
void PreferencesPanel::Draw()
{
	glClear(GL_COLOR_BUFFER_BIT);
	GameData::Background().Draw(Point());

	Information info;

#ifdef __ANDROID__
	info.SetCondition("plugin import");
#endif

	for(const auto &[bar, category] : volumeBars)
	{
		double volume = Audio::Volume(category);
		info.SetBar(bar, volume);
		if(volume > .75)
			info.SetCondition(bar + " max");
		else if(volume > .5)
			info.SetCondition(bar + " medium");
		else if(volume > .25)
			info.SetCondition(bar + " low");
		else
			info.SetCondition(bar + " none");
	}

	if(Plugins::HasChanged())
		info.SetCondition("show plugins changed");
	if(CONTROLS_PAGE_COUNT > 1)
		info.SetCondition("multiple controls pages");
	if(currentControlsPage > 0)
		info.SetCondition("show previous controls");
	if(currentControlsPage + 1 < CONTROLS_PAGE_COUNT)
		info.SetCondition("show next controls");
	if(SETTINGS_PAGE_COUNT > 1)
		info.SetCondition("multiple settings pages");
	if(currentSettingsPage > 0)
		info.SetCondition("show previous settings");
	if(currentSettingsPage + 1 < SETTINGS_PAGE_COUNT)
		info.SetCondition("show next settings");
#ifdef ENDLESS_SKY_VERSION
	info.SetString("game version", ENDLESS_SKY_VERSION);
#else
	info.SetString("game version", "engineering build");
#endif
	GameData::Interfaces().Get("menu background")->Draw(info, this);
	string pageName = (page == 'c' ? "controls" : page == 's' ? "settings" : page == 'p' ? "plugins" : "audio");
	GameData::Interfaces().Get(pageName)->Draw(info, this);
	GameData::Interfaces().Get("preferences")->Draw(info, this);

	zones.clear();
	prefZones.clear();
	pluginZones.clear();
	if(page == 'c')
	{
		DrawControls();
		DrawTooltips();
	}
	else if(page == 's')
	{
		DrawSettings();
		DrawTooltips();
	}
	else if(page == 'p')
		DrawPlugins();
	else if(page == 'a')
	{
		// The entire audio panel is defined in interfaces, so this is a dummy.
	}
}



void PreferencesPanel::UpdateTooltipActivation()
{
	tooltip.UpdateActivationCount();
}



bool PreferencesPanel::KeyDown(SDL_Keycode key, Uint16 mod, const Command &command, bool isNewPress)
{
	if(static_cast<unsigned>(editing) < zones.size())
	{
		Command::SetKey(zones[editing].Value(), key);
		controlTypeDropdown->SetSelected(SHOW_KEYS);
		EndEditing();
		return true;
	}

	if(key == SDLK_DOWN)
		HandleDown();
	else if(key == SDLK_UP)
		HandleUp();
	else if(key == SDLK_RETURN)
		editing = selected;
	else if(key == 'b' || command.Has(Command::MENU) || key == SDLK_AC_BACK || (key == 'w' && (mod & (KMOD_CTRL | KMOD_GUI))))
		Exit();
	else if(key == 'c' || key == 's' || key == 'p' || key == 'a')
	{
		page = key;
		hoverItem.clear();
		selected = 0;

		// Make sure the render buffers are initialized and are aware of the current UI scale.
		Resize();
		controlTypeDropdown->SetVisible(page == 'c');
	}
#ifdef __ANDROID__
	else if (page == 'p' && key == 'i')
	{
		// Import plugin
		AndroidFile af;
		SDL_Log("Unzipping Plugin");
		bool success = af.GetAndUnzipPlugin("Select plugin zipfile", Files::Config() / "plugins");
		SDL_Log("Plugin unzipped: %s", success ? "true": "false");
		if (success)
		{
			GetUI()->Push(new Dialog(GetUI(), &UI::Quit, "Plugin installed. Endless Sky needs to be restarted."));
		}
		SDL_Log("Dialog pushed");
		// else error has already been reported
	}
	else if (page == 'p' && key == 'r')
	{
		// remove plugin
		auto plugin = Plugins::Get().Find(selectedPlugin);
		if(plugin)
		{
			const std::string plugin_path = plugin->path;
			SDL_Log("Removing plugin %s", plugin->path.c_str());
			if (Files::RmDir(plugin_path))
			{
				GetUI()->Push(new Dialog(GetUI(), &UI::Quit, "Plugin removed. Endless Sky needs to be restarted."));
			}
			else
			{
				GetUI()->Push(new Dialog("Failed to remove plugin."));
			}
		}
	}
#else
	else if(key == 'o' && page == 'p')
		Files::OpenUserPluginFolder();
#endif
	else if((key == 'n' || key == SDLK_PAGEUP)
		&& ((page == 'c' && currentControlsPage < CONTROLS_PAGE_COUNT - 1)
		|| (page == 's' && currentSettingsPage < SETTINGS_PAGE_COUNT - 1)))
	{
		if(page == 'c')
			++currentControlsPage;
		else
			++currentSettingsPage;
		selected = 0;
		selectedItem.clear();
	}
	else if((key == 'r' || key == SDLK_PAGEDOWN)
		&& ((page == 'c' && currentControlsPage > 0) || (page == 's' && currentSettingsPage > 0)))
	{
		if(page == 'c')
			--currentControlsPage;
		else
			--currentSettingsPage;
		selected = 0;
		selectedItem.clear();
	}
	else if((key == 'x' || key == SDLK_DELETE) && (page == 'c'))
	{
		if(!zones[latest].Value().Has(Command::MENU))
			Command::SetKey(zones[latest].Value(), 0);
	}
	else if(page == 'c' && key == 'g')
	{
		GetUI()->Push(new GamepadPanel());
	}
	else
		return false;

	return true;
}



bool PreferencesPanel::Click(int x, int y, MouseButton button, int clicks)
{
	if(button != MouseButton::LEFT)
		return false;
	return FingerDown(x, y, 0) && FingerUp(x, y, 0);
}



bool PreferencesPanel::FingerDown(int x, int y, int fid)
{
	if(editing >= 0 && editing < static_cast<ssize_t>(zones.size()))
	{
		if(controlTypeDropdown->GetSelected() == SHOW_GESTURES)
			Command::SetGesture(zones[editing].Value(), Gesture::NONE);
		else if(controlTypeDropdown->GetSelected() == SHOW_GAMEPAD)
		{
			Command::SetControllerButton(zones[editing].Value(), SDL_CONTROLLER_BUTTON_INVALID);
			Command::SetControllerTrigger(zones[editing].Value(), SDL_CONTROLLER_AXIS_INVALID, true);
		}
	}
	editingGesture = editing;
	return true;
}



bool PreferencesPanel::FingerUp(int x, int y, int fid)
{
	EndEditing();

	Point point(x, y);
	const Interface *preferencesUI = GameData::Interfaces().Get("preferences");
	Rectangle volumeBox = preferencesUI->GetBox("volume box");
	if(volumeBox.Contains(point))
	{
		double barSize = preferencesUI->GetValue("master volume bar size");
		double volume = (volumeBox.Center().Y() - point.Y()) / barSize + .5;

		Audio::SetVolume(volume, SoundCategory::MASTER);
		Audio::Play(Audio::Get("warder"), SoundCategory::MASTER);
		return true;
	}

	for(unsigned index = 0; index < zones.size(); ++index)
		if(zones[index].Contains(point))
		{
			if(zones[index].Value().Has(Command::MENU))
				GetUI()->Push(new Dialog([this, index]()
					{
						this->editing = this->selected = index;
					},
					"Rebinding this key will change the keypress you need to access this menu. "
					"You really shouldn't rebind this unless needed.",
					Truncate::NONE, true, true));
			else
				editing = selected = index;
		}

	for(const auto &zone : prefZones)
		if(zone.Contains(point))
		{
			HandleSettingsString(zone.Value(), point);
			break;
		}

	if(page == 'p')
	{
		// Don't handle clicks outside of the clipped area.
		const Interface *pluginUi = GameData::Interfaces().Get("plugins");
		Rectangle pluginListBox = pluginUi->GetBox("plugin list");
		if(pluginListBox.Contains(point))
		{
			int index = 0;
			for(const auto &zone : pluginZones)
			{
				if(zone.Contains(point) && selectedPlugin != zone.Value())
				{
					selectedPlugin = zone.Value();
					selected = index;
					RenderPluginDescription(selectedPlugin);
					break;
				}
				index++;
			}
		}
	}
	else if(page == 'a')
	{
		const Interface *audioUI = GameData::Interfaces().Get("audio");
		double barSize = audioUI->GetValue("volume bar size");
		for(const auto &[name, category] : volumeBars)
		{
			if(category != SoundCategory::MASTER)
			{
				Rectangle barZone = audioUI->GetBox(name + " box");
				if(barZone.Contains(point))
				{
					double volume = (point.X() - barZone.Center().X()) / barSize + .5;
					Audio::SetVolume(volume, category);
					Audio::Play(Audio::Get("warder"), category);
					return true;
				}
			}
		}
	}

	return true;
}



bool PreferencesPanel::Hover(int x, int y)
{
	hoverPoint = Point(x, y);

	hoverItem.clear();
	tooltip.Clear();

	hover = -1;
	for(unsigned index = 0; index < zones.size(); ++index)
	{
		const auto &zone = zones[index];
		if(zone.Contains(hoverPoint))
		{
			hover = index;
			tooltip.SetZone(zone);
		}
	}

	for(const auto &zone : prefZones)
		if(zone.Contains(hoverPoint))
		{
			hoverItem = zone.Value();
			tooltip.SetZone(zone);
		}

	for(const auto &zone : pluginZones)
		if(zone.Contains(hoverPoint))
		{
			hoverItem = zone.Value();
			tooltip.SetZone(zone);
		}

	return true;
}



// Change the value being hovered over in the direction of the scroll.
bool PreferencesPanel::Scroll(double dx, double dy)
{
	if(!dy)
		return false;

	if(page == 's' && !hoverItem.empty())
	{
		if(hoverItem == ZOOM_FACTOR)
		{
			int zoom = Screen::UserZoom();
			if(dy < 0. && zoom > ZOOM_FACTOR_MIN)
				zoom -= ZOOM_FACTOR_INCREMENT;
			if(dy > 0. && zoom < ZOOM_FACTOR_MAX)
				zoom += ZOOM_FACTOR_INCREMENT;

			Screen::SetZoom(zoom);
			if(Screen::Zoom() != zoom)
				Screen::SetZoom(Screen::Zoom());

			// Convert to raw window coordinates, at the new zoom level.
			Point point = hoverPoint * (Screen::Zoom() / 100.);
			point += .5 * Point(Screen::RawWidth(), Screen::RawHeight());
			SDL_WarpMouseInWindow(nullptr, point.X(), point.Y());
		}
		else if(hoverItem == VIEW_ZOOM_FACTOR)
		{
			if(dy < 0.)
				Preferences::ZoomViewOut();
			else
				Preferences::ZoomViewIn();
		}
		else if(hoverItem == SCROLL_SPEED)
		{
			int speed = Preferences::ScrollSpeed();
			if(dy < 0.)
				speed = max(10, speed - 10);
			else
				speed = min(60, speed + 10);
			Preferences::SetScrollSpeed(speed);
		}
		else if(hoverItem == TOOLTIP_ACTIVATION)
		{
			int steps = Preferences::TooltipActivation();
			if(dy < 0.)
				steps = max(0, steps - 20);
			else
				steps = min(120, steps + 20);
			Preferences::SetTooltipActivation(steps);
			for(auto &panel : GetUI()->Stack())
				panel->UpdateTooltipActivation();
		}
		return true;
	}
	else if(page == 'p')
	{
		auto ui = GameData::Interfaces().Get("plugins");
		const Rectangle &pluginBox = ui->GetBox("plugin list");
		const Rectangle &descriptionBox = ui->GetBox("plugin description");

		if(pluginBox.Contains(hoverPoint))
		{
			pluginListScroll.Scroll(-dy * Preferences::ScrollSpeed());
			return true;
		}
		else if(descriptionBox.Contains(hoverPoint) && pluginDescriptionBuffer)
		{
			pluginDescriptionScroll.Scroll(-dy * Preferences::ScrollSpeed());
			return true;
		}
	}
	return false;
}



bool PreferencesPanel::Drag(double dx, double dy)
{
	if(page == 'p')
	{
		auto ui = GameData::Interfaces().Get("plugins");
		const Rectangle &pluginBox = ui->GetBox("plugin list");
		const Rectangle &descriptionBox = ui->GetBox("plugin description");

		if(pluginBox.Contains(hoverPoint))
		{
			// Steps is zero so that we don't animate mouse drags.
			pluginListScroll.Scroll(-dy, 0);
			return true;
		}
		else if(descriptionBox.Contains(hoverPoint))
		{
			// Steps is zero so that we don't animate mouse drags.
			pluginDescriptionScroll.Scroll(-dy, 0);
			return true;
		}
	}
	return false;
}



void PreferencesPanel::Resize()
{
	if(page == 'p')
	{
		const Interface *pluginUi = GameData::Interfaces().Get("plugins");
		Rectangle pluginListBox = pluginUi->GetBox("plugin list");
		pluginListClip = make_unique<RenderBuffer>(pluginListBox.Dimensions());
		RenderPluginDescription(selectedPlugin);
	}
}



bool PreferencesPanel::Gesture(Gesture::GestureEnum gesture)
{
	if(editingGesture >= 0 && editingGesture < static_cast<ssize_t>(zones.size()))
	{
		Command::SetGesture(zones[editingGesture].Value(), gesture);
		controlTypeDropdown->SetSelected(SHOW_GESTURES);
		EndEditing();
	}
	return true;
}



bool PreferencesPanel::ControllerTriggerPressed(SDL_GameControllerAxis axis, bool positive)
{
	if(editing >= 0 && editing < static_cast<int>(zones.size()))
	{
		// Reserve some axes here for flight/zoom
		if(axis != SDL_CONTROLLER_AXIS_LEFTX &&
			axis != SDL_CONTROLLER_AXIS_LEFTY)
		{
			Command::SetControllerTrigger(zones[editing].Value(), axis, positive);
			controlTypeDropdown->SetSelected(SHOW_GAMEPAD);
			EndEditing();
			return true;
		}
	}
	return Panel::ControllerTriggerPressed(axis, positive);
}



bool PreferencesPanel::ControllerButtonDown(SDL_GameControllerButton button)
{
	if(editing >= 0 && editing < static_cast<int>(zones.size()))
	{
		// TODO: provide a way to edit submenu buttons? Maybe just allow the user
		//       to select multiple commands for a single button. For now, just
		//       don't let the user set the shoulder buttons
		if(button != SDL_CONTROLLER_BUTTON_LEFTSHOULDER)
		{
			Command::SetControllerButton(zones[editing].Value(), button);
			controlTypeDropdown->SetSelected(SHOW_GAMEPAD);
			EndEditing();
		}
		return true;
	}
	else
		return Panel::ControllerButtonDown(button);
}



void PreferencesPanel::EndEditing()
{
	editing = -1;
}



void PreferencesPanel::DrawControls()
{
	const Color &back = *GameData::Colors().Get("faint");
	const Color &dim = *GameData::Colors().Get("dim");
	const Color &medium = *GameData::Colors().Get("medium");
	const Color &bright = *GameData::Colors().Get("bright");

	// Colors for highlighting.
	const Color &warning = *GameData::Colors().Get("warning conflict");
	const Color &noCommand = *GameData::Colors().Get("warning no command");

	if(selected != oldSelected)
		latest = selected;
	if(hover != oldHover)
		latest = hover;

	oldSelected = selected;
	oldHover = hover;

	Table table;
	table.AddColumn(-115, {230, Alignment::LEFT});
	table.AddColumn(115, {230, Alignment::RIGHT});
	table.SetUnderline(-120, 120);

	int firstY = -248;
	table.DrawAt(Point(-130, firstY));

	// About CONTROLS pagination
	// * A NONE command means that a string from CATEGORIES should be drawn
	//   instead of a command.
	// * A '\t' category string indicates that the first column on this page has
	//   ended, and the next line should be drawn at the start of the next
	//   column.
	// * A '\n' category string indicates that this page is complete, no further
	//   lines should be drawn on this page.
	// * The namespace variable CONTROLS_PAGE_COUNT should be updated to the max
	//   page count (count of '\n' characters plus one).
	static const string CATEGORIES[] = {
		"Keyboard Navigation",
		"Fleet",
		"\t",
		"Targeting",
		"Weapons",
		"\n",
		"Interface"
	};
	const string *category = CATEGORIES;
	static const Command COMMANDS[] = {
		Command::NONE,
		Command::FORWARD,
		Command::LEFT,
		Command::RIGHT,
		Command::BACK,
		Command::AFTERBURNER,
		Command::AUTOSTEER,
		Command::LAND,
		Command::JUMP,
		Command::NONE,
		Command::DEPLOY,
		Command::FIGHT,
		Command::HOLD_FIRE,
		Command::GATHER,
		Command::HOLD_POSITION,
		Command::AMMO,
		Command::HARVEST,
		Command::NONE,
		Command::NONE,
		Command::NEAREST,
		Command::TARGET,
		Command::HAIL,
		Command::BOARD,
		Command::NEAREST_ASTEROID,
		Command::SCAN,
		Command::NONE,
		Command::PRIMARY,
		Command::TURRET_TRACKING,
		Command::SELECT,
		Command::SECONDARY,
		Command::CLOAK,
		Command::MOUSE_TURNING_HOLD,
		Command::AIM_TURRET_HOLD,
		Command::STOP,
		Command::NONE,
		Command::NONE,
		Command::MENU,
		Command::MAP,
		Command::INFO,
		Command::FULLSCREEN,
		Command::FASTFORWARD,
		Command::PAUSE,
		Command::HELP,
		Command::MESSAGE_LOG
	};

	int page = 0;
	for(const Command &command : COMMANDS)
	{
		string categoryString;
		if(!command)
		{
			if(category != end(CATEGORIES))
				categoryString = *category++;
			else
				table.Advance();
			// Check if this is a page break.
			if(categoryString == "\n")
			{
				++page;
				continue;
			}
		}
		// Check if this command is on the page being displayed.
		// If this command isn't on the page being displayed, check if it is on an earlier page.
		// If it is, continue to the next command.
		// Otherwise, this command is on a later page,
		// do not continue as no further commands are to be displayed.
		if(page < currentControlsPage)
			continue;
		else if(page > currentControlsPage)
			break;
		if(!command)
		{
			// Check if this is a column break.
			if(categoryString == "\t")
			{
				table.DrawAt(Point(130, firstY));
				continue;
			}
			table.DrawGap(10);
			table.DrawUnderline(medium);
			table.Draw(categoryString, bright);
			table.Draw("Key", bright);
			table.DrawGap(5);
		}
		else
		{
			int index = zones.size();
			// Mark conflicts.
			//bool isConflicted = command.HasConflict();
			bool isEmpty = !command.HasBinding();
			bool isEditing = (index == editing);
			if(isEditing)
			{
				table.SetHighlight(56, 120);
				table.DrawHighlight(isEditing ? dim : isEmpty ? noCommand : warning);
			}

			// Mark the selected row.
			bool isHovering = (index == hover && !isEditing);
			if(!isHovering && index == selected)
			{
				auto textWidth = FontSet::Get(14).Width(command.Description());
				table.SetHighlight(-120, textWidth - 110);
				table.DrawHighlight(back);
			}

			// Highlight whichever row the mouse hovers over.
			table.SetHighlight(-120, 120);
			if(isHovering)
			{
				table.DrawHighlight(back);
				hoverItem = command.Description();
			}

			zones.emplace_back(table.GetCenterPoint(), table.GetRowSize(), command);

			table.Draw(command.Description(), medium);
			std::string controlName = "(None)";
			if(controlTypeDropdown->GetSelected() == SHOW_GESTURES)
				controlName = command.GestureName();
			else if(controlTypeDropdown->GetSelected() == SHOW_GAMEPAD)
				controlName = command.ButtonName();
			else
				controlName = command.KeyName();
			table.Draw(controlName, isEditing ? bright : medium);
		}
	}
<<<<<<< HEAD
=======

	Table infoTable;
	infoTable.AddColumn(125, {150, Alignment::RIGHT});
	infoTable.SetUnderline(0, 130);
	infoTable.DrawAt(Point(-400, 32));

	infoTable.DrawUnderline(medium);
	infoTable.Draw("Additional info", bright);
	infoTable.DrawGap(5);
	infoTable.Draw("Press '_x' over controls", medium);
	infoTable.Draw("to unbind them.", medium);
	infoTable.Draw("Controls can share", medium);
	infoTable.Draw("the same keybind.", medium);

	// Draw gesture table for reference
	auto* ui = GameData::Interfaces().Get("controls");
	Rectangle gestureRect = ui->GetBox("supported gestures");
	const string gestureLabel = "Supported Gestures";
	const int lineWidth = FontSet::Get(14).Width(gestureLabel);
	Table gestureTable;
	gestureTable.AddColumn(gestureRect.Width(),   {static_cast<int>(gestureRect.Width()/2), Alignment::RIGHT});
	gestureTable.AddColumn(gestureRect.Width() / 2 - 10, {static_cast<int>(gestureRect.Width()/2), Alignment::RIGHT});
	gestureTable.SetUnderline(gestureRect.Width() - lineWidth, gestureRect.Width());
	gestureTable.DrawAt(gestureRect.TopLeft());

	gestureTable.DrawUnderline(medium);
	gestureTable.Draw(gestureLabel, bright);
	gestureTable.Draw("");
	gestureTable.DrawGap(5);
	for(int i = 1; ; ++i)
	{
		auto& description = Gesture::Description(static_cast<Gesture::GestureEnum>(i));
		if(description.empty())
			break;
		gestureTable.Draw(description, medium);
	}

	// Dropdown for displayed control type
	Rectangle controlTypeRect = ui->GetBox("control type");
	controlTypeDropdown->SetPosition(controlTypeRect);
>>>>>>> 06f27bd1
}



void PreferencesPanel::DrawSettings()
{
	const Color &back = *GameData::Colors().Get("faint");
	const Color &dim = *GameData::Colors().Get("dim");
	const Color &medium = *GameData::Colors().Get("medium");
	const Color &bright = *GameData::Colors().Get("bright");

	Table table;
	table.AddColumn(-115, {230, Alignment::LEFT});
	table.AddColumn(115, {230, Alignment::RIGHT});
	table.SetUnderline(-120, 120);

	int firstY = -248;
	table.DrawAt(Point(-130, firstY));

	// About SETTINGS pagination
	// * An empty string indicates that a category has ended.
	// * A '\t' character indicates that the first column on this page has
	//   ended, and the next line should be drawn at the start of the next
	//   column.
	// * A '\n' character indicates that this page is complete, no further lines
	//   should be drawn on this page.
	// * In all three cases, the first non-special string will be considered the
	//   category heading and will be drawn differently to normal setting
	//   entries.
	// * The namespace variable SETTINGS_PAGE_COUNT should be updated to the max
	//   page count (count of '\n' characters plus one).
	static const string SETTINGS[] = {
		"Display",
		ZOOM_FACTOR,
		VIEW_ZOOM_FACTOR,
		SCREEN_MODE_SETTING,
		VSYNC_SETTING,
		CAMERA_ACCELERATION,
		"",
		"Performance",
		"Show CPU / GPU load",
		"Render motion blur",
<<<<<<< HEAD
		LARGE_GRAPHICS_REDUCTION,
=======
		"Reduced graphics",
>>>>>>> 06f27bd1
		"Draw background haze",
		"Draw starfield",
		"Fixed starfield zoom",
		BACKGROUND_PARALLAX,
		"Animate main menu background",
		"Show hyperspace flash",
		EXTENDED_JUMP_EFFECTS,
		SHIP_OUTLINES,
		HUD_SHIP_OUTLINES,
		CLOAK_OUTLINE,
		"\t",
		"HUD",
		STATUS_OVERLAYS_ALL,
		STATUS_OVERLAYS_FLAGSHIP,
		STATUS_OVERLAYS_ESCORT,
		STATUS_OVERLAYS_ENEMY,
		STATUS_OVERLAYS_NEUTRAL,
		"Show missile overlays",
		TURRET_OVERLAYS,
		"Show asteroid scanner overlay",
		"Highlight player's flagship",
		"Rotate flagship in HUD",
		"Show planet labels",
		MINIMAP_DISPLAY,
		"Clickable radar display",
		ALERT_INDICATOR,
		"Extra fleet status messages",
		"\n",
		"Gameplay",
		"Control ship with mouse",
		"Aim turrets with mouse",
		AUTO_AIM_SETTING,
		AUTO_FIRE_SETTING,
		TURRET_TRACKING,
		TARGET_ASTEROIDS_BASED_ON,
		BOARDING_PRIORITY,
		EXPEND_AMMO,
		FLOTSAM_SETTING,
		FIGHTER_REPAIR,
		"Fighters transfer cargo",
		"Rehire extra crew when lost",
		"Automatically unpark flagship",
		FLAGSHIP_SPACE_PRIORITY,
		"\t",
		"Map",
		"Deadline blink by distance",
		"Hide unexplored map regions",
		"Show escort systems on map",
		"Show stored outfits on map",
		"System map sends move orders",
		"",
		"Other",
		"Always underline shortcuts",
		REACTIVATE_HELP,
		"Interrupt fast-forward",
		"Landing zoom",
		SCROLL_SPEED,
		TOOLTIP_ACTIVATION,
		DATE_FORMAT,
		"Show parenthesis",
		NOTIFY_ON_DEST,
		"Save message log"
#ifdef _WIN32
		, "\n",
		"Windows Options",
		TITLE_BAR_THEME,
		WINDOW_ROUNDING
#endif
		, "\n",
		"Touchscreen",
		"Automatic chase",
		"Show buttons on map",
		"Onscreen Joystick",
	};

	bool isCategory = true;
	int page = 0;
	for(const string &setting : SETTINGS)
	{
		// Check if this is a page break.
		if(setting == "\n")
		{
			++page;
			continue;
		}
		// Check if this setting is on the page being displayed.
		// If this setting isn't on the page being displayed, check if it is on an earlier page.
		// If it is, continue to the next setting.
		// Otherwise, this setting is on a later page,
		// do not continue as no further settings are to be displayed.
		if(page < currentSettingsPage)
			continue;
		else if(page > currentSettingsPage)
			break;
		// Check if this is a category break or column break.
		if(setting.empty() || setting == "\t")
		{
			isCategory = true;
			if(!setting.empty())
				table.DrawAt(Point(130, firstY));
			continue;
		}

		if(isCategory)
		{
			isCategory = false;
			table.DrawGap(10);
			table.DrawUnderline(medium);
			table.Draw(setting, bright);
			table.Advance();
			table.DrawGap(5);
			continue;
		}

		// Record where this setting is displayed, so the user can click on it.
		// Temporarily reset the row's size so the clickzone can cover the entire preference.
		table.SetHighlight(-120, 120);
		prefZones.emplace_back(table.GetCenterPoint(), table.GetRowSize(), setting);

		// Get the "on / off" text for this setting. Setting "isOn"
		// draws the setting "bright" (i.e. the setting is active).
		bool isOn = Preferences::Has(setting);
		string text;
		if(setting == ZOOM_FACTOR)
		{
			isOn = Screen::UserZoom() == Screen::Zoom();
			text = to_string(Screen::UserZoom());
		}
		else if(setting == VIEW_ZOOM_FACTOR)
		{
			isOn = true;
			text = to_string(static_cast<int>(100. * Preferences::ViewZoom()));
		}
		else if(setting == SCREEN_MODE_SETTING)
		{
			isOn = true;
			text = Preferences::ScreenModeSetting();
		}
		else if(setting == VSYNC_SETTING)
		{
			text = Preferences::VSyncSetting();
			isOn = text != "off";
		}
		else if(setting == STATUS_OVERLAYS_ALL)
		{
			text = Preferences::StatusOverlaysSetting(Preferences::OverlayType::ALL);
			isOn = text != "off";
		}
		else if(setting == CAMERA_ACCELERATION)
		{
			text = Preferences::CameraAccelerationSetting();
			isOn = text != "off";
		}
		else if(setting == LARGE_GRAPHICS_REDUCTION)
		{
			text = Preferences::LargeGraphicsReductionSetting();
			isOn = text != "off";
		}
		else if(setting == STATUS_OVERLAYS_FLAGSHIP)
		{
			text = Preferences::StatusOverlaysSetting(Preferences::OverlayType::FLAGSHIP);
			isOn = text != "off" && text != "--";
		}
		else if(setting == STATUS_OVERLAYS_ESCORT)
		{
			text = Preferences::StatusOverlaysSetting(Preferences::OverlayType::ESCORT);
			isOn = text != "off" && text != "--";
		}
		else if(setting == STATUS_OVERLAYS_ENEMY)
		{
			text = Preferences::StatusOverlaysSetting(Preferences::OverlayType::ENEMY);
			isOn = text != "off" && text != "--";
		}
		else if(setting == STATUS_OVERLAYS_NEUTRAL)
		{
			text = Preferences::StatusOverlaysSetting(Preferences::OverlayType::NEUTRAL);
			isOn = text != "off" && text != "--";
		}
		else if(setting == TURRET_OVERLAYS)
		{
			text = Preferences::TurretOverlaysSetting();
			isOn = text != "off";
		}
		else if(setting == CLOAK_OUTLINE)
		{
			text = Preferences::Has(CLOAK_OUTLINE) ? "fancy" : "fast";
			isOn = true;
		}
		else if(setting == AUTO_AIM_SETTING)
		{
			text = Preferences::AutoAimSetting();
			isOn = text != "off";
		}
		else if(setting == AUTO_FIRE_SETTING)
		{
			text = Preferences::AutoFireSetting();
			isOn = text != "off";
		}
		else if(setting == EXPEND_AMMO)
			text = Preferences::AmmoUsage();
		else if(setting == DATE_FORMAT)
		{
			text = Preferences::DateFormatSetting();
			isOn = true;
		}
		else if(setting == NOTIFY_ON_DEST)
		{
			text = Preferences::NotificationSettingString();
			isOn = text != "off";
		}
		else if(setting == FLOTSAM_SETTING)
		{
			text = Preferences::FlotsamSetting();
			isOn = text != "off";
		}
		else if(setting == TURRET_TRACKING)
		{
			isOn = true;
			text = Preferences::Has(FOCUS_PREFERENCE) ? "focused" : "opportunistic";
		}
		else if(setting == FIGHTER_REPAIR)
		{
			isOn = true;
			text = Preferences::Has(FIGHTER_REPAIR) ? "parallel" : "series";
		}
		else if(setting == FLAGSHIP_SPACE_PRIORITY)
		{
			isOn = Preferences::GetFlagshipSpacePriority() != Preferences::FlagshipSpacePriority::NONE;
			text = Preferences::FlagshipSpacePrioritySetting();
		}
		else if(setting == SHIP_OUTLINES)
		{
			isOn = true;
			text = Preferences::Has(SHIP_OUTLINES) ? "fancy" : "fast";
		}
		else if(setting == HUD_SHIP_OUTLINES)
		{
			isOn = true;
			text = Preferences::Has(HUD_SHIP_OUTLINES) ? "fancy" : "fast";
		}
		else if(setting == BOARDING_PRIORITY)
		{
			isOn = true;
			text = Preferences::BoardingSetting();
		}
		else if(setting == TARGET_ASTEROIDS_BASED_ON)
		{
			isOn = true;
			text = Preferences::Has(TARGET_ASTEROIDS_BASED_ON) ? "proximity" : "value";
		}
		else if(setting == BACKGROUND_PARALLAX)
		{
			text = Preferences::ParallaxSetting();
			isOn = text != "off";
		}
		else if(setting == EXTENDED_JUMP_EFFECTS)
		{
			text = Preferences::ExtendedJumpEffectsSetting();
			isOn = text != "off";
		}
		else if(setting == REACTIVATE_HELP)
		{
			// Check how many help messages have been displayed.
			const map<string, string> &help = GameData::HelpTemplates();
			int shown = 0;
			int total = 0;
			for(const auto &it : help)
			{
				// Don't count certain special help messages that are always
				// active for new players.
				bool special = false;
				const string SPECIAL_HELP[] = {"basics", "lost"};
				for(const string &str : SPECIAL_HELP)
					if(it.first.find(str) == 0)
						special = true;

				if(!special)
				{
					++total;
					shown += Preferences::Has("help: " + it.first);
				}
			}

			if(shown)
				text = to_string(shown) + " / " + to_string(total);
			else
			{
				isOn = true;
				text = "done";
			}
		}
		else if(setting == SCROLL_SPEED)
		{
			isOn = true;
			text = to_string(Preferences::ScrollSpeed());
		}
		else if(setting == TOOLTIP_ACTIVATION)
		{
			isOn = true;
			text = Format::StepsToSeconds(Preferences::TooltipActivation());
		}
		else if(setting == ALERT_INDICATOR)
		{
			isOn = Preferences::GetAlertIndicator() != Preferences::AlertIndicator::NONE;
			text = Preferences::AlertSetting();
		}
		else if(setting == MINIMAP_DISPLAY)
		{
			isOn = Preferences::GetMinimapDisplay() != Preferences::MinimapDisplay::OFF;
			text = Preferences::MinimapSetting();
		}
#ifdef _WIN32
		else if(setting == TITLE_BAR_THEME)
		{
			isOn = WinVersion::SupportsDarkTheme();
			text = isOn ? Preferences::TitleBarThemeSetting() : "N/A";
		}
		else if(setting == WINDOW_ROUNDING)
		{
			isOn = WinVersion::SupportsWindowRounding();
			text = isOn ? Preferences::WindowRoundingSetting() : "N/A";
		}
#endif
		else
			text = isOn ? "on" : "off";

		if(setting == hoverItem)
		{
			table.SetHighlight(-120, 120);
			table.DrawHighlight(back);
		}
		else if(setting == selectedItem)
		{
			auto width = FontSet::Get(14).Width(setting);
			table.SetHighlight(-120, width - 110);
			table.DrawHighlight(back);
		}

		table.Draw(setting, isOn ? medium : dim);
		table.Draw(text, isOn ? bright : medium);
	}

	// Sync the currently selected item after the preferences map has been populated.
	if(selectedItem.empty())
		selectedItem = prefZones.at(selected).Value();
}



void PreferencesPanel::DrawPlugins()
{
	const Color &back = *GameData::Colors().Get("faint");
	const Color &dim = *GameData::Colors().Get("dim");
	const Color &medium = *GameData::Colors().Get("medium");
	const Color &bright = *GameData::Colors().Get("bright");
	const Interface *pluginUI = GameData::Interfaces().Get("plugins");

	const Sprite *box[2] = { SpriteSet::Get("ui/unchecked"), SpriteSet::Get("ui/checked") };

	// Animate scrolling.
	pluginListScroll.Step();

	// Switch render target to pluginListClip. Until target is destroyed or
	// deactivated, all opengl commands will be drawn there instead.
	auto target = pluginListClip->SetTarget();
	Rectangle pluginListBox = pluginUI->GetBox("plugin list");

	Table table;
	table.AddColumn(
		pluginListClip->Left() + box[0]->Width(),
		Layout(pluginListBox.Width() - box[0]->Width(), Truncate::MIDDLE)
	);
	table.SetUnderline(pluginListClip->Left() + box[0]->Width(), pluginListClip->Right());

	int firstY = pluginListClip->Top();
	table.DrawAt(Point(0, firstY - static_cast<int>(pluginListScroll.AnimatedValue())));

	for(const auto &it : Plugins::Get())
	{
		const auto &plugin = it.second;
		if(!plugin.IsValid())
			continue;

		pluginZones.emplace_back(pluginListBox.Center() + table.GetCenterPoint(), table.GetRowSize(), plugin.name);

		bool isSelected = (plugin.name == selectedPlugin);
		if(isSelected || plugin.name == hoverItem)
			table.DrawHighlight(back);

		const Sprite *sprite = box[plugin.currentState];
		const Point topLeft = table.GetRowBounds().TopLeft() - Point(sprite->Width(), 0.);
		Rectangle spriteBounds = Rectangle::FromCorner(topLeft, Point(sprite->Width(), sprite->Height()));
		SpriteShader::Draw(sprite, spriteBounds.Center());

		Rectangle zoneBounds = spriteBounds + pluginListBox.Center();

		// Only include the zone as clickable if it's within the drawing area.
		bool displayed = table.GetPoint().Y() > pluginListClip->Top() - 20 &&
			table.GetPoint().Y() < pluginListClip->Bottom() - table.GetRowBounds().Height() + 20;
		if(displayed)
			AddZone(zoneBounds, [&]() { Plugins::TogglePlugin(plugin.name); });
		if(isSelected)
			table.Draw(plugin.name, bright);
		else
			table.Draw(plugin.name, plugin.enabled ? medium : dim);
	}

	// Switch back to normal opengl operations.
	target.Deactivate();

	pluginListClip->SetFadePadding(
		pluginListScroll.IsScrollAtMin() ? 0 : 20,
		pluginListScroll.IsScrollAtMax() ? 0 : 20
	);

	// Draw the scrolled and clipped plugin list to the screen.
	pluginListClip->Draw(pluginListBox.Center());
	const Point UP{0, -1};
	const Point DOWN{0, 1};
	const Point POINTER_OFFSET{0, 5};
	if(pluginListScroll.Scrollable())
	{
		// Draw up and down pointers, mostly to indicate when scrolling
		// is possible, but might as well make them clickable too.
		Rectangle topRight({pluginListBox.Right(), pluginListBox.Top() + POINTER_OFFSET.Y()}, {20.0, 20.0});
		PointerShader::Draw(topRight.Center(), UP,
			10.f, 10.f, 5.f, Color(pluginListScroll.IsScrollAtMin() ? .2f : .8f, 0.f));
		AddZone(topRight, [&]() { pluginListScroll.Scroll(-Preferences::ScrollSpeed()); });

		Rectangle bottomRight(pluginListBox.BottomRight() - POINTER_OFFSET, {20.0, 20.0});
		PointerShader::Draw(bottomRight.Center(), DOWN,
			10.f, 10.f, 5.f, Color(pluginListScroll.IsScrollAtMax() ? .2f : .8f, 0.f));
		AddZone(bottomRight, [&]() { pluginListScroll.Scroll(Preferences::ScrollSpeed()); });
	}

	// Draw the pre-rendered plugin description, if applicable.
	if(pluginDescriptionBuffer)
	{
		pluginDescriptionScroll.Step();

		pluginDescriptionBuffer->SetFadePadding(
			pluginDescriptionScroll.IsScrollAtMin() ? 0 : 20,
			pluginDescriptionScroll.IsScrollAtMax() ? 0 : 20
		);

		Rectangle descriptionBox = pluginUI->GetBox("plugin description");
		pluginDescriptionBuffer->Draw(
			descriptionBox.Center(),
			descriptionBox.Dimensions(),
			Point(0, static_cast<int>(pluginDescriptionScroll.AnimatedValue()))
		);

		if(pluginDescriptionScroll.Scrollable())
		{
			// Draw up and down pointers, mostly to indicate when
			// scrolling is possible, but might as well make them
			// clickable too.
			Rectangle topRight({descriptionBox.Right(), descriptionBox.Top() + POINTER_OFFSET.Y()}, {20.0, 20.0});
			PointerShader::Draw(topRight.Center(), UP,
				10.f, 10.f, 5.f, Color(pluginDescriptionScroll.IsScrollAtMin() ? .2f : .8f, 0.f));
			AddZone(topRight, [&]() { pluginDescriptionScroll.Scroll(-Preferences::ScrollSpeed()); });

			Rectangle bottomRight(descriptionBox.BottomRight() - POINTER_OFFSET, {20.0, 20.0});
			PointerShader::Draw(bottomRight.Center(), DOWN,
				10.f, 10.f, 5.f, Color(pluginDescriptionScroll.IsScrollAtMax() ? .2f : .8f, 0.f));
			AddZone(bottomRight, [&]() { pluginDescriptionScroll.Scroll(Preferences::ScrollSpeed()); });
		}
	}
}



// Render the named plugin description into the pluginDescriptionBuffer.
void PreferencesPanel::RenderPluginDescription(const string &pluginName)
{
	const Plugin *plugin = Plugins::Get().Find(pluginName);
	if(plugin)
		RenderPluginDescription(*plugin);
	else
		pluginDescriptionBuffer.reset();
}



// Render the plugin description into the pluginDescriptionBuffer.
void PreferencesPanel::RenderPluginDescription(const Plugin &plugin)
{
	const Color &medium = *GameData::Colors().Get("medium");
	const Font &font = FontSet::Get(14);
	Rectangle box = GameData::Interfaces().Get("plugins")->GetBox("plugin description");

	// We are resizing and redrawing the description buffer. Reset the scroll
	// back to zero.
	pluginDescriptionScroll.Set(0, 0);

	// Compute the height before drawing, so that we know the scroll bounds.
	const Sprite *sprite = SpriteSet::Get(plugin.name);
	int descriptionHeight = 0;
	if(sprite)
		descriptionHeight += sprite->Height() + 10;

	WrappedText wrap(font);
	wrap.SetWrapWidth(box.Width());
	static const string EMPTY = "(No description given.)";
	wrap.Wrap(plugin.aboutText.empty() ? EMPTY : plugin.CreateDescription());

	descriptionHeight += wrap.Height();

	// Now that we know the size of the rendered description, resize the buffer
	// to fit, and activate it as a render target.
	if(descriptionHeight < box.Height())
		descriptionHeight = box.Height();
	pluginDescriptionScroll.SetMaxValue(descriptionHeight);
	pluginDescriptionBuffer = make_unique<RenderBuffer>(Point(box.Width(), descriptionHeight));
	// Redirect all drawing commands into the offscreen buffer.
	auto target = pluginDescriptionBuffer->SetTarget();

	Point top(pluginDescriptionBuffer->Left(), pluginDescriptionBuffer->Top());
	if(sprite)
	{
		Point center(0., top.Y() + .5 * sprite->Height());
		SpriteShader::Draw(sprite, center);
		top.Y() += sprite->Height() + 10.;
	}

	wrap.Draw(top, medium);
	target.Deactivate();
}



void PreferencesPanel::DrawTooltips()
{
	if(hoverItem.empty())
	{
		tooltip.DecrementCount();
		return;
	}
	tooltip.IncrementCount();
	if(!tooltip.ShouldDraw())
		return;

	if(!tooltip.HasText())
		tooltip.SetText(GameData::Tooltip(hoverItem));

	tooltip.Draw();
}



void PreferencesPanel::Exit()
{
	// Ignore this error on android, since we hardcode the back button for this.
	// if(Command::MENU.HasConflict() || !Command::MENU.HasBinding())
	// {
	// 	GetUI()->Push(new Dialog("Menu keybind is not bound or has conflicts."));
	// 	return;
	// }

	Command::SaveSettings(Files::Config() / "keys.txt");

	if(recacheDeadlines)
		player.CacheMissionInformation(true);

	GetUI()->Pop(this);
}



void PreferencesPanel::HandleSettingsString(const string &str, Point cursorPosition)
{
	// For some settings, clicking the option does more than just toggle a
	// boolean state keyed by the option's name.
	if(str == ZOOM_FACTOR)
	{
		int newZoom = Screen::UserZoom() + ZOOM_FACTOR_INCREMENT;
		Screen::SetZoom(newZoom);
		if(newZoom > ZOOM_FACTOR_MAX || Screen::Zoom() != newZoom)
		{
			// Notify the user why setting the zoom any higher isn't permitted.
			// Only show this if it's not possible to zoom the view at all, as
			// otherwise the dialog will show every time, which is annoying.
			if(newZoom == ZOOM_FACTOR_MIN + ZOOM_FACTOR_INCREMENT)
				GetUI()->Push(new Dialog(
					"Your screen resolution is too low to support a zoom level above 100%."));
			Screen::SetZoom(ZOOM_FACTOR_MIN);
		}
		// Convert to raw window coordinates, at the new zoom level.
		cursorPosition *= Screen::Zoom() / 100.;
		cursorPosition += .5 * Point(Screen::RawWidth(), Screen::RawHeight());
		SDL_WarpMouseInWindow(nullptr, cursorPosition.X(), cursorPosition.Y());
	}
	else if(str == BOARDING_PRIORITY)
		Preferences::ToggleBoarding();
	else if(str == BACKGROUND_PARALLAX)
		Preferences::ToggleParallax();
	else if(str == EXTENDED_JUMP_EFFECTS)
		Preferences::ToggleExtendedJumpEffects();
	else if(str == VIEW_ZOOM_FACTOR)
	{
		// Increase the zoom factor unless it is at the maximum. In that
		// case, cycle around to the lowest zoom factor.
		if(!Preferences::ZoomViewIn())
			while(Preferences::ZoomViewOut()) {}
	}
	else if(str == SCREEN_MODE_SETTING)
		Preferences::ToggleScreenMode();
	else if(str == VSYNC_SETTING)
	{
		if(!Preferences::ToggleVSync())
			GetUI()->Push(new Dialog(
				"Unable to change VSync state. (Your system's graphics settings may be controlling it instead.)"));
	}
	else if(str == CAMERA_ACCELERATION)
		Preferences::ToggleCameraAcceleration();
	else if(str == LARGE_GRAPHICS_REDUCTION)
		Preferences::ToggleLargeGraphicsReduction();
	else if(str == STATUS_OVERLAYS_ALL)
		Preferences::CycleStatusOverlays(Preferences::OverlayType::ALL);
	else if(str == STATUS_OVERLAYS_FLAGSHIP)
		Preferences::CycleStatusOverlays(Preferences::OverlayType::FLAGSHIP);
	else if(str == STATUS_OVERLAYS_ESCORT)
		Preferences::CycleStatusOverlays(Preferences::OverlayType::ESCORT);
	else if(str == STATUS_OVERLAYS_ENEMY)
		Preferences::CycleStatusOverlays(Preferences::OverlayType::ENEMY);
	else if(str == STATUS_OVERLAYS_NEUTRAL)
		Preferences::CycleStatusOverlays(Preferences::OverlayType::NEUTRAL);
	else if(str == TURRET_OVERLAYS)
		Preferences::ToggleTurretOverlays();
	else if(str == AUTO_AIM_SETTING)
		Preferences::ToggleAutoAim();
	else if(str == AUTO_FIRE_SETTING)
		Preferences::ToggleAutoFire();
	else if(str == EXPEND_AMMO)
		Preferences::ToggleAmmoUsage();
	else if(str == FLOTSAM_SETTING)
		Preferences::ToggleFlotsam();
	else if(str == TURRET_TRACKING)
		Preferences::Set(FOCUS_PREFERENCE, !Preferences::Has(FOCUS_PREFERENCE));
	else if(str == REACTIVATE_HELP)
	{
		for(const auto &it : GameData::HelpTemplates())
			Preferences::Set("help: " + it.first, false);
	}
	else if(str == SCROLL_SPEED)
	{
		// Toggle between six different speeds.
		int speed = Preferences::ScrollSpeed() + 10;
		if(speed > 60)
			speed = 10;
		Preferences::SetScrollSpeed(speed);
	}
	else if(str == TOOLTIP_ACTIVATION)
	{
		int steps = Preferences::TooltipActivation() + 20;
		if(steps > 120)
			steps = 0;
		Preferences::SetTooltipActivation(steps);
		for(auto &panel : GetUI()->Stack())
			panel->UpdateTooltipActivation();
	}
	else if(str == FLAGSHIP_SPACE_PRIORITY)
		Preferences::ToggleFlagshipSpacePriority();
	else if(str == DATE_FORMAT)
		Preferences::ToggleDateFormat();
	else if(str == NOTIFY_ON_DEST)
		Preferences::ToggleNotificationSetting();
	else if(str == ALERT_INDICATOR)
		Preferences::ToggleAlert();
	else if(str == MINIMAP_DISPLAY)
		Preferences::ToggleMinimapDisplay();
#ifdef _WIN32
	else if(str == TITLE_BAR_THEME)
		Preferences::ToggleTitleBarTheme();
	else if(str == WINDOW_ROUNDING)
		Preferences::ToggleWindowRounding();
#endif
	// All other options are handled by just toggling the boolean state.
	else
		Preferences::Set(str, !Preferences::Has(str));

	// If the deadline blink preference was toggled and the player is in flight,
	// then we need to recache the remaining mission deadlines. This doesn't need
	// to be done when the player is landed since the MapPanel already recalculates
	// the remaining deadlines when it is opened in that case.
	if(str == "Deadline blink by distance" && !player.GetPlanet())
		recacheDeadlines = !recacheDeadlines;
}



void PreferencesPanel::HandleUp()
{
	selected = max(0, selected - 1);
	switch(page)
	{
	case 's':
		selectedItem = prefZones.at(selected).Value();
		break;
	case 'p':
		selectedPlugin = pluginZones.at(selected).Value();
		RenderPluginDescription(selectedPlugin);
		ScrollSelectedPlugin();
		break;
	default:
		break;
	}
}



void PreferencesPanel::HandleDown()
{
	switch(page)
	{
	case 'c':
		if(selected + 1 < static_cast<int>(zones.size()))
			selected++;
		break;
	case 's':
		selected = min(selected + 1, static_cast<int>(prefZones.size() - 1));
		selectedItem = prefZones.at(selected).Value();
		break;
	case 'p':
		selected = min(selected + 1, static_cast<int>(pluginZones.size() - 1));
		selectedPlugin = pluginZones.at(selected).Value();
		RenderPluginDescription(selectedPlugin);
		ScrollSelectedPlugin();
		break;
	default:
		break;
	}
}



void PreferencesPanel::HandleConfirm()
{
	switch(page)
	{
	case 'c':
		editing = selected;
		break;
	case 's':
		HandleSettingsString(selectedItem, Screen::Dimensions() / 2.);
		break;
	case 'p':
		Plugins::TogglePlugin(selectedPlugin);
		break;
	default:
		break;
	}
}



void PreferencesPanel::ScrollSelectedPlugin()
{
	while(selected * 20 - pluginListScroll < 0)
		pluginListScroll.Scroll(-Preferences::ScrollSpeed());
	while(selected * 20 - pluginListScroll > pluginListClip->Height())
		pluginListScroll.Scroll(Preferences::ScrollSpeed());
}<|MERGE_RESOLUTION|>--- conflicted
+++ resolved
@@ -72,7 +72,6 @@
 	const string SCREEN_MODE_SETTING = "Screen mode";
 	const string VSYNC_SETTING = "VSync";
 	const string CAMERA_ACCELERATION = "Camera acceleration";
-	const string LARGE_GRAPHICS_REDUCTION = "Reduce large graphics";
 	const string CLOAK_OUTLINE = "Cloaked ship outlines";
 	const string STATUS_OVERLAYS_ALL = "Show status overlays";
 	const string STATUS_OVERLAYS_FLAGSHIP = "   Show flagship overlay";
@@ -84,6 +83,7 @@
 	const string FLOTSAM_SETTING = "Flotsam collection";
 	const string TURRET_TRACKING = "Turret tracking";
 	const string FOCUS_PREFERENCE = "Turrets focus fire";
+	const string FRUGAL_ESCORTS = "Escorts use ammo frugally";
 	const string REACTIVATE_HELP = "Reactivate first-time help";
 	const string SCROLL_SPEED = "Scroll speed";
 	const string TOOLTIP_ACTIVATION = "Tooltip activation time";
@@ -106,15 +106,7 @@
 
 	// How many pages of controls and settings there are.
 	const int CONTROLS_PAGE_COUNT = 2;
-<<<<<<< HEAD
-#ifdef _WIN32
 	const int SETTINGS_PAGE_COUNT = 3;
-#else
-	const int SETTINGS_PAGE_COUNT = 2;
-#endif
-=======
-	const int SETTINGS_PAGE_COUNT = 3;
->>>>>>> 06f27bd1
 
 	const map<string, SoundCategory> volumeBars = {
 		{"volume", SoundCategory::MASTER},
@@ -140,7 +132,7 @@
 
 
 PreferencesPanel::PreferencesPanel(PlayerInfo &player)
-	: player(player),
+	: player(player), editing(-1), selected(0), hover(-1),
 	tooltip(270, Alignment::LEFT, Tooltip::Direction::DOWN_LEFT, Tooltip::Corner::TOP_LEFT,
 		GameData::Colors().Get("tooltip background"), GameData::Colors().Get("medium"))
 	, controlTypeDropdown{new Dropdown}
@@ -174,7 +166,7 @@
 	const Interface *pluginUi = GameData::Interfaces().Get("plugins");
 	Rectangle pluginListBox = pluginUi->GetBox("plugin list");
 
-	int pluginListHeight = 0;
+	pluginListHeight = 0;
 	for(const auto &plugin : Plugins::Get())
 		if(plugin.second.IsValid())
 			pluginListHeight += 20;
@@ -298,7 +290,7 @@
 		hoverItem.clear();
 		selected = 0;
 
-		// Make sure the render buffers are initialized and are aware of the current UI scale.
+		// Reset the render buffers in case the UI scale has changed.
 		Resize();
 		controlTypeDropdown->SetVisible(page == 'c');
 	}
@@ -634,7 +626,7 @@
 	{
 		const Interface *pluginUi = GameData::Interfaces().Get("plugins");
 		Rectangle pluginListBox = pluginUi->GetBox("plugin list");
-		pluginListClip = make_unique<RenderBuffer>(pluginListBox.Dimensions());
+		pluginListClip = std::make_unique<RenderBuffer>(pluginListBox.Dimensions());
 		RenderPluginDescription(selectedPlugin);
 	}
 }
@@ -878,8 +870,6 @@
 			table.Draw(controlName, isEditing ? bright : medium);
 		}
 	}
-<<<<<<< HEAD
-=======
 
 	Table infoTable;
 	infoTable.AddColumn(125, {150, Alignment::RIGHT});
@@ -920,7 +910,6 @@
 	// Dropdown for displayed control type
 	Rectangle controlTypeRect = ui->GetBox("control type");
 	controlTypeDropdown->SetPosition(controlTypeRect);
->>>>>>> 06f27bd1
 }
 
 
@@ -963,11 +952,7 @@
 		"Performance",
 		"Show CPU / GPU load",
 		"Render motion blur",
-<<<<<<< HEAD
-		LARGE_GRAPHICS_REDUCTION,
-=======
 		"Reduced graphics",
->>>>>>> 06f27bd1
 		"Draw background haze",
 		"Draw starfield",
 		"Fixed starfield zoom",
@@ -1028,10 +1013,9 @@
 		TOOLTIP_ACTIVATION,
 		DATE_FORMAT,
 		"Show parenthesis",
-		NOTIFY_ON_DEST,
-		"Save message log"
+		NOTIFY_ON_DEST
 #ifdef _WIN32
-		, "\n",
+		, "",
 		"Windows Options",
 		TITLE_BAR_THEME,
 		WINDOW_ROUNDING
@@ -1119,11 +1103,6 @@
 		else if(setting == CAMERA_ACCELERATION)
 		{
 			text = Preferences::CameraAccelerationSetting();
-			isOn = text != "off";
-		}
-		else if(setting == LARGE_GRAPHICS_REDUCTION)
-		{
-			text = Preferences::LargeGraphicsReductionSetting();
 			isOn = text != "off";
 		}
 		else if(setting == STATUS_OVERLAYS_FLAGSHIP)
@@ -1441,7 +1420,7 @@
 
 
 // Render the named plugin description into the pluginDescriptionBuffer.
-void PreferencesPanel::RenderPluginDescription(const string &pluginName)
+void PreferencesPanel::RenderPluginDescription(const std::string &pluginName)
 {
 	const Plugin *plugin = Plugins::Get().Find(pluginName);
 	if(plugin)
@@ -1481,7 +1460,7 @@
 	if(descriptionHeight < box.Height())
 		descriptionHeight = box.Height();
 	pluginDescriptionScroll.SetMaxValue(descriptionHeight);
-	pluginDescriptionBuffer = make_unique<RenderBuffer>(Point(box.Width(), descriptionHeight));
+	pluginDescriptionBuffer = std::make_unique<RenderBuffer>(Point(box.Width(), descriptionHeight));
 	// Redirect all drawing commands into the offscreen buffer.
 	auto target = pluginDescriptionBuffer->SetTarget();
 
@@ -1530,7 +1509,7 @@
 	Command::SaveSettings(Files::Config() / "keys.txt");
 
 	if(recacheDeadlines)
-		player.CacheMissionInformation(true);
+		player.CalculateRemainingDeadlines();
 
 	GetUI()->Pop(this);
 }
@@ -1583,8 +1562,6 @@
 	}
 	else if(str == CAMERA_ACCELERATION)
 		Preferences::ToggleCameraAcceleration();
-	else if(str == LARGE_GRAPHICS_REDUCTION)
-		Preferences::ToggleLargeGraphicsReduction();
 	else if(str == STATUS_OVERLAYS_ALL)
 		Preferences::CycleStatusOverlays(Preferences::OverlayType::ALL);
 	else if(str == STATUS_OVERLAYS_FLAGSHIP)
