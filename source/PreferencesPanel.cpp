--- conflicted
+++ resolved
@@ -181,16 +181,12 @@
 	if(currentSettingsPage > 0)
 		info.SetCondition("show previous settings");
 	if(currentSettingsPage + 1 < SETTINGS_PAGE_COUNT)
-<<<<<<< HEAD
-		info.SetCondition("show next");
+		info.SetCondition("show next settings");
 #ifdef ENDLESS_SKY_VERSION
 	info.SetString("game version", ENDLESS_SKY_VERSION);
 #else
 	info.SetString("game version", "engineering build");
 #endif
-=======
-		info.SetCondition("show next settings");
->>>>>>> 5f6e7466
 	GameData::Interfaces().Get("menu background")->Draw(info, this);
 	string pageName = (page == 'c' ? "controls" : page == 's' ? "settings" : "plugins");
 	GameData::Interfaces().Get(pageName)->Draw(info, this);
@@ -282,14 +278,10 @@
 #else
 	else if(key == 'o' && page == 'p')
 		Files::OpenUserPluginFolder();
-<<<<<<< HEAD
 #endif
-	else if((key == 'n' || key == SDLK_PAGEUP) && currentSettingsPage < SETTINGS_PAGE_COUNT - 1)
-=======
 	else if((key == 'n' || key == SDLK_PAGEUP)
 		&& ((page == 'c' && currentControlsPage < CONTROLS_PAGE_COUNT - 1)
 		|| (page == 's' && currentSettingsPage < SETTINGS_PAGE_COUNT - 1)))
->>>>>>> 5f6e7466
 	{
 		if(page == 'c')
 			++currentControlsPage;
