--- conflicted
+++ resolved
@@ -450,11 +450,8 @@
 		"Rotate flagship in HUD",
 		"Show planet labels",
 		"Show mini-map",
-<<<<<<< HEAD
 		DATE_FORMAT,
-=======
 		"Always underline shortcuts",
->>>>>>> aa70f390
 		"",
 		"AI",
 		"Automatic aiming",
