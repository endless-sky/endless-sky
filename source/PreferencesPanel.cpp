/* PreferencesPanel.cpp
Copyright (c) 2014 by Michael Zahniser

Endless Sky is free software: you can redistribute it and/or modify it under the
terms of the GNU General Public License as published by the Free Software
Foundation, either version 3 of the License, or (at your option) any later version.

Endless Sky is distributed in the hope that it will be useful, but WITHOUT ANY
WARRANTY; without even the implied warranty of MERCHANTABILITY or FITNESS FOR A
PARTICULAR PURPOSE. See the GNU General Public License for more details.

You should have received a copy of the GNU General Public License along with
this program. If not, see <https://www.gnu.org/licenses/>.
*/

#include "PreferencesPanel.h"

#include "text/alignment.hpp"
#include "Audio.h"
#include "Color.h"
#include "Dialog.h"
#include "Files.h"
#include "FillShader.h"
#include "text/Font.h"
#include "text/FontSet.h"
#include "GameData.h"
#include "Information.h"
#include "Interface.h"
#include "Plugins.h"
#include "PointerShader.h"
#include "Preferences.h"
#include "RenderBuffer.h"
#include "Screen.h"
#include "Sprite.h"
#include "SpriteSet.h"
#include "SpriteShader.h"
#include "StarField.h"
#include "text/Table.h"
#include "text/truncate.hpp"
#include "UI.h"
#include "text/WrappedText.h"

#include "opengl.h"

#include <algorithm>

using namespace std;

namespace {
	// Settings that require special handling.
	const string ZOOM_FACTOR = "Main zoom factor";
	const int ZOOM_FACTOR_MIN = 100;
	const int ZOOM_FACTOR_MAX = 200;
	const int ZOOM_FACTOR_INCREMENT = 10;
	const string VIEW_ZOOM_FACTOR = "View zoom factor";
	const string AUTO_AIM_SETTING = "Automatic aiming";
	const string AUTO_FIRE_SETTING = "Automatic firing";
	const string SCREEN_MODE_SETTING = "Screen mode";
	const string VSYNC_SETTING = "VSync";
	const string CAMERA_ACCELERATION = "Camera acceleration";
	const string CLOAK_OUTLINE = "Cloaked ship outlines";
	const string STATUS_OVERLAYS_ALL = "Show status overlays";
	const string STATUS_OVERLAYS_FLAGSHIP = "   Show flagship overlay";
	const string STATUS_OVERLAYS_ESCORT = "   Show escort overlays";
	const string STATUS_OVERLAYS_ENEMY = "   Show enemy overlays";
	const string STATUS_OVERLAYS_NEUTRAL = "   Show neutral overlays";
	const string EXPEND_AMMO = "Escorts expend ammo";
	const string FLOTSAM_SETTING = "Flotsam collection";
	const string TURRET_TRACKING = "Turret tracking";
	const string FOCUS_PREFERENCE = "Turrets focus fire";
	const string FRUGAL_ESCORTS = "Escorts use ammo frugally";
	const string REACTIVATE_HELP = "Reactivate first-time help";
	const string SCROLL_SPEED = "Scroll speed";
	const string FIGHTER_REPAIR = "Repair fighters in";
	const string SHIP_OUTLINES = "Ship outlines in shops";
	const string DATE_FORMAT = "Date format";
	const string BOARDING_PRIORITY = "Boarding target priority";
	const string TARGET_ASTEROIDS_BASED_ON = "Target asteroid based on";
	const string BACKGROUND_PARALLAX = "Parallax background";
	const string EXTENDED_JUMP_EFFECTS = "Extended jump effects";
	const string ALERT_INDICATOR = "Alert indicator";
<<<<<<< HEAD
	const string PRICE_PARENS = "Show parenthesis on Job Board";
=======
	const string HUD_SHIP_OUTLINES = "Ship outlines in HUD";
>>>>>>> 278b5475

	// How many pages of controls and settings there are.
	const int CONTROLS_PAGE_COUNT = 2;
	const int SETTINGS_PAGE_COUNT = 2;
	// Hovering a preference for this many frames activates the tooltip.
	const int HOVER_TIME = 60;
}



PreferencesPanel::PreferencesPanel()
	: editing(-1), selected(0), hover(-1)
{
	// Select the first valid plugin.
	for(const auto &plugin : Plugins::Get())
		if(plugin.second.IsValid())
		{
			selectedPlugin = plugin.first;
			break;
		}

	SetIsFullScreen(true);

	// Initialize a centered tooltip.
	hoverText.SetFont(FontSet::Get(14));
	hoverText.SetWrapWidth(250);
	hoverText.SetAlignment(Alignment::LEFT);

	// Set the initial plugin list and description scroll ranges.
	const Interface *pluginUi = GameData::Interfaces().Get("plugins");
	Rectangle pluginListBox = pluginUi->GetBox("plugin list");

	pluginListHeight = 0;
	for(const auto &plugin : Plugins::Get())
		if(plugin.second.IsValid())
			pluginListHeight += 20;

	pluginListScroll.SetDisplaySize(pluginListBox.Height());
	pluginListScroll.SetMaxValue(pluginListHeight);
	Rectangle pluginDescriptionBox = pluginUi->GetBox("plugin description");
	pluginDescriptionScroll.SetDisplaySize(pluginDescriptionBox.Height());
}



// Stub, for unique_ptr destruction to be defined in the right compilation unit.
PreferencesPanel::~PreferencesPanel()
{
}



// Draw this panel.
void PreferencesPanel::Draw()
{
	glClear(GL_COLOR_BUFFER_BIT);
	GameData::Background().Draw(Point(), Point());

	Information info;
	info.SetBar("volume", Audio::Volume());
	if(Plugins::HasChanged())
		info.SetCondition("show plugins changed");
	if(CONTROLS_PAGE_COUNT > 1)
		info.SetCondition("multiple controls pages");
	if(currentControlsPage > 0)
		info.SetCondition("show previous controls");
	if(currentControlsPage + 1 < CONTROLS_PAGE_COUNT)
		info.SetCondition("show next controls");
	if(SETTINGS_PAGE_COUNT > 1)
		info.SetCondition("multiple settings pages");
	if(currentSettingsPage > 0)
		info.SetCondition("show previous settings");
	if(currentSettingsPage + 1 < SETTINGS_PAGE_COUNT)
		info.SetCondition("show next settings");
	GameData::Interfaces().Get("menu background")->Draw(info, this);
	string pageName = (page == 'c' ? "controls" : page == 's' ? "settings" : "plugins");
	GameData::Interfaces().Get(pageName)->Draw(info, this);
	GameData::Interfaces().Get("preferences")->Draw(info, this);

	zones.clear();
	prefZones.clear();
	pluginZones.clear();
	if(page == 'c')
	{
		DrawControls();
		DrawTooltips();
	}
	else if(page == 's')
	{
		DrawSettings();
		DrawTooltips();
	}
	else if(page == 'p')
		DrawPlugins();
}



bool PreferencesPanel::KeyDown(SDL_Keycode key, Uint16 mod, const Command &command, bool isNewPress)
{
	if(static_cast<unsigned>(editing) < zones.size())
	{
		Command::SetKey(zones[editing].Value(), key);
		EndEditing();
		return true;
	}

	if(key == SDLK_DOWN)
		HandleDown();
	else if(key == SDLK_UP)
		HandleUp();
	else if(key == SDLK_RETURN)
		HandleConfirm();
	else if(key == 'b' || command.Has(Command::MENU) || (key == 'w' && (mod & (KMOD_CTRL | KMOD_GUI))))
		Exit();
	else if(key == 'c' || key == 's' || key == 'p')
	{
		page = key;
		hoverItem.clear();
		selected = 0;

		if(page == 'p')
		{
			// Reset the render buffers in case the UI scale has changed.
			const Interface *pluginUi = GameData::Interfaces().Get("plugins");
			Rectangle pluginListBox = pluginUi->GetBox("plugin list");
			pluginListClip = std::make_unique<RenderBuffer>(pluginListBox.Dimensions());
			RenderPluginDescription(selectedPlugin);
		}
	}
	else if(key == 'o' && page == 'p')
		Files::OpenUserPluginFolder();
	else if((key == 'n' || key == SDLK_PAGEUP)
		&& ((page == 'c' && currentControlsPage < CONTROLS_PAGE_COUNT - 1)
		|| (page == 's' && currentSettingsPage < SETTINGS_PAGE_COUNT - 1)))
	{
		if(page == 'c')
			++currentControlsPage;
		else
			++currentSettingsPage;
		selected = 0;
		selectedItem.clear();
	}
	else if((key == 'r' || key == SDLK_PAGEDOWN)
		&& ((page == 'c' && currentControlsPage > 0) || (page == 's' && currentSettingsPage > 0)))
	{
		if(page == 'c')
			--currentControlsPage;
		else
			--currentSettingsPage;
		selected = 0;
		selectedItem.clear();
	}
	else if((key == 'x' || key == SDLK_DELETE) && (page == 'c'))
	{
		if(zones[latest].Value().KeyName() != Command::MENU.KeyName())
			Command::SetKey(zones[latest].Value(), 0);
	}
	else
		return false;

	return true;
}



bool PreferencesPanel::Click(int x, int y, int clicks)
{
	EndEditing();

	if(x >= 265 && x < 295 && y >= -220 && y < 70)
	{
		Audio::SetVolume((20 - y) / 200.);
		Audio::Play(Audio::Get("warder"));
		return true;
	}

	Point point(x, y);
	for(unsigned index = 0; index < zones.size(); ++index)
		if(zones[index].Contains(point))
			editing = selected = index;

	for(const auto &zone : prefZones)
		if(zone.Contains(point))
		{
			HandleSettingsString(zone.Value(), point);
			break;
		}

	if(page == 'p')
	{
		// Don't handle clicks outside of the clipped area.
		const Interface *pluginUi = GameData::Interfaces().Get("plugins");
		Rectangle pluginListBox = pluginUi->GetBox("plugin list");
		if(pluginListBox.Contains(point))
		{
			int index = 0;
			for(const auto &zone : pluginZones)
			{
				if(zone.Contains(point) && selectedPlugin != zone.Value())
				{
					selectedPlugin = zone.Value();
					selected = index;
					RenderPluginDescription(selectedPlugin);
					break;
				}
				index++;
			}
		}
	}

	return true;
}



bool PreferencesPanel::Hover(int x, int y)
{
	hoverPoint = Point(x, y);

	hoverItem.clear();
	tooltip.clear();

	hover = -1;
	for(unsigned index = 0; index < zones.size(); ++index)
		if(zones[index].Contains(hoverPoint))
			hover = index;

	for(const auto &zone : prefZones)
		if(zone.Contains(hoverPoint))
			hoverItem = zone.Value();

	for(const auto &zone : pluginZones)
		if(zone.Contains(hoverPoint))
			hoverItem = zone.Value();

	return true;
}



// Change the value being hovered over in the direction of the scroll.
bool PreferencesPanel::Scroll(double dx, double dy)
{
	if(!dy)
		return false;

	if(page == 's' && !hoverItem.empty())
	{
		if(hoverItem == ZOOM_FACTOR)
		{
			int zoom = Screen::UserZoom();
			if(dy < 0. && zoom > ZOOM_FACTOR_MIN)
				zoom -= ZOOM_FACTOR_INCREMENT;
			if(dy > 0. && zoom < ZOOM_FACTOR_MAX)
				zoom += ZOOM_FACTOR_INCREMENT;

			Screen::SetZoom(zoom);
			if(Screen::Zoom() != zoom)
				Screen::SetZoom(Screen::Zoom());

			// Convert to raw window coordinates, at the new zoom level.
			Point point = hoverPoint * (Screen::Zoom() / 100.);
			point += .5 * Point(Screen::RawWidth(), Screen::RawHeight());
			SDL_WarpMouseInWindow(nullptr, point.X(), point.Y());
		}
		else if(hoverItem == VIEW_ZOOM_FACTOR)
		{
			if(dy < 0.)
				Preferences::ZoomViewOut();
			else
				Preferences::ZoomViewIn();
		}
		else if(hoverItem == SCROLL_SPEED)
		{
			int speed = Preferences::ScrollSpeed();
			if(dy < 0.)
				speed = max(10, speed - 10);
			else
				speed = min(60, speed + 10);
			Preferences::SetScrollSpeed(speed);
		}
		return true;
	}
	else if(page == 'p')
	{
		auto ui = GameData::Interfaces().Get("plugins");
		const Rectangle &pluginBox = ui->GetBox("plugin list");
		const Rectangle &descriptionBox = ui->GetBox("plugin description");

		if(pluginBox.Contains(hoverPoint))
		{
			pluginListScroll.Scroll(-dy * Preferences::ScrollSpeed());
			return true;
		}
		else if(descriptionBox.Contains(hoverPoint) && pluginDescriptionBuffer)
		{
			pluginDescriptionScroll.Scroll(-dy * Preferences::ScrollSpeed());
			return true;
		}
	}
	return false;
}



bool PreferencesPanel::Drag(double dx, double dy)
{
	if(page == 'p')
	{
		auto ui = GameData::Interfaces().Get("plugins");
		const Rectangle &pluginBox = ui->GetBox("plugin list");
		const Rectangle &descriptionBox = ui->GetBox("plugin description");

		if(pluginBox.Contains(hoverPoint))
		{
			// Steps is zero so that we don't animate mouse drags.
			pluginListScroll.Scroll(-dy, 0);
			return true;
		}
		else if(descriptionBox.Contains(hoverPoint))
		{
			// Steps is zero so that we don't animate mouse drags.
			pluginDescriptionScroll.Scroll(-dy, 0);
			return true;
		}
	}
	return false;
}



void PreferencesPanel::EndEditing()
{
	editing = -1;
}



void PreferencesPanel::DrawControls()
{
	const Color &back = *GameData::Colors().Get("faint");
	const Color &dim = *GameData::Colors().Get("dim");
	const Color &medium = *GameData::Colors().Get("medium");
	const Color &bright = *GameData::Colors().Get("bright");

	// Colors for highlighting.
	const Color &warning = *GameData::Colors().Get("warning conflict");
	const Color &noCommand = *GameData::Colors().Get("warning no command");

	if(selected != oldSelected)
		latest = selected;
	if(hover != oldHover)
		latest = hover;

	oldSelected = selected;
	oldHover = hover;

	Table table;
	table.AddColumn(-115, {230, Alignment::LEFT});
	table.AddColumn(115, {230, Alignment::RIGHT});
	table.SetUnderline(-120, 120);

	int firstY = -248;
	table.DrawAt(Point(-130, firstY));

	// About CONTROLS pagination
	// * A NONE command means that a string from CATEGORIES should be drawn
	//   instead of a command.
	// * A '\t' category string indicates that the first column on this page has
	//   ended, and the next line should be drawn at the start of the next
	//   column.
	// * A '\n' category string indicates that this page is complete, no further
	//   lines should be drawn on this page.
	// * The namespace variable CONTROLS_PAGE_COUNT should be updated to the max
	//   page count (count of '\n' characters plus one).
	static const string CATEGORIES[] = {
		"Keyboard Navigation",
		"Fleet",
		"\t",
		"Targeting",
		"Weapons",
		"\n",
		"Interface"
	};
	const string *category = CATEGORIES;
	static const Command COMMANDS[] = {
		Command::NONE,
		Command::FORWARD,
		Command::LEFT,
		Command::RIGHT,
		Command::BACK,
		Command::AFTERBURNER,
		Command::AUTOSTEER,
		Command::LAND,
		Command::JUMP,
		Command::NONE,
		Command::DEPLOY,
		Command::FIGHT,
		Command::GATHER,
		Command::HOLD,
		Command::AMMO,
		Command::HARVEST,
		Command::NONE,
		Command::NONE,
		Command::NEAREST,
		Command::TARGET,
		Command::HAIL,
		Command::BOARD,
		Command::NEAREST_ASTEROID,
		Command::SCAN,
		Command::NONE,
		Command::PRIMARY,
		Command::TURRET_TRACKING,
		Command::SELECT,
		Command::SECONDARY,
		Command::CLOAK,
		Command::MOUSE_TURNING_HOLD,
		Command::NONE,
		Command::NONE,
		Command::MENU,
		Command::MAP,
		Command::INFO,
		Command::FULLSCREEN,
		Command::FASTFORWARD,
		Command::HELP,
		Command::MESSAGE_LOG
	};

	int page = 0;
	for(const Command &command : COMMANDS)
	{
		string categoryString;
		if(!command)
		{
			if(category != end(CATEGORIES))
				categoryString = *category++;
			else
				table.Advance();
			// Check if this is a page break.
			if(categoryString == "\n")
			{
				++page;
				continue;
			}
		}
		// Check if this command is on the page being displayed.
		// If this command isn't on the page being displayed, check if it is on an earlier page.
		// If it is, continue to the next command.
		// Otherwise, this command is on a later page,
		// do not continue as no further commands are to be displayed.
		if(page < currentControlsPage)
			continue;
		else if(page > currentControlsPage)
			break;
		if(!command)
		{
			// Check if this is a column break.
			if(categoryString == "\t")
			{
				table.DrawAt(Point(130, firstY));
				continue;
			}
			table.DrawGap(10);
			table.DrawUnderline(medium);
			table.Draw(categoryString, bright);
			table.Draw("Key", bright);
			table.DrawGap(5);
		}
		else
		{
			int index = zones.size();
			// Mark conflicts.
			bool isConflicted = command.HasConflict();
			bool isEmpty = !command.HasBinding();
			bool isEditing = (index == editing);
			if(isConflicted || isEditing || isEmpty)
			{
				table.SetHighlight(56, 120);
				table.DrawHighlight(isEditing ? dim : isEmpty ? noCommand : warning);
			}

			// Mark the selected row.
			bool isHovering = (index == hover && !isEditing);
			if(!isHovering && index == selected)
			{
				auto textWidth = FontSet::Get(14).Width(command.Description());
				table.SetHighlight(-120, textWidth - 110);
				table.DrawHighlight(back);
			}

			// Highlight whichever row the mouse hovers over.
			table.SetHighlight(-120, 120);
			if(isHovering)
			{
				table.DrawHighlight(back);
				hoverItem = command.Description();
			}

			zones.emplace_back(table.GetCenterPoint(), table.GetRowSize(), command);

			table.Draw(command.Description(), medium);
			table.Draw(command.KeyName(), isEditing ? bright : medium);
		}
	}

	Table infoTable;
	infoTable.AddColumn(125, {150, Alignment::RIGHT});
	infoTable.SetUnderline(0, 130);
	infoTable.DrawAt(Point(-400, 32));

	infoTable.DrawUnderline(medium);
	infoTable.Draw("Additional info", bright);
	infoTable.DrawGap(5);
	infoTable.Draw("Press '_x' over controls", medium);
	infoTable.Draw("to unbind them.", medium);
	infoTable.Draw("Controls can share", medium);
	infoTable.Draw("the same keybind.", medium);
}



void PreferencesPanel::DrawSettings()
{
	const Color &back = *GameData::Colors().Get("faint");
	const Color &dim = *GameData::Colors().Get("dim");
	const Color &medium = *GameData::Colors().Get("medium");
	const Color &bright = *GameData::Colors().Get("bright");

	Table table;
	table.AddColumn(-115, {230, Alignment::LEFT});
	table.AddColumn(115, {230, Alignment::RIGHT});
	table.SetUnderline(-120, 120);

	int firstY = -248;
	table.DrawAt(Point(-130, firstY));

	// About SETTINGS pagination
	// * An empty string indicates that a category has ended.
	// * A '\t' character indicates that the first column on this page has
	//   ended, and the next line should be drawn at the start of the next
	//   column.
	// * A '\n' character indicates that this page is complete, no further lines
	//   should be drawn on this page.
	// * In all three cases, the first non-special string will be considered the
	//   category heading and will be drawn differently to normal setting
	//   entries.
	// * The namespace variable SETTINGS_PAGE_COUNT should be updated to the max
	//   page count (count of '\n' characters plus one).
	static const string SETTINGS[] = {
		"Display",
		ZOOM_FACTOR,
		VIEW_ZOOM_FACTOR,
		SCREEN_MODE_SETTING,
		VSYNC_SETTING,
		CAMERA_ACCELERATION,
		"",
		"Performance",
		"Show CPU / GPU load",
		"Render motion blur",
		"Reduce large graphics",
		"Draw background haze",
		"Draw starfield",
		BACKGROUND_PARALLAX,
		"Show hyperspace flash",
		EXTENDED_JUMP_EFFECTS,
		SHIP_OUTLINES,
		HUD_SHIP_OUTLINES,
		CLOAK_OUTLINE,
		"\t",
		"HUD",
		STATUS_OVERLAYS_ALL,
		STATUS_OVERLAYS_FLAGSHIP,
		STATUS_OVERLAYS_ESCORT,
		STATUS_OVERLAYS_ENEMY,
		STATUS_OVERLAYS_NEUTRAL,
		"Show missile overlays",
		"Show asteroid scanner overlay",
		"Highlight player's flagship",
		"Rotate flagship in HUD",
		"Show planet labels",
		"Show mini-map",
		"Clickable radar display",
		ALERT_INDICATOR,
		"Extra fleet status messages",
		"\n",
		"Gameplay",
		"Control ship with mouse",
		AUTO_AIM_SETTING,
		AUTO_FIRE_SETTING,
		TURRET_TRACKING,
		TARGET_ASTEROIDS_BASED_ON,
		BOARDING_PRIORITY,
		EXPEND_AMMO,
		FLOTSAM_SETTING,
		FIGHTER_REPAIR,
		"Fighters transfer cargo",
		"Rehire extra crew when lost",
		"",
		"Map",
		"Deadline blink by distance",
		"Hide unexplored map regions",
		"Show escort systems on map",
		"Show stored outfits on map",
		"System map sends move orders",
		"\t",
		"Other",
		"Always underline shortcuts",
		REACTIVATE_HELP,
		"Interrupt fast-forward",
		"Landing zoom",
		SCROLL_SPEED,
		DATE_FORMAT,
		PRICE_PARENS
	};

	bool isCategory = true;
	int page = 0;
	for(const string &setting : SETTINGS)
	{
		// Check if this is a page break.
		if(setting == "\n")
		{
			++page;
			continue;
		}
		// Check if this setting is on the page being displayed.
		// If this setting isn't on the page being displayed, check if it is on an earlier page.
		// If it is, continue to the next setting.
		// Otherwise, this setting is on a later page,
		// do not continue as no further settings are to be displayed.
		if(page < currentSettingsPage)
			continue;
		else if(page > currentSettingsPage)
			break;
		// Check if this is a category break or column break.
		if(setting.empty() || setting == "\t")
		{
			isCategory = true;
			if(!setting.empty())
				table.DrawAt(Point(130, firstY));
			continue;
		}

		if(isCategory)
		{
			isCategory = false;
			table.DrawGap(10);
			table.DrawUnderline(medium);
			table.Draw(setting, bright);
			table.Advance();
			table.DrawGap(5);
			continue;
		}

		// Record where this setting is displayed, so the user can click on it.
		// Temporarily reset the row's size so the clickzone can cover the entire preference.
		table.SetHighlight(-120, 120);
		prefZones.emplace_back(table.GetCenterPoint(), table.GetRowSize(), setting);

		// Get the "on / off" text for this setting. Setting "isOn"
		// draws the setting "bright" (i.e. the setting is active).
		bool isOn = Preferences::Has(setting);
		string text;
		if(setting == ZOOM_FACTOR)
		{
			isOn = Screen::UserZoom() == Screen::Zoom();
			text = to_string(Screen::UserZoom());
		}
		else if(setting == VIEW_ZOOM_FACTOR)
		{
			isOn = true;
			text = to_string(static_cast<int>(100. * Preferences::ViewZoom()));
		}
		else if(setting == SCREEN_MODE_SETTING)
		{
			isOn = true;
			text = Preferences::ScreenModeSetting();
		}
		else if(setting == VSYNC_SETTING)
		{
			text = Preferences::VSyncSetting();
			isOn = text != "off";
		}
		else if(setting == STATUS_OVERLAYS_ALL)
		{
			text = Preferences::StatusOverlaysSetting(Preferences::OverlayType::ALL);
			isOn = text != "off";
		}
		else if(setting == CAMERA_ACCELERATION)
		{
			text = Preferences::CameraAccelerationSetting();
			isOn = text != "off";
		}
		else if(setting == STATUS_OVERLAYS_FLAGSHIP)
		{
			text = Preferences::StatusOverlaysSetting(Preferences::OverlayType::FLAGSHIP);
			isOn = text != "off" && text != "--";
		}
		else if(setting == STATUS_OVERLAYS_ESCORT)
		{
			text = Preferences::StatusOverlaysSetting(Preferences::OverlayType::ESCORT);
			isOn = text != "off" && text != "--";
		}
		else if(setting == STATUS_OVERLAYS_ENEMY)
		{
			text = Preferences::StatusOverlaysSetting(Preferences::OverlayType::ENEMY);
			isOn = text != "off" && text != "--";
		}
		else if(setting == STATUS_OVERLAYS_NEUTRAL)
		{
			text = Preferences::StatusOverlaysSetting(Preferences::OverlayType::NEUTRAL);
			isOn = text != "off" && text != "--";
		}
		else if(setting == CLOAK_OUTLINE)
		{
			text = Preferences::Has(CLOAK_OUTLINE) ? "fancy" : "fast";
			isOn = true;
		}
		else if(setting == AUTO_AIM_SETTING)
		{
			text = Preferences::AutoAimSetting();
			isOn = text != "off";
		}
		else if(setting == AUTO_FIRE_SETTING)
		{
			text = Preferences::AutoFireSetting();
			isOn = text != "off";
		}
		else if(setting == EXPEND_AMMO)
			text = Preferences::AmmoUsage();
		else if(setting == DATE_FORMAT)
		{
			text = Preferences::DateFormatSetting();
			isOn = true;
		}
		else if(setting == FLOTSAM_SETTING)
		{
			text = Preferences::FlotsamSetting();
			isOn = text != "off";
		}
		else if(setting == TURRET_TRACKING)
		{
			isOn = true;
			text = Preferences::Has(FOCUS_PREFERENCE) ? "focused" : "opportunistic";
		}
		else if(setting == FIGHTER_REPAIR)
		{
			isOn = true;
			text = Preferences::Has(FIGHTER_REPAIR) ? "parallel" : "series";
		}
		else if(setting == SHIP_OUTLINES)
		{
			isOn = true;
			text = Preferences::Has(SHIP_OUTLINES) ? "fancy" : "fast";
		}
		else if(setting == HUD_SHIP_OUTLINES)
		{
			isOn = true;
			text = Preferences::Has(HUD_SHIP_OUTLINES) ? "fancy" : "fast";
		}
		else if(setting == BOARDING_PRIORITY)
		{
			isOn = true;
			text = Preferences::BoardingSetting();
		}
		else if(setting == TARGET_ASTEROIDS_BASED_ON)
		{
			isOn = true;
			text = Preferences::Has(TARGET_ASTEROIDS_BASED_ON) ? "proximity" : "value";
		}
		else if(setting == BACKGROUND_PARALLAX)
		{
			text = Preferences::ParallaxSetting();
			isOn = text != "off";
		}
		else if(setting == EXTENDED_JUMP_EFFECTS)
		{
			text = Preferences::ExtendedJumpEffectsSetting();
			isOn = text != "off";
		}
		else if(setting == REACTIVATE_HELP)
		{
			// Check how many help messages have been displayed.
			const map<string, string> &help = GameData::HelpTemplates();
			int shown = 0;
			int total = 0;
			for(const auto &it : help)
			{
				// Don't count certain special help messages that are always
				// active for new players.
				bool special = false;
				const string SPECIAL_HELP[] = {"basics", "lost"};
				for(const string &str : SPECIAL_HELP)
					if(it.first.find(str) == 0)
						special = true;

				if(!special)
				{
					++total;
					shown += Preferences::Has("help: " + it.first);
				}
			}

			if(shown)
				text = to_string(shown) + " / " + to_string(total);
			else
			{
				isOn = true;
				text = "done";
			}
		}
		else if(setting == SCROLL_SPEED)
		{
			isOn = true;
			text = to_string(Preferences::ScrollSpeed());
		}
		else if(setting == ALERT_INDICATOR)
		{
			isOn = Preferences::GetAlertIndicator() != Preferences::AlertIndicator::NONE;
			text = Preferences::AlertSetting();
		}
		else if(setting == PRICE_PARENS)
		{
			isOn = true;
			text = Preferences::Has(PRICE_PARENS);
		}
		else
			text = isOn ? "on" : "off";

		if(setting == hoverItem)
		{
			table.SetHighlight(-120, 120);
			table.DrawHighlight(back);
		}
		else if(setting == selectedItem)
		{
			auto width = FontSet::Get(14).Width(setting);
			table.SetHighlight(-120, width - 110);
			table.DrawHighlight(back);
		}

		table.Draw(setting, isOn ? medium : dim);
		table.Draw(text, isOn ? bright : medium);
	}

	// Sync the currently selected item after the preferences map has been populated.
	if(selectedItem.empty())
		selectedItem = prefZones.at(selected).Value();
}



void PreferencesPanel::DrawPlugins()
{
	const Color &back = *GameData::Colors().Get("faint");
	const Color &dim = *GameData::Colors().Get("dim");
	const Color &medium = *GameData::Colors().Get("medium");
	const Color &bright = *GameData::Colors().Get("bright");
	const Interface *pluginUI = GameData::Interfaces().Get("plugins");

	const Sprite *box[2] = { SpriteSet::Get("ui/unchecked"), SpriteSet::Get("ui/checked") };

	// Animate scrolling.
	pluginListScroll.Step();

	// Switch render target to pluginListClip. Until target is destroyed or
	// deactivated, all opengl commands will be drawn there instead.
	auto target = pluginListClip->SetTarget();
	Rectangle pluginListBox = pluginUI->GetBox("plugin list");

	Table table;
	table.AddColumn(
		pluginListClip->Left() + box[0]->Width(),
		Layout(pluginListBox.Width() - box[0]->Width(), Truncate::MIDDLE)
	);
	table.SetUnderline(pluginListClip->Left() + box[0]->Width(), pluginListClip->Right());

	int firstY = pluginListClip->Top();
	table.DrawAt(Point(0, firstY - static_cast<int>(pluginListScroll.AnimatedValue())));

	for(const auto &it : Plugins::Get())
	{
		const auto &plugin = it.second;
		if(!plugin.IsValid())
			continue;

		pluginZones.emplace_back(pluginListBox.Center() + table.GetCenterPoint(), table.GetRowSize(), plugin.name);

		bool isSelected = (plugin.name == selectedPlugin);
		if(isSelected || plugin.name == hoverItem)
			table.DrawHighlight(back);

		const Sprite *sprite = box[plugin.currentState];
		const Point topLeft = table.GetRowBounds().TopLeft() - Point(sprite->Width(), 0.);
		Rectangle spriteBounds = Rectangle::FromCorner(topLeft, Point(sprite->Width(), sprite->Height()));
		SpriteShader::Draw(sprite, spriteBounds.Center());

		Rectangle zoneBounds = spriteBounds + pluginListBox.Center();

		// Only include the zone as clickable if it's within the drawing area.
		bool displayed = table.GetPoint().Y() > pluginListClip->Top() - 20 &&
			table.GetPoint().Y() < pluginListClip->Bottom() - table.GetRowBounds().Height() + 20;
		if(displayed)
			AddZone(zoneBounds, [&]() { Plugins::TogglePlugin(plugin.name); });
		if(isSelected)
			table.Draw(plugin.name, bright);
		else
			table.Draw(plugin.name, plugin.enabled ? medium : dim);
	}

	// Switch back to normal opengl operations.
	target.Deactivate();

	pluginListClip->SetFadePadding(
		pluginListScroll.IsScrollAtMin() ? 0 : 20,
		pluginListScroll.IsScrollAtMax() ? 0 : 20
	);

	// Draw the scrolled and clipped plugin list to the screen.
	pluginListClip->Draw(pluginListBox.Center());
	const Point UP{0, -1};
	const Point DOWN{0, 1};
	const Point POINTER_OFFSET{0, 5};
	if(pluginListScroll.Scrollable())
	{
		// Draw up and down pointers, mostly to indicate when scrolling
		// is possible, but might as well make them clickable too.
		Rectangle topRight({pluginListBox.Right(), pluginListBox.Top() + POINTER_OFFSET.Y()}, {20.0, 20.0});
		PointerShader::Draw(topRight.Center(), UP,
			10.f, 10.f, 5.f, Color(pluginListScroll.IsScrollAtMin() ? .2f : .8f, 0.f));
		AddZone(topRight, [&]() { pluginListScroll.Scroll(-Preferences::ScrollSpeed()); });

		Rectangle bottomRight(pluginListBox.BottomRight() - POINTER_OFFSET, {20.0, 20.0});
		PointerShader::Draw(bottomRight.Center(), DOWN,
			10.f, 10.f, 5.f, Color(pluginListScroll.IsScrollAtMax() ? .2f : .8f, 0.f));
		AddZone(bottomRight, [&]() { pluginListScroll.Scroll(Preferences::ScrollSpeed()); });
	}

	// Draw the pre-rendered plugin description, if applicable.
	if(pluginDescriptionBuffer)
	{
		pluginDescriptionScroll.Step();

		pluginDescriptionBuffer->SetFadePadding(
			pluginDescriptionScroll.IsScrollAtMin() ? 0 : 20,
			pluginDescriptionScroll.IsScrollAtMax() ? 0 : 20
		);

		Rectangle descriptionBox = pluginUI->GetBox("plugin description");
		pluginDescriptionBuffer->Draw(
			descriptionBox.Center(),
			descriptionBox.Dimensions(),
			Point(0, static_cast<int>(pluginDescriptionScroll.AnimatedValue()))
		);

		if(pluginDescriptionScroll.Scrollable())
		{
			// Draw up and down pointers, mostly to indicate when
			// scrolling is possible, but might as well make them
			// clickable too.
			Rectangle topRight({descriptionBox.Right(), descriptionBox.Top() + POINTER_OFFSET.Y()}, {20.0, 20.0});
			PointerShader::Draw(topRight.Center(), UP,
				10.f, 10.f, 5.f, Color(pluginDescriptionScroll.IsScrollAtMin() ? .2f : .8f, 0.f));
			AddZone(topRight, [&]() { pluginDescriptionScroll.Scroll(-Preferences::ScrollSpeed()); });

			Rectangle bottomRight(descriptionBox.BottomRight() - POINTER_OFFSET, {20.0, 20.0});
			PointerShader::Draw(bottomRight.Center(), DOWN,
				10.f, 10.f, 5.f, Color(pluginDescriptionScroll.IsScrollAtMax() ? .2f : .8f, 0.f));
			AddZone(bottomRight, [&]() { pluginDescriptionScroll.Scroll(Preferences::ScrollSpeed()); });
		}
	}
}



// Render the named plugin description into the pluginDescriptionBuffer.
void PreferencesPanel::RenderPluginDescription(const std::string &pluginName)
{
	const Plugin *plugin = Plugins::Get().Find(pluginName);
	if(plugin)
		RenderPluginDescription(*plugin);
	else
		pluginDescriptionBuffer.reset();
}



// Render the plugin description into the pluginDescriptionBuffer.
void PreferencesPanel::RenderPluginDescription(const Plugin &plugin)
{
	const Color &medium = *GameData::Colors().Get("medium");
	const Font &font = FontSet::Get(14);
	Rectangle box = GameData::Interfaces().Get("plugins")->GetBox("plugin description");

	// We are resizing and redrawing the description buffer. Reset the scroll
	// back to zero.
	pluginDescriptionScroll.Set(0, 0);

	// Compute the height before drawing, so that we know the scroll bounds.
	const Sprite *sprite = SpriteSet::Get(plugin.name);
	int descriptionHeight = 0;
	if(sprite)
		descriptionHeight += sprite->Height() + 10;

	WrappedText wrap(font);
	wrap.SetWrapWidth(box.Width());
	static const string EMPTY = "(No description given.)";
	wrap.Wrap(plugin.aboutText.empty() ? EMPTY : plugin.CreateDescription());

	descriptionHeight += wrap.Height();

	// Now that we know the size of the rendered description, resize the buffer
	// to fit, and activate it as a render target.
	if(descriptionHeight < box.Height())
		descriptionHeight = box.Height();
	pluginDescriptionScroll.SetMaxValue(descriptionHeight);
	pluginDescriptionBuffer = std::make_unique<RenderBuffer>(Point(box.Width(), descriptionHeight));
	// Redirect all drawing commands into the offscreen buffer.
	auto target = pluginDescriptionBuffer->SetTarget();

	Point top(pluginDescriptionBuffer->Left(), pluginDescriptionBuffer->Top());
	if(sprite)
	{
		Point center(0., top.Y() + .5 * sprite->Height());
		SpriteShader::Draw(sprite, center);
		top.Y() += sprite->Height() + 10.;
	}

	wrap.Draw(top, medium);
	target.Deactivate();
}



void PreferencesPanel::DrawTooltips()
{
	if(hoverItem.empty())
	{
		// Step the tooltip timer back.
		hoverCount -= hoverCount ? 1 : 0;
		return;
	}

	// Step the tooltip timer forward [0-60].
	hoverCount += hoverCount < HOVER_TIME;

	if(hoverCount < HOVER_TIME)
		return;

	// Create the tooltip text.
	if(tooltip.empty())
	{
		tooltip = GameData::Tooltip(hoverItem);
		// No tooltip for this item.
		if(tooltip.empty())
			return;
		hoverText.Wrap(tooltip);
	}

	Point size(hoverText.WrapWidth(), hoverText.Height() - hoverText.ParagraphBreak());
	size += Point(20., 20.);
	Point topLeft = hoverPoint;
	// Do not overflow the screen dimensions.
	if(topLeft.X() + size.X() > Screen::Right())
		topLeft.X() -= size.X();
	if(topLeft.Y() + size.Y() > Screen::Bottom())
		topLeft.Y() -= size.Y();
	// Draw the background fill and the tooltip text.
	FillShader::Fill(topLeft + .5 * size, size, *GameData::Colors().Get("tooltip background"));
	hoverText.Draw(topLeft + Point(10., 10.), *GameData::Colors().Get("medium"));
}



void PreferencesPanel::Exit()
{
	Command::SaveSettings(Files::Config() + "keys.txt");

	GetUI()->Pop(this);
}



void PreferencesPanel::HandleSettingsString(const string &str, Point cursorPosition)
{
	// For some settings, clicking the option does more than just toggle a
	// boolean state keyed by the option's name.
	if(str == ZOOM_FACTOR)
	{
		int newZoom = Screen::UserZoom() + ZOOM_FACTOR_INCREMENT;
		Screen::SetZoom(newZoom);
		if(newZoom > ZOOM_FACTOR_MAX || Screen::Zoom() != newZoom)
		{
			// Notify the user why setting the zoom any higher isn't permitted.
			// Only show this if it's not possible to zoom the view at all, as
			// otherwise the dialog will show every time, which is annoying.
			if(newZoom == ZOOM_FACTOR_MIN + ZOOM_FACTOR_INCREMENT)
				GetUI()->Push(new Dialog(
					"Your screen resolution is too low to support a zoom level above 100%."));
			Screen::SetZoom(ZOOM_FACTOR_MIN);
		}
		// Convert to raw window coordinates, at the new zoom level.
		cursorPosition *= Screen::Zoom() / 100.;
		cursorPosition += .5 * Point(Screen::RawWidth(), Screen::RawHeight());
		SDL_WarpMouseInWindow(nullptr, cursorPosition.X(), cursorPosition.Y());
	}
	else if(str == BOARDING_PRIORITY)
		Preferences::ToggleBoarding();
	else if(str == BACKGROUND_PARALLAX)
		Preferences::ToggleParallax();
	else if(str == EXTENDED_JUMP_EFFECTS)
		Preferences::ToggleExtendedJumpEffects();
	else if(str == VIEW_ZOOM_FACTOR)
	{
		// Increase the zoom factor unless it is at the maximum. In that
		// case, cycle around to the lowest zoom factor.
		if(!Preferences::ZoomViewIn())
			while(Preferences::ZoomViewOut()) {}
	}
	else if(str == SCREEN_MODE_SETTING)
		Preferences::ToggleScreenMode();
	else if(str == VSYNC_SETTING)
	{
		if(!Preferences::ToggleVSync())
			GetUI()->Push(new Dialog(
				"Unable to change VSync state. (Your system's graphics settings may be controlling it instead.)"));
	}
	else if(str == CAMERA_ACCELERATION)
		Preferences::ToggleCameraAcceleration();
	else if(str == STATUS_OVERLAYS_ALL)
		Preferences::CycleStatusOverlays(Preferences::OverlayType::ALL);
	else if(str == STATUS_OVERLAYS_FLAGSHIP)
		Preferences::CycleStatusOverlays(Preferences::OverlayType::FLAGSHIP);
	else if(str == STATUS_OVERLAYS_ESCORT)
		Preferences::CycleStatusOverlays(Preferences::OverlayType::ESCORT);
	else if(str == STATUS_OVERLAYS_ENEMY)
		Preferences::CycleStatusOverlays(Preferences::OverlayType::ENEMY);
	else if(str == STATUS_OVERLAYS_NEUTRAL)
		Preferences::CycleStatusOverlays(Preferences::OverlayType::NEUTRAL);
	else if(str == AUTO_AIM_SETTING)
		Preferences::ToggleAutoAim();
	else if(str == AUTO_FIRE_SETTING)
		Preferences::ToggleAutoFire();
	else if(str == EXPEND_AMMO)
		Preferences::ToggleAmmoUsage();
	else if(str == FLOTSAM_SETTING)
		Preferences::ToggleFlotsam();
	else if(str == TURRET_TRACKING)
		Preferences::Set(FOCUS_PREFERENCE, !Preferences::Has(FOCUS_PREFERENCE));
	else if(str == REACTIVATE_HELP)
	{
		for(const auto &it : GameData::HelpTemplates())
			Preferences::Set("help: " + it.first, false);
	}
	else if(str == SCROLL_SPEED)
	{
		// Toggle between six different speeds.
		int speed = Preferences::ScrollSpeed() + 10;
		if(speed > 60)
			speed = 10;
		Preferences::SetScrollSpeed(speed);
	}
	else if(str == DATE_FORMAT)
		Preferences::ToggleDateFormat();
	else if(str == ALERT_INDICATOR)
		Preferences::ToggleAlert();
	// All other options are handled by just toggling the boolean state.
	else
		Preferences::Set(str, !Preferences::Has(str));
}



void PreferencesPanel::HandleUp()
{
	selected = max(0, selected - 1);
	switch(page)
	{
	case 's':
		selectedItem = prefZones.at(selected).Value();
		break;
	case 'p':
		selectedPlugin = pluginZones.at(selected).Value();
		RenderPluginDescription(selectedPlugin);
		ScrollSelectedPlugin();
		break;
	default:
		break;
	}
}



void PreferencesPanel::HandleDown()
{
	switch(page)
	{
	case 'c':
		if(selected + 1 < static_cast<int>(zones.size()))
			selected++;
		break;
	case 's':
		selected = min(selected + 1, static_cast<int>(prefZones.size() - 1));
		selectedItem = prefZones.at(selected).Value();
		break;
	case 'p':
		selected = min(selected + 1, static_cast<int>(pluginZones.size() - 1));
		selectedPlugin = pluginZones.at(selected).Value();
		RenderPluginDescription(selectedPlugin);
		ScrollSelectedPlugin();
		break;
	default:
		break;
	}
}



void PreferencesPanel::HandleConfirm()
{
	switch(page)
	{
	case 'c':
		editing = selected;
		break;
	case 's':
		HandleSettingsString(selectedItem, Screen::Dimensions() / 2.);
		break;
	case 'p':
		Plugins::TogglePlugin(selectedPlugin);
		break;
	default:
		break;
	}
}



void PreferencesPanel::ScrollSelectedPlugin()
{
	while(selected * 20 - pluginListScroll < 0)
		pluginListScroll.Scroll(-Preferences::ScrollSpeed());
	while(selected * 20 - pluginListScroll > pluginListClip->Height())
		pluginListScroll.Scroll(Preferences::ScrollSpeed());
}<|MERGE_RESOLUTION|>--- conflicted
+++ resolved
@@ -79,11 +79,8 @@
 	const string BACKGROUND_PARALLAX = "Parallax background";
 	const string EXTENDED_JUMP_EFFECTS = "Extended jump effects";
 	const string ALERT_INDICATOR = "Alert indicator";
-<<<<<<< HEAD
-	const string PRICE_PARENS = "Show parenthesis on Job Board";
-=======
 	const string HUD_SHIP_OUTLINES = "Ship outlines in HUD";
->>>>>>> 278b5475
+  const string PRICE_PARENS = "Show parenthesis on Job Board";
 
 	// How many pages of controls and settings there are.
 	const int CONTROLS_PAGE_COUNT = 2;
