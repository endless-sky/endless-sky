/* PreferencesPanel.cpp
Copyright (c) 2014 by Michael Zahniser

Endless Sky is free software: you can redistribute it and/or modify it under the
terms of the GNU General Public License as published by the Free Software
Foundation, either version 3 of the License, or (at your option) any later version.

Endless Sky is distributed in the hope that it will be useful, but WITHOUT ANY
WARRANTY; without even the implied warranty of MERCHANTABILITY or FITNESS FOR A
PARTICULAR PURPOSE. See the GNU General Public License for more details.

You should have received a copy of the GNU General Public License along with
this program. If not, see <https://www.gnu.org/licenses/>.
*/

#include "PreferencesPanel.h"

#include "text/alignment.hpp"
#include "Audio.h"
#include "Color.h"
#include "Dialog.h"
#include "Files.h"
#include "text/Font.h"
#include "text/FontSet.h"
#include "GameData.h"
#include "Information.h"
#include "Interface.h"
#include "text/layout.hpp"
#include "Plugins.h"
#include "Preferences.h"
#include "Screen.h"
#include "Sprite.h"
#include "SpriteSet.h"
#include "SpriteShader.h"
#include "StarField.h"
#include "text/Table.h"
#include "text/truncate.hpp"
#include "UI.h"
#include "text/WrappedText.h"

#include "opengl.h"
#include <SDL2/SDL.h>

#include <algorithm>

using namespace std;

namespace {
	// Settings that require special handling.
	const string ZOOM_FACTOR = "Main zoom factor";
	const int ZOOM_FACTOR_MIN = 100;
	const int ZOOM_FACTOR_MAX = 200;
	const int ZOOM_FACTOR_INCREMENT = 10;
	const string VIEW_ZOOM_FACTOR = "View zoom factor";
	const string AUTO_AIM_SETTING = "Automatic aiming";
	const string SCREEN_MODE_SETTING = "Screen mode";
	const string VSYNC_SETTING = "VSync";
	const string EXPEND_AMMO = "Escorts expend ammo";
	const string TURRET_TRACKING = "Turret tracking";
	const string FOCUS_PREFERENCE = "Turrets focus fire";
	const string FRUGAL_ESCORTS = "Escorts use ammo frugally";
	const string REACTIVATE_HELP = "Reactivate first-time help";
	const string SCROLL_SPEED = "Scroll speed";
	const string FIGHTER_REPAIR = "Repair fighters in";
	const string SHIP_OUTLINES = "Ship outlines in shops";
	const string BOARDING_PRIORITY = "Boarding target priority";
	const string BACKGROUND_PARALLAX = "Parallax background";
	const string ALERT_INDICATOR = "Alert indicator";

	// How many pages of settings there are.
	const int SETTINGS_PAGE_COUNT = 2;
}



PreferencesPanel::PreferencesPanel()
	: editing(-1), selected(0), hover(-1)
{
	// Select the first valid plugin.
	for(const auto &plugin : Plugins::Get())
		if(plugin.second.IsValid())
		{
			selectedPlugin = plugin.first;
			break;
		}

	SetIsFullScreen(true);
}



// Draw this panel.
void PreferencesPanel::Draw()
{
	glClear(GL_COLOR_BUFFER_BIT);
	GameData::Background().Draw(Point(), Point());

	Information info;
	info.SetBar("volume", Audio::Volume());
	if(Plugins::HasChanged())
		info.SetCondition("show plugins changed");
	if(SETTINGS_PAGE_COUNT > 1)
		info.SetCondition("multiple pages");
	if(currentSettingsPage > 0)
		info.SetCondition("show previous");
	if(currentSettingsPage + 1 < SETTINGS_PAGE_COUNT)
		info.SetCondition("show next");
	GameData::Interfaces().Get("menu background")->Draw(info, this);
	string pageName = (page == 'c' ? "controls" : page == 's' ? "settings" : "plugins");
	GameData::Interfaces().Get(pageName)->Draw(info, this);
	GameData::Interfaces().Get("preferences")->Draw(info, this);

	zones.clear();
	prefZones.clear();
	pluginZones.clear();
	if(page == 'c')
		DrawControls();
	else if(page == 's')
		DrawSettings();
	else if(page == 'p')
		DrawPlugins();
}



bool PreferencesPanel::KeyDown(SDL_Keycode key, Uint16 mod, const Command &command, bool isNewPress)
{
	if(static_cast<unsigned>(editing) < zones.size())
	{
		Command::SetKey(zones[editing].Value(), key);
		EndEditing();
		return true;
	}

	if(key == SDLK_DOWN && static_cast<unsigned>(selected + 1) < zones.size())
		++selected;
	else if(key == SDLK_UP && selected > 0)
		--selected;
	else if(key == SDLK_RETURN)
		editing = selected;
	else if(key == 'b' || command.Has(Command::MENU) || (key == 'w' && (mod & (KMOD_CTRL | KMOD_GUI))))
		Exit();
	else if(key == 'c' || key == 's' || key == 'p')
		page = key;
	else if(key == 'o' && page == 'p')
		Files::OpenUserPluginFolder();
	else if((key == 'n' || key == SDLK_PAGEUP) && currentSettingsPage < SETTINGS_PAGE_COUNT - 1)
		++currentSettingsPage;
	else if((key == 'r' || key == SDLK_PAGEDOWN) && currentSettingsPage > 0)
		--currentSettingsPage;
	else
		return false;

	return true;
}



bool PreferencesPanel::Click(int x, int y, int clicks)
{
	EndEditing();

	if(x >= 265 && x < 295 && y >= -220 && y < 70)
	{
		Audio::SetVolume((20 - y) / 200.);
		Audio::Play(Audio::Get("warder"));
		return true;
	}

	Point point(x, y);
	for(unsigned index = 0; index < zones.size(); ++index)
		if(zones[index].Contains(point))
			editing = selected = index;

	for(const auto &zone : prefZones)
		if(zone.Contains(point))
		{
			// For some settings, clicking the option does more than just toggle a
			// boolean state keyed by the option's name.
			if(zone.Value() == ZOOM_FACTOR)
			{
				int newZoom = Screen::UserZoom() + ZOOM_FACTOR_INCREMENT;
				Screen::SetZoom(newZoom);
				if(newZoom > ZOOM_FACTOR_MAX || Screen::Zoom() != newZoom)
				{
					// Notify the user why setting the zoom any higher isn't permitted.
					// Only show this if it's not possible to zoom the view at all, as
					// otherwise the dialog will show every time, which is annoying.
					if(newZoom == ZOOM_FACTOR_MIN + ZOOM_FACTOR_INCREMENT)
						GetUI()->Push(new Dialog(
							"Your screen resolution is too low to support a zoom level above 100%."));
					Screen::SetZoom(ZOOM_FACTOR_MIN);
				}
				// Convert to raw window coordinates, at the new zoom level.
				point *= Screen::Zoom() / 100.;
				point += .5 * Point(Screen::RawWidth(), Screen::RawHeight());
				SDL_WarpMouseInWindow(nullptr, point.X(), point.Y());
			}
			else if(zone.Value() == BOARDING_PRIORITY)
				Preferences::ToggleBoarding();
			else if(zone.Value() == BACKGROUND_PARALLAX)
				Preferences::ToggleParallax();
			else if(zone.Value() == VIEW_ZOOM_FACTOR)
			{
				// Increase the zoom factor unless it is at the maximum. In that
				// case, cycle around to the lowest zoom factor.
				if(!Preferences::ZoomViewIn())
					while(Preferences::ZoomViewOut()) {}
			}
			else if(zone.Value() == SCREEN_MODE_SETTING)
				Preferences::ToggleScreenMode();
			else if(zone.Value() == VSYNC_SETTING)
			{
				if(!Preferences::ToggleVSync())
					GetUI()->Push(new Dialog(
						"Unable to change VSync state. (Your system's graphics settings may be controlling it instead.)"));
			}
			else if(zone.Value() == AUTO_AIM_SETTING)
				Preferences::ToggleAutoAim();
			else if(zone.Value() == EXPEND_AMMO)
				Preferences::ToggleAmmoUsage();
			else if(zone.Value() == TURRET_TRACKING)
				Preferences::Set(FOCUS_PREFERENCE, !Preferences::Has(FOCUS_PREFERENCE));
			else if(zone.Value() == REACTIVATE_HELP)
			{
				for(const auto &it : GameData::HelpTemplates())
					Preferences::Set("help: " + it.first, false);
			}
			else if(zone.Value() == SCROLL_SPEED)
			{
				// Toggle between three different speeds.
				int speed = Preferences::ScrollSpeed() + 20;
				if(speed > 60)
					speed = 20;
				Preferences::SetScrollSpeed(speed);
			}
			else if(zone.Value() == ALERT_INDICATOR)
				Preferences::ToggleAlert();
			// All other options are handled by just toggling the boolean state.
			else
				Preferences::Set(zone.Value(), !Preferences::Has(zone.Value()));
			break;
		}

	for(const auto &zone : pluginZones)
		if(zone.Contains(point))
		{
			selectedPlugin = zone.Value();
			break;
		}

	return true;
}



bool PreferencesPanel::Hover(int x, int y)
{
	hoverPoint = Point(x, y);

	hover = -1;
	for(unsigned index = 0; index < zones.size(); ++index)
		if(zones[index].Contains(hoverPoint))
			hover = index;

	hoverPreference.clear();
	for(const auto &zone : prefZones)
		if(zone.Contains(hoverPoint))
			hoverPreference = zone.Value();

	hoverPlugin.clear();
	for(const auto &zone : pluginZones)
		if(zone.Contains(hoverPoint))
			hoverPlugin = zone.Value();

	return true;
}



// Change the value being hovered over in the direction of the scroll.
bool PreferencesPanel::Scroll(double dx, double dy)
{
	if(!dy || hoverPreference.empty())
		return false;

	if(hoverPreference == ZOOM_FACTOR)
	{
		int zoom = Screen::UserZoom();
		if(dy < 0. && zoom > ZOOM_FACTOR_MIN)
			zoom -= ZOOM_FACTOR_INCREMENT;
		if(dy > 0. && zoom < ZOOM_FACTOR_MAX)
			zoom += ZOOM_FACTOR_INCREMENT;

		Screen::SetZoom(zoom);
		if(Screen::Zoom() != zoom)
			Screen::SetZoom(Screen::Zoom());

		// Convert to raw window coordinates, at the new zoom level.
		Point point = hoverPoint * (Screen::Zoom() / 100.);
		point += .5 * Point(Screen::RawWidth(), Screen::RawHeight());
		SDL_WarpMouseInWindow(nullptr, point.X(), point.Y());
	}
	else if(hoverPreference == VIEW_ZOOM_FACTOR)
	{
		if(dy < 0.)
			Preferences::ZoomViewOut();
		else
			Preferences::ZoomViewIn();
	}
	else if(hoverPreference == SCROLL_SPEED)
	{
		int speed = Preferences::ScrollSpeed();
		if(dy < 0.)
			speed = max(20, speed - 20);
		else
			speed = min(60, speed + 20);
		Preferences::SetScrollSpeed(speed);
	}
	return true;
}



void PreferencesPanel::EndEditing()
{
	editing = -1;
}



void PreferencesPanel::DrawControls()
{
	const Color &back = *GameData::Colors().Get("faint");
	const Color &dim = *GameData::Colors().Get("dim");
	const Color &medium = *GameData::Colors().Get("medium");
	const Color &bright = *GameData::Colors().Get("bright");

	// Check for conflicts.
	const Color &warning = *GameData::Colors().Get("warning conflict");

	Table table;
	table.AddColumn(-115, {230, Alignment::LEFT});
	table.AddColumn(115, {230, Alignment::RIGHT});
	table.SetUnderline(-120, 120);

	int firstY = -248;
	table.DrawAt(Point(-130, firstY));

	static const string CATEGORIES[] = {
		"Navigation",
		"Weapons",
		"Targeting",
<<<<<<< HEAD
		"Menus",
		"Fleet",
		"Special abilities"
=======
		"Navigation",
		"Interface",
		"Fleet"
>>>>>>> 267f6645
	};
	const string *category = CATEGORIES;
	static const Command COMMANDS[] = {
		Command::NONE,
		Command::FORWARD,
		Command::LEFT,
		Command::RIGHT,
		Command::AUTOSTEER,
		Command::BACK,
		Command::AFTERBURNER,
		Command::LAND,
		Command::JUMP,
		Command::NONE,
		Command::PRIMARY,
		Command::SELECT,
		Command::SECONDARY,
		Command::NONE,
		Command::NEAREST,
		Command::TARGET,
		Command::HAIL,
		Command::BOARD,
		Command::SCAN,
		Command::NONE,
		Command::MOUSE_TURNING_HOLD,
		Command::MOUSE_TURNING_TOGGLE,
		Command::NONE,
		Command::MENU,
		Command::MAP,
		Command::INFO,
		Command::FULLSCREEN,
		Command::FASTFORWARD,
		Command::NONE,
		Command::DEPLOY,
		Command::FIGHT,
		Command::GATHER,
		Command::HOLD,
		Command::AMMO,
		Command::NONE,
		Command::CLOAK
	};
	static const Command *BREAK = &COMMANDS[19];
	for(const Command &command : COMMANDS)
	{
		// The "BREAK" line is where to go to the next column.
		if(&command == BREAK)
			table.DrawAt(Point(130, firstY));

		if(!command)
		{
			table.DrawGap(10);
			table.DrawUnderline(medium);
			if(category != end(CATEGORIES))
				table.Draw(*category++, bright);
			else
				table.Advance();
			table.Draw("Key", bright);
			table.DrawGap(5);
		}
		else
		{
			int index = zones.size();
			// Mark conflicts.
			bool isConflicted = command.HasConflict();
			bool isEditing = (index == editing);
			if(isConflicted || isEditing)
			{
				table.SetHighlight(56, 120);
				table.DrawHighlight(isEditing ? dim : warning);
			}

			// Mark the selected row.
			bool isHovering = (index == hover && !isEditing);
			if(!isHovering && index == selected)
			{
				table.SetHighlight(-120, 54);
				table.DrawHighlight(back);
			}

			// Highlight whichever row the mouse hovers over.
			table.SetHighlight(-120, 120);
			if(isHovering)
				table.DrawHighlight(back);

			zones.emplace_back(table.GetCenterPoint(), table.GetRowSize(), command);

			table.Draw(command.Description(), medium);
			table.Draw(command.KeyName(), isEditing ? bright : medium);
		}
	}

	Table shiftTable;
	shiftTable.AddColumn(125, {150, Alignment::RIGHT});
	shiftTable.SetUnderline(0, 130);
	shiftTable.DrawAt(Point(-400, 52));

	shiftTable.DrawUnderline(medium);
	shiftTable.Draw("With <shift> key", bright);
	shiftTable.DrawGap(5);
	shiftTable.Draw("Select nearest ship", medium);
	shiftTable.Draw("Select next escort", medium);
	shiftTable.Draw("Talk to planet", medium);
	shiftTable.Draw("Board disabled escort", medium);
}



void PreferencesPanel::DrawSettings()
{
	const Color &back = *GameData::Colors().Get("faint");
	const Color &dim = *GameData::Colors().Get("dim");
	const Color &medium = *GameData::Colors().Get("medium");
	const Color &bright = *GameData::Colors().Get("bright");

	Table table;
	table.AddColumn(-115, {230, Alignment::LEFT});
	table.AddColumn(115, {230, Alignment::RIGHT});
	table.SetUnderline(-120, 120);

	int firstY = -248;
	table.DrawAt(Point(-130, firstY));

	// About SETTINGS pagination
	// * An empty string indicates that a category has ended.
	// * A '\t' character indicates that the first column on this page has
	//   ended, and the next line should be drawn at the start of the next
	//   column.
	// * A '\n' character indicates that this page is complete, no further lines
	//   should be drawn on this page.
	// * In all three cases, the first non-special string will be considered the
	//   category heading and will be drawn differently to normal setting
	//   entries.
	// * The namespace variable SETTINGS_PAGE_COUNT should be updated to the max
	//   page count (count of '\n' characters plus one).
	static const string SETTINGS[] = {
		"Display",
		ZOOM_FACTOR,
		VIEW_ZOOM_FACTOR,
		SCREEN_MODE_SETTING,
		VSYNC_SETTING,
		"Show status overlays",
		"Show missile overlays",
		"Highlight player's flagship",
		"Rotate flagship in HUD",
		"Show planet labels",
		"Show mini-map",
		"Show asteroid scanner overlay",
		"Always underline shortcuts",
		"\t",
		"Performance",
		"Show CPU / GPU load",
		"Render motion blur",
		"Reduce large graphics",
		"Draw background haze",
		"Draw starfield",
		BACKGROUND_PARALLAX,
		"Show hyperspace flash",
		SHIP_OUTLINES,
		"\n",
		"Gameplay",
		AUTO_AIM_SETTING,
		"Automatic firing",
		BOARDING_PRIORITY,
		EXPEND_AMMO,
		FIGHTER_REPAIR,
		TURRET_TRACKING,
		"Rehire extra crew when lost",
		"\t",
		"Other",
		"Clickable radar display",
		"Hide unexplored map regions",
		REACTIVATE_HELP,
		"Interrupt fast-forward",
		SCROLL_SPEED,
		"Show escort systems on map",
		"Show stored outfits on map",
		"System map sends move orders",
		ALERT_INDICATOR
	};
	bool isCategory = true;
	int page = 0;
	for(const string &setting : SETTINGS)
	{
		// Check if this is a page break.
		if(setting == "\n")
		{
			++page;
			continue;
		}
		// Check if this setting is on the page being displayed.
		// If this setting isn't on the page being displayed, check if it is on an earlier page.
		// If it is, continue to the next setting.
		// Otherwise, this setting is on a later page,
		// do not continue as no further settings are to be displayed.
		if(page < currentSettingsPage)
			continue;
		else if(page > currentSettingsPage)
			break;
		// Check if this is a category break or column break.
		if(setting.empty() || setting == "\t")
		{
			isCategory = true;
			if(!setting.empty())
				table.DrawAt(Point(130, firstY));
			continue;
		}

		if(isCategory)
		{
			isCategory = false;
			table.DrawGap(10);
			table.DrawUnderline(medium);
			table.Draw(setting, bright);
			table.Advance();
			table.DrawGap(5);
			continue;
		}

		// Record where this setting is displayed, so the user can click on it.
		prefZones.emplace_back(table.GetCenterPoint(), table.GetRowSize(), setting);

		// Get the "on / off" text for this setting. Setting "isOn"
		// draws the setting "bright" (i.e. the setting is active).
		bool isOn = Preferences::Has(setting);
		string text;
		if(setting == ZOOM_FACTOR)
		{
			isOn = Screen::UserZoom() == Screen::Zoom();
			text = to_string(Screen::UserZoom());
		}
		else if(setting == VIEW_ZOOM_FACTOR)
		{
			isOn = true;
			text = to_string(static_cast<int>(100. * Preferences::ViewZoom()));
		}
		else if(setting == SCREEN_MODE_SETTING)
		{
			isOn = true;
			text = Preferences::ScreenModeSetting();
		}
		else if(setting == VSYNC_SETTING)
		{
			text = Preferences::VSyncSetting();
			isOn = text != "off";
		}
		else if(setting == AUTO_AIM_SETTING)
		{
			text = Preferences::AutoAimSetting();
			isOn = text != "off";
		}
		else if(setting == EXPEND_AMMO)
			text = Preferences::AmmoUsage();
		else if(setting == TURRET_TRACKING)
		{
			isOn = true;
			text = Preferences::Has(FOCUS_PREFERENCE) ? "focused" : "opportunistic";
		}
		else if(setting == FIGHTER_REPAIR)
		{
			isOn = true;
			text = Preferences::Has(FIGHTER_REPAIR) ? "parallel" : "series";
		}
		else if(setting == SHIP_OUTLINES)
		{
			isOn = true;
			text = Preferences::Has(SHIP_OUTLINES) ? "fancy" : "fast";
		}
		else if(setting == BOARDING_PRIORITY)
		{
			isOn = true;
			text = Preferences::BoardingSetting();
		}
		else if(setting == BACKGROUND_PARALLAX)
		{
			text = Preferences::ParallaxSetting();
			isOn = text != "off";
		}
		else if(setting == REACTIVATE_HELP)
		{
			// Check how many help messages have been displayed.
			const map<string, string> &help = GameData::HelpTemplates();
			int shown = 0;
			int total = 0;
			for(const auto &it : help)
			{
				// Don't count certain special help messages that are always
				// active for new players.
				bool special = false;
				const string SPECIAL_HELP[] = {"basics", "lost"};
				for(const string &str : SPECIAL_HELP)
					if(it.first.find(str) == 0)
						special = true;

				if(!special)
				{
					++total;
					shown += Preferences::Has("help: " + it.first);
				}
			}

			if(shown)
				text = to_string(shown) + " / " + to_string(total);
			else
			{
				isOn = true;
				text = "done";
			}
		}
		else if(setting == SCROLL_SPEED)
		{
			isOn = true;
			text = to_string(Preferences::ScrollSpeed());
		}
		else if(setting == ALERT_INDICATOR)
		{
			isOn = Preferences::GetAlertIndicator() != Preferences::AlertIndicator::NONE;
			text = Preferences::AlertSetting();
		}
		else
			text = isOn ? "on" : "off";

		if(setting == hoverPreference)
			table.DrawHighlight(back);
		table.Draw(setting, isOn ? medium : dim);
		table.Draw(text, isOn ? bright : medium);
	}
}



void PreferencesPanel::DrawPlugins()
{
	const Color &back = *GameData::Colors().Get("faint");
	const Color &dim = *GameData::Colors().Get("dim");
	const Color &medium = *GameData::Colors().Get("medium");
	const Color &bright = *GameData::Colors().Get("bright");

	const Sprite *box[2] = { SpriteSet::Get("ui/unchecked"), SpriteSet::Get("ui/checked") };

	const int MAX_TEXT_WIDTH = 230;
	Table table;
	table.AddColumn(-115, {MAX_TEXT_WIDTH, Truncate::MIDDLE});
	table.SetUnderline(-120, 100);

	int firstY = -238;
	// Table is at -110 while checkbox is at -130
	table.DrawAt(Point(-110, firstY));
	table.DrawUnderline(medium);
	table.DrawGap(25);

	const Font &font = FontSet::Get(14);

	for(const auto &it : Plugins::Get())
	{
		const auto &plugin = it.second;
		if(!plugin.IsValid())
			continue;

		pluginZones.emplace_back(table.GetCenterPoint(), table.GetRowSize(), plugin.name);

		bool isSelected = (plugin.name == selectedPlugin);
		if(isSelected || plugin.name == hoverPlugin)
			table.DrawHighlight(back);

		const Sprite *sprite = box[plugin.currentState];
		Point topLeft = table.GetRowBounds().TopLeft() - Point(sprite->Width(), 0.);
		Rectangle spriteBounds = Rectangle::FromCorner(topLeft, Point(sprite->Width(), sprite->Height()));
		SpriteShader::Draw(sprite, spriteBounds.Center());

		topLeft.X() += 6.;
		topLeft.Y() += 7.;
		Rectangle zoneBounds = Rectangle::FromCorner(topLeft, Point(sprite->Width() - 8., sprite->Height() - 8.));

		AddZone(zoneBounds, [&]() { Plugins::TogglePlugin(plugin.name); });
		if(isSelected)
			table.Draw(plugin.name, bright);
		else
			table.Draw(plugin.name, plugin.enabled ? medium : dim);

		if(isSelected)
		{
			const Sprite *sprite = SpriteSet::Get(plugin.name);
			Point top(15., firstY);
			if(sprite)
			{
				Point center(130., top.Y() + .5 * sprite->Height());
				SpriteShader::Draw(sprite, center);
				top.Y() += sprite->Height() + 10.;
			}

			WrappedText wrap(font);
			wrap.SetWrapWidth(MAX_TEXT_WIDTH);
			static const string EMPTY = "(No description given.)";
			wrap.Wrap(plugin.aboutText.empty() ? EMPTY : plugin.aboutText);
			wrap.Draw(top, medium);
		}
	}
}



void PreferencesPanel::Exit()
{
	Command::SaveSettings(Files::Config() + "keys.txt");

	GetUI()->Pop(this);
}<|MERGE_RESOLUTION|>--- conflicted
+++ resolved
@@ -351,15 +351,9 @@
 		"Navigation",
 		"Weapons",
 		"Targeting",
-<<<<<<< HEAD
-		"Menus",
-		"Fleet",
-		"Special abilities"
-=======
 		"Navigation",
 		"Interface",
 		"Fleet"
->>>>>>> 267f6645
 	};
 	const string *category = CATEGORIES;
 	static const Command COMMANDS[] = {
