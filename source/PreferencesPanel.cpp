/* PreferencesPanel.cpp
Copyright (c) 2014 by Michael Zahniser

Endless Sky is free software: you can redistribute it and/or modify it under the
terms of the GNU General Public License as published by the Free Software
Foundation, either version 3 of the License, or (at your option) any later version.

Endless Sky is distributed in the hope that it will be useful, but WITHOUT ANY
WARRANTY; without even the implied warranty of MERCHANTABILITY or FITNESS FOR A
PARTICULAR PURPOSE. See the GNU General Public License for more details.

You should have received a copy of the GNU General Public License along with
this program. If not, see <https://www.gnu.org/licenses/>.
*/

#include "PreferencesPanel.h"

#include "text/alignment.hpp"
#include "audio/Audio.h"
#include "Color.h"
#include "Dialog.h"
#include "Files.h"
#include "shader/FillShader.h"
#include "text/Font.h"
#include "text/FontSet.h"
#include "GameData.h"
#include "Information.h"
#include "Interface.h"
#include "Plugins.h"
#include "shader/PointerShader.h"
#include "Preferences.h"
#include "RenderBuffer.h"
#include "Screen.h"
#include "image/Sprite.h"
#include "image/SpriteSet.h"
#include "shader/SpriteShader.h"
#include "shader/StarField.h"
#include "text/Table.h"
#include "text/truncate.hpp"
#include "UI.h"
#include "text/WrappedText.h"

#include "opengl.h"

#include <algorithm>

using namespace std;

namespace {
	// Settings that require special handling.
	const string ZOOM_FACTOR = "Main zoom factor";
	const int ZOOM_FACTOR_MIN = 100;
	const int ZOOM_FACTOR_MAX = 200;
	const int ZOOM_FACTOR_INCREMENT = 10;
	const string VIEW_ZOOM_FACTOR = "View zoom factor";
	const string AUTO_AIM_SETTING = "Automatic aiming";
	const string AUTO_FIRE_SETTING = "Automatic firing";
	const string SCREEN_MODE_SETTING = "Screen mode";
	const string VSYNC_SETTING = "VSync";
	const string CAMERA_ACCELERATION = "Camera acceleration";
	const string CLOAK_OUTLINE = "Cloaked ship outlines";
	const string STATUS_OVERLAYS_ALL = "Show status overlays";
	const string STATUS_OVERLAYS_FLAGSHIP = "   Show flagship overlay";
	const string STATUS_OVERLAYS_ESCORT = "   Show escort overlays";
	const string STATUS_OVERLAYS_ENEMY = "   Show enemy overlays";
	const string STATUS_OVERLAYS_NEUTRAL = "   Show neutral overlays";
	const string EXPEND_AMMO = "Escorts expend ammo";
	const string FLOTSAM_SETTING = "Flotsam collection";
	const string TURRET_TRACKING = "Turret tracking";
	const string FOCUS_PREFERENCE = "Turrets focus fire";
	const string FRUGAL_ESCORTS = "Escorts use ammo frugally";
	const string REACTIVATE_HELP = "Reactivate first-time help";
	const string SCROLL_SPEED = "Scroll speed";
	const string FIGHTER_REPAIR = "Repair fighters in";
	const string SHIP_OUTLINES = "Ship outlines in shops";
	const string DATE_FORMAT = "Date format";
	const string NOTIFY_ON_DEST = "Notify on destination";
	const string BOARDING_PRIORITY = "Boarding target priority";
	const string TARGET_ASTEROIDS_BASED_ON = "Target asteroid based on";
	const string BACKGROUND_PARALLAX = "Parallax background";
	const string EXTENDED_JUMP_EFFECTS = "Extended jump effects";
	const string ALERT_INDICATOR = "Alert indicator";
	const string FLAGSHIP_VELOCITY_INDICATOR = "Flagship Velocity Indicator";
	const string HUD_SHIP_OUTLINES = "Ship outlines in HUD";

	// How many pages of controls and settings there are.
	const int CONTROLS_PAGE_COUNT = 2;
	const int SETTINGS_PAGE_COUNT = 2;
	// Hovering a preference for this many frames activates the tooltip.
<<<<<<< HEAD
	const int HOVER_TIME = 60;

	const map<string, SoundCategory> volumeBars = {
		{"volume", SoundCategory::MASTER},
		{"music volume", SoundCategory::MUSIC},
		{"ui volume", SoundCategory::UI},
		{"anti-missile volume", SoundCategory::ANTI_MISSILE},
		{"weapon volume", SoundCategory::WEAPON},
		{"engine volume", SoundCategory::ENGINE},
		{"afterburner volume", SoundCategory::AFTERBURNER},
		{"jump volume", SoundCategory::JUMP},
		{"explosion volume", SoundCategory::EXPLOSION},
		{"scan volume", SoundCategory::SCAN},
		{"environment volume", SoundCategory::ENVIRONMENT},
		{"alert volume", SoundCategory::ALERT}
	};
=======
	const int HOVER_TIME = 30;
>>>>>>> a4ae789c
}



PreferencesPanel::PreferencesPanel()
	: editing(-1), selected(0), hover(-1)
{
	// Select the first valid plugin.
	for(const auto &plugin : Plugins::Get())
		if(plugin.second.IsValid())
		{
			selectedPlugin = plugin.first;
			break;
		}

	SetIsFullScreen(true);

	// Initialize a centered tooltip.
	hoverText.SetFont(FontSet::Get(14));
	hoverText.SetWrapWidth(250);
	hoverText.SetAlignment(Alignment::LEFT);

	// Set the initial plugin list and description scroll ranges.
	const Interface *pluginUi = GameData::Interfaces().Get("plugins");
	Rectangle pluginListBox = pluginUi->GetBox("plugin list");

	pluginListHeight = 0;
	for(const auto &plugin : Plugins::Get())
		if(plugin.second.IsValid())
			pluginListHeight += 20;

	pluginListScroll.SetDisplaySize(pluginListBox.Height());
	pluginListScroll.SetMaxValue(pluginListHeight);
	Rectangle pluginDescriptionBox = pluginUi->GetBox("plugin description");
	pluginDescriptionScroll.SetDisplaySize(pluginDescriptionBox.Height());
}



// Stub, for unique_ptr destruction to be defined in the right compilation unit.
PreferencesPanel::~PreferencesPanel()
{
}



// Draw this panel.
void PreferencesPanel::Draw()
{
	glClear(GL_COLOR_BUFFER_BIT);
	GameData::Background().Draw(Point(), Point());

	Information info;

	for(const auto &[bar, category] : volumeBars)
	{
		double volume = Audio::Volume(category);
		info.SetBar(bar, volume);
		if(volume > .75)
			info.SetCondition(bar + " max");
		else if(volume > .5)
			info.SetCondition(bar + " medium");
		else if(volume > .25)
			info.SetCondition(bar + " low");
		else
			info.SetCondition(bar + " none");
	}

	if(Plugins::HasChanged())
		info.SetCondition("show plugins changed");
	if(CONTROLS_PAGE_COUNT > 1)
		info.SetCondition("multiple controls pages");
	if(currentControlsPage > 0)
		info.SetCondition("show previous controls");
	if(currentControlsPage + 1 < CONTROLS_PAGE_COUNT)
		info.SetCondition("show next controls");
	if(SETTINGS_PAGE_COUNT > 1)
		info.SetCondition("multiple settings pages");
	if(currentSettingsPage > 0)
		info.SetCondition("show previous settings");
	if(currentSettingsPage + 1 < SETTINGS_PAGE_COUNT)
		info.SetCondition("show next settings");
	GameData::Interfaces().Get("menu background")->Draw(info, this);
	string pageName = (page == 'c' ? "controls" : page == 's' ? "settings" : page == 'p' ? "plugins" : "audio");
	GameData::Interfaces().Get(pageName)->Draw(info, this);
	GameData::Interfaces().Get("preferences")->Draw(info, this);

	zones.clear();
	prefZones.clear();
	pluginZones.clear();
	if(page == 'c')
	{
		DrawControls();
		DrawTooltips();
	}
	else if(page == 's')
	{
		DrawSettings();
		DrawTooltips();
	}
	else if(page == 'p')
		DrawPlugins();
	else if(page == 'a')
	{
		// The entire audio panel is defined in interfaces, so this is a dummy.
	}
}



bool PreferencesPanel::KeyDown(SDL_Keycode key, Uint16 mod, const Command &command, bool isNewPress)
{
	if(static_cast<unsigned>(editing) < zones.size())
	{
		Command::SetKey(zones[editing].Value(), key);
		EndEditing();
		return true;
	}

	if(key == SDLK_DOWN)
		HandleDown();
	else if(key == SDLK_UP)
		HandleUp();
	else if(key == SDLK_RETURN)
		HandleConfirm();
	else if(key == 'b' || command.Has(Command::MENU) || (key == 'w' && (mod & (KMOD_CTRL | KMOD_GUI))))
		Exit();
	else if(key == 'c' || key == 's' || key == 'p' || key == 'a')
	{
		page = key;
		hoverItem.clear();
		selected = 0;

		if(page == 'p')
		{
			// Reset the render buffers in case the UI scale has changed.
			const Interface *pluginUi = GameData::Interfaces().Get("plugins");
			Rectangle pluginListBox = pluginUi->GetBox("plugin list");
			pluginListClip = std::make_unique<RenderBuffer>(pluginListBox.Dimensions());
			RenderPluginDescription(selectedPlugin);
		}
	}
	else if(key == 'o' && page == 'p')
		Files::OpenUserPluginFolder();
	else if((key == 'n' || key == SDLK_PAGEUP)
		&& ((page == 'c' && currentControlsPage < CONTROLS_PAGE_COUNT - 1)
		|| (page == 's' && currentSettingsPage < SETTINGS_PAGE_COUNT - 1)))
	{
		if(page == 'c')
			++currentControlsPage;
		else
			++currentSettingsPage;
		selected = 0;
		selectedItem.clear();
	}
	else if((key == 'r' || key == SDLK_PAGEDOWN)
		&& ((page == 'c' && currentControlsPage > 0) || (page == 's' && currentSettingsPage > 0)))
	{
		if(page == 'c')
			--currentControlsPage;
		else
			--currentSettingsPage;
		selected = 0;
		selectedItem.clear();
	}
	else if((key == 'x' || key == SDLK_DELETE) && (page == 'c'))
	{
		if(zones[latest].Value().KeyName() != Command::MENU.KeyName())
			Command::SetKey(zones[latest].Value(), 0);
	}
	else
		return false;

	return true;
}



bool PreferencesPanel::Click(int x, int y, int clicks)
{
	EndEditing();

	Point point(x, y);
	const Interface *preferencesUI = GameData::Interfaces().Get("preferences");
	Rectangle volumeBox = preferencesUI->GetBox("volume box");
	if(volumeBox.Contains(point))
	{
		double barSize = preferencesUI->GetValue("master volume bar size");
		double volume = (volumeBox.Center().Y() - point.Y()) / barSize + .5;

		Audio::SetVolume(volume, SoundCategory::MASTER);
		Audio::Play(Audio::Get("warder"), SoundCategory::MASTER);
		return true;
	}

	for(unsigned index = 0; index < zones.size(); ++index)
		if(zones[index].Contains(point))
			editing = selected = index;

	for(const auto &zone : prefZones)
		if(zone.Contains(point))
		{
			HandleSettingsString(zone.Value(), point);
			break;
		}

	if(page == 'p')
	{
		// Don't handle clicks outside of the clipped area.
		const Interface *pluginUi = GameData::Interfaces().Get("plugins");
		Rectangle pluginListBox = pluginUi->GetBox("plugin list");
		if(pluginListBox.Contains(point))
		{
			int index = 0;
			for(const auto &zone : pluginZones)
			{
				if(zone.Contains(point) && selectedPlugin != zone.Value())
				{
					selectedPlugin = zone.Value();
					selected = index;
					RenderPluginDescription(selectedPlugin);
					break;
				}
				index++;
			}
		}
	}
	else if(page == 'a')
	{
		const Interface *audioUI = GameData::Interfaces().Get("audio");
		double barSize = audioUI->GetValue("volume bar size");
		for(const auto &[name, category] : volumeBars)
		{
			if(category != SoundCategory::MASTER)
			{
				Rectangle barZone = audioUI->GetBox(name + " box");
				if(barZone.Contains(point))
				{
					double volume = (point.X() - barZone.Center().X()) / barSize + .5;
					Audio::SetVolume(volume, category);
					Audio::Play(Audio::Get("warder"), category);
					return true;
				}
			}
		}
	}

	return true;
}



bool PreferencesPanel::Hover(int x, int y)
{
	hoverPoint = Point(x, y);

	hoverItem.clear();
	tooltip.clear();

	hover = -1;
	for(unsigned index = 0; index < zones.size(); ++index)
		if(zones[index].Contains(hoverPoint))
			hover = index;

	for(const auto &zone : prefZones)
		if(zone.Contains(hoverPoint))
			hoverItem = zone.Value();

	for(const auto &zone : pluginZones)
		if(zone.Contains(hoverPoint))
			hoverItem = zone.Value();

	return true;
}



// Change the value being hovered over in the direction of the scroll.
bool PreferencesPanel::Scroll(double dx, double dy)
{
	if(!dy)
		return false;

	if(page == 's' && !hoverItem.empty())
	{
		if(hoverItem == ZOOM_FACTOR)
		{
			int zoom = Screen::UserZoom();
			if(dy < 0. && zoom > ZOOM_FACTOR_MIN)
				zoom -= ZOOM_FACTOR_INCREMENT;
			if(dy > 0. && zoom < ZOOM_FACTOR_MAX)
				zoom += ZOOM_FACTOR_INCREMENT;

			Screen::SetZoom(zoom);
			if(Screen::Zoom() != zoom)
				Screen::SetZoom(Screen::Zoom());

			// Convert to raw window coordinates, at the new zoom level.
			Point point = hoverPoint * (Screen::Zoom() / 100.);
			point += .5 * Point(Screen::RawWidth(), Screen::RawHeight());
			SDL_WarpMouseInWindow(nullptr, point.X(), point.Y());
		}
		else if(hoverItem == VIEW_ZOOM_FACTOR)
		{
			if(dy < 0.)
				Preferences::ZoomViewOut();
			else
				Preferences::ZoomViewIn();
		}
		else if(hoverItem == SCROLL_SPEED)
		{
			int speed = Preferences::ScrollSpeed();
			if(dy < 0.)
				speed = max(10, speed - 10);
			else
				speed = min(60, speed + 10);
			Preferences::SetScrollSpeed(speed);
		}
		return true;
	}
	else if(page == 'p')
	{
		auto ui = GameData::Interfaces().Get("plugins");
		const Rectangle &pluginBox = ui->GetBox("plugin list");
		const Rectangle &descriptionBox = ui->GetBox("plugin description");

		if(pluginBox.Contains(hoverPoint))
		{
			pluginListScroll.Scroll(-dy * Preferences::ScrollSpeed());
			return true;
		}
		else if(descriptionBox.Contains(hoverPoint) && pluginDescriptionBuffer)
		{
			pluginDescriptionScroll.Scroll(-dy * Preferences::ScrollSpeed());
			return true;
		}
	}
	return false;
}



bool PreferencesPanel::Drag(double dx, double dy)
{
	if(page == 'p')
	{
		auto ui = GameData::Interfaces().Get("plugins");
		const Rectangle &pluginBox = ui->GetBox("plugin list");
		const Rectangle &descriptionBox = ui->GetBox("plugin description");

		if(pluginBox.Contains(hoverPoint))
		{
			// Steps is zero so that we don't animate mouse drags.
			pluginListScroll.Scroll(-dy, 0);
			return true;
		}
		else if(descriptionBox.Contains(hoverPoint))
		{
			// Steps is zero so that we don't animate mouse drags.
			pluginDescriptionScroll.Scroll(-dy, 0);
			return true;
		}
	}
	return false;
}



void PreferencesPanel::EndEditing()
{
	editing = -1;
}



void PreferencesPanel::DrawControls()
{
	const Color &back = *GameData::Colors().Get("faint");
	const Color &dim = *GameData::Colors().Get("dim");
	const Color &medium = *GameData::Colors().Get("medium");
	const Color &bright = *GameData::Colors().Get("bright");

	// Colors for highlighting.
	const Color &warning = *GameData::Colors().Get("warning conflict");
	const Color &noCommand = *GameData::Colors().Get("warning no command");

	if(selected != oldSelected)
		latest = selected;
	if(hover != oldHover)
		latest = hover;

	oldSelected = selected;
	oldHover = hover;

	Table table;
	table.AddColumn(-115, {230, Alignment::LEFT});
	table.AddColumn(115, {230, Alignment::RIGHT});
	table.SetUnderline(-120, 120);

	int firstY = -248;
	table.DrawAt(Point(-130, firstY));

	// About CONTROLS pagination
	// * A NONE command means that a string from CATEGORIES should be drawn
	//   instead of a command.
	// * A '\t' category string indicates that the first column on this page has
	//   ended, and the next line should be drawn at the start of the next
	//   column.
	// * A '\n' category string indicates that this page is complete, no further
	//   lines should be drawn on this page.
	// * The namespace variable CONTROLS_PAGE_COUNT should be updated to the max
	//   page count (count of '\n' characters plus one).
	static const string CATEGORIES[] = {
		"Keyboard Navigation",
		"Fleet",
		"\t",
		"Targeting",
		"Weapons",
		"\n",
		"Interface"
	};
	const string *category = CATEGORIES;
	static const Command COMMANDS[] = {
		Command::NONE,
		Command::FORWARD,
		Command::LEFT,
		Command::RIGHT,
		Command::BACK,
		Command::MOUSE_TURNING_HOLD,
		Command::LATERALLEFT,
		Command::LATERALRIGHT,
		Command::AFTERBURNER,
		Command::AUTOSTEER,
		Command::LAND,
		Command::JUMP,
		Command::NONE,
		Command::DEPLOY,
		Command::FIGHT,
		Command::GATHER,
		Command::HOLD,
		Command::AMMO,
		Command::HARVEST,
		Command::NONE,
		Command::NONE,
		Command::NEAREST,
		Command::TARGET,
		Command::HAIL,
		Command::BOARD,
		Command::NEAREST_ASTEROID,
		Command::SCAN,
		Command::NONE,
		Command::PRIMARY,
		Command::TURRET_TRACKING,
		Command::SELECT,
		Command::SECONDARY,
		Command::CLOAK,
		Command::NONE,
		Command::NONE,
		Command::MENU,
		Command::MAP,
		Command::INFO,
		Command::FULLSCREEN,
		Command::FASTFORWARD,
		Command::HELP,
		Command::MESSAGE_LOG
	};

	int page = 0;
	for(const Command &command : COMMANDS)
	{
		string categoryString;
		if(!command)
		{
			if(category != end(CATEGORIES))
				categoryString = *category++;
			else
				table.Advance();
			// Check if this is a page break.
			if(categoryString == "\n")
			{
				++page;
				continue;
			}
		}
		// Check if this command is on the page being displayed.
		// If this command isn't on the page being displayed, check if it is on an earlier page.
		// If it is, continue to the next command.
		// Otherwise, this command is on a later page,
		// do not continue as no further commands are to be displayed.
		if(page < currentControlsPage)
			continue;
		else if(page > currentControlsPage)
			break;
		if(!command)
		{
			// Check if this is a column break.
			if(categoryString == "\t")
			{
				table.DrawAt(Point(130, firstY));
				continue;
			}
			table.DrawGap(10);
			table.DrawUnderline(medium);
			table.Draw(categoryString, bright);
			table.Draw("Key", bright);
			table.DrawGap(5);
		}
		else
		{
			int index = zones.size();
			// Mark conflicts.
			bool isConflicted = command.HasConflict();
			bool isEmpty = !command.HasBinding();
			bool isEditing = (index == editing);
			if(isConflicted || isEditing || isEmpty)
			{
				table.SetHighlight(56, 120);
				table.DrawHighlight(isEditing ? dim : isEmpty ? noCommand : warning);
			}

			// Mark the selected row.
			bool isHovering = (index == hover && !isEditing);
			if(!isHovering && index == selected)
			{
				auto textWidth = FontSet::Get(14).Width(command.Description());
				table.SetHighlight(-120, textWidth - 110);
				table.DrawHighlight(back);
			}

			// Highlight whichever row the mouse hovers over.
			table.SetHighlight(-120, 120);
			if(isHovering)
			{
				table.DrawHighlight(back);
				hoverItem = command.Description();
			}

			zones.emplace_back(table.GetCenterPoint(), table.GetRowSize(), command);

			table.Draw(command.Description(), medium);
			table.Draw(command.KeyName(), isEditing ? bright : medium);
		}
	}

	Table infoTable;
	infoTable.AddColumn(125, {150, Alignment::RIGHT});
	infoTable.SetUnderline(0, 130);
	// infoTable coordinates are Y axis (up/down), then X axis (left/right)
	infoTable.DrawAt(Point(-400, 32));

	infoTable.DrawUnderline(medium);
	infoTable.Draw("Additional info", bright);
	infoTable.DrawGap(5);
	infoTable.Draw("Press '_x' over controls", medium);
	infoTable.Draw("to unbind them.", medium);
	infoTable.Draw("Controls can share", medium);
	infoTable.Draw("the same keybind.", medium);
}



void PreferencesPanel::DrawSettings()
{
	const Color &back = *GameData::Colors().Get("faint");
	const Color &dim = *GameData::Colors().Get("dim");
	const Color &medium = *GameData::Colors().Get("medium");
	const Color &bright = *GameData::Colors().Get("bright");

	Table table;
	table.AddColumn(-115, {230, Alignment::LEFT});
	table.AddColumn(115, {230, Alignment::RIGHT});
	table.SetUnderline(-120, 120);

	int firstY = -248;
	table.DrawAt(Point(-130, firstY));

	// About SETTINGS pagination
	// * An empty string indicates that a category has ended.
	// * A '\t' character indicates that the first column on this page has
	//   ended, and the next line should be drawn at the start of the next
	//   column.
	// * A '\n' character indicates that this page is complete, no further lines
	//   should be drawn on this page.
	// * In all three cases, the first non-special string will be considered the
	//   category heading and will be drawn differently to normal setting
	//   entries.
	// * The namespace variable SETTINGS_PAGE_COUNT should be updated to the max
	//   page count (count of '\n' characters plus one).
	static const string SETTINGS[] = {
		"Display",
		ZOOM_FACTOR,
		VIEW_ZOOM_FACTOR,
		SCREEN_MODE_SETTING,
		VSYNC_SETTING,
		CAMERA_ACCELERATION,
		"",
		"Performance",
		"Show CPU / GPU load",
		"Render motion blur",
		"Reduce large graphics",
		"Draw background haze",
		"Draw starfield",
		BACKGROUND_PARALLAX,
		"Show hyperspace flash",
		EXTENDED_JUMP_EFFECTS,
		SHIP_OUTLINES,
		HUD_SHIP_OUTLINES,
		CLOAK_OUTLINE,
		"\t",
		"HUD",
		STATUS_OVERLAYS_ALL,
		STATUS_OVERLAYS_FLAGSHIP,
		STATUS_OVERLAYS_ESCORT,
		STATUS_OVERLAYS_ENEMY,
		STATUS_OVERLAYS_NEUTRAL,
		"Show missile overlays",
		"Show asteroid scanner overlay",
		"Highlight player's flagship",
		"Rotate flagship in HUD",
		FLAGSHIP_VELOCITY_INDICATOR,
		"Show flagship data in HUD",
		"Show planet labels",
		"Show mini-map",
		"Clickable radar display",
		ALERT_INDICATOR,
		"Extra fleet status messages",
		"\n",
		"Gameplay",
		"Control ship with mouse",
		AUTO_AIM_SETTING,
		AUTO_FIRE_SETTING,
		TURRET_TRACKING,
		TARGET_ASTEROIDS_BASED_ON,
		BOARDING_PRIORITY,
		"Disable auto-stabilization",
		EXPEND_AMMO,
		FLOTSAM_SETTING,
		FIGHTER_REPAIR,
		"Fighters transfer cargo",
		"Rehire extra crew when lost",
		"Automatically unpark flagship",
		"",
		"Map",
		"Deadline blink by distance",
		"Hide unexplored map regions",
		"Show escort systems on map",
		"Show stored outfits on map",
		"System map sends move orders",
		"\t",
		"Other",
		"Always underline shortcuts",
		REACTIVATE_HELP,
		"Interrupt fast-forward",
		"Landing zoom",
		SCROLL_SPEED,
		DATE_FORMAT,
		"Show parenthesis",
		NOTIFY_ON_DEST
	};

	bool isCategory = true;
	int page = 0;
	for(const string &setting : SETTINGS)
	{
		// Check if this is a page break.
		if(setting == "\n")
		{
			++page;
			continue;
		}
		// Check if this setting is on the page being displayed.
		// If this setting isn't on the page being displayed, check if it is on an earlier page.
		// If it is, continue to the next setting.
		// Otherwise, this setting is on a later page,
		// do not continue as no further settings are to be displayed.
		if(page < currentSettingsPage)
			continue;
		else if(page > currentSettingsPage)
			break;
		// Check if this is a category break or column break.
		if(setting.empty() || setting == "\t")
		{
			isCategory = true;
			if(!setting.empty())
				table.DrawAt(Point(130, firstY));
			continue;
		}

		if(isCategory)
		{
			isCategory = false;
			table.DrawGap(10);
			table.DrawUnderline(medium);
			table.Draw(setting, bright);
			table.Advance();
			table.DrawGap(5);
			continue;
		}

		// Record where this setting is displayed, so the user can click on it.
		// Temporarily reset the row's size so the clickzone can cover the entire preference.
		table.SetHighlight(-120, 120);
		prefZones.emplace_back(table.GetCenterPoint(), table.GetRowSize(), setting);

		// Get the "on / off" text for this setting. Setting "isOn"
		// draws the setting "bright" (i.e. the setting is active).
		bool isOn = Preferences::Has(setting);
		string text;
		if(setting == ZOOM_FACTOR)
		{
			isOn = Screen::UserZoom() == Screen::Zoom();
			text = to_string(Screen::UserZoom());
		}
		else if(setting == VIEW_ZOOM_FACTOR)
		{
			isOn = true;
			text = to_string(static_cast<int>(100. * Preferences::ViewZoom()));
		}
		else if(setting == SCREEN_MODE_SETTING)
		{
			isOn = true;
			text = Preferences::ScreenModeSetting();
		}
		else if(setting == VSYNC_SETTING)
		{
			text = Preferences::VSyncSetting();
			isOn = text != "off";
		}
		else if(setting == STATUS_OVERLAYS_ALL)
		{
			text = Preferences::StatusOverlaysSetting(Preferences::OverlayType::ALL);
			isOn = text != "off";
		}
		else if(setting == CAMERA_ACCELERATION)
		{
			text = Preferences::CameraAccelerationSetting();
			isOn = text != "off";
		}
		else if(setting == STATUS_OVERLAYS_FLAGSHIP)
		{
			text = Preferences::StatusOverlaysSetting(Preferences::OverlayType::FLAGSHIP);
			isOn = text != "off" && text != "--";
		}
		else if(setting == STATUS_OVERLAYS_ESCORT)
		{
			text = Preferences::StatusOverlaysSetting(Preferences::OverlayType::ESCORT);
			isOn = text != "off" && text != "--";
		}
		else if(setting == STATUS_OVERLAYS_ENEMY)
		{
			text = Preferences::StatusOverlaysSetting(Preferences::OverlayType::ENEMY);
			isOn = text != "off" && text != "--";
		}
		else if(setting == STATUS_OVERLAYS_NEUTRAL)
		{
			text = Preferences::StatusOverlaysSetting(Preferences::OverlayType::NEUTRAL);
			isOn = text != "off" && text != "--";
		}
		else if(setting == CLOAK_OUTLINE)
		{
			text = Preferences::Has(CLOAK_OUTLINE) ? "fancy" : "fast";
			isOn = true;
		}
		else if(setting == AUTO_AIM_SETTING)
		{
			text = Preferences::AutoAimSetting();
			isOn = text != "off";
		}
		else if(setting == AUTO_FIRE_SETTING)
		{
			text = Preferences::AutoFireSetting();
			isOn = text != "off";
		}
		else if(setting == EXPEND_AMMO)
			text = Preferences::AmmoUsage();
		else if(setting == DATE_FORMAT)
		{
			text = Preferences::DateFormatSetting();
			isOn = true;
		}
		else if(setting == NOTIFY_ON_DEST)
		{
			text = Preferences::NotificationSettingString();
			isOn = text != "off";
		}
		else if(setting == FLOTSAM_SETTING)
		{
			text = Preferences::FlotsamSetting();
			isOn = text != "off";
		}
		else if(setting == TURRET_TRACKING)
		{
			isOn = true;
			text = Preferences::Has(FOCUS_PREFERENCE) ? "focused" : "opportunistic";
		}
		else if(setting == FIGHTER_REPAIR)
		{
			isOn = true;
			text = Preferences::Has(FIGHTER_REPAIR) ? "parallel" : "series";
		}
		else if(setting == SHIP_OUTLINES)
		{
			isOn = true;
			text = Preferences::Has(SHIP_OUTLINES) ? "fancy" : "fast";
		}
		else if(setting == HUD_SHIP_OUTLINES)
		{
			isOn = true;
			text = Preferences::Has(HUD_SHIP_OUTLINES) ? "fancy" : "fast";
		}
		else if(setting == BOARDING_PRIORITY)
		{
			isOn = true;
			text = Preferences::BoardingSetting();
		}
		else if(setting == TARGET_ASTEROIDS_BASED_ON)
		{
			isOn = true;
			text = Preferences::Has(TARGET_ASTEROIDS_BASED_ON) ? "proximity" : "value";
		}
		else if(setting == BACKGROUND_PARALLAX)
		{
			text = Preferences::ParallaxSetting();
			isOn = text != "off";
		}
		else if(setting == EXTENDED_JUMP_EFFECTS)
		{
			text = Preferences::ExtendedJumpEffectsSetting();
			isOn = text != "off";
		}
		else if(setting == REACTIVATE_HELP)
		{
			// Check how many help messages have been displayed.
			const map<string, string> &help = GameData::HelpTemplates();
			int shown = 0;
			int total = 0;
			for(const auto &it : help)
			{
				// Don't count certain special help messages that are always
				// active for new players.
				bool special = false;
				const string SPECIAL_HELP[] = {"basics", "lost"};
				for(const string &str : SPECIAL_HELP)
					if(it.first.find(str) == 0)
						special = true;

				if(!special)
				{
					++total;
					shown += Preferences::Has("help: " + it.first);
				}
			}

			if(shown)
				text = to_string(shown) + " / " + to_string(total);
			else
			{
				isOn = true;
				text = "done";
			}
		}
		else if(setting == SCROLL_SPEED)
		{
			isOn = true;
			text = to_string(Preferences::ScrollSpeed());
		}
		else if(setting == ALERT_INDICATOR)
		{
			isOn = Preferences::GetAlertIndicator() != Preferences::AlertIndicator::NONE;
			text = Preferences::AlertSetting();
		}
		else if(setting == FLAGSHIP_VELOCITY_INDICATOR)
		{
			isOn = Preferences::GetFlagshipVelocityIndicator() != Preferences::FlagshipVelocityIndicator::OFF;
			text = Preferences::FlagshipVelocityIndicatorSetting();
		}
		else
			text = isOn ? "on" : "off";

		if(setting == hoverItem)
		{
			table.SetHighlight(-120, 120);
			table.DrawHighlight(back);
		}
		else if(setting == selectedItem)
		{
			auto width = FontSet::Get(14).Width(setting);
			table.SetHighlight(-120, width - 110);
			table.DrawHighlight(back);
		}

		table.Draw(setting, isOn ? medium : dim);
		table.Draw(text, isOn ? bright : medium);
	}

	// Sync the currently selected item after the preferences map has been populated.
	if(selectedItem.empty())
		selectedItem = prefZones.at(selected).Value();
}



void PreferencesPanel::DrawPlugins()
{
	const Color &back = *GameData::Colors().Get("faint");
	const Color &dim = *GameData::Colors().Get("dim");
	const Color &medium = *GameData::Colors().Get("medium");
	const Color &bright = *GameData::Colors().Get("bright");
	const Interface *pluginUI = GameData::Interfaces().Get("plugins");

	const Sprite *box[2] = { SpriteSet::Get("ui/unchecked"), SpriteSet::Get("ui/checked") };

	// Animate scrolling.
	pluginListScroll.Step();

	// Switch render target to pluginListClip. Until target is destroyed or
	// deactivated, all opengl commands will be drawn there instead.
	auto target = pluginListClip->SetTarget();
	Rectangle pluginListBox = pluginUI->GetBox("plugin list");

	Table table;
	table.AddColumn(
		pluginListClip->Left() + box[0]->Width(),
		Layout(pluginListBox.Width() - box[0]->Width(), Truncate::MIDDLE)
	);
	table.SetUnderline(pluginListClip->Left() + box[0]->Width(), pluginListClip->Right());

	int firstY = pluginListClip->Top();
	table.DrawAt(Point(0, firstY - static_cast<int>(pluginListScroll.AnimatedValue())));

	for(const auto &it : Plugins::Get())
	{
		const auto &plugin = it.second;
		if(!plugin.IsValid())
			continue;

		pluginZones.emplace_back(pluginListBox.Center() + table.GetCenterPoint(), table.GetRowSize(), plugin.name);

		bool isSelected = (plugin.name == selectedPlugin);
		if(isSelected || plugin.name == hoverItem)
			table.DrawHighlight(back);

		const Sprite *sprite = box[plugin.currentState];
		const Point topLeft = table.GetRowBounds().TopLeft() - Point(sprite->Width(), 0.);
		Rectangle spriteBounds = Rectangle::FromCorner(topLeft, Point(sprite->Width(), sprite->Height()));
		SpriteShader::Draw(sprite, spriteBounds.Center());

		Rectangle zoneBounds = spriteBounds + pluginListBox.Center();

		// Only include the zone as clickable if it's within the drawing area.
		bool displayed = table.GetPoint().Y() > pluginListClip->Top() - 20 &&
			table.GetPoint().Y() < pluginListClip->Bottom() - table.GetRowBounds().Height() + 20;
		if(displayed)
			AddZone(zoneBounds, [&]() { Plugins::TogglePlugin(plugin.name); });
		if(isSelected)
			table.Draw(plugin.name, bright);
		else
			table.Draw(plugin.name, plugin.enabled ? medium : dim);
	}

	// Switch back to normal opengl operations.
	target.Deactivate();

	pluginListClip->SetFadePadding(
		pluginListScroll.IsScrollAtMin() ? 0 : 20,
		pluginListScroll.IsScrollAtMax() ? 0 : 20
	);

	// Draw the scrolled and clipped plugin list to the screen.
	pluginListClip->Draw(pluginListBox.Center());
	const Point UP{0, -1};
	const Point DOWN{0, 1};
	const Point POINTER_OFFSET{0, 5};
	if(pluginListScroll.Scrollable())
	{
		// Draw up and down pointers, mostly to indicate when scrolling
		// is possible, but might as well make them clickable too.
		Rectangle topRight({pluginListBox.Right(), pluginListBox.Top() + POINTER_OFFSET.Y()}, {20.0, 20.0});
		PointerShader::Draw(topRight.Center(), UP,
			10.f, 10.f, 5.f, Color(pluginListScroll.IsScrollAtMin() ? .2f : .8f, 0.f));
		AddZone(topRight, [&]() { pluginListScroll.Scroll(-Preferences::ScrollSpeed()); });

		Rectangle bottomRight(pluginListBox.BottomRight() - POINTER_OFFSET, {20.0, 20.0});
		PointerShader::Draw(bottomRight.Center(), DOWN,
			10.f, 10.f, 5.f, Color(pluginListScroll.IsScrollAtMax() ? .2f : .8f, 0.f));
		AddZone(bottomRight, [&]() { pluginListScroll.Scroll(Preferences::ScrollSpeed()); });
	}

	// Draw the pre-rendered plugin description, if applicable.
	if(pluginDescriptionBuffer)
	{
		pluginDescriptionScroll.Step();

		pluginDescriptionBuffer->SetFadePadding(
			pluginDescriptionScroll.IsScrollAtMin() ? 0 : 20,
			pluginDescriptionScroll.IsScrollAtMax() ? 0 : 20
		);

		Rectangle descriptionBox = pluginUI->GetBox("plugin description");
		pluginDescriptionBuffer->Draw(
			descriptionBox.Center(),
			descriptionBox.Dimensions(),
			Point(0, static_cast<int>(pluginDescriptionScroll.AnimatedValue()))
		);

		if(pluginDescriptionScroll.Scrollable())
		{
			// Draw up and down pointers, mostly to indicate when
			// scrolling is possible, but might as well make them
			// clickable too.
			Rectangle topRight({descriptionBox.Right(), descriptionBox.Top() + POINTER_OFFSET.Y()}, {20.0, 20.0});
			PointerShader::Draw(topRight.Center(), UP,
				10.f, 10.f, 5.f, Color(pluginDescriptionScroll.IsScrollAtMin() ? .2f : .8f, 0.f));
			AddZone(topRight, [&]() { pluginDescriptionScroll.Scroll(-Preferences::ScrollSpeed()); });

			Rectangle bottomRight(descriptionBox.BottomRight() - POINTER_OFFSET, {20.0, 20.0});
			PointerShader::Draw(bottomRight.Center(), DOWN,
				10.f, 10.f, 5.f, Color(pluginDescriptionScroll.IsScrollAtMax() ? .2f : .8f, 0.f));
			AddZone(bottomRight, [&]() { pluginDescriptionScroll.Scroll(Preferences::ScrollSpeed()); });
		}
	}
}



// Render the named plugin description into the pluginDescriptionBuffer.
void PreferencesPanel::RenderPluginDescription(const std::string &pluginName)
{
	const Plugin *plugin = Plugins::Get().Find(pluginName);
	if(plugin)
		RenderPluginDescription(*plugin);
	else
		pluginDescriptionBuffer.reset();
}



// Render the plugin description into the pluginDescriptionBuffer.
void PreferencesPanel::RenderPluginDescription(const Plugin &plugin)
{
	const Color &medium = *GameData::Colors().Get("medium");
	const Font &font = FontSet::Get(14);
	Rectangle box = GameData::Interfaces().Get("plugins")->GetBox("plugin description");

	// We are resizing and redrawing the description buffer. Reset the scroll
	// back to zero.
	pluginDescriptionScroll.Set(0, 0);

	// Compute the height before drawing, so that we know the scroll bounds.
	const Sprite *sprite = SpriteSet::Get(plugin.name);
	int descriptionHeight = 0;
	if(sprite)
		descriptionHeight += sprite->Height() + 10;

	WrappedText wrap(font);
	wrap.SetWrapWidth(box.Width());
	static const string EMPTY = "(No description given.)";
	wrap.Wrap(plugin.aboutText.empty() ? EMPTY : plugin.CreateDescription());

	descriptionHeight += wrap.Height();

	// Now that we know the size of the rendered description, resize the buffer
	// to fit, and activate it as a render target.
	if(descriptionHeight < box.Height())
		descriptionHeight = box.Height();
	pluginDescriptionScroll.SetMaxValue(descriptionHeight);
	pluginDescriptionBuffer = std::make_unique<RenderBuffer>(Point(box.Width(), descriptionHeight));
	// Redirect all drawing commands into the offscreen buffer.
	auto target = pluginDescriptionBuffer->SetTarget();

	Point top(pluginDescriptionBuffer->Left(), pluginDescriptionBuffer->Top());
	if(sprite)
	{
		Point center(0., top.Y() + .5 * sprite->Height());
		SpriteShader::Draw(sprite, center);
		top.Y() += sprite->Height() + 10.;
	}

	wrap.Draw(top, medium);
	target.Deactivate();
}



void PreferencesPanel::DrawTooltips()
{
	if(hoverItem.empty())
	{
		// Step the tooltip timer back.
		hoverCount -= hoverCount ? 1 : 0;
		return;
	}

	// Step the tooltip timer forward [0-60].
	hoverCount += hoverCount < HOVER_TIME;

	if(hoverCount < HOVER_TIME)
		return;

	// Create the tooltip text.
	if(tooltip.empty())
	{
		tooltip = GameData::Tooltip(hoverItem);
		// No tooltip for this item.
		if(tooltip.empty())
			return;
		hoverText.Wrap(tooltip);
	}

	Point size(hoverText.WrapWidth(), hoverText.Height() - hoverText.ParagraphBreak());
	size += Point(20., 20.);
	Point topLeft = hoverPoint;
	// Do not overflow the screen dimensions.
	if(topLeft.X() + size.X() > Screen::Right())
		topLeft.X() -= size.X();
	if(topLeft.Y() + size.Y() > Screen::Bottom())
		topLeft.Y() -= size.Y();
	// Draw the background fill and the tooltip text.
	FillShader::Fill(topLeft + .5 * size, size, *GameData::Colors().Get("tooltip background"));
	hoverText.Draw(topLeft + Point(10., 10.), *GameData::Colors().Get("medium"));
}



void PreferencesPanel::Exit()
{
	Command::SaveSettings(Files::Config() / "keys.txt");

	GetUI()->Pop(this);
}



void PreferencesPanel::HandleSettingsString(const string &str, Point cursorPosition)
{
	// For some settings, clicking the option does more than just toggle a
	// boolean state keyed by the option's name.
	if(str == ZOOM_FACTOR)
	{
		int newZoom = Screen::UserZoom() + ZOOM_FACTOR_INCREMENT;
		Screen::SetZoom(newZoom);
		if(newZoom > ZOOM_FACTOR_MAX || Screen::Zoom() != newZoom)
		{
			// Notify the user why setting the zoom any higher isn't permitted.
			// Only show this if it's not possible to zoom the view at all, as
			// otherwise the dialog will show every time, which is annoying.
			if(newZoom == ZOOM_FACTOR_MIN + ZOOM_FACTOR_INCREMENT)
				GetUI()->Push(new Dialog(
					"Your screen resolution is too low to support a zoom level above 100%."));
			Screen::SetZoom(ZOOM_FACTOR_MIN);
		}
		// Convert to raw window coordinates, at the new zoom level.
		cursorPosition *= Screen::Zoom() / 100.;
		cursorPosition += .5 * Point(Screen::RawWidth(), Screen::RawHeight());
		SDL_WarpMouseInWindow(nullptr, cursorPosition.X(), cursorPosition.Y());
	}
	else if(str == BOARDING_PRIORITY)
		Preferences::ToggleBoarding();
	else if(str == BACKGROUND_PARALLAX)
		Preferences::ToggleParallax();
	else if(str == EXTENDED_JUMP_EFFECTS)
		Preferences::ToggleExtendedJumpEffects();
	else if(str == VIEW_ZOOM_FACTOR)
	{
		// Increase the zoom factor unless it is at the maximum. In that
		// case, cycle around to the lowest zoom factor.
		if(!Preferences::ZoomViewIn())
			while(Preferences::ZoomViewOut()) {}
	}
	else if(str == SCREEN_MODE_SETTING)
		Preferences::ToggleScreenMode();
	else if(str == VSYNC_SETTING)
	{
		if(!Preferences::ToggleVSync())
			GetUI()->Push(new Dialog(
				"Unable to change VSync state. (Your system's graphics settings may be controlling it instead.)"));
	}
	else if(str == CAMERA_ACCELERATION)
		Preferences::ToggleCameraAcceleration();
	else if(str == STATUS_OVERLAYS_ALL)
		Preferences::CycleStatusOverlays(Preferences::OverlayType::ALL);
	else if(str == STATUS_OVERLAYS_FLAGSHIP)
		Preferences::CycleStatusOverlays(Preferences::OverlayType::FLAGSHIP);
	else if(str == STATUS_OVERLAYS_ESCORT)
		Preferences::CycleStatusOverlays(Preferences::OverlayType::ESCORT);
	else if(str == STATUS_OVERLAYS_ENEMY)
		Preferences::CycleStatusOverlays(Preferences::OverlayType::ENEMY);
	else if(str == STATUS_OVERLAYS_NEUTRAL)
		Preferences::CycleStatusOverlays(Preferences::OverlayType::NEUTRAL);
	else if(str == AUTO_AIM_SETTING)
		Preferences::ToggleAutoAim();
	else if(str == AUTO_FIRE_SETTING)
		Preferences::ToggleAutoFire();
	else if(str == EXPEND_AMMO)
		Preferences::ToggleAmmoUsage();
	else if(str == FLOTSAM_SETTING)
		Preferences::ToggleFlotsam();
	else if(str == TURRET_TRACKING)
		Preferences::Set(FOCUS_PREFERENCE, !Preferences::Has(FOCUS_PREFERENCE));
	else if(str == REACTIVATE_HELP)
	{
		for(const auto &it : GameData::HelpTemplates())
			Preferences::Set("help: " + it.first, false);
	}
	else if(str == SCROLL_SPEED)
	{
		// Toggle between six different speeds.
		int speed = Preferences::ScrollSpeed() + 10;
		if(speed > 60)
			speed = 10;
		Preferences::SetScrollSpeed(speed);
	}
	else if(str == DATE_FORMAT)
		Preferences::ToggleDateFormat();
	else if(str == NOTIFY_ON_DEST)
		Preferences::ToggleNotificationSetting();
	else if(str == ALERT_INDICATOR)
		Preferences::ToggleAlert();
	else if(str == FLAGSHIP_VELOCITY_INDICATOR)
				Preferences::ToggleFlagshipVelocityIndicator();
	// All other options are handled by just toggling the boolean state.
	else
		Preferences::Set(str, !Preferences::Has(str));
}



void PreferencesPanel::HandleUp()
{
	selected = max(0, selected - 1);
	switch(page)
	{
	case 's':
		selectedItem = prefZones.at(selected).Value();
		break;
	case 'p':
		selectedPlugin = pluginZones.at(selected).Value();
		RenderPluginDescription(selectedPlugin);
		ScrollSelectedPlugin();
		break;
	default:
		break;
	}
}



void PreferencesPanel::HandleDown()
{
	switch(page)
	{
	case 'c':
		if(selected + 1 < static_cast<int>(zones.size()))
			selected++;
		break;
	case 's':
		selected = min(selected + 1, static_cast<int>(prefZones.size() - 1));
		selectedItem = prefZones.at(selected).Value();
		break;
	case 'p':
		selected = min(selected + 1, static_cast<int>(pluginZones.size() - 1));
		selectedPlugin = pluginZones.at(selected).Value();
		RenderPluginDescription(selectedPlugin);
		ScrollSelectedPlugin();
		break;
	default:
		break;
	}
}



void PreferencesPanel::HandleConfirm()
{
	switch(page)
	{
	case 'c':
		editing = selected;
		break;
	case 's':
		HandleSettingsString(selectedItem, Screen::Dimensions() / 2.);
		break;
	case 'p':
		Plugins::TogglePlugin(selectedPlugin);
		break;
	default:
		break;
	}
}



void PreferencesPanel::ScrollSelectedPlugin()
{
	while(selected * 20 - pluginListScroll < 0)
		pluginListScroll.Scroll(-Preferences::ScrollSpeed());
	while(selected * 20 - pluginListScroll > pluginListClip->Height())
		pluginListScroll.Scroll(Preferences::ScrollSpeed());
}<|MERGE_RESOLUTION|>--- conflicted
+++ resolved
@@ -87,8 +87,7 @@
 	const int CONTROLS_PAGE_COUNT = 2;
 	const int SETTINGS_PAGE_COUNT = 2;
 	// Hovering a preference for this many frames activates the tooltip.
-<<<<<<< HEAD
-	const int HOVER_TIME = 60;
+	const int HOVER_TIME = 30;
 
 	const map<string, SoundCategory> volumeBars = {
 		{"volume", SoundCategory::MASTER},
@@ -104,9 +103,6 @@
 		{"environment volume", SoundCategory::ENVIRONMENT},
 		{"alert volume", SoundCategory::ALERT}
 	};
-=======
-	const int HOVER_TIME = 30;
->>>>>>> a4ae789c
 }
 
 
