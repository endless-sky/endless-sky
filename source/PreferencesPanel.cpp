--- conflicted
+++ resolved
@@ -15,12 +15,8 @@
 
 #include "PreferencesPanel.h"
 
-<<<<<<< HEAD
 #include "GamepadPanel.h"
-#include "text/alignment.hpp"
-=======
 #include "text/Alignment.h"
->>>>>>> 023f3ca1
 #include "audio/Audio.h"
 #include "Color.h"
 #include "Dialog.h"
@@ -729,11 +725,7 @@
 		Command::SECONDARY,
 		Command::CLOAK,
 		Command::MOUSE_TURNING_HOLD,
-<<<<<<< HEAD
-		Command::STOP,
-=======
 		Command::AIM_TURRET_HOLD,
->>>>>>> 023f3ca1
 		Command::NONE,
 		Command::NONE,
 		Command::MENU,
