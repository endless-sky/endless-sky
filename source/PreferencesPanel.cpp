/* PreferencesPanel.cpp
Copyright (c) 2014 by Michael Zahniser

Endless Sky is free software: you can redistribute it and/or modify it under the
terms of the GNU General Public License as published by the Free Software
Foundation, either version 3 of the License, or (at your option) any later version.

Endless Sky is distributed in the hope that it will be useful, but WITHOUT ANY
WARRANTY; without even the implied warranty of MERCHANTABILITY or FITNESS FOR A
PARTICULAR PURPOSE. See the GNU General Public License for more details.

You should have received a copy of the GNU General Public License along with
this program. If not, see <https://www.gnu.org/licenses/>.
*/

#include "PreferencesPanel.h"

#include "text/alignment.hpp"
#include "Audio.h"
#include "Color.h"
#include "Dialog.h"
#include "Files.h"
#include "text/Font.h"
#include "text/FontSet.h"
#include "GameData.h"
#include "Information.h"
#include "Interface.h"
#include "text/layout.hpp"
#include "Preferences.h"
#include "Screen.h"
#include "Sprite.h"
#include "SpriteSet.h"
#include "SpriteShader.h"
#include "StarField.h"
#include "text/Table.h"
#include "text/truncate.hpp"
#include "UI.h"
#include "text/WrappedText.h"

#include "opengl.h"
#include <SDL2/SDL.h>

#include <algorithm>

using namespace std;

namespace {
	// Settings that require special handling.
	const string ZOOM_FACTOR = "Main zoom factor";
	const int ZOOM_FACTOR_MIN = 100;
	const int ZOOM_FACTOR_MAX = 200;
	const int ZOOM_FACTOR_INCREMENT = 10;
	const string VIEW_ZOOM_FACTOR = "View zoom factor";
	const string SCREEN_MODE_SETTING = "Screen mode";
	const string VSYNC_SETTING = "VSync";
	const string EXPEND_AMMO = "Escorts expend ammo";
	const string TURRET_TRACKING = "Turret tracking";
	const string FOCUS_PREFERENCE = "Turrets focus fire";
	const string FRUGAL_ESCORTS = "Escorts use ammo frugally";
	const string REACTIVATE_HELP = "Reactivate first-time help";
	const string SCROLL_SPEED = "Scroll speed";
	const string FIGHTER_REPAIR = "Repair fighters in";
	const string SHIP_OUTLINES = "Ship outlines in shops";
	const string BOARDING_PRIORITY = "Boarding target priority";
<<<<<<< HEAD
	const string TARGET_ASTEROIDS_BASED_ON = "Target asteroid based on";
=======
	const string BACKGROUND_PARALLAX = "Parallax background";
	const string ALERT_INDICATOR = "Alert indicator";
>>>>>>> c024ff9c

	// How many pages of settings there are.
	const int SETTINGS_PAGE_COUNT = 2;
}



PreferencesPanel::PreferencesPanel()
	: editing(-1), selected(0), hover(-1)
{
	if(!GameData::PluginAboutText().empty())
		selectedPlugin = GameData::PluginAboutText().begin()->first;

	SetIsFullScreen(true);
}



// Draw this panel.
void PreferencesPanel::Draw()
{
	glClear(GL_COLOR_BUFFER_BIT);
	GameData::Background().Draw(Point(), Point());

	Information info;
	info.SetBar("volume", Audio::Volume());
	if(SETTINGS_PAGE_COUNT > 1)
		info.SetCondition("multiple pages");
	if(currentSettingsPage > 0)
		info.SetCondition("show previous");
	if(currentSettingsPage + 1 < SETTINGS_PAGE_COUNT)
		info.SetCondition("show next");
	GameData::Interfaces().Get("menu background")->Draw(info, this);
	string pageName = (page == 'c' ? "controls" : page == 's' ? "settings" : "plugins");
	GameData::Interfaces().Get(pageName)->Draw(info, this);
	GameData::Interfaces().Get("preferences")->Draw(info, this);

	zones.clear();
	prefZones.clear();
	pluginZones.clear();
	if(page == 'c')
		DrawControls();
	else if(page == 's')
		DrawSettings();
	else if(page == 'p')
		DrawPlugins();
}



bool PreferencesPanel::KeyDown(SDL_Keycode key, Uint16 mod, const Command &command, bool isNewPress)
{
	if(static_cast<unsigned>(editing) < zones.size())
	{
		Command::SetKey(zones[editing].Value(), key);
		EndEditing();
		return true;
	}

	if(key == SDLK_DOWN && static_cast<unsigned>(selected + 1) < zones.size())
		++selected;
	else if(key == SDLK_UP && selected > 0)
		--selected;
	else if(key == SDLK_RETURN)
		editing = selected;
	else if(key == 'b' || command.Has(Command::MENU) || (key == 'w' && (mod & (KMOD_CTRL | KMOD_GUI))))
		Exit();
	else if(key == 'c' || key == 's' || key == 'p')
		page = key;
	else if(key == 'o' && page == 'p')
		Files::OpenUserPluginFolder();
	else if((key == 'n' || key == SDLK_PAGEUP) && currentSettingsPage < SETTINGS_PAGE_COUNT - 1)
		++currentSettingsPage;
	else if((key == 'r' || key == SDLK_PAGEDOWN) && currentSettingsPage > 0)
		--currentSettingsPage;
	else
		return false;

	return true;
}



bool PreferencesPanel::Click(int x, int y, int clicks)
{
	EndEditing();

	if(x >= 265 && x < 295 && y >= -220 && y < 70)
	{
		Audio::SetVolume((20 - y) / 200.);
		Audio::Play(Audio::Get("warder"));
		return true;
	}

	Point point(x, y);
	for(unsigned index = 0; index < zones.size(); ++index)
		if(zones[index].Contains(point))
			editing = selected = index;

	for(const auto &zone : prefZones)
		if(zone.Contains(point))
		{
			// For some settings, clicking the option does more than just toggle a
			// boolean state keyed by the option's name.
			if(zone.Value() == ZOOM_FACTOR)
			{
				int newZoom = Screen::UserZoom() + ZOOM_FACTOR_INCREMENT;
				Screen::SetZoom(newZoom);
				if(newZoom > ZOOM_FACTOR_MAX || Screen::Zoom() != newZoom)
				{
					// Notify the user why setting the zoom any higher isn't permitted.
					// Only show this if it's not possible to zoom the view at all, as
					// otherwise the dialog will show every time, which is annoying.
					if(newZoom == ZOOM_FACTOR_MIN + ZOOM_FACTOR_INCREMENT)
						GetUI()->Push(new Dialog(
							"Your screen resolution is too low to support a zoom level above 100%."));
					Screen::SetZoom(ZOOM_FACTOR_MIN);
				}
				// Convert to raw window coordinates, at the new zoom level.
				point *= Screen::Zoom() / 100.;
				point += .5 * Point(Screen::RawWidth(), Screen::RawHeight());
				SDL_WarpMouseInWindow(nullptr, point.X(), point.Y());
			}
			else if(zone.Value() == BOARDING_PRIORITY)
				Preferences::ToggleBoarding();
			else if(zone.Value() == BACKGROUND_PARALLAX)
				Preferences::ToggleParallax();
			else if(zone.Value() == VIEW_ZOOM_FACTOR)
			{
				// Increase the zoom factor unless it is at the maximum. In that
				// case, cycle around to the lowest zoom factor.
				if(!Preferences::ZoomViewIn())
					while(Preferences::ZoomViewOut()) {}
			}
			else if(zone.Value() == SCREEN_MODE_SETTING)
				Preferences::ToggleScreenMode();
			else if(zone.Value() == VSYNC_SETTING)
			{
				if(!Preferences::ToggleVSync())
					GetUI()->Push(new Dialog(
						"Unable to change VSync state. (Your system's graphics settings may be controlling it instead.)"));
			}
			else if(zone.Value() == EXPEND_AMMO)
				Preferences::ToggleAmmoUsage();
			else if(zone.Value() == TURRET_TRACKING)
				Preferences::Set(FOCUS_PREFERENCE, !Preferences::Has(FOCUS_PREFERENCE));
			else if(zone.Value() == REACTIVATE_HELP)
			{
				for(const auto &it : GameData::HelpTemplates())
					Preferences::Set("help: " + it.first, false);
			}
			else if(zone.Value() == SCROLL_SPEED)
			{
				// Toggle between three different speeds.
				int speed = Preferences::ScrollSpeed() + 20;
				if(speed > 60)
					speed = 20;
				Preferences::SetScrollSpeed(speed);
			}
			else if(zone.Value() == ALERT_INDICATOR)
				Preferences::ToggleAlert();
			// All other options are handled by just toggling the boolean state.
			else
				Preferences::Set(zone.Value(), !Preferences::Has(zone.Value()));
			break;
		}

	for(const auto &zone : pluginZones)
		if(zone.Contains(point))
		{
			selectedPlugin = zone.Value();
			break;
		}

	return true;
}



bool PreferencesPanel::Hover(int x, int y)
{
	hoverPoint = Point(x, y);

	hover = -1;
	for(unsigned index = 0; index < zones.size(); ++index)
		if(zones[index].Contains(hoverPoint))
			hover = index;

	hoverPreference.clear();
	for(const auto &zone : prefZones)
		if(zone.Contains(hoverPoint))
			hoverPreference = zone.Value();

	hoverPlugin.clear();
	for(const auto &zone : pluginZones)
		if(zone.Contains(hoverPoint))
			hoverPlugin = zone.Value();

	return true;
}



// Change the value being hovered over in the direction of the scroll.
bool PreferencesPanel::Scroll(double dx, double dy)
{
	if(!dy || hoverPreference.empty())
		return false;

	if(hoverPreference == ZOOM_FACTOR)
	{
		int zoom = Screen::UserZoom();
		if(dy < 0. && zoom > ZOOM_FACTOR_MIN)
			zoom -= ZOOM_FACTOR_INCREMENT;
		if(dy > 0. && zoom < ZOOM_FACTOR_MAX)
			zoom += ZOOM_FACTOR_INCREMENT;

		Screen::SetZoom(zoom);
		if(Screen::Zoom() != zoom)
			Screen::SetZoom(Screen::Zoom());

		// Convert to raw window coordinates, at the new zoom level.
		Point point = hoverPoint * (Screen::Zoom() / 100.);
		point += .5 * Point(Screen::RawWidth(), Screen::RawHeight());
		SDL_WarpMouseInWindow(nullptr, point.X(), point.Y());
	}
	else if(hoverPreference == VIEW_ZOOM_FACTOR)
	{
		if(dy < 0.)
			Preferences::ZoomViewOut();
		else
			Preferences::ZoomViewIn();
	}
	else if(hoverPreference == SCROLL_SPEED)
	{
		int speed = Preferences::ScrollSpeed();
		if(dy < 0.)
			speed = max(20, speed - 20);
		else
			speed = min(60, speed + 20);
		Preferences::SetScrollSpeed(speed);
	}
	return true;
}



void PreferencesPanel::EndEditing()
{
	editing = -1;
}



void PreferencesPanel::DrawControls()
{
	const Color &back = *GameData::Colors().Get("faint");
	const Color &dim = *GameData::Colors().Get("dim");
	const Color &medium = *GameData::Colors().Get("medium");
	const Color &bright = *GameData::Colors().Get("bright");

	// Check for conflicts.
	const Color &warning = *GameData::Colors().Get("warning conflict");

	Table table;
	table.AddColumn(-115, {230, Alignment::LEFT});
	table.AddColumn(115, {230, Alignment::RIGHT});
	table.SetUnderline(-120, 120);

	int firstY = -248;
	table.DrawAt(Point(-130, firstY));

	static const string CATEGORIES[] = {
		"Navigation",
		"Weapons",
		"Targeting",
		"Interface",
		"Fleet"
	};
	const string *category = CATEGORIES;
	static const Command COMMANDS[] = {
		Command::NONE,
		Command::FORWARD,
		Command::LEFT,
		Command::RIGHT,
		Command::BACK,
		Command::AFTERBURNER,
		Command::LAND,
		Command::JUMP,
		Command::NONE,
		Command::PRIMARY,
		Command::SELECT,
		Command::SECONDARY,
		Command::CLOAK,
		Command::NONE,
		Command::NEAREST,
		Command::TARGET,
		Command::HAIL,
		Command::BOARD,
		Command::SCAN,
		Command::NONE,
		Command::MENU,
		Command::MAP,
		Command::INFO,
		Command::FULLSCREEN,
		Command::FASTFORWARD,
		Command::NONE,
		Command::DEPLOY,
		Command::FIGHT,
		Command::GATHER,
		Command::HOLD,
		Command::AMMO,
		Command::NEAREST_ASTEROID
	};
	static const Command *BREAK = &COMMANDS[19];
	for(const Command &command : COMMANDS)
	{
		// The "BREAK" line is where to go to the next column.
		if(&command == BREAK)
			table.DrawAt(Point(130, firstY));

		if(!command)
		{
			table.DrawGap(10);
			table.DrawUnderline(medium);
			if(category != end(CATEGORIES))
				table.Draw(*category++, bright);
			else
				table.Advance();
			table.Draw("Key", bright);
			table.DrawGap(5);
		}
		else
		{
			int index = zones.size();
			// Mark conflicts.
			bool isConflicted = command.HasConflict();
			bool isEditing = (index == editing);
			if(isConflicted || isEditing)
			{
				table.SetHighlight(56, 120);
				table.DrawHighlight(isEditing ? dim : warning);
			}

			// Mark the selected row.
			bool isHovering = (index == hover && !isEditing);
			if(!isHovering && index == selected)
			{
				table.SetHighlight(-120, 54);
				table.DrawHighlight(back);
			}

			// Highlight whichever row the mouse hovers over.
			table.SetHighlight(-120, 120);
			if(isHovering)
				table.DrawHighlight(back);

			zones.emplace_back(table.GetCenterPoint(), table.GetRowSize(), command);

			table.Draw(command.Description(), medium);
			table.Draw(command.KeyName(), isEditing ? bright : medium);
		}
	}

	Table shiftTable;
	shiftTable.AddColumn(125, {150, Alignment::RIGHT});
	shiftTable.SetUnderline(0, 130);
	shiftTable.DrawAt(Point(-400, 52));

	shiftTable.DrawUnderline(medium);
	shiftTable.Draw("With <shift> key", bright);
	shiftTable.DrawGap(5);
	shiftTable.Draw("Select nearest ship", medium);
	shiftTable.Draw("Select next escort", medium);
	shiftTable.Draw("Talk to planet", medium);
	shiftTable.Draw("Board disabled escort", medium);
}



void PreferencesPanel::DrawSettings()
{
	const Color &back = *GameData::Colors().Get("faint");
	const Color &dim = *GameData::Colors().Get("dim");
	const Color &medium = *GameData::Colors().Get("medium");
	const Color &bright = *GameData::Colors().Get("bright");

	Table table;
	table.AddColumn(-115, {230, Alignment::LEFT});
	table.AddColumn(115, {230, Alignment::RIGHT});
	table.SetUnderline(-120, 120);

	int firstY = -248;
	table.DrawAt(Point(-130, firstY));

	// About SETTINGS pagination
	// * An empty string indicates that a category has ended.
	// * A '\t' character indicates that the first column on this page has
	//   ended, and the next line should be drawn at the start of the next
	//   column.
	// * A '\n' character indicates that this page is complete, no further lines
	//   should be drawn on this page.
	// * In all three cases, the first non-special string will be considered the
	//   category heading and will be drawn differently to normal setting
	//   entries.
	// * The namespace variable SETTINGS_PAGE_COUNT should be updated to the max
	//   page count (count of '\n' characters plus one).
	static const string SETTINGS[] = {
		"Display",
		ZOOM_FACTOR,
		VIEW_ZOOM_FACTOR,
		SCREEN_MODE_SETTING,
		VSYNC_SETTING,
		"Show status overlays",
		"Show missile overlays",
		"Highlight player's flagship",
		"Rotate flagship in HUD",
		"Show planet labels",
		"Show mini-map",
		"Always underline shortcuts",
		"\t",
		"AI",
		"Automatic aiming",
		"Automatic firing",
		BOARDING_PRIORITY,
		EXPEND_AMMO,
		FIGHTER_REPAIR,
		TURRET_TRACKING,
		"Fighters transfer cargo",
		TARGET_ASTEROIDS_BASED_ON,
		"\n",
		"Performance",
		"Show CPU / GPU load",
		"Render motion blur",
		"Reduce large graphics",
		"Draw background haze",
		"Draw starfield",
		BACKGROUND_PARALLAX,
		"Show hyperspace flash",
		SHIP_OUTLINES,
		"\t",
		"Other",
		"Clickable radar display",
		"Hide unexplored map regions",
		REACTIVATE_HELP,
		"Interrupt fast-forward",
		"Rehire extra crew when lost",
		SCROLL_SPEED,
		"Show escort systems on map",
		"Show stored outfits on map",
		"System map sends move orders",
		ALERT_INDICATOR
	};
	bool isCategory = true;
	int page = 0;
	for(const string &setting : SETTINGS)
	{
		// Check if this is a page break.
		if(setting == "\n")
		{
			++page;
			continue;
		}
		// Check if this setting is on the page being displayed.
		// If this setting isn't on the page being displayed, check if it is on an earlier page.
		// If it is, continue to the next setting.
		// Otherwise, this setting is on a later page,
		// do not continue as no further settings are to be displayed.
		if(page < currentSettingsPage)
			continue;
		else if(page > currentSettingsPage)
			break;
		// Check if this is a category break or column break.
		if(setting.empty() || setting == "\t")
		{
			isCategory = true;
			if(!setting.empty())
				table.DrawAt(Point(130, firstY));
			continue;
		}

		if(isCategory)
		{
			isCategory = false;
			table.DrawGap(10);
			table.DrawUnderline(medium);
			table.Draw(setting, bright);
			table.Advance();
			table.DrawGap(5);
			continue;
		}

		// Record where this setting is displayed, so the user can click on it.
		prefZones.emplace_back(table.GetCenterPoint(), table.GetRowSize(), setting);

		// Get the "on / off" text for this setting. Setting "isOn"
		// draws the setting "bright" (i.e. the setting is active).
		bool isOn = Preferences::Has(setting);
		string text;
		if(setting == ZOOM_FACTOR)
		{
			isOn = Screen::UserZoom() == Screen::Zoom();
			text = to_string(Screen::UserZoom());
		}
		else if(setting == VIEW_ZOOM_FACTOR)
		{
			isOn = true;
			text = to_string(static_cast<int>(100. * Preferences::ViewZoom()));
		}
		else if(setting == SCREEN_MODE_SETTING)
		{
			isOn = true;
			text = Preferences::ScreenModeSetting();
		}
		else if(setting == VSYNC_SETTING)
		{
			text = Preferences::VSyncSetting();
			isOn = text != "off";
		}
		else if(setting == EXPEND_AMMO)
			text = Preferences::AmmoUsage();
		else if(setting == TURRET_TRACKING)
		{
			isOn = true;
			text = Preferences::Has(FOCUS_PREFERENCE) ? "focused" : "opportunistic";
		}
		else if(setting == FIGHTER_REPAIR)
		{
			isOn = true;
			text = Preferences::Has(FIGHTER_REPAIR) ? "parallel" : "series";
		}
		else if(setting == SHIP_OUTLINES)
		{
			isOn = true;
			text = Preferences::Has(SHIP_OUTLINES) ? "fancy" : "fast";
		}
		else if(setting == BOARDING_PRIORITY)
		{
			isOn = true;
			text = Preferences::BoardingSetting();
		}
<<<<<<< HEAD
		else if(setting == TARGET_ASTEROIDS_BASED_ON)
		{
			isOn = true;
			text = Preferences::Has(TARGET_ASTEROIDS_BASED_ON) ? "proximity" : "value";
=======
		else if(setting == BACKGROUND_PARALLAX)
		{
			text = Preferences::ParallaxSetting();
			isOn = text != "off";
>>>>>>> c024ff9c
		}
		else if(setting == REACTIVATE_HELP)
		{
			// Check how many help messages have been displayed.
			const map<string, string> &help = GameData::HelpTemplates();
			int shown = 0;
			int total = 0;
			for(const auto &it : help)
			{
				// Don't count certain special help messages that are always
				// active for new players.
				bool special = false;
				const string SPECIAL_HELP[] = {"basics", "lost"};
				for(const string &str : SPECIAL_HELP)
					if(it.first.find(str) == 0)
						special = true;

				if(!special)
				{
					++total;
					shown += Preferences::Has("help: " + it.first);
				}
			}

			if(shown)
				text = to_string(shown) + " / " + to_string(total);
			else
			{
				isOn = true;
				text = "done";
			}
		}
		else if(setting == SCROLL_SPEED)
		{
			isOn = true;
			text = to_string(Preferences::ScrollSpeed());
		}
		else if(setting == ALERT_INDICATOR)
		{
			isOn = Preferences::GetAlertIndicator() != Preferences::AlertIndicator::NONE;
			text = Preferences::AlertSetting();
		}
		else
			text = isOn ? "on" : "off";

		if(setting == hoverPreference)
			table.DrawHighlight(back);
		table.Draw(setting, isOn ? medium : dim);
		table.Draw(text, isOn ? bright : medium);
	}
}



void PreferencesPanel::DrawPlugins()
{
	const Color &back = *GameData::Colors().Get("faint");
	const Color &medium = *GameData::Colors().Get("medium");
	const Color &bright = *GameData::Colors().Get("bright");

	const int MAX_TEXT_WIDTH = 230;
	Table table;
	table.AddColumn(-115, {MAX_TEXT_WIDTH, Truncate::MIDDLE});
	table.SetUnderline(-120, 120);

	int firstY = -238;
	table.DrawAt(Point(-130, firstY));
	table.DrawUnderline(medium);
	table.Draw("Installed plugins:", bright);
	table.DrawGap(5);

	const Font &font = FontSet::Get(14);
	for(const auto &plugin : GameData::PluginAboutText())
	{
		pluginZones.emplace_back(table.GetCenterPoint(), table.GetRowSize(), plugin.first);

		bool isSelected = (plugin.first == selectedPlugin);
		if(isSelected || plugin.first == hoverPlugin)
			table.DrawHighlight(back);
		table.Draw(plugin.first, isSelected ? bright : medium);

		if(isSelected)
		{
			const Sprite *sprite = SpriteSet::Get(plugin.first);
			Point top(15., firstY);
			if(sprite)
			{
				Point center(130., top.Y() + .5 * sprite->Height());
				SpriteShader::Draw(sprite, center);
				top.Y() += sprite->Height() + 10.;
			}

			WrappedText wrap(font);
			wrap.SetWrapWidth(MAX_TEXT_WIDTH);
			static const string EMPTY = "(No description given.)";
			wrap.Wrap(plugin.second.empty() ? EMPTY : plugin.second);
			wrap.Draw(top, medium);
		}
	}
}



void PreferencesPanel::Exit()
{
	Command::SaveSettings(Files::Config() + "keys.txt");

	GetUI()->Pop(this);
}<|MERGE_RESOLUTION|>--- conflicted
+++ resolved
@@ -62,12 +62,9 @@
 	const string FIGHTER_REPAIR = "Repair fighters in";
 	const string SHIP_OUTLINES = "Ship outlines in shops";
 	const string BOARDING_PRIORITY = "Boarding target priority";
-<<<<<<< HEAD
 	const string TARGET_ASTEROIDS_BASED_ON = "Target asteroid based on";
-=======
 	const string BACKGROUND_PARALLAX = "Parallax background";
 	const string ALERT_INDICATOR = "Alert indicator";
->>>>>>> c024ff9c
 
 	// How many pages of settings there are.
 	const int SETTINGS_PAGE_COUNT = 2;
@@ -609,17 +606,15 @@
 			isOn = true;
 			text = Preferences::BoardingSetting();
 		}
-<<<<<<< HEAD
 		else if(setting == TARGET_ASTEROIDS_BASED_ON)
 		{
 			isOn = true;
 			text = Preferences::Has(TARGET_ASTEROIDS_BASED_ON) ? "proximity" : "value";
-=======
+		}
 		else if(setting == BACKGROUND_PARALLAX)
 		{
 			text = Preferences::ParallaxSetting();
 			isOn = text != "off";
->>>>>>> c024ff9c
 		}
 		else if(setting == REACTIVATE_HELP)
 		{
