--- conflicted
+++ resolved
@@ -43,11 +43,7 @@
 {
 	static const char *vertexCode =
 		"// vertex line shader\n"
-<<<<<<< HEAD
-		"precision highp float;\n"
-=======
 		"precision mediump float;\n"
->>>>>>> 88820be1
 		"precision mediump int;\n"
 
 		"uniform vec2 scale;\n"
@@ -66,17 +62,10 @@
 		// The vertex will originate from the start or endpoint of the line, depending on the input vertex data.
 		"    highp vec2 origin = vert.y > 0.0 ? start : end;\n"
 		// Pad the width by 1 so the SDFs have enough space to naturally anti-alias.
-<<<<<<< HEAD
-		"    float widthOffset = width + 1.0;\n"
-		// If the cap is rounded, offset along the unit vector by the width, as the cap is circular with radius
-		//     "width" from the start/endpoints. This is also padded by 1 to allow for anti-aliasing.
-		"    float capOffset = (cap == 1) ? widthOffset : 1.0;\n"
-=======
 		"    float widthOffset = width + 1.;\n"
 		// If the cap is rounded, offset along the unit vector by the width, as the cap is circular with radius
 		//     "width" from the start/endpoints. This is also padded by 1 to allow for anti-aliasing.
 		"    float capOffset = (cap == 1) ? widthOffset : 1.;\n"
->>>>>>> 88820be1
 		// The vertex position is the originating position plus an offset away from the line.
 		// The offset is a combination of a perpendicular offset of widthOffset and a normal offset of capOffset
 		//     that is flipped into a different direction for each vertex, resulting in a rectangle that tightly
@@ -91,11 +80,7 @@
 
 	static const char *fragmentCode =
 		"// fragment line shader\n"
-<<<<<<< HEAD
-		"precision highp float;\n"
-=======
 		"precision mediump float;\n"
->>>>>>> 88820be1
 		"precision mediump int;\n"
 
 		"uniform highp vec2 start;\n"
