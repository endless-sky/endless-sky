--- conflicted
+++ resolved
@@ -207,21 +207,10 @@
 {
 	if(key == 'n')
 	{
-<<<<<<< HEAD
 		// If no player is loaded, the "Enter Ship" button becomes "New Pilot."
 		// Request that the player chooses a start scenario.
 		// StartConditionsPanel also handles the case where there's no scenarios.
 		GetUI()->Push(new StartConditionsPanel(player, gamePanels, this));
-=======
-		player.New();
-		
-		const auto &intro = *GameData::Conversations().Get("intro");
-		if(!intro.IsValidIntro())
-			throw runtime_error("The \"intro\" conversation must contain a \"name\" node");
-		ConversationPanel *panel = new ConversationPanel(player, intro);
-		GetUI()->Push(panel);
-		panel->SetCallback(this, &LoadPanel::OnCallback);
->>>>>>> 65efb225
 	}
 	else if(key == 'D' && !selectedPilot.empty())
 	{
