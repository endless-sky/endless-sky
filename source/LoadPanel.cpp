--- conflicted
+++ resolved
@@ -261,20 +261,10 @@
 		}
 	}
 
-<<<<<<< HEAD
 	if(!hasHoverZone)
 		tooltip.DecrementCount();
 	else
 		tooltip.Draw();
-=======
-	if(!hoverText.empty())
-	{
-		Point boxSize(font.Width(hoverText) + 20., 30.);
-
-		FillShader::Fill(Rectangle::FromCorner(hoverPoint, boxSize), *GameData::Colors().Get("tooltip background"));
-		font.Draw(hoverText, hoverPoint + Point(10., 10.), *GameData::Colors().Get("medium"));
-	}
->>>>>>> 37559fa3
 }
 
 
