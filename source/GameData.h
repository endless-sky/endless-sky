--- conflicted
+++ resolved
@@ -88,16 +88,13 @@
 	static bool IsLoaded();
 	// Begin loading a sprite that was previously deferred. Currently this is
 	// done with all landscapes to speed up the program's startup.
-<<<<<<< HEAD
-	static void Preload(const Sprite *sprite);
+	static void Preload(TaskQueue &queue, const Sprite *sprite);
 	static void ProcessSprites();
 	// Wait until all pending sprite uploads are completed.
 	static void FinishLoadingSprites();
 	// Add a sprite to the queue.
 	static void LoadSprite(const std::string &path, const std::string &name);
-=======
-	static void Preload(TaskQueue &queue, const Sprite *sprite);
->>>>>>> ea07dbe7
+
 
 	// Get the list of resource sources (i.e. plugin folders).
 	static const std::vector<std::string> &Sources();
