/* GameData.h
Copyright (c) 2014 by Michael Zahniser

Endless Sky is free software: you can redistribute it and/or modify it under the
terms of the GNU General Public License as published by the Free Software
Foundation, either version 3 of the License, or (at your option) any later version.

Endless Sky is distributed in the hope that it will be useful, but WITHOUT ANY
WARRANTY; without even the implied warranty of MERCHANTABILITY or FITNESS FOR A
PARTICULAR PURPOSE. See the GNU General Public License for more details.

You should have received a copy of the GNU General Public License along with
this program. If not, see <https://www.gnu.org/licenses/>.
*/

#ifndef GAME_DATA_H_
#define GAME_DATA_H_

#include "CategoryTypes.h"
#include "Sale.h"
#include "Set.h"
#include "Trade.h"

#include <future>
#include <map>
#include <memory>
#include <string>
#include <vector>

class Color;
class ConditionsStore;
class Conversation;
class DataNode;
class DataWriter;
class Date;
class Effect;
class Fleet;
class FormationPattern;
class Galaxy;
class GameEvent;
class Gamerules;
class Government;
class Hazard;
class ImageSet;
class Interface;
class MaskManager;
class Minable;
class Mission;
class News;
class Outfit;
class Panel;
class Person;
class Phrase;
class Planet;
class Playlist;
class Politics;
class Ship;
class Sprite;
class StarField;
class StartConditions;
class System;
class Test;
class TestData;
class TextReplacements;
<<<<<<< HEAD
class Track;
=======
class UniverseObjects;
>>>>>>> 9b106833
class Wormhole;



// Class storing all the data used in the game: sprites, data files, etc. This
// data is globally accessible, but can only be modified in certain ways.
// Events that occur over the course of the game may change the state of the
// game data, so we must revert to the initial state when loading a new player
// and then apply whatever changes have happened in that particular player's
// universe.
class GameData {
public:
	static std::future<void> BeginLoad(bool onlyLoadData, bool debugMode);
	static void FinishLoading();
	// Check for objects that are referred to but never defined.
	static void CheckReferences();
	static void LoadShaders(bool useShaderSwizzle);
	static double GetProgress();
	// Whether initial game loading is complete (data, sprites and audio are loaded).
	static bool IsLoaded();
	// Begin loading a sprite that was previously deferred. Currently this is
	// done with all landscapes to speed up the program's startup.
	static void Preload(const Sprite *sprite);
	static void ProcessSprites();
	// Wait until all pending sprite uploads are completed.
	static void FinishLoadingSprites();

	// Get the list of resource sources (i.e. plugin folders).
	static const std::vector<std::string> &Sources();

	// Get a reference to the UniverseObjects object.
	static UniverseObjects &Objects();

	// Revert any changes that have been made to the universe.
	static void Revert();
	static void SetDate(const Date &date);
	// Functions for the dynamic economy.
	static void ReadEconomy(const DataNode &node);
	static void WriteEconomy(DataWriter &out);
	static void StepEconomy();
	static void AddPurchase(const System &system, const std::string &commodity, int tons);
	// Apply the given change to the universe.
	static void Change(const DataNode &node);
	// Update the neighbor lists and other information for all the systems.
	// This must be done any time that a change creates or moves a system.
	static void UpdateSystems();
	static void AddJumpRange(double neighborDistance);

	// Re-activate any special persons that were created previously but that are
	// still alive.
	static void ResetPersons();
	// Mark all persons in the given list as dead.
	static void DestroyPersons(std::vector<std::string> &names);

	static const Set<Color> &Colors();
	static const Set<Conversation> &Conversations();
	static const Set<Effect> &Effects();
	static const Set<GameEvent> &Events();
	static const Set<Fleet> &Fleets();
	static const Set<FormationPattern> &Formations();
	static const Set<Galaxy> &Galaxies();
	static const Set<Government> &Governments();
	static const Set<Hazard> &Hazards();
	static const Set<Interface> &Interfaces();
	static const Set<Minable> &Minables();
	static const Set<Mission> &Missions();
	static const Set<News> &SpaceportNews();
	static const Set<Outfit> &Outfits();
	static const Set<Sale<Outfit>> &Outfitters();
	static const Set<Person> &Persons();
	static const Set<Phrase> &Phrases();
	static const Set<Planet> &Planets();
	static const Set<Playlist> &Playlists();
	static const Set<Ship> &Ships();
	static const Set<Sale<Ship>> &Shipyards();
	static const Set<System> &Systems();
	static const Set<Test> &Tests();
	static const Set<TestData> &TestDataSets();
	static const Set<Track> &Tracks();
	static const Set<Wormhole> &Wormholes();

	static ConditionsStore &GlobalConditions();

	static const Government *PlayerGovernment();
	static Politics &GetPolitics();
	static const std::vector<StartConditions> &StartOptions();

	static const std::vector<Trade::Commodity> &Commodities();
	static const std::vector<Trade::Commodity> &SpecialCommodities();

	// Custom messages to be shown when trying to land on certain stellar objects.
	static bool HasLandingMessage(const Sprite *sprite);
	static const std::string &LandingMessage(const Sprite *sprite);
	// Get the solar power and wind output of the given stellar object sprite.
	static double SolarPower(const Sprite *sprite);
	static double SolarWind(const Sprite *sprite);

	// Strings for combat rating levels, etc.
	static const std::string &Rating(const std::string &type, int level);
	// Strings for ship, bay type, and outfit categories.
	static const std::vector<std::string> &Category(const CategoryType type);

	static const StarField &Background();
	static void SetHaze(const Sprite *sprite, bool allowAnimation);

	static const std::string &Tooltip(const std::string &label);
	static std::string HelpMessage(const std::string &name);
	static const std::map<std::string, std::string> &HelpTemplates();

	static MaskManager &GetMaskManager();

	static const TextReplacements &GetTextReplacements();

	static const Gamerules &GetGamerules();

	// Thread-safe way to draw the menu background.
	static void DrawMenuBackground(Panel *panel);


private:
	static void LoadSources();
	static std::map<std::string, std::shared_ptr<ImageSet>> FindImages();
};



#endif<|MERGE_RESOLUTION|>--- conflicted
+++ resolved
@@ -62,11 +62,8 @@
 class Test;
 class TestData;
 class TextReplacements;
-<<<<<<< HEAD
 class Track;
-=======
 class UniverseObjects;
->>>>>>> 9b106833
 class Wormhole;
 
 
