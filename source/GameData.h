--- conflicted
+++ resolved
@@ -54,11 +54,8 @@
 class Person;
 class Phrase;
 class Planet;
-<<<<<<< HEAD
+class PlayerInfo;
 class Point;
-=======
-class PlayerInfo;
->>>>>>> 71efbdd6
 class Politics;
 class Shader;
 class Ship;
