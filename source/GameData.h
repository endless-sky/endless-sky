/* GameData.h
Copyright (c) 2014 by Michael Zahniser

Endless Sky is free software: you can redistribute it and/or modify it under the
terms of the GNU General Public License as published by the Free Software
Foundation, either version 3 of the License, or (at your option) any later version.

Endless Sky is distributed in the hope that it will be useful, but WITHOUT ANY
WARRANTY; without even the implied warranty of MERCHANTABILITY or FITNESS FOR A
PARTICULAR PURPOSE. See the GNU General Public License for more details.

You should have received a copy of the GNU General Public License along with
this program. If not, see <https://www.gnu.org/licenses/>.
*/

#pragma once

#include "CategoryType.h"
#include "Set.h"
#include "Shop.h"
#include "Swizzle.h"
#include "Trade.h"

#include <filesystem>
#include <future>
#include <map>
#include <memory>
#include <string>
#include <vector>

class CategoryList;
class Color;
class ConditionsStore;
class Conversation;
class DataNode;
class DataWriter;
class Date;
class Effect;
class Fleet;
class FormationPattern;
class Galaxy;
class GameEvent;
class Gamerules;
class Government;
class Hazard;
class ImageSet;
class Interface;
class MaskManager;
class Minable;
class Mission;
class News;
class Outfit;
class Panel;
class Person;
class Phrase;
class Planet;
class PlayerInfo;
class Point;
class Politics;
class Shader;
class Ship;
class Sprite;
class StarField;
class StartConditions;
class System;
class TaskQueue;
class Test;
class TestData;
class TextReplacements;
class UniverseObjects;
class Wormhole;



// Class storing all the data used in the game: sprites, data files, etc. This
// data is globally accessible, but can only be modified in certain ways.
// Events that occur over the course of the game may change the state of the
// game data, so we must revert to the initial state when loading a new player
// and then apply whatever changes have happened in that particular player's
// universe.
class GameData {
public:
	static std::shared_future<void> BeginLoad(TaskQueue &queue, const PlayerInfo &player,
		bool onlyLoadData, bool debugMode, bool preventUpload);
	static void FinishLoading();
	// Check for objects that are referred to but never defined.
	static void CheckReferences();
	static void LoadSettings();
	static void LoadShaders();
	static double GetProgress();
	// Whether initial game loading is complete (data, sprites and audio are loaded).
	static bool IsLoaded();
	// Begin loading a sprite that was previously deferred. Currently this is
	// done with all landscapes to speed up the program's startup.
	static void Preload(TaskQueue &queue, const Sprite *sprite);

	// Get the list of resource sources (i.e. plugin folders).
	static const std::vector<std::filesystem::path> &Sources();

	// Get a reference to the UniverseObjects object.
	static UniverseObjects &Objects();

	// Revert any changes that have been made to the universe.
	static void Revert();
	static void SetDate(const Date &date);
	// Functions for the dynamic economy.
	static void ReadEconomy(const DataNode &node);
	static void WriteEconomy(DataWriter &out);
	static void StepEconomy();
	static void AddPurchase(const System &system, const std::string &commodity, int tons);
	// Apply the given change to the universe.
<<<<<<< HEAD
	static void Change(const DataNode &node, PlayerInfo &player);
=======
	static void Change(const DataNode &node, const PlayerInfo &player);
>>>>>>> 6349e8cd
	// Update the neighbor lists and other information for all the systems.
	// This must be done any time that a change creates or moves a system.
	static void UpdateSystems();
	static void AddJumpRange(double neighborDistance);

	// Re-activate any special persons that were created previously but that are
	// still alive.
	static void ResetPersons();
	// Mark all persons in the given list as dead.
	static void DestroyPersons(std::vector<std::string> &names);

	static const Set<Color> &Colors();
	static const Set<Swizzle> &Swizzles();
	static const Set<Conversation> &Conversations();
	static const Set<Effect> &Effects();
	static const Set<GameEvent> &Events();
	static const Set<Fleet> &Fleets();
	static const Set<FormationPattern> &Formations();
	static const Set<Galaxy> &Galaxies();
	static const Set<Government> &Governments();
	static const Set<Hazard> &Hazards();
	static const Set<Interface> &Interfaces();
	static const Set<Minable> &Minables();
	static const Set<Mission> &Missions();
	static const Set<News> &SpaceportNews();
	static const Set<Outfit> &Outfits();
	static const Set<Shop<Outfit>> &Outfitters();
	static const Set<Person> &Persons();
	static const Set<Phrase> &Phrases();
	static const Set<Planet> &Planets();
	static const Set<Shader> &Shaders();
	static const Set<Ship> &Ships();
	static const Set<Shop<Ship>> &Shipyards();
	static const Set<System> &Systems();
	static const Set<Test> &Tests();
	static const Set<TestData> &TestDataSets();
	static const Set<Wormhole> &Wormholes();

	static ConditionsStore &GlobalConditions();

	static const Government *PlayerGovernment();
	static Politics &GetPolitics();
	static const std::vector<StartConditions> &StartOptions();

	static const std::vector<Trade::Commodity> &Commodities();
	static const std::vector<Trade::Commodity> &SpecialCommodities();

	// Custom messages to be shown when trying to land on certain stellar objects.
	static bool HasLandingMessage(const Sprite *sprite);
	static const std::string &LandingMessage(const Sprite *sprite);
	// Get the solar power and wind output of the given stellar object sprite.
	static double SolarPower(const Sprite *sprite);
	static double SolarWind(const Sprite *sprite);
	static const Sprite *StarIcon(const Sprite *sprite);

	// Strings for combat rating levels, etc.
	static const std::string &Rating(const std::string &type, int level);
	// Collections for ship, bay type, outfit, and other categories.
	static const CategoryList &GetCategory(const CategoryType type);

	static const StarField &Background();
	static void StepBackground(const Point &vel, double zoom = 1.);
	static void SetHaze(const Sprite *sprite, bool allowAnimation);

	static const std::string &Tooltip(const std::string &label);
	static std::string HelpMessage(const std::string &name);
	static const std::map<std::string, std::string> &HelpTemplates();

	static MaskManager &GetMaskManager();

	static const TextReplacements &GetTextReplacements();

	static const Gamerules &GetGamerules();

	// Thread-safe way to draw the menu background.
	static void DrawMenuBackground(Panel *panel);


private:
	static void LoadSources(TaskQueue &queue);
	static std::map<std::string, std::shared_ptr<ImageSet>> FindImages();
};<|MERGE_RESOLUTION|>--- conflicted
+++ resolved
@@ -109,11 +109,7 @@
 	static void StepEconomy();
 	static void AddPurchase(const System &system, const std::string &commodity, int tons);
 	// Apply the given change to the universe.
-<<<<<<< HEAD
 	static void Change(const DataNode &node, PlayerInfo &player);
-=======
-	static void Change(const DataNode &node, const PlayerInfo &player);
->>>>>>> 6349e8cd
 	// Update the neighbor lists and other information for all the systems.
 	// This must be done any time that a change creates or moves a system.
 	static void UpdateSystems();
