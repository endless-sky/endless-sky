/* GameData.h
Copyright (c) 2014 by Michael Zahniser

Endless Sky is free software: you can redistribute it and/or modify it under the
terms of the GNU General Public License as published by the Free Software
Foundation, either version 3 of the License, or (at your option) any later version.

Endless Sky is distributed in the hope that it will be useful, but WITHOUT ANY
WARRANTY; without even the implied warranty of MERCHANTABILITY or FITNESS FOR A
PARTICULAR PURPOSE.  See the GNU General Public License for more details.
*/

#ifndef GAME_DATA_H_
#define GAME_DATA_H_

#include "CategoryTypes.h"
#include "Sale.h"
#include "Set.h"
#include "Trade.h"

#include <map>
#include <memory>
#include <string>
#include <vector>

class Color;
class Conversation;
class DataNode;
class DataWriter;
class Date;
class Effect;
class Fleet;
class Galaxy;
class GameEvent;
class Government;
class Hazard;
class ImageSet;
class Interface;
class MaskManager;
class Minable;
class Mission;
class News;
class Outfit;
class Person;
class Phrase;
class Planet;
class Politics;
class Ship;
class Sprite;
class StarField;
class StartConditions;
class System;
class Test;
class TestData;
class TextReplacements;
class Wormhole;



// Class storing all the data used in the game: sprites, data files, etc. This
// data is globally accessible, but can only be modified in certain ways.
// Events that occur over the course of the game may change the state of the
// game data, so we must revert to the initial state when loading a new player
// and then apply whatever changes have happened in that particular player's
// universe.
class GameData {
public:
	static void BeginLoad(bool onlyLoadData, bool debugMode);
	static void FinishLoading();
	// Check for objects that are referred to but never defined.
	static void CheckReferences();
	static void LoadShaders(bool useShaderSwizzle);
	static double GetProgress();
	// Whether initial game loading is complete (data, sprites and audio are loaded).
	static bool IsLoaded();
	// Whether all text data has been read from disk.
	static bool IsDataLoaded();
	// Begin loading a sprite that was previously deferred. Currently this is
	// done with all landscapes to speed up the program's startup.
	static void Preload(const Sprite *sprite);
	static void ProcessSprites();
	// Wait until all pending sprite uploads are completed.
	static void FinishLoadingSprites();

	// Get the list of resource sources (i.e. plugin folders).
	static const std::vector<std::string> &Sources();

	// Revert any changes that have been made to the universe.
	static void Revert();
	static void SetDate(const Date &date);
	// Functions for the dynamic economy.
	static void ReadEconomy(const DataNode &node);
	static void WriteEconomy(DataWriter &out);
	static void StepEconomy();
	static void AddPurchase(const System &system, const std::string &commodity, int tons);
	// Apply the given change to the universe.
	static void Change(const DataNode &node);
	// Update the neighbor lists and other information for all the systems.
	// This must be done any time that a change creates or moves a system.
	static void UpdateSystems();
	static void AddJumpRange(double neighborDistance);

	// Re-activate any special persons that were created previously but that are
	// still alive.
	static void ResetPersons();
	// Mark all persons in the given list as dead.
	static void DestroyPersons(std::vector<std::string> &names);

	static const Set<Color> &Colors();
	static const Set<Conversation> &Conversations();
	static const Set<Effect> &Effects();
	static const Set<GameEvent> &Events();
	static const Set<Fleet> &Fleets();
	static const Set<Galaxy> &Galaxies();
	static const Set<Government> &Governments();
	static const Set<Hazard> &Hazards();
	static const Set<Interface> &Interfaces();
	static const Set<Minable> &Minables();
	static const Set<Mission> &Missions();
	static const Set<News> &SpaceportNews();
	static const Set<Outfit> &Outfits();
	static const Set<Sale<Outfit>> &Outfitters();
	static const Set<Person> &Persons();
	static const Set<Phrase> &Phrases();
	static const Set<Planet> &Planets();
	static const Set<Ship> &Ships();
	static const Set<Sale<Ship>> &Shipyards();
	static const Set<System> &Systems();
	static const Set<Test> &Tests();
	static const Set<TestData> &TestDataSets();
<<<<<<< HEAD
	static const Set<Wormhole> &Wormholes();
	
=======

>>>>>>> f40324f3
	static const Government *PlayerGovernment();
	static Politics &GetPolitics();
	static const std::vector<StartConditions> &StartOptions();

	static const std::vector<Trade::Commodity> &Commodities();
	static const std::vector<Trade::Commodity> &SpecialCommodities();

	// Custom messages to be shown when trying to land on certain stellar objects.
	static bool HasLandingMessage(const Sprite *sprite);
	static const std::string &LandingMessage(const Sprite *sprite);
	// Get the solar power and wind output of the given stellar object sprite.
	static double SolarPower(const Sprite *sprite);
	static double SolarWind(const Sprite *sprite);

	// Strings for combat rating levels, etc.
	static const std::string &Rating(const std::string &type, int level);
	// Strings for ship, bay type, and outfit categories.
	static const std::vector<std::string> &Category(const CategoryType type);

	static const StarField &Background();
	static void SetHaze(const Sprite *sprite, bool allowAnimation);

	static const std::string &Tooltip(const std::string &label);
	static std::string HelpMessage(const std::string &name);
	static const std::map<std::string, std::string> &HelpTemplates();

	static const std::map<std::string, std::string> &PluginAboutText();

	static MaskManager &GetMaskManager();

	static const TextReplacements &GetTextReplacements();


private:
	static void LoadSources();
	static std::map<std::string, std::shared_ptr<ImageSet>> FindImages();
};



#endif<|MERGE_RESOLUTION|>--- conflicted
+++ resolved
@@ -128,12 +128,8 @@
 	static const Set<System> &Systems();
 	static const Set<Test> &Tests();
 	static const Set<TestData> &TestDataSets();
-<<<<<<< HEAD
 	static const Set<Wormhole> &Wormholes();
-	
-=======
 
->>>>>>> f40324f3
 	static const Government *PlayerGovernment();
 	static Politics &GetPolitics();
 	static const std::vector<StartConditions> &StartOptions();
