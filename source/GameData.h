--- conflicted
+++ resolved
@@ -151,11 +151,9 @@
 	
 	static const std::map<std::string, std::string> &PluginAboutText();
 	
-<<<<<<< HEAD
+	static MaskManager &GetMaskManager();
+	
 	static double Gamerule(const std::string &rule);
-=======
-	static MaskManager &GetMaskManager();
->>>>>>> 50ea23ed
 	
 	
 private:
