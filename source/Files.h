--- conflicted
+++ resolved
@@ -65,20 +65,11 @@
 	static bool IsParent(const std::filesystem::path &parent, const std::filesystem::path &child);
 
 	// File IO.
-<<<<<<< HEAD
-	static struct SDL_RWops *Open(const std::filesystem::path &path, bool write = false);
-	static void Close(struct SDL_RWops* ops);
-	static std::string Read(const std::filesystem::path &path);
-	static std::string Read(struct SDL_RWops *file);
-	static void Write(const std::filesystem::path &path, const std::string &data);
-	static void Write(struct SDL_RWops *file, const std::string &data);
-=======
 	static std::shared_ptr<std::iostream> Open(const std::filesystem::path &path, bool write = false);
 	static std::string Read(const std::filesystem::path &path);
 	static std::string Read(std::shared_ptr<std::iostream> file);
 	static void Write(const std::filesystem::path &path, const std::string &data);
 	static void Write(std::shared_ptr<std::iostream> file, const std::string &data);
->>>>>>> 023f3ca1
 	static void CreateFolder(const std::filesystem::path &path);
 
 	// Open this user's plugins directory in their native file explorer.
