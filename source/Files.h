/* Files.h
Copyright (c) 2014 by Michael Zahniser

Endless Sky is free software: you can redistribute it and/or modify it under the
terms of the GNU General Public License as published by the Free Software
Foundation, either version 3 of the License, or (at your option) any later version.

Endless Sky is distributed in the hope that it will be useful, but WITHOUT ANY
WARRANTY; without even the implied warranty of MERCHANTABILITY or FITNESS FOR A
PARTICULAR PURPOSE. See the GNU General Public License for more details.

You should have received a copy of the GNU General Public License along with
this program. If not, see <https://www.gnu.org/licenses/>.
*/

#ifndef ES_FILES_H_
#define ES_FILES_H_

#include <cstdio>
#include <ctime>
#include <string>
#include <vector>



// File paths and file handling are different on each operating system. This
// class stores the path, on each operating system, to the game's resources -
// images, data files, etc. - and also to the "configuration" directory where
// saved games and other user-specific information can be stored. It also
// provides an interface for file operations so that the rest of the code can
// be completely platform-agnostic.
class Files {
public:
	static void Init(const char * const *argv);

	// The game's installation directory, or whichever directory was passed on the command line via `--resources`
	static const std::string &Resources();
	// The user-specific configuration directory, or whichever directory was passed on the command line via `--config`
	static const std::string &Config();

	static const std::string &Data();
	static const std::string &Images();
	static const std::string &Sounds();
	static const std::string &Saves();
	static const std::string &Tests();

	// Get a list of all regular files in the given directory.
	static std::vector<std::string> List(std::string directory);
	// Get a list of any directories in the given directory.
	static std::vector<std::string> ListDirectories(std::string directory);
	// Get a list of all regular files in the given directory or any directory
	// that it contains, recursively.
	static std::vector<std::string> RecursiveList(const std::string &directory);
	static void RecursiveList(std::string directory, std::vector<std::string> *list);

	static bool Exists(const std::string &filePath);
	static std::time_t Timestamp(const std::string &filePath);
	static void Copy(const std::string &from, const std::string &to);
	static void Move(const std::string &from, const std::string &to);
	static void Delete(const std::string &filePath);
	static bool MakeDir(const std::string &path);
	static bool RmDir(const std::string &path);

	// Get the filename from a path.
	static std::string Name(const std::string &path);

	// File IO.
	static struct SDL_RWops *Open(const std::string &path, bool write = false);
	static void Close(struct SDL_RWops* ops);
	static std::string Read(const std::string &path);
	static std::string Read(struct SDL_RWops *file);
	static void Write(const std::string &path, const std::string &data);
<<<<<<< HEAD
	static void Write(struct SDL_RWops *file, const std::string &data);
=======
	static void Write(FILE *file, const std::string &data);
	static void CreateFolder(const std::string &path);
>>>>>>> 242fff9c

	// Open this user's plugins directory in their native file explorer.
	static void OpenUserPluginFolder();

	// Logging to the error-log. Actual calls should be done through Logger
	// and not directly here to ensure that other logging actions also
	// happen (and to ensure thread safety on the logging).
	static void LogErrorToFile(const std::string &message);
};



#endif<|MERGE_RESOLUTION|>--- conflicted
+++ resolved
@@ -70,12 +70,8 @@
 	static std::string Read(const std::string &path);
 	static std::string Read(struct SDL_RWops *file);
 	static void Write(const std::string &path, const std::string &data);
-<<<<<<< HEAD
 	static void Write(struct SDL_RWops *file, const std::string &data);
-=======
-	static void Write(FILE *file, const std::string &data);
 	static void CreateFolder(const std::string &path);
->>>>>>> 242fff9c
 
 	// Open this user's plugins directory in their native file explorer.
 	static void OpenUserPluginFolder();
