--- conflicted
+++ resolved
@@ -186,8 +186,6 @@
 				{
 					LineRepeat &repeat = line.repeats.emplace_back();
 					repeat.repeatStart.Set(grand.Value(1), grand.Value(2));
-<<<<<<< HEAD
-					repeat.repeatPositions = 1;
 				}
 				else
 					grand.PrintTrace("Skipping unrecognized attribute:");
@@ -237,19 +235,12 @@
 							repeat.repeatAngle = grandGrand.Value(1);
 						else if(grandGrand.Token(0) == "positions" && grandGrand.Size() >= 2)
 							repeat.repeatPositions = static_cast<int>(grandGrand.Value(1) + 0.5);
-						else if(grandGrand.Token(0) == "alternating")
-							repeat.alternating = true;
 						else
 							grandGrand.PrintTrace("Skipping unrecognized attribute:");
 				}
 				else
 					grand.PrintTrace("Skipping unrecognized attribute:");
 			}
-=======
-				}
-				else
-					grand.PrintTrace("Skipping unrecognized attribute:");
->>>>>>> fc6ccb2a
 		}
 		else
 			child.PrintTrace("Skipping unrecognized attribute:");
