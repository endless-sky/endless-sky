--- conflicted
+++ resolved
@@ -62,7 +62,6 @@
 		int64_t assetsReturns = 0;
 	};
 
-<<<<<<< HEAD
 	enum class RelocateStatus : int {
 		NONE = 0,
 		IN_PROGRESS,
@@ -80,8 +79,7 @@
 		RelocateStatus relocationStatus = RelocateStatus::NONE;
 		const Planet *oldRelocationPlanet = nullptr;
 	};
-=======
->>>>>>> 489b43bb
+
 
 public:
 	PlayerInfo() = default;
