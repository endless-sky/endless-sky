/* PlayerInfo.h
Copyright (c) 2014 by Michael Zahniser

Endless Sky is free software: you can redistribute it and/or modify it under the
terms of the GNU General Public License as published by the Free Software
Foundation, either version 3 of the License, or (at your option) any later version.

Endless Sky is distributed in the hope that it will be useful, but WITHOUT ANY
WARRANTY; without even the implied warranty of MERCHANTABILITY or FITNESS FOR A
PARTICULAR PURPOSE. See the GNU General Public License for more details.

You should have received a copy of the GNU General Public License along with
this program. If not, see <https://www.gnu.org/licenses/>.
*/

#ifndef PLAYER_INFO_H_
#define PLAYER_INFO_H_

#include "Account.h"
#include "CargoHold.h"
#include "ConditionsStore.h"
#include "CoreStartData.h"
#include "DataNode.h"
#include "Date.h"
#include "Depreciation.h"
#include "EsUuid.h"
#include "GameEvent.h"
#include "Mission.h"

#include <chrono>
#include <list>
#include <map>
#include <memory>
#include <set>
#include <string>
#include <utility>
#include <vector>

class Government;
class Outfit;
class Planet;
class Rectangle;
class Ship;
class ShipEvent;
class StartConditions;
class StellarObject;
class System;
class UI;



// Class holding information about a "player" - their name, their finances, what
// ship(s) they own and with what outfits, what systems they have visited, etc.
// This class also handles saving the player's info to disk so it can be read
// back in exactly the same state later. This includes what changes the player
// has made to the universe, what jobs are being offered to them right now,
// and what their current travel plan is, if any.
class PlayerInfo {
public:
	struct FleetBalance {
		int64_t maintenanceCosts = 0;
		int64_t assetsReturns = 0;
	};
public:
	PlayerInfo() = default;
	// Don't allow copying this class.
	PlayerInfo(const PlayerInfo &) = delete;
	PlayerInfo &operator=(const PlayerInfo &) = delete;
	PlayerInfo(PlayerInfo &&) = default;
	PlayerInfo &operator=(PlayerInfo &&) = default;
	~PlayerInfo() noexcept = default;

	// Reset the player to an "empty" state, i.e. no player is loaded.
	void Clear();

	// Check if any player's information is loaded.
	bool IsLoaded() const;
	// Make a new player.
	void New(const StartConditions &start);
	// Load an existing player.
	void Load(const std::string &path);
	// Load the most recently saved player. If no save could be loaded, returns false.
	bool LoadRecent();
	// Save this player (using the Identifier() as the file name).
	void Save() const;

	// Get the root filename used for this player's saved game files. (If there
	// are multiple pilots with the same name it may have a digit appended.)
	std::string Identifier() const;

	// Apply the given changes and store them in the player's saved game file.
	void AddChanges(std::list<DataNode> &changes);
	// Add an event that will happen at the given date.
	void AddEvent(const GameEvent &event, const Date &date);

	// Mark the player as dead, or check if they have died.
	void Die(int response = 0, const std::shared_ptr<Ship> &capturer = nullptr);
	bool IsDead() const;

	// Get or set the player's name.
	const std::string &FirstName() const;
	const std::string &LastName() const;
	void SetName(const std::string &first, const std::string &last);

	// Get or change the current date.
	const Date &GetDate() const;
	void IncrementDate();

	// Get basic data about the player's starting scenario.
	const CoreStartData &StartData() const noexcept;

	// Set the system the player is in. This must be stored here so that even if
	// the player sells all their ships, we still know where the player is.
	// This also marks the given system as visited.
	void SetSystem(const System &system);
	const System *GetSystem() const;
	// Set what planet the player is on (or nullptr, if taking off).
	void SetPlanet(const Planet *planet);
	const Planet *GetPlanet() const;
	// If the player is landed, return the stellar object they are on.
	const StellarObject *GetStellarObject() const;
	// Check whether a mission conversation has raised a flag that the player
	// must leave the planet immediately (without time to do anything else).
	bool ShouldLaunch() const;

	// Access the player's accounting information.
	const Account &Accounts() const;
	Account &Accounts();
	// Calculate the daily salaries for crew, not counting crew on "parked" ships.
	int64_t Salaries() const;
	// Calculate the daily maintenance cost and generated income for all ships and in cargo outfits.
	FleetBalance MaintenanceAndReturns() const;

	// Access the flagship (the first ship in the list). This returns null if
	// the player does not have any ships that can be a flagship.
	const Ship *Flagship() const;
	Ship *Flagship();
	const std::shared_ptr<Ship> &FlagshipPtr();
	// Get the full list of ships the player owns.
	const std::vector<std::shared_ptr<Ship>> &Ships() const;
	// Inspect the flightworthiness of the player's active fleet as a whole to
	// determine which ships cannot travel with the group.
	std::map<const std::shared_ptr<Ship>, std::vector<std::string>> FlightCheck() const;
	// Add a captured ship to your fleet.
	void AddShip(const std::shared_ptr<Ship> &ship);
	// Buy or sell a ship.
	// In the case of buying, return a pointer to it.
	Ship *BuyShip(const Ship *model, const std::string &name, bool isGift = false);
	void SellShip(const Ship *selected);
	// Take the ship from the player, if a model is specified this will permanently remove outfits in said model,
	// instead of allowing the player to buy them back, by putting them in the stock.
	void TakeShip(const Ship *shipToTake, const Ship *outfitsToDestroy = nullptr);
	std::vector<std::shared_ptr<Ship>>::iterator DisownShip(const Ship *selected);
	void ParkShip(const Ship *selected, bool isParked);
	void RenameShip(const Ship *selected, const std::string &name);
	// Change the order of the given ship in the list.
	void ReorderShip(int fromIndex, int toIndex);
	void SetShipOrder(const std::vector<std::shared_ptr<Ship>> &newOrder);
	// Get the attraction factors of the player's fleet to raid fleets.
	std::pair<double, double> RaidFleetFactors() const;

	// Get cargo information.
	CargoHold &Cargo();
	const CargoHold &Cargo() const;
	// Get items stored on the player's current planet.
	CargoHold *Storage(bool forceCreate = false);
	// Get items stored on all planets (for map display).
	const std::map<const Planet *, CargoHold> &PlanetaryStorage() const;
	// Get cost basis for commodities.
	void AdjustBasis(const std::string &commodity, int64_t adjustment);
	int64_t GetBasis(const std::string &commodity, int tons = 1) const;
	// Call this when leaving the outfitter, shipyard, or hiring panel.
	void UpdateCargoCapacities();
	// Switch cargo from being stored in ships to being stored here.
	void Land(UI *ui);
	// Load the cargo back into your ships. This may require selling excess.
	bool TakeOff(UI *ui);

	// Get or add to pilot's playtime.
	double GetPlayTime() const noexcept;
	void AddPlayTime(std::chrono::nanoseconds timeVal);

	// Get the player's logbook.
	const std::multimap<Date, std::string> &Logbook() const;
	void AddLogEntry(const std::string &text);
	const std::map<std::string, std::map<std::string, std::string>> &SpecialLogs() const;
	void AddSpecialLog(const std::string &type, const std::string &name, const std::string &text);
	bool HasLogs() const;

	// Get mission information.
	const std::list<Mission> &Missions() const;
	const std::list<Mission> &AvailableJobs() const;
	const Mission *ActiveBoardingMission() const;
	void UpdateMissionNPCs();
	void AcceptJob(const Mission &mission, UI *ui);
	// Check to see if there is any mission to offer right now.
	Mission *MissionToOffer(Mission::Location location);
	Mission *BoardingMission(const std::shared_ptr<Ship> &ship);
	void ClearActiveBoardingMission();
	// If one of your missions cannot be offered because you do not have enough
	// space for it, and it specifies a message to be shown in that situation,
	// show that message.
	void HandleBlockedMissions(Mission::Location location, UI *ui);
	// Callback for accepting or declining whatever mission has been offered.
	void MissionCallback(int response);
	// Basic callback for handling forced departure from a planet.
	void BasicCallback(int response);
	// Complete or fail a mission.
	void RemoveMission(Mission::Trigger trigger, const Mission &mission, UI *ui);
	// Mark a mission as failed, but do not remove it from the mission list yet.
	void FailMission(const Mission &mission);
	// Update mission status based on an event.
	void HandleEvent(const ShipEvent &event, UI *ui);

	// Access the "condition" flags for this player.
<<<<<<< HEAD
	int64_t GetCondition(const std::string &name) const;
	std::map<std::string, int64_t> &Conditions();
	const std::map<std::string, int64_t> &Conditions() const;
	// Uuid for the gifted ships, with the ship class follow by the names they had when they were gifted to the player.
	const std::map<std::string, EsUuid> &GiftedShips() const;
	// Set and check the reputation conditions, which missions and events
	// can use to modify the player's reputation with other governments.
	void SetReputationConditions();
	void CheckReputationConditions();
=======
	ConditionsStore &Conditions();
	const ConditionsStore &Conditions() const;
>>>>>>> a46fb17f
	std::map<std::string, std::string> GetSubstitutions() const;

	// Check what the player knows about the given system or planet.
	bool HasSeen(const System &system) const;
	bool HasVisited(const System &system) const;
	bool HasVisited(const Planet &planet) const;
	bool KnowsName(const System &system) const;
	// Marking a system as visited also "sees" its neighbors.
	void Visit(const System &system);
	void Visit(const Planet &planet);
	// Mark a system and its planets as unvisited, even if visited previously.
	void Unvisit(const System &system);
	void Unvisit(const Planet &planet);

	// Check whether the player has visited the <mapSize> systems around the current one.
	bool HasMapped(int mapSize) const;
	// Mark a whole map of systems as visited.
	void Map(int mapSize);

	// Access the player's travel plan.
	bool HasTravelPlan() const;
	const std::vector<const System *> &TravelPlan() const;
	std::vector<const System *> &TravelPlan();
	// Remove the first or last system from the travel plan.
	void PopTravel();
	// Get or set the planet to land on at the end of the travel path.
	const Planet *TravelDestination() const;
	void SetTravelDestination(const Planet *planet);

	// Toggle which secondary weapon the player has selected.
	const std::set<const Outfit *> &SelectedWeapons() const;
	void SelectNext();

	// Escorts currently selected for giving orders.
	const std::vector<std::weak_ptr<Ship>> &SelectedShips() const;
	// Select any player ships in the given box or list. Return true if any were
	// selected.
	bool SelectShips(const Rectangle &box, bool hasShift);
	bool SelectShips(const std::vector<const Ship *> &stack, bool hasShift);
	void SelectShip(const Ship *ship, bool hasShift);
	void SelectGroup(int group, bool hasShift);
	void SetGroup(int group, const std::set<Ship *> *newShips = nullptr);
	std::set<Ship *> GetGroup(int group);

	// Keep track of any outfits that you have sold since landing. These will be
	// available to buy back until you take off.
	int Stock(const Outfit *outfit) const;
	void AddStock(const Outfit *outfit, int count);
	// Get depreciation information.
	const Depreciation &FleetDepreciation() const;
	const Depreciation &StockDepreciation() const;

	// Keep track of what materials you have mined in each system.
	void Harvest(const Outfit *type);
	const std::set<std::pair<const System *, const Outfit *>> &Harvested() const;

	// Get or set the travel destination for selected escorts via the map.
	const std::pair<const System *, Point> &GetEscortDestination() const;
	void SetEscortDestination(const System *system = nullptr, Point pos = Point());
	bool HasEscortDestination() const;

	// Get or set what coloring is currently selected in the map.
	int MapColoring() const;
	void SetMapColoring(int index);
	// Get or set the map zoom level.
	int MapZoom() const;
	void SetMapZoom(int level);
	// Get the set of collapsed categories for the named panel.
	std::set<std::string> &Collapsed(const std::string &name);


private:
	// Apply any "changes" saved in this player info to the global game state.
	void ApplyChanges();
	// After loading & applying changes, make sure the player & ship locations are sensible.
	void ValidateLoad();
	// Helper to register derived conditions.
	void RegisterDerivedConditions();

	// New missions are generated each time you land on a planet.
	void CreateMissions();
	void StepMissions(UI *ui);
	void Autosave() const;
	void Save(const std::string &path) const;

	// Check for and apply any punitive actions from planetary security.
	void Fine(UI *ui);

	// Helper function to update the ship selection.
	void SelectShip(const std::shared_ptr<Ship> &ship, bool *first);

	// When we remove a ship, forget it's stored Uuid.
	void ForgetShip(const Ship &oldShip);

	// Check that this player's current state can be saved.
	bool CanBeSaved() const;


private:
	std::string firstName;
	std::string lastName;
	std::string filePath;

	Date date;
	const System *system = nullptr;
	const Planet *planet = nullptr;
	bool shouldLaunch = false;
	bool isDead = false;

	// The amount of in-game time played, in seconds.
	double playTime = 0.;

	Account accounts;

	std::shared_ptr<Ship> flagship;
	std::vector<std::shared_ptr<Ship>> ships;
	std::vector<std::weak_ptr<Ship>> selectedShips;
	std::map<const Ship *, int> groups;
	CargoHold cargo;
	std::map<const Planet *, CargoHold> planetaryStorage;
	std::map<std::string, int64_t> costBasis;

	std::multimap<Date, std::string> logbook;
	std::map<std::string, std::map<std::string, std::string>> specialLogs;

	// A list of the player's active, accepted missions.
	std::list<Mission> missions;
	// These lists are populated when you land on a planet, and saved so that
	// they will not change if you reload the game.
	std::list<Mission> availableJobs;
	std::list<Mission> availableMissions;
	// If any mission component is not fully defined, the mission is deactivated
	// until its components are fully evaluable (i.e. needed plugins are reinstalled).
	std::list<Mission> inactiveMissions;
	// Missions that are failed or aborted, but not yet deleted, and any
	// missions offered while in-flight are not saved.
	std::list<Mission> doneMissions;
	std::list<Mission> boardingMissions;
	// This pointer to the most recently accepted boarding mission enables
	// its NPCs to be placed before the player lands, and is then cleared.
	Mission *activeBoardingMission = nullptr;

<<<<<<< HEAD
	std::map<std::string, int64_t> conditions;
	std::map<std::string, EsUuid> giftedShips;
=======
	ConditionsStore conditions;
>>>>>>> a46fb17f

	std::set<const System *> seen;
	std::set<const System *> visitedSystems;
	std::set<const Planet *> visitedPlanets;
	std::vector<const System *> travelPlan;
	const Planet *travelDestination = nullptr;

	std::set<const Outfit *> selectedWeapons;

	std::map<const Outfit *, int> stock;
	Depreciation depreciation;
	Depreciation stockDepreciation;
	std::set<std::pair<const System *, const Outfit *>> harvested;

	// Changes that this PlayerInfo wants to make to the global galaxy state:
	std::vector<std::pair<const Government *, double>> reputationChanges;
	std::list<DataNode> dataChanges;
	DataNode economy;
	// Persons that have been killed in this player's universe:
	std::vector<std::string> destroyedPersons;
	// Events that are going to happen some time in the future:
	std::list<GameEvent> gameEvents;

	// The system and position therein to which the "orbits" system UI issued a move order.
	std::pair<const System *, Point> interstellarEscortDestination;
	// Currently selected coloring, in the map panel (defaults to reputation):
	int mapColoring = -6;
	int mapZoom = 0;

	// Currently collapsed categories for various panels.
	std::map<std::string, std::set<std::string>> collapsed;

	bool freshlyLoaded = true;
	int desiredCrew = 0;

	// Basic information about the player's starting scenario.
	CoreStartData startData;
};



#endif<|MERGE_RESOLUTION|>--- conflicted
+++ resolved
@@ -213,20 +213,10 @@
 	void HandleEvent(const ShipEvent &event, UI *ui);
 
 	// Access the "condition" flags for this player.
-<<<<<<< HEAD
-	int64_t GetCondition(const std::string &name) const;
-	std::map<std::string, int64_t> &Conditions();
-	const std::map<std::string, int64_t> &Conditions() const;
+	ConditionsStore &Conditions();
+	const ConditionsStore &Conditions() const;
 	// Uuid for the gifted ships, with the ship class follow by the names they had when they were gifted to the player.
 	const std::map<std::string, EsUuid> &GiftedShips() const;
-	// Set and check the reputation conditions, which missions and events
-	// can use to modify the player's reputation with other governments.
-	void SetReputationConditions();
-	void CheckReputationConditions();
-=======
-	ConditionsStore &Conditions();
-	const ConditionsStore &Conditions() const;
->>>>>>> a46fb17f
 	std::map<std::string, std::string> GetSubstitutions() const;
 
 	// Check what the player knows about the given system or planet.
@@ -369,12 +359,8 @@
 	// its NPCs to be placed before the player lands, and is then cleared.
 	Mission *activeBoardingMission = nullptr;
 
-<<<<<<< HEAD
-	std::map<std::string, int64_t> conditions;
+	ConditionsStore conditions;
 	std::map<std::string, EsUuid> giftedShips;
-=======
-	ConditionsStore conditions;
->>>>>>> a46fb17f
 
 	std::set<const System *> seen;
 	std::set<const System *> visitedSystems;
