/* PlayerInfo.h
Copyright (c) 2014 by Michael Zahniser

Endless Sky is free software: you can redistribute it and/or modify it under the
terms of the GNU General Public License as published by the Free Software
Foundation, either version 3 of the License, or (at your option) any later version.

Endless Sky is distributed in the hope that it will be useful, but WITHOUT ANY
WARRANTY; without even the implied warranty of MERCHANTABILITY or FITNESS FOR A
PARTICULAR PURPOSE. See the GNU General Public License for more details.

You should have received a copy of the GNU General Public License along with
this program. If not, see <https://www.gnu.org/licenses/>.
*/

#ifndef PLAYER_INFO_H_
#define PLAYER_INFO_H_

#include "Account.h"
#include "CargoHold.h"
#include "ConditionsStore.h"
#include "CoreStartData.h"
#include "DataNode.h"
#include "Date.h"
#include "Depreciation.h"
#include "EsUuid.h"
#include "GameEvent.h"
#include "Government.h"
#include "Mission.h"
#include "SystemEntry.h"

#include <chrono>
#include <list>
#include <map>
#include <memory>
#include <set>
#include <string>
#include <utility>
#include <vector>

class Outfit;
class Planet;
class Rectangle;
class Ship;
class ShipEvent;
class StartConditions;
class StellarObject;
class System;
class UI;



// Class holding information about a "player" - their name, their finances, what
// ship(s) they own and with what outfits, what systems they have visited, etc.
// This class also handles saving the player's info to disk so it can be read
// back in exactly the same state later. This includes what changes the player
// has made to the universe, what jobs are being offered to them right now,
// and what their current travel plan is, if any.
class PlayerInfo {
public:
	struct FleetBalance {
		int64_t maintenanceCosts = 0;
		int64_t assetsReturns = 0;
	};


public:
	PlayerInfo();
	// Don't allow copying this class.
	PlayerInfo(const PlayerInfo &) = delete;
	PlayerInfo &operator=(const PlayerInfo &) = delete;
	PlayerInfo(PlayerInfo &&) = default;
	PlayerInfo &operator=(PlayerInfo &&) = default;
	~PlayerInfo() noexcept = default;

	// Reset the player to an "empty" state, i.e. no player is loaded.
	void Clear();

	// Check if any player's information is loaded.
	bool IsLoaded() const;
	// Make a new player.
	void New(const StartConditions &start);
	// Load an existing player.
	void Load(const std::string &path);
	// Load the most recently saved player. If no save could be loaded, returns false.
	bool LoadRecent();
	// Save this player (using the Identifier() as the file name).
	void Save() const;

	// Get the root filename used for this player's saved game files. (If there
	// are multiple pilots with the same name it may have a digit appended.)
	std::string Identifier() const;

	// Start a transaction. This stores the current state, and any Save()
	// calls during the transaction will store this saved state.
	void StartTransaction();
	// Complete the transaction.
	void FinishTransaction();

	// Apply the given changes and store them in the player's saved game file.
	void AddChanges(std::list<DataNode> &changes);
	// Add an event that will happen at the given date.
	void AddEvent(const GameEvent &event, const Date &date);

	// Mark the player as dead, or check if they have died.
	void Die(int response = 0, const std::shared_ptr<Ship> &capturer = nullptr);
	bool IsDead() const;

	// Get or set the player's name.
	const std::string &FirstName() const;
	const std::string &LastName() const;
	void SetName(const std::string &first, const std::string &last);

	// Get or change the current date.
	const Date &GetDate() const;
	void IncrementDate();

	// Get basic data about the player's starting scenario.
	const CoreStartData &StartData() const noexcept;

	// Sets the means the player used to enter the system.
	void SetSystemEntry(SystemEntry entryType);
	SystemEntry GetSystemEntry() const;
	// Set the system the player is in. This must be stored here so that even if
	// the player sells all their ships, we still know where the player is.
	// This also marks the given system as visited.
	void SetSystem(const System &system);
	const System *GetSystem() const;
	const System *GetPreviousSystem() const;
	// Set what planet the player is on (or nullptr, if taking off).
	void SetPlanet(const Planet *planet);
	const Planet *GetPlanet() const;
	// If the player is landed, return the stellar object they are on.
	const StellarObject *GetStellarObject() const;
	// Check whether a mission conversation has raised a flag that the player
	// must leave the planet immediately (without time to do anything else).
	bool ShouldLaunch() const;

	// Access the player's accounting information.
	const Account &Accounts() const;
	Account &Accounts();
	// Calculate the daily salaries for crew, not counting crew on "parked" ships.
	int64_t Salaries() const;
	// Calculate the daily maintenance cost and generated income for all ships and in cargo outfits.
	FleetBalance MaintenanceAndReturns() const;

	// Access to the licenses the player owns.
	void AddLicense(const std::string &name);
	void RemoveLicense(const std::string &name);
	bool HasLicense(const std::string &name) const;
	const std::set<std::string> &Licenses() const;

	// Access the flagship (the first ship in the list). This returns null if
	// the player does not have any ships that can be a flagship.
	const Ship *Flagship() const;
	Ship *Flagship();
	const std::shared_ptr<Ship> &FlagshipPtr();
	// Get the full list of ships the player owns.
	const std::vector<std::shared_ptr<Ship>> &Ships() const;
	// Inspect the flightworthiness of the player's active fleet as a whole to
	// determine which ships cannot travel with the group.
	std::map<const std::shared_ptr<Ship>, std::vector<std::string>> FlightCheck() const;
	// Add a captured ship to your fleet.
	void AddShip(const std::shared_ptr<Ship> &ship);
	// Buy, receive or sell a ship.
	// In the case of a gift, return a pointer to the newly instantiated ship.
	void BuyShip(const Ship *model, const std::string &name);
	const Ship *GiftShip(const Ship *model, const std::string &name, const std::string &id);
	void SellShip(const Ship *selected);
	// Take the ship from the player, if a model is specified this will permanently remove outfits in said model,
	// instead of allowing the player to buy them back by putting them in the stock.
	void TakeShip(const Ship *shipToTake, const Ship *model = nullptr, bool takeOutfits = false);
	std::vector<std::shared_ptr<Ship>>::iterator DisownShip(const Ship *selected);
	void ParkShip(const Ship *selected, bool isParked);
	void RenameShip(const Ship *selected, const std::string &name);
	// Change the order of the given ship in the list.
	void ReorderShip(int fromIndex, int toIndex);
	void SetShipOrder(const std::vector<std::shared_ptr<Ship>> &newOrder);
	// Get the attraction factors of the player's fleet to raid fleets.
	std::pair<double, double> RaidFleetFactors() const;
	double RaidFleetAttraction(const Government::RaidFleet &raidFleet, const System *system) const;

	// Get cargo information.
	CargoHold &Cargo();
	const CargoHold &Cargo() const;
	// Get items stored on the player's current planet.
	CargoHold *Storage(bool forceCreate = false);
	// Get items stored on all planets (for map display).
	const std::map<const Planet *, CargoHold> &PlanetaryStorage() const;
	// Get cost basis for commodities.
	void AdjustBasis(const std::string &commodity, int64_t adjustment);
	int64_t GetBasis(const std::string &commodity, int tons = 1) const;
	// Call this when leaving the outfitter, shipyard, or hiring panel.
	void UpdateCargoCapacities();
	// Switch cargo from being stored in ships to being stored here.
	void Land(UI *ui);
	// Make ships ready for take off. This may require selling excess cargo.
	bool TakeOff(UI *ui, bool distributeCargo);
	// Pool cargo from local ships.
	void PoolCargo();
	// Distribute cargo to local ships. Returns a reference to the player's cargo.
	const CargoHold &DistributeCargo();

	// Get or add to pilot's playtime.
	double GetPlayTime() const noexcept;
	void AddPlayTime(std::chrono::nanoseconds timeVal);

	// Get the player's logbook.
	const std::multimap<Date, std::string> &Logbook() const;
	void AddLogEntry(const std::string &text);
	const std::map<std::string, std::map<std::string, std::string>> &SpecialLogs() const;
	void AddSpecialLog(const std::string &type, const std::string &name, const std::string &text);
	bool HasLogs() const;

	// Get mission information.
	const std::list<Mission> &Missions() const;
	const std::list<Mission> &AvailableJobs() const;

	enum SortType {ABC, PAY, SPEED, CONVENIENT};
	const SortType GetAvailableSortType() const;
	void NextAvailableSortType();
	const bool ShouldSortAscending() const;
	void ToggleSortAscending();
	const bool ShouldSortSeparateDeadline() const;
	void ToggleSortSeparateDeadline();
	const bool ShouldSortSeparatePossible() const;
	void ToggleSortSeparatePossible();
	void SortAvailable();

	const Mission *ActiveBoardingMission() const;
	void UpdateMissionNPCs();
	void AcceptJob(const Mission &mission, UI *ui);
	// Check to see if there is any mission to offer right now.
	Mission *MissionToOffer(Mission::Location location);
	Mission *BoardingMission(const std::shared_ptr<Ship> &ship);
	// Return true if the given ship is capturable only because it's the source
	// of a boarding mission which allows it to be.
	bool CaptureOverriden(const std::shared_ptr<Ship> &ship) const;
	void ClearActiveBoardingMission();
	// If one of your missions cannot be offered because you do not have enough
	// space for it, and it specifies a message to be shown in that situation,
	// show that message.
	void HandleBlockedMissions(Mission::Location location, UI *ui);
	// Callback for accepting or declining whatever mission has been offered.
	void MissionCallback(int response);
	// Basic callback for handling forced departure from a planet.
	void BasicCallback(int response);
	// Complete or fail a mission.
	void RemoveMission(Mission::Trigger trigger, const Mission &mission, UI *ui);
	// Mark a mission as failed, but do not remove it from the mission list yet.
	void FailMission(const Mission &mission);
	// Update mission status based on an event.
	void HandleEvent(const ShipEvent &event, UI *ui);

	// Access the "condition" flags for this player.
	ConditionsStore &Conditions();
	const ConditionsStore &Conditions() const;
	// Maps defined names for gifted ships to UUIDs for the ship instances.
	const std::map<std::string, EsUuid> &GiftedShips() const;
	std::map<std::string, std::string> GetSubstitutions() const;

	// Get and set the "tribute" that the player receives from dominated planets.
	bool SetTribute(const Planet *planet, int64_t payment);
	bool SetTribute(const std::string &planetTrueName, int64_t payment);
	const std::map<const Planet *, int64_t> &GetTribute() const;
	int64_t GetTributeTotal() const;

	// Check what the player knows about the given system or planet.
	bool HasSeen(const System &system) const;
	bool HasVisited(const System &system) const;
	bool HasVisited(const Planet &planet) const;
	bool KnowsName(const System &system) const;
	// Marking a system as visited also "sees" its neighbors.
	void Visit(const System &system);
	void Visit(const Planet &planet);
	// Mark a system and its planets as unvisited, even if visited previously.
	void Unvisit(const System &system);
	void Unvisit(const Planet &planet);

	// Check whether the player has visited the <mapSize> systems around the current one.
	bool HasMapped(int mapSize) const;
	// Mark a whole map of systems as visited.
	void Map(int mapSize);

	// Access the player's travel plan.
	bool HasTravelPlan() const;
	const std::vector<const System *> &TravelPlan() const;
	std::vector<const System *> &TravelPlan();
	// Remove the first or last system from the travel plan.
	void PopTravel();
	// Get or set the planet to land on at the end of the travel path.
	const Planet *TravelDestination() const;
	void SetTravelDestination(const Planet *planet);

	// Toggle which secondary weapon the player has selected.
	const std::set<const Outfit *> &SelectedSecondaryWeapons() const;
	void SelectNextSecondary();
	void DeselectAllSecondaries();
	void ToggleAnySecondary(const Outfit *outfit);

	// Escorts currently selected for giving orders.
	const std::vector<std::weak_ptr<Ship>> &SelectedShips() const;
	// Select any player ships in the given box or list. Return true if any were
	// selected.
	bool SelectShips(const Rectangle &box, bool hasShift);
	bool SelectShips(const std::vector<const Ship *> &stack, bool hasShift);
	void SelectShip(const Ship *ship, bool hasShift);
	void SelectGroup(int group, bool hasShift);
	void SetGroup(int group, const std::set<Ship *> *newShips = nullptr);
	std::set<Ship *> GetGroup(int group);

	// Keep track of any outfits that you have sold since landing. These will be
	// available to buy back until you take off.
	int Stock(const Outfit *outfit) const;
	void AddStock(const Outfit *outfit, int count);
	// Get depreciation information.
	const Depreciation &FleetDepreciation() const;
	const Depreciation &StockDepreciation() const;

	// Keep track of what materials you have mined in each system.
	void Harvest(const Outfit *type);
	const std::set<std::pair<const System *, const Outfit *>> &Harvested() const;

	// Get or set the travel destination for selected escorts via the map.
	const std::pair<const System *, Point> &GetEscortDestination() const;
	void SetEscortDestination(const System *system = nullptr, Point pos = Point());
	bool HasEscortDestination() const;

	// Get or set what coloring is currently selected in the map.
	int MapColoring() const;
	void SetMapColoring(int index);
	// Get or set the map zoom level.
	int MapZoom() const;
	void SetMapZoom(int level);
	// Get the set of collapsed categories for the named panel.
	std::set<std::string> &Collapsed(const std::string &name);
	// Should help dialogs relating to carriers be displayed?
	bool DisplayCarrierHelp() const;


private:
	// Apply any "changes" saved in this player info to the global game state.
	void ApplyChanges();
	// After loading & applying changes, make sure the player & ship locations are sensible.
	void ValidateLoad();
	// Helper to register derived conditions.
	void RegisterDerivedConditions();

	// New missions are generated each time you land on a planet.
	void CreateMissions();
	void StepMissions(UI *ui);
	void Autosave() const;
	void Save(const std::string &path) const;
	void Save(DataWriter &out) const;

	// Check for and apply any punitive actions from planetary security.
	void Fine(UI *ui);

	// Set the flagship (on departure or during flight).
	void SetFlagship(Ship &other);

	// Helper function to update the ship selection.
	void SelectShip(const std::shared_ptr<Ship> &ship, bool *first);

	// Instantiate the given model and add it to the player's fleet.
	void AddStockShip(const Ship *model, const std::string &name);
	// When we remove a ship, forget it's stored Uuid.
	void ForgetGiftedShip(const Ship &oldShip, bool failsMissions = true);

	// Check that this player's current state can be saved.
	bool CanBeSaved() const;


private:
	std::string firstName;
	std::string lastName;
	std::string filePath;

	Date date;
	SystemEntry entry = SystemEntry::TAKE_OFF;
	const System *previousSystem = nullptr;
	const System *system = nullptr;
	const Planet *planet = nullptr;
	bool shouldLaunch = false;
	bool isDead = false;
	bool displayCarrierHelp = false;

	// The amount of in-game time played, in seconds.
	double playTime = 0.;

	Account accounts;
	// The licenses that the player owns.
	std::set<std::string> licenses;

	std::shared_ptr<Ship> flagship;
	std::vector<std::shared_ptr<Ship>> ships;
	std::vector<std::weak_ptr<Ship>> selectedShips;
	std::map<const Ship *, int> groups;
	CargoHold cargo;
	std::map<const Planet *, CargoHold> planetaryStorage;
	std::map<std::string, int64_t> costBasis;

	std::multimap<Date, std::string> logbook;
	std::map<std::string, std::map<std::string, std::string>> specialLogs;

	// A list of the player's active, accepted missions.
	std::list<Mission> missions;
	// These lists are populated when you land on a planet, and saved so that
	// they will not change if you reload the game.
	std::list<Mission> availableJobs;
	std::list<Mission> availableMissions;
	// If any mission component is not fully defined, the mission is deactivated
	// until its components are fully evaluable (i.e. needed plugins are reinstalled).
	std::list<Mission> inactiveMissions;
	// Missions that are failed or aborted, but not yet deleted, and any
	// missions offered while in-flight are not saved.
	std::list<Mission> doneMissions;
	std::list<Mission> boardingMissions;
	// This pointer to the most recently accepted boarding mission enables
	// its NPCs to be placed before the player lands, and is then cleared.
	Mission *activeBoardingMission = nullptr;
	// How to sort availableJobs
	bool availableSortAsc = true;
	SortType availableSortType;
	bool sortSeparateDeadline = false;
	bool sortSeparatePossible = false;

<<<<<<< HEAD
	std::shared_ptr<ConditionsStore> conditions;
=======
	ConditionsStore conditions;
	std::map<std::string, EsUuid> giftedShips;
>>>>>>> fd241fe9

	std::set<const System *> seen;
	std::set<const System *> visitedSystems;
	std::set<const Planet *> visitedPlanets;
	std::vector<const System *> travelPlan;
	const Planet *travelDestination = nullptr;

	std::set<const Outfit *> selectedWeapons;

	std::map<const Outfit *, int> stock;
	Depreciation depreciation;
	Depreciation stockDepreciation;
	std::set<std::pair<const System *, const Outfit *>> harvested;

	// Changes that this PlayerInfo wants to make to the global galaxy state:
	std::vector<std::pair<const Government *, double>> reputationChanges;
	std::map<const Planet *, int64_t> tributeReceived;
	std::list<DataNode> dataChanges;
	DataNode economy;
	// Persons that have been killed in this player's universe:
	std::vector<std::string> destroyedPersons;
	// Events that are going to happen some time in the future:
	std::list<GameEvent> gameEvents;

	// The system and position therein to which the "orbits" system UI issued a move order.
	std::pair<const System *, Point> interstellarEscortDestination;
	// Currently selected coloring, in the map panel (defaults to reputation):
	int mapColoring = -6;
	int mapZoom = 0;

	// Currently collapsed categories for various panels.
	std::map<std::string, std::set<std::string>> collapsed;

	bool freshlyLoaded = true;
	int desiredCrew = 0;

	// Basic information about the player's starting scenario.
	CoreStartData startData;

	DataWriter *transactionSnapshot = nullptr;
};



#endif<|MERGE_RESOLUTION|>--- conflicted
+++ resolved
@@ -425,12 +425,8 @@
 	bool sortSeparateDeadline = false;
 	bool sortSeparatePossible = false;
 
-<<<<<<< HEAD
 	std::shared_ptr<ConditionsStore> conditions;
-=======
-	ConditionsStore conditions;
 	std::map<std::string, EsUuid> giftedShips;
->>>>>>> fd241fe9
 
 	std::set<const System *> seen;
 	std::set<const System *> visitedSystems;
