--- conflicted
+++ resolved
@@ -67,7 +67,6 @@
 		// Exploding weaponry that can damage this ship requires special consideration.
 		if(weapon->SafeRange())
 		{
-<<<<<<< HEAD
 			hasWeapons = true;
 			bool lackingAmmo = (weapon->Ammo() && weapon->AmmoUsage() && !ship.OutfitCount(weapon->Ammo()));
 			// Weapons without ammo might as well not exist, so don't even consider them
@@ -99,19 +98,6 @@
 				shortestArtillery = min(range, shortestArtillery);
 				artilleryDPS += DPS;
 			}
-=======
-			minSafeDistance = max(weapon->SafeRange(), minSafeDistance);
-			splashDPS += DPS;
-		}
-
-		// The artillery AI should be applied at 1000 pixels range, or 500 if the weapon is homing.
-		double range = weapon->Range();
-		shortestRange = min(range, shortestRange);
-		if(range >= 1000. || (weapon->Homing() && range >= 500.))
-		{
-			shortestArtillery = min(range, shortestArtillery);
-			artilleryDPS += DPS;
->>>>>>> ef1cad11
 		}
 	}
 
