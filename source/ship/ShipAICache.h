--- conflicted
+++ resolved
@@ -36,11 +36,7 @@
 	double ShortestRange() const;
 	double ShortestArtillery() const;
 	double MinSafeDistance() const;
-<<<<<<< HEAD
-	double TurningRadius() const;
 	bool NeedsAmmo() const;
-=======
->>>>>>> a6eb5dcb
 
 
 private:
@@ -50,13 +46,9 @@
 	double shortestRange = 1000.;
 	double shortestArtillery = 4000.;
 	double minSafeDistance = 0.;
-<<<<<<< HEAD
-	double turningRadius = 200.;
+	double maxTurningRadius = 200.;
 	bool hasWeapons = false;
 	bool canFight = false;
-=======
-	double maxTurningRadius = 200.;
->>>>>>> a6eb5dcb
 };
 
 
@@ -66,11 +58,7 @@
 inline double ShipAICache::ShortestRange() const { return shortestRange; }
 inline double ShipAICache::ShortestArtillery() const { return shortestArtillery; }
 inline double ShipAICache::MinSafeDistance() const { return minSafeDistance; }
-<<<<<<< HEAD
-inline double ShipAICache::TurningRadius() const { return turningRadius; }
 inline bool ShipAICache::NeedsAmmo() const { return hasWeapons == canFight; }
-=======
->>>>>>> a6eb5dcb
 
 
 
