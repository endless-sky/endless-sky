/* main.cpp
Copyright (c) 2014 by Michael Zahniser

Main function for Endless Sky, a space exploration and combat RPG.

Endless Sky is free software: you can redistribute it and/or modify it under the
terms of the GNU General Public License as published by the Free Software
Foundation, either version 3 of the License, or (at your option) any later version.

Endless Sky is distributed in the hope that it will be useful, but WITHOUT ANY
WARRANTY; without even the implied warranty of MERCHANTABILITY or FITNESS FOR A
PARTICULAR PURPOSE. See the GNU General Public License for more details.

You should have received a copy of the GNU General Public License along with
this program. If not, see <https://www.gnu.org/licenses/>.
*/

#include "audio/Audio.h"
#include "Command.h"
#include "Conversation.h"
#include "CustomEvents.h"
#include "DataFile.h"
#include "DataNode.h"
#include "Engine.h"
#include "Files.h"
#include "text/Font.h"
#include "text/FontSet.h"
#include "text/Format.h"
#include "FrameTimer.h"
#include "GameData.h"
#include "GameLoadingPanel.h"
#include "GameVersion.h"
#include "GameWindow.h"
#include "Logger.h"
#include "MainPanel.h"
#include "MenuPanel.h"
#include "Panel.h"
#include "PlayerInfo.h"
#include "Plugins.h"
#include "Preferences.h"
#include "PrintData.h"
#include "Screen.h"
#include "image/SpriteSet.h"
#include "shader/SpriteShader.h"
#include "TaskQueue.h"
#include "test/Test.h"
#include "test/TestContext.h"
#include "UI.h"

#ifdef _WIN32
#include "windows/TimerResolutionGuard.h"
#include "windows/WinConsole.h"
#include "windows/WinVersion.h"
#endif

#include <chrono>
#include <iostream>
#include <map>

#include <cassert>
#include <future>
#include <exception>
#include <string>

<<<<<<< HEAD
#ifdef _WIN32
#define STRICT
#define WIN32_LEAN_AND_MEAN
#include <windows.h>

#define PSAPI_VERSION 1
#include <psapi.h>
#elif defined(__APPLE__)
#include <mach/mach.h>
#include <mach/task_info.h>
#else
#include <fstream>
#include <unistd.h>
#endif

=======
>>>>>>> 42699ccd
using namespace std;

void PrintHelp();
void PrintVersion();
void GameLoop(PlayerInfo &player, TaskQueue &queue, const Conversation &conversation,
	const string &testToRun, bool debugMode);
Conversation LoadConversation(const PlayerInfo &player);
void PrintTestsTable();



// Entry point for the EndlessSky executable
int main(int argc, char *argv[])
{
#ifdef _WIN32
	WinVersion::Init();
	// Handle command-line arguments
	if(argc > 1)
		WinConsole::Init();
#endif
	PlayerInfo player;
	Conversation conversation;
	bool debugMode = false;
	bool loadOnly = false;
	bool checkAssets = false;
	bool printTests = false;
	bool printData = false;
	bool noTestMute = false;
	string testToRunName;

	// Whether the game has encountered errors while loading.
	bool hasErrors = false;
	// Ensure that we log errors to the errors.txt file.
	Logger::SetLogCallback([&hasErrors](const string &errorMessage, Logger::Level level)
	{
		hasErrors |= level != Logger::Level::INFO;
		Files::LogErrorToFile(errorMessage);
	});

	for(const char *const *it = argv + 1; *it; ++it)
	{
		string arg = *it;
		if(arg == "-h" || arg == "--help")
		{
			PrintHelp();
			return 0;
		}
		else if(arg == "-v" || arg == "--version")
		{
			PrintVersion();
			return 0;
		}
		else if(arg == "-t" || arg == "--talk")
			conversation = LoadConversation(player);
		else if(arg == "-d" || arg == "--debug")
			debugMode = true;
		else if(arg == "-p" || arg == "--parse-save")
			loadOnly = true;
		else if(arg == "--parse-assets")
			checkAssets = true;
		else if(arg == "--test" && *++it)
			testToRunName = *it;
		else if(arg == "--tests")
			printTests = true;
		else if(arg == "--nomute")
			noTestMute = true;
	}
	printData = PrintData::IsPrintDataArgument(argv);
	Files::Init(argv);

	// Whether we are running an integration test.
	const bool isTesting = !testToRunName.empty();
	bool isConsoleOnly = loadOnly || printTests || printData;

	Logger::Session logSession{isConsoleOnly || isTesting};

	try {

		// Load plugin preferences before game data if any.
		Plugins::LoadSettings();

		TaskQueue queue;

		// Begin loading the game data.
		auto dataFuture = GameData::BeginLoad(queue, player, isConsoleOnly, debugMode,
			isConsoleOnly || checkAssets || (isTesting && !debugMode));

		// If we are not using the UI, or performing some automated task, we should load
		// all data now.
		if(isConsoleOnly || checkAssets || isTesting)
			dataFuture.wait();

		if(isTesting && !GameData::Tests().Has(testToRunName))
		{
			Logger::Log("Test \"" + testToRunName + "\" not found.", Logger::Level::ERROR);
			return 1;
		}

		if(printData)
		{
			PrintData::Print(argv, player);
			return 0;
		}
		if(printTests)
		{
			PrintTestsTable();
			return 0;
		}

		if(loadOnly || checkAssets)
		{
			if(checkAssets)
			{
				Audio::LoadSounds(GameData::Sources());
				while(GameData::GetProgress() < 1.)
				{
					queue.ProcessSyncTasks();
					this_thread::yield();
				}
				if(GameData::IsLoaded())
				{
					// Now that we have finished loading all the basic sprites and sounds, we can look for invalid file paths,
					// e.g. due to capitalization errors or other typos.
					SpriteSet::CheckReferences();
					Audio::CheckReferences(true);
				}
			}

			// Set the game's initial internal state.
			GameData::FinishLoading();

			// Reference check the universe, as known to the player. If no player found,
			// then check the default state of the universe.
			if(!player.LoadRecent())
				GameData::CheckReferences();
			cout << "Parse completed with " << (hasErrors ? "at least one" : "no") << " error(s)." << endl;
			if(checkAssets)
				Audio::Quit();
			return hasErrors;
		}
		assert(!isConsoleOnly && "Attempting to use UI when only data was loaded!");

		Preferences::Load();

		// Load global conditions:
		DataFile globalConditions(Files::Config() / "global conditions.txt");
		for(const DataNode &node : globalConditions)
			if(node.Token(0) == "conditions")
				GameData::GlobalConditions().Load(node);

		if(!GameWindow::Init(isTesting && !debugMode))
			return 1;

		GameData::LoadSettings();

#ifdef _WIN32
		TimerResolutionGuard windowsTimerGuard;
#endif

		if(!isTesting || debugMode)
		{
			GameData::LoadShaders();

			// Show something other than a blank window.
			GameWindow::Step();
		}

		Audio::Init(GameData::Sources());

		if(isTesting && !noTestMute)
			Audio::SetVolume(0, SoundCategory::MASTER);

		CustomEvents::Init();
		// This is the main loop where all the action begins.
		GameLoop(player, queue, conversation, testToRunName, debugMode);
	}
	catch(Test::known_failure_tag)
	{
		// This is not an error. Simply exit successfully.
	}
	catch(const exception &error)
	{
		Audio::Quit();
		GameWindow::ExitWithError(error.what(), !isTesting);
		return 1;
	}

	// Remember the window state and preferences if quitting normally.
	Preferences::Set("maximized", GameWindow::IsMaximized());
	Preferences::Set("fullscreen", GameWindow::IsFullscreen());
	Screen::SetRaw(GameWindow::Width(), GameWindow::Height(), true);
	Preferences::Save();
	Plugins::Save();

	Audio::Quit();
	GameWindow::Quit();

	return 0;
}



void GameLoop(PlayerInfo &player, TaskQueue &queue, const Conversation &conversation,
		const string &testToRunName, bool debugMode)
{
	// gamePanels is used for the main panel where you fly your spaceship.
	// All other game content related dialogs are placed on top of the gamePanels.
	// If there are both menuPanels and gamePanels, then the menuPanels take
	// priority over the gamePanels. The gamePanels will not be shown until
	// the stack of menuPanels is empty.
	UI gamePanels;

	// menuPanels is used for the panels related to pilot creation, preferences,
	// game loading and game saving.
	UI menuPanels;

	// Whether the game data is done loading. This is used to trigger any
	// tests to run.
	bool dataFinishedLoading = false;
	menuPanels.Push(new GameLoadingPanel(player, queue, conversation, gamePanels, dataFinishedLoading));

	bool showCursor = true;
	int cursorTime = 0;
	int frameRate = 60;
	FrameTimer timer(frameRate);
	bool isDebugPaused = false;
	bool isFastForward = false;

	// Limit how quickly full-screen mode can be toggled.
	int toggleTimeout = 0;

	// Data to track progress of testing if/when a test is running.
	TestContext testContext;
	if(!testToRunName.empty())
		testContext = TestContext(GameData::Tests().Get(testToRunName));

	const bool isHeadless = (testContext.CurrentTest() && !debugMode);

	auto ProcessEvents = [&menuPanels, &gamePanels, &player, &cursorTime, &toggleTimeout, &debugMode, &isDebugPaused,
			&isFastForward]
	{
		SDL_Event event;
		while(SDL_PollEvent(&event))
		{
			UI &activeUI = (menuPanels.IsEmpty() ? gamePanels : menuPanels);

			// If the mouse moves, reset the cursor movement timeout.
			if(event.type == SDL_MOUSEMOTION)
				cursorTime = 0;

			if(debugMode && event.type == SDL_KEYDOWN && event.key.keysym.sym == SDLK_BACKQUOTE)
			{
				isDebugPaused = !isDebugPaused;
				if(isDebugPaused)
					Audio::Pause();
				else
					Audio::Resume();
			}
			else if(event.type == SDL_KEYDOWN && menuPanels.IsEmpty()
					&& Command(event.key.keysym.sym).Has(Command::MENU)
					&& !gamePanels.IsEmpty() && gamePanels.Top()->IsInterruptible())
			{
				// User pressed the Menu key.
				menuPanels.Push(shared_ptr<Panel>(
					new MenuPanel(player, gamePanels)));
				UI::PlaySound(UI::UISound::NORMAL);
			}
			else if(event.type == SDL_QUIT)
				menuPanels.Quit();
			else if(event.type == SDL_WINDOWEVENT && event.window.event == SDL_WINDOWEVENT_SIZE_CHANGED)
				// The window has been resized. Adjust the raw screen size and the OpenGL viewport to match.
				GameWindow::AdjustViewport();
			else if(event.type == CustomEvents::GetResize())
			{
				menuPanels.AdjustViewport();
				gamePanels.AdjustViewport();
			}
			else if(event.type == SDL_KEYDOWN && !toggleTimeout
					&& (Command(event.key.keysym.sym).Has(Command::FULLSCREEN)
					|| (event.key.keysym.sym == SDLK_RETURN && (event.key.keysym.mod & KMOD_ALT))))
			{
				toggleTimeout = 30;
				Preferences::ToggleScreenMode();
			}
			else if(activeUI.Handle(event))
			{
				// The UI handled the event.
			}
			else if(event.type == SDL_KEYDOWN && !event.key.repeat
					&& (Command(event.key.keysym.sym).Has(Command::FASTFORWARD))
					&& !Command(SDLK_CAPSLOCK).Has(Command::FASTFORWARD))
			{
				isFastForward = !isFastForward;
			}
		}

		// Special case: If fastforward is on capslock, update on mod state and not
		// on keypress.
		if(Command(SDLK_CAPSLOCK).Has(Command::FASTFORWARD))
			isFastForward = SDL_GetModState() & KMOD_CAPS;
	};

	// Game loop when running the game normally.
	if(!testContext.CurrentTest())
	{
		// How much time in total was spent on calculations and drawing since the last
		// load cache update (every 60 drawing frames; usually 1 second).
		chrono::steady_clock::duration cpuLoadSum{};
		string cpuLoadString{};
		chrono::steady_clock::duration gpuLoadSum{};
		string gpuLoadString{};
		string ramString;
		int step = 0;
		int drawStep = 0;

		while(!menuPanels.IsDone())
		{
			if(++step == 60)
				step = 0;
			if(toggleTimeout)
				--toggleTimeout;
			chrono::steady_clock::time_point start = chrono::steady_clock::now();

			ProcessEvents();

			SDL_Keymod mod = SDL_GetModState();
			Font::ShowUnderlines(mod & KMOD_ALT);

			// In full-screen mode, hide the cursor if inactive for ten seconds,
			// but only if the player is flying around in the main view.
			bool inFlight = (menuPanels.IsEmpty() && gamePanels.Root() == gamePanels.Top());
			++cursorTime;
			bool shouldShowCursor = (!GameWindow::IsFullscreen() || cursorTime < 600 || !inFlight);
			if(shouldShowCursor != showCursor)
			{
				showCursor = shouldShowCursor;
				SDL_ShowCursor(showCursor);
			}

			// Switch off fast-forward if the player is not in flight or flight-related screen
			// (for example when the boarding dialog shows up or when the player lands). The player
			// can switch fast-forward on again when flight is resumed.
			bool allowFastForward = !gamePanels.IsEmpty() && gamePanels.Top()->AllowsFastForward();
			if(Preferences::Has("Interrupt fast-forward") && !inFlight && isFastForward && !allowFastForward)
				isFastForward = false;

			// Tell all the panels to step forward, then draw them.
			((!isDebugPaused && menuPanels.IsEmpty()) ? gamePanels : menuPanels).StepAll();

			// Caps lock slows the frame rate in debug mode.
			// Slowing eases in and out over a couple of frames.
			if((mod & KMOD_CAPS) && inFlight && debugMode)
			{
				if(frameRate > 10)
				{
					frameRate = max(frameRate - 5, 10);
					timer.SetFrameRate(frameRate);
				}
			}
			else
			{
				if(frameRate < 60)
				{
					frameRate = min(frameRate + 5, 60);
					timer.SetFrameRate(frameRate);
				}

				if(isFastForward && inFlight && step % 3)
				{
					cpuLoadSum += chrono::steady_clock::now() - start;
					continue;
				}
			}

			Audio::Step(isFastForward);

			cpuLoadSum += chrono::steady_clock::now() - start;
			if(++drawStep == 60)
				drawStep = 0;
			chrono::steady_clock::time_point drawStart = chrono::steady_clock::now();

			// Events in this frame may have cleared out the menu, in which case
			// we should draw the game panels instead:
			(menuPanels.IsEmpty() ? gamePanels : menuPanels).DrawAll();

			MainPanel *mainPanel = static_cast<MainPanel *>(gamePanels.Root().get());
			if(mainPanel && mainPanel->GetEngine().IsPaused())
				SpriteShader::Draw(SpriteSet::Get("ui/paused"), Screen::TopLeft() + Point(10., 10.));
			else if(isFastForward)
				SpriteShader::Draw(SpriteSet::Get("ui/fast forward"), Screen::TopLeft() + Point(10., 10.));

			gpuLoadSum += chrono::steady_clock::now() - drawStart;

			if(Preferences::Has("Show CPU / GPU load"))
			{
				static const Font &font = FontSet::Get(14);
				static const Color &medium = *GameData::Colors().Get("medium");
				font.Draw(cpuLoadString, Point(-40., Screen::Height() * -.5 + 5.), medium);
				font.Draw(gpuLoadString, Point(-40., Screen::Height() * -.5 + 19.), medium);
				font.Draw(ramString, Point(-40., Screen::Height() * -.5 + 33.), medium);
				if(!drawStep)
				{
					// The load sums are in nanoseconds, accumulated throughout the last second, so divide
					// by 10^6 to get milliseconds, then by 60 (or 180 with fast-forward for the CPU load)
					// to get the average milliseconds per step.
					// In case of percentage, 100% is exactly one second, so divide by 10^7.
					auto cpuNano = chrono::duration_cast<chrono::nanoseconds>(cpuLoadSum).count();
					cpuLoadString = "CPU: " + Format::Decimal(cpuNano / (isFastForward && inFlight ? 1.8e8 : 6e7), 2)
						+ " ms (" + to_string(static_cast<int>(round(cpuNano / 1e7))) + "%)";
					cpuLoadSum = {};
					auto gpuNano = chrono::duration_cast<chrono::nanoseconds>(gpuLoadSum).count();
					gpuLoadString = "GPU: " + Format::Decimal(gpuNano / 6e7, 2)
						+ " ms (" + to_string(static_cast<int>(round(gpuNano / 1e7))) + "%)";
					gpuLoadSum = {};
					// Get how much memory we have (in bytes).
					static size_t virtualMemoryUse;
#ifdef _WIN32
					static PROCESS_MEMORY_COUNTERS info;
					GetProcessMemoryInfo(GetCurrentProcess(), &info, sizeof(info));
					virtualMemoryUse = info.PagefileUsage;
#elif defined(__APPLE__)
					static mach_task_basic_info_data_t info;
					static mach_msg_type_number_t infoSize = MACH_TASK_BASIC_INFO_COUNT;
					task_info(mach_task_self(), MACH_TASK_BASIC_INFO, reinterpret_cast<task_info_t>(&info), &infoSize);
					virtualMemoryUse = info.virtual_size;
#else
					static string statmStr;
					ifstream statm{"/proc/self/statm"};
					getline(statm, statmStr, ' ');
					virtualMemoryUse = stoul(statmStr) * getpagesize();
#endif
					ramString = "MEM: " + Format::Decimal(virtualMemoryUse / 1048576., 2) + " MB";
				}
			}

			GameWindow::Step();

			// Lock the game loop to 60 FPS.
			timer.Wait();

			// If the player ended this frame in-game, count the elapsed time as played time.
			if(menuPanels.IsEmpty())
				player.AddPlayTime(chrono::steady_clock::now() - start);
		}
	}
	// Game loop when running the game as part of an integration test.
	else
	{
		int integrationStepCounter = 0;
		while(!menuPanels.IsDone())
		{
			ProcessEvents();

			// Handle any integration test steps.
			if(dataFinishedLoading)
			{
				// Run a single integration step every 30 frames.
				integrationStepCounter = (integrationStepCounter + 1) % 30;
				if(!integrationStepCounter)
				{
					assert(!gamePanels.IsEmpty() && "main panel missing?");

					// The main panel is always at the root of the game panels.
					MainPanel *mainPanel = static_cast<MainPanel *>(gamePanels.Root().get());

					// The engine needs to have finished calculating the current frame so
					// that it is safe to run any additional processing here.
					if(menuPanels.IsEmpty())
						mainPanel->GetEngine().Wait();

					// The current test that is running, if any.
					const Test *runningTest = testContext.CurrentTest();
					assert(runningTest && "no running test while running an integration test?");
					Command command;
					runningTest->Step(testContext, player, command);

					// Send any commands to the engine, if it is active.
					if(menuPanels.IsEmpty())
						mainPanel->GetEngine().GiveCommand(command);
				}
			}

			// Tell all the panels to step forward, then draw them.
			(menuPanels.IsEmpty() ? gamePanels : menuPanels).StepAll();

			if(!isHeadless)
			{
				Audio::Step(isFastForward);

				// Events in this frame may have cleared out the menu, in which case
				// we should draw the game panels instead:
				(menuPanels.IsEmpty() ? gamePanels : menuPanels).DrawAll();

				GameWindow::Step();

				// When we perform automated testing, then we run the game by default as quickly as possible.
				// Except when not in headless mode so that the user can follow along.
				timer.Wait();
			}
		}
	}

	// If player quit while landed on a planet, save the game if there are changes.
	if(player.GetPlanet() && gamePanels.CanSave())
		player.Save();
}



void PrintHelp()
{
	cerr << endl;
	cerr << "Command line options:" << endl;
	cerr << "    -h, --help: print this help message." << endl;
	cerr << "    -v, --version: print version information." << endl;
	cerr << "    -t, --talk: read and display a conversation from STDIN." << endl;
	cerr << "    -r, --resources <path>: load resources from given directory." << endl;
	cerr << "    -c, --config <path>: save user's files to given directory." << endl;
	cerr << "    -d, --debug: turn on debugging features (e.g. Caps Lock slows down instead of speeds up)." << endl;
	cerr << "    -p, --parse-save: load the most recent saved game and inspect it for content errors." << endl;
	cerr << "    --parse-assets: load all game data, images, and sounds,"
		" and the latest save game, and inspect data for errors." << endl;
	cerr << "    --tests: print table of available tests, then exit." << endl;
	cerr << "    --test <name>: run given test from resources directory." << endl;
	cerr << "    --nomute: don't mute the game while running tests." << endl;
	PrintData::Help();
	cerr << endl;
	cerr << "Report bugs to: <https://github.com/endless-sky/endless-sky/issues>" << endl;
	cerr << "Home page: <https://endless-sky.github.io>" << endl;
	cerr << endl;
}



void PrintVersion()
{
	cerr << endl;
	cerr << "Endless Sky ver. " << GameVersion::Running().ToString() << endl;
	cerr << "License GPLv3+: GNU GPL version 3 or later: <https://gnu.org/licenses/gpl.html>" << endl;
	cerr << "This is free software: you are free to change and redistribute it." << endl;
	cerr << "There is NO WARRANTY, to the extent permitted by law." << endl;
	cerr << endl;
	cerr << GameWindow::SDLVersions() << endl;
	cerr << endl;
}



Conversation LoadConversation(const PlayerInfo &player)
{
	const ConditionsStore *conditions = &player.Conditions();
	Conversation conversation;
	DataFile file(cin);
	for(const DataNode &node : file)
		if(node.Token(0) == "conversation")
		{
			conversation.Load(node, conditions);
			break;
		}

	map<string, string> subs = {
		{"<bunks>", "[N]"},
		{"<cargo>", "[N tons of Commodity]"},
		{"<commodity>", "[Commodity]"},
		{"<date>", "[Day Mon Year]"},
		{"<day>", "[The Nth of Month]"},
		{"<destination>", "[Planet in the Star system]"},
		{"<fare>", "[N passengers]"},
		{"<first>", "[First]"},
		{"<last>", "[Last]"},
		{"<origin>", "[Origin Planet]"},
		{"<passengers>", "[your passengers]"},
		{"<planet>", "[Planet]"},
		{"<ship>", "[Ship]"},
		{"<model>", "[Ship Model]"},
		{"<flagship>", "[Flagship]"},
		{"<flagship model>", "[Flagship Model]"},
		{"<system>", "[Star]"},
		{"<tons>", "[N tons]"}
	};
	return conversation.Instantiate(subs);
}



// This prints out the list of tests that are available and their status
// (active/missing feature/known failure)..
void PrintTestsTable()
{
	for(auto &it : GameData::Tests())
		if(it.second.GetStatus() != Test::Status::PARTIAL
				&& it.second.GetStatus() != Test::Status::BROKEN)
			cout << it.second.Name() << '\n';
	cout.flush();
}<|MERGE_RESOLUTION|>--- conflicted
+++ resolved
@@ -62,13 +62,11 @@
 #include <exception>
 #include <string>
 
-<<<<<<< HEAD
 #ifdef _WIN32
-#define STRICT
-#define WIN32_LEAN_AND_MEAN
-#include <windows.h>
+#include <windef.h>
 
 #define PSAPI_VERSION 1
+#include <processthreadsapi.h>
 #include <psapi.h>
 #elif defined(__APPLE__)
 #include <mach/mach.h>
@@ -78,8 +76,6 @@
 #include <unistd.h>
 #endif
 
-=======
->>>>>>> 42699ccd
 using namespace std;
 
 void PrintHelp();
