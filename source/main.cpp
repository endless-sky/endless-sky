--- conflicted
+++ resolved
@@ -315,17 +315,13 @@
 				cursorTime = 0;
 
 			if(debugMode && event.type == SDL_KEYDOWN && event.key.keysym.sym == SDLK_BACKQUOTE)
-<<<<<<< HEAD
+      {
 				isDebugPaused = !isDebugPaused;
-=======
-			{
-				isPaused = !isPaused;
-				if(isPaused)
+				if(isDebugPaused)
 					Audio::Pause();
 				else
 					Audio::Resume();
 			}
->>>>>>> 8fbaa7eb
 			else if(event.type == SDL_KEYDOWN && menuPanels.IsEmpty()
 					&& Command(event.key.keysym.sym).Has(Command::MENU)
 					&& !gamePanels.IsEmpty() && gamePanels.Top()->IsInterruptible())
