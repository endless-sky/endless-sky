--- conflicted
+++ resolved
@@ -27,11 +27,8 @@
 #include "FrameTimer.h"
 #include "GameData.h"
 #include "GameLoadingPanel.h"
-<<<<<<< HEAD
-=======
 #include "GameWindow.h"
 #include "Hardpoint.h"
->>>>>>> 46a0796f
 #include "Logger.h"
 #include "MenuPanel.h"
 #include "Panel.h"
@@ -497,138 +494,6 @@
 
 
 
-<<<<<<< HEAD
-=======
-void PrintShipTable()
-{
-	cout << "model" << '\t' << "cost" << '\t' << "shields" << '\t' << "hull" << '\t'
-		<< "mass" << '\t' << "crew" << '\t' << "cargo" << '\t' << "bunks" << '\t'
-		<< "fuel" << '\t' << "outfit" << '\t' << "weapon" << '\t' << "engine" << '\t'
-		<< "speed" << '\t' << "accel" << '\t' << "turn" << '\t'
-		<< "energy generation" << '\t' << "max energy usage" << '\t' << "energy capacity" << '\t'
-		<< "idle/max heat" << '\t' << "max heat generation" << '\t' << "max heat dissipation" << '\t'
-		<< "gun mounts" << '\t' << "turret mounts" << '\n';
-	for(auto &it : GameData::Ships())
-	{
-		// Skip variants and unnamed / partially-defined ships.
-		if(it.second.ModelName() != it.first)
-			continue;
-
-		const Ship &ship = it.second;
-		cout << it.first << '\t';
-		cout << ship.Cost() << '\t';
-
-		const Outfit &attributes = ship.Attributes();
-		auto mass = attributes.Mass() ? attributes.Mass() : 1.;
-		cout << attributes.Get("shields") << '\t';
-		cout << attributes.Get("hull") << '\t';
-		cout << mass << '\t';
-		cout << attributes.Get("required crew") << '\t';
-		cout << attributes.Get("cargo space") << '\t';
-		cout << attributes.Get("bunks") << '\t';
-		cout << attributes.Get("fuel capacity") << '\t';
-
-		cout << ship.BaseAttributes().Get("outfit space") << '\t';
-		cout << ship.BaseAttributes().Get("weapon capacity") << '\t';
-		cout << ship.BaseAttributes().Get("engine capacity") << '\t';
-		cout << (attributes.Get("drag") ? (60. * attributes.Get("thrust") / attributes.Get("drag")) : 0) << '\t';
-		cout << 3600. * attributes.Get("thrust") / mass << '\t';
-		cout << 60. * attributes.Get("turn") / mass << '\t';
-
-		double energyConsumed = attributes.Get("energy consumption")
-			+ max(attributes.Get("thrusting energy"), attributes.Get("reverse thrusting energy"))
-			+ attributes.Get("turning energy")
-			+ attributes.Get("afterburner energy")
-			+ attributes.Get("fuel energy")
-			+ (attributes.Get("hull energy") * (1 + attributes.Get("hull energy multiplier")))
-			+ (attributes.Get("shield energy") * (1 + attributes.Get("shield energy multiplier")))
-			+ attributes.Get("cooling energy")
-			+ attributes.Get("cloaking energy");
-
-		double heatProduced = attributes.Get("heat generation") - attributes.Get("cooling")
-			+ max(attributes.Get("thrusting heat"), attributes.Get("reverse thrusting heat"))
-			+ attributes.Get("turning heat")
-			+ attributes.Get("afterburner heat")
-			+ attributes.Get("fuel heat")
-			+ (attributes.Get("hull heat") * (1 + attributes.Get("hull heat multiplier")))
-			+ (attributes.Get("shield heat") * (1 + attributes.Get("shield heat multiplier")))
-			+ attributes.Get("solar heat")
-			+ attributes.Get("cloaking heat");
-
-		for(const auto &oit : ship.Outfits())
-			if(oit.first->IsWeapon() && oit.first->Reload())
-			{
-				double reload = oit.first->Reload();
-				energyConsumed += oit.second * oit.first->FiringEnergy() / reload;
-				heatProduced += oit.second * oit.first->FiringHeat() / reload;
-			}
-		cout << 60. * (attributes.Get("energy generation") + attributes.Get("solar collection")) << '\t';
-		cout << 60. * energyConsumed << '\t';
-		cout << attributes.Get("energy capacity") << '\t';
-		cout << ship.IdleHeat() / max(1., ship.MaximumHeat()) << '\t';
-		cout << 60. * heatProduced << '\t';
-		// Maximum heat is 100 degrees per ton. Bleed off rate is 1/1000 per 60th of a second, so:
-		cout << 60. * ship.HeatDissipation() * ship.MaximumHeat() << '\t';
-
-		int numTurrets = 0;
-		int numGuns = 0;
-		for(auto &hardpoint : ship.Weapons())
-		{
-			if(hardpoint.IsTurret())
-				++numTurrets;
-			else
-				++numGuns;
-		}
-		cout << numGuns << '\t' << numTurrets << '\n';
-	}
-	cout.flush();
-}
-
-
-
-void PrintWeaponTable()
-{
-	cout << "name" << '\t' << "cost" << '\t' << "space" << '\t' << "range" << '\t'
-		<< "energy/s" << '\t' << "heat/s" << '\t' << "recoil/s" << '\t'
-		<< "shield/s" << '\t' << "hull/s" << '\t' << "push/s" << '\t'
-		<< "homing" << '\t' << "strength" << '\n';
-	for(auto &it : GameData::Outfits())
-	{
-		// Skip non-weapons and submunitions.
-		if(!it.second.IsWeapon() || it.second.Category().empty())
-			continue;
-
-		const Outfit &outfit = it.second;
-		cout << it.first << '\t';
-		cout << outfit.Cost() << '\t';
-		cout << -outfit.Get("weapon capacity") << '\t';
-
-		cout << outfit.Range() << '\t';
-
-		double energy = outfit.FiringEnergy() * 60. / outfit.Reload();
-		cout << energy << '\t';
-		double heat = outfit.FiringHeat() * 60. / outfit.Reload();
-		cout << heat << '\t';
-		double firingforce = outfit.FiringForce() * 60. / outfit.Reload();
-		cout << firingforce << '\t';
-
-		double shield = outfit.ShieldDamage() * 60. / outfit.Reload();
-		cout << shield << '\t';
-		double hull = outfit.HullDamage() * 60. / outfit.Reload();
-		cout << hull << '\t';
-		double hitforce = outfit.HitForce() * 60. / outfit.Reload();
-		cout << hitforce << '\t';
-
-		cout << outfit.Homing() << '\t';
-		double strength = outfit.MissileStrength() + outfit.AntiMissile();
-		cout << strength << '\n';
-	}
-	cout.flush();
-}
-
-
-
->>>>>>> 46a0796f
 #ifdef _WIN32
 void InitConsole()
 {
