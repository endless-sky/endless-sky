--- conflicted
+++ resolved
@@ -184,15 +184,11 @@
 		// This is the main loop where all the action begins.
 		GameLoop(player, conversation, testToRunName, debugMode);
 	}
-<<<<<<< HEAD
+	catch(Test::known_failure_tag)
+	{
+		// This is not an error. Simply exit succesfully.
+	}
 	catch(const exception &error)
-=======
-	catch(Test::known_failure_tag)
-	{
-		// This is not an error. Simply exit succesfully.
-	}
-	catch(const runtime_error &error)
->>>>>>> f518ecff
 	{
 		Audio::Quit();
 		bool doPopUp = testToRunName.empty();
