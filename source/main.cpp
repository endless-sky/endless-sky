--- conflicted
+++ resolved
@@ -46,16 +46,13 @@
 #include "UI.h"
 #include "text/FontSet.h"
 
-<<<<<<< HEAD
+#ifdef _WIN32
+#include "windows/TimerResolutionGuard.h"
+#endif
+
 #include <SDL.h>
 #include <SDL_events.h>
 #include <SDL_scancode.h>
-=======
-#ifdef _WIN32
-#include "windows/TimerResolutionGuard.h"
-#endif
-
->>>>>>> dccf2a2d
 #include <chrono>
 #include <iostream>
 #include <map>
@@ -223,17 +220,8 @@
 		}
 		assert(!isConsoleOnly && "Attempting to use UI when only data was loaded!");
 
-<<<<<<< HEAD
-		// On Windows, make sure that the sleep timer has at least 1 ms resolution
-		// to avoid irregular frame rates.
-#ifdef _WIN32
-		timeBeginPeriod(1);
-#endif
-
 		CrashState::Set(CrashState::PREFERENCES);
 
-=======
->>>>>>> dccf2a2d
 		Preferences::Load();
 		CrashState::Set(CrashState::OPENGL);
 
