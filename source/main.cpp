--- conflicted
+++ resolved
@@ -90,37 +90,18 @@
 		else if(arg == "--test" && *++it)
 			testToRun = *it;
 	}
-	
-<<<<<<< HEAD
-	// Begin loading the game data. Exit early if we are not using the UI.
-	if(!GameData::BeginLoad(argv))
-		return 0;
-	
-	if(!testToRun.empty() && !GameData::Tests().Has(testToRun))
-	{
-		cout << "Test not found." << endl;
-		return 1;
-	}
-	
-	// Load player data, including reference-checking.
-	PlayerInfo player;
-	bool checkedReferences = player.LoadRecent();
-	if(loadOnly)
-	{
-		if(!checkedReferences)
-			GameData::CheckReferences();
-		cout << "Parse completed." << endl;
-		return 0;
-	}
-	
-	// On Windows, make sure that the sleep timer has at least 1 ms resolution
-	// to avoid irregular frame rates.
-=======
+
 	try {
 		// Begin loading the game data. Exit early if we are not using the UI.
 		if(!GameData::BeginLoad(argv))
 			return 0;
 		
+		if(!testToRun.empty() && !GameData::Tests().Has(testToRun))
+		{
+			cout << "Test not found." << endl;
+			return 1;
+		}
+		
 		// Load player data, including reference-checking.
 		PlayerInfo player;
 		bool checkedReferences = player.LoadRecent();
@@ -134,54 +115,30 @@
 		
 		// On Windows, make sure that the sleep timer has at least 1 ms resolution
 		// to avoid irregular frame rates.
->>>>>>> ca31b7b5
 #ifdef _WIN32
 		timeBeginPeriod(1);
 #endif
-<<<<<<< HEAD
-	
-	Preferences::Load();
-	
-	if(!GameWindow::Init())
-		return 1;
-	
-	GameData::LoadShaders();
-	
-	// Show something other than a blank window.
-	GameWindow::Step();
-	
-	Audio::Init(GameData::Sources());
-	
-	// This is the main loop where all the action begins.
-	try {
+		
+		Preferences::Load();
+		
+		if(!GameWindow::Init())
+			return 1;
+		
+		GameData::LoadShaders();
+		
+		// Show something other than a blank window.
+		GameWindow::Step();
+		
+		Audio::Init(GameData::Sources());
+		
+		// This is the main loop where all the action begins.
 		GameLoop(player, conversation, testToRun, debugMode);
 	}
 	catch(const runtime_error &error)
 	{
+		Audio::Quit();
 		bool doPopUp = testToRun.empty();
 		GameWindow::ExitWithError(error.what(), doPopUp);
-=======
-		
-		Preferences::Load();
-		
-		if(!GameWindow::Init())
-			return 1;
-		
-		GameData::LoadShaders();
-		
-		// Show something other than a blank window.
-		GameWindow::Step();
-		
-		Audio::Init(GameData::Sources());
-		
-		// This is the main loop where all the action begins.
-		GameLoop(player, conversation, debugMode);
-	}
-	catch(const runtime_error &error)
-	{
-		Audio::Quit();
-		GameWindow::ExitWithError(error.what());
->>>>>>> ca31b7b5
 		return 1;
 	}
 	
