--- conflicted
+++ resolved
@@ -135,13 +135,9 @@
 	CrashState::Init();
 
 	try {
-<<<<<<< HEAD
-		CrashState::Set(CrashState::DATA);
-=======
 		// Load plugin preferences before game data if any.
 		Plugins::LoadSettings();
-
->>>>>>> 1245bfa7
+		CrashState::Set(CrashState::DATA);
 		// Begin loading the game data.
 		bool isConsoleOnly = loadOnly || printTests || printData;
 		future<void> dataLoading = GameData::BeginLoad(isConsoleOnly, debugMode);
@@ -338,7 +334,7 @@
 				cursorTime = 0;
 
 			// Touch debugging hooks
-#define TOUCH_DEBUGGING
+//#define TOUCH_DEBUGGING
 #ifdef TOUCH_DEBUGGING
 			if(event.type == SDL_MOUSEBUTTONDOWN)
 			{
