--- conflicted
+++ resolved
@@ -138,21 +138,12 @@
 
 		// Begin loading the game data.
 		bool isConsoleOnly = loadOnly || printTests || printData;
-<<<<<<< HEAD
-		auto dataFuture = GameData::BeginLoad(queue, isConsoleOnly, debugMode);
+		auto dataFuture = GameData::BeginLoad(queue, isConsoleOnly, debugMode, isTesting && !debugMode);
 
 		// If we are not using the UI, or performing some automated task, we should load
 		// all data now.
-		if(isConsoleOnly || !testToRunName.empty())
+		if(isConsoleOnly || isTesting)
 			dataFuture.wait();
-=======
-		future<void> dataLoading = GameData::BeginLoad(isConsoleOnly, debugMode, isTesting && !debugMode);
-
-		// If we are not using the UI, or performing some automated task, we should load
-		// all data now. (Sprites and sounds can safely be deferred.)
-		if(isConsoleOnly || isTesting)
-			dataLoading.wait();
->>>>>>> b9847609
 
 		if(isTesting && !GameData::Tests().Has(testToRunName))
 		{
