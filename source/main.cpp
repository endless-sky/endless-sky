/* main.cpp
Copyright (c) 2014 by Michael Zahniser

Main function for Endless Sky, a space exploration and combat RPG.

Endless Sky is free software: you can redistribute it and/or modify it under the
terms of the GNU General Public License as published by the Free Software
Foundation, either version 3 of the License, or (at your option) any later version.

Endless Sky is distributed in the hope that it will be useful, but WITHOUT ANY
WARRANTY; without even the implied warranty of MERCHANTABILITY or FITNESS FOR A
PARTICULAR PURPOSE. See the GNU General Public License for more details.

You should have received a copy of the GNU General Public License along with
this program. If not, see <https://www.gnu.org/licenses/>.
*/

#include "Audio.h"
#include "Command.h"
#include "Conversation.h"
#include "ConversationPanel.h"
#include "DataFile.h"
#include "DataNode.h"
#include "Files.h"
#include "text/Font.h"
#include "FrameTimer.h"
#include "GameData.h"
#include "GameLoadingPanel.h"
#include "GameWindow.h"
#include "Logger.h"
#include "MenuPanel.h"
#include "Panel.h"
#include "PlayerInfo.h"
#include "Plugins.h"
#include "Preferences.h"
#include "PrintData.h"
#include "Screen.h"
#include "SpriteSet.h"
#include "SpriteShader.h"
#include "TaskQueue.h"
#include "Test.h"
#include "TestContext.h"
#include "UI.h"

#include <chrono>
#include <iostream>
#include <map>

#include <cassert>
#include <future>
#include <exception>
#include <string>

#ifdef _WIN32
#define STRICT
#define WIN32_LEAN_AND_MEAN
#include <windows.h>
#include <mmsystem.h>
#endif

namespace {
	// The delay in frames when debugging the integration tests.
	constexpr int UI_DELAY = 60;
}

using namespace std;

void PrintHelp();
void PrintVersion();
void GameLoop(PlayerInfo &player, const Conversation &conversation, const string &testToRun, bool debugMode);
Conversation LoadConversation();
void PrintTestsTable();
#ifdef _WIN32
void InitConsole();
#endif



// Entry point for the EndlessSky executable
int main(int argc, char *argv[])
{
	// Handle command-line arguments
#ifdef _WIN32
	if(argc > 1)
		InitConsole();
#endif
	Conversation conversation;
	bool debugMode = false;
	bool loadOnly = false;
	bool printTests = false;
	bool printData = false;
	bool noTestMute = false;
	string testToRunName = "";

	// Ensure that we log errors to the errors.txt file.
	Logger::SetLogErrorCallback([](const string &errorMessage) { Files::LogErrorToFile(errorMessage); });

	for(const char *const *it = argv + 1; *it; ++it)
	{
		string arg = *it;
		if(arg == "-h" || arg == "--help")
		{
			PrintHelp();
			return 0;
		}
		else if(arg == "-v" || arg == "--version")
		{
			PrintVersion();
			return 0;
		}
		else if(arg == "-t" || arg == "--talk")
			conversation = LoadConversation();
		else if(arg == "-d" || arg == "--debug")
			debugMode = true;
		else if(arg == "-p" || arg == "--parse-save")
			loadOnly = true;
		else if(arg == "--test" && *++it)
			testToRunName = *it;
		else if(arg == "--tests")
			printTests = true;
		else if(arg == "--nomute")
			noTestMute = true;
	}
	printData = PrintData::IsPrintDataArgument(argv);
	Files::Init(argv);

	try {
<<<<<<< HEAD
		// Initialize the necessary threading, which also needs to be
		// correctly destroyed after use.
		TaskQueue::Init();
		struct TaskQueueDeleter {
			~TaskQueueDeleter() { TaskQueue::Destroy(); }
		} _;
=======
		// Load plugin preferences before game data if any.
		Plugins::LoadSettings();
>>>>>>> ae21b723

		// Begin loading the game data.
		bool isConsoleOnly = loadOnly || printTests || printData;
		future<void> dataLoading = GameData::BeginLoad(isConsoleOnly, debugMode);

		// If we are not using the UI, or performing some automated task, we should load
		// all data now. (Sprites and sounds can safely be deferred.)
		if(isConsoleOnly || !testToRunName.empty())
			dataLoading.wait();

		if(!testToRunName.empty() && !GameData::Tests().Has(testToRunName))
		{
			Logger::LogError("Test \"" + testToRunName + "\" not found.");
			return 1;
		}

		if(printData)
		{
			PrintData::Print(argv);
			return 0;
		}
		if(printTests)
		{
			PrintTestsTable();
			return 0;
		}

		PlayerInfo player;
		if(loadOnly)
		{
			// Set the game's initial internal state.
			GameData::FinishLoading();

			// Reference check the universe, as known to the player. If no player found,
			// then check the default state of the universe.
			if(!player.LoadRecent())
				GameData::CheckReferences();
			cout << "Parse completed." << endl;
			return 0;
		}
		assert(!isConsoleOnly && "Attempting to use UI when only data was loaded!");

		// On Windows, make sure that the sleep timer has at least 1 ms resolution
		// to avoid irregular frame rates.
#ifdef _WIN32
		timeBeginPeriod(1);
#endif

		Preferences::Load();

		// Load global conditions:
		DataFile globalConditions(Files::Config() + "global conditions.txt");
		for(const DataNode &node : globalConditions)
			if(node.Token(0) == "conditions")
				GameData::GlobalConditions().Load(node);

		if(!GameWindow::Init())
			return 1;

		GameData::LoadShaders();

		// Show something other than a blank window.
		GameWindow::Step();

		Audio::Init(GameData::Sources());

		if(!testToRunName.empty() && !noTestMute)
		{
			Audio::SetVolume(0);
		}

		// This is the main loop where all the action begins.
		GameLoop(player, conversation, testToRunName, debugMode);
	}
	catch(Test::known_failure_tag)
	{
		// This is not an error. Simply exit successfully.
	}
	catch(const exception &error)
	{
		Audio::Quit();
		bool doPopUp = testToRunName.empty();
		GameWindow::ExitWithError(error.what(), doPopUp);
		return 1;
	}

	// Remember the window state and preferences if quitting normally.
	Preferences::Set("maximized", GameWindow::IsMaximized());
	Preferences::Set("fullscreen", GameWindow::IsFullscreen());
	Screen::SetRaw(GameWindow::Width(), GameWindow::Height());
	Preferences::Save();
	Plugins::Save();

	Audio::Quit();
	GameWindow::Quit();

	return 0;
}



void GameLoop(PlayerInfo &player, const Conversation &conversation, const string &testToRunName, bool debugMode)
{
	// gamePanels is used for the main panel where you fly your spaceship.
	// All other game content related dialogs are placed on top of the gamePanels.
	// If there are both menuPanels and gamePanels, then the menuPanels take
	// priority over the gamePanels. The gamePanels will not be shown until
	// the stack of menuPanels is empty.
	UI gamePanels;

	// menuPanels is used for the panels related to pilot creation, preferences,
	// game loading and game saving.
	UI menuPanels;

	// Whether the game data is done loading. This is used to trigger any
	// tests to run.
	bool dataFinishedLoading = false;
	menuPanels.Push(new GameLoadingPanel(player, conversation, gamePanels, dataFinishedLoading));

	bool showCursor = true;
	int cursorTime = 0;
	int frameRate = 60;
	FrameTimer timer(frameRate);
	bool isPaused = false;
	bool isFastForward = false;
	int testDebugUIDelay = UI_DELAY;

	// If fast forwarding, keep track of whether the current frame should be drawn.
	int skipFrame = 0;

	// Limit how quickly full-screen mode can be toggled.
	int toggleTimeout = 0;

	// Data to track progress of testing if/when a test is running.
	TestContext testContext;
	if(!testToRunName.empty())
		testContext = TestContext(GameData::Tests().Get(testToRunName));

	// IsDone becomes true when the game is quit.
	while(!menuPanels.IsDone())
	{
		if(toggleTimeout)
			--toggleTimeout;
		chrono::steady_clock::time_point start = chrono::steady_clock::now();

		// Handle any events that occurred in this frame.
		SDL_Event event;
		while(SDL_PollEvent(&event))
		{
			UI &activeUI = (menuPanels.IsEmpty() ? gamePanels : menuPanels);

			// If the mouse moves, reset the cursor movement timeout.
			if(event.type == SDL_MOUSEMOTION)
				cursorTime = 0;

			if(debugMode && event.type == SDL_KEYDOWN && event.key.keysym.sym == SDLK_BACKQUOTE)
			{
				isPaused = !isPaused;
			}
			else if(event.type == SDL_KEYDOWN && menuPanels.IsEmpty()
					&& Command(event.key.keysym.sym).Has(Command::MENU)
					&& !gamePanels.IsEmpty() && gamePanels.Top()->IsInterruptible())
			{
				// User pressed the Menu key.
				menuPanels.Push(shared_ptr<Panel>(
					new MenuPanel(player, gamePanels)));
			}
			else if(event.type == SDL_QUIT)
			{
				menuPanels.Quit();
			}
			else if(event.type == SDL_WINDOWEVENT && event.window.event == SDL_WINDOWEVENT_SIZE_CHANGED)
			{
				// The window has been resized. Adjust the raw screen size
				// and the OpenGL viewport to match.
				GameWindow::AdjustViewport();
			}
			else if(event.type == SDL_KEYDOWN && !toggleTimeout
					&& (Command(event.key.keysym.sym).Has(Command::FULLSCREEN)
					|| (event.key.keysym.sym == SDLK_RETURN && (event.key.keysym.mod & KMOD_ALT))))
			{
				toggleTimeout = 30;
				Preferences::ToggleScreenMode();
			}
			else if(activeUI.Handle(event))
			{
				// The UI handled the event.
			}
			else if(event.type == SDL_KEYDOWN && !event.key.repeat
					&& (Command(event.key.keysym.sym).Has(Command::FASTFORWARD)))
			{
				isFastForward = !isFastForward;
			}
		}
		SDL_Keymod mod = SDL_GetModState();
		Font::ShowUnderlines(mod & KMOD_ALT);

		// In full-screen mode, hide the cursor if inactive for ten seconds,
		// but only if the player is flying around in the main view.
		bool inFlight = (menuPanels.IsEmpty() && gamePanels.Root() == gamePanels.Top());
		++cursorTime;
		bool shouldShowCursor = (!GameWindow::IsFullscreen() || cursorTime < 600 || !inFlight);
		if(shouldShowCursor != showCursor)
		{
			showCursor = shouldShowCursor;
			SDL_ShowCursor(showCursor);
		}

		// Switch off fast-forward if the player is not in flight or flight-related screen
		// (for example when the boarding dialog shows up or when the player lands). The player
		// can switch fast-forward on again when flight is resumed.
		bool allowFastForward = !gamePanels.IsEmpty() && gamePanels.Top()->AllowsFastForward();
		if(Preferences::Has("Interrupt fast-forward") && !inFlight && isFastForward && !allowFastForward)
			isFastForward = false;

		// Tell all the panels to step forward, then draw them.
		((!isPaused && menuPanels.IsEmpty()) ? gamePanels : menuPanels).StepAll();

		// Process any tasks to execute.
		TaskQueue::ProcessTasks();

		// All manual events and processing done. Handle any test inputs and events if we have any.
		const Test *runningTest = testContext.CurrentTest();
		if(runningTest && dataFinishedLoading)
		{
			// When flying around, all test processing must be handled in the
			// thread-safe section of Engine. When not flying around (and when no
			// Engine exists), then it is safe to execute the tests from here.
			auto mainPanel = gamePanels.Root();
			if(!isPaused && inFlight && menuPanels.IsEmpty() && mainPanel)
				mainPanel->SetTestContext(testContext);
			else if(debugMode && testDebugUIDelay > 0)
				--testDebugUIDelay;
			else
			{
				// The command will be ignored, since we only support commands
				// from within the engine at the moment.
				Command ignored;
				runningTest->Step(testContext, player, ignored);
				// Reset the visual delay.
				testDebugUIDelay = UI_DELAY;
			}
			// Skip drawing 29 out of every 30 in-flight frames during testing to speedup testing (unless debug mode is set).
			// We don't skip UI-frames to ensure we test the UI code more.
			if(inFlight && !debugMode)
			{
				skipFrame = (skipFrame + 1) % 30;
				if(skipFrame)
					continue;
			}
			else
				skipFrame = 0;
		}
		// Caps lock slows the frame rate in debug mode.
		// Slowing eases in and out over a couple of frames.
		else if((mod & KMOD_CAPS) && inFlight && debugMode)
		{
			if(frameRate > 10)
			{
				frameRate = max(frameRate - 5, 10);
				timer.SetFrameRate(frameRate);
			}
		}
		else
		{
			if(frameRate < 60)
			{
				frameRate = min(frameRate + 5, 60);
				timer.SetFrameRate(frameRate);
			}

			if(isFastForward && inFlight)
			{
				skipFrame = (skipFrame + 1) % 3;
				if(skipFrame)
					continue;
			}
		}

		Audio::Step();

		// Events in this frame may have cleared out the menu, in which case
		// we should draw the game panels instead:
		(menuPanels.IsEmpty() ? gamePanels : menuPanels).DrawAll();
		if(isFastForward)
			SpriteShader::Draw(SpriteSet::Get("ui/fast forward"), Screen::TopLeft() + Point(10., 10.));

		GameWindow::Step();

		// When we perform automated testing, then we run the game by default as quickly as possible.
		// Except when debug-mode is set.
		if(!testContext.CurrentTest() || debugMode)
			timer.Wait();

		// If the player ended this frame in-game, count the elapsed time as played time.
		if(menuPanels.IsEmpty())
			player.AddPlayTime(chrono::steady_clock::now() - start);
	}

	// If player quit while landed on a planet, save the game if there are changes.
	if(player.GetPlanet() && gamePanels.CanSave())
		player.Save();
}



void PrintHelp()
{
	cerr << endl;
	cerr << "Command line options:" << endl;
	cerr << "    -h, --help: print this help message." << endl;
	cerr << "    -v, --version: print version information." << endl;
	cerr << "    -t, --talk: read and display a conversation from STDIN." << endl;
	cerr << "    -r, --resources <path>: load resources from given directory." << endl;
	cerr << "    -c, --config <path>: save user's files to given directory." << endl;
	cerr << "    -d, --debug: turn on debugging features (e.g. Caps Lock slows down instead of speeds up)." << endl;
	cerr << "    -p, --parse-save: load the most recent saved game and inspect it for content errors." << endl;
	cerr << "    --tests: print table of available tests, then exit." << endl;
	cerr << "    --test <name>: run given test from resources directory." << endl;
	cerr << "    --nomute: don't mute the game while running tests." << endl;
	PrintData::Help();
	cerr << endl;
	cerr << "Report bugs to: <https://github.com/endless-sky/endless-sky/issues>" << endl;
	cerr << "Home page: <https://endless-sky.github.io>" << endl;
	cerr << endl;
}



void PrintVersion()
{
	cerr << endl;
	cerr << "Endless Sky ver. 0.10.4-alpha" << endl;
	cerr << "License GPLv3+: GNU GPL version 3 or later: <https://gnu.org/licenses/gpl.html>" << endl;
	cerr << "This is free software: you are free to change and redistribute it." << endl;
	cerr << "There is NO WARRANTY, to the extent permitted by law." << endl;
	cerr << endl;
	cerr << GameWindow::SDLVersions() << endl;
	cerr << endl;
}



Conversation LoadConversation()
{
	Conversation conversation;
	DataFile file(cin);
	for(const DataNode &node : file)
		if(node.Token(0) == "conversation")
		{
			conversation.Load(node);
			break;
		}

	map<string, string> subs = {
		{"<bunks>", "[N]"},
		{"<cargo>", "[N tons of Commodity]"},
		{"<commodity>", "[Commodity]"},
		{"<date>", "[Day Mon Year]"},
		{"<day>", "[The Nth of Month]"},
		{"<destination>", "[Planet in the Star system]"},
		{"<fare>", "[N passengers]"},
		{"<first>", "[First]"},
		{"<last>", "[Last]"},
		{"<origin>", "[Origin Planet]"},
		{"<passengers>", "[your passengers]"},
		{"<planet>", "[Planet]"},
		{"<ship>", "[Ship]"},
		{"<system>", "[Star]"},
		{"<tons>", "[N tons]"}
	};
	return conversation.Instantiate(subs);
}



// This prints out the list of tests that are available and their status
// (active/missing feature/known failure)..
void PrintTestsTable()
{
	for(auto &it : GameData::Tests())
		if(it.second.GetStatus() != Test::Status::PARTIAL
				&& it.second.GetStatus() != Test::Status::BROKEN)
			cout << it.second.Name() << '\n';
	cout.flush();
}



#ifdef _WIN32
void InitConsole()
{
	const int UNINITIALIZED = -2;
	bool redirectStdout = _fileno(stdout) == UNINITIALIZED;
	bool redirectStderr = _fileno(stderr) == UNINITIALIZED;
	bool redirectStdin = _fileno(stdin) == UNINITIALIZED;

	// Bail if stdin, stdout, and stderr are already initialized (e.g. writing to a file)
	if(!redirectStdout && !redirectStderr && !redirectStdin)
		return;

	// Bail if we fail to attach to the console
	if(!AttachConsole(ATTACH_PARENT_PROCESS) && !AllocConsole())
		return;

	// Perform console redirection.
	if(redirectStdout)
	{
		FILE *fstdout = nullptr;
		freopen_s(&fstdout, "CONOUT$", "w", stdout);
		if(fstdout)
			setvbuf(stdout, nullptr, _IOFBF, 4096);
	}
	if(redirectStderr)
	{
		FILE *fstderr = nullptr;
		freopen_s(&fstderr, "CONOUT$", "w", stderr);
		if(fstderr)
			setvbuf(stderr, nullptr, _IOLBF, 1024);
	}
	if(redirectStdin)
	{
		FILE *fstdin = nullptr;
		freopen_s(&fstdin, "CONIN$", "r", stdin);
		if(fstdin)
			setvbuf(stdin, nullptr, _IONBF, 0);
	}
}
#endif<|MERGE_RESOLUTION|>--- conflicted
+++ resolved
@@ -125,17 +125,8 @@
 	Files::Init(argv);
 
 	try {
-<<<<<<< HEAD
-		// Initialize the necessary threading, which also needs to be
-		// correctly destroyed after use.
-		TaskQueue::Init();
-		struct TaskQueueDeleter {
-			~TaskQueueDeleter() { TaskQueue::Destroy(); }
-		} _;
-=======
 		// Load plugin preferences before game data if any.
 		Plugins::LoadSettings();
->>>>>>> ae21b723
 
 		// Begin loading the game data.
 		bool isConsoleOnly = loadOnly || printTests || printData;
