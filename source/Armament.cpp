/* Armament.cpp
Copyright (c) 2014 by Michael Zahniser

Endless Sky is free software: you can redistribute it and/or modify it under the
terms of the GNU General Public License as published by the Free Software
Foundation, either version 3 of the License, or (at your option) any later version.

Endless Sky is distributed in the hope that it will be useful, but WITHOUT ANY
WARRANTY; without even the implied warranty of MERCHANTABILITY or FITNESS FOR A
PARTICULAR PURPOSE.  See the GNU General Public License for more details.
*/

#include "Armament.h"

#include "FireCommand.h"
#include "Logger.h"
#include "Outfit.h"
#include "Ship.h"

#include <algorithm>
#include <cmath>
#include <limits>

using namespace std;



// Add a gun hardpoint (fixed-direction weapon).
void Armament::AddGunPort(const Point &point, const Angle &angle, bool isParallel, bool isUnder, const Outfit *outfit)
{
	hardpoints.emplace_back(point, angle, false, isParallel, isUnder, outfit);
}



// Add a turret hardpoint (omnidirectional weapon).
void Armament::AddTurret(const Point &point, bool isUnder, const Outfit *outfit)
{
	hardpoints.emplace_back(point, Angle(0.), true, false, isUnder, outfit);
}



// This must be called after all the outfit data is loaded. If you add more
// of a given weapon than there are slots for it, the extras will not fire.
// But, the "gun ports" attribute should keep that from happening.
int Armament::Add(const Outfit *outfit, int count)
{
	// Make sure this really is a weapon.
	if(!count || !outfit || !outfit->IsWeapon())
		return 0;

	int existing = 0;
	int added = 0;
	bool isTurret = outfit->Get("turret mounts");
	// Do not equip weapons that do not define how they are mounted.
	if(!isTurret && !outfit->Get("gun ports"))
	{
<<<<<<< HEAD
		Files::LogError("Error: Skipping unmountable outfit \"" + outfit->TrueName() + "\". Weapon outfits must specify either \"gun ports\" or \"turret mounts\".");
=======
		Logger::LogError("Error: Skipping unmountable outfit \"" + outfit->Name() + "\". Weapon outfits must specify either \"gun ports\" or \"turret mounts\".");
>>>>>>> 9da92387
		return 0;
	}

	// To start out with, check how many instances of this weapon are already
	// installed. If "adding" a negative number of outfits, remove the installed
	// instances until the given number have been removed.
	for(Hardpoint &hardpoint : hardpoints)
	{
		if(hardpoint.GetOutfit() == outfit)
		{
			// If this slot has the given outfit in it and we need to uninstall
			// some of them, uninstall it. Otherwise, remember the fact that one
			// of these outfits is installed.
			if(count < 0)
			{
				hardpoint.Uninstall();
				++count;
				--added;
			}
			else
				++existing;
		}
		else if(!hardpoint.GetOutfit() && hardpoint.IsTurret() == isTurret)
		{
			// If this is an empty, compatible slot, and we're adding outfits,
			// install one of them here and decrease the count of how many we
			// have left to install.
			if(count > 0)
			{
				hardpoint.Install(outfit);
				--count;
				++added;
			}
		}
	}

	// If a stream counter already exists for this outfit (because we did not
	// just add the first one or remove the last one), do nothing.
	if(!existing)
	{
		// If this weapon is streamed, create a stream counter. If it is not
		// streamed, or if the last of this weapon has been uninstalled, erase the
		// stream counter (if there is one).
		if(added > 0 && outfit->IsStreamed())
			streamReload[outfit] = 0;
		else
			streamReload.erase(outfit);
	}
	return added;
}



// Call this once all the outfits have been loaded to make sure they are all
// set up properly (even the ones that were pre-assigned to a hardpoint).
void Armament::FinishLoading()
{
	for(Hardpoint &hardpoint : hardpoints)
		if(hardpoint.GetOutfit())
			hardpoint.Install(hardpoint.GetOutfit());

	ReloadAll();
}



// Reload all weapons (because a day passed in-game).
void Armament::ReloadAll()
{
	streamReload.clear();
	for(Hardpoint &hardpoint : hardpoints)
		if(hardpoint.GetOutfit())
		{
			hardpoint.Reload();

			// If this weapon is streamed, create a stream counter.
			const Outfit *outfit = hardpoint.GetOutfit();
			if(outfit->IsStreamed())
				streamReload[outfit] = 0;
		}
}



// Uninstall all weapons (because the weapon outfits have potentially changed).
void Armament::UninstallAll()
{
	for(auto &hardpoint : hardpoints)
		hardpoint.Uninstall();
}



// Swap the weapons in the given two hardpoints.
void Armament::Swap(int first, int second)
{
	// Make sure both of the given indices are in range, and that both slots are
	// the same type (gun vs. turret).
	if(static_cast<unsigned>(first) >= hardpoints.size())
		return;
	if(static_cast<unsigned>(second) >= hardpoints.size())
		return;
	if(hardpoints[first].IsTurret() != hardpoints[second].IsTurret())
		return;

	// Swap the weapons in the two hardpoints.
	const Outfit *outfit = hardpoints[first].GetOutfit();
	hardpoints[first].Install(hardpoints[second].GetOutfit());
	hardpoints[second].Install(outfit);
}



// Access the array of weapon hardpoints.
const vector<Hardpoint> &Armament::Get() const
{
	return hardpoints;
}



// Determine how many fixed gun hardpoints are on this ship.
int Armament::GunCount() const
{
	return hardpoints.size() - TurretCount();
}



// Determine how many turret hardpoints are on this ship.
int Armament::TurretCount() const
{
	int count = 0;
	for(const Hardpoint &hardpoint : hardpoints)
		count += hardpoint.IsTurret();
	return count;
}



// Adjust the aim of the turrets.
void Armament::Aim(const FireCommand &command)
{
	for(unsigned i = 0; i < hardpoints.size(); ++i)
		hardpoints[i].Aim(command.Aim(i));
}



// Fire the given weapon, if it is ready. If it did not fire because it is
// not ready, return false.
void Armament::Fire(int index, Ship &ship, vector<Projectile> &projectiles, vector<Visual> &visuals, bool jammed)
{
	if(static_cast<unsigned>(index) >= hardpoints.size() || !hardpoints[index].IsReady())
		return;

	// A weapon that has already started a burst ignores stream timing.
	if(!hardpoints[index].WasFiring())
	{
		auto it = streamReload.find(hardpoints[index].GetOutfit());
		if(it != streamReload.end())
		{
			if(it->second > 0)
				return;
			it->second += it->first->Reload() * hardpoints[index].BurstRemaining();
		}
	}
	if(jammed)
		hardpoints[index].Jam();
	else
		hardpoints[index].Fire(ship, projectiles, visuals);
}



bool Armament::FireAntiMissile(int index, Ship &ship, const Projectile &projectile, vector<Visual> &visuals, bool jammed)
{
	if(static_cast<unsigned>(index) >= hardpoints.size() || !hardpoints[index].IsReady())
		return false;

	if(jammed)
	{
		hardpoints[index].Jam();
		return false;
	}

	return hardpoints[index].FireAntiMissile(ship, projectile, visuals);
}



// Update the reload counters.
void Armament::Step(const Ship &ship)
{
	for(Hardpoint &hardpoint : hardpoints)
		hardpoint.Step();

	for(auto &it : streamReload)
	{
		int count = ship.OutfitCount(it.first);
		it.second -= count;
		// Always reload to the quickest firing interval.
		it.second = max(it.second, 1 - count);
	}
}<|MERGE_RESOLUTION|>--- conflicted
+++ resolved
@@ -56,11 +56,7 @@
 	// Do not equip weapons that do not define how they are mounted.
 	if(!isTurret && !outfit->Get("gun ports"))
 	{
-<<<<<<< HEAD
-		Files::LogError("Error: Skipping unmountable outfit \"" + outfit->TrueName() + "\". Weapon outfits must specify either \"gun ports\" or \"turret mounts\".");
-=======
-		Logger::LogError("Error: Skipping unmountable outfit \"" + outfit->Name() + "\". Weapon outfits must specify either \"gun ports\" or \"turret mounts\".");
->>>>>>> 9da92387
+		Logger::LogError("Error: Skipping unmountable outfit \"" + outfit->TrueName() + "\". Weapon outfits must specify either \"gun ports\" or \"turret mounts\".");
 		return 0;
 	}
 
