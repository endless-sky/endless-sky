--- conflicted
+++ resolved
@@ -26,31 +26,19 @@
 
 
 // Add a gun hardpoint (fixed-direction weapon).
-<<<<<<< HEAD
-void Armament::AddGunPort(const Point &point, const Hardpoint::BaseAttributes &attributes, const Outfit *outfit)
-{
-	hardpoints.emplace_back(point, attributes, false, outfit);
+void Armament::AddGunPort(const Point &point, const Hardpoint::BaseAttributes &attributes,
+	bool isUnder, const Outfit *outfit)
+{
+	hardpoints.emplace_back(point, attributes, false, isUnder, outfit);
 }
 
 
 
 // Add a turret hardpoint.
-void Armament::AddTurret(const Point &point, const Hardpoint::BaseAttributes &attributes, const Outfit *outfit)
-{
-	hardpoints.emplace_back(point, attributes, true, outfit);
-=======
-void Armament::AddGunPort(const Point &point, const Angle &angle, bool isParallel, bool isUnder, const Outfit *outfit)
-{
-	hardpoints.emplace_back(point, angle, false, isParallel, isUnder, outfit);
-}
-
-
-
-// Add a turret hardpoint (omnidirectional weapon).
-void Armament::AddTurret(const Point &point, bool isUnder, const Outfit *outfit)
-{
-	hardpoints.emplace_back(point, Angle(0.), true, false, isUnder, outfit);
->>>>>>> a2dc407d
+void Armament::AddTurret(const Point &point, const Hardpoint::BaseAttributes &attributes,
+	bool isUnder, const Outfit *outfit)
+{
+	hardpoints.emplace_back(point, attributes, true, isUnder, outfit);
 }
 
 
