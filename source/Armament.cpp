/* Armament.cpp
Copyright (c) 2014 by Michael Zahniser

Endless Sky is free software: you can redistribute it and/or modify it under the
terms of the GNU General Public License as published by the Free Software
Foundation, either version 3 of the License, or (at your option) any later version.

Endless Sky is distributed in the hope that it will be useful, but WITHOUT ANY
WARRANTY; without even the implied warranty of MERCHANTABILITY or FITNESS FOR A
PARTICULAR PURPOSE. See the GNU General Public License for more details.

You should have received a copy of the GNU General Public License along with
this program. If not, see <https://www.gnu.org/licenses/>.
*/

#include "Armament.h"

#include "FireCommand.h"
#include "Logger.h"
#include "Outfit.h"
#include "Ship.h"
#include "Weapon.h"

#include <algorithm>
#include <cmath>
#include <limits>

using namespace std;



// Add a gun hardpoint (fixed-direction weapon).
<<<<<<< HEAD
void Armament::AddGunPort(const Point &point, const Hardpoint::BaseAttributes &attributes,
	bool isUnder, const Outfit *outfit, int group)
{
	hardpoints.emplace_back(point, attributes, false, isUnder, outfit, group);
=======
void Armament::AddGunPort(const Point &point, const Hardpoint::BaseAttributes &attributes, const Outfit *outfit)
{
	hardpoints.emplace_back(point, attributes, false, outfit);
>>>>>>> 7382fe7e
}



// Add a turret hardpoint.
<<<<<<< HEAD
void Armament::AddTurret(const Point &point, const Hardpoint::BaseAttributes &attributes,
	bool isUnder, const Outfit *outfit, int group)
{
	hardpoints.emplace_back(point, attributes, true, isUnder, outfit, group);
=======
void Armament::AddTurret(const Point &point, const Hardpoint::BaseAttributes &attributes, const Outfit *outfit)
{
	hardpoints.emplace_back(point, attributes, true, outfit);
>>>>>>> 7382fe7e
}



// This must be called after all the outfit data is loaded. If you add more
// of a given weapon than there are slots for it, the extras will not fire.
// But, the "gun ports" attribute should keep that from happening.
int Armament::Add(const Outfit *outfit, int count)
{
	// Make sure this really is a weapon.
	if(!count || !outfit)
		return 0;
	const Weapon *weapon = outfit->GetWeapon().get();
	if(!weapon)
		return 0;

	int existing = 0;
	int added = 0;
	bool isTurret = outfit->Get("turret mounts");
	// Do not equip weapons that do not define how they are mounted.
	if(!isTurret && !outfit->Get("gun ports"))
	{
		Logger::LogError("Error: Skipping unmountable outfit \"" + outfit->TrueName() + "\"."
			" Weapon outfits must specify either \"gun ports\" or \"turret mounts\".");
		return 0;
	}

	// To start out with, check how many instances of this weapon are already
	// installed. If "adding" a negative number of outfits, remove the installed
	// instances until the given number have been removed.
	for(Hardpoint &hardpoint : hardpoints)
	{
		if(hardpoint.GetOutfit() == outfit)
		{
			// If this slot has the given outfit in it and we need to uninstall
			// some of them, uninstall it. Otherwise, remember the fact that one
			// of these outfits is installed.
			if(count < 0)
			{
				hardpoint.Uninstall();
				++count;
				--added;
			}
			else
				++existing;
		}
		else if(!hardpoint.GetOutfit() && hardpoint.IsTurret() == isTurret)
		{
			// If this is an empty, compatible slot, and we're adding outfits,
			// install one of them here and decrease the count of how many we
			// have left to install.
			if(count > 0)
			{
				hardpoint.Install(outfit, 0);
				--count;
				++added;
			}
		}
	}

	// If a stream counter already exists for this outfit (because we did not
	// just add the first one or remove the last one), do nothing.
	if(!existing)
	{
		// If this weapon is streamed, create a stream counter. If it is not
		// streamed, or if the last of this weapon has been uninstalled, erase the
		// stream counter (if there is one).
		if(added > 0 && weapon->IsStreamed())
			streamReload[outfit] = 0;
		else
			streamReload.erase(outfit);
	}
	return added;
}



// Call this once all the outfits have been loaded to make sure they are all
// set up properly (even the ones that were pre-assigned to a hardpoint).
void Armament::FinishLoading()
{
	for(Hardpoint &hardpoint : hardpoints)
		if(hardpoint.GetOutfit())
			hardpoint.Install(hardpoint.GetOutfit());

	ReloadAll();
}



// Reload all weapons (because a day passed in-game).
void Armament::ReloadAll()
{
	streamReload.clear();
	for(Hardpoint &hardpoint : hardpoints)
		if(hardpoint.GetOutfit())
		{
			hardpoint.Reload();

			// If this weapon is streamed, create a stream counter.
			const Outfit *outfit = hardpoint.GetOutfit();
			if(outfit->GetWeapon()->IsStreamed())
				streamReload[outfit] = 0;
		}
}



// Uninstall all weapons (because the weapon outfits have potentially changed).
void Armament::UninstallAll()
{
	for(Hardpoint &hardpoint : hardpoints)
		hardpoint.Uninstall();
}



void Armament::SetHardpointGroup(unsigned index, int group)
{
	hardpoints[index].SetGroup(group);
}



// Swap the weapons in the given two hardpoints.
void Armament::Swap(unsigned first, unsigned second)
{
	// Make sure both of the given indices are in range, and that both slots are
	// the same type (gun vs. turret).
	if(first >= hardpoints.size())
		return;
	if(second >= hardpoints.size())
		return;
	if(hardpoints[first].IsTurret() != hardpoints[second].IsTurret())
		return;

	// Swap the weapons in the two hardpoints.
	const Outfit *outfit = hardpoints[first].GetOutfit();
	int group = hardpoints[first].GetGroup();
	hardpoints[first].Install(hardpoints[second].GetOutfit(), hardpoints[second].GetGroup());
	hardpoints[second].Install(outfit, group);
}



// Access the array of weapon hardpoints.
const vector<Hardpoint> &Armament::Get() const
{
	return hardpoints;
}



// Determine how many fixed gun hardpoints are on this ship.
int Armament::GunCount() const
{
	return hardpoints.size() - TurretCount();
}



// Determine how many turret hardpoints are on this ship.
int Armament::TurretCount() const
{
	int count = 0;
	for(const Hardpoint &hardpoint : hardpoints)
		count += hardpoint.IsTurret();
	return count;
}



// Determine the installed weaponry's reusable ammunition. That is, all ammo outfits that are not also
// weapons (as then they would be installed on hardpoints, like the "Nuclear Missile" and other one-shots).
set<const Outfit *> Armament::RestockableAmmo() const
{
	auto restockable = set<const Outfit *>{};
	for(const Hardpoint &hardpoint : hardpoints)
	{
		const Weapon *weapon = hardpoint.GetWeapon();
		if(weapon)
		{
			const Outfit *ammo = weapon->Ammo();
			if(ammo && !ammo->GetWeapon())
				restockable.emplace(ammo);
		}
	}
	return restockable;
}



// Adjust the aim of the turrets.
void Armament::Aim(const Ship &ship, const FireCommand &command)
{
	for(unsigned i = 0; i < hardpoints.size(); ++i)
		hardpoints[i].Aim(ship, command.Aim(i));
}



// Fire the given weapon, if it is ready.
void Armament::Fire(unsigned index, Ship &ship, vector<Projectile> &projectiles, vector<Visual> &visuals, bool jammed)
{
	// Don't check if the hardpoint jammed here, as the weapon may not even
	// attempt to fire due to stream reloading.
	if(!CheckHardpoint(index))
		return;

	// A weapon that has already started a burst ignores stream timing.
	if(!hardpoints[index].WasFiring())
	{
		auto it = streamReload.find(hardpoints[index].GetOutfit());
		if(it != streamReload.end())
		{
			if(it->second > 0)
				return;
			it->second += it->first->GetWeapon()->Reload() * hardpoints[index].BurstRemaining();
		}
	}
	if(jammed)
		hardpoints[index].Jam();
	else
		hardpoints[index].Fire(ship, projectiles, visuals);
}



bool Armament::FireAntiMissile(unsigned index, Ship &ship, const Projectile &projectile,
	vector<Visual> &visuals, bool jammed)
{
	if(!CheckHardpoint(index, jammed))
		return false;

	return hardpoints[index].FireAntiMissile(ship, projectile, visuals);
}



bool Armament::FireTractorBeam(unsigned index, Ship &ship, const Flotsam &flotsam,
	vector<Visual> &visuals, bool jammed)
{
	if(!CheckHardpoint(index, jammed))
		return false;

	return hardpoints[index].FireTractorBeam(ship, flotsam, visuals);
}



// Update the reload counters.
void Armament::Step(const Ship &ship)
{
	for(Hardpoint &hardpoint : hardpoints)
		hardpoint.Step();

	for(auto &it : streamReload)
	{
		int count = ship.OutfitCount(it.first);
		it.second -= count;
		// Always reload to the quickest firing interval.
		it.second = max(it.second, 1 - count);
	}
}



bool Armament::CheckHardpoint(unsigned index, bool jammed)
{
	if(index >= hardpoints.size() || !hardpoints[index].IsReady())
		return false;

	if(jammed)
	{
		hardpoints[index].Jam();
		return false;
	}

	return true;
}<|MERGE_RESOLUTION|>--- conflicted
+++ resolved
@@ -30,31 +30,19 @@
 
 
 // Add a gun hardpoint (fixed-direction weapon).
-<<<<<<< HEAD
 void Armament::AddGunPort(const Point &point, const Hardpoint::BaseAttributes &attributes,
-	bool isUnder, const Outfit *outfit, int group)
-{
-	hardpoints.emplace_back(point, attributes, false, isUnder, outfit, group);
-=======
-void Armament::AddGunPort(const Point &point, const Hardpoint::BaseAttributes &attributes, const Outfit *outfit)
-{
-	hardpoints.emplace_back(point, attributes, false, outfit);
->>>>>>> 7382fe7e
+	const Outfit *outfit, int group)
+{
+	hardpoints.emplace_back(point, attributes, false, outfit, group);
 }
 
 
 
 // Add a turret hardpoint.
-<<<<<<< HEAD
 void Armament::AddTurret(const Point &point, const Hardpoint::BaseAttributes &attributes,
-	bool isUnder, const Outfit *outfit, int group)
-{
-	hardpoints.emplace_back(point, attributes, true, isUnder, outfit, group);
-=======
-void Armament::AddTurret(const Point &point, const Hardpoint::BaseAttributes &attributes, const Outfit *outfit)
-{
-	hardpoints.emplace_back(point, attributes, true, outfit);
->>>>>>> 7382fe7e
+	const Outfit *outfit, int group)
+{
+	hardpoints.emplace_back(point, attributes, true, outfit, group);
 }
 
 
