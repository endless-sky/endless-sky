/* GameEvent.cpp
Copyright (c) 2014 by Michael Zahniser

Endless Sky is free software: you can redistribute it and/or modify it under the
terms of the GNU General Public License as published by the Free Software
Foundation, either version 3 of the License, or (at your option) any later version.

Endless Sky is distributed in the hope that it will be useful, but WITHOUT ANY
WARRANTY; without even the implied warranty of MERCHANTABILITY or FITNESS FOR A
PARTICULAR PURPOSE. See the GNU General Public License for more details.

You should have received a copy of the GNU General Public License along with
this program. If not, see <https://www.gnu.org/licenses/>.
*/

#include "GameEvent.h"

#include "DataWriter.h"
#include "GameData.h"
#include "Planet.h"
#include "PlayerInfo.h"
#include "System.h"

#include <algorithm>

using namespace std;

namespace {
	const set<string> DEFINITION_NODES = {
		"fleet",
		"galaxy",
		"government",
		"outfitter",
		"news",
		"planet",
		"shipyard",
		"system",
		"substitutions",
		"wormhole",
	};
}



// Determine the universe object definitions that are defined by the given list of changes.
map<string, set<string>> GameEvent::DeferredDefinitions(const list<DataNode> &changes)
{
	auto definitions = map<string, set<string>> {};

	for(auto &&node : changes)
		if(node.Size() >= 2 && node.HasChildren() && DEFINITION_NODES.contains(node.Token(0)))
		{
			const string &key = node.Token(0);
			const string &name = node.Token(1);
			if(key == "system")
			{
				// A system is only actually defined by this change node if its position is set.
				if(any_of(node.begin(), node.end(), [](const DataNode &child) noexcept -> bool
						{
							return child.Size() >= 3 && child.Token(0) == "pos";
						}))
					definitions[key].emplace(name);
			}
			// Since this (or any other) event may be used to assign a planet to a system, we cannot
			// do a robust "planet definition" check. Similarly, all other GameEvent-creatable objects
			// become valid once they appear as a root-level node that has at least one child node.
			else
				definitions[key].emplace(name);
		}

	return definitions;
}



// Construct and Load() at the same time.
GameEvent::GameEvent(const DataNode &node)
{
	Load(node);
}



void GameEvent::Load(const DataNode &node)
{
	// If the event has a name, a condition should be automatically created that
	// represents the fact that this event has occurred.
	if(node.Size() >= 2)
	{
		name = node.Token(1);
		conditionsToApply.Add("set", "event: " + name);
	}
	isDefined = true;

	static const auto allowedChanges = []() -> set<string>
		{
			auto allowed = DEFINITION_NODES;
			// Include other modifications that cannot create new universe objects.
			allowed.insert({
				"link",
				"unlink",
			});
			return allowed;
		}();

	for(const DataNode &child : node)
	{
		const string &key = child.Token(0);
		if(key == "date" && child.Size() >= 4)
			date = Date(child.Value(1), child.Value(2), child.Value(3));
		else if(key == "unvisit" && child.Size() >= 2)
			systemsToUnvisit.push_back(GameData::Systems().Get(child.Token(1)));
		else if(key == "visit" && child.Size() >= 2)
			systemsToVisit.push_back(GameData::Systems().Get(child.Token(1)));
		else if(key == "unvisit planet" && child.Size() >= 2)
			planetsToUnvisit.push_back(GameData::Planets().Get(child.Token(1)));
		else if(key == "visit planet" && child.Size() >= 2)
			planetsToVisit.push_back(GameData::Planets().Get(child.Token(1)));
		else if(allowedChanges.contains(key))
			changes.push_back(child);
		else
			conditionsToApply.Add(child);
	}
}



void GameEvent::Save(DataWriter &out) const
{
	if(isDisabled)
		return;

	out.Write("event");
	out.BeginChild();
	{
		if(date)
			out.Write("date", date.Day(), date.Month(), date.Year());
		conditionsToApply.Save(out);

		for(auto &&system : systemsToUnvisit)
			out.Write("unvisit", system->TrueName());
		for(auto &&planet : planetsToUnvisit)
			out.Write("unvisit planet", planet->TrueName());

		for(auto &&system : systemsToVisit)
			out.Write("visit", system->TrueName());
		for(auto &&planet : planetsToVisit)
			out.Write("visit planet", planet->TrueName());

		for(auto &&change : changes)
			out.Write(change);
	}
	out.EndChild();
}



// Prevent this GameEvent from being applied or written into a player's save.
// (Events read from a save are not associated with the managed Set of GameData::Events.)
void GameEvent::Disable()
{
	isDisabled = true;
}



// All events held by GameData have a name, but those loaded from a save do not.
const string &GameEvent::Name() const
{
	return name;
}



// "Stock" GameEvents require a name to be serialized with an accepted mission.
void GameEvent::SetTrueName(const string &name)
{
	this->name = name;
}



const Date &GameEvent::GetDate() const
{
	return date;
}



// Check that this GameEvent has been loaded from a file (vs. referred to only
// by name), and that the systems & planets it references are similarly defined.
// Returns an empty string if it is valid. If not, a reason will be given in the string.
string GameEvent::IsValid() const
{
	// When Apply is called, we mutate the universe definition before we update
	// the player's knowledge of the universe. Thus, to determine if a system or
	// planet is invalid, we must first peek at what `changes` will do.
	auto deferred = DeferredDefinitions(changes);

	for(auto &&systems : {systemsToVisit, systemsToUnvisit})
		for(auto &&system : systems)
<<<<<<< HEAD
			if(!system->IsValid() && !deferred["system"].count(system->TrueName()))
				return "contains invalid system \"" + system->TrueName() + "\".";
=======
			if(!system->IsValid() && !deferred["system"].contains(system->Name()))
				return "contains invalid system \"" + system->Name() + "\".";
>>>>>>> 16a53411
	for(auto &&planets : {planetsToVisit, planetsToUnvisit})
		for(auto &&planet : planets)
			if(!planet->IsValid() && !deferred["planet"].contains(planet->TrueName()))
				return "contains invalid planet \"" + planet->TrueName() + "\".";

	return isDefined ? "" : "not defined";
}



void GameEvent::SetDate(const Date &date)
{
	this->date = date;
}



// Apply this event's changes to the player. Returns a list of data changes that need to
// be applied in a batch with other events that are applied at the same time.
list<DataNode> GameEvent::Apply(PlayerInfo &player)
{
	if(isDisabled)
		return {};

	// Apply this event's ConditionSet to the player's conditions.
	conditionsToApply.Apply(player.Conditions());

	for(const System *system : systemsToUnvisit)
		player.Unvisit(*system);
	for(const Planet *planet : planetsToUnvisit)
		player.Unvisit(*planet);

	// Perform visits after unvisits, as "unvisit <system>"
	// will unvisit any planets in that system.
	for(const System *system : systemsToVisit)
		player.Visit(*system);
	for(const Planet *planet : planetsToVisit)
		player.Visit(*planet);

	// Return this event's data changes so that they can be batch applied
	// with the changes from other events.
	return std::move(changes);
}



const list<DataNode> &GameEvent::Changes() const
{
	return changes;
}<|MERGE_RESOLUTION|>--- conflicted
+++ resolved
@@ -199,13 +199,8 @@
 
 	for(auto &&systems : {systemsToVisit, systemsToUnvisit})
 		for(auto &&system : systems)
-<<<<<<< HEAD
-			if(!system->IsValid() && !deferred["system"].count(system->TrueName()))
+			if(!system->IsValid() && !deferred["system"].contains(system->TrueName()))
 				return "contains invalid system \"" + system->TrueName() + "\".";
-=======
-			if(!system->IsValid() && !deferred["system"].contains(system->Name()))
-				return "contains invalid system \"" + system->Name() + "\".";
->>>>>>> 16a53411
 	for(auto &&planets : {planetsToVisit, planetsToUnvisit})
 		for(auto &&planet : planets)
 			if(!planet->IsValid() && !deferred["planet"].contains(planet->TrueName()))
