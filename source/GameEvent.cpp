--- conflicted
+++ resolved
@@ -238,11 +238,10 @@
 	if(isDisabled)
 		return {};
 
-<<<<<<< HEAD
 	if(!onlyDataChanges)
 	{
 		// Apply this event's ConditionSet to the player's conditions.
-		conditionsToApply.Apply(player.Conditions());
+		conditionsToApply.Apply();
 
 		for(const System *system : systemsToUnvisit)
 			player.Unvisit(*system);
@@ -256,22 +255,6 @@
 		for(const Planet *planet : planetsToVisit)
 			player.Visit(*planet);
 	}
-=======
-	// Apply this event's ConditionSet to the player's conditions.
-	conditionsToApply.Apply();
-
-	for(const System *system : systemsToUnvisit)
-		player.Unvisit(*system);
-	for(const Planet *planet : planetsToUnvisit)
-		player.Unvisit(*planet);
-
-	// Perform visits after unvisits, as "unvisit <system>"
-	// will unvisit any planets in that system.
-	for(const System *system : systemsToVisit)
-		player.Visit(*system);
-	for(const Planet *planet : planetsToVisit)
-		player.Visit(*planet);
->>>>>>> f0f2b37a
 
 	// Return this event's data changes so that they can be batch applied
 	// with the changes from other events.
