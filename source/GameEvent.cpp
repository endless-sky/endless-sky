/* GameEvent.cpp
Copyright (c) 2014 by Michael Zahniser

Endless Sky is free software: you can redistribute it and/or modify it under the
terms of the GNU General Public License as published by the Free Software
Foundation, either version 3 of the License, or (at your option) any later version.

Endless Sky is distributed in the hope that it will be useful, but WITHOUT ANY
WARRANTY; without even the implied warranty of MERCHANTABILITY or FITNESS FOR A
PARTICULAR PURPOSE. See the GNU General Public License for more details.

You should have received a copy of the GNU General Public License along with
this program. If not, see <https://www.gnu.org/licenses/>.
*/

#include "GameEvent.h"

#include "DataWriter.h"
#include "GameData.h"
#include "Planet.h"
#include "PlayerInfo.h"
#include "System.h"

#include <algorithm>

using namespace std;

namespace {
	const set<string> DEFINITION_NODES = {
		"fleet",
		"galaxy",
		"government",
		"outfitter",
		"news",
		"planet",
		"shipyard",
		"system",
		"substitutions",
		"wormhole",
	};
}



// Determine the universe object definitions that are defined by the given list of changes.
map<string, set<string>> GameEvent::DeferredDefinitions(const list<DataNode> &changes)
{
	auto definitions = map<string, set<string>> {};

	for(auto &&node : changes)
		if(node.Size() >= 2 && node.HasChildren() && DEFINITION_NODES.contains(node.Token(0)))
		{
			const string &key = node.Token(0);
			const string &name = node.Token(1);
			if(key == "system")
			{
				// A system is only actually defined by this change node if its position is set.
				if(any_of(node.begin(), node.end(), [](const DataNode &child) noexcept -> bool
						{
							return child.Size() >= 3 && child.Token(0) == "pos";
						}))
					definitions[key].emplace(name);
			}
			// Since this (or any other) event may be used to assign a planet to a system, we cannot
			// do a robust "planet definition" check. Similarly, all other GameEvent-creatable objects
			// become valid once they appear as a root-level node that has at least one child node.
			else
				definitions[key].emplace(name);
		}

	return definitions;
}



// Construct and Load() at the same time.
GameEvent::GameEvent(const DataNode &node)
{
	Load(node);
}



void GameEvent::Load(const DataNode &node)
{
	// If the event has a name, a condition should be automatically created that
	// represents the fact that this event has occurred.
	if(node.Size() >= 2)
	{
		name = node.Token(1);
<<<<<<< HEAD
		conditionsToApply.AddSetCondition("event: " + name);
=======
		if(!DataNode::IsConditionName(name))
			node.PrintTrace("Invalid event/condition name:");
		string conditionToApplyName = "event: " + name;
		conditionsToApply.Add("set", conditionToApplyName);
>>>>>>> a863342a
	}
	isDefined = true;

	static const auto allowedChanges = []() -> set<string>
		{
			auto allowed = DEFINITION_NODES;
			// Include other modifications that cannot create new universe objects.
			allowed.insert({
				"link",
				"unlink",
			});
			return allowed;
		}();

	for(const DataNode &child : node)
	{
		const string &key = child.Token(0);
		if(key == "date" && child.Size() >= 4)
			date = Date(child.Value(1), child.Value(2), child.Value(3));
		else if(key == "unvisit" && child.Size() >= 2)
			systemsToUnvisit.push_back(GameData::Systems().Get(child.Token(1)));
		else if(key == "visit" && child.Size() >= 2)
			systemsToVisit.push_back(GameData::Systems().Get(child.Token(1)));
		else if(key == "unvisit planet" && child.Size() >= 2)
			planetsToUnvisit.push_back(GameData::Planets().Get(child.Token(1)));
		else if(key == "visit planet" && child.Size() >= 2)
			planetsToVisit.push_back(GameData::Planets().Get(child.Token(1)));
		else if(allowedChanges.contains(key))
			changes.push_back(child);
		else
			conditionsToApply.Add(child);
	}
}



void GameEvent::Save(DataWriter &out) const
{
	if(isDisabled)
		return;

	out.Write("event");
	out.BeginChild();
	{
		if(date)
			out.Write("date", date.Day(), date.Month(), date.Year());
		conditionsToApply.Save(out);

		for(auto &&system : systemsToUnvisit)
			out.Write("unvisit", system->Name());
		for(auto &&planet : planetsToUnvisit)
			out.Write("unvisit planet", planet->TrueName());

		for(auto &&system : systemsToVisit)
			out.Write("visit", system->Name());
		for(auto &&planet : planetsToVisit)
			out.Write("visit planet", planet->TrueName());

		for(auto &&change : changes)
			out.Write(change);
	}
	out.EndChild();
}



// Prevent this GameEvent from being applied or written into a player's save.
// (Events read from a save are not associated with the managed Set of GameData::Events.)
void GameEvent::Disable()
{
	isDisabled = true;
}



// All events held by GameData have a name, but those loaded from a save do not.
const string &GameEvent::Name() const
{
	return name;
}



// "Stock" GameEvents require a name to be serialized with an accepted mission.
void GameEvent::SetName(const string &name)
{
	this->name = name;
}



const Date &GameEvent::GetDate() const
{
	return date;
}



// Check that this GameEvent has been loaded from a file (vs. referred to only
// by name), and that the systems & planets it references are similarly defined.
// Returns an empty string if it is valid. If not, a reason will be given in the string.
string GameEvent::IsValid() const
{
	// When Apply is called, we mutate the universe definition before we update
	// the player's knowledge of the universe. Thus, to determine if a system or
	// planet is invalid, we must first peek at what `changes` will do.
	auto deferred = DeferredDefinitions(changes);

	for(auto &&systems : {systemsToVisit, systemsToUnvisit})
		for(auto &&system : systems)
			if(!system->IsValid() && !deferred["system"].contains(system->Name()))
				return "contains invalid system \"" + system->Name() + "\".";
	for(auto &&planets : {planetsToVisit, planetsToUnvisit})
		for(auto &&planet : planets)
			if(!planet->IsValid() && !deferred["planet"].contains(planet->TrueName()))
				return "contains invalid planet \"" + planet->TrueName() + "\".";

	return isDefined ? "" : "not defined";
}



void GameEvent::SetDate(const Date &date)
{
	this->date = date;
}



// Apply this event's changes to the player. Returns a list of data changes that need to
// be applied in a batch with other events that are applied at the same time.
list<DataNode> GameEvent::Apply(PlayerInfo &player)
{
	if(isDisabled)
		return {};

	// Apply this event's ConditionSet to the player's conditions.
	conditionsToApply.Apply(player.Conditions());

	for(const System *system : systemsToUnvisit)
		player.Unvisit(*system);
	for(const Planet *planet : planetsToUnvisit)
		player.Unvisit(*planet);

	// Perform visits after unvisits, as "unvisit <system>"
	// will unvisit any planets in that system.
	for(const System *system : systemsToVisit)
		player.Visit(*system);
	for(const Planet *planet : planetsToVisit)
		player.Visit(*planet);

	// Return this event's data changes so that they can be batch applied
	// with the changes from other events.
	return std::move(changes);
}



const list<DataNode> &GameEvent::Changes() const
{
	return changes;
}<|MERGE_RESOLUTION|>--- conflicted
+++ resolved
@@ -88,14 +88,10 @@
 	if(node.Size() >= 2)
 	{
 		name = node.Token(1);
-<<<<<<< HEAD
-		conditionsToApply.AddSetCondition("event: " + name);
-=======
 		if(!DataNode::IsConditionName(name))
 			node.PrintTrace("Invalid event/condition name:");
-		string conditionToApplyName = "event: " + name;
-		conditionsToApply.Add("set", conditionToApplyName);
->>>>>>> a863342a
+
+		conditionsToApply.AddSetCondition("event: " + name);
 	}
 	isDefined = true;
 
