--- conflicted
+++ resolved
@@ -33,11 +33,8 @@
 		"planet",
 		"shipyard",
 		"system",
-<<<<<<< HEAD
+		"substitutions",
 		"wormhole",
-=======
-		"substitutions",
->>>>>>> 980f1814
 	};
 }
 
