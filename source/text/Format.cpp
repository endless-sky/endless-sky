--- conflicted
+++ resolved
@@ -445,8 +445,6 @@
 
 
 
-<<<<<<< HEAD
-=======
 string Format::TimestampString(filesystem::file_time_type time)
 {
 	auto sctp = time_point_cast<chrono::system_clock::duration>(time - filesystem::file_time_type::clock::now()
@@ -456,7 +454,6 @@
 
 
 
->>>>>>> e42b2383
 // Convert an ammo count into a short string for use in the ammo display.
 // Only the absolute value of a negative number is considered.
 string Format::AmmoCount(int64_t value)
