/* Format.cpp
Copyright (c) 2014-2020 by Michael Zahniser

Endless Sky is free software: you can redistribute it and/or modify it under the
terms of the GNU General Public License as published by the Free Software
Foundation, either version 3 of the License, or (at your option) any later version.

Endless Sky is distributed in the hope that it will be useful, but WITHOUT ANY
WARRANTY; without even the implied warranty of MERCHANTABILITY or FITNESS FOR A
PARTICULAR PURPOSE. See the GNU General Public License for more details.

You should have received a copy of the GNU General Public License along with
this program. If not, see <https://www.gnu.org/licenses/>.
*/

#include "Format.h"

#include "../Preferences.h"

#include <algorithm>
#include <array>
#include <cctype>
#include <cmath>
#include <cstring>
#include <functional>
#include <sstream>
#include <unordered_set>

using namespace std;

namespace {
	// The greatest number displayed without switching to scientific notation.
	constexpr int64_t SCIENTIFIC_THRESHOLD = 1e15;
	constexpr int64_t K = 1000;
	static const vector<pair<const char *, int64_t>> WORD_NUMBERS = {
		{ "quintillion", K * K * K * K * K * K },
		{ "quadrillion", K * K * K * K * K },
		{ "trillion", K * K * K * K },
		{ "billion", K * K * K },
		{ "million", K * K },
		{ "thousand", K }
	};
	static const vector<const char *> ONES_NAMES = {
		"zero ", "one ", "two ", "three ", "four ", "five ",
		"six ", "seven ", "eight ", "nine ", "ten ", "eleven ",
		"twelve ", "thirteen ", "fourteen ", "fifteen ",
		"sixteen ", "seventeen ", "eighteen ", "nineteen "
	};
	static const vector<const char *> TENS_NAMES = {
		"error", "error", "twenty", "thirty", "forty",
		"fifty", "sixty", "seventy", "eighty", "ninety"
	};

	// This struct exists just to allow the operator<< below.
	struct Wrapped {
		int64_t value;
	};

	// Implementation of WordForm. Outputs the word form of the wrapped number,
	// followed by a space.
	ostream &operator<< (ostream &o, const Wrapped &num)
	{

		if(num.value < 0)
			return o << "negative " << Wrapped { -num.value };

		Wrapped remaining { num };

		if(remaining.value >= 1000)
			for(auto &nameValue : WORD_NUMBERS)
				if(remaining.value >= nameValue.second)
				{
					Wrapped above { remaining.value / nameValue.second };
					remaining.value %= nameValue.second;
					o << above << nameValue.first;
					if(!remaining.value)
						return o;
					o << ' ';
				}

		if(remaining.value >= 100)
		{
			o << ONES_NAMES[(remaining.value / 100) % 10] << "hundred ";
			remaining.value %= 100;
			if(!remaining.value)
				return o;
		}

		if(remaining.value < 20)
			return o << ONES_NAMES[remaining.value];

		o << TENS_NAMES[remaining.value / 10];
		int64_t ones = remaining.value % 10;
		if(ones)
			return o << '-' << ONES_NAMES[ones];
		return o << ' ';
	}

	string MLAShorthand(int64_t value)
	{
		bool negative = value < 0;
		if(negative)
			value = -value;
		for(size_t magnitude = 0; magnitude < WORD_NUMBERS.size() - 1; ++magnitude)
		{
			int64_t above = value / WORD_NUMBERS[magnitude + 1].second;
			int64_t below = value % WORD_NUMBERS[magnitude + 1].second;
			if(above < 1000)
				continue;
			if(above >= 1000000 || !(above % 1000))
				break;
			if(below)
				continue;
			const size_t BUFLEN = 100;
			char buf[BUFLEN] = { 0 };
			snprintf(buf, BUFLEN, "%s%.3f %s",
				negative ? "negative " : "", above / 1000.0, WORD_NUMBERS[magnitude].first);
			buf[BUFLEN - 1] = '\0';
			return string(buf);
		}
		return string();
	}

	// Format an integer value, inserting its digits into the given string in
	// reverse order and then reversing the string.
	void FormatInteger(int64_t value, bool isNegative, string &result)
	{
		int places = 0;
		do {
			if(places && !(places % 3))
				result += ',';
			++places;

			result += static_cast<char>('0' + value % 10);
			value /= 10;
		} while(value);

		if(isNegative)
			result += '-';

		reverse(result.begin(), result.end());
	}

	string StringSubstituter(const string &source,
			function<const string *(const string &)> SubstitutionFor)
	{
		string target;
		target.reserve(source.length());

		string key;
		size_t start = 0;
		size_t search = start;
		while(search < source.length())
		{
			size_t left = source.find('<', search);
			if(left == string::npos)
				break;

			size_t right = source.find('>', left);
			if(right == string::npos)
				break;

			++right;
			size_t length = right - left;
			key.assign(source, left, length);
			const string *sub = SubstitutionFor(key);
			if(sub)
			{
				target.append(source, start, left - start);
				target.append(*sub, 0, string::npos);
				start = right;
				search = start;
			}
			else
				search = left + 1;
		}

		target.append(source, start, source.length() - start);
		return target;
	}

	// Helper function for Format::Expand, to recursively expand one key,
	// detecting cycles in the graph (and thus avoiding infinite recursion).
	void ExpandInto(const string &key, const string &oldValue, const map<string, string> &source,
			map<string, string> &result, unordered_set<string> &keysBeingExpanded)
	{
		// Optimization for a common case: no substitutions in the substitution.
		if(oldValue.find('<') == string::npos)
		{
			result.emplace(key, oldValue);
			return;
		}

		// Declare our intention to process this key so a later attempt will
		// detect recursion.
		auto inserted = keysBeingExpanded.insert(key);

		auto SubstitutionFor = [&](const string &request) -> const string *
		{
			auto hasResult = result.find(request);
			// Already finished this one.
			if(hasResult != result.end())
				return &hasResult->second;
			// Refuse to traverse a cycle in the graph.
			if(keysBeingExpanded.find(request) != keysBeingExpanded.end())
				return nullptr;
			auto hasSource = source.find(request);
			// Undefined key.
			if(hasSource == source.end())
				return nullptr;
			// This key-value pair has not been expanded yet.
			ExpandInto(request, hasSource->second, source, result, keysBeingExpanded);
			hasResult = result.find(request);
			return hasResult == result.end() ? nullptr : &hasResult->second;
		};

		string newValue = StringSubstituter(oldValue, SubstitutionFor);

		// Success! Indicate we're done expanding this key, and provide its value.
		keysBeingExpanded.erase(inserted.first);
		result.emplace(key, newValue);
	}

	// Helper function for ExpandConditions.
	//
	// source.substr(formatStart, formatSize) contains the format (credits, mass, etc.)
	// source.substr(conditionStart, conditionSize) contains the condition name
	//
	// If formatStart or formatSize are string::npos, then there is no formatting.
	//
	// The getter() acts like ConditionsStore.Get(), providing condition values.
	// These are passed through Format::Whatever(), and appended to the result.
	void AppendCondition(string &result, const string &source, const Format::ConditionGetter &getter,
		size_t formatStart, size_t formatSize, size_t conditionStart, size_t conditionSize)
	{
		int64_t value = getter(source, conditionStart, conditionSize);

		auto IsFormat = [&source, formatStart, formatSize](const char *format)
		{
			return !source.compare(formatStart, formatSize, format);
		};

		if(formatStart == string::npos || formatSize == string::npos)
			result.append(Format::Number(value));
		else if(IsFormat("raw"))
			result.append(to_string(value));
		else if(IsFormat("credits"))
			result.append(Format::CreditString(value)); // 1 credit, 2 credits, etc.
		else if(IsFormat("scaled"))
			result.append(Format::AbbreviatedNumber(value)); // 35, 35k, 35M, etc.
		else if(IsFormat("tons"))
			result.append(Format::MassString(value)); // X tons or X ton
		else if(IsFormat("playtime"))
			result.append(Format::PlayTime(value)); // 3d 19h 24m 8s
		else if(IsFormat("chicago"))
			result.append(Format::ChicagoForm(value, false)); // thirty-three or 101
		else if(IsFormat("Chicago"))
			result.append(Format::ChicagoForm(value, true)); // Thirty-three or One hundred one
		else if(IsFormat("mla"))
			result.append(Format::MLAForm(value, false)); // thirty-three or 101
		else if(IsFormat("Mla"))
			result.append(Format::MLAForm(value, true)); // Thirty-three or One hundred one
		else if(IsFormat("words"))
			result.append(Format::WordForm(value, false)); // thirty-three or one hundred one
		else if(IsFormat("Words"))
			result.append(Format::WordForm(value, true)); // Thirty-three or One hundred one
		else
			// "number" or unsupported format
			result.append(Format::Number(value));
	}

	const char *DEFAULT_TIMESTAMP_FORMAT = "%Y-%m-%d %H:%M:%S";

	// Return a string containing the setting to use for time formatting.
	const char *TimestampFormatString()
	{
		switch(Preferences::GetDateFormat())
		{
			case Preferences::DateFormat::YMD:
				return DEFAULT_TIMESTAMP_FORMAT;
			case Preferences::DateFormat::MDY:
#ifdef _WIN32
				return "%#I:%M:%S %p on %b %#d, %Y";
#else
				return "%-I:%M:%S %p on %b %-d, %Y";
#endif
			case Preferences::DateFormat::DMY:
			default:
#ifdef _WIN32
				return "%#I:%M:%S %p on %#d %b %Y";
#else
				return "%-I:%M:%S %p on %-d %b %Y";
#endif
		}
	}
}



// Convert the given number into abbreviated format with a suffix like
// "M" for million, "B" for billion, or "T" for trillion. Any number
// above 1 quadrillion is instead shown in scientific notation.
string Format::AbbreviatedNumber(int64_t value)
{
	bool isNegative = (value < 0);

	// If the value is above one quadrillion, show it in scientific notation.
	if(fabs(value) > SCIENTIFIC_THRESHOLD)
	{
		ostringstream out;
		out.precision(3);
		out << static_cast<double>(value);
		return out.str();
	}

	// Reserve enough space for something like "-123.456M".
	string result;
	result.reserve(8);

	int64_t absolute = abs(value);

	// Handle numbers bigger than a million.
	static constexpr array<pair<int64_t, char>, 3> THRESHOLD_SUFFIX = {{
		{1000000000000ll, 'T'},
		{1000000000ll, 'B'},
		{1000000ll, 'M'}
	}};
	for(const auto &[threshold, suffix] : THRESHOLD_SUFFIX)
		if(absolute > threshold)
		{
			result += suffix;
			int decimals = (absolute / (threshold / 1000)) % 1000;
			for(int d = 0; d < 3; ++d)
			{
				result += static_cast<char>('0' + decimals % 10);
				decimals /= 10;
			}
			result += '.';
			absolute /= threshold;
			break;
		}

	// Convert the number to a string, adding commas if needed.
	FormatInteger(absolute, isNegative, result);
	return result;
}



// Convert the given number into abbreviated format as described in Format::Credits,
// then attach the ' credit' or ' credits' suffix to it.
string Format::CreditString(int64_t value, bool abbreviated)
{
	if(value == 1)
		return "1 credit";
<<<<<<< HEAD
	else
		return AbbreviatedNumber(value) + " credits";
=======

	return (abbreviated ? Credits(value) : Number(value)) + " credits";
>>>>>>> 42699ccd
}



// Writes the given number into a string,
// then attach the ' ton' or ' tons' suffix to it.
string Format::MassString(double amount)
{
	if(amount == 1)
		return "1 ton";
	return Format::Number(amount) + " tons";
}



// Creates a string similar to '<amount> tons of <cargo>'.
string Format::CargoString(double amount, const string &cargo)
{
	return MassString(amount) + " of " + cargo;
}



// Converts the integer to string, and adds the noun, pluralized if needed.
string Format::SimplePluralization(int amount, const string &noun)
{
	string result = to_string(amount) + ' ' + noun;
	if(amount != 1 && amount != -1)
		result += 's';
	return result;
}



string Format::StepsToSeconds(size_t steps)
{
	return Number(steps / 60.) + " s";
}



// Convert a time in seconds to years/days/hours/minutes/seconds
string Format::PlayTime(double timeVal)
{
	string result;
	int timeValFormat = 0;
	static const array<char, 5> SUFFIX = {'s', 'm', 'h', 'd', 'y'};
	static const array<int, 4> PERIOD = {60, 60, 24, 365};

	timeValFormat = max(0., timeVal);
	// Break time into larger and larger units until the largest one, or the value is empty
	size_t i = 0;
	do {
		int period = (i < SUFFIX.size() - 1 ? timeValFormat % PERIOD[i] : timeValFormat);
		result = (i == 0 ? result + SUFFIX[i] : result + ' ' + SUFFIX[i]);
		do {
			result += static_cast<char>('0' + period % 10);
			period /= 10;
		} while(period);
		if(i < PERIOD.size())
			timeValFormat /= PERIOD[i];
		i++;
	} while (timeValFormat && i < SUFFIX.size());

	reverse(result.begin(), result.end());
	return result;
}



string Format::TimestampString(chrono::time_point<chrono::system_clock> time, bool ignorePreferences)
{
	// TODO: Replace with chrono formatting when it is properly supported.
	time_t timestamp = chrono::system_clock::to_time_t(time);

	const char *format = ignorePreferences ? DEFAULT_TIMESTAMP_FORMAT : TimestampFormatString();
	static const size_t BUF_SIZE = 28;
	char str[BUF_SIZE];

#ifdef _MSC_VER
	// Use the "safe" function with MSVC.
	tm date;
	localtime_s(&date, &timestamp);
	return string(str, std::strftime(str, BUF_SIZE, format, &date));
#else
	const tm *date = localtime(&timestamp);
	return string(str, std::strftime(str, BUF_SIZE, format, date));
#endif
}



string Format::TimestampString(filesystem::file_time_type time)
{
	auto sctp = time_point_cast<chrono::system_clock::duration>(time - filesystem::file_time_type::clock::now()
		+ chrono::system_clock::now());
	return TimestampString(sctp);
}



// Convert an ammo count into a short string for use in the ammo display.
// Only the absolute value of a negative number is considered.
string Format::AmmoCount(int64_t value)
{
	if(fabs(value) >= SCIENTIFIC_THRESHOLD)
	{
		if(abs(value) == SCIENTIFIC_THRESHOLD)
			return "1e+15";
		ostringstream out;
		out.precision(1);
		out << static_cast<double>(value);
		return out.str();
	}

	int64_t absolute = abs(value);

	if(absolute < 10000)
		return to_string(value);

	string result;
	result.reserve(5);

	// Handle numbers bigger than a thousand.
	static constexpr array<pair<int64_t, char>, 4> THRESHOLD_SUFFIX = {{
		{1000000000000ll, 'T'},
		{1000000000ll, 'B'},
		{1000000ll, 'M'},
		{1000ll, 'k'}
	}};
	for(const auto &[threshold, suffix] : THRESHOLD_SUFFIX)
		if(absolute >= threshold)
		{
			int head = absolute / threshold;
			int64_t tail = absolute % threshold;
			do {
				result += '0' + head % 10;
				head /= 10;
			} while(head > 0);
			reverse(result.begin(), result.end());
			switch(result.length())
			{
				case 1:
					tail /= threshold / 100;
					result += '.';
					result += '0' + tail / 10;
					result += '0' + tail % 10;
					break;
				case 2:
					tail /= threshold / 10;
					result += '.';
					result += '0' + tail;
					break;
				default:
					break;
			}
			result += suffix;
			break;
		}

	return result;
}



// Convert the given number to a string, with a reasonable number of decimal
// places. (This is primarily for displaying ship and outfit attributes.)
string Format::Number(double value)
{
	if(!value)
		return "0";
	else if(std::isnan(value))
		return "???";
	else if(std::isinf(value))
		return value > 0. ? "infinity" : "-infinity";
	else if(fabs(value) > SCIENTIFIC_THRESHOLD)
	{
		// Use scientific notation for excessively large numbers.
		ostringstream out;
		out.precision(3);
		out << value;
		return out.str();
	}

	string result;
	bool isNegative = (value < 0.);
	value = fabs(value);

	// Only show decimal places for numbers between +/-10'000.
	double decimal = modf(value, &value);
	if(decimal && value < 10000)
	{
		double tenths = 0.;
		// Account for floating-point representation error by adding EPS after multiplying.
		constexpr double EPS = 0.0000000001;
		int hundredths = static_cast<int>(EPS + 10. * modf(decimal * 10., &tenths));
		if(hundredths > 9)
		{
			hundredths = 0;
			++tenths;
		}
		if(tenths >= 10. - EPS)
		{
			++value;
			tenths = hundredths = 0;
		}

		// Values up to 1000 may have two decimal places.
		bool two = value < 1000 && hundredths;
		if(two)
			result += static_cast<char>('0' + hundredths);
		if(two || tenths)
		{
			result += static_cast<char>('0' + tenths);
			result += '.';
		}
	}

	// Convert the number to a string, adding commas if needed.
	FormatInteger(value, isNegative, result);
	return result;
}



string Format::Number(unsigned value)
{
	if(!value)
		return "0";
	string result;
	FormatInteger(value, false, result);
	return result;
}



string Format::Number(int value)
{
	if(!value)
		return "0";
	string result;
	FormatInteger(abs(value), value < 0, result);
	return result;
}



string Format::Number(int64_t value)
{
	if(!value)
		return "0";
	string result;
	FormatInteger(abs(value), value < 0, result);
	return result;
}



// Format the given value as a number with exactly the given number of
// decimal places (even if they are all 0).
string Format::Decimal(double value, int places)
{
	double integer;
	double fraction = fabs(modf(value, &integer));

	string result = to_string(static_cast<int>(integer));
	if(places)
		result += ".";
	while(places--)
	{
		fraction = modf(fraction * 10., &integer);
		result += ('0' + static_cast<int>(integer));
	}
	return result;
}



std::string Format::Percentage(double value, int places)
{
	return Decimal(100. * value, places) + "%";
}



string Format::WordForm(int64_t value, bool startOfSentence)
{
	ostringstream o;
	o << Wrapped { value };
	string result = o.str();
	if(result.size() > 0 && result[result.size() - 1] == ' ')
		result.resize(result.size() - 1);
	if(!result.empty() && startOfSentence && result[0] >= 'a' && result[0] <= 'z')
		result[0] -= 32;
	return result;
}



// Chicago manual of style
string Format::ChicagoForm(int64_t value, bool startOfSentence)
{
	if(startOfSentence)
		return WordForm(value, true);
	if(value < 1000 && value > -1000 && ! (value % 100))
		return WordForm(value, startOfSentence);
	int64_t above = value, below = 0;
	for(int i = 0; above && i < 6; i++)
	{
		if(below)
			break;
		else if(above < 100 && above > -100)
			return WordForm(value, startOfSentence);
		else if(above < 1000 && above > -1000 && !(above % 100))
			return WordForm(value, startOfSentence);
		below = above % 1000;
		above /= 1000;
	}
	return Format::Number(value);
}



// MLA Handbook style
string Format::MLAForm(int64_t value, bool startOfSentence)
{
	if(startOfSentence)
		return WordForm(value, true);
	if(value >= -99 && value <= 99)
		return WordForm(value, startOfSentence);

	// 21350000 => 21.35 million
	string shorthand = MLAShorthand(value);
	if(!shorthand.empty())
		return shorthand;

	int64_t above = value, below = 0;
	for(int i = 0; above && i < 6; i++)
	{
		if(below)
			break;
		else if(above <= 10 && above >= -10)
			return WordForm(value, startOfSentence);
		else if(above < 100 && above > -100 && !(above % 10))
			return WordForm(value, startOfSentence);
		below = above % 1000;
		above /= 1000;
	}
	return Format::Number(value);
}



// Convert a string into a number. As with the output of Number(), the
// string can have suffixes like "M", "B", etc.
// It can also contain spaces or "," as separators like 1,000 or 1 000.
// Does not support parsing NaN or infinite values.
double Format::Parse(const string &str)
{
	double place = 1.;
	double value = 0.;

	string::const_iterator it = str.begin();
	string::const_iterator end = str.end();
	while(it != end && (*it < '0' || *it > '9') && *it != '.')
		++it;

	for( ; it != end; ++it)
	{
		if(*it == '.')
			place = .1;
		else if(*it == ',' || *it == ' ') {}
		else if(*it < '0' || *it > '9')
			break;
		else
		{
			double digit = *it - '0';
			if(place < 1.)
			{
				value += digit * place;
				place *= .1;
			}
			else
			{
				value *= 10.;
				value += digit;
			}
		}
	}

	if(it != end)
	{
		if(*it == 'k' || *it == 'K')
			value *= 1e3;
		else if(*it == 'm' || *it == 'M')
			value *= 1e6;
		else if(*it == 'b' || *it == 'B')
			value *= 1e9;
		else if(*it == 't' || *it == 'T')
			value *= 1e12;
	}

	return value;
}



string Format::Replace(const string &source, const map<string, string> &keys)
{
	auto SubstitutionFor = [&](const string &key) -> const string *
	{
		auto found = keys.find(key);
		return (found == keys.end()) ? nullptr : &found->second;
	};

	return StringSubstituter(source, SubstitutionFor);
}



void Format::Expand(map<string, string> &keys)
{
	map<string, string> newKeys;
	unordered_set<string> keysBeingExpanded;
	for(auto it = keys.begin(); it != keys.end(); ++it)
		if(newKeys.find(it->first) == newKeys.end())
			ExpandInto(it->first, it->second, keys, newKeys, keysBeingExpanded);
	keys.swap(newKeys);
}



void Format::ReplaceAll(string &text, const string &target, const string &replacement)
{
	// If the searched string is an empty string, do nothing.
	if(target.empty())
		return;

	string newString;
	newString.reserve(text.length());

	// Index at which to begin searching for the target string.
	size_t start = 0;
	size_t matchLength = target.length();
	// Index at which the target string was found.
	size_t findPos = string::npos;
	while((findPos = text.find(target, start)) != string::npos)
	{
		newString.append(text, start, findPos - start);
		newString += replacement;
		start = findPos + matchLength;
	}

	// Add the remaining text.
	newString += text.substr(start);

	text.swap(newString);
}



string Format::Capitalize(const string &str)
{
	string result = str;
	bool first = true;
	for(char &c : result)
	{
		if(isspace(static_cast<unsigned char>(c)))
			first = true;
		else
		{
			if(first && islower(static_cast<unsigned char>(c)))
				c = toupper(static_cast<unsigned char>(c));
			first = false;
		}
	}
	return result;
}



string Format::LowerCase(const string &str)
{
	string result = str;
	for(char &c : result)
		c = tolower(static_cast<unsigned char>(c));
	return result;
}



// Split a single string into substrings with the given separator.
vector<string> Format::Split(const string &str, const string &separator)
{
	vector<string> result;
	size_t begin = 0;
	while(true)
	{
		size_t pos = str.find(separator, begin);
		if(pos == string::npos)
			pos = str.length();
		result.emplace_back(str, begin, pos - begin);
		begin = pos + separator.size();
		if(begin >= str.length())
			break;
	}
	return result;
}



string Format::ExpandConditions(const string &source, const ConditionGetter &getter)
{
	// Optimization for most common case: no conditions
	if(source.find('&') == string::npos)
		return source;

	string result;
	result.reserve(source.size());

	size_t formatStart = string::npos;
	size_t formatSize = string::npos;
	size_t conditionStart = string::npos;
	size_t conditionSize = string::npos;

	// Hand-coded regular grammar parser for:
	//	&[format@condition]
	//	&[condition]
	// Using these states:
	//	state = _ ----- outside of all &[] regions
	//	state = & ----- just read & and hoping to see a [
	//	state = [ ----- read &[ but haven't seen @ or ] yet
	//	state = N ----- inside a nested [] of depth `depth`
	//	state = @ ----- read &[...@ but haven't seen ] yet. Have format start & size.

	// Anything inside a &[...] is sent to AppendCondition

	static const char OUTER = '_';
	static const char PREFIX = '&';
	static const char LPAREN = '[';
	static const char RPAREN = ']';
	static const char DIVIDER = '@';
	static const char NESTED = 'N';

	char state = OUTER;
	// Depth of nested [] within the &[...]
	int depth = 0;
	// State before entering the nested []
	char oldState = LPAREN;
	// "start" is the beginning of the text that has not yet been sent to result.
	size_t start = 0;
	for(size_t look = 0; look < source.size(); ++look)
	{
		char next = source[look];
		// This would be faster with a nested select, but that would be
		// harder to read, and I don't expect this to be performance-critical.
		if(state == OUTER && next == PREFIX)
		{
			if(look > start)
			{
				result.append(source, start, look - start);
				start = look;
			}
			state = PREFIX;
		}
		else if(state == OUTER || (state == PREFIX && next != LPAREN))
			// Accumulate one character to print outside of any &[@]
			state = OUTER;
		else if(state == PREFIX && next == LPAREN)
		{
			formatStart = formatSize = conditionStart = conditionSize = string::npos;
			state = LPAREN;
		}
		else if(state == LPAREN && next == DIVIDER)
		{
			formatStart = start + 2;
			formatSize = look - formatStart;
			state = DIVIDER;
		}
		else if(state == DIVIDER && next == RPAREN)
		{
			conditionStart = formatStart + formatSize + 1;
			conditionSize = look - conditionStart;
			AppendCondition(result, source, getter, formatStart, formatSize,
				conditionStart, conditionSize);
			start = look + 1;
			state = OUTER;
		}
		else if((state == LPAREN || state == DIVIDER) && next == LPAREN)
		{
			oldState = state;
			state = NESTED;
			depth = 1;
		}
		else if(state == NESTED && next == LPAREN)
			depth++;
		else if(state == NESTED && next == RPAREN && depth > 1)
			depth--;
		else if(state == NESTED && next == RPAREN && depth == 1)
			state = oldState;
		else if(state == LPAREN && next == RPAREN)
		{
			conditionStart = start + 2;
			conditionSize = look - conditionStart;
			AppendCondition(result, source, getter, formatStart, formatSize,
				conditionStart, conditionSize);
			start = look + 1;
			state = OUTER;
		}
		else if(!(state == LPAREN || state == DIVIDER || state == NESTED))
		{
			// Error in format string.
			result.append(source, start, look - start + 1);
			start = look + 1;
			state = OUTER;
		}
	}
	if(start < source.size())
		result.append(source, start, string::npos);
	return result;
}



int Format::Search(const string &str, const string &sub)
{
	auto it = search(str.begin(), str.end(), sub.begin(), sub.end(),
		[](unsigned char a, unsigned char b) { return toupper(a) == toupper(b); });
	return (it == str.end() ? -1 : it - str.begin());
}<|MERGE_RESOLUTION|>--- conflicted
+++ resolved
@@ -353,13 +353,7 @@
 {
 	if(value == 1)
 		return "1 credit";
-<<<<<<< HEAD
-	else
-		return AbbreviatedNumber(value) + " credits";
-=======
-
-	return (abbreviated ? Credits(value) : Number(value)) + " credits";
->>>>>>> 42699ccd
+	return (abbreviated ? AbbreviatedNumber(value) : Number(value)) + " credits";
 }
 
 
