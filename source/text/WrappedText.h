--- conflicted
+++ resolved
@@ -71,8 +71,6 @@
 
 	// Get the height of the wrapped text.
 	int Height() const;
-	// Return the width of the wrapped text.
-	int Width() const { return longestWidth; }
 
 	// Return the width of the longest line of the wrapped text.
 	int LongestLineWidth() const;
@@ -89,6 +87,7 @@
 	void DoScroll(int dY) { SetScroll(scrollY + dY); }
 	bool CanScrollUp() const { return scrollY > 0; }
 	bool CanScrollDown() const { return visibleHeight != -1 && scrollY < height - visibleHeight; }
+
 
 private:
 	void SetText(const char *it, size_t length);
@@ -129,16 +128,10 @@
 	std::string text;
 	std::vector<Word> words;
 	int height = 0;
-<<<<<<< HEAD
 	int visibleHeight = -1;
-	int scrollY = 0;
-	mutable Animate<int> animateScrollY;
+	mutable Animate<int> scrollY;
 	
-	int longestWidth = 0;
-=======
-
 	int longestLineWidth = 0;
->>>>>>> e44d65bf
 };
 
 
