--- conflicted
+++ resolved
@@ -393,7 +393,6 @@
 	metrics.reset();
 	fontDesc.reset();
 	
-<<<<<<< HEAD
 	if (drawingSettings.lineHeightScale >= 0.)
 		viewportDefaultLineHeight = viewportFontHeight * drawingSettings.lineHeightScale;
 	else
@@ -410,10 +409,6 @@
 	for(int i = 0; i < TOTAL_TAB_STOPS; ++i)
 		pango_tab_array_set_tab(tb.get(), i, PANGO_TAB_LEFT, i * tabSize);
 	pango_layout_set_tabs(pangoLayout.get(), tb.get());
-=======
-	glTexImage2D(GL_TEXTURE_2D, 0, GL_RGBA8, image.Width(), image.Height(), 0,
-		GL_RGBA, GL_UNSIGNED_BYTE, image.Pixels());
->>>>>>> bb322c10
 }
 
 
@@ -648,7 +643,7 @@
 	// Upload the image data.
 	glTexImage2D(GL_TEXTURE_2D, 0, GL_RGBA8, // target, mipmap level, internal format,
 		textWidth, textHeight, 0, // width, height, border,
-		GL_BGRA, GL_UNSIGNED_BYTE, image.Pixels()); // input format, data type, data.
+		GL_RGBA, GL_UNSIGNED_BYTE, image.Pixels()); // input format, data type, data.
 	
 	// Unbind the texture.
 	glBindTexture(GL_TEXTURE_2D, 0);
