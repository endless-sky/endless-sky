/* Format.h
Copyright (c) 2014-2020 by Michael Zahniser

Endless Sky is free software: you can redistribute it and/or modify it under the
terms of the GNU General Public License as published by the Free Software
Foundation, either version 3 of the License, or (at your option) any later version.

Endless Sky is distributed in the hope that it will be useful, but WITHOUT ANY
WARRANTY; without even the implied warranty of MERCHANTABILITY or FITNESS FOR A
PARTICULAR PURPOSE. See the GNU General Public License for more details.

You should have received a copy of the GNU General Public License along with
this program. If not, see <https://www.gnu.org/licenses/>.
*/

#pragma once

#include <chrono>
#include <cstdint>
#include <filesystem>
#include <functional>
#include <map>
#include <string>
#include <vector>



// Collection of functions for formatting strings for display.
class Format {
public:
	// Function to retrieve a condition's value. Receives a string that contains
	// the condition name, and the start & size of the substring with the condition
	// name.
	using ConditionGetter = std::function<int64_t(const std::string &source, size_t start, size_t size)>;


public:
	// Convert the given number into abbreviated format with a suffix like
	// "M" for million, "B" for billion, or "T" for trillion. Any number
	// above 1 quadrillion is instead shown in scientific notation.
	static std::string Credits(int64_t value);
	// Convert the given number into abbreviated format as described in Format::Credits,
	// then attach the ' credit' or ' credits' suffix to it.
	static std::string CreditString(int64_t value);
	// Writes the given number into a string,
	// then attach the ' ton' or ' tons' suffix to it.
	static std::string MassString(double amount);
	// Creates a string similar to '<amount> tons of <cargo>'.
	static std::string CargoString(double amount, const std::string &cargo);
	// Converts the integer to string, and adds the noun, pluralized if needed.
	static std::string SimplePluralization(int amount, const std::string &noun);
	// Convert a number of steps (1/60 sec each) to seconds.
	static std::string StepsToSeconds(size_t steps);
	// Convert a time in seconds to years/days/hours/minutes/seconds
	static std::string PlayTime(double timeVal);
	// Convert a time point to a human-readable time and date.
	static std::string TimestampString(std::chrono::time_point<std::chrono::system_clock> time);
<<<<<<< HEAD
=======
	static std::string TimestampString(std::filesystem::file_time_type time);
>>>>>>> e42b2383
	// Convert an ammo count into a short string for use in the ammo display.
	// Only the absolute value of a negative number is considered.
	static std::string AmmoCount(int64_t value);
	// Convert the given number to a string, with at most one decimal place.
	// This is primarily for displaying ship and outfit attributes.
	static std::string Number(double value);
	// Format the given value as a number with exactly the given number of
	// decimal places (even if they are all 0).
	static std::string Decimal(double value, int places);
	// Convert numbers to word forms. Capitalize the first letter if at the start of a sentence.
	static std::string WordForm(int64_t value, bool startOfSentence = false);
	// Conditionally convert numbers to word forms, based on the Chicago Manual of Style.
	static std::string ChicagoForm(int64_t value, bool startOfSentence = false);
	// Conditionally convert numbers to word forms, based on the MLA Style guide.
	static std::string MLAForm(int64_t value, bool startOfSentence = false);
	// Convert a string into a number. As with the output of Number(), the
	// string can have suffixes like "M", "B", etc.
	static double Parse(const std::string &str);
	// Replace a set of "keys," which must be strings in the form "<name>", with
	// a new set of strings, and return the result.
	static std::string Replace(const std::string &source, const std::map<std::string, std::string> &keys);
	// Recursively expand substitutions in all key/value pairs. Will detect
	// infinite recursion; offending substitutions will not be expanded.
	static void Expand(std::map<std::string, std::string> &keys);
	// Replace all occurrences of "target" with "replacement" in-place.
	static void ReplaceAll(std::string &text, const std::string &target, const std::string &replacement);

	// Convert a string to title caps or to lower case.
	static std::string Capitalize(const std::string &str);
	static std::string LowerCase(const std::string &str);

	// Split a single string into substrings with the given separator.
	static std::vector<std::string> Split(const std::string &str, const std::string &separator);

	// Finds &[condition] and &[format@condition] in strings and expands them
	static std::string ExpandConditions(const std::string &source, const ConditionGetter &getter);

	// Function for the "find" dialogs:
	static int Search(const std::string &str, const std::string &sub);

	// Return a string containing the elements separated with commas and "and" where needed.
	template<template<class...> class C, class... T>
	static std::string List(const C<T...> &elements,
		std::function<std::string(typename C<T...>::const_reference)> toString);
};



template<template<class...> class C, class... T>
std::string Format::List(const C<T...> &elements,
	std::function<std::string(typename C<T...>::const_reference)> toString)
{
	std::string result;
	if(elements.empty())
		return result;
	auto it = elements.begin();
	result = toString(*it);
	std::advance(it, 1);
	if(it == elements.end())
		return result;
	if(elements.size() == 2)
		return result + " and " + toString(*it);
	for( ; it != std::prev(elements.end()); std::advance(it, 1))
		result += ", " + toString(*it);
	return result + ", and " + toString(*it);
}<|MERGE_RESOLUTION|>--- conflicted
+++ resolved
@@ -55,10 +55,7 @@
 	static std::string PlayTime(double timeVal);
 	// Convert a time point to a human-readable time and date.
 	static std::string TimestampString(std::chrono::time_point<std::chrono::system_clock> time);
-<<<<<<< HEAD
-=======
 	static std::string TimestampString(std::filesystem::file_time_type time);
->>>>>>> e42b2383
 	// Convert an ammo count into a short string for use in the ammo display.
 	// Only the absolute value of a negative number is considered.
 	static std::string AmmoCount(int64_t value);
