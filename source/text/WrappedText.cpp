--- conflicted
+++ resolved
@@ -163,7 +163,7 @@
 	if(words.empty())
 		return;
 	
-	animateScrollY.Step(scrollY);
+	scrollY.Step();
 
 	if(truncate == Truncate::NONE)
 	{
@@ -173,7 +173,7 @@
 			Point pos = w.Pos() + topLeft;
 			if(visibleHeight != -1)
 			{
-				pos.Y() -= animateScrollY;
+				pos.Y() -= scrollY.AnimatedValue();
 				if(pos.Y() < topLeft.Y() || pos.Y() > maxY)
 					continue;
 			}
@@ -220,7 +220,6 @@
 
 void WrappedText::SetScroll(int offsetY)
 {
-	animateScrollY.Set(scrollY, 7);
 	if(offsetY < 0)
 		scrollY = 0;
 	else if(offsetY > height - visibleHeight)
@@ -260,11 +259,7 @@
 void WrappedText::Wrap()
 {
 	height = 0;
-<<<<<<< HEAD
-	longestWidth = 0;
-=======
 	longestLineWidth = 0;
->>>>>>> e44d65bf
 
 	if(text.empty() || !font)
 		return;
@@ -306,8 +301,6 @@
 
 				// Adjust the spacing of words in the now-complete line.
 				AdjustLine(lineBegin, lineWidth, false);
-				// This is a full width line, so mark it as such.
-				longestWidth = lineWidth;
 			}
 			// Store this word, then advance the x position to the end of it.
 			words.push_back(word);
@@ -319,9 +312,6 @@
 		// If that whitespace was a newline, we must handle that, too.
 		if(c == '\n')
 		{
-			if(word.x > longestWidth)
-				longestWidth = word.x;
-
 			// The next word will begin on a new line.
 			word.y += lineHeight + paragraphBreak;
 			word.x = 0;
@@ -348,8 +338,6 @@
 		const int width = font->Width(text.c_str() + word.index);
 		if(word.x + width > wrapWidth)
 		{
-			if(word.x > longestWidth)
-				longestWidth = word.x;
 			// If adding this word would overflow the length of the line,
 			// this final word will be the first (and only) on the next line.
 			word.y += lineHeight;
@@ -368,8 +356,6 @@
 	if(currentLineHasWords)
 		word.y += lineHeight + paragraphBreak;
 
-	if(word.x > longestWidth)
-		longestWidth = word.x;
 	// Adjust the spacing of words in the final line of text.
 	AdjustLine(lineBegin, lineWidth, true);
 
