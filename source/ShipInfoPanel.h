--- conflicted
+++ resolved
@@ -38,14 +38,9 @@
 // hardpoints. In flight, this panel allows them to jettison cargo.
 class ShipInfoPanel : public Panel {
 public:
-<<<<<<< HEAD
 	explicit ShipInfoPanel(PlayerInfo &player);
 	explicit ShipInfoPanel(PlayerInfo &player, InfoPanelState state);
-	
-=======
-	explicit ShipInfoPanel(PlayerInfo &player, int index = -1);
 
->>>>>>> e6301572
 	virtual void Step() override;
 	virtual void Draw() override;
 
