--- conflicted
+++ resolved
@@ -103,15 +103,9 @@
 	// be charged for any illegal outfits plus the sum of the fines for all
 	// missions. If the returned value is negative, you are carrying something so
 	// bad that it warrants a death sentence.
-<<<<<<< HEAD
 	int IllegalCargoFine(const Government *government) const;
 	
 	
-=======
-	int IllegalCargoFine() const;
-
-
->>>>>>> 357bc5a7
 private:
 	// Use -1 to indicate unlimited capacity.
 	int size = -1;
