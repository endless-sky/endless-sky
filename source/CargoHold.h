--- conflicted
+++ resolved
@@ -104,28 +104,17 @@
 
 	// Get the total value of all this cargo, in the given system.
 	int64_t Value(const System *system) const;
-<<<<<<< HEAD
-	
-	// If anything you are carrying is illegal, return the sum of the fines
-	// for all illegal outfits plus the sum of the fines for all
-	// missions. If the returned value is negative, you are carrying something so
-	// bad that it warrants a death sentence.
-	int64_t IllegalCargoFine() const;
-	
-	
-=======
 
 	// If anything you are carrying is illegal, return the maximum fine you can
 	// be charged for any illegal outfits plus the sum of the fines for all
 	// missions. If the returned value is negative, you are carrying something so
 	// bad that it warrants a death sentence.
-	int IllegalCargoFine(const Government *government) const;
+	int64_t IllegalCargoFine(const Government *government) const;
 
 	// Returns the amount tons of illegal cargo.
 	int IllegalCargoAmount() const;
 
 
->>>>>>> 104910d5
 private:
 	// Use -1 to indicate unlimited capacity.
 	int size = -1;
