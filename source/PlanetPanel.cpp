/* PlanetPanel.cpp
Copyright (c) 2014 by Michael Zahniser

Endless Sky is free software: you can redistribute it and/or modify it under the
terms of the GNU General Public License as published by the Free Software
Foundation, either version 3 of the License, or (at your option) any later version.

Endless Sky is distributed in the hope that it will be useful, but WITHOUT ANY
WARRANTY; without even the implied warranty of MERCHANTABILITY or FITNESS FOR A
PARTICULAR PURPOSE. See the GNU General Public License for more details.

You should have received a copy of the GNU General Public License along with
this program. If not, see <https://www.gnu.org/licenses/>.
*/

#include "PlanetPanel.h"

#include "Information.h"

#include "text/Alignment.h"
#include "audio/Audio.h"
#include "BankPanel.h"
#include "Command.h"
#include "ConversationPanel.h"
#include "Dialog.h"
#include "text/FontSet.h"
#include "text/Format.h"
#include "GameData.h"
#include "HiringPanel.h"
#include "Interface.h"
#include "MapDetailPanel.h"
#include "MessageLogPanel.h"
#include "MissionPanel.h"
#include "OutfitterPanel.h"
#include "Planet.h"
#include "PlayerInfo.h"
#include "PlayerInfoPanel.h"
#include "Port.h"
#include "Ship.h"
#include "ShipyardPanel.h"
#include "SpaceportPanel.h"
#include "System.h"
#include "TaskQueue.h"
#include "TextArea.h"
#include "TradingPanel.h"
#include "UI.h"

#include <sstream>

using namespace std;



PlanetPanel::PlanetPanel(PlayerInfo &player, function<void()> callback)
	: player(player), callback(callback),
	planet(*player.GetPlanet()), system(*player.GetSystem()),
	ui(*GameData::Interfaces().Get("planet"))
{
	trading.reset(new TradingPanel(player));
	bank.reset(new BankPanel(player));
	spaceport.reset(new SpaceportPanel(player));
	hiring.reset(new HiringPanel(player));

	description = make_shared<TextArea>();
	description->SetFont(FontSet::Get(14));
	description->SetColor(*GameData::Colors().Get("bright"));
	description->SetAlignment(Alignment::JUSTIFIED);
	description->SetRect(ui.GetBox("content"));
	AddChild(description);

	// Since the loading of landscape images is deferred, make sure that the
	// landscapes for this system are loaded before showing the planet panel.
	TaskQueue queue;
	GameData::Preload(queue, planet.Landscape());
	queue.Wait();
	queue.ProcessSyncTasks();

	Audio::Pause();
}



PlanetPanel::~PlanetPanel()
{
	Audio::Resume();
}



void PlanetPanel::Step()
{
	// If the player is dead, pop the planet panel.
	if(player.IsDead())
	{
		player.SetPlanet(nullptr);
		GetUI()->Pop(this);
		return;
	}

	// If the previous mission callback resulted in a "launch", take off now.
	const Ship *flagship = player.Flagship();
	if(flagship && flagship->CanBeFlagship() && (player.ShouldLaunch() || requestedLaunch))
	{
		TakeOffIfReady();
		return;
	}

	// Handle missions for locations that aren't handled separately,
	// treating them all as the landing location. This is mainly to
	// handle the intro mission in the event the player moves away
	// from the landing before buying a ship.
	const Panel *activePanel = selectedPanel ? selectedPanel : this;
	if(activePanel != spaceport.get() && GetUI()->IsTop(activePanel))
	{
		Mission *mission = player.MissionToOffer(Mission::LANDING);
		if(mission)
			mission->Do(Mission::OFFER, player, GetUI());
		else
			player.HandleBlockedMissions(Mission::LANDING, GetUI());
	}
}



void PlanetPanel::Draw()
{
	Information info;
	info.SetSprite("land", planet.Landscape());

	const Ship *flagship = player.Flagship();
	if(flagship && flagship->CanBeFlagship())
		info.SetCondition("has ship");

	if(planet.CanUseServices())
	{
		const Port &port = planet.GetPort();

		if(port.HasService(Port::ServicesType::Bank))
			info.SetCondition("has bank");
		if(port.HasService(Port::ServicesType::JobBoard))
			info.SetCondition("has job board");
		if(port.HasService(Port::ServicesType::HireCrew))
			info.SetCondition("can hire crew");
		if(port.HasService(Port::ServicesType::Trading) && system.HasTrade())
			info.SetCondition("has trade");
		if(planet.HasNamedPort())
		{
			info.SetCondition("has port");
			info.SetString("port name", port.Name());
		}

		if(planet.HasShipyard())
			info.SetCondition("has shipyard");

		if(planet.HasOutfitter())
			info.SetCondition("has outfitter");
	}

	ui.Draw(info, this);

	// The description text needs to be updated because player conditions can be changed
	// after the panel's creation, such as the player accepting a mission on the Job Board.
	if(!selectedPanel)
		description->SetText(planet.Description().ToString());
}



// Only override the ones you need; the default action is to return false.
bool PlanetPanel::KeyDown(SDL_Keycode key, Uint16 mod, const Command &command, bool isNewPress)
{
	if(player.IsDead())
		return true;

	Panel *oldPanel = selectedPanel;
	const Ship *flagship = player.Flagship();

	UI::UISound sound = UI::UISound::NORMAL;
	bool hasAccess = planet.CanUseServices();
	if(key == 'd' && flagship && flagship->CanBeFlagship())
	{
		requestedLaunch = true;
		return true;
	}
	else if(key == 'l')
	{
		sound = UI::UISound::NONE;
		selectedPanel = nullptr;
	}
	else if(key == 't' && hasAccess
			&& planet.GetPort().HasService(Port::ServicesType::Trading) && system.HasTrade())
	{
		selectedPanel = trading.get();
		GetUI()->Push(trading);
	}
	else if(key == 'b' && hasAccess && planet.GetPort().HasService(Port::ServicesType::Bank))
	{
		selectedPanel = bank.get();
		GetUI()->Push(bank);
	}
	else if(key == 'p' && hasAccess && planet.HasNamedPort())
	{
		selectedPanel = spaceport.get();
		if(isNewPress)
			spaceport->UpdateNews();
		GetUI()->Push(spaceport);
	}
	else if(key == 's' && hasAccess && planet.HasShipyard())
	{
		UI::PlaySound(UI::UISound::NORMAL);
		GetUI()->Push(new ShipyardPanel(player));
		return true;
	}
	else if(key == 'o' && hasAccess && planet.HasOutfitter())
	{
		UI::PlaySound(UI::UISound::NORMAL);
		GetUI()->Push(new OutfitterPanel(player));
		return true;
	}
	else if(key == 'j' && hasAccess && planet.GetPort().HasService(Port::ServicesType::JobBoard))
	{
		GetUI()->Push(new MissionPanel(player));
		return true;
	}
	else if(key == 'h' && hasAccess && planet.GetPort().HasService(Port::ServicesType::HireCrew))
	{
		selectedPanel = hiring.get();
		GetUI()->Push(hiring);
	}
	else if(command.Has(Command::MAP))
	{
		GetUI()->Push(new MapDetailPanel(player));
		return true;
	}
	else if(command.Has(Command::INFO))
	{
		UI::PlaySound(UI::UISound::NORMAL);
		GetUI()->Push(new PlayerInfoPanel(player));
		return true;
	}
	else if(command.Has(Command::MESSAGE_LOG))
	{
		UI::PlaySound(UI::UISound::NORMAL);
		GetUI()->Push(new MessageLogPanel());
		return true;
	}
	else
		return false;

	// If we are here, it is because something happened to change the selected
	// planet UI panel. So, we need to pop the old selected panel:
	if(oldPanel)
		GetUI()->Pop(oldPanel);

<<<<<<< HEAD
	UI::PlaySound(sound);
=======
	if(selectedPanel)
		RemoveChild(description.get());
	else if(oldPanel)
		AddChild(description);

>>>>>>> 171b81b9
	return true;
}



void PlanetPanel::TakeOffIfReady()
{
	// If we're currently showing a conversation or dialog, wait for it to close.
	if(!GetUI()->IsTop(this) && !GetUI()->IsTop(trading.get()) && !GetUI()->IsTop(bank.get())
			&& !GetUI()->IsTop(spaceport.get()) && !GetUI()->IsTop(hiring.get()))
		return;

	// If something happens here that cancels the order to take off, don't try
	// to take off until the button is clicked again.
	requestedLaunch = false;

	absentCannotFly.clear();

	// Check for any landing missions that have not been offered.
	Mission *mission = player.MissionToOffer(Mission::LANDING);
	if(mission)
	{
		mission->Do(Mission::OFFER, player, GetUI());
		return;
	}

	// Check whether the player can be warned before takeoff.
	if(player.ShouldLaunch())
	{
		TakeOff(true);
		return;
	}

	// Check if any of the player's ships are configured in such a way that they
	// will be impossible to fly. If so, let the player choose whether to park them.
	ostringstream out;
	flightChecks = player.FlightCheck();
	if(!flightChecks.empty())
	{
		for(const auto &result : flightChecks)
		{
			// If there is a flight check error, it will be the first (and only) entry.
			auto &check = result.second.front();
			if(check.back() == '!')
			{
				// If the ship with a flight check error is in another system, then the only thing the player
				// can do is park it. But if the ship is with the player, then they may be able to make changes
				// to rectify the error. As such, provide a conversation for any single present ship, but
				// record and report all absent ships later.
				if(result.first->GetSystem() != &system)
				{
					out << result.first->Name() << ", ";
					absentCannotFly.push_back(result.first);
				}
				else
				{
					GetUI()->Push(new ConversationPanel(player,
						*GameData::Conversations().Get("flight check: " + check), nullptr, nullptr, result.first));
					return;
				}
			}
		}
		if(!absentCannotFly.empty())
		{
			string shipNames = out.str();
			// Pop back the last ", " in the string.
			shipNames.pop_back();
			shipNames.pop_back();
			GetUI()->Push(new Dialog(this, &PlanetPanel::CheckWarningsAndTakeOff,
				"Some of your ships in other systems are not be able to fly:\n" + shipNames +
				"\nDo you want to park those ships and depart?", Truncate::MIDDLE));
			return;
		}
	}

	CheckWarningsAndTakeOff();
}



void PlanetPanel::CheckWarningsAndTakeOff()
{
	// Park out of system ships that cannot fly.
	for(const auto &ship : absentCannotFly)
		ship->SetIsParked(true);
	absentCannotFly.clear();

	// Check for items that would be sold, or mission passengers that would be abandoned on-planet.
	const Ship *flagship = player.Flagship();
	const CargoHold &cargo = player.DistributeCargo();
	// Are you overbooked? Don't count fireable flagship crew.
	// (If your ship can't support its required crew, it is counted as having no fireable crew.)
	const int overbooked = cargo.Passengers() - max(0, flagship->Crew() - flagship->RequiredCrew());
	const int missionCargoToSell = cargo.MissionCargoSize();
	// Will you have to sell something other than regular cargo?
	const int commoditiesToSell = cargo.CommoditiesSize();
	int outfitsToSell = 0;
	map<const Outfit *, int> uniquesToSell;
	for(auto &it : cargo.Outfits())
	{
		outfitsToSell += it.second;
		if(it.first->Attributes().Get("unique"))
			uniquesToSell[it.first] = it.second;
	}
	// Have you left any unique items at the outfitter?
	map<const Outfit *, int> leftUniques;
	for(const auto &it : player.GetStock())
		if(it.second > 0 && it.first->Attributes().Get("unique"))
			leftUniques[it.first] = it.second;
	// Count how many active ships we have that cannot make the jump (e.g. due to lack of fuel,
	// drive, or carrier). All such ships will have been logged in the player's flightcheck.
	size_t nonJumpCount = 0;
	if(!flightChecks.empty())
	{
		// There may be multiple warnings reported, but only 3 result in a ship which cannot jump.
		const auto jumpWarnings = set<string>{
			"no bays?", "no fuel?", "no hyperdrive?"
		};
		for(const auto &result : flightChecks)
			for(const auto &warning : result.second)
				if(jumpWarnings.contains(warning))
				{
					++nonJumpCount;
					break;
				}
	}

	if(nonJumpCount > 0 || missionCargoToSell > 0 || outfitsToSell > 0 || commoditiesToSell > 0 || overbooked > 0
		|| !leftUniques.empty())
	{
		ostringstream out;
		auto ListUniques = [&out] (const map<const Outfit *, int> &uniques)
		{
			const int detailedSize = (uniques.size() > 5 ? 4 : uniques.size());
			auto it = uniques.begin();
			for(int i = 0; i < detailedSize; ++i)
			{
				out << "\n" + to_string(it->second) + " "
					+ (it->second == 1 ? it->first->DisplayName() : it->first->PluralName());
				++it;
			}
			int otherUniquesCount = 0;
			if(it != uniques.end())
			{
				for( ; it != uniques.end(); ++it)
					otherUniquesCount += it->second;
				out << "\nand " + to_string(otherUniquesCount) + " other unique outfits.";
			}
			else
				out << ".";
		};
		out << "If you take off now, you will:";

		// Warn about missions that will fail on takeoff.
		if(missionCargoToSell > 0 || overbooked > 0)
		{
			out << "\n- abort a mission due to not having enough ";

			if(overbooked > 0)
			{
				out << "bunks available for " << overbooked;
				out << (overbooked > 1 ? " of the passengers" : " passenger");
				out << (missionCargoToSell > 0 ? " and not having enough " : ".");
			}

			if(missionCargoToSell > 0)
				out << "cargo space to hold " << Format::CargoString(missionCargoToSell, "mission cargo.");
		}
		// Warn about outfits that can't be carried.
		if(outfitsToSell > 0)
		{
			out << "\n- ";
			out << (planet.HasOutfitter() ? "store " : "sell ") << outfitsToSell << " outfit";
			out << (outfitsToSell > 1 ? "s" : "");
			out << " that none of your ships can hold.";
			if(!uniquesToSell.empty())
			{
				out << " Some of the outfits are unique:";
				ListUniques(uniquesToSell);
			}
		}
		// Warn about unique items you sold.
		if(!leftUniques.empty())
		{
			out << "\n- not be able to re-purchase unique outfits you sold at the outfitter:";
			ListUniques(leftUniques);
		}
		// Warn about ships that won't travel with you.
		if(nonJumpCount > 0)
		{
			out << "\n- launch with ";
			if(nonJumpCount == 1)
				out << "a ship";
			else
				out << nonJumpCount << " ships";
			out << " that will not be able to leave the system.";
		}
		// Warn about commodities you will have to sell.
		if(commoditiesToSell > 0)
		{
			out << "\n- sell " << Format::CargoString(commoditiesToSell, "cargo");
			out << " that you do not have space for.";
		}
		out << "\nAre you sure you want to continue?";
		// Pool cargo together, so that the cargo number on the trading panel
		// is still accurate while the popup is active.
		player.PoolCargo();
		GetUI()->Push(new Dialog(this, &PlanetPanel::WarningsDialogCallback, out.str()));
		return;
	}

	// There was no need to ask the player whether we can get rid of anything,
	// so go ahead and take off.
	TakeOff(false);
}



void PlanetPanel::WarningsDialogCallback(const bool isOk)
{
	if(isOk)
		TakeOff(true);
}



void PlanetPanel::TakeOff(const bool distributeCargo)
{
	flightChecks.clear();
	player.Save();
	if(player.TakeOff(GetUI(), distributeCargo))
	{
		if(callback)
			callback();
		if(selectedPanel)
			GetUI()->Pop(selectedPanel);
		GetUI()->Pop(this);
	}
}<|MERGE_RESOLUTION|>--- conflicted
+++ resolved
@@ -252,15 +252,13 @@
 	if(oldPanel)
 		GetUI()->Pop(oldPanel);
 
-<<<<<<< HEAD
 	UI::PlaySound(sound);
-=======
+
 	if(selectedPanel)
 		RemoveChild(description.get());
 	else if(oldPanel)
 		AddChild(description);
 
->>>>>>> 171b81b9
 	return true;
 }
 
