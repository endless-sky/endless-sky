/* PlanetPanel.cpp
Copyright (c) 2014 by Michael Zahniser

Endless Sky is free software: you can redistribute it and/or modify it under the
terms of the GNU General Public License as published by the Free Software
Foundation, either version 3 of the License, or (at your option) any later version.

Endless Sky is distributed in the hope that it will be useful, but WITHOUT ANY
WARRANTY; without even the implied warranty of MERCHANTABILITY or FITNESS FOR A
PARTICULAR PURPOSE. See the GNU General Public License for more details.

You should have received a copy of the GNU General Public License along with
this program. If not, see <https://www.gnu.org/licenses/>.
*/

#include "PlanetPanel.h"

#include "Information.h"

#include "text/alignment.hpp"
#include "BankPanel.h"
#include "Command.h"
#include "ConversationPanel.h"
#include "Dialog.h"
#include "text/FontSet.h"
#include "text/Format.h"
#include "GameData.h"
#include "HiringPanel.h"
#include "Interface.h"
#include "MapDetailPanel.h"
#include "MissionPanel.h"
#include "OutfitterPanel.h"
#include "Planet.h"
#include "PlayerInfo.h"
#include "PlayerInfoPanel.h"
#include "Port.h"
#include "Ship.h"
#include "ShipyardPanel.h"
#include "SpaceportPanel.h"
#include "System.h"
#include "TradingPanel.h"
#include "UI.h"

#include <sstream>

using namespace std;



PlanetPanel::PlanetPanel(PlayerInfo &player, function<void()> callback)
	: player(player), callback(callback),
	planet(*player.GetPlanet()), system(*player.GetSystem()),
	ui(*GameData::Interfaces().Get("planet"))
{
	trading.reset(new TradingPanel(player));
	bank.reset(new BankPanel(player));
	spaceport.reset(new SpaceportPanel(player));
	hiring.reset(new HiringPanel(player));

	text.SetFont(FontSet::Get(14));
	text.SetAlignment(Alignment::JUSTIFIED);
	text.SetWrapWidth(480);
	text.Wrap(planet.Description());

	// Since the loading of landscape images is deferred, make sure that the
	// landscapes for this system are loaded before showing the planet panel.
	GameData::Preload(planet.Landscape());
	GameData::FinishLoadingSprites();
}



void PlanetPanel::Step()
{
	// If the previous mission callback resulted in a "launch", take off now.
	const Ship *flagship = player.Flagship();
	if(flagship && flagship->CanBeFlagship() && (player.ShouldLaunch() || requestedLaunch))
	{
		TakeOffIfReady();
		return;
	}

	// Handle missions for locations that aren't handled separately,
	// treating them all as the landing location. This is mainly to
	// handle the intro mission in the event the player moves away
	// from the landing before buying a ship.
	const Panel *activePanel = selectedPanel ? selectedPanel : this;
	if(activePanel != spaceport.get() && GetUI()->IsTop(activePanel))
	{
		Mission *mission = player.MissionToOffer(Mission::LANDING);
		if(mission)
			mission->Do(Mission::OFFER, player, GetUI());
		else
			player.HandleBlockedMissions(Mission::LANDING, GetUI());
	}
}



void PlanetPanel::Draw()
{
	if(player.IsDead())
		return;

	Information info;
	info.SetSprite("land", planet.Landscape());

	const Ship *flagship = player.Flagship();
	if(flagship && flagship->CanBeFlagship())
		info.SetCondition("has ship");

	if(planet.CanUseServices())
	{
<<<<<<< HEAD
		const auto &port = planet.GetPort();

		if(port.HasService(Port::ServicesType::Bank))
			info.SetCondition("has bank");
		if(flagship)
		{
			if(port.HasService(Port::ServicesType::JobBoard))
				info.SetCondition("has job board");
			if(port.HasService(Port::ServicesType::HireCrew))
				info.SetCondition("can hire crew");
			if(port.HasService(Port::ServicesType::Trading) && system.HasTrade())
				info.SetCondition("has trade");
			if(planet.HasNamedPort())
			{
				info.SetCondition("has port");
				info.SetString("port name", port.Name());
			}
		}

=======
		if(planet.IsInhabited())
		{
			info.SetCondition("is inhabited");
			info.SetCondition("has bank");
			if(system.HasTrade())
				info.SetCondition("has trade");
		}

		if(planet.HasSpaceport())
			info.SetCondition("has spaceport");

>>>>>>> 7c815e1a
		if(planet.HasShipyard())
			info.SetCondition("has shipyard");

		if(planet.HasOutfitter())
			info.SetCondition("has outfitter");
	}

	ui.Draw(info, this);

	if(!selectedPanel)
	{
		Rectangle box = ui.GetBox("content");
		if(box.Width() != text.WrapWidth())
		{
			text.SetWrapWidth(box.Width());
			text.Wrap(planet.Description());
		}
		text.Draw(box.TopLeft(), *GameData::Colors().Get("bright"));
	}
}



// Only override the ones you need; the default action is to return false.
bool PlanetPanel::KeyDown(SDL_Keycode key, Uint16 mod, const Command &command, bool isNewPress)
{
	Panel *oldPanel = selectedPanel;
	const Ship *flagship = player.Flagship();

	bool hasAccess = planet.CanUseServices();
	if(key == 'd' && flagship && flagship->CanBeFlagship())
	{
		requestedLaunch = true;
		return true;
	}
	else if(key == 'l')
		selectedPanel = nullptr;
<<<<<<< HEAD
	else if(key == 't' && hasAccess && flagship
			&& planet.GetPort().HasService(Port::ServicesType::Trading) && system.HasTrade())
=======
	else if(key == 't' && hasAccess && planet.IsInhabited() && system.HasTrade())
>>>>>>> 7c815e1a
	{
		selectedPanel = trading.get();
		GetUI()->Push(trading);
	}
	else if(key == 'b' && hasAccess && planet.GetPort().HasService(Port::ServicesType::Bank))
	{
		selectedPanel = bank.get();
		GetUI()->Push(bank);
	}
<<<<<<< HEAD
	else if(key == 'p' && hasAccess && flagship && planet.HasNamedPort())
=======
	else if(key == 'p' && hasAccess && planet.HasSpaceport())
>>>>>>> 7c815e1a
	{
		selectedPanel = spaceport.get();
		if(isNewPress)
			spaceport->UpdateNews();
		GetUI()->Push(spaceport);
	}
	else if(key == 's' && hasAccess && planet.HasShipyard())
	{
		GetUI()->Push(new ShipyardPanel(player));
		return true;
	}
	else if(key == 'o' && hasAccess && planet.HasOutfitter())
	{
		GetUI()->Push(new OutfitterPanel(player));
		return true;
	}
<<<<<<< HEAD
	else if(key == 'j' && hasAccess && flagship && planet.GetPort().HasService(Port::ServicesType::JobBoard))
=======
	else if(key == 'j' && hasAccess && planet.IsInhabited())
>>>>>>> 7c815e1a
	{
		GetUI()->Push(new MissionPanel(player));
		return true;
	}
<<<<<<< HEAD
	else if(key == 'h' && hasAccess && flagship && planet.GetPort().HasService(Port::ServicesType::HireCrew))
=======
	else if(key == 'h' && hasAccess && planet.IsInhabited())
>>>>>>> 7c815e1a
	{
		selectedPanel = hiring.get();
		GetUI()->Push(hiring);
	}
	else if(command.Has(Command::MAP))
	{
		GetUI()->Push(new MapDetailPanel(player));
		return true;
	}
	else if(command.Has(Command::INFO))
	{
		GetUI()->Push(new PlayerInfoPanel(player));
		return true;
	}
	else
		return false;

	// If we are here, it is because something happened to change the selected
	// planet UI panel. So, we need to pop the old selected panel:
	if(oldPanel)
		GetUI()->Pop(oldPanel);

	return true;
}



void PlanetPanel::TakeOffIfReady()
{
	// If we're currently showing a conversation or dialog, wait for it to close.
	if(!GetUI()->IsTop(this) && !GetUI()->IsTop(trading.get()) && !GetUI()->IsTop(bank.get())
			&& !GetUI()->IsTop(spaceport.get()) && !GetUI()->IsTop(hiring.get()))
		return;

	// If something happens here that cancels the order to take off, don't try
	// to take off until the button is clicked again.
	requestedLaunch = false;

	absentCannotFly.clear();

	// Check for any landing missions that have not been offered.
	Mission *mission = player.MissionToOffer(Mission::LANDING);
	if(mission)
	{
		mission->Do(Mission::OFFER, player, GetUI());
		return;
	}

	// Check whether the player can be warned before takeoff.
	if(player.ShouldLaunch())
	{
		TakeOff(true);
		return;
	}

	// Check if any of the player's ships are configured in such a way that they
	// will be impossible to fly. If so, let the player choose whether to park them.
	ostringstream out;
	flightChecks = player.FlightCheck();
	if(!flightChecks.empty())
	{
		for(const auto &result : flightChecks)
		{
			// If there is a flight check error, it will be the first (and only) entry.
			auto &check = result.second.front();
			if(check.back() == '!')
			{
				// If the ship with a flight check error is in another system, then the only thing the player
				// can do is park it. But if the ship is with the player, then they may be able to make changes
				// to rectify the error. As such, provide a conversation for any single present ship, but
				// record and report all absent ships later.
				if(result.first->GetSystem() != &system)
				{
					out << result.first->Name() << ", ";
					absentCannotFly.push_back(result.first);
				}
				else
				{
					GetUI()->Push(new ConversationPanel(player,
						*GameData::Conversations().Get("flight check: " + check), nullptr, nullptr, result.first));
					return;
				}
			}
		}
		if(!absentCannotFly.empty())
		{
			string shipNames = out.str();
			// Pop back the last ", " in the string.
			shipNames.pop_back();
			shipNames.pop_back();
			GetUI()->Push(new Dialog(this, &PlanetPanel::CheckWarningsAndTakeOff,
				"Some of your ships in other systems are not be able to fly:\n" + shipNames +
				"\nDo you want to park those ships and depart?", Truncate::MIDDLE));
			return;
		}
	}

	CheckWarningsAndTakeOff();
}



void PlanetPanel::CheckWarningsAndTakeOff()
{
	// Park out of system ships that cannot fly.
	for(const auto &ship : absentCannotFly)
		ship->SetIsParked(true);
	absentCannotFly.clear();

	// Check for items that would be sold, or mission passengers that would be abandoned on-planet.
	const Ship *flagship = player.Flagship();
	const CargoHold &cargo = player.DistributeCargo();
	// Are you overbooked? Don't count fireable flagship crew.
	// (If your ship can't support its required crew, it is counted as having no fireable crew.)
	const int overbooked = cargo.Passengers() - flagship->Crew() + flagship->RequiredCrew();
	const int missionCargoToSell = cargo.MissionCargoSize();
	// Will you have to sell something other than regular cargo?
	const int commoditiesToSell = cargo.CommoditiesSize();
	int outfitsToSell = 0;
	for(auto &it : cargo.Outfits())
		outfitsToSell += it.second;
	// Count how many active ships we have that cannot make the jump (e.g. due to lack of fuel,
	// drive, or carrier). All such ships will have been logged in the player's flightcheck.
	size_t nonJumpCount = 0;
	if(!flightChecks.empty())
	{
		// There may be multiple warnings reported, but only 3 result in a ship which cannot jump.
		const auto jumpWarnings = set<string>{
			"no bays?", "no fuel?", "no hyperdrive?"
		};
		for(const auto &result : flightChecks)
			for(const auto &warning : result.second)
				if(jumpWarnings.count(warning))
				{
					++nonJumpCount;
					break;
				}
	}

	if(nonJumpCount > 0 || missionCargoToSell > 0 || outfitsToSell > 0 || commoditiesToSell > 0 || overbooked > 0)
	{
		ostringstream out;
		// Warn about missions that will fail on takeoff.
		if(missionCargoToSell > 0 || overbooked > 0)
		{
			const bool both = (missionCargoToSell > 0 && overbooked > 0);
			out << "If you take off now, you will abort a mission due to not having enough ";

			if(overbooked > 0)
			{
				out << "bunks available for " << overbooked;
				out << (overbooked > 1 ? " of the passengers" : " passenger");
				out << (both ? " and not having enough " : ".");
			}

			if(missionCargoToSell > 0)
				out << "cargo space to hold " << Format::CargoString(missionCargoToSell, "your mission cargo") << ".";
		}
		// Warn about outfits that can't be carried.
		else if(outfitsToSell > 0)
		{
			out << "If you take off now, you will ";
			out << (planet.HasOutfitter() ? "store " : "sell ") << outfitsToSell << " outfit";
			out << (outfitsToSell > 1 ? "s" : "");
			out << " that none of your ships can hold.";
		}
		// Warn about ships that won't travel with you.
		else if(nonJumpCount > 0)
		{
			out << "If you take off now you will launch with ";
			if(nonJumpCount == 1)
				out << "a ship";
			else
				out << nonJumpCount << " ships";
			out << " that will not be able to leave the system.";
		}
		// Warn about non-commodity cargo you will have to sell.
		else
		{
			out << "If you take off now you will have to sell ";
			out << Format::CargoString(commoditiesToSell, "cargo");
			out << " that you do not have space for.";
		}
		out << " Are you sure you want to continue?";
		GetUI()->Push(new Dialog(this, &PlanetPanel::WarningsDialogCallback, out.str()));
		return;
	}

	// There was no need to ask the player whether we can get rid of anything,
	// so go ahead and take off.
	TakeOff(false);
}



void PlanetPanel::WarningsDialogCallback(const bool isOk)
{
	if(isOk)
		TakeOff(false);
	else
		player.PoolCargo();
}



void PlanetPanel::TakeOff(const bool distributeCargo)
{
	flightChecks.clear();
	player.Save();
	if(player.TakeOff(GetUI(), distributeCargo))
	{
		if(callback)
			callback();
		if(selectedPanel)
			GetUI()->Pop(selectedPanel);
		GetUI()->Pop(this);
	}
}<|MERGE_RESOLUTION|>--- conflicted
+++ resolved
@@ -111,39 +111,22 @@
 
 	if(planet.CanUseServices())
 	{
-<<<<<<< HEAD
 		const auto &port = planet.GetPort();
 
 		if(port.HasService(Port::ServicesType::Bank))
 			info.SetCondition("has bank");
-		if(flagship)
-		{
-			if(port.HasService(Port::ServicesType::JobBoard))
-				info.SetCondition("has job board");
-			if(port.HasService(Port::ServicesType::HireCrew))
-				info.SetCondition("can hire crew");
-			if(port.HasService(Port::ServicesType::Trading) && system.HasTrade())
-				info.SetCondition("has trade");
-			if(planet.HasNamedPort())
-			{
-				info.SetCondition("has port");
-				info.SetString("port name", port.Name());
-			}
-		}
-
-=======
-		if(planet.IsInhabited())
-		{
-			info.SetCondition("is inhabited");
-			info.SetCondition("has bank");
-			if(system.HasTrade())
-				info.SetCondition("has trade");
-		}
-
-		if(planet.HasSpaceport())
-			info.SetCondition("has spaceport");
-
->>>>>>> 7c815e1a
+		if(port.HasService(Port::ServicesType::JobBoard))
+			info.SetCondition("has job board");
+		if(port.HasService(Port::ServicesType::HireCrew))
+			info.SetCondition("can hire crew");
+		if(port.HasService(Port::ServicesType::Trading) && system.HasTrade())
+			info.SetCondition("has trade");
+		if(planet.HasNamedPort())
+		{
+			info.SetCondition("has port");
+			info.SetString("port name", port.Name());
+		}
+
 		if(planet.HasShipyard())
 			info.SetCondition("has shipyard");
 
@@ -181,12 +164,8 @@
 	}
 	else if(key == 'l')
 		selectedPanel = nullptr;
-<<<<<<< HEAD
-	else if(key == 't' && hasAccess && flagship
+	else if(key == 't' && hasAccess
 			&& planet.GetPort().HasService(Port::ServicesType::Trading) && system.HasTrade())
-=======
-	else if(key == 't' && hasAccess && planet.IsInhabited() && system.HasTrade())
->>>>>>> 7c815e1a
 	{
 		selectedPanel = trading.get();
 		GetUI()->Push(trading);
@@ -196,11 +175,7 @@
 		selectedPanel = bank.get();
 		GetUI()->Push(bank);
 	}
-<<<<<<< HEAD
-	else if(key == 'p' && hasAccess && flagship && planet.HasNamedPort())
-=======
-	else if(key == 'p' && hasAccess && planet.HasSpaceport())
->>>>>>> 7c815e1a
+	else if(key == 'p' && hasAccess && planet.HasNamedPort())
 	{
 		selectedPanel = spaceport.get();
 		if(isNewPress)
@@ -217,20 +192,12 @@
 		GetUI()->Push(new OutfitterPanel(player));
 		return true;
 	}
-<<<<<<< HEAD
-	else if(key == 'j' && hasAccess && flagship && planet.GetPort().HasService(Port::ServicesType::JobBoard))
-=======
-	else if(key == 'j' && hasAccess && planet.IsInhabited())
->>>>>>> 7c815e1a
+	else if(key == 'j' && hasAccess && planet.GetPort().HasService(Port::ServicesType::JobBoard))
 	{
 		GetUI()->Push(new MissionPanel(player));
 		return true;
 	}
-<<<<<<< HEAD
-	else if(key == 'h' && hasAccess && flagship && planet.GetPort().HasService(Port::ServicesType::HireCrew))
-=======
-	else if(key == 'h' && hasAccess && planet.IsInhabited())
->>>>>>> 7c815e1a
+	else if(key == 'h' && hasAccess && planet.GetPort().HasService(Port::ServicesType::HireCrew))
 	{
 		selectedPanel = hiring.get();
 		GetUI()->Push(hiring);
