/* PlanetPanel.cpp
Copyright (c) 2014 by Michael Zahniser

Endless Sky is free software: you can redistribute it and/or modify it under the
terms of the GNU General Public License as published by the Free Software
Foundation, either version 3 of the License, or (at your option) any later version.

Endless Sky is distributed in the hope that it will be useful, but WITHOUT ANY
WARRANTY; without even the implied warranty of MERCHANTABILITY or FITNESS FOR A
PARTICULAR PURPOSE. See the GNU General Public License for more details.

You should have received a copy of the GNU General Public License along with
this program. If not, see <https://www.gnu.org/licenses/>.
*/

#include "PlanetPanel.h"

#include "Information.h"

#include "text/alignment.hpp"
#include "BankPanel.h"
#include "Command.h"
#include "ConversationPanel.h"
#include "Dialog.h"
#include "text/FontSet.h"
#include "text/Format.h"
#include "GameData.h"
#include "HiringPanel.h"
#include "Interface.h"
#include "MapDetailPanel.h"
#include "MessageLogPanel.h"
#include "MissionPanel.h"
#include "OutfitterPanel.h"
#include "Planet.h"
#include "PlayerInfo.h"
#include "PlayerInfoPanel.h"
#include "Port.h"
#include "Ship.h"
#include "ShipyardPanel.h"
#include "SpaceportPanel.h"
#include "System.h"
#include "TradingPanel.h"
#include "UI.h"

#include <sstream>

using namespace std;



PlanetPanel::PlanetPanel(PlayerInfo &player, function<void()> callback)
	: player(player), callback(callback),
	planet(*player.GetPlanet()), system(*player.GetSystem()),
	ui(*GameData::Interfaces().Get("planet"))
{
	trading.reset(new TradingPanel(player));
	bank.reset(new BankPanel(player));
	spaceport.reset(new SpaceportPanel(player));
	hiring.reset(new HiringPanel(player));

	text.SetFont(FontSet::Get(14));
	text.SetAlignment(Alignment::JUSTIFIED);
	text.SetWrapWidth(480);
	text.Wrap(planet.Description());

	// Since the loading of landscape images is deferred, make sure that the
	// landscapes for this system are loaded before showing the planet panel.
	GameData::Preload(planet.Landscape());
	GameData::FinishLoadingSprites();
}



void PlanetPanel::Step()
{
	// If the previous mission callback resulted in a "launch", take off now.
	const Ship *flagship = player.Flagship();
	if(flagship && flagship->CanBeFlagship() && (player.ShouldLaunch() || requestedLaunch))
	{
		TakeOffIfReady();
		return;
	}

	// Handle missions for locations that aren't handled separately,
	// treating them all as the landing location. This is mainly to
	// handle the intro mission in the event the player moves away
	// from the landing before buying a ship.
	const Panel *activePanel = selectedPanel ? selectedPanel : this;
	if(activePanel != spaceport.get() && GetUI()->IsTop(activePanel))
	{
		Mission *mission = player.MissionToOffer(Mission::LANDING);
		if(mission)
			mission->Do(Mission::OFFER, player, GetUI());
		else
			player.HandleBlockedMissions(Mission::LANDING, GetUI());
	}
}



void PlanetPanel::Draw()
{
	if(player.IsDead())
		return;

	Information info;
	info.SetSprite("land", planet.Landscape());

	const Ship *flagship = player.Flagship();
	if(flagship && flagship->CanBeFlagship())
		info.SetCondition("has ship");

	bool has_spaceport = false;
	bool has_trade = false;

	if(planet.CanUseServices())
	{
		const Port &port = planet.GetPort();

		if(port.HasService(Port::ServicesType::Bank))
			info.SetCondition("has bank");
<<<<<<< HEAD
			if(flagship)
			{
				if(system.HasTrade())
					has_trade = true;
			}
		}

		if(flagship && planet.HasSpaceport())
			has_spaceport = true;

=======
		if(port.HasService(Port::ServicesType::JobBoard))
			info.SetCondition("has job board");
		if(port.HasService(Port::ServicesType::HireCrew))
			info.SetCondition("can hire crew");
		if(port.HasService(Port::ServicesType::Trading) && system.HasTrade())
			info.SetCondition("has trade");
		if(planet.HasNamedPort())
		{
			info.SetCondition("has port");
			info.SetString("port name", port.Name());
		}

>>>>>>> e44d65bf
		if(planet.HasShipyard())
			info.SetCondition("has shipyard");

		if(planet.HasOutfitter())
			info.SetCondition("has outfitter");
	}
	info.SetCondition(has_spaceport ? "has spaceport" : "no spaceport");
	info.SetCondition(has_trade ? "has trade" : "no trade");
	ui.Draw(info, this);

	if(!selectedPanel)
	{
		Rectangle box = ui.GetBox("content");
		if(box.Width() != text.WrapWidth())
		{
			text.SetWrapWidth(box.Width());
			text.Wrap(planet.Description());
		}
		text.Draw(box.TopLeft(), *GameData::Colors().Get("bright"));
	}
}



// Only override the ones you need; the default action is to return false.
bool PlanetPanel::KeyDown(SDL_Keycode key, Uint16 mod, const Command &command, bool isNewPress)
{
	Panel *oldPanel = selectedPanel;
	const Ship *flagship = player.Flagship();

	bool hasAccess = planet.CanUseServices();
	if(key == 'd' && flagship && flagship->CanBeFlagship())
	{
		requestedLaunch = true;
		return true;
	}
	else if(key == 'l')
		selectedPanel = nullptr;
	else if(key == 't' && hasAccess
			&& planet.GetPort().HasService(Port::ServicesType::Trading) && system.HasTrade())
	{
		selectedPanel = trading.get();
		GetUI()->Push(trading);
	}
	else if(key == 'b' && hasAccess && planet.GetPort().HasService(Port::ServicesType::Bank))
	{
		selectedPanel = bank.get();
		GetUI()->Push(bank);
	}
	else if(key == 'p' && hasAccess && planet.HasNamedPort())
	{
		selectedPanel = spaceport.get();
		if(isNewPress)
			spaceport->UpdateNews();
		GetUI()->Push(spaceport);
	}
	else if(key == 's' && hasAccess && planet.HasShipyard())
	{
		GetUI()->Push(new ShipyardPanel(player));
		return true;
	}
	else if(key == 'o' && hasAccess && planet.HasOutfitter())
	{
		GetUI()->Push(new OutfitterPanel(player));
		return true;
	}
	else if(key == 'j' && hasAccess && planet.GetPort().HasService(Port::ServicesType::JobBoard))
	{
		GetUI()->Push(new MissionPanel(player));
		return true;
	}
	else if(key == 'h' && hasAccess && planet.GetPort().HasService(Port::ServicesType::HireCrew))
	{
		selectedPanel = hiring.get();
		GetUI()->Push(hiring);
	}
	else if(command.Has(Command::MAP))
	{
		GetUI()->Push(new MapDetailPanel(player));
		return true;
	}
	else if(command.Has(Command::INFO))
	{
		GetUI()->Push(new PlayerInfoPanel(player));
		return true;
	}
	else if(command.Has(Command::MESSAGE_LOG))
	{
		GetUI()->Push(new MessageLogPanel());
		return true;
	}
	else
		return false;

	// If we are here, it is because something happened to change the selected
	// planet UI panel. So, we need to pop the old selected panel:
	if(oldPanel)
		GetUI()->Pop(oldPanel);

	return true;
}



void PlanetPanel::TakeOffIfReady()
{
	// If we're currently showing a conversation or dialog, wait for it to close.
	if(!GetUI()->IsTop(this) && !GetUI()->IsTop(trading.get()) && !GetUI()->IsTop(bank.get())
			&& !GetUI()->IsTop(spaceport.get()) && !GetUI()->IsTop(hiring.get()))
		return;

	// If something happens here that cancels the order to take off, don't try
	// to take off until the button is clicked again.
	requestedLaunch = false;

	absentCannotFly.clear();

	// Check for any landing missions that have not been offered.
	Mission *mission = player.MissionToOffer(Mission::LANDING);
	if(mission)
	{
		mission->Do(Mission::OFFER, player, GetUI());
		return;
	}

	// Check whether the player can be warned before takeoff.
	if(player.ShouldLaunch())
	{
		TakeOff(true);
		return;
	}

	// Check if any of the player's ships are configured in such a way that they
	// will be impossible to fly. If so, let the player choose whether to park them.
	ostringstream out;
	flightChecks = player.FlightCheck();
	if(!flightChecks.empty())
	{
		for(const auto &result : flightChecks)
		{
			// If there is a flight check error, it will be the first (and only) entry.
			auto &check = result.second.front();
			if(check.back() == '!')
			{
				// If the ship with a flight check error is in another system, then the only thing the player
				// can do is park it. But if the ship is with the player, then they may be able to make changes
				// to rectify the error. As such, provide a conversation for any single present ship, but
				// record and report all absent ships later.
				if(result.first->GetSystem() != &system)
				{
					out << result.first->Name() << ", ";
					absentCannotFly.push_back(result.first);
				}
				else
				{
					GetUI()->Push(new ConversationPanel(player,
						*GameData::Conversations().Get("flight check: " + check), nullptr, nullptr, result.first));
					return;
				}
			}
		}
		if(!absentCannotFly.empty())
		{
			string shipNames = out.str();
			// Pop back the last ", " in the string.
			shipNames.pop_back();
			shipNames.pop_back();
			GetUI()->Push(new Dialog(this, &PlanetPanel::CheckWarningsAndTakeOff,
				"Some of your ships in other systems are not be able to fly:\n" + shipNames +
				"\nDo you want to park those ships and depart?", Truncate::MIDDLE));
			return;
		}
	}

	CheckWarningsAndTakeOff();
}



void PlanetPanel::CheckWarningsAndTakeOff()
{
	// Park out of system ships that cannot fly.
	for(const auto &ship : absentCannotFly)
		ship->SetIsParked(true);
	absentCannotFly.clear();

	// Check for items that would be sold, or mission passengers that would be abandoned on-planet.
	const Ship *flagship = player.Flagship();
	const CargoHold &cargo = player.DistributeCargo();
	// Are you overbooked? Don't count fireable flagship crew.
	// (If your ship can't support its required crew, it is counted as having no fireable crew.)
	const int overbooked = cargo.Passengers() - max(0, flagship->Crew() - flagship->RequiredCrew());
	const int missionCargoToSell = cargo.MissionCargoSize();
	// Will you have to sell something other than regular cargo?
	const int commoditiesToSell = cargo.CommoditiesSize();
	int outfitsToSell = 0;
	map<const Outfit *, int> uniquesToSell;
	for(auto &it : cargo.Outfits())
	{
		outfitsToSell += it.second;
		if(it.first->Attributes().Get("unique"))
			uniquesToSell[it.first] = it.second;
	}
	// Have you left any unique items at the outfitter?
	map<const Outfit *, int> leftUniques;
	for(const auto &it : player.GetStock())
		if(it.second > 0 && it.first->Attributes().Get("unique"))
			leftUniques[it.first] = it.second;
	// Count how many active ships we have that cannot make the jump (e.g. due to lack of fuel,
	// drive, or carrier). All such ships will have been logged in the player's flightcheck.
	size_t nonJumpCount = 0;
	if(!flightChecks.empty())
	{
		// There may be multiple warnings reported, but only 3 result in a ship which cannot jump.
		const auto jumpWarnings = set<string>{
			"no bays?", "no fuel?", "no hyperdrive?"
		};
		for(const auto &result : flightChecks)
			for(const auto &warning : result.second)
				if(jumpWarnings.count(warning))
				{
					++nonJumpCount;
					break;
				}
	}

	if(nonJumpCount > 0 || missionCargoToSell > 0 || outfitsToSell > 0 || commoditiesToSell > 0 || overbooked > 0
		|| !leftUniques.empty())
	{
		ostringstream out;
		auto ListUniques = [&out] (const map<const Outfit *, int> &uniques)
		{
			const int detailedSize = (uniques.size() > 5 ? 4 : uniques.size());
			auto it = uniques.begin();
			for(int i = 0; i < detailedSize; ++i)
			{
				out << "\n" + to_string(it->second) + " "
					+ (it->second == 1 ? it->first->DisplayName() : it->first->PluralName());
				++it;
			}
			int otherUniquesCount = 0;
			if(it != uniques.end())
			{
				for( ; it != uniques.end(); ++it)
					otherUniquesCount += it->second;
				out << "\nand " + to_string(otherUniquesCount) + " other unique outfits.";
			}
			else
				out << ".";
		};
		out << "If you take off now, you will:";

		// Warn about missions that will fail on takeoff.
		if(missionCargoToSell > 0 || overbooked > 0)
		{
			out << "\n- abort a mission due to not having enough ";

			if(overbooked > 0)
			{
				out << "bunks available for " << overbooked;
				out << (overbooked > 1 ? " of the passengers" : " passenger");
				out << (missionCargoToSell > 0 ? " and not having enough " : ".");
			}

			if(missionCargoToSell > 0)
				out << "cargo space to hold " << Format::CargoString(missionCargoToSell, "mission cargo.");
		}
		// Warn about outfits that can't be carried.
		if(outfitsToSell > 0)
		{
			out << "\n- ";
			out << (planet.HasOutfitter() ? "store " : "sell ") << outfitsToSell << " outfit";
			out << (outfitsToSell > 1 ? "s" : "");
			out << " that none of your ships can hold.";
			if(!uniquesToSell.empty())
			{
				out << " Some of the outfits are unique:";
				ListUniques(uniquesToSell);
			}
		}
		// Warn about unique items you sold.
		if(!leftUniques.empty())
		{
			out << "\n- not be able to re-purchase unique outfits you sold at the outfitter:";
			ListUniques(leftUniques);
		}
		// Warn about ships that won't travel with you.
		if(nonJumpCount > 0)
		{
			out << "\n- launch with ";
			if(nonJumpCount == 1)
				out << "a ship";
			else
				out << nonJumpCount << " ships";
			out << " that will not be able to leave the system.";
		}
		// Warn about commodities you will have to sell.
		if(commoditiesToSell > 0)
		{
			out << "\n- sell " << Format::CargoString(commoditiesToSell, "cargo");
			out << " that you do not have space for.";
		}
		out << "\nAre you sure you want to continue?";
		GetUI()->Push(new Dialog(this, &PlanetPanel::WarningsDialogCallback, out.str()));
		return;
	}

	// There was no need to ask the player whether we can get rid of anything,
	// so go ahead and take off.
	TakeOff(false);
}



void PlanetPanel::WarningsDialogCallback(const bool isOk)
{
	if(isOk)
		TakeOff(false);
	else
		player.PoolCargo();
}



void PlanetPanel::TakeOff(const bool distributeCargo)
{
	flightChecks.clear();
	player.Save();
	if(player.TakeOff(GetUI(), distributeCargo))
	{
		if(callback)
			callback();
		if(selectedPanel)
			GetUI()->Pop(selectedPanel);
		GetUI()->Pop(this);
	}
}<|MERGE_RESOLUTION|>--- conflicted
+++ resolved
@@ -110,27 +110,12 @@
 	if(flagship && flagship->CanBeFlagship())
 		info.SetCondition("has ship");
 
-	bool has_spaceport = false;
-	bool has_trade = false;
-
 	if(planet.CanUseServices())
 	{
 		const Port &port = planet.GetPort();
 
 		if(port.HasService(Port::ServicesType::Bank))
 			info.SetCondition("has bank");
-<<<<<<< HEAD
-			if(flagship)
-			{
-				if(system.HasTrade())
-					has_trade = true;
-			}
-		}
-
-		if(flagship && planet.HasSpaceport())
-			has_spaceport = true;
-
-=======
 		if(port.HasService(Port::ServicesType::JobBoard))
 			info.SetCondition("has job board");
 		if(port.HasService(Port::ServicesType::HireCrew))
@@ -143,15 +128,13 @@
 			info.SetString("port name", port.Name());
 		}
 
->>>>>>> e44d65bf
 		if(planet.HasShipyard())
 			info.SetCondition("has shipyard");
 
 		if(planet.HasOutfitter())
 			info.SetCondition("has outfitter");
 	}
-	info.SetCondition(has_spaceport ? "has spaceport" : "no spaceport");
-	info.SetCondition(has_trade ? "has trade" : "no trade");
+
 	ui.Draw(info, this);
 
 	if(!selectedPanel)
