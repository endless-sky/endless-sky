/* PlanetPanel.cpp
Copyright (c) 2014 by Michael Zahniser

Endless Sky is free software: you can redistribute it and/or modify it under the
terms of the GNU General Public License as published by the Free Software
Foundation, either version 3 of the License, or (at your option) any later version.

Endless Sky is distributed in the hope that it will be useful, but WITHOUT ANY
WARRANTY; without even the implied warranty of MERCHANTABILITY or FITNESS FOR A
PARTICULAR PURPOSE. See the GNU General Public License for more details.

You should have received a copy of the GNU General Public License along with
this program. If not, see <https://www.gnu.org/licenses/>.
*/

#include "PlanetPanel.h"

#include "Information.h"

#include "text/alignment.hpp"
#include "BankPanel.h"
#include "Command.h"
#include "ConversationPanel.h"
#include "Dialog.h"
#include "text/FontSet.h"
#include "text/Format.h"
#include "GameData.h"
#include "HiringPanel.h"
#include "Interface.h"
#include "MapDetailPanel.h"
#include "MissionPanel.h"
#include "OutfitterPanel.h"
#include "Planet.h"
#include "PlayerInfo.h"
#include "PlayerInfoPanel.h"
#include "Ship.h"
#include "ShipyardPanel.h"
#include "SpaceportPanel.h"
#include "System.h"
#include "TradingPanel.h"
#include "UI.h"

#include <sstream>

using namespace std;



PlanetPanel::PlanetPanel(PlayerInfo &player, function<void()> callback)
	: LandedOfferPanel(player, Mission::LANDING), callback(callback),
	planet(*player.GetPlanet()), system(*player.GetSystem()),
	ui(*GameData::Interfaces().Get("planet"))
{
	trading.reset(new TradingPanel(player));
	bank.reset(new BankPanel(player));
	spaceport.reset(new SpaceportPanel(player));
	hiring.reset(new HiringPanel(player));
	otherPanel = bank;

	text.SetFont(FontSet::Get(14));
	text.SetAlignment(Alignment::JUSTIFIED);
	text.SetWrapWidth(480);
	text.Wrap(planet.Description());

	// Since the loading of landscape images is deferred, make sure that the
	// landscapes for this system are loaded before showing the planet panel.
	GameData::Preload(planet.Landscape());
	GameData::FinishLoadingSprites();
}



void PlanetPanel::Step()
{
	// If the previous mission callback resulted in a "launch", take off now.
	const Ship *flagship = player.Flagship();
	if(flagship && flagship->CanBeFlagship() && (player.ShouldLaunch() || requestedLaunch))
	{
		TakeOffIfReady();
		return;
	}
<<<<<<< HEAD
	LandedOfferPanel::Step();
	spaceportWasTop = GetUI()->WillBeTop(spaceport.get());
=======

	// Handle missions for locations that aren't handled separately,
	// treating them all as the landing location. This is mainly to
	// handle the intro mission in the event the player moves away
	// from the landing before buying a ship.
	const Panel *activePanel = selectedPanel ? selectedPanel : this;
	if(activePanel != spaceport.get() && GetUI()->IsTop(activePanel))
	{
		Mission *mission = player.MissionToOffer(Mission::LANDING);
		if(mission)
			mission->Do(Mission::OFFER, player, GetUI());
		else
			player.HandleBlockedMissions(Mission::LANDING, GetUI());
	}
>>>>>>> e37732d4
}



void PlanetPanel::Draw()
{
	if(player.IsDead())
		return;

	Information info;
	info.SetSprite("land", planet.Landscape());

	const Ship *flagship = player.Flagship();
	if(flagship && flagship->CanBeFlagship())
		info.SetCondition("has ship");

	if(planet.CanUseServices())
	{
		if(planet.IsInhabited())
		{
			info.SetCondition("is inhabited");
			info.SetCondition("has bank");
			if(system.HasTrade())
				info.SetCondition("has trade");
		}

		if(planet.HasSpaceport())
			info.SetCondition("has spaceport");

		if(planet.HasShipyard())
			info.SetCondition("has shipyard");

		if(planet.HasOutfitter())
			info.SetCondition("has outfitter");
	}

	ui.Draw(info, this);

	if(!selectedPanel)
	{
		Rectangle box = ui.GetBox("content");
		if(box.Width() != text.WrapWidth())
		{
			text.SetWrapWidth(box.Width());
			text.Wrap(planet.Description());
		}
		text.Draw(box.TopLeft(), *GameData::Colors().Get("bright"));
	}
}



// Only override the ones you need; the default action is to return false.
bool PlanetPanel::KeyDown(SDL_Keycode key, Uint16 mod, const Command &command, bool isNewPress)
{
	// If a conversation or dialog just closed, there is a one frame delay before the
	// spaceport is able to react to that, and offer more missions. Allowing the planet
	// panel to change screens will lead to UI glitches, or missions being missed.
	// So, we give the spaceport a one frame reprieve in which to react.
	if(GetUI()->WillBeTop(spaceport.get()) && !spaceportWasTop)
		return false;
	Panel *oldPanel = selectedPanel;
	const Ship *flagship = player.Flagship();

	bool hasAccess = planet.CanUseServices();
	if(key == 'd' && flagship && flagship->CanBeFlagship())
	{
		requestedLaunch = true;
		return true;
	}
	else if(key == 'l')
		selectedPanel = nullptr;
	else if(key == 't' && hasAccess && planet.IsInhabited() && system.HasTrade())
	{
		selectedPanel = trading.get();
		GetUI()->Push(trading);
	}
	else if(key == 'b' && hasAccess && planet.IsInhabited())
	{
		selectedPanel = bank.get();
		GetUI()->Push(bank);
	}
	else if(key == 'p' && hasAccess && planet.HasSpaceport())
	{
		selectedPanel = spaceport.get();
		if(isNewPress)
			spaceport->UpdateNews();
		GetUI()->Push(spaceport);
	}
	else if(key == 's' && hasAccess && planet.HasShipyard())
	{
		GetUI()->Push(new ShipyardPanel(player));
		return true;
	}
	else if(key == 'o' && hasAccess && planet.HasOutfitter())
	{
		GetUI()->Push(new OutfitterPanel(player));
		return true;
	}
	else if(key == 'j' && hasAccess && planet.IsInhabited())
	{
		GetUI()->Push(new MissionPanel(player));
		return true;
	}
	else if(key == 'h' && hasAccess && planet.IsInhabited())
	{
		selectedPanel = hiring.get();
		GetUI()->Push(hiring);
	}
	else if(command.Has(Command::MAP))
	{
		GetUI()->Push(new MapDetailPanel(player));
		return true;
	}
	else if(command.Has(Command::INFO))
	{
		GetUI()->Push(new PlayerInfoPanel(player));
		return true;
	}
	else
		return false;

	// If we are here, it is because something happened to change the selected
	// planet UI panel. So, we need to pop the old selected panel:
	if(oldPanel)
		GetUI()->Pop(oldPanel);

	return true;
}



void PlanetPanel::TakeOffIfReady()
{
	// If we're currently showing a conversation or dialog, wait for it to close.
	if(!GetUI()->IsTop(this) && !GetUI()->IsTop(trading.get()) && !GetUI()->IsTop(bank.get())
			&& !GetUI()->IsTop(spaceport.get()) && !GetUI()->IsTop(hiring.get()))
		return;

	// If something happens here that cancels the order to take off, don't try
	// to take off until the button is clicked again.
	requestedLaunch = false;

	absentCannotFly.clear();

	// Check for any landing missions that have not been offered.
	Mission *mission = player.MissionToOffer(Mission::LANDING);
	if(mission)
	{
		mission->Do(Mission::OFFER, player, GetUI());
		return;
	}

	// Check whether the player can be warned before takeoff.
	if(player.ShouldLaunch())
	{
		TakeOff(true);
		return;
	}

	// Check if any of the player's ships are configured in such a way that they
	// will be impossible to fly. If so, let the player choose whether to park them.
	ostringstream out;
	flightChecks = player.FlightCheck();
	if(!flightChecks.empty())
	{
		for(const auto &result : flightChecks)
		{
			// If there is a flight check error, it will be the first (and only) entry.
			auto &check = result.second.front();
			if(check.back() == '!')
			{
				// If the ship with a flight check error is in another system, then the only thing the player
				// can do is park it. But if the ship is with the player, then they may be able to make changes
				// to rectify the error. As such, provide a conversation for any single present ship, but
				// record and report all absent ships later.
				if(result.first->GetSystem() != &system)
				{
					out << result.first->Name() << ", ";
					absentCannotFly.push_back(result.first);
				}
				else
				{
					GetUI()->Push(new ConversationPanel(player,
						*GameData::Conversations().Get("flight check: " + check), nullptr, nullptr, result.first));
					return;
				}
			}
		}
		if(!absentCannotFly.empty())
		{
			string shipNames = out.str();
			// Pop back the last ", " in the string.
			shipNames.pop_back();
			shipNames.pop_back();
			GetUI()->Push(new Dialog(this, &PlanetPanel::CheckWarningsAndTakeOff,
				"Some of your ships in other systems are not be able to fly:\n" + shipNames +
				"\nDo you want to park those ships and depart?", Truncate::MIDDLE));
			return;
		}
	}

	CheckWarningsAndTakeOff();
}



void PlanetPanel::CheckWarningsAndTakeOff()
{
	// Park out of system ships that cannot fly.
	for(const auto &ship : absentCannotFly)
		ship->SetIsParked(true);
	absentCannotFly.clear();

	// Check for items that would be sold, or mission passengers that would be abandoned on-planet.
	const Ship *flagship = player.Flagship();
	const CargoHold &cargo = player.DistributeCargo();
	// Are you overbooked? Don't count fireable flagship crew.
	// (If your ship can't support its required crew, it is counted as having no fireable crew.)
	const int overbooked = cargo.Passengers() - flagship->Crew() + flagship->RequiredCrew();
	const int missionCargoToSell = cargo.MissionCargoSize();
	// Will you have to sell something other than regular cargo?
	const int commoditiesToSell = cargo.CommoditiesSize();
	int outfitsToSell = 0;
	for(auto &it : cargo.Outfits())
		outfitsToSell += it.second;
	// Count how many active ships we have that cannot make the jump (e.g. due to lack of fuel,
	// drive, or carrier). All such ships will have been logged in the player's flightcheck.
	size_t nonJumpCount = 0;
	if(!flightChecks.empty())
	{
		// There may be multiple warnings reported, but only 3 result in a ship which cannot jump.
		const auto jumpWarnings = set<string>{
			"no bays?", "no fuel?", "no hyperdrive?"
		};
		for(const auto &result : flightChecks)
			for(const auto &warning : result.second)
				if(jumpWarnings.count(warning))
				{
					++nonJumpCount;
					break;
				}
	}

	if(nonJumpCount > 0 || missionCargoToSell > 0 || outfitsToSell > 0 || commoditiesToSell > 0 || overbooked > 0)
	{
		ostringstream out;
		// Warn about missions that will fail on takeoff.
		if(missionCargoToSell > 0 || overbooked > 0)
		{
			const bool both = (missionCargoToSell > 0 && overbooked > 0);
			out << "If you take off now, you will abort a mission due to not having enough ";

			if(overbooked > 0)
			{
				out << "bunks available for " << overbooked;
				out << (overbooked > 1 ? " of the passengers" : " passenger");
				out << (both ? " and not having enough " : ".");
			}

			if(missionCargoToSell > 0)
				out << "cargo space to hold " << Format::CargoString(missionCargoToSell, "your mission cargo") << ".";
		}
		// Warn about outfits that can't be carried.
		else if(outfitsToSell > 0)
		{
			out << "If you take off now, you will ";
			out << (planet.HasOutfitter() ? "store " : "sell ") << outfitsToSell << " outfit";
			out << (outfitsToSell > 1 ? "s" : "");
			out << " that none of your ships can hold.";
		}
		// Warn about ships that won't travel with you.
		else if(nonJumpCount > 0)
		{
			out << "If you take off now you will launch with ";
			if(nonJumpCount == 1)
				out << "a ship";
			else
				out << nonJumpCount << " ships";
			out << " that will not be able to leave the system.";
		}
		// Warn about non-commodity cargo you will have to sell.
		else
		{
			out << "If you take off now you will have to sell ";
			out << Format::CargoString(commoditiesToSell, "cargo");
			out << " that you do not have space for.";
		}
		out << " Are you sure you want to continue?";
		GetUI()->Push(new Dialog(this, &PlanetPanel::WarningsDialogCallback, out.str()));
		return;
	}

	// There was no need to ask the player whether we can get rid of anything,
	// so go ahead and take off.
	TakeOff(false);
}



void PlanetPanel::WarningsDialogCallback(const bool isOk)
{
	if(isOk)
		TakeOff(false);
	else
		player.PoolCargo();
}



void PlanetPanel::TakeOff(const bool distributeCargo)
{
	flightChecks.clear();
	player.Save();
	if(player.TakeOff(GetUI(), distributeCargo))
	{
		if(callback)
			callback();
		if(selectedPanel)
			GetUI()->Pop(selectedPanel);
		GetUI()->Pop(this);
	}
}<|MERGE_RESOLUTION|>--- conflicted
+++ resolved
@@ -79,25 +79,8 @@
 		TakeOffIfReady();
 		return;
 	}
-<<<<<<< HEAD
 	LandedOfferPanel::Step();
 	spaceportWasTop = GetUI()->WillBeTop(spaceport.get());
-=======
-
-	// Handle missions for locations that aren't handled separately,
-	// treating them all as the landing location. This is mainly to
-	// handle the intro mission in the event the player moves away
-	// from the landing before buying a ship.
-	const Panel *activePanel = selectedPanel ? selectedPanel : this;
-	if(activePanel != spaceport.get() && GetUI()->IsTop(activePanel))
-	{
-		Mission *mission = player.MissionToOffer(Mission::LANDING);
-		if(mission)
-			mission->Do(Mission::OFFER, player, GetUI());
-		else
-			player.HandleBlockedMissions(Mission::LANDING, GetUI());
-	}
->>>>>>> e37732d4
 }
 
 
