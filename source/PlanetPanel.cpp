/* PlanetPanel.cpp
Copyright (c) 2014 by Michael Zahniser

Endless Sky is free software: you can redistribute it and/or modify it under the
terms of the GNU General Public License as published by the Free Software
Foundation, either version 3 of the License, or (at your option) any later version.

Endless Sky is distributed in the hope that it will be useful, but WITHOUT ANY
WARRANTY; without even the implied warranty of MERCHANTABILITY or FITNESS FOR A
PARTICULAR PURPOSE.  See the GNU General Public License for more details.
*/

#include "PlanetPanel.h"

#include "Information.h"

#include "BankPanel.h"
#include "Command.h"
#include "ConversationPanel.h"
#include "Dialog.h"
#include "FontSet.h"
#include "GameData.h"
#include "HiringPanel.h"
#include "Interface.h"
#include "MapDetailPanel.h"
#include "MissionPanel.h"
#include "OutfitterPanel.h"
#include "Planet.h"
#include "PlayerInfo.h"
#include "PlayerInfoPanel.h"
#include "Ship.h"
#include "ShipyardPanel.h"
#include "SpaceportPanel.h"
#include "System.h"
#include "TradingPanel.h"
#include "UI.h"

#include <sstream>

using namespace std;



PlanetPanel::PlanetPanel(PlayerInfo &player, function<void()> callback)
	: player(player), callback(callback),
	planet(*player.GetPlanet()), system(*player.GetSystem()),
	ui(*GameData::Interfaces().Get("planet"))
{
	trading.reset(new TradingPanel(player));
	bank.reset(new BankPanel(player));
	spaceport.reset(new SpaceportPanel(player));
	hiring.reset(new HiringPanel(player));
	
	text.SetFont(FontSet::Get(14));
	text.SetAlignment(WrappedText::JUSTIFIED);
	text.SetWrapWidth(480);
	text.Wrap(planet.Description());
	
	// Since the loading of landscape images is deferred, make sure that the
	// landscapes for this system are loaded before showing the planet panel.
	GameData::Preload(planet.Landscape());
	GameData::FinishLoading();
}



void PlanetPanel::Step()
{
	// If the previous mission callback resulted in a "launch", take off now.
	const Ship *flagship = player.Flagship();
	if(flagship && flagship->CanBeFlagship() && (player.ShouldLaunch() || requestedLaunch))
	{
		TakeOffIfReady();
		return;
	}
	
	// If the player starts a new game, exits the shipyard without buying
	// anything, clicks to the bank, then returns to the shipyard and buys a
	// ship, make sure they are shown an intro mission.
	if(GetUI()->IsTop(this) || GetUI()->IsTop(bank.get()))
	{
		Mission *mission = player.MissionToOffer(Mission::LANDING);
		if(mission)
			mission->Do(Mission::OFFER, player, GetUI());
		else
			player.HandleBlockedMissions(Mission::LANDING, GetUI());
	}
}



void PlanetPanel::Draw()
{
	if(player.IsDead())
		return;
	
	Information info;
	info.SetSprite("land", planet.Landscape());
	
	const Ship *flagship = player.Flagship();
	if(flagship && flagship->CanBeFlagship())
		info.SetCondition("has ship");
	
	if(planet.CanUseServices())
	{
		if(planet.IsInhabited())
		{
			info.SetCondition("has bank");
			if(flagship)
			{
				info.SetCondition("is inhabited");
				if(system.HasTrade())
					info.SetCondition("has trade");
			}
		}
		
		if(flagship && planet.HasSpaceport())
			info.SetCondition("has spaceport");
		
		if(planet.HasShipyard())
			info.SetCondition("has shipyard");
		
		if(planet.HasOutfitter())
			for(const auto &it : player.Ships())
				if(it->GetSystem() == &system && !it->IsDisabled())
				{
					info.SetCondition("has outfitter");
					break;
				}
	}
	
	ui.Draw(info, this);
	
	if(!selectedPanel)
		text.Draw(Point(-300., 80.), *GameData::Colors().Get("bright"));
}



// Only override the ones you need; the default action is to return false.
bool PlanetPanel::KeyDown(SDL_Keycode key, Uint16 mod, const Command &command, bool isNewPress)
{
	Panel *oldPanel = selectedPanel;
	const Ship *flagship = player.Flagship();
	
	bool hasAccess = planet.CanUseServices();
	if(key == 'd' && flagship && flagship->CanBeFlagship())
		requestedLaunch = true;
	else if(key == 'l')
	{
		selectedPanel = nullptr;
	}
	else if(key == 't' && hasAccess && flagship && planet.IsInhabited() && system.HasTrade())
	{
		selectedPanel = trading.get();
		GetUI()->Push(trading);
	}
	else if(key == 'b' && hasAccess && planet.IsInhabited())
	{
		selectedPanel = bank.get();
		GetUI()->Push(bank);
	}
	else if(key == 'p' && hasAccess && flagship && planet.HasSpaceport())
	{
		selectedPanel = spaceport.get();
		if(isNewPress)
			spaceport->UpdateNews();
		GetUI()->Push(spaceport);
	}
	else if(key == 's' && hasAccess && planet.HasShipyard())
	{
		GetUI()->Push(new ShipyardPanel(player));
		return true;
	}
	else if(key == 'o' && hasAccess && planet.HasOutfitter())
	{
		for(const auto &it : player.Ships())
			if(it->GetSystem() == &system && !it->IsDisabled())
			{
				GetUI()->Push(new OutfitterPanel(player));
				return true;
			}
	}
	else if(key == 'j' && hasAccess && flagship && planet.IsInhabited())
	{
		GetUI()->Push(new MissionPanel(player));
		return true;
	}
	else if(key == 'h' && hasAccess && flagship && planet.IsInhabited())
	{
		selectedPanel = hiring.get();
		GetUI()->Push(hiring);
	}
	else if(command.Has(Command::MAP))
	{
		GetUI()->Push(new MapDetailPanel(player));
		return true;
	}
	else if(command.Has(Command::INFO))
	{
		GetUI()->Push(new PlayerInfoPanel(player));
		return true;
	}
	else
		return false;
	
	// If we are here, it is because something happened to change the selected
	// planet UI panel. So, we need to pop the old selected panel:
	if(oldPanel)
		GetUI()->Pop(oldPanel);
	
	return true;
}



void PlanetPanel::TakeOffIfReady()
{
	// If we're currently showing a conversation or dialog, wait for it to close.
	if(!GetUI()->IsTop(this) && !GetUI()->IsTop(trading.get()) && !GetUI()->IsTop(bank.get())
			&& !GetUI()->IsTop(spaceport.get()) && !GetUI()->IsTop(hiring.get()))
		return;
	
	// If something happens here that cancels the order to take off, don't try
	// to take off until the button is clicked again.
	requestedLaunch = false;
	
	// Check for any landing missions that have not been offered.
	Mission *mission = player.MissionToOffer(Mission::LANDING);
	if(mission)
	{
		mission->Do(Mission::OFFER, player, GetUI());
		return;
	}
	
	// Check whether the player should be warned before taking off.
	if(player.ShouldLaunch())
	{
		TakeOff();
		return;
	}
	
	// Check if any of the player's ships are configured in such a way that they
	// will be impossible to fly.
	const auto flightChecks = player.FlightCheck();
	if(!flightChecks.empty())
		for(const auto &result : flightChecks)
		{
			const string &check = result.second;
			if(check.back() == '!')
			{
				GetUI()->Push(new ConversationPanel(player,
					*GameData::Conversations().Get("flight check: " + check), nullptr, result.first));
				return;
			}
		}
	
	// The checks that follow are typically caused by parking or selling
	// ships or changing outfits.
	const Ship *flagship = player.Flagship();
	
	// Are you overbooked? Don't count fireable flagship crew. If your
	// ship can't hold the required crew, count it as having no fireable
	// crew rather than a negative number.
	const CargoHold &cargo = player.Cargo();
	int overbooked = -cargo.BunksFree() - max(0, flagship->Crew() - flagship->RequiredCrew());
	int missionCargoToSell = cargo.MissionCargoSize() - cargo.Size();
	// Will you have to sell something other than regular cargo?
	int cargoToSell = -(cargo.Free() + cargo.CommoditiesSize());
<<<<<<< HEAD
	int droneCount = 0;
	int fighterCount = 0;
	for(const auto &it : player.Ships())
		if(!it->IsParked() && !it->IsDisabled() && it->GetSystem() == &system)
		{
			const string &category = it->Attributes().Category();
			droneCount += (category == "Drone") - it->BaysFree("Drone");
			fighterCount += (category == "Fighter") - it->BaysFree("Fighter");
		}
=======
	// Count how many active ships we have that cannot make the jump (e.g. due to lack of fuel,
	// drive, or carrier). All such ships will have been logged in the player's flightcheck.
	size_t nonJumpCount = 0;
	if(!flightChecks.empty())
	{
		for(const auto &result : flightChecks)
			if(result.second == "no hyperdrive?" || result.second == "no fuel?" || result.second == "no bays?")
				++nonJumpCount;
	}
>>>>>>> 2ac2482f
	
	if(nonJumpCount > 0 || cargoToSell > 0 || overbooked > 0)
	{
		ostringstream out;
		if(missionCargoToSell > 0 || overbooked > 0)
		{
			bool both = ((cargoToSell > 0 && cargo.MissionCargoSize()) && overbooked > 0);
			out << "If you take off now you will fail a mission due to not having enough ";

			if(overbooked > 0)
			{
				out << "bunks available for " << overbooked;
				out << (overbooked > 1 ? " of the passengers" : " passenger");
				out << (both ? " and not having enough " : ".");
			}

			if(missionCargoToSell > 0)
			{
				out << "cargo space to hold " << missionCargoToSell;
				out << (missionCargoToSell > 1 ? " tons" : " ton");
				out << " of your mission cargo.";
			}
		}
		else if(nonJumpCount > 0)
		{
			out << "If you take off now you will launch with ";
			if(nonJumpCount == 1)
				out << "a ship";
			else
				out << nonJumpCount << " ships";
			out << " that will not be able to leave the system.";
		}
		else
		{
			out << "If you take off now you will have to sell ";

			if(cargoToSell == 1)
				out << "a ton of cargo";
			else if(cargoToSell > 0)
				out << cargoToSell << " tons of cargo";
			out << " that you do not have space for.";
		}
		out << " Are you sure you want to continue?";
		GetUI()->Push(new Dialog(this, &PlanetPanel::TakeOff, out.str()));
		return;
	}
	
	// There was no need to ask the player whether we can get rid of anything,
	// so go ahead and take off.
	TakeOff();
}



void PlanetPanel::TakeOff()
{
	player.Save();
	if(player.TakeOff(GetUI()))
	{
		if(callback)
			callback();
		if(selectedPanel)
			GetUI()->Pop(selectedPanel);
		GetUI()->Pop(this);
	}
}<|MERGE_RESOLUTION|>--- conflicted
+++ resolved
@@ -267,17 +267,6 @@
 	int missionCargoToSell = cargo.MissionCargoSize() - cargo.Size();
 	// Will you have to sell something other than regular cargo?
 	int cargoToSell = -(cargo.Free() + cargo.CommoditiesSize());
-<<<<<<< HEAD
-	int droneCount = 0;
-	int fighterCount = 0;
-	for(const auto &it : player.Ships())
-		if(!it->IsParked() && !it->IsDisabled() && it->GetSystem() == &system)
-		{
-			const string &category = it->Attributes().Category();
-			droneCount += (category == "Drone") - it->BaysFree("Drone");
-			fighterCount += (category == "Fighter") - it->BaysFree("Fighter");
-		}
-=======
 	// Count how many active ships we have that cannot make the jump (e.g. due to lack of fuel,
 	// drive, or carrier). All such ships will have been logged in the player's flightcheck.
 	size_t nonJumpCount = 0;
@@ -287,7 +276,6 @@
 			if(result.second == "no hyperdrive?" || result.second == "no fuel?" || result.second == "no bays?")
 				++nonJumpCount;
 	}
->>>>>>> 2ac2482f
 	
 	if(nonJumpCount > 0 || cargoToSell > 0 || overbooked > 0)
 	{
