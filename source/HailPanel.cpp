--- conflicted
+++ resolved
@@ -401,15 +401,9 @@
 				{
 					bribed = ship->GetGovernment();
 					bribed->Bribe();
-<<<<<<< HEAD
-					Messages::Add({"You bribed a " + bribed->GetName() + " ship "
+					Messages::Add({"You bribed a " + bribed->DisplayName() + " ship "
 						+ Format::CreditString(bribe) + " to refrain from attacking you today.",
 						GameData::MessageCategories().Get("normal")});
-=======
-					Messages::Add("You bribed a " + bribed->DisplayName() + " ship "
-						+ Format::CreditString(bribe) + " to refrain from attacking you today."
-							, Messages::Importance::High);
->>>>>>> ed9edd6c
 				}
 			}
 			else
