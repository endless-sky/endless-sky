--- conflicted
+++ resolved
@@ -54,14 +54,9 @@
 	else
 		header = ship->ModelName() + " (" + gov->GetName() + "): ";
 	// Drones are always unpiloted, so they never respond to hails.
-<<<<<<< HEAD
-	bool isMute = ship->GetPersonality().IsMute() || (ship->Attributes().Category() == "Drone") || ship->GetPersonality().IsEvasive();
-	hasLanguage = !isMute && (gov->Language().empty() || player.GetCondition("language: " + gov->Language()));
-=======
 	bool isMute = ship->GetPersonality().IsMute() || (ship->Attributes().Category() == "Drone");
 	hasLanguage = !isMute && (gov->Language().empty() || player.Conditions().Get("language: " + gov->Language()));
 
->>>>>>> d40852ff
 	if(isMute)
 		message = "(There is no response to your hail.)";
 	else if(!hasLanguage)
