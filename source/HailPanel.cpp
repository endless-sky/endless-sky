--- conflicted
+++ resolved
@@ -52,13 +52,8 @@
 		header = ship->ModelName() + " (" + gov->GetName() + "): ";
 	// Drones are always unpiloted, so they never respond to hails.
 	bool isMute = ship->GetPersonality().IsMute() || (ship->Attributes().Category() == "Drone");
-<<<<<<< HEAD
 	hasLanguage = !isMute && (gov->Language().empty() || player.Conditions().Get("language: " + gov->Language()));
-	
-=======
-	hasLanguage = !isMute && (gov->Language().empty() || player.GetCondition("language: " + gov->Language()));
-
->>>>>>> c9cc144b
+
 	if(isMute)
 		message = "(There is no response to your hail.)";
 	else if(!hasLanguage)
@@ -132,13 +127,8 @@
 	const Government *gov = planet ? planet->GetGovernment() : player.GetSystem()->GetGovernment();
 	if(planet)
 		header = gov->GetName() + " " + planet->Noun() + " \"" + planet->Name() + "\":";
-<<<<<<< HEAD
 	hasLanguage = (gov->Language().empty() || player.Conditions().Get("language: " + gov->Language()));
-	
-=======
-	hasLanguage = (gov->Language().empty() || player.GetCondition("language: " + gov->Language()));
-
->>>>>>> c9cc144b
+
 	if(!hasLanguage)
 		message = "(An alien voice says something in a language you do not recognize.)";
 	else if(planet && player.Flagship())
