/* HailPanel.cpp
Copyright (c) 2014 by Michael Zahniser

Endless Sky is free software: you can redistribute it and/or modify it under the
terms of the GNU General Public License as published by the Free Software
Foundation, either version 3 of the License, or (at your option) any later version.

Endless Sky is distributed in the hope that it will be useful, but WITHOUT ANY
WARRANTY; without even the implied warranty of MERCHANTABILITY or FITNESS FOR A
PARTICULAR PURPOSE. See the GNU General Public License for more details.

You should have received a copy of the GNU General Public License along with
this program. If not, see <https://www.gnu.org/licenses/>.
*/

#include "HailPanel.h"

#include "text/alignment.hpp"
#include "DrawList.h"
#include "text/Font.h"
#include "text/FontSet.h"
#include "text/Format.h"
#include "GameData.h"
#include "Government.h"
#include "Information.h"
#include "Interface.h"
#include "Messages.h"
#include "Phrase.h"
#include "Planet.h"
#include "PlayerInfo.h"
#include "Politics.h"
#include "Ship.h"
#include "Sprite.h"
#include "StellarObject.h"
#include "System.h"
#include "UI.h"
#include "text/WrappedText.h"

#include <algorithm>
#include <cmath>

using namespace std;



HailPanel::HailPanel()
{
	SetInterruptible(false);
<<<<<<< HEAD
=======

	const Government *gov = ship->GetGovernment();
	if(!ship->Name().empty())
		header = gov->GetName() + " " + ship->Noun() + " \"" + ship->Name() + "\":";
	else
		header = ship->ModelName() + " (" + gov->GetName() + "): ";
	// Drones are always unpiloted, so they never respond to hails.
	bool isMute = ship->GetPersonality().IsMute() || (ship->Attributes().Category() == "Drone");
	hasLanguage = !isMute && (gov->Language().empty() || player.Conditions().Get("language: " + gov->Language()));

	if(isMute)
		message = "(There is no response to your hail.)";
	else if(!hasLanguage)
		message = "(An alien voice says something in a language you do not recognize.)";
	else if(gov->IsEnemy() && !ship->IsDisabled())
		SetBribe(gov->GetBribeFraction());
	else if(ship->IsDisabled())
	{
		const Ship *flagship = player.Flagship();
		if(flagship->NeedsFuel(false) || flagship->IsDisabled())
			message = "Sorry, we can't help you, because our ship is disabled.";
	}
	else
	{
		// Is the player in any need of assistance?
		const Ship *flagship = player.Flagship();
		// Check if the player is out of fuel.
		if(flagship->NeedsFuel(false))
		{
			playerNeedsHelp = true;
			canGiveFuel = ship->CanRefuel(*flagship);
		}
		// Check if the player is disabled.
		if(flagship->IsDisabled())
		{
			playerNeedsHelp = true;
			canRepair = true;
		}

		if(ship->GetPersonality().IsSurveillance())
		{
			canGiveFuel = false;
			canRepair = false;
		}

		if(ship->GetShipToAssist() == player.FlagshipPtr())
			message = "Hang on, we'll be there in a minute.";
		else if(canGiveFuel || canRepair)
		{
			message = "Looks like you've gotten yourself into a bit of trouble. "
				"Would you like us to ";
			if(canGiveFuel && canRepair)
				message += "patch you up and give you some fuel?";
			else if(canGiveFuel)
				message += "give you some fuel?";
			else if(canRepair)
				message += "patch you up?";
		}
	}

	if(message.empty())
		message = ship->GetHail(player.GetSubstitutions());
}



HailPanel::HailPanel(PlayerInfo &player, const StellarObject *object)
	: player(player), planet(object->GetPlanet()), sprite(object->GetSprite()), facing(object->Facing())
{
	SetInterruptible(false);

	const Government *gov = planet ? planet->GetGovernment() : player.GetSystem()->GetGovernment();
	if(planet)
		header = gov->GetName() + " " + planet->Noun() + " \"" + planet->Name() + "\":";
	hasLanguage = (gov->Language().empty() || player.Conditions().Get("language: " + gov->Language()));

	if(!hasLanguage)
		message = "(An alien voice says something in a language you do not recognize.)";
	else if(planet && player.Flagship())
	{
		for(const Mission &mission : player.Missions())
			if(mission.HasClearance(planet) && mission.ClearanceMessage() != "auto"
					&& mission.HasFullClearance())
			{
				planet->Bribe();
				message = mission.ClearanceMessage();
				return;
			}
		if(planet->CanLand())
			message = "You are cleared to land, " + player.Flagship()->Name() + ".";
		else
		{
			SetBribe(planet->GetBribeFraction());
			if(bribe)
				message = "If you want to land here, it'll cost you "
					+ Format::Credits(bribe) + " credits.";
			else if(gov->IsEnemy())
				message = "You are not welcome here.";
			else
				message = "I'm afraid we can't permit you to land here.";
		}
	}
>>>>>>> 104910d5
}



void HailPanel::DrawHail()
{
	DrawBackdrop();

	Information info;
	info.SetString("header", header);
<<<<<<< HEAD
	
	const Interface *hailUi = GameData::Interfaces().Get("hail panel");
	hailUi->Draw(info, this);
	
=======
	if(ship)
	{
		info.SetCondition("show assist");
		if(hasLanguage && !ship->IsDisabled())
		{
			if(requestedToBribeShip)
				info.SetCondition("show pay bribe");
			if(ship->GetGovernment()->IsEnemy())
			{
				if(requestedToBribeShip)
					info.SetCondition("can pay bribe");
				else
					info.SetCondition("can bribe");
			}
			else if(!ship->CanBeCarried() && ship->GetShipToAssist() != player.FlagshipPtr())
				info.SetCondition("can assist");
		}
	}
	else
	{
		if(!GameData::GetPolitics().HasDominated(planet))
			info.SetCondition("show dominate");
		else
			info.SetCondition("show relinquish");
		if(hasLanguage)
		{
			info.SetCondition("can dominate");
			if(!planet->CanLand())
				info.SetCondition("can bribe");
		}
	}

	const Interface *hailUi = GameData::Interfaces().Get("hail panel");
	hailUi->Draw(info, this);

	// Draw the sprite, rotated, scaled, and swizzled as necessary.
	float zoom = min(2.f, 400.f / max(sprite->Width(), sprite->Height()));
	Point center(-170., -10.);

	DrawList draw;
	// If this is a ship, copy its swizzle, animation settings, etc.
	if(ship)
		draw.Add(Body(*ship, center, Point(), facing, zoom));
	else
		draw.Add(Body(sprite, center, Point(), facing, zoom));

	// If hailing a ship, draw its turret sprites.
	if(ship)
		for(const Hardpoint &hardpoint : ship->Weapons())
			if(hardpoint.GetOutfit() && hardpoint.GetOutfit()->HardpointSprite().HasSprite())
			{
				Body body(
					hardpoint.GetOutfit()->HardpointSprite(),
					center + zoom * facing.Rotate(hardpoint.GetPoint()),
					Point(),
					facing + hardpoint.GetAngle(),
					zoom);
				draw.Add(body);
			}
	draw.Draw();

>>>>>>> 104910d5
	// Draw the current message.
	WrappedText wrap;
	wrap.SetAlignment(Alignment::JUSTIFIED);
	wrap.SetWrapWidth(330);
	wrap.SetFont(FontSet::Get(14));
	wrap.Wrap(message);
	wrap.Draw(Point(-50., -50.), *GameData::Colors().Get("medium"));
}



void HailPanel::DrawIcon(const Ship &ship)
{
<<<<<<< HEAD
	const float zoom = min(2.f, 400.f / max(ship.GetSprite()->Width(), ship.GetSprite()->Height()));
	const Point center(-170., -10.);
	const auto facing = ship.Facing();

	DrawList draw;
	draw.Add(Body(ship, center, Point(), facing, zoom));
	for(const Hardpoint &hardpoint : ship.Weapons())
		if(hardpoint.GetOutfit() && hardpoint.GetOutfit()->HardpointSprite().HasSprite())
		{
			Body body(
				hardpoint.GetOutfit()->HardpointSprite(),
				center + zoom * facing.Rotate(hardpoint.GetPoint()),
				Point(),
				facing + hardpoint.GetAngle(),
				zoom);
			draw.Add(body);
		}
	draw.Draw();
=======
	bool shipIsEnemy = (ship && ship->GetGovernment()->IsEnemy());

	if(key == 'd' || key == SDLK_ESCAPE || key == SDLK_RETURN || (key == 'w' && (mod & (KMOD_CTRL | KMOD_GUI))))
	{
		if(bribeCallback && bribed)
			bribeCallback(bribed);
		GetUI()->Pop(this);
	}
	else if(key == 't' && hasLanguage && planet)
	{
		if(GameData::GetPolitics().HasDominated(planet))
		{
			GameData::GetPolitics().DominatePlanet(planet, false);
			player.Conditions().Erase("tribute: " + planet->Name());
			message = "Thank you for granting us our freedom!";
		}
		else
			message = planet->DemandTribute(player);
		return true;
	}
	else if(key == 'h' && hasLanguage && ship)
	{
		if(shipIsEnemy || ship->IsDisabled())
			return false;
		if(playerNeedsHelp)
		{
			if(ship->CanBeCarried())
				message = "Sorry, my ship is too small to have the right equipment to assist you.";
			else if(ship->GetPersonality().IsSurveillance())
				message = "Sorry, I'm too busy to help you right now.";
			else if(canGiveFuel || canRepair)
			{
				ship->SetShipToAssist(player.FlagshipPtr());
				message = "Hang on, we'll be there in a minute.";
			}
			else if(ship->Fuel())
				message = "Sorry, but if we give you fuel we won't have enough to make it to the next system.";
			else
				message = "Sorry, we don't have any fuel.";
		}
		else
		{
			if(bribe)
				message = "Yeah, right. Don't push your luck.";
			else
				message = "You don't seem to be in need of repairs or fuel assistance.";
		}
	}
	else if((key == 'b' || key == 'o') && hasLanguage)
	{
		// Make sure it actually makes sense to bribe this ship.
		if((ship && !shipIsEnemy) || (planet && planet->CanLand()))
			return true;

		if(bribe > player.Accounts().Credits())
			message = "Sorry, but you don't have enough money to be worth my while.";
		else if(bribe)
		{
			if(!ship || requestedToBribeShip)
			{
				player.Accounts().AddCredits(-bribe);
				message = "It's a pleasure doing business with you.";
			}
			if(ship)
			{
				if(!requestedToBribeShip)
				{
					message = "If you want us to leave you alone, it'll cost you "
						+ Format::Credits(bribe) + " credits.";
					requestedToBribeShip = true;
				}
				else
				{
					bribed = ship->GetGovernment();
					bribed->Bribe();
					Messages::Add("You bribed a " + bribed->GetName() + " ship "
						+ Format::Credits(bribe) + " credits to refrain from attacking you today."
							, Messages::Importance::High);
				}
			}
			else
			{
				planet->Bribe();
				Messages::Add("You bribed the authorities on " + planet->Name() + " "
					+ Format::Credits(bribe) + " credits to permit you to land."
						, Messages::Importance::High);
			}
		}
		else
			message = "I do not want your money.";
	}

	return true;
>>>>>>> 104910d5
}



void HailPanel::DrawIcon(const Sprite &sprite, Angle facing)
{
<<<<<<< HEAD
	const float zoom = min(2.f, 400.f / max(sprite.Width(), sprite.Height()));
	const Point center(-170., -10.);

	DrawList draw;
	draw.Add(Body(&sprite, center, Point(), facing, zoom));
	draw.Draw();
=======
	// Find the total value of your fleet.
	int64_t value = 0;
	for(const shared_ptr<Ship> &it : player.Ships())
		value += it->Cost();

	bribe = 1000 * static_cast<int64_t>(sqrt(value) * scale);
	if(scale && !bribe)
		bribe = 1000;
>>>>>>> 104910d5
}<|MERGE_RESOLUTION|>--- conflicted
+++ resolved
@@ -46,111 +46,6 @@
 HailPanel::HailPanel()
 {
 	SetInterruptible(false);
-<<<<<<< HEAD
-=======
-
-	const Government *gov = ship->GetGovernment();
-	if(!ship->Name().empty())
-		header = gov->GetName() + " " + ship->Noun() + " \"" + ship->Name() + "\":";
-	else
-		header = ship->ModelName() + " (" + gov->GetName() + "): ";
-	// Drones are always unpiloted, so they never respond to hails.
-	bool isMute = ship->GetPersonality().IsMute() || (ship->Attributes().Category() == "Drone");
-	hasLanguage = !isMute && (gov->Language().empty() || player.Conditions().Get("language: " + gov->Language()));
-
-	if(isMute)
-		message = "(There is no response to your hail.)";
-	else if(!hasLanguage)
-		message = "(An alien voice says something in a language you do not recognize.)";
-	else if(gov->IsEnemy() && !ship->IsDisabled())
-		SetBribe(gov->GetBribeFraction());
-	else if(ship->IsDisabled())
-	{
-		const Ship *flagship = player.Flagship();
-		if(flagship->NeedsFuel(false) || flagship->IsDisabled())
-			message = "Sorry, we can't help you, because our ship is disabled.";
-	}
-	else
-	{
-		// Is the player in any need of assistance?
-		const Ship *flagship = player.Flagship();
-		// Check if the player is out of fuel.
-		if(flagship->NeedsFuel(false))
-		{
-			playerNeedsHelp = true;
-			canGiveFuel = ship->CanRefuel(*flagship);
-		}
-		// Check if the player is disabled.
-		if(flagship->IsDisabled())
-		{
-			playerNeedsHelp = true;
-			canRepair = true;
-		}
-
-		if(ship->GetPersonality().IsSurveillance())
-		{
-			canGiveFuel = false;
-			canRepair = false;
-		}
-
-		if(ship->GetShipToAssist() == player.FlagshipPtr())
-			message = "Hang on, we'll be there in a minute.";
-		else if(canGiveFuel || canRepair)
-		{
-			message = "Looks like you've gotten yourself into a bit of trouble. "
-				"Would you like us to ";
-			if(canGiveFuel && canRepair)
-				message += "patch you up and give you some fuel?";
-			else if(canGiveFuel)
-				message += "give you some fuel?";
-			else if(canRepair)
-				message += "patch you up?";
-		}
-	}
-
-	if(message.empty())
-		message = ship->GetHail(player.GetSubstitutions());
-}
-
-
-
-HailPanel::HailPanel(PlayerInfo &player, const StellarObject *object)
-	: player(player), planet(object->GetPlanet()), sprite(object->GetSprite()), facing(object->Facing())
-{
-	SetInterruptible(false);
-
-	const Government *gov = planet ? planet->GetGovernment() : player.GetSystem()->GetGovernment();
-	if(planet)
-		header = gov->GetName() + " " + planet->Noun() + " \"" + planet->Name() + "\":";
-	hasLanguage = (gov->Language().empty() || player.Conditions().Get("language: " + gov->Language()));
-
-	if(!hasLanguage)
-		message = "(An alien voice says something in a language you do not recognize.)";
-	else if(planet && player.Flagship())
-	{
-		for(const Mission &mission : player.Missions())
-			if(mission.HasClearance(planet) && mission.ClearanceMessage() != "auto"
-					&& mission.HasFullClearance())
-			{
-				planet->Bribe();
-				message = mission.ClearanceMessage();
-				return;
-			}
-		if(planet->CanLand())
-			message = "You are cleared to land, " + player.Flagship()->Name() + ".";
-		else
-		{
-			SetBribe(planet->GetBribeFraction());
-			if(bribe)
-				message = "If you want to land here, it'll cost you "
-					+ Format::Credits(bribe) + " credits.";
-			else if(gov->IsEnemy())
-				message = "You are not welcome here.";
-			else
-				message = "I'm afraid we can't permit you to land here.";
-		}
-	}
->>>>>>> 104910d5
 }
 
 
@@ -161,74 +56,10 @@
 
 	Information info;
 	info.SetString("header", header);
-<<<<<<< HEAD
-	
-	const Interface *hailUi = GameData::Interfaces().Get("hail panel");
-	hailUi->Draw(info, this);
-	
-=======
-	if(ship)
-	{
-		info.SetCondition("show assist");
-		if(hasLanguage && !ship->IsDisabled())
-		{
-			if(requestedToBribeShip)
-				info.SetCondition("show pay bribe");
-			if(ship->GetGovernment()->IsEnemy())
-			{
-				if(requestedToBribeShip)
-					info.SetCondition("can pay bribe");
-				else
-					info.SetCondition("can bribe");
-			}
-			else if(!ship->CanBeCarried() && ship->GetShipToAssist() != player.FlagshipPtr())
-				info.SetCondition("can assist");
-		}
-	}
-	else
-	{
-		if(!GameData::GetPolitics().HasDominated(planet))
-			info.SetCondition("show dominate");
-		else
-			info.SetCondition("show relinquish");
-		if(hasLanguage)
-		{
-			info.SetCondition("can dominate");
-			if(!planet->CanLand())
-				info.SetCondition("can bribe");
-		}
-	}
 
 	const Interface *hailUi = GameData::Interfaces().Get("hail panel");
 	hailUi->Draw(info, this);
 
-	// Draw the sprite, rotated, scaled, and swizzled as necessary.
-	float zoom = min(2.f, 400.f / max(sprite->Width(), sprite->Height()));
-	Point center(-170., -10.);
-
-	DrawList draw;
-	// If this is a ship, copy its swizzle, animation settings, etc.
-	if(ship)
-		draw.Add(Body(*ship, center, Point(), facing, zoom));
-	else
-		draw.Add(Body(sprite, center, Point(), facing, zoom));
-
-	// If hailing a ship, draw its turret sprites.
-	if(ship)
-		for(const Hardpoint &hardpoint : ship->Weapons())
-			if(hardpoint.GetOutfit() && hardpoint.GetOutfit()->HardpointSprite().HasSprite())
-			{
-				Body body(
-					hardpoint.GetOutfit()->HardpointSprite(),
-					center + zoom * facing.Rotate(hardpoint.GetPoint()),
-					Point(),
-					facing + hardpoint.GetAngle(),
-					zoom);
-				draw.Add(body);
-			}
-	draw.Draw();
-
->>>>>>> 104910d5
 	// Draw the current message.
 	WrappedText wrap;
 	wrap.SetAlignment(Alignment::JUSTIFIED);
@@ -242,7 +73,6 @@
 
 void HailPanel::DrawIcon(const Ship &ship)
 {
-<<<<<<< HEAD
 	const float zoom = min(2.f, 400.f / max(ship.GetSprite()->Width(), ship.GetSprite()->Height()));
 	const Point center(-170., -10.);
 	const auto facing = ship.Facing();
@@ -261,122 +91,16 @@
 			draw.Add(body);
 		}
 	draw.Draw();
-=======
-	bool shipIsEnemy = (ship && ship->GetGovernment()->IsEnemy());
-
-	if(key == 'd' || key == SDLK_ESCAPE || key == SDLK_RETURN || (key == 'w' && (mod & (KMOD_CTRL | KMOD_GUI))))
-	{
-		if(bribeCallback && bribed)
-			bribeCallback(bribed);
-		GetUI()->Pop(this);
-	}
-	else if(key == 't' && hasLanguage && planet)
-	{
-		if(GameData::GetPolitics().HasDominated(planet))
-		{
-			GameData::GetPolitics().DominatePlanet(planet, false);
-			player.Conditions().Erase("tribute: " + planet->Name());
-			message = "Thank you for granting us our freedom!";
-		}
-		else
-			message = planet->DemandTribute(player);
-		return true;
-	}
-	else if(key == 'h' && hasLanguage && ship)
-	{
-		if(shipIsEnemy || ship->IsDisabled())
-			return false;
-		if(playerNeedsHelp)
-		{
-			if(ship->CanBeCarried())
-				message = "Sorry, my ship is too small to have the right equipment to assist you.";
-			else if(ship->GetPersonality().IsSurveillance())
-				message = "Sorry, I'm too busy to help you right now.";
-			else if(canGiveFuel || canRepair)
-			{
-				ship->SetShipToAssist(player.FlagshipPtr());
-				message = "Hang on, we'll be there in a minute.";
-			}
-			else if(ship->Fuel())
-				message = "Sorry, but if we give you fuel we won't have enough to make it to the next system.";
-			else
-				message = "Sorry, we don't have any fuel.";
-		}
-		else
-		{
-			if(bribe)
-				message = "Yeah, right. Don't push your luck.";
-			else
-				message = "You don't seem to be in need of repairs or fuel assistance.";
-		}
-	}
-	else if((key == 'b' || key == 'o') && hasLanguage)
-	{
-		// Make sure it actually makes sense to bribe this ship.
-		if((ship && !shipIsEnemy) || (planet && planet->CanLand()))
-			return true;
-
-		if(bribe > player.Accounts().Credits())
-			message = "Sorry, but you don't have enough money to be worth my while.";
-		else if(bribe)
-		{
-			if(!ship || requestedToBribeShip)
-			{
-				player.Accounts().AddCredits(-bribe);
-				message = "It's a pleasure doing business with you.";
-			}
-			if(ship)
-			{
-				if(!requestedToBribeShip)
-				{
-					message = "If you want us to leave you alone, it'll cost you "
-						+ Format::Credits(bribe) + " credits.";
-					requestedToBribeShip = true;
-				}
-				else
-				{
-					bribed = ship->GetGovernment();
-					bribed->Bribe();
-					Messages::Add("You bribed a " + bribed->GetName() + " ship "
-						+ Format::Credits(bribe) + " credits to refrain from attacking you today."
-							, Messages::Importance::High);
-				}
-			}
-			else
-			{
-				planet->Bribe();
-				Messages::Add("You bribed the authorities on " + planet->Name() + " "
-					+ Format::Credits(bribe) + " credits to permit you to land."
-						, Messages::Importance::High);
-			}
-		}
-		else
-			message = "I do not want your money.";
-	}
-
-	return true;
->>>>>>> 104910d5
 }
 
 
 
 void HailPanel::DrawIcon(const Sprite &sprite, Angle facing)
 {
-<<<<<<< HEAD
 	const float zoom = min(2.f, 400.f / max(sprite.Width(), sprite.Height()));
 	const Point center(-170., -10.);
 
 	DrawList draw;
 	draw.Add(Body(&sprite, center, Point(), facing, zoom));
 	draw.Draw();
-=======
-	// Find the total value of your fleet.
-	int64_t value = 0;
-	for(const shared_ptr<Ship> &it : player.Ships())
-		value += it->Cost();
-
-	bribe = 1000 * static_cast<int64_t>(sqrt(value) * scale);
-	if(scale && !bribe)
-		bribe = 1000;
->>>>>>> 104910d5
 }