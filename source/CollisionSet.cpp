--- conflicted
+++ resolved
@@ -137,11 +137,7 @@
 
 // Get all possible collisions for the given projectile. Collisions are not necessarily
 // sorted by distance.
-<<<<<<< HEAD
-vector<Collision> &CollisionSet::Line(const Projectile &projectile, vector<Collision> &result) const
-=======
 void CollisionSet::Line(const Projectile &projectile, vector<Collision> &result) const
->>>>>>> 44c04c66
 {
 	// What objects the projectile hits depends on its government.
 	const Government *pGov = projectile.GetGovernment();
@@ -149,23 +145,14 @@
 	// Convert the projectile to a line represented by its start and end points.
 	Point from = projectile.Position();
 	Point to = from + projectile.Velocity();
-<<<<<<< HEAD
-
-	return Line(from, to, result, pGov, projectile.Target());
-=======
 	Line(from, to, result, pGov, projectile.Target());
->>>>>>> 44c04c66
 }
 
 
 
 // Get all possible collisions along a line. Collisions are not necessarily sorted by
 // distance.
-<<<<<<< HEAD
-vector<Collision> &CollisionSet::Line(const Point &from, const Point &to, vector<Collision> &lineResult,
-=======
 void CollisionSet::Line(const Point &from, const Point &to, vector<Collision> &lineResult,
->>>>>>> 44c04c66
 		const Government *pGov, const Body *target) const
 {
 	const int x = from.X();
@@ -223,11 +210,7 @@
 		Point newEnd = from + pVelocity.Unit() * USED_MAX_VELOCITY;
 
 		Line(from, newEnd, lineResult, pGov, target);
-<<<<<<< HEAD
-		return lineResult;
-=======
 		return;
->>>>>>> 44c04c66
 	}
 
 	// When stepping from one grid cell to the next, we'll go in this direction.
@@ -326,26 +309,16 @@
 
 
 // Get all objects within the given range of the given point.
-<<<<<<< HEAD
-vector<Body *> &CollisionSet::Circle(const Point &center, double radius, vector<Body *> &result) const
-{
-	return Ring(center, 0., radius, result);
-=======
 void CollisionSet::Circle(const Point &center, double radius, vector<Body *> &result) const
 {
 	Ring(center, 0., radius, result);
->>>>>>> 44c04c66
 }
 
 
 
 // Get all objects touching a ring with a given inner and outer range
 // centered at the given point.
-<<<<<<< HEAD
-vector<Body *> &CollisionSet::Ring(const Point &center, double inner, double outer, vector<Body *> &circleResult) const
-=======
 void CollisionSet::Ring(const Point &center, double inner, double outer, vector<Body *> &circleResult) const
->>>>>>> 44c04c66
 {
 	// Calculate the range of (x, y) grid coordinates this ring covers.
 	const int minX = static_cast<int>(center.X() - outer) >> SHIFT;
