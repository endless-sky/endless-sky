/* TextReplacements.h
Copyright (c) 2021 by Amazinite

Endless Sky is free software: you can redistribute it and/or modify it under the
terms of the GNU General Public License as published by the Free Software
Foundation, either version 3 of the License, or (at your option) any later version.

Endless Sky is distributed in the hope that it will be useful, but WITHOUT ANY
WARRANTY; without even the implied warranty of MERCHANTABILITY or FITNESS FOR A
PARTICULAR PURPOSE. See the GNU General Public License for more details.

You should have received a copy of the GNU General Public License along with
this program. If not, see <https://www.gnu.org/licenses/>.
*/

#pragma once

#include "ConditionContext.h"

#include <map>
#include <string>
#include <vector>

class ConditionSet;
class ConditionsStore;
class DataNode;
class PlayerInfo;



// A class containing a list of text replacements. Text replacements consist of a
// key to search for and the text to replace it with. One key can have multiple potential
// replacement texts, with the specific text chosen being defined by whichever replacement
// is the last valid replacement for that key, with replacement validity being defined
// by a ConditionSet.
class TextReplacements {
public:
	// Load a substitutions node.
	void Load(const DataNode &node, const ConditionsStore *playerConditions);

	// Clear this TextReplacement's substitutions and insert the substitutions of other.
	void Revert(TextReplacements &other);

	// Add new text replacements to the given map after evaluating all possible replacements.
	// This TextReplacements will overwrite the value of any existing keys in the given map
	// if the map and this TextReplacements share a key.
<<<<<<< HEAD
	void Substitutions(
		std::map<std::string, std::string> &subs,
		const ConditionsStore &conditions,
		const ConditionContext &context
	) const;
=======
	void Substitutions(std::map<std::string, std::string> &subs) const;
>>>>>>> 00230ea3


private:
	// Vector with "string to be replaced", "condition when to replace", and "replacement text".
	std::vector<std::pair<std::string, std::pair<ConditionSet, std::string>>> substitutions;
};<|MERGE_RESOLUTION|>--- conflicted
+++ resolved
@@ -44,15 +44,10 @@
 	// Add new text replacements to the given map after evaluating all possible replacements.
 	// This TextReplacements will overwrite the value of any existing keys in the given map
 	// if the map and this TextReplacements share a key.
-<<<<<<< HEAD
 	void Substitutions(
 		std::map<std::string, std::string> &subs,
-		const ConditionsStore &conditions,
 		const ConditionContext &context
 	) const;
-=======
-	void Substitutions(std::map<std::string, std::string> &subs) const;
->>>>>>> 00230ea3
 
 
 private:
