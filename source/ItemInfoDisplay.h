--- conflicted
+++ resolved
@@ -40,15 +40,9 @@
 
 	// Draw each of the panels.
 	void DrawDescription(const Point &topLeft) const;
-<<<<<<< HEAD
 	virtual void DrawAttributes(double deltaTime, const Point &topLeft) const;
 	void DrawTooltips(double deltaTime) const;
-	
-=======
-	virtual void DrawAttributes(const Point &topLeft) const;
-	void DrawTooltips() const;
 
->>>>>>> b1b1a78a
 	// Update the location where the mouse is hovering.
 	void Hover(const Point &point);
 	void ClearHover();
@@ -56,17 +50,10 @@
 
 protected:
 	void UpdateDescription(const std::string &text, const std::vector<std::string> &licenses, bool isShip);
-<<<<<<< HEAD
 	Point Draw(double deltaTime, Point point, const std::vector<std::string> &labels, const std::vector<std::string> &values) const;
 	void CheckHover(const Table &table, const std::string &label, double deltaTime) const;
-	
-	
-=======
-	Point Draw(Point point, const std::vector<std::string> &labels, const std::vector<std::string> &values) const;
-	void CheckHover(const Table &table, const std::string &label) const;
 
 
->>>>>>> b1b1a78a
 protected:
 	static const int WIDTH = 250;
 
