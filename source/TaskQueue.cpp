--- conflicted
+++ resolved
@@ -55,19 +55,7 @@
 
 
 
-<<<<<<< HEAD
-// Queue a function to execute in parallel, with an another optional function that
-=======
-TaskQueue::~TaskQueue()
-{
-	// Make sure every task that belongs to this queue is finished.
-	Wait();
-}
-
-
-
 // Queue a function to execute in parallel, with another optional function that
->>>>>>> 87773848
 // will get executed on the main thread after the first function finishes.
 // Returns a future representing the future result of the async call. Ignores
 // any main thread task that still need to be executed!
