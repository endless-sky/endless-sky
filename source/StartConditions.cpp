/* StartConditions.cpp
Copyright (c) 2014 by Michael Zahniser

Endless Sky is free software: you can redistribute it and/or modify it under the
terms of the GNU General Public License as published by the Free Software
Foundation, either version 3 of the License, or (at your option) any later version.

Endless Sky is distributed in the hope that it will be useful, but WITHOUT ANY
WARRANTY; without even the implied warranty of MERCHANTABILITY or FITNESS FOR A
PARTICULAR PURPOSE. See the GNU General Public License for more details.

You should have received a copy of the GNU General Public License along with
this program. If not, see <https://www.gnu.org/licenses/>.
*/

#include "StartConditions.h"

#include "DataNode.h"
#include "text/Format.h"
#include "GameData.h"
#include "Logger.h"
#include "Planet.h"
#include "Ship.h"
#include "image/Sprite.h"
#include "image/SpriteSet.h"
#include "System.h"

#include <algorithm>
#include <sstream>

using namespace std;

namespace {
	// A default string to return if somehow the current state does not exist in the state map.
	static const string ILLEGAL = "(ILLEGAL STATE)";
}



StartConditions::StartConditions(const DataNode &node)
{
	Load(node);
}



void StartConditions::Load(const DataNode &node)
{
	// When a plugin modifies an existing starting condition, default to
	// clearing the previously-defined description text. The plugin may
	// amend it by using "add description"
	StartInfo &unlocked = infoByState[StartState::UNLOCKED];
	bool clearDescription = !unlocked.description.empty();

	for(const DataNode &child : node)
	{
		// Check for the "add" or "remove" keyword.
		bool add = (child.Token(0) == "add");
		bool remove = (child.Token(0) == "remove");
		if((add || remove) && child.Size() < 2)
		{
			child.PrintTrace("Skipping " + child.Token(0) + " with no key given:");
			continue;
		}

		// Determine if the child is a "core" or "UNLOCKED state" attribute. Removal of such attributes
		// is handled below.
		if(!remove && (CoreStartData::LoadChild(child, add)
				|| LoadStateChild(child, unlocked, clearDescription, add)))
			continue;

		// Otherwise, we should try to parse it.
		const string &key = child.Token((add || remove) ? 1 : 0);
		int valueIndex = (add || remove) ? 2 : 1;
		bool hasValue = (child.Size() > valueIndex);
		const string &value = child.Token(hasValue ? valueIndex : 0);

		if(remove)
		{
			if(key == "name")
				unlocked.name.clear();
			else if(key == "description")
				unlocked.description.clear();
			else if(key == "thumbnail")
				unlocked.thumbnail = nullptr;
			else if(key == "ships")
				ships.clear();
			else if(key == "ship" && hasValue)
				ships.erase(remove_if(ships.begin(), ships.end(),
					[&value](const Ship &s) noexcept -> bool { return s.TrueModelName() == value; }),
					ships.end());
			else if(key == "conversation")
				conversation = ExclusiveItem<Conversation>();
			else if(key == "to" && hasValue)
			{
				if(value == "display")
					toDisplay = ConditionSet();
				else if(value == "reveal")
					toReveal = ConditionSet();
				else if(value == "unlock")
					toUnlock = ConditionSet();
				else
					child.PrintTrace("Skipping unrecognized attribute:");
			}
			else if(key == "conditions")
				conditions = ConditionAssignments();
			else
				child.PrintTrace("Skipping unsupported use of \"remove\":");
		}
		else if(key == "ship" && hasValue)
		{
			// TODO: support named stock ships.
			// Assume that child nodes introduce a full ship definition. Even without child nodes,
			// Ship::Load + Ship::FinishLoading will create the expected ship instance if there is
			// a 3rd token (i.e. this will be treated as though it were a ship variant definition,
			// without making the variant available to the rest of GameData).
			if(child.HasChildren() || child.Size() >= add + 3)
				ships.emplace_back(child);
			// If there's only 2 tokens & there's no child nodes, the created instance would be ill-formed.
			else
				child.PrintTrace("Skipping unsupported use of a \"stock\" ship (a full definition is required):");
		}
		else if(key == "conversation" && child.HasChildren() && !add)
			conversation = ExclusiveItem<Conversation>(Conversation(child));
		else if(key == "conversation" && hasValue && !child.HasChildren())
			conversation = ExclusiveItem<Conversation>(GameData::Conversations().Get(value));
		else if(add)
			child.PrintTrace("Skipping unsupported use of \"add\":");
		// Only global conditions are supported in these ConditionSets. The global conditions are accessed directly,
		// and therefore do not need the "global: " prefix.
		else if(key == "to" && hasValue)
		{
			if(value == "display")
				toDisplay.Load(child);
			else if(value == "reveal")
				toReveal.Load(child);
			else if(value == "unlock")
				toUnlock.Load(child);
			else
				child.PrintTrace("Skipping unrecognized attribute:");
		}
		else if(key == "on" && hasValue)
		{
			// The HIDDEN state contains no information. The UNLOCKED StateInfo is a child of the root node
			// instead of an "on" node.
			if(value == "display")
				LoadState(child, StartState::DISPLAYED);
			else if(value == "reveal")
				LoadState(child, StartState::REVEALED);
		}
		else
			conditions.Add(child);
	}

	// The unlocked state must have at least some information.
	if(unlocked.description.empty())
		unlocked.description = "(No description provided.)";
	if(unlocked.name.empty())
		unlocked.name = "(Unnamed start)";

	// If the REVEALED or DISPLAYED states are missing information, fill them in with "???".
	// Also use the UNLOCKED state thumbnail if the other states are missing one.
	FillState(StartState::REVEALED, unlocked.thumbnail);
	FillState(StartState::DISPLAYED, unlocked.thumbnail);

	// If no identifier is supplied, the creator would like this starting scenario to be isolated from
	// other plugins. Thus, use an unguessable, non-reproducible identifier, this item's memory address.
	if(identifier.empty() && node.Size() >= 2)
		identifier = node.Token(1);
	else if(identifier.empty())
	{
		stringstream addr;
		addr << unlocked.name << " " << this;
		identifier = addr.str();
	}
}



// Finish loading the ship definitions.
void StartConditions::FinishLoading()
{
	for(Ship &ship : ships)
		ship.FinishLoading(true);

	// The UNLOCKED StartInfo should always display the correct information. Therefore, we get the
	// planet and system names now. If we had gotten these during Load, the planet and system provided
	// may now be invalid, meaning the CoreStartData would actually send the start to New Boston instead
	// of what was displayed.
	StartInfo &unlocked = infoByState[StartState::UNLOCKED];
<<<<<<< HEAD
	unlocked.planet = GetPlanet().DisplayName();
	unlocked.system = GetSystem().DisplayName();
	unlocked.date = GetDate().ToString();
=======
	unlocked.planet = GetPlanet().Name();
	unlocked.system = GetSystem().Name();
	unlocked.date = GetDate();
>>>>>>> a2eadf34
	unlocked.credits = Format::Credits(GetAccounts().Credits());
	unlocked.debt = Format::Credits(GetAccounts().TotalDebt());

	string reason = GetConversation().Validate();
	if(!GetConversation().IsValidIntro() || !reason.empty())
		Logger::LogError("Warning: The start scenario \"" + Identifier() + "\" (named \""
			+ unlocked.name + "\") has an invalid starting conversation."
			+ (reason.empty() ? "" : "\n\t" + std::move(reason)));
}



bool StartConditions::IsValid() const
{
	// A start must specify a valid system.
	if(!system || !system->IsValid())
		return false;

	// A start must specify a valid planet in its specified system.
	if(!planet || !planet->IsValid() || planet->GetSystem() != system)
		return false;

	// A start must reference a valid "intro" conversation, either stock or custom.
	if(!GetConversation().IsValidIntro() || !GetConversation().Validate().empty())
		return false;

	// All ship models must be valid.
	if(any_of(ships.begin(), ships.end(), [](const Ship &it) noexcept -> bool { return !it.IsValid(); }))
		return false;

	return true;
}



const ConditionAssignments &StartConditions::GetConditions() const noexcept
{
	return conditions;
}



const vector<Ship> &StartConditions::Ships() const noexcept
{
	return ships;
}



const Conversation &StartConditions::GetConversation() const
{
	return *conversation;
}



const Sprite *StartConditions::GetThumbnail() const noexcept
{
	// The state we ask for should always be present in the map, but just in case it isn't,
	// make sure we're not accessing out of bound information.
	auto it = infoByState.find(state);
	return it == infoByState.end() ? nullptr : it->second.thumbnail;
}



const string &StartConditions::GetDisplayName() const noexcept
{
	auto it = infoByState.find(state);
	return it == infoByState.end() ? ILLEGAL : it->second.name;
}



const string &StartConditions::GetDescription() const noexcept
{
	auto it = infoByState.find(state);
	return it == infoByState.end() ? ILLEGAL : it->second.description;
}



const string &StartConditions::GetPlanetName() const noexcept
{
	auto it = infoByState.find(state);
	return it == infoByState.end() ? ILLEGAL : it->second.planet;
}



const string &StartConditions::GetSystemName() const noexcept
{
	auto it = infoByState.find(state);
	return it == infoByState.end() ? ILLEGAL : it->second.system;
}



const string &StartConditions::GetDateString() const noexcept
{
	auto it = infoByState.find(state);
	if(it == infoByState.end())
		return ILLEGAL;
	if(it->second.date)
		return it->second.date.ToString();
	return it->second.dateString;
}



const string &StartConditions::GetCredits() const noexcept
{
	auto it = infoByState.find(state);
	return it == infoByState.end() ? ILLEGAL : it->second.credits;
}



const string &StartConditions::GetDebt() const noexcept
{
	auto it = infoByState.find(state);
	return it == infoByState.end() ? ILLEGAL : it->second.debt;
}



bool StartConditions::Visible(const ConditionsStore &conditionsStore) const
{
	return toDisplay.Test(conditionsStore);
}



void StartConditions::SetState(const ConditionsStore &conditionsStore)
{
	if(toDisplay.Test(conditionsStore))
	{
		if(toReveal.Test(conditionsStore))
		{
			if(toUnlock.Test(conditionsStore))
				state = StartState::UNLOCKED;
			else
				state = StartState::REVEALED;
		}
		else
			state = StartState::DISPLAYED;
	}
	else
		state = StartState::HIDDEN;
}



bool StartConditions::IsUnlocked() const
{
	return state == StartState::UNLOCKED;
}



void StartConditions::LoadState(const DataNode &node, StartState state)
{
	StartInfo &info = infoByState[state];
	bool clearDescription = !info.description.empty();
	for(const auto &child : node)
		LoadStateChild(child, info, clearDescription, false);
}



bool StartConditions::LoadStateChild(const DataNode &child, StartInfo &info, bool &clearDescription, bool isAdd)
{
	const string &key = child.Token(isAdd ? 1 : 0);
	int valueIndex = (isAdd) ? 2 : 1;
	bool hasValue = (child.Size() > valueIndex);
	const string &value = child.Token(hasValue ? valueIndex : 0);

	if(key == "name" && hasValue)
		info.name = value;
	else if(key == "description" && hasValue)
	{
		if(clearDescription)
		{
			info.description.clear();
			clearDescription = false;
		}
		info.description += value + "\n";
	}
	else if(key == "thumbnail" && hasValue)
		info.thumbnail = SpriteSet::Get(value);
	else if(key == "system" && hasValue)
		info.system = value;
	else if(key == "planet" && hasValue)
		info.planet = value;
	else if(key == "date" && hasValue)
		if(child.Size() >= valueIndex + 3)
			info.date = Date(child.Value(valueIndex), child.Value(valueIndex + 1), child.Value(valueIndex + 2));
		else
			info.dateString = value;
	// Format credits and debt where applicable.
	else if(key == "credits" && hasValue)
		if(child.IsNumber(value))
			info.credits = Format::Credits(child.Value(value));
		else
			info.credits = value;
	else if(key == "debt" && hasValue)
		if(child.IsNumber(value))
			info.debt = Format::Credits(child.Value(value));
		else
			info.debt = value;
	else
		return false;
	return true;
}



void StartConditions::FillState(StartState fillState, const Sprite *thumbnail)
{
	StartInfo &fill = infoByState[fillState];
	if(!fill.thumbnail)
		fill.thumbnail = thumbnail;
	if(fill.name.empty())
		fill.name = "???";
	if(fill.description.empty())
		fill.description = "???";
	if(fill.system.empty())
		fill.system = "???";
	if(fill.planet.empty())
		fill.planet = "???";
	if(fill.dateString.empty() && !fill.date)
		fill.dateString = "???";
	if(fill.credits.empty())
		fill.credits = "???";
	if(fill.debt.empty())
		fill.debt = "???";
}<|MERGE_RESOLUTION|>--- conflicted
+++ resolved
@@ -188,15 +188,9 @@
 	// may now be invalid, meaning the CoreStartData would actually send the start to New Boston instead
 	// of what was displayed.
 	StartInfo &unlocked = infoByState[StartState::UNLOCKED];
-<<<<<<< HEAD
 	unlocked.planet = GetPlanet().DisplayName();
 	unlocked.system = GetSystem().DisplayName();
-	unlocked.date = GetDate().ToString();
-=======
-	unlocked.planet = GetPlanet().Name();
-	unlocked.system = GetSystem().Name();
 	unlocked.date = GetDate();
->>>>>>> a2eadf34
 	unlocked.credits = Format::Credits(GetAccounts().Credits());
 	unlocked.debt = Format::Credits(GetAccounts().TotalDebt());
 
