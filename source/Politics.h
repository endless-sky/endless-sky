--- conflicted
+++ resolved
@@ -87,21 +87,13 @@
 	void BribePlanet(const Planet *planet, bool fullAccess);
 	void DominatePlanet(const Planet *planet, bool dominate = true);
 	bool HasDominated(const Planet *planet) const;
-<<<<<<< HEAD
-	
+
 	// Check to see if the player has done anything they should be fined for on a planet.
 	// Each government can only fine you once per day.
 	std::string Fine(PlayerInfo &player, const Government *gov, double security);
 	// Fine the player when in space. This can result in multiple fines per day, but only once per ship.
 	Punishment Fine(PlayerInfo &player, const Ship &ship, int scan, const Ship &target);
-	
-=======
 
-	// Check to see if the player has done anything they should be fined for.
-	// Each government can only fine you once per day.
-	std::string Fine(PlayerInfo &player, const Government *gov, int scan, const Ship *target, double security);
-
->>>>>>> 104910d5
 	// Get or set your reputation with the given government.
 	double Reputation(const Government *gov) const;
 	void AddReputation(const Government *gov, double value);
