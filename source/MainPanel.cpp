/* MainPanel.cpp
Copyright (c) 2014 by Michael Zahniser

Endless Sky is free software: you can redistribute it and/or modify it under the
terms of the GNU General Public License as published by the Free Software
Foundation, either version 3 of the License, or (at your option) any later version.

Endless Sky is distributed in the hope that it will be useful, but WITHOUT ANY
WARRANTY; without even the implied warranty of MERCHANTABILITY or FITNESS FOR A
PARTICULAR PURPOSE. See the GNU General Public License for more details.

You should have received a copy of the GNU General Public License along with
this program. If not, see <https://www.gnu.org/licenses/>.
*/

#include "MainPanel.h"

#include "BoardingPanel.h"
#include "comparators/ByGivenOrder.h"
#include "CategoryList.h"
#include "CoreStartData.h"
#include "Dialog.h"
#include "text/Font.h"
#include "text/FontSet.h"
#include "text/Format.h"
#include "FrameTimer.h"
#include "GameData.h"
#include "Government.h"
#include "HailPanel.h"
#include "shader/LineShader.h"
#include "MapDetailPanel.h"
#include "MessageLogPanel.h"
#include "Messages.h"
#include "Mission.h"
#include "Phrase.h"
#include "Planet.h"
#include "PlanetPanel.h"
#include "PlayerInfo.h"
#include "PlayerInfoPanel.h"
#include "Preferences.h"
#include "Screen.h"
#include "Ship.h"
#include "ShipEvent.h"
#include "StellarObject.h"
#include "System.h"
#include "UI.h"

#include "opengl.h"

#include <cmath>
#include <sstream>
#include <string>

using namespace std;



MainPanel::MainPanel(PlayerInfo &player, GamePad &controller)
	: player(player), engine(player, controller)
{
	SetIsFullScreen(true);
}



void MainPanel::Step()
{
	engine.Wait();

	// Depending on what UI element is on top, the game is "paused." This
	// checks only already-drawn panels.
	bool isActive = GetUI()->IsTop(this);

	// If the player is dead, don't show anything.
	if(player.IsDead())
		show = Command::NONE;

	// Display any requested panels.
	if(show.Has(Command::MAP))
	{
		GetUI()->Push(new MapDetailPanel(player));
		isActive = false;
	}
	else if(show.Has(Command::INFO))
	{
		GetUI()->Push(new PlayerInfoPanel(player));
		isActive = false;
	}
	else if(show.Has(Command::MESSAGE_LOG))
	{
		GetUI()->Push(new MessageLogPanel());
		isActive = false;
	}
	else if(show.Has(Command::HAIL))
<<<<<<< HEAD
		isActive = !ShowHailPanel(show.Has(Command::SHIFT));
=======
		isActive = !ShowHailPanel();
	else if(show.Has(Command::HELP))
		isActive = !ShowHelp(true);
>>>>>>> fcea652c
	show = Command::NONE;

	// If the player just landed, pop up the planet panel. When it closes, it
	// will call this object's OnCallback() function;
	if(isActive && player.GetPlanet() && !player.GetPlanet()->IsWormhole())
	{
		GetUI()->Push(new PlanetPanel(player, bind(&MainPanel::OnCallback, this)));
		player.Land(GetUI());
		isActive = false;
	}

	// Offer the next available entering mission.
	if(isActive && player.HasAvailableEnteringMissions() && player.Flagship())
	{
		Mission *mission = player.EnteringMission();
		if(mission)
			mission->Do(Mission::OFFER, player, GetUI());
		else
			player.HandleBlockedEnteringMissions(GetUI());
		// Determine if a Dialog or ConversationPanel is being drawn next frame.
		isActive = (GetUI()->Top().get() == this);
	}

	// Display any relevant help/tutorial messages.
	if(isActive)
		isActive = !ShowHelp(false);

	engine.Step(isActive);

	// Splice new events onto the eventQueue for (eventual) handling. No
	// other classes use Engine::Events() after Engine::Step() completes.
	eventQueue.splice(eventQueue.end(), engine.Events());
	// Handle as many ShipEvents as possible (stopping if no longer active
	// and updating the isActive flag).
	StepEvents(isActive);

	if(isActive)
		engine.Go();
	else
		canDrag = false;
	canClick = isActive;
}



void MainPanel::Draw()
{
	FrameTimer loadTimer;
	glClear(GL_COLOR_BUFFER_BIT);

	engine.Draw();

	if(isDragging)
	{
		if(canDrag)
		{
			const Color &dragColor = *GameData::Colors().Get("drag select");
			LineShader::Draw(dragSource, Point(dragSource.X(), dragPoint.Y()), .8f, dragColor);
			LineShader::Draw(Point(dragSource.X(), dragPoint.Y()), dragPoint, .8f, dragColor);
			LineShader::Draw(dragPoint, Point(dragPoint.X(), dragSource.Y()), .8f, dragColor);
			LineShader::Draw(Point(dragPoint.X(), dragSource.Y()), dragSource, .8f, dragColor);
		}
		else
			isDragging = false;
	}

	if(Preferences::Has("Show CPU / GPU load"))
	{
		string loadString = to_string(lround(load * 100.)) + "% GPU";
		const Color &color = *GameData::Colors().Get("medium");
		FontSet::Get(14).Draw(loadString, Point(10., Screen::Height() * -.5 + 5.), color);

		loadSum += loadTimer.Time();
		if(++loadCount == 60)
		{
			load = loadSum;
			loadSum = 0.;
			loadCount = 0;
		}
	}
}



// The planet panel calls this when it closes.
void MainPanel::OnCallback()
{
	engine.Place();
	// Run one step of the simulation to fill in the new planet locations.
	engine.Go();
	engine.Wait();
	engine.Step(true);
	// Start the next step of the simulation because Step() above still
	// thinks the planet panel is up and therefore will not start it.
	engine.Go();
}



// The hail panel calls this when it closes.
void MainPanel::OnBribeCallback(const Government *bribed)
{
	engine.BreakTargeting(bribed);
}



bool MainPanel::AllowsFastForward() const noexcept
{
	return true;
}



Engine &MainPanel::GetEngine()
{
	return engine;
}



// Only override the ones you need; the default action is to return false.
bool MainPanel::KeyDown(SDL_Keycode key, Uint16 mod, const Command &command, bool isNewPress)
{
	if(player.IsDead())
		return true;

	if(command.Has(Command::MAP | Command::INFO | Command::MESSAGE_LOG | Command::HAIL | Command::HELP))
		show = command;
	else if(command.Has(Command::TURRET_TRACKING))
	{
		bool newValue = !Preferences::Has("Turrets focus fire");
		Preferences::Set("Turrets focus fire", newValue);
		Messages::Add("Turret tracking mode set to: " + string(newValue ? "focused" : "opportunistic") + ".",
			Messages::Importance::High);
	}
	else if(command.Has(Command::AMMO))
	{
		Preferences::ToggleAmmoUsage();
		Messages::Add("Your escorts will now expend ammo: " + Preferences::AmmoUsage() + ".",
			Messages::Importance::High);
	}
	else if((key == SDLK_MINUS || key == SDLK_KP_MINUS) && !command)
		Preferences::ZoomViewOut();
	else if((key == SDLK_PLUS || key == SDLK_KP_PLUS || key == SDLK_EQUALS) && !command)
		Preferences::ZoomViewIn();
	else if(key >= '0' && key <= '9' && !command)
		engine.SelectGroup(key - '0', mod & KMOD_SHIFT, mod & (KMOD_CTRL | KMOD_GUI));
	else
		return false;

	return true;
}



bool MainPanel::Click(int x, int y, int clicks)
{
	// Don't respond to clicks if another panel is active.
	if(!canClick)
		return true;
	// Only allow drags that start when clicking was possible.
	canDrag = true;

	dragSource = Point(x, y);
	dragPoint = dragSource;

	SDL_Keymod mod = SDL_GetModState();
	hasShift = (mod & KMOD_SHIFT);
	hasControl = (mod & KMOD_CTRL);

	engine.Click(dragSource, dragSource, hasShift, hasControl);

	return true;
}



bool MainPanel::RClick(int x, int y)
{
	engine.RClick(Point(x, y));

	return true;
}



bool MainPanel::Drag(double dx, double dy)
{
	if(!canDrag)
		return true;

	dragPoint += Point(dx, dy);
	isDragging = true;
	return true;
}



bool MainPanel::Release(int x, int y)
{
	if(isDragging)
	{
		dragPoint = Point(x, y);
		if(dragPoint.Distance(dragSource) > 5.)
			engine.Click(dragSource, dragPoint, hasShift, hasControl);

		isDragging = false;
	}

	return true;
}



bool MainPanel::Scroll(double dx, double dy)
{
	if(dy < 0)
		Preferences::ZoomViewOut();
	else if(dy > 0)
		Preferences::ZoomViewIn();
	else
		return false;

	return true;
}



bool MainPanel::GamePadState(GamePad &controller)
{
	Command command = controller.ToPanelCommand();
	if(command)
		KeyDown(SDLK_UNKNOWN, 0, command, true);
	return true;
}



void MainPanel::ShowScanDialog(const ShipEvent &event)
{
	shared_ptr<Ship> target = event.Target();

	ostringstream out;
	if(event.Type() & ShipEvent::SCAN_CARGO)
	{
		bool first = true;
		for(const auto &it : target->Cargo().Commodities())
			if(it.second)
			{
				if(first)
					out << "This " + target->Noun() + " is carrying:\n";
				first = false;

				out << "\t" << Format::CargoString(it.second, it.first) << "\n";
			}
		for(const auto &it : target->Cargo().Outfits())
			if(it.second)
			{
				if(first)
					out << "This " + target->Noun() + " is carrying:\n";
				first = false;

				out << "\t";
				if(it.first->Get("installable") < 0.)
				{
					int tons = ceil(it.second * it.first->Mass());
					out << Format::CargoString(tons, Format::LowerCase(it.first->PluralName())) << "\n";
				}
				else
					out << it.second << " " << (it.second == 1 ? it.first->DisplayName() : it.first->PluralName()) << "\n";
			}
		if(first)
			out << "This " + target->Noun() + " is not carrying any cargo.\n";
	}
	if((event.Type() & ShipEvent::SCAN_OUTFITS) && target->Attributes().Get("inscrutable"))
		out << "Your scanners cannot make any sense of this " + target->Noun() + "'s interior.";
	else if(event.Type() & ShipEvent::SCAN_OUTFITS)
	{
		if(!target->Outfits().empty())
			out << "This " + target->Noun() + " is equipped with:\n";
		else
			out << "This " + target->Noun() + " is not equipped with any outfits.\n";

		// Split target->Outfits() into categories, then iterate over them in order.
		vector<string> categories;
		for(const auto &category : GameData::GetCategory(CategoryType::OUTFIT))
			categories.push_back(category.Name());
		auto comparator = ByGivenOrder<string>(categories);
		map<string, map<const string, int>, ByGivenOrder<string>> outfitsByCategory(comparator);
		for(const auto &it : target->Outfits())
		{
			string outfitNameForDisplay = (it.second == 1 ? it.first->DisplayName() : it.first->PluralName());
			if(it.first->IsDefined() && !it.first->Category().empty() && !outfitNameForDisplay.empty())
				outfitsByCategory[it.first->Category()].emplace(std::move(outfitNameForDisplay), it.second);
		}
		for(const auto &it : outfitsByCategory)
		{
			if(it.second.empty())
				continue;

			// Print the category's name and outfits in it.
			out << "\t" << (it.first.empty() ? "Unknown" : it.first) << "\n";
			for(const auto &it2 : it.second)
				if(!it2.first.empty() && it2.second > 0)
					out << "\t\t" << it2.second << " " << it2.first << "\n";
		}

		map<string, int> count;
		for(const Ship::Bay &bay : target->Bays())
			if(bay.ship)
			{
				int &value = count[bay.ship->DisplayModelName()];
				if(value)
				{
					// If the name and the plural name are the same string, just
					// update the count. Otherwise, clear the count for the
					// singular name and set it for the plural.
					int &pluralValue = count[bay.ship->PluralModelName()];
					if(!pluralValue)
					{
						value = -1;
						pluralValue = 1;
					}
					++pluralValue;
				}
				else
					++value;
			}
		if(!count.empty())
		{
			out << "This " + target->Noun() + " is carrying:\n";
			for(const auto &it : count)
				if(it.second > 0)
					out << "\t" << it.second << " " << it.first << "\n";
		}
	}
	GetUI()->Push(new Dialog(out.str()));
}



bool MainPanel::ShowHailPanel(bool targetPlanet)
{
	// An exploding ship cannot communicate.
	const Ship *flagship = player.Flagship();
	if(!flagship || flagship->IsDestroyed())
		return false;

	// Player cannot hail while landing / departing.
	if(flagship->Zoom() < 1.)
		return false;

	shared_ptr<Ship> target = flagship->GetTargetShip();
	if((targetPlanet || (SDL_GetModState() & KMOD_SHIFT)) && flagship->GetTargetStellar())
		target.reset();

	if(flagship->IsEnteringHyperspace())
		Messages::Add("Unable to send hail: your flagship is entering hyperspace.", Messages::Importance::Highest);
	else if(flagship->IsCloaked() && !flagship->Attributes().Get("cloaked communication"))
		Messages::Add("Unable to send hail: your flagship is cloaked.", Messages::Importance::Highest);
	else if(target)
	{
		// If the target is out of system, always report a generic response
		// because the player has no way of telling if it's presently jumping or
		// not. If it's in system and jumping, report that.
		if(target->Zoom() < 1. || target->IsDestroyed() || target->GetSystem() != player.GetSystem()
				|| target->IsCloaked())
			Messages::Add("Unable to hail target " + target->Noun() + ".", Messages::Importance::Highest);
		else if(target->IsEnteringHyperspace())
			Messages::Add("Unable to send hail: " + target->Noun() + " is entering hyperspace.",
				Messages::Importance::Highest);
		else
		{
			GetUI()->Push(new HailPanel(player, target,
				[&](const Government *bribed) { MainPanel::OnBribeCallback(bribed); }));
			return true;
		}
	}
	else if(flagship->GetTargetStellar())
	{
		const Planet *planet = flagship->GetTargetStellar()->GetPlanet();
		if(!planet)
			Messages::Add("Unable to send hail.", Messages::Importance::Highest);
		else if(planet->IsWormhole())
		{
			static const Phrase *wormholeHail = GameData::Phrases().Get("wormhole hail");
			Messages::Add(wormholeHail->Get(), Messages::Importance::Highest);
		}
		else if(planet->IsInhabited())
		{
			GetUI()->Push(new HailPanel(player, flagship->GetTargetStellar()));
			return true;
		}
		else
			Messages::Add("Unable to send hail: " + planet->Noun() + " is not inhabited.",
				Messages::Importance::Highest);
	}
	else
		Messages::Add("Unable to send hail: no target selected.", Messages::Importance::Highest);

	return false;
}



bool MainPanel::ShowHelp(bool force)
{
	const Ship *flagship = player.Flagship();
	if(!flagship)
		return false;

	vector<string> forced;
	// Check if any help messages should be shown.
	if(Preferences::Has("Control ship with mouse"))
	{
		if(force)
			forced.push_back("control ship with mouse");
		else if(DoHelp("control ship with mouse"))
			return true;
	}
	if(flagship->IsTargetable())
	{
		if(force)
			forced.push_back("navigation");
		else if(DoHelp("navigation"))
			return true;
	}
	if(flagship->IsDestroyed())
	{
		if(force)
			forced.push_back("dead");
		else if(DoHelp("dead"))
			return true;
	}
	else if(flagship->IsDisabled())
	{
		if(force)
			forced.push_back("disabled");
		else if(DoHelp("disabled"))
			return true;
	}
	bool canRefuel = player.GetSystem()->HasFuelFor(*flagship);
	if(!flagship->IsHyperspacing() && !flagship->JumpsRemaining() && !canRefuel)
	{
		if(force)
			forced.push_back("stranded");
		else if(DoHelp("stranded"))
			return true;
	}
	shared_ptr<Ship> target = flagship->GetTargetShip();
	if(target && target->IsDisabled() && !target->GetGovernment()->IsEnemy())
	{
		if(force)
			forced.push_back("friendly disabled");
		else if(DoHelp("friendly disabled"))
			return true;
	}
	if(player.Ships().size() > 1)
	{
		if(force)
			forced.push_back("multiple ship controls");
		else if(DoHelp("multiple ship controls"))
			return true;
	}
	if(flagship->IsTargetable() && player.Ships().size() > 1)
	{
		if(force)
			forced.push_back("fleet harvest tutorial");
		else if(DoHelp("fleet harvest tutorial"))
			return true;
	}
	if(flagship->IsTargetable() &&
			flagship->Attributes().Get("asteroid scan power") &&
			player.Ships().size() > 1)
	{
		// Different order of these messages is intentional,
		// because we're displaying the forced messages in reverse order.
		if(force)
		{
			forced.push_back("fleet asteroid mining");
			forced.push_back("fleet asteroid mining shortcuts");
		}
		else if(DoHelp("fleet asteroid mining shortcuts") && DoHelp("fleet asteroid mining"))
			return true;
	}
	if(player.DisplayCarrierHelp())
	{
		if(force)
			forced.push_back("try out fighters transfer cargo");
		else if(DoHelp("try out fighters transfer cargo"))
			return true;
	}
	if(Preferences::Has("Fighters transfer cargo"))
	{
		if(force)
			forced.push_back("fighters transfer cargo");
		else if(DoHelp("fighters transfer cargo"))
			return true;
	}
	if(!flagship->IsHyperspacing() && flagship->Position().Length() > 10000.
			&& player.GetDate() <= player.StartData().GetDate() + 4)
	{
		++lostness;
		int count = 1 + lostness / 3600;
		if(count > lostCount && count <= 7)
		{
			string message = "lost 1";
			message.back() += lostCount;
			++lostCount;
			if(force)
				forced.push_back(message);
			else if(DoHelp(message))
				return true;
		}
	}

	if(!force || forced.empty())
		return false;

	bool hasValidHelp = false;
	// Reverse-iterate so that the player will see the basic messages first.
	for(auto it = forced.rbegin(); it != forced.rend(); ++it)
		hasValidHelp |= DoHelp(*it, true);
	return hasValidHelp;
}



// Handle ShipEvents from this and previous Engine::Step calls. Start with the
// oldest and then process events until any create a new UI element.
void MainPanel::StepEvents(bool &isActive)
{
	while(isActive && !eventQueue.empty())
	{
		const ShipEvent &event = eventQueue.front();
		const Government *actor = event.ActorGovernment();

		// Pass this event to the player, to update conditions and make
		// any new UI elements (e.g. an "on enter" dialog) from their
		// active missions.
		if(!handledFront)
			player.HandleEvent(event, GetUI());
		handledFront = true;
		isActive = (GetUI()->Top().get() == this);

		// If we can't safely display a new UI element (i.e. an active
		// mission created a UI element), then stop processing events
		// until the current Conversation or Dialog is resolved. This
		// will keep the current event in the queue, so we can still
		// check it for various special cases involving the player.
		if(!isActive)
			break;

		// Handle boarding events.
		// 1. Boarding an NPC may "complete" it (i.e. "npc board"). Any UI element that
		// completion created has now closed, possibly destroying the event target.
		// 2. Boarding an NPC may create a mission (e.g. it thanks you for the repair/refuel,
		// asks you to complete a quest, bribes you into leaving it alone, or silently spawns
		// hostile ships). If boarding creates a mission with an "on offer" conversation, the
		// ConversationPanel will only let the player plunder a hostile NPC if the mission is
		// declined or deferred - an "accept" is assumed to have bought the NPC its life.
		// 3. Boarding a hostile NPC that does not display a mission UI element will display
		// the BoardingPanel, allowing the player to plunder it.
		const Ship *flagship = player.Flagship();
		if((event.Type() & (ShipEvent::BOARD | ShipEvent::ASSIST)) && actor->IsPlayer()
				&& !event.Target()->IsDestroyed() && flagship && event.Actor().get() == flagship)
		{
			auto boardedShip = event.Target();
			Mission *mission = player.BoardingMission(boardedShip);
			if(mission && mission->HasSpace(*flagship))
				mission->Do(Mission::OFFER, player, GetUI(), boardedShip);
			else if(mission)
				player.HandleBlockedMissions((event.Type() & ShipEvent::BOARD)
						? Mission::BOARDING : Mission::ASSISTING, GetUI());
			// Determine if a Dialog or ConversationPanel is being drawn next frame.
			isActive = (GetUI()->Top().get() == this);

			// Confirm that this event's target is not destroyed and still an
			// enemy before showing the BoardingPanel (as a mission NPC's
			// completion conversation may have allowed it to be destroyed or
			// captured).
			// TODO: This BoardingPanel should not be displayed if a mission NPC
			// completion conversation creates a BoardingPanel for it, or if the
			// NPC completion conversation ends via `accept,` even if the ship is
			// still hostile.
			if(isActive && (event.Type() == ShipEvent::BOARD) && !boardedShip->IsDestroyed()
					&& boardedShip->GetGovernment()->IsEnemy())
			{
				// Either no mission activated, or the one that did was "silent."
				GetUI()->Push(new BoardingPanel(player, boardedShip));
				isActive = false;
			}
		}

		// Handle scan events of or by the player.
		if(event.Type() & (ShipEvent::SCAN_CARGO | ShipEvent::SCAN_OUTFITS))
		{
			if(actor->IsPlayer())
			{
				ShowScanDialog(event);
				isActive = false;
			}
			else if(event.TargetGovernment() && event.TargetGovernment()->IsPlayer())
			{
				string message = actor->Fine(player, event.Type(), &*event.Target());
				if(!message.empty())
				{
					GetUI()->Push(new Dialog(message));
					isActive = false;
				}
			}
		}

		// Handle jump events from the player's flagship. This means we should check
		// for entering missions that can be offered.
		if((event.Type() & ShipEvent::JUMP) && flagship && event.Actor().get() == flagship)
			player.CreateEnteringMissions();

		// Remove the fully-handled event.
		eventQueue.pop_front();
		handledFront = false;
	}
}<|MERGE_RESOLUTION|>--- conflicted
+++ resolved
@@ -92,13 +92,9 @@
 		isActive = false;
 	}
 	else if(show.Has(Command::HAIL))
-<<<<<<< HEAD
 		isActive = !ShowHailPanel(show.Has(Command::SHIFT));
-=======
-		isActive = !ShowHailPanel();
 	else if(show.Has(Command::HELP))
 		isActive = !ShowHelp(true);
->>>>>>> fcea652c
 	show = Command::NONE;
 
 	// If the player just landed, pop up the planet panel. When it closes, it
