/* MainPanel.cpp
Copyright (c) 2014 by Michael Zahniser

Endless Sky is free software: you can redistribute it and/or modify it under the
terms of the GNU General Public License as published by the Free Software
Foundation, either version 3 of the License, or (at your option) any later version.

Endless Sky is distributed in the hope that it will be useful, but WITHOUT ANY
WARRANTY; without even the implied warranty of MERCHANTABILITY or FITNESS FOR A
PARTICULAR PURPOSE. See the GNU General Public License for more details.

You should have received a copy of the GNU General Public License along with
this program. If not, see <https://www.gnu.org/licenses/>.
*/

#include "MainPanel.h"

#include "BoardingPanel.h"
#include "Command.h"
#include "CrashState.h"
#include "RadialSelectionPanel.h"
#include "shader/RingShader.h"
#include "comparators/ByGivenOrder.h"
#include "CategoryList.h"
#include "CoreStartData.h"
#include "Dialog.h"
#include "Interface.h"
#include "text/Font.h"
#include "text/FontSet.h"
#include "text/Format.h"
#include "FrameTimer.h"
#include "GameData.h"
#include "Government.h"
#include "HailPanel.h"
#include "shader/LineShader.h"
#include "MapDetailPanel.h"
#include "MessageLogPanel.h"
#include "Messages.h"
#include "Mission.h"
#include "Phrase.h"
#include "Planet.h"
#include "PlanetPanel.h"
#include "PlayerInfo.h"
#include "PlayerInfoPanel.h"
#include "Preferences.h"
#include "Screen.h"
#include "Ship.h"
#include "ShipEvent.h"
#include "StellarObject.h"
#include "System.h"
#include "UI.h"

#include "opengl.h"

#include <SDL2/SDL.h>
#include <cmath>
#include <sstream>
#include <string>

#include "image/SpriteSet.h"

using namespace std;



MainPanel::MainPanel(PlayerInfo &player)
	: player(player), engine(player)
{
	SetIsFullScreen(true);
}



void MainPanel::Step()
{
	engine.Wait();

	// Depending on what UI element is on top, the game is "paused." This
	// checks only already-drawn panels.
	bool isActive = GetUI()->IsTop(this);

	// If the player is dead, don't show anything.
	if(player.IsDead())
		show = Command::NONE;

	// Display any requested panels.
	if(show.Has(Command::MAP))
	{
		GetUI()->Push(new MapDetailPanel(player));
		isActive = false;
	}
	else if(show.Has(Command::INFO))
	{
		GetUI()->Push(new PlayerInfoPanel(player));
		isActive = false;
	}
	else if(show.Has(Command::MESSAGE_LOG))
	{
		GetUI()->Push(new MessageLogPanel());
		isActive = false;
	}
	else if(show.Has(Command::HAIL_PLANET)) // Mobile specific
		isActive = !ShowHailPanel(true);
	else if(show.Has(Command::HAIL))
		isActive = !ShowHailPanel();
	else if(show.Has(Command::HELP))
		isActive = !ShowHelp(true);
	show = Command::NONE;

	// If the player just landed, pop up the planet panel. When it closes, it
	// will call this object's OnCallback() function;
	if(isActive && player.GetPlanet() && !player.GetPlanet()->IsWormhole())
	{
		GetUI()->Push(new PlanetPanel(player, bind(&MainPanel::OnCallback, this)));
		player.Land(GetUI());
		// Save on landing, in case the app is killed uncleanly
		// Only auto-load on landing if the game is fully loaded. otherwise,
		// it auto-saves every time the game starts.
		if(CrashState::Get() == CrashState::LOADED)
		{
			player.Save();
		}
		isActive = false;
	}

	// Offer the next available entering mission.
	if(isActive && player.HasAvailableEnteringMissions() && player.Flagship())
	{
		Mission *mission = player.EnteringMission();
		if(mission)
			mission->Do(Mission::OFFER, player, GetUI());
		else
			player.HandleBlockedEnteringMissions(GetUI());
		// Determine if a Dialog or ConversationPanel is being drawn next frame.
		isActive = (GetUI()->Top().get() == this);
	}

	// Display any relevant help/tutorial messages.
	if(isActive)
		isActive = !ShowHelp(false);

	// Poll zones for any commands that should also be active.
	Command zoneCommands = GetUI()->ZoneCommands();
	if(!(zoneCommands == Command()))
		Command::InjectOnceNoEvent(zoneCommands);

	engine.Step(isActive);

	if(isActive && !engine.IsPaused())
		player.StepMissionTimers(GetUI());

	// Splice new events onto the eventQueue for (eventual) handling. No
	// other classes use Engine::Events() after Engine::Step() completes.
	eventQueue.splice(eventQueue.end(), engine.Events());
	// Handle as many ShipEvents as possible (stopping if no longer active
	// and updating the isActive flag).
	StepEvents(isActive);

	if(isActive)
		engine.Go();
	else
		canDrag = false;
	canClick = isActive;
}



void MainPanel::Draw()
{
	FrameTimer loadTimer;
	glClear(GL_COLOR_BUFFER_BIT);

	engine.Draw();

	if(isDragging)
	{
		if(canDrag)
		{
			const Color &dragColor = *GameData::Colors().Get("drag select");
			LineShader::Draw(dragSource, Point(dragSource.X(), dragPoint.Y()), .8f, dragColor);
			LineShader::Draw(Point(dragSource.X(), dragPoint.Y()), dragPoint, .8f, dragColor);
			LineShader::Draw(dragPoint, Point(dragPoint.X(), dragSource.Y()), .8f, dragColor);
			LineShader::Draw(Point(dragPoint.X(), dragSource.Y()), dragSource, .8f, dragColor);
		}
		else
			isDragging = false;
	}

	if(Preferences::Has("Show CPU / GPU load"))
	{
		string loadString = to_string(lround(load * 100.)) + "% GPU";
		const Color &color = *GameData::Colors().Get("medium");
		FontSet::Get(14).Draw(loadString, Point(10., Screen::Height() * -.5 + 5.), color);

		loadSum += loadTimer.Time();
		if(++loadCount == 60)
		{
			load = loadSum;
			loadSum = 0.;
			loadCount = 0;
		}
	}

	bool isActive = (GetUI()->Top().get() == this);
	if (isActive && Preferences::Has("Show buttons on map"))
	{
		Information info;
		const Interface *mapInterface = GameData::Interfaces().Get("map");
		const Interface *mapButtonUi = GameData::Interfaces().Get("main buttons");
		if(player.MapZoom() >= static_cast<int>(mapInterface->GetValue("max zoom")))
			info.SetCondition("max zoom");
		if(player.MapZoom() <= static_cast<int>(mapInterface->GetValue("min zoom")))
			info.SetCondition("min zoom");
		if(player.Flagship())
		{
			if (player.Flagship()->GetTargetStellar())
			{
				info.SetCondition("can hail");
			}

			bool hasFighters = false;
			bool hasReservedFighters = false;
			bool hasFleet = false;
			for (auto &ship: player.Ships())
			{
				if (!ship->IsParked() && !ship->IsDestroyed())
				{
					if (ship != player.FlagshipPtr())
						hasFleet = true;
					if (ship->CanBeCarried() )
					{
						hasFighters = true;

						if (!(ship->HasDeployOrder()))
						{
							hasReservedFighters = true;
							break; // found the reserve, no need to look further
						}
					}
				}
			}
			if (hasFighters)
			{
				if (hasReservedFighters)
					info.SetCondition("can deploy");
				else
					info.SetCondition("can recall");
			}
			if (hasFleet)
				info.SetCondition("has fleet");


			auto target = player.Flagship()->GetTargetShip();
			if (target)
			{
				info.SetCondition("can hail");
				if (player.Flagship()->Attributes().Get("outfit scan power") ||
				    player.Flagship()->Attributes().Get("cargo scan power"))
					info.SetCondition("can scan");
				if (!target->IsYours())
					info.SetCondition("can attack");
			}
			else if (player.Flagship()->GetTargetAsteroid())
			{
				info.SetCondition("targeting asteroid");
			}
			if (player.Flagship()->Attributes().Get("cloak"))
				info.SetCondition("can cloak");
			if (player.Flagship()->Attributes().Get("asteroid scan power"))
				info.SetCondition("can scan asteroids");
			if (player.Flagship()->Attributes().Get("afterburner thrust"))
				info.SetCondition("can afterburner");
			if (player.Flagship()->Attributes().Get("reverse thrust"))
				info.SetCondition("can reverse");
			if (player.Flagship()->Attributes().Get("jump drive") || player.Flagship()->Attributes().Get("hyperdrive"))
				info.SetCondition("can jump");

			if (player.GetSystem())
			{
				for (auto& object: player.GetSystem()->Objects())
				{
					if(object.HasValidPlanet() && object.GetPlanet()->IsAccessible(player.Flagship()) && object.IsVisible(player.Flagship()->Position()))
					{
						info.SetCondition("can land");
						break;
					}
				}
			}

			bool hasSecondaryWeapon = false;
			for (auto& outfit: player.Flagship()->Outfits())
			{
				if (outfit.first->Icon())
				{
					hasSecondaryWeapon = true;
					break;
				}
			}
			if (hasSecondaryWeapon)
			{
				// Set the conditions for the interface to draw the fire button, and
				// custom draw the missile icon in the provided rect.
				info.SetCondition("has secondary");
				Rectangle icon_box = mapButtonUi->GetBox("ammo icon");
				if(icon_box.Center())
				{
					auto& selectedWeapons = player.SelectedSecondaryWeapons();
					// The weapons selection cycle goes through three states:
					// 1. no weapons selected
					// 2. one weapon selected. Each selection gets the next weapon in sequence
					// 3. All weapons selected. It will fire all secondary weapons at once.
					if (selectedWeapons.empty())
					{
						SpriteShader::Draw(SpriteSet::Get("icon/none"), icon_box.Center());
					}
					else if (selectedWeapons.size() == 1)
					{
						info.SetCondition("secondary selected");
						SpriteShader::Draw((*selectedWeapons.begin())->Icon(), icon_box.Center());
					}
					else
					{
						info.SetCondition("secondary selected");
						SpriteShader::Draw(SpriteSet::Get("icon/all"), icon_box.Center());
					}
				}
			}
		}
		if(Preferences::Has("Onscreen Joystick"))
			info.SetCondition("onscreen joystick");
		mapButtonUi->Draw(info, this);
	}
}



// The planet panel calls this when it closes.
void MainPanel::OnCallback()
{
	engine.Place();
	// Run one step of the simulation to fill in the new planet locations.
	engine.Go();
	engine.Wait();
	engine.Step(true);
	// Start the next step of the simulation because Step() above still
	// thinks the planet panel is up and therefore will not start it.
	engine.Go();
}



// The hail panel calls this when it closes.
void MainPanel::OnBribeCallback(const Government *bribed)
{
	engine.BreakTargeting(bribed);
}



bool MainPanel::AllowsFastForward() const noexcept
{
	return true;
}



Engine &MainPanel::GetEngine()
{
	return engine;
}



// Only override the ones you need; the default action is to return false.
bool MainPanel::KeyDown(SDL_Keycode key, Uint16 mod, const Command &command, bool isNewPress)
{
	if(player.IsDead())
		return true;

	if(command.Has(Command::MAP | Command::INFO | Command::MESSAGE_LOG | Command::HAIL | Command::HELP))
		show = command;
	else if (command.Has(Command::HAIL_PLANET))
		show = command;
	else if(command.Has(Command::TURRET_TRACKING))
	{
		bool newValue = !Preferences::Has("Turrets focus fire");
		Preferences::Set("Turrets focus fire", newValue);
		Messages::Add(*GameData::Messages().Get(newValue ?
			"turret tracking focused" : "turret tracking opportunistic"));
	}
	else if(command.Has(Command::AMMO))
	{
		Preferences::ToggleAmmoUsage();
		Messages::Add(*GameData::Messages().Get(
			Preferences::Has("Escorts expend ammo") ? (Preferences::Has("Escorts use ammo frugally") ?
			"expend ammo frugally" : "expend ammo always") : "expend ammo never"));
	}
	else if((key == SDLK_MINUS || key == SDLK_KP_MINUS) && !command)
		Preferences::ZoomViewOut();
	else if((key == SDLK_PLUS || key == SDLK_KP_PLUS || key == SDLK_EQUALS) && !command)
		Preferences::ZoomViewIn();
	else if(key >= '0' && key <= '9' && !command)
		engine.SelectGroup(key - '0', mod & KMOD_SHIFT, mod & (KMOD_CTRL | KMOD_GUI));
	else if(key == 0 && !(command == Command()) && !(command == Command::FASTFORWARD))
		return true; // any other command will be handled in the engine
	else
		return false;

	return true;
}



bool MainPanel::Click(int x, int y, MouseButton button, int clicks)
{
	switch(button)
	{
		case MouseButton::MIDDLE:
		case MouseButton::RIGHT:
			engine.RightOrMiddleClick(Point(x, y), button);
			return true;
		case MouseButton::LEFT:
			break;
		default:
			return false;
	}

	// Don't respond to clicks if another panel is active.
	if(!canClick)
		return true;

	// Only allow drags that start when clicking was possible.
	canDrag = true;

	dragSource = Point(x, y);
	dragPoint = dragSource;

	SDL_Keymod mod = SDL_GetModState();
	hasShift = (mod & KMOD_SHIFT);
	hasControl = (mod & KMOD_CTRL);

	engine.Click(dragSource, dragSource, hasShift, hasControl);

	return true;
}



bool MainPanel::Drag(double dx, double dy)
{
	if(!canDrag)
		return true;

	dragPoint += Point(dx, dy);
	isDragging = true;
	return true;
}



bool MainPanel::Release(int x, int y, MouseButton button)
{
	if(button != MouseButton::LEFT)
		return false;

	if(isDragging)
	{
		dragPoint = Point(x, y);
		if(dragPoint.Distance(dragSource) > 5.)
			engine.Click(dragSource, dragPoint, hasShift, hasControl);

		isDragging = false;
	}

	return true;
}



bool MainPanel::Scroll(double dx, double dy)
{
	if(dy < 0)
		Preferences::ZoomViewOut();
	else if(dy > 0)
		Preferences::ZoomViewIn();
	else
		return false;

	return true;
}



bool MainPanel::FingerDown(int x, int y, int fid)
{
	// Don't respond to clicks if another panel is active.
	if(!canClick)
		return false;

	// If the gui is active, check for input
	bool isActive = (GetUI()->Top().get() == this);
	if (isActive)
	{
		// Check for zoom events
		if(zoomGesture.FingerDown(Point(x, y), fid))
		{
			return true;
		}
	}


	return engine.FingerDown(Point(x, y), fid);
}



bool MainPanel::FingerMove(int x, int y, int fid)
{
	if (!canClick)
		return false;

	if(zoomGesture.FingerMove(Point(x, y), fid))
	{
		Preferences::ZoomView(zoomGesture.Zoom());
		return true;
	}

	return engine.FingerMove(Point(x, y), fid);
}



bool MainPanel::FingerUp(int x, int y, int fid)
{
	if(zoomGesture.FingerUp(Point(x, y), fid))
	{
		return true;
	}
	return engine.FingerUp(Point(x, y), fid);
}



bool MainPanel::ControllerAxis(SDL_GameControllerAxis axis, int position)
{
	if(axis == SDL_CONTROLLER_AXIS_LEFTX || axis == SDL_CONTROLLER_AXIS_LEFTY)
	{
		// Swallow these events. They are handled in Engine::HandleGamepadInput()
		return true;
	}
	return false;
}



bool MainPanel::ControllerTriggerPressed(SDL_GameControllerAxis axis, bool positive)
{
	return false;
}



bool MainPanel::ControllerButtonDown(SDL_GameControllerButton	button)
{
	// TODO: make these configurable.
	if(button == SDL_CONTROLLER_BUTTON_LEFTSHOULDER)
	{
		bool hasFleet = false;
		bool hasFighters = false;
		bool hasReservedFighters = false;
		for(auto &ship: player.Ships())
		{
			if(ship.get() == player.Flagship())
				continue;
			if(!ship->IsParked() && !ship->IsDestroyed())
			{
				if (ship->CanBeCarried())
				{
					hasFighters = true;

					if (!(ship->HasDeployOrder()))
					{
						// This ship still needs deployed
						hasReservedFighters = true;
					}
					else
					{
						// already deployed, flying around somewhere
						hasFleet = true;
					}
				}
				else
				{
					// normal ship that isn't the flagship
					hasFleet = true;
				}
			}
		}
		bool canHail = player.Flagship()->GetTargetShip() || player.Flagship()->GetTargetStellar();
		bool canCloak = player.Flagship()->Attributes().Get("cloak");

		// Don't pop up the selection if there is nothing to display
		if(!hasFleet && !hasFighters && !canHail && !canCloak)
			return false;

		auto selection = new RadialSelectionPanel();
		selection->ReleaseWithButtonUp(button);
		if(hasFleet)
		{
			selection->AddOption(Command::FIGHT);
			selection->AddOption(Command::GATHER);
			selection->AddOption(Command::HOLD_POSITION);
			selection->AddOption(Command::HOLD_FIRE);
			selection->AddOption(Command::HARVEST);
		}
		if(hasFighters)
		{
			if(hasReservedFighters)
				selection->AddOption("ui/icon_deploy", "Deploy Fighters", []() { Command::InjectOnce(Command::DEPLOY, true); });
			else
				selection->AddOption("ui/icon_recall", "Recall Fighters", []() { Command::InjectOnce(Command::DEPLOY, true); });
		}
		if(canHail)
			selection->AddOption(Command::HAIL);
		if(canCloak)
			selection->AddOption(Command::CLOAK);
		GetUI()->Push(selection);
		return true;
	}
	return false;
}



void MainPanel::ShowScanDialog(const ShipEvent &event)
{
	shared_ptr<Ship> target = event.Target();

	ostringstream out;
	if(event.Type() & ShipEvent::SCAN_CARGO)
	{
		bool first = true;
		for(const auto &it : target->Cargo().Commodities())
			if(it.second)
			{
				if(first)
					out << "This " + target->Noun() + " is carrying:\n";
				first = false;

				out << "\t" << Format::CargoString(it.second, it.first) << "\n";
			}
		for(const auto &it : target->Cargo().Outfits())
			if(it.second)
			{
				if(first)
					out << "This " + target->Noun() + " is carrying:\n";
				first = false;

				out << "\t";
				if(it.first->Get("installable") < 0.)
				{
					int tons = ceil(it.second * it.first->Mass());
					out << Format::CargoString(tons, Format::LowerCase(it.first->PluralName())) << "\n";
				}
				else
					out << it.second << " " << (it.second == 1 ? it.first->DisplayName() : it.first->PluralName()) << "\n";
			}
		if(first)
			out << "This " + target->Noun() + " is not carrying any cargo.\n";
	}
	if((event.Type() & ShipEvent::SCAN_OUTFITS) && target->Attributes().Get("inscrutable"))
		out << "Your scanners cannot make any sense of this " + target->Noun() + "'s interior.";
	else if(event.Type() & ShipEvent::SCAN_OUTFITS)
	{
		if(!target->Outfits().empty())
			out << "This " + target->Noun() + " is equipped with:\n";
		else
			out << "This " + target->Noun() + " is not equipped with any outfits.\n";

		// Split target->Outfits() into categories, then iterate over them in order.
		vector<string> categories;
		for(const auto &category : GameData::GetCategory(CategoryType::OUTFIT))
			categories.push_back(category.Name());
		auto comparator = ByGivenOrder<string>(categories);
		map<string, map<const string, int>, ByGivenOrder<string>> outfitsByCategory(comparator);
		for(const auto &it : target->Outfits())
		{
			string outfitNameForDisplay = (it.second == 1 ? it.first->DisplayName() : it.first->PluralName());
			if(it.first->IsDefined() && !it.first->Category().empty() && !outfitNameForDisplay.empty())
				outfitsByCategory[it.first->Category()].emplace(std::move(outfitNameForDisplay), it.second);
		}
		for(const auto &it : outfitsByCategory)
		{
			if(it.second.empty())
				continue;

			// Print the category's name and outfits in it.
			out << "\t" << (it.first.empty() ? "Unknown" : it.first) << "\n";
			for(const auto &it2 : it.second)
				if(!it2.first.empty() && it2.second > 0)
					out << "\t\t" << it2.second << " " << it2.first << "\n";
		}

		map<string, int> count;
		for(const Ship::Bay &bay : target->Bays())
			if(bay.ship)
			{
				int &value = count[bay.ship->DisplayModelName()];
				if(value)
				{
					// If the name and the plural name are the same string, just
					// update the count. Otherwise, clear the count for the
					// singular name and set it for the plural.
					int &pluralValue = count[bay.ship->PluralModelName()];
					if(!pluralValue)
					{
						value = -1;
						pluralValue = 1;
					}
					++pluralValue;
				}
				else
					++value;
			}
		if(!count.empty())
		{
			out << "This " + target->Noun() + " is carrying:\n";
			for(const auto &it : count)
				if(it.second > 0)
					out << "\t" << it.second << " " << it.first << "\n";
		}
	}
	GetUI()->Push(new Dialog(out.str()));
}



bool MainPanel::ShowHailPanel(bool planet_only)
{
	// planet_only is for mobile, to implement TALK_PLANET command.
	// An exploding ship cannot communicate.
	const Ship *flagship = player.Flagship();
	if(!flagship || flagship->IsDestroyed())
		return false;

	// Player cannot hail while landing / departing.
	if(flagship->Zoom() < 1.)
		return false;

	shared_ptr<Ship> target = flagship->GetTargetShip();
	if((SDL_GetModState() & KMOD_SHIFT) && flagship->GetTargetStellar())
		target.reset();

	if(flagship->IsEnteringHyperspace())
		Messages::Add(*GameData::Messages().Get("cannot hail while jumping"));
	else if(flagship->IsCloaked() && !flagship->Attributes().Get("cloaked communication"))
<<<<<<< HEAD
		Messages::Add(*GameData::Messages().Get("cannot hail while cloaked"));
	else if(target)
=======
		Messages::Add("Unable to send hail: your flagship is cloaked.", Messages::Importance::Highest);
	else if(target && !planet_only)
>>>>>>> 06f27bd1
	{
		// If the target is out of system, always report a generic response
		// because the player has no way of telling if it's presently jumping or
		// not. If it's in system and jumping, report that.
		if(target->Zoom() < 1. || target->IsDestroyed() || target->GetSystem() != player.GetSystem()
				|| target->IsCloaked())
			Messages::Add({"Unable to hail target " + target->Noun() + ".", GameData::MessageCategories().Get("high")});
		else if(target->IsEnteringHyperspace())
			Messages::Add({"Unable to send hail: " + target->Noun() + " is entering hyperspace.",
				GameData::MessageCategories().Get("high")});
		else
		{
			GetUI()->Push(new HailPanel(player, target,
				[&](const Government *bribed) { MainPanel::OnBribeCallback(bribed); }));
			return true;
		}
	}
	else if(flagship->GetTargetStellar())
	{
		const Planet *planet = flagship->GetTargetStellar()->GetPlanet();
		if(!planet)
			Messages::Add(*GameData::Messages().Get("cannot hail"));
		else if(planet->IsWormhole())
			Messages::Add(*GameData::Messages().Get("wormhole hail"));
		else if(planet->IsInhabited())
		{
			GetUI()->Push(new HailPanel(player, flagship->GetTargetStellar()));
			return true;
		}
		else
			Messages::Add({"Unable to send hail: " + planet->Noun() + " is not inhabited.",
				GameData::MessageCategories().Get("high")});
	}
	else
		Messages::Add(*GameData::Messages().Get("cannot hail without target"));

	return false;
}



bool MainPanel::ShowHelp(bool force)
{
	const Ship *flagship = player.Flagship();
	if(!flagship)
		return false;

	vector<string> forced;
	// Check if any help messages should be shown.
	if(Preferences::Has("Control ship with mouse"))
	{
		if(force)
			forced.push_back("control ship with mouse");
		else if(DoHelp("control ship with mouse"))
			return true;
	}
	if(flagship->IsTargetable())
	{
		if(force)
			forced.push_back("navigation");
		else if(DoHelp("navigation"))
			return true;
	}
	if(flagship->IsDestroyed())
	{
		if(force)
			forced.push_back("dead");
		else if(DoHelp("dead"))
			return true;
	}
	else if(flagship->IsDisabled())
	{
		if(force)
			forced.push_back("disabled");
		else if(DoHelp("disabled"))
			return true;
	}
	bool canRefuel = player.GetSystem()->HasFuelFor(*flagship);
	if(!flagship->IsHyperspacing() && !flagship->JumpsRemaining() && !canRefuel)
	{
		if(force)
			forced.push_back("stranded");
		else if(DoHelp("stranded"))
			return true;
	}
	shared_ptr<Ship> target = flagship->GetTargetShip();
	if(target && target->IsDisabled() && !target->GetGovernment()->IsEnemy())
	{
		if(force)
			forced.push_back("friendly disabled");
		else if(DoHelp("friendly disabled"))
			return true;
	}
	if(player.Ships().size() > 1)
	{
		if(force)
			forced.push_back("multiple ship controls");
		else if(DoHelp("multiple ship controls"))
			return true;
	}
	if(flagship->IsTargetable() && player.Ships().size() > 1)
	{
		if(force)
			forced.push_back("fleet harvest tutorial");
		else if(DoHelp("fleet harvest tutorial"))
			return true;
	}
	if(flagship->IsTargetable() &&
			flagship->Attributes().Get("asteroid scan power") &&
			player.Ships().size() > 1)
	{
		// Different order of these messages is intentional,
		// because we're displaying the forced messages in reverse order.
		if(force)
		{
			forced.push_back("fleet asteroid mining");
			forced.push_back("fleet asteroid mining shortcuts");
		}
		else if(DoHelp("fleet asteroid mining shortcuts") && DoHelp("fleet asteroid mining"))
			return true;
	}
	if(player.DisplayCarrierHelp())
	{
		if(force)
			forced.push_back("try out fighters transfer cargo");
		else if(DoHelp("try out fighters transfer cargo"))
			return true;
	}
	if(Preferences::Has("Fighters transfer cargo"))
	{
		if(force)
			forced.push_back("fighters transfer cargo");
		else if(DoHelp("fighters transfer cargo"))
			return true;
	}
	if(!flagship->IsHyperspacing() && flagship->Position().Length() > 10000.
			&& player.GetDate() <= player.StartData().GetDate() + 4)
	{
		++lostness;
		int count = 1 + lostness / 3600;
		if(count > lostCount && count <= 7)
		{
			string message = "lost 1";
			message.back() += lostCount;
			++lostCount;
			if(force)
				forced.push_back(message);
			else if(DoHelp(message))
				return true;
		}
	}

	if(!force || forced.empty())
		return false;

	bool hasValidHelp = false;
	// Reverse-iterate so that the player will see the basic messages first.
	for(auto it = forced.rbegin(); it != forced.rend(); ++it)
		hasValidHelp |= DoHelp(*it, true);
	return hasValidHelp;
}



// Handle ShipEvents from this and previous Engine::Step calls. Start with the
// oldest and then process events until any create a new UI element.
void MainPanel::StepEvents(bool &isActive)
{
	while(isActive && !eventQueue.empty())
	{
		const ShipEvent &event = eventQueue.front();
		const Government *actor = event.ActorGovernment();

		// Pass this event to the player, to update conditions and make
		// any new UI elements (e.g. an "on enter" dialog) from their
		// active missions.
		if(!handledFront)
			player.HandleEvent(event, GetUI());
		handledFront = true;
		isActive = (GetUI()->Top().get() == this);

		// If we can't safely display a new UI element (i.e. an active
		// mission created a UI element), then stop processing events
		// until the current Conversation or Dialog is resolved. This
		// will keep the current event in the queue, so we can still
		// check it for various special cases involving the player.
		if(!isActive)
			break;

		// Handle boarding events.
		// 1. Boarding an NPC may "complete" it (i.e. "npc board"). Any UI element that
		// completion created has now closed, possibly destroying the event target.
		// 2. Boarding an NPC may create a mission (e.g. it thanks you for the repair/refuel,
		// asks you to complete a quest, bribes you into leaving it alone, or silently spawns
		// hostile ships). If boarding creates a mission with an "on offer" conversation, the
		// ConversationPanel will only let the player plunder a hostile NPC if the mission is
		// declined or deferred - an "accept" is assumed to have bought the NPC its life.
		// 3. Boarding a hostile NPC that does not display a mission UI element will display
		// the BoardingPanel, allowing the player to plunder it.
		const Ship *flagship = player.Flagship();
		if((event.Type() & (ShipEvent::BOARD | ShipEvent::ASSIST)) && actor->IsPlayer()
				&& !event.Target()->IsDestroyed() && flagship && event.Actor().get() == flagship)
		{
			auto boardedShip = event.Target();
			Mission *mission = player.BoardingMission(boardedShip);
			if(mission && mission->HasSpace(*flagship))
				mission->Do(Mission::OFFER, player, GetUI(), boardedShip);
			else if(mission)
				player.HandleBlockedMissions((event.Type() & ShipEvent::BOARD)
						? Mission::BOARDING : Mission::ASSISTING, GetUI());
			// Determine if a Dialog or ConversationPanel is being drawn next frame.
			isActive = (GetUI()->Top().get() == this);

			// Confirm that this event's target is not destroyed and still an
			// enemy before showing the BoardingPanel (as a mission NPC's
			// completion conversation may have allowed it to be destroyed or
			// captured).
			// TODO: This BoardingPanel should not be displayed if a mission NPC
			// completion conversation creates a BoardingPanel for it, or if the
			// NPC completion conversation ends via `accept,` even if the ship is
			// still hostile.
			if(isActive && (event.Type() == ShipEvent::BOARD) && !boardedShip->IsDestroyed()
					&& boardedShip->GetGovernment()->IsEnemy())
			{
				// Either no mission activated, or the one that did was "silent."
				GetUI()->Push(new BoardingPanel(player, boardedShip));
				isActive = false;
			}
		}

		// Handle scan events of or by the player.
		if(event.Type() & (ShipEvent::SCAN_CARGO | ShipEvent::SCAN_OUTFITS))
		{
			if(actor->IsPlayer())
			{
				ShowScanDialog(event);
				isActive = false;
			}
			else if(event.TargetGovernment() && event.TargetGovernment()->IsPlayer())
			{
				string message = actor->Fine(player, event.Type(), &*event.Target()).second;
				if(!message.empty())
				{
					GetUI()->Push(new Dialog(message));
					isActive = false;
				}
			}
		}

		// Handle jump events from the player's flagship. This means we should check
		// for entering missions that can be offered.
		if((event.Type() & ShipEvent::JUMP) && flagship && event.Actor().get() == flagship)
			player.CreateEnteringMissions();

		// Remove the fully-handled event.
		eventQueue.pop_front();
		handledFront = false;
	}
}<|MERGE_RESOLUTION|>--- conflicted
+++ resolved
@@ -146,9 +146,6 @@
 
 	engine.Step(isActive);
 
-	if(isActive && !engine.IsPaused())
-		player.StepMissionTimers(GetUI());
-
 	// Splice new events onto the eventQueue for (eventual) handling. No
 	// other classes use Engine::Events() after Engine::Step() completes.
 	eventQueue.splice(eventQueue.end(), engine.Events());
@@ -385,15 +382,14 @@
 	{
 		bool newValue = !Preferences::Has("Turrets focus fire");
 		Preferences::Set("Turrets focus fire", newValue);
-		Messages::Add(*GameData::Messages().Get(newValue ?
-			"turret tracking focused" : "turret tracking opportunistic"));
+		Messages::Add("Turret tracking mode set to: " + string(newValue ? "focused" : "opportunistic") + ".",
+			Messages::Importance::High);
 	}
 	else if(command.Has(Command::AMMO))
 	{
 		Preferences::ToggleAmmoUsage();
-		Messages::Add(*GameData::Messages().Get(
-			Preferences::Has("Escorts expend ammo") ? (Preferences::Has("Escorts use ammo frugally") ?
-			"expend ammo frugally" : "expend ammo always") : "expend ammo never"));
+		Messages::Add("Your escorts will now expend ammo: " + Preferences::AmmoUsage() + ".",
+			Messages::Importance::High);
 	}
 	else if((key == SDLK_MINUS || key == SDLK_KP_MINUS) && !command)
 		Preferences::ZoomViewOut();
@@ -413,17 +409,13 @@
 
 bool MainPanel::Click(int x, int y, MouseButton button, int clicks)
 {
-	switch(button)
-	{
-		case MouseButton::MIDDLE:
-		case MouseButton::RIGHT:
-			engine.RightOrMiddleClick(Point(x, y), button);
-			return true;
-		case MouseButton::LEFT:
-			break;
-		default:
-			return false;
-	}
+	if(button == MouseButton::RIGHT)
+	{
+		engine.RClick(Point(x, y));
+		return true;
+	}
+	if(button != MouseButton::LEFT)
+		return false;
 
 	// Don't respond to clicks if another panel is active.
 	if(!canClick)
@@ -752,25 +744,20 @@
 		target.reset();
 
 	if(flagship->IsEnteringHyperspace())
-		Messages::Add(*GameData::Messages().Get("cannot hail while jumping"));
+		Messages::Add("Unable to send hail: your flagship is entering hyperspace.", Messages::Importance::Highest);
 	else if(flagship->IsCloaked() && !flagship->Attributes().Get("cloaked communication"))
-<<<<<<< HEAD
-		Messages::Add(*GameData::Messages().Get("cannot hail while cloaked"));
-	else if(target)
-=======
 		Messages::Add("Unable to send hail: your flagship is cloaked.", Messages::Importance::Highest);
 	else if(target && !planet_only)
->>>>>>> 06f27bd1
 	{
 		// If the target is out of system, always report a generic response
 		// because the player has no way of telling if it's presently jumping or
 		// not. If it's in system and jumping, report that.
 		if(target->Zoom() < 1. || target->IsDestroyed() || target->GetSystem() != player.GetSystem()
 				|| target->IsCloaked())
-			Messages::Add({"Unable to hail target " + target->Noun() + ".", GameData::MessageCategories().Get("high")});
+			Messages::Add("Unable to hail target " + target->Noun() + ".", Messages::Importance::Highest);
 		else if(target->IsEnteringHyperspace())
-			Messages::Add({"Unable to send hail: " + target->Noun() + " is entering hyperspace.",
-				GameData::MessageCategories().Get("high")});
+			Messages::Add("Unable to send hail: " + target->Noun() + " is entering hyperspace.",
+				Messages::Importance::Highest);
 		else
 		{
 			GetUI()->Push(new HailPanel(player, target,
@@ -782,20 +769,23 @@
 	{
 		const Planet *planet = flagship->GetTargetStellar()->GetPlanet();
 		if(!planet)
-			Messages::Add(*GameData::Messages().Get("cannot hail"));
+			Messages::Add("Unable to send hail.", Messages::Importance::Highest);
 		else if(planet->IsWormhole())
-			Messages::Add(*GameData::Messages().Get("wormhole hail"));
+		{
+			static const Phrase *wormholeHail = GameData::Phrases().Get("wormhole hail");
+			Messages::Add(wormholeHail->Get(), Messages::Importance::Highest);
+		}
 		else if(planet->IsInhabited())
 		{
 			GetUI()->Push(new HailPanel(player, flagship->GetTargetStellar()));
 			return true;
 		}
 		else
-			Messages::Add({"Unable to send hail: " + planet->Noun() + " is not inhabited.",
-				GameData::MessageCategories().Get("high")});
+			Messages::Add("Unable to send hail: " + planet->Noun() + " is not inhabited.",
+				Messages::Importance::Highest);
 	}
 	else
-		Messages::Add(*GameData::Messages().Get("cannot hail without target"));
+		Messages::Add("Unable to send hail: no target selected.", Messages::Importance::Highest);
 
 	return false;
 }
@@ -1001,7 +991,7 @@
 			}
 			else if(event.TargetGovernment() && event.TargetGovernment()->IsPlayer())
 			{
-				string message = actor->Fine(player, event.Type(), &*event.Target()).second;
+				string message = actor->Fine(player, event.Type(), &*event.Target());
 				if(!message.empty())
 				{
 					GetUI()->Push(new Dialog(message));
