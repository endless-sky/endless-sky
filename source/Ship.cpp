--- conflicted
+++ resolved
@@ -4146,68 +4146,6 @@
 
 
 
-<<<<<<< HEAD
-=======
-// Find out how much fuel is consumed by the hyperdrive of the given type.
-double Ship::BestFuel(const string &type, const string &subtype, double defaultFuel, double jumpDistance) const
-{
-	// Find the outfit that provides the least costly hyperjump.
-	double best = 0.;
-	double mass = InertialMass();
-
-	auto CalculateFuelCost = [mass, defaultFuel](const Outfit &outfit) -> double
-	{
-		double baseCost = outfit.Get("jump fuel");
-		if(baseCost <= 0.)
-			baseCost = defaultFuel;
-		// Mass cost is the fuel cost per 100 tons of ship mass. The jump base mass of a drive reduces the
-		// ship's effective mass for the jump mass cost calculation. A ship with a mass below the drive's
-		// jump base mass is allowed to have a negative mass cost.
-		double massCost = .01 * outfit.Get("jump mass cost") * (mass - outfit.Get("jump base mass"));
-		// Prevent a drive with a high jump base mass on a ship with a low mass from pushing the total
-		// cost too low. Put a floor at 1, as a floor of 0 would be assumed later on to mean you can't jump.
-		// If and when explicit 0s are allowed for fuel cost, this floor can become 0.
-		return max(1., baseCost + massCost);
-	};
-
-	// Make it possible for a hyperdrive to be integrated into a ship.
-	if(baseAttributes.Get(type) && (subtype.empty() || baseAttributes.Get(subtype)))
-	{
-		// If a distance was given, then we know that we are making a jump.
-		// Only use the fuel from a jump drive if it is capable of making
-		// the given jump. We can guarantee that at least one jump drive
-		// is capable of making the given jump, as the destination must
-		// be among the neighbors of the current system.
-		double jumpRange = baseAttributes.Get("jump range");
-		if(!jumpRange)
-			jumpRange = System::DEFAULT_NEIGHBOR_DISTANCE;
-
-		// If no distance was given then we're either using a hyperdrive
-		// or refueling this ship, in which case this if statement will
-		// always pass.
-		if(jumpRange >= jumpDistance)
-			best = CalculateFuelCost(baseAttributes);
-	}
-	// Search through all the outfits.
-	for(const auto &it : outfits)
-		if(it.first->Get(type) && (subtype.empty() || it.first->Get(subtype)))
-		{
-			double jumpRange = it.first->Get("jump range");
-			if(!jumpRange)
-				jumpRange = System::DEFAULT_NEIGHBOR_DISTANCE;
-			if(jumpRange >= jumpDistance)
-			{
-				double fuel = CalculateFuelCost(*it.first);
-				if(!best || fuel < best)
-					best = fuel;
-			}
-		}
-	return best;
-}
-
-
-
->>>>>>> 35b998ba
 void Ship::CreateExplosion(vector<Visual> &visuals, bool spread)
 {
 	if(!HasSprite() || !GetMask().IsLoaded() || explosionEffects.empty())
