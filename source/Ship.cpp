/* Ship.cpp
Copyright (c) 2014 by Michael Zahniser

Endless Sky is free software: you can redistribute it and/or modify it under the
terms of the GNU General Public License as published by the Free Software
Foundation, either version 3 of the License, or (at your option) any later version.

Endless Sky is distributed in the hope that it will be useful, but WITHOUT ANY
WARRANTY; without even the implied warranty of MERCHANTABILITY or FITNESS FOR A
PARTICULAR PURPOSE. See the GNU General Public License for more details.

You should have received a copy of the GNU General Public License along with
this program. If not, see <https://www.gnu.org/licenses/>.
*/

#include "Ship.h"

#include "Audio.h"
#include "CategoryList.h"
#include "CategoryTypes.h"
#include "DamageDealt.h"
#include "DataNode.h"
#include "DataWriter.h"
#include "Effect.h"
#include "Flotsam.h"
#include "text/Format.h"
#include "FormationPattern.h"
#include "GameData.h"
#include "Government.h"
#include "JumpTypes.h"
#include "Logger.h"
#include "Mask.h"
#include "Messages.h"
#include "Phrase.h"
#include "Planet.h"
#include "PlayerInfo.h"
#include "Preferences.h"
#include "Projectile.h"
#include "Random.h"
#include "ShipEvent.h"
#include "Sound.h"
#include "Sprite.h"
#include "SpriteSet.h"
#include "StellarObject.h"
#include "System.h"
#include "Visual.h"
#include "Wormhole.h"

#include <algorithm>
#include <cassert>
#include <cmath>
#include <limits>
#include <sstream>

using namespace std;

namespace {
	const string FIGHTER_REPAIR = "Repair fighters in";
	const vector<string> BAY_SIDE = {"inside", "over", "under"};
	const vector<string> BAY_FACING = {"forward", "left", "right", "back"};
	const vector<Angle> BAY_ANGLE = {Angle(0.), Angle(-90.), Angle(90.), Angle(180.)};

	const vector<string> ENGINE_SIDE = {"under", "over"};
	const vector<string> STEERING_FACING = {"none", "left", "right"};

	const double MAXIMUM_TEMPERATURE = 100.;

	// Scanning takes up to 10 seconds (SCAN_TIME / MIN_SCAN_STEPS)
	// dependent on the range from the ship (among other factors).
	// The scan speed uses a gaussian drop-off with the reported scan radius as the standard deviation.
	const double SCAN_TIME = 600.;
	// Always gain at least 1 step of scan progress for every frame spent scanning while in range.
	// This ensures every scan completes within 600 frames (10 seconds) of being in range.
	const double MIN_SCAN_STEPS = 1.;
	// Exponential dropoff of scan rate starts at scan rate of SCAN_TIME/LINEAR_RATE
	// with an exponent of SCAN_DROPOFF_EXPONENT.
	const double LINEAR_RATE = 5.;
	const double SCAN_DROPOFF_EXPONENT = 5.;

	// In Ship::Scan, ships smaller than this are treated as being this size.
	const double SCAN_MIN_CARGO_SPACE = 40.;
	const double SCAN_MIN_OUTFIT_SPACE = 200.;

	// Formula for calculating scan speed tuning factors:
	// factor = pow(framesToFullScan / (SCAN_TIME * sqrt(scanEfficiency)), -1.5) / referenceSize

	// Cargo scanner (5) takes 10 seconds (600/600=1.0) to scan a Bulk freighter (600 space) at 0 range.
	const double SCAN_CARGO_FACTOR = pow(1.0 / sqrt(5.), -1.5) / 600.;

	// Outfit scanner (15) takes 10 seconds (600/600=1.0) to scan a Bactrian (740 space) at 0 range.
	const double SCAN_OUTFIT_FACTOR = pow(1.0 / sqrt(15.), -1.5) / 740.;

	// Total number of frames the damaged overlay is show, if any.
	constexpr int TOTAL_DAMAGE_FRAMES = 40;

	// Helper function to transfer energy to a given stat if it is less than the
	// given maximum value.
	void DoRepair(double &stat, double &available, double maximum)
	{
		double transfer = max(0., min(available, maximum - stat));
		stat += transfer;
		available -= transfer;
	}

	// Helper function to repair a given stat up to its maximum, limited by
	// how much repair is available and how much energy, fuel, and heat are available.
	// Updates the stat, the available amount, and the energy, fuel, and heat amounts.
	void DoRepair(double &stat, double &available, double maximum, double &energy, double energyCost,
		double &fuel, double fuelCost, double &heat, double heatCost)
	{
		if(available <= 0. || stat >= maximum)
			return;

		// Energy, heat, and fuel costs are the energy, fuel, or heat required per unit repaired.
		if(energyCost > 0.)
			available = min(available, energy / energyCost);
		if(fuelCost > 0.)
			available = min(available, fuel / fuelCost);
		if(heatCost < 0.)
			available = min(available, heat / -heatCost);

		double transfer = min(available, maximum - stat);
		if(transfer > 0.)
		{
			stat += transfer;
			available -= transfer;
			energy -= transfer * energyCost;
			fuel -= transfer * fuelCost;
			heat += transfer * heatCost;
		}
	}

	// Helper function to reduce a given status effect according
	// to its resistance, limited by how much energy, fuel, and heat are available.
	// Updates the stat and the energy, fuel, and heat amounts.
	void DoStatusEffect(bool isDeactivated, double &stat, double resistance, double &energy, double energyCost,
		double &fuel, double fuelCost, double &heat, double heatCost)
	{
		if(isDeactivated || resistance <= 0.)
		{
			stat = max(0., .99 * stat);
			return;
		}

		// Calculate how much resistance can be used assuming no
		// energy or fuel cost.
		resistance = .99 * stat - max(0., .99 * stat - resistance);

		// Limit the resistance by the available energy, heat, and fuel.
		if(energyCost > 0.)
			resistance = min(resistance, energy / energyCost);
		if(fuelCost > 0.)
			resistance = min(resistance, fuel / fuelCost);
		if(heatCost < 0.)
			resistance = min(resistance, heat / -heatCost);

		// Update the stat, energy, heat, and fuel given how much resistance is being used.
		if(resistance > 0.)
		{
			stat = max(0., .99 * stat - resistance);
			energy -= resistance * energyCost;
			fuel -= resistance * fuelCost;
			heat += resistance * heatCost;
		}
		else
			stat = max(0., .99 * stat);
	}

	// Get an overview of how many weapon-outfits are equipped.
	map<const Outfit *, int> GetEquipped(const vector<Hardpoint> &weapons)
	{
		map<const Outfit *, int> equipped;
		for(const Hardpoint &hardpoint : weapons)
			if(hardpoint.GetOutfit())
				++equipped[hardpoint.GetOutfit()];
		return equipped;
	}

	void LogWarning(const string &trueModelName, const string &name, string &&warning)
	{
		string shipID = trueModelName + (name.empty() ? ": " : " \"" + name + "\": ");
		Logger::LogError(shipID + std::move(warning));
	}

	// Transfer as many of the given outfits from the source ship to the target
	// ship as the source ship can remove and the target ship can handle. Returns the
	// items and amounts that were actually transferred (so e.g. callers can determine
	// how much material was transferred, if any).
	map<const Outfit *, int> TransferAmmo(const map<const Outfit *, int> &stockpile, Ship &from, Ship &to)
	{
		auto transferred = map<const Outfit *, int>{};
		for(auto &&item : stockpile)
		{
			assert(item.second > 0 && "stockpile count must be positive");
			int unloadable = abs(from.Attributes().CanAdd(*item.first, -item.second));
			int loadable = to.Attributes().CanAdd(*item.first, unloadable);
			if(loadable > 0)
			{
				from.AddOutfit(item.first, -loadable);
				to.AddOutfit(item.first, loadable);
				transferred[item.first] = loadable;
			}
		}
		return transferred;
	}

	// Ships which are scrambled have a chance for their weapons to jam,
	// delaying their firing for another reload cycle. The less energy
	// a ship has relative to its max and the more scrambled the ship is,
	// the higher the chance that a weapon will jam. The jam chance is
	// capped at 50%. Very small amounts of scrambling are ignored.
	// The scale is such that a weapon with a scrambling damage of 5 and a reload
	// of 60 (i.e. the ion cannon) will only ever push a ship to a jam chance
	// of 5% when it is at 100% energy.
	double CalculateJamChance(double maxEnergy, double scrambling)
	{
		double scale = maxEnergy * 220.;
		return scrambling > .1 ? min(0.5, scale ? scrambling / scale : 1.) : 0.;
	}
}



// Construct and Load() at the same time.
Ship::Ship(const DataNode &node)
{
	Load(node);
}



void Ship::Load(const DataNode &node)
{
	if(node.Size() >= 2)
		trueModelName = node.Token(1);
	if(node.Size() >= 3)
	{
		base = GameData::Ships().Get(trueModelName);
		variantName = node.Token(2);
	}
	isDefined = true;

	government = GameData::PlayerGovernment();

	// Note: I do not clear the attributes list here so that it is permissible
	// to override one ship definition with another.
	bool hasEngine = false;
	bool hasArmament = false;
	bool hasBays = false;
	bool hasExplode = false;
	bool hasLeak = false;
	bool hasFinalExplode = false;
	bool hasOutfits = false;
	bool hasDescription = false;
	for(const DataNode &child : node)
	{
		const string &key = child.Token(0);
		bool add = (key == "add");
		if(add && (child.Size() < 2 || child.Token(1) != "attributes"))
		{
			child.PrintTrace("Skipping invalid use of 'add' with " + (child.Size() < 2
					? "no key." : "key: " + child.Token(1)));
			continue;
		}
		if(key == "sprite")
			LoadSprite(child);
		else if(child.Token(0) == "thumbnail" && child.Size() >= 2)
			thumbnail = SpriteSet::Get(child.Token(1));
		else if(key == "name" && child.Size() >= 2)
			name = child.Token(1);
		else if(key == "display name" && child.Size() >= 2)
			displayModelName = child.Token(1);
		else if(key == "plural" && child.Size() >= 2)
			pluralModelName = child.Token(1);
		else if(key == "noun" && child.Size() >= 2)
			noun = child.Token(1);
		else if(key == "swizzle" && child.Size() >= 2)
			customSwizzle = child.Value(1);
		else if(key == "uuid" && child.Size() >= 2)
			uuid = EsUuid::FromString(child.Token(1));
		else if(key == "attributes" || add)
		{
			if(!add)
				baseAttributes.Load(child);
			else
			{
				addAttributes = true;
				attributes.Load(child);
			}
		}
		else if((key == "engine" || key == "reverse engine" || key == "steering engine") && child.Size() >= 3)
		{
			if(!hasEngine)
			{
				enginePoints.clear();
				reverseEnginePoints.clear();
				steeringEnginePoints.clear();
				hasEngine = true;
			}
			bool reverse = (key == "reverse engine");
			bool steering = (key == "steering engine");

			vector<EnginePoint> &editPoints = (!steering && !reverse) ? enginePoints :
				(reverse ? reverseEnginePoints : steeringEnginePoints);
			editPoints.emplace_back(0.5 * child.Value(1), 0.5 * child.Value(2),
				(child.Size() > 3 ? child.Value(3) : 1.));
			EnginePoint &engine = editPoints.back();
			if(reverse)
				engine.facing = Angle(180.);
			for(const DataNode &grand : child)
			{
				const string &grandKey = grand.Token(0);
				if(grandKey == "zoom" && grand.Size() >= 2)
					engine.zoom = grand.Value(1);
				else if(grandKey == "angle" && grand.Size() >= 2)
					engine.facing += Angle(grand.Value(1));
				else if(grandKey == "gimbal" && grand.Size() >= 2)
					engine.gimbal += Angle(grand.Value(1));
				else
				{
					for(unsigned j = 1; j < ENGINE_SIDE.size(); ++j)
						if(grandKey == ENGINE_SIDE[j])
							engine.side = j;
					if(steering)
						for(unsigned j = 1; j < STEERING_FACING.size(); ++j)
							if(grandKey == STEERING_FACING[j])
								engine.steering = j;
				}
			}
		}
		else if(key == "gun" || key == "turret")
		{
			if(!hasArmament)
			{
				armament = Armament();
				hasArmament = true;
			}
			const Outfit *outfit = nullptr;
			Point hardpoint;
			if(child.Size() >= 3)
			{
				hardpoint = Point(child.Value(1), child.Value(2));
				if(child.Size() >= 4)
					outfit = GameData::Outfits().Get(child.Token(3));
			}
			else
			{
				if(child.Size() >= 2)
					outfit = GameData::Outfits().Get(child.Token(1));
			}
			Hardpoint::BaseAttributes attributes;
			attributes.baseAngle = Angle(0.);
			attributes.isParallel = false;
			attributes.isOmnidirectional = true;
			bool drawUnder = (key == "gun");
			if(child.HasChildren())
			{
				bool defaultBaseAngle = true;
				for(const DataNode &grand : child)
				{
					bool needToCheckAngles = false;
					if(grand.Token(0) == "angle" && grand.Size() >= 2)
					{
						attributes.baseAngle = grand.Value(1);
						needToCheckAngles = true;
						defaultBaseAngle = false;
					}
					else if(grand.Token(0) == "parallel")
						attributes.isParallel = true;
					else if(grand.Token(0) == "arc" && grand.Size() >= 3)
					{
						attributes.isOmnidirectional = false;
						attributes.minArc = Angle(grand.Value(1));
						attributes.maxArc = Angle(grand.Value(2));
						needToCheckAngles = true;
						if(!Angle(0.).IsInRange(attributes.minArc, attributes.maxArc))
							grand.PrintTrace("Warning: Minimum arc is higher than maximum arc. Might not work as expected.");
					}
					else if(grand.Token(0) == "under")
						drawUnder = true;
					else if(grand.Token(0) == "over")
						drawUnder = false;
					else
						grand.PrintTrace("Warning: Child nodes of \"" + key
							+ "\" tokens can only be \"angle\", \"parallel\", or \"arc\":");

					if(needToCheckAngles && !defaultBaseAngle && !attributes.isOmnidirectional)
					{
						attributes.minArc += attributes.baseAngle;
						attributes.maxArc += attributes.baseAngle;
					}
				}
				if(!attributes.isOmnidirectional && defaultBaseAngle)
				{
					const Angle &first = attributes.minArc;
					const Angle &second = attributes.maxArc;
					attributes.baseAngle = first + (second - first).AbsDegrees() / 2.;
				}
			}
			if(key == "gun")
				armament.AddGunPort(hardpoint, attributes, drawUnder, outfit);
			else
				armament.AddTurret(hardpoint, attributes, drawUnder, outfit);
		}
		else if(key == "never disabled")
			neverDisabled = true;
		else if(key == "uncapturable")
			isCapturable = false;
		else if(((key == "fighter" || key == "drone") && child.Size() >= 3) ||
			(key == "bay" && child.Size() >= 4))
		{
			// While the `drone` and `fighter` keywords are supported for backwards compatibility, the
			// standard format is `bay <ship-category>`, with the same signature for other values.
			string category = "Fighter";
			int childOffset = 0;
			if(key == "drone")
				category = "Drone";
			else if(key == "bay")
			{
				category = child.Token(1);
				childOffset += 1;
			}

			if(!hasBays)
			{
				bays.clear();
				hasBays = true;
			}
			bays.emplace_back(child.Value(1 + childOffset), child.Value(2 + childOffset), category);
			Bay &bay = bays.back();
			for(int i = 3 + childOffset; i < child.Size(); ++i)
			{
				for(unsigned j = 1; j < BAY_SIDE.size(); ++j)
					if(child.Token(i) == BAY_SIDE[j])
						bay.side = j;
				for(unsigned j = 1; j < BAY_FACING.size(); ++j)
					if(child.Token(i) == BAY_FACING[j])
						bay.facing = BAY_ANGLE[j];
			}
			if(child.HasChildren())
				for(const DataNode &grand : child)
				{
					// Load in the effect(s) to be displayed when the ship launches.
					if(grand.Token(0) == "launch effect" && grand.Size() >= 2)
					{
						int count = grand.Size() >= 3 ? static_cast<int>(grand.Value(2)) : 1;
						const Effect *e = GameData::Effects().Get(grand.Token(1));
						bay.launchEffects.insert(bay.launchEffects.end(), count, e);
					}
					else if(grand.Token(0) == "angle" && grand.Size() >= 2)
						bay.facing = Angle(grand.Value(1));
					else
					{
						bool handled = false;
						for(unsigned i = 1; i < BAY_SIDE.size(); ++i)
							if(grand.Token(0) == BAY_SIDE[i])
							{
								bay.side = i;
								handled = true;
							}
						for(unsigned i = 1; i < BAY_FACING.size(); ++i)
							if(grand.Token(0) == BAY_FACING[i])
							{
								bay.facing = BAY_ANGLE[i];
								handled = true;
							}
						if(!handled)
							grand.PrintTrace("Skipping unrecognized attribute:");
					}
				}
		}
		else if(key == "leak" && child.Size() >= 2)
		{
			if(!hasLeak)
			{
				leaks.clear();
				hasLeak = true;
			}
			Leak leak(GameData::Effects().Get(child.Token(1)));
			if(child.Size() >= 3)
				leak.openPeriod = child.Value(2);
			if(child.Size() >= 4)
				leak.closePeriod = child.Value(3);
			leaks.push_back(leak);
		}
		else if(key == "explode" && child.Size() >= 2)
		{
			if(!hasExplode)
			{
				explosionEffects.clear();
				explosionTotal = 0;
				hasExplode = true;
			}
			int count = (child.Size() >= 3) ? child.Value(2) : 1;
			explosionEffects[GameData::Effects().Get(child.Token(1))] += count;
			explosionTotal += count;
		}
		else if(key == "final explode" && child.Size() >= 2)
		{
			if(!hasFinalExplode)
			{
				finalExplosions.clear();
				hasFinalExplode = true;
			}
			int count = (child.Size() >= 3) ? child.Value(2) : 1;
			finalExplosions[GameData::Effects().Get(child.Token(1))] += count;
		}
		else if(key == "outfits")
		{
			if(!hasOutfits)
			{
				outfits.clear();
				hasOutfits = true;
			}
			for(const DataNode &grand : child)
			{
				int count = (grand.Size() >= 2) ? grand.Value(1) : 1;
				if(count > 0)
					outfits[GameData::Outfits().Get(grand.Token(0))] += count;
				else
					grand.PrintTrace("Skipping invalid outfit count:");
			}

			// Verify we have at least as many installed outfits as were identified as "equipped."
			// If not (e.g. a variant definition), ensure FinishLoading equips into a blank slate.
			if(!hasArmament)
				for(const auto &pair : GetEquipped(Weapons()))
				{
					auto it = outfits.find(pair.first);
					if(it == outfits.end() || it->second < pair.second)
					{
						armament.UninstallAll();
						break;
					}
				}
		}
		else if(key == "cargo")
			cargo.Load(child);
		else if(key == "crew" && child.Size() >= 2)
			crew = static_cast<int>(child.Value(1));
		else if(key == "fuel" && child.Size() >= 2)
			fuel = child.Value(1);
		else if(key == "shields" && child.Size() >= 2)
			shields = child.Value(1);
		else if(key == "hull" && child.Size() >= 2)
			hull = child.Value(1);
		else if(key == "position" && child.Size() >= 3)
			position = Point(child.Value(1), child.Value(2));
		else if(key == "system" && child.Size() >= 2)
			currentSystem = GameData::Systems().Get(child.Token(1));
		else if(key == "planet" && child.Size() >= 2)
		{
			zoom = 0.;
			landingPlanet = GameData::Planets().Get(child.Token(1));
		}
		else if(key == "destination system" && child.Size() >= 2)
			targetSystem = GameData::Systems().Get(child.Token(1));
		else if(key == "parked")
			isParked = true;
		else if(key == "description" && child.Size() >= 2)
		{
			if(!hasDescription)
			{
				description.clear();
				hasDescription = true;
			}
			description += child.Token(1);
			description += '\n';
		}
		else if(key == "formation" && child.Size() >= 2)
			formationPattern = GameData::Formations().Get(child.Token(1));
		else if(key == "remove" && child.Size() >= 2)
		{
			if(child.Token(1) == "bays")
				removeBays = true;
			else
				child.PrintTrace("Skipping unsupported \"remove\":");
		}
		else if(key != "actions")
			child.PrintTrace("Skipping unrecognized attribute:");
	}

	// Variants will import their display and plural names from the base model in FinishLoading.
	if(variantName.empty())
	{
		if(displayModelName.empty())
			displayModelName = trueModelName;

		// If no plural model name was given, default to the model name with an 's' appended.
		// If the model name ends with an 's' or 'z', print a warning because the default plural will never be correct.
		if(pluralModelName.empty())
		{
			pluralModelName = displayModelName + 's';
			if(displayModelName.back() == 's' || displayModelName.back() == 'z')
				node.PrintTrace("Warning: explicit plural name definition required, but none is provided. Defaulting to \""
					+ pluralModelName + "\".");
		}
	}
}



// When loading a ship, some of the outfits it lists may not have been
// loaded yet. So, wait until everything has been loaded, then call this.
void Ship::FinishLoading(bool isNewInstance)
{
	// All copies of this ship should save pointers to the "explosion" weapon
	// definition stored safely in the ship model, which will not be destroyed
	// until GameData is when the program quits. Also copy other attributes of
	// the base model if no overrides were given.
	if(GameData::Ships().Has(trueModelName))
	{
		const Ship *model = GameData::Ships().Get(trueModelName);
		explosionWeapon = &model->BaseAttributes();
		if(displayModelName.empty())
			displayModelName = model->displayModelName;
		if(pluralModelName.empty())
			pluralModelName = model->pluralModelName;
		if(noun.empty())
			noun = model->noun;
		if(!thumbnail)
			thumbnail = model->thumbnail;
	}

	// If this ship has a base class, copy any attributes not defined here.
	// Exception: uncapturable and "never disabled" flags don't carry over.
	if(base && base != this)
	{
		if(!GetSprite())
			reinterpret_cast<Body &>(*this) = *base;
		if(customSwizzle == -1)
			customSwizzle = base->CustomSwizzle();
		if(baseAttributes.Attributes().empty())
			baseAttributes = base->baseAttributes;
		if(bays.empty() && !base->bays.empty() && !removeBays)
			bays = base->bays;
		if(enginePoints.empty())
			enginePoints = base->enginePoints;
		if(reverseEnginePoints.empty())
			reverseEnginePoints = base->reverseEnginePoints;
		if(steeringEnginePoints.empty())
			steeringEnginePoints = base->steeringEnginePoints;
		if(explosionEffects.empty())
		{
			explosionEffects = base->explosionEffects;
			explosionTotal = base->explosionTotal;
		}
		if(finalExplosions.empty())
			finalExplosions = base->finalExplosions;
		if(outfits.empty())
			outfits = base->outfits;
		if(description.empty())
			description = base->description;

		bool hasHardpoints = false;
		for(const Hardpoint &hardpoint : armament.Get())
			if(hardpoint.GetPoint())
				hasHardpoints = true;

		if(!hasHardpoints)
		{
			// Check if any hardpoint locations were not specified.
			auto bit = base->Weapons().begin();
			auto bend = base->Weapons().end();
			auto nextGun = armament.Get().begin();
			auto nextTurret = armament.Get().begin();
			auto end = armament.Get().end();
			Armament merged;
			for( ; bit != bend; ++bit)
			{
				if(!bit->IsTurret())
				{
					while(nextGun != end && nextGun->IsTurret())
						++nextGun;
					const Outfit *outfit = (nextGun == end) ? nullptr : nextGun->GetOutfit();
					merged.AddGunPort(bit->GetPoint() * 2., bit->GetBaseAttributes(), bit->IsUnder(), outfit);
					if(nextGun != end)
						++nextGun;
				}
				else
				{
					while(nextTurret != end && !nextTurret->IsTurret())
						++nextTurret;
					const Outfit *outfit = (nextTurret == end) ? nullptr : nextTurret->GetOutfit();
					merged.AddTurret(bit->GetPoint() * 2., bit->GetBaseAttributes(), bit->IsUnder(), outfit);
					if(nextTurret != end)
						++nextTurret;
				}
			}
			armament = merged;
		}
	}
	else if(removeBays)
		bays.clear();
	// Check that all the "equipped" weapons actually match what your ship
	// has, and that they are truly weapons. Remove any excess weapons and
	// warn if any non-weapon outfits are "installed" in a hardpoint.
	auto equipped = GetEquipped(Weapons());
	for(auto &it : equipped)
	{
		auto outfitIt = outfits.find(it.first);
		int amount = (outfitIt != outfits.end() ? outfitIt->second : 0);
		int excess = it.second - amount;
		if(excess > 0)
		{
			// If there are more hardpoints specifying this outfit than there
			// are instances of this outfit installed, remove some of them.
			armament.Add(it.first, -excess);
			it.second -= excess;

			LogWarning(VariantName(), Name(),
					"outfit \"" + it.first->TrueName() + "\" equipped but not included in outfit list.");
		}
		else if(!it.first->IsWeapon())
			// This ship was specified with a non-weapon outfit in a
			// hardpoint. Hardpoint::Install removes it, but issue a
			// warning so the definition can be fixed.
			LogWarning(VariantName(), Name(),
					"outfit \"" + it.first->TrueName() + "\" is not a weapon, but is installed as one.");
	}

	// Mark any drone that has no "automaton" value as an automaton, to
	// grandfather in the drones from before that attribute existed.
	if(baseAttributes.Category() == "Drone" && !baseAttributes.Get("automaton"))
		baseAttributes.Set("automaton", 1.);

	baseAttributes.Set("gun ports", armament.GunCount());
	baseAttributes.Set("turret mounts", armament.TurretCount());

	if(addAttributes)
	{
		// Store attributes from an "add attributes" node in the ship's
		// baseAttributes so they can be written to the save file.
		baseAttributes.Add(attributes);
		baseAttributes.AddLicenses(attributes);
		addAttributes = false;
	}
	// Add the attributes of all your outfits to the ship's base attributes.
	attributes = baseAttributes;
	vector<string> undefinedOutfits;
	for(const auto &it : outfits)
	{
		if(!it.first->IsDefined())
		{
			undefinedOutfits.emplace_back("\"" + it.first->TrueName() + "\"");
			continue;
		}
		attributes.Add(*it.first, it.second);
		// Some ship variant definitions do not specify which weapons
		// are placed in which hardpoint. Add any weapons that are not
		// yet installed to the ship's armament.
		if(it.first->IsWeapon())
		{
			int count = it.second;
			auto eit = equipped.find(it.first);
			if(eit != equipped.end())
				count -= eit->second;

			if(count)
			{
				count -= armament.Add(it.first, count);
				if(count)
					LogWarning(VariantName(), Name(),
						"weapon \"" + it.first->TrueName() + "\" installed, but insufficient slots to use it.");
			}
		}
	}
	if(!undefinedOutfits.empty())
	{
		bool plural = undefinedOutfits.size() > 1;
		// Print the ship name once, then all undefined outfits. If we're reporting for a stock ship, then it
		// doesn't have a name, and missing outfits aren't named yet either. A variant name might exist, though.
		string message;
		if(isYours)
		{
			message = "Player ship " + trueModelName + " \"" + name + "\":";
			string PREFIX = plural ? "\n\tUndefined outfit " : " undefined outfit ";
			for(auto &&outfit : undefinedOutfits)
				message += PREFIX + outfit;
		}
		else
		{
			message = variantName.empty() ? "Stock ship \"" + trueModelName + "\": "
				: trueModelName + " variant \"" + variantName + "\": ";
			message += to_string(undefinedOutfits.size()) + " undefined outfit" + (plural ? "s" : "") + " installed.";
		}

		Logger::LogError(message);
	}
	// Inspect the ship's armament to ensure that guns are in gun ports and
	// turrets are in turret mounts. This can only happen when the armament
	// is configured incorrectly in a ship or variant definition. Do not
	// bother printing this warning if the outfit is not fully defined.
	for(const Hardpoint &hardpoint : armament.Get())
	{
		const Outfit *outfit = hardpoint.GetOutfit();
		if(outfit && outfit->IsDefined()
				&& (hardpoint.IsTurret() != (outfit->Get("turret mounts") != 0.)))
		{
			string warning = (!isYours && !variantName.empty()) ? "variant \"" + variantName + "\"" : trueModelName;
			if(!name.empty())
				warning += " \"" + name + "\"";
			warning += ": outfit \"" + outfit->TrueName() + "\" installed as a ";
			warning += (hardpoint.IsTurret() ? "turret but is a gun.\n\tturret" : "gun but is a turret.\n\tgun");
			warning += to_string(2. * hardpoint.GetPoint().X()) + " " + to_string(2. * hardpoint.GetPoint().Y());
			warning += " \"" + outfit->TrueName() + "\"";
			Logger::LogError(warning);
		}
	}
	cargo.SetSize(attributes.Get("cargo space"));
	armament.FinishLoading();

	// Figure out how far from center the farthest hardpoint is.
	weaponRadius = 0.;
	for(const Hardpoint &hardpoint : armament.Get())
		weaponRadius = max(weaponRadius, hardpoint.GetPoint().Length());

	// Allocate enough firing bits for this ship.
	firingCommands.SetHardpoints(armament.Get().size());

	// If this ship is being instantiated for the first time, make sure its
	// crew, fuel, etc. are all refilled.
	if(isNewInstance)
		Recharge();

	// Ensure that all defined bays are of a valid category. Remove and warn about any
	// invalid bays. Add a default "launch effect" to any remaining internal bays if
	// this ship is crewed (i.e. pressurized).
	string warning;
	const auto &bayCategories = GameData::GetCategory(CategoryType::BAY);
	for(auto it = bays.begin(); it != bays.end(); )
	{
		Bay &bay = *it;
		if(!bayCategories.Contains(bay.category))
		{
			warning += "Invalid bay category: " + bay.category + "\n";
			it = bays.erase(it);
			continue;
		}
		else
			++it;
		if(bay.side == Bay::INSIDE && bay.launchEffects.empty() && Crew())
			bay.launchEffects.emplace_back(GameData::Effects().Get("basic launch"));
	}

	canBeCarried = bayCategories.Contains(attributes.Category());

	// Issue warnings if this ship has is misconfigured, e.g. is missing required values
	// or has negative outfit, cargo, weapon, or engine capacity.
	for(auto &&attr : set<string>{"outfit space", "cargo space", "weapon capacity", "engine capacity"})
	{
		double val = attributes.Get(attr);
		if(val < 0)
			warning += attr + ": " + Format::Number(val) + "\n";
	}
	if(attributes.Get("drag") <= 0.)
	{
		warning += "Defaulting " + string(attributes.Get("drag") ? "invalid" : "missing") + " \"drag\" attribute to 100.0\n";
		attributes.Set("drag", 100.);
	}

	// Calculate the values used to determine this ship's value and danger.
	attraction = CalculateAttraction();
	deterrence = CalculateDeterrence();

	if(!warning.empty())
	{
		// This check is mostly useful for variants and stock ships, which have
		// no names. Print the outfits to facilitate identifying this ship definition.
		string message = (!name.empty() ? "Ship \"" + name + "\" " : "") + "(" + VariantName() + "):\n";
		ostringstream outfitNames;
		outfitNames << "has outfits:\n";
		for(const auto &it : outfits)
			outfitNames << '\t' << it.second << " " + it.first->TrueName() << endl;
		Logger::LogError(message + warning + outfitNames.str());
	}

	// Ships read from a save file may have non-default shields or hull.
	// Perform a full IsDisabled calculation.
	isDisabled = true;
	isDisabled = IsDisabled();

	// Calculate this ship's jump information, e.g. how much it costs to jump, how far it can jump, how it can jump.
	navigation.Calibrate(*this);
	aiCache.Calibrate(*this);

	// A saved ship may have an invalid target system. Since all game data is loaded and all player events are
	// applied at this point, any target system that is not accessible should be cleared. Note: this does not
	// account for systems accessible via wormholes, but also does not need to as AI will route the ship properly.
	if(!isNewInstance && targetSystem)
	{
		string message = "Warning: " + string(isYours ? "player-owned " : "NPC ")
			+ trueModelName + " \"" + name + "\": Cannot reach target system \"" + targetSystem->Name();
		if(!currentSystem)
		{
			Logger::LogError(message + "\" (no current system).");
			targetSystem = nullptr;
		}
		else if(!currentSystem->Links().count(targetSystem)
			&& (!navigation.JumpRange() || !currentSystem->JumpNeighbors(navigation.JumpRange()).count(targetSystem)))
		{
			Logger::LogError(message + "\" by hyperlink or jump from system \"" + currentSystem->Name() + ".\"");
			targetSystem = nullptr;
		}
	}
}



// Check if this ship (model) and its outfits have been defined.
bool Ship::IsValid() const
{
	for(auto &&outfit : outfits)
		if(!outfit.first->IsDefined())
			return false;

	return isDefined;
}



// Save a full description of this ship, as currently configured.
void Ship::Save(DataWriter &out) const
{
	out.Write("ship", trueModelName);
	out.BeginChild();
	{
		out.Write("name", name);
		if(displayModelName != trueModelName)
			out.Write("display name", displayModelName);
		if(pluralModelName != displayModelName + 's')
			out.Write("plural", pluralModelName);
		if(!noun.empty())
			out.Write("noun", noun);
		SaveSprite(out);
		if(thumbnail)
			out.Write("thumbnail", thumbnail->Name());

		if(neverDisabled)
			out.Write("never disabled");
		if(!isCapturable)
			out.Write("uncapturable");
		if(customSwizzle >= 0)
			out.Write("swizzle", customSwizzle);

		out.Write("uuid", uuid.ToString());

		out.Write("attributes");
		out.BeginChild();
		{
			out.Write("category", baseAttributes.Category());
			out.Write("cost", baseAttributes.Cost());
			out.Write("mass", baseAttributes.Mass());
			for(const auto &it : baseAttributes.FlareSprites())
				for(int i = 0; i < it.second; ++i)
					it.first.SaveSprite(out, "flare sprite");
			for(const auto &it : baseAttributes.FlareSounds())
				for(int i = 0; i < it.second; ++i)
					out.Write("flare sound", it.first->Name());
			for(const auto &it : baseAttributes.ReverseFlareSprites())
				for(int i = 0; i < it.second; ++i)
					it.first.SaveSprite(out, "reverse flare sprite");
			for(const auto &it : baseAttributes.ReverseFlareSounds())
				for(int i = 0; i < it.second; ++i)
					out.Write("reverse flare sound", it.first->Name());
			for(const auto &it : baseAttributes.SteeringFlareSprites())
				for(int i = 0; i < it.second; ++i)
					it.first.SaveSprite(out, "steering flare sprite");
			for(const auto &it : baseAttributes.SteeringFlareSounds())
				for(int i = 0; i < it.second; ++i)
					out.Write("steering flare sound", it.first->Name());
			for(const auto &it : baseAttributes.AfterburnerEffects())
				for(int i = 0; i < it.second; ++i)
					out.Write("afterburner effect", it.first->Name());
			for(const auto &it : baseAttributes.JumpEffects())
				for(int i = 0; i < it.second; ++i)
					out.Write("jump effect", it.first->Name());
			for(const auto &it : baseAttributes.JumpSounds())
				for(int i = 0; i < it.second; ++i)
					out.Write("jump sound", it.first->Name());
			for(const auto &it : baseAttributes.JumpInSounds())
				for(int i = 0; i < it.second; ++i)
					out.Write("jump in sound", it.first->Name());
			for(const auto &it : baseAttributes.JumpOutSounds())
				for(int i = 0; i < it.second; ++i)
					out.Write("jump out sound", it.first->Name());
			for(const auto &it : baseAttributes.HyperSounds())
				for(int i = 0; i < it.second; ++i)
					out.Write("hyperdrive sound", it.first->Name());
			for(const auto &it : baseAttributes.HyperInSounds())
				for(int i = 0; i < it.second; ++i)
					out.Write("hyperdrive in sound", it.first->Name());
			for(const auto &it : baseAttributes.HyperOutSounds())
				for(int i = 0; i < it.second; ++i)
					out.Write("hyperdrive out sound", it.first->Name());
<<<<<<< HEAD
			baseAttributes.Attributes().Save(out);
=======
			for(const auto &it : baseAttributes.CargoScanSounds())
				for(int i = 0; i < it.second; ++i)
					out.Write("cargo scan sound", it.first->Name());
			for(const auto &it : baseAttributes.OutfitScanSounds())
				for(int i = 0; i < it.second; ++i)
					out.Write("outfit scan sound", it.first->Name());
			for(const auto &it : baseAttributes.Attributes())
				if(it.second)
					out.Write(it.first, it.second);
>>>>>>> e613d0dd
		}
		out.EndChild();

		out.Write("outfits");
		out.BeginChild();
		{
			using OutfitElement = pair<const Outfit *const, int>;
			WriteSorted(outfits,
				[](const OutfitElement *lhs, const OutfitElement *rhs)
					{ return lhs->first->TrueName() < rhs->first->TrueName(); },
				[&out](const OutfitElement &it)
				{
					if(it.second == 1)
						out.Write(it.first->TrueName());
					else
						out.Write(it.first->TrueName(), it.second);
				});
		}
		out.EndChild();

		cargo.Save(out);
		out.Write("crew", crew);
		out.Write("fuel", fuel);
		out.Write("shields", shields);
		out.Write("hull", hull);
		out.Write("position", position.X(), position.Y());

		for(const EnginePoint &point : enginePoints)
		{
			out.Write("engine", 2. * point.X(), 2. * point.Y());
			out.BeginChild();
			out.Write("zoom", point.zoom);
			out.Write("angle", point.facing.Degrees());
			out.Write("gimbal", point.gimbal.Degrees());
			out.Write(ENGINE_SIDE[point.side]);
			out.EndChild();

		}
		for(const EnginePoint &point : reverseEnginePoints)
		{
			out.Write("reverse engine", 2. * point.X(), 2. * point.Y());
			out.BeginChild();
			out.Write("zoom", point.zoom);
			out.Write("angle", point.facing.Degrees() - 180.);
			out.Write("gimbal", point.gimbal.Degrees());
			out.Write(ENGINE_SIDE[point.side]);
			out.EndChild();
		}
		for(const EnginePoint &point : steeringEnginePoints)
		{
			out.Write("steering engine", 2. * point.X(), 2. * point.Y());
			out.BeginChild();
			out.Write("zoom", point.zoom);
			out.Write("angle", point.facing.Degrees());
			out.Write("gimbal", point.gimbal.Degrees());
			out.Write(ENGINE_SIDE[point.side]);
			out.Write(STEERING_FACING[point.steering]);
			out.EndChild();
		}
		for(const Hardpoint &hardpoint : armament.Get())
		{
			const char *type = (hardpoint.IsTurret() ? "turret" : "gun");
			if(hardpoint.GetOutfit())
				out.Write(type, 2. * hardpoint.GetPoint().X(), 2. * hardpoint.GetPoint().Y(),
					hardpoint.GetOutfit()->TrueName());
			else
				out.Write(type, 2. * hardpoint.GetPoint().X(), 2. * hardpoint.GetPoint().Y());
			const auto &attributes = hardpoint.GetBaseAttributes();
			const double baseDegree = attributes.baseAngle.Degrees();
			const double firstArc = attributes.minArc.Degrees() - baseDegree;
			const double secondArc = attributes.maxArc.Degrees() - baseDegree;
			out.BeginChild();
			{
				if(baseDegree)
					out.Write("angle", baseDegree);
				if(attributes.isParallel)
					out.Write("parallel");
				if(!attributes.isOmnidirectional)
					out.Write("arc", firstArc, secondArc);
				if(hardpoint.IsUnder())
					out.Write("under");
				else
					out.Write("over");
			}
			out.EndChild();
		}
		for(const Bay &bay : bays)
		{
			double x = 2. * bay.point.X();
			double y = 2. * bay.point.Y();

			out.Write("bay", bay.category, x, y);

			if(!bay.launchEffects.empty() || bay.facing.Degrees() || bay.side)
			{
				out.BeginChild();
				{
					if(bay.facing.Degrees())
						out.Write("angle", bay.facing.Degrees());
					if(bay.side)
						out.Write(BAY_SIDE[bay.side]);
					for(const Effect *effect : bay.launchEffects)
						out.Write("launch effect", effect->Name());
				}
				out.EndChild();
			}
		}
		for(const Leak &leak : leaks)
			out.Write("leak", leak.effect->Name(), leak.openPeriod, leak.closePeriod);

		using EffectElement = pair<const Effect *const, int>;
		auto effectSort = [](const EffectElement *lhs, const EffectElement *rhs)
			{ return lhs->first->Name() < rhs->first->Name(); };
		WriteSorted(explosionEffects, effectSort, [&out](const EffectElement &it)
		{
			if(it.second)
				out.Write("explode", it.first->Name(), it.second);
		});
		WriteSorted(finalExplosions, effectSort, [&out](const EffectElement &it)
		{
			if(it.second)
				out.Write("final explode", it.first->Name(), it.second);
		});
		if(formationPattern)
			out.Write("formation", formationPattern->Name());
		if(currentSystem)
			out.Write("system", currentSystem->Name());
		else
		{
			// A carried ship is saved in its carrier's system.
			shared_ptr<const Ship> parent = GetParent();
			if(parent && parent->currentSystem)
				out.Write("system", parent->currentSystem->Name());
		}
		if(landingPlanet)
			out.Write("planet", landingPlanet->TrueName());
		if(targetSystem)
			out.Write("destination system", targetSystem->Name());
		if(isParked)
			out.Write("parked");
	}
	out.EndChild();
}



const EsUuid &Ship::UUID() const noexcept
{
	return uuid;
}



void Ship::SetUUID(const EsUuid &id)
{
	uuid.clone(id);
}



const string &Ship::Name() const
{
	return name;
}



// Set / Get the name of this class of ships, e.g. "Marauder Raven."
void Ship::SetTrueModelName(const string &model)
{
	this->trueModelName = model;
}



const string &Ship::TrueModelName() const
{
	return trueModelName;
}



const string &Ship::DisplayModelName() const
{
	return displayModelName;
}



const string &Ship::PluralModelName() const
{
	return pluralModelName;
}



// Get the name of this ship as a variant.
const string &Ship::VariantName() const
{
	return variantName.empty() ? trueModelName : variantName;
}



// Get the generic noun (e.g. "ship") to be used when describing this ship.
const string &Ship::Noun() const
{
	static const string SHIP = "ship";
	return noun.empty() ? SHIP : noun;
}



// Get this ship's description.
const string &Ship::Description() const
{
	return description;
}



// Get the shipyard thumbnail for this ship.
const Sprite *Ship::Thumbnail() const
{
	return thumbnail;
}



// Get this ship's cost.
int64_t Ship::Cost() const
{
	return attributes.Cost();
}



// Get the cost of this ship's chassis, with no outfits installed.
int64_t Ship::ChassisCost() const
{
	return baseAttributes.Cost();
}



int64_t Ship::Strength() const
{
	return Cost();
}



double Ship::Attraction() const
{
	return attraction;
}



double Ship::Deterrence() const
{
	return deterrence;
}



// Check if this ship is configured in such a way that it would be difficult
// or impossible to fly.
vector<string> Ship::FlightCheck() const
{
	auto checks = vector<string>{};

	double generation = attributes.Get("energy generation") - attributes.Get("energy consumption");
	double consuming = attributes.Get("fuel energy");
	double solar = attributes.Get("solar collection");
	double battery = attributes.Get({PASSIVE, ENERGY});
	double energy = generation + consuming + solar + battery;
	double fuelChange = attributes.Get("fuel generation") - attributes.Get("fuel consumption");
	double fuelCapacity = attributes.Get({PASSIVE, FUEL});
	double fuel = fuelCapacity + fuelChange;
	double thrust = attributes.Get({THRUSTING, THRUST});
	double reverseThrust = attributes.Get({REVERSE_THRUSTING, REVERSE_THRUST});
	double afterburner = attributes.Get({AFTERBURNING, THRUST});
	double thrustEnergy = attributes.Get({THRUSTING, ENERGY});
	double turn = attributes.Get({TURNING, TURN});
	double turnEnergy = attributes.Get({TURNING, ENERGY});
	double hyperDrive = navigation.HasHyperdrive();
	double jumpDrive = navigation.HasJumpDrive();

	// Report the first error condition that will prevent takeoff:
	if(IdleHeat() >= MaximumHeat())
		checks.emplace_back("overheating!");
	else if(energy <= 0.)
		checks.emplace_back("no energy!");
	else if((energy - consuming <= 0.) && (fuel <= 0.))
		checks.emplace_back("no fuel!");
	else if(!thrust && !reverseThrust && !afterburner)
		checks.emplace_back("no thruster!");
	else if(!turn)
		checks.emplace_back("no steering!");

	// If no errors were found, check all warning conditions:
	if(checks.empty())
	{
		if(RequiredCrew() > attributes.Get("bunks"))
			checks.emplace_back("insufficient bunks?");
		if(!thrust && !reverseThrust)
			checks.emplace_back("afterburner only?");
		if(!thrust && !afterburner)
			checks.emplace_back("reverse only?");
		if(energy <= battery)
			checks.emplace_back("battery only?");
		if(energy < thrustEnergy)
			checks.emplace_back("limited thrust?");
		if(energy < turnEnergy)
			checks.emplace_back("limited turn?");
		if(energy - .8 * solar < .2 * (turnEnergy + thrustEnergy))
			checks.emplace_back("solar power?");
		if(fuel < 0.)
			checks.emplace_back("fuel?");
		if(!canBeCarried)
		{
			if(!hyperDrive && !jumpDrive)
				checks.emplace_back("no hyperdrive?");
			if(fuelCapacity < navigation.JumpFuel())
				checks.emplace_back("no fuel?");
		}
		for(const auto &it : outfits)
			if(it.first->IsWeapon() && it.first->FiringEnergy() > energy)
			{
				checks.emplace_back("insufficient energy to fire?");
				break;
			}
	}

	return checks;
}



void Ship::SetPosition(Point position)
{
	this->position = position;
}



// Instantiate a newly-created ship in-flight.
void Ship::Place(Point position, Point velocity, Angle angle, bool isDeparting)
{
	this->position = position;
	this->velocity = velocity;
	this->angle = Angle();
	Turn(angle);

	// If landed, place the ship right above the planet.
	// Escorts should take off a bit behind their flagships.
	if(landingPlanet)
	{
		landingPlanet = nullptr;
		zoom = parent.lock() ? (-.2 + -.8 * Random::Real()) : 0.;
	}
	else
		zoom = 1.;
	// Make sure various special status values are reset.
	heat = IdleHeat();
	ionization = 0.;
	scrambling = 0.;
	disruption = 0.;
	slowness = 0.;
	discharge = 0.;
	corrosion = 0.;
	leakage = 0.;
	burning = 0.;
	shieldDelay = 0;
	hullDelay = 0;
	disabledRecoveryCounter = 0;
	isInvisible = !HasSprite();
	jettisoned.clear();
	hyperspaceCount = 0;
	forget = 1;
	targetShip.reset();
	shipToAssist.reset();
	if(isDeparting)
		lingerSteps = 0;

	// The swizzle is only updated if this ship has a government or when it is departing
	// from a planet. Launching a carry from a carrier does not update its swizzle.
	if(government && isDeparting)
	{
		auto swizzle = customSwizzle >= 0 ? customSwizzle : government->GetSwizzle();
		SetSwizzle(swizzle);

		// Set swizzle for any carried ships too.
		for(const auto &bay : bays)
		{
			if(bay.ship)
				bay.ship->SetSwizzle(bay.ship->customSwizzle >= 0 ? bay.ship->customSwizzle : swizzle);
		}
	}
}



// Set the name of this particular ship.
void Ship::SetName(const string &name)
{
	this->name = name;
}



// Set which system this ship is in.
void Ship::SetSystem(const System *system)
{
	currentSystem = system;
	navigation.SetSystem(system);
}



void Ship::SetPlanet(const Planet *planet)
{
	zoom = !planet;
	landingPlanet = planet;
}



void Ship::SetGovernment(const Government *government)
{
	if(government)
		SetSwizzle(customSwizzle >= 0 ? customSwizzle : government->GetSwizzle());
	this->government = government;
}



void Ship::SetIsSpecial(bool special)
{
	isSpecial = special;
}



bool Ship::IsSpecial() const
{
	return isSpecial;
}



void Ship::SetIsYours(bool yours)
{
	isYours = yours;
}



bool Ship::IsYours() const
{
	return isYours;
}



void Ship::SetIsParked(bool parked)
{
	isParked = parked;
}



bool Ship::IsParked() const
{
	return isParked;
}



bool Ship::HasDeployOrder() const
{
	return shouldDeploy;
}



void Ship::SetDeployOrder(bool shouldDeploy)
{
	this->shouldDeploy = shouldDeploy;
}



const Personality &Ship::GetPersonality() const
{
	return personality;
}



void Ship::SetPersonality(const Personality &other)
{
	personality = other;
}



const Phrase *Ship::GetHailPhrase() const
{
	return hail;
}



void Ship::SetHailPhrase(const Phrase &phrase)
{
	hail = &phrase;
}



string Ship::GetHail(map<string, string> &&subs) const
{
	string hailStr = hail ? hail->Get() : government ? government->GetHail(isDisabled) : "";

	if(hailStr.empty())
		return hailStr;

	subs["<npc>"] = Name();
	return Format::Replace(hailStr, subs);
}



ShipAICache &Ship::GetAICache()
{
	return aiCache;
}



void Ship::UpdateCaches()
{
	aiCache.Recalibrate(*this);
	navigation.Recalibrate(*this);
}



bool Ship::CanSendHail(const PlayerInfo &player, bool allowUntranslated) const
{
	const System *playerSystem = player.GetSystem();
	if(!playerSystem)
		return false;

	// Make sure this ship is in the same system as the player.
	if(GetSystem() != playerSystem)
		return false;

	// Player ships shouldn't send hails.
	const Government *gov = GetGovernment();
	if(!gov || IsYours())
		return false;

	// Make sure this ship is able to send a hail.
	if(CannotAct(Ship::ActionType::COMMUNICATION) || !Crew() || GetPersonality().IsMute() || GetPersonality().IsQuiet())
		return false;

	// Ships that don't share a language with the player shouldn't communicate when hailed directly.
	// Only random event hails should work, and only if the government explicitly has
	// untranslated hails. This is ensured by the allowUntranslated argument.
	if(!(allowUntranslated && gov->SendUntranslatedHails())
			&& !gov->Language().empty() && !player.Conditions().Get("language: " + gov->Language()))
		return false;

	return true;
}



// Set the commands for this ship to follow this timestep.
void Ship::SetCommands(const Command &command)
{
	commands = command;
}



void Ship::SetCommands(const FireCommand &firingCommand)
{
	firingCommands.UpdateWith(firingCommand);
}



const Command &Ship::Commands() const
{
	return commands;
}



const FireCommand &Ship::FiringCommands() const noexcept
{
	return firingCommands;
}



// Move this ship. A ship may create effects as it moves, in particular if
// it is in the process of blowing up. If this returns false, the ship
// should be deleted.
void Ship::Move(vector<Visual> &visuals, list<shared_ptr<Flotsam>> &flotsam)
{
	// Do nothing with ships that are being forgotten.
	if(StepFlags())
		return;

	// We're done if the ship was destroyed.
	const int destroyResult = StepDestroyed(visuals, flotsam);
	if(destroyResult > 0)
		return;

	const bool isBeingDestroyed = destroyResult;

	// Generate energy, heat, etc. if we're not being destroyed.
	if(!isBeingDestroyed)
		DoGeneration();

	DoPassiveEffects(visuals, flotsam);
	DoJettison(flotsam);
	DoCloakDecision();

	bool isUsingAfterburner = false;

	// Don't let the ship do anything else if it is being destroyed.
	if(!isBeingDestroyed)
	{
		// See if the ship is entering hyperspace.
		// If it is, nothing more needs to be done here.
		if(DoHyperspaceLogic(visuals))
			return;

		// Check if we're trying to land.
		// If we landed, we're done.
		if(DoLandingLogic())
			return;

		// Move the turrets.
		if(!isDisabled)
			armament.Aim(firingCommands);

		DoInitializeMovement();
		StepPilot();
		DoMovement(isUsingAfterburner);
		StepTargeting();
	}

	// Move the ship.
	position += velocity;

	// Show afterburner flares unless the ship is being destroyed.
	if(!isBeingDestroyed)
		DoEngineVisuals(visuals, isUsingAfterburner);

	// Start fading the damage overlay.
	if(damageOverlayTimer)
		--damageOverlayTimer;
}



// Launch any ships that are ready to launch.
void Ship::Launch(list<shared_ptr<Ship>> &ships, vector<Visual> &visuals)
{
	// Allow carried ships to launch from a disabled ship, but not from a ship that
	// is landing, jumping, or cloaked. If already destroyed (e.g. self-destructing),
	// eject any ships still docked, possibly destroying them in the process.
	bool ejecting = IsDestroyed();
	if(!ejecting && (!commands.Has(Command::DEPLOY) || zoom != 1.f || hyperspaceCount ||
			(cloak && !attributes.Get("cloaked deployment"))))
		return;

	for(Bay &bay : bays)
		if(bay.ship
			&& ((bay.ship->Commands().Has(Command::DEPLOY) && !Random::Int(40 + 20 * !bay.ship->attributes.Get("automaton")))
			|| (ejecting && !Random::Int(6))))
		{
			// Resupply any ships launching of their own accord.
			if(!ejecting)
			{
				// Determine which of the fighter's weapons we can restock.
				auto restockable = bay.ship->GetArmament().RestockableAmmo();
				auto toRestock = map<const Outfit *, int>{};
				for(auto &&ammo : restockable)
				{
					int count = OutfitCount(ammo);
					if(count > 0)
						toRestock.emplace(ammo, count);
				}
				auto takenAmmo = TransferAmmo(toRestock, *this, *bay.ship);
				bool tookAmmo = !takenAmmo.empty();
				if(tookAmmo)
				{
					// Update the carried mass cache.
					for(auto &&item : takenAmmo)
						carriedMass += item.first->Mass() * item.second;
				}

				// This ship will refuel naturally based on the carrier's fuel
				// collection, but the carrier may have some reserves to spare.
				double maxFuel = bay.ship->attributes.Get({PASSIVE, FUEL});
				if(maxFuel)
				{
					double spareFuel = fuel - navigation.JumpFuel();
					if(spareFuel > 0.)
						TransferFuel(spareFuel, bay.ship.get());
					// If still low or out-of-fuel, re-stock the carrier and don't
					// launch, except if some ammo was taken (since we can fight).
					if(!tookAmmo && bay.ship->fuel < .25 * maxFuel)
					{
						TransferFuel(bay.ship->fuel, this);
						continue;
					}
				}
			}
			// Those being ejected may be destroyed if they are already injured.
			else if(bay.ship->Health() < Random::Real())
				bay.ship->SelfDestruct();

			ships.push_back(bay.ship);
			double maxV = bay.ship->MaxVelocity() * (1 + bay.ship->IsDestroyed());
			Point exitPoint = position + angle.Rotate(bay.point);
			// When ejected, ships depart haphazardly.
			Angle launchAngle = ejecting ? Angle(exitPoint - position) : angle + bay.facing;
			Point v = velocity + (.3 * maxV) * launchAngle.Unit() + (.2 * maxV) * Angle::Random().Unit();
			bay.ship->Place(exitPoint, v, launchAngle, false);
			bay.ship->SetSystem(currentSystem);
			bay.ship->SetParent(shared_from_this());
			bay.ship->UnmarkForRemoval();
			// Update the cached sum of carried ship masses.
			carriedMass -= bay.ship->Mass();
			// Create the desired launch effects.
			for(const Effect *effect : bay.launchEffects)
				visuals.emplace_back(*effect, exitPoint, velocity, launchAngle);

			bay.ship.reset();
		}
}



// Check if this ship is boarding another ship.
shared_ptr<Ship> Ship::Board(bool autoPlunder, bool nonDocking)
{
	if(!hasBoarded)
		return shared_ptr<Ship>();
	hasBoarded = false;

	shared_ptr<Ship> victim = GetTargetShip();
	if(CannotAct(Ship::ActionType::BOARD) || !victim || victim->IsDestroyed() || victim->GetSystem() != GetSystem())
		return shared_ptr<Ship>();

	// For a fighter or drone, "board" means "return to ship." Except when the ship is
	// explicitly of the nonDocking type.
	if(CanBeCarried() && !nonDocking)
	{
		SetTargetShip(shared_ptr<Ship>());
		if(!victim->IsDisabled() && victim->GetGovernment() == government)
			victim->Carry(shared_from_this());
		return shared_ptr<Ship>();
	}

	// Board a friendly ship, to repair or refuel it.
	if(!government->IsEnemy(victim->GetGovernment()))
	{
		SetShipToAssist(shared_ptr<Ship>());
		SetTargetShip(shared_ptr<Ship>());
		bool helped = victim->isDisabled;
		victim->hull = min(max(victim->hull, victim->MinimumHull() * 1.5), victim->MaxHull());
		victim->isDisabled = false;
		// Transfer some fuel if needed.
		if(victim->NeedsFuel() && CanRefuel(*victim))
		{
			helped = true;
			TransferFuel(victim->JumpFuelMissing(), victim.get());
		}
		if(helped)
		{
			pilotError = 120;
			victim->pilotError = 120;
		}
		return victim;
	}
	if(!victim->IsDisabled())
		return shared_ptr<Ship>();

	// If the boarding ship is the player, they will choose what to plunder.
	// Always take fuel if you can.
	victim->TransferFuel(victim->fuel, this);
	if(autoPlunder)
	{
		// Take any commodities that fit.
		victim->cargo.TransferAll(cargo, false);

		// Pause for two seconds before moving on.
		pilotError = 120;
	}

	// Stop targeting this ship (so you will not board it again right away).
	if(!autoPlunder || personality.Disables())
		SetTargetShip(shared_ptr<Ship>());
	return victim;
}



// Scan the target, if able and commanded to. Return a ShipEvent bitmask
// giving the types of scan that succeeded.
int Ship::Scan(const PlayerInfo &player)
{
	if(!commands.Has(Command::SCAN) || CannotAct(Ship::ActionType::SCAN))
		return 0;

	shared_ptr<const Ship> target = GetTargetShip();
	if(!(target && target->IsTargetable()))
		return 0;

	// The range of a scanner is proportional to the square root of its power.
	// Because of Pythagoras, if we use square-distance, we can skip this square root.
	double cargoDistanceSquared = attributes.Get("cargo scan power");
	double outfitDistanceSquared = attributes.Get("outfit scan power");

	// Bail out if this ship has no scanners.
	if(!cargoDistanceSquared && !outfitDistanceSquared)
		return 0;

	double cargoSpeed = attributes.Get("cargo scan efficiency");
	if(!cargoSpeed)
		cargoSpeed = cargoDistanceSquared;

	double outfitSpeed = attributes.Get("outfit scan efficiency");
	if(!outfitSpeed)
		outfitSpeed = outfitDistanceSquared;

	// Check how close this ship is to the target it is trying to scan.
	// To normalize 1 "scan power" to reach 100 pixels, divide this square distance by 100^2, or multiply by 0.0001.
	// Because this uses distance squared, to reach 200 pixels away you need 4 "scan power".
	double distanceSquared = target->position.DistanceSquared(position) * .0001;

	// Check the target's outfit and cargo space. A larger ship takes
	// longer to scan.  There's a minimum size below which a smaller ship
	// takes the same amount of time to scan. This avoids small sizes
	// being scanned instantly, or causing a divide by zero error at sizes
	// of 0.
	// If instantly scanning very small ships is desirable, this can be removed.
	// One point of scan opacity is the equivalent of an additional ton of cargo / outfit space
	const double outfitsSize = target->baseAttributes.Get("outfit space") + target->attributes.Get("outfit scan opacity");
	const double cargoSize = target->attributes.Get("cargo space") + target->attributes.Get("cargo scan opacity");
	double outfits = max(SCAN_MIN_OUTFIT_SPACE, outfitsSize) * SCAN_OUTFIT_FACTOR;
	double cargo = max(SCAN_MIN_CARGO_SPACE, cargoSize) * SCAN_CARGO_FACTOR;

	// Check if either scanner has finished scanning.
	bool startedScanning = false;
	int activeScanning = ShipEvent::NONE;
	int result = ShipEvent::NONE;
	auto doScan = [&distanceSquared, &startedScanning, &activeScanning, &result]
			(double &elapsed, const double speed, const double scannerRangeSquared,
					const double depth, const int event)
	-> void
	{
		if(elapsed >= SCAN_TIME)
			return;
		if(distanceSquared > scannerRangeSquared)
			return;

		startedScanning |= !elapsed;
		activeScanning |= event;

		// Total scan time is:
		// Proportional to e^(0.5 * (distance / range)^2),
		// which gives a gaussian relation between scan speed and distance.
		// And proportional to: depth^(2 / 3),
		// which means 8 times the cargo or outfit space takes 4 times as long to scan.
		// Therefore, scan progress each step is proportional to the reciprocals of these values.
		// This can be calculated by multiplying the exponents by -1.
		// Progress = (e^(-0.5 * (distance / range)^2))*depth^(-2 / 3).

		// Set a minimum scan range to avoid extreme values.
		const double distanceExponent = -distanceSquared / max<double>(1e-3, 2. * scannerRangeSquared);

		const double depthFactor = pow(depth, -2. / 3.);

		const double progress = exp(distanceExponent) * sqrt(speed) * depthFactor;

		// For slow scan rates, ensure maximum of 10 seconds to scan.
		if(progress <= LINEAR_RATE)
			elapsed += max(MIN_SCAN_STEPS, progress);
		// For fast scan rates, apply an exponential drop-off to prevent insta-scanning.
		else
			elapsed += SCAN_TIME - (SCAN_TIME - LINEAR_RATE) *
				exp(-(progress - LINEAR_RATE) / SCAN_TIME / SCAN_DROPOFF_EXPONENT);

		if(elapsed >= SCAN_TIME)
			result |= event;
	};
	doScan(cargoScan, cargoSpeed, cargoDistanceSquared, cargo, ShipEvent::SCAN_CARGO);
	doScan(outfitScan, outfitSpeed, outfitDistanceSquared, outfits, ShipEvent::SCAN_OUTFITS);

	// Play the scanning sound if the actor or the target is the player's ship.
	auto playScanSounds = [](const map<const Sound *, int> &sounds, Point &position)
	{
		if(sounds.empty())
			Audio::Play(Audio::Get("scan"), position);
		else
			for(const auto &sound : sounds)
				Audio::Play(sound.first, position);
	};
	if(isYours || (target->isYours))
	{
		if(activeScanning & ShipEvent::SCAN_CARGO)
			playScanSounds(attributes.CargoScanSounds(), position);
		if(activeScanning & ShipEvent::SCAN_OUTFITS)
			playScanSounds(attributes.OutfitScanSounds(), position);
	}

	bool isImportant = false;
	if(target->isYours)
		isImportant = target.get() == player.Flagship() || government->FinesContents(target.get(), player);

	if(startedScanning && isYours)
	{
		if(!target->Name().empty())
			Messages::Add("Attempting to scan the " + target->Noun() + " \"" + target->Name() + "\"."
				, Messages::Importance::Low);
		else
			Messages::Add("Attempting to scan the selected " + target->Noun() + "."
				, Messages::Importance::Low);

		if(target->GetGovernment()->IsProvokedOnScan() && target->CanSendHail(player))
		{
			// If this ship has no name, show its model name instead.
			string tag;
			const string &gov = target->GetGovernment()->GetName();
			if(!target->Name().empty())
				tag = gov + " " + target->Noun() + " \"" + target->Name() + "\": ";
			else
				tag = target->DisplayModelName() + " (" + gov + "): ";
			Messages::Add(tag + "Please refrain from scanning us or we will be forced to take action.",
				Messages::Importance::Highest);
		}
	}
	else if(startedScanning && target->isYours && isImportant)
		Messages::Add("The " + government->GetName() + " " + Noun() + " \""
				+ Name() + "\" is attempting to scan your ship \"" + target->Name() + "\".",
				Messages::Importance::Low);

	if(target->isYours && !isYours && isImportant)
	{
		if(result & ShipEvent::SCAN_CARGO)
			Messages::Add("The " + government->GetName() + " " + Noun() + " \""
					+ Name() + "\" completed its cargo scan of your ship \"" + target->Name() + "\".",
					Messages::Importance::High);
		if(result & ShipEvent::SCAN_OUTFITS)
			Messages::Add("The " + government->GetName() + " " + Noun() + " \""
					+ Name() + "\" completed its outfit scan of your ship \"" + target->Name()
					+ (target->Attributes().Get("inscrutable") > 0. ? "\" with no useful results." : "\"."),
					Messages::Importance::High);
	}

	// Some governments are provoked when a scan is completed on one of their ships.
	const Government *gov = target->GetGovernment();
	if(result && gov && gov->IsProvokedOnScan() && !gov->IsEnemy(government)
			&& (target->Shields() < .9 || target->Hull() < .9 || !target->GetPersonality().IsForbearing())
			&& !target->GetPersonality().IsPacifist())
		result |= ShipEvent::PROVOKE;

	return result;
}



// Find out what fraction of the scan is complete.
double Ship::CargoScanFraction() const
{
	return cargoScan / SCAN_TIME;
}



double Ship::OutfitScanFraction() const
{
	return outfitScan / SCAN_TIME;
}



// Fire any primary or secondary weapons that are ready to fire. Determines
// if any special weapons (e.g. anti-missile, tractor beam) are ready to fire.
// The firing of special weapons is handled separately.
void Ship::Fire(vector<Projectile> &projectiles, vector<Visual> &visuals)
{
	isInSystem = true;
	forget = 0;

	// A ship that is about to die creates a special single-turn "projectile"
	// representing its death explosion.
	if(IsDestroyed() && explosionCount == explosionTotal && explosionWeapon)
		projectiles.emplace_back(position, explosionWeapon);

	if(CannotAct(Ship::ActionType::FIRE))
		return;

	antiMissileRange = 0.;
	tractorBeamRange = 0.;
	tractorFlotsam.clear();

	double jamChance = CalculateJamChance(Energy(), scrambling);

	const vector<Hardpoint> &hardpoints = armament.Get();
	for(unsigned i = 0; i < hardpoints.size(); ++i)
	{
		const Weapon *weapon = hardpoints[i].GetOutfit();
		if(weapon && CanFire(weapon))
		{
			if(weapon->AntiMissile())
				antiMissileRange = max(antiMissileRange, weapon->Velocity() + weaponRadius);
			else if(weapon->TractorBeam())
				tractorBeamRange = max(tractorBeamRange, weapon->Velocity() + weaponRadius);
			else if(firingCommands.HasFire(i))
			{
				armament.Fire(i, *this, projectiles, visuals, Random::Real() < jamChance);
				if(cloak)
				{
					double cloakingFiring = attributes.Get("cloaked firing");
					// Any negative value means shooting does not decloak.
					if(cloakingFiring > 0)
						cloak -= cloakingFiring;
				}
			}
		}
	}

	armament.Step(*this);
}



bool Ship::HasAntiMissile() const
{
	return antiMissileRange;
}



bool Ship::HasTractorBeam() const
{
	return tractorBeamRange;
}



// Fire an anti-missile.
bool Ship::FireAntiMissile(const Projectile &projectile, vector<Visual> &visuals)
{
	if(projectile.Position().Distance(position) > antiMissileRange)
		return false;
	if(CannotAct(Ship::ActionType::FIRE))
		return false;

	double jamChance = CalculateJamChance(Energy(), scrambling);

	const vector<Hardpoint> &hardpoints = armament.Get();
	for(unsigned i = 0; i < hardpoints.size(); ++i)
	{
		const Weapon *weapon = hardpoints[i].GetOutfit();
		if(weapon && CanFire(weapon))
			if(armament.FireAntiMissile(i, *this, projectile, visuals, Random::Real() < jamChance))
				return true;
	}

	return false;
}



// Fire tractor beams at the given flotsam. Returns a Point representing the net
// pull on the flotsam from this ship's tractor beams.
Point Ship::FireTractorBeam(const Flotsam &flotsam, vector<Visual> &visuals)
{
	Point pullVector;
	if(flotsam.Position().Distance(position) > tractorBeamRange)
		return pullVector;
	if(CannotAct(ActionType::FIRE))
		return pullVector;
	// Don't waste energy on flotsams that you can't pick up.
	if(!CanPickUp(flotsam))
		return pullVector;
	if(IsYours())
	{
		const auto flotsamSetting = Preferences::GetFlotsamCollection();
		if(flotsamSetting == Preferences::FlotsamCollection::OFF)
			return pullVector;
		if(!GetParent() && flotsamSetting == Preferences::FlotsamCollection::ESCORT)
			return pullVector;
		if(GetParent() && flotsamSetting == Preferences::FlotsamCollection::FLAGSHIP)
			return pullVector;
	}

	double jamChance = CalculateJamChance(Energy(), scrambling);

	bool opportunisticEscorts = !Preferences::Has("Turrets focus fire");
	const vector<Hardpoint> &hardpoints = armament.Get();
	for(unsigned i = 0; i < hardpoints.size(); ++i)
	{
		const Weapon *weapon = hardpoints[i].GetOutfit();
		if(weapon && CanFire(weapon))
			if(armament.FireTractorBeam(i, *this, flotsam, visuals, Random::Real() < jamChance))
			{
				Point hardpointPos = Position() + Zoom() * Facing().Rotate(hardpoints[i].GetPoint());
				// Heavier flotsam are harder to pull.
				pullVector += (hardpointPos - flotsam.Position()).Unit() * weapon->TractorBeam() / flotsam.Mass();
				// Remember that this flotsam is being pulled by a tractor beam so that this ship
				// doesn't try to manually collect it.
				tractorFlotsam.insert(&flotsam);
				// If this ship is opportunistic, then only fire one tractor beam at each flostam.
				if(personality.IsOpportunistic() || (isYours && opportunisticEscorts))
					break;
			}
	}
	return pullVector;
}



const System *Ship::GetSystem() const
{
	return currentSystem;
}



const System *Ship::GetActualSystem() const
{
	auto p = GetParent();
	return currentSystem ? currentSystem : (p ? p->GetSystem() : nullptr);
}



// If the ship is landed, get the planet it has landed on.
const Planet *Ship::GetPlanet() const
{
	return zoom ? nullptr : landingPlanet;
}



bool Ship::IsCapturable() const
{
	return isCapturable;
}



bool Ship::IsTargetable() const
{
	return (zoom == 1.f && !explosionRate && !forget && !isInvisible && !IsCloaked()
		&& hull >= 0. && hyperspaceCount < 70);
}



bool Ship::IsOverheated() const
{
	return isOverheated;
}



bool Ship::IsDisabled() const
{
	if(!isDisabled)
		return false;

	double minimumHull = MinimumHull();
	bool needsCrew = RequiredCrew() != 0;
	return (hull < minimumHull || (!crew && needsCrew));
}



bool Ship::IsBoarding() const
{
	return isBoarding;
}



bool Ship::IsLanding() const
{
	return landingPlanet;
}



bool Ship::IsFleeing() const
{
	return isFleeing;
}



// Check if this ship is currently able to begin landing on its target.
bool Ship::CanLand() const
{
	if(!GetTargetStellar() || !GetTargetStellar()->GetPlanet() || isDisabled || IsDestroyed())
		return false;

	if(!GetTargetStellar()->GetPlanet()->CanLand(*this))
		return false;

	if(commands.Has(Command::WAIT))
		return false;

	Point distance = GetTargetStellar()->Position() - position;
	double speed = velocity.Length();

	return (speed < 1. && distance.Length() < GetTargetStellar()->Radius());
}



bool Ship::CannotAct(ActionType actionType) const
{
	bool cannotAct = zoom != 1.f || isDisabled || hyperspaceCount || pilotError ||
		(actionType == ActionType::COMMUNICATION && !Crew());
	if(cannotAct)
		return true;
	bool canActCloaked = true;
	if(cloak)
		switch(actionType)
		{
			case ActionType::AFTERBURNER:
				canActCloaked = attributes.Get("cloaked afterburner");
				break;
			case ActionType::BOARD:
				canActCloaked = attributes.Get("cloaked boarding");
				break;
			case ActionType::COMMUNICATION:
				canActCloaked = attributes.Get("cloaked communication");
				break;
			case ActionType::FIRE:
				canActCloaked = attributes.Get("cloaked firing");
				break;
			case ActionType::PICKUP:
				canActCloaked = attributes.Get("cloaked pickup");
				break;
			case ActionType::SCAN:
				canActCloaked = attributes.Get("cloaked scanning");
				break;
		}
	return (cloak == 1. && !canActCloaked) || (cloak != 1. && cloak && !cloakDisruption && !canActCloaked);
}



double Ship::Cloaking() const
{
	return isInvisible ? 1. : cloak;
}



bool Ship::IsEnteringHyperspace() const
{
	return hyperspaceSystem;
}



bool Ship::IsHyperspacing() const
{
	return GetHyperspacePercentage() != 0;
}



int Ship::GetHyperspacePercentage() const
{
	return hyperspaceCount;
}



// Check if this ship is hyperspacing, specifically via a jump drive.
bool Ship::IsUsingJumpDrive() const
{
	return (hyperspaceSystem || hyperspaceCount) && isUsingJumpDrive;
}



// Check if this ship is allowed to land on this planet, accounting for its personality.
bool Ship::IsRestrictedFrom(const Planet &planet) const
{
	// The player's ships have no travel restrictions.
	if(isYours || !government)
		return false;

	bool restrictedByGov = government->IsRestrictedFrom(planet);
	// Special ships (such as NPCs) are unrestricted by default and must be explicitly restricted
	// by their government's travel restrictions in order to follow them.
	if(isSpecial)
		return personality.IsRestricted() && restrictedByGov;
	return !personality.IsUnrestricted() && restrictedByGov;
}



// Check if this ship is allowed to enter this system, accounting for its personality.
bool Ship::IsRestrictedFrom(const System &system) const
{
	// The player's ships have no travel restrictions.
	if(isYours || !government)
		return false;

	bool restrictedByGov = government->IsRestrictedFrom(system);
	// Special ships (such as NPCs) are unrestricted by default and must be explicitly restricted
	// by their government's travel restrictions in order to follow them.
	if(isSpecial)
		return personality.IsRestricted() && restrictedByGov;
	return !personality.IsUnrestricted() && restrictedByGov;
}



// Check if this ship is currently able to enter hyperspace to its target.
bool Ship::IsReadyToJump(bool waitingIsReady) const
{
	// Ships can't jump while waiting for someone else, carried, or if already jumping.
	if(IsDisabled() || (!waitingIsReady && commands.Has(Command::WAIT))
			|| hyperspaceCount || !targetSystem || !currentSystem)
		return false;

	// Check if the target system is valid and there is enough fuel to jump.
	pair<JumpType, double> jumpUsed = navigation.GetCheapestJumpType(targetSystem);
	double fuelCost = jumpUsed.second;
	if(!fuelCost || fuel < fuelCost)
		return false;

	Point direction = targetSystem->Position() - currentSystem->Position();
	bool isJump = (jumpUsed.first == JumpType::JUMP_DRIVE);
	double scramThreshold = attributes.Get("scram drive");

	// If the system has a departure distance the ship is only allowed to leave the system
	// if it is beyond this distance.
	double departure = isJump ?
		currentSystem->JumpDepartureDistance() * currentSystem->JumpDepartureDistance()
		: currentSystem->HyperDepartureDistance() * currentSystem->HyperDepartureDistance();
	if(position.LengthSquared() <= departure)
		return false;


	// The ship can only enter hyperspace if it is traveling slowly enough
	// and pointed in the right direction.
	if(!isJump && scramThreshold)
	{
		const double deviation = fabs(direction.Unit().Cross(velocity));
		if(deviation > scramThreshold)
			return false;
	}
	else if(velocity.Length() > attributes.Get("jump speed"))
		return false;

	if(!isJump)
	{
		// Figure out if we're within one turn step of facing this system.
		const bool left = direction.Cross(angle.Unit()) < 0.;
		const Angle turned = angle + TurnRate() * (left - !left);
		const bool stillLeft = direction.Cross(turned.Unit()) < 0.;

		if(left == stillLeft && turned != Angle(direction))
			return false;
	}

	return true;
}



// Get this ship's custom swizzle.
int Ship::CustomSwizzle() const
{
	return customSwizzle;
}



// Check if the ship is thrusting. If so, the engine sound should be played.
bool Ship::IsThrusting() const
{
	return isThrusting;
}



bool Ship::IsReversing() const
{
	return isReversing;
}



bool Ship::IsSteering() const
{
	return isSteering;
}



double Ship::SteeringDirection() const
{
	return steeringDirection;
}



// Get the points from which engine flares should be drawn.
const vector<Ship::EnginePoint> &Ship::EnginePoints() const
{
	return enginePoints;
}



const vector<Ship::EnginePoint> &Ship::ReverseEnginePoints() const
{
	return reverseEnginePoints;
}



const vector<Ship::EnginePoint> &Ship::SteeringEnginePoints() const
{
	return steeringEnginePoints;
}



// Reduce a ship's hull to low enough to disable it. This is so a ship can be
// created as a derelict.
void Ship::Disable()
{
	shields = 0.;
	hull = min(hull, .5 * MinimumHull());
	isDisabled = true;
}



// Mark a ship as destroyed.
void Ship::Destroy()
{
	hull = -1.;
}



// Trigger the death of this ship.
void Ship::SelfDestruct()
{
	Destroy();
	explosionRate = 1024;
}



void Ship::Restore()
{
	hull = 0.;
	explosionCount = 0;
	explosionRate = 0;
	UnmarkForRemoval();
	Recharge();
}



bool Ship::IsDamaged() const
{
	// Account for ships with no shields when determining if they're damaged.
	return (MaxShields() != 0 && Shields() != 1.) || Hull() != 1.;
}



// Check if this ship has been destroyed.
bool Ship::IsDestroyed() const
{
	return (hull < 0.);
}



// Recharge and repair this ship (e.g. because it has landed).
void Ship::Recharge(int rechargeType, bool hireCrew)
{
	if(IsDestroyed())
		return;

	if(hireCrew)
		crew = min<int>(max(crew, RequiredCrew()), attributes.Get("bunks"));
	pilotError = 0;
	pilotOkay = 0;

	if((rechargeType & Port::RechargeType::Shields) || attributes.Get({SHIELD_GENERATION, SHIELDS}))
		shields = MaxShields();
	if((rechargeType & Port::RechargeType::Hull) || attributes.Get({HULL_REPAIR, HULL}))
		hull = MaxHull();
	if((rechargeType & Port::RechargeType::Energy) || attributes.Get("energy generation"))
		energy = attributes.Get({PASSIVE, ENERGY});
	if((rechargeType & Port::RechargeType::Fuel) || attributes.Get("fuel generation"))
		fuel = attributes.Get({PASSIVE, FUEL});

	heat = IdleHeat();
	ionization = 0.;
	scrambling = 0.;
	disruption = 0.;
	slowness = 0.;
	discharge = 0.;
	corrosion = 0.;
	leakage = 0.;
	burning = 0.;
	shieldDelay = 0;
	hullDelay = 0;
	disabledRecoveryCounter = 0;
}



bool Ship::CanRefuel(const Ship &other) const
{
	return (fuel - navigation.JumpFuel(targetSystem) >= other.JumpFuelMissing());
}



double Ship::TransferFuel(double amount, Ship *to)
{
	amount = max(fuel - attributes.Get({PASSIVE, FUEL}), amount);
	if(to)
	{
		amount = min(to->attributes.Get({PASSIVE, FUEL}) - to->fuel, amount);
		to->fuel += amount;
	}
	fuel -= amount;
	return amount;
}



// Convert this ship from one government to another, as a result of boarding
// actions (if the player is capturing) or player death (poor decision-making).
// Returns the number of crew transferred from the capturer.
int Ship::WasCaptured(const shared_ptr<Ship> &capturer)
{
	// Repair up to the point where this ship is just barely not disabled.
	hull = min(max(hull, MinimumHull() * 1.5), MaxHull());
	isDisabled = false;

	// Set the new government.
	government = capturer->GetGovernment();

	// Transfer some crew over. Only transfer the bare minimum unless even that
	// is not possible, in which case, share evenly.
	int totalRequired = capturer->RequiredCrew() + RequiredCrew();
	int transfer = RequiredCrew() - crew;
	if(transfer > 0)
	{
		if(totalRequired > capturer->Crew() + crew)
			transfer = max(crew ? 0 : 1, (capturer->Crew() * transfer) / totalRequired);
		capturer->AddCrew(-transfer);
		AddCrew(transfer);
	}

	// Clear this ship's previous targets.
	ClearTargetsAndOrders();
	// Set the capturer as this ship's parent.
	SetParent(capturer);

	// This ship behaves like its new parent does.
	isSpecial = capturer->isSpecial;
	isYours = capturer->isYours;
	personality = capturer->personality;

	// Fighters should flee a disabled ship, but if the player manages to capture
	// the ship before they flee, the fighters are captured, too.
	for(const Bay &bay : bays)
		if(bay.ship)
			bay.ship->WasCaptured(capturer);
	// If a flagship is captured, its escorts become independent.
	for(const auto &it : escorts)
	{
		shared_ptr<Ship> escort = it.lock();
		if(escort)
			escort->parent.reset();
	}
	// This ship should not care about its now-unallied escorts.
	escorts.clear();

	return transfer;
}



// Clear all orders and targets this ship has (after capture or transfer of control).
void Ship::ClearTargetsAndOrders()
{
	commands.Clear();
	firingCommands.Clear();
	SetTargetShip(shared_ptr<Ship>());
	SetTargetStellar(nullptr);
	SetTargetSystem(nullptr);
	shipToAssist.reset();
	targetAsteroid.reset();
	targetFlotsam.reset();
	hyperspaceSystem = nullptr;
	landingPlanet = nullptr;
}



// Get characteristics of this ship, as a fraction between 0 and 1.
double Ship::Shields() const
{
	double maximum = MaxShields();
	return maximum ? min(1., shields / maximum) : 0.;
}



double Ship::Hull() const
{
	double maximum = MaxHull();
	return maximum ? min(1., hull / maximum) : 1.;
}



double Ship::Fuel() const
{
	double maximum = attributes.Get({PASSIVE, FUEL});
	return maximum ? min(1., fuel / maximum) : 0.;
}



double Ship::Energy() const
{
	double maximum = attributes.Get({PASSIVE, ENERGY});
	return maximum ? min(1., energy / maximum) : (hull > 0.) ? 1. : 0.;
}



// Allow returning a heat value greater than 1 (i.e. conveying how overheated
// this ship has become).
double Ship::Heat() const
{
	double maximum = MaximumHeat();
	return maximum ? heat / maximum : 1.;
}



// Get the ship's "health," where <=0 is disabled and 1 means full health.
double Ship::Health() const
{
	double minimumHull = MinimumHull();
	double hullDivisor = MaxHull() - minimumHull;
	double divisor = MaxShields() + hullDivisor;
	// This should not happen, but just in case.
	if(divisor <= 0. || hullDivisor <= 0.)
		return 0.;

	double spareHull = hull - minimumHull;
	// Consider hull-only and pooled health, compensating for any reductions by disruption damage.
	return min(spareHull / hullDivisor, (spareHull + shields / (1. + disruption * .01)) / divisor);
}



// Get the hull fraction at which this ship is disabled.
double Ship::DisabledHull() const
{
	double hull = MaxHull();
	double minimumHull = MinimumHull();

	return (hull > 0. ? minimumHull / hull : 0.);
}



// Get the maximum shield and hull values of the ship, accounting for multipliers.
double Ship::MaxShields() const
{
	return attributes.Get({PASSIVE, SHIELDS}) * (1 + attributes.Get(AttributeAccess(PASSIVE, SHIELDS).Multiplier()));
}


double Ship::MaxHull() const
{
	return attributes.Get({PASSIVE, HULL}) * (1 + attributes.Get(AttributeAccess(PASSIVE, HULL).Multiplier()));
}



// Get the actual shield level of the ship.
double Ship::ShieldLevel() const
{
	return shields;
}



// Get how disrupted this ship's shields are.
double Ship::DisruptionLevel() const
{
	return disruption;
}



// Get the (absolute) amount of hull that needs to be damaged until the
// ship becomes disabled. Returns 0 if the ships hull is already below the
// disabled threshold.
double Ship::HullUntilDisabled() const
{
	// Ships become disabled when they surpass their minimum hull threshold,
	// not when they are directly on it, so account for this by adding a small amount
	// of hull above the current hull level.
	return max(0., hull + 0.25 - MinimumHull());
}



// Returns the remaining damage timer, for the damage overlay.
int Ship::DamageOverlayTimer() const
{
	return damageOverlayTimer;
}



const ShipJumpNavigation &Ship::JumpNavigation() const
{
	return navigation;
}



int Ship::JumpsRemaining(bool followParent) const
{
	// Make sure this ship has some sort of hyperdrive, and if so return how
	// many jumps it can make.
	double jumpFuel = 0.;
	if(!targetSystem && followParent)
	{
		// If this ship has no destination, the parent's substitutes for it,
		// but only if the location is reachable.
		auto p = GetParent();
		if(p)
			jumpFuel = navigation.JumpFuel(p->GetTargetSystem());
	}
	if(!jumpFuel)
		jumpFuel = navigation.JumpFuel(targetSystem);
	return jumpFuel ? fuel / jumpFuel : 0.;
}



bool Ship::NeedsFuel(bool followParent) const
{
	double jumpFuel = 0.;
	if(!targetSystem && followParent)
	{
		// If this ship has no destination, the parent's substitutes for it,
		// but only if the location is reachable.
		auto p = GetParent();
		if(p)
			jumpFuel = navigation.JumpFuel(p->GetTargetSystem());
	}
	if(!jumpFuel)
		jumpFuel = navigation.JumpFuel(targetSystem);
	return (fuel < jumpFuel) && (attributes.Get({PASSIVE, FUEL}) >= jumpFuel);
}



double Ship::JumpFuelMissing() const
{
	// Used for smart refueling: transfer only as much as really needed
	// includes checking if fuel cap is high enough at all
	double jumpFuel = navigation.JumpFuel(targetSystem);
	if(!jumpFuel || fuel > jumpFuel || jumpFuel > attributes.Get({PASSIVE, FUEL}))
		return 0.;

	return jumpFuel - fuel;
}



// Get the heat level at idle.
double Ship::IdleHeat() const
{
	// This ship's cooling ability:
	double coolingEfficiency = CoolingEfficiency();
	double cooling = coolingEfficiency * attributes.Get({PASSIVE, COOLING});
	double activeCooling = coolingEfficiency * attributes.Get({ACTIVE_COOL, ACTIVE_COOLING});

	// Idle heat is the heat level where:
	// heat = heat - heat * diss + heatGen - cool - activeCool * heat / maxHeat
	// heat = heat - heat * (diss + activeCool / maxHeat) + (heatGen - cool)
	// heat * (diss + activeCool / maxHeat) = (heatGen - cool)
	double production = max(0., attributes.Get("heat generation") - cooling);
	double dissipation = HeatDissipation() + activeCooling / MaximumHeat();
	if(!dissipation) return production ? numeric_limits<double>::max() : 0;
	return production / dissipation;
}



// Get the heat dissipation, in heat units per heat unit per frame.
double Ship::HeatDissipation() const
{
	return .001 * attributes.Get("heat dissipation");
}



// Get the maximum heat level, in heat units (not temperature).
double Ship::MaximumHeat() const
{
	return MAXIMUM_TEMPERATURE * (cargo.Used() + attributes.Mass() + attributes.Get({PASSIVE, HEAT}));
}



bool Ship::IsCloaked() const
{
	return Cloaking() == 1.;
}



double Ship::CloakingSpeed() const
{
	return attributes.Get({CLOAKING, CLOAK}) + attributes.Get("cloak by mass") * 1000. / Mass();
}



bool Ship::Phases(Projectile &projectile) const
{
	// No Phasing if we are not cloaked, or not having cloak phasing.
	if(!IsCloaked() || attributes.Get("cloak phasing") == 0)
		return false;

	// Check for full phasing first, to avoid more expensive lookups.
	if(attributes.Get("cloak phasing") >= 1 || projectile.Phases(*this))
		return true;

	// Perform the most expensive checks last.
	// If multiple ships with partial phasing are stacked on top of each other, then the chance of collision increases
	// significantly, because each ship in the firing-line resets the SetPhase of the previous one. But such stacks
	// are rare, so we are not going to do anything special for this.
	if(attributes.Get("cloak phasing") >= Random::Real())
	{
		projectile.SetPhases(this);
		return true;
	}

	return false;
}



// Calculate the multiplier for cooling efficiency.
double Ship::CoolingEfficiency() const
{
	// This is an S-curve where the efficiency is 100% if you have no outfits
	// that create "cooling inefficiency", and as that value increases the
	// efficiency stays high for a while, then drops off, then approaches 0.
	double x = attributes.Get("cooling inefficiency");
	return 2. + 2. / (1. + exp(x / -2.)) - 4. / (1. + exp(x / -4.));
}



int Ship::Crew() const
{
	return crew;
}



// Calculate the drag on this ship. The drag can be no greater than the mass.
double Ship::Drag() const
{
	double drag = attributes.Get("drag") / (1. + attributes.Get("drag reduction"));
	double mass = InertialMass();
	return drag >= mass ? mass : drag;
}



// Calculate the drag force that this ship experiences. The drag force is the drag
// divided by the mass, up to a value of 1.
double Ship::DragForce() const
{
	double drag = attributes.Get("drag") / (1. + attributes.Get("drag reduction"));
	double mass = InertialMass();
	return drag >= mass ? 1. : drag / mass;
}



int Ship::RequiredCrew() const
{
	if(attributes.Get("automaton"))
		return 0;

	// Drones do not need crew, but all other ships need at least one.
	return max<int>(1, attributes.Get("required crew"));
}



int Ship::CrewValue() const
{
	int crewEquivalent = attributes.Get("crew equivalent");
	if(attributes.Get("use crew equivalent as crew"))
		return crewEquivalent;
	return max(Crew(), RequiredCrew()) + crewEquivalent;
}



void Ship::AddCrew(int count)
{
	crew = min<int>(crew + count, attributes.Get("bunks"));
}



// Check if this is a ship that can be used as a flagship.
bool Ship::CanBeFlagship() const
{
	return RequiredCrew() && Crew() && !IsDisabled();
}



double Ship::Mass() const
{
	return carriedMass + cargo.Used() + attributes.Mass();
}



// Account for inertia reduction, which affects movement but has no effect on the ship's heat capacity.
double Ship::InertialMass() const
{
	return Mass() / (1. + attributes.Get("inertia reduction"));
}



double Ship::TurnRate() const
{
	return attributes.Get({TURNING, TURN}) / InertialMass()
		* (1. + attributes.Get(AttributeAccess(TURNING, TURN).Multiplier()));
}



double Ship::Acceleration() const
{
	double thrust = attributes.Get({THRUSTING, THRUST});
	return (thrust ? thrust : attributes.Get({AFTERBURNING, THRUST})) / InertialMass()
		* (1. + attributes.Get("acceleration multiplier"));
}



double Ship::MaxVelocity(bool withAfterburner) const
{
	// v * drag / mass == thrust / mass
	// v * drag == thrust
	// v = thrust / drag
	double thrust = attributes.Get({THRUSTING, THRUST});
	double afterburnerThrust = attributes.Get({AFTERBURNING, THRUST});
	return (thrust ? thrust + afterburnerThrust * withAfterburner : afterburnerThrust) / Drag();
}



double Ship::ReverseAcceleration() const
{
	return attributes.Get({REVERSE_THRUSTING, REVERSE_THRUST}) / InertialMass()
		* (1. + attributes.Get("acceleration multiplier"));
}



double Ship::MaxReverseVelocity() const
{
	return attributes.Get({REVERSE_THRUSTING, REVERSE_THRUST}) / Drag();
}



// This ship just got hit by a weapon. Take damage according to the
// DamageDealt from that weapon. The return value is a ShipEvent type,
// which may be a combination of PROVOKED, DISABLED, and DESTROYED.
// Create any target effects as sparks.
int Ship::TakeDamage(vector<Visual> &visuals, const DamageDealt &damage, const Government *sourceGovernment)
{
	damageOverlayTimer = TOTAL_DAMAGE_FRAMES;

	bool wasDisabled = IsDisabled();
	bool wasDestroyed = IsDestroyed();

	shields -= damage.Shield();
	if(damage.Shield() && !isDisabled)
	{
		int disabledDelay = attributes.Get("depleted shield delay");
		shieldDelay = max<int>(shieldDelay, (shields <= 0. && disabledDelay)
			? disabledDelay : attributes.Get("shield delay"));
	}
	hull -= damage.Hull();
	if(damage.Hull() && !isDisabled)
		hullDelay = max(hullDelay, static_cast<int>(attributes.Get("repair delay")));

	energy -= damage.Energy();
	heat += damage.Heat();
	fuel -= damage.Fuel();

	discharge += damage.Discharge();
	corrosion += damage.Corrosion();
	ionization += damage.Ion();
	scrambling += damage.Scrambling();
	burning += damage.Burn();
	leakage += damage.Leak();

	disruption += damage.Disruption();
	slowness += damage.Slowing();

	if(damage.HitForce())
		ApplyForce(damage.HitForce(), damage.GetWeapon().IsGravitational());

	// Prevent various stats from reaching unallowable values.
	hull = min(hull, MaxHull());
	shields = min(shields, MaxShields());
	// Weapons are allowed to overcharge a ship's energy or fuel, but code in Ship::DoGeneration()
	// will clamp it to a maximum value at the beginning of the next frame.
	energy = max(0., energy);
	fuel = max(0., fuel);
	heat = max(0., heat);

	// Recalculate the disabled ship check.
	isDisabled = true;
	isDisabled = IsDisabled();

	// Report what happened to this ship from this weapon.
	int type = 0;
	if(!wasDisabled && isDisabled)
	{
		type |= ShipEvent::DISABLE;
		hullDelay = max(hullDelay, static_cast<int>(attributes.Get("disabled repair delay")));
	}
	if(!wasDestroyed && IsDestroyed())
	{
		type |= ShipEvent::DESTROY;

		if(IsYours())
			Messages::Add("Your " + DisplayModelName() +
				" \"" + Name() + "\" has been destroyed.", Messages::Importance::Highest);
	}

	// Inflicted heat damage may also disable a ship, but does not trigger a "DISABLE" event.
	if(heat > MaximumHeat())
	{
		isOverheated = true;
		isDisabled = true;
	}
	else if(heat < .9 * MaximumHeat())
		isOverheated = false;

	// If this ship did not consider itself an enemy of the ship that hit it,
	// it is now "provoked" against that government.
	if(sourceGovernment && !sourceGovernment->IsEnemy(government)
			&& !personality.IsPacifist() && (!personality.IsForbearing()
				|| ((damage.Shield() || damage.Discharge()) && Shields() < .9)
				|| ((damage.Hull() || damage.Corrosion()) && Hull() < .9)
				|| ((damage.Heat() || damage.Burn()) && isOverheated)
				|| ((damage.Energy() || damage.Ion()) && Energy() < 0.5)
				|| ((damage.Fuel() || damage.Leak()) && fuel < navigation.JumpFuel() * 2.)
				|| (damage.Scrambling() && CalculateJamChance(Energy(), scrambling) > 0.1)
				|| (damage.Slowing() && slowness > 10.)
				|| (damage.Disruption() && disruption > 100.)))
		type |= ShipEvent::PROVOKE;

	// Create target effect visuals, if there are any.
	for(const auto &effect : damage.GetWeapon().TargetEffects())
		CreateSparks(visuals, effect.first, effect.second * damage.Scaling());

	return type;
}



// Apply a force to this ship, accelerating it. This might be from a weapon
// impact, or from firing a weapon, for example.
void Ship::ApplyForce(const Point &force, bool gravitational)
{
	if(gravitational)
	{
		// Treat all ships as if they have a mass of 400. This prevents
		// gravitational hit force values from needing to be extremely
		// small in order to have a reasonable effect.
		acceleration += force / 400.;
		return;
	}

	double currentMass = InertialMass();
	if(!currentMass)
		return;

	acceleration += force / currentMass;
}



bool Ship::HasBays() const
{
	return !bays.empty();
}



// Check how many bays are not occupied at present. This does not check whether
// one of your escorts plans to use that bay.
int Ship::BaysFree(const string &category) const
{
	int count = 0;
	for(const Bay &bay : bays)
		count += (bay.category == category) && !bay.ship;
	return count;
}



// Check how many bays this ship has of a given category.
int Ship::BaysTotal(const string &category) const
{
	int count = 0;
	for(const Bay &bay : bays)
		count += (bay.category == category);
	return count;
}



// Check if this ship has a bay free for the given ship, and the bay is
// not reserved for one of its existing escorts.
bool Ship::CanCarry(const Ship &ship) const
{
	if(!HasBays() || !ship.CanBeCarried() || (IsYours() && !ship.IsYours()))
		return false;
	// Check only for the category that we are interested in.
	const string &category = ship.attributes.Category();

	int free = BaysTotal(category);
	if(!free)
		return false;

	for(const auto &it : escorts)
	{
		auto escort = it.lock();
		if(!escort)
			continue;
		if(escort == ship.shared_from_this())
			break;
		if(escort->attributes.Category() == category && !escort->IsDestroyed() &&
				(!IsYours() || (IsYours() && escort->IsYours())))
			--free;
		if(!free)
			break;
	}
	return (free > 0);
}



bool Ship::CanBeCarried() const
{
	return canBeCarried;
}



bool Ship::Carry(const shared_ptr<Ship> &ship)
{
	if(!ship || !ship->CanBeCarried() || ship->IsDisabled())
		return false;

	// Check only for the category that we are interested in.
	const string &category = ship->attributes.Category();

	// NPC ships should always transfer cargo. Player ships should only
	// transfer cargo if they set the AI preference.
	const bool shouldTransferCargo = !IsYours() || Preferences::Has("Fighters transfer cargo");

	for(Bay &bay : bays)
		if((bay.category == category) && !bay.ship)
		{
			bay.ship = ship;
			ship->SetSystem(nullptr);
			ship->SetPlanet(nullptr);
			ship->SetTargetSystem(nullptr);
			ship->SetTargetStellar(nullptr);
			ship->SetParent(shared_from_this());
			ship->isThrusting = false;
			ship->isReversing = false;
			ship->isSteering = false;
			ship->commands.Clear();

			// If this fighter collected anything in space, try to store it.
			if(shouldTransferCargo && cargo.Free() && !ship->Cargo().IsEmpty())
				ship->Cargo().TransferAll(cargo);

			// Return unused fuel and ammunition to the carrier, so they may
			// be used by the carrier or other fighters.
			ship->TransferFuel(ship->fuel, this);

			// Determine the ammunition the fighter can supply.
			auto restockable = ship->GetArmament().RestockableAmmo();
			auto toRestock = map<const Outfit *, int>{};
			for(auto &&ammo : restockable)
			{
				int count = ship->OutfitCount(ammo);
				if(count > 0)
					toRestock.emplace(ammo, count);
			}
			TransferAmmo(toRestock, *ship, *this);

			// Update the cached mass of the mothership.
			carriedMass += ship->Mass();
			return true;
		}
	return false;
}



void Ship::UnloadBays()
{
	for(Bay &bay : bays)
		if(bay.ship)
		{
			carriedMass -= bay.ship->Mass();
			bay.ship->SetSystem(currentSystem);
			bay.ship->SetPlanet(landingPlanet);
			bay.ship->UnmarkForRemoval();
			bay.ship.reset();
		}
}



const vector<Ship::Bay> &Ship::Bays() const
{
	return bays;
}



// Adjust the positions and velocities of any visible carried fighters or
// drones. If any are visible, return true.
bool Ship::PositionFighters() const
{
	bool hasVisible = false;
	for(const Bay &bay : bays)
		if(bay.ship && bay.side)
		{
			hasVisible = true;
			bay.ship->position = angle.Rotate(bay.point) * Zoom() + position;
			bay.ship->velocity = velocity;
			bay.ship->angle = angle + bay.facing;
			bay.ship->zoom = zoom;
		}
	return hasVisible;
}



CargoHold &Ship::Cargo()
{
	return cargo;
}



const CargoHold &Ship::Cargo() const
{
	return cargo;
}



// Display box effects from jettisoning this much cargo.
void Ship::Jettison(const string &commodity, int tons, bool wasAppeasing)
{
	cargo.Remove(commodity, tons);
	// Removing cargo will have changed the ship's mass, so the
	// jump navigation info may be out of date. Only do this for
	// player ships as to display correct information on the map.
	// Non-player ships will recalibrate before they jump.
	if(isYours)
		navigation.Recalibrate(*this);

	// Jettisoned cargo must carry some of the ship's heat with it. Otherwise
	// jettisoning cargo would increase the ship's temperature.
	heat -= tons * MAXIMUM_TEMPERATURE * Heat();

	const Government *notForGov = wasAppeasing ? GetGovernment() : nullptr;

	for( ; tons > 0; tons -= Flotsam::TONS_PER_BOX)
		jettisoned.emplace_back(new Flotsam(commodity, (Flotsam::TONS_PER_BOX < tons)
			? Flotsam::TONS_PER_BOX : tons, notForGov));
}



void Ship::Jettison(const Outfit *outfit, int count, bool wasAppeasing)
{
	if(count < 0)
		return;

	cargo.Remove(outfit, count);
	// Removing cargo will have changed the ship's mass, so the
	// jump navigation info may be out of date. Only do this for
	// player ships as to display correct information on the map.
	// Non-player ships will recalibrate before they jump.
	if(isYours)
		navigation.Recalibrate(*this);

	// Jettisoned cargo must carry some of the ship's heat with it. Otherwise
	// jettisoning cargo would increase the ship's temperature.
	double mass = outfit->Mass();
	heat -= count * mass * MAXIMUM_TEMPERATURE * Heat();

	const Government *notForGov = wasAppeasing ? GetGovernment() : nullptr;

	const int perBox = (mass <= 0.) ? count : (mass > Flotsam::TONS_PER_BOX)
		? 1 : static_cast<int>(Flotsam::TONS_PER_BOX / mass);
	while(count > 0)
	{
		jettisoned.emplace_back(new Flotsam(outfit, (perBox < count)
			? perBox : count, notForGov));
		count -= perBox;
	}
}



const Outfit &Ship::Attributes() const
{
	return attributes;
}



const Outfit &Ship::BaseAttributes() const
{
	return baseAttributes;
}



// Get outfit information.
const map<const Outfit *, int> &Ship::Outfits() const
{
	return outfits;
}



int Ship::OutfitCount(const Outfit *outfit) const
{
	auto it = outfits.find(outfit);
	return (it == outfits.end()) ? 0 : it->second;
}



// Add or remove outfits. (To remove, pass a negative number.)
void Ship::AddOutfit(const Outfit *outfit, int count)
{
	if(outfit && count)
	{
		auto it = outfits.find(outfit);
		int before = outfits.count(outfit);
		if(it == outfits.end())
			outfits[outfit] = count;
		else
		{
			it->second += count;
			if(!it->second)
				outfits.erase(it);
		}
		int after = outfits.count(outfit);
		attributes.Add(*outfit, count);
		if(outfit->IsWeapon())
		{
			armament.Add(outfit, count);
			// Only the player's ships make use of attraction and deterrence.
			if(isYours)
				deterrence = CalculateDeterrence();
		}

		if(outfit->Get("cargo space"))
		{
			cargo.SetSize(attributes.Get("cargo space"));
			// Only the player's ships make use of attraction and deterrence.
			if(isYours)
				attraction = CalculateAttraction();
		}
		if(outfit->Get({PASSIVE, HULL}))
			hull += outfit->Get({PASSIVE, HULL}) * count;
		// If the added or removed outfit is a hyperdrive or jump drive, recalculate this
		// ship's jump navigation. Hyperdrives and jump drives of the same type don't stack,
		// so only do this if the outfit is either completely new or has been completely removed.
		if((outfit->Get("hyperdrive") || outfit->Get("jump drive")) && (!before || !after))
			navigation.Calibrate(*this);
		// Navigation may still need to be recalibrated depending on the drives a ship has.
		// Only do this for player ships as to display correct information on the map.
		// Non-player ships will recalibrate before they jump.
		else if(isYours)
			navigation.Recalibrate(*this);
	}
}



// Get the list of weapons.
Armament &Ship::GetArmament()
{
	return armament;
}



const vector<Hardpoint> &Ship::Weapons() const
{
	return armament.Get();
}



// Check if we are able to fire the given weapon (i.e. there is enough
// energy, ammo, and fuel to fire it).
bool Ship::CanFire(const Weapon *weapon) const
{
	if(!weapon || !weapon->IsWeapon())
		return false;

	if(weapon->Ammo())
	{
		auto it = outfits.find(weapon->Ammo());
		if(it == outfits.end() || it->second < weapon->AmmoUsage())
			return false;
	}

	if(energy < weapon->FiringEnergy() + weapon->RelativeFiringEnergy() * attributes.Get({PASSIVE, ENERGY}))
		return false;
	if(fuel < weapon->FiringFuel() + weapon->RelativeFiringFuel() * attributes.Get({PASSIVE, FUEL}))
		return false;
	// We do check hull, but we don't check shields. Ships can survive with all shields depleted.
	// Ships should not disable themselves, so we check if we stay above minimumHull.
	if(hull - MinimumHull() < weapon->FiringHull() + weapon->RelativeFiringHull() * MaxHull())
		return false;

	// If a weapon requires heat to fire, (rather than generating heat), we must
	// have enough heat to spare.
	if(heat < -(weapon->FiringHeat() + (!weapon->RelativeFiringHeat()
			? 0. : weapon->RelativeFiringHeat() * MaximumHeat())))
		return false;
	// Repeat this for various effects which shouldn't drop below 0.
	if(ionization < -weapon->FiringIon())
		return false;
	if(disruption < -weapon->FiringDisruption())
		return false;
	if(slowness < -weapon->FiringSlowing())
		return false;

	return true;
}



// Fire the given weapon (i.e. deduct whatever energy, ammo, hull, shields
// or fuel it uses and add whatever heat it generates). Assume that CanFire()
// is true.
void Ship::ExpendAmmo(const Weapon &weapon)
{
	// Compute this ship's initial capacities, in case the consumption of the ammunition outfit(s)
	// modifies them, so that relative costs are calculated based on the pre-firing state of the ship.
	const double relativeEnergyChange = weapon.RelativeFiringEnergy() * attributes.Get({PASSIVE, ENERGY});
	const double relativeFuelChange = weapon.RelativeFiringFuel() * attributes.Get({PASSIVE, FUEL});
	const double relativeHeatChange = !weapon.RelativeFiringHeat() ? 0. : weapon.RelativeFiringHeat() * MaximumHeat();
	const double relativeHullChange = weapon.RelativeFiringHull() * MaxHull();
	const double relativeShieldChange = weapon.RelativeFiringShields() * MaxShields();

	if(const Outfit *ammo = weapon.Ammo())
	{
		// Some amount of the ammunition mass to be removed from the ship carries thermal energy.
		// A realistic fraction applicable to all cases cannot be computed, so assume 50%.
		heat -= weapon.AmmoUsage() * .5 * ammo->Mass() * MAXIMUM_TEMPERATURE * Heat();
		AddOutfit(ammo, -weapon.AmmoUsage());
		// Recalculate the AI to account for the loss of this weapon.
		if(!OutfitCount(ammo) && ammo->AmmoUsage())
			aiCache.Calibrate(*this);
	}

	energy -= weapon.FiringEnergy() + relativeEnergyChange;
	fuel -= weapon.FiringFuel() + relativeFuelChange;
	heat += weapon.FiringHeat() + relativeHeatChange;
	shields -= weapon.FiringShields() + relativeShieldChange;

	// Since weapons fire from within the shields, hull and "status" damages are dealt in full.
	hull -= weapon.FiringHull() + relativeHullChange;
	ionization += weapon.FiringIon();
	scrambling += weapon.FiringScramble();
	disruption += weapon.FiringDisruption();
	slowness += weapon.FiringSlowing();
	discharge += weapon.FiringDischarge();
	corrosion += weapon.FiringCorrosion();
	leakage += weapon.FiringLeak();
	burning += weapon.FiringBurn();
}



// Each ship can have a target system (to travel to), a target planet (to
// land on) and a target ship (to move to, and attack if hostile).
shared_ptr<Ship> Ship::GetTargetShip() const
{
	return targetShip.lock();
}



shared_ptr<Ship> Ship::GetShipToAssist() const
{
	return shipToAssist.lock();
}



const StellarObject *Ship::GetTargetStellar() const
{
	return targetPlanet;
}



const System *Ship::GetTargetSystem() const
{
	return (targetSystem == currentSystem) ? nullptr : targetSystem;
}



// Mining target.
shared_ptr<Minable> Ship::GetTargetAsteroid() const
{
	return targetAsteroid.lock();
}



shared_ptr<Flotsam> Ship::GetTargetFlotsam() const
{
	return targetFlotsam.lock();
}



const set<const Flotsam *> &Ship::GetTractorFlotsam() const
{
	return tractorFlotsam;
}



const FormationPattern *Ship::GetFormationPattern() const
{
	return formationPattern;
}



void Ship::SetFleeing(bool fleeing)
{
	isFleeing = fleeing;
}



// Set this ship's targets.
void Ship::SetTargetShip(const shared_ptr<Ship> &ship)
{
	if(ship != GetTargetShip())
	{
		targetShip = ship;
		// When you change targets, clear your scanning records.
		cargoScan = 0.;
		outfitScan = 0.;
	}
	targetAsteroid.reset();
}



void Ship::SetShipToAssist(const shared_ptr<Ship> &ship)
{
	shipToAssist = ship;
}



void Ship::SetTargetStellar(const StellarObject *object)
{
	targetPlanet = object;
}



void Ship::SetTargetSystem(const System *system)
{
	targetSystem = system;
}



// Mining target.
void Ship::SetTargetAsteroid(const shared_ptr<Minable> &asteroid)
{
	targetAsteroid = asteroid;
	targetShip.reset();
}



void Ship::SetTargetFlotsam(const shared_ptr<Flotsam> &flotsam)
{
	targetFlotsam = flotsam;
}



void Ship::SetParent(const shared_ptr<Ship> &ship)
{
	shared_ptr<Ship> oldParent = parent.lock();
	if(oldParent)
		oldParent->RemoveEscort(*this);

	parent = ship;
	if(ship)
		ship->AddEscort(*this);
}



void Ship::SetFormationPattern(const FormationPattern *formationToSet)
{
	formationPattern = formationToSet;
}



bool Ship::CanPickUp(const Flotsam &flotsam) const
{
	if(this == flotsam.Source())
		return false;
	if(government == flotsam.SourceGovernment() && (!personality.Harvests() || personality.IsAppeasing()))
		return false;
	return cargo.Free() >= flotsam.UnitSize();
}



shared_ptr<Ship> Ship::GetParent() const
{
	return parent.lock();
}



const vector<weak_ptr<Ship>> &Ship::GetEscorts() const
{
	return escorts;
}



int Ship::GetLingerSteps() const
{
	return lingerSteps;
}



void Ship::Linger()
{
	++lingerSteps;
}



// Check if this ship has been in a different system from the player for so
// long that it should be "forgotten." Also eliminate ships that have no
// system set because they just entered a fighter bay. Clear the hyperspace
// targets of ships that can't enter hyperspace.
bool Ship::StepFlags()
{
	forget += !isInSystem;
	isThrusting = false;
	isReversing = false;
	isSteering = false;
	steeringDirection = 0.;
	if((!isSpecial && forget >= 1000) || !currentSystem)
	{
		MarkForRemoval();
		return true;
	}
	isInSystem = false;
	if(!fuel || !(navigation.HasHyperdrive() || navigation.HasJumpDrive()))
		hyperspaceSystem = nullptr;
	return false;
}



// Step ship destruction logic. Returns 1 if the ship has been destroyed, -1 if it is being
// destroyed, or 0 otherwise.
int Ship::StepDestroyed(vector<Visual> &visuals, list<shared_ptr<Flotsam>> &flotsam)
{
	if(!IsDestroyed())
		return 0;

	// Make sure the shields are zero, as well as the hull.
	shields = 0.;

	// Once we've created enough little explosions, die.
	if(explosionCount == explosionTotal || forget)
	{
		if(!forget)
		{
			const Effect *effect = GameData::Effects().Get("smoke");
			double size = Width() + Height();
			double scale = .03 * size + .5;
			double radius = .2 * size;
			int debrisCount = attributes.Mass() * .07;

			// Estimate how many new visuals will be added during destruction.
			visuals.reserve(visuals.size() + debrisCount + explosionTotal + finalExplosions.size());

			for(int i = 0; i < debrisCount; ++i)
			{
				Angle angle = Angle::Random();
				Point effectVelocity = velocity + angle.Unit() * (scale * Random::Real());
				Point effectPosition = position + radius * angle.Unit();

				visuals.emplace_back(*effect, std::move(effectPosition), std::move(effectVelocity), std::move(angle));
			}

			for(unsigned i = 0; i < explosionTotal / 2; ++i)
				CreateExplosion(visuals, true);
			for(const auto &it : finalExplosions)
				visuals.emplace_back(*it.first, position, velocity, angle);
			// For everything in this ship's cargo hold there is a 25% chance
			// that it will survive as flotsam.
			for(const auto &it : cargo.Commodities())
				Jettison(it.first, Random::Binomial(it.second, .25));
			for(const auto &it : cargo.Outfits())
				Jettison(it.first, Random::Binomial(it.second, .25));
			// Ammunition has a default 5% chance to survive as flotsam.
			for(const auto &it : outfits)
			{
				double flotsamChance = it.first->Get("flotsam chance");
				if(flotsamChance > 0.)
					Jettison(it.first, Random::Binomial(it.second, flotsamChance));
				// 0 valued 'flotsamChance' means default, which is 5% for ammunition.
				// At this point, negative values are the only non-zero values possible.
				// Negative values override the default chance for ammunition
				// so the outfit cannot be dropped as flotsam.
				else if(it.first->Category() == "Ammunition" && !flotsamChance)
					Jettison(it.first, Random::Binomial(it.second, .05));
			}
			for(shared_ptr<Flotsam> &it : jettisoned)
				it->Place(*this);
			flotsam.splice(flotsam.end(), jettisoned);

			// Any ships that failed to launch from this ship are destroyed.
			for(Bay &bay : bays)
				if(bay.ship)
					bay.ship->Destroy();
		}
		energy = 0.;
		heat = 0.;
		ionization = 0.;
		scrambling = 0.;
		fuel = 0.;
		velocity = Point();
		MarkForRemoval();
		return 1;
	}

	// If the ship is dead, it first creates explosions at an increasing
	// rate, then disappears in one big explosion.
	++explosionRate;
	if(Random::Int(1024) < explosionRate)
		CreateExplosion(visuals);

	// Handle hull "leaks."
	for(const Leak &leak : leaks)
		if(GetMask().IsLoaded() && leak.openPeriod > 0 && !Random::Int(leak.openPeriod))
		{
			activeLeaks.push_back(leak);
			const auto &outlines = GetMask().Outlines();
			const vector<Point> &outline = outlines[Random::Int(outlines.size())];
			int i = Random::Int(outline.size() - 1);

			// Position the leak along the outline of the ship, facing "outward."
			activeLeaks.back().location = (outline[i] + outline[i + 1]) * .5;
			activeLeaks.back().angle = Angle(outline[i] - outline[i + 1]) + Angle(90.);
		}
	for(Leak &leak : activeLeaks)
		if(leak.effect)
		{
			// Leaks always "flicker" every other frame.
			if(Random::Int(2))
				visuals.emplace_back(*leak.effect,
					angle.Rotate(leak.location) + position,
					velocity,
					leak.angle + angle);

			if(leak.closePeriod > 0 && !Random::Int(leak.closePeriod))
				leak.effect = nullptr;
		}
	return -1;
}



// Generate energy, heat, etc. (This is called by Move().)
void Ship::DoGeneration()
{
	// First, allow any carried ships to do their own generation.
	for(const Bay &bay : bays)
		if(bay.ship)
			bay.ship->DoGeneration();

	// Shield and hull recharge. This uses whatever energy is left over from the
	// previous frame, so that it will not steal energy from movement, etc.
	if(!isDisabled)
	{
		// Priority of repairs:
		// 1. Ship's own hull
		// 2. Ship's own shields
		// 3. Hull of carried fighters
		// 4. Shields of carried fighters
		// 5. Transfer of excess energy and fuel to carried fighters.

		const double hullAvailable = (attributes.Get({HULL_REPAIR, HULL})
			+ (hullDelay ? 0 : attributes.Get("delayed hull repair rate")))
			* (1. + attributes.Get(AttributeAccess{HULL_REPAIR, HULL}.Multiplier()));
		const double hullEnergy = (attributes.Get({HULL_REPAIR, ENERGY})
			+ (hullDelay ? 0 : attributes.Get("delayed hull energy")))
			* (1. + attributes.Get(AttributeAccess{HULL_REPAIR, ENERGY}.Multiplier())) / hullAvailable;
		const double hullFuel = (attributes.Get({HULL_REPAIR, FUEL})
			+ (hullDelay ? 0 : attributes.Get("delayed hull fuel")))
			* (1. + attributes.Get(AttributeAccess{HULL_REPAIR, FUEL}.Multiplier())) / hullAvailable;
		const double hullHeat = (attributes.Get({HULL_REPAIR, HEAT})
			+ (hullDelay ? 0 : attributes.Get("delayed hull heat")))
			* (1. + attributes.Get(AttributeAccess{HULL_REPAIR, HEAT}.Multiplier())) / hullAvailable;
		double hullRemaining = hullAvailable;
		DoRepair(hull, hullRemaining, MaxHull(),
			energy, hullEnergy, fuel, hullFuel, heat, hullHeat);

		const double shieldsAvailable = (attributes.Get({SHIELD_GENERATION, SHIELDS})
			+ (shieldDelay ? 0 : attributes.Get("delayed shield generation")))
			* (1. + attributes.Get(AttributeAccess{SHIELD_GENERATION, SHIELDS}.Multiplier()));
		const double shieldsEnergy = (attributes.Get({SHIELD_GENERATION, ENERGY})
			+ (shieldDelay ? 0 : attributes.Get("delayed shield energy")))
			* (1. + attributes.Get(AttributeAccess{SHIELD_GENERATION, ENERGY}.Multiplier())) / shieldsAvailable;
		const double shieldsFuel = (attributes.Get({SHIELD_GENERATION, FUEL})
			+ (shieldDelay ? 0 : attributes.Get("delayed shield fuel")))
			* (1. + attributes.Get(AttributeAccess{SHIELD_GENERATION, FUEL}.Multiplier())) / shieldsAvailable;
		const double shieldsHeat = (attributes.Get({SHIELD_GENERATION, HEAT})
			+ (shieldDelay ? 0 : attributes.Get("delayed shield heat")))
			* (1. + attributes.Get(AttributeAccess{SHIELD_GENERATION, HEAT}.Multiplier())) / shieldsAvailable;
		double shieldsRemaining = shieldsAvailable;
		DoRepair(shields, shieldsRemaining, MaxShields(),
			energy, shieldsEnergy, fuel, shieldsFuel, heat, shieldsHeat);

		if(!bays.empty())
		{
			// If this ship is carrying fighters, determine their repair priority.
			vector<pair<double, Ship *>> carried;
			for(const Bay &bay : bays)
				if(bay.ship)
					carried.emplace_back(1. - bay.ship->Health(), bay.ship.get());
			sort(carried.begin(), carried.end(), (isYours && Preferences::Has(FIGHTER_REPAIR))
				// Players may use a parallel strategy, to launch fighters in waves.
				? [] (const pair<double, Ship *> &lhs, const pair<double, Ship *> &rhs)
					{ return lhs.first > rhs.first; }
				// The default strategy is to prioritize the healthiest ship first, in
				// order to get fighters back out into the battle as soon as possible.
				: [] (const pair<double, Ship *> &lhs, const pair<double, Ship *> &rhs)
					{ return lhs.first < rhs.first; }
			);

			// Apply shield and hull repair to carried fighters.
			for(const pair<double, Ship *> &it : carried)
			{
				Ship &ship = *it.second;
				if(!hullDelay)
					DoRepair(ship.hull, hullRemaining, ship.MaxHull(),
						energy, hullEnergy, heat, hullHeat, fuel, hullFuel);
				if(!shieldDelay)
					DoRepair(ship.shields, shieldsRemaining, ship.MaxShields(),
						energy, shieldsEnergy, heat, shieldsHeat, fuel, shieldsFuel);
			}

			// Now that there is no more need to use energy for hull and shield
			// repair, if there is still excess energy, transfer it.
			double energyRemaining = energy - attributes.Get({PASSIVE, ENERGY});
			double fuelRemaining = fuel - attributes.Get({PASSIVE, FUEL});
			for(const pair<double, Ship *> &it : carried)
			{
				Ship &ship = *it.second;
				if(energyRemaining > 0.)
					DoRepair(ship.energy, energyRemaining, ship.attributes.Get({PASSIVE, ENERGY}));
				if(fuelRemaining > 0.)
					DoRepair(ship.fuel, fuelRemaining, ship.attributes.Get({PASSIVE, FUEL}));
			}

			// Carried ships can recharge energy from their parent's batteries,
			// if they are preparing for deployment.
			for(const pair<double, Ship *> &it : carried)
			{
				Ship &ship = *it.second;
				if(ship.HasDeployOrder())
					DoRepair(ship.energy, energy, ship.attributes.Get({PASSIVE, ENERGY}));
			}
		}
		// Decrease the shield and hull delays by 1 now that shield generation
		// and hull repair have been skipped over.
		shieldDelay = max(0, shieldDelay - 1);
		hullDelay = max(0, hullDelay - 1);
	}
	// Let the ship repair itself when disabled if it has the appropriate attribute.
	if(isDisabled && attributes.Get("disabled recovery time"))
	{
		disabledRecoveryCounter += 1;
		double disabledRepairEnergy = attributes.Get("disabled recovery energy");
		double disabledRepairFuel = attributes.Get("disabled recovery fuel");

		// Repair only if the counter has reached the limit and if the ship can meet the energy and fuel costs.
		if(disabledRecoveryCounter >= attributes.Get("disabled recovery time")
			&& energy >= disabledRepairEnergy && fuel >= disabledRepairFuel)
		{
			energy -= disabledRepairEnergy;
			fuel -= disabledRepairFuel;

			heat += attributes.Get("disabled recovery heat");
			ionization += attributes.Get("disabled recovery ionization");
			scrambling += attributes.Get("disabled recovery scrambling");
			disruption += attributes.Get("disabled recovery disruption");
			slowness += attributes.Get("disabled recovery slowing");
			discharge += attributes.Get("disabled recovery discharge");
			corrosion += attributes.Get("disabled recovery corrosion");
			leakage += attributes.Get("disabled recovery leak");
			burning += attributes.Get("disabled recovery burning");

			disabledRecoveryCounter = 0;
			hull = min(max(hull, MinimumHull() * 1.5), MaxHull());
			isDisabled = false;
		}

	}

	// Handle ionization effects, etc.
	shields -= discharge;
	hull -= corrosion;
	energy -= ionization;
	fuel -= leakage;
	heat += burning;
	// TODO: Mothership gives status resistance to carried ships?
	if(ionization)
	{
		double ionResistance = attributes.Get({RESISTANCE, ION});
		double ionEnergy = attributes.Get({RESISTANCE, ION, ENERGY}) / ionResistance;
		double ionFuel = attributes.Get({RESISTANCE, ION, FUEL}) / ionResistance;
		double ionHeat = attributes.Get({RESISTANCE, ION, HEAT}) / ionResistance;
		DoStatusEffect(isDisabled, ionization, ionResistance,
			energy, ionEnergy, fuel, ionFuel, heat, ionHeat);
	}

	if(scrambling)
	{
		double scramblingResistance = attributes.Get({RESISTANCE, SCRAMBLE});
		double scramblingEnergy = attributes.Get({RESISTANCE, SCRAMBLE, ENERGY}) / scramblingResistance;
		double scramblingFuel = attributes.Get({RESISTANCE, SCRAMBLE, FUEL}) / scramblingResistance;
		double scramblingHeat = attributes.Get({RESISTANCE, SCRAMBLE, HEAT}) / scramblingResistance;
		DoStatusEffect(isDisabled, scrambling, scramblingResistance,
			energy, scramblingEnergy, fuel, scramblingFuel, heat, scramblingHeat);
	}

	if(disruption)
	{
		double disruptionResistance = attributes.Get({RESISTANCE, DISRUPTION});
		double disruptionEnergy = attributes.Get({RESISTANCE, DISRUPTION, ENERGY}) / disruptionResistance;
		double disruptionFuel = attributes.Get({RESISTANCE, DISRUPTION, FUEL}) / disruptionResistance;
		double disruptionHeat = attributes.Get({RESISTANCE, DISRUPTION, HEAT}) / disruptionResistance;
		DoStatusEffect(isDisabled, disruption, disruptionResistance,
			energy, disruptionEnergy, fuel, disruptionFuel, heat, disruptionHeat);
	}

	if(slowness)
	{
		double slowingResistance = attributes.Get({RESISTANCE, SLOWING});
		double slowingEnergy = attributes.Get({RESISTANCE, SLOWING, ENERGY}) / slowingResistance;
		double slowingFuel = attributes.Get({RESISTANCE, SLOWING, FUEL}) / slowingResistance;
		double slowingHeat = attributes.Get({RESISTANCE, SLOWING, HEAT}) / slowingResistance;
		DoStatusEffect(isDisabled, slowness, slowingResistance,
			energy, slowingEnergy, fuel, slowingFuel, heat, slowingHeat);
	}

	if(discharge)
	{
		double dischargeResistance = attributes.Get({RESISTANCE, DISCHARGE});
		double dischargeEnergy = attributes.Get({RESISTANCE, DISCHARGE, ENERGY}) / dischargeResistance;
		double dischargeFuel = attributes.Get({RESISTANCE, DISCHARGE, FUEL}) / dischargeResistance;
		double dischargeHeat = attributes.Get({RESISTANCE, DISCHARGE, HEAT}) / dischargeResistance;
		DoStatusEffect(isDisabled, discharge, dischargeResistance,
			energy, dischargeEnergy, fuel, dischargeFuel, heat, dischargeHeat);
	}

	if(corrosion)
	{
		double corrosionResistance = attributes.Get({RESISTANCE, CORROSION});
		double corrosionEnergy = attributes.Get({RESISTANCE, CORROSION, ENERGY}) / corrosionResistance;
		double corrosionFuel = attributes.Get({RESISTANCE, CORROSION, FUEL}) / corrosionResistance;
		double corrosionHeat = attributes.Get({RESISTANCE, CORROSION, HEAT}) / corrosionResistance;
		DoStatusEffect(isDisabled, corrosion, corrosionResistance,
			energy, corrosionEnergy, fuel, corrosionFuel, heat, corrosionHeat);
	}

	if(leakage)
	{
		double leakResistance = attributes.Get({RESISTANCE, LEAK});
		double leakEnergy = attributes.Get({RESISTANCE, LEAK, ENERGY}) / leakResistance;
		double leakFuel = attributes.Get({RESISTANCE, LEAK, FUEL}) / leakResistance;
		double leakHeat = attributes.Get({RESISTANCE, LEAK, HEAT}) / leakResistance;
		DoStatusEffect(isDisabled, leakage, leakResistance,
			energy, leakEnergy, fuel, leakFuel, heat, leakHeat);
	}

	if(burning)
	{
		double burnResistance = attributes.Get({RESISTANCE, BURN});
		double burnEnergy = attributes.Get({RESISTANCE, BURN, ENERGY}) / burnResistance;
		double burnFuel = attributes.Get({RESISTANCE, BURN, FUEL}) / burnResistance;
		double burnHeat = attributes.Get({RESISTANCE, BURN, HEAT}) / burnResistance;
		DoStatusEffect(isDisabled, burning, burnResistance,
			energy, burnEnergy, fuel, burnFuel, heat, burnHeat);
	}

	// When ships recharge, what actually happens is that they can exceed their
	// maximum capacity for the rest of the turn, but must be clamped to the
	// maximum here before they gain more. This is so that, for example, a ship
	// with no batteries but a good generator can still move.
	energy = min(energy, attributes.Get({PASSIVE, ENERGY}));
	fuel = min(fuel, attributes.Get({PASSIVE, FUEL}));

	heat -= heat * HeatDissipation();
	if(heat > MaximumHeat())
	{
		isOverheated = true;
		double heatRatio = Heat() / (1. + attributes.Get("overheat damage threshold"));
		if(heatRatio > 1.)
			hull -= attributes.Get("overheat damage rate") * heatRatio;
	}
	else if(heat < .9 * MaximumHeat())
		isOverheated = false;

	double maxShields = MaxShields();
	shields = min(shields, maxShields);
	double maxHull = MaxHull();
	hull = min(hull, maxHull);

	isDisabled = isOverheated || hull < MinimumHull() || (!crew && RequiredCrew());

	// Update ship supply levels.
	if(isDisabled)
		PauseAnimation();
	else
	{
		// Ramscoops work much better when close to the system center.
		// Carried fighters can't collect fuel or energy this way.
		if(currentSystem)
		{
			double scale = .2 + 1.8 / (.001 * position.Length() + 1);
			fuel += currentSystem->RamscoopFuel(attributes.Get({RAMSCOOPING, RAMSCOOP}), scale);

			double solarScaling = currentSystem->SolarPower() * scale;
			energy += solarScaling * attributes.Get("solar collection");
			heat += solarScaling * attributes.Get("solar heat");
		}

		double coolingEfficiency = CoolingEfficiency();
		energy += attributes.Get("energy generation") - attributes.Get("energy consumption");
		fuel += attributes.Get("fuel generation");
		heat += attributes.Get("heat generation");
		heat -= coolingEfficiency * attributes.Get({PASSIVE, COOLING});

		// Convert fuel into energy and heat only when the required amount of fuel is available.
		if(attributes.Get("fuel consumption") <= fuel)
		{
			fuel -= attributes.Get("fuel consumption");
			energy += attributes.Get("fuel energy");
			heat += attributes.Get("fuel heat");
		}

		// Apply active cooling. The fraction of full cooling to apply equals
		// your ship's current fraction of its maximum temperature.
		double activeCooling = coolingEfficiency * attributes.Get({ACTIVE_COOL, ACTIVE_COOLING});
		if(activeCooling > 0. && heat > 0. && energy >= 0.)
		{
			// Handle the case where "active cooling"
			// does not require any energy.
			double coolingEnergy = attributes.Get({ACTIVE_COOL, ENERGY});
			if(coolingEnergy)
			{
				double spentEnergy = min(energy, coolingEnergy * min(1., Heat()));
				heat -= activeCooling * spentEnergy / coolingEnergy;
				energy -= spentEnergy;
			}
			else
				heat -= activeCooling * min(1., Heat());
		}
	}

	// Don't allow any levels to drop below zero.
	shields = max(0., shields);
	energy = max(0., energy);
	fuel = max(0., fuel);
	heat = max(0., heat);
}



void Ship::DoPassiveEffects(vector<Visual> &visuals, list<shared_ptr<Flotsam>> &flotsam)
{
	// Adjust the error in the pilot's targeting.
	personality.UpdateConfusion(firingCommands.IsFiring());

	// Handle ionization effects, etc.
	if(ionization)
		CreateSparks(visuals, "ion spark", ionization * .05);
	if(scrambling)
		CreateSparks(visuals, "scramble spark", scrambling * .05);
	if(disruption)
		CreateSparks(visuals, "disruption spark", disruption * .1);
	if(slowness)
		CreateSparks(visuals, "slowing spark", slowness * .1);
	if(discharge)
		CreateSparks(visuals, "discharge spark", discharge * .1);
	if(corrosion)
		CreateSparks(visuals, "corrosion spark", corrosion * .1);
	if(leakage)
		CreateSparks(visuals, "leakage spark", leakage * .1);
	if(burning)
		CreateSparks(visuals, "burning spark", burning * .1);
}



void Ship::DoJettison(list<shared_ptr<Flotsam>> &flotsam)
{
	// Jettisoned cargo effects (only for ships in the current system).
	if(!jettisoned.empty() && !forget)
	{
		jettisoned.front()->Place(*this);
		flotsam.splice(flotsam.end(), jettisoned, jettisoned.begin());
	}
}



void Ship::DoCloakDecision()
{
	if(isInvisible)
		return;
	// If you are forced to decloak (e.g. by running out of fuel) you can't
	// initiate cloaking again until you are fully decloaked.
	if(!cloak)
		cloakDisruption = max(0., cloakDisruption - 1.);

	// Attempting to cloak when the cloaking device can no longer operate (because of hull damage)
	// will result in it being uncloaked.
	const double minimalHullForCloak = attributes.Get("cloak hull threshold");
	if(minimalHullForCloak && (hull / attributes.Get({PASSIVE, HULL}) < minimalHullForCloak))
		cloakDisruption = 1.;

	const double cloakingSpeed = CloakingSpeed();
	const double cloakingFuel = attributes.Get({CLOAKING, FUEL});
	const double cloakingEnergy = attributes.Get({CLOAKING, ENERGY});
	const double cloakingHull = attributes.Get({CLOAKING, HULL});
	const double cloakingShield = attributes.Get({CLOAKING, SHIELDS});
	bool canCloak = (!isDisabled && cloakingSpeed > 0. && !cloakDisruption
		&& fuel >= cloakingFuel && energy >= cloakingEnergy
		&& MinimumHull() < hull - cloakingHull && shields >= cloakingShield);
	if(commands.Has(Command::CLOAK) && canCloak)
	{
		cloak = min(1., max(0., cloak + cloakingSpeed));
		fuel -= cloakingFuel;
		energy -= cloakingEnergy;
		shields -= cloakingShield;
		hull -= cloakingHull;
		heat += attributes.Get({CLOAKING, HEAT});
		double cloakingShieldDelay = attributes.Get("cloaking shield delay");
		double cloakingHullDelay = attributes.Get("cloaking repair delay");
		cloakingShieldDelay = (cloakingShieldDelay < 1.) ?
			(Random::Real() <= cloakingShieldDelay) : cloakingShieldDelay;
		cloakingHullDelay = (cloakingHullDelay < 1.) ?
			(Random::Real() <= cloakingHullDelay) : cloakingHullDelay;
		shieldDelay += cloakingShieldDelay;
		hullDelay += cloakingHullDelay;
	}
	else if(cloakingSpeed)
	{
		cloak = max(0., cloak - cloakingSpeed);
		// If you're trying to cloak but are unable to (too little energy or
		// fuel) you're forced to decloak fully for one frame before you can
		// engage cloaking again.
		if(commands.Has(Command::CLOAK))
			cloakDisruption = max(cloakDisruption, 1.);
	}
	else
		cloak = 0.;
}



bool Ship::DoHyperspaceLogic(vector<Visual> &visuals)
{
	if(!hyperspaceSystem && !hyperspaceCount)
		return false;

	// Don't apply external acceleration while jumping.
	acceleration = Point();

	// Enter hyperspace.
	int direction = hyperspaceSystem ? 1 : -1;
	hyperspaceCount += direction;
	// Number of frames it takes to enter or exit hyperspace.
	static const int HYPER_C = 100;
	// Rate the ship accelerate and slow down when exiting hyperspace.
	static const double HYPER_A = 2.;
	static const double HYPER_D = 1000.;
	if(hyperspaceSystem)
		fuel -= hyperspaceFuelCost / HYPER_C;

	// Create the particle effects for the jump drive. This may create 100
	// or more particles per ship per turn at the peak of the jump.
	if(isUsingJumpDrive && !forget)
	{
		double sparkAmount = hyperspaceCount * Width() * Height() * .000006;
		const map<const Effect *, int> &jumpEffects = attributes.JumpEffects();
		if(jumpEffects.empty())
			CreateSparks(visuals, "jump drive", sparkAmount);
		else
		{
			// Spread the amount of particle effects created among all jump effects.
			sparkAmount /= jumpEffects.size();
			for(const auto &effect : jumpEffects)
				CreateSparks(visuals, effect.first, sparkAmount);
		}
	}

	if(hyperspaceCount == HYPER_C)
	{
		SetSystem(hyperspaceSystem);
		hyperspaceSystem = nullptr;
		targetSystem = nullptr;
		// Check if the target planet is in the destination system or not.
		const Planet *planet = (targetPlanet ? targetPlanet->GetPlanet() : nullptr);
		if(!planet || planet->IsWormhole() || !planet->IsInSystem(currentSystem))
			targetPlanet = nullptr;
		// Check if your parent has a target planet in this system.
		shared_ptr<Ship> parent = GetParent();
		if(!targetPlanet && parent && parent->targetPlanet)
		{
			planet = parent->targetPlanet->GetPlanet();
			if(planet && !planet->IsWormhole() && planet->IsInSystem(currentSystem))
				targetPlanet = parent->targetPlanet;
		}
		direction = -1;

		// If you have a target planet in the destination system, exit
		// hyperspace aimed at it. Otherwise, target the first planet that
		// has a spaceport.
		Point target;
		// Except when you arrive at an extra distance from the target,
		// in that case always use the system-center as target.
		double extraArrivalDistance = isUsingJumpDrive
			? currentSystem->ExtraJumpArrivalDistance() : currentSystem->ExtraHyperArrivalDistance();

		if(extraArrivalDistance == 0)
		{
			if(targetPlanet)
				target = targetPlanet->Position();
			else
			{
				for(const StellarObject &object : currentSystem->Objects())
					if(object.HasSprite() && object.HasValidPlanet()
							&& object.GetPlanet()->HasServices())
					{
						target = object.Position();
						break;
					}
			}
		}

		if(isUsingJumpDrive)
		{
			position = target + Angle::Random().Unit() * (300. * (Random::Real() + 1.) + extraArrivalDistance);
			return true;
		}

		// Have all ships exit hyperspace at the same distance so that
		// your escorts always stay with you.
		double distance = (HYPER_C * HYPER_C) * .5 * HYPER_A + HYPER_D;
		distance += extraArrivalDistance;
		position = (target - distance * angle.Unit());
		position += hyperspaceOffset;
		// Make sure your velocity is in exactly the direction you are
		// traveling in, so that when you decelerate there will not be a
		// sudden shift in direction at the end.
		velocity = velocity.Length() * angle.Unit();
	}
	if(!isUsingJumpDrive)
	{
		velocity += (HYPER_A * direction) * angle.Unit();
		if(!hyperspaceSystem)
		{
			// Exit hyperspace far enough from the planet to be able to land.
			// This does not take drag into account, so it is always an over-
			// estimate of how long it will take to stop.
			// We start decelerating after rotating about 150 degrees (that
			// is, about acos(.8) from the proper angle). So:
			// Stopping distance = .5*a*(v/a)^2 + (150/turn)*v.
			// Exit distance = HYPER_D + .25 * v^2 = stopping distance.
			double exitV = max(HYPER_A, MaxVelocity());
			double a = (.5 / Acceleration() - .25);
			double b = 150. / TurnRate();
			double discriminant = b * b - 4. * a * -HYPER_D;
			if(discriminant > 0.)
			{
				double altV = (-b + sqrt(discriminant)) / (2. * a);
				if(altV > 0. && altV < exitV)
					exitV = altV;
			}
			// If current velocity is less than or equal to targeted velocity
			// consider the hyperspace exit done.
			const Point facingUnit = angle.Unit();
			if(velocity.Dot(facingUnit) <= exitV)
			{
				velocity = facingUnit * exitV;
				hyperspaceCount = 0;
			}
		}
	}
	position += velocity;
	if(GetParent() && GetParent()->currentSystem == currentSystem)
	{
		hyperspaceOffset = position - GetParent()->position;
		double length = hyperspaceOffset.Length();
		if(length > 1000.)
			hyperspaceOffset *= 1000. / length;
	}

	return true;
}



bool Ship::DoLandingLogic()
{
	if(!landingPlanet && zoom >= 1.f)
		return false;

	// Don't apply external acceleration while landing.
	acceleration = Point();

	// If a ship was disabled at the very moment it began landing, do not
	// allow it to continue landing.
	if(isDisabled)
		landingPlanet = nullptr;

	float landingSpeed = attributes.Get("landing speed");
	landingSpeed = landingSpeed > 0 ? landingSpeed : .02f;
	// Special ships do not disappear forever when they land; they
	// just slowly refuel.
	if(landingPlanet && zoom)
	{
		// Move the ship toward the center of the planet while landing.
		if(GetTargetStellar())
			position = .97 * position + .03 * GetTargetStellar()->Position();
		zoom -= landingSpeed;
		if(zoom < 0.f)
		{
			// If this is not a special ship, it ceases to exist when it
			// lands on a true planet. If this is a wormhole, the ship is
			// instantly transported.
			if(landingPlanet->IsWormhole())
			{
				SetSystem(&landingPlanet->GetWormhole()->WormholeDestination(*currentSystem));
				for(const StellarObject &object : currentSystem->Objects())
					if(object.GetPlanet() == landingPlanet)
						position = object.Position();
				SetTargetStellar(nullptr);
				SetTargetSystem(nullptr);
				landingPlanet = nullptr;
			}
			else if(!isSpecial || personality.IsFleeing())
			{
				MarkForRemoval();
				return true;
			}

			zoom = 0.f;
		}
	}
	// Only refuel if this planet has a spaceport.
	else if(fuel >= attributes.Get({PASSIVE, FUEL})
			|| !landingPlanet || !landingPlanet->GetPort().CanRecharge(Port::RechargeType::Fuel))
	{
		zoom = min(1.f, zoom + landingSpeed);
		SetTargetStellar(nullptr);
		landingPlanet = nullptr;
	}
	else
		fuel = min(fuel + 1., attributes.Get({PASSIVE, FUEL}));

	// Move the ship at the velocity it had when it began landing, but
	// scaled based on how small it is now.
	if(zoom > 0.f)
		position += velocity * zoom;

	return true;
}



void Ship::DoInitializeMovement()
{
	// If you're disabled, you can't initiate landing or jumping.
	if(isDisabled)
		return;

	if(commands.Has(Command::LAND) && CanLand())
		landingPlanet = GetTargetStellar()->GetPlanet();
	else if(commands.Has(Command::JUMP) && IsReadyToJump())
	{
		hyperspaceSystem = GetTargetSystem();
		pair<JumpType, double> jumpUsed = navigation.GetCheapestJumpType(hyperspaceSystem);
		isUsingJumpDrive = (jumpUsed.first == JumpType::JUMP_DRIVE);
		hyperspaceFuelCost = jumpUsed.second;
	}
}



void Ship::StepPilot()
{
	int requiredCrew = RequiredCrew();

	if(pilotError)
		--pilotError;
	else if(pilotOkay)
		--pilotOkay;
	else if(isDisabled)
	{
		// If the ship is disabled, don't show a warning message due to missing crew.
	}
	else if(requiredCrew && static_cast<int>(Random::Int(requiredCrew)) >= Crew())
	{
		pilotError = 30;
		if(isYours || personality.IsEscort())
		{
			if(!parent.lock())
				Messages::Add("Your ship is moving erratically because you do not have enough crew to pilot it."
					, Messages::Importance::Low);
			else if(Preferences::Has("Extra fleet status messages"))
				Messages::Add("The " + name + " is moving erratically because there are not enough crew to pilot it."
					, Messages::Importance::Low);
		}
	}
	else
		pilotOkay = 30;
}



// This ship is not landing or entering hyperspace. So, move it. If it is
// disabled, all it can do is slow down to a stop.
void Ship::DoMovement(bool &isUsingAfterburner)
{
	isUsingAfterburner = false;

	double mass = InertialMass();
	double dragForce = DragForce();
	double slowMultiplier = 1. / (1. + slowness * .05);

	if(isDisabled)
		velocity *= 1. - dragForce;
	else if(!pilotError)
	{
		if(commands.Turn())
		{
			// Check if we are able to turn.
			double cost = attributes.Get({TURNING, ENERGY});
			if(cost > 0. && energy < cost * fabs(commands.Turn()))
				commands.SetTurn(copysign(energy / cost, commands.Turn()));

			cost = attributes.Get({TURNING, SHIELDS});
			if(cost > 0. && shields < cost * fabs(commands.Turn()))
				commands.SetTurn(copysign(shields / cost, commands.Turn()));

			cost = attributes.Get({TURNING, HULL});
			if(cost > 0. && hull < cost * fabs(commands.Turn()))
				commands.SetTurn(copysign(hull / cost, commands.Turn()));

			cost = attributes.Get({TURNING, FUEL});
			if(cost > 0. && fuel < cost * fabs(commands.Turn()))
				commands.SetTurn(copysign(fuel / cost, commands.Turn()));

			cost = -attributes.Get({TURNING, HEAT});
			if(cost > 0. && heat < cost * fabs(commands.Turn()))
				commands.SetTurn(copysign(heat / cost, commands.Turn()));

			if(commands.Turn())
			{
				isSteering = true;
				steeringDirection = commands.Turn();
				// If turning at a fraction of the full rate (either from lack of
				// energy or because of tracking a target), only consume a fraction
				// of the turning energy and produce a fraction of the heat.
				double scale = fabs(commands.Turn());

				shields -= scale * attributes.Get({TURNING, SHIELDS});
				hull -= scale * attributes.Get({TURNING, HULL});
				energy -= scale * attributes.Get({TURNING, ENERGY});
				fuel -= scale * attributes.Get({TURNING, FUEL});
				heat += scale * attributes.Get({TURNING, HEAT});
				discharge += scale * attributes.Get({TURNING, DISCHARGE});
				corrosion += scale * attributes.Get({TURNING, CORROSION});
				ionization += scale * attributes.Get({TURNING, ION});
				scrambling += scale * attributes.Get({TURNING, SCRAMBLE});
				leakage += scale * attributes.Get({TURNING, LEAK});
				burning += scale * attributes.Get({TURNING, BURN});
				slowness += scale * attributes.Get({TURNING, SLOWING});
				disruption += scale * attributes.Get({TURNING, DISRUPTION});

				Turn(commands.Turn() * TurnRate() * slowMultiplier);
			}
		}
		double thrustCommand = commands.Has(Command::FORWARD) - commands.Has(Command::BACK);
		double thrust = 0.;
		if(thrustCommand)
		{
			// Check if we are able to apply this thrust.
			AttributeCategory direction = (thrustCommand > 0.) ? THRUSTING : REVERSE_THRUSTING;
			double cost = attributes.Get({direction, ENERGY});
			if(cost > 0. && energy < cost * fabs(thrustCommand))
				thrustCommand = copysign(energy / cost, thrustCommand);

			cost = attributes.Get({direction, SHIELDS});
			if(cost > 0. && shields < cost * fabs(thrustCommand))
				thrustCommand = copysign(shields / cost, thrustCommand);

			cost = attributes.Get({direction, HULL});
			if(cost > 0. && hull < cost * fabs(thrustCommand))
				thrustCommand = copysign(hull / cost, thrustCommand);

			cost = attributes.Get({direction, FUEL});
			if(cost > 0. && fuel < cost * fabs(thrustCommand))
				thrustCommand = copysign(fuel / cost, thrustCommand);

			cost = -attributes.Get({direction, HEAT});
			if(cost > 0. && heat < cost * fabs(thrustCommand))
				thrustCommand = copysign(heat / cost, thrustCommand);

			if(thrustCommand)
			{
				// If a reverse thrust is commanded and the capability does not
				// exist, ignore it (do not even slow under drag).
				isThrusting = (thrustCommand > 0.);
				isReversing = !isThrusting && attributes.Get({REVERSE_THRUSTING, REVERSE_THRUST});
				thrust = attributes.Get({direction, static_cast<AttributeEffectType>(direction)});
				if(thrust)
				{
					double scale = fabs(thrustCommand);

					shields -= scale * attributes.Get({direction, SHIELDS});
					hull -= scale * attributes.Get({direction, HULL});
					energy -= scale * attributes.Get({direction, ENERGY});
					fuel -= scale * attributes.Get({direction, FUEL});
					heat += scale * attributes.Get({direction, HEAT});
					discharge += scale * attributes.Get({direction, DISCHARGE});
					corrosion += scale * attributes.Get({direction, CORROSION});
					ionization += scale * attributes.Get({direction, ION});
					scrambling += scale * attributes.Get({direction, SCRAMBLE});
					burning += scale * attributes.Get({direction, BURN});
					leakage += scale * attributes.Get({direction, LEAK});
					slowness += scale * attributes.Get({direction, SLOWING});
					disruption += scale * attributes.Get({direction, DISRUPTION});

					acceleration += angle.Unit() * thrustCommand * (isThrusting ? Acceleration() : ReverseAcceleration());
				}
			}
		}
		bool applyAfterburner = (commands.Has(Command::AFTERBURNER) || (thrustCommand > 0. && !thrust))
				&& !CannotAct(Ship::ActionType::AFTERBURNER);
		if(applyAfterburner)
		{
			thrust = attributes.Get({AFTERBURNING, THRUST});
			double shieldCost = attributes.Get({AFTERBURNING, SHIELDS});
			double hullCost = attributes.Get({AFTERBURNING, HULL});
			double energyCost = attributes.Get({AFTERBURNING, ENERGY});
			double fuelCost = attributes.Get({AFTERBURNING, FUEL});
			double heatCost = -attributes.Get({AFTERBURNING, HEAT});

			double dischargeCost = attributes.Get({AFTERBURNING, DISCHARGE});
			double corrosionCost = attributes.Get({AFTERBURNING, CORROSION});
			double ionCost = attributes.Get({AFTERBURNING, ION});
			double scramblingCost = attributes.Get({AFTERBURNING, SCRAMBLE});
			double leakageCost = attributes.Get({AFTERBURNING, LEAK});
			double burningCost = attributes.Get({AFTERBURNING, BURN});

			double slownessCost = attributes.Get({AFTERBURNING, SLOWING});
			double disruptionCost = attributes.Get({AFTERBURNING, DISRUPTION});

			if(thrust && shields >= shieldCost && hull >= hullCost
				&& energy >= energyCost && fuel >= fuelCost && heat >= heatCost)
			{
				shields -= shieldCost;
				hull -= hullCost;
				energy -= energyCost;
				fuel -= fuelCost;
				heat -= heatCost;

				discharge += dischargeCost;
				corrosion += corrosionCost;
				ionization += ionCost;
				scrambling += scramblingCost;
				leakage += leakageCost;
				burning += burningCost;

				slowness += slownessCost;
				disruption += disruptionCost;

				acceleration += angle.Unit() * (1. + attributes.Get("acceleration multiplier")) * thrust / mass;

				// Only create the afterburner effects if the ship is in the player's system.
				isUsingAfterburner = !forget;
			}
		}
	}
	if(acceleration)
	{
		acceleration *= slowMultiplier;
		// Acceleration multiplier needs to modify effective drag, otherwise it changes top speeds.
		Point dragAcceleration = acceleration - velocity * dragForce * (1. + attributes.Get("acceleration multiplier"));
		// Make sure dragAcceleration has nonzero length, to avoid divide by zero.
		if(dragAcceleration)
		{
			// What direction will the net acceleration be if this drag is applied?
			// If the net acceleration will be opposite the thrust, do not apply drag.
			dragAcceleration *= .5 * (acceleration.Unit().Dot(dragAcceleration.Unit()) + 1.);

			// A ship can only "cheat" to stop if it is moving slow enough that
			// it could stop completely this frame. This is to avoid overshooting
			// when trying to stop and ending up headed in the other direction.
			if(commands.Has(Command::STOP))
			{
				// How much acceleration would it take to come to a stop in the
				// direction normal to the ship's current facing? This is only
				// possible if the acceleration plus drag vector is in the
				// opposite direction from the velocity vector when both are
				// projected onto the current facing vector, and the acceleration
				// vector is the larger of the two.
				double vNormal = velocity.Dot(angle.Unit());
				double aNormal = dragAcceleration.Dot(angle.Unit());
				if((aNormal > 0.) != (vNormal > 0.) && fabs(aNormal) > fabs(vNormal))
					dragAcceleration = -vNormal * angle.Unit();
			}
			velocity += dragAcceleration;
		}
		acceleration = Point();
	}
}



void Ship::StepTargeting()
{
	// Boarding:
	shared_ptr<const Ship> target = GetTargetShip();
	// If this is a fighter or drone and it is not assisting someone at the
	// moment, its boarding target should be its parent ship.
	// Unless the player uses a fighter as their flagship and is boarding an enemy ship.
	if(CanBeCarried() && !(target && (target == GetShipToAssist() || isYours)))
		target = GetParent();
	if(target && !isDisabled)
	{
		Point dp = (target->position - position);
		double distance = dp.Length();
		Point dv = (target->velocity - velocity);
		double speed = dv.Length();
		isBoarding = (distance < 50. && speed < 1. && commands.Has(Command::BOARD));
		if(isBoarding && !CanBeCarried())
		{
			if(!target->IsDisabled() && government->IsEnemy(target->government))
				isBoarding = false;
			else if(target->IsDestroyed() || target->IsLanding() || target->IsHyperspacing()
					|| target->GetSystem() != GetSystem())
				isBoarding = false;
		}
		if(isBoarding && !pilotError)
		{
			Angle facing = angle;
			bool left = target->Unit().Cross(facing.Unit()) < 0.;
			double turn = left - !left;

			// Check if the ship will still be pointing to the same side of the target
			// angle if it turns by this amount.
			facing += TurnRate() * turn;
			bool stillLeft = target->Unit().Cross(facing.Unit()) < 0.;
			if(left != stillLeft)
				turn = 0.;
			angle += TurnRate() * turn;

			velocity += dv.Unit() * .1;
			position += dp.Unit() * .5;

			if(distance < 10. && speed < 1. && ((CanBeCarried() && government == target->government) || !turn))
			{
				if(cloak && !attributes.Get("cloaked boarding"))
				{
					// Allow the player to get all the way to the end of the
					// boarding sequence (including locking on to the ship) but
					// not to actually board, if they are cloaked, except if they have "cloaked boarding".
					if(isYours)
						Messages::Add("You cannot board a ship while cloaked.", Messages::Importance::High);
				}
				else
				{
					isBoarding = false;
					bool isEnemy = government->IsEnemy(target->government);
					if(isEnemy && Random::Real() < target->Attributes().Get("self destruct"))
					{
						Messages::Add("The " + target->DisplayModelName() + " \"" + target->Name()
							+ "\" has activated its self-destruct mechanism.", Messages::Importance::High);
						GetTargetShip()->SelfDestruct();
					}
					else
						hasBoarded = true;
				}
			}
		}
	}

	// Clear your target if it is destroyed. This is only important for NPCs,
	// because ordinary ships cease to exist once they are destroyed.
	target = GetTargetShip();
	if(target && target->IsDestroyed() && target->explosionCount >= target->explosionTotal)
		targetShip.reset();
}



// Finally, move the ship and create any movement visuals.
void Ship::DoEngineVisuals(vector<Visual> &visuals, bool isUsingAfterburner)
{
	if(isUsingAfterburner && !Attributes().AfterburnerEffects().empty())
	{
		double gimbalDirection = (Commands().Has(Command::FORWARD) || Commands().Has(Command::BACK))
			* -Commands().Turn();

		for(const EnginePoint &point : enginePoints)
		{
			Angle gimbal = Angle(gimbalDirection * point.gimbal.Degrees());
			Angle afterburnerAngle = angle + point.facing + gimbal;
			Point pos = angle.Rotate(point) * Zoom() + position;
			// Stream the afterburner effects outward in the direction the engines are facing.
			Point effectVelocity = velocity - 6. * afterburnerAngle.Unit();
			for(auto &&it : Attributes().AfterburnerEffects())
				for(int i = 0; i < it.second; ++i)
					visuals.emplace_back(*it.first, pos, effectVelocity, afterburnerAngle);
		}
	}
}



// Add escorts to this ship. Escorts look to the parent ship for movement
// cues and try to stay with it when it lands or goes into hyperspace.
void Ship::AddEscort(Ship &ship)
{
	escorts.push_back(ship.shared_from_this());
}



void Ship::RemoveEscort(const Ship &ship)
{
	auto it = escorts.begin();
	for( ; it != escorts.end(); ++it)
		if(it->lock().get() == &ship)
		{
			escorts.erase(it);
			return;
		}
}



double Ship::MinimumHull() const
{
	if(neverDisabled)
		return 0.;

	double maximumHull = MaxHull();
	double absoluteThreshold = attributes.Get("absolute threshold");
	if(absoluteThreshold > 0.)
		return absoluteThreshold;

	double thresholdPercent = attributes.Get("threshold percentage");
	double transition = 1 / (1 + 0.0005 * maximumHull);
	double minimumHull = maximumHull * (thresholdPercent > 0.
		? min(thresholdPercent, 1.) : 0.1 * (1. - transition) + 0.5 * transition);

	return max(0., floor(minimumHull + attributes.Get("hull threshold")));
}



void Ship::CreateExplosion(vector<Visual> &visuals, bool spread)
{
	if(!HasSprite() || !GetMask().IsLoaded() || explosionEffects.empty())
		return;

	// Bail out if this loops enough times, just in case.
	for(int i = 0; i < 10; ++i)
	{
		Point point((Random::Real() - .5) * Width(),
			(Random::Real() - .5) * Height());
		if(GetMask().Contains(point, Angle()))
		{
			// Pick an explosion.
			int type = Random::Int(explosionTotal);
			auto it = explosionEffects.begin();
			for( ; it != explosionEffects.end(); ++it)
			{
				type -= it->second;
				if(type < 0)
					break;
			}
			Point effectVelocity = velocity;
			if(spread)
			{
				double scale = .04 * (Width() + Height());
				effectVelocity += Angle::Random().Unit() * (scale * Random::Real());
			}
			visuals.emplace_back(*it->first, angle.Rotate(point) + position, std::move(effectVelocity), angle);
			++explosionCount;
			return;
		}
	}
}



// Place a "spark" effect, like ionization or disruption.
void Ship::CreateSparks(vector<Visual> &visuals, const string &name, double amount)
{
	CreateSparks(visuals, GameData::Effects().Get(name), amount);
}



void Ship::CreateSparks(vector<Visual> &visuals, const Effect *effect, double amount)
{
	if(forget)
		return;

	// Limit the number of sparks, depending on the size of the sprite.
	amount = min(amount, Width() * Height() * .0006);
	// Preallocate capacity, in case we're adding a non-trivial number of sparks.
	visuals.reserve(visuals.size() + static_cast<int>(amount));

	while(true)
	{
		amount -= Random::Real();
		if(amount <= 0.)
			break;

		Point point((Random::Real() - .5) * Width(),
			(Random::Real() - .5) * Height());
		if(GetMask().Contains(point, Angle()))
			visuals.emplace_back(*effect, angle.Rotate(point) + position, velocity, angle);
	}
}



double Ship::CalculateAttraction() const
{
	return max(0., .4 * sqrt(attributes.Get("cargo space")) - 1.8);
}



double Ship::CalculateDeterrence() const
{
	double tempDeterrence = 0.;
	for(const Hardpoint &hardpoint : Weapons())
		if(hardpoint.GetOutfit())
		{
			const Outfit *weapon = hardpoint.GetOutfit();
			// 1 DoT damage of type X = 100 damage of type X over an extended period of time
			// (~95 damage after 5 seconds, ~99 damage after 8 seconds). Therefore, multiply
			// DoT damage types by 100. Disruption, scrambling, and slowing don't have an
			// analogous instantaneous damage type, but still just multiply them by 100 to
			// stay consistent.

			// Compare the relative damage types to the strength of the firing ship, since we
			// have nothing else to reasonably compare against.

			// Shield and hull damage are the primary damage types that dictate combat, so
			// consider the full damage dealt by these types for the strength of a weapon.
			double shieldFactor = weapon->ShieldDamage()
					+ weapon->RelativeShieldDamage() * MaxShields()
					+ weapon->DischargeDamage() * 100.;
			double hullFactor = weapon->HullDamage()
					+ weapon->RelativeHullDamage() * MaxHull()
					+ weapon->CorrosionDamage() * 100.;

			// Other damage types don't outright destroy ships, so they aren't considered
			// as heavily in the strength of a weapon.
			double energyFactor = weapon->EnergyDamage()
					+ weapon->RelativeEnergyDamage() * attributes.Get({PASSIVE, ENERGY})
					+ weapon->IonDamage() * 100.;
			double heatFactor = weapon->HeatDamage()
					+ weapon->RelativeHeatDamage() * MaximumHeat()
					+ weapon->BurnDamage() * 100.;
			double fuelFactor = weapon->FuelDamage()
					+ weapon->RelativeFuelDamage() * attributes.Get({PASSIVE, FUEL})
					+ weapon->LeakDamage() * 100.;
			double scramblingFactor = weapon->ScramblingDamage() * 100.;
			double slowingFactor = weapon->SlowingDamage() * 100.;
			double disruptionFactor = weapon->DisruptionDamage() * 100.;

			// Disabled and asteroid damage are ignored because they don't matter in combat.

			double strength = shieldFactor + hullFactor + 0.2 * (energyFactor + heatFactor + fuelFactor
					+ scramblingFactor + slowingFactor + disruptionFactor);
			tempDeterrence += .12 * strength / weapon->Reload();
		}
	return tempDeterrence;
}<|MERGE_RESOLUTION|>--- conflicted
+++ resolved
@@ -993,19 +993,13 @@
 			for(const auto &it : baseAttributes.HyperOutSounds())
 				for(int i = 0; i < it.second; ++i)
 					out.Write("hyperdrive out sound", it.first->Name());
-<<<<<<< HEAD
-			baseAttributes.Attributes().Save(out);
-=======
 			for(const auto &it : baseAttributes.CargoScanSounds())
 				for(int i = 0; i < it.second; ++i)
 					out.Write("cargo scan sound", it.first->Name());
 			for(const auto &it : baseAttributes.OutfitScanSounds())
 				for(int i = 0; i < it.second; ++i)
 					out.Write("outfit scan sound", it.first->Name());
-			for(const auto &it : baseAttributes.Attributes())
-				if(it.second)
-					out.Write(it.first, it.second);
->>>>>>> e613d0dd
+			baseAttributes.Attributes().Save(out);
 		}
 		out.EndChild();
 
