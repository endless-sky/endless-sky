/* Ship.cpp
Copyright (c) 2014 by Michael Zahniser

Endless Sky is free software: you can redistribute it and/or modify it under the
terms of the GNU General Public License as published by the Free Software
Foundation, either version 3 of the License, or (at your option) any later version.

Endless Sky is distributed in the hope that it will be useful, but WITHOUT ANY
WARRANTY; without even the implied warranty of MERCHANTABILITY or FITNESS FOR A
PARTICULAR PURPOSE. See the GNU General Public License for more details.

You should have received a copy of the GNU General Public License along with
this program. If not, see <https://www.gnu.org/licenses/>.
*/

#include "Ship.h"

#include "Audio.h"
#include "CategoryList.h"
#include "CategoryTypes.h"
#include "DamageDealt.h"
#include "DataNode.h"
#include "DataWriter.h"
#include "Effect.h"
#include "Flotsam.h"
#include "text/Format.h"
#include "GameData.h"
#include "Government.h"
#include "JumpTypes.h"
#include "Logger.h"
#include "Mask.h"
#include "Messages.h"
#include "Phrase.h"
#include "Planet.h"
#include "PlayerInfo.h"
#include "Preferences.h"
#include "Projectile.h"
#include "Random.h"
#include "ShipEvent.h"
#include "Sound.h"
#include "Sprite.h"
#include "SpriteSet.h"
#include "StellarObject.h"
#include "System.h"
#include "TextReplacements.h"
#include "Visual.h"
#include "Wormhole.h"

#include <algorithm>
#include <cassert>
#include <cmath>
#include <limits>
#include <sstream>

using namespace std;

namespace {
	const string FIGHTER_REPAIR = "Repair fighters in";
	const vector<string> BAY_SIDE = {"inside", "over", "under"};
	const vector<string> BAY_FACING = {"forward", "left", "right", "back"};
	const vector<Angle> BAY_ANGLE = {Angle(0.), Angle(-90.), Angle(90.), Angle(180.)};

	const vector<string> ENGINE_SIDE = {"under", "over"};
	const vector<string> STEERING_FACING = {"none", "left", "right"};

	const double MAXIMUM_TEMPERATURE = 100.;

	const double SCAN_TIME = 600.;

	// Helper function to transfer energy to a given stat if it is less than the
	// given maximum value.
	void DoRepair(double &stat, double &available, double maximum)
	{
		double transfer = max(0., min(available, maximum - stat));
		stat += transfer;
		available -= transfer;
	}

	// Helper function to repair a given stat up to its maximum, limited by
	// how much repair is available and how much energy, fuel, and heat are available.
	// Updates the stat, the available amount, and the energy, fuel, and heat amounts.
	void DoRepair(double &stat, double &available, double maximum, double &energy, double energyCost,
		double &fuel, double fuelCost, double &heat, double heatCost)
	{
		if(available <= 0. || stat >= maximum)
			return;

		// Energy, heat, and fuel costs are the energy, fuel, or heat required per unit repaired.
		if(energyCost > 0.)
			available = min(available, energy / energyCost);
		if(fuelCost > 0.)
			available = min(available, fuel / fuelCost);
		if(heatCost < 0.)
			available = min(available, heat / -heatCost);

		double transfer = min(available, maximum - stat);
		if(transfer > 0.)
		{
			stat += transfer;
			available -= transfer;
			energy -= transfer * energyCost;
			fuel -= transfer * fuelCost;
			heat += transfer * heatCost;
		}
	}

	// Helper function to reduce a given status effect according
	// to its resistance, limited by how much energy, fuel, and heat are available.
	// Updates the stat and the energy, fuel, and heat amounts.
	void DoStatusEffect(bool isDeactivated, double &stat, double resistance, double &energy, double energyCost,
		double &fuel, double fuelCost, double &heat, double heatCost)
	{
		if(isDeactivated || resistance <= 0.)
		{
			stat = max(0., .99 * stat);
			return;
		}

		// Calculate how much resistance can be used assuming no
		// energy or fuel cost.
		resistance = .99 * stat - max(0., .99 * stat - resistance);

		// Limit the resistance by the available energy, heat, and fuel.
		if(energyCost > 0.)
			resistance = min(resistance, energy / energyCost);
		if(fuelCost > 0.)
			resistance = min(resistance, fuel / fuelCost);
		if(heatCost < 0.)
			resistance = min(resistance, heat / -heatCost);

		// Update the stat, energy, heat, and fuel given how much resistance is being used.
		if(resistance > 0.)
		{
			stat = max(0., .99 * stat - resistance);
			energy -= resistance * energyCost;
			fuel -= resistance * fuelCost;
			heat += resistance * heatCost;
		}
		else
			stat = max(0., .99 * stat);
	}

	// Get an overview of how many weapon-outfits are equipped.
	map<const Outfit *, int> GetEquipped(const vector<Hardpoint> &weapons)
	{
		map<const Outfit *, int> equipped;
		for(const Hardpoint &hardpoint : weapons)
			if(hardpoint.GetOutfit())
				++equipped[hardpoint.GetOutfit()];
		return equipped;
	}

	void LogWarning(const string &trueModelName, const string &name, string &&warning)
	{
		string shipID = trueModelName + (name.empty() ? ": " : " \"" + name + "\": ");
		Logger::LogError(shipID + std::move(warning));
	}

	// Transfer as many of the given outfits from the source ship to the target
	// ship as the source ship can remove and the target ship can handle. Returns the
	// items and amounts that were actually transferred (so e.g. callers can determine
	// how much material was transferred, if any).
	map<const Outfit *, int> TransferAmmo(const map<const Outfit *, int> &stockpile, Ship &from, Ship &to)
	{
		auto transferred = map<const Outfit *, int>{};
		for(auto &&item : stockpile)
		{
			assert(item.second > 0 && "stockpile count must be positive");
			int unloadable = abs(from.Attributes().CanAdd(*item.first, -item.second));
			int loadable = to.Attributes().CanAdd(*item.first, unloadable);
			if(loadable > 0)
			{
				from.AddOutfit(item.first, -loadable);
				to.AddOutfit(item.first, loadable);
				transferred[item.first] = loadable;
			}
		}
		return transferred;
	}

	// Ships which are scrambled have a chance for their weapons to jam,
	// delaying their firing for another reload cycle. The less energy
	// a ship has relative to its max and the more scrambled the ship is,
	// the higher the chance that a weapon will jam. The jam chance is
	// capped at 50%. Very small amounts of scrambling are ignored.
	// The scale is such that a weapon with a scrambling damage of 5 and a reload
	// of 60 (i.e. the ion cannon) will only ever push a ship to a jam chance
	// of 5% when it is at 100% energy.
	double CalculateJamChance(double maxEnergy, double scrambling)
	{
		double scale = maxEnergy * 220.;
		return scrambling > .1 ? min(0.5, scale ? scrambling / scale : 1.) : 0.;
	}
}



// Construct and Load() at the same time.
Ship::Ship(const DataNode &node)
{
	Load(node);
}



void Ship::Load(const DataNode &node)
{
	if(node.Size() >= 2)
		trueModelName = node.Token(1);
	if(node.Size() >= 3)
	{
		base = GameData::Ships().Get(trueModelName);
		variantName = node.Token(2);
	}
	isDefined = true;

	government = GameData::PlayerGovernment();

	// Note: I do not clear the attributes list here so that it is permissible
	// to override one ship definition with another.
	bool hasEngine = false;
	bool hasArmament = false;
	bool hasBays = false;
	bool hasExplode = false;
	bool hasLeak = false;
	bool hasFinalExplode = false;
	bool hasOutfits = false;
	bool hasDescription = false;
	for(const DataNode &child : node)
	{
		const string &key = child.Token(0);
		bool add = (key == "add");
		if(add && (child.Size() < 2 || child.Token(1) != "attributes"))
		{
			child.PrintTrace("Skipping invalid use of 'add' with " + (child.Size() < 2
					? "no key." : "key: " + child.Token(1)));
			continue;
		}
		if(key == "sprite")
			LoadSprite(child);
		else if(child.Token(0) == "thumbnail" && child.Size() >= 2)
			thumbnail = SpriteSet::Get(child.Token(1));
		else if(key == "name" && child.Size() >= 2)
			name = child.Token(1);
		else if(key == "display name" && child.Size() >= 2)
			displayModelName = child.Token(1);
		else if(key == "plural" && child.Size() >= 2)
			pluralModelName = child.Token(1);
		else if(key == "noun" && child.Size() >= 2)
			noun = child.Token(1);
		else if(key == "swizzle" && child.Size() >= 2)
			customSwizzle = child.Value(1);
		else if(key == "uuid" && child.Size() >= 2)
			uuid = EsUuid::FromString(child.Token(1));
		else if(key == "attributes" || add)
		{
			if(!add)
				baseAttributes.Load(child);
			else
			{
				addAttributes = true;
				attributes.Load(child);
			}
		}
		else if((key == "engine" || key == "reverse engine" || key == "steering engine") && child.Size() >= 3)
		{
			if(!hasEngine)
			{
				enginePoints.clear();
				reverseEnginePoints.clear();
				steeringEnginePoints.clear();
				hasEngine = true;
			}
			bool reverse = (key == "reverse engine");
			bool steering = (key == "steering engine");

			vector<EnginePoint> &editPoints = (!steering && !reverse) ? enginePoints :
				(reverse ? reverseEnginePoints : steeringEnginePoints);
			editPoints.emplace_back(0.5 * child.Value(1), 0.5 * child.Value(2),
				(child.Size() > 3 ? child.Value(3) : 1.));
			EnginePoint &engine = editPoints.back();
			if(reverse)
				engine.facing = Angle(180.);
			for(const DataNode &grand : child)
			{
				const string &grandKey = grand.Token(0);
				if(grandKey == "zoom" && grand.Size() >= 2)
					engine.zoom = grand.Value(1);
				else if(grandKey == "angle" && grand.Size() >= 2)
					engine.facing += Angle(grand.Value(1));
				else
				{
					for(unsigned j = 1; j < ENGINE_SIDE.size(); ++j)
						if(grandKey == ENGINE_SIDE[j])
							engine.side = j;
					if(steering)
						for(unsigned j = 1; j < STEERING_FACING.size(); ++j)
							if(grandKey == STEERING_FACING[j])
								engine.steering = j;
				}
			}
		}
		else if(key == "gun" || key == "turret")
		{
			if(!hasArmament)
			{
				armament = Armament();
				hasArmament = true;
			}
			const Outfit *outfit = nullptr;
			Point hardpoint;
			if(child.Size() >= 3)
			{
				hardpoint = Point(child.Value(1), child.Value(2));
				if(child.Size() >= 4)
					outfit = GameData::Outfits().Get(child.Token(3));
			}
			else
			{
				if(child.Size() >= 2)
					outfit = GameData::Outfits().Get(child.Token(1));
			}
			Angle gunPortAngle = Angle(0.);
			bool gunPortParallel = false;
			bool drawUnder = (key == "gun");
			if(child.HasChildren())
			{
				for(const DataNode &grand : child)
				{
					if(grand.Token(0) == "angle" && grand.Size() >= 2)
						gunPortAngle = grand.Value(1);
					else if(grand.Token(0) == "parallel")
						gunPortParallel = true;
					else if(grand.Token(0) == "under")
						drawUnder = true;
					else if(grand.Token(0) == "over")
						drawUnder = false;
					else
						grand.PrintTrace("Skipping unrecognized attribute:");
				}
			}
			if(key == "gun")
				armament.AddGunPort(hardpoint, gunPortAngle, gunPortParallel, drawUnder, outfit);
			else
				armament.AddTurret(hardpoint, drawUnder, outfit);
		}
		else if(key == "never disabled")
			neverDisabled = true;
		else if(key == "uncapturable")
			isCapturable = false;
		else if(((key == "fighter" || key == "drone") && child.Size() >= 3) ||
			(key == "bay" && child.Size() >= 4))
		{
			// While the `drone` and `fighter` keywords are supported for backwards compatibility, the
			// standard format is `bay <ship-category>`, with the same signature for other values.
			string category = "Fighter";
			int childOffset = 0;
			if(key == "drone")
				category = "Drone";
			else if(key == "bay")
			{
				category = child.Token(1);
				childOffset += 1;
			}

			if(!hasBays)
			{
				bays.clear();
				hasBays = true;
			}
			bays.emplace_back(child.Value(1 + childOffset), child.Value(2 + childOffset), category);
			Bay &bay = bays.back();
			for(int i = 3 + childOffset; i < child.Size(); ++i)
			{
				for(unsigned j = 1; j < BAY_SIDE.size(); ++j)
					if(child.Token(i) == BAY_SIDE[j])
						bay.side = j;
				for(unsigned j = 1; j < BAY_FACING.size(); ++j)
					if(child.Token(i) == BAY_FACING[j])
						bay.facing = BAY_ANGLE[j];
			}
			if(child.HasChildren())
				for(const DataNode &grand : child)
				{
					// Load in the effect(s) to be displayed when the ship launches.
					if(grand.Token(0) == "launch effect" && grand.Size() >= 2)
					{
						int count = grand.Size() >= 3 ? static_cast<int>(grand.Value(2)) : 1;
						const Effect *e = GameData::Effects().Get(grand.Token(1));
						bay.launchEffects.insert(bay.launchEffects.end(), count, e);
					}
					else if(grand.Token(0) == "angle" && grand.Size() >= 2)
						bay.facing = Angle(grand.Value(1));
					else
					{
						bool handled = false;
						for(unsigned i = 1; i < BAY_SIDE.size(); ++i)
							if(grand.Token(0) == BAY_SIDE[i])
							{
								bay.side = i;
								handled = true;
							}
						for(unsigned i = 1; i < BAY_FACING.size(); ++i)
							if(grand.Token(0) == BAY_FACING[i])
							{
								bay.facing = BAY_ANGLE[i];
								handled = true;
							}
						if(!handled)
							grand.PrintTrace("Skipping unrecognized attribute:");
					}
				}
		}
		else if(key == "leak" && child.Size() >= 2)
		{
			if(!hasLeak)
			{
				leaks.clear();
				hasLeak = true;
			}
			Leak leak(GameData::Effects().Get(child.Token(1)));
			if(child.Size() >= 3)
				leak.openPeriod = child.Value(2);
			if(child.Size() >= 4)
				leak.closePeriod = child.Value(3);
			leaks.push_back(leak);
		}
		else if(key == "explode" && child.Size() >= 2)
		{
			if(!hasExplode)
			{
				explosionEffects.clear();
				explosionTotal = 0;
				hasExplode = true;
			}
			int count = (child.Size() >= 3) ? child.Value(2) : 1;
			explosionEffects[GameData::Effects().Get(child.Token(1))] += count;
			explosionTotal += count;
		}
		else if(key == "final explode" && child.Size() >= 2)
		{
			if(!hasFinalExplode)
			{
				finalExplosions.clear();
				hasFinalExplode = true;
			}
			int count = (child.Size() >= 3) ? child.Value(2) : 1;
			finalExplosions[GameData::Effects().Get(child.Token(1))] += count;
		}
		else if(key == "outfits")
		{
			if(!hasOutfits)
			{
				outfits.clear();
				hasOutfits = true;
			}
			for(const DataNode &grand : child)
			{
				int count = (grand.Size() >= 2) ? grand.Value(1) : 1;
				if(count > 0)
					outfits[GameData::Outfits().Get(grand.Token(0))] += count;
				else
					grand.PrintTrace("Skipping invalid outfit count:");
			}

			// Verify we have at least as many installed outfits as were identified as "equipped."
			// If not (e.g. a variant definition), ensure FinishLoading equips into a blank slate.
			if(!hasArmament)
				for(const auto &pair : GetEquipped(Weapons()))
				{
					auto it = outfits.find(pair.first);
					if(it == outfits.end() || it->second < pair.second)
					{
						armament.UninstallAll();
						break;
					}
				}
		}
		else if(key == "cargo")
			cargo.Load(child);
		else if(key == "crew" && child.Size() >= 2)
			crew = static_cast<int>(child.Value(1));
		else if(key == "fuel" && child.Size() >= 2)
			fuel = child.Value(1);
		else if(key == "shields" && child.Size() >= 2)
			shields = child.Value(1);
		else if(key == "hull" && child.Size() >= 2)
			hull = child.Value(1);
		else if(key == "position" && child.Size() >= 3)
			position = Point(child.Value(1), child.Value(2));
		else if(key == "system" && child.Size() >= 2)
			currentSystem = GameData::Systems().Get(child.Token(1));
		else if(key == "planet" && child.Size() >= 2)
		{
			zoom = 0.;
			landingPlanet = GameData::Planets().Get(child.Token(1));
		}
		else if(key == "destination system" && child.Size() >= 2)
			targetSystem = GameData::Systems().Get(child.Token(1));
		else if(key == "parked")
			isParked = true;
		else if(key == "description" && child.Size() >= 2)
		{
			if(!hasDescription)
			{
				description.clear();
				hasDescription = true;
			}
			description += child.Token(1);
			description += '\n';
		}
		else if(key == "remove" && child.Size() >= 2)
		{
			if(child.Token(1) == "bays")
				removeBays = true;
			else
				child.PrintTrace("Skipping unsupported \"remove\":");
		}
		else if(key != "actions")
			child.PrintTrace("Skipping unrecognized attribute:");
	}

	if(displayModelName.empty())
		displayModelName = trueModelName;

	// If no plural model name was given, default to the model name with an 's' appended.
	// If the model name ends with an 's' or 'z', print a warning because the default plural will never be correct.
	// Variants will import their plural name from the base model in FinishLoading.
	if(pluralModelName.empty() && variantName.empty())
	{
		pluralModelName = displayModelName + 's';
		if(displayModelName.back() == 's' || displayModelName.back() == 'z')
			node.PrintTrace("Warning: explicit plural name definition required, but none is provided. Defaulting to \""
					+ pluralModelName + "\".");
	}
}



// When loading a ship, some of the outfits it lists may not have been
// loaded yet. So, wait until everything has been loaded, then call this.
void Ship::FinishLoading(bool isNewInstance)
{
	// All copies of this ship should save pointers to the "explosion" weapon
	// definition stored safely in the ship model, which will not be destroyed
	// until GameData is when the program quits. Also copy other attributes of
	// the base model if no overrides were given.
	if(GameData::Ships().Has(trueModelName))
	{
		const Ship *model = GameData::Ships().Get(trueModelName);
		explosionWeapon = &model->BaseAttributes();
		if(displayModelName.empty())
			displayModelName = model->displayModelName;
		if(pluralModelName.empty())
			pluralModelName = model->pluralModelName;
		if(noun.empty())
			noun = model->noun;
		if(!thumbnail)
			thumbnail = model->thumbnail;
	}

	// If this ship has a base class, copy any attributes not defined here.
	// Exception: uncapturable and "never disabled" flags don't carry over.
	if(base && base != this)
	{
		if(!GetSprite())
			reinterpret_cast<Body &>(*this) = *base;
		if(customSwizzle == -1)
			customSwizzle = base->CustomSwizzle();
		if(baseAttributes.Attributes().empty())
			baseAttributes = base->baseAttributes;
		if(bays.empty() && !base->bays.empty() && !removeBays)
			bays = base->bays;
		if(enginePoints.empty())
			enginePoints = base->enginePoints;
		if(reverseEnginePoints.empty())
			reverseEnginePoints = base->reverseEnginePoints;
		if(steeringEnginePoints.empty())
			steeringEnginePoints = base->steeringEnginePoints;
		if(explosionEffects.empty())
		{
			explosionEffects = base->explosionEffects;
			explosionTotal = base->explosionTotal;
		}
		if(finalExplosions.empty())
			finalExplosions = base->finalExplosions;
		if(outfits.empty())
			outfits = base->outfits;
		if(description.empty())
			description = base->description;

		bool hasHardpoints = false;
		for(const Hardpoint &hardpoint : armament.Get())
			if(hardpoint.GetPoint())
				hasHardpoints = true;

		if(!hasHardpoints)
		{
			// Check if any hardpoint locations were not specified.
			auto bit = base->Weapons().begin();
			auto bend = base->Weapons().end();
			auto nextGun = armament.Get().begin();
			auto nextTurret = armament.Get().begin();
			auto end = armament.Get().end();
			Armament merged;
			for( ; bit != bend; ++bit)
			{
				if(!bit->IsTurret())
				{
					while(nextGun != end && nextGun->IsTurret())
						++nextGun;
					const Outfit *outfit = (nextGun == end) ? nullptr : nextGun->GetOutfit();
					merged.AddGunPort(bit->GetPoint() * 2., bit->GetBaseAngle(), bit->IsParallel(), bit->IsUnder(), outfit);
					if(nextGun != end)
						++nextGun;
				}
				else
				{
					while(nextTurret != end && !nextTurret->IsTurret())
						++nextTurret;
					const Outfit *outfit = (nextTurret == end) ? nullptr : nextTurret->GetOutfit();
					merged.AddTurret(bit->GetPoint() * 2., bit->IsUnder(), outfit);
					if(nextTurret != end)
						++nextTurret;
				}
			}
			armament = merged;
		}
	}
	else if(removeBays)
		bays.clear();
	// Check that all the "equipped" weapons actually match what your ship
	// has, and that they are truly weapons. Remove any excess weapons and
	// warn if any non-weapon outfits are "installed" in a hardpoint.
	auto equipped = GetEquipped(Weapons());
	for(auto &it : equipped)
	{
		auto outfitIt = outfits.find(it.first);
		int amount = (outfitIt != outfits.end() ? outfitIt->second : 0);
		int excess = it.second - amount;
		if(excess > 0)
		{
			// If there are more hardpoints specifying this outfit than there
			// are instances of this outfit installed, remove some of them.
			armament.Add(it.first, -excess);
			it.second -= excess;

			LogWarning(VariantName(), Name(),
					"outfit \"" + it.first->TrueName() + "\" equipped but not included in outfit list.");
		}
		else if(!it.first->IsWeapon())
			// This ship was specified with a non-weapon outfit in a
			// hardpoint. Hardpoint::Install removes it, but issue a
			// warning so the definition can be fixed.
			LogWarning(VariantName(), Name(),
					"outfit \"" + it.first->TrueName() + "\" is not a weapon, but is installed as one.");
	}

	// Mark any drone that has no "automaton" value as an automaton, to
	// grandfather in the drones from before that attribute existed.
	if(baseAttributes.Category() == "Drone" && !baseAttributes.Get("automaton"))
		baseAttributes.Set("automaton", 1.);

	baseAttributes.Set("gun ports", armament.GunCount());
	baseAttributes.Set("turret mounts", armament.TurretCount());

	if(addAttributes)
	{
		// Store attributes from an "add attributes" node in the ship's
		// baseAttributes so they can be written to the save file.
		baseAttributes.Add(attributes);
		addAttributes = false;
	}
	// Add the attributes of all your outfits to the ship's base attributes.
	attributes = baseAttributes;
	vector<string> undefinedOutfits;
	for(const auto &it : outfits)
	{
		if(!it.first->IsDefined())
		{
			undefinedOutfits.emplace_back("\"" + it.first->TrueName() + "\"");
			continue;
		}
		attributes.Add(*it.first, it.second);
		// Some ship variant definitions do not specify which weapons
		// are placed in which hardpoint. Add any weapons that are not
		// yet installed to the ship's armament.
		if(it.first->IsWeapon())
		{
			int count = it.second;
			auto eit = equipped.find(it.first);
			if(eit != equipped.end())
				count -= eit->second;

			if(count)
			{
				count -= armament.Add(it.first, count);
				if(count)
					LogWarning(VariantName(), Name(),
						"weapon \"" + it.first->TrueName() + "\" installed, but insufficient slots to use it.");
			}
		}
	}
	if(!undefinedOutfits.empty())
	{
		bool plural = undefinedOutfits.size() > 1;
		// Print the ship name once, then all undefined outfits. If we're reporting for a stock ship, then it
		// doesn't have a name, and missing outfits aren't named yet either. A variant name might exist, though.
		string message;
		if(isYours)
		{
			message = "Player ship " + trueModelName + " \"" + name + "\":";
			string PREFIX = plural ? "\n\tUndefined outfit " : " undefined outfit ";
			for(auto &&outfit : undefinedOutfits)
				message += PREFIX + outfit;
		}
		else
		{
			message = variantName.empty() ? "Stock ship \"" + trueModelName + "\": "
				: trueModelName + " variant \"" + variantName + "\": ";
			message += to_string(undefinedOutfits.size()) + " undefined outfit" + (plural ? "s" : "") + " installed.";
		}

		Logger::LogError(message);
	}
	// Inspect the ship's armament to ensure that guns are in gun ports and
	// turrets are in turret mounts. This can only happen when the armament
	// is configured incorrectly in a ship or variant definition. Do not
	// bother printing this warning if the outfit is not fully defined.
	for(const Hardpoint &hardpoint : armament.Get())
	{
		const Outfit *outfit = hardpoint.GetOutfit();
		if(outfit && outfit->IsDefined()
				&& (hardpoint.IsTurret() != (outfit->Get("turret mounts") != 0.)))
		{
			string warning = (!isYours && !variantName.empty()) ? "variant \"" + variantName + "\"" : trueModelName;
			if(!name.empty())
				warning += " \"" + name + "\"";
			warning += ": outfit \"" + outfit->TrueName() + "\" installed as a ";
			warning += (hardpoint.IsTurret() ? "turret but is a gun.\n\tturret" : "gun but is a turret.\n\tgun");
			warning += to_string(2. * hardpoint.GetPoint().X()) + " " + to_string(2. * hardpoint.GetPoint().Y());
			warning += " \"" + outfit->TrueName() + "\"";
			Logger::LogError(warning);
		}
	}
	cargo.SetSize(attributes.Get("cargo space"));
	armament.FinishLoading();

	// Figure out how far from center the farthest hardpoint is.
	weaponRadius = 0.;
	for(const Hardpoint &hardpoint : armament.Get())
		weaponRadius = max(weaponRadius, hardpoint.GetPoint().Length());

	// Allocate enough firing bits for this ship.
	firingCommands.SetHardpoints(armament.Get().size());

	// If this ship is being instantiated for the first time, make sure its
	// crew, fuel, etc. are all refilled.
	if(isNewInstance)
		Recharge(true);

	// Ensure that all defined bays are of a valid category. Remove and warn about any
	// invalid bays. Add a default "launch effect" to any remaining internal bays if
	// this ship is crewed (i.e. pressurized).
	string warning;
	const auto &bayCategories = GameData::GetCategory(CategoryType::BAY);
	for(auto it = bays.begin(); it != bays.end(); )
	{
		Bay &bay = *it;
		if(!bayCategories.Contains(bay.category))
		{
			warning += "Invalid bay category: " + bay.category + "\n";
			it = bays.erase(it);
			continue;
		}
		else
			++it;
		if(bay.side == Bay::INSIDE && bay.launchEffects.empty() && Crew())
			bay.launchEffects.emplace_back(GameData::Effects().Get("basic launch"));
	}

	canBeCarried = bayCategories.Contains(attributes.Category());

	// Issue warnings if this ship has is misconfigured, e.g. is missing required values
	// or has negative outfit, cargo, weapon, or engine capacity.
	for(auto &&attr : set<string>{"outfit space", "cargo space", "weapon capacity", "engine capacity"})
	{
		double val = attributes.Get(attr);
		if(val < 0)
			warning += attr + ": " + Format::Number(val) + "\n";
	}
	if(attributes.Get("drag") <= 0.)
	{
		warning += "Defaulting " + string(attributes.Get("drag") ? "invalid" : "missing") + " \"drag\" attribute to 100.0\n";
		attributes.Set("drag", 100.);
	}

	// Calculate the values used to determine this ship's value and danger.
	attraction = CalculateAttraction();
	deterrence = CalculateDeterrence();

	if(!warning.empty())
	{
		// This check is mostly useful for variants and stock ships, which have
		// no names. Print the outfits to facilitate identifying this ship definition.
		string message = (!name.empty() ? "Ship \"" + name + "\" " : "") + "(" + VariantName() + "):\n";
		ostringstream outfitNames;
		outfitNames << "has outfits:\n";
		for(const auto &it : outfits)
			outfitNames << '\t' << it.second << " " + it.first->TrueName() << endl;
		Logger::LogError(message + warning + outfitNames.str());
	}

	// Ships read from a save file may have non-default shields or hull.
	// Perform a full IsDisabled calculation.
	isDisabled = true;
	isDisabled = IsDisabled();

	// Calculate this ship's jump information, e.g. how much it costs to jump, how far it can jump, how it can jump.
	navigation.Calibrate(*this);
	aiCache.Calibrate(*this);

	// A saved ship may have an invalid target system. Since all game data is loaded and all player events are
	// applied at this point, any target system that is not accessible should be cleared. Note: this does not
	// account for systems accessible via wormholes, but also does not need to as AI will route the ship properly.
	if(!isNewInstance && targetSystem)
	{
		string message = "Warning: " + string(isYours ? "player-owned " : "NPC ")
			+ trueModelName + " \"" + name + "\": Cannot reach target system \"" + targetSystem->Name();
		if(!currentSystem)
		{
			Logger::LogError(message + "\" (no current system).");
			targetSystem = nullptr;
		}
		else if(!currentSystem->Links().count(targetSystem)
			&& (!navigation.JumpRange() || !currentSystem->JumpNeighbors(navigation.JumpRange()).count(targetSystem)))
		{
			Logger::LogError(message + "\" by hyperlink or jump from system \"" + currentSystem->Name() + ".\"");
			targetSystem = nullptr;
		}
	}
}



// Check if this ship (model) and its outfits have been defined.
bool Ship::IsValid() const
{
	for(auto &&outfit : outfits)
		if(!outfit.first->IsDefined())
			return false;

	return isDefined;
}



// Save a full description of this ship, as currently configured.
void Ship::Save(DataWriter &out) const
{
	out.Write("ship", trueModelName);
	out.BeginChild();
	{
		out.Write("name", name);
		if(displayModelName != trueModelName)
			out.Write("display name", displayModelName);
		if(pluralModelName != displayModelName + 's')
			out.Write("plural", pluralModelName);
		if(!noun.empty())
			out.Write("noun", noun);
		SaveSprite(out);
		if(thumbnail)
			out.Write("thumbnail", thumbnail->Name());

		if(neverDisabled)
			out.Write("never disabled");
		if(!isCapturable)
			out.Write("uncapturable");
		if(customSwizzle >= 0)
			out.Write("swizzle", customSwizzle);

		out.Write("uuid", uuid.ToString());

		out.Write("attributes");
		out.BeginChild();
		{
			out.Write("category", baseAttributes.Category());
			out.Write("cost", baseAttributes.Cost());
			out.Write("mass", baseAttributes.Mass());
			for(const auto &it : baseAttributes.FlareSprites())
				for(int i = 0; i < it.second; ++i)
					it.first.SaveSprite(out, "flare sprite");
			for(const auto &it : baseAttributes.FlareSounds())
				for(int i = 0; i < it.second; ++i)
					out.Write("flare sound", it.first->Name());
			for(const auto &it : baseAttributes.ReverseFlareSprites())
				for(int i = 0; i < it.second; ++i)
					it.first.SaveSprite(out, "reverse flare sprite");
			for(const auto &it : baseAttributes.ReverseFlareSounds())
				for(int i = 0; i < it.second; ++i)
					out.Write("reverse flare sound", it.first->Name());
			for(const auto &it : baseAttributes.SteeringFlareSprites())
				for(int i = 0; i < it.second; ++i)
					it.first.SaveSprite(out, "steering flare sprite");
			for(const auto &it : baseAttributes.SteeringFlareSounds())
				for(int i = 0; i < it.second; ++i)
					out.Write("steering flare sound", it.first->Name());
			for(const auto &it : baseAttributes.AfterburnerEffects())
				for(int i = 0; i < it.second; ++i)
					out.Write("afterburner effect", it.first->Name());
			for(const auto &it : baseAttributes.JumpEffects())
				for(int i = 0; i < it.second; ++i)
					out.Write("jump effect", it.first->Name());
			for(const auto &it : baseAttributes.JumpSounds())
				for(int i = 0; i < it.second; ++i)
					out.Write("jump sound", it.first->Name());
			for(const auto &it : baseAttributes.JumpInSounds())
				for(int i = 0; i < it.second; ++i)
					out.Write("jump in sound", it.first->Name());
			for(const auto &it : baseAttributes.JumpOutSounds())
				for(int i = 0; i < it.second; ++i)
					out.Write("jump out sound", it.first->Name());
			for(const auto &it : baseAttributes.HyperSounds())
				for(int i = 0; i < it.second; ++i)
					out.Write("hyperdrive sound", it.first->Name());
			for(const auto &it : baseAttributes.HyperInSounds())
				for(int i = 0; i < it.second; ++i)
					out.Write("hyperdrive in sound", it.first->Name());
			for(const auto &it : baseAttributes.HyperOutSounds())
				for(int i = 0; i < it.second; ++i)
					out.Write("hyperdrive out sound", it.first->Name());
			for(const auto &it : baseAttributes.Attributes())
				if(it.second)
					out.Write(it.first, it.second);
		}
		out.EndChild();

		out.Write("outfits");
		out.BeginChild();
		{
			using OutfitElement = pair<const Outfit *const, int>;
			WriteSorted(outfits,
				[](const OutfitElement *lhs, const OutfitElement *rhs)
					{ return lhs->first->TrueName() < rhs->first->TrueName(); },
				[&out](const OutfitElement &it)
				{
					if(it.second == 1)
						out.Write(it.first->TrueName());
					else
						out.Write(it.first->TrueName(), it.second);
				});
		}
		out.EndChild();

		cargo.Save(out);
		out.Write("crew", crew);
		out.Write("fuel", fuel);
		out.Write("shields", shields);
		out.Write("hull", hull);
		out.Write("position", position.X(), position.Y());

		for(const EnginePoint &point : enginePoints)
		{
			out.Write("engine", 2. * point.X(), 2. * point.Y());
			out.BeginChild();
			out.Write("zoom", point.zoom);
			out.Write("angle", point.facing.Degrees());
			out.Write(ENGINE_SIDE[point.side]);
			out.EndChild();

		}
		for(const EnginePoint &point : reverseEnginePoints)
		{
			out.Write("reverse engine", 2. * point.X(), 2. * point.Y());
			out.BeginChild();
			out.Write("zoom", point.zoom);
			out.Write("angle", point.facing.Degrees() - 180.);
			out.Write(ENGINE_SIDE[point.side]);
			out.EndChild();
		}
		for(const EnginePoint &point : steeringEnginePoints)
		{
			out.Write("steering engine", 2. * point.X(), 2. * point.Y());
			out.BeginChild();
			out.Write("zoom", point.zoom);
			out.Write("angle", point.facing.Degrees());
			out.Write(ENGINE_SIDE[point.side]);
			out.Write(STEERING_FACING[point.steering]);
			out.EndChild();
		}
		for(const Hardpoint &hardpoint : armament.Get())
		{
			const char *type = (hardpoint.IsTurret() ? "turret" : "gun");
			if(hardpoint.GetOutfit())
				out.Write(type, 2. * hardpoint.GetPoint().X(), 2. * hardpoint.GetPoint().Y(),
					hardpoint.GetOutfit()->TrueName());
			else
				out.Write(type, 2. * hardpoint.GetPoint().X(), 2. * hardpoint.GetPoint().Y());
			double hardpointAngle = hardpoint.GetBaseAngle().Degrees();
			out.BeginChild();
			{
				if(hardpointAngle)
					out.Write("angle", hardpointAngle);
				if(hardpoint.IsParallel())
					out.Write("parallel");
				if(hardpoint.IsUnder())
					out.Write("under");
				else
					out.Write("over");
			}
			out.EndChild();
		}
		for(const Bay &bay : bays)
		{
			double x = 2. * bay.point.X();
			double y = 2. * bay.point.Y();

			out.Write("bay", bay.category, x, y);

			if(!bay.launchEffects.empty() || bay.facing.Degrees() || bay.side)
			{
				out.BeginChild();
				{
					if(bay.facing.Degrees())
						out.Write("angle", bay.facing.Degrees());
					if(bay.side)
						out.Write(BAY_SIDE[bay.side]);
					for(const Effect *effect : bay.launchEffects)
						out.Write("launch effect", effect->Name());
				}
				out.EndChild();
			}
		}
		for(const Leak &leak : leaks)
			out.Write("leak", leak.effect->Name(), leak.openPeriod, leak.closePeriod);

		using EffectElement = pair<const Effect *const, int>;
		auto effectSort = [](const EffectElement *lhs, const EffectElement *rhs)
			{ return lhs->first->Name() < rhs->first->Name(); };
		WriteSorted(explosionEffects, effectSort, [&out](const EffectElement &it)
		{
			if(it.second)
				out.Write("explode", it.first->Name(), it.second);
		});
		WriteSorted(finalExplosions, effectSort, [&out](const EffectElement &it)
		{
			if(it.second)
				out.Write("final explode", it.first->Name(), it.second);
		});

		if(currentSystem)
			out.Write("system", currentSystem->Name());
		else
		{
			// A carried ship is saved in its carrier's system.
			shared_ptr<const Ship> parent = GetParent();
			if(parent && parent->currentSystem)
				out.Write("system", parent->currentSystem->Name());
		}
		if(landingPlanet)
			out.Write("planet", landingPlanet->TrueName());
		if(targetSystem)
			out.Write("destination system", targetSystem->Name());
		if(isParked)
			out.Write("parked");
	}
	out.EndChild();
}



const EsUuid &Ship::UUID() const noexcept
{
	return uuid;
}



void Ship::SetUUID(const EsUuid &id)
{
	uuid.clone(id);
}



const string &Ship::Name() const
{
	return name;
}



// Set / Get the name of this class of ships, e.g. "Marauder Raven."
void Ship::SetTrueModelName(const string &model)
{
	this->trueModelName = model;
}



const string &Ship::TrueModelName() const
{
	return trueModelName;
}



const string &Ship::DisplayModelName() const
{
	return displayModelName;
}



const string &Ship::PluralModelName() const
{
	return pluralModelName;
}



// Get the name of this ship as a variant.
const string &Ship::VariantName() const
{
	return variantName.empty() ? trueModelName : variantName;
}



// Get the generic noun (e.g. "ship") to be used when describing this ship.
const string &Ship::Noun() const
{
	static const string SHIP = "ship";
	return noun.empty() ? SHIP : noun;
}



// Get this ship's description.
const string &Ship::Description() const
{
	return description;
}



// Get the shipyard thumbnail for this ship.
const Sprite *Ship::Thumbnail() const
{
	return thumbnail;
}



// Get this ship's cost.
int64_t Ship::Cost() const
{
	return attributes.Cost();
}



// Get the cost of this ship's chassis, with no outfits installed.
int64_t Ship::ChassisCost() const
{
	return baseAttributes.Cost();
}



int64_t Ship::Strength() const
{
	return Cost();
}



double Ship::Attraction() const
{
	return attraction;
}



double Ship::Deterrence() const
{
	return deterrence;
}



// Check if this ship is configured in such a way that it would be difficult
// or impossible to fly.
vector<string> Ship::FlightCheck() const
{
	auto checks = vector<string>{};

	double generation = attributes.Get("energy generation") - attributes.Get("energy consumption");
	double consuming = attributes.Get("fuel energy");
	double solar = attributes.Get("solar collection");
	double battery = attributes.Get("energy capacity");
	double energy = generation + consuming + solar + battery;
	double fuelChange = attributes.Get("fuel generation") - attributes.Get("fuel consumption");
	double fuelCapacity = attributes.Get("fuel capacity");
	double fuel = fuelCapacity + fuelChange;
	double thrust = attributes.Get("thrust");
	double reverseThrust = attributes.Get("reverse thrust");
	double afterburner = attributes.Get("afterburner thrust");
	double thrustEnergy = attributes.Get("thrusting energy");
	double turn = attributes.Get("turn");
	double turnEnergy = attributes.Get("turning energy");
	double hyperDrive = navigation.HasHyperdrive();
	double jumpDrive = navigation.HasJumpDrive();

	// Report the first error condition that will prevent takeoff:
	if(IdleHeat() >= MaximumHeat())
		checks.emplace_back("overheating!");
	else if(energy <= 0.)
		checks.emplace_back("no energy!");
	else if((energy - consuming <= 0.) && (fuel <= 0.))
		checks.emplace_back("no fuel!");
	else if(!thrust && !reverseThrust && !afterburner)
		checks.emplace_back("no thruster!");
	else if(!turn)
		checks.emplace_back("no steering!");

	// If no errors were found, check all warning conditions:
	if(checks.empty())
	{
		if(RequiredCrew() > attributes.Get("bunks"))
			checks.emplace_back("insufficient bunks?");
		if(!thrust && !reverseThrust)
			checks.emplace_back("afterburner only?");
		if(!thrust && !afterburner)
			checks.emplace_back("reverse only?");
		if(!generation && !solar && !consuming)
			checks.emplace_back("battery only?");
		if(energy < thrustEnergy)
			checks.emplace_back("limited thrust?");
		if(energy < turnEnergy)
			checks.emplace_back("limited turn?");
		if(energy - .8 * solar < .2 * (turnEnergy + thrustEnergy))
			checks.emplace_back("solar power?");
		if(fuel < 0.)
			checks.emplace_back("fuel?");
		if(!canBeCarried)
		{
			if(!hyperDrive && !jumpDrive)
				checks.emplace_back("no hyperdrive?");
			if(fuelCapacity < navigation.JumpFuel())
				checks.emplace_back("no fuel?");
		}
		for(const auto &it : outfits)
			if(it.first->IsWeapon() && it.first->FiringEnergy() > energy)
			{
				checks.emplace_back("insufficient energy to fire?");
				break;
			}
	}

	return checks;
}



void Ship::SetPosition(Point position)
{
	this->position = position;
}



// Instantiate a newly-created ship in-flight.
void Ship::Place(Point position, Point velocity, Angle angle, bool isDeparting)
{
	this->position = position;
	this->velocity = velocity;
	this->angle = angle;

	// If landed, place the ship right above the planet.
	// Escorts should take off a bit behind their flagships.
	if(landingPlanet)
	{
		landingPlanet = nullptr;
		zoom = parent.lock() ? (-.2 + -.8 * Random::Real()) : 0.;
	}
	else
		zoom = 1.;
	// Make sure various special status values are reset.
	heat = IdleHeat();
	ionization = 0.;
	scrambling = 0.;
	disruption = 0.;
	slowness = 0.;
	discharge = 0.;
	corrosion = 0.;
	leakage = 0.;
	burning = 0.;
	shieldDelay = 0;
	hullDelay = 0;
	isInvisible = !HasSprite();
	jettisoned.clear();
	hyperspaceCount = 0;
	forget = 1;
	targetShip.reset();
	shipToAssist.reset();
	if(isDeparting)
		lingerSteps = 0;

	// The swizzle is only updated if this ship has a government or when it is departing
	// from a planet. Launching a carry from a carrier does not update its swizzle.
	if(government && isDeparting)
	{
		auto swizzle = customSwizzle >= 0 ? customSwizzle : government->GetSwizzle();
		SetSwizzle(swizzle);

		// Set swizzle for any carried ships too.
		for(const auto &bay : bays)
		{
			if(bay.ship)
				bay.ship->SetSwizzle(bay.ship->customSwizzle >= 0 ? bay.ship->customSwizzle : swizzle);
		}
	}
}



// Set the name of this particular ship.
void Ship::SetName(const string &name)
{
	this->name = name;
}



// Set which system this ship is in.
void Ship::SetSystem(const System *system)
{
	currentSystem = system;
	navigation.SetSystem(system);
}



void Ship::SetPlanet(const Planet *planet)
{
	zoom = !planet;
	landingPlanet = planet;
}



void Ship::SetGovernment(const Government *government)
{
	if(government)
		SetSwizzle(customSwizzle >= 0 ? customSwizzle : government->GetSwizzle());
	this->government = government;
}



void Ship::SetIsSpecial(bool special)
{
	isSpecial = special;
}



bool Ship::IsSpecial() const
{
	return isSpecial;
}



void Ship::SetIsYours(bool yours)
{
	isYours = yours;
}



bool Ship::IsYours() const
{
	return isYours;
}



void Ship::SetIsParked(bool parked)
{
	isParked = parked;
}



bool Ship::IsParked() const
{
	return isParked;
}



bool Ship::HasDeployOrder() const
{
	return shouldDeploy;
}



void Ship::SetDeployOrder(bool shouldDeploy)
{
	this->shouldDeploy = shouldDeploy;
}



const Personality &Ship::GetPersonality() const
{
	return personality;
}



void Ship::SetPersonality(const Personality &other)
{
	personality = other;
}



const Phrase *Ship::GetHailPhrase() const
{
	return hail;
}



void Ship::SetHailPhrase(const Phrase &phrase)
{
	hail = &phrase;
}



string Ship::GetHail(map<string, string> &&subs) const
{
	string hailStr = hail ? hail->Get() : government ? government->GetHail(isDisabled) : "";

	if(hailStr.empty())
		return hailStr;

	subs["<npc>"] = Name();
	return Format::Replace(hailStr, subs);
}



ShipAICache &Ship::GetAICache()
{
	return aiCache;
}



void Ship::UpdateCaches()
{
	aiCache.Recalibrate(*this);
	navigation.Recalibrate(*this);
}



bool Ship::CanSendHail(const PlayerInfo &player, bool allowUntranslated) const
{
	const System *playerSystem = player.GetSystem();
	if(!playerSystem)
		return false;

	// Make sure this ship is in the same system as the player.
	if(GetSystem() != playerSystem)
		return false;

	// Player ships shouldn't send hails.
	const Government *gov = GetGovernment();
	if(!gov || IsYours())
		return false;

	// Make sure this ship is able to send a hail.
	if(IsDisabled() || !Crew() || Cloaking() >= 1. || GetPersonality().IsMute())
		return false;

	// Ships that don't share a language with the player shouldn't communicate when hailed directly.
	// Only random event hails should work, and only if the government explicitly has
	// untranslated hails. This is ensured by the allowUntranslated argument.
	if(!(allowUntranslated && gov->SendUntranslatedHails())
			&& !gov->Language().empty() && !player.Conditions().Get("language: " + gov->Language()))
		return false;

	return true;
}



// Set the commands for this ship to follow this timestep.
void Ship::SetCommands(const Command &command)
{
	commands = command;
}



void Ship::SetCommands(const FireCommand &firingCommand)
{
	firingCommands.UpdateWith(firingCommand);
}



const Command &Ship::Commands() const
{
	return commands;
}



const FireCommand &Ship::FiringCommands() const noexcept
{
	return firingCommands;
}



// Move this ship. A ship may create effects as it moves, in particular if
// it is in the process of blowing up. If this returns false, the ship
// should be deleted.
void Ship::Move(vector<Visual> &visuals, list<shared_ptr<Flotsam>> &flotsam)
{
	// Do nothing with ships that are being forgotten.
	if(StepFlags())
		return;

	// We're done if the ship was destroyed.
	const int destroyResult = StepDestroyed(visuals, flotsam);
	if(destroyResult > 0)
		return;

	const bool isBeingDestroyed = destroyResult;

	// Generate energy, heat, etc. if we're not being destroyed.
	if(!isBeingDestroyed)
		DoGeneration();

	DoPassiveEffects(visuals, flotsam);
	DoJettison(flotsam);
	DoCloakDecision();

	bool isUsingAfterburner = false;

	// Don't let the ship do anything else if it is being destroyed.
	if(!isBeingDestroyed)
	{
		// See if the ship is entering hyperspace.
		// If it is, nothing more needs to be done here.
		if(DoHyperspaceLogic(visuals))
			return;

		// Check if we're trying to land.
		// If we landed, we're done.
		if(DoLandingLogic())
			return;

		// Move the turrets.
		if(!isDisabled)
			armament.Aim(firingCommands);

		DoInitializeMovement();
		StepPilot();
		DoMovement(isUsingAfterburner);
		StepTargeting();
	}

	// Move the ship.
	position += velocity;

	// Show afterburner flares unless the ship is being destroyed.
	if(!isBeingDestroyed)
		DoEngineVisuals(visuals, isUsingAfterburner);
}



// Launch any ships that are ready to launch.
void Ship::Launch(list<shared_ptr<Ship>> &ships, vector<Visual> &visuals)
{
	// Allow carried ships to launch from a disabled ship, but not from a ship that
	// is landing, jumping, or cloaked. If already destroyed (e.g. self-destructing),
	// eject any ships still docked, possibly destroying them in the process.
	bool ejecting = IsDestroyed();
	if(!ejecting && (!commands.Has(Command::DEPLOY) || zoom != 1.f || hyperspaceCount || cloak))
		return;

	for(Bay &bay : bays)
		if(bay.ship
			&& ((bay.ship->Commands().Has(Command::DEPLOY) && !Random::Int(40 + 20 * !bay.ship->attributes.Get("automaton")))
			|| (ejecting && !Random::Int(6))))
		{
			// Resupply any ships launching of their own accord.
			if(!ejecting)
			{
				// Determine which of the fighter's weapons we can restock.
				auto restockable = bay.ship->GetArmament().RestockableAmmo();
				auto toRestock = map<const Outfit *, int>{};
				for(auto &&ammo : restockable)
				{
					int count = OutfitCount(ammo);
					if(count > 0)
						toRestock.emplace(ammo, count);
				}
				auto takenAmmo = TransferAmmo(toRestock, *this, *bay.ship);
				bool tookAmmo = !takenAmmo.empty();
				if(tookAmmo)
				{
					// Update the carried mass cache.
					for(auto &&item : takenAmmo)
						carriedMass += item.first->Mass() * item.second;
				}

				// This ship will refuel naturally based on the carrier's fuel
				// collection, but the carrier may have some reserves to spare.
				double maxFuel = bay.ship->attributes.Get("fuel capacity");
				if(maxFuel)
				{
					double spareFuel = fuel - navigation.JumpFuel();
					if(spareFuel > 0.)
						TransferFuel(spareFuel, bay.ship.get());
					// If still low or out-of-fuel, re-stock the carrier and don't
					// launch, except if some ammo was taken (since we can fight).
					if(!tookAmmo && bay.ship->fuel < .25 * maxFuel)
					{
						TransferFuel(bay.ship->fuel, this);
						continue;
					}
				}
			}
			// Those being ejected may be destroyed if they are already injured.
			else if(bay.ship->Health() < Random::Real())
				bay.ship->SelfDestruct();

			ships.push_back(bay.ship);
			double maxV = bay.ship->MaxVelocity() * (1 + bay.ship->IsDestroyed());
			Point exitPoint = position + angle.Rotate(bay.point);
			// When ejected, ships depart haphazardly.
			Angle launchAngle = ejecting ? Angle(exitPoint - position) : angle + bay.facing;
			Point v = velocity + (.3 * maxV) * launchAngle.Unit() + (.2 * maxV) * Angle::Random().Unit();
			bay.ship->Place(exitPoint, v, launchAngle, false);
			bay.ship->SetSystem(currentSystem);
			bay.ship->SetParent(shared_from_this());
			bay.ship->UnmarkForRemoval();
			// Update the cached sum of carried ship masses.
			carriedMass -= bay.ship->Mass();
			// Create the desired launch effects.
			for(const Effect *effect : bay.launchEffects)
				visuals.emplace_back(*effect, exitPoint, velocity, launchAngle);

			bay.ship.reset();
		}
}



// Check if this ship is boarding another ship.
shared_ptr<Ship> Ship::Board(bool autoPlunder, bool nonDocking)
{
	if(!hasBoarded)
		return shared_ptr<Ship>();
	hasBoarded = false;

	shared_ptr<Ship> victim = GetTargetShip();
	if(CannotAct() || !victim || victim->IsDestroyed() || victim->GetSystem() != GetSystem())
		return shared_ptr<Ship>();

	// For a fighter or drone, "board" means "return to ship." Except when the ship is
	// explicitly of the nonDocking type.
	if(CanBeCarried() && !nonDocking)
	{
		SetTargetShip(shared_ptr<Ship>());
		if(!victim->IsDisabled() && victim->GetGovernment() == government)
			victim->Carry(shared_from_this());
		return shared_ptr<Ship>();
	}

	// Board a friendly ship, to repair or refuel it.
	if(!government->IsEnemy(victim->GetGovernment()))
	{
		SetShipToAssist(shared_ptr<Ship>());
		SetTargetShip(shared_ptr<Ship>());
		bool helped = victim->isDisabled;
		victim->hull = min(max(victim->hull, victim->MinimumHull() * 1.5), victim->attributes.Get("hull"));
		victim->isDisabled = false;
		// Transfer some fuel if needed.
		if(victim->NeedsFuel() && CanRefuel(*victim))
		{
			helped = true;
			TransferFuel(victim->JumpFuelMissing(), victim.get());
		}
		if(helped)
		{
			pilotError = 120;
			victim->pilotError = 120;
		}
		return victim;
	}
	if(!victim->IsDisabled())
		return shared_ptr<Ship>();

	// If the boarding ship is the player, they will choose what to plunder.
	// Always take fuel if you can.
	victim->TransferFuel(victim->fuel, this);
	if(autoPlunder)
	{
		// Take any commodities that fit.
		victim->cargo.TransferAll(cargo, false);

		// Pause for two seconds before moving on.
		pilotError = 120;
	}

	// Stop targeting this ship (so you will not board it again right away).
	if(!autoPlunder || personality.Disables())
		SetTargetShip(shared_ptr<Ship>());
	return victim;
}



// Scan the target, if able and commanded to. Return a ShipEvent bitmask
// giving the types of scan that succeeded.
int Ship::Scan(const PlayerInfo &player)
{
	if(!commands.Has(Command::SCAN) || CannotAct())
		return 0;

	shared_ptr<const Ship> target = GetTargetShip();
	if(!(target && target->IsTargetable()))
		return 0;

	// The range of a scanner is proportional to the square root of its power.
	// Because of Pythagoras, if we use square-distance, we can skip this square root.
	double cargoDistanceSquared = attributes.Get("cargo scan power");
	double outfitDistanceSquared = attributes.Get("outfit scan power");

	// Bail out if this ship has no scanners.
	if(!cargoDistanceSquared && !outfitDistanceSquared)
		return 0;

	double cargoSpeed = attributes.Get("cargo scan efficiency");
	if(!cargoSpeed)
		cargoSpeed = cargoDistanceSquared;

	double outfitSpeed = attributes.Get("outfit scan efficiency");
	if(!outfitSpeed)
		outfitSpeed = outfitDistanceSquared;

	// Check how close this ship is to the target it is trying to scan.
	// To normalize 1 "scan power" to reach 100 pixels, divide this square distance by 100^2, or multiply by 0.0001.
	// Because this uses distance squared, to reach 200 pixels away you need 4 "scan power".
	double distanceSquared = target->position.DistanceSquared(position) * .0001;

	// Check the target's outfit and cargo space. A larger ship takes longer to scan.
	// Normalized around 200 tons of cargo/outfit space.
	// A ship with less than 10 tons of outfit space or cargo space takes as long to
	// scan as one with 10 tons. This avoids small sizes being scanned instantly, or
	// causing a divide by zero error at sizes of 0.
	// If instantly scanning very small ships is desirable, this can be removed.
	double outfits = max(10., target->baseAttributes.Get("outfit space")) * .005;
	double cargo = max(10., target->attributes.Get("cargo space")) * .005;

	// Check if either scanner has finished scanning.
	bool startedScanning = false;
	bool activeScanning = false;
	int result = 0;
	auto doScan = [&distanceSquared, &startedScanning, &activeScanning, &result]
			(double &elapsed, const double speed, const double scannerRange,
					const double depth, const int event)
	-> void
	{
		if(elapsed < SCAN_TIME && distanceSquared < scannerRange)
		{
			startedScanning |= !elapsed;
			activeScanning = true;

			// Division is more expensive to calculate than multiplication,
			// so rearrange the formula to minimize divisions.

			// "(scannerRange - 0.5 * distance) / scannerRange"
			// This line hits 1 at distace = 0, and 0.5 at distance = scannerRange.
			// There is also a hard cap on scanning range.

			// "speed / (sqrt(speed) + distance)"
			// This gives a modest speed boost at no distance, and
			// the boost tapers off to 0 at arbitrarily large distances.

			// "1 / depth"
			// This makes scan time proportional to cargo or outfit space.

			elapsed += ((scannerRange - .5 * distanceSquared) * speed)
				/ (scannerRange * (sqrt(speed) + distanceSquared) * depth);

			if(elapsed >= SCAN_TIME)
				result |= event;
		}
	};
	doScan(cargoScan, cargoSpeed, cargoDistanceSquared, cargo, ShipEvent::SCAN_CARGO);
	doScan(outfitScan, outfitSpeed, outfitDistanceSquared, outfits, ShipEvent::SCAN_OUTFITS);

	// Play the scanning sound if the actor or the target is the player's ship.
	if(isYours || (target->isYours && activeScanning))
		Audio::Play(Audio::Get("scan"), Position());

	bool isImportant = false;
	if(target->isYours)
		isImportant = target.get() == player.Flagship() || government->FinesContents(target.get());

	if(startedScanning && isYours)
	{
		if(!target->Name().empty())
			Messages::Add("Attempting to scan the " + target->Noun() + " \"" + target->Name() + "\"."
				, Messages::Importance::Low);
		else
			Messages::Add("Attempting to scan the selected " + target->Noun() + "."
				, Messages::Importance::Low);

		if(target->GetGovernment()->IsProvokedOnScan() && target->CanSendHail(player))
		{
			// If this ship has no name, show its model name instead.
			string tag;
			const string &gov = target->GetGovernment()->GetName();
			if(!target->Name().empty())
				tag = gov + " " + target->Noun() + " \"" + target->Name() + "\": ";
			else
				tag = target->ModelName() + " (" + gov + "): ";
			Messages::Add(tag + "Please refrain from scanning us or we will be forced to take action.",
				Messages::Importance::Highest);
		}
	}
	else if(startedScanning && target->isYours && isImportant)
		Messages::Add("The " + government->GetName() + " " + Noun() + " \""
				+ Name() + "\" is attempting to scan your ship \"" + target->Name() + "\".",
				Messages::Importance::Low);

	if(target->isYours && !isYours && isImportant)
	{
		if(result & ShipEvent::SCAN_CARGO)
			Messages::Add("The " + government->GetName() + " " + Noun() + " \""
					+ Name() + "\" completed its cargo scan of your ship \"" + target->Name() + "\".",
					Messages::Importance::High);
		if(result & ShipEvent::SCAN_OUTFITS)
			Messages::Add("The " + government->GetName() + " " + Noun() + " \""
					+ Name() + "\" completed its outfit scan of your ship \"" + target->Name()
					+ (target->Attributes().Get("inscrutable") > 0. ? "\" with no useful results." : "\"."),
					Messages::Importance::High);
	}

	// Some governments are provoked when a scan is completed on one of their ships.
	const Government *gov = target->GetGovernment();
	if(result && gov && gov->IsProvokedOnScan() && !gov->IsEnemy(government)
			&& (target->Shields() < .9 || target->Hull() < .9 || !target->GetPersonality().IsForbearing())
			&& !target->GetPersonality().IsPacifist())
		result |= ShipEvent::PROVOKE;

	return result;
}



// Find out what fraction of the scan is complete.
double Ship::CargoScanFraction() const
{
	return cargoScan / SCAN_TIME;
}



double Ship::OutfitScanFraction() const
{
	return outfitScan / SCAN_TIME;
}



// Fire any weapons that are ready to fire. If an anti-missile is ready,
// instead of firing here this function returns true and it can be fired if
// collision detection finds a missile in range.
bool Ship::Fire(vector<Projectile> &projectiles, vector<Visual> &visuals)
{
	isInSystem = true;
	forget = 0;

	// A ship that is about to die creates a special single-turn "projectile"
	// representing its death explosion.
	if(IsDestroyed() && explosionCount == explosionTotal && explosionWeapon)
		projectiles.emplace_back(position, explosionWeapon);

	if(CannotAct())
		return false;

	antiMissileRange = 0.;

	double jamChance = CalculateJamChance(Energy(), scrambling);

	const vector<Hardpoint> &hardpoints = armament.Get();
	for(unsigned i = 0; i < hardpoints.size(); ++i)
	{
		const Weapon *weapon = hardpoints[i].GetOutfit();
		if(weapon && CanFire(weapon))
		{
			if(weapon->AntiMissile())
				antiMissileRange = max(antiMissileRange, weapon->Velocity() + weaponRadius);
			else if(firingCommands.HasFire(i))
				armament.Fire(i, *this, projectiles, visuals, Random::Real() < jamChance);
		}
	}

	armament.Step(*this);

	return antiMissileRange;
}



// Fire an anti-missile.
bool Ship::FireAntiMissile(const Projectile &projectile, vector<Visual> &visuals)
{
	if(projectile.Position().Distance(position) > antiMissileRange)
		return false;
	if(CannotAct())
		return false;

	double jamChance = CalculateJamChance(Energy(), scrambling);

	const vector<Hardpoint> &hardpoints = armament.Get();
	for(unsigned i = 0; i < hardpoints.size(); ++i)
	{
		const Weapon *weapon = hardpoints[i].GetOutfit();
		if(weapon && CanFire(weapon))
			if(armament.FireAntiMissile(i, *this, projectile, visuals, Random::Real() < jamChance))
				return true;
	}

	return false;
}



const System *Ship::GetSystem() const
{
	return currentSystem;
}



const System *Ship::GetActualSystem() const
{
	auto p = GetParent();
	return currentSystem ? currentSystem : (p ? p->GetSystem() : nullptr);
}



// If the ship is landed, get the planet it has landed on.
const Planet *Ship::GetPlanet() const
{
	return zoom ? nullptr : landingPlanet;
}



bool Ship::IsCapturable() const
{
	return isCapturable;
}



bool Ship::IsTargetable() const
{
	return (zoom == 1.f && !explosionRate && !forget && !isInvisible && cloak < 1. && hull >= 0. && hyperspaceCount < 70);
}



bool Ship::IsOverheated() const
{
	return isOverheated;
}



bool Ship::IsDisabled() const
{
	if(!isDisabled)
		return false;

	double minimumHull = MinimumHull();
	bool needsCrew = RequiredCrew() != 0;
	return (hull < minimumHull || (!crew && needsCrew));
}



bool Ship::IsBoarding() const
{
	return isBoarding;
}



bool Ship::IsLanding() const
{
	return landingPlanet;
}



bool Ship::IsFleeing() const
{
	return isFleeing;
}



// Check if this ship is currently able to begin landing on its target.
bool Ship::CanLand() const
{
	if(!GetTargetStellar() || !GetTargetStellar()->GetPlanet() || isDisabled || IsDestroyed())
		return false;

	if(!GetTargetStellar()->GetPlanet()->CanLand(*this))
		return false;

	Point distance = GetTargetStellar()->Position() - position;
	double speed = velocity.Length();

	return (speed < 1. && distance.Length() < GetTargetStellar()->Radius());
}



bool Ship::CannotAct() const
{
	return (zoom != 1.f || isDisabled || hyperspaceCount || pilotError || cloak);
}



<<<<<<< HEAD
			if(distance < 10. && speed < 1. && (CanBeCarried() || !turn))
			{
				if(cloak)
				{
					// Allow the player to get all the way to the end of the
					// boarding sequence (including locking on to the ship) but
					// not to actually board, if they are cloaked.
					if(isYours)
						Messages::Add("You cannot board a ship while cloaked.", Messages::Importance::High);
				}
				else
				{
					isBoarding = false;
					bool isEnemy = government->IsEnemy(target->government);
					if(isEnemy && Random::Real() < target->Attributes().Get("self destruct"))
					{
						Messages::Add("The " + target->DisplayModelName() + " \"" + target->Name()
							+ "\" has activated its self-destruct mechanism.", Messages::Importance::High);
						GetTargetShip()->SelfDestruct();
					}
					else
						hasBoarded = true;
				}
			}
		}
	}
=======
double Ship::Cloaking() const
{
	return isInvisible ? 1. : cloak;
}
>>>>>>> 3e23a68e



bool Ship::IsEnteringHyperspace() const
{
	return hyperspaceSystem;
}



bool Ship::IsHyperspacing() const
{
	return hyperspaceCount != 0;
}



// Check if this ship is hyperspacing, specifically via a jump drive.
bool Ship::IsUsingJumpDrive() const
{
	return (hyperspaceSystem || hyperspaceCount) && isUsingJumpDrive;
}



// Check if this ship is currently able to enter hyperspace to its target.
bool Ship::IsReadyToJump(bool waitingIsReady) const
{
	// Ships can't jump while waiting for someone else, carried, or if already jumping.
	if(IsDisabled() || (!waitingIsReady && commands.Has(Command::WAIT))
			|| hyperspaceCount || !targetSystem || !currentSystem)
		return false;

	// Check if the target system is valid and there is enough fuel to jump.
	pair<JumpType, double> jumpUsed = navigation.GetCheapestJumpType(targetSystem);
	double fuelCost = jumpUsed.second;
	if(!fuelCost || fuel < fuelCost)
		return false;

	Point direction = targetSystem->Position() - currentSystem->Position();
	bool isJump = (jumpUsed.first == JumpType::JUMP_DRIVE);
	double scramThreshold = attributes.Get("scram drive");

	// If the system has a departure distance the ship is only allowed to leave the system
	// if it is beyond this distance.
	double departure = isJump ?
		currentSystem->JumpDepartureDistance() * currentSystem->JumpDepartureDistance()
		: currentSystem->HyperDepartureDistance() * currentSystem->HyperDepartureDistance();
	if(position.LengthSquared() <= departure)
		return false;


	// The ship can only enter hyperspace if it is traveling slowly enough
	// and pointed in the right direction.
	if(!isJump && scramThreshold)
	{
		double deviation = fabs(direction.Unit().Cross(velocity));
		if(deviation > scramThreshold)
			return false;
	}
	else if(velocity.Length() > attributes.Get("jump speed"))
		return false;

	if(!isJump)
	{
		// Figure out if we're within one turn step of facing this system.
		bool left = direction.Cross(angle.Unit()) < 0.;
		Angle turned = angle + TurnRate() * (left - !left);
		bool stillLeft = direction.Cross(turned.Unit()) < 0.;

		if(left == stillLeft)
			return false;
	}

	return true;
}



// Get this ship's custom swizzle.
int Ship::CustomSwizzle() const
{
	return customSwizzle;
}


// Check if the ship is thrusting. If so, the engine sound should be played.
bool Ship::IsThrusting() const
{
	return isThrusting;
}



bool Ship::IsReversing() const
{
	return isReversing;
}



bool Ship::IsSteering() const
{
	return isSteering;
}



double Ship::SteeringDirection() const
{
	return steeringDirection;
}



// Get the points from which engine flares should be drawn.
const vector<Ship::EnginePoint> &Ship::EnginePoints() const
{
	return enginePoints;
}



const vector<Ship::EnginePoint> &Ship::ReverseEnginePoints() const
{
	return reverseEnginePoints;
}



const vector<Ship::EnginePoint> &Ship::SteeringEnginePoints() const
{
	return steeringEnginePoints;
}



// Reduce a ship's hull to low enough to disable it. This is so a ship can be
// created as a derelict.
void Ship::Disable()
{
	shields = 0.;
	hull = min(hull, .5 * MinimumHull());
	isDisabled = true;
}



// Mark a ship as destroyed.
void Ship::Destroy()
{
	hull = -1.;
}



// Trigger the death of this ship.
void Ship::SelfDestruct()
{
	Destroy();
	explosionRate = 1024;
}



void Ship::Restore()
{
	hull = 0.;
	explosionCount = 0;
	explosionRate = 0;
	UnmarkForRemoval();
	Recharge(true);
}



bool Ship::IsDamaged() const
{
	// Account for ships with no shields when determining if they're damaged.
	return (attributes.Get("shields") != 0 && Shields() != 1.) || Hull() != 1.;
}



// Check if this ship has been destroyed.
bool Ship::IsDestroyed() const
{
	return (hull < 0.);
}



// Recharge and repair this ship (e.g. because it has landed).
void Ship::Recharge(bool atSpaceport)
{
	if(IsDestroyed())
		return;

	if(atSpaceport)
		crew = min<int>(max(crew, RequiredCrew()), attributes.Get("bunks"));
	pilotError = 0;
	pilotOkay = 0;

	if(atSpaceport || attributes.Get("shield generation"))
		shields = attributes.Get("shields");
	if(atSpaceport || attributes.Get("hull repair rate"))
		hull = attributes.Get("hull");
	if(atSpaceport || attributes.Get("energy generation"))
		energy = attributes.Get("energy capacity");
	if(atSpaceport || attributes.Get("fuel generation"))
		fuel = attributes.Get("fuel capacity");

	heat = IdleHeat();
	ionization = 0.;
	scrambling = 0.;
	disruption = 0.;
	slowness = 0.;
	discharge = 0.;
	corrosion = 0.;
	leakage = 0.;
	burning = 0.;
	shieldDelay = 0;
	hullDelay = 0;
}



bool Ship::CanRefuel(const Ship &other) const
{
	return (fuel - navigation.JumpFuel(targetSystem) >= other.JumpFuelMissing());
}



double Ship::TransferFuel(double amount, Ship *to)
{
	amount = max(fuel - attributes.Get("fuel capacity"), amount);
	if(to)
	{
		amount = min(to->attributes.Get("fuel capacity") - to->fuel, amount);
		to->fuel += amount;
	}
	fuel -= amount;
	return amount;
}



// Convert this ship from one government to another, as a result of boarding
// actions (if the player is capturing) or player death (poor decision-making).
// Returns the number of crew transferred from the capturer.
int Ship::WasCaptured(const shared_ptr<Ship> &capturer)
{
	// Repair up to the point where this ship is just barely not disabled.
	hull = min(max(hull, MinimumHull() * 1.5), attributes.Get("hull"));
	isDisabled = false;

<<<<<<< HEAD
		if(target->GetGovernment()->IsProvokedOnScan() && target->CanSendHail(player))
		{
			// If this ship has no name, show its model name instead.
			string tag;
			const string &gov = target->GetGovernment()->GetName();
			if(!target->Name().empty())
				tag = gov + " " + target->Noun() + " \"" + target->Name() + "\": ";
			else
				tag = target->DisplayModelName() + " (" + gov + "): ";
			Messages::Add(tag + "Please refrain from scanning us or we will be forced to take action.",
				Messages::Importance::Highest);
		}
	}
	else if(startedScanning && target->isYours && isImportant)
		Messages::Add("The " + government->GetName() + " " + Noun() + " \""
				+ Name() + "\" is attempting to scan your ship \"" + target->Name() + "\".",
				Messages::Importance::Low);
=======
	// Set the new government.
	government = capturer->GetGovernment();
>>>>>>> 3e23a68e

	// Transfer some crew over. Only transfer the bare minimum unless even that
	// is not possible, in which case, share evenly.
	int totalRequired = capturer->RequiredCrew() + RequiredCrew();
	int transfer = RequiredCrew() - crew;
	if(transfer > 0)
	{
		if(totalRequired > capturer->Crew() + crew)
			transfer = max(crew ? 0 : 1, (capturer->Crew() * transfer) / totalRequired);
		capturer->AddCrew(-transfer);
		AddCrew(transfer);
	}

	// Clear this ship's previous targets.
	ClearTargetsAndOrders();
	// Set the capturer as this ship's parent.
	SetParent(capturer);

	// This ship behaves like its new parent does.
	isSpecial = capturer->isSpecial;
	isYours = capturer->isYours;
	personality = capturer->personality;

	// Fighters should flee a disabled ship, but if the player manages to capture
	// the ship before they flee, the fighters are captured, too.
	for(const Bay &bay : bays)
		if(bay.ship)
			bay.ship->WasCaptured(capturer);
	// If a flagship is captured, its escorts become independent.
	for(const auto &it : escorts)
	{
		shared_ptr<Ship> escort = it.lock();
		if(escort)
			escort->parent.reset();
	}
	// This ship should not care about its now-unallied escorts.
	escorts.clear();

	return transfer;
}



// Clear all orders and targets this ship has (after capture or transfer of control).
void Ship::ClearTargetsAndOrders()
{
	commands.Clear();
	firingCommands.Clear();
	SetTargetShip(shared_ptr<Ship>());
	SetTargetStellar(nullptr);
	SetTargetSystem(nullptr);
	shipToAssist.reset();
	targetAsteroid.reset();
	targetFlotsam.reset();
	hyperspaceSystem = nullptr;
	landingPlanet = nullptr;
}



// Get characteristics of this ship, as a fraction between 0 and 1.
double Ship::Shields() const
{
	double maximum = attributes.Get("shields");
	return maximum ? min(1., shields / maximum) : 0.;
}



double Ship::Hull() const
{
	double maximum = attributes.Get("hull");
	return maximum ? min(1., hull / maximum) : 1.;
}



double Ship::Fuel() const
{
	double maximum = attributes.Get("fuel capacity");
	return maximum ? min(1., fuel / maximum) : 0.;
}



double Ship::Energy() const
{
	double maximum = attributes.Get("energy capacity");
	return maximum ? min(1., energy / maximum) : (hull > 0.) ? 1. : 0.;
}



// Allow returning a heat value greater than 1 (i.e. conveying how overheated
// this ship has become).
double Ship::Heat() const
{
	double maximum = MaximumHeat();
	return maximum ? heat / maximum : 1.;
}



// Get the ship's "health," where <=0 is disabled and 1 means full health.
double Ship::Health() const
{
	double minimumHull = MinimumHull();
	double hullDivisor = attributes.Get("hull") - minimumHull;
	double divisor = attributes.Get("shields") + hullDivisor;
	// This should not happen, but just in case.
	if(divisor <= 0. || hullDivisor <= 0.)
		return 0.;

	double spareHull = hull - minimumHull;
	// Consider hull-only and pooled health, compensating for any reductions by disruption damage.
	return min(spareHull / hullDivisor, (spareHull + shields / (1. + disruption * .01)) / divisor);
}



// Get the hull fraction at which this ship is disabled.
double Ship::DisabledHull() const
{
	double hull = attributes.Get("hull");
	double minimumHull = MinimumHull();

	return (hull > 0. ? minimumHull / hull : 0.);
}



// Get the actual shield level of the ship.
double Ship::ShieldLevel() const
{
	return shields;
}



// Get how disrupted this ship's shields are.
double Ship::DisruptionLevel() const
{
	return disruption;
}



// Get the (absolute) amount of hull that needs to be damaged until the
// ship becomes disabled. Returns 0 if the ships hull is already below the
// disabled threshold.
double Ship::HullUntilDisabled() const
{
	// Ships become disabled when they surpass their minimum hull threshold,
	// not when they are directly on it, so account for this by adding a small amount
	// of hull above the current hull level.
	return max(0., hull + 0.25 - MinimumHull());
}



const ShipJumpNavigation &Ship::JumpNavigation() const
{
	return navigation;
}



int Ship::JumpsRemaining(bool followParent) const
{
	// Make sure this ship has some sort of hyperdrive, and if so return how
	// many jumps it can make.
	double jumpFuel = 0.;
	if(!targetSystem && followParent)
	{
		// If this ship has no destination, the parent's substitutes for it,
		// but only if the location is reachable.
		auto p = GetParent();
		if(p)
			jumpFuel = navigation.JumpFuel(p->GetTargetSystem());
	}
	if(!jumpFuel)
		jumpFuel = navigation.JumpFuel(targetSystem);
	return jumpFuel ? fuel / jumpFuel : 0.;
}



bool Ship::NeedsFuel(bool followParent) const
{
	double jumpFuel = 0.;
	if(!targetSystem && followParent)
	{
		// If this ship has no destination, the parent's substitutes for it,
		// but only if the location is reachable.
		auto p = GetParent();
		if(p)
			jumpFuel = navigation.JumpFuel(p->GetTargetSystem());
	}
	if(!jumpFuel)
		jumpFuel = navigation.JumpFuel(targetSystem);
	return (fuel < jumpFuel) && (attributes.Get("fuel capacity") >= jumpFuel);
}



double Ship::JumpFuelMissing() const
{
	// Used for smart refueling: transfer only as much as really needed
	// includes checking if fuel cap is high enough at all
	double jumpFuel = navigation.JumpFuel(targetSystem);
	if(!jumpFuel || fuel > jumpFuel || jumpFuel > attributes.Get("fuel capacity"))
		return 0.;

	return jumpFuel - fuel;
}



// Get the heat level at idle.
double Ship::IdleHeat() const
{
	// This ship's cooling ability:
	double coolingEfficiency = CoolingEfficiency();
	double cooling = coolingEfficiency * attributes.Get("cooling");
	double activeCooling = coolingEfficiency * attributes.Get("active cooling");

	// Idle heat is the heat level where:
	// heat = heat * diss + heatGen - cool - activeCool * heat / (100 * mass)
	// heat = heat * (diss - activeCool / (100 * mass)) + (heatGen - cool)
	// heat * (1 - diss + activeCool / (100 * mass)) = (heatGen - cool)
	double production = max(0., attributes.Get("heat generation") - cooling);
	double dissipation = HeatDissipation() + activeCooling / MaximumHeat();
	if(!dissipation) return production ? numeric_limits<double>::max() : 0;
	return production / dissipation;
}



// Get the heat dissipation, in heat units per heat unit per frame.
double Ship::HeatDissipation() const
{
	return .001 * attributes.Get("heat dissipation");
}



// Get the maximum heat level, in heat units (not temperature).
double Ship::MaximumHeat() const
{
	return MAXIMUM_TEMPERATURE * (cargo.Used() + attributes.Mass() + attributes.Get("heat capacity"));
}



// Calculate the multiplier for cooling efficiency.
double Ship::CoolingEfficiency() const
{
	// This is an S-curve where the efficiency is 100% if you have no outfits
	// that create "cooling inefficiency", and as that value increases the
	// efficiency stays high for a while, then drops off, then approaches 0.
	double x = attributes.Get("cooling inefficiency");
	return 2. + 2. / (1. + exp(x / -2.)) - 4. / (1. + exp(x / -4.));
}



int Ship::Crew() const
{
	return crew;
}



// Calculate drag, accounting for drag reduction.
double Ship::Drag() const
{
	return attributes.Get("drag") / (1. + attributes.Get("drag reduction"));
}



int Ship::RequiredCrew() const
{
	if(attributes.Get("automaton"))
		return 0;

	// Drones do not need crew, but all other ships need at least one.
	return max<int>(1, attributes.Get("required crew"));
}



int Ship::CrewValue() const
{
	return max(Crew(), RequiredCrew()) + attributes.Get("crew equivalent");
}



void Ship::AddCrew(int count)
{
	crew = min<int>(crew + count, attributes.Get("bunks"));
}



// Check if this is a ship that can be used as a flagship.
bool Ship::CanBeFlagship() const
{
	return RequiredCrew() && Crew() && !IsDisabled();
}



double Ship::Mass() const
{
	return carriedMass + cargo.Used() + attributes.Mass();
}



// Account for inertia reduction, which affects movement but has no effect on the ship's heat capacity.
double Ship::InertialMass() const
{
	return Mass() / (1. + attributes.Get("inertia reduction"));
}



double Ship::TurnRate() const
{
	return attributes.Get("turn") / InertialMass();
}



double Ship::Acceleration() const
{
	double thrust = attributes.Get("thrust");
	return (thrust ? thrust : attributes.Get("afterburner thrust")) / InertialMass();
}



double Ship::MaxVelocity() const
{
	// v * drag / mass == thrust / mass
	// v * drag == thrust
	// v = thrust / drag
	double thrust = attributes.Get("thrust");
	return (thrust ? thrust : attributes.Get("afterburner thrust")) / Drag();
}



double Ship::ReverseAcceleration() const
{
	return attributes.Get("reverse thrust");
}



double Ship::MaxReverseVelocity() const
{
	return attributes.Get("reverse thrust") / Drag();
}



// This ship just got hit by a weapon. Take damage according to the
// DamageDealt from that weapon. The return value is a ShipEvent type,
// which may be a combination of PROVOKED, DISABLED, and DESTROYED.
// Create any target effects as sparks.
int Ship::TakeDamage(vector<Visual> &visuals, const DamageDealt &damage, const Government *sourceGovernment)
{
	bool wasDisabled = IsDisabled();
	bool wasDestroyed = IsDestroyed();

	shields -= damage.Shield();
	if(damage.Shield() && !isDisabled)
	{
		int disabledDelay = attributes.Get("depleted shield delay");
		shieldDelay = max<int>(shieldDelay, (shields <= 0. && disabledDelay)
			? disabledDelay : attributes.Get("shield delay"));
	}
	hull -= damage.Hull();
	if(damage.Hull() && !isDisabled)
		hullDelay = max(hullDelay, static_cast<int>(attributes.Get("repair delay")));

	energy -= damage.Energy();
	heat += damage.Heat();
	fuel -= damage.Fuel();

	discharge += damage.Discharge();
	corrosion += damage.Corrosion();
	ionization += damage.Ion();
	scrambling += damage.Scrambling();
	burning += damage.Burn();
	leakage += damage.Leak();

	disruption += damage.Disruption();
	slowness += damage.Slowing();

	if(damage.HitForce())
		ApplyForce(damage.HitForce(), damage.GetWeapon().IsGravitational());

	// Prevent various stats from reaching unallowable values.
	hull = min(hull, attributes.Get("hull"));
	shields = min(shields, attributes.Get("shields"));
	// Weapons are allowed to overcharge a ship's energy or fuel, but code in Ship::DoGeneration()
	// will clamp it to a maximum value at the beginning of the next frame.
	energy = max(0., energy);
	fuel = max(0., fuel);
	heat = max(0., heat);

	// Recalculate the disabled ship check.
	isDisabled = true;
	isDisabled = IsDisabled();

	// Report what happened to this ship from this weapon.
	int type = 0;
	if(!wasDisabled && isDisabled)
	{
		type |= ShipEvent::DISABLE;
		hullDelay = max(hullDelay, static_cast<int>(attributes.Get("disabled repair delay")));
	}
	if(!wasDestroyed && IsDestroyed())
		type |= ShipEvent::DESTROY;

	// Inflicted heat damage may also disable a ship, but does not trigger a "DISABLE" event.
	if(heat > MaximumHeat())
	{
		isOverheated = true;
		isDisabled = true;
	}
	else if(heat < .9 * MaximumHeat())
		isOverheated = false;

	// If this ship did not consider itself an enemy of the ship that hit it,
	// it is now "provoked" against that government.
	if(sourceGovernment && !sourceGovernment->IsEnemy(government)
			&& !personality.IsPacifist() && (!personality.IsForbearing()
				|| ((damage.Shield() || damage.Discharge()) && Shields() < .9)
				|| ((damage.Hull() || damage.Corrosion()) && Hull() < .9)
				|| ((damage.Heat() || damage.Burn()) && isOverheated)
				|| ((damage.Energy() || damage.Ion()) && Energy() < 0.5)
				|| ((damage.Fuel() || damage.Leak()) && fuel < navigation.JumpFuel() * 2.)
				|| (damage.Scrambling() && CalculateJamChance(Energy(), scrambling) > 0.1)
				|| (damage.Slowing() && slowness > 10.)
				|| (damage.Disruption() && disruption > 100.)))
		type |= ShipEvent::PROVOKE;

	// Create target effect visuals, if there are any.
	for(const auto &effect : damage.GetWeapon().TargetEffects())
		CreateSparks(visuals, effect.first, effect.second * damage.Scaling());

	return type;
}



// Apply a force to this ship, accelerating it. This might be from a weapon
// impact, or from firing a weapon, for example.
void Ship::ApplyForce(const Point &force, bool gravitational)
{
	if(gravitational)
	{
		// Treat all ships as if they have a mass of 400. This prevents
		// gravitational hit force values from needing to be extremely
		// small in order to have a reasonable effect.
		acceleration += force / 400.;
		return;
	}

	double currentMass = InertialMass();
	if(!currentMass)
		return;

	acceleration += force / currentMass;
}



bool Ship::HasBays() const
{
	return !bays.empty();
}



// Check how many bays are not occupied at present. This does not check whether
// one of your escorts plans to use that bay.
int Ship::BaysFree(const string &category) const
{
	int count = 0;
	for(const Bay &bay : bays)
		count += (bay.category == category) && !bay.ship;
	return count;
}



// Check how many bays this ship has of a given category.
int Ship::BaysTotal(const string &category) const
{
	int count = 0;
	for(const Bay &bay : bays)
		count += (bay.category == category);
	return count;
}



// Check if this ship has a bay free for the given ship, and the bay is
// not reserved for one of its existing escorts.
bool Ship::CanCarry(const Ship &ship) const
{
	if(!HasBays() || !ship.CanBeCarried() || (IsYours() && !ship.IsYours()))
		return false;
	// Check only for the category that we are interested in.
	const string &category = ship.attributes.Category();

	int free = BaysTotal(category);
	if(!free)
		return false;

	for(const auto &it : escorts)
	{
		auto escort = it.lock();
		if(!escort)
			continue;
		if(escort == ship.shared_from_this())
			break;
		if(escort->attributes.Category() == category && !escort->IsDestroyed() &&
				(!IsYours() || (IsYours() && escort->IsYours())))
			--free;
		if(!free)
			break;
	}
	return (free > 0);
}



bool Ship::CanBeCarried() const
{
	return canBeCarried;
}



bool Ship::Carry(const shared_ptr<Ship> &ship)
{
	if(!ship || !ship->CanBeCarried() || ship->IsDisabled())
		return false;

	// Check only for the category that we are interested in.
	const string &category = ship->attributes.Category();

	// NPC ships should always transfer cargo. Player ships should only
	// transfer cargo if they set the AI preference.
	const bool shouldTransferCargo = !IsYours() || Preferences::Has("Fighters transfer cargo");

	for(Bay &bay : bays)
		if((bay.category == category) && !bay.ship)
		{
			bay.ship = ship;
			ship->SetSystem(nullptr);
			ship->SetPlanet(nullptr);
			ship->SetTargetSystem(nullptr);
			ship->SetTargetStellar(nullptr);
			ship->SetParent(shared_from_this());
			ship->isThrusting = false;
			ship->isReversing = false;
			ship->isSteering = false;
			ship->commands.Clear();

			// If this fighter collected anything in space, try to store it.
			if(shouldTransferCargo && cargo.Free() && !ship->Cargo().IsEmpty())
				ship->Cargo().TransferAll(cargo);

			// Return unused fuel and ammunition to the carrier, so they may
			// be used by the carrier or other fighters.
			ship->TransferFuel(ship->fuel, this);

			// Determine the ammunition the fighter can supply.
			auto restockable = ship->GetArmament().RestockableAmmo();
			auto toRestock = map<const Outfit *, int>{};
			for(auto &&ammo : restockable)
			{
				int count = ship->OutfitCount(ammo);
				if(count > 0)
					toRestock.emplace(ammo, count);
			}
			TransferAmmo(toRestock, *ship, *this);

			// Update the cached mass of the mothership.
			carriedMass += ship->Mass();
			return true;
		}
	return false;
}



void Ship::UnloadBays()
{
	for(Bay &bay : bays)
		if(bay.ship)
		{
			carriedMass -= bay.ship->Mass();
			bay.ship->SetSystem(currentSystem);
			bay.ship->SetPlanet(landingPlanet);
			bay.ship->UnmarkForRemoval();
			bay.ship.reset();
		}
}



const vector<Ship::Bay> &Ship::Bays() const
{
	return bays;
}



// Adjust the positions and velocities of any visible carried fighters or
// drones. If any are visible, return true.
bool Ship::PositionFighters() const
{
	bool hasVisible = false;
	for(const Bay &bay : bays)
		if(bay.ship && bay.side)
		{
			hasVisible = true;
			bay.ship->position = angle.Rotate(bay.point) * Zoom() + position;
			bay.ship->velocity = velocity;
			bay.ship->angle = angle + bay.facing;
			bay.ship->zoom = zoom;
		}
	return hasVisible;
}



CargoHold &Ship::Cargo()
{
	return cargo;
}



const CargoHold &Ship::Cargo() const
{
	return cargo;
}



// Display box effects from jettisoning this much cargo.
void Ship::Jettison(const string &commodity, int tons, bool wasAppeasing)
{
	cargo.Remove(commodity, tons);
	// Removing cargo will have changed the ship's mass, so the
	// jump navigation info may be out of date. Only do this for
	// player ships as to display correct information on the map.
	// Non-player ships will recalibrate before they jump.
	if(isYours)
		navigation.Recalibrate(*this);

	// Jettisoned cargo must carry some of the ship's heat with it. Otherwise
	// jettisoning cargo would increase the ship's temperature.
	heat -= tons * MAXIMUM_TEMPERATURE * Heat();

	const Government *notForGov = wasAppeasing ? GetGovernment() : nullptr;

	for( ; tons > 0; tons -= Flotsam::TONS_PER_BOX)
		jettisoned.emplace_back(new Flotsam(commodity, (Flotsam::TONS_PER_BOX < tons)
			? Flotsam::TONS_PER_BOX : tons, notForGov));
}



void Ship::Jettison(const Outfit *outfit, int count, bool wasAppeasing)
{
	if(count < 0)
		return;

	cargo.Remove(outfit, count);
	// Removing cargo will have changed the ship's mass, so the
	// jump navigation info may be out of date. Only do this for
	// player ships as to display correct information on the map.
	// Non-player ships will recalibrate before they jump.
	if(isYours)
		navigation.Recalibrate(*this);

	// Jettisoned cargo must carry some of the ship's heat with it. Otherwise
	// jettisoning cargo would increase the ship's temperature.
	double mass = outfit->Mass();
	heat -= count * mass * MAXIMUM_TEMPERATURE * Heat();

	const Government *notForGov = wasAppeasing ? GetGovernment() : nullptr;

	const int perBox = (mass <= 0.) ? count : (mass > Flotsam::TONS_PER_BOX)
		? 1 : static_cast<int>(Flotsam::TONS_PER_BOX / mass);
	while(count > 0)
	{
		jettisoned.emplace_back(new Flotsam(outfit, (perBox < count)
			? perBox : count, notForGov));
		count -= perBox;
	}
}



const Outfit &Ship::Attributes() const
{
	return attributes;
}



const Outfit &Ship::BaseAttributes() const
{
	return baseAttributes;
}



// Get outfit information.
const map<const Outfit *, int> &Ship::Outfits() const
{
	return outfits;
}



int Ship::OutfitCount(const Outfit *outfit) const
{
	auto it = outfits.find(outfit);
	return (it == outfits.end()) ? 0 : it->second;
}



// Add or remove outfits. (To remove, pass a negative number.)
void Ship::AddOutfit(const Outfit *outfit, int count)
{
	if(outfit && count)
	{
		auto it = outfits.find(outfit);
		int before = outfits.count(outfit);
		if(it == outfits.end())
			outfits[outfit] = count;
		else
		{
			it->second += count;
			if(!it->second)
				outfits.erase(it);
		}
		int after = outfits.count(outfit);
		attributes.Add(*outfit, count);
		if(outfit->IsWeapon())
		{
			armament.Add(outfit, count);
			// Only the player's ships make use of attraction and deterrence.
			if(isYours)
				deterrence = CalculateDeterrence();
		}

		if(outfit->Get("cargo space"))
		{
			cargo.SetSize(attributes.Get("cargo space"));
			// Only the player's ships make use of attraction and deterrence.
			if(isYours)
				attraction = CalculateAttraction();
		}
		if(outfit->Get("hull"))
			hull += outfit->Get("hull") * count;
		// If the added or removed outfit is a hyperdrive or jump drive, recalculate this
		// ship's jump navigation. Hyperdrives and jump drives of the same type don't stack,
		// so only do this if the outfit is either completely new or has been completely removed.
		if((outfit->Get("hyperdrive") || outfit->Get("jump drive")) && (!before || !after))
			navigation.Calibrate(*this);
		// Navigation may still need to be recalibrated depending on the drives a ship has.
		// Only do this for player ships as to display correct information on the map.
		// Non-player ships will recalibrate before they jump.
		else if(isYours)
			navigation.Recalibrate(*this);
	}
}



// Get the list of weapons.
Armament &Ship::GetArmament()
{
	return armament;
}



const vector<Hardpoint> &Ship::Weapons() const
{
	return armament.Get();
}



// Check if we are able to fire the given weapon (i.e. there is enough
// energy, ammo, and fuel to fire it).
bool Ship::CanFire(const Weapon *weapon) const
{
	if(!weapon || !weapon->IsWeapon())
		return false;

	if(weapon->Ammo())
	{
		auto it = outfits.find(weapon->Ammo());
		if(it == outfits.end() || it->second < weapon->AmmoUsage())
			return false;
	}

	if(energy < weapon->FiringEnergy() + weapon->RelativeFiringEnergy() * attributes.Get("energy capacity"))
		return false;
	if(fuel < weapon->FiringFuel() + weapon->RelativeFiringFuel() * attributes.Get("fuel capacity"))
		return false;
	// We do check hull, but we don't check shields. Ships can survive with all shields depleted.
	// Ships should not disable themselves, so we check if we stay above minimumHull.
	if(hull - MinimumHull() < weapon->FiringHull() + weapon->RelativeFiringHull() * attributes.Get("hull"))
		return false;

	// If a weapon requires heat to fire, (rather than generating heat), we must
	// have enough heat to spare.
	if(heat < -(weapon->FiringHeat() + (!weapon->RelativeFiringHeat()
			? 0. : weapon->RelativeFiringHeat() * MaximumHeat())))
		return false;
	// Repeat this for various effects which shouldn't drop below 0.
	if(ionization < -weapon->FiringIon())
		return false;
	if(disruption < -weapon->FiringDisruption())
		return false;
	if(slowness < -weapon->FiringSlowing())
		return false;

	return true;
}



// Fire the given weapon (i.e. deduct whatever energy, ammo, hull, shields
// or fuel it uses and add whatever heat it generates. Assume that CanFire()
// is true.
void Ship::ExpendAmmo(const Weapon &weapon)
{
	// Compute this ship's initial capacities, in case the consumption of the ammunition outfit(s)
	// modifies them, so that relative costs are calculated based on the pre-firing state of the ship.
	const double relativeEnergyChange = weapon.RelativeFiringEnergy() * attributes.Get("energy capacity");
	const double relativeFuelChange = weapon.RelativeFiringFuel() * attributes.Get("fuel capacity");
	const double relativeHeatChange = !weapon.RelativeFiringHeat() ? 0. : weapon.RelativeFiringHeat() * MaximumHeat();
	const double relativeHullChange = weapon.RelativeFiringHull() * attributes.Get("hull");
	const double relativeShieldChange = weapon.RelativeFiringShields() * attributes.Get("shields");

	if(const Outfit *ammo = weapon.Ammo())
	{
		// Some amount of the ammunition mass to be removed from the ship carries thermal energy.
		// A realistic fraction applicable to all cases cannot be computed, so assume 50%.
		heat -= weapon.AmmoUsage() * .5 * ammo->Mass() * MAXIMUM_TEMPERATURE * Heat();
		AddOutfit(ammo, -weapon.AmmoUsage());
		// Only the player's ships make use of attraction and deterrence.
		if(isYours && !OutfitCount(ammo) && ammo->AmmoUsage())
		{
			// Recalculate the AI to account for the loss of this weapon.
			aiCache.Calibrate(*this);
			deterrence = CalculateDeterrence();
		}
	}

	energy -= weapon.FiringEnergy() + relativeEnergyChange;
	fuel -= weapon.FiringFuel() + relativeFuelChange;
	heat += weapon.FiringHeat() + relativeHeatChange;
	shields -= weapon.FiringShields() + relativeShieldChange;

	// Since weapons fire from within the shields, hull and "status" damages are dealt in full.
	hull -= weapon.FiringHull() + relativeHullChange;
	ionization += weapon.FiringIon();
	scrambling += weapon.FiringScramble();
	disruption += weapon.FiringDisruption();
	slowness += weapon.FiringSlowing();
	discharge += weapon.FiringDischarge();
	corrosion += weapon.FiringCorrosion();
	leakage += weapon.FiringLeak();
	burning += weapon.FiringBurn();
}



// Each ship can have a target system (to travel to), a target planet (to
// land on) and a target ship (to move to, and attack if hostile).
shared_ptr<Ship> Ship::GetTargetShip() const
{
	return targetShip.lock();
}



shared_ptr<Ship> Ship::GetShipToAssist() const
{
	return shipToAssist.lock();
}



const StellarObject *Ship::GetTargetStellar() const
{
	return targetPlanet;
}



const System *Ship::GetTargetSystem() const
{
	return (targetSystem == currentSystem) ? nullptr : targetSystem;
}



// Mining target.
shared_ptr<Minable> Ship::GetTargetAsteroid() const
{
	return targetAsteroid.lock();
}



shared_ptr<Flotsam> Ship::GetTargetFlotsam() const
{
	return targetFlotsam.lock();
}



void Ship::SetFleeing(bool fleeing)
{
	isFleeing = fleeing;
}



// Set this ship's targets.
void Ship::SetTargetShip(const shared_ptr<Ship> &ship)
{
	if(ship != GetTargetShip())
	{
		targetShip = ship;
		// When you change targets, clear your scanning records.
		cargoScan = 0.;
		outfitScan = 0.;
	}
	targetAsteroid.reset();
}



void Ship::SetShipToAssist(const shared_ptr<Ship> &ship)
{
	shipToAssist = ship;
}



void Ship::SetTargetStellar(const StellarObject *object)
{
	targetPlanet = object;
}



void Ship::SetTargetSystem(const System *system)
{
	targetSystem = system;
}



// Mining target.
void Ship::SetTargetAsteroid(const shared_ptr<Minable> &asteroid)
{
	targetAsteroid = asteroid;
	targetShip.reset();
}



void Ship::SetTargetFlotsam(const shared_ptr<Flotsam> &flotsam)
{
	targetFlotsam = flotsam;
}



void Ship::SetParent(const shared_ptr<Ship> &ship)
{
	shared_ptr<Ship> oldParent = parent.lock();
	if(oldParent)
		oldParent->RemoveEscort(*this);

	parent = ship;
	if(ship)
		ship->AddEscort(*this);
}



bool Ship::CanPickUp(const Flotsam &flotsam) const
{
	if(this == flotsam.Source())
		return false;
	if(government == flotsam.SourceGovernment() && (!personality.Harvests() || personality.IsAppeasing()))
		return false;
	return cargo.Free() >= flotsam.UnitSize();
}



shared_ptr<Ship> Ship::GetParent() const
{
	return parent.lock();
}



const vector<weak_ptr<Ship>> &Ship::GetEscorts() const
{
	return escorts;
}



int Ship::GetLingerSteps() const
{
	return lingerSteps;
}



void Ship::Linger()
{
	++lingerSteps;
}



// Check if this ship has been in a different system from the player for so
// long that it should be "forgotten." Also eliminate ships that have no
// system set because they just entered a fighter bay. Clear the hyperspace
// targets of ships that can't enter hyperspace.
bool Ship::StepFlags()
{
	forget += !isInSystem;
	isThrusting = false;
	isReversing = false;
	isSteering = false;
	steeringDirection = 0.;
	if((!isSpecial && forget >= 1000) || !currentSystem)
	{
		MarkForRemoval();
		return true;
	}
	isInSystem = false;
	if(!fuel || !(navigation.HasHyperdrive() || navigation.HasJumpDrive()))
		hyperspaceSystem = nullptr;
	return false;
}



// Step ship destruction logic. Returns 1 if the ship has been destroyed, -1 if it is being
// destroyed, or 0 otherwise.
int Ship::StepDestroyed(vector<Visual> &visuals, list<shared_ptr<Flotsam>> &flotsam)
{
	if(!IsDestroyed())
		return 0;

	// Make sure the shields are zero, as well as the hull.
	shields = 0.;

	// Once we've created enough little explosions, die.
	if(explosionCount == explosionTotal || forget)
	{
		if(IsYours() && Preferences::Has("Extra fleet status messages"))
			Messages::Add("Your ship \"" + Name() + "\" has been destroyed.", Messages::Importance::Highest);

		if(!forget)
		{
			const Effect *effect = GameData::Effects().Get("smoke");
			double size = Width() + Height();
			double scale = .03 * size + .5;
			double radius = .2 * size;
			int debrisCount = attributes.Mass() * .07;

			// Estimate how many new visuals will be added during destruction.
			visuals.reserve(visuals.size() + debrisCount + explosionTotal + finalExplosions.size());

			for(int i = 0; i < debrisCount; ++i)
			{
				Angle angle = Angle::Random();
				Point effectVelocity = velocity + angle.Unit() * (scale * Random::Real());
				Point effectPosition = position + radius * angle.Unit();

				visuals.emplace_back(*effect, std::move(effectPosition), std::move(effectVelocity), std::move(angle));
			}

			for(unsigned i = 0; i < explosionTotal / 2; ++i)
				CreateExplosion(visuals, true);
			for(const auto &it : finalExplosions)
				visuals.emplace_back(*it.first, position, velocity, angle);
			// For everything in this ship's cargo hold there is a 25% chance
			// that it will survive as flotsam.
			for(const auto &it : cargo.Commodities())
				Jettison(it.first, Random::Binomial(it.second, .25));
			for(const auto &it : cargo.Outfits())
				Jettison(it.first, Random::Binomial(it.second, .25));
			// Ammunition has a default 5% chance to survive as flotsam.
			for(const auto &it : outfits)
			{
				double flotsamChance = it.first->Get("flotsam chance");
				if(flotsamChance > 0.)
					Jettison(it.first, Random::Binomial(it.second, flotsamChance));
				// 0 valued 'flotsamChance' means default, which is 5% for ammunition.
				// At this point, negative values are the only non-zero values possible.
				// Negative values override the default chance for ammunition
				// so the outfit cannot be dropped as flotsam.
				else if(it.first->Category() == "Ammunition" && !flotsamChance)
					Jettison(it.first, Random::Binomial(it.second, .05));
			}
			for(shared_ptr<Flotsam> &it : jettisoned)
				it->Place(*this);
			flotsam.splice(flotsam.end(), jettisoned);

			// Any ships that failed to launch from this ship are destroyed.
			for(Bay &bay : bays)
				if(bay.ship)
					bay.ship->Destroy();
		}
		energy = 0.;
		heat = 0.;
		ionization = 0.;
		scrambling = 0.;
		fuel = 0.;
		velocity = Point();
		MarkForRemoval();
		return 1;
	}

	// If the ship is dead, it first creates explosions at an increasing
	// rate, then disappears in one big explosion.
	++explosionRate;
	if(Random::Int(1024) < explosionRate)
		CreateExplosion(visuals);

	// Handle hull "leaks."
	for(const Leak &leak : leaks)
		if(GetMask().IsLoaded() && leak.openPeriod > 0 && !Random::Int(leak.openPeriod))
		{
			activeLeaks.push_back(leak);
			const auto &outlines = GetMask().Outlines();
			const vector<Point> &outline = outlines[Random::Int(outlines.size())];
			int i = Random::Int(outline.size() - 1);

			// Position the leak along the outline of the ship, facing "outward."
			activeLeaks.back().location = (outline[i] + outline[i + 1]) * .5;
			activeLeaks.back().angle = Angle(outline[i] - outline[i + 1]) + Angle(90.);
		}
	for(Leak &leak : activeLeaks)
		if(leak.effect)
		{
			// Leaks always "flicker" every other frame.
			if(Random::Int(2))
				visuals.emplace_back(*leak.effect,
					angle.Rotate(leak.location) + position,
					velocity,
					leak.angle + angle);

			if(leak.closePeriod > 0 && !Random::Int(leak.closePeriod))
				leak.effect = nullptr;
		}
	return -1;
}



// Generate energy, heat, etc. (This is called by Move().)
void Ship::DoGeneration()
{
	// First, allow any carried ships to do their own generation.
	for(const Bay &bay : bays)
		if(bay.ship)
			bay.ship->DoGeneration();

	// Shield and hull recharge. This uses whatever energy is left over from the
	// previous frame, so that it will not steal energy from movement, etc.
	if(!isDisabled)
	{
		// Priority of repairs:
		// 1. Ship's own hull
		// 2. Ship's own shields
		// 3. Hull of carried fighters
		// 4. Shields of carried fighters
		// 5. Transfer of excess energy and fuel to carried fighters.

		const double hullAvailable = attributes.Get("hull repair rate")
			* (1. + attributes.Get("hull repair multiplier"));
		const double hullEnergy = (attributes.Get("hull energy")
			* (1. + attributes.Get("hull energy multiplier"))) / hullAvailable;
		const double hullFuel = (attributes.Get("hull fuel")
			* (1. + attributes.Get("hull fuel multiplier"))) / hullAvailable;
		const double hullHeat = (attributes.Get("hull heat")
			* (1. + attributes.Get("hull heat multiplier"))) / hullAvailable;
		double hullRemaining = hullAvailable;
		if(!hullDelay)
			DoRepair(hull, hullRemaining, attributes.Get("hull"), energy, hullEnergy, fuel, hullFuel, heat, hullHeat);

		const double shieldsAvailable = attributes.Get("shield generation")
			* (1. + attributes.Get("shield generation multiplier"));
		const double shieldsEnergy = (attributes.Get("shield energy")
			* (1. + attributes.Get("shield energy multiplier"))) / shieldsAvailable;
		const double shieldsFuel = (attributes.Get("shield fuel")
			* (1. + attributes.Get("shield fuel multiplier"))) / shieldsAvailable;
		const double shieldsHeat = (attributes.Get("shield heat")
			* (1. + attributes.Get("shield heat multiplier"))) / shieldsAvailable;
		double shieldsRemaining = shieldsAvailable;
		if(!shieldDelay)
			DoRepair(shields, shieldsRemaining, attributes.Get("shields"),
				energy, shieldsEnergy, fuel, shieldsFuel, heat, shieldsHeat);

		if(!bays.empty())
		{
			// If this ship is carrying fighters, determine their repair priority.
			vector<pair<double, Ship *>> carried;
			for(const Bay &bay : bays)
				if(bay.ship)
					carried.emplace_back(1. - bay.ship->Health(), bay.ship.get());
			sort(carried.begin(), carried.end(), (isYours && Preferences::Has(FIGHTER_REPAIR))
				// Players may use a parallel strategy, to launch fighters in waves.
				? [] (const pair<double, Ship *> &lhs, const pair<double, Ship *> &rhs)
					{ return lhs.first > rhs.first; }
				// The default strategy is to prioritize the healthiest ship first, in
				// order to get fighters back out into the battle as soon as possible.
				: [] (const pair<double, Ship *> &lhs, const pair<double, Ship *> &rhs)
					{ return lhs.first < rhs.first; }
			);

			// Apply shield and hull repair to carried fighters.
			for(const pair<double, Ship *> &it : carried)
			{
				Ship &ship = *it.second;
				if(!hullDelay)
					DoRepair(ship.hull, hullRemaining, ship.attributes.Get("hull"),
						energy, hullEnergy, heat, hullHeat, fuel, hullFuel);
				if(!shieldDelay)
					DoRepair(ship.shields, shieldsRemaining, ship.attributes.Get("shields"),
						energy, shieldsEnergy, heat, shieldsHeat, fuel, shieldsFuel);
			}

			// Now that there is no more need to use energy for hull and shield
			// repair, if there is still excess energy, transfer it.
			double energyRemaining = energy - attributes.Get("energy capacity");
			double fuelRemaining = fuel - attributes.Get("fuel capacity");
			for(const pair<double, Ship *> &it : carried)
			{
				Ship &ship = *it.second;
				if(energyRemaining > 0.)
					DoRepair(ship.energy, energyRemaining, ship.attributes.Get("energy capacity"));
				if(fuelRemaining > 0.)
					DoRepair(ship.fuel, fuelRemaining, ship.attributes.Get("fuel capacity"));
			}

			// Carried ships can recharge energy from their parent's batteries,
			// if they are preparing for deployment. Otherwise, they replenish the
			// parent's batteries.
			for(const pair<double, Ship *> &it : carried)
			{
				Ship &ship = *it.second;
				if(ship.HasDeployOrder())
					DoRepair(ship.energy, energy, ship.attributes.Get("energy capacity"));
				else
					DoRepair(energy, ship.energy, attributes.Get("energy capacity"));
			}
		}
		// Decrease the shield and hull delays by 1 now that shield generation
		// and hull repair have been skipped over.
		shieldDelay = max(0, shieldDelay - 1);
		hullDelay = max(0, hullDelay - 1);
	}

	// Handle ionization effects, etc.
	shields -= discharge;
	hull -= corrosion;
	energy -= ionization;
	fuel -= leakage;
	heat += burning;
	// TODO: Mothership gives status resistance to carried ships?
	if(ionization)
	{
		double ionResistance = attributes.Get("ion resistance");
		double ionEnergy = attributes.Get("ion resistance energy") / ionResistance;
		double ionFuel = attributes.Get("ion resistance fuel") / ionResistance;
		double ionHeat = attributes.Get("ion resistance heat") / ionResistance;
		DoStatusEffect(isDisabled, ionization, ionResistance,
			energy, ionEnergy, fuel, ionFuel, heat, ionHeat);
	}

	if(scrambling)
	{
		double scramblingResistance = attributes.Get("scramble resistance");
		double scramblingEnergy = attributes.Get("scramble resistance energy") / scramblingResistance;
		double scramblingFuel = attributes.Get("scramble resistance fuel") / scramblingResistance;
		double scramblingHeat = attributes.Get("scramble resistance heat") / scramblingResistance;
		DoStatusEffect(isDisabled, scrambling, scramblingResistance,
			energy, scramblingEnergy, fuel, scramblingFuel, heat, scramblingHeat);
	}

	if(disruption)
	{
		double disruptionResistance = attributes.Get("disruption resistance");
		double disruptionEnergy = attributes.Get("disruption resistance energy") / disruptionResistance;
		double disruptionFuel = attributes.Get("disruption resistance fuel") / disruptionResistance;
		double disruptionHeat = attributes.Get("disruption resistance heat") / disruptionResistance;
		DoStatusEffect(isDisabled, disruption, disruptionResistance,
			energy, disruptionEnergy, fuel, disruptionFuel, heat, disruptionHeat);
	}

	if(slowness)
	{
		double slowingResistance = attributes.Get("slowing resistance");
		double slowingEnergy = attributes.Get("slowing resistance energy") / slowingResistance;
		double slowingFuel = attributes.Get("slowing resistance fuel") / slowingResistance;
		double slowingHeat = attributes.Get("slowing resistance heat") / slowingResistance;
		DoStatusEffect(isDisabled, slowness, slowingResistance,
			energy, slowingEnergy, fuel, slowingFuel, heat, slowingHeat);
	}

	if(discharge)
	{
		double dischargeResistance = attributes.Get("discharge resistance");
		double dischargeEnergy = attributes.Get("discharge resistance energy") / dischargeResistance;
		double dischargeFuel = attributes.Get("discharge resistance fuel") / dischargeResistance;
		double dischargeHeat = attributes.Get("discharge resistance heat") / dischargeResistance;
		DoStatusEffect(isDisabled, discharge, dischargeResistance,
			energy, dischargeEnergy, fuel, dischargeFuel, heat, dischargeHeat);
	}

	if(corrosion)
	{
		double corrosionResistance = attributes.Get("corrosion resistance");
		double corrosionEnergy = attributes.Get("corrosion resistance energy") / corrosionResistance;
		double corrosionFuel = attributes.Get("corrosion resistance fuel") / corrosionResistance;
		double corrosionHeat = attributes.Get("corrosion resistance heat") / corrosionResistance;
		DoStatusEffect(isDisabled, corrosion, corrosionResistance,
			energy, corrosionEnergy, fuel, corrosionFuel, heat, corrosionHeat);
	}

	if(leakage)
	{
		double leakResistance = attributes.Get("leak resistance");
		double leakEnergy = attributes.Get("leak resistance energy") / leakResistance;
		double leakFuel = attributes.Get("leak resistance fuel") / leakResistance;
		double leakHeat = attributes.Get("leak resistance heat") / leakResistance;
		DoStatusEffect(isDisabled, leakage, leakResistance,
			energy, leakEnergy, fuel, leakFuel, heat, leakHeat);
	}

	if(burning)
	{
		double burnResistance = attributes.Get("burn resistance");
		double burnEnergy = attributes.Get("burn resistance energy") / burnResistance;
		double burnFuel = attributes.Get("burn resistance fuel") / burnResistance;
		double burnHeat = attributes.Get("burn resistance heat") / burnResistance;
		DoStatusEffect(isDisabled, burning, burnResistance,
			energy, burnEnergy, fuel, burnFuel, heat, burnHeat);
	}

	// When ships recharge, what actually happens is that they can exceed their
	// maximum capacity for the rest of the turn, but must be clamped to the
	// maximum here before they gain more. This is so that, for example, a ship
	// with no batteries but a good generator can still move.
	energy = min(energy, attributes.Get("energy capacity"));
	fuel = min(fuel, attributes.Get("fuel capacity"));

	heat -= heat * HeatDissipation();
	if(heat > MaximumHeat())
	{
		isOverheated = true;
		double heatRatio = Heat() / (1. + attributes.Get("overheat damage threshold"));
		if(heatRatio > 1.)
			hull -= attributes.Get("overheat damage rate") * heatRatio;
	}
	else if(heat < .9 * MaximumHeat())
		isOverheated = false;

	double maxShields = attributes.Get("shields");
	shields = min(shields, maxShields);
	double maxHull = attributes.Get("hull");
	hull = min(hull, maxHull);

	isDisabled = isOverheated || hull < MinimumHull() || (!crew && RequiredCrew());

	// Update ship supply levels.
	if(isDisabled)
		PauseAnimation();
	else
	{
		// Ramscoops work much better when close to the system center.
		// Carried fighters can't collect fuel or energy this way.
		if(currentSystem)
		{
			double scale = .2 + 1.8 / (.001 * position.Length() + 1);
			fuel += currentSystem->RamscoopFuel(attributes.Get("ramscoop"), scale);

			double solarScaling = currentSystem->SolarPower() * scale;
			energy += solarScaling * attributes.Get("solar collection");
			heat += solarScaling * attributes.Get("solar heat");
		}

		double coolingEfficiency = CoolingEfficiency();
		energy += attributes.Get("energy generation") - attributes.Get("energy consumption");
		fuel += attributes.Get("fuel generation");
		heat += attributes.Get("heat generation");
		heat -= coolingEfficiency * attributes.Get("cooling");

		// Convert fuel into energy and heat only when the required amount of fuel is available.
		if(attributes.Get("fuel consumption") <= fuel)
		{
			fuel -= attributes.Get("fuel consumption");
			energy += attributes.Get("fuel energy");
			heat += attributes.Get("fuel heat");
		}

		// Apply active cooling. The fraction of full cooling to apply equals
		// your ship's current fraction of its maximum temperature.
		double activeCooling = coolingEfficiency * attributes.Get("active cooling");
		if(activeCooling > 0. && heat > 0. && energy >= 0.)
		{
			// Handle the case where "active cooling"
			// does not require any energy.
			double coolingEnergy = attributes.Get("cooling energy");
			if(coolingEnergy)
			{
				double spentEnergy = min(energy, coolingEnergy * min(1., Heat()));
				heat -= activeCooling * spentEnergy / coolingEnergy;
				energy -= spentEnergy;
			}
			else
				heat -= activeCooling * min(1., Heat());
		}
	}

	// Don't allow any levels to drop below zero.
	shields = max(0., shields);
	energy = max(0., energy);
	fuel = max(0., fuel);
	heat = max(0., heat);
}



void Ship::DoPassiveEffects(vector<Visual> &visuals, list<shared_ptr<Flotsam>> &flotsam)
{
	// Adjust the error in the pilot's targeting.
	personality.UpdateConfusion(firingCommands.IsFiring());

	// Handle ionization effects, etc.
	if(ionization)
		CreateSparks(visuals, "ion spark", ionization * .05);
	if(scrambling)
		CreateSparks(visuals, "scramble spark", scrambling * .05);
	if(disruption)
		CreateSparks(visuals, "disruption spark", disruption * .1);
	if(slowness)
		CreateSparks(visuals, "slowing spark", slowness * .1);
	if(discharge)
		CreateSparks(visuals, "discharge spark", discharge * .1);
	if(corrosion)
		CreateSparks(visuals, "corrosion spark", corrosion * .1);
	if(leakage)
		CreateSparks(visuals, "leakage spark", leakage * .1);
	if(burning)
		CreateSparks(visuals, "burning spark", burning * .1);
}



void Ship::DoJettison(list<shared_ptr<Flotsam>> &flotsam)
{
	// Jettisoned cargo effects (only for ships in the current system).
	if(!jettisoned.empty() && !forget)
	{
		jettisoned.front()->Place(*this);
		flotsam.splice(flotsam.end(), jettisoned, jettisoned.begin());
	}
}



void Ship::DoCloakDecision()
{
	if(isInvisible)
		return;

	// If you are forced to decloak (e.g. by running out of fuel) you can't
	// initiate cloaking again until you are fully decloaked.
	if(!cloak)
		cloakDisruption = max(0., cloakDisruption - 1.);

	double cloakingSpeed = attributes.Get("cloak");
	bool canCloak = (!isDisabled && cloakingSpeed > 0. && !cloakDisruption
		&& fuel >= attributes.Get("cloaking fuel")
		&& energy >= attributes.Get("cloaking energy"));

	if(commands.Has(Command::CLOAK) && canCloak)
	{
		cloak = min(1., cloak + cloakingSpeed);
		fuel -= attributes.Get("cloaking fuel");
		energy -= attributes.Get("cloaking energy");
		heat += attributes.Get("cloaking heat");
	}
	else if(cloakingSpeed)
	{
		cloak = max(0., cloak - cloakingSpeed);
		// If you're trying to cloak but are unable to (too little energy or
		// fuel) you're forced to decloak fully for one frame before you can
		// engage cloaking again.
		if(commands.Has(Command::CLOAK))
			cloakDisruption = max(cloakDisruption, 1.);
	}
	else
		cloak = 0.;
}



bool Ship::DoHyperspaceLogic(vector<Visual> &visuals)
{
	if(!hyperspaceSystem && !hyperspaceCount)
		return false;

	// Don't apply external acceleration while jumping.
	acceleration = Point();

	// Enter hyperspace.
	int direction = hyperspaceSystem ? 1 : -1;
	hyperspaceCount += direction;
	// Number of frames it takes to enter or exit hyperspace.
	static const int HYPER_C = 100;
	// Rate the ship accelerate and slow down when exiting hyperspace.
	static const double HYPER_A = 2.;
	static const double HYPER_D = 1000.;
	if(hyperspaceSystem)
		fuel -= hyperspaceFuelCost / HYPER_C;

	// Create the particle effects for the jump drive. This may create 100
	// or more particles per ship per turn at the peak of the jump.
	if(isUsingJumpDrive && !forget)
	{
		double sparkAmount = hyperspaceCount * Width() * Height() * .000006;
		const map<const Effect *, int> &jumpEffects = attributes.JumpEffects();
		if(jumpEffects.empty())
			CreateSparks(visuals, "jump drive", sparkAmount);
		else
		{
			// Spread the amount of particle effects created among all jump effects.
			sparkAmount /= jumpEffects.size();
			for(const auto &effect : jumpEffects)
				CreateSparks(visuals, effect.first, sparkAmount);
		}
	}

	if(hyperspaceCount == HYPER_C)
	{
		SetSystem(hyperspaceSystem);
		hyperspaceSystem = nullptr;
		targetSystem = nullptr;
		// Check if the target planet is in the destination system or not.
		const Planet *planet = (targetPlanet ? targetPlanet->GetPlanet() : nullptr);
		if(!planet || planet->IsWormhole() || !planet->IsInSystem(currentSystem))
			targetPlanet = nullptr;
		// Check if your parent has a target planet in this system.
		shared_ptr<Ship> parent = GetParent();
		if(!targetPlanet && parent && parent->targetPlanet)
		{
			planet = parent->targetPlanet->GetPlanet();
			if(planet && !planet->IsWormhole() && planet->IsInSystem(currentSystem))
				targetPlanet = parent->targetPlanet;
		}
		direction = -1;

		// If you have a target planet in the destination system, exit
		// hyperspace aimed at it. Otherwise, target the first planet that
		// has a spaceport.
		Point target;
		// Except when you arrive at an extra distance from the target,
		// in that case always use the system-center as target.
		double extraArrivalDistance = isUsingJumpDrive
			? currentSystem->ExtraJumpArrivalDistance() : currentSystem->ExtraHyperArrivalDistance();

		if(extraArrivalDistance == 0)
		{
			if(targetPlanet)
				target = targetPlanet->Position();
			else
			{
				for(const StellarObject &object : currentSystem->Objects())
					if(object.HasSprite() && object.HasValidPlanet()
							&& object.GetPlanet()->HasSpaceport())
					{
						target = object.Position();
						break;
					}
			}
		}

		if(isUsingJumpDrive)
		{
			position = target + Angle::Random().Unit() * (300. * (Random::Real() + 1.) + extraArrivalDistance);
			return true;
		}

		// Have all ships exit hyperspace at the same distance so that
		// your escorts always stay with you.
		double distance = (HYPER_C * HYPER_C) * .5 * HYPER_A + HYPER_D;
		distance += extraArrivalDistance;
		position = (target - distance * angle.Unit());
		position += hyperspaceOffset;
		// Make sure your velocity is in exactly the direction you are
		// traveling in, so that when you decelerate there will not be a
		// sudden shift in direction at the end.
		velocity = velocity.Length() * angle.Unit();
	}
	if(!isUsingJumpDrive)
	{
		velocity += (HYPER_A * direction) * angle.Unit();
		if(!hyperspaceSystem)
		{
			// Exit hyperspace far enough from the planet to be able to land.
			// This does not take drag into account, so it is always an over-
			// estimate of how long it will take to stop.
			// We start decelerating after rotating about 150 degrees (that
			// is, about acos(.8) from the proper angle). So:
			// Stopping distance = .5*a*(v/a)^2 + (150/turn)*v.
			// Exit distance = HYPER_D + .25 * v^2 = stopping distance.
			double exitV = max(HYPER_A, MaxVelocity());
			double a = (.5 / Acceleration() - .25);
			double b = 150. / TurnRate();
			double discriminant = b * b - 4. * a * -HYPER_D;
			if(discriminant > 0.)
			{
				double altV = (-b + sqrt(discriminant)) / (2. * a);
				if(altV > 0. && altV < exitV)
					exitV = altV;
			}
			// If current velocity is less than or equal to targeted velocity
			// consider the hyperspace exit done.
			const Point facingUnit = angle.Unit();
			if(velocity.Dot(facingUnit) <= exitV)
			{
				velocity = facingUnit * exitV;
				hyperspaceCount = 0;
			}
		}
	}
	position += velocity;
	if(GetParent() && GetParent()->currentSystem == currentSystem)
	{
		hyperspaceOffset = position - GetParent()->position;
		double length = hyperspaceOffset.Length();
		if(length > 1000.)
			hyperspaceOffset *= 1000. / length;
	}

	return true;
}



bool Ship::DoLandingLogic()
{
	if(!landingPlanet && zoom >= 1.f)
		return false;

	// Don't apply external acceleration while landing.
	acceleration = Point();

	// If a ship was disabled at the very moment it began landing, do not
	// allow it to continue landing.
	if(isDisabled)
		landingPlanet = nullptr;

	float landingSpeed = attributes.Get("landing speed");
	landingSpeed = landingSpeed > 0 ? landingSpeed : .02f;
	// Special ships do not disappear forever when they land; they
	// just slowly refuel.
	if(landingPlanet && zoom)
	{
		// Move the ship toward the center of the planet while landing.
		if(GetTargetStellar())
			position = .97 * position + .03 * GetTargetStellar()->Position();
		zoom -= landingSpeed;
		if(zoom < 0.f)
		{
			// If this is not a special ship, it ceases to exist when it
			// lands on a true planet. If this is a wormhole, the ship is
			// instantly transported.
			if(landingPlanet->IsWormhole())
			{
				SetSystem(&landingPlanet->GetWormhole()->WormholeDestination(*currentSystem));
				for(const StellarObject &object : currentSystem->Objects())
					if(object.GetPlanet() == landingPlanet)
						position = object.Position();
				SetTargetStellar(nullptr);
				SetTargetSystem(nullptr);
				landingPlanet = nullptr;
			}
			else if(!isSpecial || personality.IsFleeing())
			{
				MarkForRemoval();
				return true;
			}

			zoom = 0.f;
		}
	}
	// Only refuel if this planet has a spaceport.
	else if(fuel >= attributes.Get("fuel capacity")
			|| !landingPlanet || !landingPlanet->HasSpaceport())
	{
		zoom = min(1.f, zoom + landingSpeed);
		SetTargetStellar(nullptr);
		landingPlanet = nullptr;
	}
	else
		fuel = min(fuel + 1., attributes.Get("fuel capacity"));

	// Move the ship at the velocity it had when it began landing, but
	// scaled based on how small it is now.
	if(zoom > 0.f)
		position += velocity * zoom;

	return true;
}



void Ship::DoInitializeMovement()
{
	// If you're disabled, you can't initiate landing or jumping.
	if(isDisabled)
		return;

	if(commands.Has(Command::LAND) && CanLand())
		landingPlanet = GetTargetStellar()->GetPlanet();
	else if(commands.Has(Command::JUMP) && IsReadyToJump())
	{
		hyperspaceSystem = GetTargetSystem();
		pair<JumpType, double> jumpUsed = navigation.GetCheapestJumpType(hyperspaceSystem);
		isUsingJumpDrive = (jumpUsed.first == JumpType::JUMP_DRIVE);
		hyperspaceFuelCost = jumpUsed.second;
	}
}



void Ship::StepPilot()
{
	int requiredCrew = RequiredCrew();

	if(pilotError)
		--pilotError;
	else if(pilotOkay)
		--pilotOkay;
	else if(isDisabled)
	{
		// If the ship is disabled, don't show a warning message due to missing crew.
	}
	else if(requiredCrew && static_cast<int>(Random::Int(requiredCrew)) >= Crew())
	{
		pilotError = 30;
		if(isYours || (personality.IsEscort() && Preferences::Has("Extra fleet status messages")))
		{
			if(parent.lock())
				Messages::Add("The " + name + " is moving erratically because there are not enough crew to pilot it."
					, Messages::Importance::Low);
			else
				Messages::Add("Your ship is moving erratically because you do not have enough crew to pilot it."
					, Messages::Importance::Low);
		}
	}
	else
		pilotOkay = 30;
}



// This ship is not landing or entering hyperspace. So, move it. If it is
// disabled, all it can do is slow down to a stop.
void Ship::DoMovement(bool &isUsingAfterburner)
{
	isUsingAfterburner = false;

	double mass = InertialMass();
	double slowMultiplier = 1. / (1. + slowness * .05);

	if(isDisabled)
		velocity *= 1. - Drag() / mass;
	else if(!pilotError)
	{
		if(commands.Turn())
		{
			// Check if we are able to turn.
			double cost = attributes.Get("turning energy");
			if(cost > 0. && energy < cost * fabs(commands.Turn()))
				commands.SetTurn(commands.Turn() * energy / (cost * fabs(commands.Turn())));

			cost = attributes.Get("turning shields");
			if(cost > 0. && shields < cost * fabs(commands.Turn()))
				commands.SetTurn(commands.Turn() * shields / (cost * fabs(commands.Turn())));

			cost = attributes.Get("turning hull");
			if(cost > 0. && hull < cost * fabs(commands.Turn()))
				commands.SetTurn(commands.Turn() * hull / (cost * fabs(commands.Turn())));

			cost = attributes.Get("turning fuel");
			if(cost > 0. && fuel < cost * fabs(commands.Turn()))
				commands.SetTurn(commands.Turn() * fuel / (cost * fabs(commands.Turn())));

			cost = -attributes.Get("turning heat");
			if(cost > 0. && heat < cost * fabs(commands.Turn()))
				commands.SetTurn(commands.Turn() * heat / (cost * fabs(commands.Turn())));

			if(commands.Turn())
			{
				isSteering = true;
				steeringDirection = commands.Turn();
				// If turning at a fraction of the full rate (either from lack of
				// energy or because of tracking a target), only consume a fraction
				// of the turning energy and produce a fraction of the heat.
				double scale = fabs(commands.Turn());

				shields -= scale * attributes.Get("turning shields");
				hull -= scale * attributes.Get("turning hull");
				energy -= scale * attributes.Get("turning energy");
				fuel -= scale * attributes.Get("turning fuel");
				heat += scale * attributes.Get("turning heat");
				discharge += scale * attributes.Get("turning discharge");
				corrosion += scale * attributes.Get("turning corrosion");
				ionization += scale * attributes.Get("turning ion");
				scrambling += scale * attributes.Get("turning scramble");
				leakage += scale * attributes.Get("turning leakage");
				burning += scale * attributes.Get("turning burn");
				slowness += scale * attributes.Get("turning slowing");
				disruption += scale * attributes.Get("turning disruption");

				angle += commands.Turn() * TurnRate() * slowMultiplier;
			}
		}
		double thrustCommand = commands.Has(Command::FORWARD) - commands.Has(Command::BACK);
		double thrust = 0.;
		if(thrustCommand)
		{
			// Check if we are able to apply this thrust.
			double cost = attributes.Get((thrustCommand > 0.) ?
				"thrusting energy" : "reverse thrusting energy");
			if(cost > 0. && energy < cost)
				thrustCommand *= energy / cost;

			cost = attributes.Get((thrustCommand > 0.) ?
				"thrusting shields" : "reverse thrusting shields");
			if(cost > 0. && shields < cost)
				thrustCommand *= shields / cost;

			cost = attributes.Get((thrustCommand > 0.) ?
				"thrusting hull" : "reverse thrusting hull");
			if(cost > 0. && hull < cost)
				thrustCommand *= hull / cost;

			cost = attributes.Get((thrustCommand > 0.) ?
				"thrusting fuel" : "reverse thrusting fuel");
			if(cost > 0. && fuel < cost)
				thrustCommand *= fuel / cost;

			cost = -attributes.Get((thrustCommand > 0.) ?
				"thrusting heat" : "reverse thrusting heat");
			if(cost > 0. && heat < cost)
				thrustCommand *= heat / cost;

			if(thrustCommand)
			{
				// If a reverse thrust is commanded and the capability does not
				// exist, ignore it (do not even slow under drag).
				isThrusting = (thrustCommand > 0.);
				isReversing = !isThrusting && attributes.Get("reverse thrust");
				thrust = attributes.Get(isThrusting ? "thrust" : "reverse thrust");
				if(thrust)
				{
					double scale = fabs(thrustCommand);

					shields -= scale * attributes.Get(isThrusting ? "thrusting shields" : "reverse thrusting shields");
					hull -= scale * attributes.Get(isThrusting ? "thrusting hull" : "reverse thrusting hull");
					energy -= scale * attributes.Get(isThrusting ? "thrusting energy" : "reverse thrusting energy");
					fuel -= scale * attributes.Get(isThrusting ? "thrusting fuel" : "reverse thrusting fuel");
					heat += scale * attributes.Get(isThrusting ? "thrusting heat" : "reverse thrusting heat");
					discharge += scale * attributes.Get(isThrusting ? "thrusting discharge" : "reverse thrusting discharge");
					corrosion += scale * attributes.Get(isThrusting ? "thrusting corrosion" : "reverse thrusting corrosion");
					ionization += scale * attributes.Get(isThrusting ? "thrusting ion" : "reverse thrusting ion");
					scrambling += scale * attributes.Get(isThrusting ? "thrusting scramble" :
						"reverse thrusting scramble");
					burning += scale * attributes.Get(isThrusting ? "thrusting burn" : "reverse thrusting burn");
					leakage += scale * attributes.Get(isThrusting ? "thrusting leakage" : "reverse thrusting leakage");
					slowness += scale * attributes.Get(isThrusting ? "thrusting slowing" : "reverse thrusting slowing");
					disruption += scale * attributes.Get(isThrusting ? "thrusting disruption" : "reverse thrusting disruption");

					acceleration += angle.Unit() * (thrustCommand * thrust / mass);
				}
			}
		}
		bool applyAfterburner = (commands.Has(Command::AFTERBURNER) || (thrustCommand > 0. && !thrust))
				&& !CannotAct();
		if(applyAfterburner)
		{
			thrust = attributes.Get("afterburner thrust");
			double shieldCost = attributes.Get("afterburner shields");
			double hullCost = attributes.Get("afterburner hull");
			double energyCost = attributes.Get("afterburner energy");
			double fuelCost = attributes.Get("afterburner fuel");
			double heatCost = -attributes.Get("afterburner heat");

			double dischargeCost = attributes.Get("afterburner discharge");
			double corrosionCost = attributes.Get("afterburner corrosion");
			double ionCost = attributes.Get("afterburner ion");
			double scramblingCost = attributes.Get("afterburner scramble");
			double leakageCost = attributes.Get("afterburner leakage");
			double burningCost = attributes.Get("afterburner burn");

			double slownessCost = attributes.Get("afterburner slowing");
			double disruptionCost = attributes.Get("afterburner disruption");

			if(thrust && shields >= shieldCost && hull >= hullCost
				&& energy >= energyCost && fuel >= fuelCost && heat >= heatCost)
			{
				shields -= shieldCost;
				hull -= hullCost;
				energy -= energyCost;
				fuel -= fuelCost;
				heat -= heatCost;

				discharge += dischargeCost;
				corrosion += corrosionCost;
				ionization += ionCost;
				scrambling += scramblingCost;
				leakage += leakageCost;
				burning += burningCost;

				slowness += slownessCost;
				disruption += disruptionCost;

				acceleration += angle.Unit() * thrust / mass;

				// Only create the afterburner effects if the ship is in the player's system.
				isUsingAfterburner = !forget;
			}
		}
	}
	if(acceleration)
	{
		acceleration *= slowMultiplier;
		Point dragAcceleration = acceleration - velocity * (Drag() / mass);
		// Make sure dragAcceleration has nonzero length, to avoid divide by zero.
		if(dragAcceleration)
		{
			// What direction will the net acceleration be if this drag is applied?
			// If the net acceleration will be opposite the thrust, do not apply drag.
			dragAcceleration *= .5 * (acceleration.Unit().Dot(dragAcceleration.Unit()) + 1.);

			// A ship can only "cheat" to stop if it is moving slow enough that
			// it could stop completely this frame. This is to avoid overshooting
			// when trying to stop and ending up headed in the other direction.
			if(commands.Has(Command::STOP))
			{
				// How much acceleration would it take to come to a stop in the
				// direction normal to the ship's current facing? This is only
				// possible if the acceleration plus drag vector is in the
				// opposite direction from the velocity vector when both are
				// projected onto the current facing vector, and the acceleration
				// vector is the larger of the two.
				double vNormal = velocity.Dot(angle.Unit());
				double aNormal = dragAcceleration.Dot(angle.Unit());
				if((aNormal > 0.) != (vNormal > 0.) && fabs(aNormal) > fabs(vNormal))
					dragAcceleration = -vNormal * angle.Unit();
			}
			velocity += dragAcceleration;
		}
		acceleration = Point();
	}
}



void Ship::StepTargeting()
{
	// Boarding:
	shared_ptr<const Ship> target = GetTargetShip();
	// If this is a fighter or drone and it is not assisting someone at the
	// moment, its boarding target should be its parent ship.
	if(CanBeCarried() && !(target && target == GetShipToAssist()))
		target = GetParent();
	if(target && !isDisabled)
	{
		Point dp = (target->position - position);
		double distance = dp.Length();
		Point dv = (target->velocity - velocity);
		double speed = dv.Length();
		isBoarding = (distance < 50. && speed < 1. && commands.Has(Command::BOARD));
		if(isBoarding && !CanBeCarried())
		{
			if(!target->IsDisabled() && government->IsEnemy(target->government))
				isBoarding = false;
			else if(target->IsDestroyed() || target->IsLanding() || target->IsHyperspacing()
					|| target->GetSystem() != GetSystem())
				isBoarding = false;
		}
		if(isBoarding && !pilotError)
		{
			Angle facing = angle;
			bool left = target->Unit().Cross(facing.Unit()) < 0.;
			double turn = left - !left;

			// Check if the ship will still be pointing to the same side of the target
			// angle if it turns by this amount.
			facing += TurnRate() * turn;
			bool stillLeft = target->Unit().Cross(facing.Unit()) < 0.;
			if(left != stillLeft)
				turn = 0.;
			angle += TurnRate() * turn;

			velocity += dv.Unit() * .1;
			position += dp.Unit() * .5;

			if(distance < 10. && speed < 1. && (CanBeCarried() || !turn))
			{
				if(cloak)
				{
					// Allow the player to get all the way to the end of the
					// boarding sequence (including locking on to the ship) but
					// not to actually board, if they are cloaked.
					if(isYours)
						Messages::Add("You cannot board a ship while cloaked.", Messages::Importance::High);
				}
				else
				{
					isBoarding = false;
					bool isEnemy = government->IsEnemy(target->government);
					if(isEnemy && Random::Real() < target->Attributes().Get("self destruct"))
					{
						Messages::Add("The " + target->ModelName() + " \"" + target->Name()
							+ "\" has activated its self-destruct mechanism.", Messages::Importance::High);
						GetTargetShip()->SelfDestruct();
					}
					else
						hasBoarded = true;
				}
			}
		}
	}

	// Clear your target if it is destroyed. This is only important for NPCs,
	// because ordinary ships cease to exist once they are destroyed.
	target = GetTargetShip();
	if(target && target->IsDestroyed() && target->explosionCount >= target->explosionTotal)
		targetShip.reset();
}



// Finally, move the ship and create any movement visuals.
void Ship::DoEngineVisuals(vector<Visual> &visuals, bool isUsingAfterburner)
{
	if(isUsingAfterburner && !Attributes().AfterburnerEffects().empty())
		for(const EnginePoint &point : enginePoints)
		{
			Point pos = angle.Rotate(point) * Zoom() + position;
			// Stream the afterburner effects outward in the direction the engines are facing.
			Point effectVelocity = velocity - 6. * angle.Unit();
			for(auto &&it : Attributes().AfterburnerEffects())
				for(int i = 0; i < it.second; ++i)
					visuals.emplace_back(*it.first, pos, effectVelocity, angle);
		}
}



// Add escorts to this ship. Escorts look to the parent ship for movement
// cues and try to stay with it when it lands or goes into hyperspace.
void Ship::AddEscort(Ship &ship)
{
	escorts.push_back(ship.shared_from_this());
}



void Ship::RemoveEscort(const Ship &ship)
{
	auto it = escorts.begin();
	for( ; it != escorts.end(); ++it)
		if(it->lock().get() == &ship)
		{
			escorts.erase(it);
			return;
		}
}



double Ship::MinimumHull() const
{
	if(neverDisabled)
		return 0.;

	double maximumHull = attributes.Get("hull");
	double absoluteThreshold = attributes.Get("absolute threshold");
	if(absoluteThreshold > 0.)
		return absoluteThreshold;

	double thresholdPercent = attributes.Get("threshold percentage");
	double transition = 1 / (1 + 0.0005 * maximumHull);
	double minimumHull = maximumHull * (thresholdPercent > 0.
		? min(thresholdPercent, 1.) : 0.1 * (1. - transition) + 0.5 * transition);

	return max(0., floor(minimumHull + attributes.Get("hull threshold")));
}



void Ship::CreateExplosion(vector<Visual> &visuals, bool spread)
{
	if(!HasSprite() || !GetMask().IsLoaded() || explosionEffects.empty())
		return;

	// Bail out if this loops enough times, just in case.
	for(int i = 0; i < 10; ++i)
	{
		Point point((Random::Real() - .5) * Width(),
			(Random::Real() - .5) * Height());
		if(GetMask().Contains(point, Angle()))
		{
			// Pick an explosion.
			int type = Random::Int(explosionTotal);
			auto it = explosionEffects.begin();
			for( ; it != explosionEffects.end(); ++it)
			{
				type -= it->second;
				if(type < 0)
					break;
			}
			Point effectVelocity = velocity;
			if(spread)
			{
				double scale = .04 * (Width() + Height());
				effectVelocity += Angle::Random().Unit() * (scale * Random::Real());
			}
			visuals.emplace_back(*it->first, angle.Rotate(point) + position, std::move(effectVelocity), angle);
			++explosionCount;
			return;
		}
	}
}



// Place a "spark" effect, like ionization or disruption.
void Ship::CreateSparks(vector<Visual> &visuals, const string &name, double amount)
{
	CreateSparks(visuals, GameData::Effects().Get(name), amount);
}



void Ship::CreateSparks(vector<Visual> &visuals, const Effect *effect, double amount)
{
	if(forget)
		return;

	// Limit the number of sparks, depending on the size of the sprite.
	amount = min(amount, Width() * Height() * .0006);
	// Preallocate capacity, in case we're adding a non-trivial number of sparks.
	visuals.reserve(visuals.size() + static_cast<int>(amount));

	while(true)
	{
		amount -= Random::Real();
		if(amount <= 0.)
			break;

		Point point((Random::Real() - .5) * Width(),
			(Random::Real() - .5) * Height());
		if(GetMask().Contains(point, Angle()))
			visuals.emplace_back(*effect, angle.Rotate(point) + position, velocity, angle);
	}
}



double Ship::CalculateAttraction() const
{
	return max(0., .4 * sqrt(attributes.Get("cargo space")) - 1.8);
}



double Ship::CalculateDeterrence() const
{
	double tempDeterrence = 0.;
	for(const Hardpoint &hardpoint : Weapons())
		if(hardpoint.GetOutfit())
		{
			const Outfit *weapon = hardpoint.GetOutfit();
			if(weapon->Ammo() && weapon->AmmoUsage() && !OutfitCount(weapon->Ammo()))
				continue;
			double strength = weapon->ShieldDamage() + weapon->HullDamage()
				+ (weapon->RelativeShieldDamage() * attributes.Get("shields"))
				+ (weapon->RelativeHullDamage() * attributes.Get("hull"));
			tempDeterrence += .12 * strength / weapon->Reload();
		}
	return tempDeterrence;
}<|MERGE_RESOLUTION|>--- conflicted
+++ resolved
@@ -1839,7 +1839,7 @@
 			if(!target->Name().empty())
 				tag = gov + " " + target->Noun() + " \"" + target->Name() + "\": ";
 			else
-				tag = target->ModelName() + " (" + gov + "): ";
+				tag = target->DisplayModelName() + " (" + gov + "): ";
 			Messages::Add(tag + "Please refrain from scanning us or we will be forced to take action.",
 				Messages::Importance::Highest);
 		}
@@ -2054,39 +2054,10 @@
 
 
 
-<<<<<<< HEAD
-			if(distance < 10. && speed < 1. && (CanBeCarried() || !turn))
-			{
-				if(cloak)
-				{
-					// Allow the player to get all the way to the end of the
-					// boarding sequence (including locking on to the ship) but
-					// not to actually board, if they are cloaked.
-					if(isYours)
-						Messages::Add("You cannot board a ship while cloaked.", Messages::Importance::High);
-				}
-				else
-				{
-					isBoarding = false;
-					bool isEnemy = government->IsEnemy(target->government);
-					if(isEnemy && Random::Real() < target->Attributes().Get("self destruct"))
-					{
-						Messages::Add("The " + target->DisplayModelName() + " \"" + target->Name()
-							+ "\" has activated its self-destruct mechanism.", Messages::Importance::High);
-						GetTargetShip()->SelfDestruct();
-					}
-					else
-						hasBoarded = true;
-				}
-			}
-		}
-	}
-=======
 double Ship::Cloaking() const
 {
 	return isInvisible ? 1. : cloak;
 }
->>>>>>> 3e23a68e
 
 
 
@@ -2344,28 +2315,8 @@
 	hull = min(max(hull, MinimumHull() * 1.5), attributes.Get("hull"));
 	isDisabled = false;
 
-<<<<<<< HEAD
-		if(target->GetGovernment()->IsProvokedOnScan() && target->CanSendHail(player))
-		{
-			// If this ship has no name, show its model name instead.
-			string tag;
-			const string &gov = target->GetGovernment()->GetName();
-			if(!target->Name().empty())
-				tag = gov + " " + target->Noun() + " \"" + target->Name() + "\": ";
-			else
-				tag = target->DisplayModelName() + " (" + gov + "): ";
-			Messages::Add(tag + "Please refrain from scanning us or we will be forced to take action.",
-				Messages::Importance::Highest);
-		}
-	}
-	else if(startedScanning && target->isYours && isImportant)
-		Messages::Add("The " + government->GetName() + " " + Noun() + " \""
-				+ Name() + "\" is attempting to scan your ship \"" + target->Name() + "\".",
-				Messages::Importance::Low);
-=======
 	// Set the new government.
 	government = capturer->GetGovernment();
->>>>>>> 3e23a68e
 
 	// Transfer some crew over. Only transfer the bare minimum unless even that
 	// is not possible, in which case, share evenly.
@@ -4430,7 +4381,7 @@
 					bool isEnemy = government->IsEnemy(target->government);
 					if(isEnemy && Random::Real() < target->Attributes().Get("self destruct"))
 					{
-						Messages::Add("The " + target->ModelName() + " \"" + target->Name()
+						Messages::Add("The " + target->DisplayModelName() + " \"" + target->Name()
 							+ "\" has activated its self-destruct mechanism.", Messages::Importance::High);
 						GetTargetShip()->SelfDestruct();
 					}
