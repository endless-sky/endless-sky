/* Ship.cpp
Copyright (c) 2014 by Michael Zahniser

Endless Sky is free software: you can redistribute it and/or modify it under the
terms of the GNU General Public License as published by the Free Software
Foundation, either version 3 of the License, or (at your option) any later version.

Endless Sky is distributed in the hope that it will be useful, but WITHOUT ANY
WARRANTY; without even the implied warranty of MERCHANTABILITY or FITNESS FOR A
PARTICULAR PURPOSE. See the GNU General Public License for more details.

You should have received a copy of the GNU General Public License along with
this program. If not, see <https://www.gnu.org/licenses/>.
*/

#include "Ship.h"

#include "Audio.h"
#include "CategoryList.h"
#include "CategoryTypes.h"
#include "DamageDealt.h"
#include "DataNode.h"
#include "DataWriter.h"
#include "Effect.h"
#include "Flotsam.h"
#include "text/Format.h"
#include "GameData.h"
#include "Government.h"
#include "JumpTypes.h"
#include "Logger.h"
#include "Mask.h"
#include "Messages.h"
#include "Phrase.h"
#include "Planet.h"
#include "PlayerInfo.h"
#include "Preferences.h"
#include "Projectile.h"
#include "Random.h"
#include "ShipEvent.h"
#include "Sound.h"
#include "Sprite.h"
#include "SpriteSet.h"
#include "StellarObject.h"
#include "System.h"
#include "TextReplacements.h"
#include "Visual.h"
#include "Wormhole.h"

#include <algorithm>
#include <cassert>
#include <cmath>
#include <limits>
#include <sstream>

using namespace std;

namespace {
	const string FIGHTER_REPAIR = "Repair fighters in";
	const vector<string> BAY_SIDE = {"inside", "over", "under"};
	const vector<string> BAY_FACING = {"forward", "left", "right", "back"};
	const vector<Angle> BAY_ANGLE = {Angle(0.), Angle(-90.), Angle(90.), Angle(180.)};

	const vector<string> ENGINE_SIDE = {"under", "over"};
	const vector<string> STEERING_FACING = {"none", "left", "right"};

	const double MAXIMUM_TEMPERATURE = 100.;

	// Scanning takes between 2 and 10 seconds (SCAN_TIME / MAX_SCAN_STEPS and SCAN_TIME / MIN_SCAN_STEPS)
	// dependent on the range from the ship (among other factors).
	// The scan speed uses a gaussian drop-off with the reported scan radius as the standard deviation.
	const double SCAN_TIME = 600.;
	// Always gain at least 1 step of scan progress for every frame spent scanning while in range.
	// This ensures every scan completes within 600 frames (10 seconds) of being in range.
	const double MIN_SCAN_STEPS = 1;
	// Gain no more than 5 steps of scan progress for every frame spent scanning while in range.
	// This ensures no scan takes fewer than 120 frames (2 seconds.)
	const double MAX_SCAN_STEPS = 5; // minimum of 2 seconds to scan

	// These numbers ensure it takes 10 seconds for a Cargo Scanner to scan
	// a Bulk Freighter at point blank range. Any ship with less than 40
	// cargo space takes as long as a ship with 40 cargo space.
	const double SCAN_MIN_CARGO_SPACE = 40;
	const double SCAN_CARGO_FACTOR = 3;

	// This ensures it takes 10 seconds for an Outfit Scanner to scan a
	// Bactrian at point blank range. Any ship with less than 200 outfit
	// space takes as long as a ship with 200 outfit space.
	const double SCAN_MIN_OUTFIT_SPACE = 200;
	const double SCAN_OUTFIT_FACTOR = 10;

	// Formula for the scan outfit or cargo factor is:
	// factor = pow(sqrt(scanEfficiency) * framesToFullScan / SCAN_TIME, 1.5) / referenceSize

	// Helper function to transfer energy to a given stat if it is less than the
	// given maximum value.
	void DoRepair(double &stat, double &available, double maximum)
	{
		double transfer = max(0., min(available, maximum - stat));
		stat += transfer;
		available -= transfer;
	}

	// Helper function to repair a given stat up to its maximum, limited by
	// how much repair is available and how much energy, fuel, and heat are available.
	// Updates the stat, the available amount, and the energy, fuel, and heat amounts.
	void DoRepair(double &stat, double &available, double maximum, double &energy, double energyCost,
		double &fuel, double fuelCost, double &heat, double heatCost)
	{
		if(available <= 0. || stat >= maximum)
			return;

		// Energy, heat, and fuel costs are the energy, fuel, or heat required per unit repaired.
		if(energyCost > 0.)
			available = min(available, energy / energyCost);
		if(fuelCost > 0.)
			available = min(available, fuel / fuelCost);
		if(heatCost < 0.)
			available = min(available, heat / -heatCost);

		double transfer = min(available, maximum - stat);
		if(transfer > 0.)
		{
			stat += transfer;
			available -= transfer;
			energy -= transfer * energyCost;
			fuel -= transfer * fuelCost;
			heat += transfer * heatCost;
		}
	}

	// Helper function to reduce a given status effect according
	// to its resistance, limited by how much energy, fuel, and heat are available.
	// Updates the stat and the energy, fuel, and heat amounts.
	void DoStatusEffect(bool isDeactivated, double &stat, double resistance, double &energy, double energyCost,
		double &fuel, double fuelCost, double &heat, double heatCost)
	{
		if(isDeactivated || resistance <= 0.)
		{
			stat = max(0., .99 * stat);
			return;
		}

		// Calculate how much resistance can be used assuming no
		// energy or fuel cost.
		resistance = .99 * stat - max(0., .99 * stat - resistance);

		// Limit the resistance by the available energy, heat, and fuel.
		if(energyCost > 0.)
			resistance = min(resistance, energy / energyCost);
		if(fuelCost > 0.)
			resistance = min(resistance, fuel / fuelCost);
		if(heatCost < 0.)
			resistance = min(resistance, heat / -heatCost);

		// Update the stat, energy, heat, and fuel given how much resistance is being used.
		if(resistance > 0.)
		{
			stat = max(0., .99 * stat - resistance);
			energy -= resistance * energyCost;
			fuel -= resistance * fuelCost;
			heat += resistance * heatCost;
		}
		else
			stat = max(0., .99 * stat);
	}

	// Get an overview of how many weapon-outfits are equipped.
	map<const Outfit *, int> GetEquipped(const vector<Hardpoint> &weapons)
	{
		map<const Outfit *, int> equipped;
		for(const Hardpoint &hardpoint : weapons)
			if(hardpoint.GetOutfit())
				++equipped[hardpoint.GetOutfit()];
		return equipped;
	}

	void LogWarning(const string &trueModelName, const string &name, string &&warning)
	{
		string shipID = trueModelName + (name.empty() ? ": " : " \"" + name + "\": ");
		Logger::LogError(shipID + std::move(warning));
	}

	// Transfer as many of the given outfits from the source ship to the target
	// ship as the source ship can remove and the target ship can handle. Returns the
	// items and amounts that were actually transferred (so e.g. callers can determine
	// how much material was transferred, if any).
	map<const Outfit *, int> TransferAmmo(const map<const Outfit *, int> &stockpile, Ship &from, Ship &to)
	{
		auto transferred = map<const Outfit *, int>{};
		for(auto &&item : stockpile)
		{
			assert(item.second > 0 && "stockpile count must be positive");
			int unloadable = abs(from.Attributes().CanAdd(*item.first, -item.second));
			int loadable = to.Attributes().CanAdd(*item.first, unloadable);
			if(loadable > 0)
			{
				from.AddOutfit(item.first, -loadable);
				to.AddOutfit(item.first, loadable);
				transferred[item.first] = loadable;
			}
		}
		return transferred;
	}

	// Ships which are scrambled have a chance for their weapons to jam,
	// delaying their firing for another reload cycle. The less energy
	// a ship has relative to its max and the more scrambled the ship is,
	// the higher the chance that a weapon will jam. The jam chance is
	// capped at 50%. Very small amounts of scrambling are ignored.
	// The scale is such that a weapon with a scrambling damage of 5 and a reload
	// of 60 (i.e. the ion cannon) will only ever push a ship to a jam chance
	// of 5% when it is at 100% energy.
	double CalculateJamChance(double maxEnergy, double scrambling)
	{
		double scale = maxEnergy * 220.;
		return scrambling > .1 ? min(0.5, scale ? scrambling / scale : 1.) : 0.;
	}
}



// Construct and Load() at the same time.
Ship::Ship(const DataNode &node)
{
	Load(node);
}



void Ship::Load(const DataNode &node)
{
	if(node.Size() >= 2)
		trueModelName = node.Token(1);
	if(node.Size() >= 3)
	{
		base = GameData::Ships().Get(trueModelName);
		variantName = node.Token(2);
	}
	isDefined = true;

	government = GameData::PlayerGovernment();

	// Note: I do not clear the attributes list here so that it is permissible
	// to override one ship definition with another.
	bool hasEngine = false;
	bool hasArmament = false;
	bool hasBays = false;
	bool hasExplode = false;
	bool hasLeak = false;
	bool hasFinalExplode = false;
	bool hasOutfits = false;
	bool hasDescription = false;
	for(const DataNode &child : node)
	{
		const string &key = child.Token(0);
		bool add = (key == "add");
		if(add && (child.Size() < 2 || child.Token(1) != "attributes"))
		{
			child.PrintTrace("Skipping invalid use of 'add' with " + (child.Size() < 2
					? "no key." : "key: " + child.Token(1)));
			continue;
		}
		if(key == "sprite")
			LoadSprite(child);
		else if(child.Token(0) == "thumbnail" && child.Size() >= 2)
			thumbnail = SpriteSet::Get(child.Token(1));
		else if(key == "name" && child.Size() >= 2)
			name = child.Token(1);
		else if(key == "display name" && child.Size() >= 2)
			displayModelName = child.Token(1);
		else if(key == "plural" && child.Size() >= 2)
			pluralModelName = child.Token(1);
		else if(key == "noun" && child.Size() >= 2)
			noun = child.Token(1);
		else if(key == "swizzle" && child.Size() >= 2)
			customSwizzle = child.Value(1);
		else if(key == "uuid" && child.Size() >= 2)
			uuid = EsUuid::FromString(child.Token(1));
		else if(key == "attributes" || add)
		{
			if(!add)
				baseAttributes.Load(child);
			else
			{
				addAttributes = true;
				attributes.Load(child);
			}
		}
		else if((key == "engine" || key == "reverse engine" || key == "steering engine") && child.Size() >= 3)
		{
			if(!hasEngine)
			{
				enginePoints.clear();
				reverseEnginePoints.clear();
				steeringEnginePoints.clear();
				hasEngine = true;
			}
			bool reverse = (key == "reverse engine");
			bool steering = (key == "steering engine");

			vector<EnginePoint> &editPoints = (!steering && !reverse) ? enginePoints :
				(reverse ? reverseEnginePoints : steeringEnginePoints);
			editPoints.emplace_back(0.5 * child.Value(1), 0.5 * child.Value(2),
				(child.Size() > 3 ? child.Value(3) : 1.));
			EnginePoint &engine = editPoints.back();
			if(reverse)
				engine.facing = Angle(180.);
			for(const DataNode &grand : child)
			{
				const string &grandKey = grand.Token(0);
				if(grandKey == "zoom" && grand.Size() >= 2)
					engine.zoom = grand.Value(1);
				else if(grandKey == "angle" && grand.Size() >= 2)
					engine.facing += Angle(grand.Value(1));
				else
				{
					for(unsigned j = 1; j < ENGINE_SIDE.size(); ++j)
						if(grandKey == ENGINE_SIDE[j])
							engine.side = j;
					if(steering)
						for(unsigned j = 1; j < STEERING_FACING.size(); ++j)
							if(grandKey == STEERING_FACING[j])
								engine.steering = j;
				}
			}
		}
		else if(key == "gun" || key == "turret")
		{
			if(!hasArmament)
			{
				armament = Armament();
				hasArmament = true;
			}
			const Outfit *outfit = nullptr;
			Point hardpoint;
			if(child.Size() >= 3)
			{
				hardpoint = Point(child.Value(1), child.Value(2));
				if(child.Size() >= 4)
					outfit = GameData::Outfits().Get(child.Token(3));
			}
			else
			{
				if(child.Size() >= 2)
					outfit = GameData::Outfits().Get(child.Token(1));
			}
			Angle gunPortAngle = Angle(0.);
			bool gunPortParallel = false;
			bool drawUnder = (key == "gun");
			if(child.HasChildren())
			{
				for(const DataNode &grand : child)
				{
					if(grand.Token(0) == "angle" && grand.Size() >= 2)
						gunPortAngle = grand.Value(1);
					else if(grand.Token(0) == "parallel")
						gunPortParallel = true;
					else if(grand.Token(0) == "under")
						drawUnder = true;
					else if(grand.Token(0) == "over")
						drawUnder = false;
					else
						grand.PrintTrace("Skipping unrecognized attribute:");
				}
			}
			if(key == "gun")
				armament.AddGunPort(hardpoint, gunPortAngle, gunPortParallel, drawUnder, outfit);
			else
				armament.AddTurret(hardpoint, drawUnder, outfit);
		}
		else if(key == "never disabled")
			neverDisabled = true;
		else if(key == "uncapturable")
			isCapturable = false;
		else if(((key == "fighter" || key == "drone") && child.Size() >= 3) ||
			(key == "bay" && child.Size() >= 4))
		{
			// While the `drone` and `fighter` keywords are supported for backwards compatibility, the
			// standard format is `bay <ship-category>`, with the same signature for other values.
			string category = "Fighter";
			int childOffset = 0;
			if(key == "drone")
				category = "Drone";
			else if(key == "bay")
			{
				category = child.Token(1);
				childOffset += 1;
			}

			if(!hasBays)
			{
				bays.clear();
				hasBays = true;
			}
			bays.emplace_back(child.Value(1 + childOffset), child.Value(2 + childOffset), category);
			Bay &bay = bays.back();
			for(int i = 3 + childOffset; i < child.Size(); ++i)
			{
				for(unsigned j = 1; j < BAY_SIDE.size(); ++j)
					if(child.Token(i) == BAY_SIDE[j])
						bay.side = j;
				for(unsigned j = 1; j < BAY_FACING.size(); ++j)
					if(child.Token(i) == BAY_FACING[j])
						bay.facing = BAY_ANGLE[j];
			}
			if(child.HasChildren())
				for(const DataNode &grand : child)
				{
					// Load in the effect(s) to be displayed when the ship launches.
					if(grand.Token(0) == "launch effect" && grand.Size() >= 2)
					{
						int count = grand.Size() >= 3 ? static_cast<int>(grand.Value(2)) : 1;
						const Effect *e = GameData::Effects().Get(grand.Token(1));
						bay.launchEffects.insert(bay.launchEffects.end(), count, e);
					}
					else if(grand.Token(0) == "angle" && grand.Size() >= 2)
						bay.facing = Angle(grand.Value(1));
					else
					{
						bool handled = false;
						for(unsigned i = 1; i < BAY_SIDE.size(); ++i)
							if(grand.Token(0) == BAY_SIDE[i])
							{
								bay.side = i;
								handled = true;
							}
						for(unsigned i = 1; i < BAY_FACING.size(); ++i)
							if(grand.Token(0) == BAY_FACING[i])
							{
								bay.facing = BAY_ANGLE[i];
								handled = true;
							}
						if(!handled)
							grand.PrintTrace("Skipping unrecognized attribute:");
					}
				}
		}
		else if(key == "leak" && child.Size() >= 2)
		{
			if(!hasLeak)
			{
				leaks.clear();
				hasLeak = true;
			}
			Leak leak(GameData::Effects().Get(child.Token(1)));
			if(child.Size() >= 3)
				leak.openPeriod = child.Value(2);
			if(child.Size() >= 4)
				leak.closePeriod = child.Value(3);
			leaks.push_back(leak);
		}
		else if(key == "explode" && child.Size() >= 2)
		{
			if(!hasExplode)
			{
				explosionEffects.clear();
				explosionTotal = 0;
				hasExplode = true;
			}
			int count = (child.Size() >= 3) ? child.Value(2) : 1;
			explosionEffects[GameData::Effects().Get(child.Token(1))] += count;
			explosionTotal += count;
		}
		else if(key == "final explode" && child.Size() >= 2)
		{
			if(!hasFinalExplode)
			{
				finalExplosions.clear();
				hasFinalExplode = true;
			}
			int count = (child.Size() >= 3) ? child.Value(2) : 1;
			finalExplosions[GameData::Effects().Get(child.Token(1))] += count;
		}
		else if(key == "outfits")
		{
			if(!hasOutfits)
			{
				outfits.clear();
				hasOutfits = true;
			}
			for(const DataNode &grand : child)
			{
				int count = (grand.Size() >= 2) ? grand.Value(1) : 1;
				if(count > 0)
					outfits[GameData::Outfits().Get(grand.Token(0))] += count;
				else
					grand.PrintTrace("Skipping invalid outfit count:");
			}

			// Verify we have at least as many installed outfits as were identified as "equipped."
			// If not (e.g. a variant definition), ensure FinishLoading equips into a blank slate.
			if(!hasArmament)
				for(const auto &pair : GetEquipped(Weapons()))
				{
					auto it = outfits.find(pair.first);
					if(it == outfits.end() || it->second < pair.second)
					{
						armament.UninstallAll();
						break;
					}
				}
		}
		else if(key == "cargo")
			cargo.Load(child);
		else if(key == "crew" && child.Size() >= 2)
			crew = static_cast<int>(child.Value(1));
		else if(key == "fuel" && child.Size() >= 2)
			fuel = child.Value(1);
		else if(key == "shields" && child.Size() >= 2)
			shields = child.Value(1);
		else if(key == "hull" && child.Size() >= 2)
			hull = child.Value(1);
		else if(key == "position" && child.Size() >= 3)
			position = Point(child.Value(1), child.Value(2));
		else if(key == "system" && child.Size() >= 2)
			currentSystem = GameData::Systems().Get(child.Token(1));
		else if(key == "planet" && child.Size() >= 2)
		{
			zoom = 0.;
			landingPlanet = GameData::Planets().Get(child.Token(1));
		}
		else if(key == "destination system" && child.Size() >= 2)
			targetSystem = GameData::Systems().Get(child.Token(1));
		else if(key == "parked")
			isParked = true;
		else if(key == "description" && child.Size() >= 2)
		{
			if(!hasDescription)
			{
				description.clear();
				hasDescription = true;
			}
			description += child.Token(1);
			description += '\n';
		}
		else if(key == "remove" && child.Size() >= 2)
		{
			if(child.Token(1) == "bays")
				removeBays = true;
			else
				child.PrintTrace("Skipping unsupported \"remove\":");
		}
		else if(key != "actions")
			child.PrintTrace("Skipping unrecognized attribute:");
	}

	if(displayModelName.empty())
		displayModelName = trueModelName;

	// If no plural model name was given, default to the model name with an 's' appended.
	// If the model name ends with an 's' or 'z', print a warning because the default plural will never be correct.
	// Variants will import their plural name from the base model in FinishLoading.
	if(pluralModelName.empty() && variantName.empty())
	{
		pluralModelName = displayModelName + 's';
		if(displayModelName.back() == 's' || displayModelName.back() == 'z')
			node.PrintTrace("Warning: explicit plural name definition required, but none is provided. Defaulting to \""
					+ pluralModelName + "\".");
	}
}



// When loading a ship, some of the outfits it lists may not have been
// loaded yet. So, wait until everything has been loaded, then call this.
void Ship::FinishLoading(bool isNewInstance)
{
	// All copies of this ship should save pointers to the "explosion" weapon
	// definition stored safely in the ship model, which will not be destroyed
	// until GameData is when the program quits. Also copy other attributes of
	// the base model if no overrides were given.
	if(GameData::Ships().Has(trueModelName))
	{
		const Ship *model = GameData::Ships().Get(trueModelName);
		explosionWeapon = &model->BaseAttributes();
		if(displayModelName.empty())
			displayModelName = model->displayModelName;
		if(pluralModelName.empty())
			pluralModelName = model->pluralModelName;
		if(noun.empty())
			noun = model->noun;
		if(!thumbnail)
			thumbnail = model->thumbnail;
	}

	// If this ship has a base class, copy any attributes not defined here.
	// Exception: uncapturable and "never disabled" flags don't carry over.
	if(base && base != this)
	{
		if(!GetSprite())
			reinterpret_cast<Body &>(*this) = *base;
		if(customSwizzle == -1)
			customSwizzle = base->CustomSwizzle();
		if(baseAttributes.Attributes().empty())
			baseAttributes = base->baseAttributes;
		if(bays.empty() && !base->bays.empty() && !removeBays)
			bays = base->bays;
		if(enginePoints.empty())
			enginePoints = base->enginePoints;
		if(reverseEnginePoints.empty())
			reverseEnginePoints = base->reverseEnginePoints;
		if(steeringEnginePoints.empty())
			steeringEnginePoints = base->steeringEnginePoints;
		if(explosionEffects.empty())
		{
			explosionEffects = base->explosionEffects;
			explosionTotal = base->explosionTotal;
		}
		if(finalExplosions.empty())
			finalExplosions = base->finalExplosions;
		if(outfits.empty())
			outfits = base->outfits;
		if(description.empty())
			description = base->description;

		bool hasHardpoints = false;
		for(const Hardpoint &hardpoint : armament.Get())
			if(hardpoint.GetPoint())
				hasHardpoints = true;

		if(!hasHardpoints)
		{
			// Check if any hardpoint locations were not specified.
			auto bit = base->Weapons().begin();
			auto bend = base->Weapons().end();
			auto nextGun = armament.Get().begin();
			auto nextTurret = armament.Get().begin();
			auto end = armament.Get().end();
			Armament merged;
			for( ; bit != bend; ++bit)
			{
				if(!bit->IsTurret())
				{
					while(nextGun != end && nextGun->IsTurret())
						++nextGun;
					const Outfit *outfit = (nextGun == end) ? nullptr : nextGun->GetOutfit();
					merged.AddGunPort(bit->GetPoint() * 2., bit->GetBaseAngle(), bit->IsParallel(), bit->IsUnder(), outfit);
					if(nextGun != end)
						++nextGun;
				}
				else
				{
					while(nextTurret != end && !nextTurret->IsTurret())
						++nextTurret;
					const Outfit *outfit = (nextTurret == end) ? nullptr : nextTurret->GetOutfit();
					merged.AddTurret(bit->GetPoint() * 2., bit->IsUnder(), outfit);
					if(nextTurret != end)
						++nextTurret;
				}
			}
			armament = merged;
		}
	}
	else if(removeBays)
		bays.clear();
	// Check that all the "equipped" weapons actually match what your ship
	// has, and that they are truly weapons. Remove any excess weapons and
	// warn if any non-weapon outfits are "installed" in a hardpoint.
	auto equipped = GetEquipped(Weapons());
	for(auto &it : equipped)
	{
		auto outfitIt = outfits.find(it.first);
		int amount = (outfitIt != outfits.end() ? outfitIt->second : 0);
		int excess = it.second - amount;
		if(excess > 0)
		{
			// If there are more hardpoints specifying this outfit than there
			// are instances of this outfit installed, remove some of them.
			armament.Add(it.first, -excess);
			it.second -= excess;

			LogWarning(VariantName(), Name(),
					"outfit \"" + it.first->TrueName() + "\" equipped but not included in outfit list.");
		}
		else if(!it.first->IsWeapon())
			// This ship was specified with a non-weapon outfit in a
			// hardpoint. Hardpoint::Install removes it, but issue a
			// warning so the definition can be fixed.
			LogWarning(VariantName(), Name(),
					"outfit \"" + it.first->TrueName() + "\" is not a weapon, but is installed as one.");
	}

	// Mark any drone that has no "automaton" value as an automaton, to
	// grandfather in the drones from before that attribute existed.
	if(baseAttributes.Category() == "Drone" && !baseAttributes.Get("automaton"))
		baseAttributes.Set("automaton", 1.);

	baseAttributes.Set("gun ports", armament.GunCount());
	baseAttributes.Set("turret mounts", armament.TurretCount());

	if(addAttributes)
	{
		// Store attributes from an "add attributes" node in the ship's
		// baseAttributes so they can be written to the save file.
		baseAttributes.Add(attributes);
		addAttributes = false;
	}
	// Add the attributes of all your outfits to the ship's base attributes.
	attributes = baseAttributes;
	vector<string> undefinedOutfits;
	for(const auto &it : outfits)
	{
		if(!it.first->IsDefined())
		{
			undefinedOutfits.emplace_back("\"" + it.first->TrueName() + "\"");
			continue;
		}
		attributes.Add(*it.first, it.second);
		// Some ship variant definitions do not specify which weapons
		// are placed in which hardpoint. Add any weapons that are not
		// yet installed to the ship's armament.
		if(it.first->IsWeapon())
		{
			int count = it.second;
			auto eit = equipped.find(it.first);
			if(eit != equipped.end())
				count -= eit->second;

			if(count)
			{
				count -= armament.Add(it.first, count);
				if(count)
					LogWarning(VariantName(), Name(),
						"weapon \"" + it.first->TrueName() + "\" installed, but insufficient slots to use it.");
			}
		}
	}
	if(!undefinedOutfits.empty())
	{
		bool plural = undefinedOutfits.size() > 1;
		// Print the ship name once, then all undefined outfits. If we're reporting for a stock ship, then it
		// doesn't have a name, and missing outfits aren't named yet either. A variant name might exist, though.
		string message;
		if(isYours)
		{
			message = "Player ship " + trueModelName + " \"" + name + "\":";
			string PREFIX = plural ? "\n\tUndefined outfit " : " undefined outfit ";
			for(auto &&outfit : undefinedOutfits)
				message += PREFIX + outfit;
		}
		else
		{
			message = variantName.empty() ? "Stock ship \"" + trueModelName + "\": "
				: trueModelName + " variant \"" + variantName + "\": ";
			message += to_string(undefinedOutfits.size()) + " undefined outfit" + (plural ? "s" : "") + " installed.";
		}

		Logger::LogError(message);
	}
	// Inspect the ship's armament to ensure that guns are in gun ports and
	// turrets are in turret mounts. This can only happen when the armament
	// is configured incorrectly in a ship or variant definition. Do not
	// bother printing this warning if the outfit is not fully defined.
	for(const Hardpoint &hardpoint : armament.Get())
	{
		const Outfit *outfit = hardpoint.GetOutfit();
		if(outfit && outfit->IsDefined()
				&& (hardpoint.IsTurret() != (outfit->Get("turret mounts") != 0.)))
		{
			string warning = (!isYours && !variantName.empty()) ? "variant \"" + variantName + "\"" : trueModelName;
			if(!name.empty())
				warning += " \"" + name + "\"";
			warning += ": outfit \"" + outfit->TrueName() + "\" installed as a ";
			warning += (hardpoint.IsTurret() ? "turret but is a gun.\n\tturret" : "gun but is a turret.\n\tgun");
			warning += to_string(2. * hardpoint.GetPoint().X()) + " " + to_string(2. * hardpoint.GetPoint().Y());
			warning += " \"" + outfit->TrueName() + "\"";
			Logger::LogError(warning);
		}
	}
	cargo.SetSize(attributes.Get("cargo space"));
	armament.FinishLoading();

	// Figure out how far from center the farthest hardpoint is.
	weaponRadius = 0.;
	for(const Hardpoint &hardpoint : armament.Get())
		weaponRadius = max(weaponRadius, hardpoint.GetPoint().Length());

	// Allocate enough firing bits for this ship.
	firingCommands.SetHardpoints(armament.Get().size());

	// If this ship is being instantiated for the first time, make sure its
	// crew, fuel, etc. are all refilled.
	if(isNewInstance)
		Recharge(true);

	// Ensure that all defined bays are of a valid category. Remove and warn about any
	// invalid bays. Add a default "launch effect" to any remaining internal bays if
	// this ship is crewed (i.e. pressurized).
	string warning;
	const auto &bayCategories = GameData::GetCategory(CategoryType::BAY);
	for(auto it = bays.begin(); it != bays.end(); )
	{
		Bay &bay = *it;
		if(!bayCategories.Contains(bay.category))
		{
			warning += "Invalid bay category: " + bay.category + "\n";
			it = bays.erase(it);
			continue;
		}
		else
			++it;
		if(bay.side == Bay::INSIDE && bay.launchEffects.empty() && Crew())
			bay.launchEffects.emplace_back(GameData::Effects().Get("basic launch"));
	}

	canBeCarried = bayCategories.Contains(attributes.Category());

	// Issue warnings if this ship has is misconfigured, e.g. is missing required values
	// or has negative outfit, cargo, weapon, or engine capacity.
	for(auto &&attr : set<string>{"outfit space", "cargo space", "weapon capacity", "engine capacity"})
	{
		double val = attributes.Get(attr);
		if(val < 0)
			warning += attr + ": " + Format::Number(val) + "\n";
	}
	if(attributes.Get("drag") <= 0.)
	{
		warning += "Defaulting " + string(attributes.Get("drag") ? "invalid" : "missing") + " \"drag\" attribute to 100.0\n";
		attributes.Set("drag", 100.);
	}

	// Calculate the values used to determine this ship's value and danger.
	attraction = CalculateAttraction();
	deterrence = CalculateDeterrence();

	if(!warning.empty())
	{
		// This check is mostly useful for variants and stock ships, which have
		// no names. Print the outfits to facilitate identifying this ship definition.
		string message = (!name.empty() ? "Ship \"" + name + "\" " : "") + "(" + VariantName() + "):\n";
		ostringstream outfitNames;
		outfitNames << "has outfits:\n";
		for(const auto &it : outfits)
			outfitNames << '\t' << it.second << " " + it.first->TrueName() << endl;
		Logger::LogError(message + warning + outfitNames.str());
	}

	// Ships read from a save file may have non-default shields or hull.
	// Perform a full IsDisabled calculation.
	isDisabled = true;
	isDisabled = IsDisabled();

	// Calculate this ship's jump information, e.g. how much it costs to jump, how far it can jump, how it can jump.
	navigation.Calibrate(*this);
	aiCache.Calibrate(*this);

	// A saved ship may have an invalid target system. Since all game data is loaded and all player events are
	// applied at this point, any target system that is not accessible should be cleared. Note: this does not
	// account for systems accessible via wormholes, but also does not need to as AI will route the ship properly.
	if(!isNewInstance && targetSystem)
	{
		string message = "Warning: " + string(isYours ? "player-owned " : "NPC ")
			+ trueModelName + " \"" + name + "\": Cannot reach target system \"" + targetSystem->Name();
		if(!currentSystem)
		{
			Logger::LogError(message + "\" (no current system).");
			targetSystem = nullptr;
		}
		else if(!currentSystem->Links().count(targetSystem)
			&& (!navigation.JumpRange() || !currentSystem->JumpNeighbors(navigation.JumpRange()).count(targetSystem)))
		{
			Logger::LogError(message + "\" by hyperlink or jump from system \"" + currentSystem->Name() + ".\"");
			targetSystem = nullptr;
		}
	}
}



// Check if this ship (model) and its outfits have been defined.
bool Ship::IsValid() const
{
	for(auto &&outfit : outfits)
		if(!outfit.first->IsDefined())
			return false;

	return isDefined;
}



// Save a full description of this ship, as currently configured.
void Ship::Save(DataWriter &out) const
{
	out.Write("ship", trueModelName);
	out.BeginChild();
	{
		out.Write("name", name);
		if(displayModelName != trueModelName)
			out.Write("display name", displayModelName);
		if(pluralModelName != displayModelName + 's')
			out.Write("plural", pluralModelName);
		if(!noun.empty())
			out.Write("noun", noun);
		SaveSprite(out);
		if(thumbnail)
			out.Write("thumbnail", thumbnail->Name());

		if(neverDisabled)
			out.Write("never disabled");
		if(!isCapturable)
			out.Write("uncapturable");
		if(customSwizzle >= 0)
			out.Write("swizzle", customSwizzle);

		out.Write("uuid", uuid.ToString());

		out.Write("attributes");
		out.BeginChild();
		{
			out.Write("category", baseAttributes.Category());
			out.Write("cost", baseAttributes.Cost());
			out.Write("mass", baseAttributes.Mass());
			for(const auto &it : baseAttributes.FlareSprites())
				for(int i = 0; i < it.second; ++i)
					it.first.SaveSprite(out, "flare sprite");
			for(const auto &it : baseAttributes.FlareSounds())
				for(int i = 0; i < it.second; ++i)
					out.Write("flare sound", it.first->Name());
			for(const auto &it : baseAttributes.ReverseFlareSprites())
				for(int i = 0; i < it.second; ++i)
					it.first.SaveSprite(out, "reverse flare sprite");
			for(const auto &it : baseAttributes.ReverseFlareSounds())
				for(int i = 0; i < it.second; ++i)
					out.Write("reverse flare sound", it.first->Name());
			for(const auto &it : baseAttributes.SteeringFlareSprites())
				for(int i = 0; i < it.second; ++i)
					it.first.SaveSprite(out, "steering flare sprite");
			for(const auto &it : baseAttributes.SteeringFlareSounds())
				for(int i = 0; i < it.second; ++i)
					out.Write("steering flare sound", it.first->Name());
			for(const auto &it : baseAttributes.AfterburnerEffects())
				for(int i = 0; i < it.second; ++i)
					out.Write("afterburner effect", it.first->Name());
			for(const auto &it : baseAttributes.JumpEffects())
				for(int i = 0; i < it.second; ++i)
					out.Write("jump effect", it.first->Name());
			for(const auto &it : baseAttributes.JumpSounds())
				for(int i = 0; i < it.second; ++i)
					out.Write("jump sound", it.first->Name());
			for(const auto &it : baseAttributes.JumpInSounds())
				for(int i = 0; i < it.second; ++i)
					out.Write("jump in sound", it.first->Name());
			for(const auto &it : baseAttributes.JumpOutSounds())
				for(int i = 0; i < it.second; ++i)
					out.Write("jump out sound", it.first->Name());
			for(const auto &it : baseAttributes.HyperSounds())
				for(int i = 0; i < it.second; ++i)
					out.Write("hyperdrive sound", it.first->Name());
			for(const auto &it : baseAttributes.HyperInSounds())
				for(int i = 0; i < it.second; ++i)
					out.Write("hyperdrive in sound", it.first->Name());
			for(const auto &it : baseAttributes.HyperOutSounds())
				for(int i = 0; i < it.second; ++i)
					out.Write("hyperdrive out sound", it.first->Name());
			for(const auto &it : baseAttributes.Attributes())
				if(it.second)
					out.Write(it.first, it.second);
		}
		out.EndChild();

		out.Write("outfits");
		out.BeginChild();
		{
			using OutfitElement = pair<const Outfit *const, int>;
			WriteSorted(outfits,
				[](const OutfitElement *lhs, const OutfitElement *rhs)
					{ return lhs->first->TrueName() < rhs->first->TrueName(); },
				[&out](const OutfitElement &it)
				{
					if(it.second == 1)
						out.Write(it.first->TrueName());
					else
						out.Write(it.first->TrueName(), it.second);
				});
		}
		out.EndChild();

		cargo.Save(out);
		out.Write("crew", crew);
		out.Write("fuel", fuel);
		out.Write("shields", shields);
		out.Write("hull", hull);
		out.Write("position", position.X(), position.Y());

		for(const EnginePoint &point : enginePoints)
		{
			out.Write("engine", 2. * point.X(), 2. * point.Y());
			out.BeginChild();
			out.Write("zoom", point.zoom);
			out.Write("angle", point.facing.Degrees());
			out.Write(ENGINE_SIDE[point.side]);
			out.EndChild();

		}
		for(const EnginePoint &point : reverseEnginePoints)
		{
			out.Write("reverse engine", 2. * point.X(), 2. * point.Y());
			out.BeginChild();
			out.Write("zoom", point.zoom);
			out.Write("angle", point.facing.Degrees() - 180.);
			out.Write(ENGINE_SIDE[point.side]);
			out.EndChild();
		}
		for(const EnginePoint &point : steeringEnginePoints)
		{
			out.Write("steering engine", 2. * point.X(), 2. * point.Y());
			out.BeginChild();
			out.Write("zoom", point.zoom);
			out.Write("angle", point.facing.Degrees());
			out.Write(ENGINE_SIDE[point.side]);
			out.Write(STEERING_FACING[point.steering]);
			out.EndChild();
		}
		for(const Hardpoint &hardpoint : armament.Get())
		{
			const char *type = (hardpoint.IsTurret() ? "turret" : "gun");
			if(hardpoint.GetOutfit())
				out.Write(type, 2. * hardpoint.GetPoint().X(), 2. * hardpoint.GetPoint().Y(),
					hardpoint.GetOutfit()->TrueName());
			else
				out.Write(type, 2. * hardpoint.GetPoint().X(), 2. * hardpoint.GetPoint().Y());
			double hardpointAngle = hardpoint.GetBaseAngle().Degrees();
			out.BeginChild();
			{
				if(hardpointAngle)
					out.Write("angle", hardpointAngle);
				if(hardpoint.IsParallel())
					out.Write("parallel");
				if(hardpoint.IsUnder())
					out.Write("under");
				else
					out.Write("over");
			}
			out.EndChild();
		}
		for(const Bay &bay : bays)
		{
			double x = 2. * bay.point.X();
			double y = 2. * bay.point.Y();

			out.Write("bay", bay.category, x, y);

			if(!bay.launchEffects.empty() || bay.facing.Degrees() || bay.side)
			{
				out.BeginChild();
				{
					if(bay.facing.Degrees())
						out.Write("angle", bay.facing.Degrees());
					if(bay.side)
						out.Write(BAY_SIDE[bay.side]);
					for(const Effect *effect : bay.launchEffects)
						out.Write("launch effect", effect->Name());
				}
				out.EndChild();
			}
		}
		for(const Leak &leak : leaks)
			out.Write("leak", leak.effect->Name(), leak.openPeriod, leak.closePeriod);

		using EffectElement = pair<const Effect *const, int>;
		auto effectSort = [](const EffectElement *lhs, const EffectElement *rhs)
			{ return lhs->first->Name() < rhs->first->Name(); };
		WriteSorted(explosionEffects, effectSort, [&out](const EffectElement &it)
		{
			if(it.second)
				out.Write("explode", it.first->Name(), it.second);
		});
		WriteSorted(finalExplosions, effectSort, [&out](const EffectElement &it)
		{
			if(it.second)
				out.Write("final explode", it.first->Name(), it.second);
		});

		if(currentSystem)
			out.Write("system", currentSystem->Name());
		else
		{
			// A carried ship is saved in its carrier's system.
			shared_ptr<const Ship> parent = GetParent();
			if(parent && parent->currentSystem)
				out.Write("system", parent->currentSystem->Name());
		}
		if(landingPlanet)
			out.Write("planet", landingPlanet->TrueName());
		if(targetSystem)
			out.Write("destination system", targetSystem->Name());
		if(isParked)
			out.Write("parked");
	}
	out.EndChild();
}



const EsUuid &Ship::UUID() const noexcept
{
	return uuid;
}



void Ship::SetUUID(const EsUuid &id)
{
	uuid.clone(id);
}



const string &Ship::Name() const
{
	return name;
}



// Set / Get the name of this class of ships, e.g. "Marauder Raven."
void Ship::SetTrueModelName(const string &model)
{
	this->trueModelName = model;
}



const string &Ship::TrueModelName() const
{
	return trueModelName;
}



const string &Ship::DisplayModelName() const
{
	return displayModelName;
}



const string &Ship::PluralModelName() const
{
	return pluralModelName;
}



// Get the name of this ship as a variant.
const string &Ship::VariantName() const
{
	return variantName.empty() ? trueModelName : variantName;
}



// Get the generic noun (e.g. "ship") to be used when describing this ship.
const string &Ship::Noun() const
{
	static const string SHIP = "ship";
	return noun.empty() ? SHIP : noun;
}



// Get this ship's description.
const string &Ship::Description() const
{
	return description;
}



// Get the shipyard thumbnail for this ship.
const Sprite *Ship::Thumbnail() const
{
	return thumbnail;
}



// Get this ship's cost.
int64_t Ship::Cost() const
{
	return attributes.Cost();
}



// Get the cost of this ship's chassis, with no outfits installed.
int64_t Ship::ChassisCost() const
{
	return baseAttributes.Cost();
}



int64_t Ship::Strength() const
{
	return Cost();
}



double Ship::Attraction() const
{
	return attraction;
}



double Ship::Deterrence() const
{
	return deterrence;
}



// Check if this ship is configured in such a way that it would be difficult
// or impossible to fly.
vector<string> Ship::FlightCheck() const
{
	auto checks = vector<string>{};

	double generation = attributes.Get("energy generation") - attributes.Get("energy consumption");
	double consuming = attributes.Get("fuel energy");
	double solar = attributes.Get("solar collection");
	double battery = attributes.Get("energy capacity");
	double energy = generation + consuming + solar + battery;
	double fuelChange = attributes.Get("fuel generation") - attributes.Get("fuel consumption");
	double fuelCapacity = attributes.Get("fuel capacity");
	double fuel = fuelCapacity + fuelChange;
	double thrust = attributes.Get("thrust");
	double reverseThrust = attributes.Get("reverse thrust");
	double afterburner = attributes.Get("afterburner thrust");
	double thrustEnergy = attributes.Get("thrusting energy");
	double turn = attributes.Get("turn");
	double turnEnergy = attributes.Get("turning energy");
	double hyperDrive = navigation.HasHyperdrive();
	double jumpDrive = navigation.HasJumpDrive();

	// Report the first error condition that will prevent takeoff:
	if(IdleHeat() >= MaximumHeat())
		checks.emplace_back("overheating!");
	else if(energy <= 0.)
		checks.emplace_back("no energy!");
	else if((energy - consuming <= 0.) && (fuel <= 0.))
		checks.emplace_back("no fuel!");
	else if(!thrust && !reverseThrust && !afterburner)
		checks.emplace_back("no thruster!");
	else if(!turn)
		checks.emplace_back("no steering!");

	// If no errors were found, check all warning conditions:
	if(checks.empty())
	{
		if(RequiredCrew() > attributes.Get("bunks"))
			checks.emplace_back("insufficient bunks?");
		if(!thrust && !reverseThrust)
			checks.emplace_back("afterburner only?");
		if(!thrust && !afterburner)
			checks.emplace_back("reverse only?");
		if(!generation && !solar && !consuming)
			checks.emplace_back("battery only?");
		if(energy < thrustEnergy)
			checks.emplace_back("limited thrust?");
		if(energy < turnEnergy)
			checks.emplace_back("limited turn?");
		if(energy - .8 * solar < .2 * (turnEnergy + thrustEnergy))
			checks.emplace_back("solar power?");
		if(fuel < 0.)
			checks.emplace_back("fuel?");
		if(!canBeCarried)
		{
			if(!hyperDrive && !jumpDrive)
				checks.emplace_back("no hyperdrive?");
			if(fuelCapacity < navigation.JumpFuel())
				checks.emplace_back("no fuel?");
		}
		for(const auto &it : outfits)
			if(it.first->IsWeapon() && it.first->FiringEnergy() > energy)
			{
				checks.emplace_back("insufficient energy to fire?");
				break;
			}
	}

	return checks;
}



void Ship::SetPosition(Point position)
{
	this->position = position;
}



// Instantiate a newly-created ship in-flight.
void Ship::Place(Point position, Point velocity, Angle angle, bool isDeparting)
{
	this->position = position;
	this->velocity = velocity;
	this->angle = angle;

	// If landed, place the ship right above the planet.
	// Escorts should take off a bit behind their flagships.
	if(landingPlanet)
	{
		landingPlanet = nullptr;
		zoom = parent.lock() ? (-.2 + -.8 * Random::Real()) : 0.;
	}
	else
		zoom = 1.;
	// Make sure various special status values are reset.
	heat = IdleHeat();
	ionization = 0.;
	scrambling = 0.;
	disruption = 0.;
	slowness = 0.;
	discharge = 0.;
	corrosion = 0.;
	leakage = 0.;
	burning = 0.;
	shieldDelay = 0;
	hullDelay = 0;
	isInvisible = !HasSprite();
	jettisoned.clear();
	hyperspaceCount = 0;
	forget = 1;
	targetShip.reset();
	shipToAssist.reset();
	if(isDeparting)
		lingerSteps = 0;

	// The swizzle is only updated if this ship has a government or when it is departing
	// from a planet. Launching a carry from a carrier does not update its swizzle.
	if(government && isDeparting)
	{
		auto swizzle = customSwizzle >= 0 ? customSwizzle : government->GetSwizzle();
		SetSwizzle(swizzle);

		// Set swizzle for any carried ships too.
		for(const auto &bay : bays)
		{
			if(bay.ship)
				bay.ship->SetSwizzle(bay.ship->customSwizzle >= 0 ? bay.ship->customSwizzle : swizzle);
		}
	}
}



// Set the name of this particular ship.
void Ship::SetName(const string &name)
{
	this->name = name;
}



// Set which system this ship is in.
void Ship::SetSystem(const System *system)
{
	currentSystem = system;
	navigation.SetSystem(system);
}



void Ship::SetPlanet(const Planet *planet)
{
	zoom = !planet;
	landingPlanet = planet;
}



void Ship::SetGovernment(const Government *government)
{
	if(government)
		SetSwizzle(customSwizzle >= 0 ? customSwizzle : government->GetSwizzle());
	this->government = government;
}



void Ship::SetIsSpecial(bool special)
{
	isSpecial = special;
}



bool Ship::IsSpecial() const
{
	return isSpecial;
}



void Ship::SetIsYours(bool yours)
{
	isYours = yours;
}



bool Ship::IsYours() const
{
	return isYours;
}



void Ship::SetIsParked(bool parked)
{
	isParked = parked;
}



bool Ship::IsParked() const
{
	return isParked;
}



bool Ship::HasDeployOrder() const
{
	return shouldDeploy;
}



void Ship::SetDeployOrder(bool shouldDeploy)
{
	this->shouldDeploy = shouldDeploy;
}



const Personality &Ship::GetPersonality() const
{
	return personality;
}



void Ship::SetPersonality(const Personality &other)
{
	personality = other;
}



const Phrase *Ship::GetHailPhrase() const
{
	return hail;
}



void Ship::SetHailPhrase(const Phrase &phrase)
{
	hail = &phrase;
}



string Ship::GetHail(map<string, string> &&subs) const
{
	string hailStr = hail ? hail->Get() : government ? government->GetHail(isDisabled) : "";

	if(hailStr.empty())
		return hailStr;

	subs["<npc>"] = Name();
	return Format::Replace(hailStr, subs);
}



ShipAICache &Ship::GetAICache()
{
	return aiCache;
}



void Ship::UpdateCaches()
{
	aiCache.Recalibrate(*this);
	navigation.Recalibrate(*this);
}



bool Ship::CanSendHail(const PlayerInfo &player, bool allowUntranslated) const
{
	const System *playerSystem = player.GetSystem();
	if(!playerSystem)
		return false;

	// Make sure this ship is in the same system as the player.
	if(GetSystem() != playerSystem)
		return false;

	// Player ships shouldn't send hails.
	const Government *gov = GetGovernment();
	if(!gov || IsYours())
		return false;

	// Make sure this ship is able to send a hail.
	if(IsDisabled() || !Crew() || Cloaking() >= 1. || GetPersonality().IsMute())
		return false;

	// Ships that don't share a language with the player shouldn't communicate when hailed directly.
	// Only random event hails should work, and only if the government explicitly has
	// untranslated hails. This is ensured by the allowUntranslated argument.
	if(!(allowUntranslated && gov->SendUntranslatedHails())
			&& !gov->Language().empty() && !player.Conditions().Get("language: " + gov->Language()))
		return false;

	return true;
}



// Set the commands for this ship to follow this timestep.
void Ship::SetCommands(const Command &command)
{
	commands = command;
}



void Ship::SetCommands(const FireCommand &firingCommand)
{
	firingCommands.UpdateWith(firingCommand);
}



const Command &Ship::Commands() const
{
	return commands;
}



const FireCommand &Ship::FiringCommands() const noexcept
{
	return firingCommands;
}



// Move this ship. A ship may create effects as it moves, in particular if
// it is in the process of blowing up. If this returns false, the ship
// should be deleted.
void Ship::Move(vector<Visual> &visuals, list<shared_ptr<Flotsam>> &flotsam)
{
	// Do nothing with ships that are being forgotten.
	if(StepFlags())
		return;

	// We're done if the ship was destroyed.
	const int destroyResult = StepDestroyed(visuals, flotsam);
	if(destroyResult > 0)
		return;

	const bool isBeingDestroyed = destroyResult;

	// Generate energy, heat, etc. if we're not being destroyed.
	if(!isBeingDestroyed)
		DoGeneration();

	DoPassiveEffects(visuals, flotsam);
	DoJettison(flotsam);
	DoCloakDecision();

	bool isUsingAfterburner = false;

	// Don't let the ship do anything else if it is being destroyed.
	if(!isBeingDestroyed)
	{
		// See if the ship is entering hyperspace.
		// If it is, nothing more needs to be done here.
		if(DoHyperspaceLogic(visuals))
			return;

		// Check if we're trying to land.
		// If we landed, we're done.
		if(DoLandingLogic())
			return;

		// Move the turrets.
		if(!isDisabled)
			armament.Aim(firingCommands);

		DoInitializeMovement();
		StepPilot();
		DoMovement(isUsingAfterburner);
		StepTargeting();
	}

	// Move the ship.
	position += velocity;

	// Show afterburner flares unless the ship is being destroyed.
	if(!isBeingDestroyed)
		DoEngineVisuals(visuals, isUsingAfterburner);
}



// Launch any ships that are ready to launch.
void Ship::Launch(list<shared_ptr<Ship>> &ships, vector<Visual> &visuals)
{
	// Allow carried ships to launch from a disabled ship, but not from a ship that
	// is landing, jumping, or cloaked. If already destroyed (e.g. self-destructing),
	// eject any ships still docked, possibly destroying them in the process.
	bool ejecting = IsDestroyed();
	if(!ejecting && (!commands.Has(Command::DEPLOY) || zoom != 1.f || hyperspaceCount || cloak))
		return;

	for(Bay &bay : bays)
		if(bay.ship
			&& ((bay.ship->Commands().Has(Command::DEPLOY) && !Random::Int(40 + 20 * !bay.ship->attributes.Get("automaton")))
			|| (ejecting && !Random::Int(6))))
		{
			// Resupply any ships launching of their own accord.
			if(!ejecting)
			{
				// Determine which of the fighter's weapons we can restock.
				auto restockable = bay.ship->GetArmament().RestockableAmmo();
				auto toRestock = map<const Outfit *, int>{};
				for(auto &&ammo : restockable)
				{
					int count = OutfitCount(ammo);
					if(count > 0)
						toRestock.emplace(ammo, count);
				}
				auto takenAmmo = TransferAmmo(toRestock, *this, *bay.ship);
				bool tookAmmo = !takenAmmo.empty();
				if(tookAmmo)
				{
					// Update the carried mass cache.
					for(auto &&item : takenAmmo)
						carriedMass += item.first->Mass() * item.second;
				}

				// This ship will refuel naturally based on the carrier's fuel
				// collection, but the carrier may have some reserves to spare.
				double maxFuel = bay.ship->attributes.Get("fuel capacity");
				if(maxFuel)
				{
					double spareFuel = fuel - navigation.JumpFuel();
					if(spareFuel > 0.)
						TransferFuel(spareFuel, bay.ship.get());
					// If still low or out-of-fuel, re-stock the carrier and don't
					// launch, except if some ammo was taken (since we can fight).
					if(!tookAmmo && bay.ship->fuel < .25 * maxFuel)
					{
						TransferFuel(bay.ship->fuel, this);
						continue;
					}
				}
			}
			// Those being ejected may be destroyed if they are already injured.
			else if(bay.ship->Health() < Random::Real())
				bay.ship->SelfDestruct();

			ships.push_back(bay.ship);
			double maxV = bay.ship->MaxVelocity() * (1 + bay.ship->IsDestroyed());
			Point exitPoint = position + angle.Rotate(bay.point);
			// When ejected, ships depart haphazardly.
			Angle launchAngle = ejecting ? Angle(exitPoint - position) : angle + bay.facing;
			Point v = velocity + (.3 * maxV) * launchAngle.Unit() + (.2 * maxV) * Angle::Random().Unit();
			bay.ship->Place(exitPoint, v, launchAngle, false);
			bay.ship->SetSystem(currentSystem);
			bay.ship->SetParent(shared_from_this());
			bay.ship->UnmarkForRemoval();
			// Update the cached sum of carried ship masses.
			carriedMass -= bay.ship->Mass();
			// Create the desired launch effects.
			for(const Effect *effect : bay.launchEffects)
				visuals.emplace_back(*effect, exitPoint, velocity, launchAngle);

			bay.ship.reset();
		}
}



// Check if this ship is boarding another ship.
shared_ptr<Ship> Ship::Board(bool autoPlunder, bool nonDocking)
{
	if(!hasBoarded)
		return shared_ptr<Ship>();
	hasBoarded = false;

	shared_ptr<Ship> victim = GetTargetShip();
	if(CannotAct() || !victim || victim->IsDestroyed() || victim->GetSystem() != GetSystem())
		return shared_ptr<Ship>();

	// For a fighter or drone, "board" means "return to ship." Except when the ship is
	// explicitly of the nonDocking type.
	if(CanBeCarried() && !nonDocking)
	{
		SetTargetShip(shared_ptr<Ship>());
		if(!victim->IsDisabled() && victim->GetGovernment() == government)
			victim->Carry(shared_from_this());
		return shared_ptr<Ship>();
	}

	// Board a friendly ship, to repair or refuel it.
	if(!government->IsEnemy(victim->GetGovernment()))
	{
		SetShipToAssist(shared_ptr<Ship>());
		SetTargetShip(shared_ptr<Ship>());
		bool helped = victim->isDisabled;
		victim->hull = min(max(victim->hull, victim->MinimumHull() * 1.5), victim->attributes.Get("hull"));
		victim->isDisabled = false;
		// Transfer some fuel if needed.
		if(victim->NeedsFuel() && CanRefuel(*victim))
		{
			helped = true;
			TransferFuel(victim->JumpFuelMissing(), victim.get());
		}
		if(helped)
		{
			pilotError = 120;
			victim->pilotError = 120;
		}
		return victim;
	}
	if(!victim->IsDisabled())
		return shared_ptr<Ship>();

	// If the boarding ship is the player, they will choose what to plunder.
	// Always take fuel if you can.
	victim->TransferFuel(victim->fuel, this);
	if(autoPlunder)
	{
		// Take any commodities that fit.
		victim->cargo.TransferAll(cargo, false);

		// Pause for two seconds before moving on.
		pilotError = 120;
	}

	// Stop targeting this ship (so you will not board it again right away).
	if(!autoPlunder || personality.Disables())
		SetTargetShip(shared_ptr<Ship>());
	return victim;
}



// Scan the target, if able and commanded to. Return a ShipEvent bitmask
// giving the types of scan that succeeded.
int Ship::Scan(const PlayerInfo &player)
{
	if(!commands.Has(Command::SCAN) || CannotAct())
		return 0;

	shared_ptr<const Ship> target = GetTargetShip();
	if(!(target && target->IsTargetable()))
		return 0;

	// The range of a scanner is proportional to the square root of its power.
	// Because of Pythagoras, if we use square-distance, we can skip this square root.
	double cargoDistanceSquared = attributes.Get("cargo scan power");
	double outfitDistanceSquared = attributes.Get("outfit scan power");

	// Bail out if this ship has no scanners.
	if(!cargoDistanceSquared && !outfitDistanceSquared)
		return 0;

	double cargoSpeed = attributes.Get("cargo scan efficiency");
	if(!cargoSpeed)
		cargoSpeed = cargoDistanceSquared;

	double outfitSpeed = attributes.Get("outfit scan efficiency");
	if(!outfitSpeed)
		outfitSpeed = outfitDistanceSquared;

	// Check how close this ship is to the target it is trying to scan.
	// To normalize 1 "scan power" to reach 100 pixels, divide this square distance by 100^2, or multiply by 0.0001.
	// Because this uses distance squared, to reach 200 pixels away you need 4 "scan power".
	double distanceSquared = target->position.DistanceSquared(position) * .0001;

	// Check the target's outfit and cargo space. A larger ship takes
	// longer to scan.  There's a minimum size below which a smaller ship
	// takes the same amount of time to scan. This avoids small sizes
	// being scanned instantly, or causing a divide by zero error at sizes
	// of 0.
	// If instantly scanning very small ships is desirable, this can be removed.
	// One point of scan opacity is the equivalent of an additional ton of cargo / outfit space
	const double outfitsSize = target->baseAttributes.Get("outfit space") + target->attributes.Get("outfit scan opacity");
	const double cargoSize = target->attributes.Get("cargo space") + target->attributes.Get("cargo scan opacity");
	double outfits = max(SCAN_MIN_OUTFIT_SPACE, outfitsSize) * SCAN_OUTFIT_FACTOR;
	double cargo = max(SCAN_MIN_CARGO_SPACE, cargoSize) * SCAN_CARGO_FACTOR;

	// Check if either scanner has finished scanning.
	bool startedScanning = false;
	bool activeScanning = false;
	int result = 0;
	auto doScan = [&distanceSquared, &startedScanning, &activeScanning, &result]
			(double &elapsed, const double speed, const double scannerRangeSquared,
					const double depth, const int event)
	-> void
	{
		if(elapsed >= SCAN_TIME)
			return;
		if(distanceSquared > scannerRangeSquared)
			return;

		startedScanning |= !elapsed;
		activeScanning = true;

		// Total scan time is:
		// Proportional to e^(0.5 * (distance / range)^2),
		// which gives a guassian relation between scan speed and distance.
		// And proportional to: depth^(2 / 3),
		// which means 8 times the cargo or outfit space takes 4 times as long to scan.
		// Therefore, scan progress each step is proportional to the reciprocals of these values.
		// This can be calculated by multiplying the exponents by -1.
		// Progress = (e^(-0.5 * (distance / range)^2))*deptch^(-2 / 3).

		// Set a minimum scan range to avoid extreme values.
		const double distanceExponent = -distanceSquared / max<double>(1e-3, 2. * scannerRangeSquared);

		const double depthFactor = pow(depth, -2. / 3.);

		const double progress = exp(distanceExponent) * sqrt(speed) * depthFactor;

		// Bound progress each step to limit minimum and maximum scan times.
		elapsed += max<double>(MIN_SCAN_STEPS, min<double>(MAX_SCAN_STEPS, progress));

		if(elapsed >= SCAN_TIME)
			result |= event;
	};
	doScan(cargoScan, cargoSpeed, cargoDistanceSquared, cargo, ShipEvent::SCAN_CARGO);
	doScan(outfitScan, outfitSpeed, outfitDistanceSquared, outfits, ShipEvent::SCAN_OUTFITS);

	// Play the scanning sound if the actor or the target is the player's ship.
	if(isYours || (target->isYours && activeScanning))
		Audio::Play(Audio::Get("scan"), Position());

	bool isImportant = false;
	if(target->isYours)
		isImportant = target.get() == player.Flagship() || government->FinesContents(target.get());

	if(startedScanning && isYours)
	{
		if(!target->Name().empty())
			Messages::Add("Attempting to scan the " + target->Noun() + " \"" + target->Name() + "\"."
				, Messages::Importance::Low);
		else
			Messages::Add("Attempting to scan the selected " + target->Noun() + "."
				, Messages::Importance::Low);

		if(target->GetGovernment()->IsProvokedOnScan() && target->CanSendHail(player))
		{
			// If this ship has no name, show its model name instead.
			string tag;
			const string &gov = target->GetGovernment()->GetName();
			if(!target->Name().empty())
				tag = gov + " " + target->Noun() + " \"" + target->Name() + "\": ";
			else
				tag = target->DisplayModelName() + " (" + gov + "): ";
			Messages::Add(tag + "Please refrain from scanning us or we will be forced to take action.",
				Messages::Importance::Highest);
		}
	}
	else if(startedScanning && target->isYours && isImportant)
		Messages::Add("The " + government->GetName() + " " + Noun() + " \""
				+ Name() + "\" is attempting to scan your ship \"" + target->Name() + "\".",
				Messages::Importance::Low);

	if(target->isYours && !isYours && isImportant)
	{
		if(result & ShipEvent::SCAN_CARGO)
			Messages::Add("The " + government->GetName() + " " + Noun() + " \""
					+ Name() + "\" completed its cargo scan of your ship \"" + target->Name() + "\".",
					Messages::Importance::High);
		if(result & ShipEvent::SCAN_OUTFITS)
			Messages::Add("The " + government->GetName() + " " + Noun() + " \""
					+ Name() + "\" completed its outfit scan of your ship \"" + target->Name()
					+ (target->Attributes().Get("inscrutable") > 0. ? "\" with no useful results." : "\"."),
					Messages::Importance::High);
	}

	// Some governments are provoked when a scan is completed on one of their ships.
	const Government *gov = target->GetGovernment();
	if(result && gov && gov->IsProvokedOnScan() && !gov->IsEnemy(government)
			&& (target->Shields() < .9 || target->Hull() < .9 || !target->GetPersonality().IsForbearing())
			&& !target->GetPersonality().IsPacifist())
		result |= ShipEvent::PROVOKE;

	return result;
}



// Find out what fraction of the scan is complete.
double Ship::CargoScanFraction() const
{
	return cargoScan / SCAN_TIME;
}



double Ship::OutfitScanFraction() const
{
	return outfitScan / SCAN_TIME;
}



// Fire any weapons that are ready to fire. If an anti-missile is ready,
// instead of firing here this function returns true and it can be fired if
// collision detection finds a missile in range.
bool Ship::Fire(vector<Projectile> &projectiles, vector<Visual> &visuals)
{
	isInSystem = true;
	forget = 0;

	// A ship that is about to die creates a special single-turn "projectile"
	// representing its death explosion.
	if(IsDestroyed() && explosionCount == explosionTotal && explosionWeapon)
		projectiles.emplace_back(position, explosionWeapon);

	if(CannotAct())
		return false;

	antiMissileRange = 0.;

	double jamChance = CalculateJamChance(Energy(), scrambling);

	const vector<Hardpoint> &hardpoints = armament.Get();
	for(unsigned i = 0; i < hardpoints.size(); ++i)
	{
		const Weapon *weapon = hardpoints[i].GetOutfit();
		if(weapon && CanFire(weapon))
		{
			if(weapon->AntiMissile())
				antiMissileRange = max(antiMissileRange, weapon->Velocity() + weaponRadius);
			else if(firingCommands.HasFire(i))
				armament.Fire(i, *this, projectiles, visuals, Random::Real() < jamChance);
		}
	}

	armament.Step(*this);

	return antiMissileRange;
}



// Fire an anti-missile.
bool Ship::FireAntiMissile(const Projectile &projectile, vector<Visual> &visuals)
{
	if(projectile.Position().Distance(position) > antiMissileRange)
		return false;
	if(CannotAct())
		return false;

	double jamChance = CalculateJamChance(Energy(), scrambling);

	const vector<Hardpoint> &hardpoints = armament.Get();
	for(unsigned i = 0; i < hardpoints.size(); ++i)
	{
		const Weapon *weapon = hardpoints[i].GetOutfit();
		if(weapon && CanFire(weapon))
			if(armament.FireAntiMissile(i, *this, projectile, visuals, Random::Real() < jamChance))
				return true;
	}

	return false;
}



const System *Ship::GetSystem() const
{
	return currentSystem;
}



const System *Ship::GetActualSystem() const
{
	auto p = GetParent();
	return currentSystem ? currentSystem : (p ? p->GetSystem() : nullptr);
}



// If the ship is landed, get the planet it has landed on.
const Planet *Ship::GetPlanet() const
{
	return zoom ? nullptr : landingPlanet;
}



bool Ship::IsCapturable() const
{
	return isCapturable;
}



bool Ship::IsTargetable() const
{
	return (zoom == 1.f && !explosionRate && !forget && !isInvisible && cloak < 1. && hull >= 0. && hyperspaceCount < 70);
}



bool Ship::IsOverheated() const
{
	return isOverheated;
}



bool Ship::IsDisabled() const
{
	if(!isDisabled)
		return false;

	double minimumHull = MinimumHull();
	bool needsCrew = RequiredCrew() != 0;
	return (hull < minimumHull || (!crew && needsCrew));
}



bool Ship::IsBoarding() const
{
	return isBoarding;
}



bool Ship::IsLanding() const
{
	return landingPlanet;
}



bool Ship::IsFleeing() const
{
	return isFleeing;
}



// Check if this ship is currently able to begin landing on its target.
bool Ship::CanLand() const
{
	if(!GetTargetStellar() || !GetTargetStellar()->GetPlanet() || isDisabled || IsDestroyed())
		return false;

	if(!GetTargetStellar()->GetPlanet()->CanLand(*this))
		return false;

	Point distance = GetTargetStellar()->Position() - position;
	double speed = velocity.Length();

	return (speed < 1. && distance.Length() < GetTargetStellar()->Radius());
}



bool Ship::CannotAct() const
{
	return (zoom != 1.f || isDisabled || hyperspaceCount || pilotError || cloak);
}



double Ship::Cloaking() const
{
	return isInvisible ? 1. : cloak;
}



bool Ship::IsEnteringHyperspace() const
{
	return hyperspaceSystem;
}



bool Ship::IsHyperspacing() const
{
	return GetHyperspacePercentage() != 0;
}



int Ship::GetHyperspacePercentage() const
{
	return hyperspaceCount;
}



// Check if this ship is hyperspacing, specifically via a jump drive.
bool Ship::IsUsingJumpDrive() const
{
	return (hyperspaceSystem || hyperspaceCount) && isUsingJumpDrive;
}



// Check if this ship is currently able to enter hyperspace to its target.
bool Ship::IsReadyToJump(bool waitingIsReady) const
{
	// Ships can't jump while waiting for someone else, carried, or if already jumping.
	if(IsDisabled() || (!waitingIsReady && commands.Has(Command::WAIT))
			|| hyperspaceCount || !targetSystem || !currentSystem)
		return false;

	// Check if the target system is valid and there is enough fuel to jump.
	pair<JumpType, double> jumpUsed = navigation.GetCheapestJumpType(targetSystem);
	double fuelCost = jumpUsed.second;
	if(!fuelCost || fuel < fuelCost)
		return false;

	Point direction = targetSystem->Position() - currentSystem->Position();
	bool isJump = (jumpUsed.first == JumpType::JUMP_DRIVE);
	double scramThreshold = attributes.Get("scram drive");

	// If the system has a departure distance the ship is only allowed to leave the system
	// if it is beyond this distance.
	double departure = isJump ?
		currentSystem->JumpDepartureDistance() * currentSystem->JumpDepartureDistance()
		: currentSystem->HyperDepartureDistance() * currentSystem->HyperDepartureDistance();
	if(position.LengthSquared() <= departure)
		return false;


	// The ship can only enter hyperspace if it is traveling slowly enough
	// and pointed in the right direction.
	if(!isJump && scramThreshold)
	{
		const double deviation = fabs(direction.Unit().Cross(velocity));
		if(deviation > scramThreshold)
			return false;
	}
	else if(velocity.Length() > attributes.Get("jump speed"))
		return false;

	if(!isJump)
	{
		// Figure out if we're within one turn step of facing this system.
		const bool left = direction.Cross(angle.Unit()) < 0.;
		const Angle turned = angle + TurnRate() * (left - !left);
		const bool stillLeft = direction.Cross(turned.Unit()) < 0.;

		if(left == stillLeft && turned != Angle(direction))
			return false;
	}

	return true;
}



// Get this ship's custom swizzle.
int Ship::CustomSwizzle() const
{
	return customSwizzle;
}


// Check if the ship is thrusting. If so, the engine sound should be played.
bool Ship::IsThrusting() const
{
	return isThrusting;
}



bool Ship::IsReversing() const
{
	return isReversing;
}



bool Ship::IsSteering() const
{
	return isSteering;
}



double Ship::SteeringDirection() const
{
	return steeringDirection;
}



// Get the points from which engine flares should be drawn.
const vector<Ship::EnginePoint> &Ship::EnginePoints() const
{
	return enginePoints;
}



const vector<Ship::EnginePoint> &Ship::ReverseEnginePoints() const
{
	return reverseEnginePoints;
}



const vector<Ship::EnginePoint> &Ship::SteeringEnginePoints() const
{
	return steeringEnginePoints;
}



// Reduce a ship's hull to low enough to disable it. This is so a ship can be
// created as a derelict.
void Ship::Disable()
{
	shields = 0.;
	hull = min(hull, .5 * MinimumHull());
	isDisabled = true;
}



// Mark a ship as destroyed.
void Ship::Destroy()
{
	hull = -1.;
}



// Trigger the death of this ship.
void Ship::SelfDestruct()
{
	Destroy();
	explosionRate = 1024;
}



void Ship::Restore()
{
	hull = 0.;
	explosionCount = 0;
	explosionRate = 0;
	UnmarkForRemoval();
	Recharge(true);
}



bool Ship::IsDamaged() const
{
	// Account for ships with no shields when determining if they're damaged.
	return (attributes.Get("shields") != 0 && Shields() != 1.) || Hull() != 1.;
}



// Check if this ship has been destroyed.
bool Ship::IsDestroyed() const
{
	return (hull < 0.);
}



// Recharge and repair this ship (e.g. because it has landed).
void Ship::Recharge(bool atSpaceport)
{
	if(IsDestroyed())
		return;

	if(atSpaceport)
		crew = min<int>(max(crew, RequiredCrew()), attributes.Get("bunks"));
	pilotError = 0;
	pilotOkay = 0;

	if(atSpaceport || attributes.Get("shield generation"))
		shields = attributes.Get("shields");
	if(atSpaceport || attributes.Get("hull repair rate"))
		hull = attributes.Get("hull");
	if(atSpaceport || attributes.Get("energy generation"))
		energy = attributes.Get("energy capacity");
	if(atSpaceport || attributes.Get("fuel generation"))
		fuel = attributes.Get("fuel capacity");

	heat = IdleHeat();
	ionization = 0.;
	scrambling = 0.;
	disruption = 0.;
	slowness = 0.;
	discharge = 0.;
	corrosion = 0.;
	leakage = 0.;
	burning = 0.;
	shieldDelay = 0;
	hullDelay = 0;
}



bool Ship::CanRefuel(const Ship &other) const
{
	return (fuel - navigation.JumpFuel(targetSystem) >= other.JumpFuelMissing());
}



double Ship::TransferFuel(double amount, Ship *to)
{
	amount = max(fuel - attributes.Get("fuel capacity"), amount);
	if(to)
	{
		amount = min(to->attributes.Get("fuel capacity") - to->fuel, amount);
		to->fuel += amount;
	}
	fuel -= amount;
	return amount;
}



// Convert this ship from one government to another, as a result of boarding
// actions (if the player is capturing) or player death (poor decision-making).
// Returns the number of crew transferred from the capturer.
int Ship::WasCaptured(const shared_ptr<Ship> &capturer)
{
	// Repair up to the point where this ship is just barely not disabled.
	hull = min(max(hull, MinimumHull() * 1.5), attributes.Get("hull"));
	isDisabled = false;

	// Set the new government.
	government = capturer->GetGovernment();

	// Transfer some crew over. Only transfer the bare minimum unless even that
	// is not possible, in which case, share evenly.
	int totalRequired = capturer->RequiredCrew() + RequiredCrew();
	int transfer = RequiredCrew() - crew;
	if(transfer > 0)
	{
		if(totalRequired > capturer->Crew() + crew)
			transfer = max(crew ? 0 : 1, (capturer->Crew() * transfer) / totalRequired);
		capturer->AddCrew(-transfer);
		AddCrew(transfer);
	}

	// Clear this ship's previous targets.
	ClearTargetsAndOrders();
	// Set the capturer as this ship's parent.
	SetParent(capturer);

	// This ship behaves like its new parent does.
	isSpecial = capturer->isSpecial;
	isYours = capturer->isYours;
	personality = capturer->personality;

	// Fighters should flee a disabled ship, but if the player manages to capture
	// the ship before they flee, the fighters are captured, too.
	for(const Bay &bay : bays)
		if(bay.ship)
			bay.ship->WasCaptured(capturer);
	// If a flagship is captured, its escorts become independent.
	for(const auto &it : escorts)
	{
		shared_ptr<Ship> escort = it.lock();
		if(escort)
			escort->parent.reset();
	}
	// This ship should not care about its now-unallied escorts.
	escorts.clear();

	return transfer;
}



// Clear all orders and targets this ship has (after capture or transfer of control).
void Ship::ClearTargetsAndOrders()
{
	commands.Clear();
	firingCommands.Clear();
	SetTargetShip(shared_ptr<Ship>());
	SetTargetStellar(nullptr);
	SetTargetSystem(nullptr);
	shipToAssist.reset();
	targetAsteroid.reset();
	targetFlotsam.reset();
	hyperspaceSystem = nullptr;
	landingPlanet = nullptr;
}



// Get characteristics of this ship, as a fraction between 0 and 1.
double Ship::Shields() const
{
	double maximum = attributes.Get("shields");
	return maximum ? min(1., shields / maximum) : 0.;
}



double Ship::Hull() const
{
	double maximum = attributes.Get("hull");
	return maximum ? min(1., hull / maximum) : 1.;
}



double Ship::Fuel() const
{
	double maximum = attributes.Get("fuel capacity");
	return maximum ? min(1., fuel / maximum) : 0.;
}



double Ship::Energy() const
{
	double maximum = attributes.Get("energy capacity");
	return maximum ? min(1., energy / maximum) : (hull > 0.) ? 1. : 0.;
}



// Allow returning a heat value greater than 1 (i.e. conveying how overheated
// this ship has become).
double Ship::Heat() const
{
	double maximum = MaximumHeat();
	return maximum ? heat / maximum : 1.;
}



// Get the ship's "health," where <=0 is disabled and 1 means full health.
double Ship::Health() const
{
	double minimumHull = MinimumHull();
	double hullDivisor = attributes.Get("hull") - minimumHull;
	double divisor = attributes.Get("shields") + hullDivisor;
	// This should not happen, but just in case.
	if(divisor <= 0. || hullDivisor <= 0.)
		return 0.;

	double spareHull = hull - minimumHull;
	// Consider hull-only and pooled health, compensating for any reductions by disruption damage.
	return min(spareHull / hullDivisor, (spareHull + shields / (1. + disruption * .01)) / divisor);
}



// Get the hull fraction at which this ship is disabled.
double Ship::DisabledHull() const
{
	double hull = attributes.Get("hull");
	double minimumHull = MinimumHull();

	return (hull > 0. ? minimumHull / hull : 0.);
}



// Get the actual shield level of the ship.
double Ship::ShieldLevel() const
{
	return shields;
}



// Get how disrupted this ship's shields are.
double Ship::DisruptionLevel() const
{
	return disruption;
}



// Get the (absolute) amount of hull that needs to be damaged until the
// ship becomes disabled. Returns 0 if the ships hull is already below the
// disabled threshold.
double Ship::HullUntilDisabled() const
{
	// Ships become disabled when they surpass their minimum hull threshold,
	// not when they are directly on it, so account for this by adding a small amount
	// of hull above the current hull level.
	return max(0., hull + 0.25 - MinimumHull());
}



const ShipJumpNavigation &Ship::JumpNavigation() const
{
	return navigation;
}



int Ship::JumpsRemaining(bool followParent) const
{
	// Make sure this ship has some sort of hyperdrive, and if so return how
	// many jumps it can make.
	double jumpFuel = 0.;
	if(!targetSystem && followParent)
	{
		// If this ship has no destination, the parent's substitutes for it,
		// but only if the location is reachable.
		auto p = GetParent();
		if(p)
			jumpFuel = navigation.JumpFuel(p->GetTargetSystem());
	}
	if(!jumpFuel)
		jumpFuel = navigation.JumpFuel(targetSystem);
	return jumpFuel ? fuel / jumpFuel : 0.;
}



bool Ship::NeedsFuel(bool followParent) const
{
	double jumpFuel = 0.;
	if(!targetSystem && followParent)
	{
		// If this ship has no destination, the parent's substitutes for it,
		// but only if the location is reachable.
		auto p = GetParent();
		if(p)
			jumpFuel = navigation.JumpFuel(p->GetTargetSystem());
	}
	if(!jumpFuel)
		jumpFuel = navigation.JumpFuel(targetSystem);
	return (fuel < jumpFuel) && (attributes.Get("fuel capacity") >= jumpFuel);
}



double Ship::JumpFuelMissing() const
{
	// Used for smart refueling: transfer only as much as really needed
	// includes checking if fuel cap is high enough at all
	double jumpFuel = navigation.JumpFuel(targetSystem);
	if(!jumpFuel || fuel > jumpFuel || jumpFuel > attributes.Get("fuel capacity"))
		return 0.;

	return jumpFuel - fuel;
}



// Get the heat level at idle.
double Ship::IdleHeat() const
{
	// This ship's cooling ability:
	double coolingEfficiency = CoolingEfficiency();
	double cooling = coolingEfficiency * attributes.Get("cooling");
	double activeCooling = coolingEfficiency * attributes.Get("active cooling");

	// Idle heat is the heat level where:
	// heat = heat - heat * diss + heatGen - cool - activeCool * heat / maxHeat
	// heat = heat - heat * (diss + activeCool / maxHeat) + (heatGen - cool)
	// heat * (diss + activeCool / maxHeat) = (heatGen - cool)
	double production = max(0., attributes.Get("heat generation") - cooling);
	double dissipation = HeatDissipation() + activeCooling / MaximumHeat();
	if(!dissipation) return production ? numeric_limits<double>::max() : 0;
	return production / dissipation;
}



// Get the heat dissipation, in heat units per heat unit per frame.
double Ship::HeatDissipation() const
{
	return .001 * attributes.Get("heat dissipation");
}



// Get the maximum heat level, in heat units (not temperature).
double Ship::MaximumHeat() const
{
	return MAXIMUM_TEMPERATURE * (cargo.Used() + attributes.Mass() + attributes.Get("heat capacity"));
}



// Calculate the multiplier for cooling efficiency.
double Ship::CoolingEfficiency() const
{
	// This is an S-curve where the efficiency is 100% if you have no outfits
	// that create "cooling inefficiency", and as that value increases the
	// efficiency stays high for a while, then drops off, then approaches 0.
	double x = attributes.Get("cooling inefficiency");
	return 2. + 2. / (1. + exp(x / -2.)) - 4. / (1. + exp(x / -4.));
}



int Ship::Crew() const
{
	return crew;
}



// Calculate drag, accounting for drag reduction.
double Ship::Drag() const
{
	return attributes.Get("drag") / (1. + attributes.Get("drag reduction"));
}



int Ship::RequiredCrew() const
{
	if(attributes.Get("automaton"))
		return 0;

	// Drones do not need crew, but all other ships need at least one.
	return max<int>(1, attributes.Get("required crew"));
}



int Ship::CrewValue() const
{
	return max(Crew(), RequiredCrew()) + attributes.Get("crew equivalent");
}



void Ship::AddCrew(int count)
{
	crew = min<int>(crew + count, attributes.Get("bunks"));
}



// Check if this is a ship that can be used as a flagship.
bool Ship::CanBeFlagship() const
{
	return RequiredCrew() && Crew() && !IsDisabled();
}



double Ship::Mass() const
{
	return carriedMass + cargo.Used() + attributes.Mass();
}



// Account for inertia reduction, which affects movement but has no effect on the ship's heat capacity.
double Ship::InertialMass() const
{
	return Mass() / (1. + attributes.Get("inertia reduction"));
}



double Ship::TurnRate() const
{
	return attributes.Get("turn") / InertialMass();
}



double Ship::Acceleration() const
{
	double thrust = attributes.Get("thrust");
	return (thrust ? thrust : attributes.Get("afterburner thrust")) / InertialMass();
}



double Ship::MaxVelocity() const
{
	// v * drag / mass == thrust / mass
	// v * drag == thrust
	// v = thrust / drag
	double thrust = attributes.Get("thrust");
	return (thrust ? thrust : attributes.Get("afterburner thrust")) / Drag();
}



double Ship::ReverseAcceleration() const
{
	return attributes.Get("reverse thrust");
}



double Ship::MaxReverseVelocity() const
{
	return attributes.Get("reverse thrust") / Drag();
}



// This ship just got hit by a weapon. Take damage according to the
// DamageDealt from that weapon. The return value is a ShipEvent type,
// which may be a combination of PROVOKED, DISABLED, and DESTROYED.
// Create any target effects as sparks.
int Ship::TakeDamage(vector<Visual> &visuals, const DamageDealt &damage, const Government *sourceGovernment)
{
	bool wasDisabled = IsDisabled();
	bool wasDestroyed = IsDestroyed();

	shields -= damage.Shield();
	if(damage.Shield() && !isDisabled)
	{
		int disabledDelay = attributes.Get("depleted shield delay");
		shieldDelay = max<int>(shieldDelay, (shields <= 0. && disabledDelay)
			? disabledDelay : attributes.Get("shield delay"));
	}
	hull -= damage.Hull();
	if(damage.Hull() && !isDisabled)
		hullDelay = max(hullDelay, static_cast<int>(attributes.Get("repair delay")));

	energy -= damage.Energy();
	heat += damage.Heat();
	fuel -= damage.Fuel();

	discharge += damage.Discharge();
	corrosion += damage.Corrosion();
	ionization += damage.Ion();
	scrambling += damage.Scrambling();
	burning += damage.Burn();
	leakage += damage.Leak();

	disruption += damage.Disruption();
	slowness += damage.Slowing();

	if(damage.HitForce())
		ApplyForce(damage.HitForce(), damage.GetWeapon().IsGravitational());

	// Prevent various stats from reaching unallowable values.
	hull = min(hull, attributes.Get("hull"));
	shields = min(shields, attributes.Get("shields"));
	// Weapons are allowed to overcharge a ship's energy or fuel, but code in Ship::DoGeneration()
	// will clamp it to a maximum value at the beginning of the next frame.
	energy = max(0., energy);
	fuel = max(0., fuel);
	heat = max(0., heat);

	// Recalculate the disabled ship check.
	isDisabled = true;
	isDisabled = IsDisabled();

	// Report what happened to this ship from this weapon.
	int type = 0;
	if(!wasDisabled && isDisabled)
	{
		type |= ShipEvent::DISABLE;
		hullDelay = max(hullDelay, static_cast<int>(attributes.Get("disabled repair delay")));
	}
	if(!wasDestroyed && IsDestroyed())
		type |= ShipEvent::DESTROY;

	// Inflicted heat damage may also disable a ship, but does not trigger a "DISABLE" event.
	if(heat > MaximumHeat())
	{
		isOverheated = true;
		isDisabled = true;
	}
	else if(heat < .9 * MaximumHeat())
		isOverheated = false;

	// If this ship did not consider itself an enemy of the ship that hit it,
	// it is now "provoked" against that government.
	if(sourceGovernment && !sourceGovernment->IsEnemy(government)
			&& !personality.IsPacifist() && (!personality.IsForbearing()
				|| ((damage.Shield() || damage.Discharge()) && Shields() < .9)
				|| ((damage.Hull() || damage.Corrosion()) && Hull() < .9)
				|| ((damage.Heat() || damage.Burn()) && isOverheated)
				|| ((damage.Energy() || damage.Ion()) && Energy() < 0.5)
				|| ((damage.Fuel() || damage.Leak()) && fuel < navigation.JumpFuel() * 2.)
				|| (damage.Scrambling() && CalculateJamChance(Energy(), scrambling) > 0.1)
				|| (damage.Slowing() && slowness > 10.)
				|| (damage.Disruption() && disruption > 100.)))
		type |= ShipEvent::PROVOKE;

	// Create target effect visuals, if there are any.
	for(const auto &effect : damage.GetWeapon().TargetEffects())
		CreateSparks(visuals, effect.first, effect.second * damage.Scaling());

	return type;
}



// Apply a force to this ship, accelerating it. This might be from a weapon
// impact, or from firing a weapon, for example.
void Ship::ApplyForce(const Point &force, bool gravitational)
{
	if(gravitational)
	{
		// Treat all ships as if they have a mass of 400. This prevents
		// gravitational hit force values from needing to be extremely
		// small in order to have a reasonable effect.
		acceleration += force / 400.;
		return;
	}

	double currentMass = InertialMass();
	if(!currentMass)
		return;

	acceleration += force / currentMass;
}



bool Ship::HasBays() const
{
	return !bays.empty();
}



// Check how many bays are not occupied at present. This does not check whether
// one of your escorts plans to use that bay.
int Ship::BaysFree(const string &category) const
{
	int count = 0;
	for(const Bay &bay : bays)
		count += (bay.category == category) && !bay.ship;
	return count;
}



// Check how many bays this ship has of a given category.
int Ship::BaysTotal(const string &category) const
{
	int count = 0;
	for(const Bay &bay : bays)
		count += (bay.category == category);
	return count;
}



// Check if this ship has a bay free for the given ship, and the bay is
// not reserved for one of its existing escorts.
bool Ship::CanCarry(const Ship &ship) const
{
	if(!HasBays() || !ship.CanBeCarried() || (IsYours() && !ship.IsYours()))
		return false;
	// Check only for the category that we are interested in.
	const string &category = ship.attributes.Category();

	int free = BaysTotal(category);
	if(!free)
		return false;

	for(const auto &it : escorts)
	{
		auto escort = it.lock();
		if(!escort)
			continue;
		if(escort == ship.shared_from_this())
			break;
		if(escort->attributes.Category() == category && !escort->IsDestroyed() &&
				(!IsYours() || (IsYours() && escort->IsYours())))
			--free;
		if(!free)
			break;
	}
	return (free > 0);
}



bool Ship::CanBeCarried() const
{
	return canBeCarried;
}



bool Ship::Carry(const shared_ptr<Ship> &ship)
{
	if(!ship || !ship->CanBeCarried() || ship->IsDisabled())
		return false;

	// Check only for the category that we are interested in.
	const string &category = ship->attributes.Category();

	// NPC ships should always transfer cargo. Player ships should only
	// transfer cargo if they set the AI preference.
	const bool shouldTransferCargo = !IsYours() || Preferences::Has("Fighters transfer cargo");

	for(Bay &bay : bays)
		if((bay.category == category) && !bay.ship)
		{
			bay.ship = ship;
			ship->SetSystem(nullptr);
			ship->SetPlanet(nullptr);
			ship->SetTargetSystem(nullptr);
			ship->SetTargetStellar(nullptr);
			ship->SetParent(shared_from_this());
			ship->isThrusting = false;
			ship->isReversing = false;
			ship->isSteering = false;
			ship->commands.Clear();

			// If this fighter collected anything in space, try to store it.
			if(shouldTransferCargo && cargo.Free() && !ship->Cargo().IsEmpty())
				ship->Cargo().TransferAll(cargo);

			// Return unused fuel and ammunition to the carrier, so they may
			// be used by the carrier or other fighters.
			ship->TransferFuel(ship->fuel, this);

			// Determine the ammunition the fighter can supply.
			auto restockable = ship->GetArmament().RestockableAmmo();
			auto toRestock = map<const Outfit *, int>{};
			for(auto &&ammo : restockable)
			{
				int count = ship->OutfitCount(ammo);
				if(count > 0)
					toRestock.emplace(ammo, count);
			}
			TransferAmmo(toRestock, *ship, *this);

			// Update the cached mass of the mothership.
			carriedMass += ship->Mass();
			return true;
		}
	return false;
}



void Ship::UnloadBays()
{
	for(Bay &bay : bays)
		if(bay.ship)
		{
			carriedMass -= bay.ship->Mass();
			bay.ship->SetSystem(currentSystem);
			bay.ship->SetPlanet(landingPlanet);
			bay.ship->UnmarkForRemoval();
			bay.ship.reset();
		}
}



const vector<Ship::Bay> &Ship::Bays() const
{
	return bays;
}



// Adjust the positions and velocities of any visible carried fighters or
// drones. If any are visible, return true.
bool Ship::PositionFighters() const
{
	bool hasVisible = false;
	for(const Bay &bay : bays)
		if(bay.ship && bay.side)
		{
			hasVisible = true;
			bay.ship->position = angle.Rotate(bay.point) * Zoom() + position;
			bay.ship->velocity = velocity;
			bay.ship->angle = angle + bay.facing;
			bay.ship->zoom = zoom;
		}
	return hasVisible;
}



CargoHold &Ship::Cargo()
{
	return cargo;
}



const CargoHold &Ship::Cargo() const
{
	return cargo;
}



// Display box effects from jettisoning this much cargo.
void Ship::Jettison(const string &commodity, int tons, bool wasAppeasing)
{
	cargo.Remove(commodity, tons);
	// Removing cargo will have changed the ship's mass, so the
	// jump navigation info may be out of date. Only do this for
	// player ships as to display correct information on the map.
	// Non-player ships will recalibrate before they jump.
	if(isYours)
		navigation.Recalibrate(*this);

	// Jettisoned cargo must carry some of the ship's heat with it. Otherwise
	// jettisoning cargo would increase the ship's temperature.
	heat -= tons * MAXIMUM_TEMPERATURE * Heat();

	const Government *notForGov = wasAppeasing ? GetGovernment() : nullptr;

	for( ; tons > 0; tons -= Flotsam::TONS_PER_BOX)
		jettisoned.emplace_back(new Flotsam(commodity, (Flotsam::TONS_PER_BOX < tons)
			? Flotsam::TONS_PER_BOX : tons, notForGov));
}



void Ship::Jettison(const Outfit *outfit, int count, bool wasAppeasing)
{
	if(count < 0)
		return;

	cargo.Remove(outfit, count);
	// Removing cargo will have changed the ship's mass, so the
	// jump navigation info may be out of date. Only do this for
	// player ships as to display correct information on the map.
	// Non-player ships will recalibrate before they jump.
	if(isYours)
		navigation.Recalibrate(*this);

	// Jettisoned cargo must carry some of the ship's heat with it. Otherwise
	// jettisoning cargo would increase the ship's temperature.
	double mass = outfit->Mass();
	heat -= count * mass * MAXIMUM_TEMPERATURE * Heat();

	const Government *notForGov = wasAppeasing ? GetGovernment() : nullptr;

	const int perBox = (mass <= 0.) ? count : (mass > Flotsam::TONS_PER_BOX)
		? 1 : static_cast<int>(Flotsam::TONS_PER_BOX / mass);
	while(count > 0)
	{
		jettisoned.emplace_back(new Flotsam(outfit, (perBox < count)
			? perBox : count, notForGov));
		count -= perBox;
	}
}



const Outfit &Ship::Attributes() const
{
	return attributes;
}



const Outfit &Ship::BaseAttributes() const
{
	return baseAttributes;
}



// Get outfit information.
const map<const Outfit *, int> &Ship::Outfits() const
{
	return outfits;
}



int Ship::OutfitCount(const Outfit *outfit) const
{
	auto it = outfits.find(outfit);
	return (it == outfits.end()) ? 0 : it->second;
}



// Add or remove outfits. (To remove, pass a negative number.)
void Ship::AddOutfit(const Outfit *outfit, int count)
{
	if(outfit && count)
	{
		auto it = outfits.find(outfit);
		int before = outfits.count(outfit);
		if(it == outfits.end())
			outfits[outfit] = count;
		else
		{
			it->second += count;
			if(!it->second)
				outfits.erase(it);
		}
		int after = outfits.count(outfit);
		attributes.Add(*outfit, count);
		if(outfit->IsWeapon())
		{
			armament.Add(outfit, count);
			// Only the player's ships make use of attraction and deterrence.
			if(isYours)
				deterrence = CalculateDeterrence();
		}

		if(outfit->Get("cargo space"))
		{
			cargo.SetSize(attributes.Get("cargo space"));
			// Only the player's ships make use of attraction and deterrence.
			if(isYours)
				attraction = CalculateAttraction();
		}
		if(outfit->Get("hull"))
			hull += outfit->Get("hull") * count;
		// If the added or removed outfit is a hyperdrive or jump drive, recalculate this
		// ship's jump navigation. Hyperdrives and jump drives of the same type don't stack,
		// so only do this if the outfit is either completely new or has been completely removed.
		if((outfit->Get("hyperdrive") || outfit->Get("jump drive")) && (!before || !after))
			navigation.Calibrate(*this);
		// Navigation may still need to be recalibrated depending on the drives a ship has.
		// Only do this for player ships as to display correct information on the map.
		// Non-player ships will recalibrate before they jump.
		else if(isYours)
			navigation.Recalibrate(*this);
	}
}



// Get the list of weapons.
Armament &Ship::GetArmament()
{
	return armament;
}



const vector<Hardpoint> &Ship::Weapons() const
{
	return armament.Get();
}



// Check if we are able to fire the given weapon (i.e. there is enough
// energy, ammo, and fuel to fire it).
bool Ship::CanFire(const Weapon *weapon) const
{
	if(!weapon || !weapon->IsWeapon())
		return false;

	if(weapon->Ammo())
	{
		auto it = outfits.find(weapon->Ammo());
		if(it == outfits.end() || it->second < weapon->AmmoUsage())
			return false;
	}

	if(energy < weapon->FiringEnergy() + weapon->RelativeFiringEnergy() * attributes.Get("energy capacity"))
		return false;
	if(fuel < weapon->FiringFuel() + weapon->RelativeFiringFuel() * attributes.Get("fuel capacity"))
		return false;
	// We do check hull, but we don't check shields. Ships can survive with all shields depleted.
	// Ships should not disable themselves, so we check if we stay above minimumHull.
	if(hull - MinimumHull() < weapon->FiringHull() + weapon->RelativeFiringHull() * attributes.Get("hull"))
		return false;

	// If a weapon requires heat to fire, (rather than generating heat), we must
	// have enough heat to spare.
	if(heat < -(weapon->FiringHeat() + (!weapon->RelativeFiringHeat()
			? 0. : weapon->RelativeFiringHeat() * MaximumHeat())))
		return false;
	// Repeat this for various effects which shouldn't drop below 0.
	if(ionization < -weapon->FiringIon())
		return false;
	if(disruption < -weapon->FiringDisruption())
		return false;
	if(slowness < -weapon->FiringSlowing())
		return false;

	return true;
}



// Fire the given weapon (i.e. deduct whatever energy, ammo, hull, shields
// or fuel it uses and add whatever heat it generates. Assume that CanFire()
// is true.
void Ship::ExpendAmmo(const Weapon &weapon)
{
	// Compute this ship's initial capacities, in case the consumption of the ammunition outfit(s)
	// modifies them, so that relative costs are calculated based on the pre-firing state of the ship.
	const double relativeEnergyChange = weapon.RelativeFiringEnergy() * attributes.Get("energy capacity");
	const double relativeFuelChange = weapon.RelativeFiringFuel() * attributes.Get("fuel capacity");
	const double relativeHeatChange = !weapon.RelativeFiringHeat() ? 0. : weapon.RelativeFiringHeat() * MaximumHeat();
	const double relativeHullChange = weapon.RelativeFiringHull() * attributes.Get("hull");
	const double relativeShieldChange = weapon.RelativeFiringShields() * attributes.Get("shields");

	if(const Outfit *ammo = weapon.Ammo())
	{
		// Some amount of the ammunition mass to be removed from the ship carries thermal energy.
		// A realistic fraction applicable to all cases cannot be computed, so assume 50%.
		heat -= weapon.AmmoUsage() * .5 * ammo->Mass() * MAXIMUM_TEMPERATURE * Heat();
		AddOutfit(ammo, -weapon.AmmoUsage());
		// Recalculate the AI to account for the loss of this weapon.
		if(!OutfitCount(ammo) && ammo->AmmoUsage())
			aiCache.Calibrate(*this);
	}

	energy -= weapon.FiringEnergy() + relativeEnergyChange;
	fuel -= weapon.FiringFuel() + relativeFuelChange;
	heat += weapon.FiringHeat() + relativeHeatChange;
	shields -= weapon.FiringShields() + relativeShieldChange;

	// Since weapons fire from within the shields, hull and "status" damages are dealt in full.
	hull -= weapon.FiringHull() + relativeHullChange;
	ionization += weapon.FiringIon();
	scrambling += weapon.FiringScramble();
	disruption += weapon.FiringDisruption();
	slowness += weapon.FiringSlowing();
	discharge += weapon.FiringDischarge();
	corrosion += weapon.FiringCorrosion();
	leakage += weapon.FiringLeak();
	burning += weapon.FiringBurn();
}



// Each ship can have a target system (to travel to), a target planet (to
// land on) and a target ship (to move to, and attack if hostile).
shared_ptr<Ship> Ship::GetTargetShip() const
{
	return targetShip.lock();
}



shared_ptr<Ship> Ship::GetShipToAssist() const
{
	return shipToAssist.lock();
}



const StellarObject *Ship::GetTargetStellar() const
{
	return targetPlanet;
}



const System *Ship::GetTargetSystem() const
{
	return (targetSystem == currentSystem) ? nullptr : targetSystem;
}



// Mining target.
shared_ptr<Minable> Ship::GetTargetAsteroid() const
{
	return targetAsteroid.lock();
}



shared_ptr<Flotsam> Ship::GetTargetFlotsam() const
{
	return targetFlotsam.lock();
}



void Ship::SetFleeing(bool fleeing)
{
	isFleeing = fleeing;
}



// Set this ship's targets.
void Ship::SetTargetShip(const shared_ptr<Ship> &ship)
{
	if(ship != GetTargetShip())
	{
		targetShip = ship;
		// When you change targets, clear your scanning records.
		cargoScan = 0.;
		outfitScan = 0.;
	}
	targetAsteroid.reset();
}



void Ship::SetShipToAssist(const shared_ptr<Ship> &ship)
{
	shipToAssist = ship;
}



void Ship::SetTargetStellar(const StellarObject *object)
{
	targetPlanet = object;
}



void Ship::SetTargetSystem(const System *system)
{
	targetSystem = system;
}



// Mining target.
void Ship::SetTargetAsteroid(const shared_ptr<Minable> &asteroid)
{
	targetAsteroid = asteroid;
	targetShip.reset();
}



void Ship::SetTargetFlotsam(const shared_ptr<Flotsam> &flotsam)
{
	targetFlotsam = flotsam;
}



void Ship::SetParent(const shared_ptr<Ship> &ship)
{
	shared_ptr<Ship> oldParent = parent.lock();
	if(oldParent)
		oldParent->RemoveEscort(*this);

	parent = ship;
	if(ship)
		ship->AddEscort(*this);
}



bool Ship::CanPickUp(const Flotsam &flotsam) const
{
	if(this == flotsam.Source())
		return false;
	if(government == flotsam.SourceGovernment() && (!personality.Harvests() || personality.IsAppeasing()))
		return false;
	return cargo.Free() >= flotsam.UnitSize();
}



shared_ptr<Ship> Ship::GetParent() const
{
	return parent.lock();
}



const vector<weak_ptr<Ship>> &Ship::GetEscorts() const
{
	return escorts;
}



int Ship::GetLingerSteps() const
{
	return lingerSteps;
}



void Ship::Linger()
{
	++lingerSteps;
}



// Check if this ship has been in a different system from the player for so
// long that it should be "forgotten." Also eliminate ships that have no
// system set because they just entered a fighter bay. Clear the hyperspace
// targets of ships that can't enter hyperspace.
bool Ship::StepFlags()
{
	forget += !isInSystem;
	isThrusting = false;
	isReversing = false;
	isSteering = false;
	steeringDirection = 0.;
	if((!isSpecial && forget >= 1000) || !currentSystem)
	{
		MarkForRemoval();
		return true;
	}
	isInSystem = false;
	if(!fuel || !(navigation.HasHyperdrive() || navigation.HasJumpDrive()))
		hyperspaceSystem = nullptr;
	return false;
}



// Step ship destruction logic. Returns 1 if the ship has been destroyed, -1 if it is being
// destroyed, or 0 otherwise.
int Ship::StepDestroyed(vector<Visual> &visuals, list<shared_ptr<Flotsam>> &flotsam)
{
	if(!IsDestroyed())
		return 0;

	// Make sure the shields are zero, as well as the hull.
	shields = 0.;

	// Once we've created enough little explosions, die.
	if(explosionCount == explosionTotal || forget)
	{
		if(IsYours() && Preferences::Has("Extra fleet status messages"))
			Messages::Add("Your ship \"" + Name() + "\" has been destroyed.", Messages::Importance::Highest);

		if(!forget)
		{
			const Effect *effect = GameData::Effects().Get("smoke");
			double size = Width() + Height();
			double scale = .03 * size + .5;
			double radius = .2 * size;
			int debrisCount = attributes.Mass() * .07;

			// Estimate how many new visuals will be added during destruction.
			visuals.reserve(visuals.size() + debrisCount + explosionTotal + finalExplosions.size());

			for(int i = 0; i < debrisCount; ++i)
			{
				Angle angle = Angle::Random();
				Point effectVelocity = velocity + angle.Unit() * (scale * Random::Real());
				Point effectPosition = position + radius * angle.Unit();

				visuals.emplace_back(*effect, std::move(effectPosition), std::move(effectVelocity), std::move(angle));
			}

			for(unsigned i = 0; i < explosionTotal / 2; ++i)
				CreateExplosion(visuals, true);
			for(const auto &it : finalExplosions)
				visuals.emplace_back(*it.first, position, velocity, angle);
			// For everything in this ship's cargo hold there is a 25% chance
			// that it will survive as flotsam.
			for(const auto &it : cargo.Commodities())
				Jettison(it.first, Random::Binomial(it.second, .25));
			for(const auto &it : cargo.Outfits())
				Jettison(it.first, Random::Binomial(it.second, .25));
			// Ammunition has a default 5% chance to survive as flotsam.
			for(const auto &it : outfits)
			{
				double flotsamChance = it.first->Get("flotsam chance");
				if(flotsamChance > 0.)
					Jettison(it.first, Random::Binomial(it.second, flotsamChance));
				// 0 valued 'flotsamChance' means default, which is 5% for ammunition.
				// At this point, negative values are the only non-zero values possible.
				// Negative values override the default chance for ammunition
				// so the outfit cannot be dropped as flotsam.
				else if(it.first->Category() == "Ammunition" && !flotsamChance)
					Jettison(it.first, Random::Binomial(it.second, .05));
			}
			for(shared_ptr<Flotsam> &it : jettisoned)
				it->Place(*this);
			flotsam.splice(flotsam.end(), jettisoned);

			// Any ships that failed to launch from this ship are destroyed.
			for(Bay &bay : bays)
				if(bay.ship)
					bay.ship->Destroy();
		}
		energy = 0.;
		heat = 0.;
		ionization = 0.;
		scrambling = 0.;
		fuel = 0.;
		velocity = Point();
		MarkForRemoval();
		return 1;
	}

	// If the ship is dead, it first creates explosions at an increasing
	// rate, then disappears in one big explosion.
	++explosionRate;
	if(Random::Int(1024) < explosionRate)
		CreateExplosion(visuals);

	// Handle hull "leaks."
	for(const Leak &leak : leaks)
		if(GetMask().IsLoaded() && leak.openPeriod > 0 && !Random::Int(leak.openPeriod))
		{
			activeLeaks.push_back(leak);
			const auto &outlines = GetMask().Outlines();
			const vector<Point> &outline = outlines[Random::Int(outlines.size())];
			int i = Random::Int(outline.size() - 1);

			// Position the leak along the outline of the ship, facing "outward."
			activeLeaks.back().location = (outline[i] + outline[i + 1]) * .5;
			activeLeaks.back().angle = Angle(outline[i] - outline[i + 1]) + Angle(90.);
		}
	for(Leak &leak : activeLeaks)
		if(leak.effect)
		{
			// Leaks always "flicker" every other frame.
			if(Random::Int(2))
				visuals.emplace_back(*leak.effect,
					angle.Rotate(leak.location) + position,
					velocity,
					leak.angle + angle);

			if(leak.closePeriod > 0 && !Random::Int(leak.closePeriod))
				leak.effect = nullptr;
		}
	return -1;
}



// Generate energy, heat, etc. (This is called by Move().)
void Ship::DoGeneration()
{
	// First, allow any carried ships to do their own generation.
	for(const Bay &bay : bays)
		if(bay.ship)
			bay.ship->DoGeneration();

	// Shield and hull recharge. This uses whatever energy is left over from the
	// previous frame, so that it will not steal energy from movement, etc.
	if(!isDisabled)
	{
		// Priority of repairs:
		// 1. Ship's own hull
		// 2. Ship's own shields
		// 3. Hull of carried fighters
		// 4. Shields of carried fighters
		// 5. Transfer of excess energy and fuel to carried fighters.

		const double hullAvailable = attributes.Get("hull repair rate")
			* (1. + attributes.Get("hull repair multiplier"));
		const double hullEnergy = (attributes.Get("hull energy")
			* (1. + attributes.Get("hull energy multiplier"))) / hullAvailable;
		const double hullFuel = (attributes.Get("hull fuel")
			* (1. + attributes.Get("hull fuel multiplier"))) / hullAvailable;
		const double hullHeat = (attributes.Get("hull heat")
			* (1. + attributes.Get("hull heat multiplier"))) / hullAvailable;
		double hullRemaining = hullAvailable;
		if(!hullDelay)
			DoRepair(hull, hullRemaining, attributes.Get("hull"), energy, hullEnergy, fuel, hullFuel, heat, hullHeat);

		const double shieldsAvailable = attributes.Get("shield generation")
			* (1. + attributes.Get("shield generation multiplier"));
		const double shieldsEnergy = (attributes.Get("shield energy")
			* (1. + attributes.Get("shield energy multiplier"))) / shieldsAvailable;
		const double shieldsFuel = (attributes.Get("shield fuel")
			* (1. + attributes.Get("shield fuel multiplier"))) / shieldsAvailable;
		const double shieldsHeat = (attributes.Get("shield heat")
			* (1. + attributes.Get("shield heat multiplier"))) / shieldsAvailable;
		double shieldsRemaining = shieldsAvailable;
		if(!shieldDelay)
			DoRepair(shields, shieldsRemaining, attributes.Get("shields"),
				energy, shieldsEnergy, fuel, shieldsFuel, heat, shieldsHeat);

		if(!bays.empty())
		{
			// If this ship is carrying fighters, determine their repair priority.
			vector<pair<double, Ship *>> carried;
			for(const Bay &bay : bays)
				if(bay.ship)
					carried.emplace_back(1. - bay.ship->Health(), bay.ship.get());
			sort(carried.begin(), carried.end(), (isYours && Preferences::Has(FIGHTER_REPAIR))
				// Players may use a parallel strategy, to launch fighters in waves.
				? [] (const pair<double, Ship *> &lhs, const pair<double, Ship *> &rhs)
					{ return lhs.first > rhs.first; }
				// The default strategy is to prioritize the healthiest ship first, in
				// order to get fighters back out into the battle as soon as possible.
				: [] (const pair<double, Ship *> &lhs, const pair<double, Ship *> &rhs)
					{ return lhs.first < rhs.first; }
			);

			// Apply shield and hull repair to carried fighters.
			for(const pair<double, Ship *> &it : carried)
			{
				Ship &ship = *it.second;
				if(!hullDelay)
					DoRepair(ship.hull, hullRemaining, ship.attributes.Get("hull"),
						energy, hullEnergy, heat, hullHeat, fuel, hullFuel);
				if(!shieldDelay)
					DoRepair(ship.shields, shieldsRemaining, ship.attributes.Get("shields"),
						energy, shieldsEnergy, heat, shieldsHeat, fuel, shieldsFuel);
			}

			// Now that there is no more need to use energy for hull and shield
			// repair, if there is still excess energy, transfer it.
			double energyRemaining = energy - attributes.Get("energy capacity");
			double fuelRemaining = fuel - attributes.Get("fuel capacity");
			for(const pair<double, Ship *> &it : carried)
			{
				Ship &ship = *it.second;
				if(energyRemaining > 0.)
					DoRepair(ship.energy, energyRemaining, ship.attributes.Get("energy capacity"));
				if(fuelRemaining > 0.)
					DoRepair(ship.fuel, fuelRemaining, ship.attributes.Get("fuel capacity"));
			}

			// Carried ships can recharge energy from their parent's batteries,
			// if they are preparing for deployment.
			for(const pair<double, Ship *> &it : carried)
			{
				Ship &ship = *it.second;
				if(ship.HasDeployOrder())
					DoRepair(ship.energy, energy, ship.attributes.Get("energy capacity"));
			}
		}
		// Decrease the shield and hull delays by 1 now that shield generation
		// and hull repair have been skipped over.
		shieldDelay = max(0, shieldDelay - 1);
		hullDelay = max(0, hullDelay - 1);
	}

	// Handle ionization effects, etc.
	shields -= discharge;
	hull -= corrosion;
	energy -= ionization;
	fuel -= leakage;
	heat += burning;
	// TODO: Mothership gives status resistance to carried ships?
	if(ionization)
	{
		double ionResistance = attributes.Get("ion resistance");
		double ionEnergy = attributes.Get("ion resistance energy") / ionResistance;
		double ionFuel = attributes.Get("ion resistance fuel") / ionResistance;
		double ionHeat = attributes.Get("ion resistance heat") / ionResistance;
		DoStatusEffect(isDisabled, ionization, ionResistance,
			energy, ionEnergy, fuel, ionFuel, heat, ionHeat);
	}

	if(scrambling)
	{
		double scramblingResistance = attributes.Get("scramble resistance");
		double scramblingEnergy = attributes.Get("scramble resistance energy") / scramblingResistance;
		double scramblingFuel = attributes.Get("scramble resistance fuel") / scramblingResistance;
		double scramblingHeat = attributes.Get("scramble resistance heat") / scramblingResistance;
		DoStatusEffect(isDisabled, scrambling, scramblingResistance,
			energy, scramblingEnergy, fuel, scramblingFuel, heat, scramblingHeat);
	}

	if(disruption)
	{
		double disruptionResistance = attributes.Get("disruption resistance");
		double disruptionEnergy = attributes.Get("disruption resistance energy") / disruptionResistance;
		double disruptionFuel = attributes.Get("disruption resistance fuel") / disruptionResistance;
		double disruptionHeat = attributes.Get("disruption resistance heat") / disruptionResistance;
		DoStatusEffect(isDisabled, disruption, disruptionResistance,
			energy, disruptionEnergy, fuel, disruptionFuel, heat, disruptionHeat);
	}

	if(slowness)
	{
		double slowingResistance = attributes.Get("slowing resistance");
		double slowingEnergy = attributes.Get("slowing resistance energy") / slowingResistance;
		double slowingFuel = attributes.Get("slowing resistance fuel") / slowingResistance;
		double slowingHeat = attributes.Get("slowing resistance heat") / slowingResistance;
		DoStatusEffect(isDisabled, slowness, slowingResistance,
			energy, slowingEnergy, fuel, slowingFuel, heat, slowingHeat);
	}

	if(discharge)
	{
		double dischargeResistance = attributes.Get("discharge resistance");
		double dischargeEnergy = attributes.Get("discharge resistance energy") / dischargeResistance;
		double dischargeFuel = attributes.Get("discharge resistance fuel") / dischargeResistance;
		double dischargeHeat = attributes.Get("discharge resistance heat") / dischargeResistance;
		DoStatusEffect(isDisabled, discharge, dischargeResistance,
			energy, dischargeEnergy, fuel, dischargeFuel, heat, dischargeHeat);
	}

	if(corrosion)
	{
		double corrosionResistance = attributes.Get("corrosion resistance");
		double corrosionEnergy = attributes.Get("corrosion resistance energy") / corrosionResistance;
		double corrosionFuel = attributes.Get("corrosion resistance fuel") / corrosionResistance;
		double corrosionHeat = attributes.Get("corrosion resistance heat") / corrosionResistance;
		DoStatusEffect(isDisabled, corrosion, corrosionResistance,
			energy, corrosionEnergy, fuel, corrosionFuel, heat, corrosionHeat);
	}

	if(leakage)
	{
		double leakResistance = attributes.Get("leak resistance");
		double leakEnergy = attributes.Get("leak resistance energy") / leakResistance;
		double leakFuel = attributes.Get("leak resistance fuel") / leakResistance;
		double leakHeat = attributes.Get("leak resistance heat") / leakResistance;
		DoStatusEffect(isDisabled, leakage, leakResistance,
			energy, leakEnergy, fuel, leakFuel, heat, leakHeat);
	}

	if(burning)
	{
		double burnResistance = attributes.Get("burn resistance");
		double burnEnergy = attributes.Get("burn resistance energy") / burnResistance;
		double burnFuel = attributes.Get("burn resistance fuel") / burnResistance;
		double burnHeat = attributes.Get("burn resistance heat") / burnResistance;
		DoStatusEffect(isDisabled, burning, burnResistance,
			energy, burnEnergy, fuel, burnFuel, heat, burnHeat);
	}

	// When ships recharge, what actually happens is that they can exceed their
	// maximum capacity for the rest of the turn, but must be clamped to the
	// maximum here before they gain more. This is so that, for example, a ship
	// with no batteries but a good generator can still move.
	energy = min(energy, attributes.Get("energy capacity"));
	fuel = min(fuel, attributes.Get("fuel capacity"));

	heat -= heat * HeatDissipation();
	if(heat > MaximumHeat())
	{
		isOverheated = true;
		double heatRatio = Heat() / (1. + attributes.Get("overheat damage threshold"));
		if(heatRatio > 1.)
			hull -= attributes.Get("overheat damage rate") * heatRatio;
	}
	else if(heat < .9 * MaximumHeat())
		isOverheated = false;

	double maxShields = attributes.Get("shields");
	shields = min(shields, maxShields);
	double maxHull = attributes.Get("hull");
	hull = min(hull, maxHull);

	isDisabled = isOverheated || hull < MinimumHull() || (!crew && RequiredCrew());

	// Update ship supply levels.
	if(isDisabled)
		PauseAnimation();
	else
	{
		// Ramscoops work much better when close to the system center.
		// Carried fighters can't collect fuel or energy this way.
		if(currentSystem)
		{
			double scale = .2 + 1.8 / (.001 * position.Length() + 1);
			fuel += currentSystem->RamscoopFuel(attributes.Get("ramscoop"), scale);

			double solarScaling = currentSystem->SolarPower() * scale;
			energy += solarScaling * attributes.Get("solar collection");
			heat += solarScaling * attributes.Get("solar heat");
		}

		double coolingEfficiency = CoolingEfficiency();
		energy += attributes.Get("energy generation") - attributes.Get("energy consumption");
		fuel += attributes.Get("fuel generation");
		heat += attributes.Get("heat generation");
		heat -= coolingEfficiency * attributes.Get("cooling");

		// Convert fuel into energy and heat only when the required amount of fuel is available.
		if(attributes.Get("fuel consumption") <= fuel)
		{
			fuel -= attributes.Get("fuel consumption");
			energy += attributes.Get("fuel energy");
			heat += attributes.Get("fuel heat");
		}

		// Apply active cooling. The fraction of full cooling to apply equals
		// your ship's current fraction of its maximum temperature.
		double activeCooling = coolingEfficiency * attributes.Get("active cooling");
		if(activeCooling > 0. && heat > 0. && energy >= 0.)
		{
			// Handle the case where "active cooling"
			// does not require any energy.
			double coolingEnergy = attributes.Get("cooling energy");
			if(coolingEnergy)
			{
				double spentEnergy = min(energy, coolingEnergy * min(1., Heat()));
				heat -= activeCooling * spentEnergy / coolingEnergy;
				energy -= spentEnergy;
			}
			else
				heat -= activeCooling * min(1., Heat());
		}
	}

	// Don't allow any levels to drop below zero.
	shields = max(0., shields);
	energy = max(0., energy);
	fuel = max(0., fuel);
	heat = max(0., heat);
}



void Ship::DoPassiveEffects(vector<Visual> &visuals, list<shared_ptr<Flotsam>> &flotsam)
{
	// Adjust the error in the pilot's targeting.
	personality.UpdateConfusion(firingCommands.IsFiring());

	// Handle ionization effects, etc.
	if(ionization)
		CreateSparks(visuals, "ion spark", ionization * .05);
	if(scrambling)
		CreateSparks(visuals, "scramble spark", scrambling * .05);
	if(disruption)
		CreateSparks(visuals, "disruption spark", disruption * .1);
	if(slowness)
		CreateSparks(visuals, "slowing spark", slowness * .1);
	if(discharge)
		CreateSparks(visuals, "discharge spark", discharge * .1);
	if(corrosion)
		CreateSparks(visuals, "corrosion spark", corrosion * .1);
	if(leakage)
		CreateSparks(visuals, "leakage spark", leakage * .1);
	if(burning)
		CreateSparks(visuals, "burning spark", burning * .1);
}



void Ship::DoJettison(list<shared_ptr<Flotsam>> &flotsam)
{
	// Jettisoned cargo effects (only for ships in the current system).
	if(!jettisoned.empty() && !forget)
	{
		jettisoned.front()->Place(*this);
		flotsam.splice(flotsam.end(), jettisoned, jettisoned.begin());
	}
}



void Ship::DoCloakDecision()
{
	if(isInvisible)
		return;

	// If you are forced to decloak (e.g. by running out of fuel) you can't
	// initiate cloaking again until you are fully decloaked.
	if(!cloak)
		cloakDisruption = max(0., cloakDisruption - 1.);

	double cloakingSpeed = attributes.Get("cloak");
	bool canCloak = (!isDisabled && cloakingSpeed > 0. && !cloakDisruption
		&& fuel >= attributes.Get("cloaking fuel")
		&& energy >= attributes.Get("cloaking energy"));

	if(commands.Has(Command::CLOAK) && canCloak)
	{
		cloak = min(1., cloak + cloakingSpeed);
		fuel -= attributes.Get("cloaking fuel");
		energy -= attributes.Get("cloaking energy");
		heat += attributes.Get("cloaking heat");
	}
	else if(cloakingSpeed)
	{
		cloak = max(0., cloak - cloakingSpeed);
		// If you're trying to cloak but are unable to (too little energy or
		// fuel) you're forced to decloak fully for one frame before you can
		// engage cloaking again.
		if(commands.Has(Command::CLOAK))
			cloakDisruption = max(cloakDisruption, 1.);
	}
	else
		cloak = 0.;
}



bool Ship::DoHyperspaceLogic(vector<Visual> &visuals)
{
	if(!hyperspaceSystem && !hyperspaceCount)
		return false;

	// Don't apply external acceleration while jumping.
	acceleration = Point();

	// Enter hyperspace.
	int direction = hyperspaceSystem ? 1 : -1;
	hyperspaceCount += direction;
	// Number of frames it takes to enter or exit hyperspace.
	static const int HYPER_C = 100;
	// Rate the ship accelerate and slow down when exiting hyperspace.
	static const double HYPER_A = 2.;
	static const double HYPER_D = 1000.;
	if(hyperspaceSystem)
		fuel -= hyperspaceFuelCost / HYPER_C;

	// Create the particle effects for the jump drive. This may create 100
	// or more particles per ship per turn at the peak of the jump.
	if(isUsingJumpDrive && !forget)
	{
		double sparkAmount = hyperspaceCount * Width() * Height() * .000006;
		const map<const Effect *, int> &jumpEffects = attributes.JumpEffects();
		if(jumpEffects.empty())
			CreateSparks(visuals, "jump drive", sparkAmount);
		else
		{
			// Spread the amount of particle effects created among all jump effects.
			sparkAmount /= jumpEffects.size();
			for(const auto &effect : jumpEffects)
				CreateSparks(visuals, effect.first, sparkAmount);
		}
	}

	if(hyperspaceCount == HYPER_C)
	{
		SetSystem(hyperspaceSystem);
		hyperspaceSystem = nullptr;
		targetSystem = nullptr;
		// Check if the target planet is in the destination system or not.
		const Planet *planet = (targetPlanet ? targetPlanet->GetPlanet() : nullptr);
		if(!planet || planet->IsWormhole() || !planet->IsInSystem(currentSystem))
			targetPlanet = nullptr;
		// Check if your parent has a target planet in this system.
		shared_ptr<Ship> parent = GetParent();
		if(!targetPlanet && parent && parent->targetPlanet)
		{
			planet = parent->targetPlanet->GetPlanet();
			if(planet && !planet->IsWormhole() && planet->IsInSystem(currentSystem))
				targetPlanet = parent->targetPlanet;
		}
		direction = -1;

		// If you have a target planet in the destination system, exit
		// hyperspace aimed at it. Otherwise, target the first planet that
		// has a spaceport.
		Point target;
		// Except when you arrive at an extra distance from the target,
		// in that case always use the system-center as target.
		double extraArrivalDistance = isUsingJumpDrive
			? currentSystem->ExtraJumpArrivalDistance() : currentSystem->ExtraHyperArrivalDistance();

		if(extraArrivalDistance == 0)
		{
			if(targetPlanet)
				target = targetPlanet->Position();
			else
			{
				for(const StellarObject &object : currentSystem->Objects())
					if(object.HasSprite() && object.HasValidPlanet()
							&& object.GetPlanet()->HasSpaceport())
					{
						target = object.Position();
						break;
					}
			}
		}

		if(isUsingJumpDrive)
		{
			position = target + Angle::Random().Unit() * (300. * (Random::Real() + 1.) + extraArrivalDistance);
			return true;
		}

		// Have all ships exit hyperspace at the same distance so that
		// your escorts always stay with you.
		double distance = (HYPER_C * HYPER_C) * .5 * HYPER_A + HYPER_D;
		distance += extraArrivalDistance;
		position = (target - distance * angle.Unit());
		position += hyperspaceOffset;
		// Make sure your velocity is in exactly the direction you are
		// traveling in, so that when you decelerate there will not be a
		// sudden shift in direction at the end.
		velocity = velocity.Length() * angle.Unit();
	}
	if(!isUsingJumpDrive)
	{
		velocity += (HYPER_A * direction) * angle.Unit();
		if(!hyperspaceSystem)
		{
			// Exit hyperspace far enough from the planet to be able to land.
			// This does not take drag into account, so it is always an over-
			// estimate of how long it will take to stop.
			// We start decelerating after rotating about 150 degrees (that
			// is, about acos(.8) from the proper angle). So:
			// Stopping distance = .5*a*(v/a)^2 + (150/turn)*v.
			// Exit distance = HYPER_D + .25 * v^2 = stopping distance.
			double exitV = max(HYPER_A, MaxVelocity());
			double a = (.5 / Acceleration() - .25);
			double b = 150. / TurnRate();
			double discriminant = b * b - 4. * a * -HYPER_D;
			if(discriminant > 0.)
			{
				double altV = (-b + sqrt(discriminant)) / (2. * a);
				if(altV > 0. && altV < exitV)
					exitV = altV;
			}
			// If current velocity is less than or equal to targeted velocity
			// consider the hyperspace exit done.
			const Point facingUnit = angle.Unit();
			if(velocity.Dot(facingUnit) <= exitV)
			{
				velocity = facingUnit * exitV;
				hyperspaceCount = 0;
			}
		}
	}
	position += velocity;
	if(GetParent() && GetParent()->currentSystem == currentSystem)
	{
		hyperspaceOffset = position - GetParent()->position;
		double length = hyperspaceOffset.Length();
		if(length > 1000.)
			hyperspaceOffset *= 1000. / length;
	}

	return true;
}



bool Ship::DoLandingLogic()
{
	if(!landingPlanet && zoom >= 1.f)
		return false;

	// Don't apply external acceleration while landing.
	acceleration = Point();

	// If a ship was disabled at the very moment it began landing, do not
	// allow it to continue landing.
	if(isDisabled)
		landingPlanet = nullptr;

	float landingSpeed = attributes.Get("landing speed");
	landingSpeed = landingSpeed > 0 ? landingSpeed : .02f;
	// Special ships do not disappear forever when they land; they
	// just slowly refuel.
	if(landingPlanet && zoom)
	{
		// Move the ship toward the center of the planet while landing.
		if(GetTargetStellar())
			position = .97 * position + .03 * GetTargetStellar()->Position();
		zoom -= landingSpeed;
		if(zoom < 0.f)
		{
			// If this is not a special ship, it ceases to exist when it
			// lands on a true planet. If this is a wormhole, the ship is
			// instantly transported.
			if(landingPlanet->IsWormhole())
			{
				SetSystem(&landingPlanet->GetWormhole()->WormholeDestination(*currentSystem));
				for(const StellarObject &object : currentSystem->Objects())
					if(object.GetPlanet() == landingPlanet)
						position = object.Position();
				SetTargetStellar(nullptr);
				SetTargetSystem(nullptr);
				landingPlanet = nullptr;
			}
			else if(!isSpecial || personality.IsFleeing())
			{
				MarkForRemoval();
				return true;
			}

			zoom = 0.f;
		}
	}
	// Only refuel if this planet has a spaceport.
	else if(fuel >= attributes.Get("fuel capacity")
			|| !landingPlanet || !landingPlanet->HasSpaceport())
	{
		zoom = min(1.f, zoom + landingSpeed);
		SetTargetStellar(nullptr);
		landingPlanet = nullptr;
	}
	else
		fuel = min(fuel + 1., attributes.Get("fuel capacity"));

	// Move the ship at the velocity it had when it began landing, but
	// scaled based on how small it is now.
	if(zoom > 0.f)
		position += velocity * zoom;

	return true;
}



void Ship::DoInitializeMovement()
{
	// If you're disabled, you can't initiate landing or jumping.
	if(isDisabled)
		return;

	if(commands.Has(Command::LAND) && CanLand())
		landingPlanet = GetTargetStellar()->GetPlanet();
	else if(commands.Has(Command::JUMP) && IsReadyToJump())
	{
		hyperspaceSystem = GetTargetSystem();
		pair<JumpType, double> jumpUsed = navigation.GetCheapestJumpType(hyperspaceSystem);
		isUsingJumpDrive = (jumpUsed.first == JumpType::JUMP_DRIVE);
		hyperspaceFuelCost = jumpUsed.second;
	}
}



void Ship::StepPilot()
{
	int requiredCrew = RequiredCrew();

	if(pilotError)
		--pilotError;
	else if(pilotOkay)
		--pilotOkay;
	else if(isDisabled)
	{
		// If the ship is disabled, don't show a warning message due to missing crew.
	}
	else if(requiredCrew && static_cast<int>(Random::Int(requiredCrew)) >= Crew())
	{
		pilotError = 30;
		if(isYours || (personality.IsEscort() && Preferences::Has("Extra fleet status messages")))
		{
			if(parent.lock())
				Messages::Add("The " + name + " is moving erratically because there are not enough crew to pilot it."
					, Messages::Importance::Low);
			else
				Messages::Add("Your ship is moving erratically because you do not have enough crew to pilot it."
					, Messages::Importance::Low);
		}
	}
	else
		pilotOkay = 30;
}



// This ship is not landing or entering hyperspace. So, move it. If it is
// disabled, all it can do is slow down to a stop.
void Ship::DoMovement(bool &isUsingAfterburner)
{
	isUsingAfterburner = false;

	double mass = InertialMass();
	double slowMultiplier = 1. / (1. + slowness * .05);

	if(isDisabled)
		velocity *= 1. - Drag() / mass;
	else if(!pilotError)
	{
		if(commands.Turn())
		{
			// Check if we are able to turn.
			double cost = attributes.Get("turning energy");
			if(cost > 0. && energy < cost * fabs(commands.Turn()))
				commands.SetTurn(copysign(energy / cost, commands.Turn()));

			cost = attributes.Get("turning shields");
			if(cost > 0. && shields < cost * fabs(commands.Turn()))
				commands.SetTurn(copysign(shields / cost, commands.Turn()));

			cost = attributes.Get("turning hull");
			if(cost > 0. && hull < cost * fabs(commands.Turn()))
				commands.SetTurn(copysign(hull / cost, commands.Turn()));

			cost = attributes.Get("turning fuel");
			if(cost > 0. && fuel < cost * fabs(commands.Turn()))
				commands.SetTurn(copysign(fuel / cost, commands.Turn()));

			cost = -attributes.Get("turning heat");
			if(cost > 0. && heat < cost * fabs(commands.Turn()))
				commands.SetTurn(copysign(heat / cost, commands.Turn()));

			if(commands.Turn())
			{
				isSteering = true;
				steeringDirection = commands.Turn();
				// If turning at a fraction of the full rate (either from lack of
				// energy or because of tracking a target), only consume a fraction
				// of the turning energy and produce a fraction of the heat.
				double scale = fabs(commands.Turn());

				shields -= scale * attributes.Get("turning shields");
				hull -= scale * attributes.Get("turning hull");
				energy -= scale * attributes.Get("turning energy");
				fuel -= scale * attributes.Get("turning fuel");
				heat += scale * attributes.Get("turning heat");
				discharge += scale * attributes.Get("turning discharge");
				corrosion += scale * attributes.Get("turning corrosion");
				ionization += scale * attributes.Get("turning ion");
				scrambling += scale * attributes.Get("turning scramble");
				leakage += scale * attributes.Get("turning leakage");
				burning += scale * attributes.Get("turning burn");
				slowness += scale * attributes.Get("turning slowing");
				disruption += scale * attributes.Get("turning disruption");

				angle += commands.Turn() * TurnRate() * slowMultiplier;
			}
		}
		double thrustCommand = commands.Has(Command::FORWARD) - commands.Has(Command::BACK);
		double thrust = 0.;
		if(thrustCommand)
		{
			// Check if we are able to apply this thrust.
			double cost = attributes.Get((thrustCommand > 0.) ?
				"thrusting energy" : "reverse thrusting energy");
			if(cost > 0. && energy < cost * fabs(thrustCommand))
				thrustCommand = copysign(energy / cost, thrustCommand);

			cost = attributes.Get((thrustCommand > 0.) ?
				"thrusting shields" : "reverse thrusting shields");
			if(cost > 0. && shields < cost * fabs(thrustCommand))
				thrustCommand = copysign(shields / cost, thrustCommand);

			cost = attributes.Get((thrustCommand > 0.) ?
				"thrusting hull" : "reverse thrusting hull");
			if(cost > 0. && hull < cost * fabs(thrustCommand))
				thrustCommand = copysign(hull / cost, thrustCommand);

			cost = attributes.Get((thrustCommand > 0.) ?
				"thrusting fuel" : "reverse thrusting fuel");
			if(cost > 0. && fuel < cost * fabs(thrustCommand))
				thrustCommand = copysign(fuel / cost, thrustCommand);

			cost = -attributes.Get((thrustCommand > 0.) ?
				"thrusting heat" : "reverse thrusting heat");
			if(cost > 0. && heat < cost * fabs(thrustCommand))
				thrustCommand = copysign(heat / cost, thrustCommand);

			if(thrustCommand)
			{
				// If a reverse thrust is commanded and the capability does not
				// exist, ignore it (do not even slow under drag).
				isThrusting = (thrustCommand > 0.);
				isReversing = !isThrusting && attributes.Get("reverse thrust");
				thrust = attributes.Get(isThrusting ? "thrust" : "reverse thrust");
				if(thrust)
				{
					double scale = fabs(thrustCommand);

					shields -= scale * attributes.Get(isThrusting ? "thrusting shields" : "reverse thrusting shields");
					hull -= scale * attributes.Get(isThrusting ? "thrusting hull" : "reverse thrusting hull");
					energy -= scale * attributes.Get(isThrusting ? "thrusting energy" : "reverse thrusting energy");
					fuel -= scale * attributes.Get(isThrusting ? "thrusting fuel" : "reverse thrusting fuel");
					heat += scale * attributes.Get(isThrusting ? "thrusting heat" : "reverse thrusting heat");
					discharge += scale * attributes.Get(isThrusting ? "thrusting discharge" : "reverse thrusting discharge");
					corrosion += scale * attributes.Get(isThrusting ? "thrusting corrosion" : "reverse thrusting corrosion");
					ionization += scale * attributes.Get(isThrusting ? "thrusting ion" : "reverse thrusting ion");
					scrambling += scale * attributes.Get(isThrusting ? "thrusting scramble" :
						"reverse thrusting scramble");
					burning += scale * attributes.Get(isThrusting ? "thrusting burn" : "reverse thrusting burn");
					leakage += scale * attributes.Get(isThrusting ? "thrusting leakage" : "reverse thrusting leakage");
					slowness += scale * attributes.Get(isThrusting ? "thrusting slowing" : "reverse thrusting slowing");
					disruption += scale * attributes.Get(isThrusting ? "thrusting disruption" : "reverse thrusting disruption");

					acceleration += angle.Unit() * (thrustCommand * thrust / mass);
				}
			}
		}
		bool applyAfterburner = (commands.Has(Command::AFTERBURNER) || (thrustCommand > 0. && !thrust))
				&& !CannotAct();
		if(applyAfterburner)
		{
			thrust = attributes.Get("afterburner thrust");
			double shieldCost = attributes.Get("afterburner shields");
			double hullCost = attributes.Get("afterburner hull");
			double energyCost = attributes.Get("afterburner energy");
			double fuelCost = attributes.Get("afterburner fuel");
			double heatCost = -attributes.Get("afterburner heat");

			double dischargeCost = attributes.Get("afterburner discharge");
			double corrosionCost = attributes.Get("afterburner corrosion");
			double ionCost = attributes.Get("afterburner ion");
			double scramblingCost = attributes.Get("afterburner scramble");
			double leakageCost = attributes.Get("afterburner leakage");
			double burningCost = attributes.Get("afterburner burn");

			double slownessCost = attributes.Get("afterburner slowing");
			double disruptionCost = attributes.Get("afterburner disruption");

			if(thrust && shields >= shieldCost && hull >= hullCost
				&& energy >= energyCost && fuel >= fuelCost && heat >= heatCost)
			{
				shields -= shieldCost;
				hull -= hullCost;
				energy -= energyCost;
				fuel -= fuelCost;
				heat -= heatCost;

				discharge += dischargeCost;
				corrosion += corrosionCost;
				ionization += ionCost;
				scrambling += scramblingCost;
				leakage += leakageCost;
				burning += burningCost;

				slowness += slownessCost;
				disruption += disruptionCost;

				acceleration += angle.Unit() * thrust / mass;

				// Only create the afterburner effects if the ship is in the player's system.
				isUsingAfterburner = !forget;
			}
		}
	}
	if(acceleration)
	{
		acceleration *= slowMultiplier;
		Point dragAcceleration = acceleration - velocity * (Drag() / mass);
		// Make sure dragAcceleration has nonzero length, to avoid divide by zero.
		if(dragAcceleration)
		{
			// What direction will the net acceleration be if this drag is applied?
			// If the net acceleration will be opposite the thrust, do not apply drag.
			dragAcceleration *= .5 * (acceleration.Unit().Dot(dragAcceleration.Unit()) + 1.);

			// A ship can only "cheat" to stop if it is moving slow enough that
			// it could stop completely this frame. This is to avoid overshooting
			// when trying to stop and ending up headed in the other direction.
			if(commands.Has(Command::STOP))
			{
				// How much acceleration would it take to come to a stop in the
				// direction normal to the ship's current facing? This is only
				// possible if the acceleration plus drag vector is in the
				// opposite direction from the velocity vector when both are
				// projected onto the current facing vector, and the acceleration
				// vector is the larger of the two.
				double vNormal = velocity.Dot(angle.Unit());
				double aNormal = dragAcceleration.Dot(angle.Unit());
				if((aNormal > 0.) != (vNormal > 0.) && fabs(aNormal) > fabs(vNormal))
					dragAcceleration = -vNormal * angle.Unit();
			}
			velocity += dragAcceleration;
		}
		acceleration = Point();
	}
}



void Ship::StepTargeting()
{
	// Boarding:
	shared_ptr<const Ship> target = GetTargetShip();
	// If this is a fighter or drone and it is not assisting someone at the
	// moment, its boarding target should be its parent ship.
	if(CanBeCarried() && !(target && target == GetShipToAssist()))
		target = GetParent();
	if(target && !isDisabled)
	{
		Point dp = (target->position - position);
		double distance = dp.Length();
		Point dv = (target->velocity - velocity);
		double speed = dv.Length();
		isBoarding = (distance < 50. && speed < 1. && commands.Has(Command::BOARD));
		if(isBoarding && !CanBeCarried())
		{
			if(!target->IsDisabled() && government->IsEnemy(target->government))
				isBoarding = false;
			else if(target->IsDestroyed() || target->IsLanding() || target->IsHyperspacing()
					|| target->GetSystem() != GetSystem())
				isBoarding = false;
		}
		if(isBoarding && !pilotError)
		{
			Angle facing = angle;
			bool left = target->Unit().Cross(facing.Unit()) < 0.;
			double turn = left - !left;

			// Check if the ship will still be pointing to the same side of the target
			// angle if it turns by this amount.
			facing += TurnRate() * turn;
			bool stillLeft = target->Unit().Cross(facing.Unit()) < 0.;
			if(left != stillLeft)
				turn = 0.;
			angle += TurnRate() * turn;

			velocity += dv.Unit() * .1;
			position += dp.Unit() * .5;

<<<<<<< HEAD
std::shared_ptr<SpawnedFleet> Ship::GetSpawnedFleet()
{
	return spawnedFleet;
}



std::shared_ptr<const SpawnedFleet> Ship::GetSpawnedFleet() const
{
	return spawnedFleet;
}



void Ship::SetSpawnedFleet(std::shared_ptr<SpawnedFleet> fleet)
{
	spawnedFleet = fleet;
}



int Ship::GetLingerSteps() const
{
	return lingerSteps;
=======
			if(distance < 10. && speed < 1. && (CanBeCarried() || !turn))
			{
				if(cloak)
				{
					// Allow the player to get all the way to the end of the
					// boarding sequence (including locking on to the ship) but
					// not to actually board, if they are cloaked.
					if(isYours)
						Messages::Add("You cannot board a ship while cloaked.", Messages::Importance::High);
				}
				else
				{
					isBoarding = false;
					bool isEnemy = government->IsEnemy(target->government);
					if(isEnemy && Random::Real() < target->Attributes().Get("self destruct"))
					{
						Messages::Add("The " + target->DisplayModelName() + " \"" + target->Name()
							+ "\" has activated its self-destruct mechanism.", Messages::Importance::High);
						GetTargetShip()->SelfDestruct();
					}
					else
						hasBoarded = true;
				}
			}
		}
	}

	// Clear your target if it is destroyed. This is only important for NPCs,
	// because ordinary ships cease to exist once they are destroyed.
	target = GetTargetShip();
	if(target && target->IsDestroyed() && target->explosionCount >= target->explosionTotal)
		targetShip.reset();
>>>>>>> fd241fe9
}



// Finally, move the ship and create any movement visuals.
void Ship::DoEngineVisuals(vector<Visual> &visuals, bool isUsingAfterburner)
{
	if(isUsingAfterburner && !Attributes().AfterburnerEffects().empty())
		for(const EnginePoint &point : enginePoints)
		{
			Point pos = angle.Rotate(point) * Zoom() + position;
			// Stream the afterburner effects outward in the direction the engines are facing.
			Point effectVelocity = velocity - 6. * angle.Unit();
			for(auto &&it : Attributes().AfterburnerEffects())
				for(int i = 0; i < it.second; ++i)
					visuals.emplace_back(*it.first, pos, effectVelocity, angle);
		}
}



// Add escorts to this ship. Escorts look to the parent ship for movement
// cues and try to stay with it when it lands or goes into hyperspace.
void Ship::AddEscort(Ship &ship)
{
	escorts.push_back(ship.shared_from_this());
}



void Ship::RemoveEscort(const Ship &ship)
{
	auto it = escorts.begin();
	for( ; it != escorts.end(); ++it)
		if(it->lock().get() == &ship)
		{
			escorts.erase(it);
			return;
		}
}



double Ship::MinimumHull() const
{
	if(neverDisabled)
		return 0.;

	double maximumHull = attributes.Get("hull");
	double absoluteThreshold = attributes.Get("absolute threshold");
	if(absoluteThreshold > 0.)
		return absoluteThreshold;

	double thresholdPercent = attributes.Get("threshold percentage");
	double transition = 1 / (1 + 0.0005 * maximumHull);
	double minimumHull = maximumHull * (thresholdPercent > 0.
		? min(thresholdPercent, 1.) : 0.1 * (1. - transition) + 0.5 * transition);

	return max(0., floor(minimumHull + attributes.Get("hull threshold")));
}



void Ship::CreateExplosion(vector<Visual> &visuals, bool spread)
{
	if(!HasSprite() || !GetMask().IsLoaded() || explosionEffects.empty())
		return;

	// Bail out if this loops enough times, just in case.
	for(int i = 0; i < 10; ++i)
	{
		Point point((Random::Real() - .5) * Width(),
			(Random::Real() - .5) * Height());
		if(GetMask().Contains(point, Angle()))
		{
			// Pick an explosion.
			int type = Random::Int(explosionTotal);
			auto it = explosionEffects.begin();
			for( ; it != explosionEffects.end(); ++it)
			{
				type -= it->second;
				if(type < 0)
					break;
			}
			Point effectVelocity = velocity;
			if(spread)
			{
				double scale = .04 * (Width() + Height());
				effectVelocity += Angle::Random().Unit() * (scale * Random::Real());
			}
			visuals.emplace_back(*it->first, angle.Rotate(point) + position, std::move(effectVelocity), angle);
			++explosionCount;
			return;
		}
	}
}



// Place a "spark" effect, like ionization or disruption.
void Ship::CreateSparks(vector<Visual> &visuals, const string &name, double amount)
{
	CreateSparks(visuals, GameData::Effects().Get(name), amount);
}



void Ship::CreateSparks(vector<Visual> &visuals, const Effect *effect, double amount)
{
	if(forget)
		return;

	// Limit the number of sparks, depending on the size of the sprite.
	amount = min(amount, Width() * Height() * .0006);
	// Preallocate capacity, in case we're adding a non-trivial number of sparks.
	visuals.reserve(visuals.size() + static_cast<int>(amount));

	while(true)
	{
		amount -= Random::Real();
		if(amount <= 0.)
			break;

		Point point((Random::Real() - .5) * Width(),
			(Random::Real() - .5) * Height());
		if(GetMask().Contains(point, Angle()))
			visuals.emplace_back(*effect, angle.Rotate(point) + position, velocity, angle);
	}
}



double Ship::CalculateAttraction() const
{
	return max(0., .4 * sqrt(attributes.Get("cargo space")) - 1.8);
}



double Ship::CalculateDeterrence() const
{
	double tempDeterrence = 0.;
	for(const Hardpoint &hardpoint : Weapons())
		if(hardpoint.GetOutfit())
		{
			const Outfit *weapon = hardpoint.GetOutfit();
			double strength = weapon->ShieldDamage() + weapon->HullDamage()
				+ (weapon->RelativeShieldDamage() * attributes.Get("shields"))
				+ (weapon->RelativeHullDamage() * attributes.Get("hull"));
			tempDeterrence += .12 * strength / weapon->Reload();
		}
	return tempDeterrence;
}<|MERGE_RESOLUTION|>--- conflicted
+++ resolved
@@ -3391,6 +3391,27 @@
 
 
 
+std::shared_ptr<SpawnedFleet> Ship::GetSpawnedFleet()
+{
+	return spawnedFleet;
+}
+
+
+
+std::shared_ptr<const SpawnedFleet> Ship::GetSpawnedFleet() const
+{
+	return spawnedFleet;
+}
+
+
+
+void Ship::SetSpawnedFleet(std::shared_ptr<SpawnedFleet> fleet)
+{
+	spawnedFleet = fleet;
+}
+
+
+
 int Ship::GetLingerSteps() const
 {
 	return lingerSteps;
@@ -4396,32 +4417,6 @@
 			velocity += dv.Unit() * .1;
 			position += dp.Unit() * .5;
 
-<<<<<<< HEAD
-std::shared_ptr<SpawnedFleet> Ship::GetSpawnedFleet()
-{
-	return spawnedFleet;
-}
-
-
-
-std::shared_ptr<const SpawnedFleet> Ship::GetSpawnedFleet() const
-{
-	return spawnedFleet;
-}
-
-
-
-void Ship::SetSpawnedFleet(std::shared_ptr<SpawnedFleet> fleet)
-{
-	spawnedFleet = fleet;
-}
-
-
-
-int Ship::GetLingerSteps() const
-{
-	return lingerSteps;
-=======
 			if(distance < 10. && speed < 1. && (CanBeCarried() || !turn))
 			{
 				if(cloak)
@@ -4454,7 +4449,6 @@
 	target = GetTargetShip();
 	if(target && target->IsDestroyed() && target->explosionCount >= target->explosionTotal)
 		targetShip.reset();
->>>>>>> fd241fe9
 }
 
 
