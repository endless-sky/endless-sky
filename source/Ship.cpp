/* Ship.cpp
Copyright (c) 2014 by Michael Zahniser

Endless Sky is free software: you can redistribute it and/or modify it under the
terms of the GNU General Public License as published by the Free Software
Foundation, either version 3 of the License, or (at your option) any later version.

Endless Sky is distributed in the hope that it will be useful, but WITHOUT ANY
WARRANTY; without even the implied warranty of MERCHANTABILITY or FITNESS FOR A
PARTICULAR PURPOSE.  See the GNU General Public License for more details.
*/

#include "Ship.h"

#include "Audio.h"
#include "CategoryTypes.h"
#include "DamageDealt.h"
#include "DataNode.h"
#include "DataWriter.h"
#include "Effect.h"
#include "Files.h"
#include "Flotsam.h"
#include "text/Format.h"
#include "GameData.h"
#include "Government.h"
#include "Mask.h"
#include "Messages.h"
#include "Phrase.h"
#include "Planet.h"
#include "Preferences.h"
#include "Projectile.h"
#include "Random.h"
#include "ShipEvent.h"
#include "Sound.h"
#include "SpriteSet.h"
#include "Sprite.h"
#include "StellarObject.h"
#include "System.h"
#include "TextReplacements.h"
#include "Visual.h"

#include <algorithm>
#include <cmath>
#include <limits>
#include <sstream>

using namespace std;

namespace {
	const string FIGHTER_REPAIR = "Repair fighters in";
	const vector<string> BAY_SIDE = {"inside", "over", "under"};
	const vector<string> BAY_FACING = {"forward", "left", "right", "back"};
	const vector<Angle> BAY_ANGLE = {Angle(0.), Angle(-90.), Angle(90.), Angle(180.)};

	const vector<string> ENGINE_SIDE = {"under", "over"};
	const vector<string> STEERING_FACING = {"none", "left", "right"};

	const double MAXIMUM_TEMPERATURE = 100.;

	const double SCAN_TIME = 60.;

	// Helper function to transfer energy to a given stat if it is less than the
	// given maximum value.
	void DoRepair(double &stat, double &available, double maximum)
	{
		double transfer = max(0., min(available, maximum - stat));
		stat += transfer;
		available -= transfer;
	}

	// Helper function to repair a given stat up to its maximum, limited by
	// how much repair is available and how much energy, fuel, and heat are available.
	// Updates the stat, the available amount, and the energy, fuel, and heat amounts.
	void DoRepair(double &stat, double &available, double maximum, double &energy, double energyCost, double &fuel, double fuelCost, double &heat, double heatCost)
	{
		if(available <= 0. || stat >= maximum)
			return;

		// Energy, heat, and fuel costs are the energy, fuel, or heat required per unit repaired.
		if(energyCost > 0.)
			available = min(available, energy / energyCost);
		if(fuelCost > 0.)
			available = min(available, fuel / fuelCost);
		if(heatCost < 0.)
			available = min(available, heat / -heatCost);

		double transfer = min(available, maximum - stat);
		if(transfer > 0.)
		{
			stat += transfer;
			available -= transfer;
			energy -= transfer * energyCost;
			fuel -= transfer * fuelCost;
			heat += transfer * heatCost;
		}
	}

	// Helper function to reduce a given status effect according
	// to its resistance, limited by how much energy, fuel, and heat are available.
	// Updates the stat and the energy, fuel, and heat amounts.
	void DoStatusEffect(bool isDeactivated, double &stat, double resistance, double &energy, double energyCost, double &fuel, double fuelCost, double &heat, double heatCost)
	{
		if(isDeactivated || resistance <= 0.)
		{
			stat = max(0., .99 * stat);
			return;
		}

		// Calculate how much resistance can be used assuming no
		// energy or fuel cost.
		resistance = .99 * stat - max(0., .99 * stat - resistance);

		// Limit the resistance by the available energy, heat, and fuel.
		if(energyCost > 0.)
			resistance = min(resistance, energy / energyCost);
		if(fuelCost > 0.)
			resistance = min(resistance, fuel / fuelCost);
		if(heatCost < 0.)
			resistance = min(resistance, heat / -heatCost);

		// Update the stat, energy, heat, and fuel given how much resistance is being used.
		if(resistance > 0.)
		{
			stat = max(0., .99 * stat - resistance);
			energy -= resistance * energyCost;
			fuel -= resistance * fuelCost;
			heat += resistance * heatCost;
		}
		else
			stat = max(0., .99 * stat);
	}

	// Get an overview of how many weapon-outfits are equipped.
	map<const Outfit *, int> GetEquipped(const vector<Hardpoint> &weapons)
	{
		map<const Outfit *, int> equipped;
		for(const Hardpoint &hardpoint : weapons)
			if(hardpoint.GetOutfit())
				++equipped[hardpoint.GetOutfit()];
		return equipped;
	}

	void LogWarning(const string &modelName, const string &name, string &&warning)
	{
		string shipID = modelName + (name.empty() ? ": " : " \"" + name + "\": ");
		Files::LogError(shipID + std::move(warning));
	}
}



// Construct and Load() at the same time.
Ship::Ship(const DataNode &node)
{
	Load(node);
}



void Ship::Load(const DataNode &node)
{
	if(node.Size() >= 2)
	{
		modelName = node.Token(1);
		pluralModelName = modelName + 's';
	}
	if(node.Size() >= 3)
	{
		base = GameData::Ships().Get(modelName);
		variantName = node.Token(2);
	}
	isDefined = true;

	government = GameData::PlayerGovernment();

	// Note: I do not clear the attributes list here so that it is permissible
	// to override one ship definition with another.
	bool hasEngine = false;
	bool hasArmament = false;
	bool hasBays = false;
	bool hasExplode = false;
	bool hasLeak = false;
	bool hasFinalExplode = false;
	bool hasOutfits = false;
	bool hasDescription = false;
	for(const DataNode &child : node)
	{
		const string &key = child.Token(0);
		bool add = (key == "add");
		if(add && (child.Size() < 2 || child.Token(1) != "attributes"))
		{
			child.PrintTrace("Skipping invalid use of 'add' with " + (child.Size() < 2
					? "no key." : "key: " + child.Token(1)));
			continue;
		}
		if(key == "sprite")
			LoadSprite(child);
		else if(child.Token(0) == "thumbnail" && child.Size() >= 2)
			thumbnail = SpriteSet::Get(child.Token(1));
		else if(key == "name" && child.Size() >= 2)
			name = child.Token(1);
		else if(key == "plural" && child.Size() >= 2)
			pluralModelName = child.Token(1);
		else if(key == "noun" && child.Size() >= 2)
			noun = child.Token(1);
		else if(key == "swizzle" && child.Size() >= 2)
			customSwizzle = child.Value(1);
		else if(key == "uuid" && child.Size() >= 2)
			uuid = EsUuid::FromString(child.Token(1));
		else if(key == "attributes" || add)
		{
			if(!add)
				baseAttributes.Load(child);
			else
			{
				addAttributes = true;
				attributes.Load(child);
			}
		}
		else if((key == "engine" || key == "reverse engine" || key == "steering engine") && child.Size() >= 3)
		{
			if(!hasEngine)
			{
				enginePoints.clear();
				reverseEnginePoints.clear();
				steeringEnginePoints.clear();
				hasEngine = true;
			}
			bool reverse = (key == "reverse engine");
			bool steering = (key == "steering engine");

			vector<EnginePoint> &editPoints = (!steering && !reverse) ? enginePoints :
				(reverse ? reverseEnginePoints : steeringEnginePoints);
			editPoints.emplace_back(0.5 * child.Value(1), 0.5 * child.Value(2),
				(child.Size() > 3 ? child.Value(3) : 1.));
			EnginePoint &engine = editPoints.back();
			if(reverse)
				engine.facing = Angle(180.);
			for(const DataNode &grand : child)
			{
				const string &grandKey = grand.Token(0);
				if(grandKey == "zoom" && grand.Size() >= 2)
					engine.zoom = grand.Value(1);
				else if(grandKey == "angle" && grand.Size() >= 2)
					engine.facing += Angle(grand.Value(1));
				else
				{
					for(unsigned j = 1; j < ENGINE_SIDE.size(); ++j)
						if(grandKey == ENGINE_SIDE[j])
							engine.side = j;
					if(steering)
						for(unsigned j = 1; j < STEERING_FACING.size(); ++j)
							if(grandKey == STEERING_FACING[j])
								engine.steering = j;
				}
			}
		}
		else if(key == "gun" || key == "turret")
		{
			if(!hasArmament)
			{
				armament = Armament();
				hasArmament = true;
			}
			const Outfit *outfit = nullptr;
			Point hardpoint;
			if(child.Size() >= 3)
			{
				hardpoint = Point(child.Value(1), child.Value(2));
				if(child.Size() >= 4)
					outfit = GameData::Outfits().Get(child.Token(3));
			}
			else
			{
				if(child.Size() >= 2)
					outfit = GameData::Outfits().Get(child.Token(1));
			}
			Hardpoint::BaseAttributes attributes;
			attributes.baseAngle = Angle(0.);
			attributes.isParallel = false;
			attributes.isOmnidirectional = true;
			bool drawUnder = (key == "gun");
			if(child.HasChildren())
			{
				bool defaultBaseAngle = true;
				for(const DataNode &grand : child)
				{
<<<<<<< HEAD
=======
					bool needToCheckAngles = false;
>>>>>>> 8811090e
					if(grand.Token(0) == "angle" && grand.Size() >= 2)
					{
						attributes.baseAngle = grand.Value(1);
						needToCheckAngles = true;
						defaultBaseAngle = false;
					}
					else if(grand.Token(0) == "parallel")
						attributes.isParallel = true;
					else if(grand.Token(0) == "arc" && grand.Size() >= 3)
					{
						attributes.isOmnidirectional = false;
						attributes.arc = make_pair(Angle(grand.Value(1)), Angle(grand.Value(2)));
						needToCheckAngles = true;
					}
					else if(grand.Token(0) == "under")
						drawUnder = true;
					else if(grand.Token(0) == "over")
						drawUnder = false;
					else
<<<<<<< HEAD
						grand.PrintTrace("Skipping unrecognized attribute:");
=======
						grand.PrintTrace("Warning: Child nodes of \"" + key
							+ "\" tokens can only be \"angle\", \"parallel\", or \"arc\":");
					
					if(needToCheckAngles && !defaultBaseAngle && !attributes.isOmnidirectional)
					{
						const Angle &base = attributes.baseAngle;
						if(!base.IsInRange(attributes.arc))
						{
							grand.PrintTrace("Warning: Custom base angle is ignored as it is outside the given arc range:");
							defaultBaseAngle = true;
						}
					}
				}
				if(!attributes.isOmnidirectional && defaultBaseAngle)
				{
					const Angle &first = attributes.arc.first;
					const Angle &second = attributes.arc.second;
					attributes.baseAngle = first + (second - first).AbsDegrees() / 2.;
>>>>>>> 8811090e
				}
			}
			if(key == "gun")
				armament.AddGunPort(hardpoint, attributes, drawUnder, outfit);
			else
<<<<<<< HEAD
				armament.AddTurret(hardpoint, drawUnder, outfit);
=======
				armament.AddTurret(hardpoint, attributes, drawUnder, outfit);
			// Print a warning for the first hardpoint after 32, i.e. only 1 warning per ship.
			if(armament.Get().size() == 33)
				child.PrintTrace("Warning: ship has more than 32 weapon hardpoints. Some weapons may not fire:");
>>>>>>> 8811090e
		}
		else if(key == "never disabled")
			neverDisabled = true;
		else if(key == "uncapturable")
			isCapturable = false;
		else if(((key == "fighter" || key == "drone") && child.Size() >= 3) ||
			(key == "bay" && child.Size() >= 4))
		{
			// While the `drone` and `fighter` keywords are supported for backwards compatibility, the
			// standard format is `bay <ship-category>`, with the same signature for other values.
			string category = "Fighter";
			int childOffset = 0;
			if(key == "drone")
				category = "Drone";
			else if(key == "bay")
			{
				category = child.Token(1);
				childOffset += 1;
			}

			if(!hasBays)
			{
				bays.clear();
				hasBays = true;
			}
			bays.emplace_back(child.Value(1 + childOffset), child.Value(2 + childOffset), category);
			Bay &bay = bays.back();
			for(int i = 3 + childOffset; i < child.Size(); ++i)
			{
				for(unsigned j = 1; j < BAY_SIDE.size(); ++j)
					if(child.Token(i) == BAY_SIDE[j])
						bay.side = j;
				for(unsigned j = 1; j < BAY_FACING.size(); ++j)
					if(child.Token(i) == BAY_FACING[j])
						bay.facing = BAY_ANGLE[j];
			}
			if(child.HasChildren())
				for(const DataNode &grand : child)
				{
					// Load in the effect(s) to be displayed when the ship launches.
					if(grand.Token(0) == "launch effect" && grand.Size() >= 2)
					{
						int count = grand.Size() >= 3 ? static_cast<int>(grand.Value(2)) : 1;
						const Effect *e = GameData::Effects().Get(grand.Token(1));
						bay.launchEffects.insert(bay.launchEffects.end(), count, e);
					}
					else if(grand.Token(0) == "angle" && grand.Size() >= 2)
						bay.facing = Angle(grand.Value(1));
					else
					{
						bool handled = false;
						for(unsigned i = 1; i < BAY_SIDE.size(); ++i)
							if(grand.Token(0) == BAY_SIDE[i])
							{
								bay.side = i;
								handled = true;
							}
						for(unsigned i = 1; i < BAY_FACING.size(); ++i)
							if(grand.Token(0) == BAY_FACING[i])
							{
								bay.facing = BAY_ANGLE[i];
								handled = true;
							}
						if(!handled)
							grand.PrintTrace("Skipping unrecognized attribute:");
					}
				}
		}
		else if(key == "leak" && child.Size() >= 2)
		{
			if(!hasLeak)
			{
				leaks.clear();
				hasLeak = true;
			}
			Leak leak(GameData::Effects().Get(child.Token(1)));
			if(child.Size() >= 3)
				leak.openPeriod = child.Value(2);
			if(child.Size() >= 4)
				leak.closePeriod = child.Value(3);
			leaks.push_back(leak);
		}
		else if(key == "explode" && child.Size() >= 2)
		{
			if(!hasExplode)
			{
				explosionEffects.clear();
				explosionTotal = 0;
				hasExplode = true;
			}
			int count = (child.Size() >= 3) ? child.Value(2) : 1;
			explosionEffects[GameData::Effects().Get(child.Token(1))] += count;
			explosionTotal += count;
		}
		else if(key == "final explode" && child.Size() >= 2)
		{
			if(!hasFinalExplode)
			{
				finalExplosions.clear();
				hasFinalExplode = true;
			}
			int count = (child.Size() >= 3) ? child.Value(2) : 1;
			finalExplosions[GameData::Effects().Get(child.Token(1))] += count;
		}
		else if(key == "outfits")
		{
			if(!hasOutfits)
			{
				outfits.clear();
				hasOutfits = true;
			}
			for(const DataNode &grand : child)
			{
				int count = (grand.Size() >= 2) ? grand.Value(1) : 1;
				if(count > 0)
					outfits[GameData::Outfits().Get(grand.Token(0))] += count;
				else
					grand.PrintTrace("Skipping invalid outfit count:");
			}

			// Verify we have at least as many installed outfits as were identified as "equipped."
			// If not (e.g. a variant definition), ensure FinishLoading equips into a blank slate.
			if(!hasArmament)
				for(const auto &pair : GetEquipped(Weapons()))
				{
					auto it = outfits.find(pair.first);
					if(it == outfits.end() || it->second < pair.second)
					{
						armament.UninstallAll();
						break;
					}
				}
		}
		else if(key == "cargo")
			cargo.Load(child);
		else if(key == "crew" && child.Size() >= 2)
			crew = static_cast<int>(child.Value(1));
		else if(key == "fuel" && child.Size() >= 2)
			fuel = child.Value(1);
		else if(key == "shields" && child.Size() >= 2)
			shields = child.Value(1);
		else if(key == "hull" && child.Size() >= 2)
			hull = child.Value(1);
		else if(key == "position" && child.Size() >= 3)
			position = Point(child.Value(1), child.Value(2));
		else if(key == "system" && child.Size() >= 2)
			currentSystem = GameData::Systems().Get(child.Token(1));
		else if(key == "planet" && child.Size() >= 2)
		{
			zoom = 0.;
			landingPlanet = GameData::Planets().Get(child.Token(1));
		}
		else if(key == "destination system" && child.Size() >= 2)
			targetSystem = GameData::Systems().Get(child.Token(1));
		else if(key == "parked")
			isParked = true;
		else if(key == "description" && child.Size() >= 2)
		{
			if(!hasDescription)
			{
				description.clear();
				hasDescription = true;
			}
			description += child.Token(1);
			description += '\n';
		}
		else if(key != "actions")
			child.PrintTrace("Skipping unrecognized attribute:");
	}
}



// When loading a ship, some of the outfits it lists may not have been
// loaded yet. So, wait until everything has been loaded, then call this.
void Ship::FinishLoading(bool isNewInstance)
{
	// All copies of this ship should save pointers to the "explosion" weapon
	// definition stored safely in the ship model, which will not be destroyed
	// until GameData is when the program quits. Also copy other attributes of
	// the base model if no overrides were given.
	if(GameData::Ships().Has(modelName))
	{
		const Ship *model = GameData::Ships().Get(modelName);
		explosionWeapon = &model->BaseAttributes();
		if(pluralModelName.empty())
			pluralModelName = model->pluralModelName;
		if(noun.empty())
			noun = model->noun;
		if(!thumbnail)
			thumbnail = model->thumbnail;
	}

	// If this ship has a base class, copy any attributes not defined here.
	// Exception: uncapturable and "never disabled" flags don't carry over.
	if(base && base != this)
	{
		if(!GetSprite())
			reinterpret_cast<Body &>(*this) = *base;
		if(customSwizzle == -1)
			customSwizzle = base->CustomSwizzle();
		if(baseAttributes.Attributes().empty())
			baseAttributes = base->baseAttributes;
		if(bays.empty() && !base->bays.empty())
			bays = base->bays;
		if(enginePoints.empty())
			enginePoints = base->enginePoints;
		if(reverseEnginePoints.empty())
			reverseEnginePoints = base->reverseEnginePoints;
		if(steeringEnginePoints.empty())
			steeringEnginePoints = base->steeringEnginePoints;
		if(explosionEffects.empty())
		{
			explosionEffects = base->explosionEffects;
			explosionTotal = base->explosionTotal;
		}
		if(finalExplosions.empty())
			finalExplosions = base->finalExplosions;
		if(outfits.empty())
			outfits = base->outfits;
		if(description.empty())
			description = base->description;

		bool hasHardpoints = false;
		for(const Hardpoint &hardpoint : armament.Get())
			if(hardpoint.GetPoint())
				hasHardpoints = true;

		if(!hasHardpoints)
		{
			// Check if any hardpoint locations were not specified.
			auto bit = base->Weapons().begin();
			auto bend = base->Weapons().end();
			auto nextGun = armament.Get().begin();
			auto nextTurret = armament.Get().begin();
			auto end = armament.Get().end();
			Armament merged;
			for( ; bit != bend; ++bit)
			{
				if(!bit->IsTurret())
				{
					while(nextGun != end && nextGun->IsTurret())
						++nextGun;
					const Outfit *outfit = (nextGun == end) ? nullptr : nextGun->GetOutfit();
					merged.AddGunPort(bit->GetPoint() * 2., bit->GetBaseAttributes(), bit->IsUnder(), outfit);
					if(nextGun != end)
						++nextGun;
				}
				else
				{
					while(nextTurret != end && !nextTurret->IsTurret())
						++nextTurret;
					const Outfit *outfit = (nextTurret == end) ? nullptr : nextTurret->GetOutfit();
					merged.AddTurret(bit->GetPoint() * 2., bit->GetBaseAttributes(), bit->IsUnder(), outfit);
					if(nextTurret != end)
						++nextTurret;
				}
			}
			armament = merged;
		}
	}
	// Check that all the "equipped" weapons actually match what your ship
	// has, and that they are truly weapons. Remove any excess weapons and
	// warn if any non-weapon outfits are "installed" in a hardpoint.
	auto equipped = GetEquipped(Weapons());
	for(auto &it : equipped)
	{
		auto outfitIt = outfits.find(it.first);
		int amount = (outfitIt != outfits.end() ? outfitIt->second : 0);
		int excess = it.second - amount;
		if(excess > 0)
		{
			// If there are more hardpoints specifying this outfit than there
			// are instances of this outfit installed, remove some of them.
			armament.Add(it.first, -excess);
			it.second -= excess;

			LogWarning(VariantName(), Name(), "outfit \"" + it.first->Name() + "\" equipped but not included in outfit list.");
		}
		else if(!it.first->IsWeapon())
			// This ship was specified with a non-weapon outfit in a
			// hardpoint. Hardpoint::Install removes it, but issue a
			// warning so the definition can be fixed.
			LogWarning(VariantName(), Name(), "outfit \"" + it.first->Name() + "\" is not a weapon, but is installed as one.");
	}

	// Mark any drone that has no "automaton" value as an automaton, to
	// grandfather in the drones from before that attribute existed.
	if(baseAttributes.Category() == "Drone" && !baseAttributes.Get("automaton"))
		baseAttributes.Set("automaton", 1.);

	baseAttributes.Set("gun ports", armament.GunCount());
	baseAttributes.Set("turret mounts", armament.TurretCount());

	if(addAttributes)
	{
		// Store attributes from an "add attributes" node in the ship's
		// baseAttributes so they can be written to the save file.
		baseAttributes.Add(attributes);
		addAttributes = false;
	}
	// Add the attributes of all your outfits to the ship's base attributes.
	attributes = baseAttributes;
	vector<string> undefinedOutfits;
	for(const auto &it : outfits)
	{
		if(!it.first->IsDefined())
		{
			undefinedOutfits.emplace_back("\"" + it.first->Name() + "\"");
			continue;
		}
		attributes.Add(*it.first, it.second);
		// Some ship variant definitions do not specify which weapons
		// are placed in which hardpoint. Add any weapons that are not
		// yet installed to the ship's armament.
		if(it.first->IsWeapon())
		{
			int count = it.second;
			auto eit = equipped.find(it.first);
			if(eit != equipped.end())
				count -= eit->second;

			if(count)
			{
				count -= armament.Add(it.first, count);
				if(count)
					LogWarning(VariantName(), Name(), "weapon \"" + it.first->Name() + "\" installed, but insufficient slots to use it.");
			}
		}
	}
	if(!undefinedOutfits.empty())
	{
		bool plural = undefinedOutfits.size() > 1;
		// Print the ship name once, then all undefined outfits. If we're reporting for a stock ship, then it
		// doesn't have a name, and missing outfits aren't named yet either. A variant name might exist, though.
		string message;
		if(isYours)
		{
			message = "Player ship " + modelName + " \"" + name + "\":";
			string PREFIX = plural ? "\n\tUndefined outfit " : " undefined outfit ";
			for(auto &&outfit : undefinedOutfits)
				message += PREFIX + outfit;
		}
		else
		{
			message = variantName.empty() ? "Stock ship \"" + modelName + "\": "
				: modelName + " variant \"" + variantName + "\": ";
			message += to_string(undefinedOutfits.size()) + " undefined outfit" + (plural ? "s" : "") + " installed.";
		}

		Files::LogError(message);
	}
	// Inspect the ship's armament to ensure that guns are in gun ports and
	// turrets are in turret mounts. This can only happen when the armament
	// is configured incorrectly in a ship or variant definition. Do not
	// bother printing this warning if the outfit is not fully defined.
	for(const Hardpoint &hardpoint : armament.Get())
	{
		const Outfit *outfit = hardpoint.GetOutfit();
		if(outfit && outfit->IsDefined()
				&& (hardpoint.IsTurret() != (outfit->Get("turret mounts") != 0.)))
		{
			string warning = (!isYours && !variantName.empty()) ? "variant \"" + variantName + "\"" : modelName;
			if(!name.empty())
				warning += " \"" + name + "\"";
			warning += ": outfit \"" + outfit->Name() + "\" installed as a ";
			warning += (hardpoint.IsTurret() ? "turret but is a gun.\n\tturret" : "gun but is a turret.\n\tgun");
			warning += to_string(2. * hardpoint.GetPoint().X()) + " " + to_string(2. * hardpoint.GetPoint().Y());
			warning += " \"" + outfit->Name() + "\"";
			Files::LogError(warning);
		}
	}
	cargo.SetSize(attributes.Get("cargo space"));
	armament.FinishLoading();

	// Figure out how far from center the farthest hardpoint is.
	weaponRadius = 0.;
	for(const Hardpoint &hardpoint : armament.Get())
		weaponRadius = max(weaponRadius, hardpoint.GetPoint().Length());

	// Allocate enough firing bits for this ship.
	firingCommands.SetHardpoints(armament.Get().size());

	// If this ship is being instantiated for the first time, make sure its
	// crew, fuel, etc. are all refilled.
	if(isNewInstance)
		Recharge(true);

	// Ensure that all defined bays are of a valid category. Remove and warn about any
	// invalid bays. Add a default "launch effect" to any remaining internal bays if
	// this ship is crewed (i.e. pressurized).
	string warning;
	const auto &bayCategories = GameData::Category(CategoryType::BAY);
	for(auto it = bays.begin(); it != bays.end(); )
	{
		Bay &bay = *it;
		if(find(bayCategories.begin(), bayCategories.end(), bay.category) == bayCategories.end())
		{
			warning += "Invalid bay category: " + bay.category + "\n";
			it = bays.erase(it);
			continue;
		}
		else
			++it;
		if(bay.side == Bay::INSIDE && bay.launchEffects.empty() && Crew())
			bay.launchEffects.emplace_back(GameData::Effects().Get("basic launch"));
	}

	canBeCarried = find(bayCategories.begin(), bayCategories.end(), attributes.Category()) != bayCategories.end();

	// Issue warnings if this ship has is misconfigured, e.g. is missing required values
	// or has negative outfit, cargo, weapon, or engine capacity.
	for(auto &&attr : set<string>{"outfit space", "cargo space", "weapon capacity", "engine capacity"})
	{
		double val = attributes.Get(attr);
		if(val < 0)
			warning += attr + ": " + Format::Number(val) + "\n";
	}
	if(attributes.Get("drag") <= 0.)
	{
		warning += "Defaulting " + string(attributes.Get("drag") ? "invalid" : "missing") + " \"drag\" attribute to 100.0\n";
		attributes.Set("drag", 100.);
	}
	if(!warning.empty())
	{
		// This check is mostly useful for variants and stock ships, which have
		// no names. Print the outfits to facilitate identifying this ship definition.
		string message = (!name.empty() ? "Ship \"" + name + "\" " : "") + "(" + VariantName() + "):\n";
		ostringstream outfitNames;
		outfitNames << "has outfits:\n";
		for(const auto &it : outfits)
			outfitNames << '\t' << it.second << " " + it.first->Name() << endl;
		Files::LogError(message + warning + outfitNames.str());
	}

	// Ships read from a save file may have non-default shields or hull.
	// Perform a full IsDisabled calculation.
	isDisabled = true;
	isDisabled = IsDisabled();

	// Cache this ship's jump range.
	jumpRange = JumpRange(false);

	// A saved ship may have an invalid target system. Since all game data is loaded and all player events are
	// applied at this point, any target system that is not accessible should be cleared. Note: this does not
	// account for systems accessible via wormholes, but also does not need to as AI will route the ship properly.
	if(!isNewInstance && targetSystem)
	{
		string message = "Warning: " + string(isYours ? "player-owned " : "NPC ") + modelName + " \"" + name + "\": "
			"Cannot reach target system \"" + targetSystem->Name();
		if(!currentSystem)
		{
			Files::LogError(message + "\" (no current system).");
			targetSystem = nullptr;
		}
		else if(!currentSystem->Links().count(targetSystem) && (!jumpRange || !currentSystem->JumpNeighbors(jumpRange).count(targetSystem)))
		{
			Files::LogError(message + "\" by hyperlink or jump from system \"" + currentSystem->Name() + ".\"");
			targetSystem = nullptr;
		}
	}
}



// Check if this ship (model) and its outfits have been defined.
bool Ship::IsValid() const
{
	for(auto &&outfit : outfits)
		if(!outfit.first->IsDefined())
			return false;

	return isDefined;
}



// Save a full description of this ship, as currently configured.
void Ship::Save(DataWriter &out) const
{
	out.Write("ship", modelName);
	out.BeginChild();
	{
		out.Write("name", name);
		if(pluralModelName != modelName + 's')
			out.Write("plural", pluralModelName);
		if(!noun.empty())
			out.Write("noun", noun);
		SaveSprite(out);
		if(thumbnail)
			out.Write("thumbnail", thumbnail->Name());

		if(neverDisabled)
			out.Write("never disabled");
		if(!isCapturable)
			out.Write("uncapturable");
		if(customSwizzle >= 0)
			out.Write("swizzle", customSwizzle);

		out.Write("uuid", uuid.ToString());

		out.Write("attributes");
		out.BeginChild();
		{
			out.Write("category", baseAttributes.Category());
			out.Write("cost", baseAttributes.Cost());
			out.Write("mass", baseAttributes.Mass());
			for(const auto &it : baseAttributes.FlareSprites())
				for(int i = 0; i < it.second; ++i)
					it.first.SaveSprite(out, "flare sprite");
			for(const auto &it : baseAttributes.FlareSounds())
				for(int i = 0; i < it.second; ++i)
					out.Write("flare sound", it.first->Name());
			for(const auto &it : baseAttributes.ReverseFlareSprites())
				for(int i = 0; i < it.second; ++i)
					it.first.SaveSprite(out, "reverse flare sprite");
			for(const auto &it : baseAttributes.ReverseFlareSounds())
				for(int i = 0; i < it.second; ++i)
					out.Write("reverse flare sound", it.first->Name());
			for(const auto &it : baseAttributes.SteeringFlareSprites())
				for(int i = 0; i < it.second; ++i)
					it.first.SaveSprite(out, "steering flare sprite");
			for(const auto &it : baseAttributes.SteeringFlareSounds())
				for(int i = 0; i < it.second; ++i)
					out.Write("steering flare sound", it.first->Name());
			for(const auto &it : baseAttributes.AfterburnerEffects())
				for(int i = 0; i < it.second; ++i)
					out.Write("afterburner effect", it.first->Name());
			for(const auto &it : baseAttributes.JumpEffects())
				for(int i = 0; i < it.second; ++i)
					out.Write("jump effect", it.first->Name());
			for(const auto &it : baseAttributes.JumpSounds())
				for(int i = 0; i < it.second; ++i)
					out.Write("jump sound", it.first->Name());
			for(const auto &it : baseAttributes.JumpInSounds())
				for(int i = 0; i < it.second; ++i)
					out.Write("jump in sound", it.first->Name());
			for(const auto &it : baseAttributes.JumpOutSounds())
				for(int i = 0; i < it.second; ++i)
					out.Write("jump out sound", it.first->Name());
			for(const auto &it : baseAttributes.HyperSounds())
				for(int i = 0; i < it.second; ++i)
					out.Write("hyperdrive sound", it.first->Name());
			for(const auto &it : baseAttributes.HyperInSounds())
				for(int i = 0; i < it.second; ++i)
					out.Write("hyperdrive in sound", it.first->Name());
			for(const auto &it : baseAttributes.HyperOutSounds())
				for(int i = 0; i < it.second; ++i)
					out.Write("hyperdrive out sound", it.first->Name());
			for(const auto &it : baseAttributes.Attributes())
				if(it.second)
					out.Write(it.first, it.second);
		}
		out.EndChild();

		out.Write("outfits");
		out.BeginChild();
		{
			using OutfitElement = pair<const Outfit *const, int>;
			WriteSorted(outfits,
				[](const OutfitElement *lhs, const OutfitElement *rhs)
					{ return lhs->first->Name() < rhs->first->Name(); },
				[&out](const OutfitElement &it){
					if(it.second == 1)
						out.Write(it.first->Name());
					else
						out.Write(it.first->Name(), it.second);
				});
		}
		out.EndChild();

		cargo.Save(out);
		out.Write("crew", crew);
		out.Write("fuel", fuel);
		out.Write("shields", shields);
		out.Write("hull", hull);
		out.Write("position", position.X(), position.Y());

		for(const EnginePoint &point : enginePoints)
		{
			out.Write("engine", 2. * point.X(), 2. * point.Y());
			out.BeginChild();
			out.Write("zoom", point.zoom);
			out.Write("angle", point.facing.Degrees());
			out.Write(ENGINE_SIDE[point.side]);
			out.EndChild();

		}
		for(const EnginePoint &point : reverseEnginePoints)
		{
			out.Write("reverse engine", 2. * point.X(), 2. * point.Y());
			out.BeginChild();
			out.Write("zoom", point.zoom);
			out.Write("angle", point.facing.Degrees() - 180.);
			out.Write(ENGINE_SIDE[point.side]);
			out.EndChild();
		}
		for(const EnginePoint &point : steeringEnginePoints)
		{
			out.Write("steering engine", 2. * point.X(), 2. * point.Y());
			out.BeginChild();
			out.Write("zoom", point.zoom);
			out.Write("angle", point.facing.Degrees());
			out.Write(ENGINE_SIDE[point.side]);
			out.Write(STEERING_FACING[point.steering]);
			out.EndChild();
		}
		for(const Hardpoint &hardpoint : armament.Get())
		{
			const char *type = (hardpoint.IsTurret() ? "turret" : "gun");
			if(hardpoint.GetOutfit())
				out.Write(type, 2. * hardpoint.GetPoint().X(), 2. * hardpoint.GetPoint().Y(),
					hardpoint.GetOutfit()->Name());
			else
				out.Write(type, 2. * hardpoint.GetPoint().X(), 2. * hardpoint.GetPoint().Y());
			const auto &attributes = hardpoint.GetBaseAttributes();
			const double baseDegree = attributes.baseAngle.Degrees();
			out.BeginChild();
			{
				if(baseDegree)
					out.Write("angle", baseDegree);
				if(attributes.isParallel)
					out.Write("parallel");
				if(!attributes.isOmnidirectional)
					out.Write("arc", attributes.arc.first.Degrees(), attributes.arc.second.Degrees());
				if(hardpoint.IsUnder())
					out.Write("under");
				else
					out.Write("over");
			}
			out.EndChild();
		}
		for(const Bay &bay : bays)
		{
			double x = 2. * bay.point.X();
			double y = 2. * bay.point.Y();

			out.Write("bay", bay.category, x, y);

			if(!bay.launchEffects.empty() || bay.facing.Degrees() || bay.side)
			{
				out.BeginChild();
				{
					if(bay.facing.Degrees())
						out.Write("angle", bay.facing.Degrees());
					if(bay.side)
						out.Write(BAY_SIDE[bay.side]);
					for(const Effect *effect : bay.launchEffects)
						out.Write("launch effect", effect->Name());
				}
				out.EndChild();
			}
		}
		for(const Leak &leak : leaks)
			out.Write("leak", leak.effect->Name(), leak.openPeriod, leak.closePeriod);

		using EffectElement = pair<const Effect *const, int>;
		auto effectSort = [](const EffectElement *lhs, const EffectElement *rhs)
			{ return lhs->first->Name() < rhs->first->Name(); };
		WriteSorted(explosionEffects, effectSort, [&out](const EffectElement &it)
		{
			if(it.second)
				out.Write("explode", it.first->Name(), it.second);
		});
		WriteSorted(finalExplosions, effectSort, [&out](const EffectElement &it)
		{
			if(it.second)
				out.Write("final explode", it.first->Name(), it.second);
		});

		if(currentSystem)
			out.Write("system", currentSystem->Name());
		else
		{
			// A carried ship is saved in its carrier's system.
			shared_ptr<const Ship> parent = GetParent();
			if(parent && parent->currentSystem)
				out.Write("system", parent->currentSystem->Name());
		}
		if(landingPlanet)
			out.Write("planet", landingPlanet->TrueName());
		if(targetSystem)
			out.Write("destination system", targetSystem->Name());
		if(isParked)
			out.Write("parked");
	}
	out.EndChild();
}



const EsUuid &Ship::UUID() const noexcept
{
	return uuid;
}



void Ship::SetUUID(const EsUuid &id)
{
	uuid.clone(id);
}



const string &Ship::Name() const
{
	return name;
}



// Set / Get the name of this class of ships, e.g. "Marauder Raven."
void Ship::SetModelName(const string &model)
{
	this->modelName = model;
}



const string &Ship::ModelName() const
{
	return modelName;
}



const string &Ship::PluralModelName() const
{
	return pluralModelName;
}



// Get the name of this ship as a variant.
const string &Ship::VariantName() const
{
	return variantName.empty() ? modelName : variantName;
}



// Get the generic noun (e.g. "ship") to be used when describing this ship.
const string &Ship::Noun() const
{
	static const string SHIP = "ship";
	return noun.empty() ? SHIP : noun;
}



// Get this ship's description.
const string &Ship::Description() const
{
	return description;
}



// Get the shipyard thumbnail for this ship.
const Sprite *Ship::Thumbnail() const
{
	return thumbnail;
}



// Get this ship's cost.
int64_t Ship::Cost() const
{
	return attributes.Cost();
}



// Get the cost of this ship's chassis, with no outfits installed.
int64_t Ship::ChassisCost() const
{
	return baseAttributes.Cost();
}



// Check if this ship is configured in such a way that it would be difficult
// or impossible to fly.
vector<string> Ship::FlightCheck() const
{
	auto checks = vector<string>{};

	double generation = attributes.Get("energy generation") - attributes.Get("energy consumption");
	double consuming = attributes.Get("fuel energy");
	double solar = attributes.Get("solar collection");
	double battery = attributes.Get("energy capacity");
	double energy = generation + consuming + solar + battery;
	double fuelChange = attributes.Get("fuel generation") - attributes.Get("fuel consumption");
	double fuelCapacity = attributes.Get("fuel capacity");
	double fuel = fuelCapacity + fuelChange;
	double thrust = attributes.Get("thrust");
	double reverseThrust = attributes.Get("reverse thrust");
	double afterburner = attributes.Get("afterburner thrust");
	double thrustEnergy = attributes.Get("thrusting energy");
	double turn = attributes.Get("turn");
	double turnEnergy = attributes.Get("turning energy");
	double hyperDrive = attributes.Get("hyperdrive");
	double jumpDrive = attributes.Get("jump drive");

	// Report the first error condition that will prevent takeoff:
	if(IdleHeat() >= MaximumHeat())
		checks.emplace_back("overheating!");
	else if(energy <= 0.)
		checks.emplace_back("no energy!");
	else if((energy - consuming <= 0.) && (fuel <= 0.))
		checks.emplace_back("no fuel!");
	else if(!thrust && !reverseThrust && !afterburner)
		checks.emplace_back("no thruster!");
	else if(!turn)
		checks.emplace_back("no steering!");

	// If no errors were found, check all warning conditions:
	if(checks.empty())
	{
		if(!thrust && !reverseThrust)
			checks.emplace_back("afterburner only?");
		if(!thrust && !afterburner)
			checks.emplace_back("reverse only?");
		if(!generation && !solar && !consuming)
			checks.emplace_back("battery only?");
		if(energy < thrustEnergy)
			checks.emplace_back("limited thrust?");
		if(energy < turnEnergy)
			checks.emplace_back("limited turn?");
		if(energy - .8 * solar < .2 * (turnEnergy + thrustEnergy))
			checks.emplace_back("solar power?");
		if(fuel < 0.)
			checks.emplace_back("fuel?");
		if(!canBeCarried)
		{
			if(!hyperDrive && !jumpDrive)
				checks.emplace_back("no hyperdrive?");
			if(fuelCapacity < JumpFuel())
				checks.emplace_back("no fuel?");
		}
		for(const auto &it : outfits)
			if(it.first->IsWeapon() && it.first->FiringEnergy() > energy)
			{
				checks.emplace_back("insufficient energy to fire?");
				break;
			}
	}

	return checks;
}



void Ship::SetPosition(Point position)
{
	this->position = position;
}



// Instantiate a newly-created ship in-flight.
void Ship::Place(Point position, Point velocity, Angle angle, bool isDeparting)
{
	this->position = position;
	this->velocity = velocity;
	this->angle = angle;

	// If landed, place the ship right above the planet.
	// Escorts should take off a bit behind their flagships.
	if(landingPlanet)
	{
		landingPlanet = nullptr;
		zoom = parent.lock() ? (-.2 + -.8 * Random::Real()) : 0.;
	}
	else
		zoom = 1.;
	// Make sure various special status values are reset.
	heat = IdleHeat();
	ionization = 0.;
	disruption = 0.;
	slowness = 0.;
	discharge = 0.;
	corrosion = 0.;
	leakage = 0.;
	burning = 0.;
	shieldDelay = 0;
	hullDelay = 0;
	isInvisible = !HasSprite();
	jettisoned.clear();
	hyperspaceCount = 0;
	forget = 1;
	targetShip.reset();
	shipToAssist.reset();

	// The swizzle is only updated if this ship has a government or when it is departing
	// from a planet. Launching a carry from a carrier does not update its swizzle.
	if(government && isDeparting)
	{
		auto swizzle = customSwizzle >= 0 ? customSwizzle : government->GetSwizzle();
		SetSwizzle(swizzle);

		// Set swizzle for any carried ships too.
		for(const auto &bay : bays)
		{
			if(bay.ship)
				bay.ship->SetSwizzle(bay.ship->customSwizzle >= 0 ? bay.ship->customSwizzle : swizzle);
		}
	}
}



// Set the name of this particular ship.
void Ship::SetName(const string &name)
{
	this->name = name;
}



// Set which system this ship is in.
void Ship::SetSystem(const System *system)
{
	currentSystem = system;
}



void Ship::SetPlanet(const Planet *planet)
{
	zoom = !planet;
	landingPlanet = planet;
}



void Ship::SetGovernment(const Government *government)
{
	if(government)
		SetSwizzle(customSwizzle >= 0 ? customSwizzle : government->GetSwizzle());
	this->government = government;
}



void Ship::SetIsSpecial(bool special)
{
	isSpecial = special;
}



bool Ship::IsSpecial() const
{
	return isSpecial;
}



void Ship::SetIsYours(bool yours)
{
	isYours = yours;
}



bool Ship::IsYours() const
{
	return isYours;
}



void Ship::SetIsParked(bool parked)
{
	isParked = parked;
}



bool Ship::IsParked() const
{
	return isParked;
}



bool Ship::HasDeployOrder() const
{
	return shouldDeploy;
}



void Ship::SetDeployOrder(bool shouldDeploy)
{
	this->shouldDeploy = shouldDeploy;
}



const Personality &Ship::GetPersonality() const
{
	return personality;
}



void Ship::SetPersonality(const Personality &other)
{
	personality = other;
}



void Ship::SetHail(const Phrase &phrase)
{
	hail = &phrase;
}



string Ship::GetHail(map<string, string> &&subs) const
{
	string hailStr = hail ? hail->Get() : government ? government->GetHail(isDisabled) : "";

	if(hailStr.empty())
		return hailStr;

	subs["<npc>"] = Name();
	return Format::Replace(hailStr, subs);
}



// Set the commands for this ship to follow this timestep.
void Ship::SetCommands(const Command &command)
{
	commands = command;
}



void Ship::SetCommands(const FireCommand &firingCommand)
{
	firingCommands.UpdateWith(firingCommand);
}



const Command &Ship::Commands() const
{
	return commands;
}



const FireCommand &Ship::FiringCommands() const noexcept
{
	return firingCommands;
}



// Move this ship. A ship may create effects as it moves, in particular if
// it is in the process of blowing up. If this returns false, the ship
// should be deleted.
void Ship::Move(vector<Visual> &visuals, list<shared_ptr<Flotsam>> &flotsam)
{
	// Check if this ship has been in a different system from the player for so
	// long that it should be "forgotten." Also eliminate ships that have no
	// system set because they just entered a fighter bay.
	forget += !isInSystem;
	isThrusting = false;
	isReversing = false;
	isSteering = false;
	steeringDirection = 0.;
	if((!isSpecial && forget >= 1000) || !currentSystem)
	{
		MarkForRemoval();
		return;
	}
	isInSystem = false;
	if(!fuel || !(attributes.Get("hyperdrive") || attributes.Get("jump drive")))
		hyperspaceSystem = nullptr;

	// Adjust the error in the pilot's targeting.
	personality.UpdateConfusion(firingCommands.IsFiring());

	// Generate energy, heat, etc.
	DoGeneration();

	// Handle ionization effects, etc.
	if(ionization)
		CreateSparks(visuals, "ion spark", ionization * .1);
	if(disruption)
		CreateSparks(visuals, "disruption spark", disruption * .1);
	if(slowness)
		CreateSparks(visuals, "slowing spark", slowness * .1);
	if(discharge)
		CreateSparks(visuals, "discharge spark", discharge * .1);
	if(corrosion)
		CreateSparks(visuals, "corrosion spark", corrosion * .1);
	if(leakage)
		CreateSparks(visuals, "leakage spark", leakage * .1);
	if(burning)
		CreateSparks(visuals, "burning spark", burning * .1);
	// Jettisoned cargo effects (only for ships in the current system).
	if(!jettisoned.empty() && !forget)
	{
		jettisoned.front()->Place(*this);
		flotsam.splice(flotsam.end(), jettisoned, jettisoned.begin());
	}
	int requiredCrew = RequiredCrew();
	double slowMultiplier = 1. / (1. + slowness * .05);

	// Move the turrets.
	if(!isDisabled)
		armament.Aim(firingCommands);

	if(!isInvisible)
	{
		// If you are forced to decloak (e.g. by running out of fuel) you can't
		// initiate cloaking again until you are fully decloaked.
		if(!cloak)
			cloakDisruption = max(0., cloakDisruption - 1.);

		double cloakingSpeed = attributes.Get("cloak");
		bool canCloak = (!isDisabled && cloakingSpeed > 0. && !cloakDisruption
			&& fuel >= attributes.Get("cloaking fuel")
			&& energy >= attributes.Get("cloaking energy"));
		if(commands.Has(Command::CLOAK) && canCloak)
		{
			cloak = min(1., cloak + cloakingSpeed);
			fuel -= attributes.Get("cloaking fuel");
			energy -= attributes.Get("cloaking energy");
			heat += attributes.Get("cloaking heat");
		}
		else if(cloakingSpeed)
		{
			cloak = max(0., cloak - cloakingSpeed);
			// If you're trying to cloak but are unable to (too little energy or
			// fuel) you're forced to decloak fully for one frame before you can
			// engage cloaking again.
			if(commands.Has(Command::CLOAK))
				cloakDisruption = max(cloakDisruption, 1.);
		}
		else
			cloak = 0.;
	}

	if(IsDestroyed())
	{
		// Make sure the shields are zero, as well as the hull.
		shields = 0.;

		// Once we've created enough little explosions, die.
		if(explosionCount == explosionTotal || forget)
		{
			if(!forget)
			{
				const Effect *effect = GameData::Effects().Get("smoke");
				double size = Width() + Height();
				double scale = .03 * size + .5;
				double radius = .2 * size;
				int debrisCount = attributes.Mass() * .07;

				// Estimate how many new visuals will be added during destruction.
				visuals.reserve(visuals.size() + debrisCount + explosionTotal + finalExplosions.size());

				for(int i = 0; i < debrisCount; ++i)
				{
					Angle angle = Angle::Random();
					Point effectVelocity = velocity + angle.Unit() * (scale * Random::Real());
					Point effectPosition = position + radius * angle.Unit();

					visuals.emplace_back(*effect, std::move(effectPosition), std::move(effectVelocity), std::move(angle));
				}

				for(unsigned i = 0; i < explosionTotal / 2; ++i)
					CreateExplosion(visuals, true);
				for(const auto &it : finalExplosions)
					visuals.emplace_back(*it.first, position, velocity, angle);
				// For everything in this ship's cargo hold there is a 25% chance
				// that it will survive as flotsam.
				for(const auto &it : cargo.Commodities())
					Jettison(it.first, Random::Binomial(it.second, .25));
				for(const auto &it : cargo.Outfits())
					Jettison(it.first, Random::Binomial(it.second, .25));
				// Ammunition has a 5% chance to survive as flotsam
				for(const auto &it : outfits)
					if(it.first->Category() == "Ammunition")
						Jettison(it.first, Random::Binomial(it.second, .05));
				for(shared_ptr<Flotsam> &it : jettisoned)
					it->Place(*this);
				flotsam.splice(flotsam.end(), jettisoned);

				// Any ships that failed to launch from this ship are destroyed.
				for(Bay &bay : bays)
					if(bay.ship)
						bay.ship->Destroy();
			}
			energy = 0.;
			heat = 0.;
			ionization = 0.;
			fuel = 0.;
			velocity = Point();
			MarkForRemoval();
			return;
		}

		// If the ship is dead, it first creates explosions at an increasing
		// rate, then disappears in one big explosion.
		++explosionRate;
		if(Random::Int(1024) < explosionRate)
			CreateExplosion(visuals);

		// Handle hull "leaks."
		for(const Leak &leak : leaks)
			if(GetMask().IsLoaded() && leak.openPeriod > 0 && !Random::Int(leak.openPeriod))
			{
				activeLeaks.push_back(leak);
				const auto &outlines = GetMask().Outlines();
				const vector<Point> &outline = outlines[Random::Int(outlines.size())];
				int i = Random::Int(outline.size() - 1);

				// Position the leak along the outline of the ship, facing "outward."
				activeLeaks.back().location = (outline[i] + outline[i + 1]) * .5;
				activeLeaks.back().angle = Angle(outline[i] - outline[i + 1]) + Angle(90.);
			}
		for(Leak &leak : activeLeaks)
			if(leak.effect)
			{
				// Leaks always "flicker" every other frame.
				if(Random::Int(2))
					visuals.emplace_back(*leak.effect,
						angle.Rotate(leak.location) + position,
						velocity,
						leak.angle + angle);

				if(leak.closePeriod > 0 && !Random::Int(leak.closePeriod))
					leak.effect = nullptr;
			}
	}
	else if(hyperspaceSystem || hyperspaceCount)
	{
		// Don't apply external acceleration while jumping.
		acceleration = Point();

		// Enter hyperspace.
		int direction = hyperspaceSystem ? 1 : -1;
		hyperspaceCount += direction;
		static const int HYPER_C = 100;
		static const double HYPER_A = 2.;
		static const double HYPER_D = 1000.;
		if(hyperspaceSystem)
			fuel -= hyperspaceFuelCost / HYPER_C;

		// Create the particle effects for the jump drive. This may create 100
		// or more particles per ship per turn at the peak of the jump.
		if(isUsingJumpDrive && !forget)
		{
			double sparkAmount = hyperspaceCount * Width() * Height() * .000006;
			const map<const Effect *, int> &jumpEffects = attributes.JumpEffects();
			if(jumpEffects.empty())
				CreateSparks(visuals, "jump drive", sparkAmount);
			else
			{
				// Spread the amount of particle effects created among all jump effects.
				sparkAmount /= jumpEffects.size();
				for(const auto &effect : jumpEffects)
					CreateSparks(visuals, effect.first, sparkAmount);
			}
		}

		if(hyperspaceCount == HYPER_C)
		{
			currentSystem = hyperspaceSystem;
			hyperspaceSystem = nullptr;
			targetSystem = nullptr;
			// Check if the target planet is in the destination system or not.
			const Planet *planet = (targetPlanet ? targetPlanet->GetPlanet() : nullptr);
			if(!planet || planet->IsWormhole() || !planet->IsInSystem(currentSystem))
				targetPlanet = nullptr;
			// Check if your parent has a target planet in this system.
			shared_ptr<Ship> parent = GetParent();
			if(!targetPlanet && parent && parent->targetPlanet)
			{
				planet = parent->targetPlanet->GetPlanet();
				if(planet && !planet->IsWormhole() && planet->IsInSystem(currentSystem))
					targetPlanet = parent->targetPlanet;
			}
			direction = -1;

			// If you have a target planet in the destination system, exit
			// hyperpace aimed at it. Otherwise, target the first planet that
			// has a spaceport.
			Point target;
			// Except when you arrive at an extra distance from the target,
			// in that case always use the system-center as target.
			double extraArrivalDistance = isUsingJumpDrive ? currentSystem->ExtraJumpArrivalDistance() : currentSystem->ExtraHyperArrivalDistance();

			if(extraArrivalDistance == 0)
			{
				if(targetPlanet)
					target = targetPlanet->Position();
				else
				{
					for(const StellarObject &object : currentSystem->Objects())
						if(object.HasSprite() && object.HasValidPlanet()
								&& object.GetPlanet()->HasSpaceport())
						{
							target = object.Position();
							break;
						}
				}
			}

			if(isUsingJumpDrive)
			{
				position = target + Angle::Random().Unit() * (300. * (Random::Real() + 1.) + extraArrivalDistance);
				return;
			}

			// Have all ships exit hyperspace at the same distance so that
			// your escorts always stay with you.
			double distance = (HYPER_C * HYPER_C) * .5 * HYPER_A + HYPER_D;
			distance += extraArrivalDistance;
			position = (target - distance * angle.Unit());
			position += hyperspaceOffset;
			// Make sure your velocity is in exactly the direction you are
			// traveling in, so that when you decelerate there will not be a
			// sudden shift in direction at the end.
			velocity = velocity.Length() * angle.Unit();
		}
		if(!isUsingJumpDrive)
		{
			velocity += (HYPER_A * direction) * angle.Unit();
			if(!hyperspaceSystem)
			{
				// Exit hyperspace far enough from the planet to be able to land.
				// This does not take drag into account, so it is always an over-
				// estimate of how long it will take to stop.
				// We start decelerating after rotating about 150 degrees (that
				// is, about acos(.8) from the proper angle). So:
				// Stopping distance = .5*a*(v/a)^2 + (150/turn)*v.
				// Exit distance = HYPER_D + .25 * v^2 = stopping distance.
				double exitV = max(HYPER_A, MaxVelocity());
				double a = (.5 / Acceleration() - .25);
				double b = 150. / TurnRate();
				double discriminant = b * b - 4. * a * -HYPER_D;
				if(discriminant > 0.)
				{
					double altV = (-b + sqrt(discriminant)) / (2. * a);
					if(altV > 0. && altV < exitV)
						exitV = altV;
				}
				if(velocity.Length() <= exitV)
				{
					velocity = angle.Unit() * exitV;
					hyperspaceCount = 0;
				}
			}
		}
		position += velocity;
		if(GetParent() && GetParent()->currentSystem == currentSystem)
		{
			hyperspaceOffset = position - GetParent()->position;
			double length = hyperspaceOffset.Length();
			if(length > 1000.)
				hyperspaceOffset *= 1000. / length;
		}

		return;
	}
	else if(landingPlanet || zoom < 1.f)
	{
		// Don't apply external acceleration while landing.
		acceleration = Point();

		// If a ship was disabled at the very moment it began landing, do not
		// allow it to continue landing.
		if(isDisabled)
			landingPlanet = nullptr;

		// Special ships do not disappear forever when they land; they
		// just slowly refuel.
		if(landingPlanet && zoom)
		{
			// Move the ship toward the center of the planet while landing.
			if(GetTargetStellar())
				position = .97 * position + .03 * GetTargetStellar()->Position();
			zoom -= .02f;
			if(zoom < 0.f)
			{
				// If this is not a special ship, it ceases to exist when it
				// lands on a true planet. If this is a wormhole, the ship is
				// instantly transported.
				if(landingPlanet->IsWormhole())
				{
					currentSystem = landingPlanet->WormholeDestination(currentSystem);
					for(const StellarObject &object : currentSystem->Objects())
						if(object.GetPlanet() == landingPlanet)
							position = object.Position();
					SetTargetStellar(nullptr);
					landingPlanet = nullptr;
				}
				else if(!isSpecial || personality.IsFleeing())
				{
					MarkForRemoval();
					return;
				}

				zoom = 0.f;
			}
		}
		// Only refuel if this planet has a spaceport.
		else if(fuel >= attributes.Get("fuel capacity")
				|| !landingPlanet || !landingPlanet->HasSpaceport())
		{
			zoom = min(1.f, zoom + .02f);
			SetTargetStellar(nullptr);
			landingPlanet = nullptr;
		}
		else
			fuel = min(fuel + 1., attributes.Get("fuel capacity"));

		// Move the ship at the velocity it had when it began landing, but
		// scaled based on how small it is now.
		if(zoom > 0.f)
			position += velocity * zoom;

		return;
	}
	if(isDisabled)
	{
		// If you're disabled, you can't initiate landing or jumping.
	}
	else if(commands.Has(Command::LAND) && CanLand())
		landingPlanet = GetTargetStellar()->GetPlanet();
	else if(commands.Has(Command::JUMP) && IsReadyToJump())
	{
		hyperspaceSystem = GetTargetSystem();
		isUsingJumpDrive = !attributes.Get("hyperdrive") || !currentSystem->Links().count(hyperspaceSystem);
		hyperspaceFuelCost = JumpFuel(hyperspaceSystem);
	}

	if(pilotError)
		--pilotError;
	else if(pilotOkay)
		--pilotOkay;
	else if(isDisabled)
	{
		// If the ship is disabled, don't show a warning message due to missing crew.
	}
	else if(requiredCrew && static_cast<int>(Random::Int(requiredCrew)) >= Crew())
	{
		pilotError = 30;
		if(parent.lock() || !isYours)
			Messages::Add("The " + name + " is moving erratically because there are not enough crew to pilot it."
				, Messages::Importance::Low);
		else
			Messages::Add("Your ship is moving erratically because you do not have enough crew to pilot it."
				, Messages::Importance::Low);
	}
	else
		pilotOkay = 30;

	// This ship is not landing or entering hyperspace. So, move it. If it is
	// disabled, all it can do is slow down to a stop.
	double mass = Mass();
	bool isUsingAfterburner = false;
	if(isDisabled)
		velocity *= 1. - attributes.Get("drag") / mass;
	else if(!pilotError)
	{
		if(commands.Turn())
		{
			// Check if we are able to turn.
			double cost = attributes.Get("turning energy");
			if(energy < cost * fabs(commands.Turn()))
				commands.SetTurn(commands.Turn() * energy / (cost * fabs(commands.Turn())));

			cost = attributes.Get("turning shields");
			if(shields < cost * fabs(commands.Turn()))
				commands.SetTurn(commands.Turn() * shields / (cost * fabs(commands.Turn())));

			cost = attributes.Get("turning hull");
			if(hull < cost * fabs(commands.Turn()))
				commands.SetTurn(commands.Turn() * hull / (cost * fabs(commands.Turn())));

			cost = attributes.Get("turning fuel");
			if(fuel < cost * fabs(commands.Turn()))
				commands.SetTurn(commands.Turn() * fuel / (cost * fabs(commands.Turn())));

			cost = -attributes.Get("turning heat");
			if(heat < cost * fabs(commands.Turn()))
				commands.SetTurn(commands.Turn() * heat / (cost * fabs(commands.Turn())));

			if(commands.Turn())
			{
				isSteering = true;
				steeringDirection = commands.Turn();
				// If turning at a fraction of the full rate (either from lack of
				// energy or because of tracking a target), only consume a fraction
				// of the turning energy and produce a fraction of the heat.
				double scale = fabs(commands.Turn());

				shields -= scale * attributes.Get("turning shields");
				hull -= scale * attributes.Get("turning hull");
				energy -= scale * attributes.Get("turning energy");
				fuel -= scale * attributes.Get("turning fuel");
				heat += scale * attributes.Get("turning heat");
				discharge += scale * attributes.Get("turning discharge");
				corrosion += scale * attributes.Get("turning corrosion");
				ionization += scale * attributes.Get("turning ion");
				leakage += scale * attributes.Get("turning leakage");
				burning += scale * attributes.Get("turning burn");
				slowness += scale * attributes.Get("turning slowing");
				disruption += scale * attributes.Get("turning disruption");

				angle += commands.Turn() * TurnRate() * slowMultiplier;
			}
		}
		double thrustCommand = commands.Has(Command::FORWARD) - commands.Has(Command::BACK);
		double thrust = 0.;
		if(thrustCommand)
		{
			// Check if we are able to apply this thrust.
			double cost = attributes.Get((thrustCommand > 0.) ?
				"thrusting energy" : "reverse thrusting energy");
			if(energy < cost)
				thrustCommand *= energy / cost;

			cost = attributes.Get((thrustCommand > 0.) ?
				"thrusting shields" : "reverse thrusting shields");
			if(shields < cost)
				thrustCommand *= shields / cost;

			cost = attributes.Get((thrustCommand > 0.) ?
				"thrusting hull" : "reverse thrusting hull");
			if(hull < cost)
				thrustCommand *= hull / cost;

			cost = attributes.Get((thrustCommand > 0.) ?
				"thrusting fuel" : "reverse thrusting fuel");
			if(fuel < cost)
				thrustCommand *= fuel / cost;

			cost = -attributes.Get((thrustCommand > 0.) ?
				"thrusting heat" : "reverse thrusting heat");
			if(heat < cost)
				thrustCommand *= heat / cost;

			if(thrustCommand)
			{
				// If a reverse thrust is commanded and the capability does not
				// exist, ignore it (do not even slow under drag).
				isThrusting = (thrustCommand > 0.);
				isReversing = !isThrusting && attributes.Get("reverse thrust");
				thrust = attributes.Get(isThrusting ? "thrust" : "reverse thrust");
				if(thrust)
				{
					double scale = fabs(thrustCommand);

					shields -= scale * attributes.Get(isThrusting ? "thrusting shields" : "reverse thrusting shields");
					hull -= scale * attributes.Get(isThrusting ? "thrusting hull" : "reverse thrusting hull");
					energy -= scale * attributes.Get(isThrusting ? "thrusting energy" : "reverse thrusting energy");
					fuel -= scale * attributes.Get(isThrusting ? "thrusting fuel" : "reverse thrusting fuel");
					heat += scale * attributes.Get(isThrusting ? "thrusting heat" : "reverse thrusting heat");
					discharge += scale * attributes.Get(isThrusting ? "thrusting discharge" : "reverse thrusting discharge");
					corrosion += scale * attributes.Get(isThrusting ? "thrusting corrosion" : "reverse thrusting corrosion");
					ionization += scale * attributes.Get(isThrusting ? "thrusting ion" : "reverse thrusting ion");
					burning += scale * attributes.Get(isThrusting ? "thrusting burn" : "reverse thrusting burn");
					leakage += scale * attributes.Get(isThrusting ? "thrusting leakage" : "reverse thrusting leakage");
					slowness += scale * attributes.Get(isThrusting ? "thrusting slowing" : "reverse thrusting slowing");
					disruption += scale * attributes.Get(isThrusting ? "thrusting disruption" : "reverse thrusting disruption");

					acceleration += angle.Unit() * (thrustCommand * thrust / mass);
				}
			}
		}
		bool applyAfterburner = (commands.Has(Command::AFTERBURNER) || (thrustCommand > 0. && !thrust))
				&& !CannotAct();
		if(applyAfterburner)
		{
			thrust = attributes.Get("afterburner thrust");
			double shieldCost = attributes.Get("afterburner shields");
			double hullCost = attributes.Get("afterburner hull");
			double energyCost = attributes.Get("afterburner energy");
			double fuelCost = attributes.Get("afterburner fuel");
			double heatCost = -attributes.Get("afterburner heat");

			double dischargeCost = attributes.Get("afterburner discharge");
			double corrosionCost = attributes.Get("afterburner corrosion");
			double ionCost = attributes.Get("afterburner ion");
			double leakageCost = attributes.Get("afterburner leakage");
			double burningCost = attributes.Get("afterburner burn");

			double slownessCost = attributes.Get("afterburner slowing");
			double disruptionCost = attributes.Get("afterburner disruption");

			if(thrust && shields >= shieldCost && hull >= hullCost
				&& energy >= energyCost && fuel >= fuelCost && heat >= heatCost)
			{
				shields -= shieldCost;
				hull -= hullCost;
				energy -= energyCost;
				fuel -= fuelCost;
				heat -= heatCost;

				discharge += dischargeCost;
				corrosion += corrosionCost;
				ionization += ionCost;
				leakage += leakageCost;
				burning += burningCost;

				slowness += slownessCost;
				disruption += disruptionCost;

				acceleration += angle.Unit() * thrust / mass;

				// Only create the afterburner effects if the ship is in the player's system.
				isUsingAfterburner = !forget;
			}
		}
	}
	if(acceleration)
	{
		acceleration *= slowMultiplier;
		Point dragAcceleration = acceleration - velocity * (attributes.Get("drag") / mass);
		// Make sure dragAcceleration has nonzero length, to avoid divide by zero.
		if(dragAcceleration)
		{
			// What direction will the net acceleration be if this drag is applied?
			// If the net acceleration will be opposite the thrust, do not apply drag.
			dragAcceleration *= .5 * (acceleration.Unit().Dot(dragAcceleration.Unit()) + 1.);

			// A ship can only "cheat" to stop if it is moving slow enough that
			// it could stop completely this frame. This is to avoid overshooting
			// when trying to stop and ending up headed in the other direction.
			if(commands.Has(Command::STOP))
			{
				// How much acceleration would it take to come to a stop in the
				// direction normal to the ship's current facing? This is only
				// possible if the acceleration plus drag vector is in the
				// opposite direction from the velocity vector when both are
				// projected onto the current facing vector, and the acceleration
				// vector is the larger of the two.
				double vNormal = velocity.Dot(angle.Unit());
				double aNormal = dragAcceleration.Dot(angle.Unit());
				if((aNormal > 0.) != (vNormal > 0.) && fabs(aNormal) > fabs(vNormal))
					dragAcceleration = -vNormal * angle.Unit();
			}
			velocity += dragAcceleration;
		}
		acceleration = Point();
	}

	// Boarding:
	shared_ptr<const Ship> target = GetTargetShip();
	// If this is a fighter or drone and it is not assisting someone at the
	// moment, its boarding target should be its parent ship.
	if(CanBeCarried() && !(target && target == GetShipToAssist()))
		target = GetParent();
	if(target && !isDisabled)
	{
		Point dp = (target->position - position);
		double distance = dp.Length();
		Point dv = (target->velocity - velocity);
		double speed = dv.Length();
		isBoarding = (distance < 50. && speed < 1. && commands.Has(Command::BOARD));
		if(isBoarding && !CanBeCarried())
		{
			if(!target->IsDisabled() && government->IsEnemy(target->government))
				isBoarding = false;
			else if(target->IsDestroyed() || target->IsLanding() || target->IsHyperspacing()
					|| target->GetSystem() != GetSystem())
				isBoarding = false;
		}
		if(isBoarding && !pilotError)
		{
			Angle facing = angle;
			bool left = target->Unit().Cross(facing.Unit()) < 0.;
			double turn = left - !left;

			// Check if the ship will still be pointing to the same side of the target
			// angle if it turns by this amount.
			facing += TurnRate() * turn;
			bool stillLeft = target->Unit().Cross(facing.Unit()) < 0.;
			if(left != stillLeft)
				turn = 0.;
			angle += TurnRate() * turn;

			velocity += dv.Unit() * .1;
			position += dp.Unit() * .5;

			if(distance < 10. && speed < 1. && (CanBeCarried() || !turn))
			{
				if(cloak)
				{
					// Allow the player to get all the way to the end of the
					// boarding sequence (including locking on to the ship) but
					// not to actually board, if they are cloaked.
					if(isYours)
						Messages::Add("You cannot board a ship while cloaked.", Messages::Importance::High);
				}
				else
				{
					isBoarding = false;
					bool isEnemy = government->IsEnemy(target->government);
					if(isEnemy && Random::Real() < target->Attributes().Get("self destruct"))
					{
						Messages::Add("The " + target->ModelName() + " \"" + target->Name()
							+ "\" has activated its self-destruct mechanism.", Messages::Importance::High);
						GetTargetShip()->SelfDestruct();
					}
					else
						hasBoarded = true;
				}
			}
		}
	}

	// Clear your target if it is destroyed. This is only important for NPCs,
	// because ordinary ships cease to exist once they are destroyed.
	target = GetTargetShip();
	if(target && target->IsDestroyed() && target->explosionCount >= target->explosionTotal)
		targetShip.reset();

	// Finally, move the ship and create any movement visuals.
	position += velocity;
	if(isUsingAfterburner && !Attributes().AfterburnerEffects().empty())
		for(const EnginePoint &point : enginePoints)
		{
			Point pos = angle.Rotate(point) * Zoom() + position;
			// Stream the afterburner effects outward in the direction the engines are facing.
			Point effectVelocity = velocity - 6. * angle.Unit();
			for(auto &&it : Attributes().AfterburnerEffects())
				for(int i = 0; i < it.second; ++i)
					visuals.emplace_back(*it.first, pos, effectVelocity, angle);
		}
}



// Generate energy, heat, etc. (This is called by Move().)
void Ship::DoGeneration()
{
	// First, allow any carried ships to do their own generation.
	for(const Bay &bay : bays)
		if(bay.ship)
			bay.ship->DoGeneration();

	// Shield and hull recharge. This uses whatever energy is left over from the
	// previous frame, so that it will not steal energy from movement, etc.
	if(!isDisabled)
	{
		// Priority of repairs:
		// 1. Ship's own hull
		// 2. Ship's own shields
		// 3. Hull of carried fighters
		// 4. Shields of carried fighters
		// 5. Transfer of excess energy and fuel to carried fighters.

		const double hullAvailable = attributes.Get("hull repair rate") * (1. + attributes.Get("hull repair multiplier"));
		const double hullEnergy = (attributes.Get("hull energy") * (1. + attributes.Get("hull energy multiplier"))) / hullAvailable;
		const double hullFuel = (attributes.Get("hull fuel") * (1. + attributes.Get("hull fuel multiplier"))) / hullAvailable;
		const double hullHeat = (attributes.Get("hull heat") * (1. + attributes.Get("hull heat multiplier"))) / hullAvailable;
		double hullRemaining = hullAvailable;
		if(!hullDelay)
			DoRepair(hull, hullRemaining, attributes.Get("hull"), energy, hullEnergy, fuel, hullFuel, heat, hullHeat);

		const double shieldsAvailable = attributes.Get("shield generation") * (1. + attributes.Get("shield generation multiplier"));
		const double shieldsEnergy = (attributes.Get("shield energy") * (1. + attributes.Get("shield energy multiplier"))) / shieldsAvailable;
		const double shieldsFuel = (attributes.Get("shield fuel") * (1. + attributes.Get("shield fuel multiplier"))) / shieldsAvailable;
		const double shieldsHeat = (attributes.Get("shield heat") * (1. + attributes.Get("shield heat multiplier"))) / shieldsAvailable;
		double shieldsRemaining = shieldsAvailable;
		if(!shieldDelay)
			DoRepair(shields, shieldsRemaining, attributes.Get("shields"), energy, shieldsEnergy, fuel, shieldsFuel, heat, shieldsHeat);

		if(!bays.empty())
		{
			// If this ship is carrying fighters, determine their repair priority.
			vector<pair<double, Ship *>> carried;
			for(const Bay &bay : bays)
				if(bay.ship)
					carried.emplace_back(1. - bay.ship->Health(), bay.ship.get());
			sort(carried.begin(), carried.end(), (isYours && Preferences::Has(FIGHTER_REPAIR))
				// Players may use a parallel strategy, to launch fighters in waves.
				? [] (const pair<double, Ship *> &lhs, const pair<double, Ship *> &rhs)
					{ return lhs.first > rhs.first; }
				// The default strategy is to prioritize the healthiest ship first, in
				// order to get fighters back out into the battle as soon as possible.
				: [] (const pair<double, Ship *> &lhs, const pair<double, Ship *> &rhs)
					{ return lhs.first < rhs.first; }
			);

			// Apply shield and hull repair to carried fighters.
			for(const pair<double, Ship *> &it : carried)
			{
				Ship &ship = *it.second;
				if(!hullDelay)
					DoRepair(ship.hull, hullRemaining, ship.attributes.Get("hull"), energy, hullEnergy, heat, hullHeat, fuel, hullFuel);
				if(!shieldDelay)
					DoRepair(ship.shields, shieldsRemaining, ship.attributes.Get("shields"), energy, shieldsEnergy, heat, shieldsHeat, fuel, shieldsFuel);
			}

			// Now that there is no more need to use energy for hull and shield
			// repair, if there is still excess energy, transfer it.
			double energyRemaining = energy - attributes.Get("energy capacity");
			double fuelRemaining = fuel - attributes.Get("fuel capacity");
			for(const pair<double, Ship *> &it : carried)
			{
				Ship &ship = *it.second;
				if(energyRemaining > 0.)
					DoRepair(ship.energy, energyRemaining, ship.attributes.Get("energy capacity"));
				if(fuelRemaining > 0.)
					DoRepair(ship.fuel, fuelRemaining, ship.attributes.Get("fuel capacity"));
			}
		}
		// Decrease the shield and hull delays by 1 now that shield generation
		// and hull repair have been skipped over.
		shieldDelay = max(0, shieldDelay - 1);
		hullDelay = max(0, hullDelay - 1);
	}

	// Handle ionization effects, etc.
	shields -= discharge;
	hull -= corrosion;
	energy -= ionization;
	fuel -= leakage;
	heat += burning;
	// TODO: Mothership gives status resistance to carried ships?
	if(ionization)
	{
		double ionResistance = attributes.Get("ion resistance");
		double ionEnergy = attributes.Get("ion resistance energy") / ionResistance;
		double ionFuel = attributes.Get("ion resistance fuel") / ionResistance;
		double ionHeat = attributes.Get("ion resistance heat") / ionResistance;
		DoStatusEffect(isDisabled, ionization, ionResistance, energy, ionEnergy, fuel, ionFuel, heat, ionHeat);
	}

	if(disruption)
	{
		double disruptionResistance = attributes.Get("disruption resistance");
		double disruptionEnergy = attributes.Get("disruption resistance energy") / disruptionResistance;
		double disruptionFuel = attributes.Get("disruption resistance fuel") / disruptionResistance;
		double disruptionHeat = attributes.Get("disruption resistance heat") / disruptionResistance;
		DoStatusEffect(isDisabled, disruption, disruptionResistance, energy, disruptionEnergy, fuel, disruptionFuel, heat, disruptionHeat);
	}

	if(slowness)
	{
		double slowingResistance = attributes.Get("slowing resistance");
		double slowingEnergy = attributes.Get("slowing resistance energy") / slowingResistance;
		double slowingFuel = attributes.Get("slowing resistance fuel") / slowingResistance;
		double slowingHeat = attributes.Get("slowing resistance heat") / slowingResistance;
		DoStatusEffect(isDisabled, slowness, slowingResistance, energy, slowingEnergy, fuel, slowingFuel, heat, slowingHeat);
	}

	if(discharge)
	{
		double dischargeResistance = attributes.Get("discharge resistance");
		double dischargeEnergy = attributes.Get("discharge resistance energy") / dischargeResistance;
		double dischargeFuel = attributes.Get("discharge resistance fuel") / dischargeResistance;
		double dischargeHeat = attributes.Get("discharge resistance heat") / dischargeResistance;
		DoStatusEffect(isDisabled, discharge, dischargeResistance, energy, dischargeEnergy, fuel, dischargeFuel, heat, dischargeHeat);
	}

	if(corrosion)
	{
		double corrosionResistance = attributes.Get("corrosion resistance");
		double corrosionEnergy = attributes.Get("corrosion resistance energy") / corrosionResistance;
		double corrosionFuel = attributes.Get("corrosion resistance fuel") / corrosionResistance;
		double corrosionHeat = attributes.Get("corrosion resistance heat") / corrosionResistance;
		DoStatusEffect(isDisabled, corrosion, corrosionResistance, energy, corrosionEnergy, fuel, corrosionFuel, heat, corrosionHeat);
	}

	if(leakage)
	{
		double leakResistance = attributes.Get("leak resistance");
		double leakEnergy = attributes.Get("leak resistance energy") / leakResistance;
		double leakFuel = attributes.Get("leak resistance fuel") / leakResistance;
		double leakHeat = attributes.Get("leak resistance heat") / leakResistance;
		DoStatusEffect(isDisabled, leakage, leakResistance, energy, leakEnergy, fuel, leakFuel, heat, leakHeat);
	}

	if(burning)
	{
		double burnResistance = attributes.Get("burn resistance");
		double burnEnergy = attributes.Get("burn resistance energy") / burnResistance;
		double burnFuel = attributes.Get("burn resistance fuel") / burnResistance;
		double burnHeat = attributes.Get("burn resistance heat") / burnResistance;
		DoStatusEffect(isDisabled, burning, burnResistance, energy, burnEnergy, fuel, burnFuel, heat, burnHeat);
	}

	// When ships recharge, what actually happens is that they can exceed their
	// maximum capacity for the rest of the turn, but must be clamped to the
	// maximum here before they gain more. This is so that, for example, a ship
	// with no batteries but a good generator can still move.
	energy = min(energy, attributes.Get("energy capacity"));
	fuel = min(fuel, attributes.Get("fuel capacity"));

	heat -= heat * HeatDissipation();
	if(heat > MaximumHeat())
	{
		isOverheated = true;
		double heatRatio = Heat() / (1. + attributes.Get("overheat damage threshold"));
		if(heatRatio > 1.)
			hull -= attributes.Get("overheat damage rate") * heatRatio;
	}
	else if(heat < .9 * MaximumHeat())
		isOverheated = false;

	double maxShields = attributes.Get("shields");
	shields = min(shields, maxShields);
	double maxHull = attributes.Get("hull");
	hull = min(hull, maxHull);

	isDisabled = isOverheated || hull < MinimumHull() || (!crew && RequiredCrew());

	// Whenever not actively scanning, the amount of scan information the ship
	// has "decays" over time. For a scanner with a speed of 1, one second of
	// uninterrupted scanning is required to successfully scan its target.
	// Only apply the decay if not already done scanning the target.
	if(cargoScan < SCAN_TIME)
		cargoScan = max(0., cargoScan - 1.);
	if(outfitScan < SCAN_TIME)
		outfitScan = max(0., outfitScan - 1.);

	// Update ship supply levels.
	if(isDisabled)
		PauseAnimation();
	else
	{
		// Ramscoops work much better when close to the system center. Even if a
		// ship has no ramscoop, it can harvest a tiny bit of fuel by flying
		// close to the star. Carried fighters can't collect fuel or energy this way.
		if(currentSystem)
		{
			double scale = .2 + 1.8 / (.001 * position.Length() + 1);
			fuel += currentSystem->SolarWind() * .03 * scale * (sqrt(attributes.Get("ramscoop")) + .05 * scale);

			double solarScaling = currentSystem->SolarPower() * scale;
			energy += solarScaling * attributes.Get("solar collection");
			heat += solarScaling * attributes.Get("solar heat");
		}

		double coolingEfficiency = CoolingEfficiency();
		energy += attributes.Get("energy generation") - attributes.Get("energy consumption");
		fuel += attributes.Get("fuel generation");
		heat += attributes.Get("heat generation");
		heat -= coolingEfficiency * attributes.Get("cooling");

		// Convert fuel into energy and heat only when the required amount of fuel is available.
		if(attributes.Get("fuel consumption") <= fuel)
		{
			fuel -= attributes.Get("fuel consumption");
			energy += attributes.Get("fuel energy");
			heat += attributes.Get("fuel heat");
		}

		// Apply active cooling. The fraction of full cooling to apply equals
		// your ship's current fraction of its maximum temperature.
		double activeCooling = coolingEfficiency * attributes.Get("active cooling");
		if(activeCooling > 0. && heat > 0. && energy >= 0.)
		{
			// Although it's a misuse of this feature, handle the case where
			// "active cooling" does not require any energy.
			double coolingEnergy = attributes.Get("cooling energy");
			if(coolingEnergy)
			{
				double spentEnergy = min(energy, coolingEnergy * min(1., Heat()));
				heat -= activeCooling * spentEnergy / coolingEnergy;
				energy -= spentEnergy;
			}
			else
				heat -= activeCooling;
		}
	}

	// Don't allow any levels to drop below zero.
	shields = max(0., shields);
	energy = max(0., energy);
	fuel = max(0., fuel);
	heat = max(0., heat);
}



// Launch any ships that are ready to launch.
void Ship::Launch(list<shared_ptr<Ship>> &ships, vector<Visual> &visuals)
{
	// Allow carried ships to launch from a disabled ship, but not from a ship that
	// is landing, jumping, or cloaked. If already destroyed (e.g. self-destructing),
	// eject any ships still docked, possibly destroying them in the process.
	bool ejecting = IsDestroyed();
	if(!ejecting && (!commands.Has(Command::DEPLOY) || zoom != 1.f || hyperspaceCount || cloak))
		return;

	for(Bay &bay : bays)
		if(bay.ship && ((bay.ship->Commands().Has(Command::DEPLOY) && !Random::Int(40 + 20 * !bay.ship->attributes.Get("automaton")))
				|| (ejecting && !Random::Int(6))))
		{
			// Resupply any ships launching of their own accord.
			if(!ejecting)
			{
				// TODO: Restock fighter weaponry that needs ammo.

				// This ship will refuel naturally based on the carrier's fuel
				// collection, but the carrier may have some reserves to spare.
				double maxFuel = bay.ship->attributes.Get("fuel capacity");
				if(maxFuel)
				{
					double spareFuel = fuel - JumpFuel();
					if(spareFuel > 0.)
						TransferFuel(min(maxFuel - bay.ship->fuel, spareFuel), bay.ship.get());
					// If still low or out-of-fuel, re-stock the carrier and don't launch.
					if(bay.ship->fuel < .25 * maxFuel)
					{
						TransferFuel(bay.ship->fuel, this);
						continue;
					}
				}
			}
			// Those being ejected may be destroyed if they are already injured.
			else if(bay.ship->Health() < Random::Real())
				bay.ship->SelfDestruct();

			ships.push_back(bay.ship);
			double maxV = bay.ship->MaxVelocity() * (1 + bay.ship->IsDestroyed());
			Point exitPoint = position + angle.Rotate(bay.point);
			// When ejected, ships depart haphazardly.
			Angle launchAngle = ejecting ? Angle(exitPoint - position) : angle + bay.facing;
			Point v = velocity + (.3 * maxV) * launchAngle.Unit() + (.2 * maxV) * Angle::Random().Unit();
			bay.ship->Place(exitPoint, v, launchAngle, false);
			bay.ship->SetSystem(currentSystem);
			bay.ship->SetParent(shared_from_this());
			bay.ship->UnmarkForRemoval();
			// Update the cached sum of carried ship masses.
			carriedMass -= bay.ship->Mass();
			// Create the desired launch effects.
			for(const Effect *effect : bay.launchEffects)
				visuals.emplace_back(*effect, exitPoint, velocity, launchAngle);

			bay.ship.reset();
		}
}



// Check if this ship is boarding another ship.
shared_ptr<Ship> Ship::Board(bool autoPlunder)
{
	if(!hasBoarded)
		return shared_ptr<Ship>();
	hasBoarded = false;

	shared_ptr<Ship> victim = GetTargetShip();
	if(CannotAct() || !victim || victim->IsDestroyed() || victim->GetSystem() != GetSystem())
		return shared_ptr<Ship>();

	// For a fighter or drone, "board" means "return to ship."
	if(CanBeCarried())
	{
		SetTargetShip(shared_ptr<Ship>());
		if(!victim->IsDisabled() && victim->GetGovernment() == government)
			victim->Carry(shared_from_this());
		return shared_ptr<Ship>();
	}

	// Board a friendly ship, to repair or refuel it.
	if(!government->IsEnemy(victim->GetGovernment()))
	{
		SetShipToAssist(shared_ptr<Ship>());
		SetTargetShip(shared_ptr<Ship>());
		bool helped = victim->isDisabled;
		victim->hull = min(max(victim->hull, victim->MinimumHull() * 1.5), victim->attributes.Get("hull"));
		victim->isDisabled = false;
		// Transfer some fuel if needed.
		if(!victim->JumpsRemaining() && CanRefuel(*victim))
		{
			helped = true;
			TransferFuel(victim->JumpFuelMissing(), victim.get());
		}
		if(helped)
		{
			pilotError = 120;
			victim->pilotError = 120;
		}
		return victim;
	}
	if(!victim->IsDisabled())
		return shared_ptr<Ship>();

	// If the boarding ship is the player, they will choose what to plunder.
	// Always take fuel if you can.
	victim->TransferFuel(victim->fuel, this);
	if(autoPlunder)
	{
		// Take any commodities that fit.
		victim->cargo.TransferAll(cargo, false);

		// Pause for two seconds before moving on.
		pilotError = 120;
	}

	// Stop targeting this ship (so you will not board it again right away).
	if(!autoPlunder || personality.Disables())
		SetTargetShip(shared_ptr<Ship>());
	return victim;
}



// Scan the target, if able and commanded to. Return a ShipEvent bitmask
// giving the types of scan that succeeded.
int Ship::Scan()
{
	if(!commands.Has(Command::SCAN) || CannotAct())
		return 0;

	shared_ptr<const Ship> target = GetTargetShip();
	if(!(target && target->IsTargetable()))
		return 0;

	// The range of a scanner is proportional to the square root of its power.
	double cargoDistance = 100. * sqrt(attributes.Get("cargo scan power"));
	double outfitDistance = 100. * sqrt(attributes.Get("outfit scan power"));

	// Bail out if this ship has no scanners.
	if(!cargoDistance && !outfitDistance)
		return 0;

	// Scanning speed also uses a square root, so you need four scanners to get
	// twice the speed out of them.
	double cargoSpeed = sqrt(attributes.Get("cargo scan speed"));
	if(!cargoSpeed)
		cargoSpeed = 1.;
	double outfitSpeed = sqrt(attributes.Get("outfit scan speed"));
	if(!outfitSpeed)
		outfitSpeed = 1.;

	// Check how close this ship is to the target it is trying to scan.
	double distance = (target->position - position).Length();

	// Check if either scanner has finished scanning.
	bool startedScanning = false;
	bool activeScanning = false;
	int result = 0;
	auto doScan = [&](double &elapsed, const double speed, const double scannerRange, const int event) -> void
	{
		if(elapsed < SCAN_TIME && distance < scannerRange)
		{
			startedScanning |= !elapsed;
			activeScanning = true;
			// To make up for the scan decay above:
			elapsed += speed + 1.;
			if(elapsed >= SCAN_TIME)
				result |= event;
		}
	};
	doScan(cargoScan, cargoSpeed, cargoDistance, ShipEvent::SCAN_CARGO);
	doScan(outfitScan, outfitSpeed, outfitDistance, ShipEvent::SCAN_OUTFITS);

	// Play the scanning sound if the actor or the target is the player's ship.
	if(isYours || (target->isYours && activeScanning))
		Audio::Play(Audio::Get("scan"), Position());

	if(startedScanning && isYours)
	{
		if(!target->Name().empty())
			Messages::Add("Attempting to scan the " + target->Noun() + " \"" + target->Name() + "\"."
				, Messages::Importance::Low);
		else
			Messages::Add("Attempting to scan the selected " + target->Noun() + "."
				, Messages::Importance::Low);
	}
	else if(startedScanning && target->isYours)
		Messages::Add("The " + government->GetName() + " " + Noun() + " \""
			+ Name() + "\" is attempting to scan you.", Messages::Importance::Low);

	if(target->isYours && !isYours)
	{
		if(result & ShipEvent::SCAN_CARGO)
			Messages::Add("The " + government->GetName() + " " + Noun() + " \""
					+ Name() + "\" completed its scan of your cargo.", Messages::Importance::High);
		if(result & ShipEvent::SCAN_OUTFITS)
			Messages::Add("The " + government->GetName() + " " + Noun() + " \""
					+ Name() + "\" completed its scan of your outfits.", Messages::Importance::High);
	}

	// Some governments are provoked when a scan is started on one of their ships.
	const Government *gov = target->GetGovernment();
	if(gov && gov->IsProvokedOnScan() && !gov->IsEnemy(government)
			&& (target->Shields() < .9 || target->Hull() < .9 || !target->GetPersonality().IsForbearing())
			&& !target->GetPersonality().IsPacifist())
		result |= ShipEvent::PROVOKE;

	return result;
}



// Find out what fraction of the scan is complete.
double Ship::CargoScanFraction() const
{
	return cargoScan / SCAN_TIME;
}



double Ship::OutfitScanFraction() const
{
	return outfitScan / SCAN_TIME;
}



// Fire any weapons that are ready to fire. If an anti-missile is ready,
// instead of firing here this function returns true and it can be fired if
// collision detection finds a missile in range.
bool Ship::Fire(vector<Projectile> &projectiles, vector<Visual> &visuals)
{
	isInSystem = true;
	forget = 0;

	// A ship that is about to die creates a special single-turn "projectile"
	// representing its death explosion.
	if(IsDestroyed() && explosionCount == explosionTotal && explosionWeapon)
		projectiles.emplace_back(position, explosionWeapon);

	if(CannotAct())
		return false;

	antiMissileRange = 0.;

	// Ships which are ionized have a chance for their weapons to jam,
	// delaying their firing for another reload cycle. The less energy
	// a ship has relative to its max and the more ionized the ship is,
	// the higher the chance that a weapon will jam. The jam chance is
	// capped at 50%. Very small amounts of ionization are ignored.
	// The scale is such that a weapon with an ion damage of 5 and a reload
	// of 60 (i.e. the ion cannon) will only ever push a ship to a jam chance
	// of 5% when it is at 100% energy.
	double scale = Energy() * 220.;
	double jamChance = ionization > .1 ? min(0.5, scale ? ionization / scale : 1.) : 0.;

	const vector<Hardpoint> &hardpoints = armament.Get();
	for(unsigned i = 0; i < hardpoints.size(); ++i)
	{
		const Weapon *weapon = hardpoints[i].GetOutfit();
		if(weapon && CanFire(weapon))
		{
			if(weapon->AntiMissile())
				antiMissileRange = max(antiMissileRange, weapon->Velocity() + weaponRadius);
			else if(firingCommands.HasFire(i))
				armament.Fire(i, *this, projectiles, visuals, Random::Real() < jamChance);
		}
	}

	armament.Step(*this);

	return antiMissileRange;
}



// Fire an anti-missile.
bool Ship::FireAntiMissile(const Projectile &projectile, vector<Visual> &visuals)
{
	if(projectile.Position().Distance(position) > antiMissileRange)
		return false;
	if(CannotAct())
		return false;

	double scale = Energy() * 220.;
	double jamChance = ionization > .1 ? min(0.5, scale ? ionization / scale : 1.) : 0.;

	const vector<Hardpoint> &hardpoints = armament.Get();
	for(unsigned i = 0; i < hardpoints.size(); ++i)
	{
		const Weapon *weapon = hardpoints[i].GetOutfit();
		if(weapon && CanFire(weapon))
			if(armament.FireAntiMissile(i, *this, projectile, visuals, Random::Real() < jamChance))
				return true;
	}

	return false;
}



const System *Ship::GetSystem() const
{
	return currentSystem;
}



// If the ship is landed, get the planet it has landed on.
const Planet *Ship::GetPlanet() const
{
	return zoom ? nullptr : landingPlanet;
}



bool Ship::IsCapturable() const
{
	return isCapturable;
}



bool Ship::IsTargetable() const
{
	return (zoom == 1.f && !explosionRate && !forget && !isInvisible && cloak < 1. && hull >= 0. && hyperspaceCount < 70);
}



bool Ship::IsOverheated() const
{
	return isOverheated;
}



bool Ship::IsDisabled() const
{
	if(!isDisabled)
		return false;

	double minimumHull = MinimumHull();
	bool needsCrew = RequiredCrew() != 0;
	return (hull < minimumHull || (!crew && needsCrew));
}



bool Ship::IsBoarding() const
{
	return isBoarding;
}



bool Ship::IsLanding() const
{
	return landingPlanet;
}



// Check if this ship is currently able to begin landing on its target.
bool Ship::CanLand() const
{
	if(!GetTargetStellar() || !GetTargetStellar()->GetPlanet() || isDisabled || IsDestroyed())
		return false;

	if(!GetTargetStellar()->GetPlanet()->CanLand(*this))
		return false;

	Point distance = GetTargetStellar()->Position() - position;
	double speed = velocity.Length();

	return (speed < 1. && distance.Length() < GetTargetStellar()->Radius());
}



bool Ship::CannotAct() const
{
	return (zoom != 1.f || isDisabled || hyperspaceCount || pilotError || cloak);
}



double Ship::Cloaking() const
{
	return isInvisible ? 1. : cloak;
}



bool Ship::IsEnteringHyperspace() const
{
	return hyperspaceSystem;
}



bool Ship::IsHyperspacing() const
{
	return hyperspaceCount != 0;
}



// Check if this ship is hyperspacing, specifically via a jump drive.
bool Ship::IsUsingJumpDrive() const
{
	return (hyperspaceSystem || hyperspaceCount) && isUsingJumpDrive;
}



// Check if this ship is currently able to enter hyperspace to it target.
bool Ship::IsReadyToJump(bool waitingIsReady) const
{
	// Ships can't jump while waiting for someone else, carried, or if already jumping.
	if(IsDisabled() || (!waitingIsReady && commands.Has(Command::WAIT))
			|| hyperspaceCount || !targetSystem || !currentSystem)
		return false;

	// Check if the target system is valid and there is enough fuel to jump.
	double fuelCost = JumpFuel(targetSystem);
	if(!fuelCost || fuel < fuelCost)
		return false;

	Point direction = targetSystem->Position() - currentSystem->Position();
	bool isJump = !attributes.Get("hyperdrive") || !currentSystem->Links().count(targetSystem);
	double scramThreshold = attributes.Get("scram drive");

	// The ship can only enter hyperspace if it is traveling slowly enough
	// and pointed in the right direction.
	if(!isJump && scramThreshold)
	{
		double deviation = fabs(direction.Unit().Cross(velocity));
		if(deviation > scramThreshold)
			return false;
	}
	else if(velocity.Length() > attributes.Get("jump speed"))
		return false;

	if(!isJump)
	{
		// Figure out if we're within one turn step of facing this system.
		bool left = direction.Cross(angle.Unit()) < 0.;
		Angle turned = angle + TurnRate() * (left - !left);
		bool stillLeft = direction.Cross(turned.Unit()) < 0.;

		if(left == stillLeft)
			return false;
	}

	return true;
}



// Get this ship's custom swizzle.
int Ship::CustomSwizzle() const
{
	return customSwizzle;
}


// Check if the ship is thrusting. If so, the engine sound should be played.
bool Ship::IsThrusting() const
{
	return isThrusting;
}



bool Ship::IsReversing() const
{
	return isReversing;
}



bool Ship::IsSteering() const
{
	return isSteering;
}



double Ship::SteeringDirection() const
{
	return steeringDirection;
}



// Get the points from which engine flares should be drawn.
const vector<Ship::EnginePoint> &Ship::EnginePoints() const
{
	return enginePoints;
}



const vector<Ship::EnginePoint> &Ship::ReverseEnginePoints() const
{
	return reverseEnginePoints;
}



const vector<Ship::EnginePoint> &Ship::SteeringEnginePoints() const
{
	return steeringEnginePoints;
}



// Reduce a ship's hull to low enough to disable it. This is so a ship can be
// created as a derelict.
void Ship::Disable()
{
	shields = 0.;
	hull = min(hull, .5 * MinimumHull());
	isDisabled = true;
}



// Mark a ship as destroyed.
void Ship::Destroy()
{
	hull = -1.;
}



// Trigger the death of this ship.
void Ship::SelfDestruct()
{
	Destroy();
	explosionRate = 1024;
}



void Ship::Restore()
{
	hull = 0.;
	explosionCount = 0;
	explosionRate = 0;
	UnmarkForRemoval();
	Recharge(true);
}



// Check if this ship has been destroyed.
bool Ship::IsDestroyed() const
{
	return (hull < 0.);
}



// Recharge and repair this ship (e.g. because it has landed).
void Ship::Recharge(bool atSpaceport)
{
	if(IsDestroyed())
		return;

	if(atSpaceport)
		crew = min<int>(max(crew, RequiredCrew()), attributes.Get("bunks"));
	pilotError = 0;
	pilotOkay = 0;

	if(atSpaceport || attributes.Get("shield generation"))
		shields = attributes.Get("shields");
	if(atSpaceport || attributes.Get("hull repair rate"))
		hull = attributes.Get("hull");
	if(atSpaceport || attributes.Get("energy generation"))
		energy = attributes.Get("energy capacity");
	if(atSpaceport || attributes.Get("fuel generation"))
		fuel = attributes.Get("fuel capacity");

	heat = IdleHeat();
	ionization = 0.;
	disruption = 0.;
	slowness = 0.;
	discharge = 0.;
	corrosion = 0.;
	leakage = 0.;
	burning = 0.;
	shieldDelay = 0;
	hullDelay = 0;
}



bool Ship::CanRefuel(const Ship &other) const
{
	return (fuel - JumpFuel(targetSystem) >= other.JumpFuelMissing());
}



double Ship::TransferFuel(double amount, Ship *to)
{
	amount = max(fuel - attributes.Get("fuel capacity"), amount);
	if(to)
	{
		amount = min(to->attributes.Get("fuel capacity") - to->fuel, amount);
		to->fuel += amount;
	}
	fuel -= amount;
	return amount;
}



// Convert this ship from one government to another, as a result of boarding
// actions (if the player is capturing) or player death (poor decision-making).
void Ship::WasCaptured(const shared_ptr<Ship> &capturer)
{
	// Repair up to the point where this ship is just barely not disabled.
	hull = min(max(hull, MinimumHull() * 1.5), attributes.Get("hull"));
	isDisabled = false;

	// Set the new government.
	government = capturer->GetGovernment();

	// Transfer some crew over. Only transfer the bare minimum unless even that
	// is not possible, in which case, share evenly.
	int totalRequired = capturer->RequiredCrew() + RequiredCrew();
	int transfer = RequiredCrew() - crew;
	if(transfer > 0)
	{
		if(totalRequired > capturer->Crew() + crew)
			transfer = max(crew ? 0 : 1, (capturer->Crew() * transfer) / totalRequired);
		capturer->AddCrew(-transfer);
		AddCrew(transfer);
	}

	commands.Clear();
	// Set the capturer as this ship's parent.
	SetParent(capturer);
	// Clear this ship's previous targets.
	SetTargetShip(shared_ptr<Ship>());
	SetTargetStellar(nullptr);
	SetTargetSystem(nullptr);
	shipToAssist.reset();
	targetAsteroid.reset();
	targetFlotsam.reset();
	hyperspaceSystem = nullptr;
	landingPlanet = nullptr;

	// This ship behaves like its new parent does.
	isSpecial = capturer->isSpecial;
	isYours = capturer->isYours;
	personality = capturer->personality;

	// Fighters should flee a disabled ship, but if the player manages to capture
	// the ship before they flee, the fighters are captured, too.
	for(const Bay &bay : bays)
		if(bay.ship)
			bay.ship->WasCaptured(capturer);
	// If a flagship is captured, its escorts become independent.
	for(const auto &it : escorts)
	{
		shared_ptr<Ship> escort = it.lock();
		if(escort)
			escort->parent.reset();
	}
	// This ship should not care about its now-unallied escorts.
	escorts.clear();
}



// Get characteristics of this ship, as a fraction between 0 and 1.
double Ship::Shields() const
{
	double maximum = attributes.Get("shields");
	return maximum ? min(1., shields / maximum) : 0.;
}



double Ship::Hull() const
{
	double maximum = attributes.Get("hull");
	return maximum ? min(1., hull / maximum) : 1.;
}



double Ship::Fuel() const
{
	double maximum = attributes.Get("fuel capacity");
	return maximum ? min(1., fuel / maximum) : 0.;
}



double Ship::Energy() const
{
	double maximum = attributes.Get("energy capacity");
	return maximum ? min(1., energy / maximum) : (hull > 0.) ? 1. : 0.;
}



// Allow returning a heat value greater than 1 (i.e. conveying how overheated
// this ship has become).
double Ship::Heat() const
{
	double maximum = MaximumHeat();
	return maximum ? heat / maximum : 1.;
}



// Get the ship's "health," where <=0 is disabled and 1 means full health.
double Ship::Health() const
{
	double minimumHull = MinimumHull();
	double hullDivisor = attributes.Get("hull") - minimumHull;
	double divisor = attributes.Get("shields") + hullDivisor;
	// This should not happen, but just in case.
	if(divisor <= 0. || hullDivisor <= 0.)
		return 0.;

	double spareHull = hull - minimumHull;
	// Consider hull-only and pooled health, compensating for any reductions by disruption damage.
	return min(spareHull / hullDivisor, (spareHull + shields / (1. + disruption * .01)) / divisor);
}



// Get the hull fraction at which this ship is disabled.
double Ship::DisabledHull() const
{
	double hull = attributes.Get("hull");
	double minimumHull = MinimumHull();

	return (hull > 0. ? minimumHull / hull : 0.);
}



// Get the actual shield level of the ship.
double Ship::ShieldLevel() const
{
	return shields;
}



// Get how disrupted this ship's shields are.
double Ship::DisruptionLevel() const
{
	return disruption;
}



// Get the (absolute) amount of hull that needs to be damaged until the
// ship becomes disabled. Returns 0 if the ships hull is already below the
// disabled threshold.
double Ship::HullUntilDisabled() const
{
	// Ships become disabled when they surpass their minimum hull threshold,
	// not when they are directly on it, so account for this by adding a small amount
	// of hull above the current hull level.
	return max(0., hull + 0.25 - MinimumHull());
}



int Ship::JumpsRemaining(bool followParent) const
{
	// Make sure this ship has some sort of hyperdrive, and if so return how
	// many jumps it can make.
	double jumpFuel = 0.;
	if(!targetSystem && followParent)
	{
		// If this ship has no destination, the parent's substitutes for it,
		// but only if the location is reachable.
		auto p = GetParent();
		if(p)
			jumpFuel = JumpFuel(p->GetTargetSystem());
	}
	if(!jumpFuel)
		jumpFuel = JumpFuel(targetSystem);
	return jumpFuel ? fuel / jumpFuel : 0.;
}



double Ship::JumpFuel(const System *destination) const
{
	// A currently-carried ship requires no fuel to jump, because it cannot jump.
	if(!currentSystem)
		return 0.;

	// If no destination is given, return the maximum fuel per jump.
	if(!destination)
		return max(JumpDriveFuel(), HyperdriveFuel());

	bool linked = currentSystem->Links().count(destination);
	// Figure out what sort of jump we're making.
	if(attributes.Get("hyperdrive") && linked)
		return HyperdriveFuel();

	if(attributes.Get("jump drive") && currentSystem->JumpNeighbors(JumpRange()).count(destination))
		return JumpDriveFuel((linked || currentSystem->JumpRange()) ? 0. : currentSystem->Position().Distance(destination->Position()));

	// If the given system is not a possible destination, return 0.
	return 0.;
}



double Ship::JumpRange(bool getCached) const
{
	if(getCached)
		return jumpRange;

	// Ships without a jump drive have no jump range.
	if(!attributes.Get("jump drive"))
		return 0.;

	// Find the outfit that provides the farthest jump range.
	double best = 0.;
	// Make it possible for the jump range to be integrated into a ship.
	if(baseAttributes.Get("jump drive"))
	{
		best = baseAttributes.Get("jump range");
		if(!best)
			best = System::DEFAULT_NEIGHBOR_DISTANCE;
	}
	// Search through all the outfits.
	for(const auto &it : outfits)
		if(it.first->Get("jump drive"))
		{
			double range = it.first->Get("jump range");
			if(!range)
				range = System::DEFAULT_NEIGHBOR_DISTANCE;
			if(!best || range > best)
				best = range;
		}
	return best;
}



// Get the cost of making a jump of the given type (if possible).
double Ship::HyperdriveFuel() const
{
	// Don't bother searching through the outfits if there is no hyperdrive.
	if(!attributes.Get("hyperdrive"))
		return JumpDriveFuel();

	if(attributes.Get("scram drive"))
		return BestFuel("hyperdrive", "scram drive", 150.);

	return BestFuel("hyperdrive", "", 100.);
}



double Ship::JumpDriveFuel(double jumpDistance) const
{
	// Don't bother searching through the outfits if there is no jump drive.
	if(!attributes.Get("jump drive"))
		return 0.;

	return BestFuel("jump drive", "", 200., jumpDistance);
}



double Ship::JumpFuelMissing() const
{
	// Used for smart refueling: transfer only as much as really needed
	// includes checking if fuel cap is high enough at all
	double jumpFuel = JumpFuel(targetSystem);
	if(!jumpFuel || fuel > jumpFuel || jumpFuel > attributes.Get("fuel capacity"))
		return 0.;

	return jumpFuel - fuel;
}



// Get the heat level at idle.
double Ship::IdleHeat() const
{
	// This ship's cooling ability:
	double coolingEfficiency = CoolingEfficiency();
	double cooling = coolingEfficiency * attributes.Get("cooling");
	double activeCooling = coolingEfficiency * attributes.Get("active cooling");

	// Idle heat is the heat level where:
	// heat = heat * diss + heatGen - cool - activeCool * heat / (100 * mass)
	// heat = heat * (diss - activeCool / (100 * mass)) + (heatGen - cool)
	// heat * (1 - diss + activeCool / (100 * mass)) = (heatGen - cool)
	double production = max(0., attributes.Get("heat generation") - cooling);
	double dissipation = HeatDissipation() + activeCooling / MaximumHeat();
	if(!dissipation) return production ? numeric_limits<double>::max() : 0;
	return production / dissipation;
}



// Get the heat dissipation, in heat units per heat unit per frame.
double Ship::HeatDissipation() const
{
	return .001 * attributes.Get("heat dissipation");
}



// Get the maximum heat level, in heat units (not temperature).
double Ship::MaximumHeat() const
{
	return MAXIMUM_TEMPERATURE * (cargo.Used() + attributes.Mass() + attributes.Get("heat capacity"));
}



// Calculate the multiplier for cooling efficiency.
double Ship::CoolingEfficiency() const
{
	// This is an S-curve where the efficiency is 100% if you have no outfits
	// that create "cooling inefficiency", and as that value increases the
	// efficiency stays high for a while, then drops off, then approaches 0.
	double x = attributes.Get("cooling inefficiency");
	return 2. + 2. / (1. + exp(x / -2.)) - 4. / (1. + exp(x / -4.));
}



int Ship::Crew() const
{
	return crew;
}



int Ship::RequiredCrew() const
{
	if(attributes.Get("automaton"))
		return 0;

	// Drones do not need crew, but all other ships need at least one.
	return max<int>(1, attributes.Get("required crew"));
}



int Ship::CrewValue() const
{
	return max(Crew(), RequiredCrew()) + attributes.Get("crew equivalent");
}



void Ship::AddCrew(int count)
{
	crew = min<int>(crew + count, attributes.Get("bunks"));
}



// Check if this is a ship that can be used as a flagship.
bool Ship::CanBeFlagship() const
{
	return RequiredCrew() && Crew() && !IsDisabled();
}



double Ship::Mass() const
{
	return carriedMass + cargo.Used() + attributes.Mass();
}



double Ship::TurnRate() const
{
	return attributes.Get("turn") / Mass();
}



double Ship::Acceleration() const
{
	double thrust = attributes.Get("thrust");
	return (thrust ? thrust : attributes.Get("afterburner thrust")) / Mass();
}



double Ship::MaxVelocity() const
{
	// v * drag / mass == thrust / mass
	// v * drag == thrust
	// v = thrust / drag
	double thrust = attributes.Get("thrust");
	return (thrust ? thrust : attributes.Get("afterburner thrust")) / attributes.Get("drag");
}



double Ship::MaxReverseVelocity() const
{
	return attributes.Get("reverse thrust") / attributes.Get("drag");
}



// This ship just got hit by a weapon. Take damage according to the
// DamageDealt from that weapon. The return value is a ShipEvent type,
// which may be a combination of PROVOKED, DISABLED, and DESTROYED.
// Create any target effects as sparks.
int Ship::TakeDamage(vector<Visual> &visuals, const DamageDealt &damage, const Government *sourceGovernment)
{
	bool wasDisabled = IsDisabled();
	bool wasDestroyed = IsDestroyed();

	shields -= damage.Shield();
	if(damage.Shield() && !isDisabled)
	{
		int disabledDelay = attributes.Get("depleted shield delay");
		shieldDelay = max<int>(shieldDelay, (shields <= 0. && disabledDelay) ? disabledDelay : attributes.Get("shield delay"));
	}
	hull -= damage.Hull();
	if(damage.Hull() && !isDisabled)
		hullDelay = max(hullDelay, static_cast<int>(attributes.Get("repair delay")));

	energy -= damage.Energy();
	heat += damage.Heat();
	fuel -= damage.Fuel();

	discharge += damage.Discharge();
	corrosion += damage.Corrosion();
	ionization += damage.Ion();
	burning += damage.Burn();
	leakage += damage.Leak();

	disruption += damage.Disruption();
	slowness += damage.Slowing();

	if(damage.HitForce())
		ApplyForce(damage.HitForce(), damage.GetWeapon().IsGravitational());

	// Prevent various stats from reaching unallowable values.
	hull = min(hull, attributes.Get("hull"));
	shields = min(shields, attributes.Get("shields"));
	// Weapons are allowed to overcharge a ship's energy or fuel, but code in Ship::DoGeneration()
	// will clamp it to a maximum value at the beginning of the next frame.
	energy = max(0., energy);
	fuel = max(0., fuel);
	heat = max(0., heat);

	// Recalculate the disabled ship check.
	isDisabled = true;
	isDisabled = IsDisabled();

	// Report what happened to this ship from this weapon.
	int type = 0;
	if(!wasDisabled && isDisabled)
	{
		type |= ShipEvent::DISABLE;
		hullDelay = max(hullDelay, static_cast<int>(attributes.Get("disabled repair delay")));
	}
	if(!wasDestroyed && IsDestroyed())
		type |= ShipEvent::DESTROY;

	// Inflicted heat damage may also disable a ship, but does not trigger a "DISABLE" event.
	if(heat > MaximumHeat())
	{
		isOverheated = true;
		isDisabled = true;
	}
	else if(heat < .9 * MaximumHeat())
		isOverheated = false;

	// If this ship did not consider itself an enemy of the ship that hit it,
	// it is now "provoked" against that government.
	if(sourceGovernment && !sourceGovernment->IsEnemy(government)
			&& (Shields() < .9 || Hull() < .9 || !personality.IsForbearing())
			&& !personality.IsPacifist() && damage.GetWeapon().DoesDamage())
		type |= ShipEvent::PROVOKE;

	// Create target effect visuals, if there are any.
	for(const auto &effect : damage.GetWeapon().TargetEffects())
		CreateSparks(visuals, effect.first, effect.second * damage.Scaling());

	return type;
}



// Apply a force to this ship, accelerating it. This might be from a weapon
// impact, or from firing a weapon, for example.
void Ship::ApplyForce(const Point &force, bool gravitational)
{
	if(gravitational)
	{
		// Treat all ships as if they have a mass of 400. This prevents
		// gravitational hit force values from needing to be extremely
		// small in order to have a reasonable effect.
		acceleration += force / 400.;
		return;
	}

	double currentMass = Mass();
	if(!currentMass)
		return;

	// Reduce acceleration of small ships and increase acceleration of large
	// ones by having 30% of the force be based on a fixed mass of 400, i.e. the
	// mass of a typical light warship:
	acceleration += force * (.3 / 400. + .7 / currentMass);
}



bool Ship::HasBays() const
{
	return !bays.empty();
}



// Check how many bays are not occupied at present. This does not check whether
// one of your escorts plans to use that bay.
int Ship::BaysFree(const string &category) const
{
	int count = 0;
	for(const Bay &bay : bays)
		count += (bay.category == category) && !bay.ship;
	return count;
}



// Check how many bays this ship has of a given category.
int Ship::BaysTotal(const string &category) const
{
	int count = 0;
	for(const Bay &bay : bays)
		count += (bay.category == category);
	return count;
}



// Check if this ship has a bay free for the given ship, and the bay is
// not reserved for one of its existing escorts.
bool Ship::CanCarry(const Ship &ship) const
{
	if(!ship.CanBeCarried())
		return false;
	// Check only for the category that we are interested in.
	const string &category = ship.attributes.Category();

	int free = BaysTotal(category);
	if(!free)
		return false;

	for(const auto &it : escorts)
	{
		auto escort = it.lock();
		if(escort && escort.get() != &ship && escort->attributes.Category() == category
			&& !escort->IsDestroyed())
			--free;
	}
	return (free > 0);
}



void Ship::AllowCarried(bool allowCarried)
{
	const auto &bayCategories = GameData::Category(CategoryType::BAY);
	canBeCarried = allowCarried && find(bayCategories.begin(), bayCategories.end(), attributes.Category()) != bayCategories.end();
}



bool Ship::CanBeCarried() const
{
	return canBeCarried;
}



bool Ship::Carry(const shared_ptr<Ship> &ship)
{
	if(!ship || !ship->CanBeCarried())
		return false;

	// Check only for the category that we are interested in.
	const string &category = ship->attributes.Category();

	for(Bay &bay : bays)
		if((bay.category == category) && !bay.ship)
		{
			bay.ship = ship;
			ship->SetSystem(nullptr);
			ship->SetPlanet(nullptr);
			ship->SetTargetSystem(nullptr);
			ship->SetTargetStellar(nullptr);
			ship->SetParent(shared_from_this());
			ship->isThrusting = false;
			ship->isReversing = false;
			ship->isSteering = false;
			ship->commands.Clear();
			// If this fighter collected anything in space, try to store it
			// (unless this is a player-owned ship).
			if(!isYours && cargo.Free() && !ship->Cargo().IsEmpty())
				ship->Cargo().TransferAll(cargo);
			// Return unused fuel to the carrier, for any launching fighter that needs it.
			ship->TransferFuel(ship->fuel, this);

			// Update the cached mass of the mothership.
			carriedMass += ship->Mass();
			return true;
		}
	return false;
}



void Ship::UnloadBays()
{
	for(Bay &bay : bays)
		if(bay.ship)
		{
			carriedMass -= bay.ship->Mass();
			bay.ship->SetSystem(currentSystem);
			bay.ship->SetPlanet(landingPlanet);
			bay.ship.reset();
		}
}



const vector<Ship::Bay> &Ship::Bays() const
{
	return bays;
}



// Adjust the positions and velocities of any visible carried fighters or
// drones. If any are visible, return true.
bool Ship::PositionFighters() const
{
	bool hasVisible = false;
	for(const Bay &bay : bays)
		if(bay.ship && bay.side)
		{
			hasVisible = true;
			bay.ship->position = angle.Rotate(bay.point) * Zoom() + position;
			bay.ship->velocity = velocity;
			bay.ship->angle = angle + bay.facing;
			bay.ship->zoom = zoom;
		}
	return hasVisible;
}



CargoHold &Ship::Cargo()
{
	return cargo;
}



const CargoHold &Ship::Cargo() const
{
	return cargo;
}



// Display box effects from jettisoning this much cargo.
void Ship::Jettison(const string &commodity, int tons, bool wasAppeasing)
{
	cargo.Remove(commodity, tons);

	// Jettisoned cargo must carry some of the ship's heat with it. Otherwise
	// jettisoning cargo would increase the ship's temperature.
	heat -= tons * MAXIMUM_TEMPERATURE * Heat();

	const Government *notForGov = wasAppeasing ? GetGovernment() : nullptr;

	for( ; tons > 0; tons -= Flotsam::TONS_PER_BOX)
		jettisoned.emplace_back(new Flotsam(commodity, (Flotsam::TONS_PER_BOX < tons) ? Flotsam::TONS_PER_BOX : tons, notForGov));
}



void Ship::Jettison(const Outfit *outfit, int count, bool wasAppeasing)
{
	if(count < 0)
		return;

	cargo.Remove(outfit, count);

	// Jettisoned cargo must carry some of the ship's heat with it. Otherwise
	// jettisoning cargo would increase the ship's temperature.
	double mass = outfit->Mass();
	heat -= count * mass * MAXIMUM_TEMPERATURE * Heat();

	const Government *notForGov = wasAppeasing ? GetGovernment() : nullptr;

	const int perBox = (mass <= 0.) ? count : (mass > Flotsam::TONS_PER_BOX) ? 1 : static_cast<int>(Flotsam::TONS_PER_BOX / mass);
	while(count > 0)
	{
		jettisoned.emplace_back(new Flotsam(outfit, (perBox < count) ? perBox : count, notForGov));
		count -= perBox;
	}
}



const Outfit &Ship::Attributes() const
{
	return attributes;
}



const Outfit &Ship::BaseAttributes() const
{
	return baseAttributes;
}



// Get outfit information.
const map<const Outfit *, int> &Ship::Outfits() const
{
	return outfits;
}



int Ship::OutfitCount(const Outfit *outfit) const
{
	auto it = outfits.find(outfit);
	return (it == outfits.end()) ? 0 : it->second;
}



// Add or remove outfits. (To remove, pass a negative number.)
void Ship::AddOutfit(const Outfit *outfit, int count)
{
	if(outfit && count)
	{
		auto it = outfits.find(outfit);
		if(it == outfits.end())
			outfits[outfit] = count;
		else
		{
			it->second += count;
			if(!it->second)
				outfits.erase(it);
		}
		attributes.Add(*outfit, count);
		if(outfit->IsWeapon())
			armament.Add(outfit, count);

		if(outfit->Get("cargo space"))
			cargo.SetSize(attributes.Get("cargo space"));
		if(outfit->Get("hull"))
			hull += outfit->Get("hull") * count;
		// If the added or removed outfit is a jump drive, recalculate
		// and cache this ship's jump range.
		if(outfit->Get("jump drive"))
			jumpRange = JumpRange(false);
	}
}



// Get the list of weapons.
Armament &Ship::GetArmament()
{
	return armament;
}



const vector<Hardpoint> &Ship::Weapons() const
{
	return armament.Get();
}



// Check if we are able to fire the given weapon (i.e. there is enough
// energy, ammo, and fuel to fire it).
bool Ship::CanFire(const Weapon *weapon) const
{
	if(!weapon || !weapon->IsWeapon())
		return false;

	if(weapon->Ammo())
	{
		auto it = outfits.find(weapon->Ammo());
		if(it == outfits.end() || it->second < weapon->AmmoUsage())
			return false;
	}

	if(energy < weapon->FiringEnergy() + weapon->RelativeFiringEnergy() * attributes.Get("energy capacity"))
		return false;
	if(fuel < weapon->FiringFuel() + weapon->RelativeFiringFuel() * attributes.Get("fuel capacity"))
		return false;
	// We do check hull, but we don't check shields. Ships can survive with all shields depleted.
	// Ships should not disable themselves, so we check if we stay above minimumHull.
	if(hull - MinimumHull() < weapon->FiringHull() + weapon->RelativeFiringHull() * attributes.Get("hull"))
		return false;

	// If a weapon requires heat to fire, (rather than generating heat), we must
	// have enough heat to spare.
	if(heat < -(weapon->FiringHeat() + (!weapon->RelativeFiringHeat()
			? 0. : weapon->RelativeFiringHeat() * MaximumHeat())))
		return false;
	// Repeat this for various effects which shouldn't drop below 0.
	if(ionization < -weapon->FiringIon())
		return false;
	if(disruption < -weapon->FiringDisruption())
		return false;
	if(slowness < -weapon->FiringSlowing())
		return false;

	return true;
}



// Fire the given weapon (i.e. deduct whatever energy, ammo, hull, shields
// or fuel it uses and add whatever heat it generates. Assume that CanFire()
// is true.
void Ship::ExpendAmmo(const Weapon &weapon)
{
	// Compute this ship's initial capacities, in case the consumption of the ammunition outfit(s)
	// modifies them, so that relative costs are calculated based on the pre-firing state of the ship.
	const double relativeEnergyChange = weapon.RelativeFiringEnergy() * attributes.Get("energy capacity");
	const double relativeFuelChange = weapon.RelativeFiringFuel() * attributes.Get("fuel capacity");
	const double relativeHeatChange = !weapon.RelativeFiringHeat() ? 0. : weapon.RelativeFiringHeat() * MaximumHeat();
	const double relativeHullChange = weapon.RelativeFiringHull() * attributes.Get("hull");
	const double relativeShieldChange = weapon.RelativeFiringShields() * attributes.Get("shields");

	if(const Outfit *ammo = weapon.Ammo())
	{
		// Some amount of the ammunition mass to be removed from the ship carries thermal energy.
		// A realistic fraction applicable to all cases cannot be computed, so assume 50%.
		heat -= weapon.AmmoUsage() * .5 * ammo->Mass() * MAXIMUM_TEMPERATURE * Heat();
		AddOutfit(ammo, -weapon.AmmoUsage());
	}

	energy -= weapon.FiringEnergy() + relativeEnergyChange;
	fuel -= weapon.FiringFuel() + relativeFuelChange;
	heat += weapon.FiringHeat() + relativeHeatChange;
	shields -= weapon.FiringShields() + relativeShieldChange;

	// Since weapons fire from within the shields, hull and "status" damages are dealt in full.
	hull -= weapon.FiringHull() + relativeHullChange;
	ionization += weapon.FiringIon();
	disruption += weapon.FiringDisruption();
	slowness += weapon.FiringSlowing();
	discharge += weapon.FiringDischarge();
	corrosion += weapon.FiringCorrosion();
	leakage += weapon.FiringLeak();
	burning += weapon.FiringBurn();
}



// Each ship can have a target system (to travel to), a target planet (to
// land on) and a target ship (to move to, and attack if hostile).
shared_ptr<Ship> Ship::GetTargetShip() const
{
	return targetShip.lock();
}



shared_ptr<Ship> Ship::GetShipToAssist() const
{
	return shipToAssist.lock();
}



const StellarObject *Ship::GetTargetStellar() const
{
	return targetPlanet;
}



const System *Ship::GetTargetSystem() const
{
	return (targetSystem == currentSystem) ? nullptr : targetSystem;
}



// Mining target.
shared_ptr<Minable> Ship::GetTargetAsteroid() const
{
	return targetAsteroid.lock();
}



shared_ptr<Flotsam> Ship::GetTargetFlotsam() const
{
	return targetFlotsam.lock();
}



// Set this ship's targets.
void Ship::SetTargetShip(const shared_ptr<Ship> &ship)
{
	if(ship != GetTargetShip())
	{
		targetShip = ship;
		// When you change targets, clear your scanning records.
		cargoScan = 0.;
		outfitScan = 0.;
	}
	targetAsteroid.reset();
}



void Ship::SetShipToAssist(const shared_ptr<Ship> &ship)
{
	shipToAssist = ship;
}



void Ship::SetTargetStellar(const StellarObject *object)
{
	targetPlanet = object;
}



void Ship::SetTargetSystem(const System *system)
{
	targetSystem = system;
}



// Mining target.
void Ship::SetTargetAsteroid(const shared_ptr<Minable> &asteroid)
{
	targetAsteroid = asteroid;
	targetShip.reset();
}



void Ship::SetTargetFlotsam(const shared_ptr<Flotsam> &flotsam)
{
	targetFlotsam = flotsam;
}



void Ship::SetParent(const shared_ptr<Ship> &ship)
{
	shared_ptr<Ship> oldParent = parent.lock();
	if(oldParent)
		oldParent->RemoveEscort(*this);

	parent = ship;
	if(ship)
		ship->AddEscort(*this);
}



shared_ptr<Ship> Ship::GetParent() const
{
	return parent.lock();
}



const vector<weak_ptr<Ship>> &Ship::GetEscorts() const
{
	return escorts;
}



// Add escorts to this ship. Escorts look to the parent ship for movement
// cues and try to stay with it when it lands or goes into hyperspace.
void Ship::AddEscort(Ship &ship)
{
	escorts.push_back(ship.shared_from_this());
}



void Ship::RemoveEscort(const Ship &ship)
{
	auto it = escorts.begin();
	for( ; it != escorts.end(); ++it)
		if(it->lock().get() == &ship)
		{
			escorts.erase(it);
			return;
		}
}



double Ship::MinimumHull() const
{
	if(neverDisabled)
		return 0.;

	double maximumHull = attributes.Get("hull");
	double absoluteThreshold = attributes.Get("absolute threshold");
	if(absoluteThreshold > 0.)
		return absoluteThreshold;

	double thresholdPercent = attributes.Get("threshold percentage");
	double transition = 1 / (1 + 0.0005 * maximumHull);
	double minimumHull = maximumHull * (thresholdPercent > 0. ? min(thresholdPercent, 1.) : 0.1 * (1. - transition) + 0.5 * transition);

	return max(0., floor(minimumHull + attributes.Get("hull threshold")));
}



// Find out how much fuel is consumed by the hyperdrive of the given type.
double Ship::BestFuel(const string &type, const string &subtype, double defaultFuel, double jumpDistance) const
{
	// Find the outfit that provides the least costly hyperjump.
	double best = 0.;
	// Make it possible for a hyperdrive to be integrated into a ship.
	if(baseAttributes.Get(type) && (subtype.empty() || baseAttributes.Get(subtype)))
	{
		// If a distance was given, then we know that we are making a jump.
		// Only use the fuel from a jump drive if it is capable of making
		// the given jump. We can guarantee that at least one jump drive
		// is capable of making the given jump, as the destination must
		// be among the neighbors of the current system.
		double jumpRange = baseAttributes.Get("jump range");
		if(!jumpRange)
			jumpRange = System::DEFAULT_NEIGHBOR_DISTANCE;
		// If no distance was given then we're either using a hyperdrive
		// or refueling this ship, in which case this if statement will
		// always pass.
		if(jumpRange >= jumpDistance)
		{
			best = baseAttributes.Get("jump fuel");
			if(!best)
				best = defaultFuel;
		}
	}
	// Search through all the outfits.
	for(const auto &it : outfits)
		if(it.first->Get(type) && (subtype.empty() || it.first->Get(subtype)))
		{
			double jumpRange = it.first->Get("jump range");
			if(!jumpRange)
				jumpRange = System::DEFAULT_NEIGHBOR_DISTANCE;
			if(jumpRange >= jumpDistance)
			{
				double fuel = it.first->Get("jump fuel");
				if(!fuel)
					fuel = defaultFuel;
				if(!best || fuel < best)
					best = fuel;
			}
		}
	return best;
}



void Ship::CreateExplosion(vector<Visual> &visuals, bool spread)
{
	if(!HasSprite() || !GetMask().IsLoaded() || explosionEffects.empty())
		return;

	// Bail out if this loops enough times, just in case.
	for(int i = 0; i < 10; ++i)
	{
		Point point((Random::Real() - .5) * Width(),
			(Random::Real() - .5) * Height());
		if(GetMask().Contains(point, Angle()))
		{
			// Pick an explosion.
			int type = Random::Int(explosionTotal);
			auto it = explosionEffects.begin();
			for( ; it != explosionEffects.end(); ++it)
			{
				type -= it->second;
				if(type < 0)
					break;
			}
			Point effectVelocity = velocity;
			if(spread)
			{
				double scale = .04 * (Width() + Height());
				effectVelocity += Angle::Random().Unit() * (scale * Random::Real());
			}
			visuals.emplace_back(*it->first, angle.Rotate(point) + position, std::move(effectVelocity), angle);
			++explosionCount;
			return;
		}
	}
}



// Place a "spark" effect, like ionization or disruption.
void Ship::CreateSparks(vector<Visual> &visuals, const string &name, double amount)
{
	CreateSparks(visuals, GameData::Effects().Get(name), amount);
}



void Ship::CreateSparks(vector<Visual> &visuals, const Effect *effect, double amount)
{
	if(forget)
		return;

	// Limit the number of sparks, depending on the size of the sprite.
	amount = min(amount, Width() * Height() * .0006);
	// Preallocate capacity, in case we're adding a non-trivial number of sparks.
	visuals.reserve(visuals.size() + static_cast<int>(amount));

	while(true)
	{
		amount -= Random::Real();
		if(amount <= 0.)
			break;

		Point point((Random::Real() - .5) * Width(),
			(Random::Real() - .5) * Height());
		if(GetMask().Contains(point, Angle()))
			visuals.emplace_back(*effect, angle.Rotate(point) + position, velocity, angle);
	}
}<|MERGE_RESOLUTION|>--- conflicted
+++ resolved
@@ -285,10 +285,7 @@
 				bool defaultBaseAngle = true;
 				for(const DataNode &grand : child)
 				{
-<<<<<<< HEAD
-=======
 					bool needToCheckAngles = false;
->>>>>>> 8811090e
 					if(grand.Token(0) == "angle" && grand.Size() >= 2)
 					{
 						attributes.baseAngle = grand.Value(1);
@@ -308,9 +305,6 @@
 					else if(grand.Token(0) == "over")
 						drawUnder = false;
 					else
-<<<<<<< HEAD
-						grand.PrintTrace("Skipping unrecognized attribute:");
-=======
 						grand.PrintTrace("Warning: Child nodes of \"" + key
 							+ "\" tokens can only be \"angle\", \"parallel\", or \"arc\":");
 					
@@ -329,20 +323,12 @@
 					const Angle &first = attributes.arc.first;
 					const Angle &second = attributes.arc.second;
 					attributes.baseAngle = first + (second - first).AbsDegrees() / 2.;
->>>>>>> 8811090e
 				}
 			}
 			if(key == "gun")
 				armament.AddGunPort(hardpoint, attributes, drawUnder, outfit);
 			else
-<<<<<<< HEAD
 				armament.AddTurret(hardpoint, drawUnder, outfit);
-=======
-				armament.AddTurret(hardpoint, attributes, drawUnder, outfit);
-			// Print a warning for the first hardpoint after 32, i.e. only 1 warning per ship.
-			if(armament.Get().size() == 33)
-				child.PrintTrace("Warning: ship has more than 32 weapon hardpoints. Some weapons may not fire:");
->>>>>>> 8811090e
 		}
 		else if(key == "never disabled")
 			neverDisabled = true;
