--- conflicted
+++ resolved
@@ -1204,13 +1204,9 @@
 		checks.emplace_back("no thruster!");
 	else if(!turn)
 		checks.emplace_back("no steering!");
-<<<<<<< HEAD
 	else if(attributes.Get("required crew") > attributes.Get("bunks"))
 		checks.emplace_back("insufficient bunks!");
-	
-=======
-
->>>>>>> a601c877
+
 	// If no errors were found, check all warning conditions:
 	if(checks.empty())
 	{
