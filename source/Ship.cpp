/* Ship.cpp
Copyright (c) 2014 by Michael Zahniser

Endless Sky is free software: you can redistribute it and/or modify it under the
terms of the GNU General Public License as published by the Free Software
Foundation, either version 3 of the License, or (at your option) any later version.

Endless Sky is distributed in the hope that it will be useful, but WITHOUT ANY
WARRANTY; without even the implied warranty of MERCHANTABILITY or FITNESS FOR A
PARTICULAR PURPOSE.  See the GNU General Public License for more details.
*/

#include "Ship.h"

#include "Audio.h"
#include "CategoryTypes.h"
#include "DataNode.h"
#include "DataWriter.h"
#include "Effect.h"
#include "Files.h"
#include "Flotsam.h"
#include "text/Format.h"
#include "GameData.h"
#include "Government.h"
#include "Mask.h"
#include "Messages.h"
#include "Phrase.h"
#include "Planet.h"
#include "PlayerInfo.h"
#include "Preferences.h"
#include "Projectile.h"
#include "Random.h"
#include "ShipEvent.h"
#include "Sound.h"
#include "SpriteSet.h"
#include "Sprite.h"
#include "StellarObject.h"
#include "System.h"
#include "TextReplacements.h"
#include "Visual.h"

#include <algorithm>
#include <cmath>
#include <limits>
#include <sstream>

using namespace std;

namespace {
	const string FIGHTER_REPAIR = "Repair fighters in";
	const vector<string> BAY_SIDE = {"inside", "over", "under"};
	const vector<string> BAY_FACING = {"forward", "left", "right", "back"};
	const vector<Angle> BAY_ANGLE = {Angle(0.), Angle(-90.), Angle(90.), Angle(180.)};

	const vector<string> ENGINE_SIDE = {"under", "over"};
	const vector<string> STEERING_FACING = {"none", "left", "right"};

	const double MAXIMUM_TEMPERATURE = 100.;
<<<<<<< HEAD
	
	const double SCAN_TIME = 600.;
	
=======

	const double SCAN_TIME = 60.;

>>>>>>> 759b3d02
	// Helper function to transfer energy to a given stat if it is less than the
	// given maximum value.
	void DoRepair(double &stat, double &available, double maximum)
	{
		double transfer = max(0., min(available, maximum - stat));
		stat += transfer;
		available -= transfer;
	}

	// Helper function to repair a given stat up to its maximum, limited by
	// how much repair is available and how much energy, fuel, and heat are available.
	// Updates the stat, the available amount, and the energy, fuel, and heat amounts.
	void DoRepair(double &stat, double &available, double maximum, double &energy, double energyCost, double &fuel, double fuelCost, double &heat, double heatCost)
	{
		if(available <= 0. || stat >= maximum)
			return;

		// Energy, heat, and fuel costs are the energy, fuel, or heat required per unit repaired.
		if(energyCost > 0.)
			available = min(available, energy / energyCost);
		if(fuelCost > 0.)
			available = min(available, fuel / fuelCost);
		if(heatCost < 0.)
			available = min(available, heat / -heatCost);

		double transfer = min(available, maximum - stat);
		if(transfer > 0.)
		{
			stat += transfer;
			available -= transfer;
			energy -= transfer * energyCost;
			fuel -= transfer * fuelCost;
			heat += transfer * heatCost;
		}
	}

	// Helper function to reduce a given status effect according
	// to its resistance, limited by how much energy, fuel, and heat are available.
	// Updates the stat and the energy, fuel, and heat amounts.
	void DoStatusEffect(bool isDeactivated, double &stat, double resistance, double &energy, double energyCost, double &fuel, double fuelCost, double &heat, double heatCost)
	{
		if(isDeactivated || resistance <= 0.)
		{
			stat = max(0., .99 * stat);
			return;
		}

		// Calculate how much resistance can be used assuming no
		// energy or fuel cost.
		resistance = .99 * stat - max(0., .99 * stat - resistance);

		// Limit the resistance by the available energy, heat, and fuel.
		if(energyCost > 0.)
			resistance = min(resistance, energy / energyCost);
		if(fuelCost > 0.)
			resistance = min(resistance, fuel / fuelCost);
		if(heatCost < 0.)
			resistance = min(resistance, heat / -heatCost);

		// Update the stat, energy, heat, and fuel given how much resistance is being used.
		if(resistance > 0.)
		{
			stat = max(0., .99 * stat - resistance);
			energy -= resistance * energyCost;
			fuel -= resistance * fuelCost;
			heat += resistance * heatCost;
		}
		else
			stat = max(0., .99 * stat);
	}
}



// Construct and Load() at the same time.
Ship::Ship(const DataNode &node)
{
	Load(node);
}



void Ship::Load(const DataNode &node)
{
	if(node.Size() >= 2)
	{
		modelName = node.Token(1);
		pluralModelName = modelName + 's';
	}
	if(node.Size() >= 3)
	{
		base = GameData::Ships().Get(modelName);
		variantName = node.Token(2);
	}
	isDefined = true;

	government = GameData::PlayerGovernment();

	// Note: I do not clear the attributes list here so that it is permissible
	// to override one ship definition with another.
	bool hasEngine = false;
	bool hasArmament = false;
	bool hasBays = false;
	bool hasExplode = false;
	bool hasLeak = false;
	bool hasFinalExplode = false;
	bool hasOutfits = false;
	bool hasDescription = false;
	for(const DataNode &child : node)
	{
		const string &key = child.Token(0);
		bool add = (key == "add");
		if(add && (child.Size() < 2 || child.Token(1) != "attributes"))
		{
			child.PrintTrace("Skipping invalid use of 'add' with " + (child.Size() < 2
					? "no key." : "key: " + child.Token(1)));
			continue;
		}
		if(key == "sprite")
			LoadSprite(child);
		else if(child.Token(0) == "thumbnail" && child.Size() >= 2)
			thumbnail = SpriteSet::Get(child.Token(1));
		else if(key == "name" && child.Size() >= 2)
			name = child.Token(1);
		else if(key == "plural" && child.Size() >= 2)
			pluralModelName = child.Token(1);
		else if(key == "noun" && child.Size() >= 2)
			noun = child.Token(1);
		else if(key == "swizzle" && child.Size() >= 2)
			customSwizzle = child.Value(1);
		else if(key == "uuid" && child.Size() >= 2)
			uuid = EsUuid::FromString(child.Token(1));
		else if(key == "attributes" || add)
		{
			if(!add)
				baseAttributes.Load(child);
			else
			{
				addAttributes = true;
				attributes.Load(child);
			}
		}
		else if((key == "engine" || key == "reverse engine" || key == "steering engine") && child.Size() >= 3)
		{
			if(!hasEngine)
			{
				enginePoints.clear();
				reverseEnginePoints.clear();
				steeringEnginePoints.clear();
				hasEngine = true;
			}
			bool reverse = (key == "reverse engine");
			bool steering = (key == "steering engine");

			vector<EnginePoint> &editPoints = (!steering && !reverse) ? enginePoints :
				(reverse ? reverseEnginePoints : steeringEnginePoints);
			editPoints.emplace_back(0.5 * child.Value(1), 0.5 * child.Value(2),
				(child.Size() > 3 ? child.Value(3) : 1.));
			EnginePoint &engine = editPoints.back();
			if(reverse)
				engine.facing = Angle(180.);
			for(const DataNode &grand : child)
			{
				const string &grandKey = grand.Token(0);
				if(grandKey == "zoom" && grand.Size() >= 2)
					engine.zoom = grand.Value(1);
				else if(grandKey == "angle" && grand.Size() >= 2)
					engine.facing += Angle(grand.Value(1));
				else
				{
					for(unsigned j = 1; j < ENGINE_SIDE.size(); ++j)
						if(grandKey == ENGINE_SIDE[j])
							engine.side = j;
					if(steering)
						for(unsigned j = 1; j < STEERING_FACING.size(); ++j)
							if(grandKey == STEERING_FACING[j])
								engine.steering = j;
				}
			}
		}
		else if(key == "gun" || key == "turret")
		{
			if(!hasArmament)
			{
				equipped.clear();
				armament = Armament();
				hasArmament = true;
			}
			const Outfit *outfit = nullptr;
			Point hardpoint;
			if(child.Size() >= 3)
			{
				hardpoint = Point(child.Value(1), child.Value(2));
				if(child.Size() >= 4)
					outfit = GameData::Outfits().Get(child.Token(3));
			}
			else
			{
				if(child.Size() >= 2)
					outfit = GameData::Outfits().Get(child.Token(1));
			}
			Angle gunPortAngle = Angle(0.);
			bool gunPortParallel = false;
			bool drawUnder = (key == "gun");
			if(child.HasChildren())
			{
				for(const DataNode &grand : child)
				{
					if(grand.Token(0) == "angle" && grand.Size() >= 2)
						gunPortAngle = grand.Value(1);
					else if(grand.Token(0) == "parallel")
						gunPortParallel = true;
					else if(grand.Token(0) == "under")
						drawUnder = true;
					else if(grand.Token(0) == "over")
						drawUnder = false;
					else
						grand.PrintTrace("Skipping unrecognized attribute:");
				}
			}
			if(outfit)
				++equipped[outfit];
			if(key == "gun")
				armament.AddGunPort(hardpoint, gunPortAngle, gunPortParallel, drawUnder, outfit);
			else
				armament.AddTurret(hardpoint, drawUnder, outfit);
			// Print a warning for the first hardpoint after 32, i.e. only 1 warning per ship.
			if(armament.Get().size() == 33)
				child.PrintTrace("Warning: ship has more than 32 weapon hardpoints. Some weapons may not fire:");
		}
		else if(key == "never disabled")
			neverDisabled = true;
		else if(key == "uncapturable")
			isCapturable = false;
		else if(((key == "fighter" || key == "drone") && child.Size() >= 3) ||
			(key == "bay" && child.Size() >= 4))
		{
			// While the `drone` and `fighter` keywords are supported for backwards compatibility, the
			// standard format is `bay <ship-category>`, with the same signature for other values.
			string category = "Fighter";
			int childOffset = 0;
			if(key == "drone")
				category = "Drone";
			else if(key == "bay")
			{
				category = child.Token(1);
				childOffset += 1;
			}

			if(!hasBays)
			{
				bays.clear();
				hasBays = true;
			}
			bays.emplace_back(child.Value(1 + childOffset), child.Value(2 + childOffset), category);
			Bay &bay = bays.back();
			for(int i = 3 + childOffset; i < child.Size(); ++i)
			{
				for(unsigned j = 1; j < BAY_SIDE.size(); ++j)
					if(child.Token(i) == BAY_SIDE[j])
						bay.side = j;
				for(unsigned j = 1; j < BAY_FACING.size(); ++j)
					if(child.Token(i) == BAY_FACING[j])
						bay.facing = BAY_ANGLE[j];
			}
			if(child.HasChildren())
				for(const DataNode &grand : child)
				{
					// Load in the effect(s) to be displayed when the ship launches.
					if(grand.Token(0) == "launch effect" && grand.Size() >= 2)
					{
						int count = grand.Size() >= 3 ? static_cast<int>(grand.Value(2)) : 1;
						const Effect *e = GameData::Effects().Get(grand.Token(1));
						bay.launchEffects.insert(bay.launchEffects.end(), count, e);
					}
					else if(grand.Token(0) == "angle" && grand.Size() >= 2)
						bay.facing = Angle(grand.Value(1));
					else
					{
						bool handled = false;
						for(unsigned i = 1; i < BAY_SIDE.size(); ++i)
							if(grand.Token(0) == BAY_SIDE[i])
							{
								bay.side = i;
								handled = true;
							}
						for(unsigned i = 1; i < BAY_FACING.size(); ++i)
							if(grand.Token(0) == BAY_FACING[i])
							{
								bay.facing = BAY_ANGLE[i];
								handled = true;
							}
						if(!handled)
							grand.PrintTrace("Skipping unrecognized attribute:");
					}
				}
		}
		else if(key == "leak" && child.Size() >= 2)
		{
			if(!hasLeak)
			{
				leaks.clear();
				hasLeak = true;
			}
			Leak leak(GameData::Effects().Get(child.Token(1)));
			if(child.Size() >= 3)
				leak.openPeriod = child.Value(2);
			if(child.Size() >= 4)
				leak.closePeriod = child.Value(3);
			leaks.push_back(leak);
		}
		else if(key == "explode" && child.Size() >= 2)
		{
			if(!hasExplode)
			{
				explosionEffects.clear();
				explosionTotal = 0;
				hasExplode = true;
			}
			int count = (child.Size() >= 3) ? child.Value(2) : 1;
			explosionEffects[GameData::Effects().Get(child.Token(1))] += count;
			explosionTotal += count;
		}
		else if(key == "final explode" && child.Size() >= 2)
		{
			if(!hasFinalExplode)
			{
				finalExplosions.clear();
				hasFinalExplode = true;
			}
			int count = (child.Size() >= 3) ? child.Value(2) : 1;
			finalExplosions[GameData::Effects().Get(child.Token(1))] += count;
		}
		else if(key == "outfits")
		{
			if(!hasOutfits)
			{
				outfits.clear();
				hasOutfits = true;
			}
			for(const DataNode &grand : child)
			{
				int count = (grand.Size() >= 2) ? grand.Value(1) : 1;
				if(count > 0)
					outfits[GameData::Outfits().Get(grand.Token(0))] += count;
				else
					grand.PrintTrace("Skipping invalid outfit count:");
			}

			// Verify we have at least as many installed outfits as were identified as "equipped."
			// If not (e.g. a variant definition), ensure FinishLoading equips into a blank slate.
			if(!hasArmament)
				for(const auto &pair : equipped)
				{
					auto it = outfits.find(pair.first);
					if(it == outfits.end() || it->second < pair.second)
					{
						armament.UninstallAll();
						equipped.clear();
						break;
					}
				}
		}
		else if(key == "cargo")
			cargo.Load(child);
		else if(key == "crew" && child.Size() >= 2)
			crew = static_cast<int>(child.Value(1));
		else if(key == "fuel" && child.Size() >= 2)
			fuel = child.Value(1);
		else if(key == "shields" && child.Size() >= 2)
			shields = child.Value(1);
		else if(key == "hull" && child.Size() >= 2)
			hull = child.Value(1);
		else if(key == "position" && child.Size() >= 3)
			position = Point(child.Value(1), child.Value(2));
		else if(key == "system" && child.Size() >= 2)
			currentSystem = GameData::Systems().Get(child.Token(1));
		else if(key == "planet" && child.Size() >= 2)
		{
			zoom = 0.;
			landingPlanet = GameData::Planets().Get(child.Token(1));
		}
		else if(key == "destination system" && child.Size() >= 2)
			targetSystem = GameData::Systems().Get(child.Token(1));
		else if(key == "parked")
			isParked = true;
		else if(key == "description" && child.Size() >= 2)
		{
			if(!hasDescription)
			{
				description.clear();
				hasDescription = true;
			}
			description += child.Token(1);
			description += '\n';
		}
		else if(key != "actions")
			child.PrintTrace("Skipping unrecognized attribute:");
	}
}



// When loading a ship, some of the outfits it lists may not have been
// loaded yet. So, wait until everything has been loaded, then call this.
void Ship::FinishLoading(bool isNewInstance)
{
	// All copies of this ship should save pointers to the "explosion" weapon
	// definition stored safely in the ship model, which will not be destroyed
	// until GameData is when the program quits. Also copy other attributes of
	// the base model if no overrides were given.
	if(GameData::Ships().Has(modelName))
	{
		const Ship *model = GameData::Ships().Get(modelName);
		explosionWeapon = &model->BaseAttributes();
		if(pluralModelName.empty())
			pluralModelName = model->pluralModelName;
		if(noun.empty())
			noun = model->noun;
		if(!thumbnail)
			thumbnail = model->thumbnail;
	}

	// If this ship has a base class, copy any attributes not defined here.
	// Exception: uncapturable and "never disabled" flags don't carry over.
	if(base && base != this)
	{
		if(!GetSprite())
			reinterpret_cast<Body &>(*this) = *base;
		if(customSwizzle == -1)
			customSwizzle = base->CustomSwizzle();
		if(baseAttributes.Attributes().empty())
			baseAttributes = base->baseAttributes;
		if(bays.empty() && !base->bays.empty())
			bays = base->bays;
		if(enginePoints.empty())
			enginePoints = base->enginePoints;
		if(reverseEnginePoints.empty())
			reverseEnginePoints = base->reverseEnginePoints;
		if(steeringEnginePoints.empty())
			steeringEnginePoints = base->steeringEnginePoints;
		if(explosionEffects.empty())
		{
			explosionEffects = base->explosionEffects;
			explosionTotal = base->explosionTotal;
		}
		if(finalExplosions.empty())
			finalExplosions = base->finalExplosions;
		if(outfits.empty())
			outfits = base->outfits;
		if(description.empty())
			description = base->description;

		bool hasHardpoints = false;
		for(const Hardpoint &hardpoint : armament.Get())
			if(hardpoint.GetPoint())
				hasHardpoints = true;

		if(!hasHardpoints)
		{
			// Check if any hardpoint locations were not specified.
			auto bit = base->Weapons().begin();
			auto bend = base->Weapons().end();
			auto nextGun = armament.Get().begin();
			auto nextTurret = armament.Get().begin();
			auto end = armament.Get().end();
			Armament merged;
			// Reset the "equipped" map to match exactly what the code below
			// places in the weapon hardpoints.
			equipped.clear();
			for( ; bit != bend; ++bit)
			{
				if(!bit->IsTurret())
				{
					while(nextGun != end && nextGun->IsTurret())
						++nextGun;
					const Outfit *outfit = (nextGun == end) ? nullptr : nextGun->GetOutfit();
					merged.AddGunPort(bit->GetPoint() * 2., bit->GetBaseAngle(), bit->IsParallel(), bit->IsUnder(), outfit);
					if(nextGun != end)
					{
						if(outfit)
							++equipped[outfit];
						++nextGun;
					}
				}
				else
				{
					while(nextTurret != end && !nextTurret->IsTurret())
						++nextTurret;
					const Outfit *outfit = (nextTurret == end) ? nullptr : nextTurret->GetOutfit();
					merged.AddTurret(bit->GetPoint() * 2., bit->IsUnder(), outfit);
					if(nextTurret != end)
					{
						if(outfit)
							++equipped[outfit];
						++nextTurret;
					}
				}
			}
			armament = merged;
		}
	}
	// Check that all the "equipped" weapons actually match what your ship
	// has, and that they are truly weapons. Remove any excess weapons and
	// warn if any non-weapon outfits are "installed" in a hardpoint.
	for(auto &it : equipped)
	{
		int excess = it.second - outfits[it.first];
		if(excess > 0)
		{
			// If there are more hardpoints specifying this outfit than there
			// are instances of this outfit installed, remove some of them.
			armament.Add(it.first, -excess);
			it.second -= excess;

			string warning = modelName;
			if(!name.empty())
				warning += " \"" + name + "\"";
			warning += ": outfit \"" + it.first->Name() + "\" equipped but not included in outfit list.";
			Files::LogError(warning);
		}
		else if(!it.first->IsWeapon())
		{
			// This ship was specified with a non-weapon outfit in a
			// hardpoint. Hardpoint::Install removes it, but issue a
			// warning so the definition can be fixed.
			string warning = modelName;
			if(!name.empty())
				warning += " \"" + name + "\"";
			warning += ": outfit \"" + it.first->Name() + "\" is not a weapon, but is installed as one.";
			Files::LogError(warning);
		}
	}

	// Mark any drone that has no "automaton" value as an automaton, to
	// grandfather in the drones from before that attribute existed.
	if(baseAttributes.Category() == "Drone" && !baseAttributes.Get("automaton"))
		baseAttributes.Set("automaton", 1.);

	baseAttributes.Set("gun ports", armament.GunCount());
	baseAttributes.Set("turret mounts", armament.TurretCount());

	if(addAttributes)
	{
		// Store attributes from an "add attributes" node in the ship's
		// baseAttributes so they can be written to the save file.
		baseAttributes.Add(attributes);
		addAttributes = false;
	}
	// Add the attributes of all your outfits to the ship's base attributes.
	attributes = baseAttributes;
	vector<string> undefinedOutfits;
	for(const auto &it : outfits)
	{
		if(!it.first->IsDefined())
		{
			undefinedOutfits.emplace_back("\"" + it.first->Name() + "\"");
			continue;
		}
		attributes.Add(*it.first, it.second);
		// Some ship variant definitions do not specify which weapons
		// are placed in which hardpoint. Add any weapons that are not
		// yet installed to the ship's armament.
		if(it.first->IsWeapon())
		{
			int count = it.second;
			auto eit = equipped.find(it.first);
			if(eit != equipped.end())
				count -= eit->second;

			if(count)
				armament.Add(it.first, count);
		}
	}
	if(!undefinedOutfits.empty())
	{
		bool plural = undefinedOutfits.size() > 1;
		// Print the ship name once, then all undefined outfits. If we're reporting for a stock ship, then it
		// doesn't have a name, and missing outfits aren't named yet either. A variant name might exist, though.
		string message;
		if(isYours)
		{
			message = "Player ship " + modelName + " \"" + name + "\":";
			string PREFIX = plural ? "\n\tUndefined outfit " : " undefined outfit ";
			for(auto &&outfit : undefinedOutfits)
				message += PREFIX + outfit;
		}
		else
		{
			message = variantName.empty() ? "Stock ship \"" + modelName + "\": "
				: modelName + " variant \"" + variantName + "\": ";
			message += to_string(undefinedOutfits.size()) + " undefined outfit" + (plural ? "s" : "") + " installed.";
		}

		Files::LogError(message);
	}
	// Inspect the ship's armament to ensure that guns are in gun ports and
	// turrets are in turret mounts. This can only happen when the armament
	// is configured incorrectly in a ship or variant definition. Do not
	// bother printing this warning if the outfit is not fully defined.
	for(const Hardpoint &hardpoint : armament.Get())
	{
		const Outfit *outfit = hardpoint.GetOutfit();
		if(outfit && outfit->IsDefined()
				&& (hardpoint.IsTurret() != (outfit->Get("turret mounts") != 0.)))
		{
			string warning = (!isYours && !variantName.empty()) ? "variant \"" + variantName + "\"" : modelName;
			if(!name.empty())
				warning += " \"" + name + "\"";
			warning += ": outfit \"" + outfit->Name() + "\" installed as a ";
			warning += (hardpoint.IsTurret() ? "turret but is a gun.\n\tturret" : "gun but is a turret.\n\tgun");
			warning += to_string(2. * hardpoint.GetPoint().X()) + " " + to_string(2. * hardpoint.GetPoint().Y());
			warning += " \"" + outfit->Name() + "\"";
			Files::LogError(warning);
		}
	}
	cargo.SetSize(attributes.Get("cargo space"));
	equipped.clear();
	armament.FinishLoading();

	// Figure out how far from center the farthest hardpoint is.
	weaponRadius = 0.;
	for(const Hardpoint &hardpoint : armament.Get())
		weaponRadius = max(weaponRadius, hardpoint.GetPoint().Length());

	// If this ship is being instantiated for the first time, make sure its
	// crew, fuel, etc. are all refilled.
	if(isNewInstance)
		Recharge(true);

	// Ensure that all defined bays are of a valid category. Remove and warn about any
	// invalid bays. Add a default "launch effect" to any remaining internal bays if
	// this ship is crewed (i.e. pressurized).
	string warning;
	const auto &bayCategories = GameData::Category(CategoryType::BAY);
	for(auto it = bays.begin(); it != bays.end(); )
	{
		Bay &bay = *it;
		if(find(bayCategories.begin(), bayCategories.end(), bay.category) == bayCategories.end())
		{
			warning += "Invalid bay category: " + bay.category + "\n";
			it = bays.erase(it);
			continue;
		}
		else
			++it;
		if(bay.side == Bay::INSIDE && bay.launchEffects.empty() && Crew())
			bay.launchEffects.emplace_back(GameData::Effects().Get("basic launch"));
	}

	canBeCarried = find(bayCategories.begin(), bayCategories.end(), attributes.Category()) != bayCategories.end();

	// Issue warnings if this ship has is misconfigured, e.g. is missing required values
	// or has negative outfit, cargo, weapon, or engine capacity.
	for(auto &&attr : set<string>{"outfit space", "cargo space", "weapon capacity", "engine capacity"})
	{
		double val = attributes.Get(attr);
		if(val < 0)
			warning += attr + ": " + Format::Number(val) + "\n";
	}
	if(attributes.Get("drag") <= 0.)
	{
		warning += "Defaulting " + string(attributes.Get("drag") ? "invalid" : "missing") + " \"drag\" attribute to 100.0\n";
		attributes.Set("drag", 100.);
	}
	if(!warning.empty())
	{
		// This check is mostly useful for variants and stock ships, which have
		// no names. Print the outfits to facilitate identifying this ship definition.
		string message = (!name.empty() ? "Ship \"" + name + "\" " : "") + "(" + VariantName() + "):\n";
		ostringstream outfitNames;
		outfitNames << "has outfits:\n";
		for(const auto &it : outfits)
			outfitNames << '\t' << it.second << " " + it.first->Name() << endl;
		Files::LogError(message + warning + outfitNames.str());
	}

	// Ships read from a save file may have non-default shields or hull.
	// Perform a full IsDisabled calculation.
	isDisabled = true;
	isDisabled = IsDisabled();

	// Cache this ship's jump range.
	jumpRange = JumpRange(false);

	// A saved ship may have an invalid target system. Since all game data is loaded and all player events are
	// applied at this point, any target system that is not accessible should be cleared. Note: this does not
	// account for systems accessible via wormholes, but also does not need to as AI will route the ship properly.
	if(!isNewInstance && targetSystem)
	{
		string message = "Warning: " + string(isYours ? "player-owned " : "NPC ") + modelName + " \"" + name + "\": "
			"Cannot reach target system \"" + targetSystem->Name();
		if(!currentSystem)
		{
			Files::LogError(message + "\" (no current system).");
			targetSystem = nullptr;
		}
		else if(!currentSystem->Links().count(targetSystem) && (!jumpRange || !currentSystem->JumpNeighbors(jumpRange).count(targetSystem)))
		{
			Files::LogError(message + "\" by hyperlink or jump from system \"" + currentSystem->Name() + ".\"");
			targetSystem = nullptr;
		}
	}
}



// Check if this ship (model) and its outfits have been defined.
bool Ship::IsValid() const
{
	for(auto &&outfit : outfits)
		if(!outfit.first->IsDefined())
			return false;

	return isDefined;
}



// Save a full description of this ship, as currently configured.
void Ship::Save(DataWriter &out) const
{
	out.Write("ship", modelName);
	out.BeginChild();
	{
		out.Write("name", name);
		if(pluralModelName != modelName + 's')
			out.Write("plural", pluralModelName);
		if(!noun.empty())
			out.Write("noun", noun);
		SaveSprite(out);
		if(thumbnail)
			out.Write("thumbnail", thumbnail->Name());

		if(neverDisabled)
			out.Write("never disabled");
		if(!isCapturable)
			out.Write("uncapturable");
		if(customSwizzle >= 0)
			out.Write("swizzle", customSwizzle);

		out.Write("uuid", uuid.ToString());

		out.Write("attributes");
		out.BeginChild();
		{
			out.Write("category", baseAttributes.Category());
			out.Write("cost", baseAttributes.Cost());
			out.Write("mass", baseAttributes.Mass());
			for(const auto &it : baseAttributes.FlareSprites())
				for(int i = 0; i < it.second; ++i)
					it.first.SaveSprite(out, "flare sprite");
			for(const auto &it : baseAttributes.FlareSounds())
				for(int i = 0; i < it.second; ++i)
					out.Write("flare sound", it.first->Name());
			for(const auto &it : baseAttributes.ReverseFlareSprites())
				for(int i = 0; i < it.second; ++i)
					it.first.SaveSprite(out, "reverse flare sprite");
			for(const auto &it : baseAttributes.ReverseFlareSounds())
				for(int i = 0; i < it.second; ++i)
					out.Write("reverse flare sound", it.first->Name());
			for(const auto &it : baseAttributes.SteeringFlareSprites())
				for(int i = 0; i < it.second; ++i)
					it.first.SaveSprite(out, "steering flare sprite");
			for(const auto &it : baseAttributes.SteeringFlareSounds())
				for(int i = 0; i < it.second; ++i)
					out.Write("steering flare sound", it.first->Name());
			for(const auto &it : baseAttributes.AfterburnerEffects())
				for(int i = 0; i < it.second; ++i)
					out.Write("afterburner effect", it.first->Name());
			for(const auto &it : baseAttributes.JumpEffects())
				for(int i = 0; i < it.second; ++i)
					out.Write("jump effect", it.first->Name());
			for(const auto &it : baseAttributes.JumpSounds())
				for(int i = 0; i < it.second; ++i)
					out.Write("jump sound", it.first->Name());
			for(const auto &it : baseAttributes.JumpInSounds())
				for(int i = 0; i < it.second; ++i)
					out.Write("jump in sound", it.first->Name());
			for(const auto &it : baseAttributes.JumpOutSounds())
				for(int i = 0; i < it.second; ++i)
					out.Write("jump out sound", it.first->Name());
			for(const auto &it : baseAttributes.HyperSounds())
				for(int i = 0; i < it.second; ++i)
					out.Write("hyperdrive sound", it.first->Name());
			for(const auto &it : baseAttributes.HyperInSounds())
				for(int i = 0; i < it.second; ++i)
					out.Write("hyperdrive in sound", it.first->Name());
			for(const auto &it : baseAttributes.HyperOutSounds())
				for(int i = 0; i < it.second; ++i)
					out.Write("hyperdrive out sound", it.first->Name());
			for(const auto &it : baseAttributes.Attributes())
				if(it.second)
					out.Write(it.first, it.second);
		}
		out.EndChild();

		out.Write("outfits");
		out.BeginChild();
		{
			using OutfitElement = pair<const Outfit *const, int>;
			WriteSorted(outfits,
				[](const OutfitElement *lhs, const OutfitElement *rhs)
					{ return lhs->first->Name() < rhs->first->Name(); },
				[&out](const OutfitElement &it){
					if(it.second == 1)
						out.Write(it.first->Name());
					else
						out.Write(it.first->Name(), it.second);
				});
		}
		out.EndChild();

		cargo.Save(out);
		out.Write("crew", crew);
		out.Write("fuel", fuel);
		out.Write("shields", shields);
		out.Write("hull", hull);
		out.Write("position", position.X(), position.Y());

		for(const EnginePoint &point : enginePoints)
		{
			out.Write("engine", 2. * point.X(), 2. * point.Y());
			out.BeginChild();
			out.Write("zoom", point.zoom);
			out.Write("angle", point.facing.Degrees());
			out.Write(ENGINE_SIDE[point.side]);
			out.EndChild();

		}
		for(const EnginePoint &point : reverseEnginePoints)
		{
			out.Write("reverse engine", 2. * point.X(), 2. * point.Y());
			out.BeginChild();
			out.Write("zoom", point.zoom);
			out.Write("angle", point.facing.Degrees() - 180.);
			out.Write(ENGINE_SIDE[point.side]);
			out.EndChild();
		}
		for(const EnginePoint &point : steeringEnginePoints)
		{
			out.Write("steering engine", 2. * point.X(), 2. * point.Y());
			out.BeginChild();
			out.Write("zoom", point.zoom);
			out.Write("angle", point.facing.Degrees());
			out.Write(ENGINE_SIDE[point.side]);
			out.Write(STEERING_FACING[point.steering]);
			out.EndChild();
		}
		for(const Hardpoint &hardpoint : armament.Get())
		{
			const char *type = (hardpoint.IsTurret() ? "turret" : "gun");
			if(hardpoint.GetOutfit())
				out.Write(type, 2. * hardpoint.GetPoint().X(), 2. * hardpoint.GetPoint().Y(),
					hardpoint.GetOutfit()->Name());
			else
				out.Write(type, 2. * hardpoint.GetPoint().X(), 2. * hardpoint.GetPoint().Y());
			double hardpointAngle = hardpoint.GetBaseAngle().Degrees();
			out.BeginChild();
			{
				if(hardpointAngle)
					out.Write("angle", hardpointAngle);
				if(hardpoint.IsParallel())
					out.Write("parallel");
				if(hardpoint.IsUnder())
					out.Write("under");
				else
					out.Write("over");
			}
			out.EndChild();
		}
		for(const Bay &bay : bays)
		{
			double x = 2. * bay.point.X();
			double y = 2. * bay.point.Y();

			out.Write("bay", bay.category, x, y);

			if(!bay.launchEffects.empty() || bay.facing.Degrees() || bay.side)
			{
				out.BeginChild();
				{
					if(bay.facing.Degrees())
						out.Write("angle", bay.facing.Degrees());
					if(bay.side)
						out.Write(BAY_SIDE[bay.side]);
					for(const Effect *effect : bay.launchEffects)
						out.Write("launch effect", effect->Name());
				}
				out.EndChild();
			}
		}
		for(const Leak &leak : leaks)
			out.Write("leak", leak.effect->Name(), leak.openPeriod, leak.closePeriod);

		using EffectElement = pair<const Effect *const, int>;
		auto effectSort = [](const EffectElement *lhs, const EffectElement *rhs)
			{ return lhs->first->Name() < rhs->first->Name(); };
		WriteSorted(explosionEffects, effectSort, [&out](const EffectElement &it)
		{
			if(it.second)
				out.Write("explode", it.first->Name(), it.second);
		});
		WriteSorted(finalExplosions, effectSort, [&out](const EffectElement &it)
		{
			if(it.second)
				out.Write("final explode", it.first->Name(), it.second);
		});

		if(currentSystem)
			out.Write("system", currentSystem->Name());
		else
		{
			// A carried ship is saved in its carrier's system.
			shared_ptr<const Ship> parent = GetParent();
			if(parent && parent->currentSystem)
				out.Write("system", parent->currentSystem->Name());
		}
		if(landingPlanet)
			out.Write("planet", landingPlanet->TrueName());
		if(targetSystem)
			out.Write("destination system", targetSystem->Name());
		if(isParked)
			out.Write("parked");
	}
	out.EndChild();
}



const EsUuid &Ship::UUID() const noexcept
{
	return uuid;
}



void Ship::SetUUID(const EsUuid &id)
{
	uuid.clone(id);
}



const string &Ship::Name() const
{
	return name;
}



// Set / Get the name of this class of ships, e.g. "Marauder Raven."
void Ship::SetModelName(const string &model)
{
	this->modelName = model;
}



const string &Ship::ModelName() const
{
	return modelName;
}



const string &Ship::PluralModelName() const
{
	return pluralModelName;
}



// Get the name of this ship as a variant.
const string &Ship::VariantName() const
{
	return variantName.empty() ? modelName : variantName;
}



// Get the generic noun (e.g. "ship") to be used when describing this ship.
const string &Ship::Noun() const
{
	static const string SHIP = "ship";
	return noun.empty() ? SHIP : noun;
}



// Get this ship's description.
const string &Ship::Description() const
{
	return description;
}



// Get the shipyard thumbnail for this ship.
const Sprite *Ship::Thumbnail() const
{
	return thumbnail;
}



// Get this ship's cost.
int64_t Ship::Cost() const
{
	return attributes.Cost();
}



// Get the cost of this ship's chassis, with no outfits installed.
int64_t Ship::ChassisCost() const
{
	return baseAttributes.Cost();
}



// Check if this ship is configured in such a way that it would be difficult
// or impossible to fly.
vector<string> Ship::FlightCheck() const
{
	auto checks = vector<string>{};

	double generation = attributes.Get("energy generation") - attributes.Get("energy consumption");
	double consuming = attributes.Get("fuel energy");
	double solar = attributes.Get("solar collection");
	double battery = attributes.Get("energy capacity");
	double energy = generation + consuming + solar + battery;
	double fuelChange = attributes.Get("fuel generation") - attributes.Get("fuel consumption");
	double fuelCapacity = attributes.Get("fuel capacity");
	double fuel = fuelCapacity + fuelChange;
	double thrust = attributes.Get("thrust");
	double reverseThrust = attributes.Get("reverse thrust");
	double afterburner = attributes.Get("afterburner thrust");
	double thrustEnergy = attributes.Get("thrusting energy");
	double turn = attributes.Get("turn");
	double turnEnergy = attributes.Get("turning energy");
	double hyperDrive = attributes.Get("hyperdrive");
	double jumpDrive = attributes.Get("jump drive");

	// Report the first error condition that will prevent takeoff:
	if(IdleHeat() >= MaximumHeat())
		checks.emplace_back("overheating!");
	else if(energy <= 0.)
		checks.emplace_back("no energy!");
	else if((energy - consuming <= 0.) && (fuel <= 0.))
		checks.emplace_back("no fuel!");
	else if(!thrust && !reverseThrust && !afterburner)
		checks.emplace_back("no thruster!");
	else if(!turn)
		checks.emplace_back("no steering!");

	// If no errors were found, check all warning conditions:
	if(checks.empty())
	{
		if(!thrust && !reverseThrust)
			checks.emplace_back("afterburner only?");
		if(!thrust && !afterburner)
			checks.emplace_back("reverse only?");
		if(!generation && !solar && !consuming)
			checks.emplace_back("battery only?");
		if(energy < thrustEnergy)
			checks.emplace_back("limited thrust?");
		if(energy < turnEnergy)
			checks.emplace_back("limited turn?");
		if(energy - .8 * solar < .2 * (turnEnergy + thrustEnergy))
			checks.emplace_back("solar power?");
		if(fuel < 0.)
			checks.emplace_back("fuel?");
		if(!canBeCarried)
		{
			if(!hyperDrive && !jumpDrive)
				checks.emplace_back("no hyperdrive?");
			if(fuelCapacity < JumpFuel())
				checks.emplace_back("no fuel?");
		}
		for(const auto &it : outfits)
			if(it.first->IsWeapon() && it.first->FiringEnergy() > energy)
			{
				checks.emplace_back("insufficient energy to fire?");
				break;
			}
	}

	return checks;
}



void Ship::SetPosition(Point position)
{
	this->position = position;
}



// Instantiate a newly-created ship in-flight.
void Ship::Place(Point position, Point velocity, Angle angle, bool isDeparting)
{
	this->position = position;
	this->velocity = velocity;
	this->angle = angle;

	// If landed, place the ship right above the planet.
	// Escorts should take off a bit behind their flagships.
	if(landingPlanet)
	{
		landingPlanet = nullptr;
		zoom = parent.lock() ? (-.2 + -.8 * Random::Real()) : 0.;
	}
	else
		zoom = 1.;
	// Make sure various special status values are reset.
	heat = IdleHeat();
	ionization = 0.;
	disruption = 0.;
	slowness = 0.;
	discharge = 0.;
	corrosion = 0.;
	leakage = 0.;
	burning = 0.;
	shieldDelay = 0;
	hullDelay = 0;
	isInvisible = !HasSprite();
	jettisoned.clear();
	hyperspaceCount = 0;
	forget = 1;
	targetShip.reset();
	shipToAssist.reset();

	// The swizzle is only updated if this ship has a government or when it is departing
	// from a planet. Launching a carry from a carrier does not update its swizzle.
	if(government && isDeparting)
	{
		auto swizzle = customSwizzle >= 0 ? customSwizzle : government->GetSwizzle();
		SetSwizzle(swizzle);

		// Set swizzle for any carried ships too.
		for(const auto &bay : bays)
		{
			if(bay.ship)
				bay.ship->SetSwizzle(bay.ship->customSwizzle >= 0 ? bay.ship->customSwizzle : swizzle);
		}
	}
}



// Set the name of this particular ship.
void Ship::SetName(const string &name)
{
	this->name = name;
}



// Set which system this ship is in.
void Ship::SetSystem(const System *system)
{
	currentSystem = system;
}



void Ship::SetPlanet(const Planet *planet)
{
	zoom = !planet;
	landingPlanet = planet;
}



void Ship::SetGovernment(const Government *government)
{
	if(government)
		SetSwizzle(customSwizzle >= 0 ? customSwizzle : government->GetSwizzle());
	this->government = government;
}



void Ship::SetIsSpecial(bool special)
{
	isSpecial = special;
}



bool Ship::IsSpecial() const
{
	return isSpecial;
}



void Ship::SetIsYours(bool yours)
{
	isYours = yours;
}



bool Ship::IsYours() const
{
	return isYours;
}



void Ship::SetIsParked(bool parked)
{
	isParked = parked;
}



bool Ship::IsParked() const
{
	return isParked;
}



bool Ship::HasDeployOrder() const
{
	return shouldDeploy;
}



void Ship::SetDeployOrder(bool shouldDeploy)
{
	this->shouldDeploy = shouldDeploy;
}



const Personality &Ship::GetPersonality() const
{
	return personality;
}



void Ship::SetPersonality(const Personality &other)
{
	personality = other;
}



void Ship::SetHail(const Phrase &phrase)
{
	hail = &phrase;
}



string Ship::GetHail(const PlayerInfo &player) const
{
	string hailStr = hail ? hail->Get() : government ? government->GetHail(isDisabled) : "";

	if(hailStr.empty())
		return hailStr;

	map<string, string> subs;
	GameData::GetTextReplacements().Substitutions(subs, player.Conditions());

	subs["<first>"] = player.FirstName();
	subs["<last>"] = player.LastName();
	if(player.Flagship())
		subs["<ship>"] = player.Flagship()->Name();

	subs["<npc>"] = Name();
	subs["<system>"] = player.GetSystem()->Name();
	subs["<date>"] = player.GetDate().ToString();
	subs["<day>"] = player.GetDate().LongString();

	return Format::Replace(hailStr, subs);
}



// Set the commands for this ship to follow this timestep.
void Ship::SetCommands(const Command &command)
{
	commands = command;
}



const Command &Ship::Commands() const
{
	return commands;
}



// Move this ship. A ship may create effects as it moves, in particular if
// it is in the process of blowing up. If this returns false, the ship
// should be deleted.
void Ship::Move(vector<Visual> &visuals, list<shared_ptr<Flotsam>> &flotsam)
{
	// Check if this ship has been in a different system from the player for so
	// long that it should be "forgotten." Also eliminate ships that have no
	// system set because they just entered a fighter bay.
	forget += !isInSystem;
	isThrusting = false;
	isReversing = false;
	isSteering = false;
	steeringDirection = 0.;
	if((!isSpecial && forget >= 1000) || !currentSystem)
	{
		MarkForRemoval();
		return;
	}
	isInSystem = false;
	if(!fuel || !(attributes.Get("hyperdrive") || attributes.Get("jump drive")))
		hyperspaceSystem = nullptr;

	// Adjust the error in the pilot's targeting.
	personality.UpdateConfusion(commands.IsFiring());

	// Generate energy, heat, etc.
	DoGeneration();

	// Handle ionization effects, etc.
	if(ionization)
		CreateSparks(visuals, "ion spark", ionization * .1);
	if(disruption)
		CreateSparks(visuals, "disruption spark", disruption * .1);
	if(slowness)
		CreateSparks(visuals, "slowing spark", slowness * .1);
	if(discharge)
		CreateSparks(visuals, "discharge spark", discharge * .1);
	if(corrosion)
		CreateSparks(visuals, "corrosion spark", corrosion * .1);
	if(leakage)
		CreateSparks(visuals, "leakage spark", leakage * .1);
	if(burning)
		CreateSparks(visuals, "burning spark", burning * .1);
	// Jettisoned cargo effects (only for ships in the current system).
	if(!jettisoned.empty() && !forget)
	{
		jettisoned.front()->Place(*this);
		flotsam.splice(flotsam.end(), jettisoned, jettisoned.begin());
	}
	int requiredCrew = RequiredCrew();
	double slowMultiplier = 1. / (1. + slowness * .05);

	// Move the turrets.
	if(!isDisabled)
		armament.Aim(commands);

	if(!isInvisible)
	{
		// If you are forced to decloak (e.g. by running out of fuel) you can't
		// initiate cloaking again until you are fully decloaked.
		if(!cloak)
			cloakDisruption = max(0., cloakDisruption - 1.);

		double cloakingSpeed = attributes.Get("cloak");
		bool canCloak = (!isDisabled && cloakingSpeed > 0. && !cloakDisruption
			&& fuel >= attributes.Get("cloaking fuel")
			&& energy >= attributes.Get("cloaking energy"));
		if(commands.Has(Command::CLOAK) && canCloak)
		{
			cloak = min(1., cloak + cloakingSpeed);
			fuel -= attributes.Get("cloaking fuel");
			energy -= attributes.Get("cloaking energy");
			heat += attributes.Get("cloaking heat");
		}
		else if(cloakingSpeed)
		{
			cloak = max(0., cloak - cloakingSpeed);
			// If you're trying to cloak but are unable to (too little energy or
			// fuel) you're forced to decloak fully for one frame before you can
			// engage cloaking again.
			if(commands.Has(Command::CLOAK))
				cloakDisruption = max(cloakDisruption, 1.);
		}
		else
			cloak = 0.;
	}

	if(IsDestroyed())
	{
		// Make sure the shields are zero, as well as the hull.
		shields = 0.;

		// Once we've created enough little explosions, die.
		if(explosionCount == explosionTotal || forget)
		{
			if(!forget)
			{
				const Effect *effect = GameData::Effects().Get("smoke");
				double size = Width() + Height();
				double scale = .03 * size + .5;
				double radius = .2 * size;
				int debrisCount = attributes.Mass() * .07;

				// Estimate how many new visuals will be added during destruction.
				visuals.reserve(visuals.size() + debrisCount + explosionTotal + finalExplosions.size());

				for(int i = 0; i < debrisCount; ++i)
				{
					Angle angle = Angle::Random();
					Point effectVelocity = velocity + angle.Unit() * (scale * Random::Real());
					Point effectPosition = position + radius * angle.Unit();

					visuals.emplace_back(*effect, std::move(effectPosition), std::move(effectVelocity), std::move(angle));
				}

				for(unsigned i = 0; i < explosionTotal / 2; ++i)
					CreateExplosion(visuals, true);
				for(const auto &it : finalExplosions)
					visuals.emplace_back(*it.first, position, velocity, angle);
				// For everything in this ship's cargo hold there is a 25% chance
				// that it will survive as flotsam.
				for(const auto &it : cargo.Commodities())
					Jettison(it.first, Random::Binomial(it.second, .25));
				for(const auto &it : cargo.Outfits())
					Jettison(it.first, Random::Binomial(it.second, .25));
				// Ammunition has a 5% chance to survive as flotsam
				for(const auto &it : outfits)
					if(it.first->Category() == "Ammunition")
						Jettison(it.first, Random::Binomial(it.second, .05));
				for(shared_ptr<Flotsam> &it : jettisoned)
					it->Place(*this);
				flotsam.splice(flotsam.end(), jettisoned);

				// Any ships that failed to launch from this ship are destroyed.
				for(Bay &bay : bays)
					if(bay.ship)
						bay.ship->Destroy();
			}
			energy = 0.;
			heat = 0.;
			ionization = 0.;
			fuel = 0.;
			velocity = Point();
			MarkForRemoval();
			return;
		}

		// If the ship is dead, it first creates explosions at an increasing
		// rate, then disappears in one big explosion.
		++explosionRate;
		if(Random::Int(1024) < explosionRate)
			CreateExplosion(visuals);

		// Handle hull "leaks."
		for(const Leak &leak : leaks)
			if(GetMask().IsLoaded() && leak.openPeriod > 0 && !Random::Int(leak.openPeriod))
			{
				activeLeaks.push_back(leak);
				const auto &outlines = GetMask().Outlines();
				const vector<Point> &outline = outlines[Random::Int(outlines.size())];
				int i = Random::Int(outline.size() - 1);

				// Position the leak along the outline of the ship, facing "outward."
				activeLeaks.back().location = (outline[i] + outline[i + 1]) * .5;
				activeLeaks.back().angle = Angle(outline[i] - outline[i + 1]) + Angle(90.);
			}
		for(Leak &leak : activeLeaks)
			if(leak.effect)
			{
				// Leaks always "flicker" every other frame.
				if(Random::Int(2))
					visuals.emplace_back(*leak.effect,
						angle.Rotate(leak.location) + position,
						velocity,
						leak.angle + angle);

				if(leak.closePeriod > 0 && !Random::Int(leak.closePeriod))
					leak.effect = nullptr;
			}
	}
	else if(hyperspaceSystem || hyperspaceCount)
	{
		// Don't apply external acceleration while jumping.
		acceleration = Point();

		// Enter hyperspace.
		int direction = hyperspaceSystem ? 1 : -1;
		hyperspaceCount += direction;
		static const int HYPER_C = 100;
		static const double HYPER_A = 2.;
		static const double HYPER_D = 1000.;
		if(hyperspaceSystem)
			fuel -= hyperspaceFuelCost / HYPER_C;

		// Create the particle effects for the jump drive. This may create 100
		// or more particles per ship per turn at the peak of the jump.
		if(isUsingJumpDrive && !forget)
		{
			double sparkAmount = hyperspaceCount * Width() * Height() * .000006;
			const map<const Effect *, int> &jumpEffects = attributes.JumpEffects();
			if(jumpEffects.empty())
				CreateSparks(visuals, "jump drive", sparkAmount);
			else
			{
				// Spread the amount of particle effects created among all jump effects.
				sparkAmount /= jumpEffects.size();
				for(const auto &effect : jumpEffects)
					CreateSparks(visuals, effect.first, sparkAmount);
			}
		}

		if(hyperspaceCount == HYPER_C)
		{
			currentSystem = hyperspaceSystem;
			hyperspaceSystem = nullptr;
			targetSystem = nullptr;
			// Check if the target planet is in the destination system or not.
			const Planet *planet = (targetPlanet ? targetPlanet->GetPlanet() : nullptr);
			if(!planet || planet->IsWormhole() || !planet->IsInSystem(currentSystem))
				targetPlanet = nullptr;
			// Check if your parent has a target planet in this system.
			shared_ptr<Ship> parent = GetParent();
			if(!targetPlanet && parent && parent->targetPlanet)
			{
				planet = parent->targetPlanet->GetPlanet();
				if(planet && !planet->IsWormhole() && planet->IsInSystem(currentSystem))
					targetPlanet = parent->targetPlanet;
			}
			direction = -1;

			// If you have a target planet in the destination system, exit
			// hyperpace aimed at it. Otherwise, target the first planet that
			// has a spaceport.
			Point target;
			// Except when you arrive at an extra distance from the target,
			// in that case always use the system-center as target.
			double extraArrivalDistance = isUsingJumpDrive ? currentSystem->ExtraJumpArrivalDistance() : currentSystem->ExtraHyperArrivalDistance();

			if(extraArrivalDistance == 0)
			{
				if(targetPlanet)
					target = targetPlanet->Position();
				else
				{
					for(const StellarObject &object : currentSystem->Objects())
						if(object.HasSprite() && object.HasValidPlanet()
								&& object.GetPlanet()->HasSpaceport())
						{
							target = object.Position();
							break;
						}
				}
			}

			if(isUsingJumpDrive)
			{
				position = target + Angle::Random().Unit() * (300. * (Random::Real() + 1.) + extraArrivalDistance);
				return;
			}

			// Have all ships exit hyperspace at the same distance so that
			// your escorts always stay with you.
			double distance = (HYPER_C * HYPER_C) * .5 * HYPER_A + HYPER_D;
			distance += extraArrivalDistance;
			position = (target - distance * angle.Unit());
			position += hyperspaceOffset;
			// Make sure your velocity is in exactly the direction you are
			// traveling in, so that when you decelerate there will not be a
			// sudden shift in direction at the end.
			velocity = velocity.Length() * angle.Unit();
		}
		if(!isUsingJumpDrive)
		{
			velocity += (HYPER_A * direction) * angle.Unit();
			if(!hyperspaceSystem)
			{
				// Exit hyperspace far enough from the planet to be able to land.
				// This does not take drag into account, so it is always an over-
				// estimate of how long it will take to stop.
				// We start decelerating after rotating about 150 degrees (that
				// is, about acos(.8) from the proper angle). So:
				// Stopping distance = .5*a*(v/a)^2 + (150/turn)*v.
				// Exit distance = HYPER_D + .25 * v^2 = stopping distance.
				double exitV = max(HYPER_A, MaxVelocity());
				double a = (.5 / Acceleration() - .25);
				double b = 150. / TurnRate();
				double discriminant = b * b - 4. * a * -HYPER_D;
				if(discriminant > 0.)
				{
					double altV = (-b + sqrt(discriminant)) / (2. * a);
					if(altV > 0. && altV < exitV)
						exitV = altV;
				}
				if(velocity.Length() <= exitV)
				{
					velocity = angle.Unit() * exitV;
					hyperspaceCount = 0;
				}
			}
		}
		position += velocity;
		if(GetParent() && GetParent()->currentSystem == currentSystem)
		{
			hyperspaceOffset = position - GetParent()->position;
			double length = hyperspaceOffset.Length();
			if(length > 1000.)
				hyperspaceOffset *= 1000. / length;
		}

		return;
	}
	else if(landingPlanet || zoom < 1.f)
	{
		// Don't apply external acceleration while landing.
		acceleration = Point();

		// If a ship was disabled at the very moment it began landing, do not
		// allow it to continue landing.
		if(isDisabled)
			landingPlanet = nullptr;

		// Special ships do not disappear forever when they land; they
		// just slowly refuel.
		if(landingPlanet && zoom)
		{
			// Move the ship toward the center of the planet while landing.
			if(GetTargetStellar())
				position = .97 * position + .03 * GetTargetStellar()->Position();
			zoom -= .02f;
			if(zoom < 0.f)
			{
				// If this is not a special ship, it ceases to exist when it
				// lands on a true planet. If this is a wormhole, the ship is
				// instantly transported.
				if(landingPlanet->IsWormhole())
				{
					currentSystem = landingPlanet->WormholeDestination(currentSystem);
					for(const StellarObject &object : currentSystem->Objects())
						if(object.GetPlanet() == landingPlanet)
							position = object.Position();
					SetTargetStellar(nullptr);
					landingPlanet = nullptr;
				}
				else if(!isSpecial || personality.IsFleeing())
				{
					MarkForRemoval();
					return;
				}

				zoom = 0.f;
			}
		}
		// Only refuel if this planet has a spaceport.
		else if(fuel >= attributes.Get("fuel capacity")
				|| !landingPlanet || !landingPlanet->HasSpaceport())
		{
			zoom = min(1.f, zoom + .02f);
			SetTargetStellar(nullptr);
			landingPlanet = nullptr;
		}
		else
			fuel = min(fuel + 1., attributes.Get("fuel capacity"));

		// Move the ship at the velocity it had when it began landing, but
		// scaled based on how small it is now.
		if(zoom > 0.f)
			position += velocity * zoom;

		return;
	}
	if(isDisabled)
	{
		// If you're disabled, you can't initiate landing or jumping.
	}
	else if(commands.Has(Command::LAND) && CanLand())
		landingPlanet = GetTargetStellar()->GetPlanet();
	else if(commands.Has(Command::JUMP) && IsReadyToJump())
	{
		hyperspaceSystem = GetTargetSystem();
		isUsingJumpDrive = !attributes.Get("hyperdrive") || !currentSystem->Links().count(hyperspaceSystem);
		hyperspaceFuelCost = JumpFuel(hyperspaceSystem);
	}

	if(pilotError)
		--pilotError;
	else if(pilotOkay)
		--pilotOkay;
	else if(isDisabled)
	{
		// If the ship is disabled, don't show a warning message due to missing crew.
	}
	else if(requiredCrew && static_cast<int>(Random::Int(requiredCrew)) >= Crew())
	{
		pilotError = 30;
		if(parent.lock() || !isYours)
			Messages::Add("The " + name + " is moving erratically because there are not enough crew to pilot it."
				, Messages::Importance::Low);
		else
			Messages::Add("Your ship is moving erratically because you do not have enough crew to pilot it."
				, Messages::Importance::Low);
	}
	else
		pilotOkay = 30;

	// This ship is not landing or entering hyperspace. So, move it. If it is
	// disabled, all it can do is slow down to a stop.
	double mass = Mass();
	bool isUsingAfterburner = false;
	if(isDisabled)
		velocity *= 1. - attributes.Get("drag") / mass;
	else if(!pilotError)
	{
		if(commands.Turn())
		{
			// Check if we are able to turn.
			double cost = attributes.Get("turning energy");
			if(energy < cost * fabs(commands.Turn()))
				commands.SetTurn(commands.Turn() * energy / (cost * fabs(commands.Turn())));

			if(commands.Turn())
			{
				isSteering = true;
				steeringDirection = commands.Turn();
				// If turning at a fraction of the full rate (either from lack of
				// energy or because of tracking a target), only consume a fraction
				// of the turning energy and produce a fraction of the heat.
				double scale = fabs(commands.Turn());
				energy -= scale * cost;
				heat += scale * attributes.Get("turning heat");
				angle += commands.Turn() * TurnRate() * slowMultiplier;
			}
		}
		double thrustCommand = commands.Has(Command::FORWARD) - commands.Has(Command::BACK);
		double thrust = 0.;
		if(thrustCommand)
		{
			// Check if we are able to apply this thrust.
			double cost = attributes.Get((thrustCommand > 0.) ?
				"thrusting energy" : "reverse thrusting energy");
			if(energy < cost)
				thrustCommand *= energy / cost;

			if(thrustCommand)
			{
				// If a reverse thrust is commanded and the capability does not
				// exist, ignore it (do not even slow under drag).
				isThrusting = (thrustCommand > 0.);
				isReversing = !isThrusting && attributes.Get("reverse thrust");
				thrust = attributes.Get(isThrusting ? "thrust" : "reverse thrust");
				if(thrust)
				{
					double scale = fabs(thrustCommand);
					energy -= scale * cost;
					heat += scale * attributes.Get(isThrusting ? "thrusting heat" : "reverse thrusting heat");
					acceleration += angle.Unit() * (thrustCommand * thrust / mass);
				}
			}
		}
		bool applyAfterburner = (commands.Has(Command::AFTERBURNER) || (thrustCommand > 0. && !thrust))
				&& !CannotAct();
		if(applyAfterburner)
		{
			thrust = attributes.Get("afterburner thrust");
			double fuelCost = attributes.Get("afterburner fuel");
			double energyCost = attributes.Get("afterburner energy");
			if(thrust && fuel >= fuelCost && energy >= energyCost)
			{
				heat += attributes.Get("afterburner heat");
				fuel -= fuelCost;
				energy -= energyCost;
				acceleration += angle.Unit() * thrust / mass;

				// Only create the afterburner effects if the ship is in the player's system.
				isUsingAfterburner = !forget;
			}
		}
	}
	if(acceleration)
	{
		acceleration *= slowMultiplier;
		Point dragAcceleration = acceleration - velocity * (attributes.Get("drag") / mass);
		// Make sure dragAcceleration has nonzero length, to avoid divide by zero.
		if(dragAcceleration)
		{
			// What direction will the net acceleration be if this drag is applied?
			// If the net acceleration will be opposite the thrust, do not apply drag.
			dragAcceleration *= .5 * (acceleration.Unit().Dot(dragAcceleration.Unit()) + 1.);

			// A ship can only "cheat" to stop if it is moving slow enough that
			// it could stop completely this frame. This is to avoid overshooting
			// when trying to stop and ending up headed in the other direction.
			if(commands.Has(Command::STOP))
			{
				// How much acceleration would it take to come to a stop in the
				// direction normal to the ship's current facing? This is only
				// possible if the acceleration plus drag vector is in the
				// opposite direction from the velocity vector when both are
				// projected onto the current facing vector, and the acceleration
				// vector is the larger of the two.
				double vNormal = velocity.Dot(angle.Unit());
				double aNormal = dragAcceleration.Dot(angle.Unit());
				if((aNormal > 0.) != (vNormal > 0.) && fabs(aNormal) > fabs(vNormal))
					dragAcceleration = -vNormal * angle.Unit();
			}
			velocity += dragAcceleration;
		}
		acceleration = Point();
	}

	// Boarding:
	shared_ptr<const Ship> target = GetTargetShip();
	// If this is a fighter or drone and it is not assisting someone at the
	// moment, its boarding target should be its parent ship.
	if(CanBeCarried() && !(target && target == GetShipToAssist()))
		target = GetParent();
	if(target && !isDisabled)
	{
		Point dp = (target->position - position);
		double distance = dp.Length();
		Point dv = (target->velocity - velocity);
		double speed = dv.Length();
		isBoarding = (distance < 50. && speed < 1. && commands.Has(Command::BOARD));
		if(isBoarding && !CanBeCarried())
		{
			if(!target->IsDisabled() && government->IsEnemy(target->government))
				isBoarding = false;
			else if(target->IsDestroyed() || target->IsLanding() || target->IsHyperspacing()
					|| target->GetSystem() != GetSystem())
				isBoarding = false;
		}
		if(isBoarding && !pilotError)
		{
			Angle facing = angle;
			bool left = target->Unit().Cross(facing.Unit()) < 0.;
			double turn = left - !left;

			// Check if the ship will still be pointing to the same side of the target
			// angle if it turns by this amount.
			facing += TurnRate() * turn;
			bool stillLeft = target->Unit().Cross(facing.Unit()) < 0.;
			if(left != stillLeft)
				turn = 0.;
			angle += TurnRate() * turn;

			velocity += dv.Unit() * .1;
			position += dp.Unit() * .5;

			if(distance < 10. && speed < 1. && (CanBeCarried() || !turn))
			{
				if(cloak)
				{
					// Allow the player to get all the way to the end of the
					// boarding sequence (including locking on to the ship) but
					// not to actually board, if they are cloaked.
					if(isYours)
						Messages::Add("You cannot board a ship while cloaked.", Messages::Importance::High);
				}
				else
				{
					isBoarding = false;
					bool isEnemy = government->IsEnemy(target->government);
					if(isEnemy && Random::Real() < target->Attributes().Get("self destruct"))
					{
						Messages::Add("The " + target->ModelName() + " \"" + target->Name()
							+ "\" has activated its self-destruct mechanism.", Messages::Importance::High);
						GetTargetShip()->SelfDestruct();
					}
					else
						hasBoarded = true;
				}
			}
		}
	}

	// Clear your target if it is destroyed. This is only important for NPCs,
	// because ordinary ships cease to exist once they are destroyed.
	target = GetTargetShip();
	if(target && target->IsDestroyed() && target->explosionCount >= target->explosionTotal)
		targetShip.reset();

	// Finally, move the ship and create any movement visuals.
	position += velocity;
	if(isUsingAfterburner && !Attributes().AfterburnerEffects().empty())
		for(const EnginePoint &point : enginePoints)
		{
			Point pos = angle.Rotate(point) * Zoom() + position;
			// Stream the afterburner effects outward in the direction the engines are facing.
			Point effectVelocity = velocity - 6. * angle.Unit();
			for(auto &&it : Attributes().AfterburnerEffects())
				for(int i = 0; i < it.second; ++i)
					visuals.emplace_back(*it.first, pos, effectVelocity, angle);
		}
}



// Generate energy, heat, etc. (This is called by Move().)
void Ship::DoGeneration()
{
	// First, allow any carried ships to do their own generation.
	for(const Bay &bay : bays)
		if(bay.ship)
			bay.ship->DoGeneration();

	// Shield and hull recharge. This uses whatever energy is left over from the
	// previous frame, so that it will not steal energy from movement, etc.
	if(!isDisabled)
	{
		// Priority of repairs:
		// 1. Ship's own hull
		// 2. Ship's own shields
		// 3. Hull of carried fighters
		// 4. Shields of carried fighters
		// 5. Transfer of excess energy and fuel to carried fighters.

		const double hullAvailable = attributes.Get("hull repair rate") * (1. + attributes.Get("hull repair multiplier"));
		const double hullEnergy = (attributes.Get("hull energy") * (1. + attributes.Get("hull energy multiplier"))) / hullAvailable;
		const double hullFuel = (attributes.Get("hull fuel") * (1. + attributes.Get("hull fuel multiplier"))) / hullAvailable;
		const double hullHeat = (attributes.Get("hull heat") * (1. + attributes.Get("hull heat multiplier"))) / hullAvailable;
		double hullRemaining = hullAvailable;
		if(!hullDelay)
			DoRepair(hull, hullRemaining, attributes.Get("hull"), energy, hullEnergy, fuel, hullFuel, heat, hullHeat);

		const double shieldsAvailable = attributes.Get("shield generation") * (1. + attributes.Get("shield generation multiplier"));
		const double shieldsEnergy = (attributes.Get("shield energy") * (1. + attributes.Get("shield energy multiplier"))) / shieldsAvailable;
		const double shieldsFuel = (attributes.Get("shield fuel") * (1. + attributes.Get("shield fuel multiplier"))) / shieldsAvailable;
		const double shieldsHeat = (attributes.Get("shield heat") * (1. + attributes.Get("shield heat multiplier"))) / shieldsAvailable;
		double shieldsRemaining = shieldsAvailable;
		if(!shieldDelay)
			DoRepair(shields, shieldsRemaining, attributes.Get("shields"), energy, shieldsEnergy, fuel, shieldsFuel, heat, shieldsHeat);

		if(!bays.empty())
		{
			// If this ship is carrying fighters, determine their repair priority.
			vector<pair<double, Ship *>> carried;
			for(const Bay &bay : bays)
				if(bay.ship)
					carried.emplace_back(1. - bay.ship->Health(), bay.ship.get());
			sort(carried.begin(), carried.end(), (isYours && Preferences::Has(FIGHTER_REPAIR))
				// Players may use a parallel strategy, to launch fighters in waves.
				? [] (const pair<double, Ship *> &lhs, const pair<double, Ship *> &rhs)
					{ return lhs.first > rhs.first; }
				// The default strategy is to prioritize the healthiest ship first, in
				// order to get fighters back out into the battle as soon as possible.
				: [] (const pair<double, Ship *> &lhs, const pair<double, Ship *> &rhs)
					{ return lhs.first < rhs.first; }
			);

			// Apply shield and hull repair to carried fighters.
			for(const pair<double, Ship *> &it : carried)
			{
				Ship &ship = *it.second;
				if(!hullDelay)
					DoRepair(ship.hull, hullRemaining, ship.attributes.Get("hull"), energy, hullEnergy, heat, hullHeat, fuel, hullFuel);
				if(!shieldDelay)
					DoRepair(ship.shields, shieldsRemaining, ship.attributes.Get("shields"), energy, shieldsEnergy, heat, shieldsHeat, fuel, shieldsFuel);
			}

			// Now that there is no more need to use energy for hull and shield
			// repair, if there is still excess energy, transfer it.
			double energyRemaining = energy - attributes.Get("energy capacity");
			double fuelRemaining = fuel - attributes.Get("fuel capacity");
			for(const pair<double, Ship *> &it : carried)
			{
				Ship &ship = *it.second;
				if(energyRemaining > 0.)
					DoRepair(ship.energy, energyRemaining, ship.attributes.Get("energy capacity"));
				if(fuelRemaining > 0.)
					DoRepair(ship.fuel, fuelRemaining, ship.attributes.Get("fuel capacity"));
			}
		}
		// Decrease the shield and hull delays by 1 now that shield generation
		// and hull repair have been skipped over.
		shieldDelay = max(0, shieldDelay - 1);
		hullDelay = max(0, hullDelay - 1);
	}

	// Handle ionization effects, etc.
	shields -= discharge;
	hull -= corrosion;
	energy -= ionization;
	fuel -= leakage;
	heat += burning;
	// TODO: Mothership gives status resistance to carried ships?
	if(ionization)
	{
		double ionResistance = attributes.Get("ion resistance");
		double ionEnergy = attributes.Get("ion resistance energy") / ionResistance;
		double ionFuel = attributes.Get("ion resistance fuel") / ionResistance;
		double ionHeat = attributes.Get("ion resistance heat") / ionResistance;
		DoStatusEffect(isDisabled, ionization, ionResistance, energy, ionEnergy, fuel, ionFuel, heat, ionHeat);
	}

	if(disruption)
	{
		double disruptionResistance = attributes.Get("disruption resistance");
		double disruptionEnergy = attributes.Get("disruption resistance energy") / disruptionResistance;
		double disruptionFuel = attributes.Get("disruption resistance fuel") / disruptionResistance;
		double disruptionHeat = attributes.Get("disruption resistance heat") / disruptionResistance;
		DoStatusEffect(isDisabled, disruption, disruptionResistance, energy, disruptionEnergy, fuel, disruptionFuel, heat, disruptionHeat);
	}

	if(slowness)
	{
		double slowingResistance = attributes.Get("slowing resistance");
		double slowingEnergy = attributes.Get("slowing resistance energy") / slowingResistance;
		double slowingFuel = attributes.Get("slowing resistance fuel") / slowingResistance;
		double slowingHeat = attributes.Get("slowing resistance heat") / slowingResistance;
		DoStatusEffect(isDisabled, slowness, slowingResistance, energy, slowingEnergy, fuel, slowingFuel, heat, slowingHeat);
	}

	if(discharge)
	{
		double dischargeResistance = attributes.Get("discharge resistance");
		double dischargeEnergy = attributes.Get("discharge resistance energy") / dischargeResistance;
		double dischargeFuel = attributes.Get("discharge resistance fuel") / dischargeResistance;
		double dischargeHeat = attributes.Get("discharge resistance heat") / dischargeResistance;
		DoStatusEffect(isDisabled, discharge, dischargeResistance, energy, dischargeEnergy, fuel, dischargeFuel, heat, dischargeHeat);
	}

	if(corrosion)
	{
		double corrosionResistance = attributes.Get("corrosion resistance");
		double corrosionEnergy = attributes.Get("corrosion resistance energy") / corrosionResistance;
		double corrosionFuel = attributes.Get("corrosion resistance fuel") / corrosionResistance;
		double corrosionHeat = attributes.Get("corrosion resistance heat") / corrosionResistance;
		DoStatusEffect(isDisabled, corrosion, corrosionResistance, energy, corrosionEnergy, fuel, corrosionFuel, heat, corrosionHeat);
	}

	if(leakage)
	{
		double leakResistance = attributes.Get("leak resistance");
		double leakEnergy = attributes.Get("leak resistance energy") / leakResistance;
		double leakFuel = attributes.Get("leak resistance fuel") / leakResistance;
		double leakHeat = attributes.Get("leak resistance heat") / leakResistance;
		DoStatusEffect(isDisabled, leakage, leakResistance, energy, leakEnergy, fuel, leakFuel, heat, leakHeat);
	}

	if(burning)
	{
		double burnResistance = attributes.Get("burn resistance");
		double burnEnergy = attributes.Get("burn resistance energy") / burnResistance;
		double burnFuel = attributes.Get("burn resistance fuel") / burnResistance;
		double burnHeat = attributes.Get("burn resistance heat") / burnResistance;
		DoStatusEffect(isDisabled, burning, burnResistance, energy, burnEnergy, fuel, burnFuel, heat, burnHeat);
	}

	// When ships recharge, what actually happens is that they can exceed their
	// maximum capacity for the rest of the turn, but must be clamped to the
	// maximum here before they gain more. This is so that, for example, a ship
	// with no batteries but a good generator can still move.
	energy = min(energy, attributes.Get("energy capacity"));
	fuel = min(fuel, attributes.Get("fuel capacity"));

	heat -= heat * HeatDissipation();
	if(heat > MaximumHeat())
		isOverheated = true;
	else if(heat < .9 * MaximumHeat())
		isOverheated = false;

	double maxShields = attributes.Get("shields");
	shields = min(shields, maxShields);
	double maxHull = attributes.Get("hull");
	hull = min(hull, maxHull);

	isDisabled = isOverheated || hull < MinimumHull() || (!crew && RequiredCrew());

	// Whenever not actively scanning, the amount of scan information the ship
	// has "decays" over time. For a scanner with a speed of 1, one second of
	// uninterrupted scanning is required to successfully scan its target.
	// Only apply the decay if not already done scanning the target.
	if(cargoScan < SCAN_TIME)
		cargoScan = max(0., cargoScan - 1.);
	if(outfitScan < SCAN_TIME)
		outfitScan = max(0., outfitScan - 1.);

	// Update ship supply levels.
	if(isDisabled)
		PauseAnimation();
	else
	{
		// Ramscoops work much better when close to the system center. Even if a
		// ship has no ramscoop, it can harvest a tiny bit of fuel by flying
		// close to the star. Carried fighters can't collect fuel or energy this way.
		if(currentSystem)
		{
			double scale = .2 + 1.8 / (.001 * position.Length() + 1);
			fuel += currentSystem->SolarWind() * .03 * scale * (sqrt(attributes.Get("ramscoop")) + .05 * scale);

			double solarScaling = currentSystem->SolarPower() * scale;
			energy += solarScaling * attributes.Get("solar collection");
			heat += solarScaling * attributes.Get("solar heat");
		}

		double coolingEfficiency = CoolingEfficiency();
		energy += attributes.Get("energy generation") - attributes.Get("energy consumption");
		fuel += attributes.Get("fuel generation");
		heat += attributes.Get("heat generation");
		heat -= coolingEfficiency * attributes.Get("cooling");

		// Convert fuel into energy and heat only when the required amount of fuel is available.
		if(attributes.Get("fuel consumption") <= fuel)
		{
			fuel -= attributes.Get("fuel consumption");
			energy += attributes.Get("fuel energy");
			heat += attributes.Get("fuel heat");
		}

		// Apply active cooling. The fraction of full cooling to apply equals
		// your ship's current fraction of its maximum temperature.
		double activeCooling = coolingEfficiency * attributes.Get("active cooling");
		if(activeCooling > 0. && heat > 0. && energy >= 0.)
		{
			// Although it's a misuse of this feature, handle the case where
			// "active cooling" does not require any energy.
			double coolingEnergy = attributes.Get("cooling energy");
			if(coolingEnergy)
			{
				double spentEnergy = min(energy, coolingEnergy * min(1., Heat()));
				heat -= activeCooling * spentEnergy / coolingEnergy;
				energy -= spentEnergy;
			}
			else
				heat -= activeCooling;
		}
	}

	// Don't allow any levels to drop below zero.
	energy = max(0., energy);
	fuel = max(0., fuel);
	heat = max(0., heat);
}



// Launch any ships that are ready to launch.
void Ship::Launch(list<shared_ptr<Ship>> &ships, vector<Visual> &visuals)
{
	// Allow carried ships to launch from a disabled ship, but not from a ship that
	// is landing, jumping, or cloaked. If already destroyed (e.g. self-destructing),
	// eject any ships still docked, possibly destroying them in the process.
	bool ejecting = IsDestroyed();
	if(!ejecting && (!commands.Has(Command::DEPLOY) || zoom != 1.f || hyperspaceCount || cloak))
		return;

	for(Bay &bay : bays)
		if(bay.ship && ((bay.ship->Commands().Has(Command::DEPLOY) && !Random::Int(40 + 20 * !bay.ship->attributes.Get("automaton")))
				|| (ejecting && !Random::Int(6))))
		{
			// Resupply any ships launching of their own accord.
			if(!ejecting)
			{
				// TODO: Restock fighter weaponry that needs ammo.

				// This ship will refuel naturally based on the carrier's fuel
				// collection, but the carrier may have some reserves to spare.
				double maxFuel = bay.ship->attributes.Get("fuel capacity");
				if(maxFuel)
				{
					double spareFuel = fuel - JumpFuel();
					if(spareFuel > 0.)
						TransferFuel(min(maxFuel - bay.ship->fuel, spareFuel), bay.ship.get());
					// If still low or out-of-fuel, re-stock the carrier and don't launch.
					if(bay.ship->fuel < .25 * maxFuel)
					{
						TransferFuel(bay.ship->fuel, this);
						continue;
					}
				}
			}
			// Those being ejected may be destroyed if they are already injured.
			else if(bay.ship->Health() < Random::Real())
				bay.ship->SelfDestruct();

			ships.push_back(bay.ship);
			double maxV = bay.ship->MaxVelocity() * (1 + bay.ship->IsDestroyed());
			Point exitPoint = position + angle.Rotate(bay.point);
			// When ejected, ships depart haphazardly.
			Angle launchAngle = ejecting ? Angle(exitPoint - position) : angle + bay.facing;
			Point v = velocity + (.3 * maxV) * launchAngle.Unit() + (.2 * maxV) * Angle::Random().Unit();
			bay.ship->Place(exitPoint, v, launchAngle, false);
			bay.ship->SetSystem(currentSystem);
			bay.ship->SetParent(shared_from_this());
			bay.ship->UnmarkForRemoval();
			// Update the cached sum of carried ship masses.
			carriedMass -= bay.ship->Mass();
			// Create the desired launch effects.
			for(const Effect *effect : bay.launchEffects)
				visuals.emplace_back(*effect, exitPoint, velocity, launchAngle);

			bay.ship.reset();
		}
}



// Check if this ship is boarding another ship.
shared_ptr<Ship> Ship::Board(bool autoPlunder)
{
	if(!hasBoarded)
		return shared_ptr<Ship>();
	hasBoarded = false;

	shared_ptr<Ship> victim = GetTargetShip();
	if(CannotAct() || !victim || victim->IsDestroyed() || victim->GetSystem() != GetSystem())
		return shared_ptr<Ship>();

	// For a fighter or drone, "board" means "return to ship."
	if(CanBeCarried())
	{
		SetTargetShip(shared_ptr<Ship>());
		if(!victim->IsDisabled() && victim->GetGovernment() == government)
			victim->Carry(shared_from_this());
		return shared_ptr<Ship>();
	}

	// Board a friendly ship, to repair or refuel it.
	if(!government->IsEnemy(victim->GetGovernment()))
	{
		SetShipToAssist(shared_ptr<Ship>());
		SetTargetShip(shared_ptr<Ship>());
		bool helped = victim->isDisabled;
		victim->hull = min(max(victim->hull, victim->MinimumHull() * 1.5), victim->attributes.Get("hull"));
		victim->isDisabled = false;
		// Transfer some fuel if needed.
		if(!victim->JumpsRemaining() && CanRefuel(*victim))
		{
			helped = true;
			TransferFuel(victim->JumpFuelMissing(), victim.get());
		}
		if(helped)
		{
			pilotError = 120;
			victim->pilotError = 120;
		}
		return victim;
	}
	if(!victim->IsDisabled())
		return shared_ptr<Ship>();

	// If the boarding ship is the player, they will choose what to plunder.
	// Always take fuel if you can.
	victim->TransferFuel(victim->fuel, this);
	if(autoPlunder)
	{
		// Take any commodities that fit.
		victim->cargo.TransferAll(cargo, false);

		// Pause for two seconds before moving on.
		pilotError = 120;
	}

	// Stop targeting this ship (so you will not board it again right away).
	if(!autoPlunder || personality.Disables())
		SetTargetShip(shared_ptr<Ship>());
	return victim;
}



// Scan the target, if able and commanded to. Return a ShipEvent bitmask
// giving the types of scan that succeeded.
int Ship::Scan()
{
	if(!commands.Has(Command::SCAN) || CannotAct())
		return 0;

	shared_ptr<const Ship> target = GetTargetShip();
	if(!(target && target->IsTargetable()))
		return 0;

	// The range of a scanner is proportional to the square root of its power.
<<<<<<< HEAD
	// Because we fetch the square-distance, a square root here is unnecessary.
	double cargoDistance = attributes.Get("cargo scan power");
	double outfitDistance = attributes.Get("outfit scan power");
	
	// Bail out if this ship has no scanners.
	if(!cargoDistance && !outfitDistance)
		return 0;
	
	// Scanning speed will be reduced by the square-distance to the target, which is
	// close to above scanner range.
	double cargoSpeed = attributes.Get("cargo scan speed");
=======
	double cargoDistance = 100. * sqrt(attributes.Get("cargo scan power"));
	double outfitDistance = 100. * sqrt(attributes.Get("outfit scan power"));

	// Bail out if this ship has no scanners.
	if(!cargoDistance && !outfitDistance)
		return 0;

	// Scanning speed also uses a square root, so you need four scanners to get
	// twice the speed out of them.
	double cargoSpeed = sqrt(attributes.Get("cargo scan speed"));
>>>>>>> 759b3d02
	if(!cargoSpeed)
		cargoSpeed = 1.;
	
	double outfitSpeed = attributes.Get("outfit scan speed");
	if(!outfitSpeed)
		outfitSpeed = 1.;

	// Check how close this ship is to the target it is trying to scan.
<<<<<<< HEAD
	// To normalize 1 "scan power" to reach 100 pixels, divide this square distance by 100^2, or 10000.
	// Because we use distance squared, to reach 200 pixels you need 4 "scan power".
	double distance = (target->position - position).LengthSquared() * .0001;
	double blur = 5. / (5. + (Velocity() - target->Velocity()).LengthSquared());
	
	// Check the target's outfit and cargo space, a larger ship takes longer to scan.
	// Normalized around 200 tons of cargo/outfit space.
	double outfits = target->baseAttributes.Get("outfit space") * .005;
	double cargo = target->attributes.Get("cargo space") * .005;
	
=======
	double distance = (target->position - position).Length();

>>>>>>> 759b3d02
	// Check if either scanner has finished scanning.
	bool startedScanning = false;
	bool activeScanning = false;
	int result = 0;
	auto doScan = [&](double &elapsed, const double speed, const double scannerRange, double depth, const int event) -> void
	{
		if(elapsed < SCAN_TIME && distance < scannerRange)
		{
			startedScanning |= !elapsed;
			activeScanning = true;
			// (a/b) * (c/d) * (e/f) is more expensive than the equivalent (a*c*e) / (b*d*f)
			elapsed += (scannerRange - distance) * speed * blur
				/ ((sqrt(speed) + distance) * scannerRange * depth);
			// To make up for the scan decay above:
			elapsed ++;
			if(elapsed >= SCAN_TIME)
				result |= event;
		}
	};
<<<<<<< HEAD
	doScan(cargoScan, cargoSpeed, cargoDistance, cargo, ShipEvent::SCAN_CARGO);
	doScan(outfitScan, outfitSpeed, outfitDistance, outfits, ShipEvent::SCAN_OUTFITS);
	
=======
	doScan(cargoScan, cargoSpeed, cargoDistance, ShipEvent::SCAN_CARGO);
	doScan(outfitScan, outfitSpeed, outfitDistance, ShipEvent::SCAN_OUTFITS);

>>>>>>> 759b3d02
	// Play the scanning sound if the actor or the target is the player's ship.
	if(isYours || (target->isYours && activeScanning))
		Audio::Play(Audio::Get("scan"), Position());

	if(startedScanning && isYours)
	{
		if(!target->Name().empty())
			Messages::Add("Attempting to scan the " + target->Noun() + " \"" + target->Name() + "\"."
				, Messages::Importance::Low);
		else
			Messages::Add("Attempting to scan the selected " + target->Noun() + "."
				, Messages::Importance::Low);
	}
	else if(startedScanning && target->isYours)
		Messages::Add("The " + government->GetName() + " " + Noun() + " \""
			+ Name() + "\" is attempting to scan you.", Messages::Importance::Low);

	if(target->isYours && !isYours)
	{
		if(result & ShipEvent::SCAN_CARGO)
			Messages::Add("The " + government->GetName() + " " + Noun() + " \""
					+ Name() + "\" completed its scan of your cargo.", Messages::Importance::High);
		if(result & ShipEvent::SCAN_OUTFITS)
			Messages::Add("The " + government->GetName() + " " + Noun() + " \""
					+ Name() + "\" completed its scan of your outfits.", Messages::Importance::High);
	}

	// Some governments are provoked when a scan is started on one of their ships.
	const Government *gov = target->GetGovernment();
	if(gov && gov->IsProvokedOnScan() && !gov->IsEnemy(government)
			&& (target->Shields() < .9 || target->Hull() < .9 || !target->GetPersonality().IsForbearing())
			&& !target->GetPersonality().IsPacifist())
		result |= ShipEvent::PROVOKE;

	return result;
}



// Find out what fraction of the scan is complete.
double Ship::CargoScanFraction() const
{
	return cargoScan / SCAN_TIME;
}



double Ship::OutfitScanFraction() const
{
	return outfitScan / SCAN_TIME;
}



// Fire any weapons that are ready to fire. If an anti-missile is ready,
// instead of firing here this function returns true and it can be fired if
// collision detection finds a missile in range.
bool Ship::Fire(vector<Projectile> &projectiles, vector<Visual> &visuals)
{
	isInSystem = true;
	forget = 0;

	// A ship that is about to die creates a special single-turn "projectile"
	// representing its death explosion.
	if(IsDestroyed() && explosionCount == explosionTotal && explosionWeapon)
		projectiles.emplace_back(position, explosionWeapon);

	if(CannotAct())
		return false;

	antiMissileRange = 0.;

	const vector<Hardpoint> &hardpoints = armament.Get();
	for(unsigned i = 0; i < hardpoints.size(); ++i)
	{
		const Weapon *weapon = hardpoints[i].GetOutfit();
		if(weapon && CanFire(weapon))
		{
			if(weapon->AntiMissile())
				antiMissileRange = max(antiMissileRange, weapon->Velocity() + weaponRadius);
			else if(commands.HasFire(i))
				armament.Fire(i, *this, projectiles, visuals);
		}
	}

	armament.Step(*this);

	return antiMissileRange;
}



// Fire an anti-missile.
bool Ship::FireAntiMissile(const Projectile &projectile, vector<Visual> &visuals)
{
	if(projectile.Position().Distance(position) > antiMissileRange)
		return false;
	if(CannotAct())
		return false;

	const vector<Hardpoint> &hardpoints = armament.Get();
	for(unsigned i = 0; i < hardpoints.size(); ++i)
	{
		const Weapon *weapon = hardpoints[i].GetOutfit();
		if(weapon && CanFire(weapon))
			if(armament.FireAntiMissile(i, *this, projectile, visuals))
				return true;
	}

	return false;
}



const System *Ship::GetSystem() const
{
	return currentSystem;
}



// If the ship is landed, get the planet it has landed on.
const Planet *Ship::GetPlanet() const
{
	return zoom ? nullptr : landingPlanet;
}



bool Ship::IsCapturable() const
{
	return isCapturable;
}



bool Ship::IsTargetable() const
{
	return (zoom == 1.f && !explosionRate && !forget && !isInvisible && cloak < 1. && hull >= 0. && hyperspaceCount < 70);
}



bool Ship::IsOverheated() const
{
	return isOverheated;
}



bool Ship::IsDisabled() const
{
	if(!isDisabled)
		return false;

	double minimumHull = MinimumHull();
	bool needsCrew = RequiredCrew() != 0;
	return (hull < minimumHull || (!crew && needsCrew));
}



bool Ship::IsBoarding() const
{
	return isBoarding;
}



bool Ship::IsLanding() const
{
	return landingPlanet;
}



// Check if this ship is currently able to begin landing on its target.
bool Ship::CanLand() const
{
	if(!GetTargetStellar() || !GetTargetStellar()->GetPlanet() || isDisabled || IsDestroyed())
		return false;

	if(!GetTargetStellar()->GetPlanet()->CanLand(*this))
		return false;

	Point distance = GetTargetStellar()->Position() - position;
	double speed = velocity.Length();

	return (speed < 1. && distance.Length() < GetTargetStellar()->Radius());
}



bool Ship::CannotAct() const
{
	return (zoom != 1.f || isDisabled || hyperspaceCount || pilotError || cloak);
}



double Ship::Cloaking() const
{
	return isInvisible ? 1. : cloak;
}



bool Ship::IsEnteringHyperspace() const
{
	return hyperspaceSystem;
}



bool Ship::IsHyperspacing() const
{
	return hyperspaceCount != 0;
}



// Check if this ship is hyperspacing, specifically via a jump drive.
bool Ship::IsUsingJumpDrive() const
{
	return (hyperspaceSystem || hyperspaceCount) && isUsingJumpDrive;
}



// Check if this ship is currently able to enter hyperspace to it target.
bool Ship::IsReadyToJump(bool waitingIsReady) const
{
	// Ships can't jump while waiting for someone else, carried, or if already jumping.
	if(IsDisabled() || (!waitingIsReady && commands.Has(Command::WAIT))
			|| hyperspaceCount || !targetSystem || !currentSystem)
		return false;

	// Check if the target system is valid and there is enough fuel to jump.
	double fuelCost = JumpFuel(targetSystem);
	if(!fuelCost || fuel < fuelCost)
		return false;

	Point direction = targetSystem->Position() - currentSystem->Position();
	bool isJump = !attributes.Get("hyperdrive") || !currentSystem->Links().count(targetSystem);
	double scramThreshold = attributes.Get("scram drive");

	// The ship can only enter hyperspace if it is traveling slowly enough
	// and pointed in the right direction.
	if(!isJump && scramThreshold)
	{
		double deviation = fabs(direction.Unit().Cross(velocity));
		if(deviation > scramThreshold)
			return false;
	}
	else if(velocity.Length() > attributes.Get("jump speed"))
		return false;

	if(!isJump)
	{
		// Figure out if we're within one turn step of facing this system.
		bool left = direction.Cross(angle.Unit()) < 0.;
		Angle turned = angle + TurnRate() * (left - !left);
		bool stillLeft = direction.Cross(turned.Unit()) < 0.;

		if(left == stillLeft)
			return false;
	}

	return true;
}



// Get this ship's custom swizzle.
int Ship::CustomSwizzle() const
{
	return customSwizzle;
}


// Check if the ship is thrusting. If so, the engine sound should be played.
bool Ship::IsThrusting() const
{
	return isThrusting;
}



bool Ship::IsReversing() const
{
	return isReversing;
}



bool Ship::IsSteering() const
{
	return isSteering;
}



double Ship::SteeringDirection() const
{
	return steeringDirection;
}



// Get the points from which engine flares should be drawn.
const vector<Ship::EnginePoint> &Ship::EnginePoints() const
{
	return enginePoints;
}



const vector<Ship::EnginePoint> &Ship::ReverseEnginePoints() const
{
	return reverseEnginePoints;
}



const vector<Ship::EnginePoint> &Ship::SteeringEnginePoints() const
{
	return steeringEnginePoints;
}



// Reduce a ship's hull to low enough to disable it. This is so a ship can be
// created as a derelict.
void Ship::Disable()
{
	shields = 0.;
	hull = min(hull, .5 * MinimumHull());
	isDisabled = true;
}



// Mark a ship as destroyed.
void Ship::Destroy()
{
	hull = -1.;
}



// Trigger the death of this ship.
void Ship::SelfDestruct()
{
	Destroy();
	explosionRate = 1024;
}



void Ship::Restore()
{
	hull = 0.;
	explosionCount = 0;
	explosionRate = 0;
	UnmarkForRemoval();
	Recharge(true);
}



// Check if this ship has been destroyed.
bool Ship::IsDestroyed() const
{
	return (hull < 0.);
}



// Recharge and repair this ship (e.g. because it has landed).
void Ship::Recharge(bool atSpaceport)
{
	if(IsDestroyed())
		return;

	if(atSpaceport)
		crew = min<int>(max(crew, RequiredCrew()), attributes.Get("bunks"));
	pilotError = 0;
	pilotOkay = 0;

	if(atSpaceport || attributes.Get("shield generation"))
		shields = attributes.Get("shields");
	if(atSpaceport || attributes.Get("hull repair rate"))
		hull = attributes.Get("hull");
	if(atSpaceport || attributes.Get("energy generation"))
		energy = attributes.Get("energy capacity");
	if(atSpaceport || attributes.Get("fuel generation"))
		fuel = attributes.Get("fuel capacity");

	heat = IdleHeat();
	ionization = 0.;
	disruption = 0.;
	slowness = 0.;
	discharge = 0.;
	corrosion = 0.;
	leakage = 0.;
	burning = 0.;
	shieldDelay = 0;
	hullDelay = 0;
}



bool Ship::CanRefuel(const Ship &other) const
{
	return (fuel - JumpFuel(targetSystem) >= other.JumpFuelMissing());
}



double Ship::TransferFuel(double amount, Ship *to)
{
	amount = max(fuel - attributes.Get("fuel capacity"), amount);
	if(to)
	{
		amount = min(to->attributes.Get("fuel capacity") - to->fuel, amount);
		to->fuel += amount;
	}
	fuel -= amount;
	return amount;
}



// Convert this ship from one government to another, as a result of boarding
// actions (if the player is capturing) or player death (poor decision-making).
void Ship::WasCaptured(const shared_ptr<Ship> &capturer)
{
	// Repair up to the point where this ship is just barely not disabled.
	hull = min(max(hull, MinimumHull() * 1.5), attributes.Get("hull"));
	isDisabled = false;

	// Set the new government.
	government = capturer->GetGovernment();

	// Transfer some crew over. Only transfer the bare minimum unless even that
	// is not possible, in which case, share evenly.
	int totalRequired = capturer->RequiredCrew() + RequiredCrew();
	int transfer = RequiredCrew() - crew;
	if(transfer > 0)
	{
		if(totalRequired > capturer->Crew() + crew)
			transfer = max(crew ? 0 : 1, (capturer->Crew() * transfer) / totalRequired);
		capturer->AddCrew(-transfer);
		AddCrew(transfer);
	}

	commands.Clear();
	// Set the capturer as this ship's parent.
	SetParent(capturer);
	// Clear this ship's previous targets.
	SetTargetShip(shared_ptr<Ship>());
	SetTargetStellar(nullptr);
	SetTargetSystem(nullptr);
	shipToAssist.reset();
	targetAsteroid.reset();
	targetFlotsam.reset();
	hyperspaceSystem = nullptr;
	landingPlanet = nullptr;

	// This ship behaves like its new parent does.
	isSpecial = capturer->isSpecial;
	isYours = capturer->isYours;
	personality = capturer->personality;

	// Fighters should flee a disabled ship, but if the player manages to capture
	// the ship before they flee, the fighters are captured, too.
	for(const Bay &bay : bays)
		if(bay.ship)
			bay.ship->WasCaptured(capturer);
	// If a flagship is captured, its escorts become independent.
	for(const auto &it : escorts)
	{
		shared_ptr<Ship> escort = it.lock();
		if(escort)
			escort->parent.reset();
	}
	// This ship should not care about its now-unallied escorts.
	escorts.clear();
}



// Get characteristics of this ship, as a fraction between 0 and 1.
double Ship::Shields() const
{
	double maximum = attributes.Get("shields");
	return maximum ? min(1., shields / maximum) : 0.;
}



double Ship::Hull() const
{
	double maximum = attributes.Get("hull");
	return maximum ? min(1., hull / maximum) : 1.;
}



double Ship::Fuel() const
{
	double maximum = attributes.Get("fuel capacity");
	return maximum ? min(1., fuel / maximum) : 0.;
}



double Ship::Energy() const
{
	double maximum = attributes.Get("energy capacity");
	return maximum ? min(1., energy / maximum) : (hull > 0.) ? 1. : 0.;
}



// Allow returning a heat value greater than 1 (i.e. conveying how overheated
// this ship has become).
double Ship::Heat() const
{
	double maximum = MaximumHeat();
	return maximum ? heat / maximum : 1.;
}



// Get the ship's "health," where <=0 is disabled and 1 means full health.
double Ship::Health() const
{
	double minimumHull = MinimumHull();
	double hullDivisor = attributes.Get("hull") - minimumHull;
	double divisor = attributes.Get("shields") + hullDivisor;
	// This should not happen, but just in case.
	if(divisor <= 0. || hullDivisor <= 0.)
		return 0.;

	double spareHull = hull - minimumHull;
	// Consider hull-only and pooled health, compensating for any reductions by disruption damage.
	return min(spareHull / hullDivisor, (spareHull + shields / (1. + disruption * .01)) / divisor);
}



// Get the hull fraction at which this ship is disabled.
double Ship::DisabledHull() const
{
	double hull = attributes.Get("hull");
	double minimumHull = MinimumHull();

	return (hull > 0. ? minimumHull / hull : 0.);
}



int Ship::JumpsRemaining(bool followParent) const
{
	// Make sure this ship has some sort of hyperdrive, and if so return how
	// many jumps it can make.
	double jumpFuel = 0.;
	if(!targetSystem && followParent)
	{
		// If this ship has no destination, the parent's substitutes for it,
		// but only if the location is reachable.
		auto p = GetParent();
		if(p)
			jumpFuel = JumpFuel(p->GetTargetSystem());
	}
	if(!jumpFuel)
		jumpFuel = JumpFuel(targetSystem);
	return jumpFuel ? fuel / jumpFuel : 0.;
}



double Ship::JumpFuel(const System *destination) const
{
	// A currently-carried ship requires no fuel to jump, because it cannot jump.
	if(!currentSystem)
		return 0.;

	// If no destination is given, return the maximum fuel per jump.
	if(!destination)
		return max(JumpDriveFuel(), HyperdriveFuel());

	bool linked = currentSystem->Links().count(destination);
	// Figure out what sort of jump we're making.
	if(attributes.Get("hyperdrive") && linked)
		return HyperdriveFuel();

	if(attributes.Get("jump drive") && currentSystem->JumpNeighbors(JumpRange()).count(destination))
		return JumpDriveFuel((linked || currentSystem->JumpRange()) ? 0. : currentSystem->Position().Distance(destination->Position()));

	// If the given system is not a possible destination, return 0.
	return 0.;
}



double Ship::JumpRange(bool getCached) const
{
	if(getCached)
		return jumpRange;

	// Ships without a jump drive have no jump range.
	if(!attributes.Get("jump drive"))
		return 0.;

	// Find the outfit that provides the farthest jump range.
	double best = 0.;
	// Make it possible for the jump range to be integrated into a ship.
	if(baseAttributes.Get("jump drive"))
	{
		best = baseAttributes.Get("jump range");
		if(!best)
			best = System::DEFAULT_NEIGHBOR_DISTANCE;
	}
	// Search through all the outfits.
	for(const auto &it : outfits)
		if(it.first->Get("jump drive"))
		{
			double range = it.first->Get("jump range");
			if(!range)
				range = System::DEFAULT_NEIGHBOR_DISTANCE;
			if(!best || range > best)
				best = range;
		}
	return best;
}



// Get the cost of making a jump of the given type (if possible).
double Ship::HyperdriveFuel() const
{
	// Don't bother searching through the outfits if there is no hyperdrive.
	if(!attributes.Get("hyperdrive"))
		return JumpDriveFuel();

	if(attributes.Get("scram drive"))
		return BestFuel("hyperdrive", "scram drive", 150.);

	return BestFuel("hyperdrive", "", 100.);
}



double Ship::JumpDriveFuel(double jumpDistance) const
{
	// Don't bother searching through the outfits if there is no jump drive.
	if(!attributes.Get("jump drive"))
		return 0.;

	return BestFuel("jump drive", "", 200., jumpDistance);
}



double Ship::JumpFuelMissing() const
{
	// Used for smart refueling: transfer only as much as really needed
	// includes checking if fuel cap is high enough at all
	double jumpFuel = JumpFuel(targetSystem);
	if(!jumpFuel || fuel > jumpFuel || jumpFuel > attributes.Get("fuel capacity"))
		return 0.;

	return jumpFuel - fuel;
}



// Get the heat level at idle.
double Ship::IdleHeat() const
{
	// This ship's cooling ability:
	double coolingEfficiency = CoolingEfficiency();
	double cooling = coolingEfficiency * attributes.Get("cooling");
	double activeCooling = coolingEfficiency * attributes.Get("active cooling");

	// Idle heat is the heat level where:
	// heat = heat * diss + heatGen - cool - activeCool * heat / (100 * mass)
	// heat = heat * (diss - activeCool / (100 * mass)) + (heatGen - cool)
	// heat * (1 - diss + activeCool / (100 * mass)) = (heatGen - cool)
	double production = max(0., attributes.Get("heat generation") - cooling);
	double dissipation = HeatDissipation() + activeCooling / MaximumHeat();
	if(!dissipation) return production ? numeric_limits<double>::max() : 0;
	return production / dissipation;
}



// Get the heat dissipation, in heat units per heat unit per frame.
double Ship::HeatDissipation() const
{
	return .001 * attributes.Get("heat dissipation");
}



// Get the maximum heat level, in heat units (not temperature).
double Ship::MaximumHeat() const
{
	return MAXIMUM_TEMPERATURE * (cargo.Used() + attributes.Mass());
}



// Calculate the multiplier for cooling efficiency.
double Ship::CoolingEfficiency() const
{
	// This is an S-curve where the efficiency is 100% if you have no outfits
	// that create "cooling inefficiency", and as that value increases the
	// efficiency stays high for a while, then drops off, then approaches 0.
	double x = attributes.Get("cooling inefficiency");
	return 2. + 2. / (1. + exp(x / -2.)) - 4. / (1. + exp(x / -4.));
}



int Ship::Crew() const
{
	return crew;
}



int Ship::RequiredCrew() const
{
	if(attributes.Get("automaton"))
		return 0;

	// Drones do not need crew, but all other ships need at least one.
	return max<int>(1, attributes.Get("required crew"));
}



int Ship::CrewValue() const
{
	return max(Crew(), RequiredCrew()) + attributes.Get("crew equivalent");
}



void Ship::AddCrew(int count)
{
	crew = min<int>(crew + count, attributes.Get("bunks"));
}



// Check if this is a ship that can be used as a flagship.
bool Ship::CanBeFlagship() const
{
	return RequiredCrew() && Crew() && !IsDisabled();
}



double Ship::Mass() const
{
	return carriedMass + cargo.Used() + attributes.Mass();
}



double Ship::TurnRate() const
{
	return attributes.Get("turn") / Mass();
}



double Ship::Acceleration() const
{
	double thrust = attributes.Get("thrust");
	return (thrust ? thrust : attributes.Get("afterburner thrust")) / Mass();
}



double Ship::MaxVelocity() const
{
	// v * drag / mass == thrust / mass
	// v * drag == thrust
	// v = thrust / drag
	double thrust = attributes.Get("thrust");
	return (thrust ? thrust : attributes.Get("afterburner thrust")) / attributes.Get("drag");
}



double Ship::MaxReverseVelocity() const
{
	return attributes.Get("reverse thrust") / attributes.Get("drag");
}



// This ship just got hit by the given weapon. Take damage
// according to the weapon and the characteristics of how
// it hit this ship, and add any visuals created as a result
// of being hit.
int Ship::TakeDamage(vector<Visual> &visuals, const Weapon &weapon, double damageScaling, double distanceTraveled, const Point &damagePosition, const Government *sourceGovernment, bool isBlast)
{
	if(isBlast && weapon.IsDamageScaled())
	{
		// Scale blast damage based on the distance from the blast
		// origin and if the projectile uses a trigger radius. The
		// point of contact must be measured on the sprite outline.
		// scale = (1 + (tr / (2 * br))^2) / (1 + r^4)^2
		double blastRadius = max(1., weapon.BlastRadius());
		double radiusRatio = weapon.TriggerRadius() / blastRadius;
		double k = !radiusRatio ? 1. : (1. + .25 * radiusRatio * radiusRatio);
		// Rather than exactly compute the distance between the explosion and
		// the closest point on the ship, estimate it using the mask's Radius.
		double d = max(0., (damagePosition - position).Length() - GetMask().Radius());
		double rSquared = d * d / (blastRadius * blastRadius);
		damageScaling *= k / ((1. + rSquared * rSquared) * (1. + rSquared * rSquared));
	}
	if(weapon.HasDamageDropoff())
		damageScaling *= weapon.DamageDropoff(distanceTraveled);

	// Instantaneous damage types:
	double shieldDamage = (weapon.ShieldDamage() + weapon.RelativeShieldDamage() * attributes.Get("shields"))
		* damageScaling / (1. + attributes.Get("shield protection"));
	double hullDamage = (weapon.HullDamage() + weapon.RelativeHullDamage() * attributes.Get("hull"))
		* damageScaling / (1. + attributes.Get("hull protection"));
	double energyDamage = (weapon.EnergyDamage() + weapon.RelativeEnergyDamage() * attributes.Get("energy capacity"))
		* damageScaling / (1. + attributes.Get("energy protection"));
	double fuelDamage = (weapon.FuelDamage() + weapon.RelativeFuelDamage() * attributes.Get("fuel capacity"))
		* damageScaling / (1. + attributes.Get("fuel protection"));
	double heatDamage = (weapon.HeatDamage() + weapon.RelativeHeatDamage() * MaximumHeat())
		* damageScaling / (1. + attributes.Get("heat protection"));

	// DoT damage types:
	double ionDamage = weapon.IonDamage() * damageScaling / (1. + attributes.Get("ion protection"));
	double disruptionDamage = weapon.DisruptionDamage() * damageScaling / (1. + attributes.Get("disruption protection"));
	double slowingDamage = weapon.SlowingDamage() * damageScaling / (1. + attributes.Get("slowing protection"));
	double dischargeDamage = weapon.DischargeDamage() * damageScaling / (1. + attributes.Get("discharge protection"));
	double corrosionDamage = weapon.CorrosionDamage() * damageScaling / (1. + attributes.Get("corrosion protection"));
	double leakDamage = weapon.LeakDamage() * damageScaling / (1. + attributes.Get("leak protection"));
	double burnDamage = weapon.BurnDamage() * damageScaling / (1. + attributes.Get("burn protection"));

	double hitForce = weapon.HitForce() * damageScaling / (1. + attributes.Get("force protection"));
	double piercing = max(0., min(1., weapon.Piercing() / (1. + attributes.Get("piercing protection")) - attributes.Get("piercing resistance")));

	bool wasDisabled = IsDisabled();
	bool wasDestroyed = IsDestroyed();

	double shieldFraction = 1. - piercing;
	shieldFraction *= 1. / (1. + disruption * .01);
	if(shields <= 0.)
		shieldFraction = 0.;
	else if(shieldDamage > shields)
		shieldFraction = min(shieldFraction, shields / shieldDamage);

	shields -= shieldDamage * shieldFraction;
	if(shieldDamage && !isDisabled)
	{
		int disabledDelay = attributes.Get("depleted shield delay");
		shieldDelay = max<int>(shieldDelay, (shields <= 0. && disabledDelay) ? disabledDelay : attributes.Get("shield delay"));
	}
	hull -= hullDamage * (1. - shieldFraction);
	if(hullDamage && !isDisabled)
		hullDelay = max(hullDelay, static_cast<int>(attributes.Get("repair delay")));

	// Most special damage types (i.e. not hull or shield damage) only have 50% effectiveness
	// against ships with active shields. Disruption or piercing weapons can increase this
	// effectiveness.
	double shieldDegradation = (1. - .5 * shieldFraction);
	energy -= energyDamage * shieldDegradation;
	fuel -= fuelDamage * shieldDegradation;
	heat += heatDamage * shieldDegradation;
	ionization += ionDamage * shieldDegradation;
	disruption += disruptionDamage * shieldDegradation;
	slowness += slowingDamage * shieldDegradation;
	burning += burnDamage * shieldDegradation;

	// The following special damage types have 0% effectiveness against ships with
	// active shields. Disruption or piercing weapons still increase this effectiveness.
	shieldDegradation = (1. - shieldFraction);
	corrosion += corrosionDamage * shieldDegradation;
	leakage += leakDamage * shieldDegradation;

	// The following special damage types have 100% effectiveness against ships
	// regardless of shield level.
	discharge += dischargeDamage;

	if(hitForce)
	{
		Point d = position - damagePosition;
		double distance = d.Length();
		if(distance)
			ApplyForce((hitForce / distance) * d, weapon.IsGravitational());
	}

	// Prevent various stats from reaching unallowable values.
	hull = min(hull, attributes.Get("hull"));
	shields = min(shields, attributes.Get("shields"));
	// Weapons are allowed to overcharge a ship's energy or fuel, but code in Ship::DoGeneration()
	// will clamp it to a maximum value at the beginning of the next frame.
	energy = max(0., energy);
	fuel = max(0., fuel);
	heat = max(0., heat);

	// Recalculate the disabled ship check.
	isDisabled = true;
	isDisabled = IsDisabled();

	// Report what happened to this ship from this weapon.
	int type = 0;
	if(!wasDisabled && isDisabled)
	{
		type |= ShipEvent::DISABLE;
		hullDelay = max(hullDelay, static_cast<int>(attributes.Get("disabled repair delay")));
	}
	if(!wasDestroyed && IsDestroyed())
		type |= ShipEvent::DESTROY;

	// Inflicted heat damage may also disable a ship, but does not trigger a "DISABLE" event.
	if(heat > MaximumHeat())
	{
		isOverheated = true;
		isDisabled = true;
	}
	else if(heat < .9 * MaximumHeat())
		isOverheated = false;

	// If this ship was hit directly and did not consider itself an enemy of the
	// ship that hit it, it is now "provoked" against that government.
	if(!isBlast && sourceGovernment && !sourceGovernment->IsEnemy(government)
			&& (Shields() < .9 || Hull() < .9 || !personality.IsForbearing())
			&& !personality.IsPacifist() && weapon.DoesDamage())
		type |= ShipEvent::PROVOKE;

	// Create target effect visuals, if there are any.
	for(const auto &effect : weapon.TargetEffects())
		CreateSparks(visuals, effect.first, effect.second * damageScaling);

	return type;
}



// Apply a force to this ship, accelerating it. This might be from a weapon
// impact, or from firing a weapon, for example.
void Ship::ApplyForce(const Point &force, bool gravitational)
{
	if(gravitational)
	{
		// Treat all ships as if they have a mass of 400. This prevents
		// gravitational hit force values from needing to be extremely
		// small in order to have a reasonable effect.
		acceleration += force / 400.;
		return;
	}

	double currentMass = Mass();
	if(!currentMass)
		return;

	// Reduce acceleration of small ships and increase acceleration of large
	// ones by having 30% of the force be based on a fixed mass of 400, i.e. the
	// mass of a typical light warship:
	acceleration += force * (.3 / 400. + .7 / currentMass);
}



bool Ship::HasBays() const
{
	return !bays.empty();
}



// Check how many bays are not occupied at present. This does not check whether
// one of your escorts plans to use that bay.
int Ship::BaysFree(const string &category) const
{
	int count = 0;
	for(const Bay &bay : bays)
		count += (bay.category == category) && !bay.ship;
	return count;
}



// Check how many bays this ship has of a given category.
int Ship::BaysTotal(const string &category) const
{
	int count = 0;
	for(const Bay &bay : bays)
		count += (bay.category == category);
	return count;
}



// Check if this ship has a bay free for the given ship, and the bay is
// not reserved for one of its existing escorts.
bool Ship::CanCarry(const Ship &ship) const
{
	if(!ship.CanBeCarried())
		return false;
	// Check only for the category that we are interested in.
	const string &category = ship.attributes.Category();

	int free = BaysTotal(category);
	if(!free)
		return false;

	for(const auto &it : escorts)
	{
		auto escort = it.lock();
		if(escort && escort.get() != &ship && escort->attributes.Category() == category
			&& !escort->IsDestroyed())
			--free;
	}
	return (free > 0);
}



void Ship::AllowCarried(bool allowCarried)
{
	const auto &bayCategories = GameData::Category(CategoryType::BAY);
	canBeCarried = allowCarried && find(bayCategories.begin(), bayCategories.end(), attributes.Category()) != bayCategories.end();
}



bool Ship::CanBeCarried() const
{
	return canBeCarried;
}



bool Ship::Carry(const shared_ptr<Ship> &ship)
{
	if(!ship || !ship->CanBeCarried())
		return false;

	// Check only for the category that we are interested in.
	const string &category = ship->attributes.Category();

	for(Bay &bay : bays)
		if((bay.category == category) && !bay.ship)
		{
			bay.ship = ship;
			ship->SetSystem(nullptr);
			ship->SetPlanet(nullptr);
			ship->SetTargetSystem(nullptr);
			ship->SetTargetStellar(nullptr);
			ship->SetParent(shared_from_this());
			ship->isThrusting = false;
			ship->isReversing = false;
			ship->isSteering = false;
			ship->commands.Clear();
			// If this fighter collected anything in space, try to store it
			// (unless this is a player-owned ship).
			if(!isYours && cargo.Free() && !ship->Cargo().IsEmpty())
				ship->Cargo().TransferAll(cargo);
			// Return unused fuel to the carrier, for any launching fighter that needs it.
			ship->TransferFuel(ship->fuel, this);

			// Update the cached mass of the mothership.
			carriedMass += ship->Mass();
			return true;
		}
	return false;
}



void Ship::UnloadBays()
{
	for(Bay &bay : bays)
		if(bay.ship)
		{
			carriedMass -= bay.ship->Mass();
			bay.ship->SetSystem(currentSystem);
			bay.ship->SetPlanet(landingPlanet);
			bay.ship.reset();
		}
}



const vector<Ship::Bay> &Ship::Bays() const
{
	return bays;
}



// Adjust the positions and velocities of any visible carried fighters or
// drones. If any are visible, return true.
bool Ship::PositionFighters() const
{
	bool hasVisible = false;
	for(const Bay &bay : bays)
		if(bay.ship && bay.side)
		{
			hasVisible = true;
			bay.ship->position = angle.Rotate(bay.point) * Zoom() + position;
			bay.ship->velocity = velocity;
			bay.ship->angle = angle + bay.facing;
			bay.ship->zoom = zoom;
		}
	return hasVisible;
}



CargoHold &Ship::Cargo()
{
	return cargo;
}



const CargoHold &Ship::Cargo() const
{
	return cargo;
}



// Display box effects from jettisoning this much cargo.
void Ship::Jettison(const string &commodity, int tons, bool wasAppeasing)
{
	cargo.Remove(commodity, tons);

	// Jettisoned cargo must carry some of the ship's heat with it. Otherwise
	// jettisoning cargo would increase the ship's temperature.
	heat -= tons * MAXIMUM_TEMPERATURE * Heat();

	const Government *notForGov = wasAppeasing ? GetGovernment() : nullptr;

	for( ; tons > 0; tons -= Flotsam::TONS_PER_BOX)
		jettisoned.emplace_back(new Flotsam(commodity, (Flotsam::TONS_PER_BOX < tons) ? Flotsam::TONS_PER_BOX : tons, notForGov));
}



void Ship::Jettison(const Outfit *outfit, int count, bool wasAppeasing)
{
	if(count < 0)
		return;

	cargo.Remove(outfit, count);

	// Jettisoned cargo must carry some of the ship's heat with it. Otherwise
	// jettisoning cargo would increase the ship's temperature.
	double mass = outfit->Mass();
	heat -= count * mass * MAXIMUM_TEMPERATURE * Heat();

	const Government *notForGov = wasAppeasing ? GetGovernment() : nullptr;

	const int perBox = (mass <= 0.) ? count : (mass > Flotsam::TONS_PER_BOX) ? 1 : static_cast<int>(Flotsam::TONS_PER_BOX / mass);
	while(count > 0)
	{
		jettisoned.emplace_back(new Flotsam(outfit, (perBox < count) ? perBox : count, notForGov));
		count -= perBox;
	}
}



const Outfit &Ship::Attributes() const
{
	return attributes;
}



const Outfit &Ship::BaseAttributes() const
{
	return baseAttributes;
}



// Get outfit information.
const map<const Outfit *, int> &Ship::Outfits() const
{
	return outfits;
}



int Ship::OutfitCount(const Outfit *outfit) const
{
	auto it = outfits.find(outfit);
	return (it == outfits.end()) ? 0 : it->second;
}



// Add or remove outfits. (To remove, pass a negative number.)
void Ship::AddOutfit(const Outfit *outfit, int count)
{
	if(outfit && count)
	{
		auto it = outfits.find(outfit);
		if(it == outfits.end())
			outfits[outfit] = count;
		else
		{
			it->second += count;
			if(!it->second)
				outfits.erase(it);
		}
		attributes.Add(*outfit, count);
		if(outfit->IsWeapon())
			armament.Add(outfit, count);

		if(outfit->Get("cargo space"))
			cargo.SetSize(attributes.Get("cargo space"));
		if(outfit->Get("hull"))
			hull += outfit->Get("hull") * count;
		// If the added or removed outfit is a jump drive, recalculate
		// and cache this ship's jump range.
		if(outfit->Get("jump drive"))
			jumpRange = JumpRange(false);
	}
}



// Get the list of weapons.
Armament &Ship::GetArmament()
{
	return armament;
}



const vector<Hardpoint> &Ship::Weapons() const
{
	return armament.Get();
}



// Check if we are able to fire the given weapon (i.e. there is enough
// energy, ammo, and fuel to fire it).
bool Ship::CanFire(const Weapon *weapon) const
{
	if(!weapon || !weapon->IsWeapon())
		return false;

	if(weapon->Ammo())
	{
		auto it = outfits.find(weapon->Ammo());
		if(it == outfits.end() || it->second < weapon->AmmoUsage())
			return false;
	}

	if(energy < weapon->FiringEnergy() + weapon->RelativeFiringEnergy() * attributes.Get("energy capacity"))
		return false;
	if(fuel < weapon->FiringFuel() + weapon->RelativeFiringFuel() * attributes.Get("fuel capacity"))
		return false;
	// We do check hull, but we don't check shields. Ships can survive with all shields depleted.
	// Ships should not disable themselves, so we check if we stay above minimumHull.
	if(hull - MinimumHull() < weapon->FiringHull() + weapon->RelativeFiringHull() * attributes.Get("hull"))
		return false;

	// If a weapon requires heat to fire, (rather than generating heat), we must
	// have enough heat to spare.
	if(heat < -(weapon->FiringHeat() + (!weapon->RelativeFiringHeat()
			? 0. : weapon->RelativeFiringHeat() * MaximumHeat())))
		return false;
	// Repeat this for various effects which shouldn't drop below 0.
	if(ionization < -weapon->FiringIon())
		return false;
	if(disruption < -weapon->FiringDisruption())
		return false;
	if(slowness < -weapon->FiringSlowing())
		return false;

	return true;
}



// Fire the given weapon (i.e. deduct whatever energy, ammo, hull, shields
// or fuel it uses and add whatever heat it generates. Assume that CanFire()
// is true.
void Ship::ExpendAmmo(const Weapon &weapon)
{
	// Compute this ship's initial capacities, in case the consumption of the ammunition outfit(s)
	// modifies them, so that relative costs are calculated based on the pre-firing state of the ship.
	const double relativeEnergyChange = weapon.RelativeFiringEnergy() * attributes.Get("energy capacity");
	const double relativeFuelChange = weapon.RelativeFiringFuel() * attributes.Get("fuel capacity");
	const double relativeHeatChange = !weapon.RelativeFiringHeat() ? 0. : weapon.RelativeFiringHeat() * MaximumHeat();
	const double relativeHullChange = weapon.RelativeFiringHull() * attributes.Get("hull");
	const double relativeShieldChange = weapon.RelativeFiringShields() * attributes.Get("shields");

	if(const Outfit *ammo = weapon.Ammo())
	{
		// Some amount of the ammunition mass to be removed from the ship carries thermal energy.
		// A realistic fraction applicable to all cases cannot be computed, so assume 50%.
		heat -= weapon.AmmoUsage() * .5 * ammo->Mass() * MAXIMUM_TEMPERATURE * Heat();
		AddOutfit(ammo, -weapon.AmmoUsage());
	}

	energy -= weapon.FiringEnergy() + relativeEnergyChange;
	fuel -= weapon.FiringFuel() + relativeFuelChange;
	heat += weapon.FiringHeat() + relativeHeatChange;
	shields -= weapon.FiringShields() + relativeShieldChange;

	// Since weapons fire from within the shields, hull and "status" damages are dealt in full.
	hull -= weapon.FiringHull() + relativeHullChange;
	ionization += weapon.FiringIon();
	disruption += weapon.FiringDisruption();
	slowness += weapon.FiringSlowing();
	discharge += weapon.FiringDischarge();
	corrosion += weapon.FiringCorrosion();
	leakage += weapon.FiringLeak();
	burning += weapon.FiringBurn();
}



// Each ship can have a target system (to travel to), a target planet (to
// land on) and a target ship (to move to, and attack if hostile).
shared_ptr<Ship> Ship::GetTargetShip() const
{
	return targetShip.lock();
}



shared_ptr<Ship> Ship::GetShipToAssist() const
{
	return shipToAssist.lock();
}



const StellarObject *Ship::GetTargetStellar() const
{
	return targetPlanet;
}



const System *Ship::GetTargetSystem() const
{
	return (targetSystem == currentSystem) ? nullptr : targetSystem;
}



// Mining target.
shared_ptr<Minable> Ship::GetTargetAsteroid() const
{
	return targetAsteroid.lock();
}



shared_ptr<Flotsam> Ship::GetTargetFlotsam() const
{
	return targetFlotsam.lock();
}



// Set this ship's targets.
void Ship::SetTargetShip(const shared_ptr<Ship> &ship)
{
	if(ship != GetTargetShip())
	{
		targetShip = ship;
		// When you change targets, clear your scanning records.
		cargoScan = 0.;
		outfitScan = 0.;
	}
	targetAsteroid.reset();
}



void Ship::SetShipToAssist(const shared_ptr<Ship> &ship)
{
	shipToAssist = ship;
}



void Ship::SetTargetStellar(const StellarObject *object)
{
	targetPlanet = object;
}



void Ship::SetTargetSystem(const System *system)
{
	targetSystem = system;
}



// Mining target.
void Ship::SetTargetAsteroid(const shared_ptr<Minable> &asteroid)
{
	targetAsteroid = asteroid;
	targetShip.reset();
}



void Ship::SetTargetFlotsam(const shared_ptr<Flotsam> &flotsam)
{
	targetFlotsam = flotsam;
}



void Ship::SetParent(const shared_ptr<Ship> &ship)
{
	shared_ptr<Ship> oldParent = parent.lock();
	if(oldParent)
		oldParent->RemoveEscort(*this);

	parent = ship;
	if(ship)
		ship->AddEscort(*this);
}



shared_ptr<Ship> Ship::GetParent() const
{
	return parent.lock();
}



const vector<weak_ptr<Ship>> &Ship::GetEscorts() const
{
	return escorts;
}



// Add escorts to this ship. Escorts look to the parent ship for movement
// cues and try to stay with it when it lands or goes into hyperspace.
void Ship::AddEscort(Ship &ship)
{
	escorts.push_back(ship.shared_from_this());
}



void Ship::RemoveEscort(const Ship &ship)
{
	auto it = escorts.begin();
	for( ; it != escorts.end(); ++it)
		if(it->lock().get() == &ship)
		{
			escorts.erase(it);
			return;
		}
}



double Ship::MinimumHull() const
{
	if(neverDisabled)
		return 0.;

	double maximumHull = attributes.Get("hull");
	double absoluteThreshold = attributes.Get("absolute threshold");
	if(absoluteThreshold > 0.)
		return absoluteThreshold;

	double thresholdPercent = attributes.Get("threshold percentage");
	double transition = 1 / (1 + 0.0005 * maximumHull);
	double minimumHull = maximumHull * (thresholdPercent > 0. ? min(thresholdPercent, 1.) : 0.1 * (1. - transition) + 0.5 * transition);

	return max(0., floor(minimumHull + attributes.Get("hull threshold")));
}



// Find out how much fuel is consumed by the hyperdrive of the given type.
double Ship::BestFuel(const string &type, const string &subtype, double defaultFuel, double jumpDistance) const
{
	// Find the outfit that provides the least costly hyperjump.
	double best = 0.;
	// Make it possible for a hyperdrive to be integrated into a ship.
	if(baseAttributes.Get(type) && (subtype.empty() || baseAttributes.Get(subtype)))
	{
		// If a distance was given, then we know that we are making a jump.
		// Only use the fuel from a jump drive if it is capable of making
		// the given jump. We can guarantee that at least one jump drive
		// is capable of making the given jump, as the destination must
		// be among the neighbors of the current system.
		double jumpRange = baseAttributes.Get("jump range");
		if(!jumpRange)
			jumpRange = System::DEFAULT_NEIGHBOR_DISTANCE;
		// If no distance was given then we're either using a hyperdrive
		// or refueling this ship, in which case this if statement will
		// always pass.
		if(jumpRange >= jumpDistance)
		{
			best = baseAttributes.Get("jump fuel");
			if(!best)
				best = defaultFuel;
		}
	}
	// Search through all the outfits.
	for(const auto &it : outfits)
		if(it.first->Get(type) && (subtype.empty() || it.first->Get(subtype)))
		{
			double jumpRange = it.first->Get("jump range");
			if(!jumpRange)
				jumpRange = System::DEFAULT_NEIGHBOR_DISTANCE;
			if(jumpRange >= jumpDistance)
			{
				double fuel = it.first->Get("jump fuel");
				if(!fuel)
					fuel = defaultFuel;
				if(!best || fuel < best)
					best = fuel;
			}
		}
	return best;
}



void Ship::CreateExplosion(vector<Visual> &visuals, bool spread)
{
	if(!HasSprite() || !GetMask().IsLoaded() || explosionEffects.empty())
		return;

	// Bail out if this loops enough times, just in case.
	for(int i = 0; i < 10; ++i)
	{
		Point point((Random::Real() - .5) * Width(),
			(Random::Real() - .5) * Height());
		if(GetMask().Contains(point, Angle()))
		{
			// Pick an explosion.
			int type = Random::Int(explosionTotal);
			auto it = explosionEffects.begin();
			for( ; it != explosionEffects.end(); ++it)
			{
				type -= it->second;
				if(type < 0)
					break;
			}
			Point effectVelocity = velocity;
			if(spread)
			{
				double scale = .04 * (Width() + Height());
				effectVelocity += Angle::Random().Unit() * (scale * Random::Real());
			}
			visuals.emplace_back(*it->first, angle.Rotate(point) + position, std::move(effectVelocity), angle);
			++explosionCount;
			return;
		}
	}
}



// Place a "spark" effect, like ionization or disruption.
void Ship::CreateSparks(vector<Visual> &visuals, const string &name, double amount)
{
	CreateSparks(visuals, GameData::Effects().Get(name), amount);
}



void Ship::CreateSparks(vector<Visual> &visuals, const Effect *effect, double amount)
{
	if(forget)
		return;

	// Limit the number of sparks, depending on the size of the sprite.
	amount = min(amount, Width() * Height() * .0006);
	// Preallocate capacity, in case we're adding a non-trivial number of sparks.
	visuals.reserve(visuals.size() + static_cast<int>(amount));

	while(true)
	{
		amount -= Random::Real();
		if(amount <= 0.)
			break;

		Point point((Random::Real() - .5) * Width(),
			(Random::Real() - .5) * Height());
		if(GetMask().Contains(point, Angle()))
			visuals.emplace_back(*effect, angle.Rotate(point) + position, velocity, angle);
	}
}<|MERGE_RESOLUTION|>--- conflicted
+++ resolved
@@ -56,15 +56,9 @@
 	const vector<string> STEERING_FACING = {"none", "left", "right"};
 
 	const double MAXIMUM_TEMPERATURE = 100.;
-<<<<<<< HEAD
-	
-	const double SCAN_TIME = 600.;
-	
-=======
 
 	const double SCAN_TIME = 60.;
 
->>>>>>> 759b3d02
 	// Helper function to transfer energy to a given stat if it is less than the
 	// given maximum value.
 	void DoRepair(double &stat, double &available, double maximum)
@@ -2340,81 +2334,44 @@
 		return 0;
 
 	// The range of a scanner is proportional to the square root of its power.
-<<<<<<< HEAD
-	// Because we fetch the square-distance, a square root here is unnecessary.
-	double cargoDistance = attributes.Get("cargo scan power");
-	double outfitDistance = attributes.Get("outfit scan power");
-	
+	double cargoDistance = 100. * sqrt(attributes.Get("cargo scan power"));
+	double outfitDistance = 100. * sqrt(attributes.Get("outfit scan power"));
+
 	// Bail out if this ship has no scanners.
 	if(!cargoDistance && !outfitDistance)
 		return 0;
-	
-	// Scanning speed will be reduced by the square-distance to the target, which is
-	// close to above scanner range.
-	double cargoSpeed = attributes.Get("cargo scan speed");
-=======
-	double cargoDistance = 100. * sqrt(attributes.Get("cargo scan power"));
-	double outfitDistance = 100. * sqrt(attributes.Get("outfit scan power"));
-
-	// Bail out if this ship has no scanners.
-	if(!cargoDistance && !outfitDistance)
-		return 0;
 
 	// Scanning speed also uses a square root, so you need four scanners to get
 	// twice the speed out of them.
 	double cargoSpeed = sqrt(attributes.Get("cargo scan speed"));
->>>>>>> 759b3d02
 	if(!cargoSpeed)
 		cargoSpeed = 1.;
-	
-	double outfitSpeed = attributes.Get("outfit scan speed");
+	double outfitSpeed = sqrt(attributes.Get("outfit scan speed"));
 	if(!outfitSpeed)
 		outfitSpeed = 1.;
 
 	// Check how close this ship is to the target it is trying to scan.
-<<<<<<< HEAD
-	// To normalize 1 "scan power" to reach 100 pixels, divide this square distance by 100^2, or 10000.
-	// Because we use distance squared, to reach 200 pixels you need 4 "scan power".
-	double distance = (target->position - position).LengthSquared() * .0001;
-	double blur = 5. / (5. + (Velocity() - target->Velocity()).LengthSquared());
-	
-	// Check the target's outfit and cargo space, a larger ship takes longer to scan.
-	// Normalized around 200 tons of cargo/outfit space.
-	double outfits = target->baseAttributes.Get("outfit space") * .005;
-	double cargo = target->attributes.Get("cargo space") * .005;
-	
-=======
 	double distance = (target->position - position).Length();
 
->>>>>>> 759b3d02
 	// Check if either scanner has finished scanning.
 	bool startedScanning = false;
 	bool activeScanning = false;
 	int result = 0;
-	auto doScan = [&](double &elapsed, const double speed, const double scannerRange, double depth, const int event) -> void
+	auto doScan = [&](double &elapsed, const double speed, const double scannerRange, const int event) -> void
 	{
 		if(elapsed < SCAN_TIME && distance < scannerRange)
 		{
 			startedScanning |= !elapsed;
 			activeScanning = true;
-			// (a/b) * (c/d) * (e/f) is more expensive than the equivalent (a*c*e) / (b*d*f)
-			elapsed += (scannerRange - distance) * speed * blur
-				/ ((sqrt(speed) + distance) * scannerRange * depth);
 			// To make up for the scan decay above:
-			elapsed ++;
+			elapsed += speed + 1.;
 			if(elapsed >= SCAN_TIME)
 				result |= event;
 		}
 	};
-<<<<<<< HEAD
-	doScan(cargoScan, cargoSpeed, cargoDistance, cargo, ShipEvent::SCAN_CARGO);
-	doScan(outfitScan, outfitSpeed, outfitDistance, outfits, ShipEvent::SCAN_OUTFITS);
-	
-=======
 	doScan(cargoScan, cargoSpeed, cargoDistance, ShipEvent::SCAN_CARGO);
 	doScan(outfitScan, outfitSpeed, outfitDistance, ShipEvent::SCAN_OUTFITS);
 
->>>>>>> 759b3d02
 	// Play the scanning sound if the actor or the target is the player's ship.
 	if(isYours || (target->isYours && activeScanning))
 		Audio::Play(Audio::Get("scan"), Position());
