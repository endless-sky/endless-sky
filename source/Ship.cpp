/* Ship.cpp
Copyright (c) 2014 by Michael Zahniser

Endless Sky is free software: you can redistribute it and/or modify it under the
terms of the GNU General Public License as published by the Free Software
Foundation, either version 3 of the License, or (at your option) any later version.

Endless Sky is distributed in the hope that it will be useful, but WITHOUT ANY
WARRANTY; without even the implied warranty of MERCHANTABILITY or FITNESS FOR A
PARTICULAR PURPOSE.  See the GNU General Public License for more details.
*/

#include "Ship.h"

#include "Audio.h"
#include "DataNode.h"
#include "DataWriter.h"
#include "Effect.h"
#include "Files.h"
#include "Flotsam.h"
#include "text/FontUtilities.h"
#include "text/Format.h"
#include "GameData.h"
#include "Government.h"
#include "Hazard.h"
#include "Mask.h"
#include "Messages.h"
#include "Phrase.h"
#include "Planet.h"
#include "PlayerInfo.h"
#include "Preferences.h"
#include "Projectile.h"
#include "Random.h"
#include "ShipEvent.h"
#include "Sound.h"
#include "SpriteSet.h"
#include "Sprite.h"
#include "StellarObject.h"
#include "System.h"
#include "Visual.h"

#include <algorithm>
#include <cmath>
#include <limits>
#include <sstream>

using namespace std;

namespace {
	const string FIGHTER_REPAIR = "Repair fighters in";
	const vector<string> BAY_SIDE = {"inside", "over", "under"};
	const vector<string> BAY_FACING = {"forward", "left", "right", "back"};
	const vector<Angle> BAY_ANGLE = {Angle(0.), Angle(-90.), Angle(90.), Angle(180.)};
	
	const vector<string> ENGINE_SIDE = {"under", "over"};
	const vector<string> STEERING_FACING = {"none", "left", "right"};
	
	const double MAXIMUM_TEMPERATURE = 100.;
	
	const double SCAN_TIME = 60.;
	
	// Helper function to transfer energy to a given stat if it is less than the
	// given maximum value.
	void DoRepair(double &stat, double &available, double maximum)
	{
		double transfer = max(0., min(available, maximum - stat));
		stat += transfer;
		available -= transfer;
	}
	
	// Helper function to repair a given stat up to its maximum, limited by
	// how much repair is available and how much energy, fuel, and heat are available.
	// Updates the stat, the available amount, and the energy, fuel, and heat amounts.
	void DoRepair(double &stat, double &available, double maximum, double &energy, double energyCost, double &fuel, double fuelCost, double &heat, double heatCost)
	{
		if(available <= 0. || stat >= maximum)
			return;
		
		// Energy, heat, and fuel costs are the energy, fuel, or heat required per unit repaired.
		if(energyCost > 0.)
			available = min(available, energy / energyCost);
		if(fuelCost > 0.)
			available = min(available, fuel / fuelCost);
		if(heatCost < 0.)
			available = min(available, heat / -heatCost);
		
		double transfer = min(available, maximum - stat);
		if(transfer > 0.)
		{
			stat += transfer;
			available -= transfer;
			energy -= transfer * energyCost;
			fuel -= transfer * fuelCost;
			heat += transfer * heatCost;
		}
	}
	
	// Helper function to reduce a given status effect according 
	// to its resistance, limited by how much energy, fuel, and heat are available.
	// Updates the stat and the energy, fuel, and heat amounts.
	void DoStatusEffect(bool isDeactivated, double &stat, double resistance, double &energy, double energyCost, double &fuel, double fuelCost, double &heat, double heatCost)
	{
		if(isDeactivated || resistance <= 0.)
		{
			stat = .99 * stat;
			return;
		}
		
		// Calculate how much resistance can be used assuming no
		// energy or fuel cost.
		resistance = .99 * stat - max(0., .99 * stat - resistance);
		
		// Limit the resistance by the available energy, heat, and fuel.
		if(energyCost > 0.)
			resistance = min(resistance, energy / energyCost);
		if(fuelCost > 0.)
			resistance = min(resistance, fuel / fuelCost);
		if(heatCost < 0.)
			resistance = min(resistance, heat / -heatCost);
		
		// Update the stat, energy, heat, and fuel given how much resistance is being used.
		if(resistance > 0.)
		{
			stat = max(0., .99 * stat - resistance);
			energy -= resistance * energyCost;
			fuel -= resistance * fuelCost;
			heat += resistance * heatCost;
		}
		else
			stat = .99 * stat;
	}
}



const vector<string> Ship::CATEGORIES = {
	"Transport",
	"Light Freighter",
	"Heavy Freighter",
	"Interceptor",
	"Light Warship",
	"Medium Warship",
	"Heavy Warship",
	"Fighter",
	"Drone"
};



// Set of ship types that can be carried in bays.
const set<string> Ship::BAY_TYPES = {
	"Drone",
	"Fighter"
};



// Construct and Load() at the same time.
Ship::Ship(const DataNode &node)
{
	Load(node);
}



void Ship::Load(const DataNode &node)
{
	if(node.Size() >= 2)
	{
		modelName = node.Token(1);
		pluralModelName = modelName + 's';
	}
	if(node.Size() >= 3)
	{
		base = GameData::Ships().Get(modelName);
		variantName = node.Token(2);
	}
	isDefined = true;
	
	government = GameData::PlayerGovernment();
	equipped.clear();
	
	// Note: I do not clear the attributes list here so that it is permissible
	// to override one ship definition with another.
	bool hasEngine = false;
	bool hasArmament = false;
	bool hasBays = false;
	bool hasExplode = false;
	bool hasLeak = false;
	bool hasFinalExplode = false;
	bool hasOutfits = false;
	bool hasDescription = false;
	for(const DataNode &child : node)
	{
		const string &key = child.Token(0);
		bool add = (key == "add");
		if(add && (child.Size() < 2 || child.Token(1) != "attributes"))
		{
			child.PrintTrace("Skipping invalid use of 'add' with " + (child.Size() < 2
					? "no key." : "key: " + child.Token(1)));
			continue;
		}
		if(key == "sprite")
			LoadSprite(child);
		else if(child.Token(0) == "thumbnail" && child.Size() >= 2)
			thumbnail = SpriteSet::Get(child.Token(1));
		else if(key == "name" && child.Size() >= 2)
			// The name of this particular ship has to convert to the escaped text for internal use
			// because it's saved as raw text to keep compatibility.
			name = FontUtilities::Escape(child.Token(1));
		else if(key == "plural" && child.Size() >= 2)
			pluralModelName = child.Token(1);
		else if(key == "noun" && child.Size() >= 2)
			noun = child.Token(1);
		else if(key == "swizzle" && child.Size() >= 2)
			customSwizzle = child.Value(1);
		else if(key == "attributes" || add)
		{
			if(!add)
				baseAttributes.Load(child);
			else
			{
				addAttributes = true;
				attributes.Load(child);
			}
		}
		else if((key == "engine" || key == "reverse engine" || key == "steering engine") && child.Size() >= 3)
		{
			if(!hasEngine)
			{
				enginePoints.clear();
				reverseEnginePoints.clear();
				steeringEnginePoints.clear();
				hasEngine = true;
			}
			bool reverse = (key == "reverse engine");
			bool steering = (key == "steering engine");
			
			vector<EnginePoint> &editPoints = (!steering && !reverse) ? enginePoints : 
				(reverse ? reverseEnginePoints : steeringEnginePoints); 
			editPoints.emplace_back(0.5 * child.Value(1), 0.5 * child.Value(2),
				(child.Size() > 3 ? child.Value(3) : 1.));
			EnginePoint &engine = editPoints.back();
			if(reverse)
				engine.facing = Angle(180.);
			for(const DataNode &grand : child)
			{
				const string &grandKey = grand.Token(0);
				if(grandKey == "zoom" && grand.Size() >= 2)
					engine.zoom = grand.Value(1);
				else if(grandKey == "angle" && grand.Size() >= 2)
					engine.facing += Angle(grand.Value(1));
				else
				{
					for(unsigned j = 1; j < ENGINE_SIDE.size(); ++j)
						if(grandKey == ENGINE_SIDE[j])
							engine.side = j;
					if(steering)
						for(unsigned j = 1; j < STEERING_FACING.size(); ++j)
							if(grandKey == STEERING_FACING[j])
								engine.steering = j;
				}
			}
		}
		else if(key == "gun" || key == "turret")
		{
			if(!hasArmament)
			{
				armament = Armament();
				hasArmament = true;
			}
			const Outfit *outfit = nullptr;
			Point hardpoint;
			if(child.Size() >= 3)
			{
				hardpoint = Point(child.Value(1), child.Value(2));
				if(child.Size() >= 4)
					outfit = GameData::Outfits().Get(child.Token(3));
			}
			else
			{
				if(child.Size() >= 2)
					outfit = GameData::Outfits().Get(child.Token(1));
			}
			Angle gunPortAngle = Angle(0.);
			bool gunPortParallel = false;
			if(child.HasChildren())
			{
				for(const DataNode &grand : child)
					if(grand.Token(0) == "angle" && grand.Size() >= 2)
						gunPortAngle = grand.Value(1);
					else if(grand.Token(0) == "parallel")
						gunPortParallel = true;
					else
						child.PrintTrace("Warning: Child nodes of \"" + key + "\" tokens can only be \"angle\" or \"parallel\":");
			}
			if(outfit)
				++equipped[outfit];
			if(key == "gun")
				armament.AddGunPort(hardpoint, gunPortAngle, gunPortParallel, outfit);
			else
				armament.AddTurret(hardpoint, outfit);
			// Print a warning for the first hardpoint after 32, i.e. only 1 warning per ship.
			if(armament.Get().size() == 33)
				child.PrintTrace("Warning: ship has more than 32 weapon hardpoints. Some weapons may not fire:");
		}
		else if(key == "never disabled")
			neverDisabled = true;
		else if(key == "uncapturable")
			isCapturable = false;
		else if(((key == "fighter" || key == "drone") && child.Size() >= 3) ||
			(key == "bay" && child.Size() >= 4))
		{
			// While the `drone` and `fighter` keywords are supported for backwards compatibility, the
			// standard format is `bay <ship-category>`, with the same signature for other values.
			string category = "Fighter";
			int childOffset = 0;
			if(key == "drone")
				category = "Drone";
			else if(key == "bay")
			{
				category = child.Token(1);
				childOffset += 1;
			}
			if(!BAY_TYPES.count(category))
			{
				child.PrintTrace("Warning: Invalid category defined for bay:");
				continue;
			}
			
			if(!hasBays)
			{
				bays.clear();
				hasBays = true;
			}
			bays.emplace_back(child.Value(1 + childOffset), child.Value(2 + childOffset), category);
			Bay &bay = bays.back();
			for(int i = 3 + childOffset; i < child.Size(); ++i)
			{
				for(unsigned j = 1; j < BAY_SIDE.size(); ++j)
					if(child.Token(i) == BAY_SIDE[j])
						bay.side = j;
				for(unsigned j = 1; j < BAY_FACING.size(); ++j)
					if(child.Token(i) == BAY_FACING[j])
						bay.facing = BAY_ANGLE[j];
			}
			if(child.HasChildren())
				for(const DataNode &grand : child)
				{
					// Load in the effect(s) to be displayed when the ship launches.
					if(grand.Token(0) == "launch effect" && grand.Size() >= 2)
					{
						int count = grand.Size() >= 3 ? static_cast<int>(grand.Value(2)) : 1;
						const Effect *e = GameData::Effects().Get(grand.Token(1));
						bay.launchEffects.insert(bay.launchEffects.end(), count, e);
					}
					else if(grand.Token(0) == "angle" && grand.Size() >= 2)
						bay.facing = Angle(grand.Value(1));
					else
					{
						bool handled = false;
						for(unsigned i = 1; i < BAY_SIDE.size(); ++i)
							if(grand.Token(0) == BAY_SIDE[i])
							{
								bay.side = i;
								handled = true;
							}
						for(unsigned i = 1; i < BAY_FACING.size(); ++i)
							if(grand.Token(0) == BAY_FACING[i])
							{
								bay.facing = BAY_ANGLE[i];
								handled = true;
							}
						if(!handled)
							grand.PrintTrace("Child nodes of \"bay\" tokens can only be \"launch effect\", \"angle\", or a facing keyword:");
					}
				}
		}
		else if(key == "leak" && child.Size() >= 2)
		{
			if(!hasLeak)
			{
				leaks.clear();
				hasLeak = true;
			}
			Leak leak(GameData::Effects().Get(child.Token(1)));
			if(child.Size() >= 3)
				leak.openPeriod = child.Value(2);
			if(child.Size() >= 4)
				leak.closePeriod = child.Value(3);
			leaks.push_back(leak);
		}
		else if(key == "explode" && child.Size() >= 2)
		{
			if(!hasExplode)
			{
				explosionEffects.clear();
				explosionTotal = 0;
				hasExplode = true;
			}
			int count = (child.Size() >= 3) ? child.Value(2) : 1;
			explosionEffects[GameData::Effects().Get(child.Token(1))] += count;
			explosionTotal += count;
		}
		else if(key == "final explode" && child.Size() >= 2)
		{
			if(!hasFinalExplode)
			{
				finalExplosions.clear();
				hasFinalExplode = true;
			}
			int count = (child.Size() >= 3) ? child.Value(2) : 1;
			finalExplosions[GameData::Effects().Get(child.Token(1))] += count;
		}
		else if(key == "outfits")
		{
			if(!hasOutfits)
			{
				outfits.clear();
				hasOutfits = true;
			}
			for(const DataNode &grand : child)
			{
				int count = (grand.Size() >= 2) ? grand.Value(1) : 1;
				if(count > 0)
					outfits[GameData::Outfits().Get(grand.Token(0))] += count;
				else
					grand.PrintTrace("Skipping invalid outfit count:");
			}
		}
		else if(key == "cargo")
			cargo.Load(child);
		else if(key == "crew" && child.Size() >= 2)
			crew = static_cast<int>(child.Value(1));
		else if(key == "fuel" && child.Size() >= 2)
			fuel = child.Value(1);
		else if(key == "shields" && child.Size() >= 2)
			shields = child.Value(1);
		else if(key == "hull" && child.Size() >= 2)
			hull = child.Value(1);
		else if(key == "position" && child.Size() >= 3)
			position = Point(child.Value(1), child.Value(2));
		else if(key == "system" && child.Size() >= 2)
			currentSystem = GameData::Systems().Get(child.Token(1));
		else if(key == "planet" && child.Size() >= 2)
		{
			zoom = 0.;
			landingPlanet = GameData::Planets().Get(child.Token(1));
		}
		else if(key == "destination system" && child.Size() >= 2)
			targetSystem = GameData::Systems().Get(child.Token(1));
		else if(key == "parked")
			isParked = true;
		else if(key == "description" && child.Size() >= 2)
		{
			if(!hasDescription)
			{
				description.clear();
				hasDescription = true;
			}
			description += child.Token(1);
			description += '\n';
		}
		else if(key != "actions")
			child.PrintTrace("Skipping unrecognized attribute:");
	}
}



// When loading a ship, some of the outfits it lists may not have been
// loaded yet. So, wait until everything has been loaded, then call this.
void Ship::FinishLoading(bool isNewInstance)
{
	// All copies of this ship should save pointers to the "explosion" weapon
	// definition stored safely in the ship model, which will not be destroyed
	// until GameData is when the program quits. Also copy other attributes of
	// the base model if no overrides were given.
	if(GameData::Ships().Has(modelName))
	{
		const Ship *model = GameData::Ships().Get(modelName);
		explosionWeapon = &model->BaseAttributes();
		if(pluralModelName.empty())
			pluralModelName = model->pluralModelName;
		if(noun.empty())
			noun = model->noun;
		if(!thumbnail)
			thumbnail = model->thumbnail;
	}
	
	// If this ship has a base class, copy any attributes not defined here.
	// Exception: uncapturable and "never disabled" flags don't carry over.
	if(base && base != this)
	{
		if(!GetSprite())
			reinterpret_cast<Body &>(*this) = *base;
		if(customSwizzle == -1)
			customSwizzle = base->CustomSwizzle();
		if(baseAttributes.Attributes().empty())
			baseAttributes = base->baseAttributes;
		if(bays.empty() && !base->bays.empty())
			bays = base->bays;
		if(enginePoints.empty())
			enginePoints = base->enginePoints;
		if(reverseEnginePoints.empty())
			reverseEnginePoints = base->reverseEnginePoints;
		if(steeringEnginePoints.empty())
			steeringEnginePoints = base->steeringEnginePoints;
		if(explosionEffects.empty())
		{
			explosionEffects = base->explosionEffects;
			explosionTotal = base->explosionTotal;
		}
		if(finalExplosions.empty())
			finalExplosions = base->finalExplosions;
		if(outfits.empty())
			outfits = base->outfits;
		if(description.empty())
			description = base->description;
		
		bool hasHardpoints = false;
		for(const Hardpoint &hardpoint : armament.Get())
			if(hardpoint.GetPoint())
				hasHardpoints = true;
		
		if(!hasHardpoints)
		{
			// Check if any hardpoint locations were not specified.
			auto bit = base->Weapons().begin();
			auto bend = base->Weapons().end();
			auto nextGun = armament.Get().begin();
			auto nextTurret = armament.Get().begin();
			auto end = armament.Get().end();
			Armament merged;
			// Reset the "equipped" map to match exactly what the code below
			// places in the weapon hardpoints.
			equipped.clear();
			for( ; bit != bend; ++bit)
			{
				if(!bit->IsTurret())
				{
					while(nextGun != end && nextGun->IsTurret())
						++nextGun;
					const Outfit *outfit = (nextGun == end) ? nullptr : nextGun->GetOutfit();
					merged.AddGunPort(bit->GetPoint() * 2., bit->GetBaseAngle(), bit->IsParallel(), outfit);
					if(nextGun != end)
					{
						if(outfit)
							++equipped[outfit];
						++nextGun;
					}
				}
				else
				{
					while(nextTurret != end && !nextTurret->IsTurret())
						++nextTurret;
					const Outfit *outfit = (nextTurret == end) ? nullptr : nextTurret->GetOutfit();
					merged.AddTurret(bit->GetPoint() * 2., outfit);
					if(nextTurret != end)
					{
						if(outfit)
							++equipped[outfit];
						++nextTurret;
					}
				}
			}
			armament = merged;
		}
	}
	// Check that all the "equipped" weapons actually match what your ship
	// has, and that they are truly weapons. Remove any excess weapons and
	// warn if any non-weapon outfits are "installed" in a hardpoint.
	for(auto &it : equipped)
	{
		int excess = it.second - outfits[it.first];
		if(excess > 0)
		{
			// If there are more hardpoints specifying this outfit than there
			// are instances of this outfit installed, remove some of them.
			armament.Add(it.first, -excess);
			it.second -= excess;
			
			string warning = modelName;
			if(!name.empty())
				warning += " \"" + FontUtilities::Unescape(name) + "\"";
			warning += ": outfit \"" + it.first->Name() + "\" equipped but not included in outfit list.";
			Files::LogError(warning);
		}
		else if(!it.first->IsWeapon())
		{
			// This ship was specified with a non-weapon outfit in a
			// hardpoint. Hardpoint::Install removes it, but issue a
			// warning so the definition can be fixed.
			string warning = modelName;
			if(!name.empty())
				warning += " \"" + FontUtilities::Unescape(name) + "\"";
			warning += ": outfit \"" + it.first->Name() + "\" is not a weapon, but is installed as one.";
			Files::LogError(warning);
		}
	}
	
	// Mark any drone that has no "automaton" value as an automaton, to
	// grandfather in the drones from before that attribute existed.
	if(baseAttributes.Category() == "Drone" && !baseAttributes.Get("automaton"))
		baseAttributes.Set("automaton", 1.);
	
	baseAttributes.Set("gun ports", armament.GunCount());
	baseAttributes.Set("turret mounts", armament.TurretCount());
	
	if(addAttributes)
	{
		// Store attributes from an "add attributes" node in the ship's
		// baseAttributes so they can be written to the save file.
		baseAttributes.Add(attributes);
		addAttributes = false;
	}
	// Add the attributes of all your outfits to the ship's base attributes.
	attributes = baseAttributes;
	vector<string> undefinedOutfits;
	for(const auto &it : outfits)
	{
		if(!it.first->IsDefined())
		{
<<<<<<< HEAD
			Files::LogError("Unrecognized outfit in " + modelName + " \""
				+ FontUtilities::Unescape(name) + "\"");
=======
			undefinedOutfits.emplace_back("\"" + it.first->Name() + "\"");
>>>>>>> a88c6da3
			continue;
		}
		attributes.Add(*it.first, it.second);
		// Some ship variant definitions do not specify which weapons
		// are placed in which hardpoint. Add any weapons that are not
		// yet installed to the ship's armament.
		if(it.first->IsWeapon())
		{
			int count = it.second;
			auto eit = equipped.find(it.first);
			if(eit != equipped.end())
				count -= eit->second;
			
			if(count)
				armament.Add(it.first, count);
		}
	}
	if(!undefinedOutfits.empty())
	{
		bool plural = undefinedOutfits.size() > 1;
		// Print the ship name once, then all undefined outfits. If we're reporting for a stock ship, then it
		// doesn't have a name, and missing outfits aren't named yet either. A variant name might exist, though.
		string message;
		if(isYours)
		{
			message = "Player ship " + modelName + " \"" + name + "\":";
			string PREFIX = plural ? "\n\tUndefined outfit " : " undefined outfit ";
			for(auto &&outfit : undefinedOutfits)
				message += PREFIX + outfit;
		}
		else
		{
			message = variantName.empty() ? "Stock ship \"" + modelName + "\": "
				: modelName + " variant \"" + variantName + "\": ";
			message += to_string(undefinedOutfits.size()) + " undefined outfit" + (plural ? "s" : "") + " installed.";
		}
		
		Files::LogError(message);
	}
	// Inspect the ship's armament to ensure that guns are in gun ports and
	// turrets are in turret mounts. This can only happen when the armament
	// is configured incorrectly in a ship or variant definition. Do not
	// bother printing this warning if the outfit is not fully defined.
	for(const Hardpoint &hardpoint : armament.Get())
	{
		const Outfit *outfit = hardpoint.GetOutfit();
		if(outfit && outfit->IsDefined()
				&& (hardpoint.IsTurret() != (outfit->Get("turret mounts") != 0.)))
		{
			string warning = (!isYours && !variantName.empty()) ? "variant \"" + variantName + "\"" : modelName;
			if(!name.empty())
				warning += " \"" + FontUtilities::Unescape(name) + "\"";
			warning += ": outfit \"" + outfit->Name() + "\" installed as a ";
			warning += (hardpoint.IsTurret() ? "turret but is a gun.\n\tturret" : "gun but is a turret.\n\tgun");
			warning += to_string(2. * hardpoint.GetPoint().X()) + " " + to_string(2. * hardpoint.GetPoint().Y());
			warning += " \"" + outfit->Name() + "\"";
			Files::LogError(warning);
		}
	}
	cargo.SetSize(attributes.Get("cargo space"));
	equipped.clear();
	armament.FinishLoading();
	
	// Figure out how far from center the farthest hardpoint is.
	weaponRadius = 0.;
	for(const Hardpoint &hardpoint : armament.Get())
		weaponRadius = max(weaponRadius, hardpoint.GetPoint().Length());
	
	// If this ship is being instantiated for the first time, make sure its
	// crew, fuel, etc. are all refilled.
	if(isNewInstance)
		Recharge(true);
	
	// Add a default "launch effect" to any internal bays if this ship is crewed (i.e. pressurized).
	for(Bay &bay : bays)
		if(bay.side == Bay::INSIDE && bay.launchEffects.empty() && Crew())
			bay.launchEffects.emplace_back(GameData::Effects().Get("basic launch"));
	
	canBeCarried = BAY_TYPES.count(attributes.Category()) > 0;
	
	// Issue warnings if this ship has negative outfit, cargo, weapon, or engine capacity.
	string warning;
	for(const string &attr : set<string>{"outfit space", "cargo space", "weapon capacity", "engine capacity"})
	{
		double val = attributes.Get(attr);
		if(val < 0)
			warning += attr + ": " + Format::Number(val) + "\n";
	}
	if(!warning.empty())
	{
		// This check is mostly useful for variants and stock ships, which have
		// no names. Print the outfits to facilitate identifying this ship definition.
		string message = (!name.empty() ? "Ship \"" + FontUtilities::Unescape(name) + "\" " : "")
			+ "(" + modelName + "):\n";
		ostringstream outfitNames("outfits:\n");
		for(const auto &it : outfits)
			outfitNames << '\t' << it.second << " " + it.first->Name() << endl;
		Files::LogError(message + warning + outfitNames.str());
	}
	
	// Ships read from a save file may have non-default shields or hull.
	// Perform a full IsDisabled calculation.
	isDisabled = true;
	isDisabled = IsDisabled();
	
	// Cache this ship's jump range so that it doesn't need calculated when needed.
	jumpRange = JumpRange(false);
}



// Check if this ship (model) and its outfits have been defined.
bool Ship::IsValid() const
{
	for(auto &&outfit : outfits)
		if(!outfit.first->IsDefined())
			return false;
	
	return isDefined;
}



// Save a full description of this ship, as currently configured.
void Ship::Save(DataWriter &out) const
{
	out.Write("ship", modelName);
	out.BeginChild();
	{
		// The name of this particular ship is saved as raw text to keep compatibility.
		out.Write("name", FontUtilities::Unescape(name));
		if(pluralModelName != modelName + 's')
			out.Write("plural", pluralModelName);
		if(!noun.empty())
			out.Write("noun", noun);
		SaveSprite(out);
		if(thumbnail)
			out.Write("thumbnail", thumbnail->Name());
		
		if(neverDisabled)
			out.Write("never disabled");
		if(!isCapturable)
			out.Write("uncapturable");
		if(customSwizzle >= 0)
			out.Write("swizzle", customSwizzle);
		
		out.Write("attributes");
		out.BeginChild();
		{
			out.Write("category", baseAttributes.Category());
			out.Write("cost", baseAttributes.Cost());
			out.Write("mass", baseAttributes.Mass());
			for(const auto &it : baseAttributes.FlareSprites())
				for(int i = 0; i < it.second; ++i)
					it.first.SaveSprite(out, "flare sprite");
			for(const auto &it : baseAttributes.FlareSounds())
				for(int i = 0; i < it.second; ++i)
					out.Write("flare sound", it.first->Name());
			for(const auto &it : baseAttributes.ReverseFlareSprites())
				for(int i = 0; i < it.second; ++i)
					it.first.SaveSprite(out, "reverse flare sprite");
			for(const auto &it : baseAttributes.ReverseFlareSounds())
				for(int i = 0; i < it.second; ++i)
					out.Write("reverse flare sound", it.first->Name());
			for(const auto &it : baseAttributes.SteeringFlareSprites())
				for(int i = 0; i < it.second; ++i)
					it.first.SaveSprite(out, "steering flare sprite");
			for(const auto &it : baseAttributes.SteeringFlareSounds())
				for(int i = 0; i < it.second; ++i)
					out.Write("steering flare sound", it.first->Name());
			for(const auto &it : baseAttributes.AfterburnerEffects())
				for(int i = 0; i < it.second; ++i)
					out.Write("afterburner effect", it.first->Name());
			for(const auto &it : baseAttributes.JumpEffects())
				for(int i = 0; i < it.second; ++i)
					out.Write("jump effect", it.first->Name());
			for(const auto &it : baseAttributes.JumpSounds())
				for(int i = 0; i < it.second; ++i)
					out.Write("jump sound", it.first->Name());
			for(const auto &it : baseAttributes.JumpInSounds())
				for(int i = 0; i < it.second; ++i)
					out.Write("jump in sound", it.first->Name());
			for(const auto &it : baseAttributes.JumpOutSounds())
				for(int i = 0; i < it.second; ++i)
					out.Write("jump out sound", it.first->Name());
			for(const auto &it : baseAttributes.HyperSounds())
				for(int i = 0; i < it.second; ++i)
					out.Write("hyperdrive sound", it.first->Name());
			for(const auto &it : baseAttributes.HyperInSounds())
				for(int i = 0; i < it.second; ++i)
					out.Write("hyperdrive in sound", it.first->Name());
			for(const auto &it : baseAttributes.HyperOutSounds())
				for(int i = 0; i < it.second; ++i)
					out.Write("hyperdrive out sound", it.first->Name());
			for(const auto &it : baseAttributes.Attributes())
				if(it.second)
					out.Write(it.first, it.second);
		}
		out.EndChild();
		
		out.Write("outfits");
		out.BeginChild();
		{
			using OutfitElement = pair<const Outfit *const, int>;
			WriteSorted(outfits,
				[](const OutfitElement *lhs, const OutfitElement *rhs)
					{ return lhs->first->Name() < rhs->first->Name(); },
				[&out](const OutfitElement &it){
					if(it.second == 1)
						out.Write(it.first->Name());
					else
						out.Write(it.first->Name(), it.second);
				});
		}
		out.EndChild();
		
		cargo.Save(out);
		out.Write("crew", crew);
		out.Write("fuel", fuel);
		out.Write("shields", shields);
		out.Write("hull", hull);
		out.Write("position", position.X(), position.Y());
		
		for(const EnginePoint &point : enginePoints)
		{
			out.Write("engine", 2. * point.X(), 2. * point.Y());
			out.BeginChild();
			out.Write("zoom", point.zoom);
			out.Write("angle", point.facing.Degrees());
			out.Write(ENGINE_SIDE[point.side]);
			out.EndChild();
				
		}
		for(const EnginePoint &point : reverseEnginePoints)
		{
			out.Write("reverse engine", 2. * point.X(), 2. * point.Y());
			out.BeginChild();
			out.Write("zoom", point.zoom);
			out.Write("angle", point.facing.Degrees() - 180.);
			out.Write(ENGINE_SIDE[point.side]);
			out.EndChild();
		}
		for(const EnginePoint &point : steeringEnginePoints)
		{
			out.Write("steering engine", 2. * point.X(), 2. * point.Y());
			out.BeginChild();
			out.Write("zoom", point.zoom);
			out.Write("angle", point.facing.Degrees());
			out.Write(ENGINE_SIDE[point.side]);
			out.Write(STEERING_FACING[point.steering]);
			out.EndChild();
		}
		for(const Hardpoint &hardpoint : armament.Get())
		{
			const char *type = (hardpoint.IsTurret() ? "turret" : "gun");
			if(hardpoint.GetOutfit())
				out.Write(type, 2. * hardpoint.GetPoint().X(), 2. * hardpoint.GetPoint().Y(),
					hardpoint.GetOutfit()->Name());
			else
				out.Write(type, 2. * hardpoint.GetPoint().X(), 2. * hardpoint.GetPoint().Y());
			double hardpointAngle = hardpoint.GetBaseAngle().Degrees();
			if(hardpoint.IsParallel() || hardpointAngle)
			{
				out.BeginChild();
				{
					if(hardpointAngle)
						out.Write("angle", hardpointAngle);
					if(hardpoint.IsParallel())
						out.Write("parallel");
				}
				out.EndChild();
			}
		}
		for(const Bay &bay : bays)
		{
			double x = 2. * bay.point.X();
			double y = 2. * bay.point.Y();

			out.Write("bay", bay.category, x, y);
			
			if(!bay.launchEffects.empty() || bay.facing.Degrees() || bay.side)
			{
				out.BeginChild();
				{
					if(bay.facing.Degrees())
						out.Write("angle", bay.facing.Degrees());
					if(bay.side)
						out.Write(BAY_SIDE[bay.side]);
					for(const Effect *effect : bay.launchEffects)
						out.Write("launch effect", effect->Name());
				}
				out.EndChild();
			}
		}
		for(const Leak &leak : leaks)
			out.Write("leak", leak.effect->Name(), leak.openPeriod, leak.closePeriod);
		
		using EffectElement = pair<const Effect *const, int>;
		auto effectSort = [](const EffectElement *lhs, const EffectElement *rhs)
			{ return lhs->first->Name() < rhs->first->Name(); };
		WriteSorted(explosionEffects, effectSort, [&out](const EffectElement &it)
		{
			if(it.second)
				out.Write("explode", it.first->Name(), it.second);
		});
		WriteSorted(finalExplosions, effectSort, [&out](const EffectElement &it)
		{
			if(it.second)
				out.Write("final explode", it.first->Name(), it.second);
		});
		
		if(currentSystem)
			out.Write("system", currentSystem->Name());
		else
		{
			// A carried ship is saved in its carrier's system.
			shared_ptr<const Ship> parent = GetParent();
			if(parent && parent->currentSystem)
				out.Write("system", parent->currentSystem->Name());
		}
		if(landingPlanet)
			out.Write("planet", landingPlanet->TrueName());
		if(targetSystem)
			out.Write("destination system", targetSystem->Name());
		if(isParked)
			out.Write("parked");
	}
	out.EndChild();
}



const string &Ship::Name() const
{
	return name;
}



// Set / Get the name of this class of ships, e.g. "Marauder Raven."
void Ship::SetModelName(const string &model)
{
	this->modelName = model;
}



const string &Ship::ModelName() const
{
	return modelName;
}



const string &Ship::PluralModelName() const
{
	return pluralModelName;
}



// Get the name of this ship as a variant.
const string &Ship::VariantName() const
{
	return variantName.empty() ? modelName : variantName;
}



// Get the generic noun (e.g. "ship") to be used when describing this ship.
const string &Ship::Noun() const
{
	static const string SHIP = "ship";
	return noun.empty() ? SHIP : noun;
}



// Get this ship's description.
const string &Ship::Description() const
{
	return description;
}



// Get the shipyard thumbnail for this ship.
const Sprite *Ship::Thumbnail() const
{
	return thumbnail;
}



// Get this ship's cost.
int64_t Ship::Cost() const
{
	return attributes.Cost();
}



// Get the cost of this ship's chassis, with no outfits installed.
int64_t Ship::ChassisCost() const
{
	return baseAttributes.Cost();
}



// Check if this ship is configured in such a way that it would be difficult
// or impossible to fly.
vector<string> Ship::FlightCheck() const
{
	auto checks = vector<string>{};
	
	double generation = attributes.Get("energy generation") - attributes.Get("energy consumption");
	double burning = attributes.Get("fuel energy");
	double solar = attributes.Get("solar collection");
	double battery = attributes.Get("energy capacity");
	double energy = generation + burning + solar + battery;
	double fuelChange = attributes.Get("fuel generation") - attributes.Get("fuel consumption");
	double fuelCapacity = attributes.Get("fuel capacity");
	double fuel = fuelCapacity + fuelChange;
	double thrust = attributes.Get("thrust");
	double reverseThrust = attributes.Get("reverse thrust");
	double afterburner = attributes.Get("afterburner thrust");
	double thrustEnergy = attributes.Get("thrusting energy");
	double turn = attributes.Get("turn");
	double turnEnergy = attributes.Get("turning energy");
	double hyperDrive = attributes.Get("hyperdrive");
	double jumpDrive = attributes.Get("jump drive");
	
	// Report the first error condition that will prevent takeoff:
	if(IdleHeat() >= MaximumHeat())
		checks.emplace_back("overheating!");
	else if(energy <= 0.)
		checks.emplace_back("no energy!");
	else if((energy - burning <= 0.) && (fuel <= 0.))
		checks.emplace_back("no fuel!");
	else if(!thrust && !reverseThrust && !afterburner)
		checks.emplace_back("no thruster!");
	else if(!turn)
		checks.emplace_back("no steering!");
	
	// If no errors were found, check all warning conditions:
	if(checks.empty())
	{
		if(!thrust && !reverseThrust)
			checks.emplace_back("afterburner only?");
		if(!thrust && !afterburner)
			checks.emplace_back("reverse only?");
		if(!generation && !solar)
			checks.emplace_back("battery only?");
		if(energy < thrustEnergy)
			checks.emplace_back("limited thrust?");
		if(energy < turnEnergy)
			checks.emplace_back("limited turn?");
		if(energy - .8 * solar < .2 * (turnEnergy + thrustEnergy))
			checks.emplace_back("solar power?");
		if(fuel < 0.)
			checks.emplace_back("fuel?");
		if(!canBeCarried)
		{
			if(!hyperDrive && !jumpDrive)
				checks.emplace_back("no hyperdrive?");
			if(fuelCapacity < JumpFuel())
				checks.emplace_back("no fuel?");
		}
		for(const auto &it : outfits)
			if(it.first->IsWeapon() && it.first->FiringEnergy() > energy)
			{
				checks.emplace_back("insufficient energy to fire?");
				break;
			}
	}
	
	return checks;
}



void Ship::SetPosition(Point position)
{
	this->position = position;
}



// Instantiate a newly-created ship in-flight.
void Ship::Place(Point position, Point velocity, Angle angle)
{
	this->position = position;
	this->velocity = velocity;
	this->angle = angle;
	
	// If landed, place the ship right above the planet.
	// Escorts should take off a bit behind their flagships.
	if(landingPlanet)
	{
		landingPlanet = nullptr;
		zoom = parent.lock() ? (-.2 + -.8 * Random::Real()) : 0.;
	}
	else
		zoom = 1.;
	// Make sure various special status values are reset.
	heat = IdleHeat();
	ionization = 0.;
	disruption = 0.;
	slowness = 0.;
	shieldDelay = 0;
	hullDelay = 0;
	isInvisible = !HasSprite();
	jettisoned.clear();
	hyperspaceCount = 0;
	forget = 1;
	targetShip.reset();
	shipToAssist.reset();
	if(government)
		SetSwizzle(customSwizzle >= 0 ? customSwizzle : government->GetSwizzle());
}



// Set the name of this particular ship in the form of raw text.
void Ship::SetName(const string &name)
{
	this->name = FontUtilities::Escape(name);
}



// Set which system this ship is in.
void Ship::SetSystem(const System *system)
{
	currentSystem = system;
}



void Ship::SetPlanet(const Planet *planet)
{
	zoom = !planet;
	landingPlanet = planet;
}



void Ship::SetGovernment(const Government *government)
{
	if(government)
		SetSwizzle(customSwizzle >= 0 ? customSwizzle : government->GetSwizzle());
	this->government = government;
}



void Ship::SetIsSpecial(bool special)
{
	isSpecial = special;
}



bool Ship::IsSpecial() const
{
	return isSpecial;
}



void Ship::SetIsYours(bool yours)
{
	isYours = yours;
}



bool Ship::IsYours() const
{
	return isYours;
}



void Ship::SetIsParked(bool parked)
{
	isParked = parked;
}



bool Ship::IsParked() const
{
	return isParked;
}



bool Ship::HasDeployOrder() const
{
	return shouldDeploy;
}



void Ship::SetDeployOrder(bool shouldDeploy)
{
	this->shouldDeploy = shouldDeploy;
}



const Personality &Ship::GetPersonality() const
{
	return personality;
}



void Ship::SetPersonality(const Personality &other)
{
	personality = other;
}



void Ship::SetHail(const Phrase &phrase)
{
	hail = &phrase;
}



string Ship::GetHail(const PlayerInfo &player) const
{
	map<string, string> subs;
	
	subs["<first>"] = player.FirstName();
	subs["<last>"] = player.LastName();
	if(player.Flagship())
		subs["<ship>"] = player.Flagship()->Name();
	
	subs["<npc>"] = Name();
	subs["<system>"] = player.GetSystem()->Name();
	subs["<date>"] = player.GetDate().ToString();
	subs["<day>"] = player.GetDate().LongString();
	
	string hailStr = hail ? hail->Get() : government ? government->GetHail(isDisabled) : "";
	return Format::Replace(hailStr, subs);
}



// Set the commands for this ship to follow this timestep.
void Ship::SetCommands(const Command &command)
{
	commands = command;
}



const Command &Ship::Commands() const
{
	return commands;
}



// Move this ship. A ship may create effects as it moves, in particular if
// it is in the process of blowing up. If this returns false, the ship
// should be deleted.
void Ship::Move(vector<Visual> &visuals, list<shared_ptr<Flotsam>> &flotsam)
{
	// Check if this ship has been in a different system from the player for so
	// long that it should be "forgotten." Also eliminate ships that have no
	// system set because they just entered a fighter bay.
	forget += !isInSystem;
	isThrusting = false;
	isReversing = false;
	isSteering = false;
	steeringDirection = 0.;
	if((!isSpecial && forget >= 1000) || !currentSystem)
	{
		MarkForRemoval();
		return;
	}
	isInSystem = false;
	if(!fuel || !(attributes.Get("hyperdrive") || attributes.Get("jump drive")))
		hyperspaceSystem = nullptr;
	
	// Adjust the error in the pilot's targeting.
	personality.UpdateConfusion(commands.IsFiring());
	
	// Generate energy, heat, etc.
	DoGeneration();

	// Handle ionization effects, etc.
	if(ionization)
		CreateSparks(visuals, "ion spark", ionization * .1);
	if(disruption)
		CreateSparks(visuals, "disruption spark", disruption * .1);
	if(slowness)
		CreateSparks(visuals, "slowing spark", slowness * .1);
	// Jettisoned cargo effects (only for ships in the current system).
	if(!jettisoned.empty() && !forget)
	{
		jettisoned.front()->Place(*this);
		flotsam.splice(flotsam.end(), jettisoned, jettisoned.begin());
	}
	int requiredCrew = RequiredCrew();
	double slowMultiplier = 1. / (1. + slowness * .05);
	
	// Move the turrets.
	if(!isDisabled)
		armament.Aim(commands);
	
	if(!isInvisible)
	{
		// If you are forced to decloak (e.g. by running out of fuel) you can't
		// initiate cloaking again until you are fully decloaked.
		if(!cloak)
			cloakDisruption = max(0., cloakDisruption - 1.);
		
		double cloakingSpeed = attributes.Get("cloak");
		bool canCloak = (!isDisabled && cloakingSpeed > 0. && !cloakDisruption
			&& fuel >= attributes.Get("cloaking fuel")
			&& energy >= attributes.Get("cloaking energy"));
		if(commands.Has(Command::CLOAK) && canCloak)
		{
			cloak = min(1., cloak + cloakingSpeed);
			fuel -= attributes.Get("cloaking fuel");
			energy -= attributes.Get("cloaking energy");
			heat += attributes.Get("cloaking heat");
		}
		else if(cloakingSpeed)
		{
			cloak = max(0., cloak - cloakingSpeed);
			// If you're trying to cloak but are unable to (too little energy or
			// fuel) you're forced to decloak fully for one frame before you can
			// engage cloaking again.
			if(commands.Has(Command::CLOAK))
				cloakDisruption = max(cloakDisruption, 1.);
		}
		else
			cloak = 0.;
	}
	
	if(IsDestroyed())
	{
		// Make sure the shields are zero, as well as the hull.
		shields = 0.;
		
		// Once we've created enough little explosions, die.
		if(explosionCount == explosionTotal || forget)
		{
			if(!forget)
			{
				const Effect *effect = GameData::Effects().Get("smoke");
				double size = Width() + Height();
				double scale = .03 * size + .5;
				double radius = .2 * size;
				int debrisCount = attributes.Mass() * .07;
				for(int i = 0; i < debrisCount; ++i)
				{
					Angle angle = Angle::Random();
					Point effectVelocity = velocity + angle.Unit() * (scale * Random::Real());
					Point effectPosition = position + radius * angle.Unit();
					
					visuals.emplace_back(*effect, effectPosition, effectVelocity, angle);
				}
				
				for(unsigned i = 0; i < explosionTotal / 2; ++i)
					CreateExplosion(visuals, true);
				for(const auto &it : finalExplosions)
					visuals.emplace_back(*it.first, position, velocity, angle);
				// For everything in this ship's cargo hold there is a 25% chance
				// that it will survive as flotsam.
				for(const auto &it : cargo.Commodities())
					Jettison(it.first, Random::Binomial(it.second, .25));
				for(const auto &it : cargo.Outfits())
					Jettison(it.first, Random::Binomial(it.second, .25));
				// Ammunition has a 5% chance to survive as flotsam
				for(const auto &it : outfits)
					if(it.first->Category() == "Ammunition")
						Jettison(it.first, Random::Binomial(it.second, .05));
				for(shared_ptr<Flotsam> &it : jettisoned)
					it->Place(*this);
				flotsam.splice(flotsam.end(), jettisoned);
				
				// Any ships that failed to launch from this ship are destroyed.
				for(Bay &bay : bays)
					if(bay.ship)
						bay.ship->Destroy();
			}
			energy = 0.;
			heat = 0.;
			ionization = 0.;
			fuel = 0.;
			velocity = Point();
			MarkForRemoval();
			return;
		}
		
		// If the ship is dead, it first creates explosions at an increasing
		// rate, then disappears in one big explosion.
		++explosionRate;
		if(Random::Int(1024) < explosionRate)
			CreateExplosion(visuals);
		
		// Handle hull "leaks."
		for(const Leak &leak : leaks)
			if(leak.openPeriod > 0 && !Random::Int(leak.openPeriod))
			{
				activeLeaks.push_back(leak);
				const vector<Point> &outline = GetMask().Points();
				if(outline.size() < 2)
					break;
				int i = Random::Int(outline.size() - 1);
				
				// Position the leak along the outline of the ship, facing outward.
				activeLeaks.back().location = (outline[i] + outline[i + 1]) * .5;
				activeLeaks.back().angle = Angle(outline[i] - outline[i + 1]) + Angle(90.);
			}
		for(Leak &leak : activeLeaks)
			if(leak.effect)
			{
				// Leaks always "flicker" every other frame.
				if(Random::Int(2))
					visuals.emplace_back(*leak.effect,
						angle.Rotate(leak.location) + position,
						velocity,
						leak.angle + angle);
				
				if(leak.closePeriod > 0 && !Random::Int(leak.closePeriod))
					leak.effect = nullptr;
			}
	}
	else if(hyperspaceSystem || hyperspaceCount)
	{
		// Don't apply external acceleration while jumping.
		acceleration = Point();
		
		// Enter hyperspace.
		int direction = hyperspaceSystem ? 1 : -1;
		hyperspaceCount += direction;
		static const int HYPER_C = 100;
		static const double HYPER_A = 2.;
		static const double HYPER_D = 1000.;
		if(hyperspaceSystem)
			fuel -= hyperspaceFuelCost / HYPER_C;
		
		// Create the particle effects for the jump drive. This may create 100
		// or more particles per ship per turn at the peak of the jump.
		if(isUsingJumpDrive && !forget)
		{
			double sparkAmount = hyperspaceCount * Width() * Height() * .000006;
			const map<const Effect *, int> &jumpEffects = attributes.JumpEffects();
			if(jumpEffects.empty())
				CreateSparks(visuals, "jump drive", sparkAmount);
			else
			{
				// Spread the amount of particle effects created among all jump effects.
				sparkAmount /= jumpEffects.size();
				for(const auto &effect : jumpEffects)
					CreateSparks(visuals, effect.first, sparkAmount);
			}
		}
		
		if(hyperspaceCount == HYPER_C)
		{
			currentSystem = hyperspaceSystem;
			hyperspaceSystem = nullptr;
			targetSystem = nullptr;
			// Check if the target planet is in the destination system or not.
			const Planet *planet = (targetPlanet ? targetPlanet->GetPlanet() : nullptr);
			if(!planet || planet->IsWormhole() || !planet->IsInSystem(currentSystem))
				targetPlanet = nullptr;
			// Check if your parent has a target planet in this system.
			shared_ptr<Ship> parent = GetParent();
			if(!targetPlanet && parent && parent->targetPlanet)
			{
				planet = parent->targetPlanet->GetPlanet();
				if(planet && !planet->IsWormhole() && planet->IsInSystem(currentSystem))
					targetPlanet = parent->targetPlanet;
			}
			direction = -1;
			
			// If you have a target planet in the destination system, exit
			// hyperpace aimed at it. Otherwise, target the first planet that
			// has a spaceport.
			Point target;
			// Except when you arrive at an extra distance from the target,
			// in that case always use the system-center as target.
			double extraArrivalDistance = isUsingJumpDrive ? currentSystem->ExtraJumpArrivalDistance() : currentSystem->ExtraHyperArrivalDistance();
			
			if(extraArrivalDistance == 0)
			{
				if(targetPlanet)
					target = targetPlanet->Position();
				else
				{
					for(const StellarObject &object : currentSystem->Objects())
						if(object.GetPlanet() && object.GetPlanet()->HasSpaceport())
						{
							target = object.Position();
							break;
						}
				}
			}
			
			if(isUsingJumpDrive)
			{
				position = target + Angle::Random().Unit() * (300. * (Random::Real() + 1.) + extraArrivalDistance);
				return;
			}
			
			// Have all ships exit hyperspace at the same distance so that
			// your escorts always stay with you.
			double distance = (HYPER_C * HYPER_C) * .5 * HYPER_A + HYPER_D;
			distance += extraArrivalDistance;
			position = (target - distance * angle.Unit());
			position += hyperspaceOffset;
			// Make sure your velocity is in exactly the direction you are
			// traveling in, so that when you decelerate there will not be a
			// sudden shift in direction at the end.
			velocity = velocity.Length() * angle.Unit();
		}
		if(!isUsingJumpDrive)
		{
			velocity += (HYPER_A * direction) * angle.Unit();
			if(!hyperspaceSystem)
			{
				// Exit hyperspace far enough from the planet to be able to land.
				// This does not take drag into account, so it is always an over-
				// estimate of how long it will take to stop.
				// We start decelerating after rotating about 150 degrees (that
				// is, about acos(.8) from the proper angle). So:
				// Stopping distance = .5*a*(v/a)^2 + (150/turn)*v.
				// Exit distance = HYPER_D + .25 * v^2 = stopping distance.
				double exitV = max(HYPER_A, MaxVelocity());
				double a = (.5 / Acceleration() - .25);
				double b = 150. / TurnRate();
				double discriminant = b * b - 4. * a * -HYPER_D;
				if(discriminant > 0.)
				{
					double altV = (-b + sqrt(discriminant)) / (2. * a);
					if(altV > 0. && altV < exitV)
						exitV = altV;
				}
				if(velocity.Length() <= exitV)
				{
					velocity = angle.Unit() * exitV;
					hyperspaceCount = 0;
				}
			}
		}
		position += velocity;
		if(GetParent() && GetParent()->currentSystem == currentSystem)
		{
			hyperspaceOffset = position - GetParent()->position;
			double length = hyperspaceOffset.Length();
			if(length > 1000.)
				hyperspaceOffset *= 1000. / length;
		}
		
		return;
	}
	else if(landingPlanet || zoom < 1.f)
	{
		// Don't apply external acceleration while landing.
		acceleration = Point();
		
		// If a ship was disabled at the very moment it began landing, do not
		// allow it to continue landing.
		if(isDisabled)
			landingPlanet = nullptr;
		
		// Special ships do not disappear forever when they land; they
		// just slowly refuel.
		if(landingPlanet && zoom)
		{
			// Move the ship toward the center of the planet while landing.
			if(GetTargetStellar())
				position = .97 * position + .03 * GetTargetStellar()->Position();
			zoom -= .02f;
			if(zoom < 0.f)
			{
				// If this is not a special ship, it ceases to exist when it
				// lands on a true planet. If this is a wormhole, the ship is
				// instantly transported.
				if(landingPlanet->IsWormhole())
				{
					currentSystem = landingPlanet->WormholeDestination(currentSystem);
					for(const StellarObject &object : currentSystem->Objects())
						if(object.GetPlanet() == landingPlanet)
							position = object.Position();
					SetTargetStellar(nullptr);
					landingPlanet = nullptr;
				}
				else if(!isSpecial || personality.IsFleeing())
				{
					MarkForRemoval();
					return;
				}
				
				zoom = 0.f;
			}
		}
		// Only refuel if this planet has a spaceport.
		else if(fuel >= attributes.Get("fuel capacity")
				|| !landingPlanet || !landingPlanet->HasSpaceport())
		{
			zoom = min(1.f, zoom + .02f);
			SetTargetStellar(nullptr);
			landingPlanet = nullptr;
		}
		else
			fuel = min(fuel + 1., attributes.Get("fuel capacity"));
		
		// Move the ship at the velocity it had when it began landing, but
		// scaled based on how small it is now.
		if(zoom > 0.f)
			position += velocity * zoom;
		
		return;
	}
	if(isDisabled)
	{
		// If you're disabled, you can't initiate landing or jumping.
	}
	else if(commands.Has(Command::LAND) && CanLand())
		landingPlanet = GetTargetStellar()->GetPlanet();
	else if(commands.Has(Command::JUMP) && IsReadyToJump())
	{
		hyperspaceSystem = GetTargetSystem();
		isUsingJumpDrive = !attributes.Get("hyperdrive") || !currentSystem->Links().count(hyperspaceSystem);
		hyperspaceFuelCost = JumpFuel(hyperspaceSystem);
	}
	
	if(pilotError)
		--pilotError;
	else if(pilotOkay)
		--pilotOkay;
	else if(isDisabled)
	{
		// If the ship is disabled, don't show a warning message due to missing crew.
	}
	else if(requiredCrew && static_cast<int>(Random::Int(requiredCrew)) >= Crew())
	{
		pilotError = 30;
		if(parent.lock() || !isYours)
			Messages::Add("The " + name + " is moving erratically because there are not enough crew to pilot it.");
		else
			Messages::Add("Your ship is moving erratically because you do not have enough crew to pilot it.");
	}
	else
		pilotOkay = 30;
	
	// This ship is not landing or entering hyperspace. So, move it. If it is
	// disabled, all it can do is slow down to a stop.
	double mass = Mass();
	bool isUsingAfterburner = false;
	if(isDisabled)
		velocity *= 1. - attributes.Get("drag") / mass;
	else if(!pilotError)
	{
		if(commands.Turn())
		{
			// Check if we are able to turn.
			double cost = attributes.Get("turning energy");
			if(energy < cost * fabs(commands.Turn()))
				commands.SetTurn(commands.Turn() * energy / (cost * fabs(commands.Turn())));
			
			if(commands.Turn())
			{
				isSteering = true;
				steeringDirection = commands.Turn();
				// If turning at a fraction of the full rate (either from lack of
				// energy or because of tracking a target), only consume a fraction
				// of the turning energy and produce a fraction of the heat.
				double scale = fabs(commands.Turn());
				energy -= scale * cost;
				heat += scale * attributes.Get("turning heat");
				angle += commands.Turn() * TurnRate() * slowMultiplier;
			}
		}
		double thrustCommand = commands.Has(Command::FORWARD) - commands.Has(Command::BACK);
		double thrust = 0.;
		if(thrustCommand)
		{
			// Check if we are able to apply this thrust.
			double cost = attributes.Get((thrustCommand > 0.) ?
				"thrusting energy" : "reverse thrusting energy");
			if(energy < cost)
				thrustCommand *= energy / cost;
			
			if(thrustCommand)
			{
				// If a reverse thrust is commanded and the capability does not
				// exist, ignore it (do not even slow under drag).
				isThrusting = (thrustCommand > 0.);
				isReversing = !isThrusting && attributes.Get("reverse thrust");
				thrust = attributes.Get(isThrusting ? "thrust" : "reverse thrust");
				if(thrust)
				{
					double scale = fabs(thrustCommand);
					energy -= scale * cost;
					heat += scale * attributes.Get(isThrusting ? "thrusting heat" : "reverse thrusting heat");
					acceleration += angle.Unit() * (thrustCommand * thrust / mass);
				}
			}
		}
		bool applyAfterburner = (commands.Has(Command::AFTERBURNER) || (thrustCommand > 0. && !thrust))
				&& !CannotAct();
		if(applyAfterburner)
		{
			thrust = attributes.Get("afterburner thrust");
			double fuelCost = attributes.Get("afterburner fuel");
			double energyCost = attributes.Get("afterburner energy");
			if(thrust && fuel >= fuelCost && energy >= energyCost)
			{
				heat += attributes.Get("afterburner heat");
				fuel -= fuelCost;
				energy -= energyCost;
				acceleration += angle.Unit() * thrust / mass;
				
				// Only create the afterburner effects if the ship is in the player's system.
				isUsingAfterburner = !forget;
			}
		}
	}
	if(acceleration)
	{
		acceleration *= slowMultiplier;
		Point dragAcceleration = acceleration - velocity * (attributes.Get("drag") / mass);
		// Make sure dragAcceleration has nonzero length, to avoid divide by zero.
		if(dragAcceleration)
		{
			// What direction will the net acceleration be if this drag is applied?
			// If the net acceleration will be opposite the thrust, do not apply drag.
			dragAcceleration *= .5 * (acceleration.Unit().Dot(dragAcceleration.Unit()) + 1.);
			
			// A ship can only "cheat" to stop if it is moving slow enough that
			// it could stop completely this frame. This is to avoid overshooting
			// when trying to stop and ending up headed in the other direction.
			if(commands.Has(Command::STOP))
			{
				// How much acceleration would it take to come to a stop in the
				// direction normal to the ship's current facing? This is only
				// possible if the acceleration plus drag vector is in the
				// opposite direction from the velocity vector when both are
				// projected onto the current facing vector, and the acceleration
				// vector is the larger of the two.
				double vNormal = velocity.Dot(angle.Unit());
				double aNormal = dragAcceleration.Dot(angle.Unit());
				if((aNormal > 0.) != (vNormal > 0.) && fabs(aNormal) > fabs(vNormal))
					dragAcceleration = -vNormal * angle.Unit();
			}
			velocity += dragAcceleration;
		}
		acceleration = Point();
	}
	
	// Boarding:
	shared_ptr<const Ship> target = GetTargetShip();
	// If this is a fighter or drone and it is not assisting someone at the
	// moment, its boarding target should be its parent ship.
	if(CanBeCarried() && !(target && target == GetShipToAssist()))
		target = GetParent();
	if(target && !isDisabled)
	{
		Point dp = (target->position - position);
		double distance = dp.Length();
		Point dv = (target->velocity - velocity);
		double speed = dv.Length();
		isBoarding = (distance < 50. && speed < 1. && commands.Has(Command::BOARD));
		if(isBoarding && !CanBeCarried())
		{
			if(!target->IsDisabled() && government->IsEnemy(target->government))
				isBoarding = false;
			else if(target->IsDestroyed() || target->IsLanding() || target->IsHyperspacing()
					|| target->GetSystem() != GetSystem())
				isBoarding = false;
		}
		if(isBoarding && !pilotError)
		{
			Angle facing = angle;
			bool left = target->Unit().Cross(facing.Unit()) < 0.;
			double turn = left - !left;
			
			// Check if the ship will still be pointing to the same side of the target
			// angle if it turns by this amount.
			facing += TurnRate() * turn;
			bool stillLeft = target->Unit().Cross(facing.Unit()) < 0.;
			if(left != stillLeft)
				turn = 0.;
			angle += TurnRate() * turn;
			
			velocity += dv.Unit() * .1;
			position += dp.Unit() * .5;
			
			if(distance < 10. && speed < 1. && (CanBeCarried() || !turn))
			{
				if(cloak)
				{
					// Allow the player to get all the way to the end of the
					// boarding sequence (including locking on to the ship) but
					// not to actually board, if they are cloaked.
					if(isYours)
						Messages::Add("You cannot board a ship while cloaked.");
				}
				else
				{
					isBoarding = false;
					bool isEnemy = government->IsEnemy(target->government);
					if(isEnemy && Random::Real() < target->Attributes().Get("self destruct"))
					{
						Messages::Add("The " + target->ModelName() + " \"" + target->Name()
							+ "\" has activated its self-destruct mechanism.");
						GetTargetShip()->SelfDestruct();
					}
					else
						hasBoarded = true;
				}
			}
		}
	}
	
	// Clear your target if it is destroyed. This is only important for NPCs,
	// because ordinary ships cease to exist once they are destroyed.
	target = GetTargetShip();
	if(target && target->IsDestroyed() && target->explosionCount >= target->explosionTotal)
		targetShip.reset();
	
	// Finally, move the ship and create any movement visuals.
	position += velocity;
	if(isUsingAfterburner)
		for(const EnginePoint &point : enginePoints)
		{
			Point pos = angle.Rotate(point) * Zoom() + position;
			// Stream the afterburner effects outward in the direction the engines are facing.
			Point effectVelocity = velocity - 6. * angle.Unit();
			for(const auto &it : attributes.AfterburnerEffects())
				for(int i = 0; i < it.second; ++i)
					visuals.emplace_back(*it.first, pos, effectVelocity, angle);
		}
}



// Generate energy, heat, etc. (This is called by Move().)
void Ship::DoGeneration()
{
	// First, allow any carried ships to do their own generation.
	for(const Bay &bay : bays)
		if(bay.ship)
			bay.ship->DoGeneration();
	
	// Shield and hull recharge. This uses whatever energy is left over from the
	// previous frame, so that it will not steal energy from movement, etc.
	if(!isDisabled)
	{
		// Priority of repairs:
		// 1. Ship's own hull
		// 2. Ship's own shields
		// 3. Hull of carried fighters
		// 4. Shields of carried fighters
		// 5. Transfer of excess energy and fuel to carried fighters.
		
		const double hullAvailable = attributes.Get("hull repair rate") * (1. + attributes.Get("hull repair multiplier"));
		const double hullEnergy = (attributes.Get("hull energy") * (1. + attributes.Get("hull energy multiplier"))) / hullAvailable;
		const double hullFuel = (attributes.Get("hull fuel") * (1. + attributes.Get("hull fuel multiplier"))) / hullAvailable;
		const double hullHeat = (attributes.Get("hull heat") * (1. + attributes.Get("hull heat multiplier"))) / hullAvailable;
		double hullRemaining = hullAvailable;
		if(!hullDelay)
			DoRepair(hull, hullRemaining, attributes.Get("hull"), energy, hullEnergy, fuel, hullFuel, heat, hullHeat);
		
		const double shieldsAvailable = attributes.Get("shield generation") * (1. + attributes.Get("shield generation multiplier"));
		const double shieldsEnergy = (attributes.Get("shield energy") * (1. + attributes.Get("shield energy multiplier"))) / shieldsAvailable;
		const double shieldsFuel = (attributes.Get("shield fuel") * (1. + attributes.Get("shield fuel multiplier"))) / shieldsAvailable;
		const double shieldsHeat = (attributes.Get("shield heat") * (1. + attributes.Get("shield heat multiplier"))) / shieldsAvailable;
		double shieldsRemaining = shieldsAvailable;
		if(!shieldDelay)
			DoRepair(shields, shieldsRemaining, attributes.Get("shields"), energy, shieldsEnergy, fuel, shieldsFuel, heat, shieldsHeat);
		
		if(!bays.empty())
		{
			// If this ship is carrying fighters, determine their repair priority.
			vector<pair<double, Ship *>> carried;
			for(const Bay &bay : bays)
				if(bay.ship)
					carried.emplace_back(1. - bay.ship->Health(), bay.ship.get());
			sort(carried.begin(), carried.end(), (isYours && Preferences::Has(FIGHTER_REPAIR))
				// Players may use a parallel strategy, to launch fighters in waves.
				? [] (const pair<double, Ship *> &lhs, const pair<double, Ship *> &rhs)
					{ return lhs.first > rhs.first; }
				// The default strategy is to prioritize the healthiest ship first, in
				// order to get fighters back out into the battle as soon as possible.
				: [] (const pair<double, Ship *> &lhs, const pair<double, Ship *> &rhs)
					{ return lhs.first < rhs.first; }
			);
			
			// Apply shield and hull repair to carried fighters.
			for(const pair<double, Ship *> &it : carried)
			{
				Ship &ship = *it.second;
				if(!hullDelay)
					DoRepair(ship.hull, hullRemaining, ship.attributes.Get("hull"), energy, hullEnergy, heat, hullHeat, fuel, hullFuel);
				if(!shieldDelay)
					DoRepair(ship.shields, shieldsRemaining, ship.attributes.Get("shields"), energy, shieldsEnergy, heat, shieldsHeat, fuel, shieldsFuel);
			}
			
			// Now that there is no more need to use energy for hull and shield
			// repair, if there is still excess energy, transfer it.
			double energyRemaining = min(0., energy - attributes.Get("energy capacity"));
			double fuelRemaining = min(0., fuel - attributes.Get("fuel capacity"));
			for(const pair<double, Ship *> &it : carried)
			{
				Ship &ship = *it.second;
				DoRepair(ship.energy, energyRemaining, ship.attributes.Get("energy capacity"));
				DoRepair(ship.fuel, fuelRemaining, ship.attributes.Get("fuel capacity"));
			}
		}
		// Decrease the shield and hull delays by 1 now that shield generation
		// and hull repair have been skipped over.
		shieldDelay = max(0, shieldDelay - 1);
		hullDelay = max(0, hullDelay - 1);
	}
	
	// Handle ionization effects, etc.
	// TODO: Mothership gives status resistance to carried ships?
	if(ionization)
	{
		double ionResistance = attributes.Get("ion resistance");
		double ionEnergy = attributes.Get("ion resistance energy") / ionResistance;
		double ionFuel = attributes.Get("ion resistance fuel") / ionResistance;
		double ionHeat = attributes.Get("ion resistance heat") / ionResistance;
		DoStatusEffect(isDisabled, ionization, ionResistance, energy, ionEnergy, fuel, ionFuel, heat, ionHeat);
	}
	
	if(disruption)
	{
		double disruptionResistance = attributes.Get("disruption resistance");
		double disruptionEnergy = attributes.Get("disruption resistance energy") / disruptionResistance;
		double disruptionFuel = attributes.Get("disruption resistance fuel") / disruptionResistance;
		double disruptionHeat = attributes.Get("disruption resistance heat") / disruptionResistance;
		DoStatusEffect(isDisabled, disruption, disruptionResistance, energy, disruptionEnergy, fuel, disruptionFuel, heat, disruptionHeat);
	}
	
	if(slowness)
	{
		double slowingResistance = attributes.Get("slowing resistance");
		double slowingEnergy = attributes.Get("slowing resistance energy") / slowingResistance;
		double slowingFuel = attributes.Get("slowing resistance fuel") / slowingResistance;
		double slowingHeat = attributes.Get("slowing resistance heat") / slowingResistance;
		DoStatusEffect(isDisabled, slowness, slowingResistance, energy, slowingEnergy, fuel, slowingFuel, heat, slowingHeat);
	}
	
	// When ships recharge, what actually happens is that they can exceed their
	// maximum capacity for the rest of the turn, but must be clamped to the
	// maximum here before they gain more. This is so that, for example, a ship
	// with no batteries but a good generator can still move.
	energy = min(energy, attributes.Get("energy capacity"));
	fuel = min(fuel, attributes.Get("fuel capacity"));
	
	heat -= heat * HeatDissipation();
	if(heat > MaximumHeat())
		isOverheated = true;
	else if(heat < .9 * MaximumHeat())
		isOverheated = false;
	
	double maxShields = attributes.Get("shields");
	shields = min(shields, maxShields);
	double maxHull = attributes.Get("hull");
	hull = min(hull, maxHull);
	
	isDisabled = isOverheated || hull < MinimumHull() || (!crew && RequiredCrew());
	
	// Whenever not actively scanning, the amount of scan information the ship
	// has "decays" over time. For a scanner with a speed of 1, one second of
	// uninterrupted scanning is required to successfully scan its target.
	// Only apply the decay if not already done scanning the target.
	if(cargoScan < SCAN_TIME)
		cargoScan = max(0., cargoScan - 1.);
	if(outfitScan < SCAN_TIME)
		outfitScan = max(0., outfitScan - 1.);
	
	// Update ship supply levels.
	energy -= ionization;
	if(isDisabled)
		PauseAnimation();
	else
	{
		// Ramscoops work much better when close to the system center. Even if a
		// ship has no ramscoop, it can harvest a tiny bit of fuel by flying
		// close to the star. Carried fighters can't collect fuel or energy this way.
		if(currentSystem)
		{
			double scale = .2 + 1.8 / (.001 * position.Length() + 1);
			fuel += currentSystem->SolarWind() * .03 * scale * (sqrt(attributes.Get("ramscoop")) + .05 * scale);
			
			double solarScaling = currentSystem->SolarPower() * scale;
			energy += solarScaling * attributes.Get("solar collection");
			heat += solarScaling * attributes.Get("solar heat");
		}
		
		double coolingEfficiency = CoolingEfficiency();
		energy += attributes.Get("energy generation") - attributes.Get("energy consumption");
		fuel += attributes.Get("fuel generation");
		heat += attributes.Get("heat generation");
		heat -= coolingEfficiency * attributes.Get("cooling");
		
		// Convert fuel into energy and heat only when the required amount of fuel is available.
		if(attributes.Get("fuel consumption") <= fuel)
		{	
			fuel -= attributes.Get("fuel consumption");
			energy += attributes.Get("fuel energy");
			heat += attributes.Get("fuel heat");
		}
		
		// Apply active cooling. The fraction of full cooling to apply equals
		// your ship's current fraction of its maximum temperature.
		double activeCooling = coolingEfficiency * attributes.Get("active cooling");
		if(activeCooling > 0. && heat > 0.)
		{
			// Although it's a misuse of this feature, handle the case where
			// "active cooling" does not require any energy.
			double coolingEnergy = attributes.Get("cooling energy");
			if(coolingEnergy)
			{
				double spentEnergy = min(energy, coolingEnergy * min(1., Heat()));
				heat -= activeCooling * spentEnergy / coolingEnergy;
				energy -= spentEnergy;
			}
			else
				heat -= activeCooling;
		}
	}
	
	// Don't allow any levels to drop below zero.
	fuel = max(0., fuel);
	energy = max(0., energy);
	heat = max(0., heat);
}



// Launch any ships that are ready to launch.
void Ship::Launch(list<shared_ptr<Ship>> &ships, vector<Visual> &visuals)
{
	// Allow carried ships to launch from a disabled ship, but not from a ship that
	// is landing, jumping, or cloaked. If already destroyed (e.g. self-destructing),
	// eject any ships still docked, possibly destroying them in the process.
	bool ejecting = IsDestroyed();
	if(!ejecting && (!commands.Has(Command::DEPLOY) || zoom != 1.f || hyperspaceCount || cloak))
		return;
	
	for(Bay &bay : bays)
		if(bay.ship && ((bay.ship->Commands().Has(Command::DEPLOY) && !Random::Int(40 + 20 * !bay.ship->attributes.Get("automaton")))
				|| (ejecting && !Random::Int(6))))
		{
			// Resupply any ships launching of their own accord.
			if(!ejecting)
			{
				// TODO: Restock fighter weaponry that needs ammo.
				
				// This ship will refuel naturally based on the carrier's fuel
				// collection, but the carrier may have some reserves to spare.
				double maxFuel = bay.ship->attributes.Get("fuel capacity");
				if(maxFuel)
				{
					double spareFuel = fuel - JumpFuel();
					if(spareFuel > 0.)
						TransferFuel(min(maxFuel - bay.ship->fuel, spareFuel), bay.ship.get());
					// If still low or out-of-fuel, re-stock the carrier and don't launch.
					if(bay.ship->fuel < .25 * maxFuel)
					{
						TransferFuel(bay.ship->fuel, this);
						continue;
					}
				}
			}
			// Those being ejected may be destroyed if they are already injured.
			else if(bay.ship->Health() < Random::Real())
				bay.ship->SelfDestruct();
			
			ships.push_back(bay.ship);
			double maxV = bay.ship->MaxVelocity() * (1 + bay.ship->IsDestroyed());
			Point exitPoint = position + angle.Rotate(bay.point);
			// When ejected, ships depart haphazardly.
			Angle launchAngle = ejecting ? Angle(exitPoint - position) : angle + bay.facing;
			Point v = velocity + (.3 * maxV) * launchAngle.Unit() + (.2 * maxV) * Angle::Random().Unit();
			bay.ship->Place(exitPoint, v, launchAngle);
			bay.ship->SetSystem(currentSystem);
			bay.ship->SetParent(shared_from_this());
			bay.ship->UnmarkForRemoval();
			// Update the cached sum of carried ship masses.
			carriedMass -= bay.ship->Mass();
			// Create the desired launch effects.
			for(const Effect *effect : bay.launchEffects)
				visuals.emplace_back(*effect, exitPoint, velocity, launchAngle);
			
			bay.ship.reset();
		}
}



// Check if this ship is boarding another ship.
shared_ptr<Ship> Ship::Board(bool autoPlunder)
{
	if(!hasBoarded)
		return shared_ptr<Ship>();
	hasBoarded = false;
	
	shared_ptr<Ship> victim = GetTargetShip();
	if(CannotAct() || !victim || victim->IsDestroyed() || victim->GetSystem() != GetSystem())
		return shared_ptr<Ship>();
	
	// For a fighter or drone, "board" means "return to ship."
	if(CanBeCarried())
	{
		SetTargetShip(shared_ptr<Ship>());
		if(!victim->IsDisabled() && victim->GetGovernment() == government)
			victim->Carry(shared_from_this());
		return shared_ptr<Ship>();
	}
	
	// Board a friendly ship, to repair or refuel it.
	if(!government->IsEnemy(victim->GetGovernment()))
	{
		SetShipToAssist(shared_ptr<Ship>());
		SetTargetShip(shared_ptr<Ship>());
		bool helped = victim->isDisabled;
		victim->hull = max(victim->hull, victim->MinimumHull());
		victim->isDisabled = false;
		// Transfer some fuel if needed.
		if(!victim->JumpsRemaining() && CanRefuel(*victim))
		{
			helped = true;
			TransferFuel(victim->JumpFuelMissing(), victim.get());
		}
		if(helped)
		{
			pilotError = 120;
			victim->pilotError = 120;
		}
		return victim;
	}
	if(!victim->IsDisabled())
		return shared_ptr<Ship>();
	
	// If the boarding ship is the player, they will choose what to plunder.
	// Always take fuel if you can.
	victim->TransferFuel(victim->fuel, this);
	if(autoPlunder)
	{
		// Take any commodities that fit.
		victim->cargo.TransferAll(cargo, false);
		// Stop targeting this ship.
		SetTargetShip(shared_ptr<Ship>());
		
		// Pause for two seconds before moving on.
		pilotError = 120;
	}
	
	// Stop targeting this ship (so you will not board it again right away).
	SetTargetShip(shared_ptr<Ship>());
	return victim;
}



// Scan the target, if able and commanded to. Return a ShipEvent bitmask
// giving the types of scan that succeeded.
int Ship::Scan()
{
	if(!commands.Has(Command::SCAN) || CannotAct())
		return 0;
	
	shared_ptr<const Ship> target = GetTargetShip();
	if(!(target && target->IsTargetable()))
		return 0;
	
	// The range of a scanner is proportional to the square root of its power.
	double cargoDistance = 100. * sqrt(attributes.Get("cargo scan power"));
	double outfitDistance = 100. * sqrt(attributes.Get("outfit scan power"));
	
	// Bail out if this ship has no scanners.
	if(!cargoDistance && !outfitDistance)
		return 0;
	
	// Scanning speed also uses a square root, so you need four scanners to get
	// twice the speed out of them.
	double cargoSpeed = sqrt(attributes.Get("cargo scan speed"));
	if(!cargoSpeed)
		cargoSpeed = 1.;
	double outfitSpeed = sqrt(attributes.Get("outfit scan speed"));
	if(!outfitSpeed)
		outfitSpeed = 1.;
	
	// Check how close this ship is to the target it is trying to scan.
	double distance = (target->position - position).Length();
	
	// Check if either scanner has finished scanning.
	bool startedScanning = false;
	bool activeScanning = false;
	int result = 0;
	auto doScan = [&](double &elapsed, const double speed, const double scannerRange, const int event) -> void
	{
		if(elapsed < SCAN_TIME && distance < scannerRange)
		{
			startedScanning |= !elapsed;
			activeScanning = true;
			// To make up for the scan decay above:
			elapsed += speed + 1.;
			if(elapsed >= SCAN_TIME)
				result |= event;
		}
	};
	doScan(cargoScan, cargoSpeed, cargoDistance, ShipEvent::SCAN_CARGO);
	doScan(outfitScan, outfitSpeed, outfitDistance, ShipEvent::SCAN_OUTFITS);
	
	// Play the scanning sound if the actor or the target is the player's ship.
	if(isYours || (target->isYours && activeScanning))
		Audio::Play(Audio::Get("scan"), Position());
	
	if(startedScanning && isYours)
	{
		if(!target->Name().empty())
			Messages::Add("Attempting to scan the " + target->Noun() + " \"" + target->Name() + "\".", false);
		else
			Messages::Add("Attempting to scan the selected " + target->Noun() + ".", false);
	}
	else if(startedScanning && target->isYours)
		Messages::Add("The " + government->GetName() + " " + Noun() + " \""
			+ Name() + "\" is attempting to scan you.", false);
	
	if(target->isYours && !isYours)
	{
		if(result & ShipEvent::SCAN_CARGO)
			Messages::Add("The " + government->GetName() + " " + Noun() + " \""
					+ Name() + "\" completed its scan of your cargo.");
		if(result & ShipEvent::SCAN_OUTFITS)
			Messages::Add("The " + government->GetName() + " " + Noun() + " \""
					+ Name() + "\" completed its scan of your outfits.");
	}
	
	return result;
}



// Find out what fraction of the scan is complete.
double Ship::CargoScanFraction() const
{
	return cargoScan / SCAN_TIME;
}



double Ship::OutfitScanFraction() const
{
	return outfitScan / SCAN_TIME;
}



// Fire any weapons that are ready to fire. If an anti-missile is ready,
// instead of firing here this function returns true and it can be fired if
// collision detection finds a missile in range.
bool Ship::Fire(vector<Projectile> &projectiles, vector<Visual> &visuals)
{
	isInSystem = true;
	forget = 0;
	
	// A ship that is about to die creates a special single-turn "projectile"
	// representing its death explosion.
	if(IsDestroyed() && explosionCount == explosionTotal && explosionWeapon)
		projectiles.emplace_back(position, explosionWeapon);
	
	if(CannotAct())
		return false;
	
	antiMissileRange = 0.;
	
	const vector<Hardpoint> &hardpoints = armament.Get();
	for(unsigned i = 0; i < hardpoints.size(); ++i)
	{
		const Weapon *weapon = hardpoints[i].GetOutfit();
		if(weapon && CanFire(weapon))
		{
			if(weapon->AntiMissile())
				antiMissileRange = max(antiMissileRange, weapon->Velocity() + weaponRadius);
			else if(commands.HasFire(i))
				armament.Fire(i, *this, projectiles, visuals);
		}
	}
	
	armament.Step(*this);
	
	return antiMissileRange;
}



// Fire an anti-missile.
bool Ship::FireAntiMissile(const Projectile &projectile, vector<Visual> &visuals)
{
	if(projectile.Position().Distance(position) > antiMissileRange)
		return false;
	if(CannotAct())
		return false;
	
	const vector<Hardpoint> &hardpoints = armament.Get();
	for(unsigned i = 0; i < hardpoints.size(); ++i)
	{
		const Weapon *weapon = hardpoints[i].GetOutfit();
		if(weapon && CanFire(weapon))
			if(armament.FireAntiMissile(i, *this, projectile, visuals))
				return true;
	}
	
	return false;
}



const System *Ship::GetSystem() const
{
	return currentSystem;
}



// If the ship is landed, get the planet it has landed on.
const Planet *Ship::GetPlanet() const
{
	return zoom ? nullptr : landingPlanet;
}



bool Ship::IsCapturable() const
{
	return isCapturable;
}



bool Ship::IsTargetable() const
{
	return (zoom == 1.f && !explosionRate && !forget && !isInvisible && cloak < 1. && hull >= 0. && hyperspaceCount < 70);
}



bool Ship::IsOverheated() const
{
	return isOverheated;
}



bool Ship::IsDisabled() const
{
	if(!isDisabled)
		return false;
	
	double minimumHull = MinimumHull();
	bool needsCrew = RequiredCrew() != 0;
	return (hull < minimumHull || (!crew && needsCrew));
}



bool Ship::IsBoarding() const
{
	return isBoarding;
}



bool Ship::IsLanding() const
{
	return landingPlanet;
}



// Check if this ship is currently able to begin landing on its target.
bool Ship::CanLand() const
{
	if(!GetTargetStellar() || !GetTargetStellar()->GetPlanet() || isDisabled || IsDestroyed())
		return false;
	
	if(!GetTargetStellar()->GetPlanet()->CanLand(*this))
		return false;
	
	Point distance = GetTargetStellar()->Position() - position;
	double speed = velocity.Length();
	
	return (speed < 1. && distance.Length() < GetTargetStellar()->Radius());
}



bool Ship::CannotAct() const
{
	return (zoom != 1.f || isDisabled || hyperspaceCount || pilotError || cloak);
}



double Ship::Cloaking() const
{
	return isInvisible ? 1. : cloak;
}



bool Ship::IsEnteringHyperspace() const
{
	return hyperspaceSystem;
}



bool Ship::IsHyperspacing() const
{
	return hyperspaceCount != 0;
}



// Check if this ship is hyperspacing, specifically via a jump drive.
bool Ship::IsUsingJumpDrive() const
{
	return (hyperspaceSystem || hyperspaceCount) && isUsingJumpDrive;
}



// Check if this ship is currently able to enter hyperspace to it target.
bool Ship::IsReadyToJump(bool waitingIsReady) const
{
	// Ships can't jump while waiting for someone else, carried, or if already jumping.
	if(IsDisabled() || (!waitingIsReady && commands.Has(Command::WAIT))
			|| hyperspaceCount || !targetSystem || !currentSystem)
		return false;
	
	// Check if the target system is valid and there is enough fuel to jump.
	double fuelCost = JumpFuel(targetSystem);
	if(!fuelCost || fuel < fuelCost)
		return false;
	
	Point direction = targetSystem->Position() - currentSystem->Position();
	bool isJump = !attributes.Get("hyperdrive") || !currentSystem->Links().count(targetSystem);
	double scramThreshold = attributes.Get("scram drive");
	
	// The ship can only enter hyperspace if it is traveling slowly enough
	// and pointed in the right direction.
	if(!isJump && scramThreshold)
	{
		double deviation = fabs(direction.Unit().Cross(velocity));
		if(deviation > scramThreshold)
			return false;
	}
	else if(velocity.Length() > attributes.Get("jump speed"))
		return false;
	
	if(!isJump)
	{
		// Figure out if we're within one turn step of facing this system.
		bool left = direction.Cross(angle.Unit()) < 0.;
		Angle turned = angle + TurnRate() * (left - !left);
		bool stillLeft = direction.Cross(turned.Unit()) < 0.;
	
		if(left == stillLeft)
			return false;
	}
	
	return true;
}



// Get this ship's custom swizzle.
int Ship::CustomSwizzle() const
{
	return customSwizzle;
}


// Check if the ship is thrusting. If so, the engine sound should be played.
bool Ship::IsThrusting() const
{
	return isThrusting;
}



bool Ship::IsReversing() const
{
	return isReversing;
}



bool Ship::IsSteering() const
{
	return isSteering;
}



double Ship::SteeringDirection() const
{
	return steeringDirection;
}



// Get the points from which engine flares should be drawn.
const vector<Ship::EnginePoint> &Ship::EnginePoints() const
{
	return enginePoints;
}



const vector<Ship::EnginePoint> &Ship::ReverseEnginePoints() const
{
	return reverseEnginePoints;
}



const vector<Ship::EnginePoint> &Ship::SteeringEnginePoints() const
{
	return steeringEnginePoints;
}



// Reduce a ship's hull to low enough to disable it. This is so a ship can be
// created as a derelict.
void Ship::Disable()
{
	shields = 0.;
	hull = min(hull, .5 * MinimumHull());
	isDisabled = true;
}



// Mark a ship as destroyed.
void Ship::Destroy()
{
	hull = -1.;
}



// Trigger the death of this ship.
void Ship::SelfDestruct()
{
	Destroy();
	explosionRate = 1024;
}



void Ship::Restore()
{
	hull = 0.;
	explosionCount = 0;
	explosionRate = 0;
	UnmarkForRemoval();
	Recharge(true);
}



// Check if this ship has been destroyed.
bool Ship::IsDestroyed() const
{
	return (hull < 0.);
}



// Recharge and repair this ship (e.g. because it has landed).
void Ship::Recharge(bool atSpaceport)
{
	if(IsDestroyed())
		return;
	
	if(atSpaceport)
	{
		crew = min<int>(max(crew, RequiredCrew()), attributes.Get("bunks"));
		fuel = attributes.Get("fuel capacity");
	}
	pilotError = 0;
	pilotOkay = 0;
	
	if(atSpaceport || attributes.Get("shield generation"))
		shields = attributes.Get("shields");
	if(atSpaceport || attributes.Get("hull repair rate"))
		hull = attributes.Get("hull");
	if(atSpaceport || attributes.Get("energy generation"))
		energy = attributes.Get("energy capacity");
	
	heat = IdleHeat();
	ionization = 0.;
	disruption = 0.;
	slowness = 0.;
	shieldDelay = 0;
	hullDelay = 0;
}



bool Ship::CanRefuel(const Ship &other) const
{
	return (fuel - JumpFuel(targetSystem) >= other.JumpFuelMissing());
}



double Ship::TransferFuel(double amount, Ship *to)
{
	amount = max(fuel - attributes.Get("fuel capacity"), amount);
	if(to)
	{
		amount = min(to->attributes.Get("fuel capacity") - to->fuel, amount);
		to->fuel += amount;
	}
	fuel -= amount;
	return amount;
}



// Convert this ship from one government to another, as a result of boarding
// actions (if the player is capturing) or player death (poor decision-making).
void Ship::WasCaptured(const shared_ptr<Ship> &capturer)
{
	// Repair up to the point where this ship is just barely not disabled.
	hull = max(hull, MinimumHull());
	isDisabled = false;
	
	// Set the new government.
	government = capturer->GetGovernment();
	
	// Transfer some crew over. Only transfer the bare minimum unless even that
	// is not possible, in which case, share evenly.
	int totalRequired = capturer->RequiredCrew() + RequiredCrew();
	int transfer = RequiredCrew() - crew;
	if(transfer > 0)
	{
		if(totalRequired > capturer->Crew() + crew)
			transfer = max(crew ? 0 : 1, (capturer->Crew() * transfer) / totalRequired);
		capturer->AddCrew(-transfer);
		AddCrew(transfer);
	}
	
	commands.Clear();
	// Set the capturer as this ship's parent.
	SetParent(capturer);
	// Clear this ship's previous targets.
	SetTargetShip(shared_ptr<Ship>());
	SetTargetStellar(nullptr);
	SetTargetSystem(nullptr);
	shipToAssist.reset();
	targetAsteroid.reset();
	targetFlotsam.reset();
	hyperspaceSystem = nullptr;
	landingPlanet = nullptr;
	
	// This ship behaves like its new parent does.
	isSpecial = capturer->isSpecial;
	isYours = capturer->isYours;
	personality = capturer->personality;
	
	// Fighters should flee a disabled ship, but if the player manages to capture
	// the ship before they flee, the fighters are captured, too.
	for(const Bay &bay : bays)
		if(bay.ship)
			bay.ship->WasCaptured(capturer);
	// If a flagship is captured, its escorts become independent.
	for(const auto &it : escorts)
	{
		shared_ptr<Ship> escort = it.lock();
		if(escort)
			escort->parent.reset();
	}
	// This ship should not care about its now-unallied escorts.
	escorts.clear();
}



// Get characteristics of this ship, as a fraction between 0 and 1.
double Ship::Shields() const
{
	double maximum = attributes.Get("shields");
	return maximum ? min(1., shields / maximum) : 0.;
}



double Ship::Hull() const
{
	double maximum = attributes.Get("hull");
	return maximum ? min(1., hull / maximum) : 1.;
}



double Ship::Fuel() const
{
	double maximum = attributes.Get("fuel capacity");
	return maximum ? min(1., fuel / maximum) : 0.;
}



double Ship::Energy() const
{
	double maximum = attributes.Get("energy capacity");
	return maximum ? min(1., energy / maximum) : (hull > 0.) ? 1. : 0.;
}



// Allow returning a heat value greater than 1 (i.e. conveying how overheated
// this ship has become).
double Ship::Heat() const
{
	double maximum = MaximumHeat();
	return maximum ? heat / maximum : 1.;
}



// Get the ship's "health," where <=0 is disabled and 1 means full health.
double Ship::Health() const
{
	double minimumHull = MinimumHull();
	double hullDivisor = attributes.Get("hull") - minimumHull;
	double divisor = attributes.Get("shields") + hullDivisor;
	// This should not happen, but just in case.
	if(divisor <= 0. || hullDivisor <= 0.)
		return 0.;
	
	double spareHull = hull - minimumHull;
	// Consider hull-only and pooled health, compensating for any reductions by disruption damage.
	return min(spareHull / hullDivisor, (spareHull + shields / (1. + disruption * .01)) / divisor);
}



// Get the hull fraction at which this ship is disabled.
double Ship::DisabledHull() const
{
	double hull = attributes.Get("hull");
	double minimumHull = MinimumHull();
	
	return (hull > 0. ? minimumHull / hull : 0.);
}



int Ship::JumpsRemaining(bool followParent) const
{
	// Make sure this ship has some sort of hyperdrive, and if so return how
	// many jumps it can make.
	double jumpFuel = 0.;
	if(!targetSystem && followParent)
	{
		// If this ship has no destination, the parent's substitutes for it,
		// but only if the location is reachable.
		auto p = GetParent();
		if(p)
			jumpFuel = JumpFuel(p->GetTargetSystem());
	}
	if(!jumpFuel)
		jumpFuel = JumpFuel(targetSystem);
	return jumpFuel ? fuel / jumpFuel : 0.;
}



double Ship::JumpFuel(const System *destination) const
{
	// A currently-carried ship requires no fuel to jump, because it cannot jump.
	if(!currentSystem)
		return 0.;
	
	// If no destination is given, return the maximum fuel per jump.
	if(!destination)
		return max(JumpDriveFuel(), HyperdriveFuel());
	
	bool linked = currentSystem->Links().count(destination);
	// Figure out what sort of jump we're making.
	if(attributes.Get("hyperdrive") && linked)
		return HyperdriveFuel();
	
	if(attributes.Get("jump drive") && currentSystem->JumpNeighbors(JumpRange()).count(destination))
		return JumpDriveFuel(linked ? 0. : currentSystem->Position().Distance(destination->Position()));
	
	// If the given system is not a possible destination, return 0.
	return 0.;
}



double Ship::JumpRange(bool getCached) const
{
	if(getCached)
		return jumpRange;
	
	// Ships without a jump drive have no jump range.
	if(!attributes.Get("jump drive"))
		return 0.;
	
	// Find the outfit that provides the farthest jump range.
	double best = 0.;
	// Make it possible for the jump range to be integrated into a ship.
	if(baseAttributes.Get("jump drive"))
	{
		best = baseAttributes.Get("jump range");
		if(!best)
			best = System::DEFAULT_NEIGHBOR_DISTANCE;
	}
	// Search through all the outfits.
	for(const auto &it : outfits)
		if(it.first->Get("jump drive"))
		{
			double range = it.first->Get("jump range");
			if(!range)
				range = System::DEFAULT_NEIGHBOR_DISTANCE;
			if(!best || range > best)
				best = range;
		}
	return best;
}



// Get the cost of making a jump of the given type (if possible).
double Ship::HyperdriveFuel() const
{
	// Don't bother searching through the outfits if there is no hyperdrive.
	if(!attributes.Get("hyperdrive"))
		return JumpDriveFuel();
	
	if(attributes.Get("scram drive"))
		return BestFuel("hyperdrive", "scram drive", 150.);
	
	return BestFuel("hyperdrive", "", 100.);
}



double Ship::JumpDriveFuel(double jumpDistance) const
{
	// Don't bother searching through the outfits if there is no jump drive.
	if(!attributes.Get("jump drive"))
		return 0.;
	
	return BestFuel("jump drive", "", 200., jumpDistance);
}



double Ship::JumpFuelMissing() const
{
	// Used for smart refueling: transfer only as much as really needed
	// includes checking if fuel cap is high enough at all
	double jumpFuel = JumpFuel(targetSystem);
	if(!jumpFuel || fuel > jumpFuel || jumpFuel > attributes.Get("fuel capacity"))
		return 0.;
	
	return jumpFuel - fuel;
}



// Get the heat level at idle.
double Ship::IdleHeat() const
{
	// This ship's cooling ability:
	double coolingEfficiency = CoolingEfficiency();
	double cooling = coolingEfficiency * attributes.Get("cooling");
	double activeCooling = coolingEfficiency * attributes.Get("active cooling");
	
	// Idle heat is the heat level where:
	// heat = heat * diss + heatGen - cool - activeCool * heat / (100 * mass)
	// heat = heat * (diss - activeCool / (100 * mass)) + (heatGen - cool)
	// heat * (1 - diss + activeCool / (100 * mass)) = (heatGen - cool)
	double production = max(0., attributes.Get("heat generation") - cooling);
	double dissipation = HeatDissipation() + activeCooling / MaximumHeat();
	if(!dissipation) return production ? numeric_limits<double>::max() : 0;
	return production / dissipation;
}



// Get the heat dissipation, in heat units per heat unit per frame.
double Ship::HeatDissipation() const
{
	return .001 * attributes.Get("heat dissipation");
}



// Get the maximum heat level, in heat units (not temperature).
double Ship::MaximumHeat() const
{
	return MAXIMUM_TEMPERATURE * (cargo.Used() + attributes.Mass());
}



// Calculate the multiplier for cooling efficiency.
double Ship::CoolingEfficiency() const
{
	// This is an S-curve where the efficiency is 100% if you have no outfits
	// that create "cooling inefficiency", and as that value increases the
	// efficiency stays high for a while, then drops off, then approaches 0.
	double x = attributes.Get("cooling inefficiency");
	return 2. + 2. / (1. + exp(x / -2.)) - 4. / (1. + exp(x / -4.));
}



int Ship::Crew() const
{
	return crew;
}



int Ship::RequiredCrew() const
{
	if(attributes.Get("automaton"))
		return 0;
	
	// Drones do not need crew, but all other ships need at least one.
	return max<int>(1, attributes.Get("required crew"));
}



void Ship::AddCrew(int count)
{
	crew = min<int>(crew + count, attributes.Get("bunks"));
}



// Check if this is a ship that can be used as a flagship.
bool Ship::CanBeFlagship() const
{
	return RequiredCrew() && Crew() && !IsDisabled();
}



double Ship::Mass() const
{
	return carriedMass + cargo.Used() + attributes.Mass();
}



double Ship::TurnRate() const
{
	return attributes.Get("turn") / Mass();
}



double Ship::Acceleration() const
{
	double thrust = attributes.Get("thrust");
	return (thrust ? thrust : attributes.Get("afterburner thrust")) / Mass();
}



double Ship::MaxVelocity() const
{
	// v * drag / mass == thrust / mass
	// v * drag == thrust
	// v = thrust / drag
	double thrust = attributes.Get("thrust");
	return (thrust ? thrust : attributes.Get("afterburner thrust")) / attributes.Get("drag");
}



double Ship::MaxReverseVelocity() const
{
	return attributes.Get("reverse thrust") / attributes.Get("drag");
}



// This ship just got hit by the given projectile. Take damage according to
// what sort of weapon the projectile it.
int Ship::TakeDamage(const Projectile &projectile, bool isBlast)
{
	int type = 0;
	const Weapon &weapon = projectile.GetWeapon();
	type |= TakeDamage(weapon, 1., projectile.DistanceTraveled(), projectile.Position(), isBlast);
	
	// If this ship was hit directly and did not consider itself an enemy of the
	// ship that hit it, it is now "provoked" against that government.
	if(!isBlast && projectile.GetGovernment() && !projectile.GetGovernment()->IsEnemy(government)
			&& (Shields() < .9 || Hull() < .9 || !personality.IsForbearing())
			&& !personality.IsPacifist() && weapon.DoesDamage())
		type |= ShipEvent::PROVOKE;
	
	return type;
}



// This ship just got hit by the given hazard. Take damage according to what
// sort of weapon the hazard has, and create any hit effects as sparks.
void Ship::TakeHazardDamage(vector<Visual> &visuals, const Hazard *hazard, double strength)
{
	// Rather than exactly compute the distance between the hazard origin and
	// the closest point on the ship, estimate it using the mask's Radius.
	double distanceTraveled = position.Length() - GetMask().Radius();
	TakeDamage(*hazard, strength, distanceTraveled, Point(), hazard->BlastRadius() > 0.);
	for(const auto &effect : hazard->HitEffects())
		CreateSparks(visuals, effect.first, effect.second * strength);
}



// Apply a force to this ship, accelerating it. This might be from a weapon
// impact, or from firing a weapon, for example.
void Ship::ApplyForce(const Point &force, bool gravitational)
{
	if(gravitational)
	{
		// Treat all ships as if they have a mass of 400. This prevents
		// gravitational hit force values from needing to be extremely
		// small in order to have a reasonable effect.
		acceleration += force / 400.;
		return;
	}
	
	double currentMass = Mass();
	if(!currentMass)
		return;
	
	// Reduce acceleration of small ships and increase acceleration of large
	// ones by having 30% of the force be based on a fixed mass of 400, i.e. the
	// mass of a typical light warship:
	acceleration += force * (.3 / 400. + .7 / currentMass);
}



bool Ship::HasBays() const
{
	return !bays.empty();
}



// Check how many bays are not occupied at present. This does not check whether
// one of your escorts plans to use that bay.
int Ship::BaysFree(const string &category) const
{
	int count = 0;
	for(const Bay &bay : bays)
		count += (bay.category == category) && !bay.ship;
	return count;
}



// Check how many bays this ship has of a given category.
int Ship::BaysTotal(const string &category) const
{
	int count = 0;
	for(const Bay &bay : bays)
		count += (bay.category == category);
	return count;
}



// Check if this ship has a bay free for the given ship, and the bay is
// not reserved for one of its existing escorts.
bool Ship::CanCarry(const Ship &ship) const
{
	if(!ship.CanBeCarried())
		return false;
	// Check only for the category that we are interested in.
	const string &category = ship.attributes.Category();
	
	int free = BaysFree(category);
	if(!free)
		return false;
	
	for(const auto &it : escorts)
	{
		auto escort = it.lock();
		if(escort && escort->attributes.Category() == category)
			--free;
	}
	return (free > 0);
}



void Ship::AllowCarried(bool allowCarried)
{
	canBeCarried = allowCarried && BAY_TYPES.count(attributes.Category()) > 0;
}



bool Ship::CanBeCarried() const
{
	return canBeCarried;
}



bool Ship::Carry(const shared_ptr<Ship> &ship)
{
	if(!ship || !ship->CanBeCarried())
		return false;
	
	// Check only for the category that we are interested in.
	const string &category = ship->attributes.Category();
	
	for(Bay &bay : bays)
		if((bay.category == category) && !bay.ship)
		{
			bay.ship = ship;
			ship->SetSystem(nullptr);
			ship->SetPlanet(nullptr);
			ship->SetTargetSystem(nullptr);
			ship->SetTargetStellar(nullptr);
			ship->SetParent(shared_from_this());
			ship->isThrusting = false;
			ship->isReversing = false;
			ship->isSteering = false;
			ship->commands.Clear();
			// If this fighter collected anything in space, try to store it
			// (unless this is a player-owned ship).
			if(!isYours && cargo.Free() && !ship->Cargo().IsEmpty())
				ship->Cargo().TransferAll(cargo);
			// Return unused fuel to the carrier, for any launching fighter that needs it.
			ship->TransferFuel(ship->fuel, this);
			
			// Update the cached mass of the mothership.
			carriedMass += ship->Mass();
			return true;
		}
	return false;
}



void Ship::UnloadBays()
{
	for(Bay &bay : bays)
		if(bay.ship)
		{
			carriedMass -= bay.ship->Mass();
			bay.ship->SetSystem(currentSystem);
			bay.ship->SetPlanet(landingPlanet);
			bay.ship.reset();
		}
}



const vector<Ship::Bay> &Ship::Bays() const
{
	return bays;
}



// Adjust the positions and velocities of any visible carried fighters or
// drones. If any are visible, return true.
bool Ship::PositionFighters() const
{
	bool hasVisible = false;
	for(const Bay &bay : bays)
		if(bay.ship && bay.side)
		{
			hasVisible = true;
			bay.ship->position = angle.Rotate(bay.point) * Zoom() + position;
			bay.ship->velocity = velocity;
			bay.ship->angle = angle + bay.facing;
			bay.ship->zoom = zoom;
		}
	return hasVisible;
}



CargoHold &Ship::Cargo()
{
	return cargo;
}



const CargoHold &Ship::Cargo() const
{
	return cargo;
}



// Display box effects from jettisoning this much cargo.
void Ship::Jettison(const string &commodity, int tons)
{
	cargo.Remove(commodity, tons);
	
	// Jettisoned cargo must carry some of the ship's heat with it. Otherwise
	// jettisoning cargo would increase the ship's temperature.
	heat -= tons * MAXIMUM_TEMPERATURE * Heat();
	
	for( ; tons > 0; tons -= Flotsam::TONS_PER_BOX)
		jettisoned.emplace_back(new Flotsam(commodity, (Flotsam::TONS_PER_BOX < tons) ? Flotsam::TONS_PER_BOX : tons));
}



void Ship::Jettison(const Outfit *outfit, int count)
{
	if(count < 0)
		return;

	cargo.Remove(outfit, count);
	
	// Jettisoned cargo must carry some of the ship's heat with it. Otherwise
	// jettisoning cargo would increase the ship's temperature.
	double mass = outfit->Mass();
	heat -= count * mass * MAXIMUM_TEMPERATURE * Heat();
	
	const int perBox = (mass <= 0.) ? count : (mass > Flotsam::TONS_PER_BOX) ? 1 : static_cast<int>(Flotsam::TONS_PER_BOX / mass);
	while(count > 0)
	{
		jettisoned.emplace_back(new Flotsam(outfit, (perBox < count) ? perBox : count));
		count -= perBox;
	}
}



const Outfit &Ship::Attributes() const
{
	return attributes;
}



const Outfit &Ship::BaseAttributes() const
{
	return baseAttributes;
}



// Get outfit information.
const map<const Outfit *, int> &Ship::Outfits() const
{
	return outfits;
}



int Ship::OutfitCount(const Outfit *outfit) const
{
	auto it = outfits.find(outfit);
	return (it == outfits.end()) ? 0 : it->second;
}



// Add or remove outfits. (To remove, pass a negative number.)
void Ship::AddOutfit(const Outfit *outfit, int count)
{
	if(outfit && count)
	{
		auto it = outfits.find(outfit);
		if(it == outfits.end())
			outfits[outfit] = count;
		else
		{
			it->second += count;
			if(!it->second)
				outfits.erase(it);
		}
		attributes.Add(*outfit, count);
		if(outfit->IsWeapon())
			armament.Add(outfit, count);
		
		if(outfit->Get("cargo space"))
			cargo.SetSize(attributes.Get("cargo space"));
		if(outfit->Get("hull"))
			hull += outfit->Get("hull") * count;
		// If the added or removed outfit is a jump drive, recalculate
		// and cache this ship's jump range.
		if(outfit->Get("jump drive"))
			jumpRange = JumpRange(false);
	}
}



// Get the list of weapons.
Armament &Ship::GetArmament()
{
	return armament;
}



const vector<Hardpoint> &Ship::Weapons() const
{
	return armament.Get();
}



// Check if we are able to fire the given weapon (i.e. there is enough
// energy, ammo, and fuel to fire it).
bool Ship::CanFire(const Weapon *weapon) const
{
	if(!weapon || !weapon->IsWeapon())
		return false;
	
	if(weapon->Ammo())
	{
		auto it = outfits.find(weapon->Ammo());
		if(it == outfits.end() || it->second < weapon->AmmoUsage())
			return false;
	}
	
	if(energy < weapon->FiringEnergy() + weapon->RelativeFiringEnergy() * attributes.Get("energy capacity"))
		return false;
	if(fuel < weapon->FiringFuel() + weapon->RelativeFiringFuel() * attributes.Get("fuel capacity"))
		return false;
	// We do check hull, but we don't check shields. Ships can survive with all shields depleted.
	// Ships should not disable themselves, so we check if we stay above minimumHull.
	if(hull - MinimumHull() <= weapon->FiringHull() + weapon->RelativeFiringHull() * attributes.Get("hull"))
		return false;

	// If a weapon requires heat to fire, (rather than generating heat), we must
	// have enough heat to spare.
	if(heat < -(weapon->FiringHeat() + weapon->RelativeFiringHeat() * MaximumHeat()))
		return false;
	
	return true;
}



// Fire the given weapon (i.e. deduct whatever energy, ammo, hull, shields
// or fuel it uses and add whatever heat it generates. Assume that CanFire()
// is true.
void Ship::ExpendAmmo(const Weapon *weapon)
{
	if(!weapon)
		return;
	if(weapon->Ammo())
		AddOutfit(weapon->Ammo(), -weapon->AmmoUsage());
	
	energy -= weapon->FiringEnergy() + weapon->RelativeFiringEnergy() * attributes.Get("energy capacity");
	fuel -= weapon->FiringFuel() + weapon->RelativeFiringFuel() * attributes.Get("fuel capacity");
	heat += weapon->FiringHeat() + weapon->RelativeFiringHeat() * MaximumHeat();
	// Weapons fire from within shields, so hull damage goes directly into the hull, while shield damage
	// only affects shields.
	hull -= weapon->FiringHull() + weapon->RelativeFiringHull() * attributes.Get("hull");
	shields -= weapon->FiringShields() + weapon->RelativeFiringShields() * attributes.Get("shields");
	
	// Those values are usually reduced by active shields, but weapons fire from within the shields, so
	// it seems more appropriate to apply those damages with a factor 1 directly.
	ionization += weapon->FiringIon();
	disruption += weapon->FiringDisruption();
	slowness += weapon->FiringSlowing();
}



// Each ship can have a target system (to travel to), a target planet (to
// land on) and a target ship (to move to, and attack if hostile).
shared_ptr<Ship> Ship::GetTargetShip() const
{
	return targetShip.lock();
}



shared_ptr<Ship> Ship::GetShipToAssist() const
{
	return shipToAssist.lock();
}



const StellarObject *Ship::GetTargetStellar() const
{
	return targetPlanet;
}



const System *Ship::GetTargetSystem() const
{
	return (targetSystem == currentSystem) ? nullptr : targetSystem;
}



// Mining target.
shared_ptr<Minable> Ship::GetTargetAsteroid() const
{
	return targetAsteroid.lock();
}



shared_ptr<Flotsam> Ship::GetTargetFlotsam() const
{
	return targetFlotsam.lock();
}



// Set this ship's targets.
void Ship::SetTargetShip(const shared_ptr<Ship> &ship)
{
	if(ship != GetTargetShip())
	{
		targetShip = ship;
		// When you change targets, clear your scanning records.
		cargoScan = 0.;
		outfitScan = 0.;
	}
}



void Ship::SetShipToAssist(const shared_ptr<Ship> &ship)
{
	shipToAssist = ship;
}



void Ship::SetTargetStellar(const StellarObject *object)
{
	targetPlanet = object;
}



void Ship::SetTargetSystem(const System *system)
{
	targetSystem = system;
}



// Mining target.
void Ship::SetTargetAsteroid(const shared_ptr<Minable> &asteroid)
{
	targetAsteroid = asteroid;
}



void Ship::SetTargetFlotsam(const shared_ptr<Flotsam> &flotsam)
{
	targetFlotsam = flotsam;
}



void Ship::SetParent(const shared_ptr<Ship> &ship)
{
	shared_ptr<Ship> oldParent = parent.lock();
	if(oldParent)
		oldParent->RemoveEscort(*this);
	
	parent = ship;
	if(ship)
		ship->AddEscort(*this);
}



shared_ptr<Ship> Ship::GetParent() const
{
	return parent.lock();
}



const vector<weak_ptr<Ship>> &Ship::GetEscorts() const
{
	return escorts;
}



// Add escorts to this ship. Escorts look to the parent ship for movement
// cues and try to stay with it when it lands or goes into hyperspace.
void Ship::AddEscort(Ship &ship)
{
	escorts.push_back(ship.shared_from_this());
}



void Ship::RemoveEscort(const Ship &ship)
{
	auto it = escorts.begin();
	for( ; it != escorts.end(); ++it)
		if(it->lock().get() == &ship)
		{
			escorts.erase(it);
			return;
		}
}



double Ship::MinimumHull() const
{
	if(neverDisabled)
		return 0.;
	
	double maximumHull = attributes.Get("hull");
	double absoluteThreshold = attributes.Get("absolute threshold");
	if(absoluteThreshold > 0.)
		return absoluteThreshold;
	
	double thresholdPercent = attributes.Get("threshold percentage");
	double minimumHull = maximumHull * (thresholdPercent > 0. ? min(thresholdPercent, 1.) : max(.15, min(.45, 10. / sqrt(maximumHull))));

	return max(0., floor(minimumHull + attributes.Get("hull threshold")));
}



// Find out how much fuel is consumed by the hyperdrive of the given type.
double Ship::BestFuel(const string &type, const string &subtype, double defaultFuel, double jumpDistance) const
{
	// Find the outfit that provides the least costly hyperjump.
	double best = 0.;
	// Make it possible for a hyperdrive to be integrated into a ship.
	if(baseAttributes.Get(type) && (subtype.empty() || baseAttributes.Get(subtype)))
	{
		// If a distance was given, then we know that we are making a jump.
		// Only use the fuel from a jump drive if it is capable of making
		// the given jump. We can guarantee that at least one jump drive
		// is capable of making the given jump, as the destination must
		// be among the neighbors of the current system.
		double jumpRange = baseAttributes.Get("jump range");
		if(!jumpRange)
			jumpRange = System::DEFAULT_NEIGHBOR_DISTANCE;
		// If no distance was given then we're either using a hyperdrive
		// or refueling this ship, in which case this if statement will
		// always pass.
		if(jumpRange >= jumpDistance)
		{
			best = baseAttributes.Get("jump fuel");
			if(!best)
				best = defaultFuel;
		}
	}
	// Search through all the outfits.
	for(const auto &it : outfits)
		if(it.first->Get(type) && (subtype.empty() || it.first->Get(subtype)))
		{
			double jumpRange = it.first->Get("jump range");
			if(!jumpRange)
				jumpRange = System::DEFAULT_NEIGHBOR_DISTANCE;
			if(jumpRange >= jumpDistance)
			{
				double fuel = it.first->Get("jump fuel");
				if(!fuel)
					fuel = defaultFuel;
				if(!best || fuel < best)
					best = fuel;
			}
		}
	return best;
}



void Ship::CreateExplosion(vector<Visual> &visuals, bool spread)
{
	if(!HasSprite() || !GetMask().IsLoaded() || explosionEffects.empty())
		return;
	
	// Bail out if this loops enough times, just in case.
	for(int i = 0; i < 10; ++i)
	{
		Point point((Random::Real() - .5) * Width(),
			(Random::Real() - .5) * Height());
		if(GetMask().Contains(point, Angle()))
		{
			// Pick an explosion.
			int type = Random::Int(explosionTotal);
			auto it = explosionEffects.begin();
			for( ; it != explosionEffects.end(); ++it)
			{
				type -= it->second;
				if(type < 0)
					break;
			}
			Point effectVelocity = velocity;
			if(spread)
			{
				double scale = .04 * (Width() + Height());
				effectVelocity += Angle::Random().Unit() * (scale * Random::Real());
			}
			visuals.emplace_back(*it->first, angle.Rotate(point) + position, effectVelocity, angle);
			++explosionCount;
			return;
		}
	}
}



// Place a "spark" effect, like ionization or disruption.
void Ship::CreateSparks(vector<Visual> &visuals, const string &name, double amount)
{
	CreateSparks(visuals, GameData::Effects().Get(name), amount);
}



void Ship::CreateSparks(vector<Visual> &visuals, const Effect *effect, double amount)
{
	if(forget)
		return;
	
	// Limit the number of sparks, depending on the size of the sprite.
	amount = min(amount, Width() * Height() * .0006);
	
	while(true)
	{
		amount -= Random::Real();
		if(amount <= 0.)
			break;
		
		Point point((Random::Real() - .5) * Width(),
			(Random::Real() - .5) * Height());
		if(GetMask().Contains(point, Angle()))
			visuals.emplace_back(*effect, angle.Rotate(point) + position, velocity, angle);
	}
}



// A helper method for taking damage from either a projectile or a hazard.
int Ship::TakeDamage(const Weapon &weapon, double damageScaling, double distanceTraveled, const Point &damagePosition, bool isBlast)
{
	int type = 0;
	
	if(isBlast && weapon.IsDamageScaled())
	{
		// Scale blast damage based on the distance from the blast
		// origin and if the projectile uses a trigger radius. The
		// point of contact must be measured on the sprite outline.
		// scale = (1 + (tr / (2 * br))^2) / (1 + r^4)^2
		double blastRadius = max(1., weapon.BlastRadius());
		double radiusRatio = weapon.TriggerRadius() / blastRadius;
		double k = !radiusRatio ? 1. : (1. + .25 * radiusRatio * radiusRatio);
		// Rather than exactly compute the distance between the explosion and
		// the closest point on the ship, estimate it using the mask's Radius.
		double d = max(0., (damagePosition - position).Length() - GetMask().Radius());
		double rSquared = d * d / (blastRadius * blastRadius);
		damageScaling *= k / ((1. + rSquared * rSquared) * (1. + rSquared * rSquared));
	}
	if(weapon.HasDamageDropoff())
		damageScaling *= weapon.DamageDropoff(distanceTraveled);
	
	double shieldDamage = (weapon.ShieldDamage() + weapon.RelativeShieldDamage() * attributes.Get("shields"))
		* damageScaling / (1. + attributes.Get("shield protection"));
	double hullDamage = (weapon.HullDamage() + weapon.RelativeHullDamage() * attributes.Get("hull"))
		* damageScaling / (1. + attributes.Get("hull protection"));
	double energyDamage = (weapon.EnergyDamage() + weapon.RelativeEnergyDamage() * attributes.Get("energy capacity"))
		* damageScaling / (1. + attributes.Get("energy protection"));
	double fuelDamage = (weapon.FuelDamage() + weapon.RelativeFuelDamage() * attributes.Get("fuel capacity"))
		* damageScaling / (1. + attributes.Get("fuel protection"));
	double heatDamage = (weapon.HeatDamage() + weapon.RelativeHeatDamage() * MaximumHeat())
		* damageScaling / (1. + attributes.Get("heat protection"));
	double ionDamage = weapon.IonDamage() * damageScaling / (1. + attributes.Get("ion protection"));
	double disruptionDamage = weapon.DisruptionDamage() * damageScaling / (1. + attributes.Get("disruption protection"));
	double slowingDamage = weapon.SlowingDamage() * damageScaling / (1. + attributes.Get("slowing protection"));
	double hitForce = weapon.HitForce() * damageScaling / (1. + attributes.Get("force protection"));
	bool wasDisabled = IsDisabled();
	bool wasDestroyed = IsDestroyed();
	
	double shieldFraction = 1. - max(0., min(1., weapon.Piercing() / (1. + attributes.Get("piercing protection")) - attributes.Get("piercing resistance")));
	shieldFraction *= 1. / (1. + disruption * .01);
	if(shields <= 0.)
		shieldFraction = 0.;
	else if(shieldDamage > shields)
		shieldFraction = min(shieldFraction, shields / shieldDamage);
	shields -= shieldDamage * shieldFraction;
	if(shieldDamage && !isDisabled)
	{
		int disabledDelay = static_cast<int>(attributes.Get("depleted shield delay"));
		shieldDelay = max(shieldDelay, (shields <= 0. && disabledDelay) ? disabledDelay : static_cast<int>(attributes.Get("shield delay")));
	}
	hull -= hullDamage * (1. - shieldFraction);
	if(hullDamage && !isDisabled)
		hullDelay = max(hullDelay, static_cast<int>(attributes.Get("repair delay")));
	// For the following damage types, the total effect depends on how much is
	// "leaking" through the shields.
	double leakage = (1. - .5 * shieldFraction);
	// Code in Ship::Move() will handle making sure the fuel and energy amounts
	// stays in the allowable ranges.
	energy -= energyDamage * leakage;
	fuel -= fuelDamage * leakage;
	heat += heatDamage * leakage;
	ionization += ionDamage * leakage;
	disruption += disruptionDamage * leakage;
	slowness += slowingDamage * leakage;
	
	if(hitForce)
	{
		Point d = position - damagePosition;
		double distance = d.Length();
		if(distance)
			ApplyForce((hitForce / distance) * d, weapon.IsGravitational());
	}
	
	// Recalculate the disabled ship check.
	isDisabled = true;
	isDisabled = IsDisabled();
	if(!wasDisabled && isDisabled)
	{
		type |= ShipEvent::DISABLE;
		hullDelay = max(hullDelay, static_cast<int>(attributes.Get("disabled repair delay")));
	}
	if(!wasDestroyed && IsDestroyed())
		type |= ShipEvent::DESTROY;
	
	// Inflicted heat damage may also disable a ship, but does not trigger a "DISABLE" event.
	if(heat > MaximumHeat())
	{
		isOverheated = true;
		isDisabled = true;
	}
	else if(heat < .9 * MaximumHeat())
		isOverheated = false;
	
	return type;
}<|MERGE_RESOLUTION|>--- conflicted
+++ resolved
@@ -621,12 +621,7 @@
 	{
 		if(!it.first->IsDefined())
 		{
-<<<<<<< HEAD
-			Files::LogError("Unrecognized outfit in " + modelName + " \""
-				+ FontUtilities::Unescape(name) + "\"");
-=======
 			undefinedOutfits.emplace_back("\"" + it.first->Name() + "\"");
->>>>>>> a88c6da3
 			continue;
 		}
 		attributes.Add(*it.first, it.second);
@@ -652,7 +647,7 @@
 		string message;
 		if(isYours)
 		{
-			message = "Player ship " + modelName + " \"" + name + "\":";
+			message = "Player ship " + modelName + " \"" + FontUtilities::Unescape(name) + "\":";
 			string PREFIX = plural ? "\n\tUndefined outfit " : " undefined outfit ";
 			for(auto &&outfit : undefinedOutfits)
 				message += PREFIX + outfit;
