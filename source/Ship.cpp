--- conflicted
+++ resolved
@@ -1601,48 +1601,9 @@
 					if(count > 0)
 						toRestock.emplace(ammo, count);
 				}
-<<<<<<< HEAD
-			}
-
-			if(isUsingJumpDrive)
-			{
-				position = target + Angle::Random().Unit() * (300. * (Random::Real() + 1.) + extraArrivalDistance);
-				return;
-			}
-
-			// Have all ships exit hyperspace at the same distance so that
-			// your escorts always stay with you.
-			double distance = (HYPER_C * HYPER_C) * .5 * HYPER_A + HYPER_D;
-			distance += extraArrivalDistance;
-			position = (target - distance * angle.Unit());
-			position += hyperspaceOffset;
-			// Make sure your velocity is in exactly the direction you are
-			// traveling in, so that when you decelerate there will not be a
-			// sudden shift in direction at the end.
-			velocity = velocity.Length() * angle.Unit();
-		}
-		if(!isUsingJumpDrive)
-		{
-			velocity += (HYPER_A * direction) * angle.Unit();
-			if(!hyperspaceSystem)
-			{
-				// Exit hyperspace far enough from the planet to be able to land.
-				// This does not take drag into account, so it is always an over-
-				// estimate of how long it will take to stop.
-				// We start decelerating after rotating about 150 degrees (that
-				// is, about acos(.8) from the proper angle). So:
-				// Stopping distance = .5*a*(v/a)^2 + (150/turn)*v.
-				// Exit distance = HYPER_D + .25 * v^2 = stopping distance.
-				double exitV = max(HYPER_A, MaxSpeed(false));
-				double a = (.5 / ForwardAcceleration(false) - .25);
-				double b = 150. / TurnRate();
-				double discriminant = b * b - 4. * a * -HYPER_D;
-				if(discriminant > 0.)
-=======
 				auto takenAmmo = TransferAmmo(toRestock, *this, *bay.ship);
 				bool tookAmmo = !takenAmmo.empty();
 				if(tookAmmo)
->>>>>>> 0f5ead1b
 				{
 					// Update the carried mass cache.
 					for(auto &&item : takenAmmo)
@@ -1671,428 +1632,6 @@
 				bay.ship->SelfDestruct();
 
 			ships.push_back(bay.ship);
-			double maxV = bay.ship->MaxVelocity() * (1 + bay.ship->IsDestroyed());
-			Point exitPoint = position + angle.Rotate(bay.point);
-			// When ejected, ships depart haphazardly.
-			Angle launchAngle = ejecting ? Angle(exitPoint - position) : angle + bay.facing;
-			Point v = velocity + (.3 * maxV) * launchAngle.Unit() + (.2 * maxV) * Angle::Random().Unit();
-			bay.ship->Place(exitPoint, v, launchAngle, false);
-			bay.ship->SetSystem(currentSystem);
-			bay.ship->SetParent(shared_from_this());
-			bay.ship->UnmarkForRemoval();
-			// Update the cached sum of carried ship masses.
-			carriedMass -= bay.ship->Mass();
-			// Create the desired launch effects.
-			for(const Effect *effect : bay.launchEffects)
-				visuals.emplace_back(*effect, exitPoint, velocity, launchAngle);
-
-			bay.ship.reset();
-		}
-}
-
-
-
-// Check if this ship is boarding another ship.
-shared_ptr<Ship> Ship::Board(bool autoPlunder, bool nonDocking)
-{
-	if(!hasBoarded)
-		return shared_ptr<Ship>();
-	hasBoarded = false;
-
-	shared_ptr<Ship> victim = GetTargetShip();
-	if(CannotAct() || !victim || victim->IsDestroyed() || victim->GetSystem() != GetSystem())
-		return shared_ptr<Ship>();
-
-	// For a fighter or drone, "board" means "return to ship." Except when the ship is
-	// explicitly of the nonDocking type.
-	if(CanBeCarried() && !nonDocking)
-	{
-		SetTargetShip(shared_ptr<Ship>());
-		if(!victim->IsDisabled() && victim->GetGovernment() == government)
-			victim->Carry(shared_from_this());
-		return shared_ptr<Ship>();
-	}
-
-	// Board a friendly ship, to repair or refuel it.
-	if(!government->IsEnemy(victim->GetGovernment()))
-	{
-		SetShipToAssist(shared_ptr<Ship>());
-		SetTargetShip(shared_ptr<Ship>());
-		bool helped = victim->isDisabled;
-		victim->hull = min(max(victim->hull, victim->MinimumHull() * 1.5), victim->attributes.Get("hull"));
-		victim->isDisabled = false;
-		// Transfer some fuel if needed.
-		if(victim->NeedsFuel() && CanRefuel(*victim))
-		{
-			helped = true;
-			TransferFuel(victim->JumpFuelMissing(), victim.get());
-		}
-		if(helped)
-		{
-			pilotError = 120;
-			victim->pilotError = 120;
-		}
-		return victim;
-	}
-	if(!victim->IsDisabled())
-		return shared_ptr<Ship>();
-
-	// If the boarding ship is the player, they will choose what to plunder.
-	// Always take fuel if you can.
-	victim->TransferFuel(victim->fuel, this);
-	if(autoPlunder)
-	{
-		// Take any commodities that fit.
-		victim->cargo.TransferAll(cargo, false);
-
-		// Pause for two seconds before moving on.
-		pilotError = 120;
-	}
-
-	// Stop targeting this ship (so you will not board it again right away).
-	if(!autoPlunder || personality.Disables())
-		SetTargetShip(shared_ptr<Ship>());
-	return victim;
-}
-
-
-
-// Scan the target, if able and commanded to. Return a ShipEvent bitmask
-// giving the types of scan that succeeded.
-int Ship::Scan(const PlayerInfo &player)
-{
-	if(!commands.Has(Command::SCAN) || CannotAct())
-		return 0;
-
-	shared_ptr<const Ship> target = GetTargetShip();
-	if(!(target && target->IsTargetable()))
-		return 0;
-
-	// The range of a scanner is proportional to the square root of its power.
-	// Because of Pythagoras, if we use square-distance, we can skip this square root.
-	double cargoDistanceSquared = attributes.Get("cargo scan power");
-	double outfitDistanceSquared = attributes.Get("outfit scan power");
-
-	// Bail out if this ship has no scanners.
-	if(!cargoDistanceSquared && !outfitDistanceSquared)
-		return 0;
-
-	double cargoSpeed = attributes.Get("cargo scan efficiency");
-	if(!cargoSpeed)
-		cargoSpeed = cargoDistanceSquared;
-
-	double outfitSpeed = attributes.Get("outfit scan efficiency");
-	if(!outfitSpeed)
-		outfitSpeed = outfitDistanceSquared;
-
-	// Check how close this ship is to the target it is trying to scan.
-	// To normalize 1 "scan power" to reach 100 pixels, divide this square distance by 100^2, or multiply by 0.0001.
-	// Because this uses distance squared, to reach 200 pixels away you need 4 "scan power".
-	double distanceSquared = target->position.DistanceSquared(position) * .0001;
-
-	// Check the target's outfit and cargo space. A larger ship takes longer to scan.
-	// Normalized around 200 tons of cargo/outfit space.
-	// A ship with less than 10 tons of outfit space or cargo space takes as long to
-	// scan as one with 10 tons. This avoids small sizes being scanned instantly, or
-	// causing a divide by zero error at sizes of 0.
-	// If instantly scanning very small ships is desirable, this can be removed.
-	double outfits = max(10., target->baseAttributes.Get("outfit space")) * .005;
-	double cargo = max(10., target->attributes.Get("cargo space")) * .005;
-
-	// Check if either scanner has finished scanning.
-	bool startedScanning = false;
-	bool activeScanning = false;
-	int result = 0;
-	auto doScan = [&distanceSquared, &startedScanning, &activeScanning, &result]
-			(double &elapsed, const double speed, const double scannerRange,
-					const double depth, const int event)
-	-> void
-	{
-		if(elapsed < SCAN_TIME && distanceSquared < scannerRange)
-		{
-			startedScanning |= !elapsed;
-			activeScanning = true;
-
-			// Division is more expensive to calculate than multiplication,
-			// so rearrange the formula to minimize divisions.
-
-			// "(scannerRange - 0.5 * distance) / scannerRange"
-			// This line hits 1 at distace = 0, and 0.5 at distance = scannerRange.
-			// There is also a hard cap on scanning range.
-
-			// "speed / (sqrt(speed) + distance)"
-			// This gives a modest speed boost at no distance, and
-			// the boost tapers off to 0 at arbitrarily large distances.
-
-			// "1 / depth"
-			// This makes scan time proportional to cargo or outfit space.
-
-			elapsed += ((scannerRange - .5 * distanceSquared) * speed)
-				/ (scannerRange * (sqrt(speed) + distanceSquared) * depth);
-
-			if(elapsed >= SCAN_TIME)
-				result |= event;
-		}
-	};
-	doScan(cargoScan, cargoSpeed, cargoDistanceSquared, cargo, ShipEvent::SCAN_CARGO);
-	doScan(outfitScan, outfitSpeed, outfitDistanceSquared, outfits, ShipEvent::SCAN_OUTFITS);
-
-	// Play the scanning sound if the actor or the target is the player's ship.
-	if(isYours || (target->isYours && activeScanning))
-		Audio::Play(Audio::Get("scan"), Position());
-
-	bool isImportant = false;
-	if(target->isYours)
-		isImportant = target.get() == player.Flagship() || government->FinesContents(target.get());
-
-	if(startedScanning && isYours)
-	{
-		if(!target->Name().empty())
-			Messages::Add("Attempting to scan the " + target->Noun() + " \"" + target->Name() + "\"."
-				, Messages::Importance::Low);
-		else
-			Messages::Add("Attempting to scan the selected " + target->Noun() + "."
-				, Messages::Importance::Low);
-
-		if(target->GetGovernment()->IsProvokedOnScan() && target->CanSendHail(player))
-		{
-			// If this ship has no name, show its model name instead.
-			string tag;
-			const string &gov = target->GetGovernment()->GetName();
-			if(!target->Name().empty())
-				tag = gov + " " + target->Noun() + " \"" + target->Name() + "\": ";
-			else
-				tag = target->ModelName() + " (" + gov + "): ";
-			Messages::Add(tag + "Please refrain from scanning us or we will be forced to take action.",
-				Messages::Importance::Highest);
-		}
-	}
-	else if(startedScanning && target->isYours && isImportant)
-		Messages::Add("The " + government->GetName() + " " + Noun() + " \""
-				+ Name() + "\" is attempting to scan your ship \"" + target->Name() + "\".",
-				Messages::Importance::Low);
-
-	if(target->isYours && !isYours && isImportant)
-	{
-		if(result & ShipEvent::SCAN_CARGO)
-			Messages::Add("The " + government->GetName() + " " + Noun() + " \""
-					+ Name() + "\" completed its cargo scan of your ship \"" + target->Name() + "\".",
-					Messages::Importance::High);
-		if(result & ShipEvent::SCAN_OUTFITS)
-			Messages::Add("The " + government->GetName() + " " + Noun() + " \""
-					+ Name() + "\" completed its outfit scan of your ship \"" + target->Name()
-					+ (target->Attributes().Get("inscrutable") > 0. ? "\" with no useful results." : "\"."),
-					Messages::Importance::High);
-	}
-
-	// Some governments are provoked when a scan is completed on one of their ships.
-	const Government *gov = target->GetGovernment();
-	if(result && gov && gov->IsProvokedOnScan() && !gov->IsEnemy(government)
-			&& (target->Shields() < .9 || target->Hull() < .9 || !target->GetPersonality().IsForbearing())
-			&& !target->GetPersonality().IsPacifist())
-		result |= ShipEvent::PROVOKE;
-
-	return result;
-}
-
-
-
-// Find out what fraction of the scan is complete.
-double Ship::CargoScanFraction() const
-{
-	return cargoScan / SCAN_TIME;
-}
-
-
-
-double Ship::OutfitScanFraction() const
-{
-	return outfitScan / SCAN_TIME;
-}
-
-
-
-// Fire any weapons that are ready to fire. If an anti-missile is ready,
-// instead of firing here this function returns true and it can be fired if
-// collision detection finds a missile in range.
-bool Ship::Fire(vector<Projectile> &projectiles, vector<Visual> &visuals)
-{
-	isInSystem = true;
-	forget = 0;
-
-	// A ship that is about to die creates a special single-turn "projectile"
-	// representing its death explosion.
-	if(IsDestroyed() && explosionCount == explosionTotal && explosionWeapon)
-		projectiles.emplace_back(position, explosionWeapon);
-
-	if(CannotAct())
-		return false;
-
-	antiMissileRange = 0.;
-
-	double jamChance = CalculateJamChance(Energy(), scrambling);
-
-	const vector<Hardpoint> &hardpoints = armament.Get();
-	for(unsigned i = 0; i < hardpoints.size(); ++i)
-	{
-		const Weapon *weapon = hardpoints[i].GetOutfit();
-		if(weapon && CanFire(weapon))
-		{
-			if(weapon->AntiMissile())
-				antiMissileRange = max(antiMissileRange, weapon->Velocity() + weaponRadius);
-			else if(firingCommands.HasFire(i))
-				armament.Fire(i, *this, projectiles, visuals, Random::Real() < jamChance);
-		}
-	}
-
-	armament.Step(*this);
-
-	return antiMissileRange;
-}
-
-
-
-// Fire an anti-missile.
-bool Ship::FireAntiMissile(const Projectile &projectile, vector<Visual> &visuals)
-{
-	if(projectile.Position().Distance(position) > antiMissileRange)
-		return false;
-	if(CannotAct())
-		return false;
-
-	double jamChance = CalculateJamChance(Energy(), scrambling);
-
-	const vector<Hardpoint> &hardpoints = armament.Get();
-	for(unsigned i = 0; i < hardpoints.size(); ++i)
-	{
-		const Weapon *weapon = hardpoints[i].GetOutfit();
-		if(weapon && CanFire(weapon))
-			if(armament.FireAntiMissile(i, *this, projectile, visuals, Random::Real() < jamChance))
-				return true;
-	}
-
-	return false;
-}
-
-
-
-const System *Ship::GetSystem() const
-{
-	return currentSystem;
-}
-
-
-
-const System *Ship::GetActualSystem() const
-{
-	auto p = GetParent();
-	return currentSystem ? currentSystem : (p ? p->GetSystem() : nullptr);
-}
-
-
-
-// If the ship is landed, get the planet it has landed on.
-const Planet *Ship::GetPlanet() const
-{
-	return zoom ? nullptr : landingPlanet;
-}
-
-
-
-bool Ship::IsCapturable() const
-{
-	return isCapturable;
-}
-
-
-
-bool Ship::IsTargetable() const
-{
-	return (zoom == 1.f && !explosionRate && !forget && !isInvisible && cloak < 1. && hull >= 0. && hyperspaceCount < 70);
-}
-
-
-
-bool Ship::IsOverheated() const
-{
-	return isOverheated;
-}
-
-
-
-bool Ship::IsDisabled() const
-{
-	if(!isDisabled)
-		return false;
-
-	double minimumHull = MinimumHull();
-	bool needsCrew = RequiredCrew() != 0;
-	return (hull < minimumHull || (!crew && needsCrew));
-}
-
-
-
-bool Ship::IsBoarding() const
-{
-	return isBoarding;
-}
-
-
-
-bool Ship::IsLanding() const
-{
-	return landingPlanet;
-}
-
-
-
-bool Ship::IsFleeing() const
-{
-	return isFleeing;
-}
-
-
-
-// Check if this ship is currently able to begin landing on its target.
-bool Ship::CanLand() const
-{
-	if(!GetTargetStellar() || !GetTargetStellar()->GetPlanet() || isDisabled || IsDestroyed())
-		return false;
-
-	if(!GetTargetStellar()->GetPlanet()->CanLand(*this))
-		return false;
-
-	Point distance = GetTargetStellar()->Position() - position;
-	double speed = velocity.Length();
-
-	return (speed < 1. && distance.Length() < GetTargetStellar()->Radius());
-}
-
-
-
-bool Ship::CannotAct() const
-{
-	return (zoom != 1.f || isDisabled || hyperspaceCount || pilotError || cloak);
-}
-
-
-
-double Ship::Cloaking() const
-{
-	return isInvisible ? 1. : cloak;
-}
-
-
-
-bool Ship::IsEnteringHyperspace() const
-{
-	return hyperspaceSystem;
-}
-
-
-
-<<<<<<< HEAD
-			ships.push_back(bay.ship);
 			double maxV = bay.ship->MaxSpeed(false) * (1 + bay.ship->IsDestroyed());
 			Point exitPoint = position + angle.Rotate(bay.point);
 			// When ejected, ships depart haphazardly.
@@ -2107,12 +1646,416 @@
 			// Create the desired launch effects.
 			for(const Effect *effect : bay.launchEffects)
 				visuals.emplace_back(*effect, exitPoint, velocity, launchAngle);
-=======
+
+			bay.ship.reset();
+		}
+}
+
+
+
+// Check if this ship is boarding another ship.
+shared_ptr<Ship> Ship::Board(bool autoPlunder, bool nonDocking)
+{
+	if(!hasBoarded)
+		return shared_ptr<Ship>();
+	hasBoarded = false;
+
+	shared_ptr<Ship> victim = GetTargetShip();
+	if(CannotAct() || !victim || victim->IsDestroyed() || victim->GetSystem() != GetSystem())
+		return shared_ptr<Ship>();
+
+	// For a fighter or drone, "board" means "return to ship." Except when the ship is
+	// explicitly of the nonDocking type.
+	if(CanBeCarried() && !nonDocking)
+	{
+		SetTargetShip(shared_ptr<Ship>());
+		if(!victim->IsDisabled() && victim->GetGovernment() == government)
+			victim->Carry(shared_from_this());
+		return shared_ptr<Ship>();
+	}
+
+	// Board a friendly ship, to repair or refuel it.
+	if(!government->IsEnemy(victim->GetGovernment()))
+	{
+		SetShipToAssist(shared_ptr<Ship>());
+		SetTargetShip(shared_ptr<Ship>());
+		bool helped = victim->isDisabled;
+		victim->hull = min(max(victim->hull, victim->MinimumHull() * 1.5), victim->attributes.Get("hull"));
+		victim->isDisabled = false;
+		// Transfer some fuel if needed.
+		if(victim->NeedsFuel() && CanRefuel(*victim))
+		{
+			helped = true;
+			TransferFuel(victim->JumpFuelMissing(), victim.get());
+		}
+		if(helped)
+		{
+			pilotError = 120;
+			victim->pilotError = 120;
+		}
+		return victim;
+	}
+	if(!victim->IsDisabled())
+		return shared_ptr<Ship>();
+
+	// If the boarding ship is the player, they will choose what to plunder.
+	// Always take fuel if you can.
+	victim->TransferFuel(victim->fuel, this);
+	if(autoPlunder)
+	{
+		// Take any commodities that fit.
+		victim->cargo.TransferAll(cargo, false);
+
+		// Pause for two seconds before moving on.
+		pilotError = 120;
+	}
+
+	// Stop targeting this ship (so you will not board it again right away).
+	if(!autoPlunder || personality.Disables())
+		SetTargetShip(shared_ptr<Ship>());
+	return victim;
+}
+
+
+
+// Scan the target, if able and commanded to. Return a ShipEvent bitmask
+// giving the types of scan that succeeded.
+int Ship::Scan(const PlayerInfo &player)
+{
+	if(!commands.Has(Command::SCAN) || CannotAct())
+		return 0;
+
+	shared_ptr<const Ship> target = GetTargetShip();
+	if(!(target && target->IsTargetable()))
+		return 0;
+
+	// The range of a scanner is proportional to the square root of its power.
+	// Because of Pythagoras, if we use square-distance, we can skip this square root.
+	double cargoDistanceSquared = attributes.Get("cargo scan power");
+	double outfitDistanceSquared = attributes.Get("outfit scan power");
+
+	// Bail out if this ship has no scanners.
+	if(!cargoDistanceSquared && !outfitDistanceSquared)
+		return 0;
+
+	double cargoSpeed = attributes.Get("cargo scan efficiency");
+	if(!cargoSpeed)
+		cargoSpeed = cargoDistanceSquared;
+
+	double outfitSpeed = attributes.Get("outfit scan efficiency");
+	if(!outfitSpeed)
+		outfitSpeed = outfitDistanceSquared;
+
+	// Check how close this ship is to the target it is trying to scan.
+	// To normalize 1 "scan power" to reach 100 pixels, divide this square distance by 100^2, or multiply by 0.0001.
+	// Because this uses distance squared, to reach 200 pixels away you need 4 "scan power".
+	double distanceSquared = target->position.DistanceSquared(position) * .0001;
+
+	// Check the target's outfit and cargo space. A larger ship takes longer to scan.
+	// Normalized around 200 tons of cargo/outfit space.
+	// A ship with less than 10 tons of outfit space or cargo space takes as long to
+	// scan as one with 10 tons. This avoids small sizes being scanned instantly, or
+	// causing a divide by zero error at sizes of 0.
+	// If instantly scanning very small ships is desirable, this can be removed.
+	double outfits = max(10., target->baseAttributes.Get("outfit space")) * .005;
+	double cargo = max(10., target->attributes.Get("cargo space")) * .005;
+
+	// Check if either scanner has finished scanning.
+	bool startedScanning = false;
+	bool activeScanning = false;
+	int result = 0;
+	auto doScan = [&distanceSquared, &startedScanning, &activeScanning, &result]
+			(double &elapsed, const double speed, const double scannerRange,
+					const double depth, const int event)
+	-> void
+	{
+		if(elapsed < SCAN_TIME && distanceSquared < scannerRange)
+		{
+			startedScanning |= !elapsed;
+			activeScanning = true;
+
+			// Division is more expensive to calculate than multiplication,
+			// so rearrange the formula to minimize divisions.
+
+			// "(scannerRange - 0.5 * distance) / scannerRange"
+			// This line hits 1 at distace = 0, and 0.5 at distance = scannerRange.
+			// There is also a hard cap on scanning range.
+
+			// "speed / (sqrt(speed) + distance)"
+			// This gives a modest speed boost at no distance, and
+			// the boost tapers off to 0 at arbitrarily large distances.
+
+			// "1 / depth"
+			// This makes scan time proportional to cargo or outfit space.
+
+			elapsed += ((scannerRange - .5 * distanceSquared) * speed)
+				/ (scannerRange * (sqrt(speed) + distanceSquared) * depth);
+
+			if(elapsed >= SCAN_TIME)
+				result |= event;
+		}
+	};
+	doScan(cargoScan, cargoSpeed, cargoDistanceSquared, cargo, ShipEvent::SCAN_CARGO);
+	doScan(outfitScan, outfitSpeed, outfitDistanceSquared, outfits, ShipEvent::SCAN_OUTFITS);
+
+	// Play the scanning sound if the actor or the target is the player's ship.
+	if(isYours || (target->isYours && activeScanning))
+		Audio::Play(Audio::Get("scan"), Position());
+
+	bool isImportant = false;
+	if(target->isYours)
+		isImportant = target.get() == player.Flagship() || government->FinesContents(target.get());
+
+	if(startedScanning && isYours)
+	{
+		if(!target->Name().empty())
+			Messages::Add("Attempting to scan the " + target->Noun() + " \"" + target->Name() + "\"."
+				, Messages::Importance::Low);
+		else
+			Messages::Add("Attempting to scan the selected " + target->Noun() + "."
+				, Messages::Importance::Low);
+
+		if(target->GetGovernment()->IsProvokedOnScan() && target->CanSendHail(player))
+		{
+			// If this ship has no name, show its model name instead.
+			string tag;
+			const string &gov = target->GetGovernment()->GetName();
+			if(!target->Name().empty())
+				tag = gov + " " + target->Noun() + " \"" + target->Name() + "\": ";
+			else
+				tag = target->ModelName() + " (" + gov + "): ";
+			Messages::Add(tag + "Please refrain from scanning us or we will be forced to take action.",
+				Messages::Importance::Highest);
+		}
+	}
+	else if(startedScanning && target->isYours && isImportant)
+		Messages::Add("The " + government->GetName() + " " + Noun() + " \""
+				+ Name() + "\" is attempting to scan your ship \"" + target->Name() + "\".",
+				Messages::Importance::Low);
+
+	if(target->isYours && !isYours && isImportant)
+	{
+		if(result & ShipEvent::SCAN_CARGO)
+			Messages::Add("The " + government->GetName() + " " + Noun() + " \""
+					+ Name() + "\" completed its cargo scan of your ship \"" + target->Name() + "\".",
+					Messages::Importance::High);
+		if(result & ShipEvent::SCAN_OUTFITS)
+			Messages::Add("The " + government->GetName() + " " + Noun() + " \""
+					+ Name() + "\" completed its outfit scan of your ship \"" + target->Name()
+					+ (target->Attributes().Get("inscrutable") > 0. ? "\" with no useful results." : "\"."),
+					Messages::Importance::High);
+	}
+
+	// Some governments are provoked when a scan is completed on one of their ships.
+	const Government *gov = target->GetGovernment();
+	if(result && gov && gov->IsProvokedOnScan() && !gov->IsEnemy(government)
+			&& (target->Shields() < .9 || target->Hull() < .9 || !target->GetPersonality().IsForbearing())
+			&& !target->GetPersonality().IsPacifist())
+		result |= ShipEvent::PROVOKE;
+
+	return result;
+}
+
+
+
+// Find out what fraction of the scan is complete.
+double Ship::CargoScanFraction() const
+{
+	return cargoScan / SCAN_TIME;
+}
+
+
+
+double Ship::OutfitScanFraction() const
+{
+	return outfitScan / SCAN_TIME;
+}
+
+
+
+// Fire any weapons that are ready to fire. If an anti-missile is ready,
+// instead of firing here this function returns true and it can be fired if
+// collision detection finds a missile in range.
+bool Ship::Fire(vector<Projectile> &projectiles, vector<Visual> &visuals)
+{
+	isInSystem = true;
+	forget = 0;
+
+	// A ship that is about to die creates a special single-turn "projectile"
+	// representing its death explosion.
+	if(IsDestroyed() && explosionCount == explosionTotal && explosionWeapon)
+		projectiles.emplace_back(position, explosionWeapon);
+
+	if(CannotAct())
+		return false;
+
+	antiMissileRange = 0.;
+
+	double jamChance = CalculateJamChance(Energy(), scrambling);
+
+	const vector<Hardpoint> &hardpoints = armament.Get();
+	for(unsigned i = 0; i < hardpoints.size(); ++i)
+	{
+		const Weapon *weapon = hardpoints[i].GetOutfit();
+		if(weapon && CanFire(weapon))
+		{
+			if(weapon->AntiMissile())
+				antiMissileRange = max(antiMissileRange, weapon->Velocity() + weaponRadius);
+			else if(firingCommands.HasFire(i))
+				armament.Fire(i, *this, projectiles, visuals, Random::Real() < jamChance);
+		}
+	}
+
+	armament.Step(*this);
+
+	return antiMissileRange;
+}
+
+
+
+// Fire an anti-missile.
+bool Ship::FireAntiMissile(const Projectile &projectile, vector<Visual> &visuals)
+{
+	if(projectile.Position().Distance(position) > antiMissileRange)
+		return false;
+	if(CannotAct())
+		return false;
+
+	double jamChance = CalculateJamChance(Energy(), scrambling);
+
+	const vector<Hardpoint> &hardpoints = armament.Get();
+	for(unsigned i = 0; i < hardpoints.size(); ++i)
+	{
+		const Weapon *weapon = hardpoints[i].GetOutfit();
+		if(weapon && CanFire(weapon))
+			if(armament.FireAntiMissile(i, *this, projectile, visuals, Random::Real() < jamChance))
+				return true;
+	}
+
+	return false;
+}
+
+
+
+const System *Ship::GetSystem() const
+{
+	return currentSystem;
+}
+
+
+
+const System *Ship::GetActualSystem() const
+{
+	auto p = GetParent();
+	return currentSystem ? currentSystem : (p ? p->GetSystem() : nullptr);
+}
+
+
+
+// If the ship is landed, get the planet it has landed on.
+const Planet *Ship::GetPlanet() const
+{
+	return zoom ? nullptr : landingPlanet;
+}
+
+
+
+bool Ship::IsCapturable() const
+{
+	return isCapturable;
+}
+
+
+
+bool Ship::IsTargetable() const
+{
+	return (zoom == 1.f && !explosionRate && !forget && !isInvisible && cloak < 1. && hull >= 0. && hyperspaceCount < 70);
+}
+
+
+
+bool Ship::IsOverheated() const
+{
+	return isOverheated;
+}
+
+
+
+bool Ship::IsDisabled() const
+{
+	if(!isDisabled)
+		return false;
+
+	double minimumHull = MinimumHull();
+	bool needsCrew = RequiredCrew() != 0;
+	return (hull < minimumHull || (!crew && needsCrew));
+}
+
+
+
+bool Ship::IsBoarding() const
+{
+	return isBoarding;
+}
+
+
+
+bool Ship::IsLanding() const
+{
+	return landingPlanet;
+}
+
+
+
+bool Ship::IsFleeing() const
+{
+	return isFleeing;
+}
+
+
+
+// Check if this ship is currently able to begin landing on its target.
+bool Ship::CanLand() const
+{
+	if(!GetTargetStellar() || !GetTargetStellar()->GetPlanet() || isDisabled || IsDestroyed())
+		return false;
+
+	if(!GetTargetStellar()->GetPlanet()->CanLand(*this))
+		return false;
+
+	Point distance = GetTargetStellar()->Position() - position;
+	double speed = velocity.Length();
+
+	return (speed < 1. && distance.Length() < GetTargetStellar()->Radius());
+}
+
+
+
+bool Ship::CannotAct() const
+{
+	return (zoom != 1.f || isDisabled || hyperspaceCount || pilotError || cloak);
+}
+
+
+
+double Ship::Cloaking() const
+{
+	return isInvisible ? 1. : cloak;
+}
+
+
+
+bool Ship::IsEnteringHyperspace() const
+{
+	return hyperspaceSystem;
+}
+
+
+
 bool Ship::IsHyperspacing() const
 {
 	return hyperspaceCount != 0;
 }
->>>>>>> 0f5ead1b
 
 
 
@@ -2694,35 +2637,63 @@
 
 
 
-double Ship::Acceleration() const
+// Get maximum forward thrust. Use regular thruster and afterburner if allThrust is set.
+// Otherwise use regular thrusters if they are available and afterburner only if not.
+double Ship::ForwardThrust(bool allThrust) const
 {
 	double thrust = attributes.Get("thrust");
-	return (thrust ? thrust : attributes.Get("afterburner thrust")) / InertialMass();
-}
-
-
-
-double Ship::MaxVelocity() const
-{
-	// v * drag / mass == thrust / mass
-	// v * drag == thrust
+	if(allThrust)
+		return thrust + attributes.Get("afterburner thrust");
+	else
+		return thrust ? thrust : attributes.Get("afterburner thrust");
+}
+
+
+
+// Get front acceleration depending on whether regular thruster and afterburner should be combined.
+double Ship::ForwardAcceleration(bool allThrust) const
+{
+	return ForwardThrust(allThrust) / InertialMass();
+}
+
+double Ship::ReverseAcceleration() const
+{
+	return attributes.Get("reverse thrust") / InertialMass();
+}
+
+// Get overall acceleration either forward or reverse whatever is larger.
+double Ship::Acceleration(bool allThrust) const
+{
+	return max(ForwardAcceleration(allThrust), ReverseAcceleration());
+}
+
+// Is forward acceleration faster?
+// The result can depend on whether regular forward thruster and afterburner should be combined.
+bool Ship::PrefersForwardAcceleration(bool allThrust) const
+{
+	return ForwardAcceleration(allThrust) >= ReverseAcceleration();
+}
+
+
+
+// Get maximum forward speed depending on whether regular thruster and afterburner should be combined.
+double Ship::MaxForwardSpeed(bool allThrust) const
+{
+	// v * drag / mass = thrust / mass
+	// v * drag = thrust
 	// v = thrust / drag
-	double thrust = attributes.Get("thrust");
-	return (thrust ? thrust : attributes.Get("afterburner thrust")) / Drag();
-}
-
-
-
-double Ship::ReverseAcceleration() const
-{
-	return attributes.Get("reverse thrust");
-}
-
-
-
-double Ship::MaxReverseVelocity() const
+	return ForwardThrust(allThrust) / Drag();
+}
+
+double Ship::MaxReverseSpeed() const
 {
 	return attributes.Get("reverse thrust") / Drag();
+}
+
+// Get overall maximum speed either forward or reverse whatever is faster.
+double Ship::MaxSpeed(bool allThrust) const
+{
+	return max(MaxForwardSpeed(allThrust), MaxReverseSpeed());
 }
 
 
@@ -3209,18 +3180,6 @@
 
 
 
-<<<<<<< HEAD
-// Get maximum forward thrust. Use regular thruster and afterburner if allThrust is set.
-// Otherwise use regular thrusters if they are available and afterburner only if not.
-double Ship::ForwardThrust(bool allThrust) const
-{
-	double thrust = attributes.Get("thrust");
-	if(allThrust)
-		return thrust + attributes.Get("afterburner thrust");
-	else
-		return thrust ? thrust : attributes.Get("afterburner thrust");
-}
-=======
 // Fire the given weapon (i.e. deduct whatever energy, ammo, hull, shields
 // or fuel it uses and add whatever heat it generates. Assume that CanFire()
 // is true.
@@ -3233,7 +3192,6 @@
 	const double relativeHeatChange = !weapon.RelativeFiringHeat() ? 0. : weapon.RelativeFiringHeat() * MaximumHeat();
 	const double relativeHullChange = weapon.RelativeFiringHull() * attributes.Get("hull");
 	const double relativeShieldChange = weapon.RelativeFiringShields() * attributes.Get("shields");
->>>>>>> 0f5ead1b
 
 	if(const Outfit *ammo = weapon.Ammo())
 	{
@@ -3255,12 +3213,6 @@
 	heat += weapon.FiringHeat() + relativeHeatChange;
 	shields -= weapon.FiringShields() + relativeShieldChange;
 
-<<<<<<< HEAD
-// Get front acceleration depending on whether regular thruster and afterburner should be combined.
-double Ship::ForwardAcceleration(bool allThrust) const
-{
-	return ForwardThrust(allThrust) / InertialMass();
-=======
 	// Since weapons fire from within the shields, hull and "status" damages are dealt in full.
 	hull -= weapon.FiringHull() + relativeHullChange;
 	ionization += weapon.FiringIon();
@@ -3271,41 +3223,10 @@
 	corrosion += weapon.FiringCorrosion();
 	leakage += weapon.FiringLeak();
 	burning += weapon.FiringBurn();
->>>>>>> 0f5ead1b
-}
-
-double Ship::ReverseAcceleration() const
-{
-	return attributes.Get("reverse thrust") / InertialMass();
-}
-
-// Get overall acceleration either forward or reverse whatever is larger.
-double Ship::Acceleration(bool allThrust) const
-{
-	return max(ForwardAcceleration(allThrust), ReverseAcceleration());
-}
-
-<<<<<<< HEAD
-// Is forward acceleration faster?
-// The result can depend on whether regular forward thruster and afterburner should be combined.
-bool Ship::PrefersForwardAcceleration(bool allThrust) const
-{
-	return ForwardAcceleration(allThrust) >= ReverseAcceleration();
-}
-
-
-
-// Get maximum forward speed depending on whether regular thruster and afterburner should be combined.
-double Ship::MaxForwardSpeed(bool allThrust) const
-{
-	// v * drag / mass = thrust / mass
-	// v * drag = thrust
-	// v = thrust / drag
-	return ForwardThrust(allThrust) / Drag();
-}
-
-double Ship::MaxReverseSpeed() const
-=======
+}
+
+
+
 // Each ship can have a target system (to travel to), a target planet (to
 // land on) and a target ship (to move to, and attack if hostile).
 shared_ptr<Ship> Ship::GetTargetShip() const
@@ -3316,15 +3237,8 @@
 
 
 shared_ptr<Ship> Ship::GetShipToAssist() const
->>>>>>> 0f5ead1b
 {
 	return shipToAssist.lock();
-}
-
-// Get overall maximum speed either forward or reverse whatever is faster.
-double Ship::MaxSpeed(bool allThrust) const
-{
-	return max(MaxForwardSpeed(allThrust), MaxReverseSpeed());
 }
 
 
@@ -4067,8 +3981,8 @@
 			// is, about acos(.8) from the proper angle). So:
 			// Stopping distance = .5*a*(v/a)^2 + (150/turn)*v.
 			// Exit distance = HYPER_D + .25 * v^2 = stopping distance.
-			double exitV = max(HYPER_A, MaxVelocity());
-			double a = (.5 / Acceleration() - .25);
+			double exitV = max(HYPER_A, MaxSpeed(false));
+			double a = (.5 / ForwardAcceleration(false) - .25);
 			double b = 150. / TurnRate();
 			double discriminant = b * b - 4. * a * -HYPER_D;
 			if(discriminant > 0.)
