/* Ship.cpp
Copyright (c) 2014 by Michael Zahniser

Endless Sky is free software: you can redistribute it and/or modify it under the
terms of the GNU General Public License as published by the Free Software
Foundation, either version 3 of the License, or (at your option) any later version.

Endless Sky is distributed in the hope that it will be useful, but WITHOUT ANY
WARRANTY; without even the implied warranty of MERCHANTABILITY or FITNESS FOR A
PARTICULAR PURPOSE. See the GNU General Public License for more details.

You should have received a copy of the GNU General Public License along with
this program. If not, see <https://www.gnu.org/licenses/>.
*/

#include "Ship.h"

#include "audio/Audio.h"
#include "CategoryList.h"
#include "CategoryTypes.h"
#include "DamageDealt.h"
#include "DataNode.h"
#include "DataWriter.h"
#include "Effect.h"
#include "Flotsam.h"
#include "text/Format.h"
#include "FormationPattern.h"
#include "GameData.h"
#include "Government.h"
#include "JumpTypes.h"
#include "Logger.h"
#include "image/Mask.h"
#include "Messages.h"
#include "Phrase.h"
#include "Planet.h"
#include "PlayerInfo.h"
#include "Preferences.h"
#include "Projectile.h"
#include "Random.h"
#include "ShipEvent.h"
#include "audio/Sound.h"
#include "image/Sprite.h"
#include "image/SpriteSet.h"
#include "StellarObject.h"
#include "System.h"
#include "Visual.h"
#include "Wormhole.h"

#include <algorithm>
#include <cassert>
#include <cmath>
#include <limits>
#include <sstream>

using namespace std;

namespace {
	const string FIGHTER_REPAIR = "Repair fighters in";
	const vector<string> BAY_SIDE = {"inside", "over", "under"};
	const vector<string> BAY_FACING = {"forward", "left", "right", "back"};
	const vector<Angle> BAY_ANGLE = {Angle(0.), Angle(-90.), Angle(90.), Angle(180.)};

	const vector<string> ENGINE_SIDE = {"under", "over"};
	const vector<string> STEERING_FACING = {"none", "left", "right"};

	const double MAXIMUM_TEMPERATURE = 100.;

	// Scanning takes up to 10 seconds (SCAN_TIME / MIN_SCAN_STEPS)
	// dependent on the range from the ship (among other factors).
	// The scan speed uses a gaussian drop-off with the reported scan radius as the standard deviation.
	const double SCAN_TIME = 600.;
	// Always gain at least 1 step of scan progress for every frame spent scanning while in range.
	// This ensures every scan completes within 600 frames (10 seconds) of being in range.
	const double MIN_SCAN_STEPS = 1.;
	// Exponential dropoff of scan rate starts at scan rate of SCAN_TIME/LINEAR_RATE
	// with an exponent of SCAN_DROPOFF_EXPONENT.
	const double LINEAR_RATE = 5.;
	const double SCAN_DROPOFF_EXPONENT = 5.;

	// In Ship::Scan, ships smaller than this are treated as being this size.
	const double SCAN_MIN_CARGO_SPACE = 40.;
	const double SCAN_MIN_OUTFIT_SPACE = 200.;

	// Formula for calculating scan speed tuning factors:
	// factor = pow(framesToFullScan / (SCAN_TIME * sqrt(scanEfficiency)), -1.5) / referenceSize

	// Cargo scanner (5) takes 10 seconds (600/600=1.0) to scan a Bulk freighter (600 space) at 0 range.
	const double SCAN_CARGO_FACTOR = pow(1.0 / sqrt(5.), -1.5) / 600.;

	// Outfit scanner (15) takes 10 seconds (600/600=1.0) to scan a Bactrian (740 space) at 0 range.
	const double SCAN_OUTFIT_FACTOR = pow(1.0 / sqrt(15.), -1.5) / 740.;

	// Total number of frames the damaged overlay is show, if any.
	constexpr int TOTAL_DAMAGE_FRAMES = 40;

	// Helper function to transfer energy to a given stat if it is less than the
	// given maximum value.
	void DoRepair(double &stat, double &available, double maximum)
	{
		double transfer = max(0., min(available, maximum - stat));
		stat += transfer;
		available -= transfer;
	}

	// Helper function to repair a given stat up to its maximum, limited by
	// how much repair is available and how much energy, fuel, and heat are available.
	// Updates the stat, the available amount, and the energy, fuel, and heat amounts.
	void DoRepair(double &stat, double &available, double maximum, double &energy, double energyCost,
		double &fuel, double fuelCost, double &heat, double heatCost)
	{
		if(available <= 0. || stat >= maximum)
			return;

		// Energy, heat, and fuel costs are the energy, fuel, or heat required per unit repaired.
		if(energyCost > 0.)
			available = min(available, energy / energyCost);
		if(fuelCost > 0.)
			available = min(available, fuel / fuelCost);
		if(heatCost < 0.)
			available = min(available, heat / -heatCost);

		double transfer = min(available, maximum - stat);
		if(transfer > 0.)
		{
			stat += transfer;
			available -= transfer;
			energy -= transfer * energyCost;
			fuel -= transfer * fuelCost;
			heat += transfer * heatCost;
		}
	}

	// Helper function to reduce a given status effect according
	// to its resistance, limited by how much energy, fuel, and heat are available.
	// Updates the stat and the energy, fuel, and heat amounts.
	void DoStatusEffect(bool isDeactivated, double &stat, double resistance, double &energy, double energyCost,
		double &fuel, double fuelCost, double &heat, double heatCost)
	{
		if(isDeactivated || resistance <= 0.)
		{
			stat = max(0., .99 * stat);
			return;
		}

		// Calculate how much resistance can be used assuming no
		// energy or fuel cost.
		resistance = .99 * stat - max(0., .99 * stat - resistance);

		// Limit the resistance by the available energy, heat, and fuel.
		if(energyCost > 0.)
			resistance = min(resistance, energy / energyCost);
		if(fuelCost > 0.)
			resistance = min(resistance, fuel / fuelCost);
		if(heatCost < 0.)
			resistance = min(resistance, heat / -heatCost);

		// Update the stat, energy, heat, and fuel given how much resistance is being used.
		if(resistance > 0.)
		{
			stat = max(0., .99 * stat - resistance);
			energy -= resistance * energyCost;
			fuel -= resistance * fuelCost;
			heat += resistance * heatCost;
		}
		else
			stat = max(0., .99 * stat);
	}

	// Get an overview of how many weapon-outfits are equipped.
	map<const Outfit *, int> GetEquipped(const vector<Hardpoint> &weapons)
	{
		map<const Outfit *, int> equipped;
		for(const Hardpoint &hardpoint : weapons)
			if(hardpoint.GetOutfit())
				++equipped[hardpoint.GetOutfit()];
		return equipped;
	}

	void LogWarning(const string &trueModelName, const string &name, string &&warning)
	{
		string shipID = trueModelName + (name.empty() ? ": " : " \"" + name + "\": ");
		Logger::LogError(shipID + std::move(warning));
	}

	// Transfer as many of the given outfits from the source ship to the target
	// ship as the source ship can remove and the target ship can handle. Returns the
	// items and amounts that were actually transferred (so e.g. callers can determine
	// how much material was transferred, if any).
	map<const Outfit *, int> TransferAmmo(const map<const Outfit *, int> &stockpile, Ship &from, Ship &to)
	{
		auto transferred = map<const Outfit *, int>{};
		for(auto &&item : stockpile)
		{
			assert(item.second > 0 && "stockpile count must be positive");
			int unloadable = abs(from.Attributes().CanAdd(*item.first, -item.second));
			int loadable = to.Attributes().CanAdd(*item.first, unloadable);
			if(loadable > 0)
			{
				from.AddOutfit(item.first, -loadable);
				to.AddOutfit(item.first, loadable);
				transferred[item.first] = loadable;
			}
		}
		return transferred;
	}

	// Ships which are scrambled have a chance for their weapons to jam,
	// delaying their firing for another reload cycle. The less energy
	// a ship has relative to its max and the more scrambled the ship is,
	// the higher the chance that a weapon will jam. The jam chance is
	// capped at 50%. Very small amounts of scrambling are ignored.
	// The scale is such that a weapon with a scrambling damage of 5 and a reload
	// of 60 (i.e. the ion cannon) will only ever push a ship to a jam chance
	// of 5% when it is at 100% energy.
	double CalculateJamChance(double maxEnergy, double scrambling)
	{
		double scale = maxEnergy * 220.;
		return scrambling > .1 ? min(0.5, scale ? scrambling / scale : 1.) : 0.;
	}
}



// Construct and Load() at the same time.
Ship::Ship(const DataNode &node)
{
	Load(node);
}



void Ship::Load(const DataNode &node)
{
	if(node.Size() >= 2)
		trueModelName = node.Token(1);
	if(node.Size() >= 3)
	{
		base = GameData::Ships().Get(trueModelName);
		variantName = node.Token(2);
	}
	isDefined = true;

	government = GameData::PlayerGovernment();

	// Note: I do not clear the attributes list here so that it is permissible
	// to override one ship definition with another.
	bool hasEngine = false;
	bool hasArmament = false;
	bool hasBays = false;
	bool hasExplode = false;
	bool hasLeak = false;
	bool hasFinalExplode = false;
	bool hasOutfits = false;
	bool hasDescription = false;
	for(const DataNode &child : node)
	{
		const string &key = child.Token(0);
		bool add = (key == "add");
		if(add && (child.Size() < 2 || child.Token(1) != "attributes"))
		{
			child.PrintTrace("Skipping invalid use of 'add' with " + (child.Size() < 2
					? "no key." : "key: " + child.Token(1)));
			continue;
		}
		if(key == "sprite")
			LoadSprite(child);
		else if(child.Token(0) == "thumbnail" && child.Size() >= 2)
			thumbnail = SpriteSet::Get(child.Token(1));
		else if(key == "name" && child.Size() >= 2)
			name = child.Token(1);
		else if(key == "display name" && child.Size() >= 2)
			displayModelName = child.Token(1);
		else if(key == "plural" && child.Size() >= 2)
			pluralModelName = child.Token(1);
		else if(key == "noun" && child.Size() >= 2)
			noun = child.Token(1);
		else if(key == "swizzle" && child.Size() >= 2)
			customSwizzle = child.Value(1);
		else if(key == "uuid" && child.Size() >= 2)
			uuid = EsUuid::FromString(child.Token(1));
		else if(key == "attributes" || add)
		{
			if(!add)
				baseAttributes.Load(child);
			else
			{
				addAttributes = true;
				attributes.Load(child);
			}
		}
		else if((key == "engine" || key == "reverse engine" || key == "steering engine") && child.Size() >= 3)
		{
			if(!hasEngine)
			{
				enginePoints.clear();
				reverseEnginePoints.clear();
				steeringEnginePoints.clear();
				hasEngine = true;
			}
			bool reverse = (key == "reverse engine");
			bool steering = (key == "steering engine");

			vector<EnginePoint> &editPoints = (!steering && !reverse) ? enginePoints :
				(reverse ? reverseEnginePoints : steeringEnginePoints);
			editPoints.emplace_back(0.5 * child.Value(1), 0.5 * child.Value(2),
				(child.Size() > 3 ? child.Value(3) : 1.));
			EnginePoint &engine = editPoints.back();
			if(reverse)
				engine.facing = Angle(180.);
			for(const DataNode &grand : child)
			{
				const string &grandKey = grand.Token(0);
				if(grandKey == "zoom" && grand.Size() >= 2)
					engine.zoom = grand.Value(1);
				else if(grandKey == "angle" && grand.Size() >= 2)
					engine.facing += Angle(grand.Value(1));
				else if(grandKey == "gimbal" && grand.Size() >= 2)
					engine.gimbal += Angle(grand.Value(1));
				else
				{
					for(unsigned j = 1; j < ENGINE_SIDE.size(); ++j)
						if(grandKey == ENGINE_SIDE[j])
							engine.side = j;
					if(steering)
						for(unsigned j = 1; j < STEERING_FACING.size(); ++j)
							if(grandKey == STEERING_FACING[j])
								engine.steering = j;
				}
			}
		}
		else if(key == "gun" || key == "turret")
		{
			if(!hasArmament)
			{
				armament = Armament();
				hasArmament = true;
			}
			const Outfit *outfit = nullptr;
			Point hardpoint;
			if(child.Size() >= 3)
			{
				hardpoint = Point(child.Value(1), child.Value(2));
				if(child.Size() >= 4)
					outfit = GameData::Outfits().Get(child.Token(3));
			}
			else
			{
				if(child.Size() >= 2)
					outfit = GameData::Outfits().Get(child.Token(1));
			}
			Hardpoint::BaseAttributes attributes;
			attributes.baseAngle = Angle(0.);
			attributes.isParallel = false;
			attributes.isOmnidirectional = true;
			attributes.turnMultiplier = 0.;
			bool drawUnder = (key == "gun");
			if(child.HasChildren())
			{
				bool defaultBaseAngle = true;
				for(const DataNode &grand : child)
				{
					bool needToCheckAngles = false;
					if(grand.Token(0) == "angle" && grand.Size() >= 2)
					{
						attributes.baseAngle = grand.Value(1);
						needToCheckAngles = true;
						defaultBaseAngle = false;
					}
					else if(grand.Token(0) == "parallel")
						attributes.isParallel = true;
					else if(grand.Token(0) == "arc" && grand.Size() >= 3)
					{
						attributes.isOmnidirectional = false;
						attributes.minArc = Angle(grand.Value(1));
						attributes.maxArc = Angle(grand.Value(2));
						needToCheckAngles = true;
						if(!Angle(0.).IsInRange(attributes.minArc, attributes.maxArc))
							grand.PrintTrace("Warning: Minimum arc is higher than maximum arc. Might not work as expected.");
					}
<<<<<<< HEAD
					else if(grand.Token(0) == "blindspot" && grand.Size() >= 3)
						attributes.blindspots.emplace_back(grand.Value(1), grand.Value(2));
=======
					else if(grand.Token(0) == "turret turn multiplier")
						attributes.turnMultiplier = grand.Value(1);
>>>>>>> fa636850
					else if(grand.Token(0) == "under")
						drawUnder = true;
					else if(grand.Token(0) == "over")
						drawUnder = false;
					else
						grand.PrintTrace("Warning: Child nodes of \"" + key
							+ "\" tokens can only be \"angle\", \"parallel\", or \"arc\":");

					if(needToCheckAngles && !defaultBaseAngle && !attributes.isOmnidirectional)
					{
						attributes.minArc += attributes.baseAngle;
						attributes.maxArc += attributes.baseAngle;
					}
				}
				if(!attributes.isOmnidirectional && defaultBaseAngle)
				{
					const Angle &first = attributes.minArc;
					const Angle &second = attributes.maxArc;
					attributes.baseAngle = first + (second - first).AbsDegrees() / 2.;
				}
			}
			if(key == "gun")
				armament.AddGunPort(hardpoint, attributes, drawUnder, outfit);
			else
				armament.AddTurret(hardpoint, attributes, drawUnder, outfit);
		}
		else if(key == "never disabled")
			neverDisabled = true;
		else if(key == "uncapturable")
			isCapturable = false;
		else if(((key == "fighter" || key == "drone") && child.Size() >= 3) ||
			(key == "bay" && child.Size() >= 4))
		{
			// While the `drone` and `fighter` keywords are supported for backwards compatibility, the
			// standard format is `bay <ship-category>`, with the same signature for other values.
			string category = "Fighter";
			int childOffset = 0;
			if(key == "drone")
				category = "Drone";
			else if(key == "bay")
			{
				category = child.Token(1);
				childOffset += 1;
			}

			if(!hasBays)
			{
				bays.clear();
				hasBays = true;
			}
			bays.emplace_back(child.Value(1 + childOffset), child.Value(2 + childOffset), category);
			Bay &bay = bays.back();
			for(int i = 3 + childOffset; i < child.Size(); ++i)
			{
				for(unsigned j = 1; j < BAY_SIDE.size(); ++j)
					if(child.Token(i) == BAY_SIDE[j])
						bay.side = j;
				for(unsigned j = 1; j < BAY_FACING.size(); ++j)
					if(child.Token(i) == BAY_FACING[j])
						bay.facing = BAY_ANGLE[j];
			}
			if(child.HasChildren())
				for(const DataNode &grand : child)
				{
					// Load in the effect(s) to be displayed when the ship launches.
					if(grand.Token(0) == "launch effect" && grand.Size() >= 2)
					{
						int count = grand.Size() >= 3 ? static_cast<int>(grand.Value(2)) : 1;
						const Effect *e = GameData::Effects().Get(grand.Token(1));
						bay.launchEffects.insert(bay.launchEffects.end(), count, e);
					}
					else if(grand.Token(0) == "angle" && grand.Size() >= 2)
						bay.facing = Angle(grand.Value(1));
					else
					{
						bool handled = false;
						for(unsigned i = 1; i < BAY_SIDE.size(); ++i)
							if(grand.Token(0) == BAY_SIDE[i])
							{
								bay.side = i;
								handled = true;
							}
						for(unsigned i = 1; i < BAY_FACING.size(); ++i)
							if(grand.Token(0) == BAY_FACING[i])
							{
								bay.facing = BAY_ANGLE[i];
								handled = true;
							}
						if(!handled)
							grand.PrintTrace("Skipping unrecognized attribute:");
					}
				}
		}
		else if(key == "leak" && child.Size() >= 2)
		{
			if(!hasLeak)
			{
				leaks.clear();
				hasLeak = true;
			}
			Leak leak(GameData::Effects().Get(child.Token(1)));
			if(child.Size() >= 3)
				leak.openPeriod = child.Value(2);
			if(child.Size() >= 4)
				leak.closePeriod = child.Value(3);
			leaks.push_back(leak);
		}
		else if(key == "explode" && child.Size() >= 2)
		{
			if(!hasExplode)
			{
				explosionEffects.clear();
				explosionTotal = 0;
				hasExplode = true;
			}
			int count = (child.Size() >= 3) ? child.Value(2) : 1;
			explosionEffects[GameData::Effects().Get(child.Token(1))] += count;
			explosionTotal += count;
		}
		else if(key == "final explode" && child.Size() >= 2)
		{
			if(!hasFinalExplode)
			{
				finalExplosions.clear();
				hasFinalExplode = true;
			}
			int count = (child.Size() >= 3) ? child.Value(2) : 1;
			finalExplosions[GameData::Effects().Get(child.Token(1))] += count;
		}
		else if(key == "outfits")
		{
			if(!hasOutfits)
			{
				outfits.clear();
				hasOutfits = true;
			}
			for(const DataNode &grand : child)
			{
				int count = (grand.Size() >= 2) ? grand.Value(1) : 1;
				if(count > 0)
					outfits[GameData::Outfits().Get(grand.Token(0))] += count;
				else
					grand.PrintTrace("Skipping invalid outfit count:");
			}

			// Verify we have at least as many installed outfits as were identified as "equipped."
			// If not (e.g. a variant definition), ensure FinishLoading equips into a blank slate.
			if(!hasArmament)
				for(const auto &pair : GetEquipped(Weapons()))
				{
					auto it = outfits.find(pair.first);
					if(it == outfits.end() || it->second < pair.second)
					{
						armament.UninstallAll();
						break;
					}
				}
		}
		else if(key == "cargo")
			cargo.Load(child);
		else if(key == "crew" && child.Size() >= 2)
			crew = static_cast<int>(child.Value(1));
		else if(key == "fuel" && child.Size() >= 2)
			fuel = child.Value(1);
		else if(key == "shields" && child.Size() >= 2)
			shields = child.Value(1);
		else if(key == "hull" && child.Size() >= 2)
			hull = child.Value(1);
		else if(key == "position" && child.Size() >= 3)
			position = Point(child.Value(1), child.Value(2));
		else if(key == "system" && child.Size() >= 2)
			currentSystem = GameData::Systems().Get(child.Token(1));
		else if(key == "planet" && child.Size() >= 2)
		{
			zoom = 0.;
			landingPlanet = GameData::Planets().Get(child.Token(1));
		}
		else if(key == "destination system" && child.Size() >= 2)
			targetSystem = GameData::Systems().Get(child.Token(1));
		else if(key == "parked")
			isParked = true;
		else if(key == "description" && child.Size() >= 2)
		{
			if(!hasDescription)
			{
				description.clear();
				hasDescription = true;
			}
			description += child.Token(1);
			description += '\n';
		}
		else if(key == "formation" && child.Size() >= 2)
			formationPattern = GameData::Formations().Get(child.Token(1));
		else if(key == "remove" && child.Size() >= 2)
		{
			if(child.Token(1) == "bays")
				removeBays = true;
			else
				child.PrintTrace("Skipping unsupported \"remove\":");
		}
		else if(key != "actions")
			child.PrintTrace("Skipping unrecognized attribute:");
	}

	// Variants will import their display and plural names from the base model in FinishLoading.
	if(variantName.empty())
	{
		if(displayModelName.empty())
			displayModelName = trueModelName;

		// If no plural model name was given, default to the model name with an 's' appended.
		// If the model name ends with an 's' or 'z', print a warning because the default plural will never be correct.
		if(pluralModelName.empty())
		{
			pluralModelName = displayModelName + 's';
			if(displayModelName.back() == 's' || displayModelName.back() == 'z')
				node.PrintTrace("Warning: explicit plural name definition required, but none is provided. Defaulting to \""
					+ pluralModelName + "\".");
		}
	}
}



// When loading a ship, some of the outfits it lists may not have been
// loaded yet. So, wait until everything has been loaded, then call this.
void Ship::FinishLoading(bool isNewInstance)
{
	// All copies of this ship should save pointers to the "explosion" weapon
	// definition stored safely in the ship model, which will not be destroyed
	// until GameData is when the program quits. Also copy other attributes of
	// the base model if no overrides were given.
	if(GameData::Ships().Has(trueModelName))
	{
		const Ship *model = GameData::Ships().Get(trueModelName);
		explosionWeapon = &model->BaseAttributes();
		if(displayModelName.empty())
			displayModelName = model->displayModelName;
		if(pluralModelName.empty())
			pluralModelName = model->pluralModelName;
		if(noun.empty())
			noun = model->noun;
		if(!thumbnail)
			thumbnail = model->thumbnail;
	}

	// If this ship has a base class, copy any attributes not defined here.
	// Exception: uncapturable and "never disabled" flags don't carry over.
	if(base && base != this)
	{
		if(!GetSprite())
			reinterpret_cast<Body &>(*this) = *base;
		if(customSwizzle == -1)
			customSwizzle = base->CustomSwizzle();
		if(baseAttributes.Attributes().empty())
			baseAttributes = base->baseAttributes;
		if(bays.empty() && !base->bays.empty() && !removeBays)
			bays = base->bays;
		if(enginePoints.empty())
			enginePoints = base->enginePoints;
		if(reverseEnginePoints.empty())
			reverseEnginePoints = base->reverseEnginePoints;
		if(steeringEnginePoints.empty())
			steeringEnginePoints = base->steeringEnginePoints;
		if(explosionEffects.empty())
		{
			explosionEffects = base->explosionEffects;
			explosionTotal = base->explosionTotal;
		}
		if(finalExplosions.empty())
			finalExplosions = base->finalExplosions;
		if(outfits.empty())
			outfits = base->outfits;
		if(description.empty())
			description = base->description;

		bool hasHardpoints = false;
		for(const Hardpoint &hardpoint : armament.Get())
			if(hardpoint.GetPoint())
				hasHardpoints = true;

		if(!hasHardpoints)
		{
			// Check if any hardpoint locations were not specified.
			auto bit = base->Weapons().begin();
			auto bend = base->Weapons().end();
			auto nextGun = armament.Get().begin();
			auto nextTurret = armament.Get().begin();
			auto end = armament.Get().end();
			Armament merged;
			for( ; bit != bend; ++bit)
			{
				if(!bit->IsTurret())
				{
					while(nextGun != end && nextGun->IsTurret())
						++nextGun;
					const Outfit *outfit = (nextGun == end) ? nullptr : nextGun->GetOutfit();
					merged.AddGunPort(bit->GetPoint() * 2., bit->GetBaseAttributes(), bit->IsUnder(), outfit);
					if(nextGun != end)
						++nextGun;
				}
				else
				{
					while(nextTurret != end && !nextTurret->IsTurret())
						++nextTurret;
					const Outfit *outfit = (nextTurret == end) ? nullptr : nextTurret->GetOutfit();
					merged.AddTurret(bit->GetPoint() * 2., bit->GetBaseAttributes(), bit->IsUnder(), outfit);
					if(nextTurret != end)
						++nextTurret;
				}
			}
			armament = merged;
		}
	}
	else if(removeBays)
		bays.clear();
	// Check that all the "equipped" weapons actually match what your ship
	// has, and that they are truly weapons. Remove any excess weapons and
	// warn if any non-weapon outfits are "installed" in a hardpoint.
	auto equipped = GetEquipped(Weapons());
	for(auto &it : equipped)
	{
		auto outfitIt = outfits.find(it.first);
		int amount = (outfitIt != outfits.end() ? outfitIt->second : 0);
		int excess = it.second - amount;
		if(excess > 0)
		{
			// If there are more hardpoints specifying this outfit than there
			// are instances of this outfit installed, remove some of them.
			armament.Add(it.first, -excess);
			it.second -= excess;

			LogWarning(VariantName(), Name(),
					"outfit \"" + it.first->TrueName() + "\" equipped but not included in outfit list.");
		}
		else if(!it.first->IsWeapon())
			// This ship was specified with a non-weapon outfit in a
			// hardpoint. Hardpoint::Install removes it, but issue a
			// warning so the definition can be fixed.
			LogWarning(VariantName(), Name(),
					"outfit \"" + it.first->TrueName() + "\" is not a weapon, but is installed as one.");
	}

	// Mark any drone that has no "automaton" value as an automaton, to
	// grandfather in the drones from before that attribute existed.
	if(baseAttributes.Category() == "Drone" && !baseAttributes.Get("automaton"))
		baseAttributes.Set("automaton", 1.);

	baseAttributes.Set("gun ports", armament.GunCount());
	baseAttributes.Set("turret mounts", armament.TurretCount());

	if(addAttributes)
	{
		// Store attributes from an "add attributes" node in the ship's
		// baseAttributes so they can be written to the save file.
		baseAttributes.Add(attributes);
		baseAttributes.AddLicenses(attributes);
		addAttributes = false;
	}
	// Add the attributes of all your outfits to the ship's base attributes.
	attributes = baseAttributes;
	vector<string> undefinedOutfits;
	for(const auto &it : outfits)
	{
		if(!it.first->IsDefined())
		{
			undefinedOutfits.emplace_back("\"" + it.first->TrueName() + "\"");
			continue;
		}
		attributes.Add(*it.first, it.second);
		// Some ship variant definitions do not specify which weapons
		// are placed in which hardpoint. Add any weapons that are not
		// yet installed to the ship's armament.
		if(it.first->IsWeapon())
		{
			int count = it.second;
			auto eit = equipped.find(it.first);
			if(eit != equipped.end())
				count -= eit->second;

			if(count)
			{
				count -= armament.Add(it.first, count);
				if(count)
					LogWarning(VariantName(), Name(),
						"weapon \"" + it.first->TrueName() + "\" installed, but insufficient slots to use it.");
			}
		}
	}
	if(!undefinedOutfits.empty())
	{
		bool plural = undefinedOutfits.size() > 1;
		// Print the ship name once, then all undefined outfits. If we're reporting for a stock ship, then it
		// doesn't have a name, and missing outfits aren't named yet either. A variant name might exist, though.
		string message;
		if(isYours)
		{
			message = "Player ship " + trueModelName + " \"" + name + "\":";
			string PREFIX = plural ? "\n\tUndefined outfit " : " undefined outfit ";
			for(auto &&outfit : undefinedOutfits)
				message += PREFIX + outfit;
		}
		else
		{
			message = variantName.empty() ? "Stock ship \"" + trueModelName + "\": "
				: trueModelName + " variant \"" + variantName + "\": ";
			message += to_string(undefinedOutfits.size()) + " undefined outfit" + (plural ? "s" : "") + " installed.";
		}

		Logger::LogError(message);
	}
	// Inspect the ship's armament to ensure that guns are in gun ports and
	// turrets are in turret mounts. This can only happen when the armament
	// is configured incorrectly in a ship or variant definition. Do not
	// bother printing this warning if the outfit is not fully defined.
	for(const Hardpoint &hardpoint : armament.Get())
	{
		const Outfit *outfit = hardpoint.GetOutfit();
		if(outfit && outfit->IsDefined()
				&& (hardpoint.IsTurret() != (outfit->Get("turret mounts") != 0.)))
		{
			string warning = (!isYours && !variantName.empty()) ? "variant \"" + variantName + "\"" : trueModelName;
			if(!name.empty())
				warning += " \"" + name + "\"";
			warning += ": outfit \"" + outfit->TrueName() + "\" installed as a ";
			warning += (hardpoint.IsTurret() ? "turret but is a gun.\n\tturret" : "gun but is a turret.\n\tgun");
			warning += to_string(2. * hardpoint.GetPoint().X()) + " " + to_string(2. * hardpoint.GetPoint().Y());
			warning += " \"" + outfit->TrueName() + "\"";
			Logger::LogError(warning);
		}
	}
	cargo.SetSize(attributes.Get("cargo space"));
	armament.FinishLoading();

	// Figure out how far from center the farthest hardpoint is.
	weaponRadius = 0.;
	for(const Hardpoint &hardpoint : armament.Get())
		weaponRadius = max(weaponRadius, hardpoint.GetPoint().Length());

	// Allocate enough firing bits for this ship.
	firingCommands.SetHardpoints(armament.Get().size());

	// If this ship is being instantiated for the first time, make sure its
	// crew, fuel, etc. are all refilled.
	if(isNewInstance)
		Recharge();

	// Ensure that all defined bays are of a valid category. Remove and warn about any
	// invalid bays. Add a default "launch effect" to any remaining internal bays if
	// this ship is crewed (i.e. pressurized).
	string warning;
	const auto &bayCategories = GameData::GetCategory(CategoryType::BAY);
	for(auto it = bays.begin(); it != bays.end(); )
	{
		Bay &bay = *it;
		if(!bayCategories.Contains(bay.category))
		{
			warning += "Invalid bay category: " + bay.category + "\n";
			it = bays.erase(it);
			continue;
		}
		else
			++it;
		if(bay.side == Bay::INSIDE && bay.launchEffects.empty() && Crew())
			bay.launchEffects.emplace_back(GameData::Effects().Get("basic launch"));
	}

	canBeCarried = bayCategories.Contains(attributes.Category());

	// Issue warnings if this ship has is misconfigured, e.g. is missing required values
	// or has negative outfit, cargo, weapon, or engine capacity.
	for(auto &&attr : set<string>{"outfit space", "cargo space", "weapon capacity", "engine capacity"})
	{
		double val = attributes.Get(attr);
		if(val < 0)
			warning += attr + ": " + Format::Number(val) + "\n";
	}
	if(attributes.Get("drag") <= 0.)
	{
		warning += "Defaulting " + string(attributes.Get("drag") ? "invalid" : "missing") + " \"drag\" attribute to 100.0\n";
		attributes.Set("drag", 100.);
	}

	// Calculate the values used to determine this ship's value and danger.
	attraction = CalculateAttraction();
	deterrence = CalculateDeterrence();

	if(!warning.empty())
	{
		// This check is mostly useful for variants and stock ships, which have
		// no names. Print the outfits to facilitate identifying this ship definition.
		string message = (!name.empty() ? "Ship \"" + name + "\" " : "") + "(" + VariantName() + "):\n";
		ostringstream outfitNames;
		outfitNames << "has outfits:\n";
		for(const auto &it : outfits)
			outfitNames << '\t' << it.second << " " + it.first->TrueName() << endl;
		Logger::LogError(message + warning + outfitNames.str());
	}

	// Ships read from a save file may have non-default shields or hull.
	// Perform a full IsDisabled calculation.
	isDisabled = true;
	isDisabled = IsDisabled();

	// Calculate this ship's jump information, e.g. how much it costs to jump, how far it can jump, how it can jump.
	navigation.Calibrate(*this);
	aiCache.Calibrate(*this);

	// A saved ship may have an invalid target system. Since all game data is loaded and all player events are
	// applied at this point, any target system that is not accessible should be cleared. Note: this does not
	// account for systems accessible via wormholes, but also does not need to as AI will route the ship properly.
	if(!isNewInstance && targetSystem)
	{
		string message = "Warning: " + string(isYours ? "player-owned " : "NPC ")
			+ trueModelName + " \"" + name + "\": Cannot reach target system \"" + targetSystem->TrueName();
		if(!currentSystem)
		{
			Logger::LogError(message + "\" (no current system).");
			targetSystem = nullptr;
		}
		else if(!currentSystem->Links().contains(targetSystem)
			&& (!navigation.JumpRange() || !currentSystem->JumpNeighbors(navigation.JumpRange()).contains(targetSystem)))
		{
			Logger::LogError(message + "\" by hyperlink or jump from system \"" + currentSystem->TrueName() + ".\"");
			targetSystem = nullptr;
		}
	}
}



// Check if this ship (model) and its outfits have been defined.
bool Ship::IsValid() const
{
	for(auto &&outfit : outfits)
		if(!outfit.first->IsDefined())
			return false;

	return isDefined;
}



// Save a full description of this ship, as currently configured.
void Ship::Save(DataWriter &out) const
{
	out.Write("ship", trueModelName);
	out.BeginChild();
	{
		out.Write("name", name);
		if(displayModelName != trueModelName)
			out.Write("display name", displayModelName);
		if(pluralModelName != displayModelName + 's')
			out.Write("plural", pluralModelName);
		if(!noun.empty())
			out.Write("noun", noun);
		SaveSprite(out);
		if(thumbnail)
			out.Write("thumbnail", thumbnail->Name());

		if(neverDisabled)
			out.Write("never disabled");
		if(!isCapturable)
			out.Write("uncapturable");
		if(customSwizzle >= 0)
			out.Write("swizzle", customSwizzle);

		out.Write("uuid", uuid.ToString());

		out.Write("attributes");
		out.BeginChild();
		{
			out.Write("category", baseAttributes.Category());
			out.Write("cost", baseAttributes.Cost());
			out.Write("mass", baseAttributes.Mass());
			for(const auto &it : baseAttributes.FlareSprites())
				for(int i = 0; i < it.second; ++i)
					it.first.SaveSprite(out, "flare sprite");
			for(const auto &it : baseAttributes.FlareSounds())
				for(int i = 0; i < it.second; ++i)
					out.Write("flare sound", it.first->Name());
			for(const auto &it : baseAttributes.ReverseFlareSprites())
				for(int i = 0; i < it.second; ++i)
					it.first.SaveSprite(out, "reverse flare sprite");
			for(const auto &it : baseAttributes.ReverseFlareSounds())
				for(int i = 0; i < it.second; ++i)
					out.Write("reverse flare sound", it.first->Name());
			for(const auto &it : baseAttributes.SteeringFlareSprites())
				for(int i = 0; i < it.second; ++i)
					it.first.SaveSprite(out, "steering flare sprite");
			for(const auto &it : baseAttributes.SteeringFlareSounds())
				for(int i = 0; i < it.second; ++i)
					out.Write("steering flare sound", it.first->Name());
			for(const auto &it : baseAttributes.AfterburnerEffects())
				for(int i = 0; i < it.second; ++i)
					out.Write("afterburner effect", it.first->Name());
			for(const auto &it : baseAttributes.JumpEffects())
				for(int i = 0; i < it.second; ++i)
					out.Write("jump effect", it.first->Name());
			for(const auto &it : baseAttributes.JumpSounds())
				for(int i = 0; i < it.second; ++i)
					out.Write("jump sound", it.first->Name());
			for(const auto &it : baseAttributes.JumpInSounds())
				for(int i = 0; i < it.second; ++i)
					out.Write("jump in sound", it.first->Name());
			for(const auto &it : baseAttributes.JumpOutSounds())
				for(int i = 0; i < it.second; ++i)
					out.Write("jump out sound", it.first->Name());
			for(const auto &it : baseAttributes.HyperSounds())
				for(int i = 0; i < it.second; ++i)
					out.Write("hyperdrive sound", it.first->Name());
			for(const auto &it : baseAttributes.HyperInSounds())
				for(int i = 0; i < it.second; ++i)
					out.Write("hyperdrive in sound", it.first->Name());
			for(const auto &it : baseAttributes.HyperOutSounds())
				for(int i = 0; i < it.second; ++i)
					out.Write("hyperdrive out sound", it.first->Name());
			for(const auto &it : baseAttributes.CargoScanSounds())
				for(int i = 0; i < it.second; ++i)
					out.Write("cargo scan sound", it.first->Name());
			for(const auto &it : baseAttributes.OutfitScanSounds())
				for(int i = 0; i < it.second; ++i)
					out.Write("outfit scan sound", it.first->Name());
			for(const auto &it : baseAttributes.Attributes())
				if(it.second)
					out.Write(it.first, it.second);
		}
		out.EndChild();

		out.Write("outfits");
		out.BeginChild();
		{
			using OutfitElement = pair<const Outfit *const, int>;
			WriteSorted(outfits,
				[](const OutfitElement *lhs, const OutfitElement *rhs)
					{ return lhs->first->TrueName() < rhs->first->TrueName(); },
				[&out](const OutfitElement &it)
				{
					if(it.second == 1)
						out.Write(it.first->TrueName());
					else
						out.Write(it.first->TrueName(), it.second);
				});
		}
		out.EndChild();

		cargo.Save(out);
		out.Write("crew", crew);
		out.Write("fuel", fuel);
		out.Write("shields", shields);
		out.Write("hull", hull);
		out.Write("position", position.X(), position.Y());

		for(const EnginePoint &point : enginePoints)
		{
			out.Write("engine", 2. * point.X(), 2. * point.Y());
			out.BeginChild();
			out.Write("zoom", point.zoom);
			out.Write("angle", point.facing.Degrees());
			out.Write("gimbal", point.gimbal.Degrees());
			out.Write(ENGINE_SIDE[point.side]);
			out.EndChild();

		}
		for(const EnginePoint &point : reverseEnginePoints)
		{
			out.Write("reverse engine", 2. * point.X(), 2. * point.Y());
			out.BeginChild();
			out.Write("zoom", point.zoom);
			out.Write("angle", point.facing.Degrees() - 180.);
			out.Write("gimbal", point.gimbal.Degrees());
			out.Write(ENGINE_SIDE[point.side]);
			out.EndChild();
		}
		for(const EnginePoint &point : steeringEnginePoints)
		{
			out.Write("steering engine", 2. * point.X(), 2. * point.Y());
			out.BeginChild();
			out.Write("zoom", point.zoom);
			out.Write("angle", point.facing.Degrees());
			out.Write("gimbal", point.gimbal.Degrees());
			out.Write(ENGINE_SIDE[point.side]);
			out.Write(STEERING_FACING[point.steering]);
			out.EndChild();
		}
		for(const Hardpoint &hardpoint : armament.Get())
		{
			const char *type = (hardpoint.IsTurret() ? "turret" : "gun");
			if(hardpoint.GetOutfit())
				out.Write(type, 2. * hardpoint.GetPoint().X(), 2. * hardpoint.GetPoint().Y(),
					hardpoint.GetOutfit()->TrueName());
			else
				out.Write(type, 2. * hardpoint.GetPoint().X(), 2. * hardpoint.GetPoint().Y());
			const auto &attributes = hardpoint.GetBaseAttributes();
			const double baseDegree = attributes.baseAngle.Degrees();
			const double firstArc = attributes.minArc.Degrees() - baseDegree;
			const double secondArc = attributes.maxArc.Degrees() - baseDegree;
			out.BeginChild();
			{
				if(baseDegree)
					out.Write("angle", baseDegree);
				if(attributes.isParallel)
					out.Write("parallel");
				if(!attributes.isOmnidirectional)
					out.Write("arc", firstArc, secondArc);
<<<<<<< HEAD
				for(const auto &blindspot : attributes.blindspots)
					out.Write("blindspot", blindspot.first.Degrees(), blindspot.second.Degrees());
=======
				if(attributes.turnMultiplier)
					out.Write("turret turn multiplier", attributes.turnMultiplier);
>>>>>>> fa636850
				if(hardpoint.IsUnder())
					out.Write("under");
				else
					out.Write("over");
			}
			out.EndChild();
		}
		for(const Bay &bay : bays)
		{
			double x = 2. * bay.point.X();
			double y = 2. * bay.point.Y();

			out.Write("bay", bay.category, x, y);

			if(!bay.launchEffects.empty() || bay.facing.Degrees() || bay.side)
			{
				out.BeginChild();
				{
					if(bay.facing.Degrees())
						out.Write("angle", bay.facing.Degrees());
					if(bay.side)
						out.Write(BAY_SIDE[bay.side]);
					for(const Effect *effect : bay.launchEffects)
						out.Write("launch effect", effect->Name());
				}
				out.EndChild();
			}
		}
		for(const Leak &leak : leaks)
			out.Write("leak", leak.effect->Name(), leak.openPeriod, leak.closePeriod);

		using EffectElement = pair<const Effect *const, int>;
		auto effectSort = [](const EffectElement *lhs, const EffectElement *rhs)
			{ return lhs->first->Name() < rhs->first->Name(); };
		WriteSorted(explosionEffects, effectSort, [&out](const EffectElement &it)
		{
			if(it.second)
				out.Write("explode", it.first->Name(), it.second);
		});
		WriteSorted(finalExplosions, effectSort, [&out](const EffectElement &it)
		{
			if(it.second)
				out.Write("final explode", it.first->Name(), it.second);
		});
		if(formationPattern)
			out.Write("formation", formationPattern->Name());
		if(currentSystem)
			out.Write("system", currentSystem->TrueName());
		else
		{
			// A carried ship is saved in its carrier's system.
			shared_ptr<const Ship> parent = GetParent();
			if(parent && parent->currentSystem)
				out.Write("system", parent->currentSystem->TrueName());
		}
		if(landingPlanet)
			out.Write("planet", landingPlanet->TrueName());
		if(targetSystem)
			out.Write("destination system", targetSystem->TrueName());
		if(isParked)
			out.Write("parked");
	}
	out.EndChild();
}



const EsUuid &Ship::UUID() const noexcept
{
	return uuid;
}



void Ship::SetUUID(const EsUuid &id)
{
	uuid.clone(id);
}



const string &Ship::Name() const
{
	return name;
}



// Set / Get the name of this class of ships, e.g. "Marauder Raven."
void Ship::SetTrueModelName(const string &model)
{
	this->trueModelName = model;
}



const string &Ship::TrueModelName() const
{
	return trueModelName;
}



const string &Ship::DisplayModelName() const
{
	return displayModelName;
}



const string &Ship::PluralModelName() const
{
	return pluralModelName;
}



// Get the name of this ship as a variant.
const string &Ship::VariantName() const
{
	return variantName.empty() ? trueModelName : variantName;
}



// Get the generic noun (e.g. "ship") to be used when describing this ship.
const string &Ship::Noun() const
{
	static const string SHIP = "ship";
	return noun.empty() ? SHIP : noun;
}



// Get this ship's description.
const string &Ship::Description() const
{
	return description;
}



// Get the shipyard thumbnail for this ship.
const Sprite *Ship::Thumbnail() const
{
	return thumbnail;
}



// Get this ship's cost.
int64_t Ship::Cost() const
{
	return attributes.Cost();
}



// Get the cost of this ship's chassis, with no outfits installed.
int64_t Ship::ChassisCost() const
{
	return baseAttributes.Cost();
}



int64_t Ship::Strength() const
{
	return Cost();
}



double Ship::Attraction() const
{
	return attraction;
}



double Ship::Deterrence() const
{
	return deterrence;
}



// Check if this ship is configured in such a way that it would be difficult
// or impossible to fly.
vector<string> Ship::FlightCheck() const
{
	auto checks = vector<string>{};

	double generation = attributes.Get("energy generation") - attributes.Get("energy consumption");
	double consuming = attributes.Get("fuel energy");
	double solar = attributes.Get("solar collection");
	double battery = attributes.Get("energy capacity");
	double energy = generation + consuming + solar + battery;
	double fuelChange = attributes.Get("fuel generation") - attributes.Get("fuel consumption");
	double fuelCapacity = attributes.Get("fuel capacity");
	double fuel = fuelCapacity + fuelChange;
	double thrust = attributes.Get("thrust");
	double reverseThrust = attributes.Get("reverse thrust");
	double afterburner = attributes.Get("afterburner thrust");
	double thrustEnergy = attributes.Get("thrusting energy");
	double turn = attributes.Get("turn");
	double turnEnergy = attributes.Get("turning energy");
	double hyperDrive = navigation.HasHyperdrive();
	double jumpDrive = navigation.HasJumpDrive();

	// Report the first error condition that will prevent takeoff:
	if(IdleHeat() >= MaximumHeat())
		checks.emplace_back("overheating!");
	else if(energy <= 0.)
		checks.emplace_back("no energy!");
	else if((energy - consuming <= 0.) && (fuel <= 0.))
		checks.emplace_back("no fuel!");
	else if(!thrust && !reverseThrust && !afterburner)
		checks.emplace_back("no thruster!");
	else if(!turn)
		checks.emplace_back("no steering!");

	// If no errors were found, check all warning conditions:
	if(checks.empty())
	{
		if(RequiredCrew() > attributes.Get("bunks"))
			checks.emplace_back("insufficient bunks?");
		if(!thrust && !reverseThrust)
			checks.emplace_back("afterburner only?");
		if(!thrust && !afterburner)
			checks.emplace_back("reverse only?");
		if(energy <= battery)
			checks.emplace_back("battery only?");
		if(energy < thrustEnergy)
			checks.emplace_back("limited thrust?");
		if(energy < turnEnergy)
			checks.emplace_back("limited turn?");
		if(energy - .8 * solar < .2 * (turnEnergy + thrustEnergy))
			checks.emplace_back("solar power?");
		if(fuel < 0.)
			checks.emplace_back("fuel?");
		if(!canBeCarried)
		{
			if(!hyperDrive && !jumpDrive)
				checks.emplace_back("no hyperdrive?");
			if(fuelCapacity < navigation.JumpFuel())
				checks.emplace_back("no fuel?");
		}
		for(const auto &it : outfits)
			if(it.first->IsWeapon() && it.first->FiringEnergy() > energy)
			{
				checks.emplace_back("insufficient energy to fire?");
				break;
			}
	}

	return checks;
}



void Ship::SetPosition(Point position)
{
	this->position = position;
}



void Ship::SetVelocity(Point velocity)
{
	this->velocity = velocity;
}



// Instantiate a newly-created ship in-flight.
void Ship::Place(Point position, Point velocity, Angle angle, bool isDeparting)
{
	this->position = position;
	this->velocity = velocity;
	this->angle = Angle();
	Turn(angle);

	// If landed, place the ship right above the planet.
	// Escorts should take off a bit behind their flagships.
	if(landingPlanet)
	{
		landingPlanet = nullptr;
		zoom = parent.lock() ? (-.2 + -.8 * Random::Real()) : 0.;
	}
	else
		zoom = 1.;
	// Make sure various special status values are reset.
	heat = IdleHeat();
	ionization = 0.;
	scrambling = 0.;
	disruption = 0.;
	slowness = 0.;
	discharge = 0.;
	corrosion = 0.;
	leakage = 0.;
	burning = 0.;
	shieldDelay = 0;
	hullDelay = 0;
	disabledRecoveryCounter = 0;
	isInvisible = !HasSprite();
	jettisoned.clear();
	jettisonedFromBay.clear();
	hyperspaceCount = 0;
	forget = 1;
	targetShip.reset();
	shipToAssist.reset();
	if(isDeparting)
		lingerSteps = 0;

	// The swizzle is only updated if this ship has a government or when it is departing
	// from a planet. Launching a carry from a carrier does not update its swizzle.
	if(government && isDeparting)
	{
		auto swizzle = customSwizzle >= 0 ? customSwizzle : government->GetSwizzle();
		SetSwizzle(swizzle);

		// Set swizzle for any carried ships too.
		for(const auto &bay : bays)
		{
			if(bay.ship)
				bay.ship->SetSwizzle(bay.ship->customSwizzle >= 0 ? bay.ship->customSwizzle : swizzle);
		}
	}
}



// Set the name of this particular ship.
void Ship::SetName(const string &name)
{
	this->name = name;
}



// Set which system this ship is in.
void Ship::SetSystem(const System *system)
{
	currentSystem = system;
	navigation.SetSystem(system);
}



void Ship::SetPlanet(const Planet *planet)
{
	zoom = !planet;
	landingPlanet = planet;
}



void Ship::SetGovernment(const Government *government)
{
	if(government)
		SetSwizzle(customSwizzle >= 0 ? customSwizzle : government->GetSwizzle());
	this->government = government;
}



void Ship::SetIsSpecial(bool special)
{
	isSpecial = special;
}



bool Ship::IsSpecial() const
{
	return isSpecial;
}



void Ship::SetIsYours(bool yours)
{
	isYours = yours;
}



bool Ship::IsYours() const
{
	return isYours;
}



void Ship::SetIsParked(bool parked)
{
	isParked = parked;
}



bool Ship::IsParked() const
{
	return isParked;
}



bool Ship::HasDeployOrder() const
{
	return shouldDeploy;
}



void Ship::SetDeployOrder(bool shouldDeploy)
{
	this->shouldDeploy = shouldDeploy;
}



const Personality &Ship::GetPersonality() const
{
	return personality;
}



void Ship::SetPersonality(const Personality &other)
{
	personality = other;
}



const Phrase *Ship::GetHailPhrase() const
{
	return hail;
}



void Ship::SetHailPhrase(const Phrase &phrase)
{
	hail = &phrase;
}



string Ship::GetHail(map<string, string> &&subs) const
{
	string hailStr = hail ? hail->Get() : government ? government->GetHail(isDisabled) : "";

	if(hailStr.empty())
		return hailStr;

	subs["<npc>"] = Name();
	return Format::Replace(hailStr, subs);
}



const ShipAICache &Ship::GetAICache() const
{
	return aiCache;
}



void Ship::UpdateCaches(bool massLessChange)
{
	if(massLessChange)
		aiCache.Calibrate(*this);
	else
	{
		aiCache.Recalibrate(*this);
		navigation.Recalibrate(*this);
	}
}



bool Ship::CanSendHail(const PlayerInfo &player, bool allowUntranslated) const
{
	const System *playerSystem = player.GetSystem();
	if(!playerSystem)
		return false;

	// Make sure this ship is in the same system as the player.
	if(GetSystem() != playerSystem)
		return false;

	// Player ships shouldn't send hails.
	const Government *gov = GetGovernment();
	if(!gov || IsYours())
		return false;

	// Make sure this ship is able to send a hail.
	if(CannotAct(Ship::ActionType::COMMUNICATION) || !Crew() || GetPersonality().IsMute() || GetPersonality().IsQuiet())
		return false;

	// Ships that don't share a language with the player shouldn't communicate when hailed directly.
	// Only random event hails should work, and only if the government explicitly has
	// untranslated hails. This is ensured by the allowUntranslated argument.
	if(!(allowUntranslated && gov->SendUntranslatedHails())
			&& !gov->Language().empty() && !player.Conditions().Get("language: " + gov->Language()))
		return false;

	return true;
}



// Set the commands for this ship to follow this timestep.
void Ship::SetCommands(const Command &command)
{
	commands = command;
}



void Ship::SetCommands(const FireCommand &firingCommand)
{
	firingCommands.UpdateWith(firingCommand);
}



const Command &Ship::Commands() const
{
	return commands;
}



const FireCommand &Ship::FiringCommands() const noexcept
{
	return firingCommands;
}



// Move this ship. A ship may create effects as it moves, in particular if
// it is in the process of blowing up. If this returns false, the ship
// should be deleted.
void Ship::Move(vector<Visual> &visuals, list<shared_ptr<Flotsam>> &flotsam)
{
	// Do nothing with ships that are being forgotten.
	if(StepFlags())
		return;

	// We're done if the ship was destroyed.
	const int destroyResult = StepDestroyed(visuals, flotsam);
	if(destroyResult > 0)
		return;

	const bool isBeingDestroyed = destroyResult;

	// Generate energy, heat, etc. if we're not being destroyed.
	if(!isBeingDestroyed)
		DoGeneration();

	DoPassiveEffects(visuals, flotsam);
	DoJettison(flotsam);
	DoCloakDecision();

	bool isUsingAfterburner = false;

	// Don't let the ship do anything else if it is being destroyed.
	if(!isBeingDestroyed)
	{
		// See if the ship is entering hyperspace.
		// If it is, nothing more needs to be done here.
		if(DoHyperspaceLogic(visuals))
			return;

		// Check if we're trying to land.
		// If we landed, we're done.
		if(DoLandingLogic())
			return;

		// Move the turrets.
		if(!isDisabled)
			armament.Aim(*this, firingCommands);

		DoInitializeMovement();
		StepPilot();
		DoMovement(isUsingAfterburner);
		StepTargeting();
	}

	// Move the ship.
	position += velocity;

	// Show afterburner flares unless the ship is being destroyed.
	if(!isBeingDestroyed)
		DoEngineVisuals(visuals, isUsingAfterburner);

	// Start fading the damage overlay.
	if(damageOverlayTimer)
		--damageOverlayTimer;
}



// Launch any ships that are ready to launch.
void Ship::Launch(list<shared_ptr<Ship>> &ships, vector<Visual> &visuals)
{
	// Allow carried ships to launch from a disabled ship, but not from a ship that
	// is landing, jumping, or cloaked. If already destroyed (e.g. self-destructing),
	// eject any ships still docked, possibly destroying them in the process.
	bool ejecting = IsDestroyed();
	if(!ejecting && (!commands.Has(Command::DEPLOY) || zoom != 1.f || hyperspaceCount ||
			(cloak && !attributes.Get("cloaked deployment"))))
		return;

	for(Bay &bay : bays)
		if(bay.ship
			&& ((bay.ship->Commands().Has(Command::DEPLOY) && !Random::Int(40 + 20 * !bay.ship->attributes.Get("automaton")))
			|| (ejecting && !Random::Int(6))))
		{
			// Resupply any ships launching of their own accord.
			if(!ejecting)
			{
				// Determine which of the fighter's weapons we can restock.
				auto restockable = bay.ship->GetArmament().RestockableAmmo();
				auto toRestock = map<const Outfit *, int>{};
				for(auto &&ammo : restockable)
				{
					int count = OutfitCount(ammo);
					if(count > 0)
						toRestock.emplace(ammo, count);
				}
				auto takenAmmo = TransferAmmo(toRestock, *this, *bay.ship);
				bool tookAmmo = !takenAmmo.empty();
				if(tookAmmo)
				{
					// Update the carried mass cache.
					for(auto &&item : takenAmmo)
						carriedMass += item.first->Mass() * item.second;
				}

				// This ship will refuel naturally based on the carrier's fuel
				// collection, but the carrier may have some reserves to spare.
				double maxFuel = bay.ship->attributes.Get("fuel capacity");
				if(maxFuel)
				{
					double spareFuel = fuel - navigation.JumpFuel();
					if(spareFuel > 0.)
						TransferFuel(spareFuel, bay.ship.get());
					// If still low or out-of-fuel, re-stock the carrier and don't
					// launch, except if some ammo was taken (since we can fight).
					if(!tookAmmo && bay.ship->fuel < .25 * maxFuel)
					{
						TransferFuel(bay.ship->fuel, this);
						continue;
					}
				}
			}
			// Those being ejected may be destroyed if they are already injured.
			else if(bay.ship->Health() < Random::Real())
				bay.ship->SelfDestruct();

			ships.push_back(bay.ship);
			double maxV = bay.ship->MaxVelocity() * (1 + bay.ship->IsDestroyed());
			Point exitPoint = position + angle.Rotate(bay.point);
			// When ejected, ships depart haphazardly.
			Angle launchAngle = ejecting ? Angle(exitPoint - position) : angle + bay.facing;
			Point v = velocity + (.3 * maxV) * launchAngle.Unit() + (.2 * maxV) * Angle::Random().Unit();
			bay.ship->Place(exitPoint, v, launchAngle, false);
			bay.ship->SetSystem(currentSystem);
			bay.ship->SetParent(shared_from_this());
			bay.ship->UnmarkForRemoval();
			// Update the cached sum of carried ship masses.
			carriedMass -= bay.ship->Mass();
			// Create the desired launch effects.
			for(const Effect *effect : bay.launchEffects)
				visuals.emplace_back(*effect, exitPoint, velocity, launchAngle);

			bay.ship.reset();
		}
}



// Check if this ship is boarding another ship.
shared_ptr<Ship> Ship::Board(bool autoPlunder, bool nonDocking)
{
	if(!hasBoarded)
		return shared_ptr<Ship>();
	hasBoarded = false;

	shared_ptr<Ship> victim = GetTargetShip();
	if(CannotAct(Ship::ActionType::BOARD) || !victim || victim->IsDestroyed() || victim->GetSystem() != GetSystem())
		return shared_ptr<Ship>();

	// For a fighter or drone, "board" means "return to ship." Except when the ship is
	// explicitly of the nonDocking type.
	if(CanBeCarried() && !nonDocking)
	{
		SetTargetShip(shared_ptr<Ship>());
		if(!victim->IsDisabled() && victim->GetGovernment() == government)
			victim->Carry(shared_from_this());
		return shared_ptr<Ship>();
	}

	// Board a friendly ship, to repair or refuel it.
	if(!government->IsEnemy(victim->GetGovernment()))
	{
		SetShipToAssist(shared_ptr<Ship>());
		SetTargetShip(shared_ptr<Ship>());
		bool helped = victim->isDisabled;
		victim->hull = min(max(victim->hull, victim->MinimumHull() * 1.5), victim->MaxHull());
		victim->isDisabled = false;
		// Transfer some fuel if needed.
		if(victim->NeedsFuel() && CanRefuel(*victim))
		{
			helped = true;
			TransferFuel(victim->JumpFuelMissing(), victim.get());
		}
		// Transfer some energy, if needed.
		if(victim->Attributes().Get("energy capacity") > 0 && victim->energy < 200.)
		{
			helped = true;
			double toGive = max(attributes.Get("energy capacity") * 0.1, victim->Attributes().Get("energy capacity") * 0.2);
			TransferEnergy(max(200., toGive), victim.get());
		}
		if(helped)
		{
			pilotError = 120;
			victim->pilotError = 120;
		}
		return victim;
	}
	if(!victim->IsDisabled())
		return shared_ptr<Ship>();

	// If the boarding ship is the player, they will choose what to plunder.
	// Always take fuel and energy if you can.
	victim->TransferFuel(victim->fuel, this);
	victim->TransferEnergy(victim->energy, this);
	if(autoPlunder)
	{
		// Take any commodities that fit.
		victim->cargo.TransferAll(cargo, false);

		// Pause for two seconds before moving on.
		pilotError = 120;
	}

	// Stop targeting this ship (so you will not board it again right away).
	if(!autoPlunder || personality.Disables())
		SetTargetShip(shared_ptr<Ship>());
	return victim;
}



// Scan the target, if able and commanded to. Return a ShipEvent bitmask
// giving the types of scan that succeeded.
int Ship::Scan(const PlayerInfo &player)
{
	if(!commands.Has(Command::SCAN) || CannotAct(Ship::ActionType::SCAN))
		return 0;

	shared_ptr<const Ship> target = GetTargetShip();
	if(!(target && target->IsTargetable()))
		return 0;

	// The range of a scanner is proportional to the square root of its power.
	// Because of Pythagoras, if we use square-distance, we can skip this square root.
	double cargoDistanceSquared = attributes.Get("cargo scan power");
	double outfitDistanceSquared = attributes.Get("outfit scan power");

	// Bail out if this ship has no scanners.
	if(!cargoDistanceSquared && !outfitDistanceSquared)
		return 0;

	double cargoSpeed = attributes.Get("cargo scan efficiency");
	if(!cargoSpeed)
		cargoSpeed = cargoDistanceSquared;

	double outfitSpeed = attributes.Get("outfit scan efficiency");
	if(!outfitSpeed)
		outfitSpeed = outfitDistanceSquared;

	// Check how close this ship is to the target it is trying to scan.
	// To normalize 1 "scan power" to reach 100 pixels, divide this square distance by 100^2, or multiply by 0.0001.
	// Because this uses distance squared, to reach 200 pixels away you need 4 "scan power".
	double distanceSquared = target->position.DistanceSquared(position) * .0001;

	// Check the target's outfit and cargo space. A larger ship takes
	// longer to scan.  There's a minimum size below which a smaller ship
	// takes the same amount of time to scan. This avoids small sizes
	// being scanned instantly, or causing a divide by zero error at sizes
	// of 0.
	// If instantly scanning very small ships is desirable, this can be removed.
	// One point of scan opacity is the equivalent of an additional ton of cargo / outfit space
	const double outfitsSize = target->baseAttributes.Get("outfit space") + target->attributes.Get("outfit scan opacity");
	const double cargoSize = target->attributes.Get("cargo space") + target->attributes.Get("cargo scan opacity");
	double outfits = max(SCAN_MIN_OUTFIT_SPACE, outfitsSize) * SCAN_OUTFIT_FACTOR;
	double cargo = max(SCAN_MIN_CARGO_SPACE, cargoSize) * SCAN_CARGO_FACTOR;

	// Check if either scanner has finished scanning.
	bool startedScanning = false;
	int activeScanning = ShipEvent::NONE;
	int result = ShipEvent::NONE;
	auto doScan = [&distanceSquared, &startedScanning, &activeScanning, &result]
			(double &elapsed, const double speed, const double scannerRangeSquared,
					const double depth, const int event)
	-> void
	{
		if(elapsed >= SCAN_TIME)
			return;
		if(distanceSquared > scannerRangeSquared)
			return;

		startedScanning |= !elapsed;
		activeScanning |= event;

		// Total scan time is:
		// Proportional to e^(0.5 * (distance / range)^2),
		// which gives a gaussian relation between scan speed and distance.
		// And proportional to: depth^(2 / 3),
		// which means 8 times the cargo or outfit space takes 4 times as long to scan.
		// Therefore, scan progress each step is proportional to the reciprocals of these values.
		// This can be calculated by multiplying the exponents by -1.
		// Progress = (e^(-0.5 * (distance / range)^2))*depth^(-2 / 3).

		// Set a minimum scan range to avoid extreme values.
		const double distanceExponent = -distanceSquared / max<double>(1e-3, 2. * scannerRangeSquared);

		const double depthFactor = pow(depth, -2. / 3.);

		const double progress = exp(distanceExponent) * sqrt(speed) * depthFactor;

		// For slow scan rates, ensure maximum of 10 seconds to scan.
		if(progress <= LINEAR_RATE)
			elapsed += max(MIN_SCAN_STEPS, progress);
		// For fast scan rates, apply an exponential drop-off to prevent insta-scanning.
		else
			elapsed += SCAN_TIME - (SCAN_TIME - LINEAR_RATE) *
				exp(-(progress - LINEAR_RATE) / SCAN_TIME / SCAN_DROPOFF_EXPONENT);

		if(elapsed >= SCAN_TIME)
			result |= event;
	};
	doScan(cargoScan, cargoSpeed, cargoDistanceSquared, cargo, ShipEvent::SCAN_CARGO);
	doScan(outfitScan, outfitSpeed, outfitDistanceSquared, outfits, ShipEvent::SCAN_OUTFITS);

	// Play the scanning sound if the actor or the target is the player's ship.
	auto playScanSounds = [](const map<const Sound *, int> &sounds, Point &position)
	{
		if(sounds.empty())
			Audio::Play(Audio::Get("scan"), position, SoundCategory::SCAN);
		else
			for(const auto &sound : sounds)
				Audio::Play(sound.first, position, SoundCategory::SCAN);
	};
	if(attributes.Get("silent scans"))
	{
		// No sounds.
	}
	else if(isYours || (target->isYours))
	{
		if(activeScanning & ShipEvent::SCAN_CARGO)
			playScanSounds(attributes.CargoScanSounds(), position);
		if(activeScanning & ShipEvent::SCAN_OUTFITS)
			playScanSounds(attributes.OutfitScanSounds(), position);
	}

	bool isImportant = false;
	if(target->isYours)
		isImportant = target.get() == player.Flagship() || government->FinesContents(target.get(), player);

	if(startedScanning && isYours)
	{
		if(!target->Name().empty())
			Messages::Add("Attempting to scan the " + target->Noun() + " \"" + target->Name() + "\"."
				, Messages::Importance::Low);
		else
			Messages::Add("Attempting to scan the selected " + target->Noun() + "."
				, Messages::Importance::Low);

		if(target->GetGovernment()->IsProvokedOnScan() && target->CanSendHail(player))
		{
			// If this ship has no name, show its model name instead.
			string tag;
			const string &gov = target->GetGovernment()->GetName();
			if(!target->Name().empty())
				tag = gov + " " + target->Noun() + " \"" + target->Name() + "\": ";
			else
				tag = target->DisplayModelName() + " (" + gov + "): ";
			Messages::Add(tag + "Please refrain from scanning us or we will be forced to take action.",
				Messages::Importance::Highest);
		}
	}
	else if(startedScanning && target->isYours && isImportant)
		Messages::Add("The " + government->GetName() + " " + Noun() + " \""
				+ Name() + "\" is attempting to scan your ship \"" + target->Name() + "\".",
				Messages::Importance::Low);

	if(target->isYours && !isYours && isImportant)
	{
		if(result & ShipEvent::SCAN_CARGO)
			Messages::Add("The " + government->GetName() + " " + Noun() + " \""
					+ Name() + "\" completed its cargo scan of your ship \"" + target->Name() + "\".",
					Messages::Importance::High);
		if(result & ShipEvent::SCAN_OUTFITS)
			Messages::Add("The " + government->GetName() + " " + Noun() + " \""
					+ Name() + "\" completed its outfit scan of your ship \"" + target->Name()
					+ (target->Attributes().Get("inscrutable") > 0. ? "\" with no useful results." : "\"."),
					Messages::Importance::High);
	}

	// Some governments are provoked when a scan is completed on one of their ships.
	const Government *gov = target->GetGovernment();
	if(result && gov && gov->IsProvokedOnScan() && !gov->IsEnemy(government)
			&& (target->Shields() < .9 || target->Hull() < .9 || !target->GetPersonality().IsForbearing())
			&& !target->GetPersonality().IsPacifist())
		result |= ShipEvent::PROVOKE;

	return result;
}



// Find out what fraction of the scan is complete.
double Ship::CargoScanFraction() const
{
	return cargoScan / SCAN_TIME;
}



double Ship::OutfitScanFraction() const
{
	return outfitScan / SCAN_TIME;
}



// Fire any primary or secondary weapons that are ready to fire. Determines
// if any special weapons (e.g. anti-missile, tractor beam) are ready to fire.
// The firing of special weapons is handled separately.
void Ship::Fire(vector<Projectile> &projectiles, vector<Visual> &visuals)
{
	isInSystem = true;
	forget = 0;

	// A ship that is about to die creates a special single-turn "projectile"
	// representing its death explosion.
	if(IsDestroyed() && explosionCount == explosionTotal && explosionWeapon)
		projectiles.emplace_back(position, explosionWeapon);

	if(CannotAct(Ship::ActionType::FIRE))
		return;

	antiMissileRange = 0.;
	tractorBeamRange = 0.;
	tractorFlotsam.clear();

	double jamChance = CalculateJamChance(Energy(), scrambling);

	const vector<Hardpoint> &hardpoints = armament.Get();
	for(unsigned i = 0; i < hardpoints.size(); ++i)
	{
		const Weapon *weapon = hardpoints[i].GetOutfit();
		if(weapon && CanFire(weapon))
		{
			if(weapon->AntiMissile())
				antiMissileRange = max(antiMissileRange, weapon->Velocity() + weaponRadius);
			else if(weapon->TractorBeam())
				tractorBeamRange = max(tractorBeamRange, weapon->Velocity() + weaponRadius);
			else if(firingCommands.HasFire(i))
			{
				armament.Fire(i, *this, projectiles, visuals, Random::Real() < jamChance);
				if(cloak)
				{
					double cloakingFiring = attributes.Get("cloaked firing");
					// Any negative value means shooting does not decloak.
					if(cloakingFiring > 0)
						cloak -= cloakingFiring;
				}
			}
		}
	}

	armament.Step(*this);
}



bool Ship::HasAntiMissile() const
{
	return antiMissileRange;
}



bool Ship::HasTractorBeam() const
{
	return tractorBeamRange;
}



// Fire an anti-missile.
bool Ship::FireAntiMissile(const Projectile &projectile, vector<Visual> &visuals)
{
	if(projectile.Position().Distance(position) > antiMissileRange)
		return false;
	if(CannotAct(Ship::ActionType::FIRE))
		return false;

	double jamChance = CalculateJamChance(Energy(), scrambling);

	const vector<Hardpoint> &hardpoints = armament.Get();
	for(unsigned i = 0; i < hardpoints.size(); ++i)
	{
		const Weapon *weapon = hardpoints[i].GetOutfit();
		if(weapon && CanFire(weapon))
			if(armament.FireAntiMissile(i, *this, projectile, visuals, Random::Real() < jamChance))
				return true;
	}

	return false;
}



// Fire tractor beams at the given flotsam. Returns a Point representing the net
// pull on the flotsam from this ship's tractor beams.
Point Ship::FireTractorBeam(const Flotsam &flotsam, vector<Visual> &visuals)
{
	Point pullVector;
	if(flotsam.Position().Distance(position) > tractorBeamRange)
		return pullVector;
	if(CannotAct(ActionType::FIRE))
		return pullVector;
	// Don't waste energy on flotsams that you can't pick up.
	if(!CanPickUp(flotsam))
		return pullVector;
	if(IsYours())
	{
		const auto flotsamSetting = Preferences::GetFlotsamCollection();
		if(flotsamSetting == Preferences::FlotsamCollection::OFF)
			return pullVector;
		if(!GetParent() && flotsamSetting == Preferences::FlotsamCollection::ESCORT)
			return pullVector;
		if(GetParent() && flotsamSetting == Preferences::FlotsamCollection::FLAGSHIP)
			return pullVector;
	}

	double jamChance = CalculateJamChance(Energy(), scrambling);

	bool opportunisticEscorts = !Preferences::Has("Turrets focus fire");
	const vector<Hardpoint> &hardpoints = armament.Get();
	for(unsigned i = 0; i < hardpoints.size(); ++i)
	{
		const Weapon *weapon = hardpoints[i].GetOutfit();
		if(weapon && CanFire(weapon))
			if(armament.FireTractorBeam(i, *this, flotsam, visuals, Random::Real() < jamChance))
			{
				Point hardpointPos = Position() + Zoom() * Facing().Rotate(hardpoints[i].GetPoint());
				// Heavier flotsam are harder to pull.
				pullVector += (hardpointPos - flotsam.Position()).Unit() * weapon->TractorBeam() / flotsam.Mass();
				// Remember that this flotsam is being pulled by a tractor beam so that this ship
				// doesn't try to manually collect it.
				tractorFlotsam.insert(&flotsam);
				// If this ship is opportunistic, then only fire one tractor beam at each flostam.
				if(personality.IsOpportunistic() || (isYours && opportunisticEscorts))
					break;
			}
	}
	return pullVector;
}



const System *Ship::GetSystem() const
{
	return currentSystem;
}



const System *Ship::GetActualSystem() const
{
	auto p = GetParent();
	return currentSystem ? currentSystem : (p ? p->GetSystem() : nullptr);
}



// If the ship is landed, get the planet it has landed on.
const Planet *Ship::GetPlanet() const
{
	return zoom ? nullptr : landingPlanet;
}



bool Ship::IsCapturable() const
{
	return isCapturable;
}



bool Ship::IsTargetable() const
{
	return (zoom == 1.f && !explosionRate && !forget && !isInvisible && !IsCloaked()
		&& hull >= 0. && hyperspaceCount < 70);
}



bool Ship::IsOverheated() const
{
	return isOverheated;
}



bool Ship::IsDisabled() const
{
	if(!isDisabled)
		return false;

	double minimumHull = MinimumHull();
	bool needsCrew = RequiredCrew() != 0;
	return (hull < minimumHull || (!crew && needsCrew));
}



bool Ship::IsBoarding() const
{
	return isBoarding;
}



bool Ship::IsLanding() const
{
	return landingPlanet;
}



bool Ship::IsFleeing() const
{
	return isFleeing;
}



// Check if this ship is currently able to begin landing on its target.
bool Ship::CanLand() const
{
	if(!GetTargetStellar() || !GetTargetStellar()->GetPlanet() || isDisabled || IsDestroyed())
		return false;

	if(!GetTargetStellar()->GetPlanet()->CanLand(*this))
		return false;

	if(commands.Has(Command::WAIT))
		return false;

	Point distance = GetTargetStellar()->Position() - position;
	double speed = velocity.Length();

	return (speed < 1. && distance.Length() < GetTargetStellar()->Radius());
}



bool Ship::CannotAct(ActionType actionType) const
{
	bool cannotAct = zoom != 1.f || isDisabled || hyperspaceCount || pilotError ||
		(actionType == ActionType::COMMUNICATION && !Crew());
	if(cannotAct)
		return true;
	bool canActCloaked = true;
	if(cloak)
		switch(actionType)
		{
			case ActionType::AFTERBURNER:
				canActCloaked = attributes.Get("cloaked afterburner");
				break;
			case ActionType::BOARD:
				canActCloaked = attributes.Get("cloaked boarding");
				break;
			case ActionType::COMMUNICATION:
				canActCloaked = attributes.Get("cloaked communication");
				break;
			case ActionType::FIRE:
				canActCloaked = attributes.Get("cloaked firing");
				break;
			case ActionType::PICKUP:
				canActCloaked = attributes.Get("cloaked pickup");
				break;
			case ActionType::SCAN:
				canActCloaked = attributes.Get("cloaked scanning");
				break;
		}
	return (cloak == 1. && !canActCloaked) || (cloak != 1. && cloak && !cloakDisruption && !canActCloaked);
}



double Ship::Cloaking() const
{
	return isInvisible ? 1. : cloak;
}



bool Ship::IsEnteringHyperspace() const
{
	return hyperspaceSystem;
}



bool Ship::IsHyperspacing() const
{
	return GetHyperspacePercentage() != 0;
}



int Ship::GetHyperspacePercentage() const
{
	return hyperspaceCount;
}



// Check if this ship is hyperspacing, specifically via a jump drive.
bool Ship::IsUsingJumpDrive() const
{
	return (hyperspaceSystem || hyperspaceCount) && isUsingJumpDrive;
}



// Check if this ship is allowed to land on this planet, accounting for its personality.
bool Ship::IsRestrictedFrom(const Planet &planet) const
{
	// The player's ships have no travel restrictions.
	if(isYours || !government)
		return false;

	bool restrictedByGov = government->IsRestrictedFrom(planet);
	// Special ships (such as NPCs) are unrestricted by default and must be explicitly restricted
	// by their government's travel restrictions in order to follow them.
	if(isSpecial)
		return personality.IsRestricted() && restrictedByGov;
	return !personality.IsUnrestricted() && restrictedByGov;
}



// Check if this ship is allowed to enter this system, accounting for its personality.
bool Ship::IsRestrictedFrom(const System &system) const
{
	// The player's ships have no travel restrictions.
	if(isYours || !government)
		return false;

	bool restrictedByGov = government->IsRestrictedFrom(system);
	// Special ships (such as NPCs) are unrestricted by default and must be explicitly restricted
	// by their government's travel restrictions in order to follow them.
	if(isSpecial)
		return personality.IsRestricted() && restrictedByGov;
	return !personality.IsUnrestricted() && restrictedByGov;
}



// Check if this ship is currently able to enter hyperspace to its target.
bool Ship::IsReadyToJump(bool waitingIsReady) const
{
	// Ships can't jump while waiting for someone else, carried, or if already jumping.
	if(IsDisabled() || (!waitingIsReady && commands.Has(Command::WAIT))
			|| hyperspaceCount || !targetSystem || !currentSystem)
		return false;

	// Check if the target system is valid and there is enough fuel to jump.
	pair<JumpType, double> jumpUsed = navigation.GetCheapestJumpType(targetSystem);
	double fuelCost = jumpUsed.second;
	if(!fuelCost || fuel < fuelCost)
		return false;

	Point direction = targetSystem->Position() - currentSystem->Position();
	bool isJump = (jumpUsed.first == JumpType::JUMP_DRIVE);
	double scramThreshold = attributes.Get("scram drive");

	// If the system has a departure distance the ship is only allowed to leave the system
	// if it is beyond this distance.
	double departure = isJump ?
		currentSystem->JumpDepartureDistance() * currentSystem->JumpDepartureDistance()
		: currentSystem->HyperDepartureDistance() * currentSystem->HyperDepartureDistance();
	if(position.LengthSquared() <= departure)
		return false;


	// The ship can only enter hyperspace if it is traveling slowly enough
	// and pointed in the right direction.
	if(!isJump && scramThreshold)
	{
		const double deviation = fabs(direction.Unit().Cross(velocity));
		if(deviation > scramThreshold)
			return false;
	}
	else if(velocity.Length() > attributes.Get("jump speed"))
		return false;

	if(!isJump)
	{
		// Figure out if we're within one turn step of facing this system.
		const bool left = direction.Cross(angle.Unit()) < 0.;
		const Angle turned = angle + TurnRate() * (left - !left);
		const bool stillLeft = direction.Cross(turned.Unit()) < 0.;

		if(left == stillLeft && turned != Angle(direction))
			return false;
	}

	return true;
}



// Get this ship's custom swizzle.
int Ship::CustomSwizzle() const
{
	return customSwizzle;
}



// Check if the ship is thrusting. If so, the engine sound should be played.
bool Ship::IsThrusting() const
{
	return isThrusting;
}



bool Ship::IsReversing() const
{
	return isReversing;
}



bool Ship::IsSteering() const
{
	return isSteering;
}



double Ship::SteeringDirection() const
{
	return steeringDirection;
}



// Get the points from which engine flares should be drawn.
const vector<Ship::EnginePoint> &Ship::EnginePoints() const
{
	return enginePoints;
}



const vector<Ship::EnginePoint> &Ship::ReverseEnginePoints() const
{
	return reverseEnginePoints;
}



const vector<Ship::EnginePoint> &Ship::SteeringEnginePoints() const
{
	return steeringEnginePoints;
}



// Reduce a ship's hull to low enough to disable it. This is so a ship can be
// created as a derelict.
void Ship::Disable()
{
	shields = 0.;
	hull = min(hull, .5 * MinimumHull());
	isDisabled = true;
}



// Mark a ship as destroyed.
void Ship::Destroy()
{
	hull = -1.;
}



// Trigger the death of this ship.
void Ship::SelfDestruct()
{
	Destroy();
	explosionRate = 1024;
}



void Ship::Restore()
{
	hull = 0.;
	explosionCount = 0;
	explosionRate = 0;
	UnmarkForRemoval();
	Recharge();
}



bool Ship::IsDamaged() const
{
	// Account for ships with no shields when determining if they're damaged.
	return (MaxShields() != 0 && Shields() != 1.) || Hull() != 1.;
}



// Check if this ship has been destroyed.
bool Ship::IsDestroyed() const
{
	return (hull < 0.);
}



// Recharge and repair this ship (e.g. because it has landed).
void Ship::Recharge(int rechargeType, bool hireCrew)
{
	if(IsDestroyed())
		return;

	if(hireCrew)
		crew = min<int>(max(crew, RequiredCrew()), attributes.Get("bunks"));
	pilotError = 0;
	pilotOkay = 0;

	if((rechargeType & Port::RechargeType::Shields) || attributes.Get("shield generation"))
		shields = MaxShields();
	if((rechargeType & Port::RechargeType::Hull) || attributes.Get("hull repair rate"))
		hull = MaxHull();
	if((rechargeType & Port::RechargeType::Energy) || attributes.Get("energy generation"))
		energy = attributes.Get("energy capacity");
	if((rechargeType & Port::RechargeType::Fuel) || attributes.Get("fuel generation"))
		fuel = attributes.Get("fuel capacity");

	heat = IdleHeat();
	ionization = 0.;
	scrambling = 0.;
	disruption = 0.;
	slowness = 0.;
	discharge = 0.;
	corrosion = 0.;
	leakage = 0.;
	burning = 0.;
	shieldDelay = 0;
	hullDelay = 0;
	disabledRecoveryCounter = 0;
}



bool Ship::CanRefuel(const Ship &other) const
{
	return (fuel - navigation.JumpFuel(targetSystem) >= other.JumpFuelMissing());
}



bool Ship::CanGiveEnergy(const Ship &other) const
{
	double toGive = min(other.attributes.Get("energy capacity"), max(200., other.attributes.Get("energy capacity") * 0.2));
	return energy >= 2 * toGive;
}



double Ship::TransferFuel(double amount, Ship *to)
{
	amount = max(fuel - attributes.Get("fuel capacity"), amount);
	if(to)
	{
		amount = min(to->attributes.Get("fuel capacity") - to->fuel, amount);
		to->fuel += amount;
	}
	fuel -= amount;
	return amount;
}



double Ship::TransferEnergy(double amount, Ship *to)
{
	amount = max(energy - attributes.Get("energy capacity"), amount);
	if(to)
	{
		amount = min(to->attributes.Get("energy capacity") - to->energy, amount);
		to->energy += amount;
	}
	energy -= amount;
	return amount;
}



// Convert this ship from one government to another, as a result of boarding
// actions (if the player is capturing) or player death (poor decision-making).
// Returns the number of crew transferred from the capturer.
int Ship::WasCaptured(const shared_ptr<Ship> &capturer)
{
	// Repair up to the point where this ship is just barely not disabled.
	hull = min(max(hull, MinimumHull() * 1.5), MaxHull());
	isDisabled = false;

	// Set the new government.
	government = capturer->GetGovernment();

	// Transfer some crew over. Only transfer the bare minimum unless even that
	// is not possible, in which case, share evenly.
	int totalRequired = capturer->RequiredCrew() + RequiredCrew();
	int transfer = RequiredCrew() - crew;
	if(transfer > 0)
	{
		if(totalRequired > capturer->Crew() + crew)
			transfer = max(crew ? 0 : 1, (capturer->Crew() * transfer) / totalRequired);
		capturer->AddCrew(-transfer);
		AddCrew(transfer);
	}

	// Clear this ship's previous targets.
	ClearTargetsAndOrders();
	// Set the capturer as this ship's parent.
	SetParent(capturer);

	// This ship behaves like its new parent does.
	isSpecial = capturer->isSpecial;
	isYours = capturer->isYours;
	personality = capturer->personality;

	// Fighters should flee a disabled ship, but if the player manages to capture
	// the ship before they flee, the fighters are captured, too.
	for(const Bay &bay : bays)
		if(bay.ship)
			bay.ship->WasCaptured(capturer);
	// If a flagship is captured, its escorts become independent.
	for(const auto &it : escorts)
	{
		shared_ptr<Ship> escort = it.lock();
		if(escort)
			escort->parent.reset();
	}
	// This ship should not care about its now-unallied escorts.
	escorts.clear();

	return transfer;
}



// Clear all orders and targets this ship has (after capture or transfer of control).
void Ship::ClearTargetsAndOrders()
{
	commands.Clear();
	firingCommands.Clear();
	SetTargetShip(shared_ptr<Ship>());
	SetTargetStellar(nullptr);
	SetTargetSystem(nullptr);
	shipToAssist.reset();
	targetAsteroid.reset();
	targetFlotsam.reset();
	hyperspaceSystem = nullptr;
	landingPlanet = nullptr;
}



// Get characteristics of this ship, as a fraction between 0 and 1.
double Ship::Shields() const
{
	double maximum = MaxShields();
	return maximum ? min(1., shields / maximum) : 0.;
}



double Ship::Hull() const
{
	double maximum = MaxHull();
	return maximum ? min(1., hull / maximum) : 1.;
}



double Ship::Fuel() const
{
	double maximum = attributes.Get("fuel capacity");
	return maximum ? min(1., fuel / maximum) : 0.;
}



double Ship::Energy() const
{
	double maximum = attributes.Get("energy capacity");
	return maximum ? min(1., energy / maximum) : (hull > 0.) ? 1. : 0.;
}



// Allow returning a heat value greater than 1 (i.e. conveying how overheated
// this ship has become).
double Ship::Heat() const
{
	double maximum = MaximumHeat();
	return maximum ? heat / maximum : 1.;
}



// Get the ship's "health," where <=0 is disabled and 1 means full health.
double Ship::Health() const
{
	double minimumHull = MinimumHull();
	double hullDivisor = MaxHull() - minimumHull;
	double divisor = MaxShields() + hullDivisor;
	// This should not happen, but just in case.
	if(divisor <= 0. || hullDivisor <= 0.)
		return 0.;

	double spareHull = hull - minimumHull;
	// Consider hull-only and pooled health, compensating for any reductions by disruption damage.
	return min(spareHull / hullDivisor, (spareHull + shields / (1. + disruption * .01)) / divisor);
}



// Get the hull fraction at which this ship is disabled.
double Ship::DisabledHull() const
{
	double hull = MaxHull();
	double minimumHull = MinimumHull();

	return (hull > 0. ? minimumHull / hull : 0.);
}



// Get the maximum shield and hull values of the ship, accounting for multipliers.
double Ship::MaxShields() const
{
	return attributes.Get("shields") * (1 + attributes.Get("shield multiplier"));
}


double Ship::MaxHull() const
{
	return attributes.Get("hull") * (1 + attributes.Get("hull multiplier"));
}



// Get the actual shield level of the ship.
double Ship::ShieldLevel() const
{
	return shields;
}



// Get how disrupted this ship's shields are.
double Ship::DisruptionLevel() const
{
	return disruption;
}



// Get the (absolute) amount of hull that needs to be damaged until the
// ship becomes disabled. Returns 0 if the ships hull is already below the
// disabled threshold.
double Ship::HullUntilDisabled() const
{
	// Ships become disabled when they surpass their minimum hull threshold,
	// not when they are directly on it, so account for this by adding a small amount
	// of hull above the current hull level.
	return max(0., hull + 0.25 - MinimumHull());
}



// Returns the remaining damage timer, for the damage overlay.
int Ship::DamageOverlayTimer() const
{
	return damageOverlayTimer;
}



const ShipJumpNavigation &Ship::JumpNavigation() const
{
	return navigation;
}



int Ship::JumpsRemaining(bool followParent) const
{
	// Make sure this ship has some sort of hyperdrive, and if so return how
	// many jumps it can make.
	double jumpFuel = 0.;
	if(!targetSystem && followParent)
	{
		// If this ship has no destination, the parent's substitutes for it,
		// but only if the location is reachable.
		auto p = GetParent();
		if(p)
			jumpFuel = navigation.JumpFuel(p->GetTargetSystem());
	}
	if(!jumpFuel)
		jumpFuel = navigation.JumpFuel(targetSystem);
	return jumpFuel ? fuel / jumpFuel : 0.;
}



bool Ship::NeedsFuel(bool followParent) const
{
	double jumpFuel = 0.;
	if(!targetSystem && followParent)
	{
		// If this ship has no destination, the parent's substitutes for it,
		// but only if the location is reachable.
		auto p = GetParent();
		if(p)
			jumpFuel = navigation.JumpFuel(p->GetTargetSystem());
	}
	if(!jumpFuel)
		jumpFuel = navigation.JumpFuel(targetSystem);
	return (fuel < jumpFuel) && (attributes.Get("fuel capacity") >= jumpFuel);
}



bool Ship::NeedsEnergy() const
{
	return attributes.Get("energy capacity") && !energy && !attributes.Get("energy generation")
			&& !attributes.Get("fuel energy") && !attributes.Get("solar collection");
}



double Ship::JumpFuelMissing() const
{
	// Used for smart refueling: transfer only as much as really needed
	// includes checking if fuel cap is high enough at all
	double jumpFuel = navigation.JumpFuel(targetSystem);
	if(!jumpFuel || fuel > jumpFuel || jumpFuel > attributes.Get("fuel capacity"))
		return 0.;

	return jumpFuel - fuel;
}



// Get the heat level at idle.
double Ship::IdleHeat() const
{
	// This ship's cooling ability:
	double coolingEfficiency = CoolingEfficiency();
	double cooling = coolingEfficiency * attributes.Get("cooling");
	double activeCooling = coolingEfficiency * attributes.Get("active cooling");

	// Idle heat is the heat level where:
	// heat = heat - heat * diss + heatGen - cool - activeCool * heat / maxHeat
	// heat = heat - heat * (diss + activeCool / maxHeat) + (heatGen - cool)
	// heat * (diss + activeCool / maxHeat) = (heatGen - cool)
	double production = max(0., attributes.Get("heat generation") - cooling);
	double dissipation = HeatDissipation() + activeCooling / MaximumHeat();
	if(!dissipation) return production ? numeric_limits<double>::max() : 0;
	return production / dissipation;
}



// Get the heat dissipation, in heat units per heat unit per frame.
double Ship::HeatDissipation() const
{
	return .001 * attributes.Get("heat dissipation");
}



// Get the maximum heat level, in heat units (not temperature).
double Ship::MaximumHeat() const
{
	return MAXIMUM_TEMPERATURE * (cargo.Used() + attributes.Mass() + attributes.Get("heat capacity"));
}



bool Ship::IsCloaked() const
{
	return Cloaking() == 1.;
}



double Ship::CloakingSpeed() const
{
	return attributes.Get("cloak") + attributes.Get("cloak by mass") * 1000. / Mass();
}



bool Ship::Phases(Projectile &projectile) const
{
	// No Phasing if we are not cloaked, or not having cloak phasing.
	if(!IsCloaked() || attributes.Get("cloak phasing") == 0)
		return false;

	// Check for full phasing first, to avoid more expensive lookups.
	if(attributes.Get("cloak phasing") >= 1 || projectile.Phases(*this))
		return true;

	// Perform the most expensive checks last.
	// If multiple ships with partial phasing are stacked on top of each other, then the chance of collision increases
	// significantly, because each ship in the firing-line resets the SetPhase of the previous one. But such stacks
	// are rare, so we are not going to do anything special for this.
	if(attributes.Get("cloak phasing") >= Random::Real())
	{
		projectile.SetPhases(this);
		return true;
	}

	return false;
}



// Calculate the multiplier for cooling efficiency.
double Ship::CoolingEfficiency() const
{
	// This is an S-curve where the efficiency is 100% if you have no outfits
	// that create "cooling inefficiency", and as that value increases the
	// efficiency stays high for a while, then drops off, then approaches 0.
	double x = attributes.Get("cooling inefficiency");
	return 2. + 2. / (1. + exp(x / -2.)) - 4. / (1. + exp(x / -4.));
}



int Ship::Crew() const
{
	return crew;
}



// Calculate the drag on this ship. The drag can be no greater than the mass.
double Ship::Drag() const
{
	double drag = attributes.Get("drag") / (1. + attributes.Get("drag reduction"));
	double mass = InertialMass();
	return drag >= mass ? mass : drag;
}



// Calculate the drag force that this ship experiences. The drag force is the drag
// divided by the mass, up to a value of 1.
double Ship::DragForce() const
{
	double drag = attributes.Get("drag") / (1. + attributes.Get("drag reduction"));
	double mass = InertialMass();
	return drag >= mass ? 1. : drag / mass;
}



int Ship::RequiredCrew() const
{
	if(attributes.Get("automaton"))
		return 0;

	// Drones do not need crew, but all other ships need at least one.
	return max<int>(1, attributes.Get("required crew"));
}



int Ship::CrewValue() const
{
	int crewEquivalent = attributes.Get("crew equivalent");
	if(attributes.Get("use crew equivalent as crew"))
		return crewEquivalent;
	return max(Crew(), RequiredCrew()) + crewEquivalent;
}



void Ship::AddCrew(int count)
{
	crew = min<int>(crew + count, attributes.Get("bunks"));
}



// Check if this is a ship that can be used as a flagship.
bool Ship::CanBeFlagship() const
{
	return RequiredCrew() && Crew() && !IsDisabled();
}



double Ship::Mass() const
{
	return carriedMass + cargo.Used() + attributes.Mass();
}



// Account for inertia reduction, which affects movement but has no effect on the ship's heat capacity.
double Ship::InertialMass() const
{
	return Mass() / (1. + attributes.Get("inertia reduction"));
}



double Ship::TurnRate() const
{
	return attributes.Get("turn") / InertialMass()
		* (1. + attributes.Get("turn multiplier"));
}



double Ship::TrueTurnRate() const
{
	return TurnRate() * 1. / (1. + slowness * .05);
}



double Ship::Acceleration() const
{
	double thrust = attributes.Get("thrust");
	return (thrust ? thrust : attributes.Get("afterburner thrust")) / InertialMass()
		* (1. + attributes.Get("acceleration multiplier"));
}



double Ship::TrueAcceleration() const
{
	return Acceleration() * 1. / (1. + slowness * .05);
}



double Ship::MaxVelocity(bool withAfterburner) const
{
	// v * drag / mass == thrust / mass
	// v * drag == thrust
	// v = thrust / drag
	double thrust = attributes.Get("thrust");
	double afterburnerThrust = attributes.Get("afterburner thrust");
	return (thrust ? thrust + afterburnerThrust * withAfterburner : afterburnerThrust) / Drag();
}



double Ship::ReverseAcceleration() const
{
	return attributes.Get("reverse thrust") / InertialMass()
		* (1. + attributes.Get("acceleration multiplier"));
}



double Ship::MaxReverseVelocity() const
{
	return attributes.Get("reverse thrust") / Drag();
}



double Ship::CurrentSpeed() const
{
	return Velocity().Length();
}



// This ship just got hit by a weapon. Take damage according to the
// DamageDealt from that weapon. The return value is a ShipEvent type,
// which may be a combination of PROVOKED, DISABLED, and DESTROYED.
// Create any target effects as sparks.
int Ship::TakeDamage(vector<Visual> &visuals, const DamageDealt &damage, const Government *sourceGovernment)
{
	damageOverlayTimer = TOTAL_DAMAGE_FRAMES;

	bool wasDisabled = IsDisabled();
	bool wasDestroyed = IsDestroyed();

	shields -= damage.Shield();
	if(damage.Shield() && !isDisabled)
	{
		int disabledDelay = attributes.Get("depleted shield delay");
		shieldDelay = max<int>(shieldDelay, (shields <= 0. && disabledDelay)
			? disabledDelay : attributes.Get("shield delay"));
	}
	hull -= damage.Hull();
	if(damage.Hull() && !isDisabled)
		hullDelay = max(hullDelay, static_cast<int>(attributes.Get("repair delay")));

	energy -= damage.Energy();
	heat += damage.Heat();
	fuel -= damage.Fuel();

	discharge += damage.Discharge();
	corrosion += damage.Corrosion();
	ionization += damage.Ion();
	scrambling += damage.Scrambling();
	burning += damage.Burn();
	leakage += damage.Leak();

	disruption += damage.Disruption();
	slowness += damage.Slowing();

	if(damage.HitForce())
		ApplyForce(damage.HitForce(), damage.GetWeapon().IsGravitational());

	// Prevent various stats from reaching unallowable values.
	hull = min(hull, MaxHull());
	shields = min(shields, MaxShields());
	// Weapons are allowed to overcharge a ship's energy or fuel, but code in Ship::DoGeneration()
	// will clamp it to a maximum value at the beginning of the next frame.
	energy = max(0., energy);
	fuel = max(0., fuel);
	heat = max(0., heat);

	// Recalculate the disabled ship check.
	isDisabled = true;
	isDisabled = IsDisabled();

	// Report what happened to this ship from this weapon.
	int type = 0;
	if(!wasDisabled && isDisabled)
	{
		type |= ShipEvent::DISABLE;
		hullDelay = max(hullDelay, static_cast<int>(attributes.Get("disabled repair delay")));
	}
	if(!wasDestroyed && IsDestroyed())
	{
		type |= ShipEvent::DESTROY;

		if(IsYours())
			Messages::Add("Your " + DisplayModelName() +
				" \"" + Name() + "\" has been destroyed.", Messages::Importance::Highest);
	}

	// Inflicted heat damage may also disable a ship, but does not trigger a "DISABLE" event.
	if(heat > MaximumHeat())
	{
		isOverheated = true;
		isDisabled = true;
	}
	else if(heat < .9 * MaximumHeat())
		isOverheated = false;

	// If this ship did not consider itself an enemy of the ship that hit it,
	// it is now "provoked" against that government.
	if(sourceGovernment && !sourceGovernment->IsEnemy(government)
			&& !personality.IsPacifist() && (!personality.IsForbearing()
				|| ((damage.Shield() || damage.Discharge()) && Shields() < .9)
				|| ((damage.Hull() || damage.Corrosion()) && Hull() < .9)
				|| ((damage.Heat() || damage.Burn()) && isOverheated)
				|| ((damage.Energy() || damage.Ion()) && Energy() < 0.5)
				|| ((damage.Fuel() || damage.Leak()) && fuel < navigation.JumpFuel() * 2.)
				|| (damage.Scrambling() && CalculateJamChance(Energy(), scrambling) > 0.1)
				|| (damage.Slowing() && slowness > 10.)
				|| (damage.Disruption() && disruption > 100.)))
		type |= ShipEvent::PROVOKE;

	// Create target effect visuals, if there are any.
	for(const auto &effect : damage.GetWeapon().TargetEffects())
		CreateSparks(visuals, effect.first, effect.second * damage.Scaling());

	return type;
}



// Apply a force to this ship, accelerating it. This might be from a weapon
// impact, or from firing a weapon, for example.
void Ship::ApplyForce(const Point &force, bool gravitational)
{
	if(gravitational)
	{
		// Treat all ships as if they have a mass of 400. This prevents
		// gravitational hit force values from needing to be extremely
		// small in order to have a reasonable effect.
		acceleration += force / 400.;
		return;
	}

	double currentMass = InertialMass();
	if(!currentMass)
		return;

	acceleration += force / currentMass;
}



bool Ship::HasBays() const
{
	return !bays.empty();
}



// Check how many bays are not occupied at present. This does not check whether
// one of your escorts plans to use that bay.
int Ship::BaysFree(const string &category) const
{
	int count = 0;
	for(const Bay &bay : bays)
		count += (bay.category == category) && !bay.ship;
	return count;
}



// Check how many bays this ship has of a given category.
int Ship::BaysTotal(const string &category) const
{
	int count = 0;
	for(const Bay &bay : bays)
		count += (bay.category == category);
	return count;
}



// Check if this ship has a bay free for the given ship, and the bay is
// not reserved for one of its existing escorts.
bool Ship::CanCarry(const Ship &ship) const
{
	if(!HasBays() || !ship.CanBeCarried() || (IsYours() && !ship.IsYours()))
		return false;
	// Check only for the category that we are interested in.
	const string &category = ship.attributes.Category();

	int free = BaysTotal(category);
	if(!free)
		return false;

	for(const auto &it : escorts)
	{
		auto escort = it.lock();
		if(!escort)
			continue;
		if(escort == ship.shared_from_this())
			break;
		if(escort->attributes.Category() == category && !escort->IsDestroyed() &&
				(!IsYours() || (IsYours() && escort->IsYours())))
			--free;
		if(!free)
			break;
	}
	return (free > 0);
}



bool Ship::CanBeCarried() const
{
	return canBeCarried;
}



bool Ship::Carry(const shared_ptr<Ship> &ship)
{
	if(!ship || !ship->CanBeCarried() || ship->IsDisabled())
		return false;

	// Check only for the category that we are interested in.
	const string &category = ship->attributes.Category();

	// NPC ships should always transfer cargo. Player ships should only
	// transfer cargo if they set the AI preference.
	const bool shouldTransferCargo = !IsYours() || Preferences::Has("Fighters transfer cargo");

	for(Bay &bay : bays)
		if((bay.category == category) && !bay.ship)
		{
			bay.ship = ship;
			ship->SetSystem(nullptr);
			ship->SetPlanet(nullptr);
			ship->SetTargetSystem(nullptr);
			ship->SetTargetStellar(nullptr);
			ship->SetParent(shared_from_this());
			ship->isThrusting = false;
			ship->isReversing = false;
			ship->isSteering = false;
			ship->commands.Clear();

			// If this fighter collected anything in space, try to store it.
			if(shouldTransferCargo && cargo.Free() && !ship->Cargo().IsEmpty())
				ship->Cargo().TransferAll(cargo);

			// Return unused fuel and ammunition to the carrier, so they may
			// be used by the carrier or other fighters.
			ship->TransferFuel(ship->fuel, this);

			// Determine the ammunition the fighter can supply.
			auto restockable = ship->GetArmament().RestockableAmmo();
			auto toRestock = map<const Outfit *, int>{};
			for(auto &&ammo : restockable)
			{
				int count = ship->OutfitCount(ammo);
				if(count > 0)
					toRestock.emplace(ammo, count);
			}
			TransferAmmo(toRestock, *ship, *this);

			// Update the cached mass of the mothership.
			carriedMass += ship->Mass();
			return true;
		}
	return false;
}



void Ship::UnloadBays()
{
	for(Bay &bay : bays)
		if(bay.ship)
		{
			carriedMass -= bay.ship->Mass();
			bay.ship->SetSystem(currentSystem);
			bay.ship->SetPlanet(landingPlanet);
			bay.ship->UnmarkForRemoval();
			bay.ship.reset();
		}
}



const vector<Ship::Bay> &Ship::Bays() const
{
	return bays;
}



// Adjust the positions and velocities of any visible carried fighters or
// drones. If any are visible, return true.
bool Ship::PositionFighters() const
{
	bool hasVisible = false;
	for(const Bay &bay : bays)
		if(bay.ship && bay.side)
		{
			hasVisible = true;
			bay.ship->position = angle.Rotate(bay.point) * Zoom() + position;
			bay.ship->velocity = velocity;
			bay.ship->angle = angle + bay.facing;
			bay.ship->zoom = zoom;
		}
	return hasVisible;
}



CargoHold &Ship::Cargo()
{
	return cargo;
}



const CargoHold &Ship::Cargo() const
{
	return cargo;
}



// Display box effects from jettisoning this much cargo.
void Ship::Jettison(const string &commodity, int tons, bool wasAppeasing)
{
	cargo.Remove(commodity, tons);
	// Removing cargo will have changed the ship's mass, so the
	// jump navigation info may be out of date. Only do this for
	// player ships as to display correct information on the map.
	// Non-player ships will recalibrate before they jump.
	if(isYours)
		navigation.Recalibrate(*this);

	// Jettisoned cargo must carry some of the ship's heat with it. Otherwise
	// jettisoning cargo would increase the ship's temperature.
	heat -= tons * MAXIMUM_TEMPERATURE * Heat();

	const Government *notForGov = wasAppeasing ? GetGovernment() : nullptr;

	for( ; tons > 0; tons -= Flotsam::TONS_PER_BOX)
		Jettison(make_shared<Flotsam>(commodity, (Flotsam::TONS_PER_BOX < tons)
			? Flotsam::TONS_PER_BOX : tons, notForGov));
}



void Ship::Jettison(const Outfit *outfit, int count, bool wasAppeasing)
{
	if(count < 0)
		return;

	cargo.Remove(outfit, count);
	// Removing cargo will have changed the ship's mass, so the
	// jump navigation info may be out of date. Only do this for
	// player ships as to display correct information on the map.
	// Non-player ships will recalibrate before they jump.
	if(isYours)
		navigation.Recalibrate(*this);

	// Jettisoned cargo must carry some of the ship's heat with it. Otherwise
	// jettisoning cargo would increase the ship's temperature.
	double mass = outfit->Mass();
	heat -= count * mass * MAXIMUM_TEMPERATURE * Heat();

	const Government *notForGov = wasAppeasing ? GetGovernment() : nullptr;

	const int perBox = (mass <= 0.) ? count : (mass > Flotsam::TONS_PER_BOX)
		? 1 : static_cast<int>(Flotsam::TONS_PER_BOX / mass);
	while(count > 0)
	{
		Jettison(make_shared<Flotsam>(outfit, (perBox < count)
			? perBox : count, notForGov));
		count -= perBox;
	}
}



const Outfit &Ship::Attributes() const
{
	return attributes;
}



const Outfit &Ship::BaseAttributes() const
{
	return baseAttributes;
}



// Get outfit information.
const map<const Outfit *, int> &Ship::Outfits() const
{
	return outfits;
}



int Ship::OutfitCount(const Outfit *outfit) const
{
	auto it = outfits.find(outfit);
	return (it == outfits.end()) ? 0 : it->second;
}



// Add or remove outfits. (To remove, pass a negative number.)
void Ship::AddOutfit(const Outfit *outfit, int count)
{
	if(outfit && count)
	{
		auto it = outfits.find(outfit);
		int before = outfits.count(outfit);
		if(it == outfits.end())
			outfits[outfit] = count;
		else
		{
			it->second += count;
			if(!it->second)
				outfits.erase(it);
		}
		int after = outfits.count(outfit);
		attributes.Add(*outfit, count);
		if(outfit->IsWeapon())
		{
			armament.Add(outfit, count);
			// Only the player's ships make use of attraction and deterrence.
			if(isYours)
				deterrence = CalculateDeterrence();
		}

		if(outfit->Get("cargo space"))
		{
			cargo.SetSize(attributes.Get("cargo space"));
			// Only the player's ships make use of attraction and deterrence.
			if(isYours)
				attraction = CalculateAttraction();
		}
		if(outfit->Get("hull"))
			hull += outfit->Get("hull") * count;
		// If the added or removed outfit is a hyperdrive or jump drive, recalculate this
		// ship's jump navigation. Hyperdrives and jump drives of the same type don't stack,
		// so only do this if the outfit is either completely new or has been completely removed.
		if((outfit->Get("hyperdrive") || outfit->Get("jump drive")) && (!before || !after))
			navigation.Calibrate(*this);
		// Navigation may still need to be recalibrated depending on the drives a ship has.
		// Only do this for player ships as to display correct information on the map.
		// Non-player ships will recalibrate before they jump.
		else if(isYours)
			navigation.Recalibrate(*this);
	}
}



// Get the list of weapons.
Armament &Ship::GetArmament()
{
	return armament;
}



const vector<Hardpoint> &Ship::Weapons() const
{
	return armament.Get();
}



// Check if we are able to fire the given weapon (i.e. there is enough
// energy, ammo, and fuel to fire it).
bool Ship::CanFire(const Weapon *weapon) const
{
	if(!weapon || !weapon->IsWeapon())
		return false;

	if(weapon->Ammo())
	{
		auto it = outfits.find(weapon->Ammo());
		if(it == outfits.end() || it->second < weapon->AmmoUsage())
			return false;
	}

	if(weapon->ConsumesEnergy()
			&& energy < weapon->FiringEnergy() + weapon->RelativeFiringEnergy() * attributes.Get("energy capacity"))
		return false;
	if(weapon->ConsumesFuel()
			&& fuel < weapon->FiringFuel() + weapon->RelativeFiringFuel() * attributes.Get("fuel capacity"))
		return false;
	// We do check hull, but we don't check shields. Ships can survive with all shields depleted.
	// Ships should not disable themselves, so we check if we stay above minimumHull.
	if(weapon->ConsumesHull() && hull - MinimumHull() < weapon->FiringHull() + weapon->RelativeFiringHull() * MaxHull())
		return false;

	// If a weapon requires heat to fire, (rather than generating heat), we must
	// have enough heat to spare.
	if(weapon->ConsumesHeat() && heat < -(weapon->FiringHeat() + (!weapon->RelativeFiringHeat()
			? 0. : weapon->RelativeFiringHeat() * MaximumHeat())))
		return false;
	// Repeat this for various effects which shouldn't drop below 0.
	if(weapon->ConsumesIonization() && ionization < -weapon->FiringIon())
		return false;
	if(weapon->ConsumesDisruption() && disruption < -weapon->FiringDisruption())
		return false;
	if(weapon->ConsumesSlowing() && slowness < -weapon->FiringSlowing())
		return false;

	return true;
}



// Fire the given weapon (i.e. deduct whatever energy, ammo, hull, shields
// or fuel it uses and add whatever heat it generates). Assume that CanFire()
// is true.
void Ship::ExpendAmmo(const Weapon &weapon)
{
	// Compute this ship's initial capacities, in case the consumption of the ammunition outfit(s)
	// modifies them, so that relative costs are calculated based on the pre-firing state of the ship.
	const double relativeEnergyChange = weapon.RelativeFiringEnergy() * attributes.Get("energy capacity");
	const double relativeFuelChange = weapon.RelativeFiringFuel() * attributes.Get("fuel capacity");
	const double relativeHeatChange = !weapon.RelativeFiringHeat() ? 0. : weapon.RelativeFiringHeat() * MaximumHeat();
	const double relativeHullChange = weapon.RelativeFiringHull() * MaxHull();
	const double relativeShieldChange = weapon.RelativeFiringShields() * MaxShields();

	if(const Outfit *ammo = weapon.Ammo())
	{
		// Some amount of the ammunition mass to be removed from the ship carries thermal energy.
		// A realistic fraction applicable to all cases cannot be computed, so assume 50%.
		heat -= weapon.AmmoUsage() * .5 * ammo->Mass() * MAXIMUM_TEMPERATURE * Heat();
		AddOutfit(ammo, -weapon.AmmoUsage());
		// Recalculate the AI to account for the loss of this weapon.
		if(!OutfitCount(ammo) && ammo->AmmoUsage())
			aiCache.Calibrate(*this);
	}

	energy -= weapon.FiringEnergy() + relativeEnergyChange;
	fuel -= weapon.FiringFuel() + relativeFuelChange;
	heat += weapon.FiringHeat() + relativeHeatChange;
	shields -= weapon.FiringShields() + relativeShieldChange;

	// Since weapons fire from within the shields, hull and "status" damages are dealt in full.
	hull -= weapon.FiringHull() + relativeHullChange;
	ionization += weapon.FiringIon();
	scrambling += weapon.FiringScramble();
	disruption += weapon.FiringDisruption();
	slowness += weapon.FiringSlowing();
	discharge += weapon.FiringDischarge();
	corrosion += weapon.FiringCorrosion();
	leakage += weapon.FiringLeak();
	burning += weapon.FiringBurn();
}



// Each ship can have a target system (to travel to), a target planet (to
// land on) and a target ship (to move to, and attack if hostile).
shared_ptr<Ship> Ship::GetTargetShip() const
{
	return targetShip.lock();
}



shared_ptr<Ship> Ship::GetShipToAssist() const
{
	return shipToAssist.lock();
}



const StellarObject *Ship::GetTargetStellar() const
{
	return targetPlanet;
}



const System *Ship::GetTargetSystem() const
{
	return (targetSystem == currentSystem) ? nullptr : targetSystem;
}



// Mining target.
shared_ptr<Minable> Ship::GetTargetAsteroid() const
{
	return targetAsteroid.lock();
}



shared_ptr<Flotsam> Ship::GetTargetFlotsam() const
{
	return targetFlotsam.lock();
}



const set<const Flotsam *> &Ship::GetTractorFlotsam() const
{
	return tractorFlotsam;
}



const FormationPattern *Ship::GetFormationPattern() const
{
	return formationPattern;
}



void Ship::SetFleeing(bool fleeing)
{
	isFleeing = fleeing;
}



// Set this ship's targets.
void Ship::SetTargetShip(const shared_ptr<Ship> &ship)
{
	if(ship != GetTargetShip())
	{
		targetShip = ship;
		// When you change targets, clear your scanning records.
		cargoScan = 0.;
		outfitScan = 0.;
	}
	targetAsteroid.reset();
}



void Ship::SetShipToAssist(const shared_ptr<Ship> &ship)
{
	shipToAssist = ship;
}



void Ship::SetTargetStellar(const StellarObject *object)
{
	targetPlanet = object;
}



void Ship::SetTargetSystem(const System *system)
{
	targetSystem = system;
}



// Mining target.
void Ship::SetTargetAsteroid(const shared_ptr<Minable> &asteroid)
{
	targetAsteroid = asteroid;
	targetShip.reset();
}



void Ship::SetTargetFlotsam(const shared_ptr<Flotsam> &flotsam)
{
	targetFlotsam = flotsam;
}



void Ship::SetParent(const shared_ptr<Ship> &ship)
{
	shared_ptr<Ship> oldParent = parent.lock();
	if(oldParent)
		oldParent->RemoveEscort(*this);

	parent = ship;
	if(ship)
		ship->AddEscort(*this);
}



void Ship::SetFormationPattern(const FormationPattern *formationToSet)
{
	formationPattern = formationToSet;
}



bool Ship::CanPickUp(const Flotsam &flotsam) const
{
	if(this == flotsam.Source())
		return false;
	if(government == flotsam.SourceGovernment() && (!personality.Harvests() || personality.IsAppeasing()))
		return false;
	return cargo.Free() >= flotsam.UnitSize();
}



shared_ptr<Ship> Ship::GetParent() const
{
	return parent.lock();
}



const vector<weak_ptr<Ship>> &Ship::GetEscorts() const
{
	return escorts;
}



int Ship::GetLingerSteps() const
{
	return lingerSteps;
}



void Ship::Linger()
{
	++lingerSteps;
}



bool Ship::Immitates(const Ship &other) const
{
	return displayModelName == other.DisplayModelName() && outfits == other.Outfits();
}



// Check if this ship has been in a different system from the player for so
// long that it should be "forgotten." Also eliminate ships that have no
// system set because they just entered a fighter bay. Clear the hyperspace
// targets of ships that can't enter hyperspace.
bool Ship::StepFlags()
{
	forget += !isInSystem;
	isThrusting = false;
	isReversing = false;
	isSteering = false;
	steeringDirection = 0.;
	if((!isSpecial && forget >= 1000) || !currentSystem)
	{
		MarkForRemoval();
		return true;
	}
	isInSystem = false;
	if(!fuel || !(navigation.HasHyperdrive() || navigation.HasJumpDrive()))
		hyperspaceSystem = nullptr;
	return false;
}



// Step ship destruction logic. Returns 1 if the ship has been destroyed, -1 if it is being
// destroyed, or 0 otherwise.
int Ship::StepDestroyed(vector<Visual> &visuals, list<shared_ptr<Flotsam>> &flotsam)
{
	if(!IsDestroyed())
		return 0;

	// Make sure the shields are zero, as well as the hull.
	shields = 0.;

	// Once we've created enough little explosions, die.
	if(explosionCount == explosionTotal || forget)
	{
		if(!forget)
		{
			const Effect *effect = GameData::Effects().Get("smoke");
			double size = Width() + Height();
			double scale = .03 * size + .5;
			double radius = .2 * size;
			int debrisCount = attributes.Mass() * .07;

			// Estimate how many new visuals will be added during destruction.
			visuals.reserve(visuals.size() + debrisCount + explosionTotal + finalExplosions.size());

			for(int i = 0; i < debrisCount; ++i)
			{
				Angle angle = Angle::Random();
				Point effectVelocity = velocity + angle.Unit() * (scale * Random::Real());
				Point effectPosition = position + radius * angle.Unit();

				visuals.emplace_back(*effect, std::move(effectPosition), std::move(effectVelocity), std::move(angle));
			}

			for(unsigned i = 0; i < explosionTotal / 2; ++i)
				CreateExplosion(visuals, true);
			for(const auto &it : finalExplosions)
				visuals.emplace_back(*it.first, position, velocity, angle);
			// For everything in this ship's cargo hold there is a 25% chance
			// that it will survive as flotsam.
			for(const auto &it : cargo.Commodities())
				Jettison(it.first, Random::Binomial(it.second, .25));
			for(const auto &it : cargo.Outfits())
				Jettison(it.first, Random::Binomial(it.second, .25));
			// Ammunition has a default 5% chance to survive as flotsam.
			for(const auto &it : outfits)
			{
				double flotsamChance = it.first->Get("flotsam chance");
				if(flotsamChance > 0.)
					Jettison(it.first, Random::Binomial(it.second, flotsamChance));
				// 0 valued 'flotsamChance' means default, which is 5% for ammunition.
				// At this point, negative values are the only non-zero values possible.
				// Negative values override the default chance for ammunition
				// so the outfit cannot be dropped as flotsam.
				else if(it.first->Category() == "Ammunition" && !flotsamChance)
					Jettison(it.first, Random::Binomial(it.second, .05));
			}
			for(shared_ptr<Flotsam> &it : jettisoned)
				it->Place(*this);
			flotsam.splice(flotsam.end(), jettisoned);
			for(auto &[newFlotsam, bayIndex] : jettisonedFromBay)
			{
				newFlotsam->Place(*this, bayIndex);
				flotsam.emplace_back(std::move(newFlotsam));
			}
			jettisonedFromBay.clear();

			// Any ships that failed to launch from this ship are destroyed.
			for(Bay &bay : bays)
				if(bay.ship)
					bay.ship->Destroy();
		}
		energy = 0.;
		heat = 0.;
		ionization = 0.;
		scrambling = 0.;
		fuel = 0.;
		velocity = Point();
		MarkForRemoval();
		return 1;
	}

	// If the ship is dead, it first creates explosions at an increasing
	// rate, then disappears in one big explosion.
	++explosionRate;
	if(Random::Int(1024) < explosionRate)
		CreateExplosion(visuals);

	// Handle hull "leaks."
	for(const Leak &leak : leaks)
		if(GetMask().IsLoaded() && leak.openPeriod > 0 && !Random::Int(leak.openPeriod))
		{
			activeLeaks.push_back(leak);
			const auto &outlines = GetMask().Outlines();
			const vector<Point> &outline = outlines[Random::Int(outlines.size())];
			int i = Random::Int(outline.size() - 1);

			// Position the leak along the outline of the ship, facing "outward."
			activeLeaks.back().location = (outline[i] + outline[i + 1]) * .5;
			activeLeaks.back().angle = Angle(outline[i] - outline[i + 1]) + Angle(90.);
		}
	for(Leak &leak : activeLeaks)
		if(leak.effect)
		{
			// Leaks always "flicker" every other frame.
			if(Random::Int(2))
				visuals.emplace_back(*leak.effect,
					angle.Rotate(leak.location) + position,
					velocity,
					leak.angle + angle);

			if(leak.closePeriod > 0 && !Random::Int(leak.closePeriod))
				leak.effect = nullptr;
		}
	return -1;
}



// Generate energy, heat, etc. (This is called by Move().)
void Ship::DoGeneration()
{
	// First, allow any carried ships to do their own generation.
	for(const Bay &bay : bays)
		if(bay.ship)
			bay.ship->DoGeneration();

	// Shield and hull recharge. This uses whatever energy is left over from the
	// previous frame, so that it will not steal energy from movement, etc.
	if(!isDisabled)
	{
		// Priority of repairs:
		// 1. Ship's own hull
		// 2. Ship's own shields
		// 3. Hull of carried fighters
		// 4. Shields of carried fighters
		// 5. Transfer of excess energy and fuel to carried fighters.

		const double hullAvailable = (attributes.Get("hull repair rate")
			+ (hullDelay ? 0 : attributes.Get("delayed hull repair rate")))
			* (1. + attributes.Get("hull repair multiplier"));
		const double hullEnergy = (attributes.Get("hull energy")
			+ (hullDelay ? 0 : attributes.Get("delayed hull energy")))
			* (1. + attributes.Get("hull energy multiplier")) / hullAvailable;
		const double hullFuel = (attributes.Get("hull fuel")
			+ (hullDelay ? 0 : attributes.Get("delayed hull fuel")))
			* (1. + attributes.Get("hull fuel multiplier")) / hullAvailable;
		const double hullHeat = (attributes.Get("hull heat")
			+ (hullDelay ? 0 : attributes.Get("delayed hull heat")))
			* (1. + attributes.Get("hull heat multiplier")) / hullAvailable;
		double hullRemaining = hullAvailable;
		DoRepair(hull, hullRemaining, MaxHull(),
			energy, hullEnergy, fuel, hullFuel, heat, hullHeat);

		const double shieldsAvailable = (attributes.Get("shield generation")
			+ (shieldDelay ? 0 : attributes.Get("delayed shield generation")))
			* (1. + attributes.Get("shield generation multiplier"));
		const double shieldsEnergy = (attributes.Get("shield energy")
			+ (shieldDelay ? 0 : attributes.Get("delayed shield energy")))
			* (1. + attributes.Get("shield energy multiplier")) / shieldsAvailable;
		const double shieldsFuel = (attributes.Get("shield fuel")
			+ (shieldDelay ? 0 : attributes.Get("delayed shield fuel")))
			* (1. + attributes.Get("shield fuel multiplier")) / shieldsAvailable;
		const double shieldsHeat = (attributes.Get("shield heat")
			+ (shieldDelay ? 0 : attributes.Get("delayed shield heat")))
			* (1. + attributes.Get("shield heat multiplier")) / shieldsAvailable;
		double shieldsRemaining = shieldsAvailable;
		DoRepair(shields, shieldsRemaining, MaxShields(),
			energy, shieldsEnergy, fuel, shieldsFuel, heat, shieldsHeat);

		if(!bays.empty())
		{
			// If this ship is carrying fighters, determine their repair priority.
			vector<pair<double, Ship *>> carried;
			for(const Bay &bay : bays)
				if(bay.ship)
					carried.emplace_back(1. - bay.ship->Health(), bay.ship.get());
			sort(carried.begin(), carried.end(), (isYours && Preferences::Has(FIGHTER_REPAIR))
				// Players may use a parallel strategy, to launch fighters in waves.
				? [] (const pair<double, Ship *> &lhs, const pair<double, Ship *> &rhs)
					{ return lhs.first > rhs.first; }
				// The default strategy is to prioritize the healthiest ship first, in
				// order to get fighters back out into the battle as soon as possible.
				: [] (const pair<double, Ship *> &lhs, const pair<double, Ship *> &rhs)
					{ return lhs.first < rhs.first; }
			);

			// Apply shield and hull repair to carried fighters.
			for(const pair<double, Ship *> &it : carried)
			{
				Ship &ship = *it.second;
				if(!hullDelay)
					DoRepair(ship.hull, hullRemaining, ship.MaxHull(),
						energy, hullEnergy, heat, hullHeat, fuel, hullFuel);
				if(!shieldDelay)
					DoRepair(ship.shields, shieldsRemaining, ship.MaxShields(),
						energy, shieldsEnergy, heat, shieldsHeat, fuel, shieldsFuel);
			}

			// Now that there is no more need to use energy for hull and shield
			// repair, if there is still excess energy, transfer it.
			double energyRemaining = energy - attributes.Get("energy capacity");
			double fuelRemaining = fuel - attributes.Get("fuel capacity");
			for(const pair<double, Ship *> &it : carried)
			{
				Ship &ship = *it.second;
				if(energyRemaining > 0.)
					DoRepair(ship.energy, energyRemaining, ship.attributes.Get("energy capacity"));
				if(fuelRemaining > 0.)
					DoRepair(ship.fuel, fuelRemaining, ship.attributes.Get("fuel capacity"));
			}

			// Carried ships can recharge energy from their parent's batteries,
			// if they are preparing for deployment.
			for(const pair<double, Ship *> &it : carried)
			{
				Ship &ship = *it.second;
				if(ship.HasDeployOrder())
					DoRepair(ship.energy, energy, ship.attributes.Get("energy capacity"));
			}
		}
		// Decrease the shield and hull delays by 1 now that shield generation
		// and hull repair have been skipped over.
		shieldDelay = max(0, shieldDelay - 1);
		hullDelay = max(0, hullDelay - 1);
	}
	// Let the ship repair itself when disabled if it has the appropriate attribute.
	if(isDisabled && attributes.Get("disabled recovery time"))
	{
		disabledRecoveryCounter += 1;
		double disabledRepairEnergy = attributes.Get("disabled recovery energy");
		double disabledRepairFuel = attributes.Get("disabled recovery fuel");

		// Repair only if the counter has reached the limit and if the ship can meet the energy and fuel costs.
		if(disabledRecoveryCounter >= attributes.Get("disabled recovery time")
			&& energy >= disabledRepairEnergy && fuel >= disabledRepairFuel)
		{
			energy -= disabledRepairEnergy;
			fuel -= disabledRepairFuel;

			heat += attributes.Get("disabled recovery heat");
			ionization += attributes.Get("disabled recovery ionization");
			scrambling += attributes.Get("disabled recovery scrambling");
			disruption += attributes.Get("disabled recovery disruption");
			slowness += attributes.Get("disabled recovery slowing");
			discharge += attributes.Get("disabled recovery discharge");
			corrosion += attributes.Get("disabled recovery corrosion");
			leakage += attributes.Get("disabled recovery leak");
			burning += attributes.Get("disabled recovery burning");

			disabledRecoveryCounter = 0;
			hull = min(max(hull, MinimumHull() * 1.5), MaxHull());
			isDisabled = false;
		}

	}

	// Handle ionization effects, etc.
	shields -= discharge;
	hull -= corrosion;
	energy -= ionization;
	fuel -= leakage;
	heat += burning;
	// TODO: Mothership gives status resistance to carried ships?
	if(ionization)
	{
		double ionResistance = attributes.Get("ion resistance");
		double ionEnergy = attributes.Get("ion resistance energy") / ionResistance;
		double ionFuel = attributes.Get("ion resistance fuel") / ionResistance;
		double ionHeat = attributes.Get("ion resistance heat") / ionResistance;
		DoStatusEffect(isDisabled, ionization, ionResistance,
			energy, ionEnergy, fuel, ionFuel, heat, ionHeat);
	}

	if(scrambling)
	{
		double scramblingResistance = attributes.Get("scramble resistance");
		double scramblingEnergy = attributes.Get("scramble resistance energy") / scramblingResistance;
		double scramblingFuel = attributes.Get("scramble resistance fuel") / scramblingResistance;
		double scramblingHeat = attributes.Get("scramble resistance heat") / scramblingResistance;
		DoStatusEffect(isDisabled, scrambling, scramblingResistance,
			energy, scramblingEnergy, fuel, scramblingFuel, heat, scramblingHeat);
	}

	if(disruption)
	{
		double disruptionResistance = attributes.Get("disruption resistance");
		double disruptionEnergy = attributes.Get("disruption resistance energy") / disruptionResistance;
		double disruptionFuel = attributes.Get("disruption resistance fuel") / disruptionResistance;
		double disruptionHeat = attributes.Get("disruption resistance heat") / disruptionResistance;
		DoStatusEffect(isDisabled, disruption, disruptionResistance,
			energy, disruptionEnergy, fuel, disruptionFuel, heat, disruptionHeat);
	}

	if(slowness)
	{
		double slowingResistance = attributes.Get("slowing resistance");
		double slowingEnergy = attributes.Get("slowing resistance energy") / slowingResistance;
		double slowingFuel = attributes.Get("slowing resistance fuel") / slowingResistance;
		double slowingHeat = attributes.Get("slowing resistance heat") / slowingResistance;
		DoStatusEffect(isDisabled, slowness, slowingResistance,
			energy, slowingEnergy, fuel, slowingFuel, heat, slowingHeat);
	}

	if(discharge)
	{
		double dischargeResistance = attributes.Get("discharge resistance");
		double dischargeEnergy = attributes.Get("discharge resistance energy") / dischargeResistance;
		double dischargeFuel = attributes.Get("discharge resistance fuel") / dischargeResistance;
		double dischargeHeat = attributes.Get("discharge resistance heat") / dischargeResistance;
		DoStatusEffect(isDisabled, discharge, dischargeResistance,
			energy, dischargeEnergy, fuel, dischargeFuel, heat, dischargeHeat);
	}

	if(corrosion)
	{
		double corrosionResistance = attributes.Get("corrosion resistance");
		double corrosionEnergy = attributes.Get("corrosion resistance energy") / corrosionResistance;
		double corrosionFuel = attributes.Get("corrosion resistance fuel") / corrosionResistance;
		double corrosionHeat = attributes.Get("corrosion resistance heat") / corrosionResistance;
		DoStatusEffect(isDisabled, corrosion, corrosionResistance,
			energy, corrosionEnergy, fuel, corrosionFuel, heat, corrosionHeat);
	}

	if(leakage)
	{
		double leakResistance = attributes.Get("leak resistance");
		double leakEnergy = attributes.Get("leak resistance energy") / leakResistance;
		double leakFuel = attributes.Get("leak resistance fuel") / leakResistance;
		double leakHeat = attributes.Get("leak resistance heat") / leakResistance;
		DoStatusEffect(isDisabled, leakage, leakResistance,
			energy, leakEnergy, fuel, leakFuel, heat, leakHeat);
	}

	if(burning)
	{
		double burnResistance = attributes.Get("burn resistance");
		double burnEnergy = attributes.Get("burn resistance energy") / burnResistance;
		double burnFuel = attributes.Get("burn resistance fuel") / burnResistance;
		double burnHeat = attributes.Get("burn resistance heat") / burnResistance;
		DoStatusEffect(isDisabled, burning, burnResistance,
			energy, burnEnergy, fuel, burnFuel, heat, burnHeat);
	}

	// When ships recharge, what actually happens is that they can exceed their
	// maximum capacity for the rest of the turn, but must be clamped to the
	// maximum here before they gain more. This is so that, for example, a ship
	// with no batteries but a good generator can still move.
	energy = min(energy, attributes.Get("energy capacity"));
	fuel = min(fuel, attributes.Get("fuel capacity"));

	heat -= heat * HeatDissipation();
	if(heat > MaximumHeat())
	{
		isOverheated = true;
		double heatRatio = Heat() / (1. + attributes.Get("overheat damage threshold"));
		if(heatRatio > 1.)
			hull -= attributes.Get("overheat damage rate") * heatRatio;
	}
	else if(heat < .9 * MaximumHeat())
		isOverheated = false;

	double maxShields = MaxShields();
	shields = min(shields, maxShields);
	double maxHull = MaxHull();
	hull = min(hull, maxHull);

	isDisabled = isOverheated || hull < MinimumHull() || (!crew && RequiredCrew());

	// Update ship supply levels.
	if(isDisabled)
		PauseAnimation();
	else
	{
		// Ramscoops work much better when close to the system center.
		// Carried fighters can't collect fuel or energy this way.
		if(currentSystem)
		{
			double scale = .2 + 1.8 / (.001 * position.Length() + 1);
			fuel += currentSystem->RamscoopFuel(attributes.Get("ramscoop"), scale);

			double solarScaling = currentSystem->SolarPower() * scale;
			energy += solarScaling * attributes.Get("solar collection");
			heat += solarScaling * attributes.Get("solar heat");
		}

		double coolingEfficiency = CoolingEfficiency();
		energy += attributes.Get("energy generation") - attributes.Get("energy consumption");
		fuel += attributes.Get("fuel generation");
		heat += attributes.Get("heat generation");
		heat -= coolingEfficiency * attributes.Get("cooling");

		// Convert fuel into energy and heat only when the required amount of fuel is available.
		if(attributes.Get("fuel consumption") <= fuel)
		{
			fuel -= attributes.Get("fuel consumption");
			energy += attributes.Get("fuel energy");
			heat += attributes.Get("fuel heat");
		}

		// Apply active cooling. The fraction of full cooling to apply equals
		// your ship's current fraction of its maximum temperature.
		double activeCooling = coolingEfficiency * attributes.Get("active cooling");
		if(activeCooling > 0. && heat > 0. && energy >= 0.)
		{
			// Handle the case where "active cooling"
			// does not require any energy.
			double coolingEnergy = attributes.Get("cooling energy");
			if(coolingEnergy)
			{
				double spentEnergy = min(energy, coolingEnergy * min(1., Heat()));
				heat -= activeCooling * spentEnergy / coolingEnergy;
				energy -= spentEnergy;
			}
			else
				heat -= activeCooling * min(1., Heat());
		}
	}

	// Don't allow any levels to drop below zero.
	shields = max(0., shields);
	energy = max(0., energy);
	fuel = max(0., fuel);
	heat = max(0., heat);
}



void Ship::DoPassiveEffects(vector<Visual> &visuals, list<shared_ptr<Flotsam>> &flotsam)
{
	// Adjust the error in the pilot's targeting.
	personality.UpdateConfusion(firingCommands.IsFiring());

	// Handle ionization effects, etc.
	if(ionization)
		CreateSparks(visuals, "ion spark", ionization * .05);
	if(scrambling)
		CreateSparks(visuals, "scramble spark", scrambling * .05);
	if(disruption)
		CreateSparks(visuals, "disruption spark", disruption * .1);
	if(slowness)
		CreateSparks(visuals, "slowing spark", slowness * .1);
	if(discharge)
		CreateSparks(visuals, "discharge spark", discharge * .1);
	if(corrosion)
		CreateSparks(visuals, "corrosion spark", corrosion * .1);
	if(leakage)
		CreateSparks(visuals, "leakage spark", leakage * .1);
	if(burning)
		CreateSparks(visuals, "burning spark", burning * .1);
}



void Ship::DoJettison(list<shared_ptr<Flotsam>> &flotsam)
{
	if(forget)
		return;
	// Jettisoned cargo effects (only for ships in the current system).
	if(!jettisoned.empty())
	{
		jettisoned.front()->Place(*this);
		flotsam.splice(flotsam.end(), jettisoned, jettisoned.begin());
		return;
	}
	if(!jettisonedFromBay.empty())
	{
		auto &[newFlotsam, bayIndex] = jettisonedFromBay.front();
		newFlotsam->Place(*this, bayIndex);
		flotsam.emplace_back(std::move(newFlotsam));
		jettisonedFromBay.pop_front();
	}
}



void Ship::DoCloakDecision()
{
	if(isInvisible)
		return;
	// If you are forced to decloak (e.g. by running out of fuel) you can't
	// initiate cloaking again until you are fully decloaked.
	if(!cloak)
		cloakDisruption = max(0., cloakDisruption - 1.);

	// Attempting to cloak when the cloaking device can no longer operate (because of hull damage)
	// will result in it being uncloaked.
	const double minimalHullForCloak = attributes.Get("cloak hull threshold");
	if(minimalHullForCloak && (hull / attributes.Get("hull") < minimalHullForCloak))
		cloakDisruption = 1.;

	const double cloakingSpeed = CloakingSpeed();
	const double cloakingFuel = attributes.Get("cloaking fuel");
	const double cloakingEnergy = attributes.Get("cloaking energy");
	const double cloakingHull = attributes.Get("cloaking hull");
	const double cloakingShield = attributes.Get("cloaking shields");
	bool canCloak = (!isDisabled && cloakingSpeed > 0. && !cloakDisruption
		&& fuel >= cloakingFuel && energy >= cloakingEnergy
		&& MinimumHull() < hull - cloakingHull && shields >= cloakingShield);
	if(commands.Has(Command::CLOAK) && canCloak)
	{
		cloak = min(1., max(0., cloak + cloakingSpeed));
		fuel -= cloakingFuel;
		energy -= cloakingEnergy;
		shields -= cloakingShield;
		hull -= cloakingHull;
		heat += attributes.Get("cloaking heat");
		double cloakingShieldDelay = attributes.Get("cloaking shield delay");
		double cloakingHullDelay = attributes.Get("cloaking repair delay");
		cloakingShieldDelay = (cloakingShieldDelay < 1.) ?
			(Random::Real() <= cloakingShieldDelay) : cloakingShieldDelay;
		cloakingHullDelay = (cloakingHullDelay < 1.) ?
			(Random::Real() <= cloakingHullDelay) : cloakingHullDelay;
		shieldDelay += cloakingShieldDelay;
		hullDelay += cloakingHullDelay;
	}
	else if(cloakingSpeed)
	{
		cloak = max(0., cloak - cloakingSpeed);
		// If you're trying to cloak but are unable to (too little energy or
		// fuel) you're forced to decloak fully for one frame before you can
		// engage cloaking again.
		if(commands.Has(Command::CLOAK))
			cloakDisruption = max(cloakDisruption, 1.);
	}
	else
		cloak = 0.;
}



bool Ship::DoHyperspaceLogic(vector<Visual> &visuals)
{
	if(!hyperspaceSystem && !hyperspaceCount)
		return false;

	// Don't apply external acceleration while jumping.
	acceleration = Point();

	// Enter hyperspace.
	int direction = hyperspaceSystem ? 1 : -1;
	hyperspaceCount += direction;
	// Number of frames it takes to enter or exit hyperspace.
	static const int HYPER_C = 100;
	// Rate the ship accelerate and slow down when exiting hyperspace.
	static const double HYPER_A = 2.;
	static const double HYPER_D = 1000.;
	if(hyperspaceSystem)
		fuel -= hyperspaceFuelCost / HYPER_C;

	// Create the particle effects for the jump drive. This may create 100
	// or more particles per ship per turn at the peak of the jump.
	if(isUsingJumpDrive && !forget)
	{
		double sparkAmount = hyperspaceCount * Width() * Height() * .000006;
		const map<const Effect *, int> &jumpEffects = attributes.JumpEffects();
		if(jumpEffects.empty())
			CreateSparks(visuals, "jump drive", sparkAmount);
		else
		{
			// Spread the amount of particle effects created among all jump effects.
			sparkAmount /= jumpEffects.size();
			for(const auto &effect : jumpEffects)
				CreateSparks(visuals, effect.first, sparkAmount);
		}
	}

	if(hyperspaceCount == HYPER_C)
	{
		SetSystem(hyperspaceSystem);
		hyperspaceSystem = nullptr;
		targetSystem = nullptr;
		// Check if the target planet is in the destination system or not.
		const Planet *planet = (targetPlanet ? targetPlanet->GetPlanet() : nullptr);
		if(!planet || planet->IsWormhole() || !planet->IsInSystem(currentSystem))
			targetPlanet = nullptr;
		// Check if your parent has a target planet in this system.
		shared_ptr<Ship> parent = GetParent();
		if(!targetPlanet && parent && parent->targetPlanet)
		{
			planet = parent->targetPlanet->GetPlanet();
			if(planet && !planet->IsWormhole() && planet->IsInSystem(currentSystem))
				targetPlanet = parent->targetPlanet;
		}
		direction = -1;

		// If you have a target planet in the destination system, exit
		// hyperspace aimed at it. Otherwise, target the first planet that
		// has a spaceport.
		Point target;
		// Except when you arrive at an extra distance from the target,
		// in that case always use the system-center as target.
		double extraArrivalDistance = isUsingJumpDrive
			? currentSystem->ExtraJumpArrivalDistance() : currentSystem->ExtraHyperArrivalDistance();

		if(extraArrivalDistance == 0)
		{
			if(targetPlanet)
				target = targetPlanet->Position();
			else
			{
				for(const StellarObject &object : currentSystem->Objects())
					if(object.HasSprite() && object.HasValidPlanet()
							&& object.GetPlanet()->HasServices())
					{
						target = object.Position();
						break;
					}
			}
		}

		if(isUsingJumpDrive)
		{
			position = target + Angle::Random().Unit() * (300. * (Random::Real() + 1.) + extraArrivalDistance);
			return true;
		}

		// Have all ships exit hyperspace at the same distance so that
		// your escorts always stay with you.
		double distance = (HYPER_C * HYPER_C) * .5 * HYPER_A + HYPER_D;
		distance += extraArrivalDistance;
		position = (target - distance * angle.Unit());
		position += hyperspaceOffset;
		// Make sure your velocity is in exactly the direction you are
		// traveling in, so that when you decelerate there will not be a
		// sudden shift in direction at the end.
		velocity = velocity.Length() * angle.Unit();
	}
	if(!isUsingJumpDrive)
	{
		velocity += (HYPER_A * direction) * angle.Unit();
		if(!hyperspaceSystem)
		{
			// Exit hyperspace far enough from the planet to be able to land.
			// This does not take drag into account, so it is always an over-
			// estimate of how long it will take to stop.
			// We start decelerating after rotating about 150 degrees (that
			// is, about acos(.8) from the proper angle). So:
			// Stopping distance = .5*a*(v/a)^2 + (150/turn)*v.
			// Exit distance = HYPER_D + .25 * v^2 = stopping distance.
			double exitV = max(HYPER_A, MaxVelocity());
			double a = (.5 / Acceleration() - .25);
			double b = 150. / TurnRate();
			double discriminant = b * b - 4. * a * -HYPER_D;
			if(discriminant > 0.)
			{
				double altV = (-b + sqrt(discriminant)) / (2. * a);
				if(altV > 0. && altV < exitV)
					exitV = altV;
			}
			// If current velocity is less than or equal to targeted velocity
			// consider the hyperspace exit done.
			const Point facingUnit = angle.Unit();
			if(velocity.Dot(facingUnit) <= exitV)
			{
				velocity = facingUnit * exitV;
				hyperspaceCount = 0;
			}
		}
	}
	position += velocity;
	if(GetParent() && GetParent()->currentSystem == currentSystem)
	{
		hyperspaceOffset = position - GetParent()->position;
		double length = hyperspaceOffset.Length();
		if(length > 1000.)
			hyperspaceOffset *= 1000. / length;
	}

	return true;
}



bool Ship::DoLandingLogic()
{
	if(!landingPlanet && zoom >= 1.f)
		return false;

	// Don't apply external acceleration while landing.
	acceleration = Point();

	// If a ship was disabled at the very moment it began landing, do not
	// allow it to continue landing.
	if(isDisabled)
		landingPlanet = nullptr;

	float landingSpeed = attributes.Get("landing speed");
	landingSpeed = landingSpeed > 0 ? landingSpeed : .02f;
	// Special ships do not disappear forever when they land; they
	// just slowly refuel.
	if(landingPlanet && zoom)
	{
		// Move the ship toward the center of the planet while landing.
		if(GetTargetStellar())
			position = .97 * position + .03 * GetTargetStellar()->Position();
		zoom -= landingSpeed;
		if(zoom < 0.f)
		{
			// If this is not a special ship, it ceases to exist when it
			// lands on a true planet. If this is a wormhole, the ship is
			// instantly transported.
			if(landingPlanet->IsWormhole())
			{
				SetSystem(&landingPlanet->GetWormhole()->WormholeDestination(*currentSystem));
				for(const StellarObject &object : currentSystem->Objects())
					if(object.GetPlanet() == landingPlanet)
						position = object.Position();
				SetTargetStellar(nullptr);
				SetTargetSystem(nullptr);
				landingPlanet = nullptr;
			}
			else if(!isSpecial || personality.IsFleeing())
			{
				bool escortsLanded = true;
				for(const auto &it : escorts)
				{
					const auto escort = it.lock();
					// Check if escorts are also landed, or destroyed.
					if(!escort || escort->IsDestroyed() || escort->zoom == 0.f)
						continue;
					escortsLanded = false;
					break;
				}
				if(escortsLanded)
					MarkForRemoval();
				return true;
			}

			zoom = 0.f;
		}
	}
	// Only refuel if this planet has a spaceport.
	else if(fuel >= attributes.Get("fuel capacity")
			|| !landingPlanet || !landingPlanet->GetPort().CanRecharge(Port::RechargeType::Fuel))
	{
		zoom = min(1.f, zoom + landingSpeed);
		SetTargetStellar(nullptr);
		landingPlanet = nullptr;
	}
	else
		fuel = min(fuel + 1., attributes.Get("fuel capacity"));

	// Move the ship at the velocity it had when it began landing, but
	// scaled based on how small it is now.
	if(zoom > 0.f)
		position += velocity * zoom;

	return true;
}



void Ship::DoInitializeMovement()
{
	// If you're disabled, you can't initiate landing or jumping.
	if(isDisabled)
		return;

	if(commands.Has(Command::LAND) && CanLand())
		landingPlanet = GetTargetStellar()->GetPlanet();
	else if(commands.Has(Command::JUMP) && IsReadyToJump())
	{
		hyperspaceSystem = GetTargetSystem();
		pair<JumpType, double> jumpUsed = navigation.GetCheapestJumpType(hyperspaceSystem);
		isUsingJumpDrive = (jumpUsed.first == JumpType::JUMP_DRIVE);
		hyperspaceFuelCost = jumpUsed.second;
	}
}



void Ship::StepPilot()
{
	int requiredCrew = RequiredCrew();

	if(pilotError)
		--pilotError;
	else if(pilotOkay)
		--pilotOkay;
	else if(isDisabled)
	{
		// If the ship is disabled, don't show a warning message due to missing crew.
	}
	else if(requiredCrew && static_cast<int>(Random::Int(requiredCrew)) >= Crew())
	{
		pilotError = 30;
		if(isYours || personality.IsEscort())
		{
			if(!parent.lock())
				Messages::Add("Your ship is moving erratically because you do not have enough crew to pilot it."
					, Messages::Importance::Low);
			else if(Preferences::Has("Extra fleet status messages"))
				Messages::Add("The " + name + " is moving erratically because there are not enough crew to pilot it."
					, Messages::Importance::Low);
		}
	}
	else
		pilotOkay = 30;
}



// This ship is not landing or entering hyperspace. So, move it. If it is
// disabled, all it can do is slow down to a stop.
void Ship::DoMovement(bool &isUsingAfterburner)
{
	isUsingAfterburner = false;

	double mass = InertialMass();
	double dragForce = DragForce();
	double slowMultiplier = 1. / (1. + slowness * .05);

	if(isDisabled)
		velocity *= 1. - dragForce;
	else if(!pilotError)
	{
		if(commands.Turn())
		{
			// Check if we are able to turn.
			double cost = attributes.Get("turning energy");
			if(cost > 0. && energy < cost * fabs(commands.Turn()))
				commands.SetTurn(copysign(energy / cost, commands.Turn()));

			cost = attributes.Get("turning shields");
			if(cost > 0. && shields < cost * fabs(commands.Turn()))
				commands.SetTurn(copysign(shields / cost, commands.Turn()));

			cost = attributes.Get("turning hull");
			if(cost > 0. && hull < cost * fabs(commands.Turn()))
				commands.SetTurn(copysign(hull / cost, commands.Turn()));

			cost = attributes.Get("turning fuel");
			if(cost > 0. && fuel < cost * fabs(commands.Turn()))
				commands.SetTurn(copysign(fuel / cost, commands.Turn()));

			cost = -attributes.Get("turning heat");
			if(cost > 0. && heat < cost * fabs(commands.Turn()))
				commands.SetTurn(copysign(heat / cost, commands.Turn()));

			if(commands.Turn())
			{
				isSteering = true;
				steeringDirection = commands.Turn();
				// If turning at a fraction of the full rate (either from lack of
				// energy or because of tracking a target), only consume a fraction
				// of the turning energy and produce a fraction of the heat.
				double scale = fabs(commands.Turn());

				shields -= scale * attributes.Get("turning shields");
				hull -= scale * attributes.Get("turning hull");
				energy -= scale * attributes.Get("turning energy");
				fuel -= scale * attributes.Get("turning fuel");
				heat += scale * attributes.Get("turning heat");
				discharge += scale * attributes.Get("turning discharge");
				corrosion += scale * attributes.Get("turning corrosion");
				ionization += scale * attributes.Get("turning ion");
				scrambling += scale * attributes.Get("turning scramble");
				leakage += scale * attributes.Get("turning leakage");
				burning += scale * attributes.Get("turning burn");
				slowness += scale * attributes.Get("turning slowing");
				disruption += scale * attributes.Get("turning disruption");

				Turn(commands.Turn() * TurnRate() * slowMultiplier);
			}
		}
		double thrustCommand = commands.Has(Command::FORWARD) - commands.Has(Command::BACK);
		double thrust = 0.;
		if(thrustCommand)
		{
			// Check if we are able to apply this thrust.
			double cost = attributes.Get((thrustCommand > 0.) ?
				"thrusting energy" : "reverse thrusting energy");
			if(cost > 0. && energy < cost * fabs(thrustCommand))
				thrustCommand = copysign(energy / cost, thrustCommand);

			cost = attributes.Get((thrustCommand > 0.) ?
				"thrusting shields" : "reverse thrusting shields");
			if(cost > 0. && shields < cost * fabs(thrustCommand))
				thrustCommand = copysign(shields / cost, thrustCommand);

			cost = attributes.Get((thrustCommand > 0.) ?
				"thrusting hull" : "reverse thrusting hull");
			if(cost > 0. && hull < cost * fabs(thrustCommand))
				thrustCommand = copysign(hull / cost, thrustCommand);

			cost = attributes.Get((thrustCommand > 0.) ?
				"thrusting fuel" : "reverse thrusting fuel");
			if(cost > 0. && fuel < cost * fabs(thrustCommand))
				thrustCommand = copysign(fuel / cost, thrustCommand);

			cost = -attributes.Get((thrustCommand > 0.) ?
				"thrusting heat" : "reverse thrusting heat");
			if(cost > 0. && heat < cost * fabs(thrustCommand))
				thrustCommand = copysign(heat / cost, thrustCommand);

			if(thrustCommand)
			{
				// If a reverse thrust is commanded and the capability does not
				// exist, ignore it (do not even slow under drag).
				isThrusting = (thrustCommand > 0.);
				isReversing = !isThrusting && attributes.Get("reverse thrust");
				thrust = attributes.Get(isThrusting ? "thrust" : "reverse thrust");
				if(thrust)
				{
					double scale = fabs(thrustCommand);

					shields -= scale * attributes.Get(isThrusting ? "thrusting shields" : "reverse thrusting shields");
					hull -= scale * attributes.Get(isThrusting ? "thrusting hull" : "reverse thrusting hull");
					energy -= scale * attributes.Get(isThrusting ? "thrusting energy" : "reverse thrusting energy");
					fuel -= scale * attributes.Get(isThrusting ? "thrusting fuel" : "reverse thrusting fuel");
					heat += scale * attributes.Get(isThrusting ? "thrusting heat" : "reverse thrusting heat");
					discharge += scale * attributes.Get(isThrusting ? "thrusting discharge" : "reverse thrusting discharge");
					corrosion += scale * attributes.Get(isThrusting ? "thrusting corrosion" : "reverse thrusting corrosion");
					ionization += scale * attributes.Get(isThrusting ? "thrusting ion" : "reverse thrusting ion");
					scrambling += scale * attributes.Get(isThrusting ? "thrusting scramble" :
						"reverse thrusting scramble");
					burning += scale * attributes.Get(isThrusting ? "thrusting burn" : "reverse thrusting burn");
					leakage += scale * attributes.Get(isThrusting ? "thrusting leakage" : "reverse thrusting leakage");
					slowness += scale * attributes.Get(isThrusting ? "thrusting slowing" : "reverse thrusting slowing");
					disruption += scale * attributes.Get(isThrusting ? "thrusting disruption" : "reverse thrusting disruption");

					acceleration += angle.Unit() * thrustCommand * (isThrusting ? Acceleration() : ReverseAcceleration());
				}
			}
		}
		bool applyAfterburner = (commands.Has(Command::AFTERBURNER) || (thrustCommand > 0. && !thrust))
				&& !CannotAct(Ship::ActionType::AFTERBURNER);
		if(applyAfterburner)
		{
			thrust = attributes.Get("afterburner thrust");
			double shieldCost = attributes.Get("afterburner shields");
			double hullCost = attributes.Get("afterburner hull");
			double energyCost = attributes.Get("afterburner energy");
			double fuelCost = attributes.Get("afterburner fuel");
			double heatCost = -attributes.Get("afterburner heat");

			double dischargeCost = attributes.Get("afterburner discharge");
			double corrosionCost = attributes.Get("afterburner corrosion");
			double ionCost = attributes.Get("afterburner ion");
			double scramblingCost = attributes.Get("afterburner scramble");
			double leakageCost = attributes.Get("afterburner leakage");
			double burningCost = attributes.Get("afterburner burn");

			double slownessCost = attributes.Get("afterburner slowing");
			double disruptionCost = attributes.Get("afterburner disruption");

			if(thrust && shields >= shieldCost && hull >= hullCost
				&& energy >= energyCost && fuel >= fuelCost && heat >= heatCost)
			{
				shields -= shieldCost;
				hull -= hullCost;
				energy -= energyCost;
				fuel -= fuelCost;
				heat -= heatCost;

				discharge += dischargeCost;
				corrosion += corrosionCost;
				ionization += ionCost;
				scrambling += scramblingCost;
				leakage += leakageCost;
				burning += burningCost;

				slowness += slownessCost;
				disruption += disruptionCost;

				acceleration += angle.Unit() * (1. + attributes.Get("acceleration multiplier")) * thrust / mass;

				// Only create the afterburner effects if the ship is in the player's system.
				isUsingAfterburner = !forget;
			}
		}
	}
	if(acceleration)
	{
		acceleration *= slowMultiplier;
		// Acceleration multiplier needs to modify effective drag, otherwise it changes top speeds.
		Point dragAcceleration = acceleration - velocity * dragForce * (1. + attributes.Get("acceleration multiplier"));
		// Make sure dragAcceleration has nonzero length, to avoid divide by zero.
		if(dragAcceleration)
		{
			// What direction will the net acceleration be if this drag is applied?
			// If the net acceleration will be opposite the thrust, do not apply drag.
			dragAcceleration *= .5 * (acceleration.Unit().Dot(dragAcceleration.Unit()) + 1.);

			// A ship can only "cheat" to stop if it is moving slow enough that
			// it could stop completely this frame. This is to avoid overshooting
			// when trying to stop and ending up headed in the other direction.
			if(commands.Has(Command::STOP))
			{
				// How much acceleration would it take to come to a stop in the
				// direction normal to the ship's current facing? This is only
				// possible if the acceleration plus drag vector is in the
				// opposite direction from the velocity vector when both are
				// projected onto the current facing vector, and the acceleration
				// vector is the larger of the two.
				double vNormal = velocity.Dot(angle.Unit());
				double aNormal = dragAcceleration.Dot(angle.Unit());
				if((aNormal > 0.) != (vNormal > 0.) && fabs(aNormal) > fabs(vNormal))
					dragAcceleration = -vNormal * angle.Unit();
			}
			velocity += dragAcceleration;
		}
		acceleration = Point();
	}
}



void Ship::StepTargeting()
{
	// Boarding:
	shared_ptr<const Ship> target = GetTargetShip();
	// If this is a fighter or drone and it is not assisting someone at the
	// moment, its boarding target should be its parent ship.
	// Unless the player uses a fighter as their flagship and is boarding an enemy ship.
	if(CanBeCarried() && !(target && (target == GetShipToAssist() || isYours)))
		target = GetParent();
	if(target && !isDisabled)
	{
		Point dp = (target->position - position);
		double distance = dp.Length();
		Point dv = (target->velocity - velocity);
		double speed = dv.Length();
		isBoarding = (distance < 50. && speed < 1. && commands.Has(Command::BOARD));
		if(isBoarding && !CanBeCarried())
		{
			if(!target->IsDisabled() && government->IsEnemy(target->government))
				isBoarding = false;
			else if(target->IsDestroyed() || target->IsLanding() || target->IsHyperspacing()
					|| target->GetSystem() != GetSystem())
				isBoarding = false;
		}
		if(isBoarding && !pilotError)
		{
			Angle facing = angle;
			bool left = target->Unit().Cross(facing.Unit()) < 0.;
			double turn = left - !left;

			// Check if the ship will still be pointing to the same side of the target
			// angle if it turns by this amount.
			facing += TurnRate() * turn;
			bool stillLeft = target->Unit().Cross(facing.Unit()) < 0.;
			if(left != stillLeft)
				turn = 0.;
			angle += TurnRate() * turn;

			velocity += dv.Unit() * .1;
			position += dp.Unit() * .5;

			if(distance < 10. && speed < 1. && ((CanBeCarried() && government == target->government) || !turn))
			{
				if(cloak && !attributes.Get("cloaked boarding"))
				{
					// Allow the player to get all the way to the end of the
					// boarding sequence (including locking on to the ship) but
					// not to actually board, if they are cloaked, except if they have "cloaked boarding".
					if(isYours)
						Messages::Add("You cannot board a ship while cloaked.", Messages::Importance::Highest);
				}
				else
				{
					isBoarding = false;
					bool isEnemy = government->IsEnemy(target->government);
					if(isEnemy && Random::Real() < target->Attributes().Get("self destruct"))
					{
						Messages::Add("The " + target->DisplayModelName() + " \"" + target->Name()
							+ "\" has activated its self-destruct mechanism.", Messages::Importance::High);
						GetTargetShip()->SelfDestruct();
					}
					else
						hasBoarded = true;
				}
			}
		}
	}

	// Clear your target if it is destroyed. This is only important for NPCs,
	// because ordinary ships cease to exist once they are destroyed.
	target = GetTargetShip();
	if(target && target->IsDestroyed() && target->explosionCount >= target->explosionTotal)
		targetShip.reset();
}



// Finally, move the ship and create any movement visuals.
void Ship::DoEngineVisuals(vector<Visual> &visuals, bool isUsingAfterburner)
{
	if(isUsingAfterburner && !Attributes().AfterburnerEffects().empty())
	{
		double gimbalDirection = (Commands().Has(Command::FORWARD) || Commands().Has(Command::BACK))
			* -Commands().Turn();

		for(const EnginePoint &point : enginePoints)
		{
			Angle gimbal = Angle(gimbalDirection * point.gimbal.Degrees());
			Angle afterburnerAngle = angle + point.facing + gimbal;
			Point pos = angle.Rotate(point) * Zoom() + position;
			// Stream the afterburner effects outward in the direction the engines are facing.
			Point effectVelocity = velocity - 6. * afterburnerAngle.Unit();
			for(auto &&it : Attributes().AfterburnerEffects())
				for(int i = 0; i < it.second; ++i)
					visuals.emplace_back(*it.first, pos, effectVelocity, afterburnerAngle, Point{}, point.zoom);
		}
	}
}



// Add escorts to this ship. Escorts look to the parent ship for movement
// cues and try to stay with it when it lands or goes into hyperspace.
void Ship::AddEscort(Ship &ship)
{
	escorts.push_back(ship.shared_from_this());
}



void Ship::RemoveEscort(const Ship &ship)
{
	auto it = escorts.begin();
	for( ; it != escorts.end(); ++it)
		if(it->lock().get() == &ship)
		{
			escorts.erase(it);
			return;
		}
}



double Ship::MinimumHull() const
{
	if(neverDisabled)
		return 0.;

	double maximumHull = MaxHull();
	double absoluteThreshold = attributes.Get("absolute threshold");
	if(absoluteThreshold > 0.)
		return absoluteThreshold;

	double thresholdPercent = attributes.Get("threshold percentage");
	double transition = 1 / (1 + 0.0005 * maximumHull);
	double minimumHull = maximumHull * (thresholdPercent > 0.
		? min(thresholdPercent, 1.) : 0.1 * (1. - transition) + 0.5 * transition);

	return max(0., floor(minimumHull + attributes.Get("hull threshold")));
}



void Ship::CreateExplosion(vector<Visual> &visuals, bool spread)
{
	if(!HasSprite() || !GetMask().IsLoaded() || explosionEffects.empty())
		return;

	// Bail out if this loops enough times, just in case.
	for(int i = 0; i < 10; ++i)
	{
		Point point((Random::Real() - .5) * Width(),
			(Random::Real() - .5) * Height());
		if(GetMask().Contains(point, Angle()))
		{
			// Pick an explosion.
			int type = Random::Int(explosionTotal);
			auto it = explosionEffects.begin();
			for( ; it != explosionEffects.end(); ++it)
			{
				type -= it->second;
				if(type < 0)
					break;
			}
			Point effectVelocity = velocity;
			if(spread)
			{
				double scale = .04 * (Width() + Height());
				effectVelocity += Angle::Random().Unit() * (scale * Random::Real());
			}
			visuals.emplace_back(*it->first, angle.Rotate(point) + position, std::move(effectVelocity), angle);
			++explosionCount;
			return;
		}
	}
}



// Place a "spark" effect, like ionization or disruption.
void Ship::CreateSparks(vector<Visual> &visuals, const string &name, double amount)
{
	CreateSparks(visuals, GameData::Effects().Get(name), amount);
}



void Ship::CreateSparks(vector<Visual> &visuals, const Effect *effect, double amount)
{
	if(forget)
		return;

	// Limit the number of sparks, depending on the size of the sprite.
	amount = min(amount, Width() * Height() * .0006);
	// Preallocate capacity, in case we're adding a non-trivial number of sparks.
	visuals.reserve(visuals.size() + static_cast<int>(amount));

	while(true)
	{
		amount -= Random::Real();
		if(amount <= 0.)
			break;

		Point point((Random::Real() - .5) * Width(),
			(Random::Real() - .5) * Height());
		if(GetMask().Contains(point, Angle()))
			visuals.emplace_back(*effect, angle.Rotate(point) + position, velocity, angle);
	}
}



double Ship::CalculateAttraction() const
{
	return max(0., .4 * sqrt(attributes.Get("cargo space")) - 1.8);
}



double Ship::CalculateDeterrence() const
{
	double tempDeterrence = 0.;
	for(const Hardpoint &hardpoint : Weapons())
		if(hardpoint.GetOutfit())
		{
			const Outfit *weapon = hardpoint.GetOutfit();
			// 1 DoT damage of type X = 100 damage of type X over an extended period of time
			// (~95 damage after 5 seconds, ~99 damage after 8 seconds). Therefore, multiply
			// DoT damage types by 100. Disruption, scrambling, and slowing don't have an
			// analogous instantaneous damage type, but still just multiply them by 100 to
			// stay consistent.

			// Compare the relative damage types to the strength of the firing ship, since we
			// have nothing else to reasonably compare against.

			// Shield and hull damage are the primary damage types that dictate combat, so
			// consider the full damage dealt by these types for the strength of a weapon.
			double shieldFactor = weapon->ShieldDamage()
					+ weapon->RelativeShieldDamage() * MaxShields()
					+ weapon->DischargeDamage() * 100.;
			double hullFactor = weapon->HullDamage()
					+ weapon->RelativeHullDamage() * MaxHull()
					+ weapon->CorrosionDamage() * 100.;

			// Other damage types don't outright destroy ships, so they aren't considered
			// as heavily in the strength of a weapon.
			double energyFactor = weapon->EnergyDamage()
					+ weapon->RelativeEnergyDamage() * attributes.Get("energy capacity")
					+ weapon->IonDamage() * 100.;
			double heatFactor = weapon->HeatDamage()
					+ weapon->RelativeHeatDamage() * MaximumHeat()
					+ weapon->BurnDamage() * 100.;
			double fuelFactor = weapon->FuelDamage()
					+ weapon->RelativeFuelDamage() * attributes.Get("fuel capacity")
					+ weapon->LeakDamage() * 100.;
			double scramblingFactor = weapon->ScramblingDamage() * 100.;
			double slowingFactor = weapon->SlowingDamage() * 100.;
			double disruptionFactor = weapon->DisruptionDamage() * 100.;

			// Disabled and asteroid damage are ignored because they don't matter in combat.

			double strength = shieldFactor + hullFactor + 0.2 * (energyFactor + heatFactor + fuelFactor
					+ scramblingFactor + slowingFactor + disruptionFactor);
			tempDeterrence += .12 * strength / weapon->Reload();
		}
	return tempDeterrence;
}



void Ship::Jettison(shared_ptr<Flotsam> toJettison)
{
	if(currentSystem)
	{
		jettisoned.emplace_back(toJettison);
		return;
	}
	// If this ship is currently being carried by another, transfer Flotsam to be jettisoned to the carrier.
	shared_ptr<Ship> carrier = parent.lock();
	if(!carrier)
		return;
	size_t bayIndex = 0;
	for(const auto &bay : carrier->Bays())
	{
		if(bay.ship.get() == this)
		{
			carrier->jettisonedFromBay.emplace_back(toJettison, bayIndex);
			break;
		}
		++bayIndex;
	}
}<|MERGE_RESOLUTION|>--- conflicted
+++ resolved
@@ -377,13 +377,10 @@
 						if(!Angle(0.).IsInRange(attributes.minArc, attributes.maxArc))
 							grand.PrintTrace("Warning: Minimum arc is higher than maximum arc. Might not work as expected.");
 					}
-<<<<<<< HEAD
 					else if(grand.Token(0) == "blindspot" && grand.Size() >= 3)
 						attributes.blindspots.emplace_back(grand.Value(1), grand.Value(2));
-=======
 					else if(grand.Token(0) == "turret turn multiplier")
 						attributes.turnMultiplier = grand.Value(1);
->>>>>>> fa636850
 					else if(grand.Token(0) == "under")
 						drawUnder = true;
 					else if(grand.Token(0) == "over")
@@ -1089,13 +1086,10 @@
 					out.Write("parallel");
 				if(!attributes.isOmnidirectional)
 					out.Write("arc", firstArc, secondArc);
-<<<<<<< HEAD
 				for(const auto &blindspot : attributes.blindspots)
 					out.Write("blindspot", blindspot.first.Degrees(), blindspot.second.Degrees());
-=======
 				if(attributes.turnMultiplier)
 					out.Write("turret turn multiplier", attributes.turnMultiplier);
->>>>>>> fa636850
 				if(hardpoint.IsUnder())
 					out.Write("under");
 				else
