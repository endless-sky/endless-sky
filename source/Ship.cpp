--- conflicted
+++ resolved
@@ -13,12 +13,8 @@
 #include "Ship.h"
 
 #include "Audio.h"
-<<<<<<< HEAD
-=======
 #include "CategoryTypes.h"
 #include "DamageDealt.h"
-#include "DataNode.h"
->>>>>>> fb36393f
 #include "DataWriter.h"
 #include "Effect.h"
 #include "Files.h"
@@ -162,52 +158,8 @@
 	for(unsigned i = 1; i < BAY_FACING.size(); ++i)
 		if(token == BAY_FACING[i])
 		{
-<<<<<<< HEAD
 			bay.facing = BAY_ANGLE[i];
 			return true;
-=======
-			if(!hasArmament)
-			{
-				armament = Armament();
-				hasArmament = true;
-			}
-			const Outfit *outfit = nullptr;
-			Point hardpoint;
-			if(child.Size() >= 3)
-			{
-				hardpoint = Point(child.Value(1), child.Value(2));
-				if(child.Size() >= 4)
-					outfit = GameData::Outfits().Get(child.Token(3));
-			}
-			else
-			{
-				if(child.Size() >= 2)
-					outfit = GameData::Outfits().Get(child.Token(1));
-			}
-			Angle gunPortAngle = Angle(0.);
-			bool gunPortParallel = false;
-			bool drawUnder = (key == "gun");
-			if(child.HasChildren())
-			{
-				for(const DataNode &grand : child)
-				{
-					if(grand.Token(0) == "angle" && grand.Size() >= 2)
-						gunPortAngle = grand.Value(1);
-					else if(grand.Token(0) == "parallel")
-						gunPortParallel = true;
-					else if(grand.Token(0) == "under")
-						drawUnder = true;
-					else if(grand.Token(0) == "over")
-						drawUnder = false;
-					else
-						grand.PrintTrace("Skipping unrecognized attribute:");
-				}
-			}
-			if(key == "gun")
-				armament.AddGunPort(hardpoint, gunPortAngle, gunPortParallel, drawUnder, outfit);
-			else
-				armament.AddTurret(hardpoint, drawUnder, outfit);
->>>>>>> fb36393f
 		}
 	return false;
 }
