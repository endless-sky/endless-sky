/* Ship.cpp
Copyright (c) 2014 by Michael Zahniser

Endless Sky is free software: you can redistribute it and/or modify it under the
terms of the GNU General Public License as published by the Free Software
Foundation, either version 3 of the License, or (at your option) any later version.

Endless Sky is distributed in the hope that it will be useful, but WITHOUT ANY
WARRANTY; without even the implied warranty of MERCHANTABILITY or FITNESS FOR A
PARTICULAR PURPOSE. See the GNU General Public License for more details.

You should have received a copy of the GNU General Public License along with
this program. If not, see <https://www.gnu.org/licenses/>.
*/

#include "Ship.h"

#include "Audio.h"
#include "CategoryList.h"
#include "CategoryTypes.h"
#include "DamageDealt.h"
#include "DataNode.h"
#include "DataWriter.h"
#include "Effect.h"
#include "Flotsam.h"
#include "text/Format.h"
#include "GameData.h"
#include "Government.h"
#include "JumpTypes.h"
#include "Logger.h"
#include "Mask.h"
#include "Messages.h"
#include "Phrase.h"
#include "Planet.h"
#include "PlayerInfo.h"
#include "Preferences.h"
#include "Projectile.h"
#include "Random.h"
#include "ShipEvent.h"
#include "Sound.h"
#include "Sprite.h"
#include "SpriteSet.h"
#include "StellarObject.h"
#include "System.h"
#include "Visual.h"
#include "Wormhole.h"

#include <algorithm>
#include <cassert>
#include <cmath>
#include <limits>
#include <sstream>

using namespace std;

namespace {
	const string FIGHTER_REPAIR = "Repair fighters in";
	const vector<string> BAY_SIDE = {"inside", "over", "under"};
	const vector<string> BAY_FACING = {"forward", "left", "right", "back"};
	const vector<Angle> BAY_ANGLE = {Angle(0.), Angle(-90.), Angle(90.), Angle(180.)};

	const vector<string> ENGINE_SIDE = {"under", "over"};
	const vector<string> STEERING_FACING = {"none", "left", "right"};

	const double MAXIMUM_TEMPERATURE = 100.;

	// Scanning takes up to 10 seconds (SCAN_TIME / MIN_SCAN_STEPS)
	// dependent on the range from the ship (among other factors).
	// The scan speed uses a gaussian drop-off with the reported scan radius as the standard deviation.
	const double SCAN_TIME = 600.;
	// Always gain at least 1 step of scan progress for every frame spent scanning while in range.
	// This ensures every scan completes within 600 frames (10 seconds) of being in range.
	const double MIN_SCAN_STEPS = 1.;
	// Exponential dropoff of scan rate starts at scan rate of SCAN_TIME/LINEAR_RATE
	// with an exponent of SCAN_DROPOFF_EXPONENT.
	const double LINEAR_RATE = 5.;
	const double SCAN_DROPOFF_EXPONENT = 5.;

	// In Ship::Scan, ships smaller than this are treated as being this size.
	const double SCAN_MIN_CARGO_SPACE = 40.;
	const double SCAN_MIN_OUTFIT_SPACE = 200.;

	// Formula for calculating scan speed tuning factors:
	// factor = pow(framesToFullScan / (SCAN_TIME * sqrt(scanEfficiency)), -1.5) / referenceSize

	// Cargo scanner (5) takes 10 seconds (600/600=1.0) to scan a Bulk freighter (600 space) at 0 range.
	const double SCAN_CARGO_FACTOR = pow(1.0 / sqrt(5.), -1.5) / 600.;

	// Outfit scanner (15) takes 10 seconds (600/600=1.0) to scan a Bactrian (740 space) at 0 range.
	const double SCAN_OUTFIT_FACTOR = pow(1.0 / sqrt(15.), -1.5) / 740.;

	// Helper function to transfer energy to a given stat if it is less than the
	// given maximum value.
	void DoRepair(double &stat, double &available, double maximum)
	{
		double transfer = max(0., min(available, maximum - stat));
		stat += transfer;
		available -= transfer;
	}

	// Helper function to repair a given stat up to its maximum, limited by
	// how much repair is available and how much energy, fuel, and heat are available.
	// Updates the stat, the available amount, and the energy, fuel, and heat amounts.
	void DoRepair(double &stat, double &available, double maximum, double &energy, double energyCost,
		double &fuel, double fuelCost, double &heat, double heatCost)
	{
		if(available <= 0. || stat >= maximum)
			return;

		// Energy, heat, and fuel costs are the energy, fuel, or heat required per unit repaired.
		if(energyCost > 0.)
			available = min(available, energy / energyCost);
		if(fuelCost > 0.)
			available = min(available, fuel / fuelCost);
		if(heatCost < 0.)
			available = min(available, heat / -heatCost);

		double transfer = min(available, maximum - stat);
		if(transfer > 0.)
		{
			stat += transfer;
			available -= transfer;
			energy -= transfer * energyCost;
			fuel -= transfer * fuelCost;
			heat += transfer * heatCost;
		}
	}

	// Helper function to reduce a given status effect according
	// to its resistance, limited by how much energy, fuel, and heat are available.
	// Updates the stat and the energy, fuel, and heat amounts.
	void DoStatusEffect(bool isDeactivated, double &stat, double resistance, double &energy, double energyCost,
		double &fuel, double fuelCost, double &heat, double heatCost)
	{
		if(isDeactivated || resistance <= 0.)
		{
			stat = max(0., .99 * stat);
			return;
		}

		// Calculate how much resistance can be used assuming no
		// energy or fuel cost.
		resistance = .99 * stat - max(0., .99 * stat - resistance);

		// Limit the resistance by the available energy, heat, and fuel.
		if(energyCost > 0.)
			resistance = min(resistance, energy / energyCost);
		if(fuelCost > 0.)
			resistance = min(resistance, fuel / fuelCost);
		if(heatCost < 0.)
			resistance = min(resistance, heat / -heatCost);

		// Update the stat, energy, heat, and fuel given how much resistance is being used.
		if(resistance > 0.)
		{
			stat = max(0., .99 * stat - resistance);
			energy -= resistance * energyCost;
			fuel -= resistance * fuelCost;
			heat += resistance * heatCost;
		}
		else
			stat = max(0., .99 * stat);
	}

	// Get an overview of how many weapon-outfits are equipped.
	map<const Outfit *, int> GetEquipped(const vector<Hardpoint> &weapons)
	{
		map<const Outfit *, int> equipped;
		for(const Hardpoint &hardpoint : weapons)
			if(hardpoint.GetOutfit())
				++equipped[hardpoint.GetOutfit()];
		return equipped;
	}

	void LogWarning(const string &trueModelName, const string &name, string &&warning)
	{
		string shipID = trueModelName + (name.empty() ? ": " : " \"" + name + "\": ");
		Logger::LogError(shipID + std::move(warning));
	}

	// Transfer as many of the given outfits from the source ship to the target
	// ship as the source ship can remove and the target ship can handle. Returns the
	// items and amounts that were actually transferred (so e.g. callers can determine
	// how much material was transferred, if any).
	map<const Outfit *, int> TransferAmmo(const map<const Outfit *, int> &stockpile, Ship &from, Ship &to)
	{
		auto transferred = map<const Outfit *, int>{};
		for(auto &&item : stockpile)
		{
			assert(item.second > 0 && "stockpile count must be positive");
			int unloadable = abs(from.Attributes().CanAdd(*item.first, -item.second));
			int loadable = to.Attributes().CanAdd(*item.first, unloadable);
			if(loadable > 0)
			{
				from.AddOutfit(item.first, -loadable);
				to.AddOutfit(item.first, loadable);
				transferred[item.first] = loadable;
			}
		}
		return transferred;
	}

	// Ships which are scrambled have a chance for their weapons to jam,
	// delaying their firing for another reload cycle. The less energy
	// a ship has relative to its max and the more scrambled the ship is,
	// the higher the chance that a weapon will jam. The jam chance is
	// capped at 50%. Very small amounts of scrambling are ignored.
	// The scale is such that a weapon with a scrambling damage of 5 and a reload
	// of 60 (i.e. the ion cannon) will only ever push a ship to a jam chance
	// of 5% when it is at 100% energy.
	double CalculateJamChance(double maxEnergy, double scrambling)
	{
		double scale = maxEnergy * 220.;
		return scrambling > .1 ? min(0.5, scale ? scrambling / scale : 1.) : 0.;
	}
}



// Construct and Load() at the same time.
Ship::Ship(const DataNode &node)
{
	Load(node);
}



void Ship::Load(const DataNode &node)
{
	if(node.Size() >= 2)
		trueModelName = node.Token(1);
	if(node.Size() >= 3)
	{
		base = GameData::Ships().Get(trueModelName);
		variantName = node.Token(2);
	}
	isDefined = true;

	government = GameData::PlayerGovernment();

	// Note: I do not clear the attributes list here so that it is permissible
	// to override one ship definition with another.
	bool hasEngine = false;
	bool hasArmament = false;
	bool hasBays = false;
	bool hasExplode = false;
	bool hasLeak = false;
	bool hasFinalExplode = false;
	bool hasOutfits = false;
	bool hasDescription = false;
	for(const DataNode &child : node)
	{
		const string &key = child.Token(0);
		bool add = (key == "add");
		if(add && (child.Size() < 2 || child.Token(1) != "attributes"))
		{
			child.PrintTrace("Skipping invalid use of 'add' with " + (child.Size() < 2
					? "no key." : "key: " + child.Token(1)));
			continue;
		}
		if(key == "sprite")
			LoadSprite(child);
		else if(child.Token(0) == "thumbnail" && child.Size() >= 2)
			thumbnail = SpriteSet::Get(child.Token(1));
		else if(key == "name" && child.Size() >= 2)
			name = child.Token(1);
		else if(key == "display name" && child.Size() >= 2)
			displayModelName = child.Token(1);
		else if(key == "plural" && child.Size() >= 2)
			pluralModelName = child.Token(1);
		else if(key == "noun" && child.Size() >= 2)
			noun = child.Token(1);
		else if(key == "swizzle" && child.Size() >= 2)
			customSwizzle = child.Value(1);
		else if(key == "uuid" && child.Size() >= 2)
			uuid = EsUuid::FromString(child.Token(1));
		else if(key == "attributes" || add)
		{
			if(!add)
				baseAttributes.Load(child);
			else
			{
				addAttributes = true;
				attributes.Load(child);
			}
		}
		else if((key == "engine" || key == "reverse engine" || key == "steering engine") && child.Size() >= 3)
		{
			if(!hasEngine)
			{
				enginePoints.clear();
				reverseEnginePoints.clear();
				steeringEnginePoints.clear();
				hasEngine = true;
			}
			bool reverse = (key == "reverse engine");
			bool steering = (key == "steering engine");

			vector<EnginePoint> &editPoints = (!steering && !reverse) ? enginePoints :
				(reverse ? reverseEnginePoints : steeringEnginePoints);
			editPoints.emplace_back(0.5 * child.Value(1), 0.5 * child.Value(2),
				(child.Size() > 3 ? child.Value(3) : 1.));
			EnginePoint &engine = editPoints.back();
			if(reverse)
				engine.facing = Angle(180.);
			for(const DataNode &grand : child)
			{
				const string &grandKey = grand.Token(0);
				if(grandKey == "zoom" && grand.Size() >= 2)
					engine.zoom = grand.Value(1);
				else if(grandKey == "angle" && grand.Size() >= 2)
					engine.facing += Angle(grand.Value(1));
				else
				{
					for(unsigned j = 1; j < ENGINE_SIDE.size(); ++j)
						if(grandKey == ENGINE_SIDE[j])
							engine.side = j;
					if(steering)
						for(unsigned j = 1; j < STEERING_FACING.size(); ++j)
							if(grandKey == STEERING_FACING[j])
								engine.steering = j;
				}
			}
		}
		else if(key == "gun" || key == "turret")
		{
			if(!hasArmament)
			{
				armament = Armament();
				hasArmament = true;
			}
			const Outfit *outfit = nullptr;
			Point hardpoint;
			if(child.Size() >= 3)
			{
				hardpoint = Point(child.Value(1), child.Value(2));
				if(child.Size() >= 4)
					outfit = GameData::Outfits().Get(child.Token(3));
			}
			else
			{
				if(child.Size() >= 2)
					outfit = GameData::Outfits().Get(child.Token(1));
			}
			Angle gunPortAngle = Angle(0.);
			bool gunPortParallel = false;
			bool drawUnder = (key == "gun");
			if(child.HasChildren())
			{
				for(const DataNode &grand : child)
				{
					if(grand.Token(0) == "angle" && grand.Size() >= 2)
						gunPortAngle = grand.Value(1);
					else if(grand.Token(0) == "parallel")
						gunPortParallel = true;
					else if(grand.Token(0) == "under")
						drawUnder = true;
					else if(grand.Token(0) == "over")
						drawUnder = false;
					else
						grand.PrintTrace("Skipping unrecognized attribute:");
				}
			}
			if(key == "gun")
				armament.AddGunPort(hardpoint, gunPortAngle, gunPortParallel, drawUnder, outfit);
			else
				armament.AddTurret(hardpoint, drawUnder, outfit);
		}
		else if(key == "never disabled")
			neverDisabled = true;
		else if(key == "uncapturable")
			isCapturable = false;
		else if(((key == "fighter" || key == "drone") && child.Size() >= 3) ||
			(key == "bay" && child.Size() >= 4))
		{
			// While the `drone` and `fighter` keywords are supported for backwards compatibility, the
			// standard format is `bay <ship-category>`, with the same signature for other values.
			string category = "Fighter";
			int childOffset = 0;
			if(key == "drone")
				category = "Drone";
			else if(key == "bay")
			{
				category = child.Token(1);
				childOffset += 1;
			}

			if(!hasBays)
			{
				bays.clear();
				hasBays = true;
			}
			bays.emplace_back(child.Value(1 + childOffset), child.Value(2 + childOffset), category);
			Bay &bay = bays.back();
			for(int i = 3 + childOffset; i < child.Size(); ++i)
			{
				for(unsigned j = 1; j < BAY_SIDE.size(); ++j)
					if(child.Token(i) == BAY_SIDE[j])
						bay.side = j;
				for(unsigned j = 1; j < BAY_FACING.size(); ++j)
					if(child.Token(i) == BAY_FACING[j])
						bay.facing = BAY_ANGLE[j];
			}
			if(child.HasChildren())
				for(const DataNode &grand : child)
				{
					// Load in the effect(s) to be displayed when the ship launches.
					if(grand.Token(0) == "launch effect" && grand.Size() >= 2)
					{
						int count = grand.Size() >= 3 ? static_cast<int>(grand.Value(2)) : 1;
						const Effect *e = GameData::Effects().Get(grand.Token(1));
						bay.launchEffects.insert(bay.launchEffects.end(), count, e);
					}
					else if(grand.Token(0) == "angle" && grand.Size() >= 2)
						bay.facing = Angle(grand.Value(1));
					else
					{
						bool handled = false;
						for(unsigned i = 1; i < BAY_SIDE.size(); ++i)
							if(grand.Token(0) == BAY_SIDE[i])
							{
								bay.side = i;
								handled = true;
							}
						for(unsigned i = 1; i < BAY_FACING.size(); ++i)
							if(grand.Token(0) == BAY_FACING[i])
							{
								bay.facing = BAY_ANGLE[i];
								handled = true;
							}
						if(!handled)
							grand.PrintTrace("Skipping unrecognized attribute:");
					}
				}
		}
		else if(key == "leak" && child.Size() >= 2)
		{
			if(!hasLeak)
			{
				leaks.clear();
				hasLeak = true;
			}
			Leak leak(GameData::Effects().Get(child.Token(1)));
			if(child.Size() >= 3)
				leak.openPeriod = child.Value(2);
			if(child.Size() >= 4)
				leak.closePeriod = child.Value(3);
			leaks.push_back(leak);
		}
		else if(key == "explode" && child.Size() >= 2)
		{
			if(!hasExplode)
			{
				explosionEffects.clear();
				explosionTotal = 0;
				hasExplode = true;
			}
			int count = (child.Size() >= 3) ? child.Value(2) : 1;
			explosionEffects[GameData::Effects().Get(child.Token(1))] += count;
			explosionTotal += count;
		}
		else if(key == "final explode" && child.Size() >= 2)
		{
			if(!hasFinalExplode)
			{
				finalExplosions.clear();
				hasFinalExplode = true;
			}
			int count = (child.Size() >= 3) ? child.Value(2) : 1;
			finalExplosions[GameData::Effects().Get(child.Token(1))] += count;
		}
		else if(key == "outfits")
		{
			if(!hasOutfits)
			{
				outfits.clear();
				hasOutfits = true;
			}
			for(const DataNode &grand : child)
			{
				int count = (grand.Size() >= 2) ? grand.Value(1) : 1;
				if(count > 0)
					outfits[GameData::Outfits().Get(grand.Token(0))] += count;
				else
					grand.PrintTrace("Skipping invalid outfit count:");
			}

			// Verify we have at least as many installed outfits as were identified as "equipped."
			// If not (e.g. a variant definition), ensure FinishLoading equips into a blank slate.
			if(!hasArmament)
				for(const auto &pair : GetEquipped(Weapons()))
				{
					auto it = outfits.find(pair.first);
					if(it == outfits.end() || it->second < pair.second)
					{
						armament.UninstallAll();
						break;
					}
				}
		}
		else if(key == "cargo")
			cargo.Load(child);
		else if(key == "crew" && child.Size() >= 2)
			crew = static_cast<int>(child.Value(1));
		else if(key == "fuel" && child.Size() >= 2)
			fuel = child.Value(1);
		else if(key == "shields" && child.Size() >= 2)
			shields = child.Value(1);
		else if(key == "hull" && child.Size() >= 2)
			hull = child.Value(1);
		else if(key == "position" && child.Size() >= 3)
			position = Point(child.Value(1), child.Value(2));
		else if(key == "system" && child.Size() >= 2)
			currentSystem = GameData::Systems().Get(child.Token(1));
		else if(key == "planet" && child.Size() >= 2)
		{
			zoom = 0.;
			landingPlanet = GameData::Planets().Get(child.Token(1));
		}
		else if(key == "destination system" && child.Size() >= 2)
			targetSystem = GameData::Systems().Get(child.Token(1));
		else if(key == "parked")
			isParked = true;
		else if(key == "description" && child.Size() >= 2)
		{
			if(!hasDescription)
			{
				description.clear();
				hasDescription = true;
			}
			description += child.Token(1);
			description += '\n';
		}
		else if(key == "remove" && child.Size() >= 2)
		{
			if(child.Token(1) == "bays")
				removeBays = true;
			else
				child.PrintTrace("Skipping unsupported \"remove\":");
		}
		else if(key != "actions")
			child.PrintTrace("Skipping unrecognized attribute:");
	}

	if(displayModelName.empty())
		displayModelName = trueModelName;

	// If no plural model name was given, default to the model name with an 's' appended.
	// If the model name ends with an 's' or 'z', print a warning because the default plural will never be correct.
	// Variants will import their plural name from the base model in FinishLoading.
	if(pluralModelName.empty() && variantName.empty())
	{
		pluralModelName = displayModelName + 's';
		if(displayModelName.back() == 's' || displayModelName.back() == 'z')
			node.PrintTrace("Warning: explicit plural name definition required, but none is provided. Defaulting to \""
					+ pluralModelName + "\".");
	}
}



// When loading a ship, some of the outfits it lists may not have been
// loaded yet. So, wait until everything has been loaded, then call this.
void Ship::FinishLoading(bool isNewInstance)
{
	// All copies of this ship should save pointers to the "explosion" weapon
	// definition stored safely in the ship model, which will not be destroyed
	// until GameData is when the program quits. Also copy other attributes of
	// the base model if no overrides were given.
	if(GameData::Ships().Has(trueModelName))
	{
		const Ship *model = GameData::Ships().Get(trueModelName);
		explosionWeapon = &model->BaseAttributes();
		if(displayModelName.empty())
			displayModelName = model->displayModelName;
		if(pluralModelName.empty())
			pluralModelName = model->pluralModelName;
		if(noun.empty())
			noun = model->noun;
		if(!thumbnail)
			thumbnail = model->thumbnail;
	}

	// If this ship has a base class, copy any attributes not defined here.
	// Exception: uncapturable and "never disabled" flags don't carry over.
	if(base && base != this)
	{
		if(!GetSprite())
			reinterpret_cast<Body &>(*this) = *base;
		if(customSwizzle == -1)
			customSwizzle = base->CustomSwizzle();
		if(baseAttributes.Attributes().empty())
			baseAttributes = base->baseAttributes;
		if(bays.empty() && !base->bays.empty() && !removeBays)
			bays = base->bays;
		if(enginePoints.empty())
			enginePoints = base->enginePoints;
		if(reverseEnginePoints.empty())
			reverseEnginePoints = base->reverseEnginePoints;
		if(steeringEnginePoints.empty())
			steeringEnginePoints = base->steeringEnginePoints;
		if(explosionEffects.empty())
		{
			explosionEffects = base->explosionEffects;
			explosionTotal = base->explosionTotal;
		}
		if(finalExplosions.empty())
			finalExplosions = base->finalExplosions;
		if(outfits.empty())
			outfits = base->outfits;
		if(description.empty())
			description = base->description;

		bool hasHardpoints = false;
		for(const Hardpoint &hardpoint : armament.Get())
			if(hardpoint.GetPoint())
				hasHardpoints = true;

		if(!hasHardpoints)
		{
			// Check if any hardpoint locations were not specified.
			auto bit = base->Weapons().begin();
			auto bend = base->Weapons().end();
			auto nextGun = armament.Get().begin();
			auto nextTurret = armament.Get().begin();
			auto end = armament.Get().end();
			Armament merged;
			for( ; bit != bend; ++bit)
			{
				if(!bit->IsTurret())
				{
					while(nextGun != end && nextGun->IsTurret())
						++nextGun;
					const Outfit *outfit = (nextGun == end) ? nullptr : nextGun->GetOutfit();
					merged.AddGunPort(bit->GetPoint() * 2., bit->GetBaseAngle(), bit->IsParallel(), bit->IsUnder(), outfit);
					if(nextGun != end)
						++nextGun;
				}
				else
				{
					while(nextTurret != end && !nextTurret->IsTurret())
						++nextTurret;
					const Outfit *outfit = (nextTurret == end) ? nullptr : nextTurret->GetOutfit();
					merged.AddTurret(bit->GetPoint() * 2., bit->IsUnder(), outfit);
					if(nextTurret != end)
						++nextTurret;
				}
			}
			armament = merged;
		}
	}
	else if(removeBays)
		bays.clear();
	// Check that all the "equipped" weapons actually match what your ship
	// has, and that they are truly weapons. Remove any excess weapons and
	// warn if any non-weapon outfits are "installed" in a hardpoint.
	auto equipped = GetEquipped(Weapons());
	for(auto &it : equipped)
	{
		auto outfitIt = outfits.find(it.first);
		int amount = (outfitIt != outfits.end() ? outfitIt->second : 0);
		int excess = it.second - amount;
		if(excess > 0)
		{
			// If there are more hardpoints specifying this outfit than there
			// are instances of this outfit installed, remove some of them.
			armament.Add(it.first, -excess);
			it.second -= excess;

			LogWarning(VariantName(), Name(),
					"outfit \"" + it.first->TrueName() + "\" equipped but not included in outfit list.");
		}
		else if(!it.first->IsWeapon())
			// This ship was specified with a non-weapon outfit in a
			// hardpoint. Hardpoint::Install removes it, but issue a
			// warning so the definition can be fixed.
			LogWarning(VariantName(), Name(),
					"outfit \"" + it.first->TrueName() + "\" is not a weapon, but is installed as one.");
	}

	// Mark any drone that has no "automaton" value as an automaton, to
	// grandfather in the drones from before that attribute existed.
	if(baseAttributes.Category() == "Drone" && !baseAttributes.Get("automaton"))
		baseAttributes.Set("automaton", 1.);

	baseAttributes.Set("gun ports", armament.GunCount());
	baseAttributes.Set("turret mounts", armament.TurretCount());

	if(addAttributes)
	{
		// Store attributes from an "add attributes" node in the ship's
		// baseAttributes so they can be written to the save file.
		baseAttributes.Add(attributes);
		baseAttributes.AddLicenses(attributes);
		addAttributes = false;
	}
	// Add the attributes of all your outfits to the ship's base attributes.
	attributes = baseAttributes;
	vector<string> undefinedOutfits;
	for(const auto &it : outfits)
	{
		if(!it.first->IsDefined())
		{
			undefinedOutfits.emplace_back("\"" + it.first->TrueName() + "\"");
			continue;
		}
		attributes.Add(*it.first, it.second);
		// Some ship variant definitions do not specify which weapons
		// are placed in which hardpoint. Add any weapons that are not
		// yet installed to the ship's armament.
		if(it.first->IsWeapon())
		{
			int count = it.second;
			auto eit = equipped.find(it.first);
			if(eit != equipped.end())
				count -= eit->second;

			if(count)
			{
				count -= armament.Add(it.first, count);
				if(count)
					LogWarning(VariantName(), Name(),
						"weapon \"" + it.first->TrueName() + "\" installed, but insufficient slots to use it.");
			}
		}
	}
	if(!undefinedOutfits.empty())
	{
		bool plural = undefinedOutfits.size() > 1;
		// Print the ship name once, then all undefined outfits. If we're reporting for a stock ship, then it
		// doesn't have a name, and missing outfits aren't named yet either. A variant name might exist, though.
		string message;
		if(isYours)
		{
			message = "Player ship " + trueModelName + " \"" + name + "\":";
			string PREFIX = plural ? "\n\tUndefined outfit " : " undefined outfit ";
			for(auto &&outfit : undefinedOutfits)
				message += PREFIX + outfit;
		}
		else
		{
			message = variantName.empty() ? "Stock ship \"" + trueModelName + "\": "
				: trueModelName + " variant \"" + variantName + "\": ";
			message += to_string(undefinedOutfits.size()) + " undefined outfit" + (plural ? "s" : "") + " installed.";
		}

		Logger::LogError(message);
	}
	// Inspect the ship's armament to ensure that guns are in gun ports and
	// turrets are in turret mounts. This can only happen when the armament
	// is configured incorrectly in a ship or variant definition. Do not
	// bother printing this warning if the outfit is not fully defined.
	for(const Hardpoint &hardpoint : armament.Get())
	{
		const Outfit *outfit = hardpoint.GetOutfit();
		if(outfit && outfit->IsDefined()
				&& (hardpoint.IsTurret() != (outfit->Get("turret mounts") != 0.)))
		{
			string warning = (!isYours && !variantName.empty()) ? "variant \"" + variantName + "\"" : trueModelName;
			if(!name.empty())
				warning += " \"" + name + "\"";
			warning += ": outfit \"" + outfit->TrueName() + "\" installed as a ";
			warning += (hardpoint.IsTurret() ? "turret but is a gun.\n\tturret" : "gun but is a turret.\n\tgun");
			warning += to_string(2. * hardpoint.GetPoint().X()) + " " + to_string(2. * hardpoint.GetPoint().Y());
			warning += " \"" + outfit->TrueName() + "\"";
			Logger::LogError(warning);
		}
	}
	cargo.SetSize(attributes.Get("cargo space"));
	armament.FinishLoading();

	// Figure out how far from center the farthest hardpoint is.
	weaponRadius = 0.;
	for(const Hardpoint &hardpoint : armament.Get())
		weaponRadius = max(weaponRadius, hardpoint.GetPoint().Length());

	// Allocate enough firing bits for this ship.
	firingCommands.SetHardpoints(armament.Get().size());

	// If this ship is being instantiated for the first time, make sure its
	// crew, fuel, etc. are all refilled.
	if(isNewInstance)
		Recharge(true);

	// Ensure that all defined bays are of a valid category. Remove and warn about any
	// invalid bays. Add a default "launch effect" to any remaining internal bays if
	// this ship is crewed (i.e. pressurized).
	string warning;
	const auto &bayCategories = GameData::GetCategory(CategoryType::BAY);
	for(auto it = bays.begin(); it != bays.end(); )
	{
		Bay &bay = *it;
		if(!bayCategories.Contains(bay.category))
		{
			warning += "Invalid bay category: " + bay.category + "\n";
			it = bays.erase(it);
			continue;
		}
		else
			++it;
		if(bay.side == Bay::INSIDE && bay.launchEffects.empty() && Crew())
			bay.launchEffects.emplace_back(GameData::Effects().Get("basic launch"));
	}

	canBeCarried = bayCategories.Contains(attributes.Category());

	// Issue warnings if this ship has is misconfigured, e.g. is missing required values
	// or has negative outfit, cargo, weapon, or engine capacity.
	for(auto &&attr : set<string>{"outfit space", "cargo space", "weapon capacity", "engine capacity"})
	{
		double val = attributes.Get(attr);
		if(val < 0)
			warning += attr + ": " + Format::Number(val) + "\n";
	}
	if(attributes.Get("drag") <= 0.)
	{
		warning += "Defaulting " + string(attributes.Get("drag") ? "invalid" : "missing") + " \"drag\" attribute to 100.0\n";
		attributes.Set("drag", 100.);
	}

	// Calculate the values used to determine this ship's value and danger.
	attraction = CalculateAttraction();
	deterrence = CalculateDeterrence();

	if(!warning.empty())
	{
		// This check is mostly useful for variants and stock ships, which have
		// no names. Print the outfits to facilitate identifying this ship definition.
		string message = (!name.empty() ? "Ship \"" + name + "\" " : "") + "(" + VariantName() + "):\n";
		ostringstream outfitNames;
		outfitNames << "has outfits:\n";
		for(const auto &it : outfits)
			outfitNames << '\t' << it.second << " " + it.first->TrueName() << endl;
		Logger::LogError(message + warning + outfitNames.str());
	}

	// Ships read from a save file may have non-default shields or hull.
	// Perform a full IsDisabled calculation.
	isDisabled = true;
	isDisabled = IsDisabled();

	// Calculate this ship's jump information, e.g. how much it costs to jump, how far it can jump, how it can jump.
	navigation.Calibrate(*this);
	aiCache.Calibrate(*this);

	// A saved ship may have an invalid target system. Since all game data is loaded and all player events are
	// applied at this point, any target system that is not accessible should be cleared. Note: this does not
	// account for systems accessible via wormholes, but also does not need to as AI will route the ship properly.
	if(!isNewInstance && targetSystem)
	{
		string message = "Warning: " + string(isYours ? "player-owned " : "NPC ")
			+ trueModelName + " \"" + name + "\": Cannot reach target system \"" + targetSystem->Name();
		if(!currentSystem)
		{
			Logger::LogError(message + "\" (no current system).");
			targetSystem = nullptr;
		}
		else if(!currentSystem->Links().count(targetSystem)
			&& (!navigation.JumpRange() || !currentSystem->JumpNeighbors(navigation.JumpRange()).count(targetSystem)))
		{
			Logger::LogError(message + "\" by hyperlink or jump from system \"" + currentSystem->Name() + ".\"");
			targetSystem = nullptr;
		}
	}
}



// Check if this ship (model) and its outfits have been defined.
bool Ship::IsValid() const
{
	for(auto &&outfit : outfits)
		if(!outfit.first->IsDefined())
			return false;

	return isDefined;
}



// Save a full description of this ship, as currently configured.
void Ship::Save(DataWriter &out) const
{
	out.Write("ship", trueModelName);
	out.BeginChild();
	{
		out.Write("name", name);
		if(displayModelName != trueModelName)
			out.Write("display name", displayModelName);
		if(pluralModelName != displayModelName + 's')
			out.Write("plural", pluralModelName);
		if(!noun.empty())
			out.Write("noun", noun);
		SaveSprite(out);
		if(thumbnail)
			out.Write("thumbnail", thumbnail->Name());

		if(neverDisabled)
			out.Write("never disabled");
		if(!isCapturable)
			out.Write("uncapturable");
		if(customSwizzle >= 0)
			out.Write("swizzle", customSwizzle);

		out.Write("uuid", uuid.ToString());

		out.Write("attributes");
		out.BeginChild();
		{
			out.Write("category", baseAttributes.Category());
			out.Write("cost", baseAttributes.Cost());
			out.Write("mass", baseAttributes.Mass());
			for(const auto &it : baseAttributes.FlareSprites())
				for(int i = 0; i < it.second; ++i)
					it.first.SaveSprite(out, "flare sprite");
			for(const auto &it : baseAttributes.FlareSounds())
				for(int i = 0; i < it.second; ++i)
					out.Write("flare sound", it.first->Name());
			for(const auto &it : baseAttributes.ReverseFlareSprites())
				for(int i = 0; i < it.second; ++i)
					it.first.SaveSprite(out, "reverse flare sprite");
			for(const auto &it : baseAttributes.ReverseFlareSounds())
				for(int i = 0; i < it.second; ++i)
					out.Write("reverse flare sound", it.first->Name());
			for(const auto &it : baseAttributes.SteeringFlareSprites())
				for(int i = 0; i < it.second; ++i)
					it.first.SaveSprite(out, "steering flare sprite");
			for(const auto &it : baseAttributes.SteeringFlareSounds())
				for(int i = 0; i < it.second; ++i)
					out.Write("steering flare sound", it.first->Name());
			for(const auto &it : baseAttributes.AfterburnerEffects())
				for(int i = 0; i < it.second; ++i)
					out.Write("afterburner effect", it.first->Name());
			for(const auto &it : baseAttributes.JumpEffects())
				for(int i = 0; i < it.second; ++i)
					out.Write("jump effect", it.first->Name());
			for(const auto &it : baseAttributes.JumpSounds())
				for(int i = 0; i < it.second; ++i)
					out.Write("jump sound", it.first->Name());
			for(const auto &it : baseAttributes.JumpInSounds())
				for(int i = 0; i < it.second; ++i)
					out.Write("jump in sound", it.first->Name());
			for(const auto &it : baseAttributes.JumpOutSounds())
				for(int i = 0; i < it.second; ++i)
					out.Write("jump out sound", it.first->Name());
			for(const auto &it : baseAttributes.HyperSounds())
				for(int i = 0; i < it.second; ++i)
					out.Write("hyperdrive sound", it.first->Name());
			for(const auto &it : baseAttributes.HyperInSounds())
				for(int i = 0; i < it.second; ++i)
					out.Write("hyperdrive in sound", it.first->Name());
			for(const auto &it : baseAttributes.HyperOutSounds())
				for(int i = 0; i < it.second; ++i)
					out.Write("hyperdrive out sound", it.first->Name());
			for(const auto &it : baseAttributes.Attributes())
				if(it.second)
					out.Write(it.first, it.second);
		}
		out.EndChild();

		out.Write("outfits");
		out.BeginChild();
		{
			using OutfitElement = pair<const Outfit *const, int>;
			WriteSorted(outfits,
				[](const OutfitElement *lhs, const OutfitElement *rhs)
					{ return lhs->first->TrueName() < rhs->first->TrueName(); },
				[&out](const OutfitElement &it)
				{
					if(it.second == 1)
						out.Write(it.first->TrueName());
					else
						out.Write(it.first->TrueName(), it.second);
				});
		}
		out.EndChild();

		cargo.Save(out);
		out.Write("crew", crew);
		out.Write("fuel", fuel);
		out.Write("shields", shields);
		out.Write("hull", hull);
		out.Write("position", position.X(), position.Y());

		for(const EnginePoint &point : enginePoints)
		{
			out.Write("engine", 2. * point.X(), 2. * point.Y());
			out.BeginChild();
			out.Write("zoom", point.zoom);
			out.Write("angle", point.facing.Degrees());
			out.Write(ENGINE_SIDE[point.side]);
			out.EndChild();

		}
		for(const EnginePoint &point : reverseEnginePoints)
		{
			out.Write("reverse engine", 2. * point.X(), 2. * point.Y());
			out.BeginChild();
			out.Write("zoom", point.zoom);
			out.Write("angle", point.facing.Degrees() - 180.);
			out.Write(ENGINE_SIDE[point.side]);
			out.EndChild();
		}
		for(const EnginePoint &point : steeringEnginePoints)
		{
			out.Write("steering engine", 2. * point.X(), 2. * point.Y());
			out.BeginChild();
			out.Write("zoom", point.zoom);
			out.Write("angle", point.facing.Degrees());
			out.Write(ENGINE_SIDE[point.side]);
			out.Write(STEERING_FACING[point.steering]);
			out.EndChild();
		}
		for(const Hardpoint &hardpoint : armament.Get())
		{
			const char *type = (hardpoint.IsTurret() ? "turret" : "gun");
			if(hardpoint.GetOutfit())
				out.Write(type, 2. * hardpoint.GetPoint().X(), 2. * hardpoint.GetPoint().Y(),
					hardpoint.GetOutfit()->TrueName());
			else
				out.Write(type, 2. * hardpoint.GetPoint().X(), 2. * hardpoint.GetPoint().Y());
			double hardpointAngle = hardpoint.GetBaseAngle().Degrees();
			out.BeginChild();
			{
				if(hardpointAngle)
					out.Write("angle", hardpointAngle);
				if(hardpoint.IsParallel())
					out.Write("parallel");
				if(hardpoint.IsUnder())
					out.Write("under");
				else
					out.Write("over");
			}
			out.EndChild();
		}
		for(const Bay &bay : bays)
		{
			double x = 2. * bay.point.X();
			double y = 2. * bay.point.Y();

			out.Write("bay", bay.category, x, y);

			if(!bay.launchEffects.empty() || bay.facing.Degrees() || bay.side)
			{
				out.BeginChild();
				{
					if(bay.facing.Degrees())
						out.Write("angle", bay.facing.Degrees());
					if(bay.side)
						out.Write(BAY_SIDE[bay.side]);
					for(const Effect *effect : bay.launchEffects)
						out.Write("launch effect", effect->Name());
				}
				out.EndChild();
			}
		}
		for(const Leak &leak : leaks)
			out.Write("leak", leak.effect->Name(), leak.openPeriod, leak.closePeriod);

		using EffectElement = pair<const Effect *const, int>;
		auto effectSort = [](const EffectElement *lhs, const EffectElement *rhs)
			{ return lhs->first->Name() < rhs->first->Name(); };
		WriteSorted(explosionEffects, effectSort, [&out](const EffectElement &it)
		{
			if(it.second)
				out.Write("explode", it.first->Name(), it.second);
		});
		WriteSorted(finalExplosions, effectSort, [&out](const EffectElement &it)
		{
			if(it.second)
				out.Write("final explode", it.first->Name(), it.second);
		});

		if(currentSystem)
			out.Write("system", currentSystem->Name());
		else
		{
			// A carried ship is saved in its carrier's system.
			shared_ptr<const Ship> parent = GetParent();
			if(parent && parent->currentSystem)
				out.Write("system", parent->currentSystem->Name());
		}
		if(landingPlanet)
			out.Write("planet", landingPlanet->TrueName());
		if(targetSystem)
			out.Write("destination system", targetSystem->Name());
		if(isParked)
			out.Write("parked");
	}
	out.EndChild();
}



const EsUuid &Ship::UUID() const noexcept
{
	return uuid;
}



void Ship::SetUUID(const EsUuid &id)
{
	uuid.clone(id);
}



const string &Ship::Name() const
{
	return name;
}



// Set / Get the name of this class of ships, e.g. "Marauder Raven."
void Ship::SetTrueModelName(const string &model)
{
	this->trueModelName = model;
}



const string &Ship::TrueModelName() const
{
	return trueModelName;
}



const string &Ship::DisplayModelName() const
{
	return displayModelName;
}



const string &Ship::PluralModelName() const
{
	return pluralModelName;
}



// Get the name of this ship as a variant.
const string &Ship::VariantName() const
{
	return variantName.empty() ? trueModelName : variantName;
}



// Get the generic noun (e.g. "ship") to be used when describing this ship.
const string &Ship::Noun() const
{
	static const string SHIP = "ship";
	return noun.empty() ? SHIP : noun;
}



// Get this ship's description.
const string &Ship::Description() const
{
	return description;
}



// Get the shipyard thumbnail for this ship.
const Sprite *Ship::Thumbnail() const
{
	return thumbnail;
}



// Get this ship's cost.
int64_t Ship::Cost() const
{
	return attributes.Cost();
}



// Get the cost of this ship's chassis, with no outfits installed.
int64_t Ship::ChassisCost() const
{
	return baseAttributes.Cost();
}



int64_t Ship::Strength() const
{
	return Cost();
}



double Ship::Attraction() const
{
	return attraction;
}



double Ship::Deterrence() const
{
	return deterrence;
}



// Check if this ship is configured in such a way that it would be difficult
// or impossible to fly.
vector<string> Ship::FlightCheck() const
{
	auto checks = vector<string>{};

	double generation = attributes.Get("energy generation") - attributes.Get("energy consumption");
	double consuming = attributes.Get("fuel energy");
	double solar = attributes.Get("solar collection");
	double battery = attributes.Get("energy capacity");
	double energy = generation + consuming + solar + battery;
	double fuelChange = attributes.Get("fuel generation") - attributes.Get("fuel consumption");
	double fuelCapacity = attributes.Get("fuel capacity");
	double fuel = fuelCapacity + fuelChange;
	double thrust = attributes.Get("thrust");
	double reverseThrust = attributes.Get("reverse thrust");
	double afterburner = attributes.Get("afterburner thrust");
	double thrustEnergy = attributes.Get("thrusting energy");
	double turn = attributes.Get("turn");
	double turnEnergy = attributes.Get("turning energy");
	double hyperDrive = navigation.HasHyperdrive();
	double jumpDrive = navigation.HasJumpDrive();

	// Report the first error condition that will prevent takeoff:
	if(IdleHeat() >= MaximumHeat())
		checks.emplace_back("overheating!");
	else if(energy <= 0.)
		checks.emplace_back("no energy!");
	else if((energy - consuming <= 0.) && (fuel <= 0.))
		checks.emplace_back("no fuel!");
	else if(!thrust && !reverseThrust && !afterburner)
		checks.emplace_back("no thruster!");
	else if(!turn)
		checks.emplace_back("no steering!");

	// If no errors were found, check all warning conditions:
	if(checks.empty())
	{
		if(RequiredCrew() > attributes.Get("bunks"))
			checks.emplace_back("insufficient bunks?");
		if(!thrust && !reverseThrust)
			checks.emplace_back("afterburner only?");
		if(!thrust && !afterburner)
			checks.emplace_back("reverse only?");
		if(!generation && !solar && !consuming)
			checks.emplace_back("battery only?");
		if(energy < thrustEnergy)
			checks.emplace_back("limited thrust?");
		if(energy < turnEnergy)
			checks.emplace_back("limited turn?");
		if(energy - .8 * solar < .2 * (turnEnergy + thrustEnergy))
			checks.emplace_back("solar power?");
		if(fuel < 0.)
			checks.emplace_back("fuel?");
		if(!canBeCarried)
		{
			if(!hyperDrive && !jumpDrive)
				checks.emplace_back("no hyperdrive?");
			if(fuelCapacity < navigation.JumpFuel())
				checks.emplace_back("no fuel?");
		}
		for(const auto &it : outfits)
			if(it.first->IsWeapon() && it.first->FiringEnergy() > energy)
			{
				checks.emplace_back("insufficient energy to fire?");
				break;
			}
	}

	return checks;
}



void Ship::SetPosition(Point position)
{
	this->position = position;
}



// Instantiate a newly-created ship in-flight.
void Ship::Place(Point position, Point velocity, Angle angle, bool isDeparting)
{
	this->position = position;
	this->velocity = velocity;
	this->angle = Angle();
	Turn(angle);

	// If landed, place the ship right above the planet.
	// Escorts should take off a bit behind their flagships.
	if(landingPlanet)
	{
		landingPlanet = nullptr;
		zoom = parent.lock() ? (-.2 + -.8 * Random::Real()) : 0.;
	}
	else
		zoom = 1.;
	// Make sure various special status values are reset.
	heat = IdleHeat();
	ionization = 0.;
	scrambling = 0.;
	disruption = 0.;
	slowness = 0.;
	discharge = 0.;
	corrosion = 0.;
	leakage = 0.;
	burning = 0.;
	shieldDelay = 0;
	hullDelay = 0;
	isInvisible = !HasSprite();
	jettisoned.clear();
	hyperspaceCount = 0;
	forget = 1;
	targetShip.reset();
	shipToAssist.reset();
	if(isDeparting)
		lingerSteps = 0;

	// The swizzle is only updated if this ship has a government or when it is departing
	// from a planet. Launching a carry from a carrier does not update its swizzle.
	if(government && isDeparting)
	{
		auto swizzle = customSwizzle >= 0 ? customSwizzle : government->GetSwizzle();
		SetSwizzle(swizzle);

		// Set swizzle for any carried ships too.
		for(const auto &bay : bays)
		{
			if(bay.ship)
				bay.ship->SetSwizzle(bay.ship->customSwizzle >= 0 ? bay.ship->customSwizzle : swizzle);
		}
	}
}



// Set the name of this particular ship.
void Ship::SetName(const string &name)
{
	this->name = name;
}



// Set which system this ship is in.
void Ship::SetSystem(const System *system)
{
	currentSystem = system;
	navigation.SetSystem(system);
}



void Ship::SetPlanet(const Planet *planet)
{
	zoom = !planet;
	landingPlanet = planet;
}



void Ship::SetGovernment(const Government *government)
{
	if(government)
		SetSwizzle(customSwizzle >= 0 ? customSwizzle : government->GetSwizzle());
	this->government = government;
}



void Ship::SetIsSpecial(bool special)
{
	isSpecial = special;
}



bool Ship::IsSpecial() const
{
	return isSpecial;
}



void Ship::SetIsYours(bool yours)
{
	isYours = yours;
}



bool Ship::IsYours() const
{
	return isYours;
}



void Ship::SetIsParked(bool parked)
{
	isParked = parked;
}



bool Ship::IsParked() const
{
	return isParked;
}



bool Ship::HasDeployOrder() const
{
	return shouldDeploy;
}



void Ship::SetDeployOrder(bool shouldDeploy)
{
	this->shouldDeploy = shouldDeploy;
}



const Personality &Ship::GetPersonality() const
{
	return personality;
}



void Ship::SetPersonality(const Personality &other)
{
	personality = other;
}



const Phrase *Ship::GetHailPhrase() const
{
	return hail;
}



void Ship::SetHailPhrase(const Phrase &phrase)
{
	hail = &phrase;
}



string Ship::GetHail(map<string, string> &&subs) const
{
	string hailStr = hail ? hail->Get() : government ? government->GetHail(isDisabled) : "";

	if(hailStr.empty())
		return hailStr;

	subs["<npc>"] = Name();
	return Format::Replace(hailStr, subs);
}



ShipAICache &Ship::GetAICache()
{
	return aiCache;
}



void Ship::UpdateCaches()
{
	aiCache.Recalibrate(*this);
	navigation.Recalibrate(*this);
}



bool Ship::CanSendHail(const PlayerInfo &player, bool allowUntranslated) const
{
	const System *playerSystem = player.GetSystem();
	if(!playerSystem)
		return false;

	// Make sure this ship is in the same system as the player.
	if(GetSystem() != playerSystem)
		return false;

	// Player ships shouldn't send hails.
	const Government *gov = GetGovernment();
	if(!gov || IsYours())
		return false;

	// Make sure this ship is able to send a hail.
	if(IsDisabled() || !Crew() || Cloaking() >= 1. || GetPersonality().IsMute())
		return false;

	// Ships that don't share a language with the player shouldn't communicate when hailed directly.
	// Only random event hails should work, and only if the government explicitly has
	// untranslated hails. This is ensured by the allowUntranslated argument.
	if(!(allowUntranslated && gov->SendUntranslatedHails())
			&& !gov->Language().empty() && !player.Conditions().Get("language: " + gov->Language()))
		return false;

	return true;
}



// Set the commands for this ship to follow this timestep.
void Ship::SetCommands(const Command &command)
{
	commands = command;
}



void Ship::SetCommands(const FireCommand &firingCommand)
{
	firingCommands.UpdateWith(firingCommand);
}



const Command &Ship::Commands() const
{
	return commands;
}



const FireCommand &Ship::FiringCommands() const noexcept
{
	return firingCommands;
}



// Move this ship. A ship may create effects as it moves, in particular if
// it is in the process of blowing up. If this returns false, the ship
// should be deleted.
void Ship::Move(vector<Visual> &visuals, list<shared_ptr<Flotsam>> &flotsam)
{
	// Do nothing with ships that are being forgotten.
	if(StepFlags())
		return;

	// We're done if the ship was destroyed.
	const int destroyResult = StepDestroyed(visuals, flotsam);
	if(destroyResult > 0)
		return;

	const bool isBeingDestroyed = destroyResult;

	// Generate energy, heat, etc. if we're not being destroyed.
	if(!isBeingDestroyed)
		DoGeneration();

	DoPassiveEffects(visuals, flotsam);
	DoJettison(flotsam);
	DoCloakDecision();

	bool isUsingAfterburner = false;

	// Don't let the ship do anything else if it is being destroyed.
	if(!isBeingDestroyed)
	{
		// See if the ship is entering hyperspace.
		// If it is, nothing more needs to be done here.
		if(DoHyperspaceLogic(visuals))
			return;

		// Check if we're trying to land.
		// If we landed, we're done.
		if(DoLandingLogic())
			return;

		// Move the turrets.
		if(!isDisabled)
			armament.Aim(firingCommands);

		DoInitializeMovement();
		StepPilot();
		DoMovement(isUsingAfterburner);
		StepTargeting();
	}

	// Move the ship.
	position += velocity;

	// Show afterburner flares unless the ship is being destroyed.
	if(!isBeingDestroyed)
		DoEngineVisuals(visuals, isUsingAfterburner);
}



// Launch any ships that are ready to launch.
void Ship::Launch(list<shared_ptr<Ship>> &ships, vector<Visual> &visuals)
{
	// Allow carried ships to launch from a disabled ship, but not from a ship that
	// is landing, jumping, or cloaked. If already destroyed (e.g. self-destructing),
	// eject any ships still docked, possibly destroying them in the process.
	bool ejecting = IsDestroyed();
	if(!ejecting && (!commands.Has(Command::DEPLOY) || zoom != 1.f || hyperspaceCount || cloak))
		return;

	for(Bay &bay : bays)
		if(bay.ship
			&& ((bay.ship->Commands().Has(Command::DEPLOY) && !Random::Int(40 + 20 * !bay.ship->attributes.Get("automaton")))
			|| (ejecting && !Random::Int(6))))
		{
			// Resupply any ships launching of their own accord.
			if(!ejecting)
			{
				// Determine which of the fighter's weapons we can restock.
				auto restockable = bay.ship->GetArmament().RestockableAmmo();
				auto toRestock = map<const Outfit *, int>{};
				for(auto &&ammo : restockable)
				{
					int count = OutfitCount(ammo);
					if(count > 0)
						toRestock.emplace(ammo, count);
				}
				auto takenAmmo = TransferAmmo(toRestock, *this, *bay.ship);
				bool tookAmmo = !takenAmmo.empty();
				if(tookAmmo)
				{
					// Update the carried mass cache.
					for(auto &&item : takenAmmo)
						carriedMass += item.first->Mass() * item.second;
				}

				// This ship will refuel naturally based on the carrier's fuel
				// collection, but the carrier may have some reserves to spare.
				double maxFuel = bay.ship->attributes.Get("fuel capacity");
				if(maxFuel)
				{
					double spareFuel = fuel - navigation.JumpFuel();
					if(spareFuel > 0.)
						TransferFuel(spareFuel, bay.ship.get());
					// If still low or out-of-fuel, re-stock the carrier and don't
					// launch, except if some ammo was taken (since we can fight).
					if(!tookAmmo && bay.ship->fuel < .25 * maxFuel)
					{
						TransferFuel(bay.ship->fuel, this);
						continue;
					}
				}
			}
			// Those being ejected may be destroyed if they are already injured.
			else if(bay.ship->Health() < Random::Real())
				bay.ship->SelfDestruct();

			ships.push_back(bay.ship);
			double maxV = bay.ship->MaxVelocity() * (1 + bay.ship->IsDestroyed());
			Point exitPoint = position + angle.Rotate(bay.point);
			// When ejected, ships depart haphazardly.
			Angle launchAngle = ejecting ? Angle(exitPoint - position) : angle + bay.facing;
			Point v = velocity + (.3 * maxV) * launchAngle.Unit() + (.2 * maxV) * Angle::Random().Unit();
			bay.ship->Place(exitPoint, v, launchAngle, false);
			bay.ship->SetSystem(currentSystem);
			bay.ship->SetParent(shared_from_this());
			bay.ship->UnmarkForRemoval();
			// Update the cached sum of carried ship masses.
			carriedMass -= bay.ship->Mass();
			// Create the desired launch effects.
			for(const Effect *effect : bay.launchEffects)
				visuals.emplace_back(*effect, exitPoint, velocity, launchAngle);

			bay.ship.reset();
		}
}



// Check if this ship is boarding another ship.
shared_ptr<Ship> Ship::Board(bool autoPlunder, bool nonDocking)
{
	if(!hasBoarded)
		return shared_ptr<Ship>();
	hasBoarded = false;

	shared_ptr<Ship> victim = GetTargetShip();
	if(CannotAct() || !victim || victim->IsDestroyed() || victim->GetSystem() != GetSystem())
		return shared_ptr<Ship>();

	// For a fighter or drone, "board" means "return to ship." Except when the ship is
	// explicitly of the nonDocking type.
	if(CanBeCarried() && !nonDocking)
	{
		SetTargetShip(shared_ptr<Ship>());
		if(!victim->IsDisabled() && victim->GetGovernment() == government)
			victim->Carry(shared_from_this());
		return shared_ptr<Ship>();
	}

	// Board a friendly ship, to repair or refuel it.
	if(!government->IsEnemy(victim->GetGovernment()))
	{
		SetShipToAssist(shared_ptr<Ship>());
		SetTargetShip(shared_ptr<Ship>());
		bool helped = victim->isDisabled;
		victim->hull = min(max(victim->hull, victim->MinimumHull() * 1.5), victim->MaxHull());
		victim->isDisabled = false;
		// Transfer some fuel if needed.
		if(victim->NeedsFuel() && CanRefuel(*victim))
		{
			helped = true;
			TransferFuel(victim->JumpFuelMissing(), victim.get());
		}
		if(helped)
		{
			pilotError = 120;
			victim->pilotError = 120;
		}
		return victim;
	}
	if(!victim->IsDisabled())
		return shared_ptr<Ship>();

	// If the boarding ship is the player, they will choose what to plunder.
	// Always take fuel if you can.
	victim->TransferFuel(victim->fuel, this);
	if(autoPlunder)
	{
		// Take any commodities that fit.
		victim->cargo.TransferAll(cargo, false);

		// Pause for two seconds before moving on.
		pilotError = 120;
	}

	// Stop targeting this ship (so you will not board it again right away).
	if(!autoPlunder || personality.Disables())
		SetTargetShip(shared_ptr<Ship>());
	return victim;
}



// Scan the target, if able and commanded to. Return a ShipEvent bitmask
// giving the types of scan that succeeded.
int Ship::Scan(const PlayerInfo &player)
{
	if(!commands.Has(Command::SCAN) || CannotAct())
		return 0;

	shared_ptr<const Ship> target = GetTargetShip();
	if(!(target && target->IsTargetable()))
		return 0;

	// The range of a scanner is proportional to the square root of its power.
	// Because of Pythagoras, if we use square-distance, we can skip this square root.
	double cargoDistanceSquared = attributes.Get("cargo scan power");
	double outfitDistanceSquared = attributes.Get("outfit scan power");

	// Bail out if this ship has no scanners.
	if(!cargoDistanceSquared && !outfitDistanceSquared)
		return 0;

	double cargoSpeed = attributes.Get("cargo scan efficiency");
	if(!cargoSpeed)
		cargoSpeed = cargoDistanceSquared;

	double outfitSpeed = attributes.Get("outfit scan efficiency");
	if(!outfitSpeed)
		outfitSpeed = outfitDistanceSquared;

	// Check how close this ship is to the target it is trying to scan.
	// To normalize 1 "scan power" to reach 100 pixels, divide this square distance by 100^2, or multiply by 0.0001.
	// Because this uses distance squared, to reach 200 pixels away you need 4 "scan power".
	double distanceSquared = target->position.DistanceSquared(position) * .0001;

	// Check the target's outfit and cargo space. A larger ship takes
	// longer to scan.  There's a minimum size below which a smaller ship
	// takes the same amount of time to scan. This avoids small sizes
	// being scanned instantly, or causing a divide by zero error at sizes
	// of 0.
	// If instantly scanning very small ships is desirable, this can be removed.
	// One point of scan opacity is the equivalent of an additional ton of cargo / outfit space
	const double outfitsSize = target->baseAttributes.Get("outfit space") + target->attributes.Get("outfit scan opacity");
	const double cargoSize = target->attributes.Get("cargo space") + target->attributes.Get("cargo scan opacity");
	double outfits = max(SCAN_MIN_OUTFIT_SPACE, outfitsSize) * SCAN_OUTFIT_FACTOR;
	double cargo = max(SCAN_MIN_CARGO_SPACE, cargoSize) * SCAN_CARGO_FACTOR;

	// Check if either scanner has finished scanning.
	bool startedScanning = false;
	bool activeScanning = false;
	int result = 0;
	auto doScan = [&distanceSquared, &startedScanning, &activeScanning, &result]
			(double &elapsed, const double speed, const double scannerRangeSquared,
					const double depth, const int event)
	-> void
	{
		if(elapsed >= SCAN_TIME)
			return;
		if(distanceSquared > scannerRangeSquared)
			return;

		startedScanning |= !elapsed;
		activeScanning = true;

		// Total scan time is:
		// Proportional to e^(0.5 * (distance / range)^2),
		// which gives a gaussian relation between scan speed and distance.
		// And proportional to: depth^(2 / 3),
		// which means 8 times the cargo or outfit space takes 4 times as long to scan.
		// Therefore, scan progress each step is proportional to the reciprocals of these values.
		// This can be calculated by multiplying the exponents by -1.
		// Progress = (e^(-0.5 * (distance / range)^2))*depth^(-2 / 3).

		// Set a minimum scan range to avoid extreme values.
		const double distanceExponent = -distanceSquared / max<double>(1e-3, 2. * scannerRangeSquared);

		const double depthFactor = pow(depth, -2. / 3.);

		const double progress = exp(distanceExponent) * sqrt(speed) * depthFactor;

		// For slow scan rates, ensure maximum of 10 seconds to scan.
		if(progress <= LINEAR_RATE)
			elapsed += max(MIN_SCAN_STEPS, progress);
		// For fast scan rates, apply an exponential drop-off to prevent insta-scanning.
		else
			elapsed += SCAN_TIME - (SCAN_TIME - LINEAR_RATE) *
				exp(-(progress - LINEAR_RATE) / SCAN_TIME / SCAN_DROPOFF_EXPONENT);

		if(elapsed >= SCAN_TIME)
			result |= event;
	};
	doScan(cargoScan, cargoSpeed, cargoDistanceSquared, cargo, ShipEvent::SCAN_CARGO);
	doScan(outfitScan, outfitSpeed, outfitDistanceSquared, outfits, ShipEvent::SCAN_OUTFITS);

	// Play the scanning sound if the actor or the target is the player's ship.
	if(isYours || (target->isYours && activeScanning))
		Audio::Play(Audio::Get("scan"), Position());

	bool isImportant = false;
	if(target->isYours)
		isImportant = target.get() == player.Flagship() || government->FinesContents(target.get());

	if(startedScanning && isYours)
	{
		if(!target->Name().empty())
			Messages::Add("Attempting to scan the " + target->Noun() + " \"" + target->Name() + "\"."
				, Messages::Importance::Low);
		else
			Messages::Add("Attempting to scan the selected " + target->Noun() + "."
				, Messages::Importance::Low);

		if(target->GetGovernment()->IsProvokedOnScan() && target->CanSendHail(player))
		{
			// If this ship has no name, show its model name instead.
			string tag;
			const string &gov = target->GetGovernment()->GetName();
			if(!target->Name().empty())
				tag = gov + " " + target->Noun() + " \"" + target->Name() + "\": ";
			else
				tag = target->DisplayModelName() + " (" + gov + "): ";
			Messages::Add(tag + "Please refrain from scanning us or we will be forced to take action.",
				Messages::Importance::Highest);
		}
	}
	else if(startedScanning && target->isYours && isImportant)
		Messages::Add("The " + government->GetName() + " " + Noun() + " \""
				+ Name() + "\" is attempting to scan your ship \"" + target->Name() + "\".",
				Messages::Importance::Low);

	if(target->isYours && !isYours && isImportant)
	{
		if(result & ShipEvent::SCAN_CARGO)
			Messages::Add("The " + government->GetName() + " " + Noun() + " \""
					+ Name() + "\" completed its cargo scan of your ship \"" + target->Name() + "\".",
					Messages::Importance::High);
		if(result & ShipEvent::SCAN_OUTFITS)
			Messages::Add("The " + government->GetName() + " " + Noun() + " \""
					+ Name() + "\" completed its outfit scan of your ship \"" + target->Name()
					+ (target->Attributes().Get("inscrutable") > 0. ? "\" with no useful results." : "\"."),
					Messages::Importance::High);
	}

	// Some governments are provoked when a scan is completed on one of their ships.
	const Government *gov = target->GetGovernment();
	if(result && gov && gov->IsProvokedOnScan() && !gov->IsEnemy(government)
			&& (target->Shields() < .9 || target->Hull() < .9 || !target->GetPersonality().IsForbearing())
			&& !target->GetPersonality().IsPacifist())
		result |= ShipEvent::PROVOKE;

	return result;
}



// Find out what fraction of the scan is complete.
double Ship::CargoScanFraction() const
{
	return cargoScan / SCAN_TIME;
}



double Ship::OutfitScanFraction() const
{
	return outfitScan / SCAN_TIME;
}



// Fire any primary or secondary weapons that are ready to fire. Determines
// if any special weapons (e.g. anti-missile, tractor beam) are ready to fire.
// The firing of special weapons is handled separately.
void Ship::Fire(vector<Projectile> &projectiles, vector<Visual> &visuals)
{
	isInSystem = true;
	forget = 0;

	// A ship that is about to die creates a special single-turn "projectile"
	// representing its death explosion.
	if(IsDestroyed() && explosionCount == explosionTotal && explosionWeapon)
		projectiles.emplace_back(position, explosionWeapon);

	if(CannotAct())
		return;

	antiMissileRange = 0.;
	tractorBeamRange = 0.;
	tractorFlotsam.clear();

	double jamChance = CalculateJamChance(Energy(), scrambling);

	const vector<Hardpoint> &hardpoints = armament.Get();
	for(unsigned i = 0; i < hardpoints.size(); ++i)
	{
		const Weapon *weapon = hardpoints[i].GetOutfit();
		if(weapon && CanFire(weapon))
		{
			if(weapon->AntiMissile())
				antiMissileRange = max(antiMissileRange, weapon->Velocity() + weaponRadius);
			else if(weapon->TractorBeam())
				tractorBeamRange = max(tractorBeamRange, weapon->Velocity() + weaponRadius);
			else if(firingCommands.HasFire(i))
				armament.Fire(i, *this, projectiles, visuals, Random::Real() < jamChance);
		}
	}

	armament.Step(*this);
}



bool Ship::HasAntiMissile() const
{
	return antiMissileRange;
}



bool Ship::HasTractorBeam() const
{
	return tractorBeamRange;
}



// Fire an anti-missile.
bool Ship::FireAntiMissile(const Projectile &projectile, vector<Visual> &visuals)
{
	if(projectile.Position().Distance(position) > antiMissileRange)
		return false;
	if(CannotAct())
		return false;

	double jamChance = CalculateJamChance(Energy(), scrambling);

	const vector<Hardpoint> &hardpoints = armament.Get();
	for(unsigned i = 0; i < hardpoints.size(); ++i)
	{
		const Weapon *weapon = hardpoints[i].GetOutfit();
		if(weapon && CanFire(weapon))
			if(armament.FireAntiMissile(i, *this, projectile, visuals, Random::Real() < jamChance))
				return true;
	}

	return false;
}



// Fire tractor beams at the given flotsam. Returns a Point representing the net
// pull on the flotsam from this ship's tractor beams.
Point Ship::FireTractorBeam(const Flotsam &flotsam, vector<Visual> &visuals)
{
	Point pullVector;
	if(flotsam.Position().Distance(position) > tractorBeamRange)
		return pullVector;
	if(CannotAct())
		return pullVector;
	// Don't waste energy on flotsams that you can't pick up.
	if(!CanPickUp(flotsam))
		return pullVector;
	if(IsYours())
	{
		const auto flotsamSetting = Preferences::GetFlotsamCollection();
		if(flotsamSetting == Preferences::FlotsamCollection::OFF)
			return pullVector;
		if(!GetParent() && flotsamSetting == Preferences::FlotsamCollection::ESCORT)
			return pullVector;
		if(flotsamSetting == Preferences::FlotsamCollection::FLAGSHIP)
			return pullVector;
	}

	double jamChance = CalculateJamChance(Energy(), scrambling);

	bool opportunisticEscorts = !Preferences::Has("Turrets focus fire");
	const vector<Hardpoint> &hardpoints = armament.Get();
	for(unsigned i = 0; i < hardpoints.size(); ++i)
	{
		const Weapon *weapon = hardpoints[i].GetOutfit();
		if(weapon && CanFire(weapon))
			if(armament.FireTractorBeam(i, *this, flotsam, visuals, Random::Real() < jamChance))
			{
				Point hardpointPos = Position() + Zoom() * Facing().Rotate(hardpoints[i].GetPoint());
				// Heavier flotsam are harder to pull.
				pullVector += (hardpointPos - flotsam.Position()).Unit() * weapon->TractorBeam() / flotsam.Mass();
				// Remember that this flotsam is being pulled by a tractor beam so that this ship
				// doesn't try to manually collect it.
				tractorFlotsam.insert(&flotsam);
				// If this ship is opportunistic, then only fire one tractor beam at each flostam.
				if(personality.IsOpportunistic() || (isYours && opportunisticEscorts))
					break;
			}
	}
	return pullVector;
}



const System *Ship::GetSystem() const
{
	return currentSystem;
}



const System *Ship::GetActualSystem() const
{
	auto p = GetParent();
	return currentSystem ? currentSystem : (p ? p->GetSystem() : nullptr);
}



// If the ship is landed, get the planet it has landed on.
const Planet *Ship::GetPlanet() const
{
	return zoom ? nullptr : landingPlanet;
}



bool Ship::IsCapturable() const
{
	return isCapturable;
}



bool Ship::IsTargetable() const
{
	return (zoom == 1.f && !explosionRate && !forget && !isInvisible && cloak < 1. && hull >= 0. && hyperspaceCount < 70);
}



bool Ship::IsOverheated() const
{
	return isOverheated;
}



bool Ship::IsDisabled() const
{
	if(!isDisabled)
		return false;

	double minimumHull = MinimumHull();
	bool needsCrew = RequiredCrew() != 0;
	return (hull < minimumHull || (!crew && needsCrew));
}



bool Ship::IsBoarding() const
{
	return isBoarding;
}



bool Ship::IsLanding() const
{
	return landingPlanet;
}



bool Ship::IsFleeing() const
{
	return isFleeing;
}



// Check if this ship is currently able to begin landing on its target.
bool Ship::CanLand() const
{
	if(!GetTargetStellar() || !GetTargetStellar()->GetPlanet() || isDisabled || IsDestroyed())
		return false;

	if(!GetTargetStellar()->GetPlanet()->CanLand(*this))
		return false;

	Point distance = GetTargetStellar()->Position() - position;
	double speed = velocity.Length();

	return (speed < 1. && distance.Length() < GetTargetStellar()->Radius());
}



bool Ship::CannotAct() const
{
	return (zoom != 1.f || isDisabled || hyperspaceCount || pilotError || cloak);
}



double Ship::Cloaking() const
{
	return isInvisible ? 1. : cloak;
}



bool Ship::IsEnteringHyperspace() const
{
	return hyperspaceSystem;
}



bool Ship::IsHyperspacing() const
{
	return GetHyperspacePercentage() != 0;
}



int Ship::GetHyperspacePercentage() const
{
	return hyperspaceCount;
}



// Check if this ship is hyperspacing, specifically via a jump drive.
bool Ship::IsUsingJumpDrive() const
{
	return (hyperspaceSystem || hyperspaceCount) && isUsingJumpDrive;
}



// Check if this ship is allowed to land on this planet, accounting for its personality.
bool Ship::IsRestrictedFrom(const Planet &planet) const
{
	// The player's ships have no travel restrictions.
	if(isYours || !government)
		return false;

	bool restrictedByGov = government->IsRestrictedFrom(planet);
	// Special ships (such as NPCs) are unrestricted by default and must be explicitly restricted
	// by their government's travel restrictions in order to follow them.
	if(isSpecial)
		return personality.IsRestricted() && restrictedByGov;
	return !personality.IsUnrestricted() && restrictedByGov;
}



// Check if this ship is allowed to enter this system, accounting for its personality.
bool Ship::IsRestrictedFrom(const System &system) const
{
	// The player's ships have no travel restrictions.
	if(isYours || !government)
		return false;

	bool restrictedByGov = government->IsRestrictedFrom(system);
	// Special ships (such as NPCs) are unrestricted by default and must be explicitly restricted
	// by their government's travel restrictions in order to follow them.
	if(isSpecial)
		return personality.IsRestricted() && restrictedByGov;
	return !personality.IsUnrestricted() && restrictedByGov;
}



// Check if this ship is currently able to enter hyperspace to its target.
bool Ship::IsReadyToJump(bool waitingIsReady) const
{
	// Ships can't jump while waiting for someone else, carried, or if already jumping.
	if(IsDisabled() || (!waitingIsReady && commands.Has(Command::WAIT))
			|| hyperspaceCount || !targetSystem || !currentSystem)
		return false;

	// Check if the target system is valid and there is enough fuel to jump.
	pair<JumpType, double> jumpUsed = navigation.GetCheapestJumpType(targetSystem);
	double fuelCost = jumpUsed.second;
	if(!fuelCost || fuel < fuelCost)
		return false;

	Point direction = targetSystem->Position() - currentSystem->Position();
	bool isJump = (jumpUsed.first == JumpType::JUMP_DRIVE);
	double scramThreshold = attributes.Get("scram drive");

	// If the system has a departure distance the ship is only allowed to leave the system
	// if it is beyond this distance.
	double departure = isJump ?
		currentSystem->JumpDepartureDistance() * currentSystem->JumpDepartureDistance()
		: currentSystem->HyperDepartureDistance() * currentSystem->HyperDepartureDistance();
	if(position.LengthSquared() <= departure)
		return false;


	// The ship can only enter hyperspace if it is traveling slowly enough
	// and pointed in the right direction.
	if(!isJump && scramThreshold)
	{
		const double deviation = fabs(direction.Unit().Cross(velocity));
		if(deviation > scramThreshold)
			return false;
	}
	else if(velocity.Length() > attributes.Get("jump speed"))
		return false;

	if(!isJump)
	{
		// Figure out if we're within one turn step of facing this system.
		const bool left = direction.Cross(angle.Unit()) < 0.;
		const Angle turned = angle + TurnRate() * (left - !left);
		const bool stillLeft = direction.Cross(turned.Unit()) < 0.;

		if(left == stillLeft && turned != Angle(direction))
			return false;
	}

	return true;
}



// Get this ship's custom swizzle.
int Ship::CustomSwizzle() const
{
	return customSwizzle;
}


// Check if the ship is thrusting. If so, the engine sound should be played.
bool Ship::IsThrusting() const
{
	return isThrusting;
}



bool Ship::IsReversing() const
{
	return isReversing;
}



bool Ship::IsSteering() const
{
	return isSteering;
}



double Ship::SteeringDirection() const
{
	return steeringDirection;
}



// Get the points from which engine flares should be drawn.
const vector<Ship::EnginePoint> &Ship::EnginePoints() const
{
	return enginePoints;
}



const vector<Ship::EnginePoint> &Ship::ReverseEnginePoints() const
{
	return reverseEnginePoints;
}



const vector<Ship::EnginePoint> &Ship::SteeringEnginePoints() const
{
	return steeringEnginePoints;
}



// Reduce a ship's hull to low enough to disable it. This is so a ship can be
// created as a derelict.
void Ship::Disable()
{
	shields = 0.;
	hull = min(hull, .5 * MinimumHull());
	isDisabled = true;
}



// Mark a ship as destroyed.
void Ship::Destroy()
{
	hull = -1.;
}



// Trigger the death of this ship.
void Ship::SelfDestruct()
{
	Destroy();
	explosionRate = 1024;
}



void Ship::Restore()
{
	hull = 0.;
	explosionCount = 0;
	explosionRate = 0;
	UnmarkForRemoval();
	Recharge(true);
}



bool Ship::IsDamaged() const
{
	// Account for ships with no shields when determining if they're damaged.
	return (MaxShields() != 0 && Shields() != 1.) || Hull() != 1.;
}



// Check if this ship has been destroyed.
bool Ship::IsDestroyed() const
{
	return (hull < 0.);
}



// Recharge and repair this ship (e.g. because it has landed).
void Ship::Recharge(bool atSpaceport)
{
	if(IsDestroyed())
		return;

	if(atSpaceport)
		crew = min<int>(max(crew, RequiredCrew()), attributes.Get("bunks"));
	pilotError = 0;
	pilotOkay = 0;

	if(atSpaceport || attributes.Get("shield generation"))
		shields = MaxShields();
	if(atSpaceport || attributes.Get("hull repair rate"))
		hull = MaxHull();
	if(atSpaceport || attributes.Get("energy generation"))
		energy = attributes.Get("energy capacity");
	if(atSpaceport || attributes.Get("fuel generation"))
		fuel = attributes.Get("fuel capacity");

	heat = IdleHeat();
	ionization = 0.;
	scrambling = 0.;
	disruption = 0.;
	slowness = 0.;
	discharge = 0.;
	corrosion = 0.;
	leakage = 0.;
	burning = 0.;
	shieldDelay = 0;
	hullDelay = 0;
}



bool Ship::CanRefuel(const Ship &other) const
{
	return (fuel - navigation.JumpFuel(targetSystem) >= other.JumpFuelMissing());
}



double Ship::TransferFuel(double amount, Ship *to)
{
	amount = max(fuel - attributes.Get("fuel capacity"), amount);
	if(to)
	{
		amount = min(to->attributes.Get("fuel capacity") - to->fuel, amount);
		to->fuel += amount;
	}
	fuel -= amount;
	return amount;
}



// Convert this ship from one government to another, as a result of boarding
// actions (if the player is capturing) or player death (poor decision-making).
// Returns the number of crew transferred from the capturer.
int Ship::WasCaptured(const shared_ptr<Ship> &capturer)
{
	// Repair up to the point where this ship is just barely not disabled.
	hull = min(max(hull, MinimumHull() * 1.5), MaxHull());
	isDisabled = false;

	// Set the new government.
	government = capturer->GetGovernment();

	// Transfer some crew over. Only transfer the bare minimum unless even that
	// is not possible, in which case, share evenly.
	int totalRequired = capturer->RequiredCrew() + RequiredCrew();
	int transfer = RequiredCrew() - crew;
	if(transfer > 0)
	{
		if(totalRequired > capturer->Crew() + crew)
			transfer = max(crew ? 0 : 1, (capturer->Crew() * transfer) / totalRequired);
		capturer->AddCrew(-transfer);
		AddCrew(transfer);
	}

	// Clear this ship's previous targets.
	ClearTargetsAndOrders();
	// Set the capturer as this ship's parent.
	SetParent(capturer);

	// This ship behaves like its new parent does.
	isSpecial = capturer->isSpecial;
	isYours = capturer->isYours;
	personality = capturer->personality;

	// Fighters should flee a disabled ship, but if the player manages to capture
	// the ship before they flee, the fighters are captured, too.
	for(const Bay &bay : bays)
		if(bay.ship)
			bay.ship->WasCaptured(capturer);
	// If a flagship is captured, its escorts become independent.
	for(const auto &it : escorts)
	{
		shared_ptr<Ship> escort = it.lock();
		if(escort)
			escort->parent.reset();
	}
	// This ship should not care about its now-unallied escorts.
	escorts.clear();

	return transfer;
}



// Clear all orders and targets this ship has (after capture or transfer of control).
void Ship::ClearTargetsAndOrders()
{
	commands.Clear();
	firingCommands.Clear();
	SetTargetShip(shared_ptr<Ship>());
	SetTargetStellar(nullptr);
	SetTargetSystem(nullptr);
	shipToAssist.reset();
	targetAsteroid.reset();
	targetFlotsam.reset();
	hyperspaceSystem = nullptr;
	landingPlanet = nullptr;
}



// Get characteristics of this ship, as a fraction between 0 and 1.
double Ship::Shields() const
{
	double maximum = MaxShields();
	return maximum ? min(1., shields / maximum) : 0.;
}



double Ship::Hull() const
{
	double maximum = MaxHull();
	return maximum ? min(1., hull / maximum) : 1.;
}



double Ship::Fuel() const
{
	double maximum = attributes.Get("fuel capacity");
	return maximum ? min(1., fuel / maximum) : 0.;
}



double Ship::Energy() const
{
	double maximum = attributes.Get("energy capacity");
	return maximum ? min(1., energy / maximum) : (hull > 0.) ? 1. : 0.;
}



// Allow returning a heat value greater than 1 (i.e. conveying how overheated
// this ship has become).
double Ship::Heat() const
{
	double maximum = MaximumHeat();
	return maximum ? heat / maximum : 1.;
}



// Get the ship's "health," where <=0 is disabled and 1 means full health.
double Ship::Health() const
{
	double minimumHull = MinimumHull();
	double hullDivisor = MaxHull() - minimumHull;
	double divisor = MaxShields() + hullDivisor;
	// This should not happen, but just in case.
	if(divisor <= 0. || hullDivisor <= 0.)
		return 0.;

	double spareHull = hull - minimumHull;
	// Consider hull-only and pooled health, compensating for any reductions by disruption damage.
	return min(spareHull / hullDivisor, (spareHull + shields / (1. + disruption * .01)) / divisor);
}



// Get the hull fraction at which this ship is disabled.
double Ship::DisabledHull() const
{
	double hull = MaxHull();
	double minimumHull = MinimumHull();

	return (hull > 0. ? minimumHull / hull : 0.);
}



// Get the maximum shield and hull values of the ship, accounting for multipliers.
double Ship::MaxShields() const
{
	return attributes.Get("shields") * (1 + attributes.Get("shield multiplier"));
}


double Ship::MaxHull() const
{
	return attributes.Get("hull") * (1 + attributes.Get("hull multiplier"));
}



// Get the actual shield level of the ship.
double Ship::ShieldLevel() const
{
	return shields;
}



// Get how disrupted this ship's shields are.
double Ship::DisruptionLevel() const
{
	return disruption;
}



// Get the (absolute) amount of hull that needs to be damaged until the
// ship becomes disabled. Returns 0 if the ships hull is already below the
// disabled threshold.
double Ship::HullUntilDisabled() const
{
	// Ships become disabled when they surpass their minimum hull threshold,
	// not when they are directly on it, so account for this by adding a small amount
	// of hull above the current hull level.
	return max(0., hull + 0.25 - MinimumHull());
}



const ShipJumpNavigation &Ship::JumpNavigation() const
{
	return navigation;
}



int Ship::JumpsRemaining(bool followParent) const
{
	// Make sure this ship has some sort of hyperdrive, and if so return how
	// many jumps it can make.
	double jumpFuel = 0.;
	if(!targetSystem && followParent)
	{
		// If this ship has no destination, the parent's substitutes for it,
		// but only if the location is reachable.
		auto p = GetParent();
		if(p)
			jumpFuel = navigation.JumpFuel(p->GetTargetSystem());
	}
	if(!jumpFuel)
		jumpFuel = navigation.JumpFuel(targetSystem);
	return jumpFuel ? fuel / jumpFuel : 0.;
}



bool Ship::NeedsFuel(bool followParent) const
{
	double jumpFuel = 0.;
	if(!targetSystem && followParent)
	{
		// If this ship has no destination, the parent's substitutes for it,
		// but only if the location is reachable.
		auto p = GetParent();
		if(p)
			jumpFuel = navigation.JumpFuel(p->GetTargetSystem());
	}
	if(!jumpFuel)
		jumpFuel = navigation.JumpFuel(targetSystem);
	return (fuel < jumpFuel) && (attributes.Get("fuel capacity") >= jumpFuel);
}



double Ship::JumpFuelMissing() const
{
	// Used for smart refueling: transfer only as much as really needed
	// includes checking if fuel cap is high enough at all
	double jumpFuel = navigation.JumpFuel(targetSystem);
	if(!jumpFuel || fuel > jumpFuel || jumpFuel > attributes.Get("fuel capacity"))
		return 0.;

	return jumpFuel - fuel;
}



// Get the heat level at idle.
double Ship::IdleHeat() const
{
	// This ship's cooling ability:
	double coolingEfficiency = CoolingEfficiency();
	double cooling = coolingEfficiency * attributes.Get("cooling");
	double activeCooling = coolingEfficiency * attributes.Get("active cooling");

	// Idle heat is the heat level where:
	// heat = heat - heat * diss + heatGen - cool - activeCool * heat / maxHeat
	// heat = heat - heat * (diss + activeCool / maxHeat) + (heatGen - cool)
	// heat * (diss + activeCool / maxHeat) = (heatGen - cool)
	double production = max(0., attributes.Get("heat generation") - cooling);
	double dissipation = HeatDissipation() + activeCooling / MaximumHeat();
	if(!dissipation) return production ? numeric_limits<double>::max() : 0;
	return production / dissipation;
}



// Get the heat dissipation, in heat units per heat unit per frame.
double Ship::HeatDissipation() const
{
	return .001 * attributes.Get("heat dissipation");
}



// Get the maximum heat level, in heat units (not temperature).
double Ship::MaximumHeat() const
{
	return MAXIMUM_TEMPERATURE * (cargo.Used() + attributes.Mass() + attributes.Get("heat capacity"));
}



// Calculate the multiplier for cooling efficiency.
double Ship::CoolingEfficiency() const
{
	// This is an S-curve where the efficiency is 100% if you have no outfits
	// that create "cooling inefficiency", and as that value increases the
	// efficiency stays high for a while, then drops off, then approaches 0.
	double x = attributes.Get("cooling inefficiency");
	return 2. + 2. / (1. + exp(x / -2.)) - 4. / (1. + exp(x / -4.));
}



int Ship::Crew() const
{
	return crew;
}



// Calculate the drag on this ship. The drag can be no greater than the mass.
double Ship::Drag() const
{
	double drag = attributes.Get("drag") / (1. + attributes.Get("drag reduction"));
	double mass = InertialMass();
	return drag >= mass ? mass : drag;
}



// Calculate the drag force that this ship experiences. The drag force is the drag
// divided by the mass, up to a value of 1.
double Ship::DragForce() const
{
	double drag = attributes.Get("drag") / (1. + attributes.Get("drag reduction"));
	double mass = InertialMass();
	return drag >= mass ? 1. : drag / mass;
}



int Ship::RequiredCrew() const
{
	if(attributes.Get("automaton"))
		return 0;

	// Drones do not need crew, but all other ships need at least one.
	return max<int>(1, attributes.Get("required crew"));
}



int Ship::CrewValue() const
{
	int crewEquivalent = attributes.Get("crew equivalent");
	if(attributes.Get("use crew equivalent as crew"))
		return crewEquivalent;
	return max(Crew(), RequiredCrew()) + crewEquivalent;
}



void Ship::AddCrew(int count)
{
	crew = min<int>(crew + count, attributes.Get("bunks"));
}



// Check if this is a ship that can be used as a flagship.
bool Ship::CanBeFlagship() const
{
	return RequiredCrew() && Crew() && !IsDisabled();
}



double Ship::Mass() const
{
	return carriedMass + cargo.Used() + attributes.Mass();
}



// Account for inertia reduction, which affects movement but has no effect on the ship's heat capacity.
double Ship::InertialMass() const
{
	return Mass() / (1. + attributes.Get("inertia reduction"));
}



double Ship::TurnRate() const
{
	return attributes.Get("turn") / InertialMass();
}



double Ship::Acceleration() const
{
	double thrust = attributes.Get("thrust");
	return (thrust ? thrust : attributes.Get("afterburner thrust")) / InertialMass();
}



double Ship::MaxVelocity() const
{
	// v * drag / mass == thrust / mass
	// v * drag == thrust
	// v = thrust / drag
	double thrust = attributes.Get("thrust");
	return (thrust ? thrust : attributes.Get("afterburner thrust")) / Drag();
}



double Ship::ReverseAcceleration() const
{
	return attributes.Get("reverse thrust");
}



double Ship::MaxReverseVelocity() const
{
	return attributes.Get("reverse thrust") / Drag();
}



// This ship just got hit by a weapon. Take damage according to the
// DamageDealt from that weapon. The return value is a ShipEvent type,
// which may be a combination of PROVOKED, DISABLED, and DESTROYED.
// Create any target effects as sparks.
int Ship::TakeDamage(vector<Visual> &visuals, const DamageDealt &damage, const Government *sourceGovernment)
{
	bool wasDisabled = IsDisabled();
	bool wasDestroyed = IsDestroyed();

	shields -= damage.Shield();
	if(damage.Shield() && !isDisabled)
	{
		int disabledDelay = attributes.Get("depleted shield delay");
		shieldDelay = max<int>(shieldDelay, (shields <= 0. && disabledDelay)
			? disabledDelay : attributes.Get("shield delay"));
	}
	hull -= damage.Hull();
	if(damage.Hull() && !isDisabled)
		hullDelay = max(hullDelay, static_cast<int>(attributes.Get("repair delay")));

	energy -= damage.Energy();
	heat += damage.Heat();
	fuel -= damage.Fuel();

	discharge += damage.Discharge();
	corrosion += damage.Corrosion();
	ionization += damage.Ion();
	scrambling += damage.Scrambling();
	burning += damage.Burn();
	leakage += damage.Leak();

	disruption += damage.Disruption();
	slowness += damage.Slowing();

	if(damage.HitForce())
		ApplyForce(damage.HitForce(), damage.GetWeapon().IsGravitational());

	// Prevent various stats from reaching unallowable values.
	hull = min(hull, MaxHull());
	shields = min(shields, MaxShields());
	// Weapons are allowed to overcharge a ship's energy or fuel, but code in Ship::DoGeneration()
	// will clamp it to a maximum value at the beginning of the next frame.
	energy = max(0., energy);
	fuel = max(0., fuel);
	heat = max(0., heat);

	// Recalculate the disabled ship check.
	isDisabled = true;
	isDisabled = IsDisabled();

	// Report what happened to this ship from this weapon.
	int type = 0;
	if(!wasDisabled && isDisabled)
	{
		type |= ShipEvent::DISABLE;
		hullDelay = max(hullDelay, static_cast<int>(attributes.Get("disabled repair delay")));
	}
	if(!wasDestroyed && IsDestroyed())
		type |= ShipEvent::DESTROY;

	// Inflicted heat damage may also disable a ship, but does not trigger a "DISABLE" event.
	if(heat > MaximumHeat())
	{
		isOverheated = true;
		isDisabled = true;
	}
	else if(heat < .9 * MaximumHeat())
		isOverheated = false;

	// If this ship did not consider itself an enemy of the ship that hit it,
	// it is now "provoked" against that government.
	if(sourceGovernment && !sourceGovernment->IsEnemy(government)
			&& !personality.IsPacifist() && (!personality.IsForbearing()
				|| ((damage.Shield() || damage.Discharge()) && Shields() < .9)
				|| ((damage.Hull() || damage.Corrosion()) && Hull() < .9)
				|| ((damage.Heat() || damage.Burn()) && isOverheated)
				|| ((damage.Energy() || damage.Ion()) && Energy() < 0.5)
				|| ((damage.Fuel() || damage.Leak()) && fuel < navigation.JumpFuel() * 2.)
				|| (damage.Scrambling() && CalculateJamChance(Energy(), scrambling) > 0.1)
				|| (damage.Slowing() && slowness > 10.)
				|| (damage.Disruption() && disruption > 100.)))
		type |= ShipEvent::PROVOKE;

	// Create target effect visuals, if there are any.
	for(const auto &effect : damage.GetWeapon().TargetEffects())
		CreateSparks(visuals, effect.first, effect.second * damage.Scaling());

	return type;
}



// Apply a force to this ship, accelerating it. This might be from a weapon
// impact, or from firing a weapon, for example.
void Ship::ApplyForce(const Point &force, bool gravitational)
{
	if(gravitational)
	{
		// Treat all ships as if they have a mass of 400. This prevents
		// gravitational hit force values from needing to be extremely
		// small in order to have a reasonable effect.
		acceleration += force / 400.;
		return;
	}

	double currentMass = InertialMass();
	if(!currentMass)
		return;

	acceleration += force / currentMass;
}



bool Ship::HasBays() const
{
	return !bays.empty();
}



// Check how many bays are not occupied at present. This does not check whether
// one of your escorts plans to use that bay.
int Ship::BaysFree(const string &category) const
{
	int count = 0;
	for(const Bay &bay : bays)
		count += (bay.category == category) && !bay.ship;
	return count;
}



// Check how many bays this ship has of a given category.
int Ship::BaysTotal(const string &category) const
{
	int count = 0;
	for(const Bay &bay : bays)
		count += (bay.category == category);
	return count;
}



// Check if this ship has a bay free for the given ship, and the bay is
// not reserved for one of its existing escorts.
bool Ship::CanCarry(const Ship &ship) const
{
	if(!HasBays() || !ship.CanBeCarried() || (IsYours() && !ship.IsYours()))
		return false;
	// Check only for the category that we are interested in.
	const string &category = ship.attributes.Category();

	int free = BaysTotal(category);
	if(!free)
		return false;

	for(const auto &it : escorts)
	{
		auto escort = it.lock();
		if(!escort)
			continue;
		if(escort == ship.shared_from_this())
			break;
		if(escort->attributes.Category() == category && !escort->IsDestroyed() &&
				(!IsYours() || (IsYours() && escort->IsYours())))
			--free;
		if(!free)
			break;
	}
	return (free > 0);
}



bool Ship::CanBeCarried() const
{
	return canBeCarried;
}



bool Ship::Carry(const shared_ptr<Ship> &ship)
{
	if(!ship || !ship->CanBeCarried() || ship->IsDisabled())
		return false;

	// Check only for the category that we are interested in.
	const string &category = ship->attributes.Category();

	// NPC ships should always transfer cargo. Player ships should only
	// transfer cargo if they set the AI preference.
	const bool shouldTransferCargo = !IsYours() || Preferences::Has("Fighters transfer cargo");

	for(Bay &bay : bays)
		if((bay.category == category) && !bay.ship)
		{
			bay.ship = ship;
			ship->SetSystem(nullptr);
			ship->SetPlanet(nullptr);
			ship->SetTargetSystem(nullptr);
			ship->SetTargetStellar(nullptr);
			ship->SetParent(shared_from_this());
			ship->isThrusting = false;
			ship->isReversing = false;
			ship->isSteering = false;
			ship->commands.Clear();

			// If this fighter collected anything in space, try to store it.
			if(shouldTransferCargo && cargo.Free() && !ship->Cargo().IsEmpty())
				ship->Cargo().TransferAll(cargo);

			// Return unused fuel and ammunition to the carrier, so they may
			// be used by the carrier or other fighters.
			ship->TransferFuel(ship->fuel, this);

			// Determine the ammunition the fighter can supply.
			auto restockable = ship->GetArmament().RestockableAmmo();
			auto toRestock = map<const Outfit *, int>{};
			for(auto &&ammo : restockable)
			{
				int count = ship->OutfitCount(ammo);
				if(count > 0)
					toRestock.emplace(ammo, count);
			}
			TransferAmmo(toRestock, *ship, *this);

			// Update the cached mass of the mothership.
			carriedMass += ship->Mass();
			return true;
		}
	return false;
}



void Ship::UnloadBays()
{
	for(Bay &bay : bays)
		if(bay.ship)
		{
			carriedMass -= bay.ship->Mass();
			bay.ship->SetSystem(currentSystem);
			bay.ship->SetPlanet(landingPlanet);
			bay.ship->UnmarkForRemoval();
			bay.ship.reset();
		}
}



const vector<Ship::Bay> &Ship::Bays() const
{
	return bays;
}



// Adjust the positions and velocities of any visible carried fighters or
// drones. If any are visible, return true.
bool Ship::PositionFighters() const
{
	bool hasVisible = false;
	for(const Bay &bay : bays)
		if(bay.ship && bay.side)
		{
			hasVisible = true;
			bay.ship->position = angle.Rotate(bay.point) * Zoom() + position;
			bay.ship->velocity = velocity;
			bay.ship->angle = angle + bay.facing;
			bay.ship->zoom = zoom;
		}
	return hasVisible;
}



CargoHold &Ship::Cargo()
{
	return cargo;
}



const CargoHold &Ship::Cargo() const
{
	return cargo;
}



// Display box effects from jettisoning this much cargo.
void Ship::Jettison(const string &commodity, int tons, bool wasAppeasing)
{
	cargo.Remove(commodity, tons);
	// Removing cargo will have changed the ship's mass, so the
	// jump navigation info may be out of date. Only do this for
	// player ships as to display correct information on the map.
	// Non-player ships will recalibrate before they jump.
	if(isYours)
		navigation.Recalibrate(*this);

	// Jettisoned cargo must carry some of the ship's heat with it. Otherwise
	// jettisoning cargo would increase the ship's temperature.
	heat -= tons * MAXIMUM_TEMPERATURE * Heat();

	const Government *notForGov = wasAppeasing ? GetGovernment() : nullptr;

	for( ; tons > 0; tons -= Flotsam::TONS_PER_BOX)
		jettisoned.emplace_back(new Flotsam(commodity, (Flotsam::TONS_PER_BOX < tons)
			? Flotsam::TONS_PER_BOX : tons, notForGov));
}



void Ship::Jettison(const Outfit *outfit, int count, bool wasAppeasing)
{
	if(count < 0)
		return;

	cargo.Remove(outfit, count);
	// Removing cargo will have changed the ship's mass, so the
	// jump navigation info may be out of date. Only do this for
	// player ships as to display correct information on the map.
	// Non-player ships will recalibrate before they jump.
	if(isYours)
		navigation.Recalibrate(*this);

	// Jettisoned cargo must carry some of the ship's heat with it. Otherwise
	// jettisoning cargo would increase the ship's temperature.
	double mass = outfit->Mass();
	heat -= count * mass * MAXIMUM_TEMPERATURE * Heat();

	const Government *notForGov = wasAppeasing ? GetGovernment() : nullptr;

	const int perBox = (mass <= 0.) ? count : (mass > Flotsam::TONS_PER_BOX)
		? 1 : static_cast<int>(Flotsam::TONS_PER_BOX / mass);
	while(count > 0)
	{
		jettisoned.emplace_back(new Flotsam(outfit, (perBox < count)
			? perBox : count, notForGov));
		count -= perBox;
	}
}



const Outfit &Ship::Attributes() const
{
	return attributes;
}



const Outfit &Ship::BaseAttributes() const
{
	return baseAttributes;
}



// Get outfit information.
const map<const Outfit *, int> &Ship::Outfits() const
{
	return outfits;
}



int Ship::OutfitCount(const Outfit *outfit) const
{
	auto it = outfits.find(outfit);
	return (it == outfits.end()) ? 0 : it->second;
}



// Add or remove outfits. (To remove, pass a negative number.)
void Ship::AddOutfit(const Outfit *outfit, int count)
{
	if(outfit && count)
	{
		auto it = outfits.find(outfit);
		int before = outfits.count(outfit);
		if(it == outfits.end())
			outfits[outfit] = count;
		else
		{
			it->second += count;
			if(!it->second)
				outfits.erase(it);
		}
		int after = outfits.count(outfit);
		attributes.Add(*outfit, count);
		if(outfit->IsWeapon())
		{
			armament.Add(outfit, count);
			// Only the player's ships make use of attraction and deterrence.
			if(isYours)
				deterrence = CalculateDeterrence();
		}

		if(outfit->Get("cargo space"))
		{
			cargo.SetSize(attributes.Get("cargo space"));
			// Only the player's ships make use of attraction and deterrence.
			if(isYours)
				attraction = CalculateAttraction();
		}
		if(outfit->Get("hull"))
			hull += outfit->Get("hull") * count;
		// If the added or removed outfit is a hyperdrive or jump drive, recalculate this
		// ship's jump navigation. Hyperdrives and jump drives of the same type don't stack,
		// so only do this if the outfit is either completely new or has been completely removed.
		if((outfit->Get("hyperdrive") || outfit->Get("jump drive")) && (!before || !after))
			navigation.Calibrate(*this);
		// Navigation may still need to be recalibrated depending on the drives a ship has.
		// Only do this for player ships as to display correct information on the map.
		// Non-player ships will recalibrate before they jump.
		else if(isYours)
			navigation.Recalibrate(*this);
	}
}



// Get the list of weapons.
Armament &Ship::GetArmament()
{
	return armament;
}



const vector<Hardpoint> &Ship::Weapons() const
{
	return armament.Get();
}



// Check if we are able to fire the given weapon (i.e. there is enough
// energy, ammo, and fuel to fire it).
bool Ship::CanFire(const Weapon *weapon) const
{
	if(!weapon || !weapon->IsWeapon())
		return false;

	if(weapon->Ammo())
	{
		auto it = outfits.find(weapon->Ammo());
		if(it == outfits.end() || it->second < weapon->AmmoUsage())
			return false;
	}

	if(energy < weapon->FiringEnergy() + weapon->RelativeFiringEnergy() * attributes.Get("energy capacity"))
		return false;
	if(fuel < weapon->FiringFuel() + weapon->RelativeFiringFuel() * attributes.Get("fuel capacity"))
		return false;
	// We do check hull, but we don't check shields. Ships can survive with all shields depleted.
	// Ships should not disable themselves, so we check if we stay above minimumHull.
	if(hull - MinimumHull() < weapon->FiringHull() + weapon->RelativeFiringHull() * MaxHull())
		return false;

	// If a weapon requires heat to fire, (rather than generating heat), we must
	// have enough heat to spare.
	if(heat < -(weapon->FiringHeat() + (!weapon->RelativeFiringHeat()
			? 0. : weapon->RelativeFiringHeat() * MaximumHeat())))
		return false;
	// Repeat this for various effects which shouldn't drop below 0.
	if(ionization < -weapon->FiringIon())
		return false;
	if(disruption < -weapon->FiringDisruption())
		return false;
	if(slowness < -weapon->FiringSlowing())
		return false;

	return true;
}



// Fire the given weapon (i.e. deduct whatever energy, ammo, hull, shields
// or fuel it uses and add whatever heat it generates). Assume that CanFire()
// is true.
void Ship::ExpendAmmo(const Weapon &weapon)
{
	// Compute this ship's initial capacities, in case the consumption of the ammunition outfit(s)
	// modifies them, so that relative costs are calculated based on the pre-firing state of the ship.
	const double relativeEnergyChange = weapon.RelativeFiringEnergy() * attributes.Get("energy capacity");
	const double relativeFuelChange = weapon.RelativeFiringFuel() * attributes.Get("fuel capacity");
	const double relativeHeatChange = !weapon.RelativeFiringHeat() ? 0. : weapon.RelativeFiringHeat() * MaximumHeat();
	const double relativeHullChange = weapon.RelativeFiringHull() * MaxHull();
	const double relativeShieldChange = weapon.RelativeFiringShields() * MaxShields();

	if(const Outfit *ammo = weapon.Ammo())
	{
		// Some amount of the ammunition mass to be removed from the ship carries thermal energy.
		// A realistic fraction applicable to all cases cannot be computed, so assume 50%.
		heat -= weapon.AmmoUsage() * .5 * ammo->Mass() * MAXIMUM_TEMPERATURE * Heat();
		AddOutfit(ammo, -weapon.AmmoUsage());
		// Recalculate the AI to account for the loss of this weapon.
		if(!OutfitCount(ammo) && ammo->AmmoUsage())
			aiCache.Calibrate(*this);
	}

	energy -= weapon.FiringEnergy() + relativeEnergyChange;
	fuel -= weapon.FiringFuel() + relativeFuelChange;
	heat += weapon.FiringHeat() + relativeHeatChange;
	shields -= weapon.FiringShields() + relativeShieldChange;

	// Since weapons fire from within the shields, hull and "status" damages are dealt in full.
	hull -= weapon.FiringHull() + relativeHullChange;
	ionization += weapon.FiringIon();
	scrambling += weapon.FiringScramble();
	disruption += weapon.FiringDisruption();
	slowness += weapon.FiringSlowing();
	discharge += weapon.FiringDischarge();
	corrosion += weapon.FiringCorrosion();
	leakage += weapon.FiringLeak();
	burning += weapon.FiringBurn();
}



// Each ship can have a target system (to travel to), a target planet (to
// land on) and a target ship (to move to, and attack if hostile).
shared_ptr<Ship> Ship::GetTargetShip() const
{
	return targetShip.lock();
}



shared_ptr<Ship> Ship::GetShipToAssist() const
{
	return shipToAssist.lock();
}



const StellarObject *Ship::GetTargetStellar() const
{
	return targetPlanet;
}



const System *Ship::GetTargetSystem() const
{
	return (targetSystem == currentSystem) ? nullptr : targetSystem;
}



// Mining target.
shared_ptr<Minable> Ship::GetTargetAsteroid() const
{
	return targetAsteroid.lock();
}



shared_ptr<Flotsam> Ship::GetTargetFlotsam() const
{
	return targetFlotsam.lock();
}



const set<const Flotsam *> &Ship::GetTractorFlotsam() const
{
	return tractorFlotsam;
}



void Ship::SetFleeing(bool fleeing)
{
	isFleeing = fleeing;
}



// Set this ship's targets.
void Ship::SetTargetShip(const shared_ptr<Ship> &ship)
{
	if(ship != GetTargetShip())
	{
		targetShip = ship;
		// When you change targets, clear your scanning records.
		cargoScan = 0.;
		outfitScan = 0.;
	}
	targetAsteroid.reset();
}



void Ship::SetShipToAssist(const shared_ptr<Ship> &ship)
{
	shipToAssist = ship;
}



void Ship::SetTargetStellar(const StellarObject *object)
{
	targetPlanet = object;
}



void Ship::SetTargetSystem(const System *system)
{
	targetSystem = system;
}



// Mining target.
void Ship::SetTargetAsteroid(const shared_ptr<Minable> &asteroid)
{
	targetAsteroid = asteroid;
	targetShip.reset();
}



void Ship::SetTargetFlotsam(const shared_ptr<Flotsam> &flotsam)
{
	targetFlotsam = flotsam;
}



void Ship::SetParent(const shared_ptr<Ship> &ship)
{
	shared_ptr<Ship> oldParent = parent.lock();
	if(oldParent)
		oldParent->RemoveEscort(*this);

	parent = ship;
	if(ship)
		ship->AddEscort(*this);
}



bool Ship::CanPickUp(const Flotsam &flotsam) const
{
	if(this == flotsam.Source())
		return false;
	if(government == flotsam.SourceGovernment() && (!personality.Harvests() || personality.IsAppeasing()))
		return false;
	return cargo.Free() >= flotsam.UnitSize();
}



shared_ptr<Ship> Ship::GetParent() const
{
	return parent.lock();
}



const vector<weak_ptr<Ship>> &Ship::GetEscorts() const
{
	return escorts;
}



int Ship::GetLingerSteps() const
{
	return lingerSteps;
}



void Ship::Linger()
{
	++lingerSteps;
}



// Check if this ship has been in a different system from the player for so
// long that it should be "forgotten." Also eliminate ships that have no
// system set because they just entered a fighter bay. Clear the hyperspace
// targets of ships that can't enter hyperspace.
bool Ship::StepFlags()
{
	forget += !isInSystem;
	isThrusting = false;
	isReversing = false;
	isSteering = false;
	steeringDirection = 0.;
	if((!isSpecial && forget >= 1000) || !currentSystem)
	{
		MarkForRemoval();
		return true;
	}
	isInSystem = false;
	if(!fuel || !(navigation.HasHyperdrive() || navigation.HasJumpDrive()))
		hyperspaceSystem = nullptr;
	return false;
}



// Step ship destruction logic. Returns 1 if the ship has been destroyed, -1 if it is being
// destroyed, or 0 otherwise.
int Ship::StepDestroyed(vector<Visual> &visuals, list<shared_ptr<Flotsam>> &flotsam)
{
	if(!IsDestroyed())
		return 0;

	// Make sure the shields are zero, as well as the hull.
	shields = 0.;

	// Once we've created enough little explosions, die.
	if(explosionCount == explosionTotal || forget)
	{
		if(IsYours() && Preferences::Has("Extra fleet status messages"))
			Messages::Add("Your ship \"" + Name() + "\" has been destroyed.", Messages::Importance::Highest);

		if(!forget)
		{
			const Effect *effect = GameData::Effects().Get("smoke");
			double size = Width() + Height();
			double scale = .03 * size + .5;
			double radius = .2 * size;
			int debrisCount = attributes.Mass() * .07;

			// Estimate how many new visuals will be added during destruction.
			visuals.reserve(visuals.size() + debrisCount + explosionTotal + finalExplosions.size());

			for(int i = 0; i < debrisCount; ++i)
			{
				Angle angle = Angle::Random();
				Point effectVelocity = velocity + angle.Unit() * (scale * Random::Real());
				Point effectPosition = position + radius * angle.Unit();

				visuals.emplace_back(*effect, std::move(effectPosition), std::move(effectVelocity), std::move(angle));
			}

			for(unsigned i = 0; i < explosionTotal / 2; ++i)
				CreateExplosion(visuals, true);
			for(const auto &it : finalExplosions)
				visuals.emplace_back(*it.first, position, velocity, angle);
			// For everything in this ship's cargo hold there is a 25% chance
			// that it will survive as flotsam.
			for(const auto &it : cargo.Commodities())
				Jettison(it.first, Random::Binomial(it.second, .25));
			for(const auto &it : cargo.Outfits())
				Jettison(it.first, Random::Binomial(it.second, .25));
			// Ammunition has a default 5% chance to survive as flotsam.
			for(const auto &it : outfits)
			{
				double flotsamChance = it.first->Get("flotsam chance");
				if(flotsamChance > 0.)
					Jettison(it.first, Random::Binomial(it.second, flotsamChance));
				// 0 valued 'flotsamChance' means default, which is 5% for ammunition.
				// At this point, negative values are the only non-zero values possible.
				// Negative values override the default chance for ammunition
				// so the outfit cannot be dropped as flotsam.
				else if(it.first->Category() == "Ammunition" && !flotsamChance)
					Jettison(it.first, Random::Binomial(it.second, .05));
			}
			for(shared_ptr<Flotsam> &it : jettisoned)
				it->Place(*this);
			flotsam.splice(flotsam.end(), jettisoned);

			// Any ships that failed to launch from this ship are destroyed.
			for(Bay &bay : bays)
				if(bay.ship)
					bay.ship->Destroy();
		}
		energy = 0.;
		heat = 0.;
		ionization = 0.;
		scrambling = 0.;
		fuel = 0.;
		velocity = Point();
		MarkForRemoval();
		return 1;
	}

	// If the ship is dead, it first creates explosions at an increasing
	// rate, then disappears in one big explosion.
	++explosionRate;
	if(Random::Int(1024) < explosionRate)
		CreateExplosion(visuals);

	// Handle hull "leaks."
	for(const Leak &leak : leaks)
		if(GetMask().IsLoaded() && leak.openPeriod > 0 && !Random::Int(leak.openPeriod))
		{
			activeLeaks.push_back(leak);
			const auto &outlines = GetMask().Outlines();
			const vector<Point> &outline = outlines[Random::Int(outlines.size())];
			int i = Random::Int(outline.size() - 1);

			// Position the leak along the outline of the ship, facing "outward."
			activeLeaks.back().location = (outline[i] + outline[i + 1]) * .5;
			activeLeaks.back().angle = Angle(outline[i] - outline[i + 1]) + Angle(90.);
		}
	for(Leak &leak : activeLeaks)
		if(leak.effect)
		{
			// Leaks always "flicker" every other frame.
			if(Random::Int(2))
				visuals.emplace_back(*leak.effect,
					angle.Rotate(leak.location) + position,
					velocity,
					leak.angle + angle);

			if(leak.closePeriod > 0 && !Random::Int(leak.closePeriod))
				leak.effect = nullptr;
		}
	return -1;
}



// Generate energy, heat, etc. (This is called by Move().)
void Ship::DoGeneration()
{
	// First, allow any carried ships to do their own generation.
	for(const Bay &bay : bays)
		if(bay.ship)
			bay.ship->DoGeneration();

	// Shield and hull recharge. This uses whatever energy is left over from the
	// previous frame, so that it will not steal energy from movement, etc.
	if(!isDisabled)
	{
		// Priority of repairs:
		// 1. Ship's own hull
		// 2. Ship's own shields
		// 3. Hull of carried fighters
		// 4. Shields of carried fighters
		// 5. Transfer of excess energy and fuel to carried fighters.

		const double hullAvailable = attributes.Get("hull repair rate")
			* (1. + attributes.Get("hull repair multiplier"));
		const double hullEnergy = (attributes.Get("hull energy")
			* (1. + attributes.Get("hull energy multiplier"))) / hullAvailable;
		const double hullFuel = (attributes.Get("hull fuel")
			* (1. + attributes.Get("hull fuel multiplier"))) / hullAvailable;
		const double hullHeat = (attributes.Get("hull heat")
			* (1. + attributes.Get("hull heat multiplier"))) / hullAvailable;
		double hullRemaining = hullAvailable;
		if(!hullDelay)
			DoRepair(hull, hullRemaining, MaxHull(),
				energy, hullEnergy, fuel, hullFuel, heat, hullHeat);

		const double shieldsAvailable = attributes.Get("shield generation")
			* (1. + attributes.Get("shield generation multiplier"));
		const double shieldsEnergy = (attributes.Get("shield energy")
			* (1. + attributes.Get("shield energy multiplier"))) / shieldsAvailable;
		const double shieldsFuel = (attributes.Get("shield fuel")
			* (1. + attributes.Get("shield fuel multiplier"))) / shieldsAvailable;
		const double shieldsHeat = (attributes.Get("shield heat")
			* (1. + attributes.Get("shield heat multiplier"))) / shieldsAvailable;
		double shieldsRemaining = shieldsAvailable;
		if(!shieldDelay)
			DoRepair(shields, shieldsRemaining, MaxShields(),
				energy, shieldsEnergy, fuel, shieldsFuel, heat, shieldsHeat);

		if(!bays.empty())
		{
			// If this ship is carrying fighters, determine their repair priority.
			vector<pair<double, Ship *>> carried;
			for(const Bay &bay : bays)
				if(bay.ship)
					carried.emplace_back(1. - bay.ship->Health(), bay.ship.get());
			sort(carried.begin(), carried.end(), (isYours && Preferences::Has(FIGHTER_REPAIR))
				// Players may use a parallel strategy, to launch fighters in waves.
				? [] (const pair<double, Ship *> &lhs, const pair<double, Ship *> &rhs)
					{ return lhs.first > rhs.first; }
				// The default strategy is to prioritize the healthiest ship first, in
				// order to get fighters back out into the battle as soon as possible.
				: [] (const pair<double, Ship *> &lhs, const pair<double, Ship *> &rhs)
					{ return lhs.first < rhs.first; }
			);

			// Apply shield and hull repair to carried fighters.
			for(const pair<double, Ship *> &it : carried)
			{
				Ship &ship = *it.second;
				if(!hullDelay)
					DoRepair(ship.hull, hullRemaining, ship.MaxHull(),
						energy, hullEnergy, heat, hullHeat, fuel, hullFuel);
				if(!shieldDelay)
					DoRepair(ship.shields, shieldsRemaining, ship.MaxShields(),
						energy, shieldsEnergy, heat, shieldsHeat, fuel, shieldsFuel);
			}

			// Now that there is no more need to use energy for hull and shield
			// repair, if there is still excess energy, transfer it.
			double energyRemaining = energy - attributes.Get("energy capacity");
			double fuelRemaining = fuel - attributes.Get("fuel capacity");
			for(const pair<double, Ship *> &it : carried)
			{
				Ship &ship = *it.second;
				if(energyRemaining > 0.)
					DoRepair(ship.energy, energyRemaining, ship.attributes.Get("energy capacity"));
				if(fuelRemaining > 0.)
					DoRepair(ship.fuel, fuelRemaining, ship.attributes.Get("fuel capacity"));
			}

			// Carried ships can recharge energy from their parent's batteries,
			// if they are preparing for deployment.
			for(const pair<double, Ship *> &it : carried)
			{
				Ship &ship = *it.second;
				if(ship.HasDeployOrder())
					DoRepair(ship.energy, energy, ship.attributes.Get("energy capacity"));
			}
		}
		// Decrease the shield and hull delays by 1 now that shield generation
		// and hull repair have been skipped over.
		shieldDelay = max(0, shieldDelay - 1);
		hullDelay = max(0, hullDelay - 1);
	}

	// Handle ionization effects, etc.
	shields -= discharge;
	hull -= corrosion;
	energy -= ionization;
	fuel -= leakage;
	heat += burning;
	// TODO: Mothership gives status resistance to carried ships?
	if(ionization)
	{
		double ionResistance = attributes.Get("ion resistance");
		double ionEnergy = attributes.Get("ion resistance energy") / ionResistance;
		double ionFuel = attributes.Get("ion resistance fuel") / ionResistance;
		double ionHeat = attributes.Get("ion resistance heat") / ionResistance;
		DoStatusEffect(isDisabled, ionization, ionResistance,
			energy, ionEnergy, fuel, ionFuel, heat, ionHeat);
	}

	if(scrambling)
	{
		double scramblingResistance = attributes.Get("scramble resistance");
		double scramblingEnergy = attributes.Get("scramble resistance energy") / scramblingResistance;
		double scramblingFuel = attributes.Get("scramble resistance fuel") / scramblingResistance;
		double scramblingHeat = attributes.Get("scramble resistance heat") / scramblingResistance;
		DoStatusEffect(isDisabled, scrambling, scramblingResistance,
			energy, scramblingEnergy, fuel, scramblingFuel, heat, scramblingHeat);
	}

	if(disruption)
	{
		double disruptionResistance = attributes.Get("disruption resistance");
		double disruptionEnergy = attributes.Get("disruption resistance energy") / disruptionResistance;
		double disruptionFuel = attributes.Get("disruption resistance fuel") / disruptionResistance;
		double disruptionHeat = attributes.Get("disruption resistance heat") / disruptionResistance;
		DoStatusEffect(isDisabled, disruption, disruptionResistance,
			energy, disruptionEnergy, fuel, disruptionFuel, heat, disruptionHeat);
	}

	if(slowness)
	{
		double slowingResistance = attributes.Get("slowing resistance");
		double slowingEnergy = attributes.Get("slowing resistance energy") / slowingResistance;
		double slowingFuel = attributes.Get("slowing resistance fuel") / slowingResistance;
		double slowingHeat = attributes.Get("slowing resistance heat") / slowingResistance;
		DoStatusEffect(isDisabled, slowness, slowingResistance,
			energy, slowingEnergy, fuel, slowingFuel, heat, slowingHeat);
	}

	if(discharge)
	{
		double dischargeResistance = attributes.Get("discharge resistance");
		double dischargeEnergy = attributes.Get("discharge resistance energy") / dischargeResistance;
		double dischargeFuel = attributes.Get("discharge resistance fuel") / dischargeResistance;
		double dischargeHeat = attributes.Get("discharge resistance heat") / dischargeResistance;
		DoStatusEffect(isDisabled, discharge, dischargeResistance,
			energy, dischargeEnergy, fuel, dischargeFuel, heat, dischargeHeat);
	}

	if(corrosion)
	{
		double corrosionResistance = attributes.Get("corrosion resistance");
		double corrosionEnergy = attributes.Get("corrosion resistance energy") / corrosionResistance;
		double corrosionFuel = attributes.Get("corrosion resistance fuel") / corrosionResistance;
		double corrosionHeat = attributes.Get("corrosion resistance heat") / corrosionResistance;
		DoStatusEffect(isDisabled, corrosion, corrosionResistance,
			energy, corrosionEnergy, fuel, corrosionFuel, heat, corrosionHeat);
	}

	if(leakage)
	{
		double leakResistance = attributes.Get("leak resistance");
		double leakEnergy = attributes.Get("leak resistance energy") / leakResistance;
		double leakFuel = attributes.Get("leak resistance fuel") / leakResistance;
		double leakHeat = attributes.Get("leak resistance heat") / leakResistance;
		DoStatusEffect(isDisabled, leakage, leakResistance,
			energy, leakEnergy, fuel, leakFuel, heat, leakHeat);
	}

	if(burning)
	{
		double burnResistance = attributes.Get("burn resistance");
		double burnEnergy = attributes.Get("burn resistance energy") / burnResistance;
		double burnFuel = attributes.Get("burn resistance fuel") / burnResistance;
		double burnHeat = attributes.Get("burn resistance heat") / burnResistance;
		DoStatusEffect(isDisabled, burning, burnResistance,
			energy, burnEnergy, fuel, burnFuel, heat, burnHeat);
	}

	// When ships recharge, what actually happens is that they can exceed their
	// maximum capacity for the rest of the turn, but must be clamped to the
	// maximum here before they gain more. This is so that, for example, a ship
	// with no batteries but a good generator can still move.
	energy = min(energy, attributes.Get("energy capacity"));
	fuel = min(fuel, attributes.Get("fuel capacity"));

	heat -= heat * HeatDissipation();
	if(heat > MaximumHeat())
	{
		isOverheated = true;
		double heatRatio = Heat() / (1. + attributes.Get("overheat damage threshold"));
		if(heatRatio > 1.)
			hull -= attributes.Get("overheat damage rate") * heatRatio;
	}
	else if(heat < .9 * MaximumHeat())
		isOverheated = false;

	double maxShields = MaxShields();
	shields = min(shields, maxShields);
	double maxHull = MaxHull();
	hull = min(hull, maxHull);

	isDisabled = isOverheated || hull < MinimumHull() || (!crew && RequiredCrew());

	// Update ship supply levels.
	if(isDisabled)
		PauseAnimation();
	else
	{
		// Ramscoops work much better when close to the system center.
		// Carried fighters can't collect fuel or energy this way.
		if(currentSystem)
		{
			double scale = .2 + 1.8 / (.001 * position.Length() + 1);
			fuel += currentSystem->RamscoopFuel(attributes.Get("ramscoop"), scale);

			double solarScaling = currentSystem->SolarPower() * scale;
			energy += solarScaling * attributes.Get("solar collection");
			heat += solarScaling * attributes.Get("solar heat");
		}

		double coolingEfficiency = CoolingEfficiency();
		energy += attributes.Get("energy generation") - attributes.Get("energy consumption");
		fuel += attributes.Get("fuel generation");
		heat += attributes.Get("heat generation");
		heat -= coolingEfficiency * attributes.Get("cooling");

		// Convert fuel into energy and heat only when the required amount of fuel is available.
		if(attributes.Get("fuel consumption") <= fuel)
		{
			fuel -= attributes.Get("fuel consumption");
			energy += attributes.Get("fuel energy");
			heat += attributes.Get("fuel heat");
		}

		// Apply active cooling. The fraction of full cooling to apply equals
		// your ship's current fraction of its maximum temperature.
		double activeCooling = coolingEfficiency * attributes.Get("active cooling");
		if(activeCooling > 0. && heat > 0. && energy >= 0.)
		{
			// Handle the case where "active cooling"
			// does not require any energy.
			double coolingEnergy = attributes.Get("cooling energy");
			if(coolingEnergy)
			{
				double spentEnergy = min(energy, coolingEnergy * min(1., Heat()));
				heat -= activeCooling * spentEnergy / coolingEnergy;
				energy -= spentEnergy;
			}
			else
				heat -= activeCooling * min(1., Heat());
		}
	}

	// Don't allow any levels to drop below zero.
	shields = max(0., shields);
	energy = max(0., energy);
	fuel = max(0., fuel);
	heat = max(0., heat);
}



void Ship::DoPassiveEffects(vector<Visual> &visuals, list<shared_ptr<Flotsam>> &flotsam)
{
	// Adjust the error in the pilot's targeting.
	personality.UpdateConfusion(firingCommands.IsFiring());

	// Handle ionization effects, etc.
	if(ionization)
		CreateSparks(visuals, "ion spark", ionization * .05);
	if(scrambling)
		CreateSparks(visuals, "scramble spark", scrambling * .05);
	if(disruption)
		CreateSparks(visuals, "disruption spark", disruption * .1);
	if(slowness)
		CreateSparks(visuals, "slowing spark", slowness * .1);
	if(discharge)
		CreateSparks(visuals, "discharge spark", discharge * .1);
	if(corrosion)
		CreateSparks(visuals, "corrosion spark", corrosion * .1);
	if(leakage)
		CreateSparks(visuals, "leakage spark", leakage * .1);
	if(burning)
		CreateSparks(visuals, "burning spark", burning * .1);
}



void Ship::DoJettison(list<shared_ptr<Flotsam>> &flotsam)
{
	// Jettisoned cargo effects (only for ships in the current system).
	if(!jettisoned.empty() && !forget)
	{
		jettisoned.front()->Place(*this);
		flotsam.splice(flotsam.end(), jettisoned, jettisoned.begin());
	}
}



void Ship::DoCloakDecision()
{
	if(isInvisible)
		return;

	// If you are forced to decloak (e.g. by running out of fuel) you can't
	// initiate cloaking again until you are fully decloaked.
	if(!cloak)
		cloakDisruption = max(0., cloakDisruption - 1.);

	double cloakingSpeed = attributes.Get("cloak");
	bool canCloak = (!isDisabled && cloakingSpeed > 0. && !cloakDisruption
		&& fuel >= attributes.Get("cloaking fuel")
		&& energy >= attributes.Get("cloaking energy"));

	if(commands.Has(Command::CLOAK) && canCloak)
	{
		cloak = min(1., cloak + cloakingSpeed);
		fuel -= attributes.Get("cloaking fuel");
		energy -= attributes.Get("cloaking energy");
		heat += attributes.Get("cloaking heat");
	}
	else if(cloakingSpeed)
	{
		cloak = max(0., cloak - cloakingSpeed);
		// If you're trying to cloak but are unable to (too little energy or
		// fuel) you're forced to decloak fully for one frame before you can
		// engage cloaking again.
		if(commands.Has(Command::CLOAK))
			cloakDisruption = max(cloakDisruption, 1.);
	}
	else
		cloak = 0.;
}



bool Ship::DoHyperspaceLogic(vector<Visual> &visuals)
{
	if(!hyperspaceSystem && !hyperspaceCount)
		return false;

	// Don't apply external acceleration while jumping.
	acceleration = Point();

	// Enter hyperspace.
	int direction = hyperspaceSystem ? 1 : -1;
	hyperspaceCount += direction;
	// Number of frames it takes to enter or exit hyperspace.
	static const int HYPER_C = 100;
	// Rate the ship accelerate and slow down when exiting hyperspace.
	static const double HYPER_A = 2.;
	static const double HYPER_D = 1000.;
	if(hyperspaceSystem)
		fuel -= hyperspaceFuelCost / HYPER_C;

	// Create the particle effects for the jump drive. This may create 100
	// or more particles per ship per turn at the peak of the jump.
	if(isUsingJumpDrive && !forget)
	{
		double sparkAmount = hyperspaceCount * Width() * Height() * .000006;
		const map<const Effect *, int> &jumpEffects = attributes.JumpEffects();
		if(jumpEffects.empty())
			CreateSparks(visuals, "jump drive", sparkAmount);
		else
		{
			// Spread the amount of particle effects created among all jump effects.
			sparkAmount /= jumpEffects.size();
			for(const auto &effect : jumpEffects)
				CreateSparks(visuals, effect.first, sparkAmount);
		}
	}

	if(hyperspaceCount == HYPER_C)
	{
		SetSystem(hyperspaceSystem);
		hyperspaceSystem = nullptr;
		targetSystem = nullptr;
		// Check if the target planet is in the destination system or not.
		const Planet *planet = (targetPlanet ? targetPlanet->GetPlanet() : nullptr);
		if(!planet || planet->IsWormhole() || !planet->IsInSystem(currentSystem))
			targetPlanet = nullptr;
		// Check if your parent has a target planet in this system.
		shared_ptr<Ship> parent = GetParent();
		if(!targetPlanet && parent && parent->targetPlanet)
		{
			planet = parent->targetPlanet->GetPlanet();
			if(planet && !planet->IsWormhole() && planet->IsInSystem(currentSystem))
				targetPlanet = parent->targetPlanet;
		}
		direction = -1;

		// If you have a target planet in the destination system, exit
		// hyperspace aimed at it. Otherwise, target the first planet that
		// has a spaceport.
		Point target;
		// Except when you arrive at an extra distance from the target,
		// in that case always use the system-center as target.
		double extraArrivalDistance = isUsingJumpDrive
			? currentSystem->ExtraJumpArrivalDistance() : currentSystem->ExtraHyperArrivalDistance();

		if(extraArrivalDistance == 0)
		{
			if(targetPlanet)
				target = targetPlanet->Position();
			else
			{
				for(const StellarObject &object : currentSystem->Objects())
					if(object.HasSprite() && object.HasValidPlanet()
							&& object.GetPlanet()->HasSpaceport())
					{
						target = object.Position();
						break;
					}
			}
		}

		if(isUsingJumpDrive)
		{
			position = target + Angle::Random().Unit() * (300. * (Random::Real() + 1.) + extraArrivalDistance);
			return true;
		}

		// Have all ships exit hyperspace at the same distance so that
		// your escorts always stay with you.
		double distance = (HYPER_C * HYPER_C) * .5 * HYPER_A + HYPER_D;
		distance += extraArrivalDistance;
		position = (target - distance * angle.Unit());
		position += hyperspaceOffset;
		// Make sure your velocity is in exactly the direction you are
		// traveling in, so that when you decelerate there will not be a
		// sudden shift in direction at the end.
		velocity = velocity.Length() * angle.Unit();
	}
	if(!isUsingJumpDrive)
	{
		velocity += (HYPER_A * direction) * angle.Unit();
		if(!hyperspaceSystem)
		{
			// Exit hyperspace far enough from the planet to be able to land.
			// This does not take drag into account, so it is always an over-
			// estimate of how long it will take to stop.
			// We start decelerating after rotating about 150 degrees (that
			// is, about acos(.8) from the proper angle). So:
			// Stopping distance = .5*a*(v/a)^2 + (150/turn)*v.
			// Exit distance = HYPER_D + .25 * v^2 = stopping distance.
			double exitV = max(HYPER_A, MaxVelocity());
			double a = (.5 / Acceleration() - .25);
			double b = 150. / TurnRate();
			double discriminant = b * b - 4. * a * -HYPER_D;
			if(discriminant > 0.)
			{
				double altV = (-b + sqrt(discriminant)) / (2. * a);
				if(altV > 0. && altV < exitV)
					exitV = altV;
			}
			// If current velocity is less than or equal to targeted velocity
			// consider the hyperspace exit done.
			const Point facingUnit = angle.Unit();
			if(velocity.Dot(facingUnit) <= exitV)
			{
				velocity = facingUnit * exitV;
				hyperspaceCount = 0;
			}
		}
	}
	position += velocity;
	if(GetParent() && GetParent()->currentSystem == currentSystem)
	{
		hyperspaceOffset = position - GetParent()->position;
		double length = hyperspaceOffset.Length();
		if(length > 1000.)
			hyperspaceOffset *= 1000. / length;
	}

	return true;
}



bool Ship::DoLandingLogic()
{
	if(!landingPlanet && zoom >= 1.f)
		return false;

	// Don't apply external acceleration while landing.
	acceleration = Point();

	// If a ship was disabled at the very moment it began landing, do not
	// allow it to continue landing.
	if(isDisabled)
		landingPlanet = nullptr;

	float landingSpeed = attributes.Get("landing speed");
	landingSpeed = landingSpeed > 0 ? landingSpeed : .02f;
	// Special ships do not disappear forever when they land; they
	// just slowly refuel.
	if(landingPlanet && zoom)
	{
		// Move the ship toward the center of the planet while landing.
		if(GetTargetStellar())
			position = .97 * position + .03 * GetTargetStellar()->Position();
		zoom -= landingSpeed;
		if(zoom < 0.f)
		{
			// If this is not a special ship, it ceases to exist when it
			// lands on a true planet. If this is a wormhole, the ship is
			// instantly transported.
			if(landingPlanet->IsWormhole())
			{
				SetSystem(&landingPlanet->GetWormhole()->WormholeDestination(*currentSystem));
				for(const StellarObject &object : currentSystem->Objects())
					if(object.GetPlanet() == landingPlanet)
						position = object.Position();
				SetTargetStellar(nullptr);
				SetTargetSystem(nullptr);
				landingPlanet = nullptr;
			}
			else if(!isSpecial || personality.IsFleeing())
			{
				MarkForRemoval();
				return true;
			}

			zoom = 0.f;
		}
	}
	// Only refuel if this planet has a spaceport.
	else if(fuel >= attributes.Get("fuel capacity")
			|| !landingPlanet || !landingPlanet->HasSpaceport())
	{
		zoom = min(1.f, zoom + landingSpeed);
		SetTargetStellar(nullptr);
		landingPlanet = nullptr;
	}
	else
		fuel = min(fuel + 1., attributes.Get("fuel capacity"));

	// Move the ship at the velocity it had when it began landing, but
	// scaled based on how small it is now.
	if(zoom > 0.f)
		position += velocity * zoom;

	return true;
}



void Ship::DoInitializeMovement()
{
	// If you're disabled, you can't initiate landing or jumping.
	if(isDisabled)
		return;

	if(commands.Has(Command::LAND) && CanLand())
		landingPlanet = GetTargetStellar()->GetPlanet();
	else if(commands.Has(Command::JUMP) && IsReadyToJump())
	{
		hyperspaceSystem = GetTargetSystem();
		pair<JumpType, double> jumpUsed = navigation.GetCheapestJumpType(hyperspaceSystem);
		isUsingJumpDrive = (jumpUsed.first == JumpType::JUMP_DRIVE);
		hyperspaceFuelCost = jumpUsed.second;
	}
}



void Ship::StepPilot()
{
	int requiredCrew = RequiredCrew();

	if(pilotError)
		--pilotError;
	else if(pilotOkay)
		--pilotOkay;
	else if(isDisabled)
	{
		// If the ship is disabled, don't show a warning message due to missing crew.
	}
	else if(requiredCrew && static_cast<int>(Random::Int(requiredCrew)) >= Crew())
	{
		pilotError = 30;
		if(isYours || (personality.IsEscort() && Preferences::Has("Extra fleet status messages")))
		{
			if(parent.lock())
				Messages::Add("The " + name + " is moving erratically because there are not enough crew to pilot it."
					, Messages::Importance::Low);
			else
				Messages::Add("Your ship is moving erratically because you do not have enough crew to pilot it."
					, Messages::Importance::Low);
		}
	}
	else
		pilotOkay = 30;
}



// This ship is not landing or entering hyperspace. So, move it. If it is
// disabled, all it can do is slow down to a stop.
void Ship::DoMovement(bool &isUsingAfterburner)
{
	isUsingAfterburner = false;

	double mass = InertialMass();
	double dragForce = DragForce();
	double slowMultiplier = 1. / (1. + slowness * .05);

	if(isDisabled)
		velocity *= 1. - dragForce;
	else if(!pilotError)
	{
		if(commands.Turn())
		{
			// Check if we are able to turn.
			double cost = attributes.Get("turning energy");
			if(cost > 0. && energy < cost * fabs(commands.Turn()))
				commands.SetTurn(copysign(energy / cost, commands.Turn()));

			cost = attributes.Get("turning shields");
			if(cost > 0. && shields < cost * fabs(commands.Turn()))
				commands.SetTurn(copysign(shields / cost, commands.Turn()));

			cost = attributes.Get("turning hull");
			if(cost > 0. && hull < cost * fabs(commands.Turn()))
				commands.SetTurn(copysign(hull / cost, commands.Turn()));

			cost = attributes.Get("turning fuel");
			if(cost > 0. && fuel < cost * fabs(commands.Turn()))
				commands.SetTurn(copysign(fuel / cost, commands.Turn()));

			cost = -attributes.Get("turning heat");
			if(cost > 0. && heat < cost * fabs(commands.Turn()))
				commands.SetTurn(copysign(heat / cost, commands.Turn()));

			if(commands.Turn())
			{
				isSteering = true;
				steeringDirection = commands.Turn();
				// If turning at a fraction of the full rate (either from lack of
				// energy or because of tracking a target), only consume a fraction
				// of the turning energy and produce a fraction of the heat.
				double scale = fabs(commands.Turn());

				shields -= scale * attributes.Get("turning shields");
				hull -= scale * attributes.Get("turning hull");
				energy -= scale * attributes.Get("turning energy");
				fuel -= scale * attributes.Get("turning fuel");
				heat += scale * attributes.Get("turning heat");
				discharge += scale * attributes.Get("turning discharge");
				corrosion += scale * attributes.Get("turning corrosion");
				ionization += scale * attributes.Get("turning ion");
				scrambling += scale * attributes.Get("turning scramble");
				leakage += scale * attributes.Get("turning leakage");
				burning += scale * attributes.Get("turning burn");
				slowness += scale * attributes.Get("turning slowing");
				disruption += scale * attributes.Get("turning disruption");

				Turn(commands.Turn() * TurnRate() * slowMultiplier);
			}
		}
		double thrustCommand = commands.Has(Command::FORWARD) - commands.Has(Command::BACK);
		double thrust = 0.;
		if(thrustCommand)
		{
			// Check if we are able to apply this thrust.
			double cost = attributes.Get((thrustCommand > 0.) ?
				"thrusting energy" : "reverse thrusting energy");
			if(cost > 0. && energy < cost * fabs(thrustCommand))
				thrustCommand = copysign(energy / cost, thrustCommand);

			cost = attributes.Get((thrustCommand > 0.) ?
				"thrusting shields" : "reverse thrusting shields");
			if(cost > 0. && shields < cost * fabs(thrustCommand))
				thrustCommand = copysign(shields / cost, thrustCommand);

			cost = attributes.Get((thrustCommand > 0.) ?
				"thrusting hull" : "reverse thrusting hull");
			if(cost > 0. && hull < cost * fabs(thrustCommand))
				thrustCommand = copysign(hull / cost, thrustCommand);

			cost = attributes.Get((thrustCommand > 0.) ?
				"thrusting fuel" : "reverse thrusting fuel");
			if(cost > 0. && fuel < cost * fabs(thrustCommand))
				thrustCommand = copysign(fuel / cost, thrustCommand);

			cost = -attributes.Get((thrustCommand > 0.) ?
				"thrusting heat" : "reverse thrusting heat");
			if(cost > 0. && heat < cost * fabs(thrustCommand))
				thrustCommand = copysign(heat / cost, thrustCommand);

			if(thrustCommand)
			{
				// If a reverse thrust is commanded and the capability does not
				// exist, ignore it (do not even slow under drag).
				isThrusting = (thrustCommand > 0.);
				isReversing = !isThrusting && attributes.Get("reverse thrust");
				thrust = attributes.Get(isThrusting ? "thrust" : "reverse thrust");
				if(thrust)
				{
					double scale = fabs(thrustCommand);

					shields -= scale * attributes.Get(isThrusting ? "thrusting shields" : "reverse thrusting shields");
					hull -= scale * attributes.Get(isThrusting ? "thrusting hull" : "reverse thrusting hull");
					energy -= scale * attributes.Get(isThrusting ? "thrusting energy" : "reverse thrusting energy");
					fuel -= scale * attributes.Get(isThrusting ? "thrusting fuel" : "reverse thrusting fuel");
					heat += scale * attributes.Get(isThrusting ? "thrusting heat" : "reverse thrusting heat");
					discharge += scale * attributes.Get(isThrusting ? "thrusting discharge" : "reverse thrusting discharge");
					corrosion += scale * attributes.Get(isThrusting ? "thrusting corrosion" : "reverse thrusting corrosion");
					ionization += scale * attributes.Get(isThrusting ? "thrusting ion" : "reverse thrusting ion");
					scrambling += scale * attributes.Get(isThrusting ? "thrusting scramble" :
						"reverse thrusting scramble");
					burning += scale * attributes.Get(isThrusting ? "thrusting burn" : "reverse thrusting burn");
					leakage += scale * attributes.Get(isThrusting ? "thrusting leakage" : "reverse thrusting leakage");
					slowness += scale * attributes.Get(isThrusting ? "thrusting slowing" : "reverse thrusting slowing");
					disruption += scale * attributes.Get(isThrusting ? "thrusting disruption" : "reverse thrusting disruption");

					acceleration += angle.Unit() * (thrustCommand * thrust / mass);
				}
			}
		}
		bool applyAfterburner = (commands.Has(Command::AFTERBURNER) || (thrustCommand > 0. && !thrust))
				&& !CannotAct();
		if(applyAfterburner)
		{
			thrust = attributes.Get("afterburner thrust");
			double shieldCost = attributes.Get("afterburner shields");
			double hullCost = attributes.Get("afterburner hull");
			double energyCost = attributes.Get("afterburner energy");
			double fuelCost = attributes.Get("afterburner fuel");
			double heatCost = -attributes.Get("afterburner heat");

			double dischargeCost = attributes.Get("afterburner discharge");
			double corrosionCost = attributes.Get("afterburner corrosion");
			double ionCost = attributes.Get("afterburner ion");
			double scramblingCost = attributes.Get("afterburner scramble");
			double leakageCost = attributes.Get("afterburner leakage");
			double burningCost = attributes.Get("afterburner burn");

			double slownessCost = attributes.Get("afterburner slowing");
			double disruptionCost = attributes.Get("afterburner disruption");

			if(thrust && shields >= shieldCost && hull >= hullCost
				&& energy >= energyCost && fuel >= fuelCost && heat >= heatCost)
			{
				shields -= shieldCost;
				hull -= hullCost;
				energy -= energyCost;
				fuel -= fuelCost;
				heat -= heatCost;

				discharge += dischargeCost;
				corrosion += corrosionCost;
				ionization += ionCost;
				scrambling += scramblingCost;
				leakage += leakageCost;
				burning += burningCost;

				slowness += slownessCost;
				disruption += disruptionCost;

				acceleration += angle.Unit() * thrust / mass;

				// Only create the afterburner effects if the ship is in the player's system.
				isUsingAfterburner = !forget;
			}
		}
	}
	if(acceleration)
	{
		acceleration *= slowMultiplier;
<<<<<<< HEAD
		// Acceleration multiplier needs to modify effective drag, otherwise it changes top speeds.
		Point dragAcceleration = acceleration - velocity * dragForce * (1. + attributes.Get("acceleration multiplier"));
=======
		Point dragAcceleration = acceleration - velocity * (Drag() / mass);
>>>>>>> 575c3351
		// Make sure dragAcceleration has nonzero length, to avoid divide by zero.
		if(dragAcceleration)
		{
			// What direction will the net acceleration be if this drag is applied?
			// If the net acceleration will be opposite the thrust, do not apply drag.
			dragAcceleration *= .5 * (acceleration.Unit().Dot(dragAcceleration.Unit()) + 1.);

			// A ship can only "cheat" to stop if it is moving slow enough that
			// it could stop completely this frame. This is to avoid overshooting
			// when trying to stop and ending up headed in the other direction.
			if(commands.Has(Command::STOP))
			{
				// How much acceleration would it take to come to a stop in the
				// direction normal to the ship's current facing? This is only
				// possible if the acceleration plus drag vector is in the
				// opposite direction from the velocity vector when both are
				// projected onto the current facing vector, and the acceleration
				// vector is the larger of the two.
				double vNormal = velocity.Dot(angle.Unit());
				double aNormal = dragAcceleration.Dot(angle.Unit());
				if((aNormal > 0.) != (vNormal > 0.) && fabs(aNormal) > fabs(vNormal))
					dragAcceleration = -vNormal * angle.Unit();
			}
			velocity += dragAcceleration;
		}
		acceleration = Point();
	}
}



void Ship::StepTargeting()
{
	// Boarding:
	shared_ptr<const Ship> target = GetTargetShip();
	// If this is a fighter or drone and it is not assisting someone at the
	// moment, its boarding target should be its parent ship.
	if(CanBeCarried() && !(target && target == GetShipToAssist()))
		target = GetParent();
	if(target && !isDisabled)
	{
		Point dp = (target->position - position);
		double distance = dp.Length();
		Point dv = (target->velocity - velocity);
		double speed = dv.Length();
		isBoarding = (distance < 50. && speed < 1. && commands.Has(Command::BOARD));
		if(isBoarding && !CanBeCarried())
		{
			if(!target->IsDisabled() && government->IsEnemy(target->government))
				isBoarding = false;
			else if(target->IsDestroyed() || target->IsLanding() || target->IsHyperspacing()
					|| target->GetSystem() != GetSystem())
				isBoarding = false;
		}
		if(isBoarding && !pilotError)
		{
			Angle facing = angle;
			bool left = target->Unit().Cross(facing.Unit()) < 0.;
			double turn = left - !left;

			// Check if the ship will still be pointing to the same side of the target
			// angle if it turns by this amount.
			facing += TurnRate() * turn;
			bool stillLeft = target->Unit().Cross(facing.Unit()) < 0.;
			if(left != stillLeft)
				turn = 0.;
			angle += TurnRate() * turn;

			velocity += dv.Unit() * .1;
			position += dp.Unit() * .5;

			if(distance < 10. && speed < 1. && (CanBeCarried() || !turn))
			{
				if(cloak)
				{
					// Allow the player to get all the way to the end of the
					// boarding sequence (including locking on to the ship) but
					// not to actually board, if they are cloaked.
					if(isYours)
						Messages::Add("You cannot board a ship while cloaked.", Messages::Importance::High);
				}
				else
				{
					isBoarding = false;
					bool isEnemy = government->IsEnemy(target->government);
					if(isEnemy && Random::Real() < target->Attributes().Get("self destruct"))
					{
						Messages::Add("The " + target->DisplayModelName() + " \"" + target->Name()
							+ "\" has activated its self-destruct mechanism.", Messages::Importance::High);
						GetTargetShip()->SelfDestruct();
					}
					else
						hasBoarded = true;
				}
			}
		}
	}

	// Clear your target if it is destroyed. This is only important for NPCs,
	// because ordinary ships cease to exist once they are destroyed.
	target = GetTargetShip();
	if(target && target->IsDestroyed() && target->explosionCount >= target->explosionTotal)
		targetShip.reset();
}



// Finally, move the ship and create any movement visuals.
void Ship::DoEngineVisuals(vector<Visual> &visuals, bool isUsingAfterburner)
{
	if(isUsingAfterburner && !Attributes().AfterburnerEffects().empty())
		for(const EnginePoint &point : enginePoints)
		{
			Point pos = angle.Rotate(point) * Zoom() + position;
			// Stream the afterburner effects outward in the direction the engines are facing.
			Point effectVelocity = velocity - 6. * angle.Unit();
			for(auto &&it : Attributes().AfterburnerEffects())
				for(int i = 0; i < it.second; ++i)
					visuals.emplace_back(*it.first, pos, effectVelocity, angle);
		}
}



// Add escorts to this ship. Escorts look to the parent ship for movement
// cues and try to stay with it when it lands or goes into hyperspace.
void Ship::AddEscort(Ship &ship)
{
	escorts.push_back(ship.shared_from_this());
}



void Ship::RemoveEscort(const Ship &ship)
{
	auto it = escorts.begin();
	for( ; it != escorts.end(); ++it)
		if(it->lock().get() == &ship)
		{
			escorts.erase(it);
			return;
		}
}



double Ship::MinimumHull() const
{
	if(neverDisabled)
		return 0.;

	double maximumHull = MaxHull();
	double absoluteThreshold = attributes.Get("absolute threshold");
	if(absoluteThreshold > 0.)
		return absoluteThreshold;

	double thresholdPercent = attributes.Get("threshold percentage");
	double transition = 1 / (1 + 0.0005 * maximumHull);
	double minimumHull = maximumHull * (thresholdPercent > 0.
		? min(thresholdPercent, 1.) : 0.1 * (1. - transition) + 0.5 * transition);

	return max(0., floor(minimumHull + attributes.Get("hull threshold")));
}



void Ship::CreateExplosion(vector<Visual> &visuals, bool spread)
{
	if(!HasSprite() || !GetMask().IsLoaded() || explosionEffects.empty())
		return;

	// Bail out if this loops enough times, just in case.
	for(int i = 0; i < 10; ++i)
	{
		Point point((Random::Real() - .5) * Width(),
			(Random::Real() - .5) * Height());
		if(GetMask().Contains(point, Angle()))
		{
			// Pick an explosion.
			int type = Random::Int(explosionTotal);
			auto it = explosionEffects.begin();
			for( ; it != explosionEffects.end(); ++it)
			{
				type -= it->second;
				if(type < 0)
					break;
			}
			Point effectVelocity = velocity;
			if(spread)
			{
				double scale = .04 * (Width() + Height());
				effectVelocity += Angle::Random().Unit() * (scale * Random::Real());
			}
			visuals.emplace_back(*it->first, angle.Rotate(point) + position, std::move(effectVelocity), angle);
			++explosionCount;
			return;
		}
	}
}



// Place a "spark" effect, like ionization or disruption.
void Ship::CreateSparks(vector<Visual> &visuals, const string &name, double amount)
{
	CreateSparks(visuals, GameData::Effects().Get(name), amount);
}



void Ship::CreateSparks(vector<Visual> &visuals, const Effect *effect, double amount)
{
	if(forget)
		return;

	// Limit the number of sparks, depending on the size of the sprite.
	amount = min(amount, Width() * Height() * .0006);
	// Preallocate capacity, in case we're adding a non-trivial number of sparks.
	visuals.reserve(visuals.size() + static_cast<int>(amount));

	while(true)
	{
		amount -= Random::Real();
		if(amount <= 0.)
			break;

		Point point((Random::Real() - .5) * Width(),
			(Random::Real() - .5) * Height());
		if(GetMask().Contains(point, Angle()))
			visuals.emplace_back(*effect, angle.Rotate(point) + position, velocity, angle);
	}
}



double Ship::CalculateAttraction() const
{
	return max(0., .4 * sqrt(attributes.Get("cargo space")) - 1.8);
}



double Ship::CalculateDeterrence() const
{
	double tempDeterrence = 0.;
	for(const Hardpoint &hardpoint : Weapons())
		if(hardpoint.GetOutfit())
		{
			const Outfit *weapon = hardpoint.GetOutfit();
			// 1 DoT damage of type X = 100 damage of type X over an extended period of time
			// (~95 damage after 5 seconds, ~99 damage after 8 seconds). Therefore, multiply
			// DoT damage types by 100. Disruption, scrambling, and slowing don't have an
			// analogous instantaneous damage type, but still just multiply them by 100 to
			// stay consistent.

			// Compare the relative damage types to the strength of the firing ship, since we
			// have nothing else to reasonably compare against.

			// Shield and hull damage are the primary damage types that dictate combat, so
			// consider the full damage dealt by these types for the strength of a weapon.
			double shieldFactor = weapon->ShieldDamage()
					+ weapon->RelativeShieldDamage() * MaxShields()
					+ weapon->DischargeDamage() * 100.;
			double hullFactor = weapon->HullDamage()
					+ weapon->RelativeHullDamage() * MaxHull()
					+ weapon->CorrosionDamage() * 100.;

			// Other damage types don't outright destroy ships, so they aren't considered
			// as heavily in the strength of a weapon.
			double energyFactor = weapon->EnergyDamage()
					+ weapon->RelativeEnergyDamage() * attributes.Get("energy capacity")
					+ weapon->IonDamage() * 100.;
			double heatFactor = weapon->HeatDamage()
					+ weapon->RelativeHeatDamage() * MaximumHeat()
					+ weapon->BurnDamage() * 100.;
			double fuelFactor = weapon->FuelDamage()
					+ weapon->RelativeFuelDamage() * attributes.Get("fuel capacity")
					+ weapon->LeakDamage() * 100.;
			double scramblingFactor = weapon->ScramblingDamage() * 100.;
			double slowingFactor = weapon->SlowingDamage() * 100.;
			double disruptionFactor = weapon->DisruptionDamage() * 100.;

			// Disabled and asteroid damage are ignored because they don't matter in combat.

			double strength = shieldFactor + hullFactor + 0.2 * (energyFactor + heatFactor + fuelFactor
					+ scramblingFactor + slowingFactor + disruptionFactor);
			tempDeterrence += .12 * strength / weapon->Reload();
		}
	return tempDeterrence;
}<|MERGE_RESOLUTION|>--- conflicted
+++ resolved
@@ -64,30 +64,31 @@
 
 	const double MAXIMUM_TEMPERATURE = 100.;
 
-	// Scanning takes up to 10 seconds (SCAN_TIME / MIN_SCAN_STEPS)
+	// Scanning takes between 2 and 10 seconds (SCAN_TIME / MAX_SCAN_STEPS and SCAN_TIME / MIN_SCAN_STEPS)
 	// dependent on the range from the ship (among other factors).
 	// The scan speed uses a gaussian drop-off with the reported scan radius as the standard deviation.
 	const double SCAN_TIME = 600.;
 	// Always gain at least 1 step of scan progress for every frame spent scanning while in range.
 	// This ensures every scan completes within 600 frames (10 seconds) of being in range.
-	const double MIN_SCAN_STEPS = 1.;
-	// Exponential dropoff of scan rate starts at scan rate of SCAN_TIME/LINEAR_RATE
-	// with an exponent of SCAN_DROPOFF_EXPONENT.
-	const double LINEAR_RATE = 5.;
-	const double SCAN_DROPOFF_EXPONENT = 5.;
-
-	// In Ship::Scan, ships smaller than this are treated as being this size.
-	const double SCAN_MIN_CARGO_SPACE = 40.;
-	const double SCAN_MIN_OUTFIT_SPACE = 200.;
-
-	// Formula for calculating scan speed tuning factors:
-	// factor = pow(framesToFullScan / (SCAN_TIME * sqrt(scanEfficiency)), -1.5) / referenceSize
-
-	// Cargo scanner (5) takes 10 seconds (600/600=1.0) to scan a Bulk freighter (600 space) at 0 range.
-	const double SCAN_CARGO_FACTOR = pow(1.0 / sqrt(5.), -1.5) / 600.;
-
-	// Outfit scanner (15) takes 10 seconds (600/600=1.0) to scan a Bactrian (740 space) at 0 range.
-	const double SCAN_OUTFIT_FACTOR = pow(1.0 / sqrt(15.), -1.5) / 740.;
+	const double MIN_SCAN_STEPS = 1;
+	// Gain no more than 5 steps of scan progress for every frame spent scanning while in range.
+	// This ensures no scan takes fewer than 120 frames (2 seconds.)
+	const double MAX_SCAN_STEPS = 5; // minimum of 2 seconds to scan
+
+	// These numbers ensure it takes 10 seconds for a Cargo Scanner to scan
+	// a Bulk Freighter at point blank range. Any ship with less than 40
+	// cargo space takes as long as a ship with 40 cargo space.
+	const double SCAN_MIN_CARGO_SPACE = 40;
+	const double SCAN_CARGO_FACTOR = 3;
+
+	// This ensures it takes 10 seconds for an Outfit Scanner to scan a
+	// Bactrian at point blank range. Any ship with less than 200 outfit
+	// space takes as long as a ship with 200 outfit space.
+	const double SCAN_MIN_OUTFIT_SPACE = 200;
+	const double SCAN_OUTFIT_FACTOR = 10;
+
+	// Formula for the scan outfit or cargo factor is:
+	// factor = pow(sqrt(scanEfficiency) * framesToFullScan / SCAN_TIME, 1.5) / referenceSize
 
 	// Helper function to transfer energy to a given stat if it is less than the
 	// given maximum value.
@@ -691,7 +692,6 @@
 		// Store attributes from an "add attributes" node in the ship's
 		// baseAttributes so they can be written to the save file.
 		baseAttributes.Add(attributes);
-		baseAttributes.AddLicenses(attributes);
 		addAttributes = false;
 	}
 	// Add the attributes of all your outfits to the ship's base attributes.
@@ -1298,8 +1298,7 @@
 {
 	this->position = position;
 	this->velocity = velocity;
-	this->angle = Angle();
-	Turn(angle);
+	this->angle = angle;
 
 	// If landed, place the ship right above the planet.
 	// Escorts should take off a bit behind their flagships.
@@ -1836,13 +1835,8 @@
 
 		const double progress = exp(distanceExponent) * sqrt(speed) * depthFactor;
 
-		// For slow scan rates, ensure maximum of 10 seconds to scan.
-		if(progress <= LINEAR_RATE)
-			elapsed += max(MIN_SCAN_STEPS, progress);
-		// For fast scan rates, apply an exponential drop-off to prevent insta-scanning.
-		else
-			elapsed += SCAN_TIME - (SCAN_TIME - LINEAR_RATE) *
-				exp(-(progress - LINEAR_RATE) / SCAN_TIME / SCAN_DROPOFF_EXPONENT);
+		// Bound progress each step to limit minimum and maximum scan times.
+		elapsed += max<double>(MIN_SCAN_STEPS, min<double>(MAX_SCAN_STEPS, progress));
 
 		if(elapsed >= SCAN_TIME)
 			result |= event;
@@ -1925,10 +1919,10 @@
 
 
 
-// Fire any primary or secondary weapons that are ready to fire. Determines
-// if any special weapons (e.g. anti-missile, tractor beam) are ready to fire.
-// The firing of special weapons is handled separately.
-void Ship::Fire(vector<Projectile> &projectiles, vector<Visual> &visuals)
+// Fire any weapons that are ready to fire. If an anti-missile is ready,
+// instead of firing here this function returns true and it can be fired if
+// collision detection finds a missile in range.
+bool Ship::Fire(vector<Projectile> &projectiles, vector<Visual> &visuals)
 {
 	isInSystem = true;
 	forget = 0;
@@ -1939,11 +1933,9 @@
 		projectiles.emplace_back(position, explosionWeapon);
 
 	if(CannotAct())
-		return;
+		return false;
 
 	antiMissileRange = 0.;
-	tractorBeamRange = 0.;
-	tractorFlotsam.clear();
 
 	double jamChance = CalculateJamChance(Energy(), scrambling);
 
@@ -1955,28 +1947,14 @@
 		{
 			if(weapon->AntiMissile())
 				antiMissileRange = max(antiMissileRange, weapon->Velocity() + weaponRadius);
-			else if(weapon->TractorBeam())
-				tractorBeamRange = max(tractorBeamRange, weapon->Velocity() + weaponRadius);
 			else if(firingCommands.HasFire(i))
 				armament.Fire(i, *this, projectiles, visuals, Random::Real() < jamChance);
 		}
 	}
 
 	armament.Step(*this);
-}
-
-
-
-bool Ship::HasAntiMissile() const
-{
+
 	return antiMissileRange;
-}
-
-
-
-bool Ship::HasTractorBeam() const
-{
-	return tractorBeamRange;
 }
 
 
@@ -2005,55 +1983,6 @@
 
 
 
-// Fire tractor beams at the given flotsam. Returns a Point representing the net
-// pull on the flotsam from this ship's tractor beams.
-Point Ship::FireTractorBeam(const Flotsam &flotsam, vector<Visual> &visuals)
-{
-	Point pullVector;
-	if(flotsam.Position().Distance(position) > tractorBeamRange)
-		return pullVector;
-	if(CannotAct())
-		return pullVector;
-	// Don't waste energy on flotsams that you can't pick up.
-	if(!CanPickUp(flotsam))
-		return pullVector;
-	if(IsYours())
-	{
-		const auto flotsamSetting = Preferences::GetFlotsamCollection();
-		if(flotsamSetting == Preferences::FlotsamCollection::OFF)
-			return pullVector;
-		if(!GetParent() && flotsamSetting == Preferences::FlotsamCollection::ESCORT)
-			return pullVector;
-		if(flotsamSetting == Preferences::FlotsamCollection::FLAGSHIP)
-			return pullVector;
-	}
-
-	double jamChance = CalculateJamChance(Energy(), scrambling);
-
-	bool opportunisticEscorts = !Preferences::Has("Turrets focus fire");
-	const vector<Hardpoint> &hardpoints = armament.Get();
-	for(unsigned i = 0; i < hardpoints.size(); ++i)
-	{
-		const Weapon *weapon = hardpoints[i].GetOutfit();
-		if(weapon && CanFire(weapon))
-			if(armament.FireTractorBeam(i, *this, flotsam, visuals, Random::Real() < jamChance))
-			{
-				Point hardpointPos = Position() + Zoom() * Facing().Rotate(hardpoints[i].GetPoint());
-				// Heavier flotsam are harder to pull.
-				pullVector += (hardpointPos - flotsam.Position()).Unit() * weapon->TractorBeam() / flotsam.Mass();
-				// Remember that this flotsam is being pulled by a tractor beam so that this ship
-				// doesn't try to manually collect it.
-				tractorFlotsam.insert(&flotsam);
-				// If this ship is opportunistic, then only fire one tractor beam at each flostam.
-				if(personality.IsOpportunistic() || (isYours && opportunisticEscorts))
-					break;
-			}
-	}
-	return pullVector;
-}
-
-
-
 const System *Ship::GetSystem() const
 {
 	return currentSystem;
@@ -2187,40 +2116,6 @@
 bool Ship::IsUsingJumpDrive() const
 {
 	return (hyperspaceSystem || hyperspaceCount) && isUsingJumpDrive;
-}
-
-
-
-// Check if this ship is allowed to land on this planet, accounting for its personality.
-bool Ship::IsRestrictedFrom(const Planet &planet) const
-{
-	// The player's ships have no travel restrictions.
-	if(isYours || !government)
-		return false;
-
-	bool restrictedByGov = government->IsRestrictedFrom(planet);
-	// Special ships (such as NPCs) are unrestricted by default and must be explicitly restricted
-	// by their government's travel restrictions in order to follow them.
-	if(isSpecial)
-		return personality.IsRestricted() && restrictedByGov;
-	return !personality.IsUnrestricted() && restrictedByGov;
-}
-
-
-
-// Check if this ship is allowed to enter this system, accounting for its personality.
-bool Ship::IsRestrictedFrom(const System &system) const
-{
-	// The player's ships have no travel restrictions.
-	if(isYours || !government)
-		return false;
-
-	bool restrictedByGov = government->IsRestrictedFrom(system);
-	// Special ships (such as NPCs) are unrestricted by default and must be explicitly restricted
-	// by their government's travel restrictions in order to follow them.
-	if(isSpecial)
-		return personality.IsRestricted() && restrictedByGov;
-	return !personality.IsUnrestricted() && restrictedByGov;
 }
 
 
@@ -2746,23 +2641,10 @@
 
 
 
-// Calculate the drag on this ship. The drag can be no greater than the mass.
+// Calculate drag, accounting for drag reduction.
 double Ship::Drag() const
 {
-	double drag = attributes.Get("drag") / (1. + attributes.Get("drag reduction"));
-	double mass = InertialMass();
-	return drag >= mass ? mass : drag;
-}
-
-
-
-// Calculate the drag force that this ship experiences. The drag force is the drag
-// divided by the mass, up to a value of 1.
-double Ship::DragForce() const
-{
-	double drag = attributes.Get("drag") / (1. + attributes.Get("drag reduction"));
-	double mass = InertialMass();
-	return drag >= mass ? 1. : drag / mass;
+	return attributes.Get("drag") / (1. + attributes.Get("drag reduction"));
 }
 
 
@@ -2780,10 +2662,7 @@
 
 int Ship::CrewValue() const
 {
-	int crewEquivalent = attributes.Get("crew equivalent");
-	if(attributes.Get("use crew equivalent as crew"))
-		return crewEquivalent;
-	return max(Crew(), RequiredCrew()) + crewEquivalent;
+	return max(Crew(), RequiredCrew()) + attributes.Get("crew equivalent");
 }
 
 
@@ -3424,13 +3303,6 @@
 shared_ptr<Flotsam> Ship::GetTargetFlotsam() const
 {
 	return targetFlotsam.lock();
-}
-
-
-
-const set<const Flotsam *> &Ship::GetTractorFlotsam() const
-{
-	return tractorFlotsam;
 }
 
 
@@ -4301,11 +4173,10 @@
 	isUsingAfterburner = false;
 
 	double mass = InertialMass();
-	double dragForce = DragForce();
 	double slowMultiplier = 1. / (1. + slowness * .05);
 
 	if(isDisabled)
-		velocity *= 1. - dragForce;
+		velocity *= 1. - Drag() / mass;
 	else if(!pilotError)
 	{
 		if(commands.Turn())
@@ -4354,7 +4225,7 @@
 				slowness += scale * attributes.Get("turning slowing");
 				disruption += scale * attributes.Get("turning disruption");
 
-				Turn(commands.Turn() * TurnRate() * slowMultiplier);
+				angle += commands.Turn() * TurnRate() * slowMultiplier;
 			}
 		}
 		double thrustCommand = commands.Has(Command::FORWARD) - commands.Has(Command::BACK);
@@ -4467,12 +4338,7 @@
 	if(acceleration)
 	{
 		acceleration *= slowMultiplier;
-<<<<<<< HEAD
-		// Acceleration multiplier needs to modify effective drag, otherwise it changes top speeds.
-		Point dragAcceleration = acceleration - velocity * dragForce * (1. + attributes.Get("acceleration multiplier"));
-=======
 		Point dragAcceleration = acceleration - velocity * (Drag() / mass);
->>>>>>> 575c3351
 		// Make sure dragAcceleration has nonzero length, to avoid divide by zero.
 		if(dragAcceleration)
 		{
@@ -4722,43 +4588,9 @@
 		if(hardpoint.GetOutfit())
 		{
 			const Outfit *weapon = hardpoint.GetOutfit();
-			// 1 DoT damage of type X = 100 damage of type X over an extended period of time
-			// (~95 damage after 5 seconds, ~99 damage after 8 seconds). Therefore, multiply
-			// DoT damage types by 100. Disruption, scrambling, and slowing don't have an
-			// analogous instantaneous damage type, but still just multiply them by 100 to
-			// stay consistent.
-
-			// Compare the relative damage types to the strength of the firing ship, since we
-			// have nothing else to reasonably compare against.
-
-			// Shield and hull damage are the primary damage types that dictate combat, so
-			// consider the full damage dealt by these types for the strength of a weapon.
-			double shieldFactor = weapon->ShieldDamage()
-					+ weapon->RelativeShieldDamage() * MaxShields()
-					+ weapon->DischargeDamage() * 100.;
-			double hullFactor = weapon->HullDamage()
-					+ weapon->RelativeHullDamage() * MaxHull()
-					+ weapon->CorrosionDamage() * 100.;
-
-			// Other damage types don't outright destroy ships, so they aren't considered
-			// as heavily in the strength of a weapon.
-			double energyFactor = weapon->EnergyDamage()
-					+ weapon->RelativeEnergyDamage() * attributes.Get("energy capacity")
-					+ weapon->IonDamage() * 100.;
-			double heatFactor = weapon->HeatDamage()
-					+ weapon->RelativeHeatDamage() * MaximumHeat()
-					+ weapon->BurnDamage() * 100.;
-			double fuelFactor = weapon->FuelDamage()
-					+ weapon->RelativeFuelDamage() * attributes.Get("fuel capacity")
-					+ weapon->LeakDamage() * 100.;
-			double scramblingFactor = weapon->ScramblingDamage() * 100.;
-			double slowingFactor = weapon->SlowingDamage() * 100.;
-			double disruptionFactor = weapon->DisruptionDamage() * 100.;
-
-			// Disabled and asteroid damage are ignored because they don't matter in combat.
-
-			double strength = shieldFactor + hullFactor + 0.2 * (energyFactor + heatFactor + fuelFactor
-					+ scramblingFactor + slowingFactor + disruptionFactor);
+			double strength = weapon->ShieldDamage() + weapon->HullDamage()
+				+ (weapon->RelativeShieldDamage() * MaxShields())
+				+ (weapon->RelativeHullDamage() * MaxHull());
 			tempDeterrence += .12 * strength / weapon->Reload();
 		}
 	return tempDeterrence;
