--- conflicted
+++ resolved
@@ -176,38 +176,6 @@
 		return transferred;
 	}
 
-<<<<<<< HEAD
-	// Check if the ship is escorted by the escort.
-	bool IsEscortedBy(shared_ptr<const Ship> ship, shared_ptr<Ship> escort) {
-		if(!escort)
-			return false;
-
-		// Fighters do not have escorts.
-		if(ship->CanBeCarried())
-			return false;
-
-		// Check for hostile government.
-		if(ship->GetGovernment()->IsEnemy(escort->GetGovernment()))
-			return false;
-
-		if(escort->CanBeCarried() && ship->GetGovernment() == escort->GetGovernment())
-			return true;
-
-		bool notEscordedBy = false;
-		notEscordedBy |= escort->IsParked();
-		notEscordedBy |= escort->IsDestroyed();
-
-		// This is an NPC but not a mission escort escorting player flagship.
-		notEscordedBy |= ship->IsYours() && !escort->IsYours() && !escort->GetPersonality().IsEscort();
-
-		// Escort is not in the same system as ship.
-		notEscordedBy |= ship->GetSystem() != escort->GetSystem();
-
-		// The escort is not an escort of ship.
-		if(notEscordedBy)
-			return false;
-		return true;
-=======
 	// Ships which are ionized have a chance for their weapons to jam,
 	// delaying their firing for another reload cycle. The less energy
 	// a ship has relative to its max and the more ionized the ship is,
@@ -220,7 +188,38 @@
 	{
 		double scale = maxEnergy * 220.;
 		return ionization > .1 ? min(0.5, scale ? ionization / scale : 1.) : 0.;
->>>>>>> e77b88aa
+	}
+
+	// Check if the ship is escorted by the escort.
+	bool IsEscortedBy(shared_ptr<const Ship> ship, shared_ptr<Ship> escort) {
+		if(!escort)
+			return false;
+
+		// Fighters do not have escorts.
+		if(ship->CanBeCarried())
+			return false;
+
+		// Check for hostile government.
+		if(ship->GetGovernment()->IsEnemy(escort->GetGovernment()))
+			return false;
+
+		if(escort->CanBeCarried() && ship->GetGovernment() == escort->GetGovernment())
+			return true;
+
+		bool notEscordedBy = false;
+		notEscordedBy |= escort->IsParked();
+		notEscordedBy |= escort->IsDestroyed();
+
+		// This is an NPC but not a mission escort escorting player flagship.
+		notEscordedBy |= ship->IsYours() && !escort->IsYours() && !escort->GetPersonality().IsEscort();
+
+		// Escort is not in the same system as ship.
+		notEscordedBy |= ship->GetSystem() != escort->GetSystem();
+
+		// The escort is not an escort of ship.
+		if(notEscordedBy)
+			return false;
+		return true;
 	}
 }
 
@@ -2406,14 +2405,12 @@
 		// Ramscoops work much better when close to the system center.
 		if(currentSystem)
 		{
-<<<<<<< HEAD
 			double scale = GetSolarScale();
 			fuel += GetRamscoopRegenPerFrame();
-=======
-			double scale = .2 + 1.8 / (.001 * position.Length() + 1);
-			fuel += currentSystem->SolarWind() * .03 * scale * sqrt(attributes.Get("ramscoop"));
-
->>>>>>> e77b88aa
+			// TODO: use new SolarWind calculation for fuel
+			//double scale = .2 + 1.8 / (.001 * position.Length() + 1);
+			//fuel += currentSystem->SolarWind() * .03 * scale * sqrt(attributes.Get("ramscoop"));
+
 			double solarScaling = currentSystem->SolarPower() * scale;
 			// Overheated ships produce half as much energy from solar collection.
 			energy += solarScaling * attributes.Get("solar collection") * (isOverheated ? 0.5 : 1.);
@@ -2519,8 +2516,7 @@
 				double maxFuel = bay.ship->attributes.Get("fuel capacity");
 				if(maxFuel)
 				{
-<<<<<<< HEAD
-					double spareFuel = fuel - JumpFuel();
+					double spareFuel = fuel - navigation.JumpFuel();
 					bool carriedShipHasRamscoop = bay.ship->IsRefueledByRamscoop();
 					bool takeFuelFromCarrierOnDeploy = spareFuel > 100.;
 					bool depositFuelIntoCarrier = !tookAmmo && bay.ship->fuel < .25 * maxFuel;
@@ -2542,14 +2538,6 @@
 						TransferFuel(min(maxFuel - bay.ship->fuel, spareFuel), bay.ship.get());
 					// If still low or out-of-fuel, re-stock the carrier and don't launch.
 					if(depositFuelIntoCarrier)
-=======
-					double spareFuel = fuel - navigation.JumpFuel();
-					if(spareFuel > 0.)
-						TransferFuel(spareFuel, bay.ship.get());
-					// If still low or out-of-fuel, re-stock the carrier and don't
-					// launch, except if some ammo was taken (since we can fight).
-					if(!tookAmmo && bay.ship->fuel < .25 * maxFuel)
->>>>>>> e77b88aa
 					{
 						TransferFuel(bay.ship->fuel, this);
 						// Forget about waiting for fuel to launch if the fighter is needed for defense.
@@ -3069,7 +3057,7 @@
 	else if(IsYours() || GetPersonality().IsEscort())
 		lowFuel &= fuel < fuelCapacity;
 	else
-		lowFuel &= JumpFuel() < compareTo - fuel;
+		lowFuel &= navigation.JumpFuel() < compareTo - fuel;
 	return lowFuel;
 }
 
@@ -3366,7 +3354,6 @@
 
 bool Ship::CanRefuel(const Ship &other) const
 {
-<<<<<<< HEAD
 	// Can't refuel if current ship has zero fuel capacity or other is full of fuel.
 	if(attributes.Get("fuel capacity") < 1 || GetSystem() != other.GetSystem() || IsEnemyInEscortSystem() || other.Fuel() == 1.)
 		return false;
@@ -3391,11 +3378,8 @@
 		return !IsFuelLow() && other.IsFuelLow() && HasDeployOrder();
 	}
 	else if(other.CanBeCarried() && other.GetParent() == shared_from_this())
-		return fuel - JumpFuel(targetSystem) > other.Attributes().Get("fuel capacity") - other.fuel;
-	return (!IsYours() || other.JumpFuelMissing() || other.GetParent() == this->shared_from_this()) && (fuel - JumpFuel(targetSystem) >= other.JumpFuelMissing());
-=======
-	return (fuel - navigation.JumpFuel(targetSystem) >= other.JumpFuelMissing());
->>>>>>> e77b88aa
+		return fuel - navigation.JumpFuel(targetSystem) > other.Attributes().Get("fuel capacity") - other.fuel;
+	return (!IsYours() || other.JumpFuelMissing() || other.GetParent() == this->shared_from_this()) && (fuel - navigation.JumpFuel(targetSystem) >= other.JumpFuelMissing());
 }
 
 
@@ -4521,7 +4505,6 @@
 
 
 
-<<<<<<< HEAD
 double Ship::MinimumHull() const
 {
 	return minimumHull;
@@ -4529,67 +4512,6 @@
 
 
 
-// Find out how much fuel is consumed by the hyperdrive of the given type.
-double Ship::BestFuel(const string &type, const string &subtype, double defaultFuel, double jumpDistance) const
-{
-	// Find the outfit that provides the least costly hyperjump.
-	double best = 0.;
-	double mass = Mass();
-
-	auto CalculateFuelCost = [mass, defaultFuel](const Outfit &outfit) -> double
-	{
-		double baseCost = outfit.Get("jump fuel");
-		if(baseCost <= 0.)
-			baseCost = defaultFuel;
-		// Mass cost is the fuel cost per 100 tons of ship mass. The jump base mass of a drive reduces the
-		// ship's effective mass for the jump mass cost calculation. A ship with a mass below the drive's
-		// jump base mass is allowed to have a negative mass cost.
-		double massCost = .01 * outfit.Get("jump mass cost") * (mass - outfit.Get("jump base mass"));
-		// Prevent a drive with a high jump base mass on a ship with a low mass from pushing the total
-		// cost too low. Put a floor at 1, as a floor of 0 would be assumed later on to mean you can't jump.
-		// If and when explicit 0s are allowed for fuel cost, this floor can become 0.
-		return max(1., baseCost + massCost);
-	};
-
-	// Make it possible for a hyperdrive to be integrated into a ship.
-	if(baseAttributes.Get(type) && (subtype.empty() || baseAttributes.Get(subtype)))
-	{
-		// If a distance was given, then we know that we are making a jump.
-		// Only use the fuel from a jump drive if it is capable of making
-		// the given jump. We can guarantee that at least one jump drive
-		// is capable of making the given jump, as the destination must
-		// be among the neighbors of the current system.
-		double jumpRange = baseAttributes.Get("jump range");
-		if(!jumpRange)
-			jumpRange = System::DEFAULT_NEIGHBOR_DISTANCE;
-
-		// If no distance was given then we're either using a hyperdrive
-		// or refueling this ship, in which case this if statement will
-		// always pass.
-		if(jumpRange >= jumpDistance)
-			best = CalculateFuelCost(baseAttributes);
-	}
-	// Search through all the outfits.
-	for(const auto &it : outfits)
-		if(it.first->Get(type) && (subtype.empty() || it.first->Get(subtype)))
-		{
-			double jumpRange = it.first->Get("jump range");
-			if(!jumpRange)
-				jumpRange = System::DEFAULT_NEIGHBOR_DISTANCE;
-			if(jumpRange >= jumpDistance)
-			{
-				double fuel = CalculateFuelCost(*it.first);
-				if(!best || fuel < best)
-					best = fuel;
-			}
-		}
-	return best;
-}
-
-
-
-=======
->>>>>>> e77b88aa
 void Ship::CreateExplosion(vector<Visual> &visuals, bool spread)
 {
 	if(!HasSprite() || !GetMask().IsLoaded() || explosionEffects.empty())
