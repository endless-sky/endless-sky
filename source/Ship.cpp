/* Ship.cpp
Copyright (c) 2014 by Michael Zahniser

Endless Sky is free software: you can redistribute it and/or modify it under the
terms of the GNU General Public License as published by the Free Software
Foundation, either version 3 of the License, or (at your option) any later version.

Endless Sky is distributed in the hope that it will be useful, but WITHOUT ANY
WARRANTY; without even the implied warranty of MERCHANTABILITY or FITNESS FOR A
PARTICULAR PURPOSE.  See the GNU General Public License for more details.
*/

#include "Ship.h"

#include "Audio.h"
#include "CategoryTypes.h"
#include "DataNode.h"
#include "DataWriter.h"
#include "Effect.h"
#include "Files.h"
#include "Flotsam.h"
#include "text/Format.h"
#include "FormationPattern.h"
#include "GameData.h"
#include "Government.h"
#include "Mask.h"
#include "Messages.h"
#include "Phrase.h"
#include "Planet.h"
#include "PlayerInfo.h"
#include "Preferences.h"
#include "Projectile.h"
#include "Random.h"
#include "ShipEvent.h"
#include "Sound.h"
#include "SpriteSet.h"
#include "Sprite.h"
#include "StellarObject.h"
#include "System.h"
#include "TextReplacements.h"
#include "Visual.h"

#include <algorithm>
#include <cmath>
#include <limits>
#include <sstream>

using namespace std;

namespace {
	const string FIGHTER_REPAIR = "Repair fighters in";
	const vector<string> BAY_SIDE = {"inside", "over", "under"};
	const vector<string> BAY_FACING = {"forward", "left", "right", "back"};
	const vector<Angle> BAY_ANGLE = {Angle(0.), Angle(-90.), Angle(90.), Angle(180.)};

	const vector<string> ENGINE_SIDE = {"under", "over"};
	const vector<string> STEERING_FACING = {"none", "left", "right"};

	const double MAXIMUM_TEMPERATURE = 100.;

	const double SCAN_TIME = 60.;

	// Helper function to transfer energy to a given stat if it is less than the
	// given maximum value.
	void DoRepair(double &stat, double &available, double maximum)
	{
		double transfer = max(0., min(available, maximum - stat));
		stat += transfer;
		available -= transfer;
	}

	// Helper function to repair a given stat up to its maximum, limited by
	// how much repair is available and how much energy, fuel, and heat are available.
	// Updates the stat, the available amount, and the energy, fuel, and heat amounts.
	void DoRepair(double &stat, double &available, double maximum, double &energy, double energyCost, double &fuel, double fuelCost, double &heat, double heatCost)
	{
		if(available <= 0. || stat >= maximum)
			return;

		// Energy, heat, and fuel costs are the energy, fuel, or heat required per unit repaired.
		if(energyCost > 0.)
			available = min(available, energy / energyCost);
		if(fuelCost > 0.)
			available = min(available, fuel / fuelCost);
		if(heatCost < 0.)
			available = min(available, heat / -heatCost);

		double transfer = min(available, maximum - stat);
		if(transfer > 0.)
		{
			stat += transfer;
			available -= transfer;
			energy -= transfer * energyCost;
			fuel -= transfer * fuelCost;
			heat += transfer * heatCost;
		}
	}

	// Helper function to reduce a given status effect according
	// to its resistance, limited by how much energy, fuel, and heat are available.
	// Updates the stat and the energy, fuel, and heat amounts.
	void DoStatusEffect(bool isDeactivated, double &stat, double resistance, double &energy, double energyCost, double &fuel, double fuelCost, double &heat, double heatCost)
	{
		if(isDeactivated || resistance <= 0.)
		{
			stat = max(0., .99 * stat);
			return;
		}

		// Calculate how much resistance can be used assuming no
		// energy or fuel cost.
		resistance = .99 * stat - max(0., .99 * stat - resistance);

		// Limit the resistance by the available energy, heat, and fuel.
		if(energyCost > 0.)
			resistance = min(resistance, energy / energyCost);
		if(fuelCost > 0.)
			resistance = min(resistance, fuel / fuelCost);
		if(heatCost < 0.)
			resistance = min(resistance, heat / -heatCost);

		// Update the stat, energy, heat, and fuel given how much resistance is being used.
		if(resistance > 0.)
		{
			stat = max(0., .99 * stat - resistance);
			energy -= resistance * energyCost;
			fuel -= resistance * fuelCost;
			heat += resistance * heatCost;
		}
		else
			stat = max(0., .99 * stat);
	}
}



// Construct and Load() at the same time.
Ship::Ship(const DataNode &node)
{
	Load(node);
}



void Ship::Load(const DataNode &node)
{
	if(node.Size() >= 2)
	{
		modelName = node.Token(1);
		pluralModelName = modelName + 's';
	}
	if(node.Size() >= 3)
	{
		base = GameData::Ships().Get(modelName);
		variantName = node.Token(2);
	}
	isDefined = true;

	government = GameData::PlayerGovernment();

	// Note: I do not clear the attributes list here so that it is permissible
	// to override one ship definition with another.
	bool hasEngine = false;
	bool hasArmament = false;
	bool hasBays = false;
	bool hasExplode = false;
	bool hasLeak = false;
	bool hasFinalExplode = false;
	bool hasOutfits = false;
	bool hasDescription = false;
	for(const DataNode &child : node)
	{
		const string &key = child.Token(0);
		bool add = (key == "add");
		if(add && (child.Size() < 2 || child.Token(1) != "attributes"))
		{
			child.PrintTrace("Skipping invalid use of 'add' with " + (child.Size() < 2
					? "no key." : "key: " + child.Token(1)));
			continue;
		}
		if(key == "sprite")
			LoadSprite(child);
		else if(child.Token(0) == "thumbnail" && child.Size() >= 2)
			thumbnail = SpriteSet::Get(child.Token(1));
		else if(key == "name" && child.Size() >= 2)
			name = child.Token(1);
		else if(key == "plural" && child.Size() >= 2)
			pluralModelName = child.Token(1);
		else if(key == "noun" && child.Size() >= 2)
			noun = child.Token(1);
		else if(key == "swizzle" && child.Size() >= 2)
			customSwizzle = child.Value(1);
		else if(key == "uuid" && child.Size() >= 2)
			uuid = EsUuid::FromString(child.Token(1));
		else if(key == "attributes" || add)
		{
			if(!add)
				baseAttributes.Load(child);
			else
			{
				addAttributes = true;
				attributes.Load(child);
			}
		}
		else if((key == "engine" || key == "reverse engine" || key == "steering engine") && child.Size() >= 3)
		{
			if(!hasEngine)
			{
				enginePoints.clear();
				reverseEnginePoints.clear();
				steeringEnginePoints.clear();
				hasEngine = true;
			}
			bool reverse = (key == "reverse engine");
			bool steering = (key == "steering engine");

			vector<EnginePoint> &editPoints = (!steering && !reverse) ? enginePoints :
				(reverse ? reverseEnginePoints : steeringEnginePoints);
			editPoints.emplace_back(0.5 * child.Value(1), 0.5 * child.Value(2),
				(child.Size() > 3 ? child.Value(3) : 1.));
			EnginePoint &engine = editPoints.back();
			if(reverse)
				engine.facing = Angle(180.);
			for(const DataNode &grand : child)
			{
				const string &grandKey = grand.Token(0);
				if(grandKey == "zoom" && grand.Size() >= 2)
					engine.zoom = grand.Value(1);
				else if(grandKey == "angle" && grand.Size() >= 2)
					engine.facing += Angle(grand.Value(1));
				else
				{
					for(unsigned j = 1; j < ENGINE_SIDE.size(); ++j)
						if(grandKey == ENGINE_SIDE[j])
							engine.side = j;
					if(steering)
						for(unsigned j = 1; j < STEERING_FACING.size(); ++j)
							if(grandKey == STEERING_FACING[j])
								engine.steering = j;
				}
			}
		}
		else if(key == "gun" || key == "turret")
		{
			if(!hasArmament)
			{
				equipped.clear();
				armament = Armament();
				hasArmament = true;
			}
			const Outfit *outfit = nullptr;
			Point hardpoint;
			if(child.Size() >= 3)
			{
				hardpoint = Point(child.Value(1), child.Value(2));
				if(child.Size() >= 4)
					outfit = GameData::Outfits().Get(child.Token(3));
			}
			else
			{
				if(child.Size() >= 2)
					outfit = GameData::Outfits().Get(child.Token(1));
			}
			Angle gunPortAngle = Angle(0.);
			bool gunPortParallel = false;
			bool drawUnder = (key == "gun");
			if(child.HasChildren())
			{
				for(const DataNode &grand : child)
					if(grand.Token(0) == "angle" && grand.Size() >= 2)
						gunPortAngle = grand.Value(1);
					else if(grand.Token(0) == "parallel")
						gunPortParallel = true;
					else if(grand.Token(0) == "under")
						drawUnder = true;
					else if(grand.Token(0) == "over")
						drawUnder = false;
					else
						child.PrintTrace("Warning: Child nodes of \"" + key + "\" tokens can only be \"angle\" or \"parallel\":");
			}
			if(outfit)
				++equipped[outfit];
			if(key == "gun")
				armament.AddGunPort(hardpoint, gunPortAngle, gunPortParallel, drawUnder, outfit);
			else
				armament.AddTurret(hardpoint, drawUnder, outfit);
			// Print a warning for the first hardpoint after 32, i.e. only 1 warning per ship.
			if(armament.Get().size() == 33)
				child.PrintTrace("Warning: ship has more than 32 weapon hardpoints. Some weapons may not fire:");
		}
		else if(key == "never disabled")
			neverDisabled = true;
		else if(key == "uncapturable")
			isCapturable = false;
		else if(((key == "fighter" || key == "drone") && child.Size() >= 3) ||
			(key == "bay" && child.Size() >= 4))
		{
			// While the `drone` and `fighter` keywords are supported for backwards compatibility, the
			// standard format is `bay <ship-category>`, with the same signature for other values.
			string category = "Fighter";
			int childOffset = 0;
			if(key == "drone")
				category = "Drone";
			else if(key == "bay")
			{
				category = child.Token(1);
				childOffset += 1;
			}

			if(!hasBays)
			{
				bays.clear();
				hasBays = true;
			}
			bays.emplace_back(child.Value(1 + childOffset), child.Value(2 + childOffset), category);
			Bay &bay = bays.back();
			for(int i = 3 + childOffset; i < child.Size(); ++i)
			{
				for(unsigned j = 1; j < BAY_SIDE.size(); ++j)
					if(child.Token(i) == BAY_SIDE[j])
						bay.side = j;
				for(unsigned j = 1; j < BAY_FACING.size(); ++j)
					if(child.Token(i) == BAY_FACING[j])
						bay.facing = BAY_ANGLE[j];
			}
			if(child.HasChildren())
				for(const DataNode &grand : child)
				{
					// Load in the effect(s) to be displayed when the ship launches.
					if(grand.Token(0) == "launch effect" && grand.Size() >= 2)
					{
						int count = grand.Size() >= 3 ? static_cast<int>(grand.Value(2)) : 1;
						const Effect *e = GameData::Effects().Get(grand.Token(1));
						bay.launchEffects.insert(bay.launchEffects.end(), count, e);
					}
					else if(grand.Token(0) == "angle" && grand.Size() >= 2)
						bay.facing = Angle(grand.Value(1));
					else
					{
						bool handled = false;
						for(unsigned i = 1; i < BAY_SIDE.size(); ++i)
							if(grand.Token(0) == BAY_SIDE[i])
							{
								bay.side = i;
								handled = true;
							}
						for(unsigned i = 1; i < BAY_FACING.size(); ++i)
							if(grand.Token(0) == BAY_FACING[i])
							{
								bay.facing = BAY_ANGLE[i];
								handled = true;
							}
						if(!handled)
							grand.PrintTrace("Child nodes of \"bay\" tokens can only be \"launch effect\", \"angle\", or a facing keyword:");
					}
				}
		}
		else if(key == "leak" && child.Size() >= 2)
		{
			if(!hasLeak)
			{
				leaks.clear();
				hasLeak = true;
			}
			Leak leak(GameData::Effects().Get(child.Token(1)));
			if(child.Size() >= 3)
				leak.openPeriod = child.Value(2);
			if(child.Size() >= 4)
				leak.closePeriod = child.Value(3);
			leaks.push_back(leak);
		}
		else if(key == "explode" && child.Size() >= 2)
		{
			if(!hasExplode)
			{
				explosionEffects.clear();
				explosionTotal = 0;
				hasExplode = true;
			}
			int count = (child.Size() >= 3) ? child.Value(2) : 1;
			explosionEffects[GameData::Effects().Get(child.Token(1))] += count;
			explosionTotal += count;
		}
		else if(key == "final explode" && child.Size() >= 2)
		{
			if(!hasFinalExplode)
			{
				finalExplosions.clear();
				hasFinalExplode = true;
			}
			int count = (child.Size() >= 3) ? child.Value(2) : 1;
			finalExplosions[GameData::Effects().Get(child.Token(1))] += count;
		}
		else if(key == "outfits")
		{
			if(!hasOutfits)
			{
				outfits.clear();
				hasOutfits = true;
			}
			for(const DataNode &grand : child)
			{
				int count = (grand.Size() >= 2) ? grand.Value(1) : 1;
				if(count > 0)
					outfits[GameData::Outfits().Get(grand.Token(0))] += count;
				else
					grand.PrintTrace("Skipping invalid outfit count:");
			}

			// Verify we have at least as many installed outfits as were identified as "equipped."
			// If not (e.g. a variant definition), ensure FinishLoading equips into a blank slate.
			if(!hasArmament)
				for(const auto &pair : equipped)
				{
					auto it = outfits.find(pair.first);
					if(it == outfits.end() || it->second < pair.second)
					{
						armament.UninstallAll();
						equipped.clear();
						break;
					}
				}
		}
		else if(key == "cargo")
			cargo.Load(child);
		else if(key == "crew" && child.Size() >= 2)
			crew = static_cast<int>(child.Value(1));
		else if(key == "fuel" && child.Size() >= 2)
			fuel = child.Value(1);
		else if(key == "shields" && child.Size() >= 2)
			shields = child.Value(1);
		else if(key == "hull" && child.Size() >= 2)
			hull = child.Value(1);
		else if(key == "position" && child.Size() >= 3)
			position = Point(child.Value(1), child.Value(2));
		else if(key == "system" && child.Size() >= 2)
			currentSystem = GameData::Systems().Get(child.Token(1));
		else if(key == "planet" && child.Size() >= 2)
		{
			zoom = 0.;
			landingPlanet = GameData::Planets().Get(child.Token(1));
		}
		else if(key == "destination system" && child.Size() >= 2)
			targetSystem = GameData::Systems().Get(child.Token(1));
		else if(key == "parked")
			isParked = true;
		else if(key == "description" && child.Size() >= 2)
		{
			if(!hasDescription)
			{
				description.clear();
				hasDescription = true;
			}
			description += child.Token(1);
			description += '\n';
		}
		// TODO: formation rings also need to be serialized (in load and store).
		else if(key == "formation" && child.Size() >= 2)
			formationPattern = GameData::Formations().Get(child.Token(1));
		else if(key != "actions")
			child.PrintTrace("Skipping unrecognized attribute:");
	}
}



// When loading a ship, some of the outfits it lists may not have been
// loaded yet. So, wait until everything has been loaded, then call this.
void Ship::FinishLoading(bool isNewInstance)
{
	// All copies of this ship should save pointers to the "explosion" weapon
	// definition stored safely in the ship model, which will not be destroyed
	// until GameData is when the program quits. Also copy other attributes of
	// the base model if no overrides were given.
	if(GameData::Ships().Has(modelName))
	{
		const Ship *model = GameData::Ships().Get(modelName);
		explosionWeapon = &model->BaseAttributes();
		if(pluralModelName.empty())
			pluralModelName = model->pluralModelName;
		if(noun.empty())
			noun = model->noun;
		if(!thumbnail)
			thumbnail = model->thumbnail;
	}

	// If this ship has a base class, copy any attributes not defined here.
	// Exception: uncapturable and "never disabled" flags don't carry over.
	if(base && base != this)
	{
		if(!GetSprite())
			reinterpret_cast<Body &>(*this) = *base;
		if(customSwizzle == -1)
			customSwizzle = base->CustomSwizzle();
		if(baseAttributes.Attributes().empty())
			baseAttributes = base->baseAttributes;
		if(bays.empty() && !base->bays.empty())
			bays = base->bays;
		if(enginePoints.empty())
			enginePoints = base->enginePoints;
		if(reverseEnginePoints.empty())
			reverseEnginePoints = base->reverseEnginePoints;
		if(steeringEnginePoints.empty())
			steeringEnginePoints = base->steeringEnginePoints;
		if(explosionEffects.empty())
		{
			explosionEffects = base->explosionEffects;
			explosionTotal = base->explosionTotal;
		}
		if(finalExplosions.empty())
			finalExplosions = base->finalExplosions;
		if(outfits.empty())
			outfits = base->outfits;
		if(description.empty())
			description = base->description;

		bool hasHardpoints = false;
		for(const Hardpoint &hardpoint : armament.Get())
			if(hardpoint.GetPoint())
				hasHardpoints = true;

		if(!hasHardpoints)
		{
			// Check if any hardpoint locations were not specified.
			auto bit = base->Weapons().begin();
			auto bend = base->Weapons().end();
			auto nextGun = armament.Get().begin();
			auto nextTurret = armament.Get().begin();
			auto end = armament.Get().end();
			Armament merged;
			// Reset the "equipped" map to match exactly what the code below
			// places in the weapon hardpoints.
			equipped.clear();
			for( ; bit != bend; ++bit)
			{
				if(!bit->IsTurret())
				{
					while(nextGun != end && nextGun->IsTurret())
						++nextGun;
					const Outfit *outfit = (nextGun == end) ? nullptr : nextGun->GetOutfit();
					merged.AddGunPort(bit->GetPoint() * 2., bit->GetBaseAngle(), bit->IsParallel(), bit->IsUnder(), outfit);
					if(nextGun != end)
					{
						if(outfit)
							++equipped[outfit];
						++nextGun;
					}
				}
				else
				{
					while(nextTurret != end && !nextTurret->IsTurret())
						++nextTurret;
					const Outfit *outfit = (nextTurret == end) ? nullptr : nextTurret->GetOutfit();
					merged.AddTurret(bit->GetPoint() * 2., bit->IsUnder(), outfit);
					if(nextTurret != end)
					{
						if(outfit)
							++equipped[outfit];
						++nextTurret;
					}
				}
			}
			armament = merged;
		}
	}
	// Check that all the "equipped" weapons actually match what your ship
	// has, and that they are truly weapons. Remove any excess weapons and
	// warn if any non-weapon outfits are "installed" in a hardpoint.
	for(auto &it : equipped)
	{
		int excess = it.second - outfits[it.first];
		if(excess > 0)
		{
			// If there are more hardpoints specifying this outfit than there
			// are instances of this outfit installed, remove some of them.
			armament.Add(it.first, -excess);
			it.second -= excess;

			string warning = modelName;
			if(!name.empty())
				warning += " \"" + name + "\"";
			warning += ": outfit \"" + it.first->Name() + "\" equipped but not included in outfit list.";
			Files::LogError(warning);
		}
		else if(!it.first->IsWeapon())
		{
			// This ship was specified with a non-weapon outfit in a
			// hardpoint. Hardpoint::Install removes it, but issue a
			// warning so the definition can be fixed.
			string warning = modelName;
			if(!name.empty())
				warning += " \"" + name + "\"";
			warning += ": outfit \"" + it.first->Name() + "\" is not a weapon, but is installed as one.";
			Files::LogError(warning);
		}
	}

	// Mark any drone that has no "automaton" value as an automaton, to
	// grandfather in the drones from before that attribute existed.
	if(baseAttributes.Category() == "Drone" && !baseAttributes.Get("automaton"))
		baseAttributes.Set("automaton", 1.);

	baseAttributes.Set("gun ports", armament.GunCount());
	baseAttributes.Set("turret mounts", armament.TurretCount());

	if(addAttributes)
	{
		// Store attributes from an "add attributes" node in the ship's
		// baseAttributes so they can be written to the save file.
		baseAttributes.Add(attributes);
		addAttributes = false;
	}
	// Add the attributes of all your outfits to the ship's base attributes.
	attributes = baseAttributes;
	vector<string> undefinedOutfits;
	for(const auto &it : outfits)
	{
		if(!it.first->IsDefined())
		{
			undefinedOutfits.emplace_back("\"" + it.first->Name() + "\"");
			continue;
		}
		attributes.Add(*it.first, it.second);
		// Some ship variant definitions do not specify which weapons
		// are placed in which hardpoint. Add any weapons that are not
		// yet installed to the ship's armament.
		if(it.first->IsWeapon())
		{
			int count = it.second;
			auto eit = equipped.find(it.first);
			if(eit != equipped.end())
				count -= eit->second;

			if(count)
				armament.Add(it.first, count);
		}
	}
	if(!undefinedOutfits.empty())
	{
		bool plural = undefinedOutfits.size() > 1;
		// Print the ship name once, then all undefined outfits. If we're reporting for a stock ship, then it
		// doesn't have a name, and missing outfits aren't named yet either. A variant name might exist, though.
		string message;
		if(isYours)
		{
			message = "Player ship " + modelName + " \"" + name + "\":";
			string PREFIX = plural ? "\n\tUndefined outfit " : " undefined outfit ";
			for(auto &&outfit : undefinedOutfits)
				message += PREFIX + outfit;
		}
		else
		{
			message = variantName.empty() ? "Stock ship \"" + modelName + "\": "
				: modelName + " variant \"" + variantName + "\": ";
			message += to_string(undefinedOutfits.size()) + " undefined outfit" + (plural ? "s" : "") + " installed.";
		}

		Files::LogError(message);
	}
	// Inspect the ship's armament to ensure that guns are in gun ports and
	// turrets are in turret mounts. This can only happen when the armament
	// is configured incorrectly in a ship or variant definition. Do not
	// bother printing this warning if the outfit is not fully defined.
	for(const Hardpoint &hardpoint : armament.Get())
	{
		const Outfit *outfit = hardpoint.GetOutfit();
		if(outfit && outfit->IsDefined()
				&& (hardpoint.IsTurret() != (outfit->Get("turret mounts") != 0.)))
		{
			string warning = (!isYours && !variantName.empty()) ? "variant \"" + variantName + "\"" : modelName;
			if(!name.empty())
				warning += " \"" + name + "\"";
			warning += ": outfit \"" + outfit->Name() + "\" installed as a ";
			warning += (hardpoint.IsTurret() ? "turret but is a gun.\n\tturret" : "gun but is a turret.\n\tgun");
			warning += to_string(2. * hardpoint.GetPoint().X()) + " " + to_string(2. * hardpoint.GetPoint().Y());
			warning += " \"" + outfit->Name() + "\"";
			Files::LogError(warning);
		}
	}
	cargo.SetSize(attributes.Get("cargo space"));
	equipped.clear();
	armament.FinishLoading();

	// Figure out how far from center the farthest hardpoint is.
	weaponRadius = 0.;
	for(const Hardpoint &hardpoint : armament.Get())
		weaponRadius = max(weaponRadius, hardpoint.GetPoint().Length());

	// If this ship is being instantiated for the first time, make sure its
	// crew, fuel, etc. are all refilled.
	if(isNewInstance)
		Recharge(true);

	// Ensure that all defined bays are of a valid category. Remove and warn about any
	// invalid bays. Add a default "launch effect" to any remaining internal bays if
	// this ship is crewed (i.e. pressurized).
	string warning;
	const auto &bayCategories = GameData::Category(CategoryType::BAY);
	for(auto it = bays.begin(); it != bays.end(); )
	{
		Bay &bay = *it;
		if(find(bayCategories.begin(), bayCategories.end(), bay.category) == bayCategories.end())
		{
			warning += "Invalid bay category: " + bay.category + "\n";
			it = bays.erase(it);
			continue;
		}
		else
			++it;
		if(bay.side == Bay::INSIDE && bay.launchEffects.empty() && Crew())
			bay.launchEffects.emplace_back(GameData::Effects().Get("basic launch"));
	}

	canBeCarried = find(bayCategories.begin(), bayCategories.end(), attributes.Category()) != bayCategories.end();

	// Issue warnings if this ship has is misconfigured, e.g. is missing required values
	// or has negative outfit, cargo, weapon, or engine capacity.
	for(auto &&attr : set<string>{"outfit space", "cargo space", "weapon capacity", "engine capacity"})
	{
		double val = attributes.Get(attr);
		if(val < 0)
			warning += attr + ": " + Format::Number(val) + "\n";
	}
	if(attributes.Get("drag") <= 0.)
	{
		warning += "Defaulting " + string(attributes.Get("drag") ? "invalid" : "missing") + " \"drag\" attribute to 100.0\n";
		attributes.Set("drag", 100.);
	}
	if(!warning.empty())
	{
		// This check is mostly useful for variants and stock ships, which have
		// no names. Print the outfits to facilitate identifying this ship definition.
		string message = (!name.empty() ? "Ship \"" + name + "\" " : "") + "(" + VariantName() + "):\n";
		ostringstream outfitNames;
		outfitNames << "has outfits:\n";
		for(const auto &it : outfits)
			outfitNames << '\t' << it.second << " " + it.first->Name() << endl;
		Files::LogError(message + warning + outfitNames.str());
	}

	// Ships read from a save file may have non-default shields or hull.
	// Perform a full IsDisabled calculation.
	isDisabled = true;
	isDisabled = IsDisabled();

	// Cache this ship's jump range.
	jumpRange = JumpRange(false);

	// A saved ship may have an invalid target system. Since all game data is loaded and all player events are
	// applied at this point, any target system that is not accessible should be cleared. Note: this does not
	// account for systems accessible via wormholes, but also does not need to as AI will route the ship properly.
	if(!isNewInstance && targetSystem)
	{
		string message = "Warning: " + string(isYours ? "player-owned " : "NPC ") + modelName + " \"" + name + "\": "
			"Cannot reach target system \"" + targetSystem->Name();
		if(!currentSystem)
		{
			Files::LogError(message + "\" (no current system).");
			targetSystem = nullptr;
		}
		else if(!currentSystem->Links().count(targetSystem) && (!jumpRange || !currentSystem->JumpNeighbors(jumpRange).count(targetSystem)))
		{
			Files::LogError(message + "\" by hyperlink or jump from system \"" + currentSystem->Name() + ".\"");
			targetSystem = nullptr;
		}
	}
}



// Check if this ship (model) and its outfits have been defined.
bool Ship::IsValid() const
{
	for(auto &&outfit : outfits)
		if(!outfit.first->IsDefined())
			return false;

	return isDefined;
}



// Save a full description of this ship, as currently configured.
void Ship::Save(DataWriter &out) const
{
	out.Write("ship", modelName);
	out.BeginChild();
	{
		out.Write("name", name);
		if(pluralModelName != modelName + 's')
			out.Write("plural", pluralModelName);
		if(!noun.empty())
			out.Write("noun", noun);
		SaveSprite(out);
		if(thumbnail)
			out.Write("thumbnail", thumbnail->Name());

		if(neverDisabled)
			out.Write("never disabled");
		if(!isCapturable)
			out.Write("uncapturable");
		if(customSwizzle >= 0)
			out.Write("swizzle", customSwizzle);

		out.Write("uuid", uuid.ToString());

		out.Write("attributes");
		out.BeginChild();
		{
			out.Write("category", baseAttributes.Category());
			out.Write("cost", baseAttributes.Cost());
			out.Write("mass", baseAttributes.Mass());
			for(const auto &it : baseAttributes.FlareSprites())
				for(int i = 0; i < it.second; ++i)
					it.first.SaveSprite(out, "flare sprite");
			for(const auto &it : baseAttributes.FlareSounds())
				for(int i = 0; i < it.second; ++i)
					out.Write("flare sound", it.first->Name());
			for(const auto &it : baseAttributes.ReverseFlareSprites())
				for(int i = 0; i < it.second; ++i)
					it.first.SaveSprite(out, "reverse flare sprite");
			for(const auto &it : baseAttributes.ReverseFlareSounds())
				for(int i = 0; i < it.second; ++i)
					out.Write("reverse flare sound", it.first->Name());
			for(const auto &it : baseAttributes.SteeringFlareSprites())
				for(int i = 0; i < it.second; ++i)
					it.first.SaveSprite(out, "steering flare sprite");
			for(const auto &it : baseAttributes.SteeringFlareSounds())
				for(int i = 0; i < it.second; ++i)
					out.Write("steering flare sound", it.first->Name());
			for(const auto &it : baseAttributes.AfterburnerEffects())
				for(int i = 0; i < it.second; ++i)
					out.Write("afterburner effect", it.first->Name());
			for(const auto &it : baseAttributes.JumpEffects())
				for(int i = 0; i < it.second; ++i)
					out.Write("jump effect", it.first->Name());
			for(const auto &it : baseAttributes.JumpSounds())
				for(int i = 0; i < it.second; ++i)
					out.Write("jump sound", it.first->Name());
			for(const auto &it : baseAttributes.JumpInSounds())
				for(int i = 0; i < it.second; ++i)
					out.Write("jump in sound", it.first->Name());
			for(const auto &it : baseAttributes.JumpOutSounds())
				for(int i = 0; i < it.second; ++i)
					out.Write("jump out sound", it.first->Name());
			for(const auto &it : baseAttributes.HyperSounds())
				for(int i = 0; i < it.second; ++i)
					out.Write("hyperdrive sound", it.first->Name());
			for(const auto &it : baseAttributes.HyperInSounds())
				for(int i = 0; i < it.second; ++i)
					out.Write("hyperdrive in sound", it.first->Name());
			for(const auto &it : baseAttributes.HyperOutSounds())
				for(int i = 0; i < it.second; ++i)
					out.Write("hyperdrive out sound", it.first->Name());
			for(const auto &it : baseAttributes.Attributes())
				if(it.second)
					out.Write(it.first, it.second);
		}
		out.EndChild();

		out.Write("outfits");
		out.BeginChild();
		{
			using OutfitElement = pair<const Outfit *const, int>;
			WriteSorted(outfits,
				[](const OutfitElement *lhs, const OutfitElement *rhs)
					{ return lhs->first->Name() < rhs->first->Name(); },
				[&out](const OutfitElement &it){
					if(it.second == 1)
						out.Write(it.first->Name());
					else
						out.Write(it.first->Name(), it.second);
				});
		}
		out.EndChild();

		cargo.Save(out);
		out.Write("crew", crew);
		out.Write("fuel", fuel);
		out.Write("shields", shields);
		out.Write("hull", hull);
		out.Write("position", position.X(), position.Y());

		for(const EnginePoint &point : enginePoints)
		{
			out.Write("engine", 2. * point.X(), 2. * point.Y());
			out.BeginChild();
			out.Write("zoom", point.zoom);
			out.Write("angle", point.facing.Degrees());
			out.Write(ENGINE_SIDE[point.side]);
			out.EndChild();

		}
		for(const EnginePoint &point : reverseEnginePoints)
		{
			out.Write("reverse engine", 2. * point.X(), 2. * point.Y());
			out.BeginChild();
			out.Write("zoom", point.zoom);
			out.Write("angle", point.facing.Degrees() - 180.);
			out.Write(ENGINE_SIDE[point.side]);
			out.EndChild();
		}
		for(const EnginePoint &point : steeringEnginePoints)
		{
			out.Write("steering engine", 2. * point.X(), 2. * point.Y());
			out.BeginChild();
			out.Write("zoom", point.zoom);
			out.Write("angle", point.facing.Degrees());
			out.Write(ENGINE_SIDE[point.side]);
			out.Write(STEERING_FACING[point.steering]);
			out.EndChild();
		}
		for(const Hardpoint &hardpoint : armament.Get())
		{
			const char *type = (hardpoint.IsTurret() ? "turret" : "gun");
			if(hardpoint.GetOutfit())
				out.Write(type, 2. * hardpoint.GetPoint().X(), 2. * hardpoint.GetPoint().Y(),
					hardpoint.GetOutfit()->Name());
			else
				out.Write(type, 2. * hardpoint.GetPoint().X(), 2. * hardpoint.GetPoint().Y());
			double hardpointAngle = hardpoint.GetBaseAngle().Degrees();
			out.BeginChild();
			{
				if(hardpointAngle)
					out.Write("angle", hardpointAngle);
				if(hardpoint.IsParallel())
					out.Write("parallel");
				if(hardpoint.IsUnder())
					out.Write("under");
				else
					out.Write("over");
			}
			out.EndChild();
		}
		for(const Bay &bay : bays)
		{
			double x = 2. * bay.point.X();
			double y = 2. * bay.point.Y();

			out.Write("bay", bay.category, x, y);

			if(!bay.launchEffects.empty() || bay.facing.Degrees() || bay.side)
			{
				out.BeginChild();
				{
					if(bay.facing.Degrees())
						out.Write("angle", bay.facing.Degrees());
					if(bay.side)
						out.Write(BAY_SIDE[bay.side]);
					for(const Effect *effect : bay.launchEffects)
						out.Write("launch effect", effect->Name());
				}
				out.EndChild();
			}
		}
		for(const Leak &leak : leaks)
			out.Write("leak", leak.effect->Name(), leak.openPeriod, leak.closePeriod);

		using EffectElement = pair<const Effect *const, int>;
		auto effectSort = [](const EffectElement *lhs, const EffectElement *rhs)
			{ return lhs->first->Name() < rhs->first->Name(); };
		WriteSorted(explosionEffects, effectSort, [&out](const EffectElement &it)
		{
			if(it.second)
				out.Write("explode", it.first->Name(), it.second);
		});
		WriteSorted(finalExplosions, effectSort, [&out](const EffectElement &it)
		{
			if(it.second)
				out.Write("final explode", it.first->Name(), it.second);
		});
<<<<<<< HEAD
		
		if(formationPattern)
			out.Write("formation", formationPattern->Name());
		
=======

>>>>>>> c9cc144b
		if(currentSystem)
			out.Write("system", currentSystem->Name());
		else
		{
			// A carried ship is saved in its carrier's system.
			shared_ptr<const Ship> parent = GetParent();
			if(parent && parent->currentSystem)
				out.Write("system", parent->currentSystem->Name());
		}
		if(landingPlanet)
			out.Write("planet", landingPlanet->TrueName());
		if(targetSystem)
			out.Write("destination system", targetSystem->Name());
		if(isParked)
			out.Write("parked");
	}
	out.EndChild();
}



const EsUuid &Ship::UUID() const noexcept
{
	return uuid;
}



void Ship::SetUUID(const EsUuid &id)
{
	uuid.clone(id);
}



const string &Ship::Name() const
{
	return name;
}



// Set / Get the name of this class of ships, e.g. "Marauder Raven."
void Ship::SetModelName(const string &model)
{
	this->modelName = model;
}



const string &Ship::ModelName() const
{
	return modelName;
}



const string &Ship::PluralModelName() const
{
	return pluralModelName;
}



// Get the name of this ship as a variant.
const string &Ship::VariantName() const
{
	return variantName.empty() ? modelName : variantName;
}



// Get the generic noun (e.g. "ship") to be used when describing this ship.
const string &Ship::Noun() const
{
	static const string SHIP = "ship";
	return noun.empty() ? SHIP : noun;
}



// Get this ship's description.
const string &Ship::Description() const
{
	return description;
}



// Get the shipyard thumbnail for this ship.
const Sprite *Ship::Thumbnail() const
{
	return thumbnail;
}



// Get this ship's cost.
int64_t Ship::Cost() const
{
	return attributes.Cost();
}



// Get the cost of this ship's chassis, with no outfits installed.
int64_t Ship::ChassisCost() const
{
	return baseAttributes.Cost();
}



// Check if this ship is configured in such a way that it would be difficult
// or impossible to fly.
vector<string> Ship::FlightCheck() const
{
	auto checks = vector<string>{};

	double generation = attributes.Get("energy generation") - attributes.Get("energy consumption");
	double consuming = attributes.Get("fuel energy");
	double solar = attributes.Get("solar collection");
	double battery = attributes.Get("energy capacity");
	double energy = generation + consuming + solar + battery;
	double fuelChange = attributes.Get("fuel generation") - attributes.Get("fuel consumption");
	double fuelCapacity = attributes.Get("fuel capacity");
	double fuel = fuelCapacity + fuelChange;
	double thrust = attributes.Get("thrust");
	double reverseThrust = attributes.Get("reverse thrust");
	double afterburner = attributes.Get("afterburner thrust");
	double thrustEnergy = attributes.Get("thrusting energy");
	double turn = attributes.Get("turn");
	double turnEnergy = attributes.Get("turning energy");
	double hyperDrive = attributes.Get("hyperdrive");
	double jumpDrive = attributes.Get("jump drive");

	// Report the first error condition that will prevent takeoff:
	if(IdleHeat() >= MaximumHeat())
		checks.emplace_back("overheating!");
	else if(energy <= 0.)
		checks.emplace_back("no energy!");
	else if((energy - consuming <= 0.) && (fuel <= 0.))
		checks.emplace_back("no fuel!");
	else if(!thrust && !reverseThrust && !afterburner)
		checks.emplace_back("no thruster!");
	else if(!turn)
		checks.emplace_back("no steering!");

	// If no errors were found, check all warning conditions:
	if(checks.empty())
	{
		if(!thrust && !reverseThrust)
			checks.emplace_back("afterburner only?");
		if(!thrust && !afterburner)
			checks.emplace_back("reverse only?");
		if(!generation && !solar && !consuming)
			checks.emplace_back("battery only?");
		if(energy < thrustEnergy)
			checks.emplace_back("limited thrust?");
		if(energy < turnEnergy)
			checks.emplace_back("limited turn?");
		if(energy - .8 * solar < .2 * (turnEnergy + thrustEnergy))
			checks.emplace_back("solar power?");
		if(fuel < 0.)
			checks.emplace_back("fuel?");
		if(!canBeCarried)
		{
			if(!hyperDrive && !jumpDrive)
				checks.emplace_back("no hyperdrive?");
			if(fuelCapacity < JumpFuel())
				checks.emplace_back("no fuel?");
		}
		for(const auto &it : outfits)
			if(it.first->IsWeapon() && it.first->FiringEnergy() > energy)
			{
				checks.emplace_back("insufficient energy to fire?");
				break;
			}
	}

	return checks;
}



void Ship::SetPosition(Point position)
{
	this->position = position;
}



// Instantiate a newly-created ship in-flight.
void Ship::Place(Point position, Point velocity, Angle angle, bool isDeparting)
{
	this->position = position;
	this->velocity = velocity;
	this->angle = angle;

	// If landed, place the ship right above the planet.
	// Escorts should take off a bit behind their flagships.
	if(landingPlanet)
	{
		landingPlanet = nullptr;
		zoom = parent.lock() ? (-.2 + -.8 * Random::Real()) : 0.;
	}
	else
		zoom = 1.;
	// Make sure various special status values are reset.
	heat = IdleHeat();
	ionization = 0.;
	disruption = 0.;
	slowness = 0.;
	discharge = 0.;
	corrosion = 0.;
	leakage = 0.;
	burning = 0.;
	shieldDelay = 0;
	hullDelay = 0;
	isInvisible = !HasSprite();
	jettisoned.clear();
	hyperspaceCount = 0;
	forget = 1;
	targetShip.reset();
	shipToAssist.reset();

	// The swizzle is only updated if this ship has a government or when it is departing
	// from a planet. Launching a carry from a carrier does not update its swizzle.
	if(government && isDeparting)
	{
		auto swizzle = customSwizzle >= 0 ? customSwizzle : government->GetSwizzle();
		SetSwizzle(swizzle);

		// Set swizzle for any carried ships too.
		for(const auto &bay : bays)
		{
			if(bay.ship)
				bay.ship->SetSwizzle(bay.ship->customSwizzle >= 0 ? bay.ship->customSwizzle : swizzle);
		}
	}
}



// Set the name of this particular ship.
void Ship::SetName(const string &name)
{
	this->name = name;
}



// Set which system this ship is in.
void Ship::SetSystem(const System *system)
{
	currentSystem = system;
}



void Ship::SetPlanet(const Planet *planet)
{
	zoom = !planet;
	landingPlanet = planet;
}



void Ship::SetGovernment(const Government *government)
{
	if(government)
		SetSwizzle(customSwizzle >= 0 ? customSwizzle : government->GetSwizzle());
	this->government = government;
}



void Ship::SetIsSpecial(bool special)
{
	isSpecial = special;
}



bool Ship::IsSpecial() const
{
	return isSpecial;
}



void Ship::SetIsYours(bool yours)
{
	isYours = yours;
}



bool Ship::IsYours() const
{
	return isYours;
}



void Ship::SetIsParked(bool parked)
{
	isParked = parked;
}



bool Ship::IsParked() const
{
	return isParked;
}



bool Ship::HasDeployOrder() const
{
	return shouldDeploy;
}



void Ship::SetDeployOrder(bool shouldDeploy)
{
	this->shouldDeploy = shouldDeploy;
}



const Personality &Ship::GetPersonality() const
{
	return personality;
}



void Ship::SetPersonality(const Personality &other)
{
	personality = other;
}



void Ship::SetHail(const Phrase &phrase)
{
	hail = &phrase;
}



string Ship::GetHail(const PlayerInfo &player) const
{
	string hailStr = hail ? hail->Get() : government ? government->GetHail(isDisabled) : "";

	if(hailStr.empty())
		return hailStr;

	map<string, string> subs;
	GameData::GetTextReplacements().Substitutions(subs, player.Conditions());

	subs["<first>"] = player.FirstName();
	subs["<last>"] = player.LastName();
	if(player.Flagship())
		subs["<ship>"] = player.Flagship()->Name();

	subs["<npc>"] = Name();
	subs["<system>"] = player.GetSystem()->Name();
	subs["<date>"] = player.GetDate().ToString();
	subs["<day>"] = player.GetDate().LongString();

	return Format::Replace(hailStr, subs);
}



// Set the commands for this ship to follow this timestep.
void Ship::SetCommands(const Command &command)
{
	commands = command;
}



const Command &Ship::Commands() const
{
	return commands;
}



// Move this ship. A ship may create effects as it moves, in particular if
// it is in the process of blowing up. If this returns false, the ship
// should be deleted.
void Ship::Move(vector<Visual> &visuals, list<shared_ptr<Flotsam>> &flotsam)
{
	// Check if this ship has been in a different system from the player for so
	// long that it should be "forgotten." Also eliminate ships that have no
	// system set because they just entered a fighter bay.
	forget += !isInSystem;
	isThrusting = false;
	isReversing = false;
	isSteering = false;
	steeringDirection = 0.;
	if((!isSpecial && forget >= 1000) || !currentSystem)
	{
		MarkForRemoval();
		return;
	}
	isInSystem = false;
	if(!fuel || !(attributes.Get("hyperdrive") || attributes.Get("jump drive")))
		hyperspaceSystem = nullptr;

	// Adjust the error in the pilot's targeting.
	personality.UpdateConfusion(commands.IsFiring());

	// Generate energy, heat, etc.
	DoGeneration();

	// Handle ionization effects, etc.
	if(ionization)
		CreateSparks(visuals, "ion spark", ionization * .1);
	if(disruption)
		CreateSparks(visuals, "disruption spark", disruption * .1);
	if(slowness)
		CreateSparks(visuals, "slowing spark", slowness * .1);
	if(discharge)
		CreateSparks(visuals, "discharge spark", discharge * .1);
	if(corrosion)
		CreateSparks(visuals, "corrosion spark", corrosion * .1);
	if(leakage)
		CreateSparks(visuals, "leakage spark", leakage * .1);
	if(burning)
		CreateSparks(visuals, "burning spark", burning * .1);
	// Jettisoned cargo effects (only for ships in the current system).
	if(!jettisoned.empty() && !forget)
	{
		jettisoned.front()->Place(*this);
		flotsam.splice(flotsam.end(), jettisoned, jettisoned.begin());
	}
	int requiredCrew = RequiredCrew();
	double slowMultiplier = 1. / (1. + slowness * .05);

	// Move the turrets.
	if(!isDisabled)
		armament.Aim(commands);

	if(!isInvisible)
	{
		// If you are forced to decloak (e.g. by running out of fuel) you can't
		// initiate cloaking again until you are fully decloaked.
		if(!cloak)
			cloakDisruption = max(0., cloakDisruption - 1.);

		double cloakingSpeed = attributes.Get("cloak");
		bool canCloak = (!isDisabled && cloakingSpeed > 0. && !cloakDisruption
			&& fuel >= attributes.Get("cloaking fuel")
			&& energy >= attributes.Get("cloaking energy"));
		if(commands.Has(Command::CLOAK) && canCloak)
		{
			cloak = min(1., cloak + cloakingSpeed);
			fuel -= attributes.Get("cloaking fuel");
			energy -= attributes.Get("cloaking energy");
			heat += attributes.Get("cloaking heat");
		}
		else if(cloakingSpeed)
		{
			cloak = max(0., cloak - cloakingSpeed);
			// If you're trying to cloak but are unable to (too little energy or
			// fuel) you're forced to decloak fully for one frame before you can
			// engage cloaking again.
			if(commands.Has(Command::CLOAK))
				cloakDisruption = max(cloakDisruption, 1.);
		}
		else
			cloak = 0.;
	}

	if(IsDestroyed())
	{
		// Make sure the shields are zero, as well as the hull.
		shields = 0.;

		// Once we've created enough little explosions, die.
		if(explosionCount == explosionTotal || forget)
		{
			if(!forget)
			{
				const Effect *effect = GameData::Effects().Get("smoke");
				double size = Width() + Height();
				double scale = .03 * size + .5;
				double radius = .2 * size;
				int debrisCount = attributes.Mass() * .07;

				// Estimate how many new visuals will be added during destruction.
				visuals.reserve(visuals.size() + debrisCount + explosionTotal + finalExplosions.size());

				for(int i = 0; i < debrisCount; ++i)
				{
					Angle angle = Angle::Random();
					Point effectVelocity = velocity + angle.Unit() * (scale * Random::Real());
					Point effectPosition = position + radius * angle.Unit();

					visuals.emplace_back(*effect, std::move(effectPosition), std::move(effectVelocity), std::move(angle));
				}

				for(unsigned i = 0; i < explosionTotal / 2; ++i)
					CreateExplosion(visuals, true);
				for(const auto &it : finalExplosions)
					visuals.emplace_back(*it.first, position, velocity, angle);
				// For everything in this ship's cargo hold there is a 25% chance
				// that it will survive as flotsam.
				for(const auto &it : cargo.Commodities())
					Jettison(it.first, Random::Binomial(it.second, .25));
				for(const auto &it : cargo.Outfits())
					Jettison(it.first, Random::Binomial(it.second, .25));
				// Ammunition has a 5% chance to survive as flotsam
				for(const auto &it : outfits)
					if(it.first->Category() == "Ammunition")
						Jettison(it.first, Random::Binomial(it.second, .05));
				for(shared_ptr<Flotsam> &it : jettisoned)
					it->Place(*this);
				flotsam.splice(flotsam.end(), jettisoned);

				// Any ships that failed to launch from this ship are destroyed.
				for(Bay &bay : bays)
					if(bay.ship)
						bay.ship->Destroy();
			}
			energy = 0.;
			heat = 0.;
			ionization = 0.;
			fuel = 0.;
			velocity = Point();
			MarkForRemoval();
			return;
		}

		// If the ship is dead, it first creates explosions at an increasing
		// rate, then disappears in one big explosion.
		++explosionRate;
		if(Random::Int(1024) < explosionRate)
			CreateExplosion(visuals);

		// Handle hull "leaks."
		for(const Leak &leak : leaks)
			if(GetMask().IsLoaded() && leak.openPeriod > 0 && !Random::Int(leak.openPeriod))
			{
				activeLeaks.push_back(leak);
				const auto &outlines = GetMask().Outlines();
				const vector<Point> &outline = outlines[Random::Int(outlines.size())];
				int i = Random::Int(outline.size() - 1);

				// Position the leak along the outline of the ship, facing "outward."
				activeLeaks.back().location = (outline[i] + outline[i + 1]) * .5;
				activeLeaks.back().angle = Angle(outline[i] - outline[i + 1]) + Angle(90.);
			}
		for(Leak &leak : activeLeaks)
			if(leak.effect)
			{
				// Leaks always "flicker" every other frame.
				if(Random::Int(2))
					visuals.emplace_back(*leak.effect,
						angle.Rotate(leak.location) + position,
						velocity,
						leak.angle + angle);

				if(leak.closePeriod > 0 && !Random::Int(leak.closePeriod))
					leak.effect = nullptr;
			}
	}
	else if(hyperspaceSystem || hyperspaceCount)
	{
		// Don't apply external acceleration while jumping.
		acceleration = Point();

		// Enter hyperspace.
		int direction = hyperspaceSystem ? 1 : -1;
		hyperspaceCount += direction;
		static const int HYPER_C = 100;
		static const double HYPER_A = 2.;
		static const double HYPER_D = 1000.;
		if(hyperspaceSystem)
			fuel -= hyperspaceFuelCost / HYPER_C;

		// Create the particle effects for the jump drive. This may create 100
		// or more particles per ship per turn at the peak of the jump.
		if(isUsingJumpDrive && !forget)
		{
			double sparkAmount = hyperspaceCount * Width() * Height() * .000006;
			const map<const Effect *, int> &jumpEffects = attributes.JumpEffects();
			if(jumpEffects.empty())
				CreateSparks(visuals, "jump drive", sparkAmount);
			else
			{
				// Spread the amount of particle effects created among all jump effects.
				sparkAmount /= jumpEffects.size();
				for(const auto &effect : jumpEffects)
					CreateSparks(visuals, effect.first, sparkAmount);
			}
		}

		if(hyperspaceCount == HYPER_C)
		{
			currentSystem = hyperspaceSystem;
			hyperspaceSystem = nullptr;
			targetSystem = nullptr;
			// Check if the target planet is in the destination system or not.
			const Planet *planet = (targetPlanet ? targetPlanet->GetPlanet() : nullptr);
			if(!planet || planet->IsWormhole() || !planet->IsInSystem(currentSystem))
				targetPlanet = nullptr;
			// Check if your parent has a target planet in this system.
			shared_ptr<Ship> parent = GetParent();
			if(!targetPlanet && parent && parent->targetPlanet)
			{
				planet = parent->targetPlanet->GetPlanet();
				if(planet && !planet->IsWormhole() && planet->IsInSystem(currentSystem))
					targetPlanet = parent->targetPlanet;
			}
			direction = -1;

			// If you have a target planet in the destination system, exit
			// hyperpace aimed at it. Otherwise, target the first planet that
			// has a spaceport.
			Point target;
			// Except when you arrive at an extra distance from the target,
			// in that case always use the system-center as target.
			double extraArrivalDistance = isUsingJumpDrive ? currentSystem->ExtraJumpArrivalDistance() : currentSystem->ExtraHyperArrivalDistance();

			if(extraArrivalDistance == 0)
			{
				if(targetPlanet)
					target = targetPlanet->Position();
				else
				{
					for(const StellarObject &object : currentSystem->Objects())
						if(object.HasSprite() && object.HasValidPlanet()
								&& object.GetPlanet()->HasSpaceport())
						{
							target = object.Position();
							break;
						}
				}
			}

			if(isUsingJumpDrive)
			{
				position = target + Angle::Random().Unit() * (300. * (Random::Real() + 1.) + extraArrivalDistance);
				return;
			}

			// Have all ships exit hyperspace at the same distance so that
			// your escorts always stay with you.
			double distance = (HYPER_C * HYPER_C) * .5 * HYPER_A + HYPER_D;
			distance += extraArrivalDistance;
			position = (target - distance * angle.Unit());
			position += hyperspaceOffset;
			// Make sure your velocity is in exactly the direction you are
			// traveling in, so that when you decelerate there will not be a
			// sudden shift in direction at the end.
			velocity = velocity.Length() * angle.Unit();
		}
		if(!isUsingJumpDrive)
		{
			velocity += (HYPER_A * direction) * angle.Unit();
			if(!hyperspaceSystem)
			{
				// Exit hyperspace far enough from the planet to be able to land.
				// This does not take drag into account, so it is always an over-
				// estimate of how long it will take to stop.
				// We start decelerating after rotating about 150 degrees (that
				// is, about acos(.8) from the proper angle). So:
				// Stopping distance = .5*a*(v/a)^2 + (150/turn)*v.
				// Exit distance = HYPER_D + .25 * v^2 = stopping distance.
				double exitV = max(HYPER_A, MaxVelocity());
				double a = (.5 / Acceleration() - .25);
				double b = 150. / TurnRate();
				double discriminant = b * b - 4. * a * -HYPER_D;
				if(discriminant > 0.)
				{
					double altV = (-b + sqrt(discriminant)) / (2. * a);
					if(altV > 0. && altV < exitV)
						exitV = altV;
				}
				if(velocity.Length() <= exitV)
				{
					velocity = angle.Unit() * exitV;
					hyperspaceCount = 0;
				}
			}
		}
		position += velocity;
		if(GetParent() && GetParent()->currentSystem == currentSystem)
		{
			hyperspaceOffset = position - GetParent()->position;
			double length = hyperspaceOffset.Length();
			if(length > 1000.)
				hyperspaceOffset *= 1000. / length;
		}

		return;
	}
	else if(landingPlanet || zoom < 1.f)
	{
		// Don't apply external acceleration while landing.
		acceleration = Point();

		// If a ship was disabled at the very moment it began landing, do not
		// allow it to continue landing.
		if(isDisabled)
			landingPlanet = nullptr;

		// Special ships do not disappear forever when they land; they
		// just slowly refuel.
		if(landingPlanet && zoom)
		{
			// Move the ship toward the center of the planet while landing.
			if(GetTargetStellar())
				position = .97 * position + .03 * GetTargetStellar()->Position();
			zoom -= .02f;
			if(zoom < 0.f)
			{
				// If this is not a special ship, it ceases to exist when it
				// lands on a true planet. If this is a wormhole, the ship is
				// instantly transported.
				if(landingPlanet->IsWormhole())
				{
					currentSystem = landingPlanet->WormholeDestination(currentSystem);
					for(const StellarObject &object : currentSystem->Objects())
						if(object.GetPlanet() == landingPlanet)
							position = object.Position();
					SetTargetStellar(nullptr);
					landingPlanet = nullptr;
				}
				else if(!isSpecial || personality.IsFleeing())
				{
					MarkForRemoval();
					return;
				}

				zoom = 0.f;
			}
		}
		// Only refuel if this planet has a spaceport.
		else if(fuel >= attributes.Get("fuel capacity")
				|| !landingPlanet || !landingPlanet->HasSpaceport())
		{
			zoom = min(1.f, zoom + .02f);
			SetTargetStellar(nullptr);
			landingPlanet = nullptr;
		}
		else
			fuel = min(fuel + 1., attributes.Get("fuel capacity"));

		// Move the ship at the velocity it had when it began landing, but
		// scaled based on how small it is now.
		if(zoom > 0.f)
			position += velocity * zoom;

		return;
	}
	if(isDisabled)
	{
		// If you're disabled, you can't initiate landing or jumping.
	}
	else if(commands.Has(Command::LAND) && CanLand())
		landingPlanet = GetTargetStellar()->GetPlanet();
	else if(commands.Has(Command::JUMP) && IsReadyToJump())
	{
		hyperspaceSystem = GetTargetSystem();
		isUsingJumpDrive = !attributes.Get("hyperdrive") || !currentSystem->Links().count(hyperspaceSystem);
		hyperspaceFuelCost = JumpFuel(hyperspaceSystem);
	}

	if(pilotError)
		--pilotError;
	else if(pilotOkay)
		--pilotOkay;
	else if(isDisabled)
	{
		// If the ship is disabled, don't show a warning message due to missing crew.
	}
	else if(requiredCrew && static_cast<int>(Random::Int(requiredCrew)) >= Crew())
	{
		pilotError = 30;
		if(parent.lock() || !isYours)
			Messages::Add("The " + name + " is moving erratically because there are not enough crew to pilot it."
				, Messages::Importance::Low);
		else
			Messages::Add("Your ship is moving erratically because you do not have enough crew to pilot it."
				, Messages::Importance::Low);
	}
	else
		pilotOkay = 30;

	// This ship is not landing or entering hyperspace. So, move it. If it is
	// disabled, all it can do is slow down to a stop.
	double mass = Mass();
	bool isUsingAfterburner = false;
	if(isDisabled)
		velocity *= 1. - attributes.Get("drag") / mass;
	else if(!pilotError)
	{
		if(commands.Turn())
		{
			// Check if we are able to turn.
			double cost = attributes.Get("turning energy");
			if(energy < cost * fabs(commands.Turn()))
				commands.SetTurn(commands.Turn() * energy / (cost * fabs(commands.Turn())));

			if(commands.Turn())
			{
				isSteering = true;
				steeringDirection = commands.Turn();
				// If turning at a fraction of the full rate (either from lack of
				// energy or because of tracking a target), only consume a fraction
				// of the turning energy and produce a fraction of the heat.
				double scale = fabs(commands.Turn());
				energy -= scale * cost;
				heat += scale * attributes.Get("turning heat");
				angle += commands.Turn() * TurnRate() * slowMultiplier;
			}
		}
		double thrustCommand = commands.Has(Command::FORWARD) - commands.Has(Command::BACK);
		double thrust = 0.;
		if(thrustCommand)
		{
			// Check if we are able to apply this thrust.
			double cost = attributes.Get((thrustCommand > 0.) ?
				"thrusting energy" : "reverse thrusting energy");
			if(energy < cost)
				thrustCommand *= energy / cost;

			if(thrustCommand)
			{
				// If a reverse thrust is commanded and the capability does not
				// exist, ignore it (do not even slow under drag).
				isThrusting = (thrustCommand > 0.);
				isReversing = !isThrusting && attributes.Get("reverse thrust");
				thrust = attributes.Get(isThrusting ? "thrust" : "reverse thrust");
				if(thrust)
				{
					double scale = fabs(thrustCommand);
					energy -= scale * cost;
					heat += scale * attributes.Get(isThrusting ? "thrusting heat" : "reverse thrusting heat");
					acceleration += angle.Unit() * (thrustCommand * thrust / mass);
				}
			}
		}
		bool applyAfterburner = (commands.Has(Command::AFTERBURNER) || (thrustCommand > 0. && !thrust))
				&& !CannotAct();
		if(applyAfterburner)
		{
			thrust = attributes.Get("afterburner thrust");
			double fuelCost = attributes.Get("afterburner fuel");
			double energyCost = attributes.Get("afterburner energy");
			if(thrust && fuel >= fuelCost && energy >= energyCost)
			{
				heat += attributes.Get("afterburner heat");
				fuel -= fuelCost;
				energy -= energyCost;
				acceleration += angle.Unit() * thrust / mass;

				// Only create the afterburner effects if the ship is in the player's system.
				isUsingAfterburner = !forget;
			}
		}
	}
	if(acceleration)
	{
		acceleration *= slowMultiplier;
		Point dragAcceleration = acceleration - velocity * (attributes.Get("drag") / mass);
		// Make sure dragAcceleration has nonzero length, to avoid divide by zero.
		if(dragAcceleration)
		{
			// What direction will the net acceleration be if this drag is applied?
			// If the net acceleration will be opposite the thrust, do not apply drag.
			dragAcceleration *= .5 * (acceleration.Unit().Dot(dragAcceleration.Unit()) + 1.);

			// A ship can only "cheat" to stop if it is moving slow enough that
			// it could stop completely this frame. This is to avoid overshooting
			// when trying to stop and ending up headed in the other direction.
			if(commands.Has(Command::STOP))
			{
				// How much acceleration would it take to come to a stop in the
				// direction normal to the ship's current facing? This is only
				// possible if the acceleration plus drag vector is in the
				// opposite direction from the velocity vector when both are
				// projected onto the current facing vector, and the acceleration
				// vector is the larger of the two.
				double vNormal = velocity.Dot(angle.Unit());
				double aNormal = dragAcceleration.Dot(angle.Unit());
				if((aNormal > 0.) != (vNormal > 0.) && fabs(aNormal) > fabs(vNormal))
					dragAcceleration = -vNormal * angle.Unit();
			}
			velocity += dragAcceleration;
		}
		acceleration = Point();
	}

	// Boarding:
	shared_ptr<const Ship> target = GetTargetShip();
	// If this is a fighter or drone and it is not assisting someone at the
	// moment, its boarding target should be its parent ship.
	if(CanBeCarried() && !(target && target == GetShipToAssist()))
		target = GetParent();
	if(target && !isDisabled)
	{
		Point dp = (target->position - position);
		double distance = dp.Length();
		Point dv = (target->velocity - velocity);
		double speed = dv.Length();
		isBoarding = (distance < 50. && speed < 1. && commands.Has(Command::BOARD));
		if(isBoarding && !CanBeCarried())
		{
			if(!target->IsDisabled() && government->IsEnemy(target->government))
				isBoarding = false;
			else if(target->IsDestroyed() || target->IsLanding() || target->IsHyperspacing()
					|| target->GetSystem() != GetSystem())
				isBoarding = false;
		}
		if(isBoarding && !pilotError)
		{
			Angle facing = angle;
			bool left = target->Unit().Cross(facing.Unit()) < 0.;
			double turn = left - !left;

			// Check if the ship will still be pointing to the same side of the target
			// angle if it turns by this amount.
			facing += TurnRate() * turn;
			bool stillLeft = target->Unit().Cross(facing.Unit()) < 0.;
			if(left != stillLeft)
				turn = 0.;
			angle += TurnRate() * turn;

			velocity += dv.Unit() * .1;
			position += dp.Unit() * .5;

			if(distance < 10. && speed < 1. && (CanBeCarried() || !turn))
			{
				if(cloak)
				{
					// Allow the player to get all the way to the end of the
					// boarding sequence (including locking on to the ship) but
					// not to actually board, if they are cloaked.
					if(isYours)
						Messages::Add("You cannot board a ship while cloaked.", Messages::Importance::High);
				}
				else
				{
					isBoarding = false;
					bool isEnemy = government->IsEnemy(target->government);
					if(isEnemy && Random::Real() < target->Attributes().Get("self destruct"))
					{
						Messages::Add("The " + target->ModelName() + " \"" + target->Name()
							+ "\" has activated its self-destruct mechanism.", Messages::Importance::High);
						GetTargetShip()->SelfDestruct();
					}
					else
						hasBoarded = true;
				}
			}
		}
	}

	// Clear your target if it is destroyed. This is only important for NPCs,
	// because ordinary ships cease to exist once they are destroyed.
	target = GetTargetShip();
	if(target && target->IsDestroyed() && target->explosionCount >= target->explosionTotal)
		targetShip.reset();

	// Finally, move the ship and create any movement visuals.
	position += velocity;
	if(isUsingAfterburner && !Attributes().AfterburnerEffects().empty())
		for(const EnginePoint &point : enginePoints)
		{
			Point pos = angle.Rotate(point) * Zoom() + position;
			// Stream the afterburner effects outward in the direction the engines are facing.
			Point effectVelocity = velocity - 6. * angle.Unit();
			for(auto &&it : Attributes().AfterburnerEffects())
				for(int i = 0; i < it.second; ++i)
					visuals.emplace_back(*it.first, pos, effectVelocity, angle);
		}
}



// Generate energy, heat, etc. (This is called by Move().)
void Ship::DoGeneration()
{
	// First, allow any carried ships to do their own generation.
	for(const Bay &bay : bays)
		if(bay.ship)
			bay.ship->DoGeneration();

	// Shield and hull recharge. This uses whatever energy is left over from the
	// previous frame, so that it will not steal energy from movement, etc.
	if(!isDisabled)
	{
		// Priority of repairs:
		// 1. Ship's own hull
		// 2. Ship's own shields
		// 3. Hull of carried fighters
		// 4. Shields of carried fighters
		// 5. Transfer of excess energy and fuel to carried fighters.

		const double hullAvailable = attributes.Get("hull repair rate") * (1. + attributes.Get("hull repair multiplier"));
		const double hullEnergy = (attributes.Get("hull energy") * (1. + attributes.Get("hull energy multiplier"))) / hullAvailable;
		const double hullFuel = (attributes.Get("hull fuel") * (1. + attributes.Get("hull fuel multiplier"))) / hullAvailable;
		const double hullHeat = (attributes.Get("hull heat") * (1. + attributes.Get("hull heat multiplier"))) / hullAvailable;
		double hullRemaining = hullAvailable;
		if(!hullDelay)
			DoRepair(hull, hullRemaining, attributes.Get("hull"), energy, hullEnergy, fuel, hullFuel, heat, hullHeat);

		const double shieldsAvailable = attributes.Get("shield generation") * (1. + attributes.Get("shield generation multiplier"));
		const double shieldsEnergy = (attributes.Get("shield energy") * (1. + attributes.Get("shield energy multiplier"))) / shieldsAvailable;
		const double shieldsFuel = (attributes.Get("shield fuel") * (1. + attributes.Get("shield fuel multiplier"))) / shieldsAvailable;
		const double shieldsHeat = (attributes.Get("shield heat") * (1. + attributes.Get("shield heat multiplier"))) / shieldsAvailable;
		double shieldsRemaining = shieldsAvailable;
		if(!shieldDelay)
			DoRepair(shields, shieldsRemaining, attributes.Get("shields"), energy, shieldsEnergy, fuel, shieldsFuel, heat, shieldsHeat);

		if(!bays.empty())
		{
			// If this ship is carrying fighters, determine their repair priority.
			vector<pair<double, Ship *>> carried;
			for(const Bay &bay : bays)
				if(bay.ship)
					carried.emplace_back(1. - bay.ship->Health(), bay.ship.get());
			sort(carried.begin(), carried.end(), (isYours && Preferences::Has(FIGHTER_REPAIR))
				// Players may use a parallel strategy, to launch fighters in waves.
				? [] (const pair<double, Ship *> &lhs, const pair<double, Ship *> &rhs)
					{ return lhs.first > rhs.first; }
				// The default strategy is to prioritize the healthiest ship first, in
				// order to get fighters back out into the battle as soon as possible.
				: [] (const pair<double, Ship *> &lhs, const pair<double, Ship *> &rhs)
					{ return lhs.first < rhs.first; }
			);

			// Apply shield and hull repair to carried fighters.
			for(const pair<double, Ship *> &it : carried)
			{
				Ship &ship = *it.second;
				if(!hullDelay)
					DoRepair(ship.hull, hullRemaining, ship.attributes.Get("hull"), energy, hullEnergy, heat, hullHeat, fuel, hullFuel);
				if(!shieldDelay)
					DoRepair(ship.shields, shieldsRemaining, ship.attributes.Get("shields"), energy, shieldsEnergy, heat, shieldsHeat, fuel, shieldsFuel);
			}

			// Now that there is no more need to use energy for hull and shield
			// repair, if there is still excess energy, transfer it.
			double energyRemaining = energy - attributes.Get("energy capacity");
			double fuelRemaining = fuel - attributes.Get("fuel capacity");
			for(const pair<double, Ship *> &it : carried)
			{
				Ship &ship = *it.second;
				if(energyRemaining > 0.)
					DoRepair(ship.energy, energyRemaining, ship.attributes.Get("energy capacity"));
				if(fuelRemaining > 0.)
					DoRepair(ship.fuel, fuelRemaining, ship.attributes.Get("fuel capacity"));
			}
		}
		// Decrease the shield and hull delays by 1 now that shield generation
		// and hull repair have been skipped over.
		shieldDelay = max(0, shieldDelay - 1);
		hullDelay = max(0, hullDelay - 1);
	}

	// Handle ionization effects, etc.
	shields -= discharge;
	hull -= corrosion;
	energy -= ionization;
	fuel -= leakage;
	heat += burning;
	// TODO: Mothership gives status resistance to carried ships?
	if(ionization)
	{
		double ionResistance = attributes.Get("ion resistance");
		double ionEnergy = attributes.Get("ion resistance energy") / ionResistance;
		double ionFuel = attributes.Get("ion resistance fuel") / ionResistance;
		double ionHeat = attributes.Get("ion resistance heat") / ionResistance;
		DoStatusEffect(isDisabled, ionization, ionResistance, energy, ionEnergy, fuel, ionFuel, heat, ionHeat);
	}

	if(disruption)
	{
		double disruptionResistance = attributes.Get("disruption resistance");
		double disruptionEnergy = attributes.Get("disruption resistance energy") / disruptionResistance;
		double disruptionFuel = attributes.Get("disruption resistance fuel") / disruptionResistance;
		double disruptionHeat = attributes.Get("disruption resistance heat") / disruptionResistance;
		DoStatusEffect(isDisabled, disruption, disruptionResistance, energy, disruptionEnergy, fuel, disruptionFuel, heat, disruptionHeat);
	}

	if(slowness)
	{
		double slowingResistance = attributes.Get("slowing resistance");
		double slowingEnergy = attributes.Get("slowing resistance energy") / slowingResistance;
		double slowingFuel = attributes.Get("slowing resistance fuel") / slowingResistance;
		double slowingHeat = attributes.Get("slowing resistance heat") / slowingResistance;
		DoStatusEffect(isDisabled, slowness, slowingResistance, energy, slowingEnergy, fuel, slowingFuel, heat, slowingHeat);
	}

	if(discharge)
	{
		double dischargeResistance = attributes.Get("discharge resistance");
		double dischargeEnergy = attributes.Get("discharge resistance energy") / dischargeResistance;
		double dischargeFuel = attributes.Get("discharge resistance fuel") / dischargeResistance;
		double dischargeHeat = attributes.Get("discharge resistance heat") / dischargeResistance;
		DoStatusEffect(isDisabled, discharge, dischargeResistance, energy, dischargeEnergy, fuel, dischargeFuel, heat, dischargeHeat);
	}

	if(corrosion)
	{
		double corrosionResistance = attributes.Get("corrosion resistance");
		double corrosionEnergy = attributes.Get("corrosion resistance energy") / corrosionResistance;
		double corrosionFuel = attributes.Get("corrosion resistance fuel") / corrosionResistance;
		double corrosionHeat = attributes.Get("corrosion resistance heat") / corrosionResistance;
		DoStatusEffect(isDisabled, corrosion, corrosionResistance, energy, corrosionEnergy, fuel, corrosionFuel, heat, corrosionHeat);
	}

	if(leakage)
	{
		double leakResistance = attributes.Get("leak resistance");
		double leakEnergy = attributes.Get("leak resistance energy") / leakResistance;
		double leakFuel = attributes.Get("leak resistance fuel") / leakResistance;
		double leakHeat = attributes.Get("leak resistance heat") / leakResistance;
		DoStatusEffect(isDisabled, leakage, leakResistance, energy, leakEnergy, fuel, leakFuel, heat, leakHeat);
	}

	if(burning)
	{
		double burnResistance = attributes.Get("burn resistance");
		double burnEnergy = attributes.Get("burn resistance energy") / burnResistance;
		double burnFuel = attributes.Get("burn resistance fuel") / burnResistance;
		double burnHeat = attributes.Get("burn resistance heat") / burnResistance;
		DoStatusEffect(isDisabled, burning, burnResistance, energy, burnEnergy, fuel, burnFuel, heat, burnHeat);
	}

	// When ships recharge, what actually happens is that they can exceed their
	// maximum capacity for the rest of the turn, but must be clamped to the
	// maximum here before they gain more. This is so that, for example, a ship
	// with no batteries but a good generator can still move.
	energy = min(energy, attributes.Get("energy capacity"));
	fuel = min(fuel, attributes.Get("fuel capacity"));

	heat -= heat * HeatDissipation();
	if(heat > MaximumHeat())
		isOverheated = true;
	else if(heat < .9 * MaximumHeat())
		isOverheated = false;

	double maxShields = attributes.Get("shields");
	shields = min(shields, maxShields);
	double maxHull = attributes.Get("hull");
	hull = min(hull, maxHull);

	isDisabled = isOverheated || hull < MinimumHull() || (!crew && RequiredCrew());

	// Whenever not actively scanning, the amount of scan information the ship
	// has "decays" over time. For a scanner with a speed of 1, one second of
	// uninterrupted scanning is required to successfully scan its target.
	// Only apply the decay if not already done scanning the target.
	if(cargoScan < SCAN_TIME)
		cargoScan = max(0., cargoScan - 1.);
	if(outfitScan < SCAN_TIME)
		outfitScan = max(0., outfitScan - 1.);

	// Update ship supply levels.
	if(isDisabled)
		PauseAnimation();
	else
	{
		// Ramscoops work much better when close to the system center. Even if a
		// ship has no ramscoop, it can harvest a tiny bit of fuel by flying
		// close to the star. Carried fighters can't collect fuel or energy this way.
		if(currentSystem)
		{
			double scale = .2 + 1.8 / (.001 * position.Length() + 1);
			fuel += currentSystem->SolarWind() * .03 * scale * (sqrt(attributes.Get("ramscoop")) + .05 * scale);

			double solarScaling = currentSystem->SolarPower() * scale;
			energy += solarScaling * attributes.Get("solar collection");
			heat += solarScaling * attributes.Get("solar heat");
		}

		double coolingEfficiency = CoolingEfficiency();
		energy += attributes.Get("energy generation") - attributes.Get("energy consumption");
		fuel += attributes.Get("fuel generation");
		heat += attributes.Get("heat generation");
		heat -= coolingEfficiency * attributes.Get("cooling");

		// Convert fuel into energy and heat only when the required amount of fuel is available.
		if(attributes.Get("fuel consumption") <= fuel)
		{
			fuel -= attributes.Get("fuel consumption");
			energy += attributes.Get("fuel energy");
			heat += attributes.Get("fuel heat");
		}

		// Apply active cooling. The fraction of full cooling to apply equals
		// your ship's current fraction of its maximum temperature.
		double activeCooling = coolingEfficiency * attributes.Get("active cooling");
		if(activeCooling > 0. && heat > 0. && energy >= 0.)
		{
			// Although it's a misuse of this feature, handle the case where
			// "active cooling" does not require any energy.
			double coolingEnergy = attributes.Get("cooling energy");
			if(coolingEnergy)
			{
				double spentEnergy = min(energy, coolingEnergy * min(1., Heat()));
				heat -= activeCooling * spentEnergy / coolingEnergy;
				energy -= spentEnergy;
			}
			else
				heat -= activeCooling;
		}
	}

	// Don't allow any levels to drop below zero.
	energy = max(0., energy);
	fuel = max(0., fuel);
	heat = max(0., heat);
}



// Launch any ships that are ready to launch.
void Ship::Launch(list<shared_ptr<Ship>> &ships, vector<Visual> &visuals)
{
	// Allow carried ships to launch from a disabled ship, but not from a ship that
	// is landing, jumping, or cloaked. If already destroyed (e.g. self-destructing),
	// eject any ships still docked, possibly destroying them in the process.
	bool ejecting = IsDestroyed();
	if(!ejecting && (!commands.Has(Command::DEPLOY) || zoom != 1.f || hyperspaceCount || cloak))
		return;

	for(Bay &bay : bays)
		if(bay.ship && ((bay.ship->Commands().Has(Command::DEPLOY) && !Random::Int(40 + 20 * !bay.ship->attributes.Get("automaton")))
				|| (ejecting && !Random::Int(6))))
		{
			// Resupply any ships launching of their own accord.
			if(!ejecting)
			{
				// TODO: Restock fighter weaponry that needs ammo.

				// This ship will refuel naturally based on the carrier's fuel
				// collection, but the carrier may have some reserves to spare.
				double maxFuel = bay.ship->attributes.Get("fuel capacity");
				if(maxFuel)
				{
					double spareFuel = fuel - JumpFuel();
					if(spareFuel > 0.)
						TransferFuel(min(maxFuel - bay.ship->fuel, spareFuel), bay.ship.get());
					// If still low or out-of-fuel, re-stock the carrier and don't launch.
					if(bay.ship->fuel < .25 * maxFuel)
					{
						TransferFuel(bay.ship->fuel, this);
						continue;
					}
				}
			}
			// Those being ejected may be destroyed if they are already injured.
			else if(bay.ship->Health() < Random::Real())
				bay.ship->SelfDestruct();

			ships.push_back(bay.ship);
			double maxV = bay.ship->MaxVelocity() * (1 + bay.ship->IsDestroyed());
			Point exitPoint = position + angle.Rotate(bay.point);
			// When ejected, ships depart haphazardly.
			Angle launchAngle = ejecting ? Angle(exitPoint - position) : angle + bay.facing;
			Point v = velocity + (.3 * maxV) * launchAngle.Unit() + (.2 * maxV) * Angle::Random().Unit();
			bay.ship->Place(exitPoint, v, launchAngle, false);
			bay.ship->SetSystem(currentSystem);
			bay.ship->SetParent(shared_from_this());
			bay.ship->UnmarkForRemoval();
			// Update the cached sum of carried ship masses.
			carriedMass -= bay.ship->Mass();
			// Create the desired launch effects.
			for(const Effect *effect : bay.launchEffects)
				visuals.emplace_back(*effect, exitPoint, velocity, launchAngle);

			bay.ship.reset();
		}
}



// Check if this ship is boarding another ship.
shared_ptr<Ship> Ship::Board(bool autoPlunder)
{
	if(!hasBoarded)
		return shared_ptr<Ship>();
	hasBoarded = false;

	shared_ptr<Ship> victim = GetTargetShip();
	if(CannotAct() || !victim || victim->IsDestroyed() || victim->GetSystem() != GetSystem())
		return shared_ptr<Ship>();

	// For a fighter or drone, "board" means "return to ship."
	if(CanBeCarried())
	{
		SetTargetShip(shared_ptr<Ship>());
		if(!victim->IsDisabled() && victim->GetGovernment() == government)
			victim->Carry(shared_from_this());
		return shared_ptr<Ship>();
	}

	// Board a friendly ship, to repair or refuel it.
	if(!government->IsEnemy(victim->GetGovernment()))
	{
		SetShipToAssist(shared_ptr<Ship>());
		SetTargetShip(shared_ptr<Ship>());
		bool helped = victim->isDisabled;
		victim->hull = min(max(victim->hull, victim->MinimumHull() * 1.5), victim->attributes.Get("hull"));
		victim->isDisabled = false;
		// Transfer some fuel if needed.
		if(!victim->JumpsRemaining() && CanRefuel(*victim))
		{
			helped = true;
			TransferFuel(victim->JumpFuelMissing(), victim.get());
		}
		if(helped)
		{
			pilotError = 120;
			victim->pilotError = 120;
		}
		return victim;
	}
	if(!victim->IsDisabled())
		return shared_ptr<Ship>();

	// If the boarding ship is the player, they will choose what to plunder.
	// Always take fuel if you can.
	victim->TransferFuel(victim->fuel, this);
	if(autoPlunder)
	{
		// Take any commodities that fit.
		victim->cargo.TransferAll(cargo, false);

		// Pause for two seconds before moving on.
		pilotError = 120;
	}

	// Stop targeting this ship (so you will not board it again right away).
	if(!autoPlunder || personality.Disables())
		SetTargetShip(shared_ptr<Ship>());
	return victim;
}



// Scan the target, if able and commanded to. Return a ShipEvent bitmask
// giving the types of scan that succeeded.
int Ship::Scan()
{
	if(!commands.Has(Command::SCAN) || CannotAct())
		return 0;

	shared_ptr<const Ship> target = GetTargetShip();
	if(!(target && target->IsTargetable()))
		return 0;

	// The range of a scanner is proportional to the square root of its power.
	double cargoDistance = 100. * sqrt(attributes.Get("cargo scan power"));
	double outfitDistance = 100. * sqrt(attributes.Get("outfit scan power"));

	// Bail out if this ship has no scanners.
	if(!cargoDistance && !outfitDistance)
		return 0;

	// Scanning speed also uses a square root, so you need four scanners to get
	// twice the speed out of them.
	double cargoSpeed = sqrt(attributes.Get("cargo scan speed"));
	if(!cargoSpeed)
		cargoSpeed = 1.;
	double outfitSpeed = sqrt(attributes.Get("outfit scan speed"));
	if(!outfitSpeed)
		outfitSpeed = 1.;

	// Check how close this ship is to the target it is trying to scan.
	double distance = (target->position - position).Length();

	// Check if either scanner has finished scanning.
	bool startedScanning = false;
	bool activeScanning = false;
	int result = 0;
	auto doScan = [&](double &elapsed, const double speed, const double scannerRange, const int event) -> void
	{
		if(elapsed < SCAN_TIME && distance < scannerRange)
		{
			startedScanning |= !elapsed;
			activeScanning = true;
			// To make up for the scan decay above:
			elapsed += speed + 1.;
			if(elapsed >= SCAN_TIME)
				result |= event;
		}
	};
	doScan(cargoScan, cargoSpeed, cargoDistance, ShipEvent::SCAN_CARGO);
	doScan(outfitScan, outfitSpeed, outfitDistance, ShipEvent::SCAN_OUTFITS);

	// Play the scanning sound if the actor or the target is the player's ship.
	if(isYours || (target->isYours && activeScanning))
		Audio::Play(Audio::Get("scan"), Position());

	if(startedScanning && isYours)
	{
		if(!target->Name().empty())
			Messages::Add("Attempting to scan the " + target->Noun() + " \"" + target->Name() + "\"."
				, Messages::Importance::Low);
		else
			Messages::Add("Attempting to scan the selected " + target->Noun() + "."
				, Messages::Importance::Low);
	}
	else if(startedScanning && target->isYours)
		Messages::Add("The " + government->GetName() + " " + Noun() + " \""
			+ Name() + "\" is attempting to scan you.", Messages::Importance::Low);

	if(target->isYours && !isYours)
	{
		if(result & ShipEvent::SCAN_CARGO)
			Messages::Add("The " + government->GetName() + " " + Noun() + " \""
					+ Name() + "\" completed its scan of your cargo.", Messages::Importance::High);
		if(result & ShipEvent::SCAN_OUTFITS)
			Messages::Add("The " + government->GetName() + " " + Noun() + " \""
					+ Name() + "\" completed its scan of your outfits.", Messages::Importance::High);
	}

	// Some governments are provoked when a scan is started on one of their ships.
	const Government *gov = target->GetGovernment();
	if(gov && gov->IsProvokedOnScan() && !gov->IsEnemy(government)
			&& (target->Shields() < .9 || target->Hull() < .9 || !target->GetPersonality().IsForbearing())
			&& !target->GetPersonality().IsPacifist())
		result |= ShipEvent::PROVOKE;

	return result;
}



// Find out what fraction of the scan is complete.
double Ship::CargoScanFraction() const
{
	return cargoScan / SCAN_TIME;
}



double Ship::OutfitScanFraction() const
{
	return outfitScan / SCAN_TIME;
}



// Fire any weapons that are ready to fire. If an anti-missile is ready,
// instead of firing here this function returns true and it can be fired if
// collision detection finds a missile in range.
bool Ship::Fire(vector<Projectile> &projectiles, vector<Visual> &visuals)
{
	isInSystem = true;
	forget = 0;

	// A ship that is about to die creates a special single-turn "projectile"
	// representing its death explosion.
	if(IsDestroyed() && explosionCount == explosionTotal && explosionWeapon)
		projectiles.emplace_back(position, explosionWeapon);

	if(CannotAct())
		return false;

	antiMissileRange = 0.;

	const vector<Hardpoint> &hardpoints = armament.Get();
	for(unsigned i = 0; i < hardpoints.size(); ++i)
	{
		const Weapon *weapon = hardpoints[i].GetOutfit();
		if(weapon && CanFire(weapon))
		{
			if(weapon->AntiMissile())
				antiMissileRange = max(antiMissileRange, weapon->Velocity() + weaponRadius);
			else if(commands.HasFire(i))
				armament.Fire(i, *this, projectiles, visuals);
		}
	}

	armament.Step(*this);

	return antiMissileRange;
}



// Fire an anti-missile.
bool Ship::FireAntiMissile(const Projectile &projectile, vector<Visual> &visuals)
{
	if(projectile.Position().Distance(position) > antiMissileRange)
		return false;
	if(CannotAct())
		return false;

	const vector<Hardpoint> &hardpoints = armament.Get();
	for(unsigned i = 0; i < hardpoints.size(); ++i)
	{
		const Weapon *weapon = hardpoints[i].GetOutfit();
		if(weapon && CanFire(weapon))
			if(armament.FireAntiMissile(i, *this, projectile, visuals))
				return true;
	}

	return false;
}



const System *Ship::GetSystem() const
{
	return currentSystem;
}



// If the ship is landed, get the planet it has landed on.
const Planet *Ship::GetPlanet() const
{
	return zoom ? nullptr : landingPlanet;
}



bool Ship::IsCapturable() const
{
	return isCapturable;
}



bool Ship::IsTargetable() const
{
	return (zoom == 1.f && !explosionRate && !forget && !isInvisible && cloak < 1. && hull >= 0. && hyperspaceCount < 70);
}



bool Ship::IsOverheated() const
{
	return isOverheated;
}



bool Ship::IsDisabled() const
{
	if(!isDisabled)
		return false;

	double minimumHull = MinimumHull();
	bool needsCrew = RequiredCrew() != 0;
	return (hull < minimumHull || (!crew && needsCrew));
}



bool Ship::IsBoarding() const
{
	return isBoarding;
}



bool Ship::IsLanding() const
{
	return landingPlanet;
}



// Check if this ship is currently able to begin landing on its target.
bool Ship::CanLand() const
{
	if(!GetTargetStellar() || !GetTargetStellar()->GetPlanet() || isDisabled || IsDestroyed())
		return false;

	if(!GetTargetStellar()->GetPlanet()->CanLand(*this))
		return false;

	Point distance = GetTargetStellar()->Position() - position;
	double speed = velocity.Length();

	return (speed < 1. && distance.Length() < GetTargetStellar()->Radius());
}



bool Ship::CannotAct() const
{
	return (zoom != 1.f || isDisabled || hyperspaceCount || pilotError || cloak);
}



double Ship::Cloaking() const
{
	return isInvisible ? 1. : cloak;
}



bool Ship::IsEnteringHyperspace() const
{
	return hyperspaceSystem;
}



bool Ship::IsHyperspacing() const
{
	return hyperspaceCount != 0;
}



// Check if this ship is hyperspacing, specifically via a jump drive.
bool Ship::IsUsingJumpDrive() const
{
	return (hyperspaceSystem || hyperspaceCount) && isUsingJumpDrive;
}



// Check if this ship is currently able to enter hyperspace to it target.
bool Ship::IsReadyToJump(bool waitingIsReady) const
{
	// Ships can't jump while waiting for someone else, carried, or if already jumping.
	if(IsDisabled() || (!waitingIsReady && commands.Has(Command::WAIT))
			|| hyperspaceCount || !targetSystem || !currentSystem)
		return false;

	// Check if the target system is valid and there is enough fuel to jump.
	double fuelCost = JumpFuel(targetSystem);
	if(!fuelCost || fuel < fuelCost)
		return false;

	Point direction = targetSystem->Position() - currentSystem->Position();
	bool isJump = !attributes.Get("hyperdrive") || !currentSystem->Links().count(targetSystem);
	double scramThreshold = attributes.Get("scram drive");

	// The ship can only enter hyperspace if it is traveling slowly enough
	// and pointed in the right direction.
	if(!isJump && scramThreshold)
	{
		double deviation = fabs(direction.Unit().Cross(velocity));
		if(deviation > scramThreshold)
			return false;
	}
	else if(velocity.Length() > attributes.Get("jump speed"))
		return false;

	if(!isJump)
	{
		// Figure out if we're within one turn step of facing this system.
		bool left = direction.Cross(angle.Unit()) < 0.;
		Angle turned = angle + TurnRate() * (left - !left);
		bool stillLeft = direction.Cross(turned.Unit()) < 0.;

		if(left == stillLeft)
			return false;
	}

	return true;
}



// Get this ship's custom swizzle.
int Ship::CustomSwizzle() const
{
	return customSwizzle;
}


// Check if the ship is thrusting. If so, the engine sound should be played.
bool Ship::IsThrusting() const
{
	return isThrusting;
}



bool Ship::IsReversing() const
{
	return isReversing;
}



bool Ship::IsSteering() const
{
	return isSteering;
}



double Ship::SteeringDirection() const
{
	return steeringDirection;
}



// Get the points from which engine flares should be drawn.
const vector<Ship::EnginePoint> &Ship::EnginePoints() const
{
	return enginePoints;
}



const vector<Ship::EnginePoint> &Ship::ReverseEnginePoints() const
{
	return reverseEnginePoints;
}



const vector<Ship::EnginePoint> &Ship::SteeringEnginePoints() const
{
	return steeringEnginePoints;
}



// Reduce a ship's hull to low enough to disable it. This is so a ship can be
// created as a derelict.
void Ship::Disable()
{
	shields = 0.;
	hull = min(hull, .5 * MinimumHull());
	isDisabled = true;
}



// Mark a ship as destroyed.
void Ship::Destroy()
{
	hull = -1.;
}



// Trigger the death of this ship.
void Ship::SelfDestruct()
{
	Destroy();
	explosionRate = 1024;
}



void Ship::Restore()
{
	hull = 0.;
	explosionCount = 0;
	explosionRate = 0;
	UnmarkForRemoval();
	Recharge(true);
}



// Check if this ship has been destroyed.
bool Ship::IsDestroyed() const
{
	return (hull < 0.);
}



// Recharge and repair this ship (e.g. because it has landed).
void Ship::Recharge(bool atSpaceport)
{
	if(IsDestroyed())
		return;

	if(atSpaceport)
		crew = min<int>(max(crew, RequiredCrew()), attributes.Get("bunks"));
	pilotError = 0;
	pilotOkay = 0;

	if(atSpaceport || attributes.Get("shield generation"))
		shields = attributes.Get("shields");
	if(atSpaceport || attributes.Get("hull repair rate"))
		hull = attributes.Get("hull");
	if(atSpaceport || attributes.Get("energy generation"))
		energy = attributes.Get("energy capacity");
	if(atSpaceport || attributes.Get("fuel generation"))
		fuel = attributes.Get("fuel capacity");

	heat = IdleHeat();
	ionization = 0.;
	disruption = 0.;
	slowness = 0.;
	discharge = 0.;
	corrosion = 0.;
	leakage = 0.;
	burning = 0.;
	shieldDelay = 0;
	hullDelay = 0;
}



bool Ship::CanRefuel(const Ship &other) const
{
	return (fuel - JumpFuel(targetSystem) >= other.JumpFuelMissing());
}



double Ship::TransferFuel(double amount, Ship *to)
{
	amount = max(fuel - attributes.Get("fuel capacity"), amount);
	if(to)
	{
		amount = min(to->attributes.Get("fuel capacity") - to->fuel, amount);
		to->fuel += amount;
	}
	fuel -= amount;
	return amount;
}



// Convert this ship from one government to another, as a result of boarding
// actions (if the player is capturing) or player death (poor decision-making).
void Ship::WasCaptured(const shared_ptr<Ship> &capturer)
{
	// Repair up to the point where this ship is just barely not disabled.
	hull = min(max(hull, MinimumHull() * 1.5), attributes.Get("hull"));
	isDisabled = false;

	// Set the new government.
	government = capturer->GetGovernment();

	// Transfer some crew over. Only transfer the bare minimum unless even that
	// is not possible, in which case, share evenly.
	int totalRequired = capturer->RequiredCrew() + RequiredCrew();
	int transfer = RequiredCrew() - crew;
	if(transfer > 0)
	{
		if(totalRequired > capturer->Crew() + crew)
			transfer = max(crew ? 0 : 1, (capturer->Crew() * transfer) / totalRequired);
		capturer->AddCrew(-transfer);
		AddCrew(transfer);
	}

	commands.Clear();
	// Set the capturer as this ship's parent.
	SetParent(capturer);
	// Clear this ship's previous targets.
	SetTargetShip(shared_ptr<Ship>());
	SetTargetStellar(nullptr);
	SetTargetSystem(nullptr);
	shipToAssist.reset();
	targetAsteroid.reset();
	targetFlotsam.reset();
	hyperspaceSystem = nullptr;
	landingPlanet = nullptr;

	// This ship behaves like its new parent does.
	isSpecial = capturer->isSpecial;
	isYours = capturer->isYours;
	personality = capturer->personality;

	// Fighters should flee a disabled ship, but if the player manages to capture
	// the ship before they flee, the fighters are captured, too.
	for(const Bay &bay : bays)
		if(bay.ship)
			bay.ship->WasCaptured(capturer);
	// If a flagship is captured, its escorts become independent.
	for(const auto &it : escorts)
	{
		shared_ptr<Ship> escort = it.lock();
		if(escort)
			escort->parent.reset();
	}
	// This ship should not care about its now-unallied escorts.
	escorts.clear();
}



// Get characteristics of this ship, as a fraction between 0 and 1.
double Ship::Shields() const
{
	double maximum = attributes.Get("shields");
	return maximum ? min(1., shields / maximum) : 0.;
}



double Ship::Hull() const
{
	double maximum = attributes.Get("hull");
	return maximum ? min(1., hull / maximum) : 1.;
}



double Ship::Fuel() const
{
	double maximum = attributes.Get("fuel capacity");
	return maximum ? min(1., fuel / maximum) : 0.;
}



double Ship::Energy() const
{
	double maximum = attributes.Get("energy capacity");
	return maximum ? min(1., energy / maximum) : (hull > 0.) ? 1. : 0.;
}



// Allow returning a heat value greater than 1 (i.e. conveying how overheated
// this ship has become).
double Ship::Heat() const
{
	double maximum = MaximumHeat();
	return maximum ? heat / maximum : 1.;
}



// Get the ship's "health," where <=0 is disabled and 1 means full health.
double Ship::Health() const
{
	double minimumHull = MinimumHull();
	double hullDivisor = attributes.Get("hull") - minimumHull;
	double divisor = attributes.Get("shields") + hullDivisor;
	// This should not happen, but just in case.
	if(divisor <= 0. || hullDivisor <= 0.)
		return 0.;

	double spareHull = hull - minimumHull;
	// Consider hull-only and pooled health, compensating for any reductions by disruption damage.
	return min(spareHull / hullDivisor, (spareHull + shields / (1. + disruption * .01)) / divisor);
}



// Get the hull fraction at which this ship is disabled.
double Ship::DisabledHull() const
{
	double hull = attributes.Get("hull");
	double minimumHull = MinimumHull();

	return (hull > 0. ? minimumHull / hull : 0.);
}



int Ship::JumpsRemaining(bool followParent) const
{
	// Make sure this ship has some sort of hyperdrive, and if so return how
	// many jumps it can make.
	double jumpFuel = 0.;
	if(!targetSystem && followParent)
	{
		// If this ship has no destination, the parent's substitutes for it,
		// but only if the location is reachable.
		auto p = GetParent();
		if(p)
			jumpFuel = JumpFuel(p->GetTargetSystem());
	}
	if(!jumpFuel)
		jumpFuel = JumpFuel(targetSystem);
	return jumpFuel ? fuel / jumpFuel : 0.;
}



double Ship::JumpFuel(const System *destination) const
{
	// A currently-carried ship requires no fuel to jump, because it cannot jump.
	if(!currentSystem)
		return 0.;

	// If no destination is given, return the maximum fuel per jump.
	if(!destination)
		return max(JumpDriveFuel(), HyperdriveFuel());

	bool linked = currentSystem->Links().count(destination);
	// Figure out what sort of jump we're making.
	if(attributes.Get("hyperdrive") && linked)
		return HyperdriveFuel();

	if(attributes.Get("jump drive") && currentSystem->JumpNeighbors(JumpRange()).count(destination))
		return JumpDriveFuel((linked || currentSystem->JumpRange()) ? 0. : currentSystem->Position().Distance(destination->Position()));

	// If the given system is not a possible destination, return 0.
	return 0.;
}



double Ship::JumpRange(bool getCached) const
{
	if(getCached)
		return jumpRange;

	// Ships without a jump drive have no jump range.
	if(!attributes.Get("jump drive"))
		return 0.;

	// Find the outfit that provides the farthest jump range.
	double best = 0.;
	// Make it possible for the jump range to be integrated into a ship.
	if(baseAttributes.Get("jump drive"))
	{
		best = baseAttributes.Get("jump range");
		if(!best)
			best = System::DEFAULT_NEIGHBOR_DISTANCE;
	}
	// Search through all the outfits.
	for(const auto &it : outfits)
		if(it.first->Get("jump drive"))
		{
			double range = it.first->Get("jump range");
			if(!range)
				range = System::DEFAULT_NEIGHBOR_DISTANCE;
			if(!best || range > best)
				best = range;
		}
	return best;
}



// Get the cost of making a jump of the given type (if possible).
double Ship::HyperdriveFuel() const
{
	// Don't bother searching through the outfits if there is no hyperdrive.
	if(!attributes.Get("hyperdrive"))
		return JumpDriveFuel();

	if(attributes.Get("scram drive"))
		return BestFuel("hyperdrive", "scram drive", 150.);

	return BestFuel("hyperdrive", "", 100.);
}



double Ship::JumpDriveFuel(double jumpDistance) const
{
	// Don't bother searching through the outfits if there is no jump drive.
	if(!attributes.Get("jump drive"))
		return 0.;

	return BestFuel("jump drive", "", 200., jumpDistance);
}



double Ship::JumpFuelMissing() const
{
	// Used for smart refueling: transfer only as much as really needed
	// includes checking if fuel cap is high enough at all
	double jumpFuel = JumpFuel(targetSystem);
	if(!jumpFuel || fuel > jumpFuel || jumpFuel > attributes.Get("fuel capacity"))
		return 0.;

	return jumpFuel - fuel;
}



// Get the heat level at idle.
double Ship::IdleHeat() const
{
	// This ship's cooling ability:
	double coolingEfficiency = CoolingEfficiency();
	double cooling = coolingEfficiency * attributes.Get("cooling");
	double activeCooling = coolingEfficiency * attributes.Get("active cooling");

	// Idle heat is the heat level where:
	// heat = heat * diss + heatGen - cool - activeCool * heat / (100 * mass)
	// heat = heat * (diss - activeCool / (100 * mass)) + (heatGen - cool)
	// heat * (1 - diss + activeCool / (100 * mass)) = (heatGen - cool)
	double production = max(0., attributes.Get("heat generation") - cooling);
	double dissipation = HeatDissipation() + activeCooling / MaximumHeat();
	if(!dissipation) return production ? numeric_limits<double>::max() : 0;
	return production / dissipation;
}



// Get the heat dissipation, in heat units per heat unit per frame.
double Ship::HeatDissipation() const
{
	return .001 * attributes.Get("heat dissipation");
}



// Get the maximum heat level, in heat units (not temperature).
double Ship::MaximumHeat() const
{
	return MAXIMUM_TEMPERATURE * (cargo.Used() + attributes.Mass());
}



// Calculate the multiplier for cooling efficiency.
double Ship::CoolingEfficiency() const
{
	// This is an S-curve where the efficiency is 100% if you have no outfits
	// that create "cooling inefficiency", and as that value increases the
	// efficiency stays high for a while, then drops off, then approaches 0.
	double x = attributes.Get("cooling inefficiency");
	return 2. + 2. / (1. + exp(x / -2.)) - 4. / (1. + exp(x / -4.));
}



int Ship::Crew() const
{
	return crew;
}



int Ship::RequiredCrew() const
{
	if(attributes.Get("automaton"))
		return 0;

	// Drones do not need crew, but all other ships need at least one.
	return max<int>(1, attributes.Get("required crew"));
}



int Ship::CrewValue() const
{
	return max(Crew(), RequiredCrew()) + attributes.Get("crew equivalent");
}



void Ship::AddCrew(int count)
{
	crew = min<int>(crew + count, attributes.Get("bunks"));
}



// Check if this is a ship that can be used as a flagship.
bool Ship::CanBeFlagship() const
{
	return RequiredCrew() && Crew() && !IsDisabled();
}



double Ship::Mass() const
{
	return carriedMass + cargo.Used() + attributes.Mass();
}



double Ship::TurnRate() const
{
	return attributes.Get("turn") / Mass();
}



double Ship::Acceleration() const
{
	double thrust = attributes.Get("thrust");
	return (thrust ? thrust : attributes.Get("afterburner thrust")) / Mass();
}



double Ship::MaxVelocity() const
{
	// v * drag / mass == thrust / mass
	// v * drag == thrust
	// v = thrust / drag
	double thrust = attributes.Get("thrust");
	return (thrust ? thrust : attributes.Get("afterburner thrust")) / attributes.Get("drag");
}



double Ship::MaxReverseVelocity() const
{
	return attributes.Get("reverse thrust") / attributes.Get("drag");
}



// This ship just got hit by the given weapon. Take damage
// according to the weapon and the characteristics of how
// it hit this ship, and add any visuals created as a result
// of being hit.
int Ship::TakeDamage(vector<Visual> &visuals, const Weapon &weapon, double damageScaling, double distanceTraveled, const Point &damagePosition, const Government *sourceGovernment, bool isBlast)
{
	if(isBlast && weapon.IsDamageScaled())
	{
		// Scale blast damage based on the distance from the blast
		// origin and if the projectile uses a trigger radius. The
		// point of contact must be measured on the sprite outline.
		// scale = (1 + (tr / (2 * br))^2) / (1 + r^4)^2
		double blastRadius = max(1., weapon.BlastRadius());
		double radiusRatio = weapon.TriggerRadius() / blastRadius;
		double k = !radiusRatio ? 1. : (1. + .25 * radiusRatio * radiusRatio);
		// Rather than exactly compute the distance between the explosion and
		// the closest point on the ship, estimate it using the mask's Radius.
		double d = max(0., (damagePosition - position).Length() - GetMask().Radius());
		double rSquared = d * d / (blastRadius * blastRadius);
		damageScaling *= k / ((1. + rSquared * rSquared) * (1. + rSquared * rSquared));
	}
	if(weapon.HasDamageDropoff())
		damageScaling *= weapon.DamageDropoff(distanceTraveled);

	// Instantaneous damage types:
	double shieldDamage = (weapon.ShieldDamage() + weapon.RelativeShieldDamage() * attributes.Get("shields"))
		* damageScaling / (1. + attributes.Get("shield protection"));
	double hullDamage = (weapon.HullDamage() + weapon.RelativeHullDamage() * attributes.Get("hull"))
		* damageScaling / (1. + attributes.Get("hull protection"));
	double energyDamage = (weapon.EnergyDamage() + weapon.RelativeEnergyDamage() * attributes.Get("energy capacity"))
		* damageScaling / (1. + attributes.Get("energy protection"));
	double fuelDamage = (weapon.FuelDamage() + weapon.RelativeFuelDamage() * attributes.Get("fuel capacity"))
		* damageScaling / (1. + attributes.Get("fuel protection"));
	double heatDamage = (weapon.HeatDamage() + weapon.RelativeHeatDamage() * MaximumHeat())
		* damageScaling / (1. + attributes.Get("heat protection"));

	// DoT damage types:
	double ionDamage = weapon.IonDamage() * damageScaling / (1. + attributes.Get("ion protection"));
	double disruptionDamage = weapon.DisruptionDamage() * damageScaling / (1. + attributes.Get("disruption protection"));
	double slowingDamage = weapon.SlowingDamage() * damageScaling / (1. + attributes.Get("slowing protection"));
	double dischargeDamage = weapon.DischargeDamage() * damageScaling / (1. + attributes.Get("discharge protection"));
	double corrosionDamage = weapon.CorrosionDamage() * damageScaling / (1. + attributes.Get("corrosion protection"));
	double leakDamage = weapon.LeakDamage() * damageScaling / (1. + attributes.Get("leak protection"));
	double burnDamage = weapon.BurnDamage() * damageScaling / (1. + attributes.Get("burn protection"));

	double hitForce = weapon.HitForce() * damageScaling / (1. + attributes.Get("force protection"));
	double piercing = max(0., min(1., weapon.Piercing() / (1. + attributes.Get("piercing protection")) - attributes.Get("piercing resistance")));

	bool wasDisabled = IsDisabled();
	bool wasDestroyed = IsDestroyed();

	double shieldFraction = 1. - piercing;
	shieldFraction *= 1. / (1. + disruption * .01);
	if(shields <= 0.)
		shieldFraction = 0.;
	else if(shieldDamage > shields)
		shieldFraction = min(shieldFraction, shields / shieldDamage);

	shields -= shieldDamage * shieldFraction;
	if(shieldDamage && !isDisabled)
	{
		int disabledDelay = attributes.Get("depleted shield delay");
		shieldDelay = max<int>(shieldDelay, (shields <= 0. && disabledDelay) ? disabledDelay : attributes.Get("shield delay"));
	}
	hull -= hullDamage * (1. - shieldFraction);
	if(hullDamage && !isDisabled)
		hullDelay = max(hullDelay, static_cast<int>(attributes.Get("repair delay")));

	// Most special damage types (i.e. not hull or shield damage) only have 50% effectiveness
	// against ships with active shields. Disruption or piercing weapons can increase this
	// effectiveness.
	double shieldDegradation = (1. - .5 * shieldFraction);
	energy -= energyDamage * shieldDegradation;
	fuel -= fuelDamage * shieldDegradation;
	heat += heatDamage * shieldDegradation;
	ionization += ionDamage * shieldDegradation;
	disruption += disruptionDamage * shieldDegradation;
	slowness += slowingDamage * shieldDegradation;
	burning += burnDamage * shieldDegradation;

	// The following special damage types have 0% effectiveness against ships with
	// active shields. Disruption or piercing weapons still increase this effectiveness.
	shieldDegradation = (1. - shieldFraction);
	corrosion += corrosionDamage * shieldDegradation;
	leakage += leakDamage * shieldDegradation;

	// The following special damage types have 100% effectiveness against ships
	// regardless of shield level.
	discharge += dischargeDamage;

	if(hitForce)
	{
		Point d = position - damagePosition;
		double distance = d.Length();
		if(distance)
			ApplyForce((hitForce / distance) * d, weapon.IsGravitational());
	}

	// Prevent various stats from reaching unallowable values.
	hull = min(hull, attributes.Get("hull"));
	shields = min(shields, attributes.Get("shields"));
	// Weapons are allowed to overcharge a ship's energy or fuel, but code in Ship::DoGeneration()
	// will clamp it to a maximum value at the beginning of the next frame.
	energy = max(0., energy);
	fuel = max(0., fuel);
	heat = max(0., heat);

	// Recalculate the disabled ship check.
	isDisabled = true;
	isDisabled = IsDisabled();

	// Report what happened to this ship from this weapon.
	int type = 0;
	if(!wasDisabled && isDisabled)
	{
		type |= ShipEvent::DISABLE;
		hullDelay = max(hullDelay, static_cast<int>(attributes.Get("disabled repair delay")));
	}
	if(!wasDestroyed && IsDestroyed())
		type |= ShipEvent::DESTROY;

	// Inflicted heat damage may also disable a ship, but does not trigger a "DISABLE" event.
	if(heat > MaximumHeat())
	{
		isOverheated = true;
		isDisabled = true;
	}
	else if(heat < .9 * MaximumHeat())
		isOverheated = false;

	// If this ship was hit directly and did not consider itself an enemy of the
	// ship that hit it, it is now "provoked" against that government.
	if(!isBlast && sourceGovernment && !sourceGovernment->IsEnemy(government)
			&& (Shields() < .9 || Hull() < .9 || !personality.IsForbearing())
			&& !personality.IsPacifist() && weapon.DoesDamage())
		type |= ShipEvent::PROVOKE;

	// Create target effect visuals, if there are any.
	for(const auto &effect : weapon.TargetEffects())
		CreateSparks(visuals, effect.first, effect.second * damageScaling);

	return type;
}



// Apply a force to this ship, accelerating it. This might be from a weapon
// impact, or from firing a weapon, for example.
void Ship::ApplyForce(const Point &force, bool gravitational)
{
	if(gravitational)
	{
		// Treat all ships as if they have a mass of 400. This prevents
		// gravitational hit force values from needing to be extremely
		// small in order to have a reasonable effect.
		acceleration += force / 400.;
		return;
	}

	double currentMass = Mass();
	if(!currentMass)
		return;

	// Reduce acceleration of small ships and increase acceleration of large
	// ones by having 30% of the force be based on a fixed mass of 400, i.e. the
	// mass of a typical light warship:
	acceleration += force * (.3 / 400. + .7 / currentMass);
}



bool Ship::HasBays() const
{
	return !bays.empty();
}



// Check how many bays are not occupied at present. This does not check whether
// one of your escorts plans to use that bay.
int Ship::BaysFree(const string &category) const
{
	int count = 0;
	for(const Bay &bay : bays)
		count += (bay.category == category) && !bay.ship;
	return count;
}



// Check how many bays this ship has of a given category.
int Ship::BaysTotal(const string &category) const
{
	int count = 0;
	for(const Bay &bay : bays)
		count += (bay.category == category);
	return count;
}



// Check if this ship has a bay free for the given ship, and the bay is
// not reserved for one of its existing escorts.
bool Ship::CanCarry(const Ship &ship) const
{
	if(!ship.CanBeCarried())
		return false;
	// Check only for the category that we are interested in.
	const string &category = ship.attributes.Category();

	int free = BaysTotal(category);
	if(!free)
		return false;

	for(const auto &it : escorts)
	{
		auto escort = it.lock();
		if(escort && escort.get() != &ship && escort->attributes.Category() == category
			&& !escort->IsDestroyed())
			--free;
	}
	return (free > 0);
}



void Ship::AllowCarried(bool allowCarried)
{
	const auto &bayCategories = GameData::Category(CategoryType::BAY);
	canBeCarried = allowCarried && find(bayCategories.begin(), bayCategories.end(), attributes.Category()) != bayCategories.end();
}



bool Ship::CanBeCarried() const
{
	return canBeCarried;
}



bool Ship::Carry(const shared_ptr<Ship> &ship)
{
	if(!ship || !ship->CanBeCarried())
		return false;

	// Check only for the category that we are interested in.
	const string &category = ship->attributes.Category();

	for(Bay &bay : bays)
		if((bay.category == category) && !bay.ship)
		{
			bay.ship = ship;
			ship->SetSystem(nullptr);
			ship->SetPlanet(nullptr);
			ship->SetTargetSystem(nullptr);
			ship->SetTargetStellar(nullptr);
			ship->SetParent(shared_from_this());
			ship->isThrusting = false;
			ship->isReversing = false;
			ship->isSteering = false;
			ship->commands.Clear();
			// If this fighter collected anything in space, try to store it
			// (unless this is a player-owned ship).
			if(!isYours && cargo.Free() && !ship->Cargo().IsEmpty())
				ship->Cargo().TransferAll(cargo);
			// Return unused fuel to the carrier, for any launching fighter that needs it.
			ship->TransferFuel(ship->fuel, this);

			// Update the cached mass of the mothership.
			carriedMass += ship->Mass();
			return true;
		}
	return false;
}



void Ship::UnloadBays()
{
	for(Bay &bay : bays)
		if(bay.ship)
		{
			carriedMass -= bay.ship->Mass();
			bay.ship->SetSystem(currentSystem);
			bay.ship->SetPlanet(landingPlanet);
			bay.ship.reset();
		}
}



const vector<Ship::Bay> &Ship::Bays() const
{
	return bays;
}



// Adjust the positions and velocities of any visible carried fighters or
// drones. If any are visible, return true.
bool Ship::PositionFighters() const
{
	bool hasVisible = false;
	for(const Bay &bay : bays)
		if(bay.ship && bay.side)
		{
			hasVisible = true;
			bay.ship->position = angle.Rotate(bay.point) * Zoom() + position;
			bay.ship->velocity = velocity;
			bay.ship->angle = angle + bay.facing;
			bay.ship->zoom = zoom;
		}
	return hasVisible;
}



CargoHold &Ship::Cargo()
{
	return cargo;
}



const CargoHold &Ship::Cargo() const
{
	return cargo;
}



// Display box effects from jettisoning this much cargo.
void Ship::Jettison(const string &commodity, int tons, bool wasAppeasing)
{
	cargo.Remove(commodity, tons);

	// Jettisoned cargo must carry some of the ship's heat with it. Otherwise
	// jettisoning cargo would increase the ship's temperature.
	heat -= tons * MAXIMUM_TEMPERATURE * Heat();

	const Government *notForGov = wasAppeasing ? GetGovernment() : nullptr;

	for( ; tons > 0; tons -= Flotsam::TONS_PER_BOX)
		jettisoned.emplace_back(new Flotsam(commodity, (Flotsam::TONS_PER_BOX < tons) ? Flotsam::TONS_PER_BOX : tons, notForGov));
}



void Ship::Jettison(const Outfit *outfit, int count, bool wasAppeasing)
{
	if(count < 0)
		return;

	cargo.Remove(outfit, count);

	// Jettisoned cargo must carry some of the ship's heat with it. Otherwise
	// jettisoning cargo would increase the ship's temperature.
	double mass = outfit->Mass();
	heat -= count * mass * MAXIMUM_TEMPERATURE * Heat();

	const Government *notForGov = wasAppeasing ? GetGovernment() : nullptr;

	const int perBox = (mass <= 0.) ? count : (mass > Flotsam::TONS_PER_BOX) ? 1 : static_cast<int>(Flotsam::TONS_PER_BOX / mass);
	while(count > 0)
	{
		jettisoned.emplace_back(new Flotsam(outfit, (perBox < count) ? perBox : count, notForGov));
		count -= perBox;
	}
}



const Outfit &Ship::Attributes() const
{
	return attributes;
}



const Outfit &Ship::BaseAttributes() const
{
	return baseAttributes;
}



// Get outfit information.
const map<const Outfit *, int> &Ship::Outfits() const
{
	return outfits;
}



int Ship::OutfitCount(const Outfit *outfit) const
{
	auto it = outfits.find(outfit);
	return (it == outfits.end()) ? 0 : it->second;
}



// Add or remove outfits. (To remove, pass a negative number.)
void Ship::AddOutfit(const Outfit *outfit, int count)
{
	if(outfit && count)
	{
		auto it = outfits.find(outfit);
		if(it == outfits.end())
			outfits[outfit] = count;
		else
		{
			it->second += count;
			if(!it->second)
				outfits.erase(it);
		}
		attributes.Add(*outfit, count);
		if(outfit->IsWeapon())
			armament.Add(outfit, count);

		if(outfit->Get("cargo space"))
			cargo.SetSize(attributes.Get("cargo space"));
		if(outfit->Get("hull"))
			hull += outfit->Get("hull") * count;
		// If the added or removed outfit is a jump drive, recalculate
		// and cache this ship's jump range.
		if(outfit->Get("jump drive"))
			jumpRange = JumpRange(false);
	}
}



// Get the list of weapons.
Armament &Ship::GetArmament()
{
	return armament;
}



const vector<Hardpoint> &Ship::Weapons() const
{
	return armament.Get();
}



// Check if we are able to fire the given weapon (i.e. there is enough
// energy, ammo, and fuel to fire it).
bool Ship::CanFire(const Weapon *weapon) const
{
	if(!weapon || !weapon->IsWeapon())
		return false;

	if(weapon->Ammo())
	{
		auto it = outfits.find(weapon->Ammo());
		if(it == outfits.end() || it->second < weapon->AmmoUsage())
			return false;
	}

	if(energy < weapon->FiringEnergy() + weapon->RelativeFiringEnergy() * attributes.Get("energy capacity"))
		return false;
	if(fuel < weapon->FiringFuel() + weapon->RelativeFiringFuel() * attributes.Get("fuel capacity"))
		return false;
	// We do check hull, but we don't check shields. Ships can survive with all shields depleted.
	// Ships should not disable themselves, so we check if we stay above minimumHull.
	if(hull - MinimumHull() < weapon->FiringHull() + weapon->RelativeFiringHull() * attributes.Get("hull"))
		return false;

	// If a weapon requires heat to fire, (rather than generating heat), we must
	// have enough heat to spare.
	if(heat < -(weapon->FiringHeat() + (!weapon->RelativeFiringHeat()
			? 0. : weapon->RelativeFiringHeat() * MaximumHeat())))
		return false;
	// Repeat this for various effects which shouldn't drop below 0.
	if(ionization < -weapon->FiringIon())
		return false;
	if(disruption < -weapon->FiringDisruption())
		return false;
	if(slowness < -weapon->FiringSlowing())
		return false;

	return true;
}



// Fire the given weapon (i.e. deduct whatever energy, ammo, hull, shields
// or fuel it uses and add whatever heat it generates. Assume that CanFire()
// is true.
void Ship::ExpendAmmo(const Weapon &weapon)
{
	// Compute this ship's initial capacities, in case the consumption of the ammunition outfit(s)
	// modifies them, so that relative costs are calculated based on the pre-firing state of the ship.
	const double relativeEnergyChange = weapon.RelativeFiringEnergy() * attributes.Get("energy capacity");
	const double relativeFuelChange = weapon.RelativeFiringFuel() * attributes.Get("fuel capacity");
	const double relativeHeatChange = !weapon.RelativeFiringHeat() ? 0. : weapon.RelativeFiringHeat() * MaximumHeat();
	const double relativeHullChange = weapon.RelativeFiringHull() * attributes.Get("hull");
	const double relativeShieldChange = weapon.RelativeFiringShields() * attributes.Get("shields");

	if(const Outfit *ammo = weapon.Ammo())
	{
		// Some amount of the ammunition mass to be removed from the ship carries thermal energy.
		// A realistic fraction applicable to all cases cannot be computed, so assume 50%.
		heat -= weapon.AmmoUsage() * .5 * ammo->Mass() * MAXIMUM_TEMPERATURE * Heat();
		AddOutfit(ammo, -weapon.AmmoUsage());
	}

	energy -= weapon.FiringEnergy() + relativeEnergyChange;
	fuel -= weapon.FiringFuel() + relativeFuelChange;
	heat += weapon.FiringHeat() + relativeHeatChange;
	shields -= weapon.FiringShields() + relativeShieldChange;

	// Since weapons fire from within the shields, hull and "status" damages are dealt in full.
	hull -= weapon.FiringHull() + relativeHullChange;
	ionization += weapon.FiringIon();
	disruption += weapon.FiringDisruption();
	slowness += weapon.FiringSlowing();
	discharge += weapon.FiringDischarge();
	corrosion += weapon.FiringCorrosion();
	leakage += weapon.FiringLeak();
	burning += weapon.FiringBurn();
}



// Each ship can have a target system (to travel to), a target planet (to
// land on) and a target ship (to move to, and attack if hostile).
shared_ptr<Ship> Ship::GetTargetShip() const
{
	return targetShip.lock();
}



shared_ptr<Ship> Ship::GetShipToAssist() const
{
	return shipToAssist.lock();
}



const StellarObject *Ship::GetTargetStellar() const
{
	return targetPlanet;
}



const System *Ship::GetTargetSystem() const
{
	return (targetSystem == currentSystem) ? nullptr : targetSystem;
}



// Mining target.
shared_ptr<Minable> Ship::GetTargetAsteroid() const
{
	return targetAsteroid.lock();
}



shared_ptr<Flotsam> Ship::GetTargetFlotsam() const
{
	return targetFlotsam.lock();
}



const FormationPattern *Ship::GetFormationPattern() const
{
	return formationPattern;
}



unsigned int Ship::GetFormationRing() const
{
	return formationRing;
}



void Ship::SetFormationRing(int newRing)
{
	if(newRing >= 0)
		formationRing = newRing;
}



// Set this ship's targets.
void Ship::SetTargetShip(const shared_ptr<Ship> &ship)
{
	if(ship != GetTargetShip())
	{
		targetShip = ship;
		// When you change targets, clear your scanning records.
		cargoScan = 0.;
		outfitScan = 0.;
	}
	targetAsteroid.reset();
}



void Ship::SetShipToAssist(const shared_ptr<Ship> &ship)
{
	shipToAssist = ship;
}



void Ship::SetTargetStellar(const StellarObject *object)
{
	targetPlanet = object;
}



void Ship::SetTargetSystem(const System *system)
{
	targetSystem = system;
}



// Mining target.
void Ship::SetTargetAsteroid(const shared_ptr<Minable> &asteroid)
{
	targetAsteroid = asteroid;
	targetShip.reset();
}



void Ship::SetTargetFlotsam(const shared_ptr<Flotsam> &flotsam)
{
	targetFlotsam = flotsam;
}



void Ship::SetParent(const shared_ptr<Ship> &ship)
{
	shared_ptr<Ship> oldParent = parent.lock();
	if(oldParent)
		oldParent->RemoveEscort(*this);

	parent = ship;
	if(ship)
		ship->AddEscort(*this);
}



void Ship::SetFormationPattern(const FormationPattern *formationToSet)
{
	formationPattern = formationToSet;
}



shared_ptr<Ship> Ship::GetParent() const
{
	return parent.lock();
}



const vector<weak_ptr<Ship>> &Ship::GetEscorts() const
{
	return escorts;
}



// Add escorts to this ship. Escorts look to the parent ship for movement
// cues and try to stay with it when it lands or goes into hyperspace.
void Ship::AddEscort(Ship &ship)
{
	escorts.push_back(ship.shared_from_this());
}



void Ship::RemoveEscort(const Ship &ship)
{
	auto it = escorts.begin();
	for( ; it != escorts.end(); ++it)
		if(it->lock().get() == &ship)
		{
			escorts.erase(it);
			return;
		}
}



double Ship::MinimumHull() const
{
	if(neverDisabled)
		return 0.;

	double maximumHull = attributes.Get("hull");
	double absoluteThreshold = attributes.Get("absolute threshold");
	if(absoluteThreshold > 0.)
		return absoluteThreshold;

	double thresholdPercent = attributes.Get("threshold percentage");
	double transition = 1 / (1 + 0.0005 * maximumHull);
	double minimumHull = maximumHull * (thresholdPercent > 0. ? min(thresholdPercent, 1.) : 0.1 * (1. - transition) + 0.5 * transition);

	return max(0., floor(minimumHull + attributes.Get("hull threshold")));
}



// Find out how much fuel is consumed by the hyperdrive of the given type.
double Ship::BestFuel(const string &type, const string &subtype, double defaultFuel, double jumpDistance) const
{
	// Find the outfit that provides the least costly hyperjump.
	double best = 0.;
	// Make it possible for a hyperdrive to be integrated into a ship.
	if(baseAttributes.Get(type) && (subtype.empty() || baseAttributes.Get(subtype)))
	{
		// If a distance was given, then we know that we are making a jump.
		// Only use the fuel from a jump drive if it is capable of making
		// the given jump. We can guarantee that at least one jump drive
		// is capable of making the given jump, as the destination must
		// be among the neighbors of the current system.
		double jumpRange = baseAttributes.Get("jump range");
		if(!jumpRange)
			jumpRange = System::DEFAULT_NEIGHBOR_DISTANCE;
		// If no distance was given then we're either using a hyperdrive
		// or refueling this ship, in which case this if statement will
		// always pass.
		if(jumpRange >= jumpDistance)
		{
			best = baseAttributes.Get("jump fuel");
			if(!best)
				best = defaultFuel;
		}
	}
	// Search through all the outfits.
	for(const auto &it : outfits)
		if(it.first->Get(type) && (subtype.empty() || it.first->Get(subtype)))
		{
			double jumpRange = it.first->Get("jump range");
			if(!jumpRange)
				jumpRange = System::DEFAULT_NEIGHBOR_DISTANCE;
			if(jumpRange >= jumpDistance)
			{
				double fuel = it.first->Get("jump fuel");
				if(!fuel)
					fuel = defaultFuel;
				if(!best || fuel < best)
					best = fuel;
			}
		}
	return best;
}



void Ship::CreateExplosion(vector<Visual> &visuals, bool spread)
{
	if(!HasSprite() || !GetMask().IsLoaded() || explosionEffects.empty())
		return;

	// Bail out if this loops enough times, just in case.
	for(int i = 0; i < 10; ++i)
	{
		Point point((Random::Real() - .5) * Width(),
			(Random::Real() - .5) * Height());
		if(GetMask().Contains(point, Angle()))
		{
			// Pick an explosion.
			int type = Random::Int(explosionTotal);
			auto it = explosionEffects.begin();
			for( ; it != explosionEffects.end(); ++it)
			{
				type -= it->second;
				if(type < 0)
					break;
			}
			Point effectVelocity = velocity;
			if(spread)
			{
				double scale = .04 * (Width() + Height());
				effectVelocity += Angle::Random().Unit() * (scale * Random::Real());
			}
			visuals.emplace_back(*it->first, angle.Rotate(point) + position, std::move(effectVelocity), angle);
			++explosionCount;
			return;
		}
	}
}



// Place a "spark" effect, like ionization or disruption.
void Ship::CreateSparks(vector<Visual> &visuals, const string &name, double amount)
{
	CreateSparks(visuals, GameData::Effects().Get(name), amount);
}



void Ship::CreateSparks(vector<Visual> &visuals, const Effect *effect, double amount)
{
	if(forget)
		return;

	// Limit the number of sparks, depending on the size of the sprite.
	amount = min(amount, Width() * Height() * .0006);
	// Preallocate capacity, in case we're adding a non-trivial number of sparks.
	visuals.reserve(visuals.size() + static_cast<int>(amount));

	while(true)
	{
		amount -= Random::Real();
		if(amount <= 0.)
			break;

		Point point((Random::Real() - .5) * Width(),
			(Random::Real() - .5) * Height());
		if(GetMask().Contains(point, Angle()))
			visuals.emplace_back(*effect, angle.Rotate(point) + position, velocity, angle);
	}
}<|MERGE_RESOLUTION|>--- conflicted
+++ resolved
@@ -969,14 +969,8 @@
 			if(it.second)
 				out.Write("final explode", it.first->Name(), it.second);
 		});
-<<<<<<< HEAD
-		
 		if(formationPattern)
 			out.Write("formation", formationPattern->Name());
-		
-=======
-
->>>>>>> c9cc144b
 		if(currentSystem)
 			out.Write("system", currentSystem->Name());
 		else
