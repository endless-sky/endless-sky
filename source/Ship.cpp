--- conflicted
+++ resolved
@@ -1289,13 +1289,8 @@
 		checks.emplace_back("no thruster!");
 	else if(!turn)
 		checks.emplace_back("no steering!");
-<<<<<<< HEAD
 	else if(canBeCarried && GetSecondsToEmpty() < minimumOperatingTime && GetIdleEnergyPerFrame() <= 0)
 			checks.emplace_back("low battery!");
-	else if(RequiredCrew() > attributes.Get("bunks"))
-		checks.emplace_back("insufficient bunks!");
-=======
->>>>>>> 6805c10f
 
 	// If no errors were found, check all warning conditions:
 	if(checks.empty())
@@ -1697,630 +1692,6 @@
 	if(!ejecting && (!commands.Has(Command::DEPLOY) || zoom != 1.f || hyperspaceCount || cloak))
 		return;
 
-	for(Bay &bay : bays)
-		if(bay.ship
-			&& ((bay.ship->Commands().Has(Command::DEPLOY) && !Random::Int(40 + 20 * !bay.ship->attributes.Get("automaton")))
-			|| (ejecting && !Random::Int(6))))
-		{
-			// Resupply any ships launching of their own accord.
-			if(!ejecting)
-			{
-				// Determine which of the fighter's weapons we can restock.
-				auto restockable = bay.ship->GetArmament().RestockableAmmo();
-				auto toRestock = map<const Outfit *, int>{};
-				for(auto &&ammo : restockable)
-				{
-					int count = OutfitCount(ammo);
-					if(count > 0)
-						toRestock.emplace(ammo, count);
-				}
-				auto takenAmmo = TransferAmmo(toRestock, *this, *bay.ship);
-				bool tookAmmo = !takenAmmo.empty();
-				if(tookAmmo)
-				{
-					// Update the carried mass cache.
-					for(auto &&item : takenAmmo)
-						carriedMass += item.first->Mass() * item.second;
-				}
-
-				// This ship will refuel naturally based on the carrier's fuel
-				// collection, but the carrier may have some reserves to spare.
-				double maxFuel = bay.ship->attributes.Get("fuel capacity");
-				if(maxFuel)
-				{
-					double spareFuel = fuel - navigation.JumpFuel();
-					if(spareFuel > 0.)
-						TransferFuel(spareFuel, bay.ship.get());
-					// If still low or out-of-fuel, re-stock the carrier and don't
-					// launch, except if some ammo was taken (since we can fight).
-					if(!tookAmmo && bay.ship->fuel < .25 * maxFuel)
-					{
-						TransferFuel(bay.ship->fuel, this);
-						continue;
-					}
-				}
-			}
-			// Those being ejected may be destroyed if they are already injured.
-			else if(bay.ship->Health() < Random::Real())
-				bay.ship->SelfDestruct();
-
-			ships.push_back(bay.ship);
-			double maxV = bay.ship->MaxVelocity() * (1 + bay.ship->IsDestroyed());
-			Point exitPoint = position + angle.Rotate(bay.point);
-			// When ejected, ships depart haphazardly.
-			Angle launchAngle = ejecting ? Angle(exitPoint - position) : angle + bay.facing;
-			Point v = velocity + (.3 * maxV) * launchAngle.Unit() + (.2 * maxV) * Angle::Random().Unit();
-			bay.ship->Place(exitPoint, v, launchAngle, false);
-			bay.ship->SetSystem(currentSystem);
-			bay.ship->SetParent(shared_from_this());
-			bay.ship->UnmarkForRemoval();
-			// Update the cached sum of carried ship masses.
-			carriedMass -= bay.ship->Mass();
-			// Create the desired launch effects.
-			for(const Effect *effect : bay.launchEffects)
-				visuals.emplace_back(*effect, exitPoint, velocity, launchAngle);
-
-			bay.ship.reset();
-		}
-}
-
-
-
-// Check if this ship is boarding another ship.
-shared_ptr<Ship> Ship::Board(bool autoPlunder, bool nonDocking)
-{
-	if(!hasBoarded)
-		return shared_ptr<Ship>();
-	hasBoarded = false;
-
-	shared_ptr<Ship> victim = GetTargetShip();
-	if(CannotAct() || !victim || victim->IsDestroyed() || victim->GetSystem() != GetSystem())
-		return shared_ptr<Ship>();
-
-	// For a fighter or drone, "board" means "return to ship." Except when the ship is
-	// explicitly of the nonDocking type.
-	if(CanBeCarried() && !nonDocking)
-	{
-		SetTargetShip(shared_ptr<Ship>());
-		if(!victim->IsDisabled() && victim->GetGovernment() == government)
-			victim->Carry(shared_from_this());
-		return shared_ptr<Ship>();
-	}
-
-	// Board a friendly ship, to repair or refuel it.
-	if(!government->IsEnemy(victim->GetGovernment()))
-	{
-		SetShipToAssist(shared_ptr<Ship>());
-		SetTargetShip(shared_ptr<Ship>());
-		bool helped = victim->isDisabled;
-		victim->hull = min(max(victim->hull, victim->MinimumHull() * 1.5), victim->MaxHull());
-		victim->isDisabled = false;
-		// Transfer some fuel if needed.
-		if(victim->NeedsFuel() && CanRefuel(*victim))
-		{
-			helped = true;
-			TransferFuel(victim->JumpFuelMissing(), victim.get());
-		}
-		if(helped)
-		{
-			pilotError = 120;
-			victim->pilotError = 120;
-		}
-		return victim;
-	}
-	if(!victim->IsDisabled())
-		return shared_ptr<Ship>();
-
-	// If the boarding ship is the player, they will choose what to plunder.
-	// Always take fuel if you can.
-	victim->TransferFuel(victim->fuel, this);
-	if(autoPlunder)
-	{
-		// Take any commodities that fit.
-		victim->cargo.TransferAll(cargo, false);
-
-		// Pause for two seconds before moving on.
-		pilotError = 120;
-	}
-
-	// Stop targeting this ship (so you will not board it again right away).
-	if(!autoPlunder || personality.Disables())
-		SetTargetShip(shared_ptr<Ship>());
-	return victim;
-}
-
-
-
-// Scan the target, if able and commanded to. Return a ShipEvent bitmask
-// giving the types of scan that succeeded.
-int Ship::Scan(const PlayerInfo &player)
-{
-	if(!commands.Has(Command::SCAN) || CannotAct())
-		return 0;
-
-	shared_ptr<const Ship> target = GetTargetShip();
-	if(!(target && target->IsTargetable()))
-		return 0;
-
-	// The range of a scanner is proportional to the square root of its power.
-	// Because of Pythagoras, if we use square-distance, we can skip this square root.
-	double cargoDistanceSquared = attributes.Get("cargo scan power");
-	double outfitDistanceSquared = attributes.Get("outfit scan power");
-
-	// Bail out if this ship has no scanners.
-	if(!cargoDistanceSquared && !outfitDistanceSquared)
-		return 0;
-
-	double cargoSpeed = attributes.Get("cargo scan efficiency");
-	if(!cargoSpeed)
-		cargoSpeed = cargoDistanceSquared;
-
-	double outfitSpeed = attributes.Get("outfit scan efficiency");
-	if(!outfitSpeed)
-		outfitSpeed = outfitDistanceSquared;
-
-	// Check how close this ship is to the target it is trying to scan.
-	// To normalize 1 "scan power" to reach 100 pixels, divide this square distance by 100^2, or multiply by 0.0001.
-	// Because this uses distance squared, to reach 200 pixels away you need 4 "scan power".
-	double distanceSquared = target->position.DistanceSquared(position) * .0001;
-
-	// Check the target's outfit and cargo space. A larger ship takes
-	// longer to scan.  There's a minimum size below which a smaller ship
-	// takes the same amount of time to scan. This avoids small sizes
-	// being scanned instantly, or causing a divide by zero error at sizes
-	// of 0.
-	// If instantly scanning very small ships is desirable, this can be removed.
-	// One point of scan opacity is the equivalent of an additional ton of cargo / outfit space
-	const double outfitsSize = target->baseAttributes.Get("outfit space") + target->attributes.Get("outfit scan opacity");
-	const double cargoSize = target->attributes.Get("cargo space") + target->attributes.Get("cargo scan opacity");
-	double outfits = max(SCAN_MIN_OUTFIT_SPACE, outfitsSize) * SCAN_OUTFIT_FACTOR;
-	double cargo = max(SCAN_MIN_CARGO_SPACE, cargoSize) * SCAN_CARGO_FACTOR;
-
-	// Check if either scanner has finished scanning.
-	bool startedScanning = false;
-	bool activeScanning = false;
-	int result = 0;
-	auto doScan = [&distanceSquared, &startedScanning, &activeScanning, &result]
-			(double &elapsed, const double speed, const double scannerRangeSquared,
-					const double depth, const int event)
-	-> void
-	{
-		if(elapsed >= SCAN_TIME)
-			return;
-		if(distanceSquared > scannerRangeSquared)
-			return;
-
-		startedScanning |= !elapsed;
-		activeScanning = true;
-
-		// Total scan time is:
-		// Proportional to e^(0.5 * (distance / range)^2),
-		// which gives a gaussian relation between scan speed and distance.
-		// And proportional to: depth^(2 / 3),
-		// which means 8 times the cargo or outfit space takes 4 times as long to scan.
-		// Therefore, scan progress each step is proportional to the reciprocals of these values.
-		// This can be calculated by multiplying the exponents by -1.
-		// Progress = (e^(-0.5 * (distance / range)^2))*depth^(-2 / 3).
-
-		// Set a minimum scan range to avoid extreme values.
-		const double distanceExponent = -distanceSquared / max<double>(1e-3, 2. * scannerRangeSquared);
-
-		const double depthFactor = pow(depth, -2. / 3.);
-
-		const double progress = exp(distanceExponent) * sqrt(speed) * depthFactor;
-
-		// For slow scan rates, ensure maximum of 10 seconds to scan.
-		if(progress <= LINEAR_RATE)
-			elapsed += max(MIN_SCAN_STEPS, progress);
-		// For fast scan rates, apply an exponential drop-off to prevent insta-scanning.
-		else
-			elapsed += SCAN_TIME - (SCAN_TIME - LINEAR_RATE) *
-				exp(-(progress - LINEAR_RATE) / SCAN_TIME / SCAN_DROPOFF_EXPONENT);
-
-		if(elapsed >= SCAN_TIME)
-			result |= event;
-	};
-	doScan(cargoScan, cargoSpeed, cargoDistanceSquared, cargo, ShipEvent::SCAN_CARGO);
-	doScan(outfitScan, outfitSpeed, outfitDistanceSquared, outfits, ShipEvent::SCAN_OUTFITS);
-
-	// Play the scanning sound if the actor or the target is the player's ship.
-	if(isYours || (target->isYours && activeScanning))
-		Audio::Play(Audio::Get("scan"), Position());
-
-	bool isImportant = false;
-	if(target->isYours)
-		isImportant = target.get() == player.Flagship() || government->FinesContents(target.get());
-
-	if(startedScanning && isYours)
-	{
-		if(!target->Name().empty())
-			Messages::Add("Attempting to scan the " + target->Noun() + " \"" + target->Name() + "\"."
-				, Messages::Importance::Low);
-		else
-			Messages::Add("Attempting to scan the selected " + target->Noun() + "."
-				, Messages::Importance::Low);
-
-		if(target->GetGovernment()->IsProvokedOnScan() && target->CanSendHail(player))
-		{
-			// If this ship has no name, show its model name instead.
-			string tag;
-			const string &gov = target->GetGovernment()->GetName();
-			if(!target->Name().empty())
-				tag = gov + " " + target->Noun() + " \"" + target->Name() + "\": ";
-			else
-				tag = target->DisplayModelName() + " (" + gov + "): ";
-			Messages::Add(tag + "Please refrain from scanning us or we will be forced to take action.",
-				Messages::Importance::Highest);
-		}
-	}
-	else if(startedScanning && target->isYours && isImportant)
-		Messages::Add("The " + government->GetName() + " " + Noun() + " \""
-				+ Name() + "\" is attempting to scan your ship \"" + target->Name() + "\".",
-				Messages::Importance::Low);
-
-	if(target->isYours && !isYours && isImportant)
-	{
-		if(result & ShipEvent::SCAN_CARGO)
-			Messages::Add("The " + government->GetName() + " " + Noun() + " \""
-					+ Name() + "\" completed its cargo scan of your ship \"" + target->Name() + "\".",
-					Messages::Importance::High);
-		if(result & ShipEvent::SCAN_OUTFITS)
-			Messages::Add("The " + government->GetName() + " " + Noun() + " \""
-					+ Name() + "\" completed its outfit scan of your ship \"" + target->Name()
-					+ (target->Attributes().Get("inscrutable") > 0. ? "\" with no useful results." : "\"."),
-					Messages::Importance::High);
-	}
-
-<<<<<<< HEAD
-			if(distance < 10. && speed < 1. && !turn)
-			{
-				if(cloak)
-				{
-					// Allow the player to get all the way to the end of the
-					// boarding sequence (including locking on to the ship) but
-					// not to actually board, if they are cloaked.
-					if(isYours)
-						Messages::Add("You cannot board a ship while cloaked.", Messages::Importance::High);
-				}
-				else
-				{
-					isBoarding = false;
-					bool isEnemy = government->IsEnemy(target->government);
-					if(isEnemy && Random::Real() < target->Attributes().Get("self destruct"))
-					{
-						Messages::Add("The " + target->ModelName() + " \"" + target->Name()
-							+ "\" has activated its self-destruct mechanism.", Messages::Importance::High);
-						GetTargetShip()->SelfDestruct();
-					}
-					else
-						hasBoarded = true;
-				}
-			}
-		}
-	}
-=======
-	// Some governments are provoked when a scan is completed on one of their ships.
-	const Government *gov = target->GetGovernment();
-	if(result && gov && gov->IsProvokedOnScan() && !gov->IsEnemy(government)
-			&& (target->Shields() < .9 || target->Hull() < .9 || !target->GetPersonality().IsForbearing())
-			&& !target->GetPersonality().IsPacifist())
-		result |= ShipEvent::PROVOKE;
->>>>>>> 6805c10f
-
-	return result;
-}
-
-
-
-// Find out what fraction of the scan is complete.
-double Ship::CargoScanFraction() const
-{
-	return cargoScan / SCAN_TIME;
-}
-
-
-
-double Ship::OutfitScanFraction() const
-{
-	return outfitScan / SCAN_TIME;
-}
-
-
-
-// Fire any primary or secondary weapons that are ready to fire. Determines
-// if any special weapons (e.g. anti-missile, tractor beam) are ready to fire.
-// The firing of special weapons is handled separately.
-void Ship::Fire(vector<Projectile> &projectiles, vector<Visual> &visuals)
-{
-	isInSystem = true;
-	forget = 0;
-
-	// A ship that is about to die creates a special single-turn "projectile"
-	// representing its death explosion.
-	if(IsDestroyed() && explosionCount == explosionTotal && explosionWeapon)
-		projectiles.emplace_back(position, explosionWeapon);
-
-	if(CannotAct())
-		return;
-
-	antiMissileRange = 0.;
-	tractorBeamRange = 0.;
-	tractorFlotsam.clear();
-
-	double jamChance = CalculateJamChance(Energy(), scrambling);
-
-	const vector<Hardpoint> &hardpoints = armament.Get();
-	for(unsigned i = 0; i < hardpoints.size(); ++i)
-	{
-		const Weapon *weapon = hardpoints[i].GetOutfit();
-		if(weapon && CanFire(weapon))
-		{
-			if(weapon->AntiMissile())
-				antiMissileRange = max(antiMissileRange, weapon->Velocity() + weaponRadius);
-			else if(weapon->TractorBeam())
-				tractorBeamRange = max(tractorBeamRange, weapon->Velocity() + weaponRadius);
-			else if(firingCommands.HasFire(i))
-				armament.Fire(i, *this, projectiles, visuals, Random::Real() < jamChance);
-		}
-	}
-
-	armament.Step(*this);
-}
-
-
-
-bool Ship::HasAntiMissile() const
-{
-	return antiMissileRange;
-}
-
-
-
-bool Ship::HasTractorBeam() const
-{
-	return tractorBeamRange;
-}
-
-
-
-// Fire an anti-missile.
-bool Ship::FireAntiMissile(const Projectile &projectile, vector<Visual> &visuals)
-{
-	if(projectile.Position().Distance(position) > antiMissileRange)
-		return false;
-	if(CannotAct())
-		return false;
-
-	double jamChance = CalculateJamChance(Energy(), scrambling);
-
-	const vector<Hardpoint> &hardpoints = armament.Get();
-	for(unsigned i = 0; i < hardpoints.size(); ++i)
-	{
-		const Weapon *weapon = hardpoints[i].GetOutfit();
-		if(weapon && CanFire(weapon))
-			if(armament.FireAntiMissile(i, *this, projectile, visuals, Random::Real() < jamChance))
-				return true;
-	}
-
-	return false;
-}
-
-
-
-// Fire tractor beams at the given flotsam. Returns a Point representing the net
-// pull on the flotsam from this ship's tractor beams.
-Point Ship::FireTractorBeam(const Flotsam &flotsam, vector<Visual> &visuals)
-{
-	Point pullVector;
-	if(flotsam.Position().Distance(position) > tractorBeamRange)
-		return pullVector;
-	if(CannotAct())
-		return pullVector;
-	// Don't waste energy on flotsams that you can't pick up.
-	if(!CanPickUp(flotsam))
-		return pullVector;
-	if(IsYours())
-	{
-		const auto flotsamSetting = Preferences::GetFlotsamCollection();
-		if(flotsamSetting == Preferences::FlotsamCollection::OFF)
-			return pullVector;
-		if(!GetParent() && flotsamSetting == Preferences::FlotsamCollection::ESCORT)
-			return pullVector;
-		if(flotsamSetting == Preferences::FlotsamCollection::FLAGSHIP)
-			return pullVector;
-	}
-
-	double jamChance = CalculateJamChance(Energy(), scrambling);
-
-	bool opportunisticEscorts = !Preferences::Has("Turrets focus fire");
-	const vector<Hardpoint> &hardpoints = armament.Get();
-	for(unsigned i = 0; i < hardpoints.size(); ++i)
-	{
-		const Weapon *weapon = hardpoints[i].GetOutfit();
-		if(weapon && CanFire(weapon))
-			if(armament.FireTractorBeam(i, *this, flotsam, visuals, Random::Real() < jamChance))
-			{
-				Point hardpointPos = Position() + Zoom() * Facing().Rotate(hardpoints[i].GetPoint());
-				// Heavier flotsam are harder to pull.
-				pullVector += (hardpointPos - flotsam.Position()).Unit() * weapon->TractorBeam() / flotsam.Mass();
-				// Remember that this flotsam is being pulled by a tractor beam so that this ship
-				// doesn't try to manually collect it.
-				tractorFlotsam.insert(&flotsam);
-				// If this ship is opportunistic, then only fire one tractor beam at each flostam.
-				if(personality.IsOpportunistic() || (isYours && opportunisticEscorts))
-					break;
-			}
-	}
-	return pullVector;
-}
-
-
-
-const System *Ship::GetSystem() const
-{
-	return currentSystem;
-}
-
-
-
-const System *Ship::GetActualSystem() const
-{
-	auto p = GetParent();
-	return currentSystem ? currentSystem : (p ? p->GetSystem() : nullptr);
-}
-
-
-
-// If the ship is landed, get the planet it has landed on.
-const Planet *Ship::GetPlanet() const
-{
-	return zoom ? nullptr : landingPlanet;
-}
-
-
-
-bool Ship::IsCapturable() const
-{
-	return isCapturable;
-}
-
-
-
-bool Ship::IsTargetable() const
-{
-	return (zoom == 1.f && !explosionRate && !forget && !isInvisible && cloak < 1. && hull >= 0. && hyperspaceCount < 70);
-}
-
-
-
-bool Ship::IsOverheated() const
-{
-	return isOverheated;
-}
-
-
-
-bool Ship::IsDisabled() const
-{
-	if(!isDisabled)
-		return false;
-
-	double minimumHull = MinimumHull();
-	bool needsCrew = RequiredCrew() != 0;
-	return (hull < minimumHull || (!crew && needsCrew));
-}
-
-
-
-bool Ship::IsBoarding() const
-{
-	return isBoarding;
-}
-
-
-
-bool Ship::IsLanding() const
-{
-	return landingPlanet;
-}
-
-
-
-bool Ship::IsFleeing() const
-{
-	return isFleeing;
-}
-
-
-
-// Check if this ship is currently able to begin landing on its target.
-bool Ship::CanLand() const
-{
-	if(!GetTargetStellar() || !GetTargetStellar()->GetPlanet() || isDisabled || IsDestroyed())
-		return false;
-
-	if(!GetTargetStellar()->GetPlanet()->CanLand(*this))
-		return false;
-
-	Point distance = GetTargetStellar()->Position() - position;
-	double speed = velocity.Length();
-
-	return (speed < 1. && distance.Length() < GetTargetStellar()->Radius());
-}
-
-
-
-bool Ship::CannotAct() const
-{
-	return (zoom != 1.f || isDisabled || hyperspaceCount || pilotError || cloak);
-}
-
-
-
-double Ship::Cloaking() const
-{
-	return isInvisible ? 1. : cloak;
-}
-
-
-
-bool Ship::IsEnteringHyperspace() const
-{
-	return hyperspaceSystem;
-}
-
-<<<<<<< HEAD
-	isDisabled = CalculateIsDisabled();
-
-	// Update ship supply levels.
-	if(isDisabled)
-		PauseAnimation();
-	else
-	{
-		// Ramscoops work much better when close to the system center.
-		// Carried fighters can't collect fuel or energy this way.
-		if(currentSystem)
-		{
-			double scale = GetSolarScale();
-			fuel += GetRamscoopRegenPerFrame();
-			double solarScaling = currentSystem->SolarPower() * scale;
-			energy += solarScaling * attributes.Get("solar collection");
-			heat += solarScaling * attributes.Get("solar heat");
-		}
-=======
-
-
-bool Ship::IsHyperspacing() const
-{
-	return GetHyperspacePercentage() != 0;
-}
->>>>>>> 6805c10f
-
-
-
-int Ship::GetHyperspacePercentage() const
-{
-	return hyperspaceCount;
-}
-
-
-
-// Check if this ship is hyperspacing, specifically via a jump drive.
-bool Ship::IsUsingJumpDrive() const
-{
-	return (hyperspaceSystem || hyperspaceCount) && isUsingJumpDrive;
-}
-
-
-
-// Check if this ship is allowed to land on this planet, accounting for its personality.
-bool Ship::IsRestrictedFrom(const Planet &planet) const
-{
-	// The player's ships have no travel restrictions.
-	if(isYours || !government)
-		return false;
-
-<<<<<<< HEAD
 	bool updateReadyToRefuelParent = false;
 	bool readyToRefuelParent = false;
 	for(Bay &bay : bays)
@@ -2416,50 +1787,24 @@
 			// Create the desired launch effects.
 			for(const Effect *effect : bay.launchEffects)
 				visuals.emplace_back(*effect, exitPoint, velocity, launchAngle);
-=======
-	bool restrictedByGov = government->IsRestrictedFrom(planet);
-	// Special ships (such as NPCs) are unrestricted by default and must be explicitly restricted
-	// by their government's travel restrictions in order to follow them.
-	if(isSpecial)
-		return personality.IsRestricted() && restrictedByGov;
-	return !personality.IsUnrestricted() && restrictedByGov;
-}
-
-
->>>>>>> 6805c10f
-
-// Check if this ship is allowed to enter this system, accounting for its personality.
-bool Ship::IsRestrictedFrom(const System &system) const
-{
-	// The player's ships have no travel restrictions.
-	if(isYours || !government)
-		return false;
-
-	bool restrictedByGov = government->IsRestrictedFrom(system);
-	// Special ships (such as NPCs) are unrestricted by default and must be explicitly restricted
-	// by their government's travel restrictions in order to follow them.
-	if(isSpecial)
-		return personality.IsRestricted() && restrictedByGov;
-	return !personality.IsUnrestricted() && restrictedByGov;
-}
-
-
-
-// Check if this ship is currently able to enter hyperspace to its target.
-bool Ship::IsReadyToJump(bool waitingIsReady) const
-{
-	// Ships can't jump while waiting for someone else, carried, or if already jumping.
-	if(IsDisabled() || (!waitingIsReady && commands.Has(Command::WAIT))
-			|| hyperspaceCount || !targetSystem || !currentSystem)
-		return false;
-
-	// Check if the target system is valid and there is enough fuel to jump.
-	pair<JumpType, double> jumpUsed = navigation.GetCheapestJumpType(targetSystem);
-	double fuelCost = jumpUsed.second;
-	if(!fuelCost || fuel < fuelCost)
-		return false;
-
-<<<<<<< HEAD
+
+			bay.ship.reset();
+		}
+}
+
+
+
+// Check if this ship is boarding another ship.
+shared_ptr<Ship> Ship::Board(bool autoPlunder, bool nonDocking)
+{
+	if(!hasBoarded)
+		return shared_ptr<Ship>();
+	hasBoarded = false;
+
+	shared_ptr<Ship> victim = GetTargetShip();
+	if(CannotAct() || !victim || victim->IsDestroyed() || victim->GetSystem() != GetSystem())
+		return shared_ptr<Ship>();
+
 	// For a fighter or drone, "board" means "return to ship."
 	// Except when drone or fighter is boarding another drone or fighter.
 	// Except when the ship is explicitly of the nonDocking type.
@@ -2477,7 +1822,7 @@
 		SetShipToAssist(shared_ptr<Ship>());
 		SetTargetShip(shared_ptr<Ship>());
 		bool helped = victim->isDisabled;
-		victim->hull = min(max(victim->hull, victim->MinimumHull() * 1.5), victim->attributes.Get("hull"));
+		victim->hull = min(max(victim->hull, victim->MinimumHull() * 1.5), victim->MaxHull());
 		if(!victim.get()->IsOutOfEnergy())
 			victim->isDisabled = false;
 		// Transfer some fuel if needed.  If your escort is a fighter it should refuel the fleet to maximum.
@@ -2497,335 +1842,372 @@
 			victim->pilotError = 120;
 		}
 		return victim;
-=======
-	Point direction = targetSystem->Position() - currentSystem->Position();
-	bool isJump = (jumpUsed.first == JumpType::JUMP_DRIVE);
-	double scramThreshold = attributes.Get("scram drive");
-
-	// If the system has a departure distance the ship is only allowed to leave the system
-	// if it is beyond this distance.
-	double departure = isJump ?
-		currentSystem->JumpDepartureDistance() * currentSystem->JumpDepartureDistance()
-		: currentSystem->HyperDepartureDistance() * currentSystem->HyperDepartureDistance();
-	if(position.LengthSquared() <= departure)
+	}
+	if(!victim->IsDisabled())
+		return shared_ptr<Ship>();
+
+	// If the boarding ship is the player, they will choose what to plunder.
+	// Always take fuel if you can.
+	victim->TransferFuel(victim->fuel, this);
+	if(autoPlunder)
+	{
+		// Take any commodities that fit.
+		victim->cargo.TransferAll(cargo, false);
+
+		// Pause for two seconds before moving on.
+		pilotError = 120;
+	}
+
+	// Stop targeting this ship (so you will not board it again right away).
+	if(!autoPlunder || personality.Disables())
+		SetTargetShip(shared_ptr<Ship>());
+	return victim;
+}
+
+
+
+// Scan the target, if able and commanded to. Return a ShipEvent bitmask
+// giving the types of scan that succeeded.
+int Ship::Scan(const PlayerInfo &player)
+{
+	if(!commands.Has(Command::SCAN) || CannotAct())
+		return 0;
+
+	shared_ptr<const Ship> target = GetTargetShip();
+	if(!(target && target->IsTargetable()))
+		return 0;
+
+	// The range of a scanner is proportional to the square root of its power.
+	// Because of Pythagoras, if we use square-distance, we can skip this square root.
+	double cargoDistanceSquared = attributes.Get("cargo scan power");
+	double outfitDistanceSquared = attributes.Get("outfit scan power");
+
+	// Bail out if this ship has no scanners.
+	if(!cargoDistanceSquared && !outfitDistanceSquared)
+		return 0;
+
+	double cargoSpeed = attributes.Get("cargo scan efficiency");
+	if(!cargoSpeed)
+		cargoSpeed = cargoDistanceSquared;
+
+	double outfitSpeed = attributes.Get("outfit scan efficiency");
+	if(!outfitSpeed)
+		outfitSpeed = outfitDistanceSquared;
+
+	// Check how close this ship is to the target it is trying to scan.
+	// To normalize 1 "scan power" to reach 100 pixels, divide this square distance by 100^2, or multiply by 0.0001.
+	// Because this uses distance squared, to reach 200 pixels away you need 4 "scan power".
+	double distanceSquared = target->position.DistanceSquared(position) * .0001;
+
+	// Check the target's outfit and cargo space. A larger ship takes
+	// longer to scan.  There's a minimum size below which a smaller ship
+	// takes the same amount of time to scan. This avoids small sizes
+	// being scanned instantly, or causing a divide by zero error at sizes
+	// of 0.
+	// If instantly scanning very small ships is desirable, this can be removed.
+	// One point of scan opacity is the equivalent of an additional ton of cargo / outfit space
+	const double outfitsSize = target->baseAttributes.Get("outfit space") + target->attributes.Get("outfit scan opacity");
+	const double cargoSize = target->attributes.Get("cargo space") + target->attributes.Get("cargo scan opacity");
+	double outfits = max(SCAN_MIN_OUTFIT_SPACE, outfitsSize) * SCAN_OUTFIT_FACTOR;
+	double cargo = max(SCAN_MIN_CARGO_SPACE, cargoSize) * SCAN_CARGO_FACTOR;
+
+	// Check if either scanner has finished scanning.
+	bool startedScanning = false;
+	bool activeScanning = false;
+	int result = 0;
+	auto doScan = [&distanceSquared, &startedScanning, &activeScanning, &result]
+			(double &elapsed, const double speed, const double scannerRangeSquared,
+					const double depth, const int event)
+	-> void
+	{
+		if(elapsed >= SCAN_TIME)
+			return;
+		if(distanceSquared > scannerRangeSquared)
+			return;
+
+		startedScanning |= !elapsed;
+		activeScanning = true;
+
+		// Total scan time is:
+		// Proportional to e^(0.5 * (distance / range)^2),
+		// which gives a gaussian relation between scan speed and distance.
+		// And proportional to: depth^(2 / 3),
+		// which means 8 times the cargo or outfit space takes 4 times as long to scan.
+		// Therefore, scan progress each step is proportional to the reciprocals of these values.
+		// This can be calculated by multiplying the exponents by -1.
+		// Progress = (e^(-0.5 * (distance / range)^2))*depth^(-2 / 3).
+
+		// Set a minimum scan range to avoid extreme values.
+		const double distanceExponent = -distanceSquared / max<double>(1e-3, 2. * scannerRangeSquared);
+
+		const double depthFactor = pow(depth, -2. / 3.);
+
+		const double progress = exp(distanceExponent) * sqrt(speed) * depthFactor;
+
+		// For slow scan rates, ensure maximum of 10 seconds to scan.
+		if(progress <= LINEAR_RATE)
+			elapsed += max(MIN_SCAN_STEPS, progress);
+		// For fast scan rates, apply an exponential drop-off to prevent insta-scanning.
+		else
+			elapsed += SCAN_TIME - (SCAN_TIME - LINEAR_RATE) *
+				exp(-(progress - LINEAR_RATE) / SCAN_TIME / SCAN_DROPOFF_EXPONENT);
+
+		if(elapsed >= SCAN_TIME)
+			result |= event;
+	};
+	doScan(cargoScan, cargoSpeed, cargoDistanceSquared, cargo, ShipEvent::SCAN_CARGO);
+	doScan(outfitScan, outfitSpeed, outfitDistanceSquared, outfits, ShipEvent::SCAN_OUTFITS);
+
+	// Play the scanning sound if the actor or the target is the player's ship.
+	if(isYours || (target->isYours && activeScanning))
+		Audio::Play(Audio::Get("scan"), Position());
+
+	bool isImportant = false;
+	if(target->isYours)
+		isImportant = target.get() == player.Flagship() || government->FinesContents(target.get());
+
+	if(startedScanning && isYours)
+	{
+		if(!target->Name().empty())
+			Messages::Add("Attempting to scan the " + target->Noun() + " \"" + target->Name() + "\"."
+				, Messages::Importance::Low);
+		else
+			Messages::Add("Attempting to scan the selected " + target->Noun() + "."
+				, Messages::Importance::Low);
+
+		if(target->GetGovernment()->IsProvokedOnScan() && target->CanSendHail(player))
+		{
+			// If this ship has no name, show its model name instead.
+			string tag;
+			const string &gov = target->GetGovernment()->GetName();
+			if(!target->Name().empty())
+				tag = gov + " " + target->Noun() + " \"" + target->Name() + "\": ";
+			else
+				tag = target->DisplayModelName() + " (" + gov + "): ";
+			Messages::Add(tag + "Please refrain from scanning us or we will be forced to take action.",
+				Messages::Importance::Highest);
+		}
+	}
+	else if(startedScanning && target->isYours && isImportant)
+		Messages::Add("The " + government->GetName() + " " + Noun() + " \""
+				+ Name() + "\" is attempting to scan your ship \"" + target->Name() + "\".",
+				Messages::Importance::Low);
+
+	if(target->isYours && !isYours && isImportant)
+	{
+		if(result & ShipEvent::SCAN_CARGO)
+			Messages::Add("The " + government->GetName() + " " + Noun() + " \""
+					+ Name() + "\" completed its cargo scan of your ship \"" + target->Name() + "\".",
+					Messages::Importance::High);
+		if(result & ShipEvent::SCAN_OUTFITS)
+			Messages::Add("The " + government->GetName() + " " + Noun() + " \""
+					+ Name() + "\" completed its outfit scan of your ship \"" + target->Name()
+					+ (target->Attributes().Get("inscrutable") > 0. ? "\" with no useful results." : "\"."),
+					Messages::Importance::High);
+	}
+
+	// Some governments are provoked when a scan is completed on one of their ships.
+	const Government *gov = target->GetGovernment();
+	if(result && gov && gov->IsProvokedOnScan() && !gov->IsEnemy(government)
+			&& (target->Shields() < .9 || target->Hull() < .9 || !target->GetPersonality().IsForbearing())
+			&& !target->GetPersonality().IsPacifist())
+		result |= ShipEvent::PROVOKE;
+
+	return result;
+}
+
+
+
+// Find out what fraction of the scan is complete.
+double Ship::CargoScanFraction() const
+{
+	return cargoScan / SCAN_TIME;
+}
+
+
+
+double Ship::OutfitScanFraction() const
+{
+	return outfitScan / SCAN_TIME;
+}
+
+
+
+// Fire any primary or secondary weapons that are ready to fire. Determines
+// if any special weapons (e.g. anti-missile, tractor beam) are ready to fire.
+// The firing of special weapons is handled separately.
+void Ship::Fire(vector<Projectile> &projectiles, vector<Visual> &visuals)
+{
+	isInSystem = true;
+	forget = 0;
+
+	// A ship that is about to die creates a special single-turn "projectile"
+	// representing its death explosion.
+	if(IsDestroyed() && explosionCount == explosionTotal && explosionWeapon)
+		projectiles.emplace_back(position, explosionWeapon);
+
+	if(CannotAct())
+		return;
+
+	antiMissileRange = 0.;
+	tractorBeamRange = 0.;
+	tractorFlotsam.clear();
+
+	double jamChance = CalculateJamChance(Energy(), scrambling);
+
+	const vector<Hardpoint> &hardpoints = armament.Get();
+	for(unsigned i = 0; i < hardpoints.size(); ++i)
+	{
+		const Weapon *weapon = hardpoints[i].GetOutfit();
+		if(weapon && CanFire(weapon))
+		{
+			if(weapon->AntiMissile())
+				antiMissileRange = max(antiMissileRange, weapon->Velocity() + weaponRadius);
+			else if(weapon->TractorBeam())
+				tractorBeamRange = max(tractorBeamRange, weapon->Velocity() + weaponRadius);
+			else if(firingCommands.HasFire(i))
+				armament.Fire(i, *this, projectiles, visuals, Random::Real() < jamChance);
+		}
+	}
+
+	armament.Step(*this);
+}
+
+
+
+bool Ship::HasAntiMissile() const
+{
+	return antiMissileRange;
+}
+
+
+
+bool Ship::HasTractorBeam() const
+{
+	return tractorBeamRange;
+}
+
+
+
+// Fire an anti-missile.
+bool Ship::FireAntiMissile(const Projectile &projectile, vector<Visual> &visuals)
+{
+	if(projectile.Position().Distance(position) > antiMissileRange)
 		return false;
-
-
-	// The ship can only enter hyperspace if it is traveling slowly enough
-	// and pointed in the right direction.
-	if(!isJump && scramThreshold)
-	{
-		const double deviation = fabs(direction.Unit().Cross(velocity));
-		if(deviation > scramThreshold)
-			return false;
->>>>>>> 6805c10f
-	}
-	else if(velocity.Length() > attributes.Get("jump speed"))
+	if(CannotAct())
 		return false;
 
-	if(!isJump)
-	{
-		// Figure out if we're within one turn step of facing this system.
-		const bool left = direction.Cross(angle.Unit()) < 0.;
-		const Angle turned = angle + TurnRate() * (left - !left);
-		const bool stillLeft = direction.Cross(turned.Unit()) < 0.;
-
-		if(left == stillLeft && turned != Angle(direction))
-			return false;
-	}
-
-	return true;
-}
-
-
-
-// Get this ship's custom swizzle.
-int Ship::CustomSwizzle() const
-{
-	return customSwizzle;
-}
-
-
-// Check if the ship is thrusting. If so, the engine sound should be played.
-bool Ship::IsThrusting() const
-{
-	return isThrusting;
-}
-
-
-
-bool Ship::IsReversing() const
-{
-	return isReversing;
-}
-
-
-
-bool Ship::IsSteering() const
-{
-	return isSteering;
-}
-
-
-
-double Ship::SteeringDirection() const
-{
-	return steeringDirection;
-}
-
-
-
-// Get the points from which engine flares should be drawn.
-const vector<Ship::EnginePoint> &Ship::EnginePoints() const
-{
-	return enginePoints;
-}
-
-
-
-const vector<Ship::EnginePoint> &Ship::ReverseEnginePoints() const
-{
-	return reverseEnginePoints;
-}
-
-
-
-const vector<Ship::EnginePoint> &Ship::SteeringEnginePoints() const
-{
-	return steeringEnginePoints;
-}
-
-
-
-// Reduce a ship's hull to low enough to disable it. This is so a ship can be
-// created as a derelict.
-void Ship::Disable()
-{
-	shields = 0.;
-	hull = min(hull, .5 * MinimumHull());
-	isDisabled = true;
-}
-
-
-
-// Mark a ship as destroyed.
-void Ship::Destroy()
-{
-	hull = -1.;
-}
-
-
-
-// Trigger the death of this ship.
-void Ship::SelfDestruct()
-{
-	Destroy();
-	explosionRate = 1024;
-}
-
-
-
-void Ship::Restore()
-{
-	hull = 0.;
-	explosionCount = 0;
-	explosionRate = 0;
-	UnmarkForRemoval();
-	Recharge();
-}
-
-
-
-bool Ship::IsDamaged() const
-{
-	// Account for ships with no shields when determining if they're damaged.
-	return (MaxShields() != 0 && Shields() != 1.) || Hull() != 1.;
-}
-
-
-
-// Check if this ship has been destroyed.
-bool Ship::IsDestroyed() const
-{
-	return (hull < 0.);
-}
-
-
-
-// Recharge and repair this ship (e.g. because it has landed).
-void Ship::Recharge(int rechargeType, bool hireCrew)
-{
-	if(IsDestroyed())
-		return;
-
-	if(hireCrew)
-		crew = min<int>(max(crew, RequiredCrew()), attributes.Get("bunks"));
-	pilotError = 0;
-	pilotOkay = 0;
-
-	if((rechargeType & Port::RechargeType::Shields) || attributes.Get("shield generation"))
-		shields = MaxShields();
-	if((rechargeType & Port::RechargeType::Hull) || attributes.Get("hull repair rate"))
-		hull = MaxHull();
-	if((rechargeType & Port::RechargeType::Energy) || attributes.Get("energy generation"))
-		energy = attributes.Get("energy capacity");
-	if((rechargeType & Port::RechargeType::Fuel) || attributes.Get("fuel generation"))
-		fuel = attributes.Get("fuel capacity");
-
-	heat = IdleHeat();
-	ionization = 0.;
-	scrambling = 0.;
-	disruption = 0.;
-	slowness = 0.;
-	discharge = 0.;
-	corrosion = 0.;
-	leakage = 0.;
-	burning = 0.;
-	shieldDelay = 0;
-	hullDelay = 0;
-}
-
-
-
-bool Ship::CanRefuel(const Ship &other) const
-{
-	return (fuel - navigation.JumpFuel(targetSystem) >= other.JumpFuelMissing());
-}
-
-
-
-double Ship::TransferFuel(double amount, Ship *to)
-{
-	amount = max(fuel - attributes.Get("fuel capacity"), amount);
-	if(to)
-	{
-		amount = min(to->attributes.Get("fuel capacity") - to->fuel, amount);
-		to->fuel += amount;
-	}
-	fuel -= amount;
-	return amount;
-}
-
-
-
-// Convert this ship from one government to another, as a result of boarding
-// actions (if the player is capturing) or player death (poor decision-making).
-// Returns the number of crew transferred from the capturer.
-int Ship::WasCaptured(const shared_ptr<Ship> &capturer)
-{
-	// Repair up to the point where this ship is just barely not disabled.
-	hull = min(max(hull, MinimumHull() * 1.5), MaxHull());
-	isDisabled = false;
-
-	// Set the new government.
-	government = capturer->GetGovernment();
-
-	// Transfer some crew over. Only transfer the bare minimum unless even that
-	// is not possible, in which case, share evenly.
-	int totalRequired = capturer->RequiredCrew() + RequiredCrew();
-	int transfer = RequiredCrew() - crew;
-	if(transfer > 0)
-	{
-		if(totalRequired > capturer->Crew() + crew)
-			transfer = max(crew ? 0 : 1, (capturer->Crew() * transfer) / totalRequired);
-		capturer->AddCrew(-transfer);
-		AddCrew(transfer);
-	}
-
-	// Clear this ship's previous targets.
-	ClearTargetsAndOrders();
-	// Set the capturer as this ship's parent.
-	SetParent(capturer);
-
-	// This ship behaves like its new parent does.
-	isSpecial = capturer->isSpecial;
-	isYours = capturer->isYours;
-	personality = capturer->personality;
-
-	// Fighters should flee a disabled ship, but if the player manages to capture
-	// the ship before they flee, the fighters are captured, too.
-	for(const Bay &bay : bays)
-		if(bay.ship)
-			bay.ship->WasCaptured(capturer);
-	// If a flagship is captured, its escorts become independent.
-	for(const auto &it : escorts)
-	{
-		shared_ptr<Ship> escort = it.lock();
-		if(escort)
-			escort->parent.reset();
-	}
-	// This ship should not care about its now-unallied escorts.
-	escorts.clear();
-
-	return transfer;
-}
-
-
-
-// Clear all orders and targets this ship has (after capture or transfer of control).
-void Ship::ClearTargetsAndOrders()
-{
-	commands.Clear();
-	firingCommands.Clear();
-	SetTargetShip(shared_ptr<Ship>());
-	SetTargetStellar(nullptr);
-	SetTargetSystem(nullptr);
-	shipToAssist.reset();
-	targetAsteroid.reset();
-	targetFlotsam.reset();
-	hyperspaceSystem = nullptr;
-	landingPlanet = nullptr;
-}
-
-
-
-// Get characteristics of this ship, as a fraction between 0 and 1.
-double Ship::Shields() const
-{
-	double maximum = MaxShields();
-	return maximum ? min(1., shields / maximum) : 0.;
-}
-
-
-
-double Ship::Hull() const
-{
-	double maximum = MaxHull();
-	return maximum ? min(1., hull / maximum) : 1.;
-}
-
-
-
-double Ship::Fuel() const
-{
-	double maximum = attributes.Get("fuel capacity");
-	return maximum ? min(1., fuel / maximum) : 0.;
-}
-
-
-
-double Ship::Energy() const
-{
-	double maximum = attributes.Get("energy capacity");
-	return maximum ? min(1., energy / maximum) : (hull > 0.) ? 1. : 0.;
-}
-
-
-
-// Allow returning a heat value greater than 1 (i.e. conveying how overheated
-// this ship has become).
-double Ship::Heat() const
-{
-	double maximum = MaximumHeat();
-	return maximum ? heat / maximum : 1.;
-}
-
-
-
-// Get the ship's "health," where <=0 is disabled and 1 means full health.
-double Ship::Health() const
-{
-<<<<<<< HEAD
+	double jamChance = CalculateJamChance(Energy(), scrambling);
+
+	const vector<Hardpoint> &hardpoints = armament.Get();
+	for(unsigned i = 0; i < hardpoints.size(); ++i)
+	{
+		const Weapon *weapon = hardpoints[i].GetOutfit();
+		if(weapon && CanFire(weapon))
+			if(armament.FireAntiMissile(i, *this, projectile, visuals, Random::Real() < jamChance))
+				return true;
+	}
+
+	return false;
+}
+
+
+
+// Fire tractor beams at the given flotsam. Returns a Point representing the net
+// pull on the flotsam from this ship's tractor beams.
+Point Ship::FireTractorBeam(const Flotsam &flotsam, vector<Visual> &visuals)
+{
+	Point pullVector;
+	if(flotsam.Position().Distance(position) > tractorBeamRange)
+		return pullVector;
+	if(CannotAct())
+		return pullVector;
+	// Don't waste energy on flotsams that you can't pick up.
+	if(!CanPickUp(flotsam))
+		return pullVector;
+	if(IsYours())
+	{
+		const auto flotsamSetting = Preferences::GetFlotsamCollection();
+		if(flotsamSetting == Preferences::FlotsamCollection::OFF)
+			return pullVector;
+		if(!GetParent() && flotsamSetting == Preferences::FlotsamCollection::ESCORT)
+			return pullVector;
+		if(flotsamSetting == Preferences::FlotsamCollection::FLAGSHIP)
+			return pullVector;
+	}
+
+	double jamChance = CalculateJamChance(Energy(), scrambling);
+
+	bool opportunisticEscorts = !Preferences::Has("Turrets focus fire");
+	const vector<Hardpoint> &hardpoints = armament.Get();
+	for(unsigned i = 0; i < hardpoints.size(); ++i)
+	{
+		const Weapon *weapon = hardpoints[i].GetOutfit();
+		if(weapon && CanFire(weapon))
+			if(armament.FireTractorBeam(i, *this, flotsam, visuals, Random::Real() < jamChance))
+			{
+				Point hardpointPos = Position() + Zoom() * Facing().Rotate(hardpoints[i].GetPoint());
+				// Heavier flotsam are harder to pull.
+				pullVector += (hardpointPos - flotsam.Position()).Unit() * weapon->TractorBeam() / flotsam.Mass();
+				// Remember that this flotsam is being pulled by a tractor beam so that this ship
+				// doesn't try to manually collect it.
+				tractorFlotsam.insert(&flotsam);
+				// If this ship is opportunistic, then only fire one tractor beam at each flostam.
+				if(personality.IsOpportunistic() || (isYours && opportunisticEscorts))
+					break;
+			}
+	}
+	return pullVector;
+}
+
+
+
+const System *Ship::GetSystem() const
+{
+	return currentSystem;
+}
+
+
+
+const System *Ship::GetActualSystem() const
+{
+	auto p = GetParent();
+	return currentSystem ? currentSystem : (p ? p->GetSystem() : nullptr);
+}
+
+
+
+// If the ship is landed, get the planet it has landed on.
+const Planet *Ship::GetPlanet() const
+{
+	return zoom ? nullptr : landingPlanet;
+}
+
+
+
+bool Ship::IsCapturable() const
+{
+	return isCapturable;
+}
+
+
+
+bool Ship::IsTargetable() const
+{
+	return (zoom == 1.f && !explosionRate && !forget && !isInvisible && cloak < 1. && hull >= 0. && hyperspaceCount < 70);
+}
+
+
+
+bool Ship::IsOverheated() const
+{
+	return isOverheated;
+}
+
+
+
+bool Ship::IsDisabled() const
+{
 	return isDisabled;
 }
 
@@ -2847,9 +2229,9 @@
 
 
 // Determine if the ship has any usable weapons against enemies.
-bool Ship::IsArmed(bool includingAntiMissile) const
-{
-	return (includingAntiMissile) ? (maxWeaponRange || hasAntiMissile) : maxWeaponRange;
+bool Ship::IsArmed(bool includingSpecial) const
+{
+	return (includingSpecial) ? (maxWeaponRange || hasSpecialWeapon) : maxWeaponRange;
 }
 
 
@@ -3009,7 +2391,515 @@
 bool Ship::IsTankerCarrier() const
 {
 	return isTankerCarrier;
-=======
+}
+
+
+
+bool Ship::IsBoarding() const
+{
+	return isBoarding;
+}
+
+
+
+bool Ship::IsLanding() const
+{
+	return landingPlanet;
+}
+
+
+
+bool Ship::IsFleeing() const
+{
+	return isFleeing;
+}
+
+
+
+// Check if this ship is currently able to begin landing on its target.
+bool Ship::CanLand() const
+{
+	if(!GetTargetStellar() || !GetTargetStellar()->GetPlanet() || isDisabled || IsDestroyed())
+		return false;
+
+	if(!GetTargetStellar()->GetPlanet()->CanLand(*this))
+		return false;
+
+	Point distance = GetTargetStellar()->Position() - position;
+	double speed = velocity.Length();
+
+	return (speed < 1. && distance.Length() < GetTargetStellar()->Radius());
+}
+
+
+
+bool Ship::CannotAct() const
+{
+	return (zoom != 1.f || isDisabled || hyperspaceCount || pilotError || cloak);
+}
+
+
+
+double Ship::Cloaking() const
+{
+	return isInvisible ? 1. : cloak;
+}
+
+
+
+bool Ship::IsEnteringHyperspace() const
+{
+	return hyperspaceSystem;
+}
+
+
+
+bool Ship::IsHyperspacing() const
+{
+	return GetHyperspacePercentage() != 0;
+}
+
+
+
+int Ship::GetHyperspacePercentage() const
+{
+	return hyperspaceCount;
+}
+
+
+
+// Check if this ship is hyperspacing, specifically via a jump drive.
+bool Ship::IsUsingJumpDrive() const
+{
+	return (hyperspaceSystem || hyperspaceCount) && isUsingJumpDrive;
+}
+
+
+
+// Check if this ship is allowed to land on this planet, accounting for its personality.
+bool Ship::IsRestrictedFrom(const Planet &planet) const
+{
+	// The player's ships have no travel restrictions.
+	if(isYours || !government)
+		return false;
+
+	bool restrictedByGov = government->IsRestrictedFrom(planet);
+	// Special ships (such as NPCs) are unrestricted by default and must be explicitly restricted
+	// by their government's travel restrictions in order to follow them.
+	if(isSpecial)
+		return personality.IsRestricted() && restrictedByGov;
+	return !personality.IsUnrestricted() && restrictedByGov;
+}
+
+
+
+// Check if this ship is allowed to enter this system, accounting for its personality.
+bool Ship::IsRestrictedFrom(const System &system) const
+{
+	// The player's ships have no travel restrictions.
+	if(isYours || !government)
+		return false;
+
+	bool restrictedByGov = government->IsRestrictedFrom(system);
+	// Special ships (such as NPCs) are unrestricted by default and must be explicitly restricted
+	// by their government's travel restrictions in order to follow them.
+	if(isSpecial)
+		return personality.IsRestricted() && restrictedByGov;
+	return !personality.IsUnrestricted() && restrictedByGov;
+}
+
+
+
+// Check if this ship is currently able to enter hyperspace to its target.
+bool Ship::IsReadyToJump(bool waitingIsReady) const
+{
+	// Ships can't jump while waiting for someone else, carried, or if already jumping.
+	if(IsDisabled() || (!waitingIsReady && commands.Has(Command::WAIT))
+			|| hyperspaceCount || !targetSystem || !currentSystem)
+		return false;
+
+	// Check if the target system is valid and there is enough fuel to jump.
+	pair<JumpType, double> jumpUsed = navigation.GetCheapestJumpType(targetSystem);
+	double fuelCost = jumpUsed.second;
+	if(!fuelCost || fuel < fuelCost)
+		return false;
+
+	Point direction = targetSystem->Position() - currentSystem->Position();
+	bool isJump = (jumpUsed.first == JumpType::JUMP_DRIVE);
+	double scramThreshold = attributes.Get("scram drive");
+
+	// If the system has a departure distance the ship is only allowed to leave the system
+	// if it is beyond this distance.
+	double departure = isJump ?
+		currentSystem->JumpDepartureDistance() * currentSystem->JumpDepartureDistance()
+		: currentSystem->HyperDepartureDistance() * currentSystem->HyperDepartureDistance();
+	if(position.LengthSquared() <= departure)
+		return false;
+
+
+	// The ship can only enter hyperspace if it is traveling slowly enough
+	// and pointed in the right direction.
+	if(!isJump && scramThreshold)
+	{
+		const double deviation = fabs(direction.Unit().Cross(velocity));
+		if(deviation > scramThreshold)
+			return false;
+	}
+	else if(velocity.Length() > attributes.Get("jump speed"))
+		return false;
+
+	if(!isJump)
+	{
+		// Figure out if we're within one turn step of facing this system.
+		const bool left = direction.Cross(angle.Unit()) < 0.;
+		const Angle turned = angle + TurnRate() * (left - !left);
+		const bool stillLeft = direction.Cross(turned.Unit()) < 0.;
+
+		if(left == stillLeft && turned != Angle(direction))
+			return false;
+	}
+
+	return true;
+}
+
+
+
+// Get this ship's custom swizzle.
+int Ship::CustomSwizzle() const
+{
+	return customSwizzle;
+}
+
+
+// Check if the ship is thrusting. If so, the engine sound should be played.
+bool Ship::IsThrusting() const
+{
+	return isThrusting;
+}
+
+
+
+bool Ship::IsReversing() const
+{
+	return isReversing;
+}
+
+
+
+bool Ship::IsSteering() const
+{
+	return isSteering;
+}
+
+
+
+double Ship::SteeringDirection() const
+{
+	return steeringDirection;
+}
+
+
+
+// Get the points from which engine flares should be drawn.
+const vector<Ship::EnginePoint> &Ship::EnginePoints() const
+{
+	return enginePoints;
+}
+
+
+
+const vector<Ship::EnginePoint> &Ship::ReverseEnginePoints() const
+{
+	return reverseEnginePoints;
+}
+
+
+
+const vector<Ship::EnginePoint> &Ship::SteeringEnginePoints() const
+{
+	return steeringEnginePoints;
+}
+
+
+
+// Reduce a ship's hull to low enough to disable it. This is so a ship can be
+// created as a derelict.
+void Ship::Disable()
+{
+	shields = 0.;
+	hull = min(hull, .5 * minimumHull);
+	isDisabled = true;
+}
+
+
+
+// Mark a ship as destroyed.
+void Ship::Destroy()
+{
+	hull = -1.;
+}
+
+
+
+// Trigger the death of this ship.
+void Ship::SelfDestruct()
+{
+	Destroy();
+	explosionRate = 1024;
+}
+
+
+
+void Ship::Restore()
+{
+	hull = 0.;
+	explosionCount = 0;
+	explosionRate = 0;
+	UnmarkForRemoval();
+	Recharge();
+}
+
+
+
+bool Ship::IsDamaged() const
+{
+	// Account for ships with no shields when determining if they're damaged.
+	return (MaxShields() != 0 && Shields() != 1.) || Hull() != 1.;
+}
+
+
+
+// Check if this ship has been destroyed.
+bool Ship::IsDestroyed() const
+{
+	return (hull < 0.);
+}
+
+
+
+// Recharge and repair this ship (e.g. because it has landed).
+void Ship::Recharge(int rechargeType, bool hireCrew)
+{
+	if(IsDestroyed())
+		return;
+
+	if(hireCrew)
+		crew = min<int>(max(crew, RequiredCrew()), attributes.Get("bunks"));
+	pilotError = 0;
+	pilotOkay = 0;
+
+	if((rechargeType & Port::RechargeType::Shields) || attributes.Get("shield generation"))
+		shields = MaxShields();
+	if((rechargeType & Port::RechargeType::Hull) || attributes.Get("hull repair rate"))
+		hull = MaxHull();
+	if((rechargeType & Port::RechargeType::Energy) || attributes.Get("energy generation"))
+		energy = attributes.Get("energy capacity");
+	if((rechargeType & Port::RechargeType::Fuel) || attributes.Get("fuel generation"))
+		fuel = attributes.Get("fuel capacity");
+
+	heat = IdleHeat();
+	ionization = 0.;
+	scrambling = 0.;
+	disruption = 0.;
+	slowness = 0.;
+	discharge = 0.;
+	corrosion = 0.;
+	leakage = 0.;
+	burning = 0.;
+	shieldDelay = 0;
+	hullDelay = 0;
+}
+
+
+
+bool Ship::CanRefuel(const Ship &other) const
+{
+	// Can't refuel if current ship has zero fuel capacity or other is full of fuel.
+	if(attributes.Get("fuel capacity") < 1 || GetSystem() != other.GetSystem()
+			|| IsEnemyInEscortSystem() || other.Fuel() == 1.)
+		return false;
+	if(CanBeCarried())
+	{
+		// Ensure all escorts have minimum one jump of fuel before refueling all
+		// escorts to maximum.  Only perform "max refueling" from within your
+		// own fleet.
+		if(IsYours() && !other.JumpFuelMissing())
+		{
+			// The escort fleet must have 1 jump minimum before refilling to 100% fuel.
+			if(!escortsHaveOneJump)
+				return false;
+			// Prioritize refueling non-carrier escorts before mission NPCs
+			if(!refuelMissionNpcEscort && !other.IsYours() && other.GetPersonality().IsEscort())
+				return false;
+		}
+		else if(!IsYours() && other.IsYours())
+			return false;
+		if(GetParent() == other.shared_from_this())
+			return IsRefueledByRamscoop() && fuel > 25. && other.Fuel() < 1.;
+		return !IsFuelLow() && other.IsFuelLow() && HasDeployOrder();
+	}
+	else if(other.CanBeCarried() && other.GetParent() == shared_from_this())
+		return fuel - navigation.JumpFuel(targetSystem) > other.Attributes().Get("fuel capacity") - other.fuel;
+	return (!IsYours() || other.JumpFuelMissing() || other.GetParent() == this->shared_from_this())
+			&& (fuel - navigation.JumpFuel(targetSystem) >= other.JumpFuelMissing());
+}
+
+
+
+// Transfer fuel to another ship.
+double Ship::TransferFuel(double amount, Ship *to)
+{
+	if(fuel <= 0.)
+		return 0.;
+	amount = min(fuel, amount);
+	if(to)
+	{
+		amount = min(to->attributes.Get("fuel capacity") - to->fuel, amount);
+		to->fuel += amount;
+	}
+	fuel -= amount;
+	return amount;
+}
+
+
+// Transfer energy to another ship.
+double Ship::TransferEnergy(double amount, Ship *to)
+{
+	amount = min(to->attributes.Get("energy capacity") - to->energy, amount);
+	to->energy += amount;
+	energy -= amount;
+	return amount;
+}
+
+
+
+// Convert this ship from one government to another, as a result of boarding
+// actions (if the player is capturing) or player death (poor decision-making).
+// Returns the number of crew transferred from the capturer.
+int Ship::WasCaptured(const shared_ptr<Ship> &capturer)
+{
+	// Repair up to the point where this ship is just barely not disabled.
+	hull = min(max(hull, MinimumHull() * 1.5), MaxHull());
+	isDisabled = false;
+
+	// Set the new government.
+	government = capturer->GetGovernment();
+
+	// Transfer some crew over. Only transfer the bare minimum unless even that
+	// is not possible, in which case, share evenly.
+	int totalRequired = capturer->RequiredCrew() + RequiredCrew();
+	int transfer = RequiredCrew() - crew;
+	if(transfer > 0)
+	{
+		if(totalRequired > capturer->Crew() + crew)
+			transfer = max(crew ? 0 : 1, (capturer->Crew() * transfer) / totalRequired);
+		capturer->AddCrew(-transfer);
+		AddCrew(transfer);
+	}
+
+	// Clear this ship's previous targets.
+	ClearTargetsAndOrders();
+	// Set the capturer as this ship's parent.
+	SetParent(capturer);
+
+	// This ship behaves like its new parent does.
+	isSpecial = capturer->isSpecial;
+	isYours = capturer->isYours;
+	personality = capturer->personality;
+
+	// Fighters should flee a disabled ship, but if the player manages to capture
+	// the ship before they flee, the fighters are captured, too.
+	for(const Bay &bay : bays)
+		if(bay.ship)
+			bay.ship->WasCaptured(capturer);
+	// If a flagship is captured, its escorts become independent.
+	for(const auto &it : escorts)
+	{
+		shared_ptr<Ship> escort = it.lock();
+		if(escort)
+			escort->parent.reset();
+	}
+	// This ship should not care about its now-unallied escorts.
+	escorts.clear();
+
+	return transfer;
+}
+
+
+
+// Clear all orders and targets this ship has (after capture or transfer of control).
+void Ship::ClearTargetsAndOrders()
+{
+	commands.Clear();
+	firingCommands.Clear();
+	SetTargetShip(shared_ptr<Ship>());
+	SetTargetStellar(nullptr);
+	SetTargetSystem(nullptr);
+	shipToAssist.reset();
+	targetAsteroid.reset();
+	targetFlotsam.reset();
+	hyperspaceSystem = nullptr;
+	landingPlanet = nullptr;
+}
+
+
+
+// Get characteristics of this ship, as a fraction between 0 and 1.
+double Ship::Shields() const
+{
+	double maximum = MaxShields();
+	return maximum ? min(1., shields / maximum) : 0.;
+}
+
+
+
+double Ship::Hull() const
+{
+	double maximum = MaxHull();
+	return maximum ? min(1., hull / maximum) : 1.;
+}
+
+
+
+double Ship::Fuel() const
+{
+	double maximum = attributes.Get("fuel capacity");
+	return maximum ? min(1., fuel / maximum) : 0.;
+}
+
+
+
+// The maximum fuel across all carried ships in the fleet.  This is used in
+// fleet refueling so that fighters with the most fuel are prioritized for
+// assisting other ships.
+double Ship::MaxCarriedShipFuel() const
+{
+	return maxCarriedShipFuel;
+}
+
+
+
+double Ship::Energy() const
+{
+	double maximum = attributes.Get("energy capacity");
+	return maximum ? min(1., energy / maximum) : (hull > 0.) ? 1. : 0.;
+}
+
+
+
+// Allow returning a heat value greater than 1 (i.e. conveying how overheated
+// this ship has become).
+double Ship::Heat() const
+{
+	double maximum = MaximumHeat();
+	return maximum ? heat / maximum : 1.;
+}
+
+
+
+// Get the ship's "health," where <=0 is disabled and 1 means full health.
+double Ship::Health() const
+{
 	double minimumHull = MinimumHull();
 	double hullDivisor = MaxHull() - minimumHull;
 	double divisor = MaxShields() + hullDivisor;
@@ -3020,7 +2910,6 @@
 	double spareHull = hull - minimumHull;
 	// Consider hull-only and pooled health, compensating for any reductions by disruption damage.
 	return min(spareHull / hullDivisor, (spareHull + shields / (1. + disruption * .01)) / divisor);
->>>>>>> 6805c10f
 }
 
 
@@ -3074,7 +2963,7 @@
 	// Ships become disabled when they surpass their minimum hull threshold,
 	// not when they are directly on it, so account for this by adding a small amount
 	// of hull above the current hull level.
-	return max(0., hull + 0.25 - MinimumHull());
+	return max(0., hull + 0.25 - minimumHull);
 }
 
 
@@ -3134,6 +3023,11 @@
 
 double Ship::JumpFuelMissing() const
 {
+	double hyperDrive = attributes.Get("hyperdrive");
+	double jumpDrive = attributes.Get("jump drive");
+	// No hyperdrive or jump drive means there's no jump fuel missing.
+	if(!hyperDrive && !jumpDrive)
+		return 0.;
 	// Used for smart refueling: transfer only as much as really needed
 	// includes checking if fuel cap is high enough at all
 	double jumpFuel = navigation.JumpFuel(targetSystem);
@@ -3176,6 +3070,13 @@
 // Get the maximum heat level, in heat units (not temperature).
 double Ship::MaximumHeat() const
 {
+	return maximumHeat;
+}
+
+
+
+double Ship::CalculateMaximumHeat() const
+{
 	return MAXIMUM_TEMPERATURE * (cargo.Used() + attributes.Mass() + attributes.Get("heat capacity"));
 }
 
@@ -3223,6 +3124,13 @@
 
 int Ship::RequiredCrew() const
 {
+	return requiredCrew;
+}
+
+
+
+int Ship::CalculateRequiredCrew() const
+{
 	if(attributes.Get("automaton"))
 		return 0;
 
@@ -3244,13 +3152,7 @@
 
 void Ship::AddCrew(int count)
 {
-<<<<<<< HEAD
-	shields = 0.;
-	hull = min(hull, .5 * minimumHull);
-	isDisabled = true;
-=======
 	crew = min<int>(crew + count, attributes.Get("bunks"));
->>>>>>> 6805c10f
 }
 
 
@@ -3316,47 +3218,6 @@
 
 double Ship::MaxReverseVelocity() const
 {
-<<<<<<< HEAD
-	// Can't refuel if current ship has zero fuel capacity or other is full of fuel.
-	if(attributes.Get("fuel capacity") < 1 || GetSystem() != other.GetSystem()
-			|| IsEnemyInEscortSystem() || other.Fuel() == 1.)
-		return false;
-	if(CanBeCarried())
-	{
-		// Ensure all escorts have minimum one jump of fuel before refueling all
-		// escorts to maximum.  Only perform "max refueling" from within your
-		// own fleet.
-		if(IsYours() && !other.JumpFuelMissing())
-		{
-			// The escort fleet must have 1 jump minimum before refilling to 100% fuel.
-			if(!escortsHaveOneJump)
-				return false;
-			// Prioritize refueling non-carrier escorts before mission NPCs
-			if(!refuelMissionNpcEscort && !other.IsYours() && other.GetPersonality().IsEscort())
-				return false;
-		}
-		else if(!IsYours() && other.IsYours())
-			return false;
-		if(GetParent() == other.shared_from_this())
-			return IsRefueledByRamscoop() && fuel > 25. && other.Fuel() < 1.;
-		return !IsFuelLow() && other.IsFuelLow() && HasDeployOrder();
-	}
-	else if(other.CanBeCarried() && other.GetParent() == shared_from_this())
-		return fuel - navigation.JumpFuel(targetSystem) > other.Attributes().Get("fuel capacity") - other.fuel;
-	return (!IsYours() || other.JumpFuelMissing() || other.GetParent() == this->shared_from_this())
-			&& (fuel - navigation.JumpFuel(targetSystem) >= other.JumpFuelMissing());
-}
-
-
-
-// Transfer fuel to another ship.
-double Ship::TransferFuel(double amount, Ship *to)
-{
-	if(fuel <= 0.)
-		return 0.;
-	amount = min(fuel, amount);
-	if(to)
-=======
 	return attributes.Get("reverse thrust") / Drag();
 }
 
@@ -3375,7 +3236,6 @@
 
 	shields -= damage.Shield();
 	if(damage.Shield() && !isDisabled)
->>>>>>> 6805c10f
 	{
 		int disabledDelay = attributes.Get("depleted shield delay");
 		shieldDelay = max<int>(shieldDelay, (shields <= 0. && disabledDelay)
@@ -3389,27 +3249,6 @@
 	heat += damage.Heat();
 	fuel -= damage.Fuel();
 
-<<<<<<< HEAD
-// Transfer energy to another ship.
-double Ship::TransferEnergy(double amount, Ship *to)
-{
-	amount = min(to->attributes.Get("energy capacity") - to->energy, amount);
-	to->energy += amount;
-	energy -= amount;
-	return amount;
-}
-
-
-
-// Convert this ship from one government to another, as a result of boarding
-// actions (if the player is capturing) or player death (poor decision-making).
-// Returns the number of crew transferred from the capturer.
-int Ship::WasCaptured(const shared_ptr<Ship> &capturer)
-{
-	// Repair up to the point where this ship is just barely not disabled.
-	hull = min(max(hull, minimumHull * 1.5), attributes.Get("hull"));
-	isDisabled = false;
-=======
 	discharge += damage.Discharge();
 	corrosion += damage.Corrosion();
 	ionization += damage.Ion();
@@ -3419,7 +3258,6 @@
 
 	disruption += damage.Disruption();
 	slowness += damage.Slowing();
->>>>>>> 6805c10f
 
 	if(damage.HitForce())
 		ApplyForce(damage.HitForce(), damage.GetWeapon().IsGravitational());
@@ -3434,9 +3272,7 @@
 	heat = max(0., heat);
 
 	// Recalculate the disabled ship check.
-	isDisabled = true;
-	isDisabled = IsDisabled();
-
+	isDisabled |= hull < minimumHull;
 	// Report what happened to this ship from this weapon.
 	int type = 0;
 	if(!wasDisabled && isDisabled)
@@ -3531,23 +3367,9 @@
 
 
 
-<<<<<<< HEAD
-// The maximum fuel across all carried ships in the fleet.  This is used in
-// fleet refueling so that fighters with the most fuel are prioritized for
-// assisting other ships.
-double Ship::MaxCarriedShipFuel() const
-{
-	return maxCarriedShipFuel;
-}
-
-
-
-double Ship::Energy() const
-=======
 // Check if this ship has a bay free for the given ship, and the bay is
 // not reserved for one of its existing escorts.
 bool Ship::CanCarry(const Ship &ship) const
->>>>>>> 6805c10f
 {
 	if(!HasBays() || !ship.CanBeCarried() || (IsYours() && !ship.IsYours()))
 		return false;
@@ -3578,31 +3400,15 @@
 
 bool Ship::CanBeCarried() const
 {
-<<<<<<< HEAD
-	double hullDivisor = attributes.Get("hull") - minimumHull;
-	double divisor = attributes.Get("shields") + hullDivisor;
-	// This should not happen, but just in case.
-	if(divisor <= 0. || hullDivisor <= 0.)
-		return 0.;
-
-	double spareHull = hull - minimumHull;
-	// Consider hull-only and pooled health, compensating for any reductions by disruption damage.
-	return min(spareHull / hullDivisor, (spareHull + shields / (1. + disruption * .01)) / divisor);
-=======
 	return canBeCarried;
->>>>>>> 6805c10f
 }
 
 
 
 bool Ship::Carry(const shared_ptr<Ship> &ship)
 {
-<<<<<<< HEAD
-	double hull = attributes.Get("hull");
-=======
 	if(!ship || !ship->CanBeCarried() || ship->IsDisabled())
 		return false;
->>>>>>> 6805c10f
 
 	// Check only for the category that we are interested in.
 	const string &category = ship->attributes.Category();
@@ -3655,12 +3461,6 @@
 
 void Ship::UnloadBays()
 {
-<<<<<<< HEAD
-	// Ships become disabled when they surpass their minimum hull threshold,
-	// not when they are directly on it, so account for this by adding a small amount
-	// of hull above the current hull level.
-	return max(0., hull + 0.25 - minimumHull);
-=======
 	for(Bay &bay : bays)
 		if(bay.ship)
 		{
@@ -3670,7 +3470,6 @@
 			bay.ship->UnmarkForRemoval();
 			bay.ship.reset();
 		}
->>>>>>> 6805c10f
 }
 
 
@@ -3710,22 +3509,7 @@
 
 const CargoHold &Ship::Cargo() const
 {
-<<<<<<< HEAD
-	double hyperDrive = attributes.Get("hyperdrive");
-	double jumpDrive = attributes.Get("jump drive");
-	// No hyperdrive or jump drive means there's no jump fuel missing.
-	if(!hyperDrive && !jumpDrive)
-		return 0.;
-	// Used for smart refueling: transfer only as much as really needed
-	// includes checking if fuel cap is high enough at all
-	double jumpFuel = navigation.JumpFuel(targetSystem);
-	if(!jumpFuel || fuel > jumpFuel || jumpFuel > attributes.Get("fuel capacity"))
-		return 0.;
-
-	return jumpFuel - fuel;
-=======
 	return cargo;
->>>>>>> 6805c10f
 }
 
 
@@ -3756,17 +3540,6 @@
 
 void Ship::Jettison(const Outfit *outfit, int count, bool wasAppeasing)
 {
-<<<<<<< HEAD
-	return maximumHeat;
-}
-
-
-
-double Ship::CalculateMaximumHeat() const
-{
-	return MAXIMUM_TEMPERATURE * (cargo.Used() + attributes.Mass() + attributes.Get("heat capacity"));
-}
-=======
 	if(count < 0)
 		return;
 
@@ -3777,7 +3550,6 @@
 	// Non-player ships will recalibrate before they jump.
 	if(isYours)
 		navigation.Recalibrate(*this);
->>>>>>> 6805c10f
 
 	// Jettisoned cargo must carry some of the ship's heat with it. Otherwise
 	// jettisoning cargo would increase the ship's temperature.
@@ -3815,22 +3587,7 @@
 // Get outfit information.
 const map<const Outfit *, int> &Ship::Outfits() const
 {
-<<<<<<< HEAD
-	return requiredCrew;
-}
-
-
-
-int Ship::CalculateRequiredCrew() const
-{
-	if(attributes.Get("automaton"))
-		return 0;
-
-	// Drones do not need crew, but all other ships need at least one.
-	return max<int>(1, attributes.Get("required crew"));
-=======
 	return outfits;
->>>>>>> 6805c10f
 }
 
 
@@ -4019,21 +3776,7 @@
 	return (targetSystem == currentSystem) ? nullptr : targetSystem;
 }
 
-<<<<<<< HEAD
-	// Recalculate the disabled ship check.
-	isDisabled |= hull < minimumHull;
-	// Report what happened to this ship from this weapon.
-	int type = 0;
-	if(!wasDisabled && isDisabled)
-	{
-		type |= ShipEvent::DISABLE;
-		hullDelay = max(hullDelay, static_cast<int>(attributes.Get("disabled repair delay")));
-	}
-	if(!wasDestroyed && IsDestroyed())
-		type |= ShipEvent::DESTROY;
-=======
-
->>>>>>> 6805c10f
+
 
 // Mining target.
 shared_ptr<Minable> Ship::GetTargetAsteroid() const
@@ -4519,7 +4262,7 @@
 	double maxHull = MaxHull();
 	hull = min(hull, maxHull);
 
-	isDisabled = isOverheated || hull < MinimumHull() || (!crew && RequiredCrew());
+	isDisabled = CalculateIsDisabled();
 
 	// Update ship supply levels.
 	if(isDisabled)
@@ -4530,8 +4273,8 @@
 		// Carried fighters can't collect fuel or energy this way.
 		if(currentSystem)
 		{
-			double scale = .2 + 1.8 / (.001 * position.Length() + 1);
-			fuel += currentSystem->RamscoopFuel(attributes.Get("ramscoop"), scale);
+			double scale = GetSolarScale();
+			fuel += GetRamscoopRegenPerFrame();
 
 			double solarScaling = currentSystem->SolarPower() * scale;
 			energy += solarScaling * attributes.Get("solar collection");
@@ -4623,21 +4366,10 @@
 	if(isInvisible)
 		return;
 
-<<<<<<< HEAD
-	if(energy < weapon->FiringEnergy() + weapon->RelativeFiringEnergy() * attributes.Get("energy capacity"))
-		return false;
-	if(fuel < weapon->FiringFuel() + weapon->RelativeFiringFuel() * attributes.Get("fuel capacity"))
-		return false;
-	// We do check hull, but we don't check shields. Ships can survive with all shields depleted.
-	// Ships should not disable themselves, so we check if we stay above minimumHull.
-	if(hull - minimumHull < weapon->FiringHull() + weapon->RelativeFiringHull() * attributes.Get("hull"))
-		return false;
-=======
 	// If you are forced to decloak (e.g. by running out of fuel) you can't
 	// initiate cloaking again until you are fully decloaked.
 	if(!cloak)
 		cloakDisruption = max(0., cloakDisruption - 1.);
->>>>>>> 6805c10f
 
 	double cloakingSpeed = attributes.Get("cloak");
 	bool canCloak = (!isDisabled && cloakingSpeed > 0. && !cloakDisruption
@@ -5173,7 +4905,7 @@
 			velocity += dv.Unit() * .1;
 			position += dp.Unit() * .5;
 
-			if(distance < 10. && speed < 1. && (CanBeCarried() || !turn))
+			if(distance < 10. && speed < 1. && !turn)
 			{
 				if(cloak)
 				{
@@ -5666,7 +5398,7 @@
 	other->CalculateBatteryChargeDischargeTime();
 
 	// Update weapon / arming state of other ship
-	other->hasAntiMissile = false;
+	other->hasSpecialWeapon = false;
 	other->minWeaponRange = numeric_limits<double>::infinity();
 	other->maxWeaponRange = 0.;
 	for(const Hardpoint &hardpoint : other->Weapons())
@@ -5674,9 +5406,9 @@
 		const Weapon *weapon = hardpoint.GetOutfit();
 		if(!weapon)
 			continue;
-		if(hardpoint.IsAntiMissile())
-		{
-			other->hasAntiMissile = true;
+		if(hardpoint.IsSpecial())
+		{
+			other->hasSpecialWeapon = true;
 			continue;
 		}
 
