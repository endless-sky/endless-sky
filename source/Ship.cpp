/* Ship.cpp
Copyright (c) 2014 by Michael Zahniser

Endless Sky is free software: you can redistribute it and/or modify it under the
terms of the GNU General Public License as published by the Free Software
Foundation, either version 3 of the License, or (at your option) any later version.

Endless Sky is distributed in the hope that it will be useful, but WITHOUT ANY
WARRANTY; without even the implied warranty of MERCHANTABILITY or FITNESS FOR A
PARTICULAR PURPOSE.  See the GNU General Public License for more details.
*/

#include "Ship.h"

#include "Audio.h"
#include "DataNode.h"
#include "DataWriter.h"
#include "Effect.h"
#include "Files.h"
#include "Flotsam.h"
#include "Format.h"
#include "GameData.h"
#include "Government.h"
#include "Mask.h"
#include "Messages.h"
#include "Phrase.h"
#include "Planet.h"
#include "PlayerInfo.h"
#include "Preferences.h"
#include "Projectile.h"
#include "Random.h"
#include "ShipEvent.h"
#include "Sound.h"
#include "SpriteSet.h"
#include "StellarObject.h"
#include "System.h"
#include "Visual.h"

#include <algorithm>
#include <cmath>
#include <sstream>

using namespace std;

namespace {
	const string FIGHTER_REPAIR = "Repair fighters in";
	const vector<string> BAY_TYPE = {"drone", "fighter"};
	const vector<string> BAY_SIDE = {"inside", "over", "under"};
	const vector<string> BAY_FACING = {"forward", "left", "right", "back"};
	const vector<Angle> BAY_ANGLE = {Angle(0.), Angle(-90.), Angle(90.), Angle(180.)};
	
	const double MAXIMUM_TEMPERATURE = 100.;
	
	const double SCAN_TIME = 60.;
	
	// Helper function to transfer energy to a given stat if it is less than the
	// given maximum value.
	void DoRepair(double &stat, double &available, double maximum)
	{
		double transfer = max(0., min(available, maximum - stat));
		stat += transfer;
		available -= transfer;
	}
	
	// Helper function to repair a given stat up to its maximum, limited by
	// how much repair is available and how much energy and fuel are available.
	// Updates the stat, the available amount, and the energy and fuel amounts.
	void DoRepair(double &stat, double &available, double maximum, double &energy, double energyCost, double &fuel, double fuelCost)
	{
		if(available <= 0. || stat >= maximum)
			return;
		
		// Energy and fuel costs are the energy or fuel required per unit repaired.
		if(energyCost)
			available = min(available, energy / energyCost);
		if(fuelCost)
			available = min(available, fuel / fuelCost);
		
		double transfer = min(available, maximum - stat);
		if(transfer > 0.)
		{
			stat += transfer;
			available -= transfer;
			energy -= transfer * energyCost;
			fuel -= transfer * fuelCost;
		}
	}
}

const vector<string> Ship::CATEGORIES = {
	"Transport",
	"Light Freighter",
	"Heavy Freighter",
	"Interceptor",
	"Light Warship",
	"Medium Warship",
	"Heavy Warship",
	"Fighter",
	"Drone"
};



// Construct and Load() at the same time.
Ship::Ship(const DataNode &node)
{
	Load(node);
}



void Ship::Load(const DataNode &node)
{
	if(node.Size() >= 2)
	{
		modelName = node.Token(1);
		pluralModelName = modelName + 's';
	}
	if(node.Size() >= 3)
		base = GameData::Ships().Get(modelName);
	
	government = GameData::PlayerGovernment();
	equipped.clear();
	
	// Note: I do not clear the attributes list here so that it is permissible
	// to override one ship definition with another.
	bool hasEngine = false;
	bool hasArmament = false;
	bool hasBays = false;
	bool hasExplode = false;
	bool hasLeak = false;
	bool hasFinalExplode = false;
	bool hasOutfits = false;
	bool hasDescription = false;
	for(const DataNode &child : node)
	{
		const string &key = child.Token(0);
		bool add = (key == "add");
		if(add && (child.Size() < 2 || child.Token(1) != "attributes"))
		{
			child.PrintTrace("Skipping invalid use of 'add' with " + (child.Size() < 2
					? "no key." : "key: " + child.Token(1)));
			continue;
		}
		if(key == "sprite")
			LoadSprite(child);
		else if(child.Token(0) == "thumbnail" && child.Size() >= 2)
			thumbnail = SpriteSet::Get(child.Token(1));
		else if(key == "name" && child.Size() >= 2)
			name = child.Token(1);
		else if(key == "plural" && child.Size() >= 2)
			pluralModelName = child.Token(1);
		else if(key == "noun" && child.Size() >= 2)
			noun = child.Token(1);
		else if(key == "swizzle" && child.Size() >= 2)
			customSwizzle = child.Value(1);
		else if(key == "attributes" || add)
		{
			if(!add)
				baseAttributes.Load(child);
			else
			{
				addAttributes = true;
				attributes.Load(child);
			}
		}
		else if(key == "engine" && child.Size() >= 3)
		{
			if(!hasEngine)
			{
				enginePoints.clear();
				hasEngine = true;
			}
			enginePoints.emplace_back(.5 * child.Value(1), .5 * child.Value(2),
				(child.Size() > 3 ? child.Value(3) : 1.));
		}
		else if(key == "gun" || key == "turret")
		{
			if(!hasArmament)
			{
				armament = Armament();
				hasArmament = true;
			}
			const Outfit *outfit = nullptr;
			Point hardpoint;
			if(child.Size() >= 3)
			{
				hardpoint = Point(child.Value(1), child.Value(2));
				if(child.Size() >= 4)
					outfit = GameData::Outfits().Get(child.Token(3));
			}
			else
			{
				if(child.Size() >= 2)
					outfit = GameData::Outfits().Get(child.Token(1));
			}
			if(outfit)
				++equipped[outfit];
			if(key == "gun")
				armament.AddGunPort(hardpoint, outfit);
			else
				armament.AddTurret(hardpoint, outfit);
			// Print a warning for the first hardpoint after 32, i.e. only 1 warning per ship.
			if(armament.Get().size() == 33)
				child.PrintTrace("Warning: ship has more than 32 weapon hardpoints. Some weapons may not fire:");
		}
		else if(key == "never disabled")
			neverDisabled = true;
		else if(key == "uncapturable")
			isCapturable = false;
		else if((key == "fighter" || key == "drone") && child.Size() >= 3)
		{
			if(!hasBays)
			{
				bays.clear();
				hasBays = true;
			}
			bays.emplace_back(child.Value(1), child.Value(2), key == "fighter");
			Bay &bay = bays.back();
			for(int i = 3; i < child.Size(); ++i)
			{
				for(unsigned j = 1; j < BAY_SIDE.size(); ++j)
					if(child.Token(i) == BAY_SIDE[j])
						bay.side = j;
				for(unsigned j = 1; j < BAY_FACING.size(); ++j)
					if(child.Token(i) == BAY_FACING[j])
						bay.facing = j;
			}
			if(child.HasChildren())
				for(const DataNode &grand : child)
				{
					// Load in the effect(s) to be displayed when the ship launches.
					if(grand.Token(0) == "launch effect" && grand.Size() >= 2)
					{
						int count = grand.Size() >= 3 ? static_cast<int>(grand.Value(2)) : 1;
						const Effect *e = GameData::Effects().Get(grand.Token(1));
						bay.launchEffects.insert(bay.launchEffects.end(), count, e);
					}
					else
						grand.PrintTrace("Child nodes of \"bay\" tokens can only be \"launch effect\":");
				}
		}
		else if(key == "leak" && child.Size() >= 2)
		{
			if(!hasLeak)
			{
				leaks.clear();
				hasLeak = true;
			}
			Leak leak(GameData::Effects().Get(child.Token(1)));
			if(child.Size() >= 3)
				leak.openPeriod = child.Value(2);
			if(child.Size() >= 4)
				leak.closePeriod = child.Value(3);
			leaks.push_back(leak);
		}
		else if(key == "explode" && child.Size() >= 2)
		{
			if(!hasExplode)
			{
				explosionEffects.clear();
				explosionTotal = 0;
				hasExplode = true;
			}
			int count = (child.Size() >= 3) ? child.Value(2) : 1;
			explosionEffects[GameData::Effects().Get(child.Token(1))] += count;
			explosionTotal += count;
		}
		else if(key == "final explode" && child.Size() >= 2)
		{
			if(!hasFinalExplode)
			{
				finalExplosions.clear();
				hasFinalExplode = true;
			}
			int count = (child.Size() >= 3) ? child.Value(2) : 1;
			finalExplosions[GameData::Effects().Get(child.Token(1))] += count;
		}
		else if(key == "outfits")
		{
			if(!hasOutfits)
			{
				outfits.clear();
				hasOutfits = true;
			}
			for(const DataNode &grand : child)
			{
				int count = (grand.Size() >= 2) ? grand.Value(1) : 1;
				if(count > 0)
					outfits[GameData::Outfits().Get(grand.Token(0))] += count;
				else
					grand.PrintTrace("Skipping invalid outfit count:");
			}
		}
		else if(key == "cargo")
			cargo.Load(child);
		else if(key == "crew" && child.Size() >= 2)
			crew = static_cast<int>(child.Value(1));
		else if(key == "fuel" && child.Size() >= 2)
			fuel = child.Value(1);
		else if(key == "shields" && child.Size() >= 2)
			shields = child.Value(1);
		else if(key == "hull" && child.Size() >= 2)
			hull = child.Value(1);
		else if(key == "position" && child.Size() >= 3)
			position = Point(child.Value(1), child.Value(2));
		else if(key == "system" && child.Size() >= 2)
			currentSystem = GameData::Systems().Get(child.Token(1));
		else if(key == "planet" && child.Size() >= 2)
		{
			zoom = 0.;
			landingPlanet = GameData::Planets().Get(child.Token(1));
		}
		else if(key == "destination system" && child.Size() >= 2)
			targetSystem = GameData::Systems().Get(child.Token(1));
		else if(key == "parked")
			isParked = true;
		else if(key == "description" && child.Size() >= 2)
		{
			if(!hasDescription)
			{
				description.clear();
				hasDescription = true;
			}
			description += child.Token(1);
			description += '\n';
		}
		else if(key != "actions")
			child.PrintTrace("Skipping unrecognized attribute:");
	}
}



// When loading a ship, some of the outfits it lists may not have been
// loaded yet. So, wait until everything has been loaded, then call this.
void Ship::FinishLoading(bool isNewInstance)
{
	// All copies of this ship should save pointers to the "explosion" weapon
	// definition stored safely in the ship model, which will not be destroyed
	// until GameData is when the program quits. Also copy other attributes of
	// the base model if no overrides were given.
	if(GameData::Ships().Has(modelName))
	{
		const Ship *model = GameData::Ships().Get(modelName);
		explosionWeapon = &model->BaseAttributes();
		if(pluralModelName.empty())
			pluralModelName = model->pluralModelName;
		if(noun.empty())
			noun = model->noun;
		if(!thumbnail)
			thumbnail = model->thumbnail;
	}
	
	// If this ship has a base class, copy any attributes not defined here.
	// Exception: uncapturable and "never disabled" flags don't carry over.
	if(base && base != this)
	{
		if(!GetSprite())
			reinterpret_cast<Body &>(*this) = *base;
		if(customSwizzle == -1)
			customSwizzle = base->CustomSwizzle();
		if(baseAttributes.Attributes().empty())
			baseAttributes = base->baseAttributes;
		if(bays.empty() && !base->bays.empty())
			bays = base->bays;
		if(enginePoints.empty())
			enginePoints = base->enginePoints;
		if(explosionEffects.empty())
		{
			explosionEffects = base->explosionEffects;
			explosionTotal = base->explosionTotal;
		}
		if(finalExplosions.empty())
			finalExplosions = base->finalExplosions;
		if(outfits.empty())
			outfits = base->outfits;
		if(description.empty())
			description = base->description;
		
		bool hasHardpoints = false;
		for(const Hardpoint &hardpoint : armament.Get())
			if(hardpoint.GetPoint())
				hasHardpoints = true;
		
		if(!hasHardpoints)
		{
			// Check if any hardpoint locations were not specified.
			auto bit = base->Weapons().begin();
			auto bend = base->Weapons().end();
			auto nextGun = armament.Get().begin();
			auto nextTurret = armament.Get().begin();
			auto end = armament.Get().end();
			Armament merged;
			// Reset the "equipped" map to match exactly what the code below
			// places in the weapon hardpoints.
			equipped.clear();
			for( ; bit != bend; ++bit)
			{
				if(!bit->IsTurret())
				{
					while(nextGun != end && nextGun->IsTurret())
						++nextGun;
					const Outfit *outfit = (nextGun == end) ? nullptr : nextGun->GetOutfit();
					merged.AddGunPort(bit->GetPoint() * 2., outfit);
					if(nextGun != end)
					{
						if(outfit)
							++equipped[outfit];
						++nextGun;
					}
				}
				else
				{
					while(nextTurret != end && !nextTurret->IsTurret())
						++nextTurret;
					const Outfit *outfit = (nextTurret == end) ? nullptr : nextTurret->GetOutfit();
					merged.AddTurret(bit->GetPoint() * 2., outfit);
					if(nextTurret != end)
					{
						if(outfit)
							++equipped[outfit];
						++nextTurret;
					}
				}
			}
			armament = merged;
		}
	}
	// Check that all the "equipped" weapons actually match what your ship
	// has, and that they are truly weapons. Remove any excess weapons and
	// warn if any non-weapon outfits are "installed" in a hardpoint.
	for(auto &it : equipped)
	{
		int excess = it.second - outfits[it.first];
		if(excess > 0)
		{
			// If there are more hardpoints specifying this outfit than there
			// are instances of this outfit installed, remove some of them.
			armament.Add(it.first, -excess);
			it.second -= excess;
			
			string warning = modelName;
			if(!name.empty())
				warning += " \"" + name + "\"";
			warning += ": outfit \"" + it.first->Name() + "\" equipped but not included in outfit list.";
			Files::LogError(warning);
		}
		else if(!it.first->IsWeapon())
		{
			// This ship was specified with a non-weapon outfit in a
			// hardpoint. Hardpoint::Install removes it, but issue a
			// warning so the definition can be fixed.
			string warning = modelName;
			if(!name.empty())
				warning += " \"" + name + "\"";
			warning += ": outfit \"" + it.first->Name() + "\" is not a weapon, but is installed as one.";
			Files::LogError(warning);
		}
	}
	
	// Mark any drone that has no "automaton" value as an automaton, to
	// grandfather in the drones from before that attribute existed.
	if(baseAttributes.Category() == "Drone" && !baseAttributes.Get("automaton"))
		baseAttributes.Set("automaton", 1.);
	
	baseAttributes.Set("gun ports", armament.GunCount());
	baseAttributes.Set("turret mounts", armament.TurretCount());
	
	if(addAttributes)
	{
		// Store attributes from an "add attributes" node in the ship's
		// baseAttributes so they can be written to the save file.
		baseAttributes.Add(attributes);
		addAttributes = false;
	}
	// Add the attributes of all your outfits to the ship's base attributes.
	attributes = baseAttributes;
	for(const auto &it : outfits)
	{
		if(it.first->Name().empty())
		{
			Files::LogError("Unrecognized outfit in " + modelName + " \"" + name + "\"");
			continue;
		}
		attributes.Add(*it.first, it.second);
		// Some ship variant definitions do not specify which weapons
		// are placed in which hardpoint. Add any weapons that are not
		// yet installed to the ship's armament.
		if(it.first->IsWeapon())
		{
			int count = it.second;
			auto eit = equipped.find(it.first);
			if(eit != equipped.end())
				count -= eit->second;
			
			if(count)
				armament.Add(it.first, count);
		}
	}
	// Inspect the ship's armament to ensure that guns are in gun ports and
	// turrets are in turret mounts. This can only happen when the armament
	// is configured incorrectly in a ship or variant definition.
	for(const Hardpoint &hardpoint : armament.Get())
	{
		const Outfit *outfit = hardpoint.GetOutfit();
		if(outfit && (hardpoint.IsTurret() != (outfit->Get("turret mounts") != 0.)))
		{
			string warning = modelName;
			if(!name.empty())
				warning += " \"" + name + "\"";
			warning += ": outfit \"" + outfit->Name() + "\" installed as a ";
			warning += (hardpoint.IsTurret() ? "turret but is a gun.\n\tturret" : "gun but is a turret.\n\tgun");
			warning += to_string(2. * hardpoint.GetPoint().X()) + " " + to_string(2. * hardpoint.GetPoint().Y());
			warning += " \"" + outfit->Name() + "\"";
			Files::LogError(warning);
		}
	}
	cargo.SetSize(attributes.Get("cargo space"));
	equipped.clear();
	armament.FinishLoading();
	
	// Figure out how far from center the farthest hardpoint is.
	weaponRadius = 0.;
	for(const Hardpoint &hardpoint : armament.Get())
		weaponRadius = max(weaponRadius, hardpoint.GetPoint().Length());
	
	// If this ship is being instantiated for the first time, make sure its
	// crew, fuel, etc. are all refilled.
	if(isNewInstance)
		Recharge(true);
	
	// Add a default "launch effect" to any internal bays if this ship is crewed (i.e. pressurized).
	for(Bay &bay : bays)
		if(bay.side == Bay::INSIDE && bay.launchEffects.empty() && Crew())
			bay.launchEffects.emplace_back(GameData::Effects().Get("basic launch"));
	
	// Figure out if this ship can be carried.
	const string &category = attributes.Category();
	canBeCarried = (category == "Fighter" || category == "Drone");
	
	// Issue warnings if this ship has negative outfit, cargo, weapon, or engine capacity.
	string warning;
	for(const string &attr : set<string>{"outfit space", "cargo space", "weapon capacity", "engine capacity"})
	{
		double val = attributes.Get(attr);
		if(val < 0)
			warning += attr + ": " + Format::Number(val) + "\n";
	}
	if(!warning.empty())
	{
		// This check is mostly useful for variants and stock ships, which have
		// no names. Print the outfits to facilitate identifying this ship definition.
		string message = (!name.empty() ? "Ship \"" + name + "\" " : "") + "(" + modelName + "):\n";
		ostringstream outfitNames("outfits:\n");
		for(const auto &it : outfits)
			outfitNames << '\t' << it.second << " " + it.first->Name() << endl;
		Files::LogError(message + warning + outfitNames.str());
	}
	
	// Ships read from a save file may have non-default shields or hull.
	// Perform a full IsDisabled calculation.
	isDisabled = true;
	isDisabled = IsDisabled();
}



// Save a full description of this ship, as currently configured.
void Ship::Save(DataWriter &out) const
{
	out.Write("ship", modelName);
	out.BeginChild();
	{
		out.Write("name", name);
		if(pluralModelName != modelName + 's')
			out.Write("plural", pluralModelName);
		if(!noun.empty())
			out.Write("noun", noun);
		SaveSprite(out);
		
		if(neverDisabled)
			out.Write("never disabled");
		if(!isCapturable)
			out.Write("uncapturable");
		if(customSwizzle >= 0)
			out.Write("swizzle", customSwizzle);
		
		out.Write("attributes");
		out.BeginChild();
		{
			out.Write("category", baseAttributes.Category());
			out.Write("cost", baseAttributes.Cost());
			out.Write("mass", baseAttributes.Mass());
			for(const auto &it : baseAttributes.FlareSprites())
				for(int i = 0; i < it.second; ++i)
					it.first.SaveSprite(out, "flare sprite");
			for(const auto &it : baseAttributes.FlareSounds())
				for(int i = 0; i < it.second; ++i)
					out.Write("flare sound", it.first->Name());
			for(const auto &it : baseAttributes.AfterburnerEffects())
				for(int i = 0; i < it.second; ++i)
					out.Write("afterburner effect", it.first->Name());
			for(const auto &it : baseAttributes.Attributes())
				if(it.second)
					out.Write(it.first, it.second);
		}
		out.EndChild();
		
		out.Write("outfits");
		out.BeginChild();
		{
			for(const auto &it : outfits)
				if(it.first && it.second)
				{
					if(it.second == 1)
						out.Write(it.first->Name());
					else
						out.Write(it.first->Name(), it.second);
				}
		}
		out.EndChild();
		
		cargo.Save(out);
		out.Write("crew", crew);
		out.Write("fuel", fuel);
		out.Write("shields", shields);
		out.Write("hull", hull);
		out.Write("position", position.X(), position.Y());
		
		for(const EnginePoint &point : enginePoints)
			out.Write("engine", 2. * point.X(), 2. * point.Y(), point.Zoom());
		for(const Hardpoint &hardpoint : armament.Get())
		{
			const char *type = (hardpoint.IsTurret() ? "turret" : "gun");
			if(hardpoint.GetOutfit())
				out.Write(type, 2. * hardpoint.GetPoint().X(), 2. * hardpoint.GetPoint().Y(),
					hardpoint.GetOutfit()->Name());
			else
				out.Write(type, 2. * hardpoint.GetPoint().X(), 2. * hardpoint.GetPoint().Y());
		}
		for(const Bay &bay : bays)
		{
			double x = 2. * bay.point.X();
			double y = 2. * bay.point.Y();
			if(bay.side && bay.facing)
				out.Write(BAY_TYPE[bay.isFighter], x, y, BAY_SIDE[bay.side], BAY_FACING[bay.facing]);
			else if(bay.side)
				out.Write(BAY_TYPE[bay.isFighter], x, y, BAY_SIDE[bay.side]);
			else if(bay.facing)
				out.Write(BAY_TYPE[bay.isFighter], x, y, BAY_FACING[bay.facing]);
			else
				out.Write(BAY_TYPE[bay.isFighter], x, y);
			if(!bay.launchEffects.empty())
			{
				out.BeginChild();
				{
					for(const Effect *effect : bay.launchEffects)
						out.Write("launch effect", effect->Name());
				}
				out.EndChild();
			}
		}
		for(const Leak &leak : leaks)
			out.Write("leak", leak.effect->Name(), leak.openPeriod, leak.closePeriod);
		for(const auto &it : explosionEffects)
			if(it.first && it.second)
				out.Write("explode", it.first->Name(), it.second);
		for(const auto &it : finalExplosions)
			if(it.first && it.second)
				out.Write("final explode", it.first->Name(), it.second);
		
		if(currentSystem)
			out.Write("system", currentSystem->Name());
		else
		{
			shared_ptr<const Ship> parent = GetParent();
			if(parent && parent->currentSystem)
				out.Write("system", parent->currentSystem->Name());
		}
		if(landingPlanet)
			out.Write("planet", landingPlanet->Name());
		if(targetSystem && !targetSystem->Name().empty())
			out.Write("destination system", targetSystem->Name());
		if(isParked)
			out.Write("parked");
	}
	out.EndChild();
}



const string &Ship::Name() const
{
	return name;
}



const string &Ship::ModelName() const
{
	return modelName;
}



const string &Ship::PluralModelName() const
{
	return pluralModelName;
}



// Get the generic noun (e.g. "ship") to be used when describing this ship.
const string &Ship::Noun() const
{
	static const string SHIP = "ship";
	return noun.empty() ? SHIP : noun;
}



// Get this ship's description.
const string &Ship::Description() const
{
	return description;
}



// Get the shipyard thumbnail for this ship.
const Sprite *Ship::Thumbnail() const
{
	return thumbnail;
}



// Get this ship's cost.
int64_t Ship::Cost() const
{
	return attributes.Cost();
}



// Get the cost of this ship's chassis, with no outfits installed.
int64_t Ship::ChassisCost() const
{
	return baseAttributes.Cost();
}



// Check if this ship is configured in such a way that it would be difficult
// or impossible to fly.
string Ship::FlightCheck() const
{
	double generation = attributes.Get("energy generation") - attributes.Get("energy consumption");
	double burning = attributes.Get("fuel energy");
	double solar = attributes.Get("solar collection");
	double battery = attributes.Get("energy capacity");
	double energy = generation + burning + solar + battery;
	double fuelChange = attributes.Get("fuel generation") - attributes.Get("fuel consumption");
	double fuelCapacity = attributes.Get("fuel capacity");
	double fuel = fuelCapacity + fuelChange;
	double thrust = attributes.Get("thrust");
	double reverseThrust = attributes.Get("reverse thrust");
	double afterburner = attributes.Get("afterburner thrust");
	double thrustEnergy = attributes.Get("thrusting energy");
	double turn = attributes.Get("turn");
	double turnEnergy = attributes.Get("turning energy");
	double hyperDrive = attributes.Get("hyperdrive");
	double jumpDrive = attributes.Get("jump drive");
	
	// Error conditions:
	if(IdleHeat() >= MaximumHeat())
		return "overheating!";
	if(energy <= 0.)
		return "no energy!";
	if((energy - burning <= 0.) && (fuel <= 0.))
		return "no fuel!";
	if(!thrust && !reverseThrust && !afterburner)
		return "no thruster!";
	if(!turn)
		return "no steering!";
	
	// Warning conditions:
	if(!thrust && !reverseThrust)
		return "afterburner only?";
	if(!thrust && !afterburner)
		return "reverse only?";
	if(!generation && !solar)
		return "battery only?";
	if(energy < thrustEnergy)
		return "limited thrust?";
	if(energy < turnEnergy)
		return "limited turn?";
	if(energy - .8 * solar < .2 * (turnEnergy + thrustEnergy))
		return "solar power?";
	if(fuel < 0.)
		return "fuel?";
	if(!canBeCarried)
	{
		if(!hyperDrive && !jumpDrive)
			return "no hyperdrive?";
		if(fuelCapacity < JumpFuel())
			return "no fuel?";
	}
	for(const auto &it : outfits)
		if(it.first->IsWeapon() && it.first->FiringEnergy() > energy)
			return "insufficient energy to fire?";
	
	return "";
}



void Ship::SetPosition(Point position)
{
	this->position = position;
}



// Instantiate a newly-created ship in-flight.
void Ship::Place(Point position, Point velocity, Angle angle)
{
	this->position = position;
	this->velocity = velocity;
	this->angle = angle;
	
	// If landed, place the ship right above the planet.
	// Escorts should take off a bit behind their flagships.
	if(landingPlanet)
	{
		landingPlanet = nullptr;
		zoom = parent.lock() ? (-.2 + -.8 * Random::Real()) : 0.;
	}
	else
		zoom = 1.;
	// Make sure various special status values are reset.
	heat = IdleHeat();
	ionization = 0.;
	disruption = 0.;
	slowness = 0.;
	isInvisible = !HasSprite();
	jettisoned.clear();
	hyperspaceCount = 0;
	forget = 1;
	targetShip.reset();
	shipToAssist.reset();
	if(government)
		SetSwizzle(customSwizzle >= 0 ? customSwizzle : government->GetSwizzle());
}



// Set the name of this particular ship.
void Ship::SetName(const string &name)
{
	this->name = name;
}



// Set which system this ship is in.
void Ship::SetSystem(const System *system)
{
	currentSystem = system;
}



void Ship::SetPlanet(const Planet *planet)
{
	zoom = !planet;
	landingPlanet = planet;
}



void Ship::SetGovernment(const Government *government)
{
	if(government)
		SetSwizzle(customSwizzle >= 0 ? customSwizzle : government->GetSwizzle());
	this->government = government;
}


// Initializes all relevant informations for the ship to behave like a defense station.
void Ship::SetStellar(const StellarObject *object, double gravitationConstant, Point centerOfMass)
{
	defending = object;
	this->centerOfMass = centerOfMass;
	this->gravitationConstant = gravitationConstant;
}



void Ship::SetIsSpecial(bool special)
{
	isSpecial = special;
}



bool Ship::IsSpecial() const
{
	return isSpecial;
}



void Ship::SetIsYours(bool yours)
{
	isYours = yours;
}



bool Ship::IsYours() const
{
	return isYours;
}



void Ship::SetIsParked(bool parked)
{
	isParked = parked;
}



bool Ship::IsParked() const
{
	return isParked;
}



const Personality &Ship::GetPersonality() const
{
	return personality;
}



void Ship::SetPersonality(const Personality &other)
{
	personality = other;
}



void Ship::SetHail(const Phrase &phrase)
{
	hail = &phrase;
}



string Ship::GetHail(const PlayerInfo &player) const
{
	map<string, string> subs;
	
	subs["<first>"] = player.FirstName();
	subs["<last>"] = player.LastName();
	if(player.Flagship())
		subs["<ship>"] = player.Flagship()->Name();
	
	subs["<npc>"] = Name();
	subs["<system>"] = player.GetSystem()->Name();
	subs["<date>"] = player.GetDate().ToString();
	subs["<day>"] = player.GetDate().LongString();
	
	string hailStr = hail ? hail->Get() : government ? government->GetHail(isDisabled) : "";
	return Format::Replace(hailStr, subs);
}



// Set the commands for this ship to follow this timestep.
void Ship::SetCommands(const Command &command)
{
	commands = command;
}



const Command &Ship::Commands() const
{
	return commands;
}



// Move this ship. A ship may create effects as it moves, in particular if
// it is in the process of blowing up. If this returns false, the ship
// should be deleted.
void Ship::Move(vector<Visual> &visuals, list<shared_ptr<Flotsam>> &flotsam)
{
	// Check if this ship has been in a different system from the player for so
	// long that it should be "forgotten." Also eliminate ships that have no
	// system set because they just entered a fighter bay.
	forget += !isInSystem;
	isThrusting = false;
	if((!isSpecial && forget >= 1000) || !currentSystem)
	{
		MarkForRemoval();
		return;
	}
	isInSystem = false;
	if(!fuel || !(attributes.Get("hyperdrive") || attributes.Get("jump drive")))
		hyperspaceSystem = nullptr;
	
	// Adjust the error in the pilot's targeting.
	personality.UpdateConfusion(commands.IsFiring());
	
	// Generate energy, heat, etc.
	DoGeneration();

	// Handle ionization effects, etc.
	if(ionization)
		CreateSparks(visuals, "ion spark", ionization * .1);
	if(disruption)
		CreateSparks(visuals, "disruption spark", disruption * .1);
	if(slowness)
		CreateSparks(visuals, "slowing spark", slowness * .1);
	// Jettisoned cargo effects (only for ships in the current system).
	if(!jettisoned.empty() && !forget)
	{
		jettisoned.front()->Place(*this);
		flotsam.splice(flotsam.end(), jettisoned, jettisoned.begin());
	}
	int requiredCrew = RequiredCrew();
	double slowMultiplier = 1. / (1. + slowness * .05);
	
	// Move the turrets.
	if(!isDisabled)
		armament.Aim(commands);
	
	if(!isInvisible)
	{
		// If you are forced to decloak (e.g. by running out of fuel) you can't
		// initiate cloaking again until you are fully decloaked.
		if(!cloak)
			cloakDisruption = max(0., cloakDisruption - 1.);
		
		double cloakingSpeed = attributes.Get("cloak");
		bool canCloak = (!isDisabled && cloakingSpeed > 0. && !cloakDisruption
			&& fuel >= attributes.Get("cloaking fuel")
			&& energy >= attributes.Get("cloaking energy"));
		if(commands.Has(Command::CLOAK) && canCloak)
		{
			cloak = min(1., cloak + cloakingSpeed);
			fuel -= attributes.Get("cloaking fuel");
			energy -= attributes.Get("cloaking energy");
			heat += attributes.Get("cloaking heat");
		}
		else if(cloakingSpeed)
		{
			cloak = max(0., cloak - cloakingSpeed);
			// If you're trying to cloak but are unable to (too little energy or
			// fuel) you're forced to decloak fully for one frame before you can
			// engage cloaking again.
			if(commands.Has(Command::CLOAK))
				cloakDisruption = max(cloakDisruption, 1.);
		}
		else
			cloak = 0.;
	}
	
	if(IsDestroyed())
	{
		// Make sure the shields are zero, as well as the hull.
		shields = 0.;
		
		// Once we've created enough little explosions, die.
		if(explosionCount == explosionTotal || forget)
		{
			if(!forget)
			{
				const Effect *effect = GameData::Effects().Get("smoke");
				double size = Width() + Height();
				double scale = .03 * size + .5;
				double radius = .2 * size;
				int debrisCount = attributes.Mass() * .07;
				for(int i = 0; i < debrisCount; ++i)
				{
					Angle angle = Angle::Random();
					Point effectVelocity = velocity + angle.Unit() * (scale * Random::Real());
					Point effectPosition = position + radius * angle.Unit();
					
					visuals.emplace_back(*effect, effectPosition, effectVelocity, angle);
				}
					
				for(unsigned i = 0; i < explosionTotal / 2; ++i)
					CreateExplosion(visuals, true);
				for(const auto &it : finalExplosions)
					visuals.emplace_back(*it.first, position, velocity, angle);
				// For everything in this ship's cargo hold there is a 25% chance
				// that it will survive as flotsam.
				for(const auto &it : cargo.Commodities())
					Jettison(it.first, Random::Binomial(it.second, .25));
				for(const auto &it : cargo.Outfits())
					Jettison(it.first, Random::Binomial(it.second, .25));
				// Ammunition has a 5% chance to survive as flotsam
				for(const auto &it : outfits)
					if(it.first->Category() == "Ammunition")
						Jettison(it.first, Random::Binomial(it.second, .05));
				for(shared_ptr<Flotsam> &it : jettisoned)
					it->Place(*this);
				flotsam.splice(flotsam.end(), jettisoned);
<<<<<<< HEAD
				if(defending)
					defending->Die(position);
=======
				
				// Any ships that failed to launch from this ship are destroyed.
				for(Bay &bay : bays)
					if(bay.ship)
						bay.ship->Destroy();
>>>>>>> 7cf34728
			}
			energy = 0.;
			heat = 0.;
			ionization = 0.;
			fuel = 0.;
			MarkForRemoval();
			return;
		}
		
		// If the ship is dead, it first creates explosions at an increasing
		// rate, then disappears in one big explosion.
		++explosionRate;
		if(Random::Int(1024) < explosionRate)
			CreateExplosion(visuals);
		
		// Handle hull "leaks."
		for(const Leak &leak : leaks)
			if(leak.openPeriod > 0 && !Random::Int(leak.openPeriod))
			{
				activeLeaks.push_back(leak);
				const vector<Point> &outline = GetMask().Points();
				if(outline.size() < 2)
					break;
				int i = Random::Int(outline.size() - 1);
				
				// Position the leak along the outline of the ship, facing outward.
				activeLeaks.back().location = (outline[i] + outline[i + 1]) * .5;
				activeLeaks.back().angle = Angle(outline[i] - outline[i + 1]) + Angle(90.);
			}
		for(Leak &leak : activeLeaks)
			if(leak.effect)
			{
				// Leaks always "flicker" every other frame.
				if(Random::Int(2))
					visuals.emplace_back(*leak.effect,
						angle.Rotate(leak.location) + position,
						velocity,
						leak.angle + angle);
				
				if(leak.closePeriod > 0 && !Random::Int(leak.closePeriod))
					leak.effect = nullptr;
			}
	}
	else if(hyperspaceSystem || hyperspaceCount)
	{
		// Don't apply external acceleration while jumping.
		acceleration = Point();
		
		// Enter hyperspace.
		int direction = hyperspaceSystem ? 1 : -1;
		hyperspaceCount += direction;
		static const int HYPER_C = 100;
		static const double HYPER_A = 2.;
		static const double HYPER_D = 1000.;
		if(hyperspaceSystem)
			fuel -= hyperspaceFuelCost / HYPER_C;
		
		// Create the particle effects for the jump drive. This may create 100
		// or more particles per ship per turn at the peak of the jump.
		if(isUsingJumpDrive && !forget)
			CreateSparks(visuals, "jump drive", hyperspaceCount * Width() * Height() * .000006);
		
		if(hyperspaceCount == HYPER_C)
		{
			currentSystem = hyperspaceSystem;
			hyperspaceSystem = nullptr;
			targetSystem = nullptr;
			// Check if the target planet is in the destination system or not.
			const Planet *planet = (targetPlanet ? targetPlanet->GetPlanet() : nullptr);
			if(!planet || planet->IsWormhole() || !planet->IsInSystem(currentSystem))
				targetPlanet = nullptr;
			// Check if your parent has a target planet in this system.
			shared_ptr<Ship> parent = GetParent();
			if(!targetPlanet && parent && parent->targetPlanet)
			{
				planet = parent->targetPlanet->GetPlanet();
				if(planet && !planet->IsWormhole() && planet->IsInSystem(currentSystem))
					targetPlanet = parent->targetPlanet;
			}
			direction = -1;
			
			// If you have a target planet in the destination system, exit
			// hyperpace aimed at it. Otherwise, target the first planet that
			// has a spaceport.
			Point target;
			if(targetPlanet)
				target = targetPlanet->Position();
			else
			{
				for(const StellarObject &object : currentSystem->Objects())
					if(object.GetPlanet() && object.GetPlanet()->HasSpaceport())
					{
						target = object.Position();
						break;
					}
			}
			
			if(isUsingJumpDrive)
			{
				position = target + Angle::Random().Unit() * 300. * (Random::Real() + 1.);
				return;
			}
			
			// Have all ships exit hyperspace at the same distance so that
			// your escorts always stay with you.
			double distance = (HYPER_C * HYPER_C) * .5 * HYPER_A + HYPER_D;
			position = (target - distance * angle.Unit());
			position += hyperspaceOffset;
			// Make sure your velocity is in exactly the direction you are
			// traveling in, so that when you decelerate there will not be a
			// sudden shift in direction at the end.
			velocity = velocity.Length() * angle.Unit();
		}
		if(!isUsingJumpDrive)
		{
			velocity += (HYPER_A * direction) * angle.Unit();
			if(!hyperspaceSystem)
			{
				// Exit hyperspace far enough from the planet to be able to land.
				// This does not take drag into account, so it is always an over-
				// estimate of how long it will take to stop.
				// We start decelerating after rotating about 150 degrees (that
				// is, about acos(.8) from the proper angle). So:
				// Stopping distance = .5*a*(v/a)^2 + (150/turn)*v.
				// Exit distance = HYPER_D + .25 * v^2 = stopping distance.
				double exitV = max(HYPER_A, MaxVelocity());
				double a = (.5 / Acceleration() - .25);
				double b = 150. / TurnRate();
				double discriminant = b * b - 4. * a * -HYPER_D;
				if(discriminant > 0.)
				{
					double altV = (-b + sqrt(discriminant)) / (2. * a);
					if(altV > 0. && altV < exitV)
						exitV = altV;
				}
				if(velocity.Length() <= exitV)
				{
					velocity = angle.Unit() * exitV;
					hyperspaceCount = 0;
				}
			}
		}
		position += velocity;
		if(GetParent() && GetParent()->currentSystem == currentSystem)
		{
			hyperspaceOffset = position - GetParent()->position;
			double length = hyperspaceOffset.Length();
			if(length > 1000.)
				hyperspaceOffset *= 1000. / length;
		}
		
		return;
	}
	else if(landingPlanet || zoom < 1.f)
	{
		// Don't apply external acceleration while landing.
		acceleration = Point();
		
		// If a ship was disabled at the very moment it began landing, do not
		// allow it to continue landing.
		if(isDisabled)
			landingPlanet = nullptr;
		
		// Special ships do not disappear forever when they land; they
		// just slowly refuel.
		if(landingPlanet && zoom)
		{
			// Move the ship toward the center of the planet while landing.
			if(GetTargetStellar())
				position = .97 * position + .03 * GetTargetStellar()->Position();
			zoom -= .02f;
			if(zoom < 0.f)
			{
				// If this is not a special ship, it ceases to exist when it
				// lands on a true planet. If this is a wormhole, the ship is
				// instantly transported.
				if(landingPlanet->IsWormhole())
				{
					currentSystem = landingPlanet->WormholeDestination(currentSystem);
					for(const StellarObject &object : currentSystem->Objects())
						if(object.GetPlanet() == landingPlanet)
							position = object.Position();
					SetTargetStellar(nullptr);
					landingPlanet = nullptr;
				}
				else if(!isSpecial || personality.IsFleeing())
				{
					MarkForRemoval();
					return;
				}
				
				zoom = 0.f;
			}
		}
		// Only refuel if this planet has a spaceport.
		else if(fuel >= attributes.Get("fuel capacity")
				|| !landingPlanet || !landingPlanet->HasSpaceport())
		{
			zoom = min(1.f, zoom + .02f);
			SetTargetStellar(nullptr);
			landingPlanet = nullptr;
		}
		else
			fuel = min(fuel + 1., attributes.Get("fuel capacity"));
		
		// Move the ship at the velocity it had when it began landing, but
		// scaled based on how small it is now.
		if(zoom > 0.f)
			position += velocity * zoom;
		
		return;
	}
	if(isDisabled)
	{
		// If you're disabled, you can't initiate landing or jumping.
	}
	else if(commands.Has(Command::LAND) && CanLand())
		landingPlanet = GetTargetStellar()->GetPlanet();
	else if(commands.Has(Command::JUMP) && IsReadyToJump())
	{
		hyperspaceSystem = GetTargetSystem();
		isUsingJumpDrive = !attributes.Get("hyperdrive") || !currentSystem->Links().count(hyperspaceSystem);
		hyperspaceFuelCost = JumpFuel(hyperspaceSystem);
	}
	
	if(pilotError)
		--pilotError;
	else if(pilotOkay)
		--pilotOkay;
	else if(isDisabled)
	{
		// If the ship is disabled, don't show a warning message due to missing crew.
	}
	else if(requiredCrew && static_cast<int>(Random::Int(requiredCrew)) >= Crew())
	{
		pilotError = 30;
		if(parent.lock() || !isYours)
			Messages::Add("The " + name + " is moving erratically because there are not enough crew to pilot it.");
		else
			Messages::Add("Your ship is moving erratically because you do not have enough crew to pilot it.");
	}
	else
		pilotOkay = 30;
	
	// This ship is not landing or entering hyperspace. So, move it. If it is
	// disabled, all it can do is slow down to a stop.
	double mass = Mass();
	if(isDisabled)
		velocity *= 1. - attributes.Get("drag") / mass;
	else if(!pilotError)
	{
		if(commands.Turn())
		{
			// Check if we are able to turn.
			double cost = attributes.Get("turning energy");
			if(energy < cost * fabs(commands.Turn()))
				commands.SetTurn(commands.Turn() * energy / (cost * fabs(commands.Turn())));
			
			if(commands.Turn())
			{
				// If turning at a fraction of the full rate (either from lack of
				// energy or because of tracking a target), only consume a fraction
				// of the turning energy and produce a fraction of the heat.
				double scale = fabs(commands.Turn());
				energy -= scale * cost;
				heat += scale * attributes.Get("turning heat");
				angle += commands.Turn() * TurnRate() * slowMultiplier;
			}
		}
		double thrustCommand = commands.Has(Command::FORWARD) - commands.Has(Command::BACK);
		double thrust = 0.;
		if(thrustCommand)
		{
			// Check if we are able to apply this thrust.
			double cost = attributes.Get((thrustCommand > 0.) ?
				"thrusting energy" : "reverse thrusting energy");
			if(energy < cost)
				thrustCommand *= energy / cost;
			
			if(thrustCommand)
			{
				// If a reverse thrust is commanded and the capability does not
				// exist, ignore it (do not even slow under drag).
				isThrusting = (thrustCommand > 0.);
				thrust = attributes.Get(isThrusting ? "thrust" : "reverse thrust");
				if(thrust)
				{
					double scale = fabs(thrustCommand);
					energy -= scale * cost;
					heat += scale * attributes.Get(isThrusting ? "thrusting heat" : "reverse thrusting heat");
					acceleration += angle.Unit() * (thrustCommand * thrust / mass);
				}
			}
		}
		bool applyAfterburner = (commands.Has(Command::AFTERBURNER) || (thrustCommand > 0. && !thrust))
				&& !CannotAct();
		if(applyAfterburner)
		{
			thrust = attributes.Get("afterburner thrust");
			double fuelCost = attributes.Get("afterburner fuel");
			double energyCost = attributes.Get("afterburner energy");
			if(thrust && fuel >= fuelCost && energy >= energyCost)
			{
				heat += attributes.Get("afterburner heat");
				fuel -= fuelCost;
				energy -= energyCost;
				acceleration += angle.Unit() * thrust / mass;
				
				if(!forget)
					for(const EnginePoint &point : enginePoints)
					{
						Point pos = angle.Rotate(point) * Zoom() + position;
						for(const auto &it : attributes.AfterburnerEffects())
							for(int i = 0; i < it.second; ++i)
								visuals.emplace_back(*it.first,
									pos + velocity, velocity - 6. * angle.Unit(), angle);
					}
			}
		}
	}
	
	
	// Defense Stations orbit around the same planet as the cooresponding StellarObject does.
	if(defending)
	{
		Point r = centerOfMass-position;
		double lengthSquared = r.LengthSquared();
		// Uses the law f gravitation to calculate the acceleration.
		// If the ship is to near to the object the acceleration is not updated.
		// Otherwise it might get accelerated to fast and would shoot out of the system.
		if(lengthSquared >= 1000)
			acceleration += r*(gravitationConstant/(r.Length()*lengthSquared));		
	}
	if(acceleration)
	{
		// The acceleration of a defense station is not effected by things like drag or slowing.
		// Otherwise the well-balanced ratio between acceleration and velocity breaks down.
		if(defending)
			velocity += acceleration;
		else {
			acceleration *= slowMultiplier;
			Point dragAcceleration = acceleration - velocity * (attributes.Get("drag") / mass);
			// Make sure dragAcceleration has nonzero length, to avoid divide by zero.
			if(dragAcceleration)
			{
				// What direction will the net acceleration be if this drag is applied?
				// If the net acceleration will be opposite the thrust, do not apply drag.
				dragAcceleration *= .5 * (acceleration.Unit().Dot(dragAcceleration.Unit()) + 1.);
				
				// A ship can only "cheat" to stop if it is moving slow enough that
				// it could stop completely this frame. This is to avoid overshooting
				// when trying to stop and ending up headed in the other direction.
				if(commands.Has(Command::STOP))
				{
					// How much acceleration would it take to come to a stop in the
					// direction normal to the ship's current facing? This is only
					// possible if the acceleration plus drag vector is in the
					// opposite direction from the velocity vector when both are
					// projected onto the current facing vector, and the acceleration
					// vector is the larger of the two.
					double vNormal = velocity.Dot(angle.Unit());
					double aNormal = dragAcceleration.Dot(angle.Unit());
					if((aNormal > 0.) != (vNormal > 0.) && fabs(aNormal) > fabs(vNormal))
						dragAcceleration = -vNormal * angle.Unit();
				}
				velocity += dragAcceleration;
			}
		}
		acceleration = Point();
	}
	
	// Boarding:
	shared_ptr<const Ship> target = GetTargetShip();
	// If this is a fighter or drone and it is not assisting someone at the
	// moment, its boarding target should be its parent ship.
	if(CanBeCarried() && !(target && target == GetShipToAssist()))
		target = GetParent();
	if(target && !isDisabled)
	{
		Point dp = (target->position - position);
		double distance = dp.Length();
		Point dv = (target->velocity - velocity);
		double speed = dv.Length();
		isBoarding = (distance < 50. && speed < 1. && commands.Has(Command::BOARD));
		if(isBoarding && !CanBeCarried())
		{
			if(!target->IsDisabled() && government->IsEnemy(target->government))
				isBoarding = false;
			else if(target->IsDestroyed() || target->IsLanding() || target->IsHyperspacing()
					|| target->GetSystem() != GetSystem())
				isBoarding = false;
		}
		if(isBoarding && !pilotError)
		{
			Angle facing = angle;
			bool left = target->Unit().Cross(facing.Unit()) < 0.;
			double turn = left - !left;
			
			// Check if the ship will still be pointing to the same side of the target
			// angle if it turns by this amount.
			facing += TurnRate() * turn;
			bool stillLeft = target->Unit().Cross(facing.Unit()) < 0.;
			if(left != stillLeft)
				turn = 0.;
			angle += TurnRate() * turn;
			
			velocity += dv.Unit() * .1;
			position += dp.Unit() * .5;
			
			if(distance < 10. && speed < 1. && (CanBeCarried() || !turn))
			{
				if(cloak)
				{
					// Allow the player to get all the way to the end of the
					// boarding sequence (including locking on to the ship) but
					// not to actually board, if they are cloaked.
					if(isYours)
						Messages::Add("You cannot board a ship while cloaked.");
				}
				else
				{
					isBoarding = false;
					bool isEnemy = government->IsEnemy(target->government);
					if(isEnemy && Random::Real() < target->Attributes().Get("self destruct"))
					{
						Messages::Add("The " + target->ModelName() + " \"" + target->Name()
							+ "\" has activated its self-destruct mechanism.");
						GetTargetShip()->SelfDestruct();
					}
					else
						hasBoarded = true;
				}
			}
		}
	}
	
	// Clear your target if it is destroyed. This is only important for NPCs,
	// because ordinary ships cease to exist once they are destroyed.
	target = GetTargetShip();
	if(target && target->IsDestroyed() && target->explosionCount >= target->explosionTotal)
		targetShip.reset();
	
	// And finally: move the ship!
	position += velocity;
}



// Generate energy, heat, etc. (This is called by Move().)
void Ship::DoGeneration()
{
	// First, allow any carried ships to do their own generation.
	for(const Bay &bay : bays)
		if(bay.ship)
			bay.ship->DoGeneration();
	
	// TODO: Heat transfer between carried ships and the mothership?
	
	// Shield and hull recharge. This uses whatever energy is left over from the
	// previous frame, so that it will not steal energy from movement, etc.
	if(!isDisabled)
	{
		// Priority of repairs:
		// 1. Ship's own hull
		// 2. Ship's own shields
		// 3. Hull of carried fighters
		// 4. Shields of carried fighters
		// 5. Transfer of excess energy and fuel to carried fighters.
		
		const double hullAvailable = attributes.Get("hull repair rate");
		const double hullEnergy = attributes.Get("hull energy") / hullAvailable;
		const double hullFuel = attributes.Get("hull fuel") / hullAvailable;
		const double hullHeat = attributes.Get("hull heat") / hullAvailable;
		double hullRemaining = hullAvailable;
		DoRepair(hull, hullRemaining, attributes.Get("hull"), energy, hullEnergy, fuel, hullFuel);
		
		const double shieldsAvailable = attributes.Get("shield generation");
		const double shieldsEnergy = attributes.Get("shield energy") / shieldsAvailable;
		const double shieldsFuel = attributes.Get("shield fuel") / shieldsAvailable;
		const double shieldsHeat = attributes.Get("shield heat") / shieldsAvailable;
		double shieldsRemaining = shieldsAvailable;
		DoRepair(shields, shieldsRemaining, attributes.Get("shields"), energy, shieldsEnergy, fuel, shieldsFuel);
		
		if(!bays.empty())
		{
			// If this ship is carrying fighters, determine their repair priority.
			vector<pair<double, Ship *>> carried;
			for(const Bay &bay : bays)
				if(bay.ship)
					carried.emplace_back(1. - bay.ship->Health(), bay.ship.get());
			sort(carried.begin(), carried.end(), (isYours && Preferences::Has(FIGHTER_REPAIR))
				// Players may use a parallel strategy, to launch fighters in waves.
				? [] (const pair<double, Ship *> &lhs, const pair<double, Ship *> &rhs)
				{
					return lhs.first > rhs.first;
				}
				// The default strategy is to prioritize the healthiest ship first, in
				// order to get fighters back out into the battle as soon as possible.
				: [] (const pair<double, Ship *> &lhs, const pair<double, Ship *> &rhs)
				{
					return lhs.first < rhs.first;
				}
			);
			
			// Apply shield and hull repair to carried fighters.
			for(const pair<double, Ship *> &it : carried)
			{
				Ship &ship = *it.second;
				DoRepair(ship.hull, hullRemaining, ship.attributes.Get("hull"), energy, hullEnergy, fuel, hullFuel);
				DoRepair(ship.shields, shieldsRemaining, ship.attributes.Get("shields"), energy, shieldsEnergy, fuel, shieldsFuel);
			}
			
			// Now that there is no more need to use energy for hull and shield
			// repair, if there is still excess energy, transfer it.
			double energyRemaining = min(0., energy - attributes.Get("energy capacity"));
			double fuelRemaining = min(0., fuel - attributes.Get("fuel capacity"));
			for(const pair<double, Ship *> &it : carried)
			{
				Ship &ship = *it.second;
				DoRepair(ship.energy, energyRemaining, ship.attributes.Get("energy capacity"));
				DoRepair(ship.fuel, fuelRemaining, ship.attributes.Get("fuel capacity"));
			}
		}
		
		// Add to this ship's heat based on how much repair was actually done.
		// This can be done at the end of everything else because unlike energy,
		// heat does not limit how much repair can actually be done.
		if(hullAvailable)
			heat += (hullAvailable - hullRemaining) * hullHeat;
		if(shieldsAvailable)
			heat += (shieldsAvailable - shieldsRemaining) * shieldsHeat;
	}
	// Handle ionization effects, etc.
	if(ionization)
		ionization = max(0., .99 * ionization - attributes.Get("ion resistance"));
	if(disruption)
		disruption = max(0., .99 * disruption - attributes.Get("disruption resistance"));
	if(slowness)
		slowness = max(0., .99 * slowness - attributes.Get("slowing resistance"));
	
	// When ships recharge, what actually happens is that they can exceed their
	// maximum capacity for the rest of the turn, but must be clamped to the
	// maximum here before they gain more. This is so that, for example, a ship
	// with no batteries but a good generator can still move.
	energy = min(energy, attributes.Get("energy capacity"));
	fuel = min(fuel, attributes.Get("fuel capacity"));
	
	heat -= heat * HeatDissipation();
	if(heat > MaximumHeat())
		isOverheated = true;
	else if(heat < .9 * MaximumHeat())
		isOverheated = false;
	
	double maxShields = attributes.Get("shields");
	shields = min(shields, maxShields);
	double maxHull = attributes.Get("hull");
	hull = min(hull, maxHull);
	
	isDisabled = isOverheated || hull < MinimumHull() || (!crew && RequiredCrew());
	
	// Whenever not actively scanning, the amount of scan information the ship
	// has "decays" over time. For a scanner with a speed of 1, one second of
	// uninterrupted scanning is required to successfully scan its target.
	// Only apply the decay if not already done scanning the target.
	if(cargoScan < SCAN_TIME)
		cargoScan = max(0., cargoScan - 1.);
	if(outfitScan < SCAN_TIME)
		outfitScan = max(0., outfitScan - 1.);
	
	// Update ship supply levels.
	if(isDisabled)
		PauseAnimation();
	else
	{
		// Ramscoops work much better when close to the system center. Even if a
		// ship has no ramscoop, it can harvest a tiny bit of fuel by flying
		// close to the star. Carried fighters can't collect fuel or energy this way.
		if(currentSystem)
		{
			double scale = .2 + 1.8 / (.001 * position.Length() + 1);
			fuel += currentSystem->SolarWind() * .03 * scale * (sqrt(attributes.Get("ramscoop")) + .05 * scale);
		
			energy += currentSystem->SolarPower() * scale * attributes.Get("solar collection");
		}
		
		double coolingEfficiency = CoolingEfficiency();
		energy += attributes.Get("energy generation") - attributes.Get("energy consumption");
		energy -= ionization;
		fuel += attributes.Get("fuel generation");
		heat += attributes.Get("heat generation");
		heat -= coolingEfficiency * attributes.Get("cooling");
		
		// Convert fuel into energy and heat only when the required amount of fuel is available.
		if(attributes.Get("fuel consumption") <= fuel)
		{	
			fuel -= attributes.Get("fuel consumption");
			energy += attributes.Get("fuel energy");
			heat += attributes.Get("fuel heat");
		}
		
		// Apply active cooling. The fraction of full cooling to apply equals
		// your ship's current fraction of its maximum temperature.
		double activeCooling = coolingEfficiency * attributes.Get("active cooling");
		if(activeCooling > 0. && heat > 0.)
		{
			// Although it's a misuse of this feature, handle the case where
			// "active cooling" does not require any energy.
			double coolingEnergy = attributes.Get("cooling energy");
			if(coolingEnergy)
			{
				double spentEnergy = min(energy, coolingEnergy * min(1., Heat()));
				heat -= activeCooling * spentEnergy / coolingEnergy;
				energy -= spentEnergy;
			}
			else
				heat -= activeCooling;
		}
	}
	
	// Don't allow any levels to drop below zero.
	fuel = max(0., fuel);
	energy = max(0., energy);
	heat = max(0., heat);
}



// Launch any ships that are ready to launch.
void Ship::Launch(list<shared_ptr<Ship>> &ships, vector<Visual> &visuals)
{
	// Allow fighters to launch from a disabled ship, but not from a ship that
	// is landing, jumping, or cloaked. If already destroyed (e.g. self-destructing),
	// eject any ships still docked, possibly destroying them in the process.
	bool ejecting = IsDestroyed();
	if(!ejecting && (!commands.Has(Command::DEPLOY) || zoom != 1.f || hyperspaceCount || cloak))
		return;
	
	for(Bay &bay : bays)
		if(bay.ship && ((bay.ship->Commands().Has(Command::DEPLOY) && !Random::Int(40 + 20 * bay.isFighter))
				|| (ejecting && !Random::Int(6))))
		{
			// Resupply any ships launching of their own accord.
			if(!ejecting)
			{
				// TODO: Restock fighter weaponry that needs ammo.
				
				// This ship will refuel naturally based on the carrier's fuel
				// collection, but the carrier may have some reserves to spare.
				double maxFuel = bay.ship->attributes.Get("fuel capacity");
				if(maxFuel)
				{
					double spareFuel = fuel - JumpFuel();
					if(spareFuel > 0.)
						TransferFuel(min(maxFuel - bay.ship->fuel, spareFuel), bay.ship.get());
					// If still low or out-of-fuel, re-stock the carrier and don't launch.
					if(bay.ship->fuel < .25 * maxFuel)
					{
						TransferFuel(bay.ship->fuel, this);
						continue;
					}
				}
			}
			// Those being ejected may be destroyed if they are already injured.
			else if(bay.ship->Health() < Random::Real())
				bay.ship->SelfDestruct();
			
			ships.push_back(bay.ship);
			double maxV = bay.ship->MaxVelocity() * (1 + bay.ship->IsDestroyed());
			Point exitPoint = position + angle.Rotate(bay.point);
			// When ejected, ships depart haphazardly.
			Angle launchAngle = ejecting ? Angle(exitPoint - position) : angle + BAY_ANGLE[bay.facing];
			Point v = velocity + (.3 * maxV) * launchAngle.Unit() + (.2 * maxV) * Angle::Random().Unit();
			bay.ship->Place(exitPoint, v, launchAngle);
			bay.ship->SetSystem(currentSystem);
			bay.ship->SetParent(shared_from_this());
			bay.ship->UnmarkForRemoval();
			// Update the cached sum of carried ship masses.
			carriedMass -= bay.ship->Mass();
			// Create the desired launch effects.
			for(const Effect *effect : bay.launchEffects)
				visuals.emplace_back(*effect, exitPoint, velocity, launchAngle);
			
			bay.ship.reset();
		}
}



// Check if this ship is boarding another ship.
shared_ptr<Ship> Ship::Board(bool autoPlunder)
{
	if(!hasBoarded)
		return shared_ptr<Ship>();
	hasBoarded = false;
	
	shared_ptr<Ship> victim = GetTargetShip();
	if(CannotAct() || !victim || victim->IsDestroyed() || victim->GetSystem() != GetSystem())
		return shared_ptr<Ship>();
	
	// For a fighter or drone, "board" means "return to ship."
	if(CanBeCarried())
	{
		SetTargetShip(shared_ptr<Ship>());
		if(!victim->IsDisabled() && victim->GetGovernment() == government)
			victim->Carry(shared_from_this());
		return shared_ptr<Ship>();
	}
	
	// Board a friendly ship, to repair or refuel it.
	if(!government->IsEnemy(victim->GetGovernment()))
	{
		SetShipToAssist(shared_ptr<Ship>());
		SetTargetShip(shared_ptr<Ship>());
		bool helped = victim->isDisabled;
		victim->hull = max(victim->hull, victim->MinimumHull());
		victim->isDisabled = false;
		// Transfer some fuel if needed.
		if(!victim->JumpsRemaining() && CanRefuel(*victim))
		{
			helped = true;
			TransferFuel(victim->JumpFuelMissing(), victim.get());
		}
		if(helped)
		{
			pilotError = 120;
			victim->pilotError = 120;
		}
		return victim;
	}
	if(!victim->IsDisabled())
		return shared_ptr<Ship>();
	
	// If the boarding ship is the player, they will choose what to plunder.
	// Always take fuel if you can.
	victim->TransferFuel(victim->fuel, this);
	if(autoPlunder)
	{
		// Take any commodities that fit.
		victim->cargo.TransferAll(cargo, false);
		// Stop targeting this ship.
		SetTargetShip(shared_ptr<Ship>());
		
		// Pause for two seconds before moving on.
		pilotError = 120;
	}
	
	// Stop targeting this ship (so you will not board it again right away).
	SetTargetShip(shared_ptr<Ship>());
	return victim;
}



// Scan the target, if able and commanded to. Return a ShipEvent bitmask
// giving the types of scan that succeeded.
int Ship::Scan()
{
	if(!commands.Has(Command::SCAN) || CannotAct())
		return 0;
	
	shared_ptr<const Ship> target = GetTargetShip();
	if(!(target && target->IsTargetable()))
		return 0;
	
	// The range of a scanner is proportional to the square root of its power.
	double cargoDistance = 100. * sqrt(attributes.Get("cargo scan power"));
	double outfitDistance = 100. * sqrt(attributes.Get("outfit scan power"));
	
	// Bail out if this ship has no scanners.
	if(!cargoDistance && !outfitDistance)
		return 0;
	
	// Scanning speed also uses a square root, so you need four scanners to get
	// twice the speed out of them.
	double cargoSpeed = sqrt(attributes.Get("cargo scan speed"));
	if(!cargoSpeed)
		cargoSpeed = 1.;
	double outfitSpeed = sqrt(attributes.Get("outfit scan speed"));
	if(!outfitSpeed)
		outfitSpeed = 1.;
	
	// Check how close this ship is to the target it is trying to scan.
	double distance = (target->position - position).Length();
	
	// Check if either scanner has finished scanning.
	bool startedScanning = false;
	bool activeScanning = false;
	int result = 0;
	auto doScan = [&](double &elapsed, const double speed, const double scannerRange, const int event) -> void
	{
		if(elapsed < SCAN_TIME && distance < scannerRange)
		{
			startedScanning |= !elapsed;
			activeScanning = true;
			// To make up for the scan decay above:
			elapsed += speed + 1.;
			if(elapsed >= SCAN_TIME)
				result |= event;
		}
	};
	doScan(cargoScan, cargoSpeed, cargoDistance, ShipEvent::SCAN_CARGO);
	doScan(outfitScan, outfitSpeed, outfitDistance, ShipEvent::SCAN_OUTFITS);
	
	// Play the scanning sound if the actor or the target is the player's ship.
	if(isYours || (target->isYours && activeScanning))
		Audio::Play(Audio::Get("scan"), Position());
	
	if(startedScanning && isYours)
	{
		if(!target->Name().empty())
			Messages::Add("Attempting to scan the " + target->Noun() + " \"" + target->Name() + "\".", false);
		else
			Messages::Add("Attempting to scan the selected " + target->Noun() + ".", false);
	}
	else if(startedScanning && target->isYours)
		Messages::Add("The " + government->GetName() + " " + Noun() + " \""
			+ Name() + "\" is attempting to scan you.", false);
	
	if(target->isYours && !isYours)
	{
		if(result & ShipEvent::SCAN_CARGO)
			Messages::Add("The " + government->GetName() + " " + Noun() + " \""
					+ Name() + "\" completed its scan of your cargo.");
		if(result & ShipEvent::SCAN_OUTFITS)
			Messages::Add("The " + government->GetName() + " " + Noun() + " \""
					+ Name() + "\" completed its scan of your outfits.");
	}
	
	return result;
}



// Find out what fraction of the scan is complete.
double Ship::CargoScanFraction() const
{
	return cargoScan / SCAN_TIME;
}



double Ship::OutfitScanFraction() const
{
	return outfitScan / SCAN_TIME;
}



// Fire any weapons that are ready to fire. If an anti-missile is ready,
// instead of firing here this function returns true and it can be fired if
// collision detection finds a missile in range.
bool Ship::Fire(vector<Projectile> &projectiles, vector<Visual> &visuals)
{
	isInSystem = true;
	forget = 0;
	
	// A ship that is about to die creates a special single-turn "projectile"
	// representing its death explosion.
	if(IsDestroyed() && explosionCount == explosionTotal && explosionWeapon)
		projectiles.emplace_back(position, explosionWeapon);
	
	if(CannotAct())
		return false;
	
	antiMissileRange = 0.;
	
	const vector<Hardpoint> &hardpoints = armament.Get();
	for(unsigned i = 0; i < hardpoints.size(); ++i)
	{
		const Weapon *weapon = hardpoints[i].GetOutfit();
		if(weapon && CanFire(weapon))
		{
			if(weapon->AntiMissile())
				antiMissileRange = max(antiMissileRange, weapon->Velocity() + weaponRadius);
			else if(commands.HasFire(i))
				armament.Fire(i, *this, projectiles, visuals);
		}
	}
	
	armament.Step(*this);
	
	return antiMissileRange;
}



// Fire an anti-missile.
bool Ship::FireAntiMissile(const Projectile &projectile, vector<Visual> &visuals)
{
	if(projectile.Position().Distance(position) > antiMissileRange)
		return false;
	if(CannotAct())
		return false;
	
	const vector<Hardpoint> &hardpoints = armament.Get();
	for(unsigned i = 0; i < hardpoints.size(); ++i)
	{
		const Weapon *weapon = hardpoints[i].GetOutfit();
		if(weapon && CanFire(weapon))
			if(armament.FireAntiMissile(i, *this, projectile, visuals))
				return true;
	}
	
	return false;
}



const System *Ship::GetSystem() const
{
	return currentSystem;
}



// If the ship is landed, get the planet it has landed on.
const Planet *Ship::GetPlanet() const
{
	return zoom ? nullptr : landingPlanet;
}



bool Ship::IsCapturable() const
{
	return isCapturable;
}



bool Ship::IsTargetable() const
{
	return (zoom == 1.f && !explosionRate && !forget && !isInvisible && cloak < 1. && hull >= 0. && hyperspaceCount < 70);
}



bool Ship::IsOverheated() const
{
	return isOverheated;
}



bool Ship::IsDisabled() const
{
	if(!isDisabled)
		return false;
	
	double minimumHull = MinimumHull();
	bool needsCrew = RequiredCrew() != 0;
	return (hull < minimumHull || (!crew && needsCrew));
}



bool Ship::IsBoarding() const
{
	return isBoarding;
}



bool Ship::IsLanding() const
{
	return landingPlanet;
}



// Check if this ship is currently able to begin landing on its target.
bool Ship::CanLand() const
{
	if(!GetTargetStellar() || !GetTargetStellar()->GetPlanet() || isDisabled || IsDestroyed() || defending)
		return false;
	
	if(!GetTargetStellar()->GetPlanet()->CanLand(*this))
		return false;
	
	Point distance = GetTargetStellar()->Position() - position;
	double speed = velocity.Length();
	
	return (speed < 1. && distance.Length() < GetTargetStellar()->Radius());
}



bool Ship::CannotAct() const
{
	return (zoom != 1.f || isDisabled || hyperspaceCount || pilotError || cloak);
}



double Ship::Cloaking() const
{
	return isInvisible ? 1. : cloak;
}



bool Ship::IsEnteringHyperspace() const
{
	return hyperspaceSystem;
}



bool Ship::IsHyperspacing() const
{
	return hyperspaceCount != 0;
}



// Check if this ship is hyperspacing, specifically via a jump drive.
bool Ship::IsUsingJumpDrive() const
{
	return (hyperspaceSystem || hyperspaceCount) && isUsingJumpDrive;
}



// Check if this ship is currently able to enter hyperspace to it target.
bool Ship::IsReadyToJump(bool waitingIsReady) const
{
	// Ships can't jump while waiting for someone else, carried, or if already jumping.
	if(IsDisabled() || (!waitingIsReady && commands.Has(Command::WAIT))
			|| hyperspaceCount || !targetSystem || !currentSystem || defending)
		return false;
	
	// Check if the target system is valid and there is enough fuel to jump.
	double fuelCost = JumpFuel(targetSystem);
	if(!fuelCost || fuel < fuelCost)
		return false;
	
	Point direction = targetSystem->Position() - currentSystem->Position();
	bool isJump = !attributes.Get("hyperdrive") || !currentSystem->Links().count(targetSystem);
	double scramThreshold = attributes.Get("scram drive");
	
	// The ship can only enter hyperspace if it is traveling slowly enough
	// and pointed in the right direction.
	if(!isJump && scramThreshold)
	{
		double deviation = fabs(direction.Unit().Cross(velocity));
		if(deviation > scramThreshold)
			return false;
	}
	else if(velocity.Length() > attributes.Get("jump speed"))
		return false;
	
	if(!isJump)
	{
		// Figure out if we're within one turn step of facing this system.
		bool left = direction.Cross(angle.Unit()) < 0.;
		Angle turned = angle + TurnRate() * (left - !left);
		bool stillLeft = direction.Cross(turned.Unit()) < 0.;
	
		if(left == stillLeft)
			return false;
	}
	
	return true;
}



// Get this ship's custom swizzle.
int Ship::CustomSwizzle() const
{
	return customSwizzle;
}


// Check if the ship is thrusting. If so, the engine sound should be played.
bool Ship::IsThrusting() const
{
	return isThrusting;
}



// Get the points from which engine flares should be drawn.
const vector<Ship::EnginePoint> &Ship::EnginePoints() const
{
	return enginePoints;
}



// Reduce a ship's hull to low enough to disable it. This is so a ship can be
// created as a derelict.
void Ship::Disable()
{
	shields = 0.;
	hull = min(hull, .5 * MinimumHull());
	isDisabled = true;
}



// Mark a ship as destroyed.
void Ship::Destroy()
{
	hull = -1.;
}



// Trigger the death of this ship.
void Ship::SelfDestruct()
{
	Destroy();
	explosionRate = 1024;
}



void Ship::Restore()
{
	hull = 0.;
	explosionCount = 0;
	explosionRate = 0;
	UnmarkForRemoval();
	Recharge(true);
}



// Check if this ship has been destroyed.
bool Ship::IsDestroyed() const
{
	return (hull < 0.);
}



// Recharge and repair this ship (e.g. because it has landed).
void Ship::Recharge(bool atSpaceport)
{
	if(IsDestroyed())
		return;
	
	if(atSpaceport)
	{
		crew = min<int>(max(crew, RequiredCrew()), attributes.Get("bunks"));
		fuel = attributes.Get("fuel capacity");
	}
	pilotError = 0;
	pilotOkay = 0;
	
	if(atSpaceport || attributes.Get("shield generation"))
		shields = attributes.Get("shields");
	if(atSpaceport || attributes.Get("hull repair rate"))
		hull = attributes.Get("hull");
	if(atSpaceport || attributes.Get("energy generation"))
		energy = attributes.Get("energy capacity");
	
	heat = IdleHeat();
	ionization = 0.;
	disruption = 0.;
	slowness = 0.;
}



bool Ship::CanRefuel(const Ship &other) const
{
	return (fuel - JumpFuel(targetSystem) >= other.JumpFuelMissing());
}



double Ship::TransferFuel(double amount, Ship *to)
{
	amount = max(fuel - attributes.Get("fuel capacity"), amount);
	if(to)
	{
		amount = min(to->attributes.Get("fuel capacity") - to->fuel, amount);
		to->fuel += amount;
	}
	fuel -= amount;
	return amount;
}



// Convert this ship from one government to another, as a result of boarding
// actions (if the player is capturing) or player death (poor decision-making).
void Ship::WasCaptured(const shared_ptr<Ship> &capturer)
{
	// Repair up to the point where this ship is just barely not disabled.
	hull = max(hull, MinimumHull());
	isDisabled = false;
	
	// Set the new government.
	government = capturer->GetGovernment();
	
	// Transfer some crew over. Only transfer the bare minimum unless even that
	// is not possible, in which case, share evenly.
	int totalRequired = capturer->RequiredCrew() + RequiredCrew();
	int transfer = RequiredCrew() - crew;
	if(transfer > 0)
	{
		if(totalRequired > capturer->Crew() + crew)
			transfer = max(crew ? 0 : 1, (capturer->Crew() * transfer) / totalRequired);
		capturer->AddCrew(-transfer);
		AddCrew(transfer);
	}
	
	commands.Clear();
	// Set the capturer as this ship's parent.
	SetParent(capturer);
	// Clear this ship's previous targets.
	SetTargetShip(shared_ptr<Ship>());
	SetTargetStellar(nullptr);
	SetTargetSystem(nullptr);
	shipToAssist.reset();
	targetAsteroid.reset();
	targetFlotsam.reset();
	hyperspaceSystem = nullptr;
	landingPlanet = nullptr;
	
	// This ship behaves like its new parent does.
	isSpecial = capturer->isSpecial;
	isYours = capturer->isYours;
	personality = capturer->personality;
	
	// Fighters should flee a disabled ship, but if the player manages to capture
	// the ship before they flee, the fighters are captured, too.
	for(const Bay &bay : bays)
		if(bay.ship)
			bay.ship->WasCaptured(capturer);
	// If a flagship is captured, its escorts become independent.
	for(const auto &it : escorts)
	{
		shared_ptr<Ship> escort = it.lock();
		if(escort)
			escort->parent.reset();
	}
	// This ship should not care about its now-unallied escorts.
	escorts.clear();
}



// Get characteristics of this ship, as a fraction between 0 and 1.
double Ship::Shields() const
{
	double maximum = attributes.Get("shields");
	return maximum ? min(1., shields / maximum) : 0.;
}



double Ship::Hull() const
{
	double maximum = attributes.Get("hull");
	return maximum ? min(1., hull / maximum) : 1.;
}



double Ship::Fuel() const
{
	double maximum = attributes.Get("fuel capacity");
	return maximum ? min(1., fuel / maximum) : 0.;
}



double Ship::Energy() const
{
	double maximum = attributes.Get("energy capacity");
	return maximum ? min(1., energy / maximum) : (hull > 0.) ? 1. : 0.;
}



// Allow returning a heat value greater than 1 (i.e. conveying how overheated
// this ship has become).
double Ship::Heat() const
{
	double maximum = MaximumHeat();
	return maximum ? heat / maximum : 1.;
}



// Get the ship's "health," where <=0 is disabled and 1 means full health.
double Ship::Health() const
{
	double minimumHull = MinimumHull();
	double hullDivisor = attributes.Get("hull") - minimumHull;
	double divisor = attributes.Get("shields") + hullDivisor;
	// This should not happen, but just in case.
	if(divisor <= 0. || hullDivisor <= 0.)
		return 0.;
	
	double spareHull = hull - minimumHull;
	// Consider hull-only and pooled health, compensating for any reductions by disruption damage.
	return min(spareHull / hullDivisor, (spareHull + shields / (1. + disruption * .01)) / divisor);
}



// Get the hull fraction at which this ship is disabled.
double Ship::DisabledHull() const
{
	double hull = attributes.Get("hull");
	double minimumHull = MinimumHull();
	
	return (hull > 0. ? minimumHull / hull : 0.);
}



int Ship::JumpsRemaining() const
{
	// Make sure this ship has some sort of hyperdrive, and if so return how
	// many jumps it can make.
	double jumpFuel = JumpFuel(targetSystem);
	return jumpFuel ? fuel / jumpFuel : 0.;
}



double Ship::JumpFuel(const System *destination) const
{
	// A currently-carried ship requires no fuel to jump, because it cannot jump.
	if(!currentSystem)
		return 0.;
	
	// If no destination is given, return the maximum fuel per jump.
	if(!destination)
		return max(JumpDriveFuel(), HyperdriveFuel());
	
	// Figure out what sort of jump we're making.
	if(attributes.Get("hyperdrive") && currentSystem->Links().count(destination))
		return HyperdriveFuel();
	
	if(attributes.Get("jump drive") && currentSystem->Neighbors().count(destination))
		return JumpDriveFuel();
	
	// If the given system is not a possible destination, return 0.
	return 0.;
}



// Get the cost of making a jump of the given type (if possible).
double Ship::HyperdriveFuel() const
{
	// Don't bother searching through the outfits if there is no hyperdrive.
	if(!attributes.Get("hyperdrive"))
		return JumpDriveFuel();
	
	if(attributes.Get("scram drive"))
		return BestFuel("hyperdrive", "scram drive", 150.);
	
	return BestFuel("hyperdrive", "", 100.);
}



double Ship::JumpDriveFuel() const
{
	// Don't bother searching through the outfits if there is no jump drive.
	if(!attributes.Get("jump drive"))
		return 0.;
	
	return BestFuel("jump drive", "", 200.);
}



double Ship::JumpFuelMissing() const
{
	// Used for smart refuelling: transfer only as much as really needed
	// includes checking if fuel cap is high enough at all
	double jumpFuel = JumpFuel(targetSystem);
	if(!jumpFuel || fuel > jumpFuel || jumpFuel > attributes.Get("fuel capacity"))
		return 0.;
	
	return jumpFuel - fuel;
}



// Get the heat level at idle.
double Ship::IdleHeat() const
{
	// This ship's cooling ability:
	double coolingEfficiency = CoolingEfficiency();
	double cooling = coolingEfficiency * attributes.Get("cooling");
	double activeCooling = coolingEfficiency * attributes.Get("active cooling");
	
	// Idle heat is the heat level where:
	// heat = heat * diss + heatGen - cool - activeCool * heat / (100 * mass)
	// heat = heat * (diss - activeCool / (100 * mass)) + (heatGen - cool)
	// heat * (1 - diss + activeCool / (100 * mass)) = (heatGen - cool)
	double production = max(0., attributes.Get("heat generation") - cooling);
	double dissipation = HeatDissipation() + activeCooling / MaximumHeat();
	return production / dissipation;
}



// Get the heat dissipation, in heat units per heat unit per frame.
double Ship::HeatDissipation() const
{
	return .001 * attributes.Get("heat dissipation");
}



// Get the maximum heat level, in heat units (not temperature).
double Ship::MaximumHeat() const
{
	return MAXIMUM_TEMPERATURE * (cargo.Used() + attributes.Mass());
}



// Calculate the multiplier for cooling efficiency.
double Ship::CoolingEfficiency() const
{
	// This is an S-curve where the efficiency is 100% if you have no outfits
	// that create "cooling inefficiency", and as that value increases the
	// efficiency stays high for a while, then drops off, then approaches 0.
	double x = attributes.Get("cooling inefficiency");
	return 2. + 2. / (1. + exp(x / -2.)) - 4. / (1. + exp(x / -4.));
}



int Ship::Crew() const
{
	return crew;
}



int Ship::RequiredCrew() const
{
	if(attributes.Get("automaton"))
		return 0;
	
	// Drones do not need crew, but all other ships need at least one.
	return max<int>(1, attributes.Get("required crew"));
}



void Ship::AddCrew(int count)
{
	crew = min<int>(crew + count, attributes.Get("bunks"));
}



// Check if this is a ship that can be used as a flagship.
bool Ship::CanBeFlagship() const
{
	return !CanBeCarried() && RequiredCrew() && Crew() && !IsDisabled();
}



double Ship::Mass() const
{
	return carriedMass + cargo.Used() + attributes.Mass();
}



double Ship::TurnRate() const
{
	return attributes.Get("turn") / Mass();
}



double Ship::Acceleration() const
{
	if(defending)
		return 0.;
	double thrust = attributes.Get("thrust");
	return (thrust ? thrust : attributes.Get("afterburner thrust")) / Mass();
}



double Ship::MaxVelocity() const
{
	if(defending)
		return 0.;
	// v * drag / mass == thrust / mass
	// v * drag == thrust
	// v = thrust / drag
	double thrust = attributes.Get("thrust");
	return (thrust ? thrust : attributes.Get("afterburner thrust")) / attributes.Get("drag");
}



double Ship::MaxReverseVelocity() const
{
	if(defending)
		return 0.;
	return attributes.Get("reverse thrust") / attributes.Get("drag");
}



// This ship just got hit by the given projectile. Take damage according to
// what sort of weapon the projectile it.
int Ship::TakeDamage(const Projectile &projectile, bool isBlast)
{
	int type = 0;
	
	double damageScaling = 1.;
	const Weapon &weapon = projectile.GetWeapon();
	if(isBlast && weapon.IsDamageScaled())
	{
		// Scale blast damage based on the distance from the blast
		// origin and if the projectile uses a trigger radius. The
		// point of contact must be measured on the sprite outline.
		// scale = (1 + (tr / (2 * br))^2) / (1 + r^4)^2
		double blastRadius = max(1., weapon.BlastRadius());
		double radiusRatio = weapon.TriggerRadius() / blastRadius;
		double k = !radiusRatio ? 1. : (1. + .25 * radiusRatio * radiusRatio);
		// Rather than exactly compute the distance between the explosion and
		// the closest point on the ship, estimate it using the mask's Radius.
		double d = max(0., (projectile.Position() - position).Length() - GetMask().Radius());
		double rSquared = d * d / (blastRadius * blastRadius);
		damageScaling *= k / ((1. + rSquared * rSquared) * (1. + rSquared * rSquared));
	}
	double shieldDamage = weapon.ShieldDamage() * damageScaling;
	double hullDamage = weapon.HullDamage() * damageScaling;
	double hitForce = weapon.HitForce() * damageScaling;
	double fuelDamage = weapon.FuelDamage() * damageScaling;
	double heatDamage = weapon.HeatDamage() * damageScaling;
	double ionDamage = weapon.IonDamage() * damageScaling;
	double disruptionDamage = weapon.DisruptionDamage() * damageScaling;
	double slowingDamage = weapon.SlowingDamage() * damageScaling;
	bool wasDisabled = IsDisabled();
	bool wasDestroyed = IsDestroyed();
	
	double shieldFraction = 1. - weapon.Piercing();
	shieldFraction *= 1. / (1. + disruption * .01);
	if(shields <= 0.)
		shieldFraction = 0.;
	else if(shieldDamage > shields)
		shieldFraction = min(shieldFraction, shields / shieldDamage);
	shields -= shieldDamage * shieldFraction;
	hull -= hullDamage * (1. - shieldFraction);
	// For the following damage types, the total effect depends on how much is
	// "leaking" through the shields.
	double leakage = (1. - .5 * shieldFraction);
	// Code in Ship::Move() will handle making sure the fuel amount stays in the
	// allowable range.
	fuel -= fuelDamage * leakage;
	heat += heatDamage * leakage;
	ionization += ionDamage * leakage;
	disruption += disruptionDamage * leakage;
	slowness += slowingDamage * leakage;
	
	if(hitForce)
	{
		Point d = position - projectile.Position();
		double distance = d.Length();
		if(distance)
			ApplyForce((hitForce * damageScaling / distance) * d);
	}
	
	// Recalculate the disabled ship check.
	isDisabled = true;
	isDisabled = IsDisabled();
	if(!wasDisabled && isDisabled)
		type |= ShipEvent::DISABLE;
	if(!wasDestroyed && IsDestroyed())
		type |= ShipEvent::DESTROY;
	// If this ship was hit directly and did not consider itself an enemy of the
	// ship that hit it, it is now "provoked" against that government.
	if(!isBlast && projectile.GetGovernment() && !projectile.GetGovernment()->IsEnemy(government)
			&& (Shields() < .9 || Hull() < .9 || !personality.IsForbearing())
			&& !personality.IsPacifist() && weapon.DoesDamage())
		type |= ShipEvent::PROVOKE;
	
	return type;
}



// Apply a force to this ship, accelerating it. This might be from a weapon
// impact, or from firing a weapon, for example.
void Ship::ApplyForce(const Point &force)
{
	double currentMass = Mass();
	if(!currentMass)
		return;
	// Defense station are a lot heavier than other objects. It would be unreasonable
	// to apply 30% of the force based on a relativly tiny mass.
	if(defending)
		acceleration += force/currentMass;
	else {
		// Reduce acceleration of small ships and increase acceleration of large
		// ones by having 30% of the force be based on a fixed mass of 400, i.e. the
		// mass of a typical light warship:
		acceleration += force * (.3 / 400. + .7 / currentMass);
	}
}



bool Ship::HasBays() const
{
	return !bays.empty();
}



int Ship::BaysFree(bool isFighter) const
{
	int count = 0;
	for(const Bay &bay : bays)
		count += (bay.isFighter == isFighter) && !bay.ship;
	return count;
}



// Check if this ship has a bay free for the given fighter, and the bay is
// not reserved for one of its existing escorts.
bool Ship::CanCarry(const Ship &ship) const
{
	if(!ship.canBeCarried)
		return false;
	// This carried ship is either a fighter or a drone.
	bool isFighter = (ship.attributes.Category() == "Fighter");
	
	int free = BaysFree(isFighter);
	if(!free)
		return false;
	
	for(const auto &it : escorts)
	{
		auto escort = it.lock();
		if(escort && escort->attributes.Category() == ship.attributes.Category())
			--free;
	}
	return (free > 0);
}



bool Ship::CanBeCarried() const
{
	return canBeCarried;
}



bool Ship::Carry(const shared_ptr<Ship> &ship)
{
	if(!ship || !ship->canBeCarried)
		return false;
	
	// This carried ship is either a fighter or a drone.
	bool isFighter = ship->attributes.Category() == "Fighter";
	
	for(Bay &bay : bays)
		if((bay.isFighter == isFighter) && !bay.ship)
		{
			bay.ship = ship;
			ship->SetSystem(nullptr);
			ship->SetPlanet(nullptr);
			ship->SetTargetSystem(nullptr);
			ship->SetTargetStellar(nullptr);
			ship->SetParent(shared_from_this());
			ship->isThrusting = false;
			ship->commands.Clear();
			// If this fighter collected anything in space, try to store it
			// (unless this is a player-owned ship).
			if(!isYours && cargo.Free() && !ship->Cargo().IsEmpty())
				ship->Cargo().TransferAll(cargo);
			// Return unused fuel to the carrier, for any launching fighter that needs it.
			ship->TransferFuel(ship->fuel, this);
			
			// Update the cached mass of the mothership.
			carriedMass += ship->Mass();
			return true;
		}
	return false;
}



void Ship::UnloadBays()
{
	for(Bay &bay : bays)
		if(bay.ship)
		{
			carriedMass -= bay.ship->Mass();
			bay.ship->SetSystem(currentSystem);
			bay.ship->SetPlanet(landingPlanet);
			bay.ship.reset();
		}
}



const vector<Ship::Bay> &Ship::Bays() const
{
	return bays;
}



// Adjust the positions and velocities of any visible carried fighters or
// drones. If any are visible, return true.
bool Ship::PositionFighters() const
{
	bool hasVisible = false;
	for(const Bay &bay : bays)
		if(bay.ship && bay.side)
		{
			hasVisible = true;
			bay.ship->position = angle.Rotate(bay.point) * Zoom() + position;
			bay.ship->velocity = velocity;
			bay.ship->angle = angle + BAY_ANGLE[bay.facing];
			bay.ship->zoom = zoom;
		}
	return hasVisible;
}



CargoHold &Ship::Cargo()
{
	return cargo;
}



const CargoHold &Ship::Cargo() const
{
	return cargo;
}



// Display box effects from jettisoning this much cargo.
void Ship::Jettison(const string &commodity, int tons)
{
	cargo.Remove(commodity, tons);
	
	// Jettisoned cargo must carry some of the ship's heat with it. Otherwise
	// jettisoning cargo would increase the ship's temperature.
	heat -= tons * MAXIMUM_TEMPERATURE * Heat();
	
	for( ; tons > 0; tons -= Flotsam::TONS_PER_BOX)
		jettisoned.emplace_back(new Flotsam(commodity, (Flotsam::TONS_PER_BOX < tons) ? Flotsam::TONS_PER_BOX : tons));
}



void Ship::Jettison(const Outfit *outfit, int count)
{
	if(count < 0)
		return;

	cargo.Remove(outfit, count);
	
	// Jettisoned cargo must carry some of the ship's heat with it. Otherwise
	// jettisoning cargo would increase the ship's temperature.
	double mass = outfit->Mass();
	heat -= count * mass * MAXIMUM_TEMPERATURE * Heat();
	
	const int perBox = (mass <= 0.) ? count : (mass > Flotsam::TONS_PER_BOX) ? 1 : static_cast<int>(Flotsam::TONS_PER_BOX / mass);
	while(count > 0)
	{
		jettisoned.emplace_back(new Flotsam(outfit, (perBox < count) ? perBox : count));
		count -= perBox;
	}
}



const Outfit &Ship::Attributes() const
{
	return attributes;
}



const Outfit &Ship::BaseAttributes() const
{
	return baseAttributes;
}



// Get outfit information.
const map<const Outfit *, int> &Ship::Outfits() const
{
	return outfits;
}



int Ship::OutfitCount(const Outfit *outfit) const
{
	auto it = outfits.find(outfit);
	return (it == outfits.end()) ? 0 : it->second;
}



// Add or remove outfits. (To remove, pass a negative number.)
void Ship::AddOutfit(const Outfit *outfit, int count)
{
	if(outfit && count)
	{
		auto it = outfits.find(outfit);
		if(it == outfits.end())
			outfits[outfit] = count;
		else
		{
			it->second += count;
			if(!it->second)
				outfits.erase(it);
		}
		attributes.Add(*outfit, count);
		if(outfit->IsWeapon())
			armament.Add(outfit, count);
		
		if(outfit->Get("cargo space"))
			cargo.SetSize(attributes.Get("cargo space"));
		if(outfit->Get("hull"))
			hull += outfit->Get("hull") * count;
	}
}



// Get the list of weapons.
Armament &Ship::GetArmament()
{
	return armament;
}



const vector<Hardpoint> &Ship::Weapons() const
{
	return armament.Get();
}



// Check if we are able to fire the given weapon (i.e. there is enough
// energy, ammo, and fuel to fire it).
bool Ship::CanFire(const Weapon *weapon) const
{
	if(!weapon || !weapon->IsWeapon())
		return false;
	
	if(weapon->Ammo())
	{
		auto it = outfits.find(weapon->Ammo());
		if(it == outfits.end() || it->second <= 0)
			return false;
	}
	
	if(energy < weapon->FiringEnergy())
		return false;
	if(fuel < weapon->FiringFuel())
		return false;
	// If a weapon requires heat to fire, (rather than generating heat), we must
	// have enough heat to spare.
	if(heat < -(weapon->FiringHeat()))
		return false;
	
	return true;
}



// Fire the given weapon (i.e. deduct whatever energy, ammo, or fuel it uses
// and add whatever heat it generates. Assume that CanFire() is true.
void Ship::ExpendAmmo(const Weapon *weapon)
{
	if(!weapon)
		return;
	if(weapon->Ammo())
		AddOutfit(weapon->Ammo(), -1);
	
	energy -= weapon->FiringEnergy();
	fuel -= weapon->FiringFuel();
	heat += weapon->FiringHeat();
}



// Each ship can have a target system (to travel to), a target planet (to
// land on) and a target ship (to move to, and attack if hostile).
shared_ptr<Ship> Ship::GetTargetShip() const
{
	return targetShip.lock();
}



shared_ptr<Ship> Ship::GetShipToAssist() const
{
	return shipToAssist.lock();
}



const StellarObject *Ship::GetTargetStellar() const
{
	return targetPlanet;
}



const System *Ship::GetTargetSystem() const
{
	return (targetSystem == currentSystem) ? nullptr : targetSystem;
}



// Mining target.
shared_ptr<Minable> Ship::GetTargetAsteroid() const
{
	return targetAsteroid.lock();
}



shared_ptr<Flotsam> Ship::GetTargetFlotsam() const
{
	return targetFlotsam.lock();
}



// Set this ship's targets.
void Ship::SetTargetShip(const shared_ptr<Ship> &ship)
{
	if(ship != GetTargetShip())
	{
		targetShip = ship;
		// When you change targets, clear your scanning records.
		cargoScan = 0.;
		outfitScan = 0.;
	}
}



void Ship::SetShipToAssist(const shared_ptr<Ship> &ship)
{
	shipToAssist = ship;
}



void Ship::SetTargetStellar(const StellarObject *object)
{
	targetPlanet = object;
}



void Ship::SetTargetSystem(const System *system)
{
	targetSystem = system;
}



// Mining target.
void Ship::SetTargetAsteroid(const shared_ptr<Minable> &asteroid)
{
	targetAsteroid = asteroid;
}



void Ship::SetTargetFlotsam(const shared_ptr<Flotsam> &flotsam)
{
	targetFlotsam = flotsam;
}



void Ship::SetParent(const shared_ptr<Ship> &ship)
{
	shared_ptr<Ship> oldParent = parent.lock();
	if(oldParent)
		oldParent->RemoveEscort(*this);
	
	parent = ship;
	if(ship)
		ship->AddEscort(*this);
}



shared_ptr<Ship> Ship::GetParent() const
{
	return parent.lock();
}



const vector<weak_ptr<Ship>> &Ship::GetEscorts() const
{
	return escorts;
}



// Add escorts to this ship. Escorts look to the parent ship for movement
// cues and try to stay with it when it lands or goes into hyperspace.
void Ship::AddEscort(Ship &ship)
{
	escorts.push_back(ship.shared_from_this());
}



void Ship::RemoveEscort(const Ship &ship)
{
	auto it = escorts.begin();
	for( ; it != escorts.end(); ++it)
		if(it->lock().get() == &ship)
		{
			escorts.erase(it);
			return;
		}
}



double Ship::MinimumHull() const
{
	if(neverDisabled)
		return 0.;
	
	double maximumHull = attributes.Get("hull");
	return floor(maximumHull * max(.15, min(.45, 10. / sqrt(maximumHull))));
}



// Find out how much fuel is consumed by the hyperdrive of the given type.
double Ship::BestFuel(const string &type, const string &subtype, double defaultFuel) const
{
	// Find the outfit that provides the least costly hyperjump.
	double best = 0.;
	// Make it possible for a hyperdrive to be integrated into a ship.
	if(baseAttributes.Get(type) && (subtype.empty() || baseAttributes.Get(subtype)))
	{
		best = baseAttributes.Get("jump fuel");
		if(!best)
			best = defaultFuel;
	}
	// Search through all the outfits.
	for(const auto &it : outfits)
		if(it.first->Get(type) && (subtype.empty() || it.first->Get(subtype)))
		{
			double fuel = it.first->Get("jump fuel");
			if(!fuel)
				fuel = defaultFuel;
			if(!best || fuel < best)
				best = fuel;
		}
	return best;
}



void Ship::CreateExplosion(vector<Visual> &visuals, bool spread)
{
	if(!HasSprite() || !GetMask().IsLoaded() || explosionEffects.empty())
		return;
	
	// Bail out if this loops enough times, just in case.
	for(int i = 0; i < 10; ++i)
	{
		Point point((Random::Real() - .5) * Width(),
			(Random::Real() - .5) * Height());
		if(GetMask().Contains(point, Angle()))
		{
			// Pick an explosion.
			int type = Random::Int(explosionTotal);
			auto it = explosionEffects.begin();
			for( ; it != explosionEffects.end(); ++it)
			{
				type -= it->second;
				if(type < 0)
					break;
			}
			Point effectVelocity = velocity;
			if(spread)
			{
				double scale = .04 * (Width() + Height());
				effectVelocity += Angle::Random().Unit() * (scale * Random::Real());
			}
			visuals.emplace_back(*it->first, angle.Rotate(point) + position, effectVelocity, angle);
			++explosionCount;
			return;
		}
	}
}



// Place a "spark" effect, like ionization or disruption.
void Ship::CreateSparks(vector<Visual> &visuals, const string &name, double amount)
{
	if(forget)
		return;
	
	// Limit the number of sparks, depending on the size of the sprite.
	amount = min(amount, Width() * Height() * .0006);
	
	const Effect *effect = GameData::Effects().Get(name);
	while(true)
	{
		amount -= Random::Real();
		if(amount <= 0.)
			break;
		
		Point point((Random::Real() - .5) * Width(),
			(Random::Real() - .5) * Height());
		if(GetMask().Contains(point, Angle()))
			visuals.emplace_back(*effect, angle.Rotate(point) + position, velocity, angle);
	}
}<|MERGE_RESOLUTION|>--- conflicted
+++ resolved
@@ -1113,16 +1113,14 @@
 				for(shared_ptr<Flotsam> &it : jettisoned)
 					it->Place(*this);
 				flotsam.splice(flotsam.end(), jettisoned);
-<<<<<<< HEAD
-				if(defending)
-					defending->Die(position);
-=======
 				
 				// Any ships that failed to launch from this ship are destroyed.
 				for(Bay &bay : bays)
 					if(bay.ship)
 						bay.ship->Destroy();
->>>>>>> 7cf34728
+        
+				if(defending)
+					defending->Die(position);
 			}
 			energy = 0.;
 			heat = 0.;
