--- conflicted
+++ resolved
@@ -3342,8 +3342,7 @@
 	double currentMass = Mass();
 	if(!currentMass)
 		return;
-<<<<<<< HEAD
-	
+
 	if(GameData::Gamerule("hit force scaling"))
 	{
 		// Reduce acceleration of small ships and increase acceleration of large
@@ -3353,13 +3352,6 @@
 	}
 	else
 		acceleration += force / currentMass;
-=======
-
-	// Reduce acceleration of small ships and increase acceleration of large
-	// ones by having 30% of the force be based on a fixed mass of 400, i.e. the
-	// mass of a typical light warship:
-	acceleration += force * (.3 / 400. + .7 / currentMass);
->>>>>>> 67312268
 }
 
 
