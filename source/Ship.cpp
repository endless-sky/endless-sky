--- conflicted
+++ resolved
@@ -3251,22 +3251,7 @@
 	if(!destination)
 		return max(JumpDriveFuel(false), HyperdriveFuel());
 
-<<<<<<< HEAD
-	bool linked = currentSystem->Links().count(destination);
-	// Figure out what sort of jump we're making.
-	if(attributes.Get("hyperdrive") && linked)
-		return HyperdriveFuel();
-
-	if(attributes.Get("jump drive")
-			&& currentSystem->JumpNeighbors(JumpRange()).count(destination))
-		return JumpDriveFuel(currentSystem->Links().count(destination), (linked
-			|| currentSystem->JumpRange()) ? 0. : currentSystem->Position().Distance(destination->Position()));
-
-	// If the given system is not a possible destination, return 0.
-	return 0.;
-=======
 	return GetCheapestJumpType(destination).second;
->>>>>>> ecfeea28
 }
 
 
@@ -3309,11 +3294,7 @@
 {
 	// Don't bother searching through the outfits if there is no hyperdrive.
 	if(!attributes.Get("hyperdrive"))
-<<<<<<< HEAD
-		return JumpDriveFuel(true);
-=======
 		return 0.;
->>>>>>> ecfeea28
 
 	if(attributes.Get("scram drive"))
 		return BestFuel("hyperdrive", "scram drive", 150.);
@@ -3348,7 +3329,7 @@
 {
 	bool linked = from->Links().count(to);
 	double hyperFuelNeeded = HyperdriveFuel();
-	double jumpFuelNeeded = JumpDriveFuel((linked || from->JumpRange())
+	double jumpFuelNeeded = JumpDriveFuel(linked, (linked || from->JumpRange())
 			? 0. : from->Position().Distance(to->Position()));
 	if(linked && attributes.Get("hyperdrive") && (!jumpFuelNeeded || hyperFuelNeeded <= jumpFuelNeeded))
 		return make_pair(JumpType::Hyperdrive, hyperFuelNeeded);
