--- conflicted
+++ resolved
@@ -679,12 +679,9 @@
 	for(const Hardpoint &hardpoint : armament.Get())
 		weaponRadius = max(weaponRadius, hardpoint.GetPoint().Length());
 
-<<<<<<< HEAD
 	// Allocate enough firing bits for this ship.
 	firingCommands.SetHardpoints(armament.Get().size());
-	
-=======
->>>>>>> c9cc144b
+
 	// If this ship is being instantiated for the first time, make sure its
 	// crew, fuel, etc. are all refilled.
 	if(isNewInstance)
@@ -1400,13 +1397,8 @@
 		hyperspaceSystem = nullptr;
 
 	// Adjust the error in the pilot's targeting.
-<<<<<<< HEAD
 	personality.UpdateConfusion(firingCommands.IsFiring());
-	
-=======
-	personality.UpdateConfusion(commands.IsFiring());
-
->>>>>>> c9cc144b
+
 	// Generate energy, heat, etc.
 	DoGeneration();
 
@@ -1436,13 +1428,8 @@
 
 	// Move the turrets.
 	if(!isDisabled)
-<<<<<<< HEAD
 		armament.Aim(firingCommands);
-	
-=======
-		armament.Aim(commands);
-
->>>>>>> c9cc144b
+
 	if(!isInvisible)
 	{
 		// If you are forced to decloak (e.g. by running out of fuel) you can't
