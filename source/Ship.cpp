/* Ship.cpp
Copyright (c) 2014 by Michael Zahniser

Endless Sky is free software: you can redistribute it and/or modify it under the
terms of the GNU General Public License as published by the Free Software
Foundation, either version 3 of the License, or (at your option) any later version.

Endless Sky is distributed in the hope that it will be useful, but WITHOUT ANY
WARRANTY; without even the implied warranty of MERCHANTABILITY or FITNESS FOR A
PARTICULAR PURPOSE. See the GNU General Public License for more details.

You should have received a copy of the GNU General Public License along with
this program. If not, see <https://www.gnu.org/licenses/>.
*/

#include "Ship.h"

#include "audio/Audio.h"
#include "CategoryList.h"
#include "CategoryType.h"
#include "DamageDealt.h"
#include "DataNode.h"
#include "DataWriter.h"
#include "Effect.h"
#include "Flotsam.h"
#include "text/Format.h"
#include "FormationPattern.h"
#include "GameData.h"
#include "Government.h"
#include "JumpType.h"
#include "Logger.h"
#include "image/Mask.h"
#include "Messages.h"
#include "Phrase.h"
#include "Planet.h"
#include "PlayerInfo.h"
#include "Preferences.h"
#include "Projectile.h"
#include "Random.h"
#include "ShipEvent.h"
#include "audio/Sound.h"
#include "image/Sprite.h"
#include "image/SpriteSet.h"
#include "StellarObject.h"
#include "Swizzle.h"
#include "System.h"
#include "Visual.h"
#include "Weapon.h"
#include "Wormhole.h"

#include <algorithm>
#include <cassert>
#include <cmath>
#include <limits>
#include <sstream>

using namespace std;

namespace {
	const string FIGHTER_REPAIR = "Repair fighters in";
	const vector<string> BAY_SIDE = {"inside", "over", "under"};
	const vector<string> BAY_FACING = {"forward", "left", "right", "back"};
	const vector<Angle> BAY_ANGLE = {Angle(0.), Angle(-90.), Angle(90.), Angle(180.)};

	const vector<string> ENGINE_SIDE = {"under", "over"};
	const vector<string> STEERING_FACING = {"none", "left", "right"};

	const double MAXIMUM_TEMPERATURE = 100.;

	// Scanning takes up to 10 seconds (SCAN_TIME / MIN_SCAN_STEPS)
	// dependent on the range from the ship (among other factors).
	// The scan speed uses a gaussian drop-off with the reported scan radius as the standard deviation.
	const double SCAN_TIME = 600.;
	// Always gain at least 1 step of scan progress for every frame spent scanning while in range.
	// This ensures every scan completes within 600 frames (10 seconds) of being in range.
	const double MIN_SCAN_STEPS = 1.;
	// Exponential dropoff of scan rate starts at scan rate of SCAN_TIME/LINEAR_RATE
	// with an exponent of SCAN_DROPOFF_EXPONENT.
	const double LINEAR_RATE = 5.;
	const double SCAN_DROPOFF_EXPONENT = 5.;

	// In Ship::Scan, ships smaller than this are treated as being this size.
	const double SCAN_MIN_CARGO_SPACE = 40.;
	const double SCAN_MIN_OUTFIT_SPACE = 200.;

	// Formula for calculating scan speed tuning factors:
	// factor = pow(framesToFullScan / (SCAN_TIME * sqrt(scanEfficiency)), -1.5) / referenceSize

	// Cargo scanner (5) takes 10 seconds (600/600=1.0) to scan a Bulk freighter (600 space) at 0 range.
	const double SCAN_CARGO_FACTOR = pow(1.0 / sqrt(5.), -1.5) / 600.;

	// Outfit scanner (15) takes 10 seconds (600/600=1.0) to scan a Bactrian (740 space) at 0 range.
	const double SCAN_OUTFIT_FACTOR = pow(1.0 / sqrt(15.), -1.5) / 740.;

	// Total number of frames the damaged overlay is show, if any.
	constexpr int TOTAL_DAMAGE_FRAMES = 40;

	constexpr uint8_t MAX_THRUST_HELD_FRAMES = 12;

	// Helper function to transfer energy to a given stat if it is less than the
	// given maximum value.
	void DoRepair(double &stat, double &available, double maximum)
	{
		double transfer = max(0., min(available, maximum - stat));
		stat += transfer;
		available -= transfer;
	}

	// Helper function to repair a given stat up to its maximum, limited by
	// how much repair is available and how much energy, fuel, and heat are available.
	// Updates the stat, the available amount, and the energy, fuel, and heat amounts.
	void DoRepair(double &stat, double &available, double maximum, double &energy, double energyCost,
		double &fuel, double fuelCost, double &heat, double heatCost)
	{
		if(available <= 0. || stat >= maximum)
			return;

		// Energy, heat, and fuel costs are the energy, fuel, or heat required per unit repaired.
		if(energyCost > 0.)
			available = min(available, energy / energyCost);
		if(fuelCost > 0.)
			available = min(available, fuel / fuelCost);
		if(heatCost < 0.)
			available = min(available, heat / -heatCost);

		double transfer = min(available, maximum - stat);
		if(transfer > 0.)
		{
			stat += transfer;
			available -= transfer;
			energy -= transfer * energyCost;
			fuel -= transfer * fuelCost;
			heat += transfer * heatCost;
		}
	}

	// Helper function to reduce a given status effect according
	// to its resistance, limited by how much energy, fuel, and heat are available.
	// Updates the stat and the energy, fuel, and heat amounts.
	void DoStatusEffect(bool isDeactivated, double &stat, double resistance, double &energy, double energyCost,
		double &fuel, double fuelCost, double &heat, double heatCost)
	{
		if(isDeactivated || resistance <= 0.)
		{
			stat = max(0., .99 * stat);
			return;
		}

		// Calculate how much resistance can be used assuming no
		// energy or fuel cost.
		resistance = .99 * stat - max(0., .99 * stat - resistance);

		// Limit the resistance by the available energy, heat, and fuel.
		if(energyCost > 0.)
			resistance = min(resistance, energy / energyCost);
		if(fuelCost > 0.)
			resistance = min(resistance, fuel / fuelCost);
		if(heatCost < 0.)
			resistance = min(resistance, heat / -heatCost);

		// Update the stat, energy, heat, and fuel given how much resistance is being used.
		if(resistance > 0.)
		{
			stat = max(0., .99 * stat - resistance);
			energy -= resistance * energyCost;
			fuel -= resistance * fuelCost;
			heat += resistance * heatCost;
		}
		else
			stat = max(0., .99 * stat);
	}

	// Get an overview of how many weapon-outfits are equipped.
	map<const Outfit *, int> GetEquipped(const vector<Hardpoint> &weapons)
	{
		map<const Outfit *, int> equipped;
		for(const Hardpoint &hardpoint : weapons)
			if(hardpoint.GetOutfit())
				++equipped[hardpoint.GetOutfit()];
		return equipped;
	}

	void LogWarning(const string &trueModelName, const string &name, string &&warning)
	{
		string shipID = trueModelName + (name.empty() ? ": " : " \"" + name + "\": ");
		Logger::LogError(shipID + std::move(warning));
	}

	// Transfer as many of the given outfits from the source ship to the target
	// ship as the source ship can remove and the target ship can handle. Returns the
	// items and amounts that were actually transferred (so e.g. callers can determine
	// how much material was transferred, if any).
	map<const Outfit *, int> TransferAmmo(const map<const Outfit *, int> &stockpile, Ship &from, Ship &to)
	{
		auto transferred = map<const Outfit *, int>{};
		for(auto &&item : stockpile)
		{
			assert(item.second > 0 && "stockpile count must be positive");
			int unloadable = abs(from.Attributes().CanAdd(*item.first, -item.second));
			int loadable = to.Attributes().CanAdd(*item.first, unloadable);
			if(loadable > 0)
			{
				from.AddOutfit(item.first, -loadable);
				to.AddOutfit(item.first, loadable);
				transferred[item.first] = loadable;
			}
		}
		return transferred;
	}

	// Ships which are scrambled have a chance for their weapons to jam,
	// delaying their firing for another reload cycle.
	// The scale is such that a weapon with a scrambling damage of 6 and a reload
	// of 60 (i.e. the ion cannon) will approximately have an 9.5% of jamming its
	// target, while seven of those same weapons will have a 50% chance of jamming.
	// Very small amounts of scrambling are ignored, to prevent weapons from jamming
	// well after combat has ended.
	double CalculateJamChance(double scrambling)
	{
		return scrambling > .1 ? 1. - pow(2., -1. * (scrambling / 70.)) : 0.;
	}
}



// Construct and Load() at the same time.
Ship::Ship(const DataNode &node, const ConditionsStore *playerConditions)
{
	Load(node, playerConditions);
}



void Ship::Load(const DataNode &node, const ConditionsStore *playerConditions)
{
	if(node.Size() >= 2)
		trueModelName = node.Token(1);
	if(node.Size() >= 3)
	{
		base = GameData::Ships().Get(trueModelName);
		variantName = node.Token(2);
	}
	isDefined = true;

	government = GameData::PlayerGovernment();

	// Note: I do not clear the attributes list here so that it is permissible
	// to override one ship definition with another.
	bool hasEngine = false;
	bool hasArmament = false;
	bool hasBays = false;
	bool hasExplode = false;
	bool hasLeak = false;
	bool hasFinalExplode = false;
	bool hasOutfits = false;
	bool hasDescription = false;
	for(const DataNode &child : node)
	{
		const string &key = child.Token(0);
		bool hasValue = child.Size() >= 2;
		bool add = (key == "add");
		if(add && (!hasValue || child.Token(1) != "attributes"))
		{
			child.PrintTrace("Skipping invalid use of 'add' with " + (child.Size() < 2
					? "no key." : "key: " + child.Token(1)));
			continue;
		}
		if(key == "sprite")
			LoadSprite(child);
		else if(key == "thumbnail" && hasValue)
			thumbnail = SpriteSet::Get(child.Token(1));
		else if(key == "name" && hasValue)
			givenName = child.Token(1);
		else if(key == "display name" && hasValue)
			displayModelName = child.Token(1);
		else if(key == "plural" && hasValue)
			pluralModelName = child.Token(1);
		else if(key == "variant map name" && hasValue)
			variantMapShopName = child.Token(1);
		else if(key == "noun" && hasValue)
			noun = child.Token(1);
		else if(key == "swizzle" && hasValue)
			customSwizzleName = child.Token(1);
		else if(key == "uuid" && hasValue)
			uuid = EsUuid::FromString(child.Token(1));
		else if(key == "attributes" || add)
		{
			if(!add)
				baseAttributes.Load(child, playerConditions);
			else
			{
				addAttributes = true;
				attributes.Load(child, playerConditions);
			}
		}
		else if((key == "engine" || key == "reverse engine" || key == "steering engine") && child.Size() >= 3)
		{
			if(!hasEngine)
			{
				enginePoints.clear();
				reverseEnginePoints.clear();
				steeringEnginePoints.clear();
				hasEngine = true;
			}
			bool reverse = (key == "reverse engine");
			bool steering = (key == "steering engine");

			vector<EnginePoint> &editPoints = (!steering && !reverse) ? enginePoints :
				(reverse ? reverseEnginePoints : steeringEnginePoints);
			editPoints.emplace_back(Point(child.Value(1), child.Value(2)) * 0.5,
				(child.Size() > 3 ? child.Value(3) : 1.));
			EnginePoint &engine = editPoints.back();
			if(reverse)
				engine.facing = Angle(180.);
			for(const DataNode &grand : child)
			{
				const string &grandKey = grand.Token(0);
				bool grandHasValue = grand.Size() >= 2;
				if(grandKey == "zoom" && grandHasValue)
					engine.zoom = grand.Value(1);
				else if(grandKey == "angle" && grandHasValue)
					engine.facing += Angle(grand.Value(1));
				else if(grandKey == "gimbal" && grandHasValue)
					engine.gimbal += Angle(grand.Value(1));
				else
				{
					for(unsigned j = 1; j < ENGINE_SIDE.size(); ++j)
						if(grandKey == ENGINE_SIDE[j])
							engine.side = j;
					if(steering)
						for(unsigned j = 1; j < STEERING_FACING.size(); ++j)
							if(grandKey == STEERING_FACING[j])
								engine.steering = j;
				}
			}
		}
		else if(key == "gun" || key == "turret")
		{
			if(!hasArmament)
			{
				armament = Armament();
				hasArmament = true;
			}
			const Outfit *outfit = nullptr;
			Point hardpoint;
			if(child.Size() >= 3)
			{
				hardpoint = Point(child.Value(1), child.Value(2));
				if(child.Size() >= 4)
					outfit = GameData::Outfits().Get(child.Token(3));
			}
			else
			{
				if(hasValue)
					outfit = GameData::Outfits().Get(child.Token(1));
			}
			Hardpoint::BaseAttributes attributes;
			attributes.baseAngle = Angle(0.);
			attributes.isParallel = false;
			attributes.isOmnidirectional = true;
			attributes.turnMultiplier = 0.;
<<<<<<< HEAD
			bool drawUnder = (key == "gun");
			int group = 0;
=======
			if(key == "gun")
				attributes.side = Hardpoint::Side::UNDER;
>>>>>>> 7382fe7e
			if(child.HasChildren())
			{
				bool defaultBaseAngle = true;
				for(const DataNode &grand : child)
				{
					bool needToCheckAngles = false;
					const string &grandKey = grand.Token(0);
					if(grandKey == "angle" && grand.Size() >= 2)
					{
						attributes.baseAngle = grand.Value(1);
						needToCheckAngles = true;
						defaultBaseAngle = false;
					}
					else if(grandKey == "parallel")
						attributes.isParallel = true;
					else if(grandKey == "arc" && grand.Size() >= 3)
					{
						attributes.isOmnidirectional = false;
						attributes.minArc = Angle(grand.Value(1));
						attributes.maxArc = Angle(grand.Value(2));
						needToCheckAngles = true;
						if(!Angle(0.).IsInRange(attributes.minArc, attributes.maxArc))
							grand.PrintTrace("Warning: Minimum arc is higher than maximum arc. Might not work as expected.");
					}
					else if(grandKey == "blindspot" && grand.Size() >= 3)
						attributes.blindspots.emplace_back(grand.Value(1), grand.Value(2));
					else if(grandKey == "turret turn multiplier")
						attributes.turnMultiplier = grand.Value(1);
					else if(grandKey == "under")
						attributes.side = Hardpoint::Side::UNDER;
					else if(grandKey == "inside")
						attributes.side = Hardpoint::Side::INSIDE;
					else if(grandKey == "over")
<<<<<<< HEAD
						drawUnder = false;
					else if(grand.Size() >= 2 && grand.Token(0) == "group")
						group = grand.Value(1);
=======
						attributes.side = Hardpoint::Side::OVER;
>>>>>>> 7382fe7e
					else
						grand.PrintTrace("Warning: Child nodes of \"" + key
							+ "\" tokens can only be \"angle\", \"parallel\", or \"arc\":");

					if(needToCheckAngles && !defaultBaseAngle && !attributes.isOmnidirectional)
					{
						attributes.minArc += attributes.baseAngle;
						attributes.maxArc += attributes.baseAngle;
					}
				}
				if(!attributes.isOmnidirectional && defaultBaseAngle)
				{
					const Angle &first = attributes.minArc;
					const Angle &second = attributes.maxArc;
					attributes.baseAngle = first + (second - first).AbsDegrees() / 2.;
				}
			}
			if(key == "gun")
<<<<<<< HEAD
				armament.AddGunPort(hardpoint, attributes, drawUnder, outfit, group);
			else
				armament.AddTurret(hardpoint, attributes, drawUnder, outfit, group);
=======
				armament.AddGunPort(hardpoint, attributes, outfit);
			else
				armament.AddTurret(hardpoint, attributes, outfit);
>>>>>>> 7382fe7e
		}
		else if(key == "never disabled")
			neverDisabled = true;
		else if(key == "uncapturable")
			isCapturable = false;
		else if(((key == "fighter" || key == "drone") && child.Size() >= 3) ||
			(key == "bay" && child.Size() >= 4))
		{
			// While the `drone` and `fighter` keywords are supported for backwards compatibility, the
			// standard format is `bay <ship-category>`, with the same signature for other values.
			string category = "Fighter";
			int childOffset = 0;
			if(key == "drone")
				category = "Drone";
			else if(key == "bay")
			{
				category = child.Token(1);
				childOffset += 1;
			}

			if(!hasBays)
			{
				bays.clear();
				hasBays = true;
			}
			bays.emplace_back(child.Value(1 + childOffset), child.Value(2 + childOffset), category);
			Bay &bay = bays.back();
			for(int i = 3 + childOffset; i < child.Size(); ++i)
			{
				for(unsigned j = 1; j < BAY_SIDE.size(); ++j)
					if(child.Token(i) == BAY_SIDE[j])
						bay.side = j;
				for(unsigned j = 1; j < BAY_FACING.size(); ++j)
					if(child.Token(i) == BAY_FACING[j])
						bay.facing = BAY_ANGLE[j];
			}
			if(child.HasChildren())
				for(const DataNode &grand : child)
				{
					const string &grandKey = grand.Token(0);
					bool grandHasValue = grand.Size() >= 2;
					// Load in the effect(s) to be displayed when the ship launches.
					if(grandKey == "launch effect" && grandHasValue)
					{
						int count = grand.Size() >= 3 ? static_cast<int>(grand.Value(2)) : 1;
						const Effect *e = GameData::Effects().Get(grand.Token(1));
						bay.launchEffects.insert(bay.launchEffects.end(), count, e);
					}
					else if(grandKey == "angle" && grandHasValue)
						bay.facing = Angle(grand.Value(1));
					else
					{
						bool handled = false;
						for(unsigned i = 1; i < BAY_SIDE.size(); ++i)
							if(grandKey == BAY_SIDE[i])
							{
								bay.side = i;
								handled = true;
							}
						for(unsigned i = 1; i < BAY_FACING.size(); ++i)
							if(grandKey == BAY_FACING[i])
							{
								bay.facing = BAY_ANGLE[i];
								handled = true;
							}
						if(!handled)
							grand.PrintTrace("Skipping unrecognized attribute:");
					}
				}
		}
		else if(key == "leak" && hasValue)
		{
			if(!hasLeak)
			{
				leaks.clear();
				hasLeak = true;
			}
			Leak leak(GameData::Effects().Get(child.Token(1)));
			if(child.Size() >= 3)
				leak.openPeriod = child.Value(2);
			if(child.Size() >= 4)
				leak.closePeriod = child.Value(3);
			leaks.push_back(leak);
		}
		else if(key == "explode" && hasValue)
		{
			if(!hasExplode)
			{
				explosionEffects.clear();
				explosionTotal = 0;
				hasExplode = true;
			}
			int count = (child.Size() >= 3) ? child.Value(2) : 1;
			explosionEffects[GameData::Effects().Get(child.Token(1))] += count;
			explosionTotal += count;
		}
		else if(key == "final explode" && hasValue)
		{
			if(!hasFinalExplode)
			{
				finalExplosions.clear();
				hasFinalExplode = true;
			}
			int count = (child.Size() >= 3) ? child.Value(2) : 1;
			finalExplosions[GameData::Effects().Get(child.Token(1))] += count;
		}
		else if(key == "outfits")
		{
			if(!hasOutfits)
			{
				outfits.clear();
				hasOutfits = true;
			}
			for(const DataNode &grand : child)
			{
				int count = (grand.Size() >= 2) ? grand.Value(1) : 1;
				if(count > 0)
					outfits[GameData::Outfits().Get(grand.Token(0))] += count;
				else
					grand.PrintTrace("Skipping invalid outfit count:");
			}

			// Verify we have at least as many installed outfits as were identified as "equipped."
			// If not (e.g. a variant definition), ensure FinishLoading equips into a blank slate.
			if(!hasArmament)
				for(const auto &pair : GetEquipped(Weapons()))
				{
					auto it = outfits.find(pair.first);
					if(it == outfits.end() || it->second < pair.second)
					{
						armament.UninstallAll();
						break;
					}
				}
		}
		else if(key == "cargo")
			cargo.Load(child);
		else if(key == "crew" && hasValue)
			crew = static_cast<int>(child.Value(1));
		else if(key == "fuel" && hasValue)
			fuel = child.Value(1);
		else if(key == "shields" && hasValue)
			shields = child.Value(1);
		else if(key == "hull" && hasValue)
			hull = child.Value(1);
		else if(key == "position" && child.Size() >= 3)
			position = Point(child.Value(1), child.Value(2));
		else if(key == "system" && hasValue)
			currentSystem = GameData::Systems().Get(child.Token(1));
		else if(key == "planet" && hasValue)
		{
			zoom = 0.;
			landingPlanet = GameData::Planets().Get(child.Token(1));
		}
		else if(key == "destination system" && hasValue)
			targetSystem = GameData::Systems().Get(child.Token(1));
		else if(key == "parked")
			isParked = true;
		else if(key == "description" && hasValue)
		{
			if(!hasDescription)
			{
				description.Clear();
				hasDescription = true;
			}
			description.Load(child, playerConditions);
		}
		else if(key == "formation" && hasValue)
			formationPattern = GameData::Formations().Get(child.Token(1));
		else if(key == "remove" && hasValue)
		{
			if(child.Token(1) == "bays")
				removeBays = true;
			else
				child.PrintTrace("Skipping unsupported \"remove\":");
		}
		else if(key != "actions")
			child.PrintTrace("Skipping unrecognized attribute:");
	}

	// Variants will import their display and plural names from the base model in FinishLoading.
	if(variantName.empty())
	{
		if(displayModelName.empty())
			displayModelName = trueModelName;

		// If no plural model name was given, default to the model name with an 's' appended.
		// If the model name ends with an 's' or 'z', print a warning because the default plural will never be correct.
		if(pluralModelName.empty())
		{
			pluralModelName = displayModelName + 's';
			if(displayModelName.back() == 's' || displayModelName.back() == 'z')
				node.PrintTrace("Warning: explicit plural name definition required, but none is provided. Defaulting to \""
					+ pluralModelName + "\".");
		}
	}
}



// When loading a ship, some of the outfits it lists may not have been
// loaded yet. So, wait until everything has been loaded, then call this.
void Ship::FinishLoading(bool isNewInstance)
{
	// All copies of this ship should save pointers to the "explosion" weapon
	// definition stored safely in the ship model, which will not be destroyed
	// until GameData is when the program quits. Also copy other attributes of
	// the base model if no overrides were given.
	if(GameData::Ships().Has(trueModelName))
	{
		const Ship *model = GameData::Ships().Get(trueModelName);
		explosionWeapon = model->BaseAttributes().GetWeapon().get();
		if(displayModelName.empty())
			displayModelName = model->displayModelName;
		if(pluralModelName.empty())
			pluralModelName = model->pluralModelName;
		if(noun.empty())
			noun = model->noun;
		if(!thumbnail)
			thumbnail = model->thumbnail;
	}

	// If this ship has a base class, copy any attributes not defined here.
	// Exception: uncapturable and "never disabled" flags don't carry over.
	if(base && base != this)
	{
		if(!GetSprite())
			reinterpret_cast<Body &>(*this) = *base;
		if(customSwizzleName.empty())
			customSwizzleName = base->CustomSwizzleName();
		if(baseAttributes.Attributes().empty())
			baseAttributes = base->baseAttributes;
		if(bays.empty() && !base->bays.empty() && !removeBays)
			bays = base->bays;
		if(enginePoints.empty())
			enginePoints = base->enginePoints;
		if(reverseEnginePoints.empty())
			reverseEnginePoints = base->reverseEnginePoints;
		if(steeringEnginePoints.empty())
			steeringEnginePoints = base->steeringEnginePoints;
		if(explosionEffects.empty())
		{
			explosionEffects = base->explosionEffects;
			explosionTotal = base->explosionTotal;
		}
		if(finalExplosions.empty())
			finalExplosions = base->finalExplosions;
		const bool inheritsOutfits = outfits.empty();
		if(inheritsOutfits)
			outfits = base->outfits;
		if(description.IsEmpty())
			description = base->description;

		bool hasHardpoints = false;
		if(inheritsOutfits && armament.Get().empty())
		{
			hasHardpoints = true;
			armament = base->armament;
		}
		for(const Hardpoint &hardpoint : armament.Get())
			if(hardpoint.GetPoint())
				hasHardpoints = true;

		if(!hasHardpoints)
		{
			// Check if any hardpoint locations were not specified.
			auto bit = base->Weapons().begin();
			auto bend = base->Weapons().end();
			auto nextGun = armament.Get().begin();
			auto nextTurret = armament.Get().begin();
			auto end = armament.Get().end();
			Armament merged;
			for( ; bit != bend; ++bit)
			{
				if(!bit->IsTurret())
				{
					while(nextGun != end && nextGun->IsTurret())
						++nextGun;
					const Outfit *outfit = (nextGun == end) ? nullptr : nextGun->GetOutfit();
					merged.AddGunPort(bit->GetPoint() * 2., bit->GetBaseAttributes(), outfit);
					if(nextGun != end)
						++nextGun;
				}
				else
				{
					while(nextTurret != end && !nextTurret->IsTurret())
						++nextTurret;
					const Outfit *outfit = (nextTurret == end) ? nullptr : nextTurret->GetOutfit();
					merged.AddTurret(bit->GetPoint() * 2., bit->GetBaseAttributes(), outfit);
					if(nextTurret != end)
						++nextTurret;
				}
			}
			armament = merged;
		}
	}
	else if(removeBays)
		bays.clear();
	// Check that all the "equipped" weapons actually match what your ship
	// has, and that they are truly weapons. Remove any excess weapons and
	// warn if any non-weapon outfits are "installed" in a hardpoint.
	auto equipped = GetEquipped(Weapons());
	for(auto &it : equipped)
	{
		auto outfitIt = outfits.find(it.first);
		int amount = (outfitIt != outfits.end() ? outfitIt->second : 0);
		int excess = it.second - amount;
		if(excess > 0)
		{
			// If there are more hardpoints specifying this outfit than there
			// are instances of this outfit installed, remove some of them.
			armament.Add(it.first, -excess);
			it.second -= excess;

			LogWarning(VariantName(), GivenName(),
					"outfit \"" + it.first->TrueName() + "\" equipped but not included in outfit list.");
		}
		else if(!it.first->GetWeapon())
			// This ship was specified with a non-weapon outfit in a
			// hardpoint. Hardpoint::Install removes it, but issue a
			// warning so the definition can be fixed.
			LogWarning(VariantName(), GivenName(),
					"outfit \"" + it.first->TrueName() + "\" is not a weapon, but is installed as one.");
	}

	// Mark any drone that has no "automaton" value as an automaton, to
	// grandfather in the drones from before that attribute existed.
	if(baseAttributes.Category() == "Drone" && !baseAttributes.Get("automaton"))
		baseAttributes.Set("automaton", 1.);

	baseAttributes.Set("gun ports", armament.GunCount());
	baseAttributes.Set("turret mounts", armament.TurretCount());

	if(addAttributes)
	{
		// Store attributes from an "add attributes" node in the ship's
		// baseAttributes so they can be written to the save file.
		baseAttributes.Add(attributes);
		baseAttributes.AddLicenses(attributes);
		addAttributes = false;
	}
	// Add the attributes of all your outfits to the ship's base attributes.
	attributes = baseAttributes;
	vector<string> undefinedOutfits;
	for(const auto &it : outfits)
	{
		if(!it.first->IsDefined())
		{
			undefinedOutfits.emplace_back("\"" + it.first->TrueName() + "\"");
			continue;
		}
		attributes.Add(*it.first, it.second);
		// Some ship variant definitions do not specify which weapons
		// are placed in which hardpoint. Add any weapons that are not
		// yet installed to the ship's armament.
		if(it.first->GetWeapon())
		{
			int count = it.second;
			auto eit = equipped.find(it.first);
			if(eit != equipped.end())
				count -= eit->second;

			if(count)
			{
				count -= armament.Add(it.first, count);
				if(count)
					LogWarning(VariantName(), GivenName(),
						"weapon \"" + it.first->TrueName() + "\" installed, but insufficient slots to use it.");
			}
		}
	}
	if(!undefinedOutfits.empty())
	{
		bool plural = undefinedOutfits.size() > 1;
		// Print the ship name once, then all undefined outfits. If we're reporting for a stock ship, then it
		// doesn't have a name, and missing outfits aren't named yet either. A variant name might exist, though.
		string message;
		if(isYours)
		{
			message = "Player ship " + trueModelName + " \"" + givenName + "\":";
			string PREFIX = plural ? "\n\tUndefined outfit " : " undefined outfit ";
			for(auto &&outfit : undefinedOutfits)
				message += PREFIX + outfit;
		}
		else
		{
			message = variantName.empty() ? "Stock ship \"" + trueModelName + "\": "
				: trueModelName + " variant \"" + variantName + "\": ";
			message += to_string(undefinedOutfits.size()) + " undefined outfit" + (plural ? "s" : "") + " installed.";
		}

		Logger::LogError(message);
	}
	// Inspect the ship's armament to ensure that guns are in gun ports and
	// turrets are in turret mounts. This can only happen when the armament
	// is configured incorrectly in a ship or variant definition. Do not
	// bother printing this warning if the outfit is not fully defined.
	for(const Hardpoint &hardpoint : armament.Get())
	{
		const Outfit *outfit = hardpoint.GetOutfit();
		if(outfit && outfit->IsDefined()
				&& (hardpoint.IsTurret() != (outfit->Get("turret mounts") != 0.)))
		{
			string warning = (!isYours && !variantName.empty()) ? "variant \"" + variantName + "\"" : trueModelName;
			if(!givenName.empty())
				warning += " \"" + givenName + "\"";
			warning += ": outfit \"" + outfit->TrueName() + "\" installed as a ";
			warning += (hardpoint.IsTurret() ? "turret but is a gun.\n\tturret" : "gun but is a turret.\n\tgun");
			warning += to_string(2. * hardpoint.GetPoint().X()) + " " + to_string(2. * hardpoint.GetPoint().Y());
			warning += " \"" + outfit->TrueName() + "\"";
			Logger::LogError(warning);
		}
	}
	cargo.SetSize(attributes.Get("cargo space"));
	armament.FinishLoading();

	// Figure out how far from center the farthest hardpoint is.
	weaponRadius = 0.;
	for(const Hardpoint &hardpoint : armament.Get())
		weaponRadius = max(weaponRadius, hardpoint.GetPoint().Length());

	// Allocate enough firing bits for this ship.
	firingCommands.SetHardpoints(armament.Get().size());

	// If this ship is being instantiated for the first time, make sure its
	// crew, fuel, etc. are all refilled.
	if(isNewInstance)
		Recharge();

	// Ensure that all defined bays are of a valid category. Remove and warn about any
	// invalid bays. Add a default "launch effect" to any remaining internal bays if
	// this ship is crewed (i.e. pressurized).
	string warning;
	const auto &bayCategories = GameData::GetCategory(CategoryType::BAY);
	for(auto it = bays.begin(); it != bays.end(); )
	{
		Bay &bay = *it;
		if(!bayCategories.Contains(bay.category))
		{
			warning += "Invalid bay category: " + bay.category + "\n";
			it = bays.erase(it);
			continue;
		}
		else
			++it;
		if(bay.side == Bay::INSIDE && bay.launchEffects.empty() && Crew())
			bay.launchEffects.emplace_back(GameData::Effects().Get("basic launch"));
	}

	canBeCarried = bayCategories.Contains(attributes.Category());

	// Issue warnings if this ship has is misconfigured, e.g. is missing required values
	// or has negative outfit, cargo, weapon, or engine capacity.
	for(auto &&attr : set<string>{"outfit space", "cargo space", "weapon capacity", "engine capacity"})
	{
		double val = attributes.Get(attr);
		if(val < 0)
			warning += attr + ": " + Format::Number(val) + "\n";
	}
	if(attributes.Get("drag") <= 0.)
	{
		warning += "Defaulting " + string(attributes.Get("drag") ? "invalid" : "missing") + " \"drag\" attribute to 100.0\n";
		attributes.Set("drag", 100.);
	}

	// Calculate the values used to determine this ship's value and danger.
	attraction = CalculateAttraction();
	deterrence = CalculateDeterrence();

	if(!warning.empty())
	{
		// This check is mostly useful for variants and stock ships, which have
		// no names. Print the outfits to facilitate identifying this ship definition.
		string message = (!givenName.empty() ? "Ship \"" + givenName + "\" " : "") + "(" + VariantName() + "):\n";
		ostringstream outfitNames;
		outfitNames << "has outfits:\n";
		for(const auto &it : outfits)
			outfitNames << '\t' << it.second << " " + it.first->TrueName() << endl;
		Logger::LogError(message + warning + outfitNames.str());
	}

	// Ships read from a save file may have non-default shields or hull.
	// Perform a full IsDisabled calculation.
	isDisabled = true;
	isDisabled = IsDisabled();

	// Calculate this ship's jump information, e.g. how much it costs to jump, how far it can jump, how it can jump.
	navigation.Calibrate(*this);
	aiCache.Calibrate(*this);

	// A saved ship may have an invalid target system. Since all game data is loaded and all player events are
	// applied at this point, any target system that is not accessible should be cleared. Note: this does not
	// account for systems accessible via wormholes, but also does not need to as AI will route the ship properly.
	if(!isNewInstance && targetSystem)
	{
		string message = "Warning: " + string(isYours ? "player-owned " : "NPC ")
			+ trueModelName + " \"" + givenName + "\": Cannot reach target system \"" + targetSystem->TrueName();
		if(!currentSystem)
		{
			Logger::LogError(message + "\" (no current system).");
			targetSystem = nullptr;
		}
		else if(!currentSystem->Links().contains(targetSystem)
			&& (!navigation.JumpRange() || !currentSystem->JumpNeighbors(navigation.JumpRange()).contains(targetSystem)))
		{
			Logger::LogError(message + "\" by hyperlink or jump from system \"" + currentSystem->TrueName() + ".\"");
			targetSystem = nullptr;
		}
	}

	if(!customSwizzleName.empty())
	{
		customSwizzle = GameData::Swizzles().Get(customSwizzleName);
		if(!customSwizzle->IsLoaded())
			Logger::LogError("Warning: ship \"" + GivenName() + "\" refers to nonexistent swizzle \""
				+ customSwizzleName + "\".");
	}
}



// Check if this ship (model) and its outfits have been defined.
bool Ship::IsValid() const
{
	for(auto &&outfit : outfits)
		if(!outfit.first->IsDefined())
			return false;

	return isDefined;
}



// Save a full description of this ship, as currently configured.
void Ship::Save(DataWriter &out) const
{
	out.Write("ship", trueModelName);
	out.BeginChild();
	{
		out.Write("name", givenName);
		if(displayModelName != trueModelName)
			out.Write("display name", displayModelName);
		if(pluralModelName != displayModelName + 's')
			out.Write("plural", pluralModelName);
		if(!noun.empty())
			out.Write("noun", noun);
		SaveSprite(out);
		if(thumbnail)
			out.Write("thumbnail", thumbnail->Name());

		if(neverDisabled)
			out.Write("never disabled");
		if(!isCapturable)
			out.Write("uncapturable");
		if(customSwizzle && customSwizzle->IsLoaded())
			out.Write("swizzle", customSwizzle->Name());

		out.Write("uuid", uuid.ToString());

		out.Write("attributes");
		out.BeginChild();
		{
			out.Write("category", baseAttributes.Category());
			out.Write("cost", baseAttributes.Cost());
			out.Write("mass", baseAttributes.Mass());
			for(const auto &it : baseAttributes.FlareSprites())
				for(int i = 0; i < it.second; ++i)
					it.first.SaveSprite(out, "flare sprite");
			for(const auto &it : baseAttributes.FlareSounds())
				for(int i = 0; i < it.second; ++i)
					out.Write("flare sound", it.first->Name());
			for(const auto &it : baseAttributes.ReverseFlareSprites())
				for(int i = 0; i < it.second; ++i)
					it.first.SaveSprite(out, "reverse flare sprite");
			for(const auto &it : baseAttributes.ReverseFlareSounds())
				for(int i = 0; i < it.second; ++i)
					out.Write("reverse flare sound", it.first->Name());
			for(const auto &it : baseAttributes.SteeringFlareSprites())
				for(int i = 0; i < it.second; ++i)
					it.first.SaveSprite(out, "steering flare sprite");
			for(const auto &it : baseAttributes.SteeringFlareSounds())
				for(int i = 0; i < it.second; ++i)
					out.Write("steering flare sound", it.first->Name());
			for(const auto &it : baseAttributes.AfterburnerEffects())
				for(int i = 0; i < it.second; ++i)
					out.Write("afterburner effect", it.first->TrueName());
			for(const auto &it : baseAttributes.JumpEffects())
				for(int i = 0; i < it.second; ++i)
					out.Write("jump effect", it.first->TrueName());
			for(const auto &it : baseAttributes.JumpSounds())
				for(int i = 0; i < it.second; ++i)
					out.Write("jump sound", it.first->Name());
			for(const auto &it : baseAttributes.JumpInSounds())
				for(int i = 0; i < it.second; ++i)
					out.Write("jump in sound", it.first->Name());
			for(const auto &it : baseAttributes.JumpOutSounds())
				for(int i = 0; i < it.second; ++i)
					out.Write("jump out sound", it.first->Name());
			for(const auto &it : baseAttributes.HyperSounds())
				for(int i = 0; i < it.second; ++i)
					out.Write("hyperdrive sound", it.first->Name());
			for(const auto &it : baseAttributes.HyperInSounds())
				for(int i = 0; i < it.second; ++i)
					out.Write("hyperdrive in sound", it.first->Name());
			for(const auto &it : baseAttributes.HyperOutSounds())
				for(int i = 0; i < it.second; ++i)
					out.Write("hyperdrive out sound", it.first->Name());
			for(const auto &it : baseAttributes.CargoScanSounds())
				for(int i = 0; i < it.second; ++i)
					out.Write("cargo scan sound", it.first->Name());
			for(const auto &it : baseAttributes.OutfitScanSounds())
				for(int i = 0; i < it.second; ++i)
					out.Write("outfit scan sound", it.first->Name());
			for(const auto &it : baseAttributes.Attributes())
				if(it.second)
					out.Write(it.first, it.second);
		}
		out.EndChild();

		out.Write("outfits");
		out.BeginChild();
		{
			using OutfitElement = pair<const Outfit *const, int>;
			WriteSorted(outfits,
				[](const OutfitElement *lhs, const OutfitElement *rhs)
					{ return lhs->first->TrueName() < rhs->first->TrueName(); },
				[&out](const OutfitElement &it)
				{
					if(it.second == 1)
						out.Write(it.first->TrueName());
					else
						out.Write(it.first->TrueName(), it.second);
				});
		}
		out.EndChild();

		cargo.Save(out);
		out.Write("crew", crew);
		out.Write("fuel", fuel);
		out.Write("shields", shields);
		out.Write("hull", hull);
		out.Write("position", position.X(), position.Y());

		for(const EnginePoint &point : enginePoints)
		{
			out.Write("engine", 2. * point.X(), 2. * point.Y());
			out.BeginChild();
			out.Write("zoom", point.zoom);
			out.Write("angle", point.facing.Degrees());
			out.Write("gimbal", point.gimbal.Degrees());
			out.Write(ENGINE_SIDE[point.side]);
			out.EndChild();

		}
		for(const EnginePoint &point : reverseEnginePoints)
		{
			out.Write("reverse engine", 2. * point.X(), 2. * point.Y());
			out.BeginChild();
			out.Write("zoom", point.zoom);
			out.Write("angle", point.facing.Degrees() - 180.);
			out.Write("gimbal", point.gimbal.Degrees());
			out.Write(ENGINE_SIDE[point.side]);
			out.EndChild();
		}
		for(const EnginePoint &point : steeringEnginePoints)
		{
			out.Write("steering engine", 2. * point.X(), 2. * point.Y());
			out.BeginChild();
			out.Write("zoom", point.zoom);
			out.Write("angle", point.facing.Degrees());
			out.Write("gimbal", point.gimbal.Degrees());
			out.Write(ENGINE_SIDE[point.side]);
			out.Write(STEERING_FACING[point.steering]);
			out.EndChild();
		}
		for(const Hardpoint &hardpoint : armament.Get())
		{
			const char *type = (hardpoint.IsTurret() ? "turret" : "gun");
			if(hardpoint.GetOutfit())
				out.Write(type, 2. * hardpoint.GetPoint().X(), 2. * hardpoint.GetPoint().Y(),
					hardpoint.GetOutfit()->TrueName());
			else
				out.Write(type, 2. * hardpoint.GetPoint().X(), 2. * hardpoint.GetPoint().Y());
			const auto &attributes = hardpoint.GetBaseAttributes();
			const double baseDegree = attributes.baseAngle.Degrees();
			const double firstArc = attributes.minArc.Degrees() - baseDegree;
			const double secondArc = attributes.maxArc.Degrees() - baseDegree;
			out.BeginChild();
			{
				if(baseDegree)
					out.Write("angle", baseDegree);
				if(attributes.isParallel)
					out.Write("parallel");
				if(!attributes.isOmnidirectional)
					out.Write("arc", firstArc, secondArc);
				for(const auto &blindspot : attributes.blindspots)
					out.Write("blindspot", blindspot.first.Degrees(), blindspot.second.Degrees());
				if(attributes.turnMultiplier)
					out.Write("turret turn multiplier", attributes.turnMultiplier);
				if(hardpoint.GetSide() == Hardpoint::Side::OVER)
					out.Write("over");
<<<<<<< HEAD
				if(isYours)
					out.Write("group", hardpoint.GetGroup());
=======
				else if(hardpoint.GetSide() == Hardpoint::Side::INSIDE)
					out.Write("inside");
				else
					out.Write("under");
>>>>>>> 7382fe7e
			}
			out.EndChild();
		}
		for(const Bay &bay : bays)
		{
			double x = 2. * bay.point.X();
			double y = 2. * bay.point.Y();

			out.Write("bay", bay.category, x, y);

			if(!bay.launchEffects.empty() || bay.facing.Degrees() || bay.side)
			{
				out.BeginChild();
				{
					if(bay.facing.Degrees())
						out.Write("angle", bay.facing.Degrees());
					if(bay.side)
						out.Write(BAY_SIDE[bay.side]);
					for(const Effect *effect : bay.launchEffects)
						out.Write("launch effect", effect->TrueName());
				}
				out.EndChild();
			}
		}
		for(const Leak &leak : leaks)
			out.Write("leak", leak.effect->TrueName(), leak.openPeriod, leak.closePeriod);

		using EffectElement = pair<const Effect *const, int>;
		auto effectSort = [](const EffectElement *lhs, const EffectElement *rhs)
			{ return lhs->first->TrueName() < rhs->first->TrueName(); };
		WriteSorted(explosionEffects, effectSort, [&out](const EffectElement &it)
		{
			if(it.second)
				out.Write("explode", it.first->TrueName(), it.second);
		});
		WriteSorted(finalExplosions, effectSort, [&out](const EffectElement &it)
		{
			if(it.second)
				out.Write("final explode", it.first->TrueName(), it.second);
		});
		if(formationPattern)
			out.Write("formation", formationPattern->TrueName());
		if(currentSystem)
			out.Write("system", currentSystem->TrueName());
		else
		{
			// A carried ship is saved in its carrier's system.
			shared_ptr<const Ship> parent = GetParent();
			if(parent && parent->currentSystem)
				out.Write("system", parent->currentSystem->TrueName());
		}
		if(landingPlanet)
			out.Write("planet", landingPlanet->TrueName());
		if(targetSystem)
			out.Write("destination system", targetSystem->TrueName());
		if(isParked)
			out.Write("parked");
	}
	out.EndChild();
}



const EsUuid &Ship::UUID() const noexcept
{
	return uuid;
}



void Ship::SetUUID(const EsUuid &id)
{
	uuid.Clone(id);
}



const string &Ship::GivenName() const
{
	return givenName;
}



// Set the name of this particular ship.
void Ship::SetGivenName(const string &name)
{
	this->givenName = name;
}



// Set / Get the name of this class of ships, e.g. "Marauder Raven."
void Ship::SetTrueModelName(const string &model)
{
	this->trueModelName = model;
}



const string &Ship::TrueModelName() const
{
	return trueModelName;
}



const string &Ship::DisplayModelName() const
{
	return displayModelName;
}



const string &Ship::PluralModelName() const
{
	return pluralModelName;
}



// Get the name of this ship as a variant.
const string &Ship::VariantName() const
{
	return variantName.empty() ? trueModelName : variantName;
}



// Get the variant name to be displayed on the Shipyard tab of the Map screen.
const string &Ship::VariantMapShopName() const
{
	return variantMapShopName;
}



// Get the generic noun (e.g. "ship") to be used when describing this ship.
const string &Ship::Noun() const
{
	static const string SHIP = "ship";
	return noun.empty() ? SHIP : noun;
}



// Get this ship's description.
string Ship::Description() const
{
	return description.ToString();
}



// Get the shipyard thumbnail for this ship.
const Sprite *Ship::Thumbnail() const
{
	return thumbnail;
}



// Get this ship's cost.
int64_t Ship::Cost() const
{
	return attributes.Cost();
}



// Get the cost of this ship's chassis, with no outfits installed.
int64_t Ship::ChassisCost() const
{
	return baseAttributes.Cost();
}



int64_t Ship::Strength() const
{
	return Cost();
}



double Ship::Attraction() const
{
	return attraction;
}



double Ship::Deterrence() const
{
	return deterrence;
}



// Check if this ship is configured in such a way that it would be difficult
// or impossible to fly.
vector<string> Ship::FlightCheck() const
{
	auto checks = vector<string>{};

	double generation = attributes.Get("energy generation") - attributes.Get("energy consumption");
	double consuming = attributes.Get("fuel energy");
	double solar = attributes.Get("solar collection");
	double battery = attributes.Get("energy capacity");
	double energy = generation + consuming + solar + battery;
	double fuelChange = attributes.Get("fuel generation") - attributes.Get("fuel consumption");
	double fuelCapacity = attributes.Get("fuel capacity");
	double fuel = fuelCapacity + fuelChange;
	double thrust = attributes.Get("thrust");
	double reverseThrust = attributes.Get("reverse thrust");
	double afterburner = attributes.Get("afterburner thrust");
	double thrustEnergy = attributes.Get("thrusting energy");
	double thrustHeat = attributes.Get("thrusting heat");
	double turn = attributes.Get("turn");
	double turnEnergy = attributes.Get("turning energy");
	double turnHeat = attributes.Get("turning heat");
	double hyperDrive = navigation.HasHyperdrive();
	double jumpDrive = navigation.HasJumpDrive();
	int bunks = attributes.Get("bunks");

	// Report the first error condition that will prevent takeoff:
	if(!bunks && RequiredCrew())
		checks.emplace_back("no bunks!");
	else if(IdleHeat() >= MaximumHeat())
		checks.emplace_back("overheating!");
	else if(energy <= 0.)
		checks.emplace_back("no energy!");
	else if((energy - consuming <= 0.) && (fuel <= 0.))
		checks.emplace_back("no fuel!");
	else if(!thrust && !reverseThrust && !afterburner)
		checks.emplace_back("no thruster!");
	else if(!turn)
		checks.emplace_back("no steering!");

	// If no errors were found, check all warning conditions:
	if(checks.empty())
	{
		if(RequiredCrew() > bunks)
			checks.emplace_back("insufficient bunks?");
		if(IdleHeat() <= 0. && (thrustHeat < 0. || turnHeat < 0.))
			checks.emplace_back("insufficient heat?");
		if(!thrust && !reverseThrust)
			checks.emplace_back("afterburner only?");
		if(!thrust && !afterburner)
			checks.emplace_back("reverse only?");
		if(energy <= battery)
			checks.emplace_back("battery only?");
		if(energy < thrustEnergy)
			checks.emplace_back("limited thrust?");
		if(energy < turnEnergy)
			checks.emplace_back("limited turn?");
		if(energy - .8 * solar < .2 * (turnEnergy + thrustEnergy))
			checks.emplace_back("solar power?");
		if(fuel < 0.)
			checks.emplace_back("fuel?");
		if(!canBeCarried)
		{
			if(!hyperDrive && !jumpDrive)
				checks.emplace_back("no hyperdrive?");
			if(fuelCapacity < navigation.JumpFuel())
				checks.emplace_back("no fuel?");
		}
		for(const auto &it : outfits)
		{
			const Weapon *weapon = it.first->GetWeapon().get();
			if(weapon && weapon->FiringEnergy() > energy)
			{
				checks.emplace_back("insufficient energy to fire?");
				break;
			}
		}
	}

	return checks;
}



void Ship::SetPosition(Point position)
{
	this->position = position;
}



void Ship::SetVelocity(Point velocity)
{
	this->velocity = velocity;
}



// Instantiate a newly-created ship in-flight.
void Ship::Place(Point position, Point velocity, Angle angle, bool isDeparting)
{
	this->position = position;
	this->velocity = velocity;
	this->angle = Angle();
	Turn(angle);

	// If landed, place the ship right above the planet.
	// Escorts should take off a bit behind their flagships.
	if(landingPlanet)
	{
		landingPlanet = nullptr;
		zoom = parent.lock() ? (-.2 + -.8 * Random::Real()) : 0.;
	}
	else
		zoom = 1.;
	// Make sure various special status values are reset.
	heat = IdleHeat();
	ionization = 0.;
	scrambling = 0.;
	disruption = 0.;
	slowness = 0.;
	discharge = 0.;
	corrosion = 0.;
	leakage = 0.;
	burning = 0.;
	shieldDelay = 0;
	hullDelay = 0;
	disabledRecoveryCounter = 0;
	isInvisible = !HasSprite();
	jettisoned.clear();
	jettisonedFromBay.clear();
	hyperspaceCount = 0;
	forget = 1;
	targetShip.reset();
	shipToAssist.reset();
	if(isDeparting)
		lingerSteps = 0;

	// The swizzle is only updated if this ship has a government or when it is departing
	// from a planet. Launching a carry from a carrier does not update its swizzle.
	if(government && isDeparting)
	{
		auto swizzle = customSwizzle ? customSwizzle : government->GetSwizzle();
		SetSwizzle(swizzle);

		// Set swizzle for any carried ships too.
		for(const auto &bay : bays)
		{
			if(bay.ship)
				bay.ship->SetSwizzle(bay.ship->customSwizzle ? bay.ship->customSwizzle : swizzle);
		}
	}
}



// Set which system this ship is in.
void Ship::SetSystem(const System *system)
{
	currentSystem = system;
	navigation.SetSystem(system);
}



void Ship::SetPlanet(const Planet *planet)
{
	zoom = !planet;
	landingPlanet = planet;
}



void Ship::SetGovernment(const Government *government)
{
	if(government)
		SetSwizzle(customSwizzle ? customSwizzle : government->GetSwizzle());
	this->government = government;
}



void Ship::SetIsSpecial(bool special)
{
	isSpecial = special;
}



bool Ship::IsSpecial() const
{
	return isSpecial;
}



void Ship::SetIsYours(bool yours)
{
	isYours = yours;
}



bool Ship::IsYours() const
{
	return isYours;
}



void Ship::SetIsParked(bool parked)
{
	isParked = parked;
}



bool Ship::IsParked() const
{
	return isParked;
}



bool Ship::HasDeployOrder() const
{
	return shouldDeploy;
}



void Ship::SetDeployOrder(bool shouldDeploy)
{
	this->shouldDeploy = shouldDeploy;
}



const Personality &Ship::GetPersonality() const
{
	return personality;
}



void Ship::SetPersonality(const Personality &other)
{
	personality = other;
}



const Phrase *Ship::GetHailPhrase() const
{
	return hail;
}



void Ship::SetHailPhrase(const Phrase &phrase)
{
	hail = &phrase;
}



string Ship::GetHail(map<string, string> &&subs) const
{
	string hailStr = hail ? hail->Get() : government ? government->GetHail(isDisabled) : "";

	if(hailStr.empty())
		return hailStr;

	subs["<npc>"] = GivenName();
	return Format::Replace(hailStr, subs);
}



const ShipAICache &Ship::GetAICache() const
{
	return aiCache;
}



void Ship::UpdateCaches(bool massLessChange)
{
	if(massLessChange)
		aiCache.Calibrate(*this);
	else
	{
		aiCache.Recalibrate(*this);
		navigation.Recalibrate(*this);
	}
}



bool Ship::CanSendHail(const PlayerInfo &player, bool allowUntranslated) const
{
	const System *playerSystem = player.GetSystem();
	if(!playerSystem)
		return false;

	// Make sure this ship is in the same system as the player.
	if(GetSystem() != playerSystem)
		return false;

	// Player ships shouldn't send hails.
	const Government *gov = GetGovernment();
	if(!gov || IsYours())
		return false;

	// Make sure this ship is able to send a hail.
	if(CannotAct(Ship::ActionType::COMMUNICATION) || !Crew() || GetPersonality().IsMute() || GetPersonality().IsQuiet())
		return false;

	// Ships that don't share a language with the player shouldn't communicate when hailed directly.
	// Only random event hails should work, and only if the government explicitly has
	// untranslated hails. This is ensured by the allowUntranslated argument.
	if(!(allowUntranslated && gov->SendUntranslatedHails())
			&& !gov->Language().empty() && !player.Conditions().Get("language: " + gov->Language()))
		return false;

	return true;
}



// Set the commands for this ship to follow this timestep.
void Ship::SetCommands(const Command &command)
{
	commands = command;
}



void Ship::SetCommands(const FireCommand &firingCommand)
{
	firingCommands.UpdateWith(firingCommand);
}



const Command &Ship::Commands() const
{
	return commands;
}



const FireCommand &Ship::FiringCommands() const noexcept
{
	return firingCommands;
}



// Move this ship. A ship may create effects as it moves, in particular if
// it is in the process of blowing up. If this returns false, the ship
// should be deleted.
void Ship::Move(vector<Visual> &visuals, list<shared_ptr<Flotsam>> &flotsam)
{
	// Do nothing with ships that are being forgotten.
	if(StepFlags())
		return;

	// We're done if the ship was destroyed.
	const int destroyResult = StepDestroyed(visuals, flotsam);
	if(destroyResult > 0)
		return;

	const bool isBeingDestroyed = destroyResult;

	// Generate energy, heat, etc. if we're not being destroyed.
	if(!isBeingDestroyed)
		DoGeneration();

	DoPassiveEffects(visuals, flotsam);
	DoJettison(flotsam);
	DoCloakDecision();

	for(uint8_t &held : thrustHeldFrames)
		if(held > 0)
			--held;

	bool isUsingAfterburner = false;

	// Don't let the ship do anything else if it is being destroyed.
	if(!isBeingDestroyed)
	{
		// See if the ship is entering hyperspace.
		// If it is, nothing more needs to be done here.
		if(DoHyperspaceLogic(visuals))
			return;

		// Check if we're trying to land.
		// If we landed, we're done.
		if(DoLandingLogic())
			return;

		// Move the turrets.
		if(!isDisabled)
			armament.Aim(*this, firingCommands);

		DoInitializeMovement();
		StepPilot();
		DoMovement(isUsingAfterburner);
		StepTargeting();
	}

	// Move the ship.
	position += velocity;

	// Show afterburner flares unless the ship is being destroyed.
	if(!isBeingDestroyed)
		DoEngineVisuals(visuals, isUsingAfterburner);

	// Start fading the damage overlay.
	if(damageOverlayTimer)
		--damageOverlayTimer;
}



// Launch any ships that are ready to launch.
void Ship::Launch(list<shared_ptr<Ship>> &ships, vector<Visual> &visuals)
{
	// Allow carried ships to launch from a disabled ship, but not from a ship that
	// is landing, jumping, or cloaked. If already destroyed (e.g. self-destructing),
	// eject any ships still docked, possibly destroying them in the process.
	bool ejecting = IsDestroyed();
	if(!ejecting && (!commands.Has(Command::DEPLOY) || zoom != 1.f || hyperspaceCount ||
			(cloak && !attributes.Get("cloaked deployment"))))
		return;

	for(Bay &bay : bays)
		if(bay.ship
			&& ((bay.ship->Commands().Has(Command::DEPLOY) && !Random::Int(40 + 20 * !bay.ship->attributes.Get("automaton")))
			|| (ejecting && !Random::Int(6))))
		{
			// Resupply any ships launching of their own accord.
			if(!ejecting)
			{
				// Determine which of the fighter's weapons we can restock.
				auto restockable = bay.ship->GetArmament().RestockableAmmo();
				auto toRestock = map<const Outfit *, int>{};
				for(auto &&ammo : restockable)
				{
					int count = OutfitCount(ammo);
					if(count > 0)
						toRestock.emplace(ammo, count);
				}
				auto takenAmmo = TransferAmmo(toRestock, *this, *bay.ship);
				bool tookAmmo = !takenAmmo.empty();
				if(tookAmmo)
				{
					// Update the carried mass cache.
					for(auto &&item : takenAmmo)
						carriedMass += item.first->Mass() * item.second;
				}

				// This ship will refuel naturally based on the carrier's fuel
				// collection, but the carrier may have some reserves to spare.
				double maxFuel = bay.ship->attributes.Get("fuel capacity");
				if(maxFuel)
				{
					double spareFuel = fuel - navigation.JumpFuel();
					if(spareFuel > 0.)
						TransferFuel(spareFuel, bay.ship.get());
					// If still low or out-of-fuel, re-stock the carrier and don't
					// launch, except if some ammo was taken (since we can fight).
					if(!tookAmmo && bay.ship->fuel < .25 * maxFuel)
					{
						TransferFuel(bay.ship->fuel, this);
						continue;
					}
				}
			}
			// Those being ejected may be destroyed if they are already injured.
			else if(bay.ship->Health() < Random::Real())
				bay.ship->SelfDestruct();

			ships.push_back(bay.ship);
			double maxV = bay.ship->MaxVelocity() * (1 + bay.ship->IsDestroyed());
			Point exitPoint = position + angle.Rotate(bay.point);
			// When ejected, ships depart haphazardly.
			Angle launchAngle = ejecting ? Angle(exitPoint - position) : angle + bay.facing;
			Point v = velocity + (.3 * maxV) * launchAngle.Unit() + (.2 * maxV) * Angle::Random().Unit();
			bay.ship->Place(exitPoint, v, launchAngle, false);
			bay.ship->SetSystem(currentSystem);
			bay.ship->SetParent(shared_from_this());
			bay.ship->UnmarkForRemoval();
			// Update the cached sum of carried ship masses.
			carriedMass -= bay.ship->Mass();
			// Create the desired launch effects.
			for(const Effect *effect : bay.launchEffects)
				visuals.emplace_back(*effect, exitPoint, velocity, launchAngle);

			bay.ship.reset();
		}
}



// Check if this ship is boarding another ship.
shared_ptr<Ship> Ship::Board(bool autoPlunder, bool nonDocking)
{
	if(!hasBoarded)
		return shared_ptr<Ship>();
	hasBoarded = false;

	shared_ptr<Ship> victim = GetTargetShip();
	if(CannotAct(Ship::ActionType::BOARD) || !victim || victim->IsDestroyed() || victim->GetSystem() != GetSystem())
		return shared_ptr<Ship>();

	// For a fighter or drone, "board" means "return to ship." Except when the ship is
	// explicitly of the nonDocking type.
	if(CanBeCarried() && !nonDocking)
	{
		SetTargetShip(shared_ptr<Ship>());
		if(!victim->IsDisabled() && victim->GetGovernment() == government)
			victim->Carry(shared_from_this());
		return shared_ptr<Ship>();
	}

	// Board a friendly ship, to repair or refuel it.
	if(!government->IsEnemy(victim->GetGovernment()))
	{
		SetShipToAssist(shared_ptr<Ship>());
		SetTargetShip(shared_ptr<Ship>());
		bool helped = victim->isDisabled;
		victim->hull = min(max(victim->hull, victim->MinimumHull() * 1.5), victim->MaxHull());
		victim->isDisabled = false;
		// Transfer some fuel if needed.
		if(victim->NeedsFuel() && CanRefuel(*victim))
		{
			helped = true;
			TransferFuel(victim->JumpFuelMissing(), victim.get());
		}
		// Transfer some energy, if needed.
		if(victim->Attributes().Get("energy capacity") > 0 && victim->energy < 200.)
		{
			helped = true;
			double toGive = max(attributes.Get("energy capacity") * 0.1, victim->Attributes().Get("energy capacity") * 0.2);
			TransferEnergy(max(200., toGive), victim.get());
		}
		if(helped)
		{
			pilotError = 120;
			victim->pilotError = 120;
		}
		return victim;
	}
	if(!victim->IsDisabled())
		return shared_ptr<Ship>();

	// If the boarding ship is the player, they will choose what to plunder.
	// Always take fuel and energy if you can.
	victim->TransferFuel(victim->fuel, this);
	victim->TransferEnergy(victim->energy, this);
	if(autoPlunder)
	{
		// Take any commodities that fit.
		victim->cargo.TransferAll(cargo, false);

		// Pause for two seconds before moving on.
		pilotError = 120;
	}

	// Stop targeting this ship (so you will not board it again right away).
	if(!autoPlunder || personality.Disables())
		SetTargetShip(shared_ptr<Ship>());
	return victim;
}



// Scan the target, if able and commanded to. Return a ShipEvent bitmask
// giving the types of scan that succeeded.
int Ship::Scan(const PlayerInfo &player)
{
	if(!commands.Has(Command::SCAN) || CannotAct(Ship::ActionType::SCAN))
		return 0;

	shared_ptr<const Ship> target = GetTargetShip();
	if(!(target && target->IsTargetable()))
		return 0;

	// The range of a scanner is proportional to the square root of its power.
	// Because of Pythagoras, if we use square-distance, we can skip this square root.
	double cargoDistanceSquared = attributes.Get("cargo scan power");
	double outfitDistanceSquared = attributes.Get("outfit scan power");

	// Bail out if this ship has no scanners.
	if(!cargoDistanceSquared && !outfitDistanceSquared)
		return 0;

	double cargoSpeed = attributes.Get("cargo scan efficiency");
	if(!cargoSpeed)
		cargoSpeed = cargoDistanceSquared;

	double outfitSpeed = attributes.Get("outfit scan efficiency");
	if(!outfitSpeed)
		outfitSpeed = outfitDistanceSquared;

	// Check how close this ship is to the target it is trying to scan.
	// To normalize 1 "scan power" to reach 100 pixels, divide this square distance by 100^2, or multiply by 0.0001.
	// Because this uses distance squared, to reach 200 pixels away you need 4 "scan power".
	double distanceSquared = target->position.DistanceSquared(position) * .0001;

	// Check the target's outfit and cargo space. A larger ship takes
	// longer to scan.  There's a minimum size below which a smaller ship
	// takes the same amount of time to scan. This avoids small sizes
	// being scanned instantly, or causing a divide by zero error at sizes
	// of 0.
	// If instantly scanning very small ships is desirable, this can be removed.
	// One point of scan opacity is the equivalent of an additional ton of cargo / outfit space
	const double outfitsSize = target->baseAttributes.Get("outfit space") + target->attributes.Get("outfit scan opacity");
	const double cargoSize = target->attributes.Get("cargo space") + target->attributes.Get("cargo scan opacity");
	double outfits = max(SCAN_MIN_OUTFIT_SPACE, outfitsSize) * SCAN_OUTFIT_FACTOR;
	double cargo = max(SCAN_MIN_CARGO_SPACE, cargoSize) * SCAN_CARGO_FACTOR;

	// Check if either scanner has finished scanning.
	bool startedScanning = false;
	int activeScanning = ShipEvent::NONE;
	int result = ShipEvent::NONE;
	auto doScan = [&distanceSquared, &startedScanning, &activeScanning, &result]
			(double &elapsed, const double speed, const double scannerRangeSquared,
					const double depth, const int event)
	-> void
	{
		if(elapsed >= SCAN_TIME)
			return;
		if(distanceSquared > scannerRangeSquared)
			return;

		startedScanning |= !elapsed;
		activeScanning |= event;

		// Total scan time is:
		// Proportional to e^(0.5 * (distance / range)^2),
		// which gives a gaussian relation between scan speed and distance.
		// And proportional to: depth^(2 / 3),
		// which means 8 times the cargo or outfit space takes 4 times as long to scan.
		// Therefore, scan progress each step is proportional to the reciprocals of these values.
		// This can be calculated by multiplying the exponents by -1.
		// Progress = (e^(-0.5 * (distance / range)^2))*depth^(-2 / 3).

		// Set a minimum scan range to avoid extreme values.
		const double distanceExponent = -distanceSquared / max<double>(1e-3, 2. * scannerRangeSquared);

		const double depthFactor = pow(depth, -2. / 3.);

		const double progress = exp(distanceExponent) * sqrt(speed) * depthFactor;

		// For slow scan rates, ensure maximum of 10 seconds to scan.
		if(progress <= LINEAR_RATE)
			elapsed += max(MIN_SCAN_STEPS, progress);
		// For fast scan rates, apply an exponential drop-off to prevent insta-scanning.
		else
			elapsed += SCAN_TIME - (SCAN_TIME - LINEAR_RATE) *
				exp(-(progress - LINEAR_RATE) / SCAN_TIME / SCAN_DROPOFF_EXPONENT);

		if(elapsed >= SCAN_TIME)
			result |= event;
	};
	doScan(cargoScan, cargoSpeed, cargoDistanceSquared, cargo, ShipEvent::SCAN_CARGO);
	doScan(outfitScan, outfitSpeed, outfitDistanceSquared, outfits, ShipEvent::SCAN_OUTFITS);

	// Play the scanning sound if the actor or the target is the player's ship.
	auto playScanSounds = [](const map<const Sound *, int> &sounds, const Point &position)
	{
		if(sounds.empty())
			Audio::Play(Audio::Get("scan"), position, SoundCategory::SCAN);
		else
			for(const auto &sound : sounds)
				Audio::Play(sound.first, position, SoundCategory::SCAN);
	};
	if(attributes.Get("silent scans"))
	{
		// No sounds.
	}
	else if(isYours || (target->isYours))
	{
		if(activeScanning & ShipEvent::SCAN_CARGO)
			playScanSounds(attributes.CargoScanSounds(), position);
		if(activeScanning & ShipEvent::SCAN_OUTFITS)
			playScanSounds(attributes.OutfitScanSounds(), position);
	}

	bool isImportant = false;
	if(target->isYours)
		isImportant = target.get() == player.Flagship() || government->FinesContents(target.get());

	if(startedScanning && isYours)
	{
		if(!target->GivenName().empty())
			Messages::Add({"Attempting to scan the " + target->Noun() + " \"" + target->GivenName() + "\".",
				GameData::MessageCategories().Get("low")});
		else
			Messages::Add({"Attempting to scan the selected " + target->Noun() + ".",
				GameData::MessageCategories().Get("low")});

		if(target->GetGovernment()->IsProvokedOnScan() && target->CanSendHail(player))
		{
			// If this ship has no name, show its model name instead.
			string tag;
			const string &gov = target->GetGovernment()->DisplayName();
			if(!target->GivenName().empty())
				tag = gov + " " + target->Noun() + " \"" + target->GivenName() + "\": ";
			else
				tag = target->DisplayModelName() + " (" + gov + "): ";
			Messages::Add({tag + "Please refrain from scanning us or we will be forced to take action.",
				GameData::MessageCategories().Get("high")});
		}
	}
	else if(startedScanning && target->isYours && isImportant)
		Messages::Add({"The " + government->DisplayName() + " " + Noun() + " \""
			+ GivenName() + "\" is attempting to scan your ship \"" + target->GivenName() + "\".",
			GameData::MessageCategories().Get("low")});

	if(target->isYours && !isYours && isImportant)
	{
		if(result & ShipEvent::SCAN_CARGO)
			Messages::Add({"The " + government->DisplayName() + " " + Noun() + " \""
				+ GivenName() + "\" completed its cargo scan of your ship \"" + target->GivenName() + "\".",
				GameData::MessageCategories().Get("normal")});
		if(result & ShipEvent::SCAN_OUTFITS)
			Messages::Add({"The " + government->DisplayName() + " " + Noun() + " \""
				+ GivenName() + "\" completed its outfit scan of your ship \"" + target->GivenName()
				+ (target->Attributes().Get("inscrutable") > 0. ? "\" with no useful results." : "\"."),
				GameData::MessageCategories().Get("normal")});
	}

	// Some governments are provoked when a scan is completed on one of their ships.
	const Government *gov = target->GetGovernment();
	if(result && gov && gov->IsProvokedOnScan() && !gov->IsEnemy(government)
			&& (target->Shields() < .9 || target->Hull() < .9 || !target->GetPersonality().IsForbearing())
			&& !target->GetPersonality().IsPacifist())
		result |= ShipEvent::PROVOKE;

	return result;
}



// Find out what fraction of the scan is complete.
double Ship::CargoScanFraction() const
{
	return cargoScan / SCAN_TIME;
}



double Ship::OutfitScanFraction() const
{
	return outfitScan / SCAN_TIME;
}



// Fire any primary or secondary weapons that are ready to fire. Determines
// if any special weapons (e.g. anti-missile, tractor beam) are ready to fire.
// The firing of special weapons is handled separately.
void Ship::Fire(vector<Projectile> &projectiles, vector<Visual> &visuals, vector<int> *emptySoundsTimer)
{
	isInSystem = true;
	forget = 0;

	// A ship that is about to die creates a special single-turn "projectile"
	// representing its death explosion.
	if(IsDestroyed() && explosionCount == explosionTotal && explosionWeapon)
		projectiles.emplace_back(position, explosionWeapon);

	if(CannotAct(Ship::ActionType::FIRE))
		return;

	antiMissileRange = 0.;
	tractorBeamRange = 0.;
	tractorFlotsam.clear();

	double jamChance = CalculateJamChance(scrambling);

	const vector<Hardpoint> &hardpoints = armament.Get();
	for(unsigned i = 0; i < hardpoints.size(); ++i)
	{
		const Weapon *weapon = hardpoints[i].GetWeapon();
		if(!weapon)
			continue;
		CanFireResult canFire = CanFire(weapon);
		if(canFire == CanFireResult::CAN_FIRE)
		{
			if(weapon->AntiMissile())
				antiMissileRange = max(antiMissileRange, weapon->Velocity() + weaponRadius);
			else if(weapon->TractorBeam())
				tractorBeamRange = max(tractorBeamRange, weapon->Velocity() + weaponRadius);
			else if(firingCommands.HasFire(i))
			{
				armament.Fire(i, *this, projectiles, visuals, Random::Real() < jamChance);
				if(cloak)
				{
					double cloakingFiring = attributes.Get("cloaked firing");
					// Any negative value means shooting does not decloak.
					if(cloakingFiring > 0)
						cloak -= cloakingFiring;
				}
			}
		}
		else if(emptySoundsTimer && !(*emptySoundsTimer)[i]
			&& (canFire == CanFireResult::NO_AMMO || canFire == CanFireResult::NO_FUEL)
			&& firingCommands.HasFire(i) && hardpoints[i].IsReady())
		{
			Audio::Play(weapon->EmptySound(), SoundCategory::WEAPON);
			(*emptySoundsTimer)[i] = weapon->Reload();
		}
	}

	armament.Step(*this);
}



bool Ship::HasAntiMissile() const
{
	return antiMissileRange;
}



bool Ship::HasTractorBeam() const
{
	return tractorBeamRange;
}



// Fire an anti-missile.
bool Ship::FireAntiMissile(const Projectile &projectile, vector<Visual> &visuals)
{
	if(projectile.Position().Distance(position) > antiMissileRange)
		return false;
	if(CannotAct(Ship::ActionType::FIRE))
		return false;

	double jamChance = CalculateJamChance(scrambling);

	const vector<Hardpoint> &hardpoints = armament.Get();
	for(unsigned i = 0; i < hardpoints.size(); ++i)
	{
		const Weapon *weapon = hardpoints[i].GetWeapon();
		if(!weapon)
			continue;
		if(CanFire(weapon) == CanFireResult::CAN_FIRE)
			if(armament.FireAntiMissile(i, *this, projectile, visuals, Random::Real() < jamChance))
				return true;
	}

	return false;
}



// Fire tractor beams at the given flotsam. Returns a Point representing the net
// pull on the flotsam from this ship's tractor beams.
Point Ship::FireTractorBeam(const Flotsam &flotsam, vector<Visual> &visuals)
{
	Point pullVector;
	if(flotsam.Position().Distance(position) > tractorBeamRange)
		return pullVector;
	if(CannotAct(ActionType::FIRE))
		return pullVector;
	// Don't waste energy on flotsams that you can't pick up.
	if(!CanPickUp(flotsam))
		return pullVector;
	if(IsYours())
	{
		const auto flotsamSetting = Preferences::GetFlotsamCollection();
		if(flotsamSetting == Preferences::FlotsamCollection::OFF)
			return pullVector;
		if(!GetParent() && flotsamSetting == Preferences::FlotsamCollection::ESCORT)
			return pullVector;
		if(GetParent() && flotsamSetting == Preferences::FlotsamCollection::FLAGSHIP)
			return pullVector;
	}

	double jamChance = CalculateJamChance(scrambling);

	bool opportunisticEscorts = !Preferences::Has("Turrets focus fire");
	const vector<Hardpoint> &hardpoints = armament.Get();
	for(unsigned i = 0; i < hardpoints.size(); ++i)
	{
		const Weapon *weapon = hardpoints[i].GetWeapon();
		if(!weapon)
			continue;
		if(CanFire(weapon) == CanFireResult::CAN_FIRE)
			if(armament.FireTractorBeam(i, *this, flotsam, visuals, Random::Real() < jamChance))
			{
				Point hardpointPos = Position() + Zoom() * Facing().Rotate(hardpoints[i].GetPoint());
				// Heavier flotsam are harder to pull.
				pullVector += (hardpointPos - flotsam.Position()).Unit() * weapon->TractorBeam() / flotsam.Mass();
				// Remember that this flotsam is being pulled by a tractor beam so that this ship
				// doesn't try to manually collect it.
				tractorFlotsam.insert(&flotsam);
				// If this ship is opportunistic, then only fire one tractor beam at each flostam.
				if(personality.IsOpportunistic() || (isYours && opportunisticEscorts))
					break;
			}
	}
	return pullVector;
}



const System *Ship::GetSystem() const
{
	return currentSystem;
}



const System *Ship::GetActualSystem() const
{
	auto p = GetParent();
	return currentSystem ? currentSystem : (p ? p->GetSystem() : nullptr);
}



// If the ship is landed, get the planet it has landed on.
const Planet *Ship::GetPlanet() const
{
	return zoom ? nullptr : landingPlanet;
}



bool Ship::IsCapturable() const
{
	return isCapturable;
}



bool Ship::IsTargetable() const
{
	return (zoom == 1.f && !explosionRate && !forget && !isInvisible && !IsCloaked()
		&& hull >= 0. && hyperspaceCount < 70);
}



bool Ship::IsOverheated() const
{
	return isOverheated;
}



bool Ship::IsIonized() const
{
	if(!ionization)
		return false;

	// A ship can only be fully ionized if its engines or weapons require energy.
	bool usesEnergy = attributes.Get("thrusting energy") > 0
		|| attributes.Get("reverse thrusting energy") > 0
		|| attributes.Get("turning energy") > 0
		|| any_of(outfits.begin(), outfits.end(), [](const auto &it) -> bool {
			const Weapon *weapon = it.first->GetWeapon().get();
			return weapon && weapon->FiringEnergy() > 0;
		});

	return usesEnergy ? ionization > energy : false;
}



bool Ship::IsDisabled() const
{
	if(!isDisabled)
		return false;

	double minimumHull = MinimumHull();
	bool needsCrew = RequiredCrew() != 0;
	return (hull < minimumHull || (!crew && needsCrew));
}



bool Ship::IsBoarding() const
{
	return isBoarding;
}



bool Ship::IsLanding() const
{
	return landingPlanet;
}



bool Ship::IsFleeing() const
{
	return isFleeing;
}



// Check if this ship is currently able to begin landing on its target.
bool Ship::CanLand() const
{
	if(!GetTargetStellar() || !GetTargetStellar()->GetPlanet() || isDisabled || IsDestroyed())
		return false;

	if(!GetTargetStellar()->GetPlanet()->CanLand(*this))
		return false;

	if(commands.Has(Command::WAIT))
		return false;

	Point distance = GetTargetStellar()->Position() - position;
	double speed = velocity.Length();

	return (speed < 1. && distance.Length() < GetTargetStellar()->Radius());
}



bool Ship::CannotAct(ActionType actionType) const
{
	bool cannotAct = zoom != 1.f || isDisabled || hyperspaceCount || pilotError ||
		(actionType == ActionType::COMMUNICATION && !Crew());
	if(cannotAct)
		return true;
	bool canActCloaked = true;
	if(cloak)
		switch(actionType)
		{
			case ActionType::AFTERBURNER:
				canActCloaked = attributes.Get("cloaked afterburner");
				break;
			case ActionType::BOARD:
				canActCloaked = attributes.Get("cloaked boarding");
				break;
			case ActionType::COMMUNICATION:
				canActCloaked = attributes.Get("cloaked communication");
				break;
			case ActionType::FIRE:
				canActCloaked = attributes.Get("cloaked firing");
				break;
			case ActionType::PICKUP:
				canActCloaked = attributes.Get("cloaked pickup");
				break;
			case ActionType::SCAN:
				canActCloaked = attributes.Get("cloaked scanning");
				break;
		}
	return (cloak == 1. && !canActCloaked) || (cloak != 1. && cloak && !cloakDisruption && !canActCloaked);
}



double Ship::Cloaking() const
{
	return isInvisible ? 1. : cloak;
}



bool Ship::IsEnteringHyperspace() const
{
	return hyperspaceSystem;
}



bool Ship::IsHyperspacing() const
{
	return GetHyperspacePercentage() != 0;
}



int Ship::GetHyperspacePercentage() const
{
	return hyperspaceCount;
}



// Check if this ship is hyperspacing, specifically via a jump drive.
bool Ship::IsUsingJumpDrive() const
{
	return (hyperspaceSystem || hyperspaceCount) && isUsingJumpDrive;
}



// Check if this ship is allowed to land on this planet, accounting for its personality.
bool Ship::IsRestrictedFrom(const Planet &planet) const
{
	// The player's ships have no travel restrictions.
	if(isYours || !government)
		return false;

	bool restrictedByGov = government->IsRestrictedFrom(planet);
	// Special ships (such as NPCs) are unrestricted by default and must be explicitly restricted
	// by their government's travel restrictions in order to follow them.
	if(isSpecial)
		return personality.IsRestricted() && restrictedByGov;
	return !personality.IsUnrestricted() && restrictedByGov;
}



// Check if this ship is allowed to enter this system, accounting for its personality.
bool Ship::IsRestrictedFrom(const System &system) const
{
	// The player's ships have no travel restrictions.
	if(isYours || !government)
		return false;

	bool restrictedByGov = government->IsRestrictedFrom(system);
	// Special ships (such as NPCs) are unrestricted by default and must be explicitly restricted
	// by their government's travel restrictions in order to follow them.
	if(isSpecial)
		return personality.IsRestricted() && restrictedByGov;
	return !personality.IsUnrestricted() && restrictedByGov;
}



// Check if this ship is currently able to enter hyperspace to its target.
bool Ship::IsReadyToJump(bool waitingIsReady) const
{
	// Ships can't jump while waiting for someone else, carried, or if already jumping.
	if(IsDisabled() || (!waitingIsReady && commands.Has(Command::WAIT))
			|| hyperspaceCount || !targetSystem || !currentSystem)
		return false;

	// Check if the target system is valid and there is enough fuel to jump.
	pair<JumpType, double> jumpUsed = navigation.GetCheapestJumpType(targetSystem);
	double fuelCost = jumpUsed.second;
	if(!fuelCost || fuel < fuelCost)
		return false;

	Point direction = targetSystem->Position() - currentSystem->Position();
	bool isJump = (jumpUsed.first == JumpType::JUMP_DRIVE);
	double scramThreshold = attributes.Get("scram drive");

	// If the system has a departure distance the ship is only allowed to leave the system
	// if it is beyond this distance.
	double departure = isJump ?
		currentSystem->JumpDepartureDistance() * currentSystem->JumpDepartureDistance()
		: currentSystem->HyperDepartureDistance() * currentSystem->HyperDepartureDistance();
	if(position.LengthSquared() <= departure)
		return false;


	// The ship can only enter hyperspace if it is traveling slowly enough
	// and pointed in the right direction.
	if(!isJump && scramThreshold)
	{
		const double deviation = fabs(direction.Unit().Cross(velocity));
		if(deviation > scramThreshold)
			return false;
	}
	else if(velocity.Length() > attributes.Get("jump speed"))
		return false;

	if(!isJump)
	{
		// Figure out if we're within one turn step of facing this system.
		const bool left = direction.Cross(angle.Unit()) < 0.;
		const Angle turned = angle + TurnRate() * (left - !left);
		const bool stillLeft = direction.Cross(turned.Unit()) < 0.;

		if(left == stillLeft && turned != Angle(direction))
			return false;
	}

	return true;
}



// Get this ship's custom swizzle.
const Swizzle *Ship::CustomSwizzle() const
{
	return customSwizzle;
}



const string &Ship::CustomSwizzleName() const
{
	return customSwizzleName;
}



// Check if the ship is thrusting. If so, the engine sound should be played.
bool Ship::IsThrusting() const
{
	return isThrusting;
}



bool Ship::IsReversing() const
{
	return isReversing;
}



bool Ship::IsSteering() const
{
	return isSteering;
}



double Ship::SteeringDirection() const
{
	return steeringDirection;
}



// Get the points from which engine flares should be drawn.
const vector<Ship::EnginePoint> &Ship::EnginePoints() const
{
	return enginePoints;
}



const vector<Ship::EnginePoint> &Ship::ReverseEnginePoints() const
{
	return reverseEnginePoints;
}



const vector<Ship::EnginePoint> &Ship::SteeringEnginePoints() const
{
	return steeringEnginePoints;
}



// Reduce a ship's hull to low enough to disable it. This is so a ship can be
// created as a derelict.
void Ship::Disable()
{
	shields = 0.;
	hull = min(hull, .5 * MinimumHull());
	isDisabled = true;
}



// Mark a ship as destroyed.
void Ship::Destroy()
{
	hull = -1.;
}



// Trigger the death of this ship.
void Ship::SelfDestruct()
{
	Destroy();
	explosionRate = 1024;
}



void Ship::Restore()
{
	hull = 0.;
	explosionCount = 0;
	explosionRate = 0;
	UnmarkForRemoval();
	Recharge();
}



bool Ship::IsDamaged() const
{
	// Account for ships with no shields when determining if they're damaged.
	return (MaxShields() != 0 && Shields() != 1.) || Hull() != 1.;
}



// Check if this ship has been destroyed.
bool Ship::IsDestroyed() const
{
	return (hull < 0.);
}



// Recharge and repair this ship (e.g. because it has landed).
void Ship::Recharge(int rechargeType, bool hireCrew)
{
	if(IsDestroyed())
		return;

	if(hireCrew)
		crew = min<int>(max(crew, RequiredCrew()), attributes.Get("bunks"));
	pilotError = 0;
	pilotOkay = 0;

	if((rechargeType & Port::RechargeType::Shields) || attributes.Get("shield generation"))
		shields = MaxShields();
	if((rechargeType & Port::RechargeType::Hull) || attributes.Get("hull repair rate"))
		hull = MaxHull();
	if((rechargeType & Port::RechargeType::Energy) || attributes.Get("energy generation"))
		energy = attributes.Get("energy capacity");
	if((rechargeType & Port::RechargeType::Fuel) || attributes.Get("fuel generation"))
		fuel = attributes.Get("fuel capacity");

	heat = IdleHeat();
	ionization = 0.;
	scrambling = 0.;
	disruption = 0.;
	slowness = 0.;
	discharge = 0.;
	corrosion = 0.;
	leakage = 0.;
	burning = 0.;
	shieldDelay = 0;
	hullDelay = 0;
	disabledRecoveryCounter = 0;
}



bool Ship::CanRefuel(const Ship &other) const
{
	return (fuel - navigation.JumpFuel(targetSystem) >= other.JumpFuelMissing());
}



bool Ship::CanGiveEnergy(const Ship &other) const
{
	double toGive = min(other.attributes.Get("energy capacity"), max(200., other.attributes.Get("energy capacity") * 0.2));
	return energy >= 2 * toGive;
}



double Ship::TransferFuel(double amount, Ship *to)
{
	amount = max(fuel - attributes.Get("fuel capacity"), amount);
	if(to)
	{
		amount = min(to->attributes.Get("fuel capacity") - to->fuel, amount);
		to->fuel += amount;
	}
	fuel -= amount;
	return amount;
}



double Ship::TransferEnergy(double amount, Ship *to)
{
	amount = max(energy - attributes.Get("energy capacity"), amount);
	if(to)
	{
		amount = min(to->attributes.Get("energy capacity") - to->energy, amount);
		to->energy += amount;
	}
	energy -= amount;
	return amount;
}



// Convert this ship from one government to another, as a result of boarding
// actions (if the player is capturing) or player death (poor decision-making).
// Returns the number of crew transferred from the capturer.
int Ship::WasCaptured(const shared_ptr<Ship> &capturer)
{
	// Repair up to the point where this ship is just barely not disabled.
	hull = min(max(hull, MinimumHull() * 1.5), MaxHull());
	isDisabled = false;

	// Set the new government.
	government = capturer->GetGovernment();

	// Transfer some crew over. Only transfer the bare minimum unless even that
	// is not possible, in which case, share evenly.
	int totalRequired = capturer->RequiredCrew() + RequiredCrew();
	int transfer = RequiredCrew() - crew;
	if(transfer > 0)
	{
		if(totalRequired > capturer->Crew() + crew)
			transfer = max(crew ? 0 : 1, (capturer->Crew() * transfer) / totalRequired);
		capturer->AddCrew(-transfer);
		AddCrew(transfer);
	}

	// Clear this ship's previous targets.
	ClearTargetsAndOrders();
	// Set the capturer as this ship's parent.
	SetParent(capturer);

	// This ship behaves like its new parent does.
	isSpecial = capturer->isSpecial;
	isYours = capturer->isYours;
	personality = capturer->personality;

	// Fighters should flee a disabled ship, but if the player manages to capture
	// the ship before they flee, the fighters are captured, too.
	for(const Bay &bay : bays)
		if(bay.ship)
			bay.ship->WasCaptured(capturer);
	// If a flagship is captured, its escorts become independent.
	for(const auto &it : escorts)
	{
		shared_ptr<Ship> escort = it.lock();
		if(escort)
			escort->parent.reset();
	}
	// This ship should not care about its now-unallied escorts.
	escorts.clear();

	return transfer;
}



// Clear all orders and targets this ship has (after capture or transfer of control).
void Ship::ClearTargetsAndOrders()
{
	commands.Clear();
	firingCommands.Clear();
	SetTargetShip(shared_ptr<Ship>());
	SetTargetStellar(nullptr);
	SetTargetSystem(nullptr);
	shipToAssist.reset();
	targetAsteroid.reset();
	targetFlotsam.reset();
	hyperspaceSystem = nullptr;
	landingPlanet = nullptr;
}



// Get characteristics of this ship, as a fraction between 0 and 1.
double Ship::Shields() const
{
	double maximum = MaxShields();
	return maximum ? min(1., shields / maximum) : 0.;
}



double Ship::Hull() const
{
	double maximum = MaxHull();
	return maximum ? min(1., hull / maximum) : 1.;
}



double Ship::Fuel() const
{
	double maximum = attributes.Get("fuel capacity");
	return maximum ? min(1., fuel / maximum) : 0.;
}



double Ship::Energy() const
{
	double maximum = attributes.Get("energy capacity");
	return maximum ? min(1., energy / maximum) : (hull > 0.) ? 1. : 0.;
}



// Allow returning a heat value greater than 1 (i.e. conveying how overheated
// this ship has become).
double Ship::Heat() const
{
	double maximum = MaximumHeat();
	return maximum ? heat / maximum : 1.;
}



// Get the ship's "health," where <=0 is disabled and 1 means full health.
double Ship::Health() const
{
	double minimumHull = MinimumHull();
	double hullDivisor = MaxHull() - minimumHull;
	double divisor = MaxShields() + hullDivisor;
	// This should not happen, but just in case.
	if(divisor <= 0. || hullDivisor <= 0.)
		return 0.;

	double spareHull = hull - minimumHull;
	// Consider hull-only and pooled health, compensating for any reductions by disruption damage.
	return min(spareHull / hullDivisor, (spareHull + shields / (1. + disruption * .01)) / divisor);
}



// Get the hull fraction at which this ship is disabled.
double Ship::DisabledHull() const
{
	double hull = MaxHull();
	double minimumHull = MinimumHull();

	return (hull > 0. ? minimumHull / hull : 0.);
}



// Get the maximum shield and hull values of the ship, accounting for multipliers.
double Ship::MaxShields() const
{
	return attributes.Get("shields") * (1 + attributes.Get("shield multiplier"));
}


double Ship::MaxHull() const
{
	return attributes.Get("hull") * (1 + attributes.Get("hull multiplier"));
}



// Get the absolute shield level of the ship.
double Ship::ShieldLevel() const
{
	return shields;
}



// Get the absolute hull level of the ship.
double Ship::HullLevel() const
{
	return hull;
}



// Get the absolute fuel level of the ship.
double Ship::FuelLevel() const
{
	return fuel;
}



// Get how disrupted this ship's shields are.
double Ship::DisruptionLevel() const
{
	return disruption;
}



// Get the (absolute) amount of hull that needs to be damaged until the
// ship becomes disabled. Returns 0 if the ships hull is already below the
// disabled threshold.
double Ship::HullUntilDisabled() const
{
	// Ships become disabled when they surpass their minimum hull threshold,
	// not when they are directly on it, so account for this by adding a small amount
	// of hull above the current hull level.
	return max(0., hull + 0.25 - MinimumHull());
}



// Returns the remaining damage timer, for the damage overlay.
int Ship::DamageOverlayTimer() const
{
	return damageOverlayTimer;
}



const ShipJumpNavigation &Ship::JumpNavigation() const
{
	return navigation;
}



int Ship::JumpsRemaining(bool followParent) const
{
	// Make sure this ship has some sort of hyperdrive, and if so return how
	// many jumps it can make.
	double jumpFuel = 0.;
	if(!targetSystem && followParent)
	{
		// If this ship has no destination, the parent's substitutes for it,
		// but only if the location is reachable.
		auto p = GetParent();
		if(p)
			jumpFuel = navigation.JumpFuel(p->GetTargetSystem());
	}
	if(!jumpFuel)
		jumpFuel = navigation.JumpFuel(targetSystem);
	return jumpFuel ? fuel / jumpFuel : 0.;
}



bool Ship::NeedsFuel(bool followParent) const
{
	double jumpFuel = 0.;
	if(!targetSystem && followParent)
	{
		// If this ship has no destination, the parent's substitutes for it,
		// but only if the location is reachable.
		auto p = GetParent();
		if(p)
			jumpFuel = navigation.JumpFuel(p->GetTargetSystem());
	}
	if(!jumpFuel)
		jumpFuel = navigation.JumpFuel(targetSystem);
	return (fuel < jumpFuel) && (attributes.Get("fuel capacity") >= jumpFuel);
}



bool Ship::NeedsEnergy() const
{
	return attributes.Get("energy capacity") && !energy && !attributes.Get("energy generation")
			&& !attributes.Get("fuel energy") && !attributes.Get("solar collection");
}



double Ship::JumpFuelMissing() const
{
	// Used for smart refueling: transfer only as much as really needed
	// includes checking if fuel cap is high enough at all
	double jumpFuel = navigation.JumpFuel(targetSystem);
	if(!jumpFuel || fuel > jumpFuel || jumpFuel > attributes.Get("fuel capacity"))
		return 0.;

	return jumpFuel - fuel;
}



// Get the heat level at idle.
double Ship::IdleHeat() const
{
	// This ship's cooling ability:
	double coolingEfficiency = CoolingEfficiency();
	double cooling = coolingEfficiency * attributes.Get("cooling");
	double activeCooling = coolingEfficiency * attributes.Get("active cooling");

	// Idle heat is the heat level where:
	// heat = heat - heat * diss + heatGen - cool - activeCool * heat / maxHeat
	// heat = heat - heat * (diss + activeCool / maxHeat) + (heatGen - cool)
	// heat * (diss + activeCool / maxHeat) = (heatGen - cool)
	double production = max(0., attributes.Get("heat generation") - cooling);
	double dissipation = HeatDissipation() + activeCooling / MaximumHeat();
	if(!dissipation) return production ? numeric_limits<double>::max() : 0;
	return production / dissipation;
}



// Get the heat dissipation, in heat units per heat unit per frame.
double Ship::HeatDissipation() const
{
	return .001 * attributes.Get("heat dissipation");
}



// Get the maximum heat level, in heat units (not temperature).
double Ship::MaximumHeat() const
{
	return MAXIMUM_TEMPERATURE * (cargo.Used() + attributes.Mass() + attributes.Get("heat capacity"));
}



bool Ship::IsCloaked() const
{
	return Cloaking() == 1.;
}



double Ship::CloakingSpeed() const
{
	return attributes.Get("cloak") + attributes.Get("cloak by mass") * 1000. / Mass();
}



bool Ship::Phases(Projectile &projectile) const
{
	// No Phasing if we are not cloaked, or not having cloak phasing.
	if(!IsCloaked() || attributes.Get("cloak phasing") == 0)
		return false;

	// Check for full phasing first, to avoid more expensive lookups.
	if(attributes.Get("cloak phasing") >= 1 || projectile.Phases(*this))
		return true;

	// Perform the most expensive checks last.
	// If multiple ships with partial phasing are stacked on top of each other, then the chance of collision increases
	// significantly, because each ship in the firing-line resets the SetPhase of the previous one. But such stacks
	// are rare, so we are not going to do anything special for this.
	if(attributes.Get("cloak phasing") >= Random::Real())
	{
		projectile.SetPhases(this);
		return true;
	}

	return false;
}



// Calculate the multiplier for cooling efficiency.
double Ship::CoolingEfficiency() const
{
	// This is an S-curve where the efficiency is 100% if you have no outfits
	// that create "cooling inefficiency", and as that value increases the
	// efficiency stays high for a while, then drops off, then approaches 0.
	double x = attributes.Get("cooling inefficiency");
	return 2. + 2. / (1. + exp(x / -2.)) - 4. / (1. + exp(x / -4.));
}



int Ship::Crew() const
{
	return crew;
}



// Calculate the drag on this ship. The drag can be no greater than the mass.
double Ship::Drag() const
{
	double drag = attributes.Get("drag") / (1. + attributes.Get("drag reduction"));
	double mass = InertialMass();
	return drag >= mass ? mass : drag;
}



// Calculate the drag force that this ship experiences. The drag force is the drag
// divided by the mass, up to a value of 1.
double Ship::DragForce() const
{
	double drag = attributes.Get("drag") / (1. + attributes.Get("drag reduction"));
	double mass = InertialMass();
	return drag >= mass ? 1. : drag / mass;
}



int Ship::RequiredCrew() const
{
	if(attributes.Get("automaton"))
		return 0;

	// Drones do not need crew, but all other ships need at least one.
	return max<int>(1, attributes.Get("required crew"));
}



int Ship::CrewValue() const
{
	int crewEquivalent = attributes.Get("crew equivalent");
	if(attributes.Get("use crew equivalent as crew"))
		return crewEquivalent;
	return max(Crew(), RequiredCrew()) + crewEquivalent;
}



void Ship::AddCrew(int count)
{
	crew = min<int>(crew + count, attributes.Get("bunks"));
}



// Check if this is a ship that can be used as a flagship.
bool Ship::CanBeFlagship() const
{
	return RequiredCrew() && Crew() && !IsDisabled();
}



double Ship::Mass() const
{
	return carriedMass + cargo.Used() + attributes.Mass();
}



// Account for inertia reduction, which affects movement but has no effect on the ship's heat capacity.
double Ship::InertialMass() const
{
	return Mass() / (1. + attributes.Get("inertia reduction"));
}



double Ship::TurnRate() const
{
	return attributes.Get("turn") / InertialMass()
		* (1. + attributes.Get("turn multiplier"));
}



double Ship::TrueTurnRate() const
{
	return TurnRate() * 1. / (1. + slowness * .05);
}



double Ship::CrewTurnRate() const
{
	// If RequiredCrew() is 0, the ratio is either inf or nan, which should return 1.
	return TurnRate() * min(1., static_cast<double>(Crew()) / RequiredCrew());
}



double Ship::Acceleration() const
{
	double thrust = attributes.Get("thrust");
	return (thrust ? thrust : attributes.Get("afterburner thrust")) / InertialMass()
		* (1. + attributes.Get("acceleration multiplier"));
}



double Ship::TrueAcceleration() const
{
	return Acceleration() * 1. / (1. + slowness * .05);
}



double Ship::CrewAcceleration() const
{
	// If RequiredCrew() is 0, the ratio is either inf or nan, which should return 1.
	return Acceleration() * min(1., static_cast<double>(Crew()) / RequiredCrew());
}



double Ship::MaxVelocity(bool withAfterburner) const
{
	// v * drag / mass == thrust / mass
	// v * drag == thrust
	// v = thrust / drag
	double thrust = attributes.Get("thrust");
	double afterburnerThrust = attributes.Get("afterburner thrust");
	return (thrust ? thrust + afterburnerThrust * withAfterburner : afterburnerThrust) / Drag();
}



double Ship::ReverseAcceleration() const
{
	return attributes.Get("reverse thrust") / InertialMass()
		* (1. + attributes.Get("acceleration multiplier"));
}



double Ship::MaxReverseVelocity() const
{
	return attributes.Get("reverse thrust") / Drag();
}



double Ship::ThrustHeldFraction(Ship::ThrustKind kind) const
{
	constexpr double THRUST_HELD_FRAMES_RECIP = 1. / MAX_THRUST_HELD_FRAMES;
	return ThrustHeldFrames(kind) * THRUST_HELD_FRAMES_RECIP;
}



uint8_t Ship::ThrustHeldFrames(Ship::ThrustKind kind) const
{
	return thrustHeldFrames[static_cast<size_t>(kind)];
}



double Ship::CurrentSpeed() const
{
	return Velocity().Length();
}



// This ship just got hit by a weapon. Take damage according to the
// DamageDealt from that weapon. The return value is a ShipEvent type,
// which may be a combination of PROVOKED, DISABLED, and DESTROYED.
// Create any target effects as sparks.
int Ship::TakeDamage(vector<Visual> &visuals, const DamageDealt &damage, const Government *sourceGovernment)
{
	damageOverlayTimer = TOTAL_DAMAGE_FRAMES;

	bool wasDisabled = IsDisabled();
	bool wasDestroyed = IsDestroyed();

	shields -= damage.Shield();
	if(damage.Shield() && !isDisabled)
	{
		int disabledDelay = attributes.Get("depleted shield delay");
		shieldDelay = max<int>(shieldDelay, (shields <= 0. && disabledDelay)
			? disabledDelay : attributes.Get("shield delay"));
	}
	hull -= damage.Hull();
	if(damage.Hull() && !isDisabled)
		hullDelay = max(hullDelay, static_cast<int>(attributes.Get("repair delay")));

	energy -= damage.Energy();
	heat += damage.Heat();
	fuel -= damage.Fuel();

	discharge += damage.Discharge();
	corrosion += damage.Corrosion();
	ionization += damage.Ion();
	scrambling += damage.Scrambling();
	burning += damage.Burn();
	leakage += damage.Leak();

	disruption += damage.Disruption();
	slowness += damage.Slowing();

	if(damage.HitForce())
		ApplyForce(damage.HitForce(), damage.GetWeapon().IsGravitational());

	// Prevent various stats from reaching unallowable values.
	hull = min(hull, MaxHull());
	shields = min(shields, MaxShields());
	// Weapons are allowed to overcharge a ship's energy or fuel, but code in Ship::DoGeneration()
	// will clamp it to a maximum value at the beginning of the next frame.
	energy = max(0., energy);
	fuel = max(0., fuel);
	heat = max(0., heat);

	// Recalculate the disabled ship check.
	isDisabled = true;
	isDisabled = IsDisabled();

	// Report what happened to this ship from this weapon.
	int type = 0;
	if(!wasDisabled && isDisabled)
	{
		type |= ShipEvent::DISABLE;
		hullDelay = max(hullDelay, static_cast<int>(attributes.Get("disabled repair delay")));
	}
	if(!wasDestroyed && IsDestroyed())
	{
		type |= ShipEvent::DESTROY;

		if(IsYours())
			Messages::Add({"Your " + DisplayModelName()
				+ " \"" + GivenName() + "\" has been destroyed.",
				GameData::MessageCategories().Get("high duplicating")});
	}

	// Inflicted heat damage may also disable a ship, but does not trigger a "DISABLE" event.
	if(heat > MaximumHeat())
	{
		isOverheated = true;
		isDisabled = true;
	}
	else if(heat < .9 * MaximumHeat())
		isOverheated = false;

	// If this ship did not consider itself an enemy of the ship that hit it,
	// it is now "provoked" against that government.
	if(sourceGovernment && !sourceGovernment->IsEnemy(government)
			&& !personality.IsPacifist() && (!personality.IsForbearing()
				|| ((damage.Shield() || damage.Discharge()) && Shields() < .9)
				|| ((damage.Hull() || damage.Corrosion()) && Hull() < .9)
				|| ((damage.Heat() || damage.Burn()) && isOverheated)
				|| ((damage.Energy() || damage.Ion()) && Energy() < 0.5)
				|| ((damage.Fuel() || damage.Leak()) && fuel < navigation.JumpFuel() * 2.)
				|| (damage.Scrambling() && CalculateJamChance(scrambling) > 0.1)
				|| (damage.Slowing() && slowness > 10.)
				|| (damage.Disruption() && disruption > 100.)))
		type |= ShipEvent::PROVOKE;

	// Create target effect visuals, if there are any.
	for(const auto &effect : damage.GetWeapon().TargetEffects())
		CreateSparks(visuals, effect.first, effect.second * damage.Scaling());

	return type;
}



// Apply a force to this ship, accelerating it. This might be from a weapon
// impact, or from firing a weapon, for example.
void Ship::ApplyForce(const Point &force, bool gravitational)
{
	if(gravitational)
	{
		// Treat all ships as if they have a mass of 400. This prevents
		// gravitational hit force values from needing to be extremely
		// small in order to have a reasonable effect.
		acceleration += force / 400.;
		return;
	}

	double currentMass = InertialMass();
	if(!currentMass)
		return;

	acceleration += force / currentMass;
}



bool Ship::HasBays() const
{
	return !bays.empty();
}



// Check how many bays are not occupied at present. This does not check whether
// one of your escorts plans to use that bay.
int Ship::BaysFree(const string &category) const
{
	int count = 0;
	for(const Bay &bay : bays)
		count += (bay.category == category) && !bay.ship;
	return count;
}



// Check how many bays this ship has of a given category.
int Ship::BaysTotal(const string &category) const
{
	int count = 0;
	for(const Bay &bay : bays)
		count += (bay.category == category);
	return count;
}



// Check if this ship has a bay free for the given ship, and the bay is
// not reserved for one of its existing escorts.
bool Ship::CanCarry(const Ship &ship) const
{
	if(!HasBays() || !ship.CanBeCarried() || (IsYours() && !ship.IsYours()))
		return false;
	// Check only for the category that we are interested in.
	const string &category = ship.attributes.Category();

	int free = BaysTotal(category);
	if(!free)
		return false;

	for(const auto &it : escorts)
	{
		auto escort = it.lock();
		if(!escort)
			continue;
		if(escort == ship.shared_from_this())
			break;
		if(escort->attributes.Category() == category && !escort->IsDestroyed() &&
				(!IsYours() || (IsYours() && escort->IsYours())))
			--free;
		if(!free)
			break;
	}
	return (free > 0);
}



bool Ship::CanBeCarried() const
{
	return canBeCarried;
}



bool Ship::Carry(const shared_ptr<Ship> &ship)
{
	if(!ship || !ship->CanBeCarried() || ship->IsDisabled())
		return false;

	// Check only for the category that we are interested in.
	const string &category = ship->attributes.Category();

	// NPC ships should always transfer cargo. Player ships should only
	// transfer cargo if they set the AI preference.
	const bool shouldTransferCargo = !IsYours() || Preferences::Has("Fighters transfer cargo");

	for(Bay &bay : bays)
		if((bay.category == category) && !bay.ship)
		{
			bay.ship = ship;
			ship->SetSystem(nullptr);
			ship->SetPlanet(nullptr);
			ship->SetTargetSystem(nullptr);
			ship->SetTargetStellar(nullptr);
			ship->SetParent(shared_from_this());
			ship->isThrusting = false;
			ship->isReversing = false;
			ship->isSteering = false;
			ship->commands.Clear();

			// If this fighter collected anything in space, try to store it.
			if(shouldTransferCargo && cargo.Free() && !ship->Cargo().IsEmpty())
				ship->Cargo().TransferAll(cargo);

			// Return unused fuel and ammunition to the carrier, so they may
			// be used by the carrier or other fighters.
			ship->TransferFuel(ship->fuel, this);

			// Determine the ammunition the fighter can supply.
			auto restockable = ship->GetArmament().RestockableAmmo();
			auto toRestock = map<const Outfit *, int>{};
			for(auto &&ammo : restockable)
			{
				int count = ship->OutfitCount(ammo);
				if(count > 0)
					toRestock.emplace(ammo, count);
			}
			TransferAmmo(toRestock, *ship, *this);

			// Update the cached mass of the mothership.
			carriedMass += ship->Mass();
			return true;
		}
	return false;
}



void Ship::UnloadBays()
{
	for(Bay &bay : bays)
		if(bay.ship)
		{
			carriedMass -= bay.ship->Mass();
			bay.ship->SetSystem(currentSystem);
			bay.ship->SetPlanet(landingPlanet);
			bay.ship->UnmarkForRemoval();
			bay.ship.reset();
		}
}



const vector<Ship::Bay> &Ship::Bays() const
{
	return bays;
}



// Adjust the positions and velocities of any visible carried fighters or
// drones. If any are visible, return true.
bool Ship::PositionFighters() const
{
	bool hasVisible = false;
	for(const Bay &bay : bays)
		if(bay.ship && bay.side)
		{
			hasVisible = true;
			bay.ship->position = angle.Rotate(bay.point) * Zoom() + position;
			bay.ship->velocity = velocity;
			bay.ship->angle = angle + bay.facing;
			bay.ship->zoom = zoom;
		}
	return hasVisible;
}



CargoHold &Ship::Cargo()
{
	return cargo;
}



const CargoHold &Ship::Cargo() const
{
	return cargo;
}



// Display box effects from jettisoning this much cargo.
void Ship::Jettison(const string &commodity, int tons, bool wasAppeasing)
{
	cargo.Remove(commodity, tons);
	// Removing cargo will have changed the ship's mass, so the
	// jump navigation info may be out of date. Only do this for
	// player ships as to display correct information on the map.
	// Non-player ships will recalibrate before they jump.
	if(isYours)
		navigation.Recalibrate(*this);

	// Jettisoned cargo must carry some of the ship's heat with it. Otherwise
	// jettisoning cargo would increase the ship's temperature.
	heat -= tons * MAXIMUM_TEMPERATURE * Heat();

	const Government *notForGov = wasAppeasing ? GetGovernment() : nullptr;

	for( ; tons > 0; tons -= Flotsam::TONS_PER_BOX)
		Jettison(make_shared<Flotsam>(commodity, (Flotsam::TONS_PER_BOX < tons)
			? Flotsam::TONS_PER_BOX : tons, notForGov));
}



void Ship::Jettison(const Outfit *outfit, int count, bool wasAppeasing)
{
	if(count < 0)
		return;

	cargo.Remove(outfit, count);
	// Removing cargo will have changed the ship's mass, so the
	// jump navigation info may be out of date. Only do this for
	// player ships as to display correct information on the map.
	// Non-player ships will recalibrate before they jump.
	if(isYours)
		navigation.Recalibrate(*this);

	// Jettisoned cargo must carry some of the ship's heat with it. Otherwise
	// jettisoning cargo would increase the ship's temperature.
	double mass = outfit->Mass();
	heat -= count * mass * MAXIMUM_TEMPERATURE * Heat();

	const Government *notForGov = wasAppeasing ? GetGovernment() : nullptr;

	const int perBox = (mass <= 0.) ? count : (mass > Flotsam::TONS_PER_BOX)
		? 1 : static_cast<int>(Flotsam::TONS_PER_BOX / mass);
	while(count > 0)
	{
		Jettison(make_shared<Flotsam>(outfit, (perBox < count)
			? perBox : count, notForGov));
		count -= perBox;
	}
}



const Outfit &Ship::Attributes() const
{
	return attributes;
}



const Outfit &Ship::BaseAttributes() const
{
	return baseAttributes;
}



// Get outfit information.
const map<const Outfit *, int> &Ship::Outfits() const
{
	return outfits;
}



int Ship::OutfitCount(const Outfit *outfit) const
{
	auto it = outfits.find(outfit);
	return (it == outfits.end()) ? 0 : it->second;
}



// Add or remove outfits. (To remove, pass a negative number.)
void Ship::AddOutfit(const Outfit *outfit, int count)
{
	if(outfit && count)
	{
		auto it = outfits.find(outfit);
		int before = outfits.count(outfit);
		if(it == outfits.end())
			outfits[outfit] = count;
		else
		{
			it->second += count;
			if(!it->second)
				outfits.erase(it);
		}
		int after = outfits.count(outfit);
		attributes.Add(*outfit, count);
		if(outfit->GetWeapon())
		{
			armament.Add(outfit, count);
			// Only the player's ships make use of attraction and deterrence.
			if(isYours)
				deterrence = CalculateDeterrence();
		}

		if(outfit->Get("cargo space"))
		{
			cargo.SetSize(attributes.Get("cargo space"));
			// Only the player's ships make use of attraction and deterrence.
			if(isYours)
				attraction = CalculateAttraction();
		}
		if(outfit->Get("hull"))
			hull += outfit->Get("hull") * count;
		// If the added or removed outfit is a hyperdrive or jump drive, recalculate this
		// ship's jump navigation. Hyperdrives and jump drives of the same type don't stack,
		// so only do this if the outfit is either completely new or has been completely removed.
		if((outfit->Get("hyperdrive") || outfit->Get("jump drive")) && (!before || !after))
			navigation.Calibrate(*this);
		// Navigation may still need to be recalibrated depending on the drives a ship has.
		// Only do this for player ships as to display correct information on the map.
		// Non-player ships will recalibrate before they jump.
		else if(isYours)
			navigation.Recalibrate(*this);
	}
}



// Get the list of weapons.
Armament &Ship::GetArmament()
{
	return armament;
}



const vector<Hardpoint> &Ship::Weapons() const
{
	return armament.Get();
}



// Check if we are able to fire the given weapon (i.e. there is enough
// energy, ammo, and fuel to fire it).
// Assume the weapon is valid.
Ship::CanFireResult Ship::CanFire(const Weapon *weapon) const
{
	if(weapon->Ammo())
	{
		auto it = outfits.find(weapon->Ammo());
		if(it == outfits.end() || it->second < weapon->AmmoUsage())
			return CanFireResult::NO_AMMO;
	}

	if(weapon->ConsumesEnergy()
			&& energy < weapon->FiringEnergy() + weapon->RelativeFiringEnergy() * attributes.Get("energy capacity"))
		return CanFireResult::NO_ENERGY;
	if(weapon->ConsumesFuel()
			&& fuel < weapon->FiringFuel() + weapon->RelativeFiringFuel() * attributes.Get("fuel capacity"))
		return CanFireResult::NO_FUEL;
	// We do check hull, but we don't check shields. Ships can survive with all shields depleted.
	// Ships should not disable themselves, so we check if we stay above minimumHull.
	if(weapon->ConsumesHull() && hull - MinimumHull() < weapon->FiringHull() + weapon->RelativeFiringHull() * MaxHull())
		return CanFireResult::NO_HULL;

	// If a weapon requires heat to fire, (rather than generating heat), we must
	// have enough heat to spare.
	if(weapon->ConsumesHeat() && heat < -(weapon->FiringHeat() + (!weapon->RelativeFiringHeat()
			? 0. : weapon->RelativeFiringHeat() * MaximumHeat())))
		return CanFireResult::NO_HEAT;
	// Repeat this for various effects which shouldn't drop below 0.
	if(weapon->ConsumesIonization() && ionization < -weapon->FiringIon())
		return CanFireResult::NO_ION;
	if(weapon->ConsumesDisruption() && disruption < -weapon->FiringDisruption())
		return CanFireResult::NO_DISRUPTION;
	if(weapon->ConsumesSlowing() && slowness < -weapon->FiringSlowing())
		return CanFireResult::NO_SLOWING;

	return CanFireResult::CAN_FIRE;
}



// Fire the given weapon (i.e. deduct whatever energy, ammo, hull, shields
// or fuel it uses and add whatever heat it generates). Assume that CanFire()
// is true.
void Ship::ExpendAmmo(const Weapon &weapon)
{
	// Compute this ship's initial capacities, in case the consumption of the ammunition outfit(s)
	// modifies them, so that relative costs are calculated based on the pre-firing state of the ship.
	const double relativeEnergyChange = weapon.RelativeFiringEnergy() * attributes.Get("energy capacity");
	const double relativeFuelChange = weapon.RelativeFiringFuel() * attributes.Get("fuel capacity");
	const double relativeHeatChange = !weapon.RelativeFiringHeat() ? 0. : weapon.RelativeFiringHeat() * MaximumHeat();
	const double relativeHullChange = weapon.RelativeFiringHull() * MaxHull();
	const double relativeShieldChange = weapon.RelativeFiringShields() * MaxShields();

	if(const Outfit *ammo = weapon.Ammo())
	{
		// Some amount of the ammunition mass to be removed from the ship carries thermal energy.
		// A realistic fraction applicable to all cases cannot be computed, so assume 50%.
		heat -= weapon.AmmoUsage() * .5 * ammo->Mass() * MAXIMUM_TEMPERATURE * Heat();
		AddOutfit(ammo, -weapon.AmmoUsage());
		// Recalculate the AI to account for the loss of this weapon.
		if(!OutfitCount(ammo) && ammo->GetWeapon() && ammo->GetWeapon()->AmmoUsage())
			aiCache.Calibrate(*this);
	}

	energy -= weapon.FiringEnergy() + relativeEnergyChange;
	fuel -= weapon.FiringFuel() + relativeFuelChange;
	heat += weapon.FiringHeat() + relativeHeatChange;
	shields -= weapon.FiringShields() + relativeShieldChange;

	// Since weapons fire from within the shields, hull and "status" damages are dealt in full.
	hull -= weapon.FiringHull() + relativeHullChange;
	ionization += weapon.FiringIon();
	scrambling += weapon.FiringScramble();
	disruption += weapon.FiringDisruption();
	slowness += weapon.FiringSlowing();
	discharge += weapon.FiringDischarge();
	corrosion += weapon.FiringCorrosion();
	leakage += weapon.FiringLeak();
	burning += weapon.FiringBurn();
}



void Ship::SetHardpointGroup(unsigned index, int group)
{
	armament.SetHardpointGroup(index, group);
}



// Each ship can have a target system (to travel to), a target planet (to
// land on) and a target ship (to move to, and attack if hostile).
shared_ptr<Ship> Ship::GetTargetShip() const
{
	return targetShip.lock();
}



shared_ptr<Ship> Ship::GetShipToAssist() const
{
	return shipToAssist.lock();
}



const StellarObject *Ship::GetTargetStellar() const
{
	return targetPlanet;
}



const System *Ship::GetTargetSystem() const
{
	return (targetSystem == currentSystem) ? nullptr : targetSystem;
}



// Mining target.
shared_ptr<Minable> Ship::GetTargetAsteroid() const
{
	return targetAsteroid.lock();
}



shared_ptr<Flotsam> Ship::GetTargetFlotsam() const
{
	return targetFlotsam.lock();
}



const set<const Flotsam *> &Ship::GetTractorFlotsam() const
{
	return tractorFlotsam;
}



const FormationPattern *Ship::GetFormationPattern() const
{
	return formationPattern;
}



void Ship::SetFleeing(bool fleeing)
{
	isFleeing = fleeing;
}



// Set this ship's targets.
void Ship::SetTargetShip(const shared_ptr<Ship> &ship)
{
	if(ship != GetTargetShip())
	{
		targetShip = ship;
		// When you change targets, clear your scanning records.
		cargoScan = 0.;
		outfitScan = 0.;
	}
	targetAsteroid.reset();
}



void Ship::SetShipToAssist(const shared_ptr<Ship> &ship)
{
	shipToAssist = ship;
}



void Ship::SetTargetStellar(const StellarObject *object)
{
	targetPlanet = object;
}



void Ship::SetTargetSystem(const System *system)
{
	targetSystem = system;
}



// Mining target.
void Ship::SetTargetAsteroid(const shared_ptr<Minable> &asteroid)
{
	targetAsteroid = asteroid;
	targetShip.reset();
}



void Ship::SetTargetFlotsam(const shared_ptr<Flotsam> &flotsam)
{
	targetFlotsam = flotsam;
}



void Ship::SetParent(const shared_ptr<Ship> &ship)
{
	shared_ptr<Ship> oldParent = parent.lock();
	if(oldParent)
		oldParent->RemoveEscort(*this);

	parent = ship;
	if(ship)
		ship->AddEscort(*this);
}



void Ship::SetFormationPattern(const FormationPattern *formationToSet)
{
	formationPattern = formationToSet;
}



bool Ship::CanPickUp(const Flotsam &flotsam) const
{
	if(this == flotsam.Source())
		return false;
	if(government == flotsam.SourceGovernment() && (!personality.Harvests() || personality.IsAppeasing()))
		return false;
	return cargo.Free() >= flotsam.UnitSize();
}



shared_ptr<Ship> Ship::GetParent() const
{
	return parent.lock();
}



const vector<weak_ptr<Ship>> &Ship::GetEscorts() const
{
	return escorts;
}



int Ship::GetLingerSteps() const
{
	return lingerSteps;
}



void Ship::Linger()
{
	++lingerSteps;
}



bool Ship::Imitates(const Ship &other) const
{
	return displayModelName == other.DisplayModelName() && outfits == other.Outfits();
}



// Check if this ship has been in a different system from the player for so
// long that it should be "forgotten." Also eliminate ships that have no
// system set because they just entered a fighter bay. Clear the hyperspace
// targets of ships that can't enter hyperspace.
bool Ship::StepFlags()
{
	forget += !isInSystem;
	isThrusting = false;
	isReversing = false;
	isSteering = false;
	steeringDirection = 0.;
	if((!isSpecial && forget >= 1000) || !currentSystem)
	{
		MarkForRemoval();
		return true;
	}
	isInSystem = false;
	if(!fuel || !(navigation.HasHyperdrive() || navigation.HasJumpDrive()))
		hyperspaceSystem = nullptr;
	return false;
}



// Step ship destruction logic. Returns 1 if the ship has been destroyed, -1 if it is being
// destroyed, or 0 otherwise.
int Ship::StepDestroyed(vector<Visual> &visuals, list<shared_ptr<Flotsam>> &flotsam)
{
	if(!IsDestroyed())
		return 0;

	// Make sure the shields are zero, as well as the hull.
	shields = 0.;

	// Once we've created enough little explosions, die.
	if(explosionCount == explosionTotal || forget)
	{
		if(!forget)
		{
			const Effect *effect = GameData::Effects().Get("smoke");
			double size = Width() + Height();
			double scale = .03 * size + .5;
			double radius = .2 * size;
			int debrisCount = attributes.Mass() * .07;

			// Estimate how many new visuals will be added during destruction.
			visuals.reserve(visuals.size() + debrisCount + explosionTotal + finalExplosions.size());

			for(int i = 0; i < debrisCount; ++i)
			{
				Angle angle = Angle::Random();
				Point effectVelocity = velocity + angle.Unit() * (scale * Random::Real());
				Point effectPosition = position + radius * angle.Unit();

				visuals.emplace_back(*effect, std::move(effectPosition), std::move(effectVelocity), std::move(angle));
			}

			for(unsigned i = 0; i < explosionTotal / 2; ++i)
				CreateExplosion(visuals, true);
			for(const auto &it : finalExplosions)
				visuals.emplace_back(*it.first, position, velocity, angle);
			// For everything in this ship's cargo hold there is a 25% chance
			// that it will survive as flotsam.
			for(const auto &it : cargo.Commodities())
				Jettison(it.first, Random::Binomial(it.second, .25));
			for(const auto &it : cargo.Outfits())
				Jettison(it.first, Random::Binomial(it.second, .25));
			// Ammunition has a default 5% chance to survive as flotsam.
			for(const auto &it : outfits)
			{
				double flotsamChance = it.first->Get("flotsam chance");
				if(flotsamChance > 0.)
					Jettison(it.first, Random::Binomial(it.second, flotsamChance));
				// 0 valued 'flotsamChance' means default, which is 5% for ammunition.
				// At this point, negative values are the only non-zero values possible.
				// Negative values override the default chance for ammunition
				// so the outfit cannot be dropped as flotsam.
				else if(it.first->Category() == "Ammunition" && !flotsamChance)
					Jettison(it.first, Random::Binomial(it.second, .05));
			}
			for(shared_ptr<Flotsam> &it : jettisoned)
				it->Place(*this);
			flotsam.splice(flotsam.end(), jettisoned);
			for(auto &[newFlotsam, bayIndex] : jettisonedFromBay)
			{
				newFlotsam->Place(*this, bayIndex);
				flotsam.emplace_back(std::move(newFlotsam));
			}
			jettisonedFromBay.clear();

			// Any ships that failed to launch from this ship are destroyed.
			for(Bay &bay : bays)
				if(bay.ship)
					bay.ship->Destroy();
		}
		energy = 0.;
		heat = 0.;
		ionization = 0.;
		scrambling = 0.;
		fuel = 0.;
		velocity = Point();
		MarkForRemoval();
		return 1;
	}

	// If the ship is dead, it first creates explosions at an increasing
	// rate, then disappears in one big explosion.
	++explosionRate;
	if(Random::Int(1024) < explosionRate)
		CreateExplosion(visuals);

	// Handle hull "leaks."
	for(const Leak &leak : leaks)
		if(GetMask().IsLoaded() && leak.openPeriod > 0 && !Random::Int(leak.openPeriod))
		{
			activeLeaks.push_back(leak);
			const auto &outlines = GetMask().Outlines();
			const vector<Point> &outline = outlines[Random::Int(outlines.size())];
			int i = Random::Int(outline.size() - 1);

			// Position the leak along the outline of the ship, facing "outward."
			activeLeaks.back().location = (outline[i] + outline[i + 1]) * .5;
			activeLeaks.back().angle = Angle(outline[i] - outline[i + 1]) + Angle(90.);
		}
	for(Leak &leak : activeLeaks)
		if(leak.effect)
		{
			// Leaks always "flicker" every other frame.
			if(Random::Int(2))
				visuals.emplace_back(*leak.effect,
					angle.Rotate(leak.location) + position,
					velocity,
					leak.angle + angle);

			if(leak.closePeriod > 0 && !Random::Int(leak.closePeriod))
				leak.effect = nullptr;
		}
	return -1;
}



// Generate energy, heat, etc. (This is called by Move().)
void Ship::DoGeneration()
{
	// First, allow any carried ships to do their own generation.
	for(const Bay &bay : bays)
		if(bay.ship)
			bay.ship->DoGeneration();

	// Shield and hull recharge. This uses whatever energy is left over from the
	// previous frame, so that it will not steal energy from movement, etc.
	if(!isDisabled)
	{
		// Priority of repairs:
		// 1. Ship's own hull
		// 2. Ship's own shields
		// 3. Hull of carried fighters
		// 4. Shields of carried fighters
		// 5. Transfer of excess energy and fuel to carried fighters.

		const double hullAvailable = (attributes.Get("hull repair rate")
			+ (hullDelay ? 0 : attributes.Get("delayed hull repair rate")))
			* (1. + attributes.Get("hull repair multiplier"))
			* (1. + attributes.Get("cloaked repair multiplier") * Cloaking());
		const double hullEnergy = (attributes.Get("hull energy")
			+ (hullDelay ? 0 : attributes.Get("delayed hull energy")))
			* (1. + attributes.Get("hull energy multiplier")) / hullAvailable;
		const double hullFuel = (attributes.Get("hull fuel")
			+ (hullDelay ? 0 : attributes.Get("delayed hull fuel")))
			* (1. + attributes.Get("hull fuel multiplier")) / hullAvailable;
		const double hullHeat = (attributes.Get("hull heat")
			+ (hullDelay ? 0 : attributes.Get("delayed hull heat")))
			* (1. + attributes.Get("hull heat multiplier")) / hullAvailable;
		double hullRemaining = hullAvailable;
		DoRepair(hull, hullRemaining, MaxHull(),
			energy, hullEnergy, fuel, hullFuel, heat, hullHeat);

		const double shieldsAvailable = (attributes.Get("shield generation")
			+ (shieldDelay ? 0 : attributes.Get("delayed shield generation")))
			* (1. + attributes.Get("shield generation multiplier"))
			* (1. + attributes.Get("cloaked regen multiplier") * Cloaking());
		const double shieldsEnergy = (attributes.Get("shield energy")
			+ (shieldDelay ? 0 : attributes.Get("delayed shield energy")))
			* (1. + attributes.Get("shield energy multiplier")) / shieldsAvailable;
		const double shieldsFuel = (attributes.Get("shield fuel")
			+ (shieldDelay ? 0 : attributes.Get("delayed shield fuel")))
			* (1. + attributes.Get("shield fuel multiplier")) / shieldsAvailable;
		const double shieldsHeat = (attributes.Get("shield heat")
			+ (shieldDelay ? 0 : attributes.Get("delayed shield heat")))
			* (1. + attributes.Get("shield heat multiplier")) / shieldsAvailable;
		double shieldsRemaining = shieldsAvailable;
		DoRepair(shields, shieldsRemaining, MaxShields(),
			energy, shieldsEnergy, fuel, shieldsFuel, heat, shieldsHeat);

		if(!bays.empty())
		{
			// If this ship is carrying fighters, determine their repair priority.
			vector<pair<double, Ship *>> carried;
			for(const Bay &bay : bays)
				if(bay.ship)
					carried.emplace_back(1. - bay.ship->Health(), bay.ship.get());
			sort(carried.begin(), carried.end(), (isYours && Preferences::Has(FIGHTER_REPAIR))
				// Players may use a parallel strategy, to launch fighters in waves.
				? [] (const pair<double, Ship *> &lhs, const pair<double, Ship *> &rhs)
					{ return lhs.first > rhs.first; }
				// The default strategy is to prioritize the healthiest ship first, in
				// order to get fighters back out into the battle as soon as possible.
				: [] (const pair<double, Ship *> &lhs, const pair<double, Ship *> &rhs)
					{ return lhs.first < rhs.first; }
			);

			// Apply shield and hull repair to carried fighters.
			for(const pair<double, Ship *> &it : carried)
			{
				Ship &ship = *it.second;
				if(!hullDelay)
					DoRepair(ship.hull, hullRemaining, ship.MaxHull(),
						energy, hullEnergy, fuel, hullFuel, heat, hullHeat);
				if(!shieldDelay)
					DoRepair(ship.shields, shieldsRemaining, ship.MaxShields(),
						energy, shieldsEnergy, fuel, shieldsFuel, heat, shieldsHeat);
			}

			// Now that there is no more need to use energy for hull and shield
			// repair, if there is still excess energy, transfer it.
			double energyRemaining = energy - attributes.Get("energy capacity");
			double fuelRemaining = fuel - attributes.Get("fuel capacity");
			for(const pair<double, Ship *> &it : carried)
			{
				Ship &ship = *it.second;
				if(energyRemaining > 0.)
					DoRepair(ship.energy, energyRemaining, ship.attributes.Get("energy capacity"));
				if(fuelRemaining > 0.)
					DoRepair(ship.fuel, fuelRemaining, ship.attributes.Get("fuel capacity"));
			}

			// Carried ships can recharge energy from their parent's batteries,
			// if they are preparing for deployment.
			for(const pair<double, Ship *> &it : carried)
			{
				Ship &ship = *it.second;
				if(ship.HasDeployOrder())
					DoRepair(ship.energy, energy, ship.attributes.Get("energy capacity"));
			}
		}
		// Decrease the shield and hull delays by 1 now that shield generation
		// and hull repair have been skipped over.
		shieldDelay = max(0, shieldDelay - 1);
		hullDelay = max(0, hullDelay - 1);
	}
	// Let the ship repair itself when disabled if it has the appropriate attribute.
	if(isDisabled && attributes.Get("disabled recovery time"))
	{
		disabledRecoveryCounter += 1;
		double disabledRepairEnergy = attributes.Get("disabled recovery energy");
		double disabledRepairFuel = attributes.Get("disabled recovery fuel");

		// Repair only if the counter has reached the limit and if the ship can meet the energy and fuel costs.
		if(disabledRecoveryCounter >= attributes.Get("disabled recovery time")
			&& energy >= disabledRepairEnergy && fuel >= disabledRepairFuel)
		{
			energy -= disabledRepairEnergy;
			fuel -= disabledRepairFuel;

			heat += attributes.Get("disabled recovery heat");
			ionization += attributes.Get("disabled recovery ionization");
			scrambling += attributes.Get("disabled recovery scrambling");
			disruption += attributes.Get("disabled recovery disruption");
			slowness += attributes.Get("disabled recovery slowing");
			discharge += attributes.Get("disabled recovery discharge");
			corrosion += attributes.Get("disabled recovery corrosion");
			leakage += attributes.Get("disabled recovery leak");
			burning += attributes.Get("disabled recovery burning");

			disabledRecoveryCounter = 0;
			hull = min(max(hull, MinimumHull() * 1.5), MaxHull());
			isDisabled = false;
		}

	}

	// Handle ionization effects, etc.
	shields -= discharge;
	hull -= corrosion;
	energy -= ionization;
	fuel -= leakage;
	heat += burning;
	// TODO: Mothership gives status resistance to carried ships?
	if(ionization)
	{
		double ionResistance = attributes.Get("ion resistance");
		double ionEnergy = attributes.Get("ion resistance energy") / ionResistance;
		double ionFuel = attributes.Get("ion resistance fuel") / ionResistance;
		double ionHeat = attributes.Get("ion resistance heat") / ionResistance;
		DoStatusEffect(isDisabled, ionization, ionResistance,
			energy, ionEnergy, fuel, ionFuel, heat, ionHeat);
	}

	if(scrambling)
	{
		double scramblingResistance = attributes.Get("scramble resistance");
		double scramblingEnergy = attributes.Get("scramble resistance energy") / scramblingResistance;
		double scramblingFuel = attributes.Get("scramble resistance fuel") / scramblingResistance;
		double scramblingHeat = attributes.Get("scramble resistance heat") / scramblingResistance;
		DoStatusEffect(isDisabled, scrambling, scramblingResistance,
			energy, scramblingEnergy, fuel, scramblingFuel, heat, scramblingHeat);
	}

	if(disruption)
	{
		double disruptionResistance = attributes.Get("disruption resistance");
		double disruptionEnergy = attributes.Get("disruption resistance energy") / disruptionResistance;
		double disruptionFuel = attributes.Get("disruption resistance fuel") / disruptionResistance;
		double disruptionHeat = attributes.Get("disruption resistance heat") / disruptionResistance;
		DoStatusEffect(isDisabled, disruption, disruptionResistance,
			energy, disruptionEnergy, fuel, disruptionFuel, heat, disruptionHeat);
	}

	if(slowness)
	{
		double slowingResistance = attributes.Get("slowing resistance");
		double slowingEnergy = attributes.Get("slowing resistance energy") / slowingResistance;
		double slowingFuel = attributes.Get("slowing resistance fuel") / slowingResistance;
		double slowingHeat = attributes.Get("slowing resistance heat") / slowingResistance;
		DoStatusEffect(isDisabled, slowness, slowingResistance,
			energy, slowingEnergy, fuel, slowingFuel, heat, slowingHeat);
	}

	if(discharge)
	{
		double dischargeResistance = attributes.Get("discharge resistance");
		double dischargeEnergy = attributes.Get("discharge resistance energy") / dischargeResistance;
		double dischargeFuel = attributes.Get("discharge resistance fuel") / dischargeResistance;
		double dischargeHeat = attributes.Get("discharge resistance heat") / dischargeResistance;
		DoStatusEffect(isDisabled, discharge, dischargeResistance,
			energy, dischargeEnergy, fuel, dischargeFuel, heat, dischargeHeat);
	}

	if(corrosion)
	{
		double corrosionResistance = attributes.Get("corrosion resistance");
		double corrosionEnergy = attributes.Get("corrosion resistance energy") / corrosionResistance;
		double corrosionFuel = attributes.Get("corrosion resistance fuel") / corrosionResistance;
		double corrosionHeat = attributes.Get("corrosion resistance heat") / corrosionResistance;
		DoStatusEffect(isDisabled, corrosion, corrosionResistance,
			energy, corrosionEnergy, fuel, corrosionFuel, heat, corrosionHeat);
	}

	if(leakage)
	{
		double leakResistance = attributes.Get("leak resistance");
		double leakEnergy = attributes.Get("leak resistance energy") / leakResistance;
		double leakFuel = attributes.Get("leak resistance fuel") / leakResistance;
		double leakHeat = attributes.Get("leak resistance heat") / leakResistance;
		DoStatusEffect(isDisabled, leakage, leakResistance,
			energy, leakEnergy, fuel, leakFuel, heat, leakHeat);
	}

	if(burning)
	{
		double burnResistance = attributes.Get("burn resistance");
		double burnEnergy = attributes.Get("burn resistance energy") / burnResistance;
		double burnFuel = attributes.Get("burn resistance fuel") / burnResistance;
		double burnHeat = attributes.Get("burn resistance heat") / burnResistance;
		DoStatusEffect(isDisabled, burning, burnResistance,
			energy, burnEnergy, fuel, burnFuel, heat, burnHeat);
	}

	// When ships recharge, what actually happens is that they can exceed their
	// maximum capacity for the rest of the turn, but must be clamped to the
	// maximum here before they gain more. This is so that, for example, a ship
	// with no batteries but a good generator can still move.
	energy = min(energy, attributes.Get("energy capacity"));
	fuel = min(fuel, attributes.Get("fuel capacity"));

	heat -= heat * HeatDissipation();
	if(heat > MaximumHeat())
	{
		isOverheated = true;
		double heatRatio = Heat() / (1. + attributes.Get("overheat damage threshold"));
		if(heatRatio > 1.)
			hull -= attributes.Get("overheat damage rate") * heatRatio;
	}
	else if(heat < .9 * MaximumHeat())
		isOverheated = false;

	double maxShields = MaxShields();
	shields = min(shields, maxShields);
	double maxHull = MaxHull();
	hull = min(hull, maxHull);

	isDisabled = isOverheated || hull < MinimumHull() || (!crew && RequiredCrew());

	// Update ship supply levels.
	if(isDisabled)
		PauseAnimation();
	else
	{
		// Ramscoops work much better when close to the system center.
		// Carried fighters can't collect fuel or energy this way.
		if(currentSystem)
		{
			System::SolarGeneration generation = currentSystem->GetSolarGeneration(position,
				attributes.Get("ramscoop"), attributes.Get("solar collection"), attributes.Get("solar heat"));
			fuel += generation.fuel;
			energy += generation.energy;
			heat += generation.heat;
		}

		double coolingEfficiency = CoolingEfficiency();
		energy += attributes.Get("energy generation") - attributes.Get("energy consumption");
		fuel += attributes.Get("fuel generation");
		heat += attributes.Get("heat generation");
		heat -= coolingEfficiency * attributes.Get("cooling");

		// Convert fuel into energy and heat only when the required amount of fuel is available.
		if(attributes.Get("fuel consumption") <= fuel)
		{
			fuel -= attributes.Get("fuel consumption");
			energy += attributes.Get("fuel energy");
			heat += attributes.Get("fuel heat");
		}

		// Apply active cooling. The fraction of full cooling to apply equals
		// your ship's current fraction of its maximum temperature.
		double activeCooling = coolingEfficiency * attributes.Get("active cooling");
		if(activeCooling > 0. && heat > 0. && energy >= 0.)
		{
			// Handle the case where "active cooling"
			// does not require any energy.
			double coolingEnergy = attributes.Get("cooling energy");
			if(coolingEnergy)
			{
				double spentEnergy = min(energy, coolingEnergy * min(1., Heat()));
				heat -= activeCooling * spentEnergy / coolingEnergy;
				energy -= spentEnergy;
			}
			else
				heat -= activeCooling * min(1., Heat());
		}
	}

	// Don't allow any levels to drop below zero.
	shields = max(0., shields);
	energy = max(0., energy);
	fuel = max(0., fuel);
	heat = max(0., heat);
}



void Ship::DoPassiveEffects(vector<Visual> &visuals, list<shared_ptr<Flotsam>> &flotsam)
{
	// Adjust the error in the pilot's targeting.
	personality.UpdateConfusion(firingCommands.IsFiring());

	// Handle ionization effects, etc.
	if(ionization)
		CreateSparks(visuals, "ion spark", ionization * .05);
	if(scrambling)
		CreateSparks(visuals, "scramble spark", scrambling * .05);
	if(disruption)
		CreateSparks(visuals, "disruption spark", disruption * .1);
	if(slowness)
		CreateSparks(visuals, "slowing spark", slowness * .1);
	if(discharge)
		CreateSparks(visuals, "discharge spark", discharge * .1);
	if(corrosion)
		CreateSparks(visuals, "corrosion spark", corrosion * .1);
	if(leakage)
		CreateSparks(visuals, "leakage spark", leakage * .1);
	if(burning)
		CreateSparks(visuals, "burning spark", burning * .1);
}



void Ship::DoJettison(list<shared_ptr<Flotsam>> &flotsam)
{
	if(forget)
		return;
	// Jettisoned cargo effects (only for ships in the current system).
	if(!jettisoned.empty())
	{
		jettisoned.front()->Place(*this);
		flotsam.splice(flotsam.end(), jettisoned, jettisoned.begin());
		return;
	}
	if(!jettisonedFromBay.empty())
	{
		auto &[newFlotsam, bayIndex] = jettisonedFromBay.front();
		newFlotsam->Place(*this, bayIndex);
		flotsam.emplace_back(std::move(newFlotsam));
		jettisonedFromBay.pop_front();
	}
}



void Ship::DoCloakDecision()
{
	if(isInvisible)
		return;
	// If you are forced to decloak (e.g. by running out of fuel) you can't
	// initiate cloaking again until you are fully decloaked.
	if(!cloak)
		cloakDisruption = max(0., cloakDisruption - 1.);

	// Attempting to cloak when the cloaking device can no longer operate (because of hull damage)
	// will result in it being uncloaked.
	const double minimalHullForCloak = attributes.Get("cloak hull threshold");
	if(minimalHullForCloak && (hull / attributes.Get("hull") < minimalHullForCloak))
		cloakDisruption = 1.;

	const double cloakingSpeed = CloakingSpeed();
	const double cloakingFuel = attributes.Get("cloaking fuel");
	const double cloakingEnergy = attributes.Get("cloaking energy");
	const double cloakingHull = attributes.Get("cloaking hull");
	const double cloakingShield = attributes.Get("cloaking shields");
	bool canCloak = (!isDisabled && cloakingSpeed > 0. && !cloakDisruption
		&& fuel >= cloakingFuel && energy >= cloakingEnergy
		&& MinimumHull() < hull - cloakingHull && shields >= cloakingShield);
	if(commands.Has(Command::CLOAK) && canCloak)
	{
		cloak = min(1., max(0., cloak + cloakingSpeed));
		fuel -= cloakingFuel;
		energy -= cloakingEnergy;
		shields -= cloakingShield;
		hull -= cloakingHull;
		heat += attributes.Get("cloaking heat");
		double cloakingShieldDelay = attributes.Get("cloaking shield delay");
		double cloakingHullDelay = attributes.Get("cloaking repair delay");
		cloakingShieldDelay = (cloakingShieldDelay < 1.) ?
			(Random::Real() <= cloakingShieldDelay) : cloakingShieldDelay;
		cloakingHullDelay = (cloakingHullDelay < 1.) ?
			(Random::Real() <= cloakingHullDelay) : cloakingHullDelay;
		shieldDelay += cloakingShieldDelay;
		hullDelay += cloakingHullDelay;
	}
	else if(cloakingSpeed)
	{
		cloak = max(0., cloak - cloakingSpeed);
		// If you're trying to cloak but are unable to (too little energy or
		// fuel) you're forced to decloak fully for one frame before you can
		// engage cloaking again.
		if(commands.Has(Command::CLOAK))
			cloakDisruption = max(cloakDisruption, 1.);
	}
	else
		cloak = 0.;
}



bool Ship::DoHyperspaceLogic(vector<Visual> &visuals)
{
	if(!hyperspaceSystem && !hyperspaceCount)
		return false;

	// Don't apply external acceleration while jumping.
	acceleration = Point();

	// Enter hyperspace.
	int direction = hyperspaceSystem ? 1 : -1;
	hyperspaceCount += direction;
	// Number of frames it takes to enter or exit hyperspace.
	static const int HYPER_C = 100;
	// Rate the ship accelerate and slow down when exiting hyperspace.
	static const double HYPER_A = 2.;
	static const double HYPER_D = 1000.;
	if(hyperspaceSystem)
		fuel -= hyperspaceFuelCost / HYPER_C;

	// Create the particle effects for the jump drive. This may create 100
	// or more particles per ship per turn at the peak of the jump.
	if(isUsingJumpDrive && !forget)
	{
		double sparkAmount = hyperspaceCount * Width() * Height() * .000006;
		const map<const Effect *, int> &jumpEffects = attributes.JumpEffects();
		if(jumpEffects.empty())
			CreateSparks(visuals, "jump drive", sparkAmount);
		else
		{
			// Spread the amount of particle effects created among all jump effects.
			sparkAmount /= jumpEffects.size();
			for(const auto &effect : jumpEffects)
				CreateSparks(visuals, effect.first, sparkAmount);
		}
	}

	if(hyperspaceCount == HYPER_C)
	{
		SetSystem(hyperspaceSystem);
		hyperspaceSystem = nullptr;
		targetSystem = nullptr;
		// Check if the target planet is in the destination system or not.
		const Planet *planet = (targetPlanet ? targetPlanet->GetPlanet() : nullptr);
		if(!planet || planet->IsWormhole() || !planet->IsInSystem(currentSystem))
			targetPlanet = nullptr;
		// Check if your parent has a target planet in this system.
		shared_ptr<Ship> parent = GetParent();
		if(!targetPlanet && parent && parent->targetPlanet)
		{
			planet = parent->targetPlanet->GetPlanet();
			if(planet && !planet->IsWormhole() && planet->IsInSystem(currentSystem))
				targetPlanet = parent->targetPlanet;
		}
		direction = -1;

		// If you have a target planet in the destination system, exit
		// hyperspace aimed at it. Otherwise, target the first planet that
		// has a spaceport.
		Point target;
		// Except when you arrive at an extra distance from the target,
		// in that case always use the system-center as target.
		double extraArrivalDistance = isUsingJumpDrive
			? currentSystem->ExtraJumpArrivalDistance() : currentSystem->ExtraHyperArrivalDistance();

		if(extraArrivalDistance == 0)
		{
			if(targetPlanet)
				target = targetPlanet->Position();
			else
			{
				for(const StellarObject &object : currentSystem->Objects())
					if(object.HasSprite() && object.HasValidPlanet()
							&& object.GetPlanet()->HasServices(isYours))
					{
						target = object.Position();
						break;
					}
			}
		}

		if(isUsingJumpDrive)
		{
			position = target + Angle::Random().Unit() * (300. * (Random::Real() + 1.) + extraArrivalDistance);
			return true;
		}

		// Have all ships exit hyperspace at the same distance so that
		// your escorts always stay with you.
		double distance = (HYPER_C * HYPER_C) * .5 * HYPER_A + HYPER_D;
		distance += extraArrivalDistance;
		position = (target - distance * angle.Unit());
		position += hyperspaceOffset;
		// Make sure your velocity is in exactly the direction you are
		// traveling in, so that when you decelerate there will not be a
		// sudden shift in direction at the end.
		velocity = velocity.Length() * angle.Unit();
	}
	if(!isUsingJumpDrive)
	{
		velocity += (HYPER_A * direction) * angle.Unit();
		if(!hyperspaceSystem)
		{
			// Exit hyperspace far enough from the planet to be able to land.
			// This does not take drag into account, so it is always an over-
			// estimate of how long it will take to stop.
			// We start decelerating after rotating about 150 degrees (that
			// is, about acos(.8) from the proper angle). So:
			// Stopping distance = .5*a*(v/a)^2 + (150/turn)*v.
			// Exit distance = HYPER_D + .25 * v^2 = stopping distance.
			double exitV = max(HYPER_A, MaxVelocity());
			double a = (.5 / Acceleration() - .25);
			double b = 150. / TurnRate();
			double discriminant = b * b - 4. * a * -HYPER_D;
			if(discriminant > 0.)
			{
				double altV = (-b + sqrt(discriminant)) / (2. * a);
				if(altV > 0. && altV < exitV)
					exitV = altV;
			}
			// If current velocity is less than or equal to targeted velocity
			// consider the hyperspace exit done.
			const Point facingUnit = angle.Unit();
			if(velocity.Dot(facingUnit) <= exitV)
			{
				velocity = facingUnit * exitV;
				hyperspaceCount = 0;
			}
		}
	}
	position += velocity;
	if(GetParent() && GetParent()->currentSystem == currentSystem)
	{
		hyperspaceOffset = position - GetParent()->position;
		double length = hyperspaceOffset.Length();
		if(length > 1000.)
			hyperspaceOffset *= 1000. / length;
	}

	return true;
}



bool Ship::DoLandingLogic()
{
	if(!landingPlanet && zoom >= 1.f)
		return false;

	// Don't apply external acceleration while landing.
	acceleration = Point();

	// If a ship was disabled at the very moment it began landing, do not
	// allow it to continue landing.
	if(isDisabled)
		landingPlanet = nullptr;

	float landingSpeed = attributes.Get("landing speed");
	landingSpeed = landingSpeed > 0 ? landingSpeed : .02f;
	// Special ships do not disappear forever when they land; they
	// just slowly refuel.
	if(landingPlanet && zoom)
	{
		// Move the ship toward the center of the planet while landing.
		if(GetTargetStellar())
			position = .97 * position + .03 * GetTargetStellar()->Position();
		zoom -= landingSpeed;
		if(zoom <= 0.f)
		{
			// If this is not a special ship, it ceases to exist when it
			// lands on a true planet. If this is a wormhole, the ship is
			// instantly transported.
			if(landingPlanet->IsWormhole())
			{
				SetSystem(&landingPlanet->GetWormhole()->WormholeDestination(*currentSystem));
				for(const StellarObject &object : currentSystem->Objects())
					if(object.GetPlanet() == landingPlanet)
						position = object.Position();
				SetTargetStellar(nullptr);
				SetTargetSystem(nullptr);
				landingPlanet = nullptr;
			}
			else if(!isSpecial || personality.IsFleeing())
			{
				bool escortsLanded = true;
				for(const auto &it : escorts)
				{
					const auto escort = it.lock();
					// Check if escorts are also landed, destroyed, disabled, or being carried.
					if(!escort || escort->IsDestroyed() || escort->IsDisabled() || escort->zoom == 0.f
							|| !escort->GetSystem())
						continue;
					escortsLanded = false;
					break;
				}
				if(escortsLanded)
					MarkForRemoval();
				return true;
			}

			SetTargetAsteroid(nullptr);
			SetTargetFlotsam(nullptr);
			SetTargetShip(nullptr);

			zoom = 0.f;
		}
	}
	// Only refuel if this planet has a spaceport.
	else if(fuel >= attributes.Get("fuel capacity")
			|| !landingPlanet
			|| !landingPlanet->GetPort().CanRecharge(Port::RechargeType::Fuel, isYours))
	{
		zoom = min(1.f, zoom + landingSpeed);
		SetTargetStellar(nullptr);
		landingPlanet = nullptr;
	}
	else
		fuel = min(fuel + 1., attributes.Get("fuel capacity"));

	// Move the ship at the velocity it had when it began landing, but
	// scaled based on how small it is now.
	if(zoom > 0.f)
		position += velocity * zoom;

	return true;
}



void Ship::DoInitializeMovement()
{
	// If you're disabled, you can't initiate landing or jumping.
	if(isDisabled)
		return;

	if(commands.Has(Command::LAND) && CanLand())
		landingPlanet = GetTargetStellar()->GetPlanet();
	else if(commands.Has(Command::JUMP) && IsReadyToJump())
	{
		hyperspaceSystem = GetTargetSystem();
		pair<JumpType, double> jumpUsed = navigation.GetCheapestJumpType(hyperspaceSystem);
		isUsingJumpDrive = (jumpUsed.first == JumpType::JUMP_DRIVE);
		hyperspaceFuelCost = jumpUsed.second;
	}
}



void Ship::StepPilot()
{
	int requiredCrew = RequiredCrew();

	if(pilotError)
		--pilotError;
	else if(pilotOkay)
		--pilotOkay;
	else if(isDisabled)
	{
		// If the ship is disabled, don't show a warning message due to missing crew.
	}
	else if(requiredCrew && static_cast<int>(Random::Int(requiredCrew)) >= Crew())
	{
		pilotError = 30;
		if(isYours || personality.IsEscort())
		{
			if(!parent.lock())
				Messages::Add(*GameData::Messages().Get("undercrewed flagship"));
			else if(Preferences::Has("Extra fleet status messages"))
				Messages::Add({"The " + givenName + " is moving erratically because there are not enough crew to pilot it.",
					GameData::MessageCategories().Get("low")});
		}
	}
	else
		pilotOkay = 30;
}



// This ship is not landing or entering hyperspace. So, move it. If it is
// disabled, all it can do is slow down to a stop.
void Ship::DoMovement(bool &isUsingAfterburner)
{
	isUsingAfterburner = false;

	double mass = InertialMass();
	double dragForce = DragForce();
	double slowMultiplier = 1. / (1. + slowness * .05);

	if(isDisabled)
		velocity *= 1. - dragForce;
	else if(!pilotError)
	{
		if(commands.Turn())
		{
			// Check if we are able to turn.
			double cost = attributes.Get("turning energy");
			if(cost > 0. && energy < cost * fabs(commands.Turn()))
				commands.SetTurn(copysign(energy / cost, commands.Turn()));

			cost = attributes.Get("turning shields");
			if(cost > 0. && shields < cost * fabs(commands.Turn()))
				commands.SetTurn(copysign(shields / cost, commands.Turn()));

			cost = attributes.Get("turning hull");
			if(cost > 0. && hull < cost * fabs(commands.Turn()))
				commands.SetTurn(copysign(hull / cost, commands.Turn()));

			cost = attributes.Get("turning fuel");
			if(cost > 0. && fuel < cost * fabs(commands.Turn()))
				commands.SetTurn(copysign(fuel / cost, commands.Turn()));

			cost = -attributes.Get("turning heat");
			if(cost > 0. && heat < cost * fabs(commands.Turn()))
				commands.SetTurn(copysign(heat / cost, commands.Turn()));

			if(commands.Turn())
			{
				isSteering = true;
				steeringDirection = commands.Turn();
				IncrementThrusterHeld(steeringDirection < 0. ? ThrustKind::LEFT : ThrustKind::RIGHT);
				// If turning at a fraction of the full rate (either from lack of
				// energy or because of tracking a target), only consume a fraction
				// of the turning energy and produce a fraction of the heat.
				double scale = fabs(commands.Turn());

				shields -= scale * attributes.Get("turning shields");
				hull -= scale * attributes.Get("turning hull");
				energy -= scale * attributes.Get("turning energy");
				fuel -= scale * attributes.Get("turning fuel");
				heat += scale * attributes.Get("turning heat");
				discharge += scale * attributes.Get("turning discharge");
				corrosion += scale * attributes.Get("turning corrosion");
				ionization += scale * attributes.Get("turning ion");
				scrambling += scale * attributes.Get("turning scramble");
				leakage += scale * attributes.Get("turning leakage");
				burning += scale * attributes.Get("turning burn");
				slowness += scale * attributes.Get("turning slowing");
				disruption += scale * attributes.Get("turning disruption");

				Turn(commands.Turn() * TurnRate() * slowMultiplier);
			}
		}
		double thrustCommand = commands.Has(Command::FORWARD) - commands.Has(Command::BACK);
		double thrust = 0.;
		if(thrustCommand)
		{
			// Check if we are able to apply this thrust.
			double cost = attributes.Get((thrustCommand > 0.) ?
				"thrusting energy" : "reverse thrusting energy");
			if(cost > 0. && energy < cost * fabs(thrustCommand))
				thrustCommand = copysign(energy / cost, thrustCommand);

			cost = attributes.Get((thrustCommand > 0.) ?
				"thrusting shields" : "reverse thrusting shields");
			if(cost > 0. && shields < cost * fabs(thrustCommand))
				thrustCommand = copysign(shields / cost, thrustCommand);

			cost = attributes.Get((thrustCommand > 0.) ?
				"thrusting hull" : "reverse thrusting hull");
			if(cost > 0. && hull < cost * fabs(thrustCommand))
				thrustCommand = copysign(hull / cost, thrustCommand);

			cost = attributes.Get((thrustCommand > 0.) ?
				"thrusting fuel" : "reverse thrusting fuel");
			if(cost > 0. && fuel < cost * fabs(thrustCommand))
				thrustCommand = copysign(fuel / cost, thrustCommand);

			cost = -attributes.Get((thrustCommand > 0.) ?
				"thrusting heat" : "reverse thrusting heat");
			if(cost > 0. && heat < cost * fabs(thrustCommand))
				thrustCommand = copysign(heat / cost, thrustCommand);

			if(thrustCommand)
			{
				// If a reverse thrust is commanded and the capability does not
				// exist, ignore it (do not even slow under drag).
				isThrusting = (thrustCommand > 0.);
				isReversing = !isThrusting && attributes.Get("reverse thrust");
				thrust = attributes.Get(isThrusting ? "thrust" : "reverse thrust");
				IncrementThrusterHeld(isReversing ? ThrustKind::REVERSE : ThrustKind::FORWARD);
				if(thrust)
				{
					double scale = fabs(thrustCommand);

					shields -= scale * attributes.Get(isThrusting ? "thrusting shields" : "reverse thrusting shields");
					hull -= scale * attributes.Get(isThrusting ? "thrusting hull" : "reverse thrusting hull");
					energy -= scale * attributes.Get(isThrusting ? "thrusting energy" : "reverse thrusting energy");
					fuel -= scale * attributes.Get(isThrusting ? "thrusting fuel" : "reverse thrusting fuel");
					heat += scale * attributes.Get(isThrusting ? "thrusting heat" : "reverse thrusting heat");
					discharge += scale * attributes.Get(isThrusting ? "thrusting discharge" : "reverse thrusting discharge");
					corrosion += scale * attributes.Get(isThrusting ? "thrusting corrosion" : "reverse thrusting corrosion");
					ionization += scale * attributes.Get(isThrusting ? "thrusting ion" : "reverse thrusting ion");
					scrambling += scale * attributes.Get(isThrusting ? "thrusting scramble" :
						"reverse thrusting scramble");
					burning += scale * attributes.Get(isThrusting ? "thrusting burn" : "reverse thrusting burn");
					leakage += scale * attributes.Get(isThrusting ? "thrusting leakage" : "reverse thrusting leakage");
					slowness += scale * attributes.Get(isThrusting ? "thrusting slowing" : "reverse thrusting slowing");
					disruption += scale * attributes.Get(isThrusting ? "thrusting disruption" : "reverse thrusting disruption");

					acceleration += angle.Unit() * thrustCommand * (isThrusting ? Acceleration() : ReverseAcceleration());
				}
			}
		}
		bool applyAfterburner = (commands.Has(Command::AFTERBURNER) || (thrustCommand > 0. && !thrust))
				&& !CannotAct(Ship::ActionType::AFTERBURNER);
		if(applyAfterburner)
		{
			thrust = attributes.Get("afterburner thrust");
			double shieldCost = attributes.Get("afterburner shields");
			double hullCost = attributes.Get("afterburner hull");
			double energyCost = attributes.Get("afterburner energy");
			double fuelCost = attributes.Get("afterburner fuel");
			double heatCost = -attributes.Get("afterburner heat");

			double dischargeCost = attributes.Get("afterburner discharge");
			double corrosionCost = attributes.Get("afterburner corrosion");
			double ionCost = attributes.Get("afterburner ion");
			double scramblingCost = attributes.Get("afterburner scramble");
			double leakageCost = attributes.Get("afterburner leakage");
			double burningCost = attributes.Get("afterburner burn");

			double slownessCost = attributes.Get("afterburner slowing");
			double disruptionCost = attributes.Get("afterburner disruption");

			if(thrust && shields >= shieldCost && hull >= hullCost
				&& energy >= energyCost && fuel >= fuelCost && heat >= heatCost)
			{
				shields -= shieldCost;
				hull -= hullCost;
				energy -= energyCost;
				fuel -= fuelCost;
				heat -= heatCost;

				discharge += dischargeCost;
				corrosion += corrosionCost;
				ionization += ionCost;
				scrambling += scramblingCost;
				leakage += leakageCost;
				burning += burningCost;

				slowness += slownessCost;
				disruption += disruptionCost;

				acceleration += angle.Unit() * (1. + attributes.Get("acceleration multiplier")) * thrust / mass;

				// Only create the afterburner effects if the ship is in the player's system.
				isUsingAfterburner = !forget;
			}
		}
	}
	if(acceleration)
	{
		acceleration *= slowMultiplier;
		// Acceleration multiplier needs to modify effective drag, otherwise it changes top speeds.
		Point dragAcceleration = acceleration - velocity * dragForce * (1. + attributes.Get("acceleration multiplier"));
		// Make sure dragAcceleration has nonzero length, to avoid divide by zero.
		if(dragAcceleration)
		{
			// What direction will the net acceleration be if this drag is applied?
			// If the net acceleration will be opposite the thrust, do not apply drag.
			dragAcceleration *= .5 * (acceleration.Unit().Dot(dragAcceleration.Unit()) + 1.);

			// A ship can only "cheat" to stop if it is moving slow enough that
			// it could stop completely this frame. This is to avoid overshooting
			// when trying to stop and ending up headed in the other direction.
			if(commands.Has(Command::STOP))
			{
				// How much acceleration would it take to come to a stop in the
				// direction normal to the ship's current facing? This is only
				// possible if the acceleration plus drag vector is in the
				// opposite direction from the velocity vector when both are
				// projected onto the current facing vector, and the acceleration
				// vector is the larger of the two.
				double vNormal = velocity.Dot(angle.Unit());
				double aNormal = dragAcceleration.Dot(angle.Unit());
				if((aNormal > 0.) != (vNormal > 0.) && fabs(aNormal) > fabs(vNormal))
					dragAcceleration = -vNormal * angle.Unit();
			}
			velocity += dragAcceleration;
		}
		acceleration = Point();
	}
}



void Ship::StepTargeting()
{
	// Boarding:
	shared_ptr<const Ship> target = GetTargetShip();
	// If this is a fighter or drone and it is not assisting someone at the
	// moment, its boarding target should be its parent ship.
	// Unless the player uses a fighter as their flagship and is boarding an enemy ship.
	if(CanBeCarried() && !(target && (target == GetShipToAssist() || isYours)))
		target = GetParent();
	if(target && !isDisabled)
	{
		Point dp = (target->position - position);
		double distance = dp.Length();
		Point dv = (target->velocity - velocity);
		double speed = dv.Length();
		isBoarding = (distance < 50. && speed < 1. && commands.Has(Command::BOARD));
		if(isBoarding && !CanBeCarried())
		{
			if(!target->IsDisabled() && government->IsEnemy(target->government))
				isBoarding = false;
			else if(target->IsDestroyed() || target->IsLanding() || target->IsHyperspacing()
					|| target->GetSystem() != GetSystem())
				isBoarding = false;
		}
		if(isBoarding && !pilotError)
		{
			Angle facing = angle;
			bool left = target->Unit().Cross(facing.Unit()) < 0.;
			double turn = left - !left;

			// Check if the ship will still be pointing to the same side of the target
			// angle if it turns by this amount.
			facing += TurnRate() * turn;
			bool stillLeft = target->Unit().Cross(facing.Unit()) < 0.;
			if(left != stillLeft)
				turn = 0.;
			angle += TurnRate() * turn;

			velocity += dv.Unit() * .1;
			position += dp.Unit() * .5;

			if(distance < 10. && speed < 1. && ((CanBeCarried() && government == target->government) || !turn))
			{
				if(cloak && !attributes.Get("cloaked boarding"))
				{
					// Allow the player to get all the way to the end of the
					// boarding sequence (including locking on to the ship) but
					// not to actually board, if they are cloaked, except if they have "cloaked boarding".
					if(isYours)
						Messages::Add(*GameData::Messages().Get("cannot board while cloaked"));
				}
				else
				{
					isBoarding = false;
					bool isEnemy = government->IsEnemy(target->government);
					if(isEnemy && Random::Real() < target->Attributes().Get("self destruct"))
					{
						Messages::Add({"The " + target->DisplayModelName() + " \"" + target->GivenName()
							+ "\" has activated its self-destruct mechanism.",
							GameData::MessageCategories().Get("high")});
						GetTargetShip()->SelfDestruct();
					}
					else
						hasBoarded = true;
				}
			}
		}
	}

	// Clear your target if it is destroyed. This is only important for NPCs,
	// because ordinary ships cease to exist once they are destroyed.
	target = GetTargetShip();
	if(target && target->IsDestroyed() && target->explosionCount >= target->explosionTotal)
		targetShip.reset();
}



// Finally, move the ship and create any movement visuals.
void Ship::DoEngineVisuals(vector<Visual> &visuals, bool isUsingAfterburner)
{
	if(isUsingAfterburner && !Attributes().AfterburnerEffects().empty())
	{
		double gimbalDirection = (Commands().Has(Command::FORWARD) || Commands().Has(Command::BACK))
			* -Commands().Turn();

		for(const EnginePoint &point : enginePoints)
		{
			Angle gimbal = Angle(gimbalDirection * point.gimbal.Degrees());
			Angle afterburnerAngle = angle + point.facing + gimbal;
			Point pos = angle.Rotate(point) * Zoom() + position;
			// Stream the afterburner effects outward in the direction the engines are facing.
			Point effectVelocity = velocity - 6. * afterburnerAngle.Unit();
			for(auto &&it : Attributes().AfterburnerEffects())
				for(int i = 0; i < it.second; ++i)
					visuals.emplace_back(*it.first, pos, effectVelocity, afterburnerAngle, Point{}, point.zoom);
		}
	}
}



// Add escorts to this ship. Escorts look to the parent ship for movement
// cues and try to stay with it when it lands or goes into hyperspace.
void Ship::AddEscort(Ship &ship)
{
	escorts.push_back(ship.shared_from_this());
}



void Ship::RemoveEscort(const Ship &ship)
{
	auto it = escorts.begin();
	while(it != escorts.end())
	{
		auto escort = it->lock();
		if(escort.get() == &ship)
		{
			it = escorts.erase(it);
			return;
		}
		else
			++it;
	}
}



double Ship::MinimumHull() const
{
	if(neverDisabled)
		return 0.;

	double maximumHull = MaxHull();
	double absoluteThreshold = attributes.Get("absolute threshold");
	if(absoluteThreshold > 0.)
		return absoluteThreshold;

	double thresholdPercent = attributes.Get("threshold percentage");
	double transition = 1 / (1 + 0.0005 * maximumHull);
	double minimumHull = maximumHull * (thresholdPercent > 0.
		? min(thresholdPercent, 1.) : 0.1 * (1. - transition) + 0.5 * transition);

	return max(0., floor(minimumHull + attributes.Get("hull threshold")));
}



void Ship::CreateExplosion(vector<Visual> &visuals, bool spread)
{
	if(!HasSprite() || !GetMask().IsLoaded() || explosionEffects.empty())
		return;

	// Bail out if this loops enough times, just in case.
	for(int i = 0; i < 10; ++i)
	{
		Point point((Random::Real() - .5) * Width(),
			(Random::Real() - .5) * Height());
		if(GetMask().Contains(point, Angle()))
		{
			// Pick an explosion.
			int type = Random::Int(explosionTotal);
			auto it = explosionEffects.begin();
			for( ; it != explosionEffects.end(); ++it)
			{
				type -= it->second;
				if(type < 0)
					break;
			}
			Point effectVelocity = velocity;
			if(spread)
			{
				double scale = .04 * (Width() + Height());
				effectVelocity += Angle::Random().Unit() * (scale * Random::Real());
			}
			visuals.emplace_back(*it->first, angle.Rotate(point) + position, std::move(effectVelocity), angle);
			++explosionCount;
			return;
		}
	}
}



// Place a "spark" effect, like ionization or disruption.
void Ship::CreateSparks(vector<Visual> &visuals, const string &name, double amount)
{
	CreateSparks(visuals, GameData::Effects().Get(name), amount);
}



void Ship::CreateSparks(vector<Visual> &visuals, const Effect *effect, double amount)
{
	if(forget || amount <= 0.)
		return;

	// Limit the number of sparks, depending on the size of the sprite.
	// The limit needs to be the first argument in case amount is NaN.
	amount = min(Width() * Height() * .0006, amount);
	// Preallocate capacity, in case we're adding a non-trivial number of sparks.
	visuals.reserve(visuals.size() + static_cast<size_t>(amount));

	while(true)
	{
		amount -= Random::Real();
		if(amount <= 0.)
			break;

		Point point((Random::Real() - .5) * Width(),
			(Random::Real() - .5) * Height());
		if(GetMask().Contains(point, Angle()))
			visuals.emplace_back(*effect, angle.Rotate(point) + position, velocity, angle);
	}
}



double Ship::CalculateAttraction() const
{
	return max(0., .4 * sqrt(attributes.Get("cargo space")) - 1.8);
}



double Ship::CalculateDeterrence() const
{
	double tempDeterrence = 0.;
	for(const Hardpoint &hardpoint : Weapons())
	{
		const Weapon *weapon = hardpoint.GetWeapon();
		if(weapon)
		{
			// 1 DoT damage of type X = 100 damage of type X over an extended period of time
			// (~95 damage after 5 seconds, ~99 damage after 8 seconds). Therefore, multiply
			// DoT damage types by 100. Disruption, scrambling, and slowing don't have an
			// analogous instantaneous damage type, but still just multiply them by 100 to
			// stay consistent.

			// Compare the relative damage types to the strength of the firing ship, since we
			// have nothing else to reasonably compare against.

			// Shield and hull damage are the primary damage types that dictate combat, so
			// consider the full damage dealt by these types for the strength of a weapon.
			double shieldFactor = weapon->ShieldDamage()
					+ weapon->RelativeShieldDamage() * MaxShields()
					+ weapon->DischargeDamage() * 100.;
			double hullFactor = weapon->HullDamage()
					+ weapon->RelativeHullDamage() * MaxHull()
					+ weapon->CorrosionDamage() * 100.;

			// Other damage types don't outright destroy ships, so they aren't considered
			// as heavily in the strength of a weapon.
			double energyFactor = weapon->EnergyDamage()
					+ weapon->RelativeEnergyDamage() * attributes.Get("energy capacity")
					+ weapon->IonDamage() * 100.;
			double heatFactor = weapon->HeatDamage()
					+ weapon->RelativeHeatDamage() * MaximumHeat()
					+ weapon->BurnDamage() * 100.;
			double fuelFactor = weapon->FuelDamage()
					+ weapon->RelativeFuelDamage() * attributes.Get("fuel capacity")
					+ weapon->LeakDamage() * 100.;
			double scramblingFactor = weapon->ScramblingDamage() * 100.;
			double slowingFactor = weapon->SlowingDamage() * 100.;
			double disruptionFactor = weapon->DisruptionDamage() * 100.;

			// Disabled and asteroid damage are ignored because they don't matter in combat.

			double strength = shieldFactor + hullFactor + 0.2 * (energyFactor + heatFactor + fuelFactor
					+ scramblingFactor + slowingFactor + disruptionFactor);
			tempDeterrence += .12 * strength / weapon->Reload();
		}
	}
	return tempDeterrence;
}



void Ship::IncrementThrusterHeld(Ship::ThrustKind kind)
{
	uint8_t &heldFrame = thrustHeldFrames[static_cast<size_t>(kind)];
	heldFrame = min(MAX_THRUST_HELD_FRAMES, static_cast<uint8_t>(heldFrame + 2));
}



void Ship::Jettison(shared_ptr<Flotsam> toJettison)
{
	if(currentSystem)
	{
		jettisoned.emplace_back(toJettison);
		return;
	}
	// If this ship is currently being carried by another, transfer Flotsam to be jettisoned to the carrier.
	shared_ptr<Ship> carrier = parent.lock();
	if(!carrier)
		return;
	size_t bayIndex = 0;
	for(const auto &bay : carrier->Bays())
	{
		if(bay.ship.get() == this)
		{
			carrier->jettisonedFromBay.emplace_back(toJettison, bayIndex);
			break;
		}
		++bayIndex;
	}
}<|MERGE_RESOLUTION|>--- conflicted
+++ resolved
@@ -359,13 +359,9 @@
 			attributes.isParallel = false;
 			attributes.isOmnidirectional = true;
 			attributes.turnMultiplier = 0.;
-<<<<<<< HEAD
-			bool drawUnder = (key == "gun");
-			int group = 0;
-=======
 			if(key == "gun")
 				attributes.side = Hardpoint::Side::UNDER;
->>>>>>> 7382fe7e
+			int group = 0;
 			if(child.HasChildren())
 			{
 				bool defaultBaseAngle = true;
@@ -399,13 +395,9 @@
 					else if(grandKey == "inside")
 						attributes.side = Hardpoint::Side::INSIDE;
 					else if(grandKey == "over")
-<<<<<<< HEAD
-						drawUnder = false;
+						attributes.side = Hardpoint::Side::OVER;
 					else if(grand.Size() >= 2 && grand.Token(0) == "group")
 						group = grand.Value(1);
-=======
-						attributes.side = Hardpoint::Side::OVER;
->>>>>>> 7382fe7e
 					else
 						grand.PrintTrace("Warning: Child nodes of \"" + key
 							+ "\" tokens can only be \"angle\", \"parallel\", or \"arc\":");
@@ -424,15 +416,9 @@
 				}
 			}
 			if(key == "gun")
-<<<<<<< HEAD
-				armament.AddGunPort(hardpoint, attributes, drawUnder, outfit, group);
+				armament.AddGunPort(hardpoint, attributes, outfit, group);
 			else
-				armament.AddTurret(hardpoint, attributes, drawUnder, outfit, group);
-=======
-				armament.AddGunPort(hardpoint, attributes, outfit);
-			else
-				armament.AddTurret(hardpoint, attributes, outfit);
->>>>>>> 7382fe7e
+				armament.AddTurret(hardpoint, attributes, outfit, group);
 		}
 		else if(key == "never disabled")
 			neverDisabled = true;
@@ -1134,15 +1120,12 @@
 					out.Write("turret turn multiplier", attributes.turnMultiplier);
 				if(hardpoint.GetSide() == Hardpoint::Side::OVER)
 					out.Write("over");
-<<<<<<< HEAD
-				if(isYours)
-					out.Write("group", hardpoint.GetGroup());
-=======
 				else if(hardpoint.GetSide() == Hardpoint::Side::INSIDE)
 					out.Write("inside");
 				else
 					out.Write("under");
->>>>>>> 7382fe7e
+				if(isYours)
+					out.Write("group", hardpoint.GetGroup());
 			}
 			out.EndChild();
 		}
