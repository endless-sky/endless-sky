/* Ship.cpp
Copyright (c) 2014 by Michael Zahniser

Endless Sky is free software: you can redistribute it and/or modify it under the
terms of the GNU General Public License as published by the Free Software
Foundation, either version 3 of the License, or (at your option) any later version.

Endless Sky is distributed in the hope that it will be useful, but WITHOUT ANY
WARRANTY; without even the implied warranty of MERCHANTABILITY or FITNESS FOR A
PARTICULAR PURPOSE. See the GNU General Public License for more details.

You should have received a copy of the GNU General Public License along with
this program. If not, see <https://www.gnu.org/licenses/>.
*/

#include "Ship.h"

#include "Audio.h"
#include "CategoryList.h"
#include "CategoryTypes.h"
#include "DamageDealt.h"
#include "DataNode.h"
#include "DataWriter.h"
#include "Effect.h"
#include "Flotsam.h"
#include "text/Format.h"
#include "GameData.h"
#include "Government.h"
#include "JumpTypes.h"
#include "Logger.h"
#include "Mask.h"
#include "Messages.h"
#include "Phrase.h"
#include "Planet.h"
#include "PlayerInfo.h"
#include "Preferences.h"
#include "Projectile.h"
#include "Random.h"
#include "ShipEvent.h"
#include "Sound.h"
#include "Sprite.h"
#include "SpriteSet.h"
#include "StellarObject.h"
#include "System.h"
#include "TextReplacements.h"
#include "Visual.h"
#include "Wormhole.h"

#include <algorithm>
#include <cassert>
#include <cmath>
#include <limits>
#include <sstream>

using namespace std;

namespace {
	const string FIGHTER_REPAIR = "Repair fighters in";
	const vector<string> BAY_SIDE = {"inside", "over", "under"};
	const vector<string> BAY_FACING = {"forward", "left", "right", "back"};
	const vector<Angle> BAY_ANGLE = {Angle(0.), Angle(-90.), Angle(90.), Angle(180.)};

	const vector<string> ENGINE_SIDE = {"under", "over"};
	const vector<string> STEERING_FACING = {"none", "left", "right"};

	const double MAXIMUM_TEMPERATURE = 100.;

	const double SCAN_TIME = 600.;

	// Helper function to transfer energy to a given stat if it is less than the
	// given maximum value.
	void DoRepair(double &stat, double &available, double maximum)
	{
		double transfer = max(0., min(available, maximum - stat));
		stat += transfer;
		available -= transfer;
	}

	// Helper function to repair a given stat up to its maximum, limited by
	// how much repair is available and how much energy, fuel, and heat are available.
	// Updates the stat, the available amount, and the energy, fuel, and heat amounts.
	void DoRepair(double &stat, double &available, double maximum, double &energy, double energyCost,
		double &fuel, double fuelCost, double &heat, double heatCost)
	{
		if(available <= 0. || stat >= maximum)
			return;

		// Energy, heat, and fuel costs are the energy, fuel, or heat required per unit repaired.
		if(energyCost > 0.)
			available = min(available, energy / energyCost);
		if(fuelCost > 0.)
			available = min(available, fuel / fuelCost);
		if(heatCost < 0.)
			available = min(available, heat / -heatCost);

		double transfer = min(available, maximum - stat);
		if(transfer > 0.)
		{
			stat += transfer;
			available -= transfer;
			energy -= transfer * energyCost;
			fuel -= transfer * fuelCost;
			heat += transfer * heatCost;
		}
	}

	// Helper function to reduce a given status effect according
	// to its resistance, limited by how much energy, fuel, and heat are available.
	// Updates the stat and the energy, fuel, and heat amounts.
	void DoStatusEffect(bool isDeactivated, double &stat, double resistance, double &energy, double energyCost,
		double &fuel, double fuelCost, double &heat, double heatCost)
	{
		if(isDeactivated || resistance <= 0.)
		{
			stat = max(0., .99 * stat);
			return;
		}

		// Calculate how much resistance can be used assuming no
		// energy or fuel cost.
		resistance = .99 * stat - max(0., .99 * stat - resistance);

		// Limit the resistance by the available energy, heat, and fuel.
		if(energyCost > 0.)
			resistance = min(resistance, energy / energyCost);
		if(fuelCost > 0.)
			resistance = min(resistance, fuel / fuelCost);
		if(heatCost < 0.)
			resistance = min(resistance, heat / -heatCost);

		// Update the stat, energy, heat, and fuel given how much resistance is being used.
		if(resistance > 0.)
		{
			stat = max(0., .99 * stat - resistance);
			energy -= resistance * energyCost;
			fuel -= resistance * fuelCost;
			heat += resistance * heatCost;
		}
		else
			stat = max(0., .99 * stat);
	}

	// Get an overview of how many weapon-outfits are equipped.
	map<const Outfit *, int> GetEquipped(const vector<Hardpoint> &weapons)
	{
		map<const Outfit *, int> equipped;
		for(const Hardpoint &hardpoint : weapons)
			if(hardpoint.GetOutfit())
				++equipped[hardpoint.GetOutfit()];
		return equipped;
	}

	void LogWarning(const string &modelName, const string &name, string &&warning)
	{
		string shipID = modelName + (name.empty() ? ": " : " \"" + name + "\": ");
		Logger::LogError(shipID + std::move(warning));
	}

	// Transfer as many of the given outfits from the source ship to the target
	// ship as the source ship can remove and the target ship can handle. Returns the
	// items and amounts that were actually transferred (so e.g. callers can determine
	// how much material was transferred, if any).
	map<const Outfit *, int> TransferAmmo(const map<const Outfit *, int> &stockpile, Ship &from, Ship &to)
	{
		auto transferred = map<const Outfit *, int>{};
		for(auto &&item : stockpile)
		{
			assert(item.second > 0 && "stockpile count must be positive");
			int unloadable = abs(from.Attributes().CanAdd(*item.first, -item.second));
			int loadable = to.Attributes().CanAdd(*item.first, unloadable);
			if(loadable > 0)
			{
				from.AddOutfit(item.first, -loadable);
				to.AddOutfit(item.first, loadable);
				transferred[item.first] = loadable;
			}
		}
		return transferred;
	}

	// Ships which are scrambled have a chance for their weapons to jam,
	// delaying their firing for another reload cycle. The less energy
	// a ship has relative to its max and the more scrambled the ship is,
	// the higher the chance that a weapon will jam. The jam chance is
	// capped at 50%. Very small amounts of scrambling are ignored.
	// The scale is such that a weapon with a scrambling damage of 5 and a reload
	// of 60 (i.e. the ion cannon) will only ever push a ship to a jam chance
	// of 5% when it is at 100% energy.
	double CalculateJamChance(double maxEnergy, double scrambling)
	{
		double scale = maxEnergy * 220.;
		return scrambling > .1 ? min(0.5, scale ? scrambling / scale : 1.) : 0.;
	}
}



// Construct and Load() at the same time.
Ship::Ship(const DataNode &node)
{
	Load(node);
}



void Ship::Load(const DataNode &node)
{
	if(node.Size() >= 2)
		modelName = node.Token(1);
	if(node.Size() >= 3)
	{
		base = GameData::Ships().Get(modelName);
		variantName = node.Token(2);
	}
	isDefined = true;

	government = GameData::PlayerGovernment();

	// Note: I do not clear the attributes list here so that it is permissible
	// to override one ship definition with another.
	bool hasEngine = false;
	bool hasArmament = false;
	bool hasBays = false;
	bool hasExplode = false;
	bool hasLeak = false;
	bool hasFinalExplode = false;
	bool hasOutfits = false;
	bool hasDescription = false;
	for(const DataNode &child : node)
	{
		const string &key = child.Token(0);
		bool add = (key == "add");
		if(add && (child.Size() < 2 || child.Token(1) != "attributes"))
		{
			child.PrintTrace("Skipping invalid use of 'add' with " + (child.Size() < 2
					? "no key." : "key: " + child.Token(1)));
			continue;
		}
		if(key == "sprite")
			LoadSprite(child);
		else if(child.Token(0) == "thumbnail" && child.Size() >= 2)
			thumbnail = SpriteSet::Get(child.Token(1));
		else if(key == "name" && child.Size() >= 2)
			name = child.Token(1);
		else if(key == "plural" && child.Size() >= 2)
			pluralModelName = child.Token(1);
		else if(key == "noun" && child.Size() >= 2)
			noun = child.Token(1);
		else if(key == "swizzle" && child.Size() >= 2)
			customSwizzle = child.Value(1);
		else if(key == "uuid" && child.Size() >= 2)
			uuid = EsUuid::FromString(child.Token(1));
		else if(key == "attributes" || add)
		{
			if(!add)
				baseAttributes.Load(child);
			else
			{
				addAttributes = true;
				attributes.Load(child);
			}
		}
		else if((key == "engine" || key == "reverse engine" || key == "steering engine") && child.Size() >= 3)
		{
			if(!hasEngine)
			{
				enginePoints.clear();
				reverseEnginePoints.clear();
				steeringEnginePoints.clear();
				hasEngine = true;
			}
			bool reverse = (key == "reverse engine");
			bool steering = (key == "steering engine");

			vector<EnginePoint> &editPoints = (!steering && !reverse) ? enginePoints :
				(reverse ? reverseEnginePoints : steeringEnginePoints);
			editPoints.emplace_back(0.5 * child.Value(1), 0.5 * child.Value(2),
				(child.Size() > 3 ? child.Value(3) : 1.));
			EnginePoint &engine = editPoints.back();
			if(reverse)
				engine.facing = Angle(180.);
			for(const DataNode &grand : child)
			{
				const string &grandKey = grand.Token(0);
				if(grandKey == "zoom" && grand.Size() >= 2)
					engine.zoom = grand.Value(1);
				else if(grandKey == "angle" && grand.Size() >= 2)
					engine.facing += Angle(grand.Value(1));
				else
				{
					for(unsigned j = 1; j < ENGINE_SIDE.size(); ++j)
						if(grandKey == ENGINE_SIDE[j])
							engine.side = j;
					if(steering)
						for(unsigned j = 1; j < STEERING_FACING.size(); ++j)
							if(grandKey == STEERING_FACING[j])
								engine.steering = j;
				}
			}
		}
		else if(key == "gun" || key == "turret")
		{
			if(!hasArmament)
			{
				armament = Armament();
				hasArmament = true;
			}
			const Outfit *outfit = nullptr;
			Point hardpoint;
			if(child.Size() >= 3)
			{
				hardpoint = Point(child.Value(1), child.Value(2));
				if(child.Size() >= 4)
					outfit = GameData::Outfits().Get(child.Token(3));
			}
			else
			{
				if(child.Size() >= 2)
					outfit = GameData::Outfits().Get(child.Token(1));
			}
			Angle gunPortAngle = Angle(0.);
			bool gunPortParallel = false;
			bool drawUnder = (key == "gun");
			if(child.HasChildren())
			{
				for(const DataNode &grand : child)
				{
					if(grand.Token(0) == "angle" && grand.Size() >= 2)
						gunPortAngle = grand.Value(1);
					else if(grand.Token(0) == "parallel")
						gunPortParallel = true;
					else if(grand.Token(0) == "under")
						drawUnder = true;
					else if(grand.Token(0) == "over")
						drawUnder = false;
					else
						grand.PrintTrace("Skipping unrecognized attribute:");
				}
			}
			if(key == "gun")
				armament.AddGunPort(hardpoint, gunPortAngle, gunPortParallel, drawUnder, outfit);
			else
				armament.AddTurret(hardpoint, drawUnder, outfit);
		}
		else if(key == "never disabled")
			neverDisabled = true;
		else if(key == "uncapturable")
			isCapturable = false;
		else if(((key == "fighter" || key == "drone") && child.Size() >= 3) ||
			(key == "bay" && child.Size() >= 4))
		{
			// While the `drone` and `fighter` keywords are supported for backwards compatibility, the
			// standard format is `bay <ship-category>`, with the same signature for other values.
			string category = "Fighter";
			int childOffset = 0;
			if(key == "drone")
				category = "Drone";
			else if(key == "bay")
			{
				category = child.Token(1);
				childOffset += 1;
			}

			if(!hasBays)
			{
				bays.clear();
				hasBays = true;
			}
			bays.emplace_back(child.Value(1 + childOffset), child.Value(2 + childOffset), category);
			Bay &bay = bays.back();
			for(int i = 3 + childOffset; i < child.Size(); ++i)
			{
				for(unsigned j = 1; j < BAY_SIDE.size(); ++j)
					if(child.Token(i) == BAY_SIDE[j])
						bay.side = j;
				for(unsigned j = 1; j < BAY_FACING.size(); ++j)
					if(child.Token(i) == BAY_FACING[j])
						bay.facing = BAY_ANGLE[j];
			}
			if(child.HasChildren())
				for(const DataNode &grand : child)
				{
					// Load in the effect(s) to be displayed when the ship launches.
					if(grand.Token(0) == "launch effect" && grand.Size() >= 2)
					{
						int count = grand.Size() >= 3 ? static_cast<int>(grand.Value(2)) : 1;
						const Effect *e = GameData::Effects().Get(grand.Token(1));
						bay.launchEffects.insert(bay.launchEffects.end(), count, e);
					}
					else if(grand.Token(0) == "angle" && grand.Size() >= 2)
						bay.facing = Angle(grand.Value(1));
					else
					{
						bool handled = false;
						for(unsigned i = 1; i < BAY_SIDE.size(); ++i)
							if(grand.Token(0) == BAY_SIDE[i])
							{
								bay.side = i;
								handled = true;
							}
						for(unsigned i = 1; i < BAY_FACING.size(); ++i)
							if(grand.Token(0) == BAY_FACING[i])
							{
								bay.facing = BAY_ANGLE[i];
								handled = true;
							}
						if(!handled)
							grand.PrintTrace("Skipping unrecognized attribute:");
					}
				}
		}
		else if(key == "leak" && child.Size() >= 2)
		{
			if(!hasLeak)
			{
				leaks.clear();
				hasLeak = true;
			}
			Leak leak(GameData::Effects().Get(child.Token(1)));
			if(child.Size() >= 3)
				leak.openPeriod = child.Value(2);
			if(child.Size() >= 4)
				leak.closePeriod = child.Value(3);
			leaks.push_back(leak);
		}
		else if(key == "explode" && child.Size() >= 2)
		{
			if(!hasExplode)
			{
				explosionEffects.clear();
				explosionTotal = 0;
				hasExplode = true;
			}
			int count = (child.Size() >= 3) ? child.Value(2) : 1;
			explosionEffects[GameData::Effects().Get(child.Token(1))] += count;
			explosionTotal += count;
		}
		else if(key == "final explode" && child.Size() >= 2)
		{
			if(!hasFinalExplode)
			{
				finalExplosions.clear();
				hasFinalExplode = true;
			}
			int count = (child.Size() >= 3) ? child.Value(2) : 1;
			finalExplosions[GameData::Effects().Get(child.Token(1))] += count;
		}
		else if(key == "outfits")
		{
			if(!hasOutfits)
			{
				outfits.clear();
				hasOutfits = true;
			}
			for(const DataNode &grand : child)
			{
				int count = (grand.Size() >= 2) ? grand.Value(1) : 1;
				if(count > 0)
					outfits[GameData::Outfits().Get(grand.Token(0))] += count;
				else
					grand.PrintTrace("Skipping invalid outfit count:");
			}

			// Verify we have at least as many installed outfits as were identified as "equipped."
			// If not (e.g. a variant definition), ensure FinishLoading equips into a blank slate.
			if(!hasArmament)
				for(const auto &pair : GetEquipped(Weapons()))
				{
					auto it = outfits.find(pair.first);
					if(it == outfits.end() || it->second < pair.second)
					{
						armament.UninstallAll();
						break;
					}
				}
		}
		else if(key == "cargo")
			cargo.Load(child);
		else if(key == "crew" && child.Size() >= 2)
			crew = static_cast<int>(child.Value(1));
		else if(key == "fuel" && child.Size() >= 2)
			fuel = child.Value(1);
		else if(key == "shields" && child.Size() >= 2)
			shields = child.Value(1);
		else if(key == "hull" && child.Size() >= 2)
			hull = child.Value(1);
		else if(key == "position" && child.Size() >= 3)
			position = Point(child.Value(1), child.Value(2));
		else if(key == "system" && child.Size() >= 2)
			currentSystem = GameData::Systems().Get(child.Token(1));
		else if(key == "planet" && child.Size() >= 2)
		{
			zoom = 0.;
			landingPlanet = GameData::Planets().Get(child.Token(1));
		}
		else if(key == "destination system" && child.Size() >= 2)
			targetSystem = GameData::Systems().Get(child.Token(1));
		else if(key == "waypoint index" && child.Size() >= 2)
			waypoint = child.Value(1);
		else if(key == "parked")
			isParked = true;
		else if(key == "description" && child.Size() >= 2)
		{
			if(!hasDescription)
			{
				description.clear();
				hasDescription = true;
			}
			description += child.Token(1);
			description += '\n';
		}
		else if(key == "remove" && child.Size() >= 2)
		{
			if(child.Token(1) == "bays")
				removeBays = true;
			else
				child.PrintTrace("Skipping unsupported \"remove\":");
		}
		else if(key != "actions")
			child.PrintTrace("Skipping unrecognized attribute:");
	}

	// If no plural model name was given, default to the model name with an 's' appended.
	// If the model name ends with an 's' or 'z', print a warning because the default plural will never be correct.
	// Variants will import their plural name from the base model in FinishLoading.
	if(pluralModelName.empty() && variantName.empty())
	{
		pluralModelName = modelName + 's';
		if(modelName.back() == 's' || modelName.back() == 'z')
			node.PrintTrace("Warning: explicit plural name definition required, but none is provided. Defaulting to \""
					+ pluralModelName + "\".");
	}
}



// When loading a ship, some of the outfits it lists may not have been
// loaded yet. So, wait until everything has been loaded, then call this.
void Ship::FinishLoading(bool isNewInstance)
{
	// All copies of this ship should save pointers to the "explosion" weapon
	// definition stored safely in the ship model, which will not be destroyed
	// until GameData is when the program quits. Also copy other attributes of
	// the base model if no overrides were given.
	if(GameData::Ships().Has(modelName))
	{
		const Ship *model = GameData::Ships().Get(modelName);
		explosionWeapon = &model->BaseAttributes();
		if(pluralModelName.empty())
			pluralModelName = model->pluralModelName;
		if(noun.empty())
			noun = model->noun;
		if(!thumbnail)
			thumbnail = model->thumbnail;
	}

	// If this ship has a base class, copy any attributes not defined here.
	// Exception: uncapturable and "never disabled" flags don't carry over.
	if(base && base != this)
	{
		if(!GetSprite())
			reinterpret_cast<Body &>(*this) = *base;
		if(customSwizzle == -1)
			customSwizzle = base->CustomSwizzle();
		if(baseAttributes.Attributes().empty())
			baseAttributes = base->baseAttributes;
		if(bays.empty() && !base->bays.empty() && !removeBays)
			bays = base->bays;
		if(enginePoints.empty())
			enginePoints = base->enginePoints;
		if(reverseEnginePoints.empty())
			reverseEnginePoints = base->reverseEnginePoints;
		if(steeringEnginePoints.empty())
			steeringEnginePoints = base->steeringEnginePoints;
		if(explosionEffects.empty())
		{
			explosionEffects = base->explosionEffects;
			explosionTotal = base->explosionTotal;
		}
		if(finalExplosions.empty())
			finalExplosions = base->finalExplosions;
		if(outfits.empty())
			outfits = base->outfits;
		if(description.empty())
			description = base->description;

		bool hasHardpoints = false;
		for(const Hardpoint &hardpoint : armament.Get())
			if(hardpoint.GetPoint())
				hasHardpoints = true;

		if(!hasHardpoints)
		{
			// Check if any hardpoint locations were not specified.
			auto bit = base->Weapons().begin();
			auto bend = base->Weapons().end();
			auto nextGun = armament.Get().begin();
			auto nextTurret = armament.Get().begin();
			auto end = armament.Get().end();
			Armament merged;
			for( ; bit != bend; ++bit)
			{
				if(!bit->IsTurret())
				{
					while(nextGun != end && nextGun->IsTurret())
						++nextGun;
					const Outfit *outfit = (nextGun == end) ? nullptr : nextGun->GetOutfit();
					merged.AddGunPort(bit->GetPoint() * 2., bit->GetBaseAngle(), bit->IsParallel(), bit->IsUnder(), outfit);
					if(nextGun != end)
						++nextGun;
				}
				else
				{
					while(nextTurret != end && !nextTurret->IsTurret())
						++nextTurret;
					const Outfit *outfit = (nextTurret == end) ? nullptr : nextTurret->GetOutfit();
					merged.AddTurret(bit->GetPoint() * 2., bit->IsUnder(), outfit);
					if(nextTurret != end)
						++nextTurret;
				}
			}
			armament = merged;
		}
	}
	else if(removeBays)
		bays.clear();
	// Check that all the "equipped" weapons actually match what your ship
	// has, and that they are truly weapons. Remove any excess weapons and
	// warn if any non-weapon outfits are "installed" in a hardpoint.
	auto equipped = GetEquipped(Weapons());
	for(auto &it : equipped)
	{
		auto outfitIt = outfits.find(it.first);
		int amount = (outfitIt != outfits.end() ? outfitIt->second : 0);
		int excess = it.second - amount;
		if(excess > 0)
		{
			// If there are more hardpoints specifying this outfit than there
			// are instances of this outfit installed, remove some of them.
			armament.Add(it.first, -excess);
			it.second -= excess;

			LogWarning(VariantName(), Name(),
					"outfit \"" + it.first->TrueName() + "\" equipped but not included in outfit list.");
		}
		else if(!it.first->IsWeapon())
			// This ship was specified with a non-weapon outfit in a
			// hardpoint. Hardpoint::Install removes it, but issue a
			// warning so the definition can be fixed.
			LogWarning(VariantName(), Name(),
					"outfit \"" + it.first->TrueName() + "\" is not a weapon, but is installed as one.");
	}

	// Mark any drone that has no "automaton" value as an automaton, to
	// grandfather in the drones from before that attribute existed.
	if(baseAttributes.Category() == "Drone" && !baseAttributes.Get("automaton"))
		baseAttributes.Set("automaton", 1.);

	baseAttributes.Set("gun ports", armament.GunCount());
	baseAttributes.Set("turret mounts", armament.TurretCount());

	if(addAttributes)
	{
		// Store attributes from an "add attributes" node in the ship's
		// baseAttributes so they can be written to the save file.
		baseAttributes.Add(attributes);
		addAttributes = false;
	}
	// Add the attributes of all your outfits to the ship's base attributes.
	attributes = baseAttributes;
	vector<string> undefinedOutfits;
	for(const auto &it : outfits)
	{
		if(!it.first->IsDefined())
		{
			undefinedOutfits.emplace_back("\"" + it.first->TrueName() + "\"");
			continue;
		}
		attributes.Add(*it.first, it.second);
		// Some ship variant definitions do not specify which weapons
		// are placed in which hardpoint. Add any weapons that are not
		// yet installed to the ship's armament.
		if(it.first->IsWeapon())
		{
			int count = it.second;
			auto eit = equipped.find(it.first);
			if(eit != equipped.end())
				count -= eit->second;

			if(count)
			{
				count -= armament.Add(it.first, count);
				if(count)
					LogWarning(VariantName(), Name(),
						"weapon \"" + it.first->TrueName() + "\" installed, but insufficient slots to use it.");
			}
		}
	}
	if(!undefinedOutfits.empty())
	{
		bool plural = undefinedOutfits.size() > 1;
		// Print the ship name once, then all undefined outfits. If we're reporting for a stock ship, then it
		// doesn't have a name, and missing outfits aren't named yet either. A variant name might exist, though.
		string message;
		if(isYours)
		{
			message = "Player ship " + modelName + " \"" + name + "\":";
			string PREFIX = plural ? "\n\tUndefined outfit " : " undefined outfit ";
			for(auto &&outfit : undefinedOutfits)
				message += PREFIX + outfit;
		}
		else
		{
			message = variantName.empty() ? "Stock ship \"" + modelName + "\": "
				: modelName + " variant \"" + variantName + "\": ";
			message += to_string(undefinedOutfits.size()) + " undefined outfit" + (plural ? "s" : "") + " installed.";
		}

		Logger::LogError(message);
	}
	// Inspect the ship's armament to ensure that guns are in gun ports and
	// turrets are in turret mounts. This can only happen when the armament
	// is configured incorrectly in a ship or variant definition. Do not
	// bother printing this warning if the outfit is not fully defined.
	for(const Hardpoint &hardpoint : armament.Get())
	{
		const Outfit *outfit = hardpoint.GetOutfit();
		if(outfit && outfit->IsDefined()
				&& (hardpoint.IsTurret() != (outfit->Get("turret mounts") != 0.)))
		{
			string warning = (!isYours && !variantName.empty()) ? "variant \"" + variantName + "\"" : modelName;
			if(!name.empty())
				warning += " \"" + name + "\"";
			warning += ": outfit \"" + outfit->TrueName() + "\" installed as a ";
			warning += (hardpoint.IsTurret() ? "turret but is a gun.\n\tturret" : "gun but is a turret.\n\tgun");
			warning += to_string(2. * hardpoint.GetPoint().X()) + " " + to_string(2. * hardpoint.GetPoint().Y());
			warning += " \"" + outfit->TrueName() + "\"";
			Logger::LogError(warning);
		}
	}
	cargo.SetSize(attributes.Get("cargo space"));
	armament.FinishLoading();

	// Figure out how far from center the farthest hardpoint is.
	weaponRadius = 0.;
	for(const Hardpoint &hardpoint : armament.Get())
		weaponRadius = max(weaponRadius, hardpoint.GetPoint().Length());

	// Allocate enough firing bits for this ship.
	firingCommands.SetHardpoints(armament.Get().size());

	// If this ship is being instantiated for the first time, make sure its
	// crew, fuel, etc. are all refilled.
	if(isNewInstance)
		Recharge(true);

	// Ensure that all defined bays are of a valid category. Remove and warn about any
	// invalid bays. Add a default "launch effect" to any remaining internal bays if
	// this ship is crewed (i.e. pressurized).
	string warning;
	const auto &bayCategories = GameData::GetCategory(CategoryType::BAY);
	for(auto it = bays.begin(); it != bays.end(); )
	{
		Bay &bay = *it;
		if(!bayCategories.Contains(bay.category))
		{
			warning += "Invalid bay category: " + bay.category + "\n";
			it = bays.erase(it);
			continue;
		}
		else
			++it;
		if(bay.side == Bay::INSIDE && bay.launchEffects.empty() && Crew())
			bay.launchEffects.emplace_back(GameData::Effects().Get("basic launch"));
	}

	canBeCarried = bayCategories.Contains(attributes.Category());

	// Issue warnings if this ship has is misconfigured, e.g. is missing required values
	// or has negative outfit, cargo, weapon, or engine capacity.
	for(auto &&attr : set<string>{"outfit space", "cargo space", "weapon capacity", "engine capacity"})
	{
		double val = attributes.Get(attr);
		if(val < 0)
			warning += attr + ": " + Format::Number(val) + "\n";
	}
	if(attributes.Get("drag") <= 0.)
	{
		warning += "Defaulting " + string(attributes.Get("drag") ? "invalid" : "missing") + " \"drag\" attribute to 100.0\n";
		attributes.Set("drag", 100.);
	}

	// Calculate the values used to determine this ship's value and danger.
	attraction = CalculateAttraction();
	deterrence = CalculateDeterrence();

	if(!warning.empty())
	{
		// This check is mostly useful for variants and stock ships, which have
		// no names. Print the outfits to facilitate identifying this ship definition.
		string message = (!name.empty() ? "Ship \"" + name + "\" " : "") + "(" + VariantName() + "):\n";
		ostringstream outfitNames;
		outfitNames << "has outfits:\n";
		for(const auto &it : outfits)
			outfitNames << '\t' << it.second << " " + it.first->TrueName() << endl;
		Logger::LogError(message + warning + outfitNames.str());
	}

	// Ships read from a save file may have non-default shields or hull.
	// Perform a full IsDisabled calculation.
	isDisabled = true;
	isDisabled = IsDisabled();

	// Calculate this ship's jump information, e.g. how much it costs to jump, how far it can jump, how it can jump.
	navigation.Calibrate(*this);
	aiCache.Calibrate(*this);

	// A saved ship may have an invalid target system. Since all game data is loaded and all player events are
	// applied at this point, any target system that is not accessible should be cleared. Note: this does not
	// account for systems accessible via wormholes, but also does not need to as AI will route the ship properly.
	if(!isNewInstance && targetSystem)
	{
		string message = "Warning: " + string(isYours ? "player-owned " : "NPC ") + modelName + " \"" + name + "\": "
			"Cannot reach target system \"" + targetSystem->Name();
		if(!currentSystem)
		{
			Logger::LogError(message + "\" (no current system).");
			targetSystem = nullptr;
		}
		else if(!currentSystem->Links().count(targetSystem)
			&& (!navigation.JumpRange() || !currentSystem->JumpNeighbors(navigation.JumpRange()).count(targetSystem)))
		{
			Logger::LogError(message + "\" by hyperlink or jump from system \"" + currentSystem->Name() + ".\"");
			targetSystem = nullptr;
		}
	}
}



// Check if this ship (model) and its outfits have been defined.
bool Ship::IsValid() const
{
	for(auto &&outfit : outfits)
		if(!outfit.first->IsDefined())
			return false;

	return isDefined;
}



// Save a full description of this ship, as currently configured.
void Ship::Save(DataWriter &out) const
{
	out.Write("ship", modelName);
	out.BeginChild();
	{
		out.Write("name", name);
		if(pluralModelName != modelName + 's')
			out.Write("plural", pluralModelName);
		if(!noun.empty())
			out.Write("noun", noun);
		SaveSprite(out);
		if(thumbnail)
			out.Write("thumbnail", thumbnail->Name());

		if(neverDisabled)
			out.Write("never disabled");
		if(!isCapturable)
			out.Write("uncapturable");
		if(customSwizzle >= 0)
			out.Write("swizzle", customSwizzle);

		out.Write("uuid", uuid.ToString());

		out.Write("attributes");
		out.BeginChild();
		{
			out.Write("category", baseAttributes.Category());
			out.Write("cost", baseAttributes.Cost());
			out.Write("mass", baseAttributes.Mass());
			for(const auto &it : baseAttributes.FlareSprites())
				for(int i = 0; i < it.second; ++i)
					it.first.SaveSprite(out, "flare sprite");
			for(const auto &it : baseAttributes.FlareSounds())
				for(int i = 0; i < it.second; ++i)
					out.Write("flare sound", it.first->Name());
			for(const auto &it : baseAttributes.ReverseFlareSprites())
				for(int i = 0; i < it.second; ++i)
					it.first.SaveSprite(out, "reverse flare sprite");
			for(const auto &it : baseAttributes.ReverseFlareSounds())
				for(int i = 0; i < it.second; ++i)
					out.Write("reverse flare sound", it.first->Name());
			for(const auto &it : baseAttributes.SteeringFlareSprites())
				for(int i = 0; i < it.second; ++i)
					it.first.SaveSprite(out, "steering flare sprite");
			for(const auto &it : baseAttributes.SteeringFlareSounds())
				for(int i = 0; i < it.second; ++i)
					out.Write("steering flare sound", it.first->Name());
			for(const auto &it : baseAttributes.AfterburnerEffects())
				for(int i = 0; i < it.second; ++i)
					out.Write("afterburner effect", it.first->Name());
			for(const auto &it : baseAttributes.JumpEffects())
				for(int i = 0; i < it.second; ++i)
					out.Write("jump effect", it.first->Name());
			for(const auto &it : baseAttributes.JumpSounds())
				for(int i = 0; i < it.second; ++i)
					out.Write("jump sound", it.first->Name());
			for(const auto &it : baseAttributes.JumpInSounds())
				for(int i = 0; i < it.second; ++i)
					out.Write("jump in sound", it.first->Name());
			for(const auto &it : baseAttributes.JumpOutSounds())
				for(int i = 0; i < it.second; ++i)
					out.Write("jump out sound", it.first->Name());
			for(const auto &it : baseAttributes.HyperSounds())
				for(int i = 0; i < it.second; ++i)
					out.Write("hyperdrive sound", it.first->Name());
			for(const auto &it : baseAttributes.HyperInSounds())
				for(int i = 0; i < it.second; ++i)
					out.Write("hyperdrive in sound", it.first->Name());
			for(const auto &it : baseAttributes.HyperOutSounds())
				for(int i = 0; i < it.second; ++i)
					out.Write("hyperdrive out sound", it.first->Name());
			for(const auto &it : baseAttributes.Attributes())
				if(it.second)
					out.Write(it.first, it.second);
		}
		out.EndChild();

		out.Write("outfits");
		out.BeginChild();
		{
			using OutfitElement = pair<const Outfit *const, int>;
			WriteSorted(outfits,
				[](const OutfitElement *lhs, const OutfitElement *rhs)
					{ return lhs->first->TrueName() < rhs->first->TrueName(); },
				[&out](const OutfitElement &it)
				{
					if(it.second == 1)
						out.Write(it.first->TrueName());
					else
						out.Write(it.first->TrueName(), it.second);
				});
		}
		out.EndChild();

		cargo.Save(out);
		out.Write("crew", crew);
		out.Write("fuel", fuel);
		out.Write("shields", shields);
		out.Write("hull", hull);
		out.Write("position", position.X(), position.Y());

		for(const EnginePoint &point : enginePoints)
		{
			out.Write("engine", 2. * point.X(), 2. * point.Y());
			out.BeginChild();
			out.Write("zoom", point.zoom);
			out.Write("angle", point.facing.Degrees());
			out.Write(ENGINE_SIDE[point.side]);
			out.EndChild();

		}
		for(const EnginePoint &point : reverseEnginePoints)
		{
			out.Write("reverse engine", 2. * point.X(), 2. * point.Y());
			out.BeginChild();
			out.Write("zoom", point.zoom);
			out.Write("angle", point.facing.Degrees() - 180.);
			out.Write(ENGINE_SIDE[point.side]);
			out.EndChild();
		}
		for(const EnginePoint &point : steeringEnginePoints)
		{
			out.Write("steering engine", 2. * point.X(), 2. * point.Y());
			out.BeginChild();
			out.Write("zoom", point.zoom);
			out.Write("angle", point.facing.Degrees());
			out.Write(ENGINE_SIDE[point.side]);
			out.Write(STEERING_FACING[point.steering]);
			out.EndChild();
		}
		for(const Hardpoint &hardpoint : armament.Get())
		{
			const char *type = (hardpoint.IsTurret() ? "turret" : "gun");
			if(hardpoint.GetOutfit())
				out.Write(type, 2. * hardpoint.GetPoint().X(), 2. * hardpoint.GetPoint().Y(),
					hardpoint.GetOutfit()->TrueName());
			else
				out.Write(type, 2. * hardpoint.GetPoint().X(), 2. * hardpoint.GetPoint().Y());
			double hardpointAngle = hardpoint.GetBaseAngle().Degrees();
			out.BeginChild();
			{
				if(hardpointAngle)
					out.Write("angle", hardpointAngle);
				if(hardpoint.IsParallel())
					out.Write("parallel");
				if(hardpoint.IsUnder())
					out.Write("under");
				else
					out.Write("over");
			}
			out.EndChild();
		}
		for(const Bay &bay : bays)
		{
			double x = 2. * bay.point.X();
			double y = 2. * bay.point.Y();

			out.Write("bay", bay.category, x, y);

			if(!bay.launchEffects.empty() || bay.facing.Degrees() || bay.side)
			{
				out.BeginChild();
				{
					if(bay.facing.Degrees())
						out.Write("angle", bay.facing.Degrees());
					if(bay.side)
						out.Write(BAY_SIDE[bay.side]);
					for(const Effect *effect : bay.launchEffects)
						out.Write("launch effect", effect->Name());
				}
				out.EndChild();
			}
		}
		for(const Leak &leak : leaks)
			out.Write("leak", leak.effect->Name(), leak.openPeriod, leak.closePeriod);

		using EffectElement = pair<const Effect *const, int>;
		auto effectSort = [](const EffectElement *lhs, const EffectElement *rhs)
			{ return lhs->first->Name() < rhs->first->Name(); };
		WriteSorted(explosionEffects, effectSort, [&out](const EffectElement &it)
		{
			if(it.second)
				out.Write("explode", it.first->Name(), it.second);
		});
		WriteSorted(finalExplosions, effectSort, [&out](const EffectElement &it)
		{
			if(it.second)
				out.Write("final explode", it.first->Name(), it.second);
		});

		if(currentSystem)
			out.Write("system", currentSystem->Name());
		else
		{
			// A carried ship is saved in its carrier's system.
			shared_ptr<const Ship> parent = GetParent();
			if(parent && parent->currentSystem)
				out.Write("system", parent->currentSystem->Name());
		}
		if(landingPlanet)
			out.Write("planet", landingPlanet->TrueName());
		if(targetSystem)
			out.Write("destination system", targetSystem->Name());
		if(waypoint > 0 && waypoint <= waypoints.size())
			out.Write("waypoint index", waypoint);
		if(isParked)
			out.Write("parked");
	}
	out.EndChild();
}



const EsUuid &Ship::UUID() const noexcept
{
	return uuid;
}



void Ship::SetUUID(const EsUuid &id)
{
	uuid.clone(id);
}



const string &Ship::Name() const
{
	return name;
}



// Set / Get the name of this class of ships, e.g. "Marauder Raven."
void Ship::SetModelName(const string &model)
{
	this->modelName = model;
}



const string &Ship::ModelName() const
{
	return modelName;
}



const string &Ship::PluralModelName() const
{
	return pluralModelName;
}



// Get the name of this ship as a variant.
const string &Ship::VariantName() const
{
	return variantName.empty() ? modelName : variantName;
}



// Get the generic noun (e.g. "ship") to be used when describing this ship.
const string &Ship::Noun() const
{
	static const string SHIP = "ship";
	return noun.empty() ? SHIP : noun;
}



// Get this ship's description.
const string &Ship::Description() const
{
	return description;
}



// Get the shipyard thumbnail for this ship.
const Sprite *Ship::Thumbnail() const
{
	return thumbnail;
}



// Get this ship's cost.
int64_t Ship::Cost() const
{
	return attributes.Cost();
}



// Get the cost of this ship's chassis, with no outfits installed.
int64_t Ship::ChassisCost() const
{
	return baseAttributes.Cost();
}



int64_t Ship::Strength() const
{
	return Cost();
}



double Ship::Attraction() const
{
	return attraction;
}



double Ship::Deterrence() const
{
	return deterrence;
}



// Check if this ship is configured in such a way that it would be difficult
// or impossible to fly.
vector<string> Ship::FlightCheck() const
{
	auto checks = vector<string>{};

	double generation = attributes.Get("energy generation") - attributes.Get("energy consumption");
	double consuming = attributes.Get("fuel energy");
	double solar = attributes.Get("solar collection");
	double battery = attributes.Get("energy capacity");
	double energy = generation + consuming + solar + battery;
	double fuelChange = attributes.Get("fuel generation") - attributes.Get("fuel consumption");
	double fuelCapacity = attributes.Get("fuel capacity");
	double fuel = fuelCapacity + fuelChange;
	double thrust = attributes.Get("thrust");
	double reverseThrust = attributes.Get("reverse thrust");
	double afterburner = attributes.Get("afterburner thrust");
	double thrustEnergy = attributes.Get("thrusting energy");
	double turn = attributes.Get("turn");
	double turnEnergy = attributes.Get("turning energy");
	double hyperDrive = navigation.HasHyperdrive();
	double jumpDrive = navigation.HasJumpDrive();

	// Report the first error condition that will prevent takeoff:
	if(IdleHeat() >= MaximumHeat())
		checks.emplace_back("overheating!");
	else if(energy <= 0.)
		checks.emplace_back("no energy!");
	else if((energy - consuming <= 0.) && (fuel <= 0.))
		checks.emplace_back("no fuel!");
	else if(!thrust && !reverseThrust && !afterburner)
		checks.emplace_back("no thruster!");
	else if(!turn)
		checks.emplace_back("no steering!");
	else if(RequiredCrew() > attributes.Get("bunks"))
		checks.emplace_back("insufficient bunks!");

	// If no errors were found, check all warning conditions:
	if(checks.empty())
	{
		if(!thrust && !reverseThrust)
			checks.emplace_back("afterburner only?");
		if(!thrust && !afterburner)
			checks.emplace_back("reverse only?");
		if(!generation && !solar && !consuming)
			checks.emplace_back("battery only?");
		if(energy < thrustEnergy)
			checks.emplace_back("limited thrust?");
		if(energy < turnEnergy)
			checks.emplace_back("limited turn?");
		if(energy - .8 * solar < .2 * (turnEnergy + thrustEnergy))
			checks.emplace_back("solar power?");
		if(fuel < 0.)
			checks.emplace_back("fuel?");
		if(!canBeCarried)
		{
			if(!hyperDrive && !jumpDrive)
				checks.emplace_back("no hyperdrive?");
			if(fuelCapacity < navigation.JumpFuel())
				checks.emplace_back("no fuel?");
		}
		for(const auto &it : outfits)
			if(it.first->IsWeapon() && it.first->FiringEnergy() > energy)
			{
				checks.emplace_back("insufficient energy to fire?");
				break;
			}
	}

	return checks;
}



void Ship::SetPosition(Point position)
{
	this->position = position;
}



// Instantiate a newly-created ship in-flight.
void Ship::Place(Point position, Point velocity, Angle angle, bool isDeparting)
{
	this->position = position;
	this->velocity = velocity;
	this->angle = angle;

	// If landed, place the ship right above the planet.
	// Escorts should take off a bit behind their flagships.
	if(landingPlanet)
	{
		landingPlanet = nullptr;
		zoom = parent.lock() ? (-.2 + -.8 * Random::Real()) : 0.;
	}
	else
		zoom = 1.;
	// Make sure various special status values are reset.
	heat = IdleHeat();
	ionization = 0.;
	scrambling = 0.;
	disruption = 0.;
	slowness = 0.;
	discharge = 0.;
	corrosion = 0.;
	leakage = 0.;
	burning = 0.;
	shieldDelay = 0;
	hullDelay = 0;
	isInvisible = !HasSprite();
	jettisoned.clear();
	hyperspaceCount = 0;
	forget = 1;
	targetShip.reset();
	shipToAssist.reset();
	if(isDeparting)
		lingerSteps = 0;

	// The swizzle is only updated if this ship has a government or when it is departing
	// from a planet. Launching a carry from a carrier does not update its swizzle.
	if(government && isDeparting)
	{
		auto swizzle = customSwizzle >= 0 ? customSwizzle : government->GetSwizzle();
		SetSwizzle(swizzle);

		// Set swizzle for any carried ships too.
		for(const auto &bay : bays)
		{
			if(bay.ship)
				bay.ship->SetSwizzle(bay.ship->customSwizzle >= 0 ? bay.ship->customSwizzle : swizzle);
		}
	}
}



// Set the name of this particular ship.
void Ship::SetName(const string &name)
{
	this->name = name;
}



// Set which system this ship is in.
void Ship::SetSystem(const System *system)
{
	currentSystem = system;
	navigation.SetSystem(system);
}



void Ship::SetPlanet(const Planet *planet)
{
	zoom = !planet;
	landingPlanet = planet;
}



void Ship::SetGovernment(const Government *government)
{
	if(government)
		SetSwizzle(customSwizzle >= 0 ? customSwizzle : government->GetSwizzle());
	this->government = government;
}



void Ship::SetIsSpecial(bool special)
{
	isSpecial = special;
}



bool Ship::IsSpecial() const
{
	return isSpecial;
}



void Ship::SetIsYours(bool yours)
{
	isYours = yours;
}



bool Ship::IsYours() const
{
	return isYours;
}



void Ship::SetIsParked(bool parked)
{
	isParked = parked;
}



bool Ship::IsParked() const
{
	return isParked;
}



bool Ship::HasDeployOrder() const
{
	return shouldDeploy;
}



void Ship::SetDeployOrder(bool shouldDeploy)
{
	this->shouldDeploy = shouldDeploy;
}



const Personality &Ship::GetPersonality() const
{
	return personality;
}



void Ship::SetPersonality(const Personality &other)
{
	personality = other;
}



const Phrase *Ship::GetHailPhrase() const
{
	return hail;
}



void Ship::SetHailPhrase(const Phrase &phrase)
{
	hail = &phrase;
}



string Ship::GetHail(map<string, string> &&subs) const
{
	string hailStr = hail ? hail->Get() : government ? government->GetHail(isDisabled) : "";

	if(hailStr.empty())
		return hailStr;

	subs["<npc>"] = Name();
	return Format::Replace(hailStr, subs);
}



ShipAICache &Ship::GetAICache()
{
	return aiCache;
}



void Ship::UpdateCaches()
{
	aiCache.Recalibrate(*this);
	navigation.Recalibrate(*this);
}



bool Ship::CanSendHail(const PlayerInfo &player, bool allowUntranslated) const
{
	const System *playerSystem = player.GetSystem();
	if(!playerSystem)
		return false;

	// Make sure this ship is in the same system as the player.
	if(GetSystem() != playerSystem)
		return false;

	// Player ships shouldn't send hails.
	const Government *gov = GetGovernment();
	if(!gov || IsYours())
		return false;

	// Make sure this ship is able to send a hail.
	if(IsDisabled() || !Crew() || Cloaking() >= 1. || GetPersonality().IsMute())
		return false;

	// Ships that don't share a language with the player shouldn't communicate when hailed directly.
	// Only random event hails should work, and only if the government explicitly has
	// untranslated hails. This is ensured by the allowUntranslated argument.
	if(!(allowUntranslated && gov->SendUntranslatedHails())
			&& !gov->Language().empty() && !player.Conditions().Get("language: " + gov->Language()))
		return false;

	return true;
}



// Set the commands for this ship to follow this timestep.
void Ship::SetCommands(const Command &command)
{
	commands = command;
}



void Ship::SetCommands(const FireCommand &firingCommand)
{
	firingCommands.UpdateWith(firingCommand);
}



const Command &Ship::Commands() const
{
	return commands;
}



const FireCommand &Ship::FiringCommands() const noexcept
{
	return firingCommands;
}



// Move this ship. A ship may create effects as it moves, in particular if
// it is in the process of blowing up. If this returns false, the ship
// should be deleted.
void Ship::Move(vector<Visual> &visuals, list<shared_ptr<Flotsam>> &flotsam)
{
	// Do nothing with ships that are being forgotten.
	if(StepFlags())
		return;

	// We're done if the ship was destroyed.
	const int destroyResult = StepDestroyed(visuals, flotsam);
	if(destroyResult > 0)
		return;

	const bool isBeingDestroyed = destroyResult;

	// Generate energy, heat, etc. if we're not being destroyed.
	if(!isBeingDestroyed)
		DoGeneration();

	DoPassiveEffects(visuals, flotsam);
	DoJettison(flotsam);
	DoCloakDecision();

	bool isUsingAfterburner = false;

	// Don't let the ship do anything else if it is being destroyed.
	if(!isBeingDestroyed)
	{
		// See if the ship is entering hyperspace.
		// If it is, nothing more needs to be done here.
		if(DoHyperspaceLogic(visuals))
			return;

		// Check if we're trying to land.
		// If we landed, we're done.
		if(DoLandingLogic())
			return;

		// Move the turrets.
		if(!isDisabled)
			armament.Aim(firingCommands);

		DoInitializeMovement();
		StepPilot();
		DoMovement(isUsingAfterburner);
		StepTargeting();
	}

	// Move the ship.
	position += velocity;

	// Show afterburner flares unless the ship is being destroyed.
	if(!isBeingDestroyed)
		DoEngineVisuals(visuals, isUsingAfterburner);
}



// Launch any ships that are ready to launch.
void Ship::Launch(list<shared_ptr<Ship>> &ships, vector<Visual> &visuals)
{
	// Allow carried ships to launch from a disabled ship, but not from a ship that
	// is landing, jumping, or cloaked. If already destroyed (e.g. self-destructing),
	// eject any ships still docked, possibly destroying them in the process.
	bool ejecting = IsDestroyed();
	if(!ejecting && (!commands.Has(Command::DEPLOY) || zoom != 1.f || hyperspaceCount || cloak))
		return;

	for(Bay &bay : bays)
		if(bay.ship
			&& ((bay.ship->Commands().Has(Command::DEPLOY) && !Random::Int(40 + 20 * !bay.ship->attributes.Get("automaton")))
			|| (ejecting && !Random::Int(6))))
		{
			// Resupply any ships launching of their own accord.
			if(!ejecting)
			{
				// Determine which of the fighter's weapons we can restock.
				auto restockable = bay.ship->GetArmament().RestockableAmmo();
				auto toRestock = map<const Outfit *, int>{};
				for(auto &&ammo : restockable)
				{
					int count = OutfitCount(ammo);
					if(count > 0)
						toRestock.emplace(ammo, count);
				}
				auto takenAmmo = TransferAmmo(toRestock, *this, *bay.ship);
				bool tookAmmo = !takenAmmo.empty();
				if(tookAmmo)
				{
					// Update the carried mass cache.
					for(auto &&item : takenAmmo)
						carriedMass += item.first->Mass() * item.second;
				}

				// This ship will refuel naturally based on the carrier's fuel
				// collection, but the carrier may have some reserves to spare.
				double maxFuel = bay.ship->attributes.Get("fuel capacity");
				if(maxFuel)
				{
					double spareFuel = fuel - navigation.JumpFuel();
					if(spareFuel > 0.)
						TransferFuel(spareFuel, bay.ship.get());
					// If still low or out-of-fuel, re-stock the carrier and don't
					// launch, except if some ammo was taken (since we can fight).
					if(!tookAmmo && bay.ship->fuel < .25 * maxFuel)
					{
						TransferFuel(bay.ship->fuel, this);
						continue;
					}
				}
			}
			// Those being ejected may be destroyed if they are already injured.
			else if(bay.ship->Health() < Random::Real())
				bay.ship->SelfDestruct();

			ships.push_back(bay.ship);
			double maxV = bay.ship->MaxVelocity() * (1 + bay.ship->IsDestroyed());
			Point exitPoint = position + angle.Rotate(bay.point);
			// When ejected, ships depart haphazardly.
			Angle launchAngle = ejecting ? Angle(exitPoint - position) : angle + bay.facing;
			Point v = velocity + (.3 * maxV) * launchAngle.Unit() + (.2 * maxV) * Angle::Random().Unit();
			bay.ship->Place(exitPoint, v, launchAngle, false);
			bay.ship->SetSystem(currentSystem);
			bay.ship->SetParent(shared_from_this());
			bay.ship->UnmarkForRemoval();
			// Update the cached sum of carried ship masses.
			carriedMass -= bay.ship->Mass();
			// Create the desired launch effects.
			for(const Effect *effect : bay.launchEffects)
				visuals.emplace_back(*effect, exitPoint, velocity, launchAngle);

			bay.ship.reset();
		}
}

<<<<<<< HEAD
		float landingSpeed = attributes.Get("landing speed");
		landingSpeed = landingSpeed > 0 ? landingSpeed : .02f;
		// Special ships do not disappear forever when they land; they just slowly refuel.
		// Exception: mission NPCs given the 'land' directive will delete when they land on their target.
		if(landingPlanet && zoom)
		{
			// Move the ship toward the center of the planet while landing.
			if(GetTargetStellar())
				position = .97 * position + .03 * GetTargetStellar()->Position();
			zoom -= landingSpeed;
			if(zoom < 0.f)
			{
				// If this is not a special ship, it ceases to exist when it
				// lands on a true planet. If this is a wormhole, the ship is
				// instantly transported.
				if(landingPlanet->IsWormhole())
				{
					SetSystem(&landingPlanet->GetWormhole()->WormholeDestination(*currentSystem));
					for(const StellarObject &object : currentSystem->Objects())
						if(object.GetPlanet() == landingPlanet)
							position = object.Position();
					SetTargetStellar(nullptr);
					SetTargetSystem(nullptr);
					landingPlanet = nullptr;
				}
				// NPCs which are "fleeing" delete themselves on landing,
				// unless they have an incomplete travel directive.
				else if(!isSpecial || (personality.IsFleeing() && !HasTravelDirective()))
				{
					MarkForRemoval();
					hasLanded = true;
					return;
				}
				else if(isSpecial && !isYours && !travelDestinations.empty())
				{
					// This mission NPC has a directive to land on at least one specific planet.
					// If this is one of them, this ship may 'land' (permanently), or 'visit'.
					auto it = travelDestinations.find(landingPlanet);
					if(it != travelDestinations.end())
					{
						if(doVisit)
							it->second = true;
						else
						{
							MarkForRemoval();
							hasLanded = true;
							return;
						}
					}
				}
=======
>>>>>>> 4167bcb7


// Check if this ship is boarding another ship.
shared_ptr<Ship> Ship::Board(bool autoPlunder, bool nonDocking)
{
	if(!hasBoarded)
		return shared_ptr<Ship>();
	hasBoarded = false;

	shared_ptr<Ship> victim = GetTargetShip();
	if(CannotAct() || !victim || victim->IsDestroyed() || victim->GetSystem() != GetSystem())
		return shared_ptr<Ship>();

	// For a fighter or drone, "board" means "return to ship." Except when the ship is
	// explicitly of the nonDocking type.
	if(CanBeCarried() && !nonDocking)
	{
		SetTargetShip(shared_ptr<Ship>());
		if(!victim->IsDisabled() && victim->GetGovernment() == government)
			victim->Carry(shared_from_this());
		return shared_ptr<Ship>();
	}

	// Board a friendly ship, to repair or refuel it.
	if(!government->IsEnemy(victim->GetGovernment()))
	{
		SetShipToAssist(shared_ptr<Ship>());
		SetTargetShip(shared_ptr<Ship>());
		bool helped = victim->isDisabled;
		victim->hull = min(max(victim->hull, victim->MinimumHull() * 1.5), victim->attributes.Get("hull"));
		victim->isDisabled = false;
		// Transfer some fuel if needed.
		if(victim->NeedsFuel() && CanRefuel(*victim))
		{
			helped = true;
			TransferFuel(victim->JumpFuelMissing(), victim.get());
		}
		if(helped)
		{
			pilotError = 120;
			victim->pilotError = 120;
		}
		return victim;
	}
	if(!victim->IsDisabled())
		return shared_ptr<Ship>();

	// If the boarding ship is the player, they will choose what to plunder.
	// Always take fuel if you can.
	victim->TransferFuel(victim->fuel, this);
	if(autoPlunder)
	{
		// Take any commodities that fit.
		victim->cargo.TransferAll(cargo, false);

		// Pause for two seconds before moving on.
		pilotError = 120;
	}

	// Stop targeting this ship (so you will not board it again right away).
	if(!autoPlunder || personality.Disables())
		SetTargetShip(shared_ptr<Ship>());
	return victim;
}



// Scan the target, if able and commanded to. Return a ShipEvent bitmask
// giving the types of scan that succeeded.
int Ship::Scan(const PlayerInfo &player)
{
	if(!commands.Has(Command::SCAN) || CannotAct())
		return 0;

	shared_ptr<const Ship> target = GetTargetShip();
	if(!(target && target->IsTargetable()))
		return 0;

	// The range of a scanner is proportional to the square root of its power.
	// Because of Pythagoras, if we use square-distance, we can skip this square root.
	double cargoDistanceSquared = attributes.Get("cargo scan power");
	double outfitDistanceSquared = attributes.Get("outfit scan power");

	// Bail out if this ship has no scanners.
	if(!cargoDistanceSquared && !outfitDistanceSquared)
		return 0;

	double cargoSpeed = attributes.Get("cargo scan efficiency");
	if(!cargoSpeed)
		cargoSpeed = cargoDistanceSquared;

	double outfitSpeed = attributes.Get("outfit scan efficiency");
	if(!outfitSpeed)
		outfitSpeed = outfitDistanceSquared;

	// Check how close this ship is to the target it is trying to scan.
	// To normalize 1 "scan power" to reach 100 pixels, divide this square distance by 100^2, or multiply by 0.0001.
	// Because this uses distance squared, to reach 200 pixels away you need 4 "scan power".
	double distanceSquared = target->position.DistanceSquared(position) * .0001;

	// Check the target's outfit and cargo space. A larger ship takes longer to scan.
	// Normalized around 200 tons of cargo/outfit space.
	// A ship with less than 10 tons of outfit space or cargo space takes as long to
	// scan as one with 10 tons. This avoids small sizes being scanned instantly, or
	// causing a divide by zero error at sizes of 0.
	// If instantly scanning very small ships is desirable, this can be removed.
	double outfits = max(10., target->baseAttributes.Get("outfit space")) * .005;
	double cargo = max(10., target->attributes.Get("cargo space")) * .005;

	// Check if either scanner has finished scanning.
	bool startedScanning = false;
	bool activeScanning = false;
	int result = 0;
	auto doScan = [&distanceSquared, &startedScanning, &activeScanning, &result]
			(double &elapsed, const double speed, const double scannerRange,
					const double depth, const int event)
	-> void
	{
		if(elapsed < SCAN_TIME && distanceSquared < scannerRange)
		{
			startedScanning |= !elapsed;
			activeScanning = true;

			// Division is more expensive to calculate than multiplication,
			// so rearrange the formula to minimize divisions.

			// "(scannerRange - 0.5 * distance) / scannerRange"
			// This line hits 1 at distace = 0, and 0.5 at distance = scannerRange.
			// There is also a hard cap on scanning range.

			// "speed / (sqrt(speed) + distance)"
			// This gives a modest speed boost at no distance, and
			// the boost tapers off to 0 at arbitrarily large distances.

			// "1 / depth"
			// This makes scan time proportional to cargo or outfit space.

			elapsed += ((scannerRange - .5 * distanceSquared) * speed)
				/ (scannerRange * (sqrt(speed) + distanceSquared) * depth);

			if(elapsed >= SCAN_TIME)
				result |= event;
		}
	};
	doScan(cargoScan, cargoSpeed, cargoDistanceSquared, cargo, ShipEvent::SCAN_CARGO);
	doScan(outfitScan, outfitSpeed, outfitDistanceSquared, outfits, ShipEvent::SCAN_OUTFITS);

	// Play the scanning sound if the actor or the target is the player's ship.
	if(isYours || (target->isYours && activeScanning))
		Audio::Play(Audio::Get("scan"), Position());

	bool isImportant = false;
	if(target->isYours)
		isImportant = target.get() == player.Flagship() || government->FinesContents(target.get());

	if(startedScanning && isYours)
	{
		if(!target->Name().empty())
			Messages::Add("Attempting to scan the " + target->Noun() + " \"" + target->Name() + "\"."
				, Messages::Importance::Low);
		else
			Messages::Add("Attempting to scan the selected " + target->Noun() + "."
				, Messages::Importance::Low);

		if(target->GetGovernment()->IsProvokedOnScan() && target->CanSendHail(player))
		{
			// If this ship has no name, show its model name instead.
			string tag;
			const string &gov = target->GetGovernment()->GetName();
			if(!target->Name().empty())
				tag = gov + " " + target->Noun() + " \"" + target->Name() + "\": ";
			else
				tag = target->ModelName() + " (" + gov + "): ";
			Messages::Add(tag + "Please refrain from scanning us or we will be forced to take action.",
				Messages::Importance::Highest);
		}
	}
	else if(startedScanning && target->isYours && isImportant)
		Messages::Add("The " + government->GetName() + " " + Noun() + " \""
				+ Name() + "\" is attempting to scan your ship \"" + target->Name() + "\".",
				Messages::Importance::Low);

	if(target->isYours && !isYours && isImportant)
	{
		if(result & ShipEvent::SCAN_CARGO)
			Messages::Add("The " + government->GetName() + " " + Noun() + " \""
					+ Name() + "\" completed its cargo scan of your ship \"" + target->Name() + "\".",
					Messages::Importance::High);
		if(result & ShipEvent::SCAN_OUTFITS)
			Messages::Add("The " + government->GetName() + " " + Noun() + " \""
					+ Name() + "\" completed its outfit scan of your ship \"" + target->Name()
					+ (target->Attributes().Get("inscrutable") > 0. ? "\" with no useful results." : "\"."),
					Messages::Importance::High);
	}

	// Some governments are provoked when a scan is completed on one of their ships.
	const Government *gov = target->GetGovernment();
	if(result && gov && gov->IsProvokedOnScan() && !gov->IsEnemy(government)
			&& (target->Shields() < .9 || target->Hull() < .9 || !target->GetPersonality().IsForbearing())
			&& !target->GetPersonality().IsPacifist())
		result |= ShipEvent::PROVOKE;

	return result;
}



// Find out what fraction of the scan is complete.
double Ship::CargoScanFraction() const
{
	return cargoScan / SCAN_TIME;
}



double Ship::OutfitScanFraction() const
{
	return outfitScan / SCAN_TIME;
}



// Fire any weapons that are ready to fire. If an anti-missile is ready,
// instead of firing here this function returns true and it can be fired if
// collision detection finds a missile in range.
bool Ship::Fire(vector<Projectile> &projectiles, vector<Visual> &visuals)
{
	isInSystem = true;
	forget = 0;

	// A ship that is about to die creates a special single-turn "projectile"
	// representing its death explosion.
	if(IsDestroyed() && explosionCount == explosionTotal && explosionWeapon)
		projectiles.emplace_back(position, explosionWeapon);

	if(CannotAct())
		return false;

	antiMissileRange = 0.;

	double jamChance = CalculateJamChance(Energy(), scrambling);

	const vector<Hardpoint> &hardpoints = armament.Get();
	for(unsigned i = 0; i < hardpoints.size(); ++i)
	{
		const Weapon *weapon = hardpoints[i].GetOutfit();
		if(weapon && CanFire(weapon))
		{
			if(weapon->AntiMissile())
				antiMissileRange = max(antiMissileRange, weapon->Velocity() + weaponRadius);
			else if(firingCommands.HasFire(i))
				armament.Fire(i, *this, projectiles, visuals, Random::Real() < jamChance);
		}
	}

	armament.Step(*this);

	return antiMissileRange;
}



// Fire an anti-missile.
bool Ship::FireAntiMissile(const Projectile &projectile, vector<Visual> &visuals)
{
	if(projectile.Position().Distance(position) > antiMissileRange)
		return false;
	if(CannotAct())
		return false;

	double jamChance = CalculateJamChance(Energy(), scrambling);

	const vector<Hardpoint> &hardpoints = armament.Get();
	for(unsigned i = 0; i < hardpoints.size(); ++i)
	{
		const Weapon *weapon = hardpoints[i].GetOutfit();
		if(weapon && CanFire(weapon))
			if(armament.FireAntiMissile(i, *this, projectile, visuals, Random::Real() < jamChance))
				return true;
	}

	return false;
}



const System *Ship::GetSystem() const
{
	return currentSystem;
}



const System *Ship::GetActualSystem() const
{
	auto p = GetParent();
	return currentSystem ? currentSystem : (p ? p->GetSystem() : nullptr);
}



// If the ship is landed, get the planet it has landed on.
const Planet *Ship::GetPlanet() const
{
	return zoom ? nullptr : landingPlanet;
}



bool Ship::IsCapturable() const
{
	return isCapturable;
}



bool Ship::IsTargetable() const
{
	return (zoom == 1.f && !explosionRate && !forget && !isInvisible && cloak < 1. && hull >= 0. && hyperspaceCount < 70);
}



bool Ship::IsOverheated() const
{
	return isOverheated;
}



bool Ship::IsDisabled() const
{
	if(!isDisabled)
		return false;

	double minimumHull = MinimumHull();
	bool needsCrew = RequiredCrew() != 0;
	return (hull < minimumHull || (!crew && needsCrew));
}



bool Ship::IsBoarding() const
{
	return isBoarding;
}



bool Ship::IsLanding() const
{
	return landingPlanet;
}



bool Ship::IsFleeing() const
{
	return isFleeing;
}



// Check if this ship is currently able to begin landing on its target.
bool Ship::CanLand() const
{
	if(!GetTargetStellar() || !GetTargetStellar()->GetPlanet() || isDisabled || IsDestroyed())
		return false;

	if(!GetTargetStellar()->GetPlanet()->CanLand(*this))
		return false;

	Point distance = GetTargetStellar()->Position() - position;
	double speed = velocity.Length();

	return (speed < 1. && distance.Length() < GetTargetStellar()->Radius());
}



<<<<<<< HEAD
	// Boarding:
	shared_ptr<const Ship> target = GetTargetShip();
	// If this is a fighter or drone and it is not assisting someone at the
	// moment, its boarding target should be its parent ship.
	if(CanBeCarried() && !(target && target == GetShipToAssist()))
		target = GetParent();
	if(target && !isDisabled)
	{
		Point dp = (target->position - position);
		double distance = dp.Length();
		Point dv = (target->velocity - velocity);
		double speed = dv.Length();
		isBoarding = (distance < 50. && speed < 1. && commands.Has(Command::BOARD));
		if(isBoarding && !CanBeCarried())
		{
			if(!target->IsDisabled() && government->IsEnemy(target->government))
				isBoarding = false;
			else if(!target->IsTargetable() || target->GetSystem() != GetSystem())
				isBoarding = false;
		}
		if(isBoarding && !pilotError)
		{
			Angle facing = angle;
			bool left = target->Unit().Cross(facing.Unit()) < 0.;
			double turn = left - !left;
=======
bool Ship::CannotAct() const
{
	return (zoom != 1.f || isDisabled || hyperspaceCount || pilotError || cloak);
}
>>>>>>> 4167bcb7



double Ship::Cloaking() const
{
	return isInvisible ? 1. : cloak;
}

<<<<<<< HEAD
	// Clear your target if it is destroyed or permanently landed. This is only important
	// for NPCs, because ordinary ships cease to exist once they are destroyed.
	target = targetShip.lock();
	if(target && target->IsDestroyed() && target->explosionCount >= target->explosionTotal)
	if(target && ((target->IsDestroyed() && target->explosionCount >= target->explosionTotal)
			|| target->HasLanded()))
		targetShip.reset();
=======
>>>>>>> 4167bcb7


bool Ship::IsEnteringHyperspace() const
{
	return hyperspaceSystem;
}



bool Ship::IsHyperspacing() const
{
	return hyperspaceCount != 0;
}



// Check if this ship is hyperspacing, specifically via a jump drive.
bool Ship::IsUsingJumpDrive() const
{
	return (hyperspaceSystem || hyperspaceCount) && isUsingJumpDrive;
}



// Check if this ship is currently able to enter hyperspace to its target.
bool Ship::IsReadyToJump(bool waitingIsReady) const
{
	// Ships can't jump while waiting for someone else, carried, or if already jumping.
	if(IsDisabled() || (!waitingIsReady && commands.Has(Command::WAIT))
			|| hyperspaceCount || !targetSystem || !currentSystem)
		return false;

	// Check if the target system is valid and there is enough fuel to jump.
	pair<JumpType, double> jumpUsed = navigation.GetCheapestJumpType(targetSystem);
	double fuelCost = jumpUsed.second;
	if(!fuelCost || fuel < fuelCost)
		return false;

	Point direction = targetSystem->Position() - currentSystem->Position();
	bool isJump = (jumpUsed.first == JumpType::JUMP_DRIVE);
	double scramThreshold = attributes.Get("scram drive");

	// If the system has a departure distance the ship is only allowed to leave the system
	// if it is beyond this distance.
	double departure = isJump ?
		currentSystem->JumpDepartureDistance() * currentSystem->JumpDepartureDistance()
		: currentSystem->HyperDepartureDistance() * currentSystem->HyperDepartureDistance();
	if(position.LengthSquared() <= departure)
		return false;


	// The ship can only enter hyperspace if it is traveling slowly enough
	// and pointed in the right direction.
	if(!isJump && scramThreshold)
	{
		double deviation = fabs(direction.Unit().Cross(velocity));
		if(deviation > scramThreshold)
			return false;
	}
	else if(velocity.Length() > attributes.Get("jump speed"))
		return false;

	if(!isJump)
	{
		// Figure out if we're within one turn step of facing this system.
		bool left = direction.Cross(angle.Unit()) < 0.;
		Angle turned = angle + TurnRate() * (left - !left);
		bool stillLeft = direction.Cross(turned.Unit()) < 0.;

		if(left == stillLeft)
			return false;
	}

	return true;
}



// Get this ship's custom swizzle.
int Ship::CustomSwizzle() const
{
	return customSwizzle;
}


// Check if the ship is thrusting. If so, the engine sound should be played.
bool Ship::IsThrusting() const
{
	return isThrusting;
}



bool Ship::IsReversing() const
{
	return isReversing;
}



bool Ship::IsSteering() const
{
	return isSteering;
}



double Ship::SteeringDirection() const
{
	return steeringDirection;
}



// Get the points from which engine flares should be drawn.
const vector<Ship::EnginePoint> &Ship::EnginePoints() const
{
	return enginePoints;
}



const vector<Ship::EnginePoint> &Ship::ReverseEnginePoints() const
{
	return reverseEnginePoints;
}



const vector<Ship::EnginePoint> &Ship::SteeringEnginePoints() const
{
	return steeringEnginePoints;
}



// Reduce a ship's hull to low enough to disable it. This is so a ship can be
// created as a derelict.
void Ship::Disable()
{
	shields = 0.;
	hull = min(hull, .5 * MinimumHull());
	isDisabled = true;
}

<<<<<<< HEAD
	shared_ptr<Ship> victim = GetTargetShip();
	if(CannotAct() || !victim || victim->IsDestroyed() || victim->HasLanded()
			|| victim->GetSystem() != GetSystem())
		return shared_ptr<Ship>();
=======
>>>>>>> 4167bcb7


// Mark a ship as destroyed.
void Ship::Destroy()
{
	hull = -1.;
}



// Trigger the death of this ship.
void Ship::SelfDestruct()
{
	Destroy();
	explosionRate = 1024;
}



void Ship::Restore()
{
	hull = 0.;
	explosionCount = 0;
	explosionRate = 0;
	UnmarkForRemoval();
	Recharge(true);
}



bool Ship::IsDamaged() const
{
	// Account for ships with no shields when determining if they're damaged.
	return (attributes.Get("shields") != 0 && Shields() != 1.) || Hull() != 1.;
}



// Check if this ship has been destroyed.
bool Ship::IsDestroyed() const
{
	return (hull < 0.);
}



// Recharge and repair this ship (e.g. because it has landed).
void Ship::Recharge(bool atSpaceport)
{
	if(IsDestroyed())
		return;

	if(atSpaceport)
		crew = min<int>(max(crew, RequiredCrew()), attributes.Get("bunks"));
	pilotError = 0;
	pilotOkay = 0;

	if(atSpaceport || attributes.Get("shield generation"))
		shields = attributes.Get("shields");
	if(atSpaceport || attributes.Get("hull repair rate"))
		hull = attributes.Get("hull");
	if(atSpaceport || attributes.Get("energy generation"))
		energy = attributes.Get("energy capacity");
	if(atSpaceport || attributes.Get("fuel generation"))
		fuel = attributes.Get("fuel capacity");

	heat = IdleHeat();
	ionization = 0.;
	scrambling = 0.;
	disruption = 0.;
	slowness = 0.;
	discharge = 0.;
	corrosion = 0.;
	leakage = 0.;
	burning = 0.;
	shieldDelay = 0;
	hullDelay = 0;
}



bool Ship::CanRefuel(const Ship &other) const
{
	return (fuel - navigation.JumpFuel(targetSystem) >= other.JumpFuelMissing());
}



double Ship::TransferFuel(double amount, Ship *to)
{
	amount = max(fuel - attributes.Get("fuel capacity"), amount);
	if(to)
	{
		amount = min(to->attributes.Get("fuel capacity") - to->fuel, amount);
		to->fuel += amount;
	}
	fuel -= amount;
	return amount;
}



// Convert this ship from one government to another, as a result of boarding
// actions (if the player is capturing) or player death (poor decision-making).
// Returns the number of crew transferred from the capturer.
int Ship::WasCaptured(const shared_ptr<Ship> &capturer)
{
	// Repair up to the point where this ship is just barely not disabled.
	hull = min(max(hull, MinimumHull() * 1.5), attributes.Get("hull"));
	isDisabled = false;

	// Set the new government.
	government = capturer->GetGovernment();

	// Transfer some crew over. Only transfer the bare minimum unless even that
	// is not possible, in which case, share evenly.
	int totalRequired = capturer->RequiredCrew() + RequiredCrew();
	int transfer = RequiredCrew() - crew;
	if(transfer > 0)
	{
		if(totalRequired > capturer->Crew() + crew)
			transfer = max(crew ? 0 : 1, (capturer->Crew() * transfer) / totalRequired);
		capturer->AddCrew(-transfer);
		AddCrew(transfer);
	}

	// Clear this ship's previous targets.
	ClearTargetsAndOrders();
	// Set the capturer as this ship's parent.
	SetParent(capturer);

	// This ship behaves like its new parent does.
	isSpecial = capturer->isSpecial;
	isYours = capturer->isYours;
	personality = capturer->personality;

	// Fighters should flee a disabled ship, but if the player manages to capture
	// the ship before they flee, the fighters are captured, too.
	for(const Bay &bay : bays)
		if(bay.ship)
			bay.ship->WasCaptured(capturer);
	// If a flagship is captured, its escorts become independent.
	for(const auto &it : escorts)
	{
		shared_ptr<Ship> escort = it.lock();
		if(escort)
			escort->parent.reset();
	}
	// This ship should not care about its now-unallied escorts.
	escorts.clear();

	return transfer;
}



// Clear all orders and targets this ship has (after capture or transfer of control).
void Ship::ClearTargetsAndOrders()
{
	commands.Clear();
	firingCommands.Clear();
	SetTargetShip(shared_ptr<Ship>());
	SetTargetStellar(nullptr);
	SetTargetSystem(nullptr);
	shipToAssist.reset();
	targetAsteroid.reset();
	targetFlotsam.reset();
	hyperspaceSystem = nullptr;
	landingPlanet = nullptr;
}



// Get characteristics of this ship, as a fraction between 0 and 1.
double Ship::Shields() const
{
	double maximum = attributes.Get("shields");
	return maximum ? min(1., shields / maximum) : 0.;
}



double Ship::Hull() const
{
	double maximum = attributes.Get("hull");
	return maximum ? min(1., hull / maximum) : 1.;
}



double Ship::Fuel() const
{
	double maximum = attributes.Get("fuel capacity");
	return maximum ? min(1., fuel / maximum) : 0.;
}



double Ship::Energy() const
{
	double maximum = attributes.Get("energy capacity");
	return maximum ? min(1., energy / maximum) : (hull > 0.) ? 1. : 0.;
}



// Allow returning a heat value greater than 1 (i.e. conveying how overheated
// this ship has become).
double Ship::Heat() const
{
	double maximum = MaximumHeat();
	return maximum ? heat / maximum : 1.;
}



// Get the ship's "health," where <=0 is disabled and 1 means full health.
double Ship::Health() const
{
	double minimumHull = MinimumHull();
	double hullDivisor = attributes.Get("hull") - minimumHull;
	double divisor = attributes.Get("shields") + hullDivisor;
	// This should not happen, but just in case.
	if(divisor <= 0. || hullDivisor <= 0.)
		return 0.;

	double spareHull = hull - minimumHull;
	// Consider hull-only and pooled health, compensating for any reductions by disruption damage.
	return min(spareHull / hullDivisor, (spareHull + shields / (1. + disruption * .01)) / divisor);
}



// Get the hull fraction at which this ship is disabled.
double Ship::DisabledHull() const
{
	double hull = attributes.Get("hull");
	double minimumHull = MinimumHull();

	return (hull > 0. ? minimumHull / hull : 0.);
}



// Get the actual shield level of the ship.
double Ship::ShieldLevel() const
{
	return shields;
}



// Get how disrupted this ship's shields are.
double Ship::DisruptionLevel() const
{
	return disruption;
}



// Get the (absolute) amount of hull that needs to be damaged until the
// ship becomes disabled. Returns 0 if the ships hull is already below the
// disabled threshold.
double Ship::HullUntilDisabled() const
{
	// Ships become disabled when they surpass their minimum hull threshold,
	// not when they are directly on it, so account for this by adding a small amount
	// of hull above the current hull level.
	return max(0., hull + 0.25 - MinimumHull());
}



const ShipJumpNavigation &Ship::JumpNavigation() const
{
	return navigation;
}



int Ship::JumpsRemaining(bool followParent) const
{
	// Make sure this ship has some sort of hyperdrive, and if so return how
	// many jumps it can make.
	double jumpFuel = 0.;
	if(!targetSystem && followParent)
	{
		// If this ship has no destination, the parent's substitutes for it,
		// but only if the location is reachable.
		auto p = GetParent();
		if(p)
			jumpFuel = navigation.JumpFuel(p->GetTargetSystem());
	}
	if(!jumpFuel)
		jumpFuel = navigation.JumpFuel(targetSystem);
	return jumpFuel ? fuel / jumpFuel : 0.;
}



bool Ship::NeedsFuel(bool followParent) const
{
	double jumpFuel = 0.;
	if(!targetSystem && followParent)
	{
		// If this ship has no destination, the parent's substitutes for it,
		// but only if the location is reachable.
		auto p = GetParent();
		if(p)
			jumpFuel = navigation.JumpFuel(p->GetTargetSystem());
	}
	if(!jumpFuel)
		jumpFuel = navigation.JumpFuel(targetSystem);
	return (fuel < jumpFuel) && (attributes.Get("fuel capacity") >= jumpFuel);
}



double Ship::JumpFuelMissing() const
{
	// Used for smart refueling: transfer only as much as really needed
	// includes checking if fuel cap is high enough at all
	double jumpFuel = navigation.JumpFuel(targetSystem);
	if(!jumpFuel || fuel > jumpFuel || jumpFuel > attributes.Get("fuel capacity"))
		return 0.;

	return jumpFuel - fuel;
}



// Get the heat level at idle.
double Ship::IdleHeat() const
{
	// This ship's cooling ability:
	double coolingEfficiency = CoolingEfficiency();
	double cooling = coolingEfficiency * attributes.Get("cooling");
	double activeCooling = coolingEfficiency * attributes.Get("active cooling");

	// Idle heat is the heat level where:
	// heat = heat * diss + heatGen - cool - activeCool * heat / (100 * mass)
	// heat = heat * (diss - activeCool / (100 * mass)) + (heatGen - cool)
	// heat * (1 - diss + activeCool / (100 * mass)) = (heatGen - cool)
	double production = max(0., attributes.Get("heat generation") - cooling);
	double dissipation = HeatDissipation() + activeCooling / MaximumHeat();
	if(!dissipation) return production ? numeric_limits<double>::max() : 0;
	return production / dissipation;
}



// Get the heat dissipation, in heat units per heat unit per frame.
double Ship::HeatDissipation() const
{
	return .001 * attributes.Get("heat dissipation");
}



// Get the maximum heat level, in heat units (not temperature).
double Ship::MaximumHeat() const
{
	return MAXIMUM_TEMPERATURE * (cargo.Used() + attributes.Mass() + attributes.Get("heat capacity"));
}



// Calculate the multiplier for cooling efficiency.
double Ship::CoolingEfficiency() const
{
	// This is an S-curve where the efficiency is 100% if you have no outfits
	// that create "cooling inefficiency", and as that value increases the
	// efficiency stays high for a while, then drops off, then approaches 0.
	double x = attributes.Get("cooling inefficiency");
	return 2. + 2. / (1. + exp(x / -2.)) - 4. / (1. + exp(x / -4.));
}



int Ship::Crew() const
{
	return crew;
}



// Calculate drag, accounting for drag reduction.
double Ship::Drag() const
{
	return attributes.Get("drag") / (1. + attributes.Get("drag reduction"));
}



int Ship::RequiredCrew() const
{
	if(attributes.Get("automaton"))
		return 0;

	// Drones do not need crew, but all other ships need at least one.
	return max<int>(1, attributes.Get("required crew"));
}



int Ship::CrewValue() const
{
	return max(Crew(), RequiredCrew()) + attributes.Get("crew equivalent");
}



void Ship::AddCrew(int count)
{
	crew = min<int>(crew + count, attributes.Get("bunks"));
}



// Check if this is a ship that can be used as a flagship.
bool Ship::CanBeFlagship() const
{
	return RequiredCrew() && Crew() && !IsDisabled();
}



double Ship::Mass() const
{
	return carriedMass + cargo.Used() + attributes.Mass();
}



// Account for inertia reduction, which affects movement but has no effect on the ship's heat capacity.
double Ship::InertialMass() const
{
	return Mass() / (1. + attributes.Get("inertia reduction"));
}



double Ship::TurnRate() const
{
	return attributes.Get("turn") / InertialMass();
}



double Ship::Acceleration() const
{
	double thrust = attributes.Get("thrust");
	return (thrust ? thrust : attributes.Get("afterburner thrust")) / InertialMass();
}



double Ship::MaxVelocity() const
{
	// v * drag / mass == thrust / mass
	// v * drag == thrust
	// v = thrust / drag
	double thrust = attributes.Get("thrust");
	return (thrust ? thrust : attributes.Get("afterburner thrust")) / Drag();
}



double Ship::ReverseAcceleration() const
{
	return attributes.Get("reverse thrust");
}



double Ship::MaxReverseVelocity() const
{
	return attributes.Get("reverse thrust") / Drag();
}



// This ship just got hit by a weapon. Take damage according to the
// DamageDealt from that weapon. The return value is a ShipEvent type,
// which may be a combination of PROVOKED, DISABLED, and DESTROYED.
// Create any target effects as sparks.
int Ship::TakeDamage(vector<Visual> &visuals, const DamageDealt &damage, const Government *sourceGovernment)
{
	bool wasDisabled = IsDisabled();
	bool wasDestroyed = IsDestroyed();

	shields -= damage.Shield();
	if(damage.Shield() && !isDisabled)
	{
		int disabledDelay = attributes.Get("depleted shield delay");
		shieldDelay = max<int>(shieldDelay, (shields <= 0. && disabledDelay)
			? disabledDelay : attributes.Get("shield delay"));
	}
	hull -= damage.Hull();
	if(damage.Hull() && !isDisabled)
		hullDelay = max(hullDelay, static_cast<int>(attributes.Get("repair delay")));

	energy -= damage.Energy();
	heat += damage.Heat();
	fuel -= damage.Fuel();

	discharge += damage.Discharge();
	corrosion += damage.Corrosion();
	ionization += damage.Ion();
	scrambling += damage.Scrambling();
	burning += damage.Burn();
	leakage += damage.Leak();

	disruption += damage.Disruption();
	slowness += damage.Slowing();

	if(damage.HitForce())
		ApplyForce(damage.HitForce(), damage.GetWeapon().IsGravitational());

	// Prevent various stats from reaching unallowable values.
	hull = min(hull, attributes.Get("hull"));
	shields = min(shields, attributes.Get("shields"));
	// Weapons are allowed to overcharge a ship's energy or fuel, but code in Ship::DoGeneration()
	// will clamp it to a maximum value at the beginning of the next frame.
	energy = max(0., energy);
	fuel = max(0., fuel);
	heat = max(0., heat);

	// Recalculate the disabled ship check.
	isDisabled = true;
	isDisabled = IsDisabled();

	// Report what happened to this ship from this weapon.
	int type = 0;
	if(!wasDisabled && isDisabled)
	{
		type |= ShipEvent::DISABLE;
		hullDelay = max(hullDelay, static_cast<int>(attributes.Get("disabled repair delay")));
	}
	if(!wasDestroyed && IsDestroyed())
		type |= ShipEvent::DESTROY;

	// Inflicted heat damage may also disable a ship, but does not trigger a "DISABLE" event.
	if(heat > MaximumHeat())
	{
		isOverheated = true;
		isDisabled = true;
	}
	else if(heat < .9 * MaximumHeat())
		isOverheated = false;

	// If this ship did not consider itself an enemy of the ship that hit it,
	// it is now "provoked" against that government.
	if(sourceGovernment && !sourceGovernment->IsEnemy(government)
			&& !personality.IsPacifist() && (!personality.IsForbearing()
				|| ((damage.Shield() || damage.Discharge()) && Shields() < .9)
				|| ((damage.Hull() || damage.Corrosion()) && Hull() < .9)
				|| ((damage.Heat() || damage.Burn()) && isOverheated)
				|| ((damage.Energy() || damage.Ion()) && Energy() < 0.5)
				|| ((damage.Fuel() || damage.Leak()) && fuel < navigation.JumpFuel() * 2.)
				|| (damage.Scrambling() && CalculateJamChance(Energy(), scrambling) > 0.1)
				|| (damage.Slowing() && slowness > 10.)
				|| (damage.Disruption() && disruption > 100.)))
		type |= ShipEvent::PROVOKE;

	// Create target effect visuals, if there are any.
	for(const auto &effect : damage.GetWeapon().TargetEffects())
		CreateSparks(visuals, effect.first, effect.second * damage.Scaling());

	return type;
}



// Apply a force to this ship, accelerating it. This might be from a weapon
// impact, or from firing a weapon, for example.
void Ship::ApplyForce(const Point &force, bool gravitational)
{
	if(gravitational)
	{
		// Treat all ships as if they have a mass of 400. This prevents
		// gravitational hit force values from needing to be extremely
		// small in order to have a reasonable effect.
		acceleration += force / 400.;
		return;
	}

	double currentMass = InertialMass();
	if(!currentMass)
		return;

	acceleration += force / currentMass;
}



bool Ship::HasBays() const
{
	return !bays.empty();
}



// Check how many bays are not occupied at present. This does not check whether
// one of your escorts plans to use that bay.
int Ship::BaysFree(const string &category) const
{
	int count = 0;
	for(const Bay &bay : bays)
		count += (bay.category == category) && !bay.ship;
	return count;
}



<<<<<<< HEAD
void Ship::Land()
{
	hasLanded = true;
}



// Check if this ship has permanently landed.
bool Ship::HasLanded() const
{
	return hasLanded;
}



// Recharge and repair this ship (e.g. because it has landed temporarily).
void Ship::Recharge(bool atSpaceport)
{
	if(IsDestroyed() || HasLanded())
		return;

	if(atSpaceport)
		crew = min<int>(max(crew, RequiredCrew()), attributes.Get("bunks"));
	pilotError = 0;
	pilotOkay = 0;

	if(atSpaceport || attributes.Get("shield generation"))
		shields = attributes.Get("shields");
	if(atSpaceport || attributes.Get("hull repair rate"))
		hull = attributes.Get("hull");
	if(atSpaceport || attributes.Get("energy generation"))
		energy = attributes.Get("energy capacity");
	if(atSpaceport || attributes.Get("fuel generation"))
		fuel = attributes.Get("fuel capacity");

	heat = IdleHeat();
	ionization = 0.;
	scrambling = 0.;
	disruption = 0.;
	slowness = 0.;
	discharge = 0.;
	corrosion = 0.;
	leakage = 0.;
	burning = 0.;
	shieldDelay = 0;
	hullDelay = 0;
=======
// Check how many bays this ship has of a given category.
int Ship::BaysTotal(const string &category) const
{
	int count = 0;
	for(const Bay &bay : bays)
		count += (bay.category == category);
	return count;
>>>>>>> 4167bcb7
}



// Check if this ship has a bay free for the given ship, and the bay is
// not reserved for one of its existing escorts.
bool Ship::CanCarry(const Ship &ship) const
{
	if(!HasBays() || !ship.CanBeCarried() || (IsYours() && !ship.IsYours()))
		return false;
	// Check only for the category that we are interested in.
	const string &category = ship.attributes.Category();

	int free = BaysTotal(category);
	if(!free)
		return false;

	for(const auto &it : escorts)
	{
		auto escort = it.lock();
		if(!escort)
			continue;
		if(escort == ship.shared_from_this())
			break;
		if(escort->attributes.Category() == category && !escort->IsDestroyed() &&
				(!IsYours() || (IsYours() && escort->IsYours())))
			--free;
		if(!free)
			break;
	}
	return (free > 0);
}



bool Ship::CanBeCarried() const
{
	return canBeCarried;
}



bool Ship::Carry(const shared_ptr<Ship> &ship)
{
	if(!ship || !ship->CanBeCarried() || ship->IsDisabled())
		return false;

	// Check only for the category that we are interested in.
	const string &category = ship->attributes.Category();

	// NPC ships should always transfer cargo. Player ships should only
	// transfer cargo if they set the AI preference.
	const bool shouldTransferCargo = !IsYours() || Preferences::Has("Fighters transfer cargo");

	for(Bay &bay : bays)
		if((bay.category == category) && !bay.ship)
		{
			bay.ship = ship;
			ship->SetSystem(nullptr);
			ship->SetPlanet(nullptr);
			ship->SetTargetSystem(nullptr);
			ship->SetTargetStellar(nullptr);
			ship->SetParent(shared_from_this());
			ship->isThrusting = false;
			ship->isReversing = false;
			ship->isSteering = false;
			ship->commands.Clear();

			// If this fighter collected anything in space, try to store it.
			if(shouldTransferCargo && cargo.Free() && !ship->Cargo().IsEmpty())
				ship->Cargo().TransferAll(cargo);

			// Return unused fuel and ammunition to the carrier, so they may
			// be used by the carrier or other fighters.
			ship->TransferFuel(ship->fuel, this);

<<<<<<< HEAD
// Clear all orders and targets this ship has (after capture or transfer of control).
void Ship::ClearTargetsAndOrders()
{
	commands.Clear();
	firingCommands.Clear();
	SetTargetShip(shared_ptr<Ship>());
	SetTargetStellar(nullptr);
	SetTargetSystem(nullptr);
	shipToAssist.reset();
	targetAsteroid.reset();
	targetFlotsam.reset();
	hyperspaceSystem = nullptr;
	landingPlanet = nullptr;
	destinationSystem = nullptr;
	travelDestinations.clear();
	waypoints.clear();
=======
			// Determine the ammunition the fighter can supply.
			auto restockable = ship->GetArmament().RestockableAmmo();
			auto toRestock = map<const Outfit *, int>{};
			for(auto &&ammo : restockable)
			{
				int count = ship->OutfitCount(ammo);
				if(count > 0)
					toRestock.emplace(ammo, count);
			}
			TransferAmmo(toRestock, *ship, *this);

			// Update the cached mass of the mothership.
			carriedMass += ship->Mass();
			return true;
		}
	return false;
>>>>>>> 4167bcb7
}



void Ship::UnloadBays()
{
	for(Bay &bay : bays)
		if(bay.ship)
		{
			carriedMass -= bay.ship->Mass();
			bay.ship->SetSystem(currentSystem);
			bay.ship->SetPlanet(landingPlanet);
			bay.ship->UnmarkForRemoval();
			bay.ship.reset();
		}
}



const vector<Ship::Bay> &Ship::Bays() const
{
	return bays;
}



// Adjust the positions and velocities of any visible carried fighters or
// drones. If any are visible, return true.
bool Ship::PositionFighters() const
{
	bool hasVisible = false;
	for(const Bay &bay : bays)
		if(bay.ship && bay.side)
		{
			hasVisible = true;
			bay.ship->position = angle.Rotate(bay.point) * Zoom() + position;
			bay.ship->velocity = velocity;
			bay.ship->angle = angle + bay.facing;
			bay.ship->zoom = zoom;
		}
	return hasVisible;
}



CargoHold &Ship::Cargo()
{
	return cargo;
}



const CargoHold &Ship::Cargo() const
{
	return cargo;
}



// Display box effects from jettisoning this much cargo.
void Ship::Jettison(const string &commodity, int tons, bool wasAppeasing)
{
	cargo.Remove(commodity, tons);
	// Removing cargo will have changed the ship's mass, so the
	// jump navigation info may be out of date. Only do this for
	// player ships as to display correct information on the map.
	// Non-player ships will recalibrate before they jump.
	if(isYours)
		navigation.Recalibrate(*this);

	// Jettisoned cargo must carry some of the ship's heat with it. Otherwise
	// jettisoning cargo would increase the ship's temperature.
	heat -= tons * MAXIMUM_TEMPERATURE * Heat();

	const Government *notForGov = wasAppeasing ? GetGovernment() : nullptr;

	for( ; tons > 0; tons -= Flotsam::TONS_PER_BOX)
		jettisoned.emplace_back(new Flotsam(commodity, (Flotsam::TONS_PER_BOX < tons)
			? Flotsam::TONS_PER_BOX : tons, notForGov));
}



void Ship::Jettison(const Outfit *outfit, int count, bool wasAppeasing)
{
	if(count < 0)
		return;

	cargo.Remove(outfit, count);
	// Removing cargo will have changed the ship's mass, so the
	// jump navigation info may be out of date. Only do this for
	// player ships as to display correct information on the map.
	// Non-player ships will recalibrate before they jump.
	if(isYours)
		navigation.Recalibrate(*this);

	// Jettisoned cargo must carry some of the ship's heat with it. Otherwise
	// jettisoning cargo would increase the ship's temperature.
	double mass = outfit->Mass();
	heat -= count * mass * MAXIMUM_TEMPERATURE * Heat();

	const Government *notForGov = wasAppeasing ? GetGovernment() : nullptr;

	const int perBox = (mass <= 0.) ? count : (mass > Flotsam::TONS_PER_BOX)
		? 1 : static_cast<int>(Flotsam::TONS_PER_BOX / mass);
	while(count > 0)
	{
		jettisoned.emplace_back(new Flotsam(outfit, (perBox < count)
			? perBox : count, notForGov));
		count -= perBox;
	}
}



const Outfit &Ship::Attributes() const
{
	return attributes;
}



const Outfit &Ship::BaseAttributes() const
{
	return baseAttributes;
}



// Get outfit information.
const map<const Outfit *, int> &Ship::Outfits() const
{
	return outfits;
}



int Ship::OutfitCount(const Outfit *outfit) const
{
	auto it = outfits.find(outfit);
	return (it == outfits.end()) ? 0 : it->second;
}



// Add or remove outfits. (To remove, pass a negative number.)
void Ship::AddOutfit(const Outfit *outfit, int count)
{
	if(outfit && count)
	{
		auto it = outfits.find(outfit);
		int before = outfits.count(outfit);
		if(it == outfits.end())
			outfits[outfit] = count;
		else
		{
			it->second += count;
			if(!it->second)
				outfits.erase(it);
		}
		int after = outfits.count(outfit);
		attributes.Add(*outfit, count);
		if(outfit->IsWeapon())
		{
			armament.Add(outfit, count);
			// Only the player's ships make use of attraction and deterrence.
			if(isYours)
				deterrence = CalculateDeterrence();
		}

		if(outfit->Get("cargo space"))
		{
			cargo.SetSize(attributes.Get("cargo space"));
			// Only the player's ships make use of attraction and deterrence.
			if(isYours)
				attraction = CalculateAttraction();
		}
		if(outfit->Get("hull"))
			hull += outfit->Get("hull") * count;
		// If the added or removed outfit is a hyperdrive or jump drive, recalculate this
		// ship's jump navigation. Hyperdrives and jump drives of the same type don't stack,
		// so only do this if the outfit is either completely new or has been completely removed.
		if((outfit->Get("hyperdrive") || outfit->Get("jump drive")) && (!before || !after))
			navigation.Calibrate(*this);
		// Navigation may still need to be recalibrated depending on the drives a ship has.
		// Only do this for player ships as to display correct information on the map.
		// Non-player ships will recalibrate before they jump.
		else if(isYours)
			navigation.Recalibrate(*this);
	}
}



// Get the list of weapons.
Armament &Ship::GetArmament()
{
	return armament;
}



const vector<Hardpoint> &Ship::Weapons() const
{
	return armament.Get();
}



// Check if we are able to fire the given weapon (i.e. there is enough
// energy, ammo, and fuel to fire it).
bool Ship::CanFire(const Weapon *weapon) const
{
	if(!weapon || !weapon->IsWeapon())
		return false;

	if(weapon->Ammo())
	{
		auto it = outfits.find(weapon->Ammo());
		if(it == outfits.end() || it->second < weapon->AmmoUsage())
			return false;
	}

	if(energy < weapon->FiringEnergy() + weapon->RelativeFiringEnergy() * attributes.Get("energy capacity"))
		return false;
	if(fuel < weapon->FiringFuel() + weapon->RelativeFiringFuel() * attributes.Get("fuel capacity"))
		return false;
	// We do check hull, but we don't check shields. Ships can survive with all shields depleted.
	// Ships should not disable themselves, so we check if we stay above minimumHull.
	if(hull - MinimumHull() < weapon->FiringHull() + weapon->RelativeFiringHull() * attributes.Get("hull"))
		return false;

	// If a weapon requires heat to fire, (rather than generating heat), we must
	// have enough heat to spare.
	if(heat < -(weapon->FiringHeat() + (!weapon->RelativeFiringHeat()
			? 0. : weapon->RelativeFiringHeat() * MaximumHeat())))
		return false;
	// Repeat this for various effects which shouldn't drop below 0.
	if(ionization < -weapon->FiringIon())
		return false;
	if(disruption < -weapon->FiringDisruption())
		return false;
	if(slowness < -weapon->FiringSlowing())
		return false;

	return true;
}



// Fire the given weapon (i.e. deduct whatever energy, ammo, hull, shields
// or fuel it uses and add whatever heat it generates. Assume that CanFire()
// is true.
void Ship::ExpendAmmo(const Weapon &weapon)
{
	// Compute this ship's initial capacities, in case the consumption of the ammunition outfit(s)
	// modifies them, so that relative costs are calculated based on the pre-firing state of the ship.
	const double relativeEnergyChange = weapon.RelativeFiringEnergy() * attributes.Get("energy capacity");
	const double relativeFuelChange = weapon.RelativeFiringFuel() * attributes.Get("fuel capacity");
	const double relativeHeatChange = !weapon.RelativeFiringHeat() ? 0. : weapon.RelativeFiringHeat() * MaximumHeat();
	const double relativeHullChange = weapon.RelativeFiringHull() * attributes.Get("hull");
	const double relativeShieldChange = weapon.RelativeFiringShields() * attributes.Get("shields");

	if(const Outfit *ammo = weapon.Ammo())
	{
		// Some amount of the ammunition mass to be removed from the ship carries thermal energy.
		// A realistic fraction applicable to all cases cannot be computed, so assume 50%.
		heat -= weapon.AmmoUsage() * .5 * ammo->Mass() * MAXIMUM_TEMPERATURE * Heat();
		AddOutfit(ammo, -weapon.AmmoUsage());
		// Only the player's ships make use of attraction and deterrence.
		if(isYours && !OutfitCount(ammo) && ammo->AmmoUsage())
		{
			// Recalculate the AI to account for the loss of this weapon.
			aiCache.Calibrate(*this);
			deterrence = CalculateDeterrence();
		}
	}

	energy -= weapon.FiringEnergy() + relativeEnergyChange;
	fuel -= weapon.FiringFuel() + relativeFuelChange;
	heat += weapon.FiringHeat() + relativeHeatChange;
	shields -= weapon.FiringShields() + relativeShieldChange;

	// Since weapons fire from within the shields, hull and "status" damages are dealt in full.
	hull -= weapon.FiringHull() + relativeHullChange;
	ionization += weapon.FiringIon();
	scrambling += weapon.FiringScramble();
	disruption += weapon.FiringDisruption();
	slowness += weapon.FiringSlowing();
	discharge += weapon.FiringDischarge();
	corrosion += weapon.FiringCorrosion();
	leakage += weapon.FiringLeak();
	burning += weapon.FiringBurn();
}



// Each ship can have a target system (to travel to), a target planet (to
// land on) and a target ship (to move to, and attack if hostile).
shared_ptr<Ship> Ship::GetTargetShip() const
{
	return targetShip.lock();
}



shared_ptr<Ship> Ship::GetShipToAssist() const
{
	return shipToAssist.lock();
}



const StellarObject *Ship::GetTargetStellar() const
{
	return targetPlanet;
}



const System *Ship::GetTargetSystem() const
{
	return (targetSystem == currentSystem) ? nullptr : targetSystem;
}



// Mining target.
shared_ptr<Minable> Ship::GetTargetAsteroid() const
{
	return targetAsteroid.lock();
}



shared_ptr<Flotsam> Ship::GetTargetFlotsam() const
{
	return targetFlotsam.lock();
}



void Ship::SetFleeing(bool fleeing)
{
	isFleeing = fleeing;
}



// Set this ship's targets.
void Ship::SetTargetShip(const shared_ptr<Ship> &ship)
{
	if(ship != GetTargetShip())
	{
		targetShip = ship;
		// When you change targets, clear your scanning records.
		cargoScan = 0.;
		outfitScan = 0.;
	}
	targetAsteroid.reset();
}



void Ship::SetShipToAssist(const shared_ptr<Ship> &ship)
{
	shipToAssist = ship;
}



void Ship::SetTargetStellar(const StellarObject *object)
{
	targetPlanet = object;
}



void Ship::SetTargetSystem(const System *system)
{
	targetSystem = system;
}



// Mining target.
void Ship::SetTargetAsteroid(const shared_ptr<Minable> &asteroid)
{
	targetAsteroid = asteroid;
	targetShip.reset();
}



void Ship::SetTargetFlotsam(const shared_ptr<Flotsam> &flotsam)
{
	targetFlotsam = flotsam;
}



void Ship::SetParent(const shared_ptr<Ship> &ship)
{
	shared_ptr<Ship> oldParent = parent.lock();
	if(oldParent)
		oldParent->RemoveEscort(*this);

	parent = ship;
	if(ship)
		ship->AddEscort(*this);
}



bool Ship::CanPickUp(const Flotsam &flotsam) const
{
	if(this == flotsam.Source())
		return false;
	if(government == flotsam.SourceGovernment() && (!personality.Harvests() || personality.IsAppeasing()))
		return false;
	return cargo.Free() >= flotsam.UnitSize();
}



shared_ptr<Ship> Ship::GetParent() const
{
	return parent.lock();
}



const vector<weak_ptr<Ship>> &Ship::GetEscorts() const
{
	return escorts;
}



int Ship::GetLingerSteps() const
{
	return lingerSteps;
}



void Ship::Linger()
{
	++lingerSteps;
}



// Check if this ship has been in a different system from the player for so
// long that it should be "forgotten." Also eliminate ships that have no
// system set because they just entered a fighter bay. Clear the hyperspace
// targets of ships that can't enter hyperspace.
bool Ship::StepFlags()
{
	forget += !isInSystem;
	isThrusting = false;
	isReversing = false;
	isSteering = false;
	steeringDirection = 0.;
	if((!isSpecial && forget >= 1000) || !currentSystem)
	{
		MarkForRemoval();
		return true;
	}
	isInSystem = false;
	if(!fuel || !(navigation.HasHyperdrive() || navigation.HasJumpDrive()))
		hyperspaceSystem = nullptr;
	return false;
}



// Step ship destruction logic. Returns 1 if the ship has been destroyed, -1 if it is being
// destroyed, or 0 otherwise.
int Ship::StepDestroyed(vector<Visual> &visuals, list<shared_ptr<Flotsam>> &flotsam)
{
	if(!IsDestroyed())
		return 0;

	// Make sure the shields are zero, as well as the hull.
	shields = 0.;

	// Once we've created enough little explosions, die.
	if(explosionCount == explosionTotal || forget)
	{
		if(IsYours() && Preferences::Has("Extra fleet status messages"))
			Messages::Add("Your ship \"" + Name() + "\" has been destroyed.", Messages::Importance::Highest);

		if(!forget)
		{
			const Effect *effect = GameData::Effects().Get("smoke");
			double size = Width() + Height();
			double scale = .03 * size + .5;
			double radius = .2 * size;
			int debrisCount = attributes.Mass() * .07;

			// Estimate how many new visuals will be added during destruction.
			visuals.reserve(visuals.size() + debrisCount + explosionTotal + finalExplosions.size());

			for(int i = 0; i < debrisCount; ++i)
			{
				Angle angle = Angle::Random();
				Point effectVelocity = velocity + angle.Unit() * (scale * Random::Real());
				Point effectPosition = position + radius * angle.Unit();

				visuals.emplace_back(*effect, std::move(effectPosition), std::move(effectVelocity), std::move(angle));
			}

			for(unsigned i = 0; i < explosionTotal / 2; ++i)
				CreateExplosion(visuals, true);
			for(const auto &it : finalExplosions)
				visuals.emplace_back(*it.first, position, velocity, angle);
			// For everything in this ship's cargo hold there is a 25% chance
			// that it will survive as flotsam.
			for(const auto &it : cargo.Commodities())
				Jettison(it.first, Random::Binomial(it.second, .25));
			for(const auto &it : cargo.Outfits())
				Jettison(it.first, Random::Binomial(it.second, .25));
			// Ammunition has a default 5% chance to survive as flotsam.
			for(const auto &it : outfits)
			{
				double flotsamChance = it.first->Get("flotsam chance");
				if(flotsamChance > 0.)
					Jettison(it.first, Random::Binomial(it.second, flotsamChance));
				// 0 valued 'flotsamChance' means default, which is 5% for ammunition.
				// At this point, negative values are the only non-zero values possible.
				// Negative values override the default chance for ammunition
				// so the outfit cannot be dropped as flotsam.
				else if(it.first->Category() == "Ammunition" && !flotsamChance)
					Jettison(it.first, Random::Binomial(it.second, .05));
			}
			for(shared_ptr<Flotsam> &it : jettisoned)
				it->Place(*this);
			flotsam.splice(flotsam.end(), jettisoned);

			// Any ships that failed to launch from this ship are destroyed.
			for(Bay &bay : bays)
				if(bay.ship)
					bay.ship->Destroy();
		}
		energy = 0.;
		heat = 0.;
		ionization = 0.;
		scrambling = 0.;
		fuel = 0.;
		velocity = Point();
		MarkForRemoval();
		return 1;
	}

	// If the ship is dead, it first creates explosions at an increasing
	// rate, then disappears in one big explosion.
	++explosionRate;
	if(Random::Int(1024) < explosionRate)
		CreateExplosion(visuals);

	// Handle hull "leaks."
	for(const Leak &leak : leaks)
		if(GetMask().IsLoaded() && leak.openPeriod > 0 && !Random::Int(leak.openPeriod))
		{
			activeLeaks.push_back(leak);
			const auto &outlines = GetMask().Outlines();
			const vector<Point> &outline = outlines[Random::Int(outlines.size())];
			int i = Random::Int(outline.size() - 1);

			// Position the leak along the outline of the ship, facing "outward."
			activeLeaks.back().location = (outline[i] + outline[i + 1]) * .5;
			activeLeaks.back().angle = Angle(outline[i] - outline[i + 1]) + Angle(90.);
		}
	for(Leak &leak : activeLeaks)
		if(leak.effect)
		{
			// Leaks always "flicker" every other frame.
			if(Random::Int(2))
				visuals.emplace_back(*leak.effect,
					angle.Rotate(leak.location) + position,
					velocity,
					leak.angle + angle);

			if(leak.closePeriod > 0 && !Random::Int(leak.closePeriod))
				leak.effect = nullptr;
		}
	return -1;
}



// Generate energy, heat, etc. (This is called by Move().)
void Ship::DoGeneration()
{
	// First, allow any carried ships to do their own generation.
	for(const Bay &bay : bays)
		if(bay.ship)
			bay.ship->DoGeneration();

	// Shield and hull recharge. This uses whatever energy is left over from the
	// previous frame, so that it will not steal energy from movement, etc.
	if(!isDisabled)
	{
		// Priority of repairs:
		// 1. Ship's own hull
		// 2. Ship's own shields
		// 3. Hull of carried fighters
		// 4. Shields of carried fighters
		// 5. Transfer of excess energy and fuel to carried fighters.

		const double hullAvailable = attributes.Get("hull repair rate")
			* (1. + attributes.Get("hull repair multiplier"));
		const double hullEnergy = (attributes.Get("hull energy")
			* (1. + attributes.Get("hull energy multiplier"))) / hullAvailable;
		const double hullFuel = (attributes.Get("hull fuel")
			* (1. + attributes.Get("hull fuel multiplier"))) / hullAvailable;
		const double hullHeat = (attributes.Get("hull heat")
			* (1. + attributes.Get("hull heat multiplier"))) / hullAvailable;
		double hullRemaining = hullAvailable;
		if(!hullDelay)
			DoRepair(hull, hullRemaining, attributes.Get("hull"), energy, hullEnergy, fuel, hullFuel, heat, hullHeat);

		const double shieldsAvailable = attributes.Get("shield generation")
			* (1. + attributes.Get("shield generation multiplier"));
		const double shieldsEnergy = (attributes.Get("shield energy")
			* (1. + attributes.Get("shield energy multiplier"))) / shieldsAvailable;
		const double shieldsFuel = (attributes.Get("shield fuel")
			* (1. + attributes.Get("shield fuel multiplier"))) / shieldsAvailable;
		const double shieldsHeat = (attributes.Get("shield heat")
			* (1. + attributes.Get("shield heat multiplier"))) / shieldsAvailable;
		double shieldsRemaining = shieldsAvailable;
		if(!shieldDelay)
			DoRepair(shields, shieldsRemaining, attributes.Get("shields"),
				energy, shieldsEnergy, fuel, shieldsFuel, heat, shieldsHeat);

		if(!bays.empty())
		{
			// If this ship is carrying fighters, determine their repair priority.
			vector<pair<double, Ship *>> carried;
			for(const Bay &bay : bays)
				if(bay.ship)
					carried.emplace_back(1. - bay.ship->Health(), bay.ship.get());
			sort(carried.begin(), carried.end(), (isYours && Preferences::Has(FIGHTER_REPAIR))
				// Players may use a parallel strategy, to launch fighters in waves.
				? [] (const pair<double, Ship *> &lhs, const pair<double, Ship *> &rhs)
					{ return lhs.first > rhs.first; }
				// The default strategy is to prioritize the healthiest ship first, in
				// order to get fighters back out into the battle as soon as possible.
				: [] (const pair<double, Ship *> &lhs, const pair<double, Ship *> &rhs)
					{ return lhs.first < rhs.first; }
			);

			// Apply shield and hull repair to carried fighters.
			for(const pair<double, Ship *> &it : carried)
			{
				Ship &ship = *it.second;
				if(!hullDelay)
					DoRepair(ship.hull, hullRemaining, ship.attributes.Get("hull"),
						energy, hullEnergy, heat, hullHeat, fuel, hullFuel);
				if(!shieldDelay)
					DoRepair(ship.shields, shieldsRemaining, ship.attributes.Get("shields"),
						energy, shieldsEnergy, heat, shieldsHeat, fuel, shieldsFuel);
			}

			// Now that there is no more need to use energy for hull and shield
			// repair, if there is still excess energy, transfer it.
			double energyRemaining = energy - attributes.Get("energy capacity");
			double fuelRemaining = fuel - attributes.Get("fuel capacity");
			for(const pair<double, Ship *> &it : carried)
			{
				Ship &ship = *it.second;
				if(energyRemaining > 0.)
					DoRepair(ship.energy, energyRemaining, ship.attributes.Get("energy capacity"));
				if(fuelRemaining > 0.)
					DoRepair(ship.fuel, fuelRemaining, ship.attributes.Get("fuel capacity"));
			}

			// Carried ships can recharge energy from their parent's batteries,
			// if they are preparing for deployment. Otherwise, they replenish the
			// parent's batteries.
			for(const pair<double, Ship *> &it : carried)
			{
				Ship &ship = *it.second;
				if(ship.HasDeployOrder())
					DoRepair(ship.energy, energy, ship.attributes.Get("energy capacity"));
				else
					DoRepair(energy, ship.energy, attributes.Get("energy capacity"));
			}
		}
		// Decrease the shield and hull delays by 1 now that shield generation
		// and hull repair have been skipped over.
		shieldDelay = max(0, shieldDelay - 1);
		hullDelay = max(0, hullDelay - 1);
	}

	// Handle ionization effects, etc.
	shields -= discharge;
	hull -= corrosion;
	energy -= ionization;
	fuel -= leakage;
	heat += burning;
	// TODO: Mothership gives status resistance to carried ships?
	if(ionization)
	{
		double ionResistance = attributes.Get("ion resistance");
		double ionEnergy = attributes.Get("ion resistance energy") / ionResistance;
		double ionFuel = attributes.Get("ion resistance fuel") / ionResistance;
		double ionHeat = attributes.Get("ion resistance heat") / ionResistance;
		DoStatusEffect(isDisabled, ionization, ionResistance,
			energy, ionEnergy, fuel, ionFuel, heat, ionHeat);
	}

	if(scrambling)
	{
		double scramblingResistance = attributes.Get("scramble resistance");
		double scramblingEnergy = attributes.Get("scramble resistance energy") / scramblingResistance;
		double scramblingFuel = attributes.Get("scramble resistance fuel") / scramblingResistance;
		double scramblingHeat = attributes.Get("scramble resistance heat") / scramblingResistance;
		DoStatusEffect(isDisabled, scrambling, scramblingResistance,
			energy, scramblingEnergy, fuel, scramblingFuel, heat, scramblingHeat);
	}

	if(disruption)
	{
		double disruptionResistance = attributes.Get("disruption resistance");
		double disruptionEnergy = attributes.Get("disruption resistance energy") / disruptionResistance;
		double disruptionFuel = attributes.Get("disruption resistance fuel") / disruptionResistance;
		double disruptionHeat = attributes.Get("disruption resistance heat") / disruptionResistance;
		DoStatusEffect(isDisabled, disruption, disruptionResistance,
			energy, disruptionEnergy, fuel, disruptionFuel, heat, disruptionHeat);
	}

	if(slowness)
	{
		double slowingResistance = attributes.Get("slowing resistance");
		double slowingEnergy = attributes.Get("slowing resistance energy") / slowingResistance;
		double slowingFuel = attributes.Get("slowing resistance fuel") / slowingResistance;
		double slowingHeat = attributes.Get("slowing resistance heat") / slowingResistance;
		DoStatusEffect(isDisabled, slowness, slowingResistance,
			energy, slowingEnergy, fuel, slowingFuel, heat, slowingHeat);
	}

	if(discharge)
	{
		double dischargeResistance = attributes.Get("discharge resistance");
		double dischargeEnergy = attributes.Get("discharge resistance energy") / dischargeResistance;
		double dischargeFuel = attributes.Get("discharge resistance fuel") / dischargeResistance;
		double dischargeHeat = attributes.Get("discharge resistance heat") / dischargeResistance;
		DoStatusEffect(isDisabled, discharge, dischargeResistance,
			energy, dischargeEnergy, fuel, dischargeFuel, heat, dischargeHeat);
	}

	if(corrosion)
	{
		double corrosionResistance = attributes.Get("corrosion resistance");
		double corrosionEnergy = attributes.Get("corrosion resistance energy") / corrosionResistance;
		double corrosionFuel = attributes.Get("corrosion resistance fuel") / corrosionResistance;
		double corrosionHeat = attributes.Get("corrosion resistance heat") / corrosionResistance;
		DoStatusEffect(isDisabled, corrosion, corrosionResistance,
			energy, corrosionEnergy, fuel, corrosionFuel, heat, corrosionHeat);
	}

	if(leakage)
	{
		double leakResistance = attributes.Get("leak resistance");
		double leakEnergy = attributes.Get("leak resistance energy") / leakResistance;
		double leakFuel = attributes.Get("leak resistance fuel") / leakResistance;
		double leakHeat = attributes.Get("leak resistance heat") / leakResistance;
		DoStatusEffect(isDisabled, leakage, leakResistance,
			energy, leakEnergy, fuel, leakFuel, heat, leakHeat);
	}

	if(burning)
	{
		double burnResistance = attributes.Get("burn resistance");
		double burnEnergy = attributes.Get("burn resistance energy") / burnResistance;
		double burnFuel = attributes.Get("burn resistance fuel") / burnResistance;
		double burnHeat = attributes.Get("burn resistance heat") / burnResistance;
		DoStatusEffect(isDisabled, burning, burnResistance,
			energy, burnEnergy, fuel, burnFuel, heat, burnHeat);
	}

	// When ships recharge, what actually happens is that they can exceed their
	// maximum capacity for the rest of the turn, but must be clamped to the
	// maximum here before they gain more. This is so that, for example, a ship
	// with no batteries but a good generator can still move.
	energy = min(energy, attributes.Get("energy capacity"));
	fuel = min(fuel, attributes.Get("fuel capacity"));

	heat -= heat * HeatDissipation();
	if(heat > MaximumHeat())
	{
		isOverheated = true;
		double heatRatio = Heat() / (1. + attributes.Get("overheat damage threshold"));
		if(heatRatio > 1.)
			hull -= attributes.Get("overheat damage rate") * heatRatio;
	}
	else if(heat < .9 * MaximumHeat())
		isOverheated = false;

	double maxShields = attributes.Get("shields");
	shields = min(shields, maxShields);
	double maxHull = attributes.Get("hull");
	hull = min(hull, maxHull);

	isDisabled = isOverheated || hull < MinimumHull() || (!crew && RequiredCrew());

	// Update ship supply levels.
	if(isDisabled)
		PauseAnimation();
	else
	{
		// Ramscoops work much better when close to the system center.
		// Carried fighters can't collect fuel or energy this way.
		if(currentSystem)
		{
			double scale = .2 + 1.8 / (.001 * position.Length() + 1);
			fuel += currentSystem->RamscoopFuel(attributes.Get("ramscoop"), scale);

			double solarScaling = currentSystem->SolarPower() * scale;
			energy += solarScaling * attributes.Get("solar collection");
			heat += solarScaling * attributes.Get("solar heat");
		}

		double coolingEfficiency = CoolingEfficiency();
		energy += attributes.Get("energy generation") - attributes.Get("energy consumption");
		fuel += attributes.Get("fuel generation");
		heat += attributes.Get("heat generation");
		heat -= coolingEfficiency * attributes.Get("cooling");

		// Convert fuel into energy and heat only when the required amount of fuel is available.
		if(attributes.Get("fuel consumption") <= fuel)
		{
			fuel -= attributes.Get("fuel consumption");
			energy += attributes.Get("fuel energy");
			heat += attributes.Get("fuel heat");
		}

		// Apply active cooling. The fraction of full cooling to apply equals
		// your ship's current fraction of its maximum temperature.
		double activeCooling = coolingEfficiency * attributes.Get("active cooling");
		if(activeCooling > 0. && heat > 0. && energy >= 0.)
		{
			// Handle the case where "active cooling"
			// does not require any energy.
			double coolingEnergy = attributes.Get("cooling energy");
			if(coolingEnergy)
			{
				double spentEnergy = min(energy, coolingEnergy * min(1., Heat()));
				heat -= activeCooling * spentEnergy / coolingEnergy;
				energy -= spentEnergy;
			}
			else
				heat -= activeCooling * min(1., Heat());
		}
	}

	// Don't allow any levels to drop below zero.
	shields = max(0., shields);
	energy = max(0., energy);
	fuel = max(0., fuel);
	heat = max(0., heat);
}



void Ship::DoPassiveEffects(vector<Visual> &visuals, list<shared_ptr<Flotsam>> &flotsam)
{
	// Adjust the error in the pilot's targeting.
	personality.UpdateConfusion(firingCommands.IsFiring());

	// Handle ionization effects, etc.
	if(ionization)
		CreateSparks(visuals, "ion spark", ionization * .05);
	if(scrambling)
		CreateSparks(visuals, "scramble spark", scrambling * .05);
	if(disruption)
		CreateSparks(visuals, "disruption spark", disruption * .1);
	if(slowness)
		CreateSparks(visuals, "slowing spark", slowness * .1);
	if(discharge)
		CreateSparks(visuals, "discharge spark", discharge * .1);
	if(corrosion)
		CreateSparks(visuals, "corrosion spark", corrosion * .1);
	if(leakage)
		CreateSparks(visuals, "leakage spark", leakage * .1);
	if(burning)
		CreateSparks(visuals, "burning spark", burning * .1);
}



void Ship::DoJettison(list<shared_ptr<Flotsam>> &flotsam)
{
	// Jettisoned cargo effects (only for ships in the current system).
	if(!jettisoned.empty() && !forget)
	{
		jettisoned.front()->Place(*this);
		flotsam.splice(flotsam.end(), jettisoned, jettisoned.begin());
	}
}



void Ship::DoCloakDecision()
{
	if(isInvisible)
		return;

	// If you are forced to decloak (e.g. by running out of fuel) you can't
	// initiate cloaking again until you are fully decloaked.
	if(!cloak)
		cloakDisruption = max(0., cloakDisruption - 1.);

	double cloakingSpeed = attributes.Get("cloak");
	bool canCloak = (!isDisabled && cloakingSpeed > 0. && !cloakDisruption
		&& fuel >= attributes.Get("cloaking fuel")
		&& energy >= attributes.Get("cloaking energy"));

	if(commands.Has(Command::CLOAK) && canCloak)
	{
		cloak = min(1., cloak + cloakingSpeed);
		fuel -= attributes.Get("cloaking fuel");
		energy -= attributes.Get("cloaking energy");
		heat += attributes.Get("cloaking heat");
	}
	else if(cloakingSpeed)
	{
		cloak = max(0., cloak - cloakingSpeed);
		// If you're trying to cloak but are unable to (too little energy or
		// fuel) you're forced to decloak fully for one frame before you can
		// engage cloaking again.
		if(commands.Has(Command::CLOAK))
			cloakDisruption = max(cloakDisruption, 1.);
	}
	else
		cloak = 0.;
}



bool Ship::DoHyperspaceLogic(vector<Visual> &visuals)
{
	if(!hyperspaceSystem && !hyperspaceCount)
		return false;

	// Don't apply external acceleration while jumping.
	acceleration = Point();

	// Enter hyperspace.
	int direction = hyperspaceSystem ? 1 : -1;
	hyperspaceCount += direction;
	// Number of frames it takes to enter or exit hyperspace.
	static const int HYPER_C = 100;
	// Rate the ship accelerate and slow down when exiting hyperspace.
	static const double HYPER_A = 2.;
	static const double HYPER_D = 1000.;
	if(hyperspaceSystem)
		fuel -= hyperspaceFuelCost / HYPER_C;

	// Create the particle effects for the jump drive. This may create 100
	// or more particles per ship per turn at the peak of the jump.
	if(isUsingJumpDrive && !forget)
	{
		double sparkAmount = hyperspaceCount * Width() * Height() * .000006;
		const map<const Effect *, int> &jumpEffects = attributes.JumpEffects();
		if(jumpEffects.empty())
			CreateSparks(visuals, "jump drive", sparkAmount);
		else
		{
			// Spread the amount of particle effects created among all jump effects.
			sparkAmount /= jumpEffects.size();
			for(const auto &effect : jumpEffects)
				CreateSparks(visuals, effect.first, sparkAmount);
		}
	}

	if(hyperspaceCount == HYPER_C)
	{
		SetSystem(hyperspaceSystem);
		hyperspaceSystem = nullptr;
		targetSystem = nullptr;
		// Check if the target planet is in the destination system or not.
		const Planet *planet = (targetPlanet ? targetPlanet->GetPlanet() : nullptr);
		if(!planet || planet->IsWormhole() || !planet->IsInSystem(currentSystem))
			targetPlanet = nullptr;
		// Check if your parent has a target planet in this system.
		shared_ptr<Ship> parent = GetParent();
		if(!targetPlanet && parent && parent->targetPlanet)
		{
			planet = parent->targetPlanet->GetPlanet();
			if(planet && !planet->IsWormhole() && planet->IsInSystem(currentSystem))
				targetPlanet = parent->targetPlanet;
		}
		direction = -1;

		// If you have a target planet in the destination system, exit
		// hyperspace aimed at it. Otherwise, target the first planet that
		// has a spaceport.
		Point target;
		// Except when you arrive at an extra distance from the target,
		// in that case always use the system-center as target.
		double extraArrivalDistance = isUsingJumpDrive
			? currentSystem->ExtraJumpArrivalDistance() : currentSystem->ExtraHyperArrivalDistance();

		if(extraArrivalDistance == 0)
		{
			if(targetPlanet)
				target = targetPlanet->Position();
			else
			{
				for(const StellarObject &object : currentSystem->Objects())
					if(object.HasSprite() && object.HasValidPlanet()
							&& object.GetPlanet()->HasSpaceport())
					{
						target = object.Position();
						break;
					}
			}
		}

		if(isUsingJumpDrive)
		{
			position = target + Angle::Random().Unit() * (300. * (Random::Real() + 1.) + extraArrivalDistance);
			return true;
		}

		// Have all ships exit hyperspace at the same distance so that
		// your escorts always stay with you.
		double distance = (HYPER_C * HYPER_C) * .5 * HYPER_A + HYPER_D;
		distance += extraArrivalDistance;
		position = (target - distance * angle.Unit());
		position += hyperspaceOffset;
		// Make sure your velocity is in exactly the direction you are
		// traveling in, so that when you decelerate there will not be a
		// sudden shift in direction at the end.
		velocity = velocity.Length() * angle.Unit();
	}
	if(!isUsingJumpDrive)
	{
		velocity += (HYPER_A * direction) * angle.Unit();
		if(!hyperspaceSystem)
		{
			// Exit hyperspace far enough from the planet to be able to land.
			// This does not take drag into account, so it is always an over-
			// estimate of how long it will take to stop.
			// We start decelerating after rotating about 150 degrees (that
			// is, about acos(.8) from the proper angle). So:
			// Stopping distance = .5*a*(v/a)^2 + (150/turn)*v.
			// Exit distance = HYPER_D + .25 * v^2 = stopping distance.
			double exitV = max(HYPER_A, MaxVelocity());
			double a = (.5 / Acceleration() - .25);
			double b = 150. / TurnRate();
			double discriminant = b * b - 4. * a * -HYPER_D;
			if(discriminant > 0.)
			{
				double altV = (-b + sqrt(discriminant)) / (2. * a);
				if(altV > 0. && altV < exitV)
					exitV = altV;
			}
			// If current velocity is less than or equal to targeted velocity
			// consider the hyperspace exit done.
			const Point facingUnit = angle.Unit();
			if(velocity.Dot(facingUnit) <= exitV)
			{
				velocity = facingUnit * exitV;
				hyperspaceCount = 0;
			}
		}
	}
	position += velocity;
	if(GetParent() && GetParent()->currentSystem == currentSystem)
	{
		hyperspaceOffset = position - GetParent()->position;
		double length = hyperspaceOffset.Length();
		if(length > 1000.)
			hyperspaceOffset *= 1000. / length;
	}

	return true;
}



bool Ship::DoLandingLogic()
{
	if(!landingPlanet && zoom >= 1.f)
		return false;

	// Don't apply external acceleration while landing.
	acceleration = Point();

	// If a ship was disabled at the very moment it began landing, do not
	// allow it to continue landing.
	if(isDisabled)
		landingPlanet = nullptr;

	float landingSpeed = attributes.Get("landing speed");
	landingSpeed = landingSpeed > 0 ? landingSpeed : .02f;
	// Special ships do not disappear forever when they land; they
	// just slowly refuel.
	if(landingPlanet && zoom)
	{
		// Move the ship toward the center of the planet while landing.
		if(GetTargetStellar())
			position = .97 * position + .03 * GetTargetStellar()->Position();
		zoom -= landingSpeed;
		if(zoom < 0.f)
		{
			// If this is not a special ship, it ceases to exist when it
			// lands on a true planet. If this is a wormhole, the ship is
			// instantly transported.
			if(landingPlanet->IsWormhole())
			{
				SetSystem(&landingPlanet->GetWormhole()->WormholeDestination(*currentSystem));
				for(const StellarObject &object : currentSystem->Objects())
					if(object.GetPlanet() == landingPlanet)
						position = object.Position();
				SetTargetStellar(nullptr);
				SetTargetSystem(nullptr);
				landingPlanet = nullptr;
			}
			else if(!isSpecial || personality.IsFleeing())
			{
				MarkForRemoval();
				return true;
			}

			zoom = 0.f;
		}
	}
	// Only refuel if this planet has a spaceport.
	else if(fuel >= attributes.Get("fuel capacity")
			|| !landingPlanet || !landingPlanet->HasSpaceport())
	{
		zoom = min(1.f, zoom + landingSpeed);
		SetTargetStellar(nullptr);
		landingPlanet = nullptr;
	}
	else
		fuel = min(fuel + 1., attributes.Get("fuel capacity"));

	// Move the ship at the velocity it had when it began landing, but
	// scaled based on how small it is now.
	if(zoom > 0.f)
		position += velocity * zoom;

	return true;
}



<<<<<<< HEAD
// Persistent targets for mission NPCs.
const bool Ship::HasTravelDirective() const
{
	return !travelDestinations.empty() || destinationSystem;
}



const std::map<const Planet *, bool> Ship::GetStopovers() const
{
	return travelDestinations;
}



const System *Ship::GetDestinationSystem() const
{
	return destinationSystem;
}



// Returns true for a mission NPC given a travel directive, when it has arrived
// in one of its specified destination systems.
const bool Ship::IsSurveying() const
{
	return stayingTime > 0 && currentSystem && currentSystem == destinationSystem;
}



// Mining target.
shared_ptr<Minable> Ship::GetTargetAsteroid() const
=======
void Ship::DoInitializeMovement()
>>>>>>> 4167bcb7
{
	// If you're disabled, you can't initiate landing or jumping.
	if(isDisabled)
		return;

	if(commands.Has(Command::LAND) && CanLand())
		landingPlanet = GetTargetStellar()->GetPlanet();
	else if(commands.Has(Command::JUMP) && IsReadyToJump())
	{
		hyperspaceSystem = GetTargetSystem();
		pair<JumpType, double> jumpUsed = navigation.GetCheapestJumpType(hyperspaceSystem);
		isUsingJumpDrive = (jumpUsed.first == JumpType::JUMP_DRIVE);
		hyperspaceFuelCost = jumpUsed.second;
	}
}



void Ship::StepPilot()
{
	int requiredCrew = RequiredCrew();

	if(pilotError)
		--pilotError;
	else if(pilotOkay)
		--pilotOkay;
	else if(isDisabled)
	{
		// If the ship is disabled, don't show a warning message due to missing crew.
	}
	else if(requiredCrew && static_cast<int>(Random::Int(requiredCrew)) >= Crew())
	{
		pilotError = 30;
		if(isYours || (personality.IsEscort() && Preferences::Has("Extra fleet status messages")))
		{
			if(parent.lock())
				Messages::Add("The " + name + " is moving erratically because there are not enough crew to pilot it."
					, Messages::Importance::Low);
			else
				Messages::Add("Your ship is moving erratically because you do not have enough crew to pilot it."
					, Messages::Importance::Low);
		}
	}
	else
		pilotOkay = 30;
}



// This ship is not landing or entering hyperspace. So, move it. If it is
// disabled, all it can do is slow down to a stop.
void Ship::DoMovement(bool &isUsingAfterburner)
{
	isUsingAfterburner = false;

	double mass = InertialMass();
	double slowMultiplier = 1. / (1. + slowness * .05);

	if(isDisabled)
		velocity *= 1. - Drag() / mass;
	else if(!pilotError)
	{
		if(commands.Turn())
		{
			// Check if we are able to turn.
			double cost = attributes.Get("turning energy");
			if(cost > 0. && energy < cost * fabs(commands.Turn()))
				commands.SetTurn(commands.Turn() * energy / (cost * fabs(commands.Turn())));

			cost = attributes.Get("turning shields");
			if(cost > 0. && shields < cost * fabs(commands.Turn()))
				commands.SetTurn(commands.Turn() * shields / (cost * fabs(commands.Turn())));

			cost = attributes.Get("turning hull");
			if(cost > 0. && hull < cost * fabs(commands.Turn()))
				commands.SetTurn(commands.Turn() * hull / (cost * fabs(commands.Turn())));

			cost = attributes.Get("turning fuel");
			if(cost > 0. && fuel < cost * fabs(commands.Turn()))
				commands.SetTurn(commands.Turn() * fuel / (cost * fabs(commands.Turn())));

			cost = -attributes.Get("turning heat");
			if(cost > 0. && heat < cost * fabs(commands.Turn()))
				commands.SetTurn(commands.Turn() * heat / (cost * fabs(commands.Turn())));

			if(commands.Turn())
			{
				isSteering = true;
				steeringDirection = commands.Turn();
				// If turning at a fraction of the full rate (either from lack of
				// energy or because of tracking a target), only consume a fraction
				// of the turning energy and produce a fraction of the heat.
				double scale = fabs(commands.Turn());

				shields -= scale * attributes.Get("turning shields");
				hull -= scale * attributes.Get("turning hull");
				energy -= scale * attributes.Get("turning energy");
				fuel -= scale * attributes.Get("turning fuel");
				heat += scale * attributes.Get("turning heat");
				discharge += scale * attributes.Get("turning discharge");
				corrosion += scale * attributes.Get("turning corrosion");
				ionization += scale * attributes.Get("turning ion");
				scrambling += scale * attributes.Get("turning scramble");
				leakage += scale * attributes.Get("turning leakage");
				burning += scale * attributes.Get("turning burn");
				slowness += scale * attributes.Get("turning slowing");
				disruption += scale * attributes.Get("turning disruption");

				angle += commands.Turn() * TurnRate() * slowMultiplier;
			}
		}
		double thrustCommand = commands.Has(Command::FORWARD) - commands.Has(Command::BACK);
		double thrust = 0.;
		if(thrustCommand)
		{
			// Check if we are able to apply this thrust.
			double cost = attributes.Get((thrustCommand > 0.) ?
				"thrusting energy" : "reverse thrusting energy");
			if(cost > 0. && energy < cost)
				thrustCommand *= energy / cost;

			cost = attributes.Get((thrustCommand > 0.) ?
				"thrusting shields" : "reverse thrusting shields");
			if(cost > 0. && shields < cost)
				thrustCommand *= shields / cost;

			cost = attributes.Get((thrustCommand > 0.) ?
				"thrusting hull" : "reverse thrusting hull");
			if(cost > 0. && hull < cost)
				thrustCommand *= hull / cost;

			cost = attributes.Get((thrustCommand > 0.) ?
				"thrusting fuel" : "reverse thrusting fuel");
			if(cost > 0. && fuel < cost)
				thrustCommand *= fuel / cost;

			cost = -attributes.Get((thrustCommand > 0.) ?
				"thrusting heat" : "reverse thrusting heat");
			if(cost > 0. && heat < cost)
				thrustCommand *= heat / cost;

<<<<<<< HEAD
// Persistent targets for mission NPCs.
void Ship::SetStopovers(const std::vector<const Planet *> planets, const bool shouldRelaunch)
{
	doVisit = shouldRelaunch;

	// Mark each planet as not visited.
	for(const auto &it : planets)
		travelDestinations[it] = false;
}



void Ship::SetWaypoints(const std::vector<const System *> waypoints)
{
	// Ships loaded from save files may have an existing waypoint that
	// indicates which systems have already been visited.
	if(waypoint < waypoints.size())
	{
		this->waypoints = waypoints;
		if(targetSystem && personality.IsEntering())
		{
			--waypoint;
			destinationSystem = targetSystem;
		}
		else
			destinationSystem = waypoints[waypoint];
	}
	else
		destinationSystem = nullptr;
}



const System *Ship::NextWaypoint()
{
	++waypoint;

	destinationSystem = (waypoint < waypoints.size()) ? waypoints[waypoint] : nullptr;
	return destinationSystem;
}



void Ship::EraseWaypoint(const System *system)
{
	for(size_t i = 0; i < waypoints.size(); ++i)
		if(waypoints[i] == system)
		{
			waypoints.erase(waypoints.begin() + i);
			if(waypoint > i)
				--waypoint;
			destinationSystem = (waypoint < waypoints.size()) ? waypoints[waypoint] : nullptr;
			break;
		}
}



// Mining target.
void Ship::SetTargetAsteroid(const shared_ptr<Minable> &asteroid)
{
	targetAsteroid = asteroid;
	targetShip.reset();
}
=======
			if(thrustCommand)
			{
				// If a reverse thrust is commanded and the capability does not
				// exist, ignore it (do not even slow under drag).
				isThrusting = (thrustCommand > 0.);
				isReversing = !isThrusting && attributes.Get("reverse thrust");
				thrust = attributes.Get(isThrusting ? "thrust" : "reverse thrust");
				if(thrust)
				{
					double scale = fabs(thrustCommand);
>>>>>>> 4167bcb7

					shields -= scale * attributes.Get(isThrusting ? "thrusting shields" : "reverse thrusting shields");
					hull -= scale * attributes.Get(isThrusting ? "thrusting hull" : "reverse thrusting hull");
					energy -= scale * attributes.Get(isThrusting ? "thrusting energy" : "reverse thrusting energy");
					fuel -= scale * attributes.Get(isThrusting ? "thrusting fuel" : "reverse thrusting fuel");
					heat += scale * attributes.Get(isThrusting ? "thrusting heat" : "reverse thrusting heat");
					discharge += scale * attributes.Get(isThrusting ? "thrusting discharge" : "reverse thrusting discharge");
					corrosion += scale * attributes.Get(isThrusting ? "thrusting corrosion" : "reverse thrusting corrosion");
					ionization += scale * attributes.Get(isThrusting ? "thrusting ion" : "reverse thrusting ion");
					scrambling += scale * attributes.Get(isThrusting ? "thrusting scramble" :
						"reverse thrusting scramble");
					burning += scale * attributes.Get(isThrusting ? "thrusting burn" : "reverse thrusting burn");
					leakage += scale * attributes.Get(isThrusting ? "thrusting leakage" : "reverse thrusting leakage");
					slowness += scale * attributes.Get(isThrusting ? "thrusting slowing" : "reverse thrusting slowing");
					disruption += scale * attributes.Get(isThrusting ? "thrusting disruption" : "reverse thrusting disruption");

					acceleration += angle.Unit() * (thrustCommand * thrust / mass);
				}
			}
		}
		bool applyAfterburner = (commands.Has(Command::AFTERBURNER) || (thrustCommand > 0. && !thrust))
				&& !CannotAct();
		if(applyAfterburner)
		{
			thrust = attributes.Get("afterburner thrust");
			double shieldCost = attributes.Get("afterburner shields");
			double hullCost = attributes.Get("afterburner hull");
			double energyCost = attributes.Get("afterburner energy");
			double fuelCost = attributes.Get("afterburner fuel");
			double heatCost = -attributes.Get("afterburner heat");

			double dischargeCost = attributes.Get("afterburner discharge");
			double corrosionCost = attributes.Get("afterburner corrosion");
			double ionCost = attributes.Get("afterburner ion");
			double scramblingCost = attributes.Get("afterburner scramble");
			double leakageCost = attributes.Get("afterburner leakage");
			double burningCost = attributes.Get("afterburner burn");

			double slownessCost = attributes.Get("afterburner slowing");
			double disruptionCost = attributes.Get("afterburner disruption");

			if(thrust && shields >= shieldCost && hull >= hullCost
				&& energy >= energyCost && fuel >= fuelCost && heat >= heatCost)
			{
				shields -= shieldCost;
				hull -= hullCost;
				energy -= energyCost;
				fuel -= fuelCost;
				heat -= heatCost;

				discharge += dischargeCost;
				corrosion += corrosionCost;
				ionization += ionCost;
				scrambling += scramblingCost;
				leakage += leakageCost;
				burning += burningCost;

				slowness += slownessCost;
				disruption += disruptionCost;

				acceleration += angle.Unit() * thrust / mass;

				// Only create the afterburner effects if the ship is in the player's system.
				isUsingAfterburner = !forget;
			}
		}
	}
	if(acceleration)
	{
		acceleration *= slowMultiplier;
		Point dragAcceleration = acceleration - velocity * (Drag() / mass);
		// Make sure dragAcceleration has nonzero length, to avoid divide by zero.
		if(dragAcceleration)
		{
			// What direction will the net acceleration be if this drag is applied?
			// If the net acceleration will be opposite the thrust, do not apply drag.
			dragAcceleration *= .5 * (acceleration.Unit().Dot(dragAcceleration.Unit()) + 1.);

			// A ship can only "cheat" to stop if it is moving slow enough that
			// it could stop completely this frame. This is to avoid overshooting
			// when trying to stop and ending up headed in the other direction.
			if(commands.Has(Command::STOP))
			{
				// How much acceleration would it take to come to a stop in the
				// direction normal to the ship's current facing? This is only
				// possible if the acceleration plus drag vector is in the
				// opposite direction from the velocity vector when both are
				// projected onto the current facing vector, and the acceleration
				// vector is the larger of the two.
				double vNormal = velocity.Dot(angle.Unit());
				double aNormal = dragAcceleration.Dot(angle.Unit());
				if((aNormal > 0.) != (vNormal > 0.) && fabs(aNormal) > fabs(vNormal))
					dragAcceleration = -vNormal * angle.Unit();
			}
			velocity += dragAcceleration;
		}
		acceleration = Point();
	}
}



void Ship::StepTargeting()
{
	// Boarding:
	shared_ptr<const Ship> target = GetTargetShip();
	// If this is a fighter or drone and it is not assisting someone at the
	// moment, its boarding target should be its parent ship.
	if(CanBeCarried() && !(target && target == GetShipToAssist()))
		target = GetParent();
	if(target && !isDisabled)
	{
		Point dp = (target->position - position);
		double distance = dp.Length();
		Point dv = (target->velocity - velocity);
		double speed = dv.Length();
		isBoarding = (distance < 50. && speed < 1. && commands.Has(Command::BOARD));
		if(isBoarding && !CanBeCarried())
		{
			if(!target->IsDisabled() && government->IsEnemy(target->government))
				isBoarding = false;
			else if(target->IsDestroyed() || target->IsLanding() || target->IsHyperspacing()
					|| target->GetSystem() != GetSystem())
				isBoarding = false;
		}
		if(isBoarding && !pilotError)
		{
			Angle facing = angle;
			bool left = target->Unit().Cross(facing.Unit()) < 0.;
			double turn = left - !left;

			// Check if the ship will still be pointing to the same side of the target
			// angle if it turns by this amount.
			facing += TurnRate() * turn;
			bool stillLeft = target->Unit().Cross(facing.Unit()) < 0.;
			if(left != stillLeft)
				turn = 0.;
			angle += TurnRate() * turn;

			velocity += dv.Unit() * .1;
			position += dp.Unit() * .5;

			if(distance < 10. && speed < 1. && (CanBeCarried() || !turn))
			{
				if(cloak)
				{
					// Allow the player to get all the way to the end of the
					// boarding sequence (including locking on to the ship) but
					// not to actually board, if they are cloaked.
					if(isYours)
						Messages::Add("You cannot board a ship while cloaked.", Messages::Importance::High);
				}
				else
				{
					isBoarding = false;
					bool isEnemy = government->IsEnemy(target->government);
					if(isEnemy && Random::Real() < target->Attributes().Get("self destruct"))
					{
						Messages::Add("The " + target->ModelName() + " \"" + target->Name()
							+ "\" has activated its self-destruct mechanism.", Messages::Importance::High);
						GetTargetShip()->SelfDestruct();
					}
					else
						hasBoarded = true;
				}
			}
		}
	}

	// Clear your target if it is destroyed. This is only important for NPCs,
	// because ordinary ships cease to exist once they are destroyed.
	target = GetTargetShip();
	if(target && target->IsDestroyed() && target->explosionCount >= target->explosionTotal)
		targetShip.reset();
}



// Finally, move the ship and create any movement visuals.
void Ship::DoEngineVisuals(vector<Visual> &visuals, bool isUsingAfterburner)
{
	if(isUsingAfterburner && !Attributes().AfterburnerEffects().empty())
		for(const EnginePoint &point : enginePoints)
		{
			Point pos = angle.Rotate(point) * Zoom() + position;
			// Stream the afterburner effects outward in the direction the engines are facing.
			Point effectVelocity = velocity - 6. * angle.Unit();
			for(auto &&it : Attributes().AfterburnerEffects())
				for(int i = 0; i < it.second; ++i)
					visuals.emplace_back(*it.first, pos, effectVelocity, angle);
		}
}



// Add escorts to this ship. Escorts look to the parent ship for movement
// cues and try to stay with it when it lands or goes into hyperspace.
void Ship::AddEscort(Ship &ship)
{
	escorts.push_back(ship.shared_from_this());
}



void Ship::RemoveEscort(const Ship &ship)
{
	auto it = escorts.begin();
	for( ; it != escorts.end(); ++it)
		if(it->lock().get() == &ship)
		{
			escorts.erase(it);
			return;
		}
}



double Ship::MinimumHull() const
{
	if(neverDisabled)
		return 0.;

	double maximumHull = attributes.Get("hull");
	double absoluteThreshold = attributes.Get("absolute threshold");
	if(absoluteThreshold > 0.)
		return absoluteThreshold;

	double thresholdPercent = attributes.Get("threshold percentage");
	double transition = 1 / (1 + 0.0005 * maximumHull);
	double minimumHull = maximumHull * (thresholdPercent > 0.
		? min(thresholdPercent, 1.) : 0.1 * (1. - transition) + 0.5 * transition);

	return max(0., floor(minimumHull + attributes.Get("hull threshold")));
}



void Ship::CreateExplosion(vector<Visual> &visuals, bool spread)
{
	if(!HasSprite() || !GetMask().IsLoaded() || explosionEffects.empty())
		return;

	// Bail out if this loops enough times, just in case.
	for(int i = 0; i < 10; ++i)
	{
		Point point((Random::Real() - .5) * Width(),
			(Random::Real() - .5) * Height());
		if(GetMask().Contains(point, Angle()))
		{
			// Pick an explosion.
			int type = Random::Int(explosionTotal);
			auto it = explosionEffects.begin();
			for( ; it != explosionEffects.end(); ++it)
			{
				type -= it->second;
				if(type < 0)
					break;
			}
			Point effectVelocity = velocity;
			if(spread)
			{
				double scale = .04 * (Width() + Height());
				effectVelocity += Angle::Random().Unit() * (scale * Random::Real());
			}
			visuals.emplace_back(*it->first, angle.Rotate(point) + position, std::move(effectVelocity), angle);
			++explosionCount;
			return;
		}
	}
}



// Place a "spark" effect, like ionization or disruption.
void Ship::CreateSparks(vector<Visual> &visuals, const string &name, double amount)
{
	CreateSparks(visuals, GameData::Effects().Get(name), amount);
}



void Ship::CreateSparks(vector<Visual> &visuals, const Effect *effect, double amount)
{
	if(forget)
		return;

	// Limit the number of sparks, depending on the size of the sprite.
	amount = min(amount, Width() * Height() * .0006);
	// Preallocate capacity, in case we're adding a non-trivial number of sparks.
	visuals.reserve(visuals.size() + static_cast<int>(amount));

	while(true)
	{
		amount -= Random::Real();
		if(amount <= 0.)
			break;

		Point point((Random::Real() - .5) * Width(),
			(Random::Real() - .5) * Height());
		if(GetMask().Contains(point, Angle()))
			visuals.emplace_back(*effect, angle.Rotate(point) + position, velocity, angle);
	}
}



double Ship::CalculateAttraction() const
{
	return max(0., .4 * sqrt(attributes.Get("cargo space")) - 1.8);
}



double Ship::CalculateDeterrence() const
{
	double tempDeterrence = 0.;
	for(const Hardpoint &hardpoint : Weapons())
		if(hardpoint.GetOutfit())
		{
			const Outfit *weapon = hardpoint.GetOutfit();
			if(weapon->Ammo() && weapon->AmmoUsage() && !OutfitCount(weapon->Ammo()))
				continue;
			double strength = weapon->ShieldDamage() + weapon->HullDamage()
				+ (weapon->RelativeShieldDamage() * attributes.Get("shields"))
				+ (weapon->RelativeHullDamage() * attributes.Get("hull"));
			tempDeterrence += .12 * strength / weapon->Reload();
		}
	return tempDeterrence;
}



void Ship::ResetStopovers()
{
	if(travelDestinations.empty())
		return;

	for(auto &stopover : travelDestinations)
		stopover.second = false;
}<|MERGE_RESOLUTION|>--- conflicted
+++ resolved
@@ -1655,59 +1655,6 @@
 		}
 }
 
-<<<<<<< HEAD
-		float landingSpeed = attributes.Get("landing speed");
-		landingSpeed = landingSpeed > 0 ? landingSpeed : .02f;
-		// Special ships do not disappear forever when they land; they just slowly refuel.
-		// Exception: mission NPCs given the 'land' directive will delete when they land on their target.
-		if(landingPlanet && zoom)
-		{
-			// Move the ship toward the center of the planet while landing.
-			if(GetTargetStellar())
-				position = .97 * position + .03 * GetTargetStellar()->Position();
-			zoom -= landingSpeed;
-			if(zoom < 0.f)
-			{
-				// If this is not a special ship, it ceases to exist when it
-				// lands on a true planet. If this is a wormhole, the ship is
-				// instantly transported.
-				if(landingPlanet->IsWormhole())
-				{
-					SetSystem(&landingPlanet->GetWormhole()->WormholeDestination(*currentSystem));
-					for(const StellarObject &object : currentSystem->Objects())
-						if(object.GetPlanet() == landingPlanet)
-							position = object.Position();
-					SetTargetStellar(nullptr);
-					SetTargetSystem(nullptr);
-					landingPlanet = nullptr;
-				}
-				// NPCs which are "fleeing" delete themselves on landing,
-				// unless they have an incomplete travel directive.
-				else if(!isSpecial || (personality.IsFleeing() && !HasTravelDirective()))
-				{
-					MarkForRemoval();
-					hasLanded = true;
-					return;
-				}
-				else if(isSpecial && !isYours && !travelDestinations.empty())
-				{
-					// This mission NPC has a directive to land on at least one specific planet.
-					// If this is one of them, this ship may 'land' (permanently), or 'visit'.
-					auto it = travelDestinations.find(landingPlanet);
-					if(it != travelDestinations.end())
-					{
-						if(doVisit)
-							it->second = true;
-						else
-						{
-							MarkForRemoval();
-							hasLanded = true;
-							return;
-						}
-					}
-				}
-=======
->>>>>>> 4167bcb7
 
 
 // Check if this ship is boarding another ship.
@@ -1718,7 +1665,8 @@
 	hasBoarded = false;
 
 	shared_ptr<Ship> victim = GetTargetShip();
-	if(CannotAct() || !victim || victim->IsDestroyed() || victim->GetSystem() != GetSystem())
+	if(CannotAct() || !victim || victim->IsDestroyed() || victim->HasLanded()
+     || victim->GetSystem() != GetSystem())
 		return shared_ptr<Ship>();
 
 	// For a fighter or drone, "board" means "return to ship." Except when the ship is
@@ -2088,38 +2036,10 @@
 
 
 
-<<<<<<< HEAD
-	// Boarding:
-	shared_ptr<const Ship> target = GetTargetShip();
-	// If this is a fighter or drone and it is not assisting someone at the
-	// moment, its boarding target should be its parent ship.
-	if(CanBeCarried() && !(target && target == GetShipToAssist()))
-		target = GetParent();
-	if(target && !isDisabled)
-	{
-		Point dp = (target->position - position);
-		double distance = dp.Length();
-		Point dv = (target->velocity - velocity);
-		double speed = dv.Length();
-		isBoarding = (distance < 50. && speed < 1. && commands.Has(Command::BOARD));
-		if(isBoarding && !CanBeCarried())
-		{
-			if(!target->IsDisabled() && government->IsEnemy(target->government))
-				isBoarding = false;
-			else if(!target->IsTargetable() || target->GetSystem() != GetSystem())
-				isBoarding = false;
-		}
-		if(isBoarding && !pilotError)
-		{
-			Angle facing = angle;
-			bool left = target->Unit().Cross(facing.Unit()) < 0.;
-			double turn = left - !left;
-=======
 bool Ship::CannotAct() const
 {
 	return (zoom != 1.f || isDisabled || hyperspaceCount || pilotError || cloak);
 }
->>>>>>> 4167bcb7
 
 
 
@@ -2128,16 +2048,6 @@
 	return isInvisible ? 1. : cloak;
 }
 
-<<<<<<< HEAD
-	// Clear your target if it is destroyed or permanently landed. This is only important
-	// for NPCs, because ordinary ships cease to exist once they are destroyed.
-	target = targetShip.lock();
-	if(target && target->IsDestroyed() && target->explosionCount >= target->explosionTotal)
-	if(target && ((target->IsDestroyed() && target->explosionCount >= target->explosionTotal)
-			|| target->HasLanded()))
-		targetShip.reset();
-=======
->>>>>>> 4167bcb7
 
 
 bool Ship::IsEnteringHyperspace() const
@@ -2283,13 +2193,6 @@
 	isDisabled = true;
 }
 
-<<<<<<< HEAD
-	shared_ptr<Ship> victim = GetTargetShip();
-	if(CannotAct() || !victim || victim->IsDestroyed() || victim->HasLanded()
-			|| victim->GetSystem() != GetSystem())
-		return shared_ptr<Ship>();
-=======
->>>>>>> 4167bcb7
 
 
 // Mark a ship as destroyed.
@@ -2336,10 +2239,25 @@
 
 
 
-// Recharge and repair this ship (e.g. because it has landed).
+void Ship::Land()
+{
+	hasLanded = true;
+}
+
+
+
+// Check if this ship has permanently landed.
+bool Ship::HasLanded() const
+{
+	return hasLanded;
+}
+
+
+
+// Recharge and repair this ship (e.g. because it has landed temporarily).
 void Ship::Recharge(bool atSpaceport)
 {
-	if(IsDestroyed())
+	if(IsDestroyed() || HasLanded())
 		return;
 
 	if(atSpaceport)
@@ -2459,6 +2377,9 @@
 	targetFlotsam.reset();
 	hyperspaceSystem = nullptr;
 	landingPlanet = nullptr;
+	destinationSystem = nullptr;
+	travelDestinations.clear();
+	waypoints.clear();
 }
 
 
@@ -2905,54 +2826,6 @@
 
 
 
-<<<<<<< HEAD
-void Ship::Land()
-{
-	hasLanded = true;
-}
-
-
-
-// Check if this ship has permanently landed.
-bool Ship::HasLanded() const
-{
-	return hasLanded;
-}
-
-
-
-// Recharge and repair this ship (e.g. because it has landed temporarily).
-void Ship::Recharge(bool atSpaceport)
-{
-	if(IsDestroyed() || HasLanded())
-		return;
-
-	if(atSpaceport)
-		crew = min<int>(max(crew, RequiredCrew()), attributes.Get("bunks"));
-	pilotError = 0;
-	pilotOkay = 0;
-
-	if(atSpaceport || attributes.Get("shield generation"))
-		shields = attributes.Get("shields");
-	if(atSpaceport || attributes.Get("hull repair rate"))
-		hull = attributes.Get("hull");
-	if(atSpaceport || attributes.Get("energy generation"))
-		energy = attributes.Get("energy capacity");
-	if(atSpaceport || attributes.Get("fuel generation"))
-		fuel = attributes.Get("fuel capacity");
-
-	heat = IdleHeat();
-	ionization = 0.;
-	scrambling = 0.;
-	disruption = 0.;
-	slowness = 0.;
-	discharge = 0.;
-	corrosion = 0.;
-	leakage = 0.;
-	burning = 0.;
-	shieldDelay = 0;
-	hullDelay = 0;
-=======
 // Check how many bays this ship has of a given category.
 int Ship::BaysTotal(const string &category) const
 {
@@ -2960,7 +2833,6 @@
 	for(const Bay &bay : bays)
 		count += (bay.category == category);
 	return count;
->>>>>>> 4167bcb7
 }
 
 
@@ -3037,24 +2909,6 @@
 			// be used by the carrier or other fighters.
 			ship->TransferFuel(ship->fuel, this);
 
-<<<<<<< HEAD
-// Clear all orders and targets this ship has (after capture or transfer of control).
-void Ship::ClearTargetsAndOrders()
-{
-	commands.Clear();
-	firingCommands.Clear();
-	SetTargetShip(shared_ptr<Ship>());
-	SetTargetStellar(nullptr);
-	SetTargetSystem(nullptr);
-	shipToAssist.reset();
-	targetAsteroid.reset();
-	targetFlotsam.reset();
-	hyperspaceSystem = nullptr;
-	landingPlanet = nullptr;
-	destinationSystem = nullptr;
-	travelDestinations.clear();
-	waypoints.clear();
-=======
 			// Determine the ammunition the fighter can supply.
 			auto restockable = ship->GetArmament().RestockableAmmo();
 			auto toRestock = map<const Outfit *, int>{};
@@ -3071,7 +2925,6 @@
 			return true;
 		}
 	return false;
->>>>>>> 4167bcb7
 }
 
 
@@ -3455,6 +3308,94 @@
 	targetSystem = system;
 }
 
+
+
+// Persistent targets for mission NPCs.
+const bool Ship::HasTravelDirective() const
+{
+	return !travelDestinations.empty() || destinationSystem;
+}
+
+
+
+const std::map<const Planet *, bool> Ship::GetStopovers() const
+{
+	return travelDestinations;
+}
+
+
+
+const System *Ship::GetDestinationSystem() const
+{
+	return destinationSystem;
+}
+
+
+
+// Returns true for a mission NPC given a travel directive, when it has arrived
+// in one of its specified destination systems.
+const bool Ship::IsSurveying() const
+{
+	return stayingTime > 0 && currentSystem && currentSystem == destinationSystem;
+}
+
+
+
+// Persistent targets for mission NPCs.
+void Ship::SetStopovers(const std::vector<const Planet *> planets, const bool shouldRelaunch)
+{
+	doVisit = shouldRelaunch;
+
+	// Mark each planet as not visited.
+	for(const auto &it : planets)
+		travelDestinations[it] = false;
+}
+
+
+
+void Ship::SetWaypoints(const std::vector<const System *> waypoints)
+{
+	// Ships loaded from save files may have an existing waypoint that
+	// indicates which systems have already been visited.
+	if(waypoint < waypoints.size())
+	{
+		this->waypoints = waypoints;
+		if(targetSystem && personality.IsEntering())
+		{
+			--waypoint;
+			destinationSystem = targetSystem;
+		}
+		else
+			destinationSystem = waypoints[waypoint];
+	}
+	else
+		destinationSystem = nullptr;
+}
+
+
+
+const System *Ship::NextWaypoint()
+{
+	++waypoint;
+
+	destinationSystem = (waypoint < waypoints.size()) ? waypoints[waypoint] : nullptr;
+	return destinationSystem;
+}
+
+
+
+void Ship::EraseWaypoint(const System *system)
+{
+	for(size_t i = 0; i < waypoints.size(); ++i)
+		if(waypoints[i] == system)
+		{
+			waypoints.erase(waypoints.begin() + i);
+			if(waypoint > i)
+				--waypoint;
+			destinationSystem = (waypoint < waypoints.size()) ? waypoints[waypoint] : nullptr;
+			break;
+		}
+}
 
 
 // Mining target.
@@ -4172,8 +4113,8 @@
 
 	float landingSpeed = attributes.Get("landing speed");
 	landingSpeed = landingSpeed > 0 ? landingSpeed : .02f;
-	// Special ships do not disappear forever when they land; they
-	// just slowly refuel.
+  // Special ships do not disappear forever when they land; they just slowly refuel.
+  // Exception: mission NPCs given the 'land' directive will delete when they land on their target.
 	if(landingPlanet && zoom)
 	{
 		// Move the ship toward the center of the planet while landing.
@@ -4195,11 +4136,23 @@
 				SetTargetSystem(nullptr);
 				landingPlanet = nullptr;
 			}
-			else if(!isSpecial || personality.IsFleeing())
-			{
-				MarkForRemoval();
-				return true;
-			}
+      else if(isSpecial && !isYours && !travelDestinations.empty())
+      {
+        // This mission NPC has a directive to land on at least one specific planet.
+        // If this is one of them, this ship may 'land' (permanently), or 'visit'.
+        auto it = travelDestinations.find(landingPlanet);
+        if(it != travelDestinations.end())
+        {
+          if(doVisit)
+            it->second = true;
+          else
+          {
+            MarkForRemoval();
+            hasLanded = true;
+            return;
+          }
+        }
+      }
 
 			zoom = 0.f;
 		}
@@ -4225,43 +4178,7 @@
 
 
 
-<<<<<<< HEAD
-// Persistent targets for mission NPCs.
-const bool Ship::HasTravelDirective() const
-{
-	return !travelDestinations.empty() || destinationSystem;
-}
-
-
-
-const std::map<const Planet *, bool> Ship::GetStopovers() const
-{
-	return travelDestinations;
-}
-
-
-
-const System *Ship::GetDestinationSystem() const
-{
-	return destinationSystem;
-}
-
-
-
-// Returns true for a mission NPC given a travel directive, when it has arrived
-// in one of its specified destination systems.
-const bool Ship::IsSurveying() const
-{
-	return stayingTime > 0 && currentSystem && currentSystem == destinationSystem;
-}
-
-
-
-// Mining target.
-shared_ptr<Minable> Ship::GetTargetAsteroid() const
-=======
 void Ship::DoInitializeMovement()
->>>>>>> 4167bcb7
 {
 	// If you're disabled, you can't initiate landing or jumping.
 	if(isDisabled)
@@ -4403,72 +4320,6 @@
 			if(cost > 0. && heat < cost)
 				thrustCommand *= heat / cost;
 
-<<<<<<< HEAD
-// Persistent targets for mission NPCs.
-void Ship::SetStopovers(const std::vector<const Planet *> planets, const bool shouldRelaunch)
-{
-	doVisit = shouldRelaunch;
-
-	// Mark each planet as not visited.
-	for(const auto &it : planets)
-		travelDestinations[it] = false;
-}
-
-
-
-void Ship::SetWaypoints(const std::vector<const System *> waypoints)
-{
-	// Ships loaded from save files may have an existing waypoint that
-	// indicates which systems have already been visited.
-	if(waypoint < waypoints.size())
-	{
-		this->waypoints = waypoints;
-		if(targetSystem && personality.IsEntering())
-		{
-			--waypoint;
-			destinationSystem = targetSystem;
-		}
-		else
-			destinationSystem = waypoints[waypoint];
-	}
-	else
-		destinationSystem = nullptr;
-}
-
-
-
-const System *Ship::NextWaypoint()
-{
-	++waypoint;
-
-	destinationSystem = (waypoint < waypoints.size()) ? waypoints[waypoint] : nullptr;
-	return destinationSystem;
-}
-
-
-
-void Ship::EraseWaypoint(const System *system)
-{
-	for(size_t i = 0; i < waypoints.size(); ++i)
-		if(waypoints[i] == system)
-		{
-			waypoints.erase(waypoints.begin() + i);
-			if(waypoint > i)
-				--waypoint;
-			destinationSystem = (waypoint < waypoints.size()) ? waypoints[waypoint] : nullptr;
-			break;
-		}
-}
-
-
-
-// Mining target.
-void Ship::SetTargetAsteroid(const shared_ptr<Minable> &asteroid)
-{
-	targetAsteroid = asteroid;
-	targetShip.reset();
-}
-=======
 			if(thrustCommand)
 			{
 				// If a reverse thrust is commanded and the capability does not
@@ -4479,7 +4330,6 @@
 				if(thrust)
 				{
 					double scale = fabs(thrustCommand);
->>>>>>> 4167bcb7
 
 					shields -= scale * attributes.Get(isThrusting ? "thrusting shields" : "reverse thrusting shields");
 					hull -= scale * attributes.Get(isThrusting ? "thrusting hull" : "reverse thrusting hull");
