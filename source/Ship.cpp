--- conflicted
+++ resolved
@@ -1567,6 +1567,279 @@
 	// Move the ship.
 	position += velocity;
 
+
+
+// Generate energy, heat, etc. (This is called by Move().)
+void Ship::DoGeneration()
+{
+	// First, allow any carried ships to do their own generation.
+	for(const Bay &bay : bays)
+		if(bay.ship)
+			bay.ship->DoGeneration();
+
+	// Shield and hull recharge. This uses whatever energy is left over from the
+	// previous frame, so that it will not steal energy from movement, etc.
+	if(!isDisabled)
+	{
+		// Priority of repairs:
+		// 1. Ship's own hull
+		// 2. Ship's own shields
+		// 3. Hull of carried fighters
+		// 4. Shields of carried fighters
+		// 5. Transfer of excess energy and fuel to carried fighters.
+
+		const double hullAvailable = attributes.Get("hull repair rate")
+			* (1. + attributes.Get("hull repair multiplier"));
+		const double hullEnergy = (attributes.Get("hull energy")
+			* (1. + attributes.Get("hull energy multiplier"))) / hullAvailable;
+		const double hullFuel = (attributes.Get("hull fuel")
+			* (1. + attributes.Get("hull fuel multiplier"))) / hullAvailable;
+		const double hullHeat = (attributes.Get("hull heat")
+			* (1. + attributes.Get("hull heat multiplier"))) / hullAvailable;
+		double hullRemaining = hullAvailable;
+		if(!hullDelay)
+			DoRepair(hull, hullRemaining, attributes.Get("hull"), energy, hullEnergy, fuel, hullFuel, heat, hullHeat);
+
+		const double shieldsAvailable = attributes.Get("shield generation")
+			* (1. + attributes.Get("shield generation multiplier"));
+		const double shieldsEnergy = (attributes.Get("shield energy")
+			* (1. + attributes.Get("shield energy multiplier"))) / shieldsAvailable;
+		const double shieldsFuel = (attributes.Get("shield fuel")
+			* (1. + attributes.Get("shield fuel multiplier"))) / shieldsAvailable;
+		const double shieldsHeat = (attributes.Get("shield heat")
+			* (1. + attributes.Get("shield heat multiplier"))) / shieldsAvailable;
+		double shieldsRemaining = shieldsAvailable;
+		if(!shieldDelay)
+			DoRepair(shields, shieldsRemaining, attributes.Get("shields"),
+				energy, shieldsEnergy, fuel, shieldsFuel, heat, shieldsHeat);
+
+		if(!bays.empty())
+		{
+			// If this ship is carrying fighters, determine their repair priority.
+			vector<pair<double, Ship *>> carried;
+			for(const Bay &bay : bays)
+				if(bay.ship)
+					carried.emplace_back(1. - bay.ship->Health(), bay.ship.get());
+			sort(carried.begin(), carried.end(), (isYours && Preferences::Has(FIGHTER_REPAIR))
+				// Players may use a parallel strategy, to launch fighters in waves.
+				? [] (const pair<double, Ship *> &lhs, const pair<double, Ship *> &rhs)
+					{ return lhs.first > rhs.first; }
+				// The default strategy is to prioritize the healthiest ship first, in
+				// order to get fighters back out into the battle as soon as possible.
+				: [] (const pair<double, Ship *> &lhs, const pair<double, Ship *> &rhs)
+					{ return lhs.first < rhs.first; }
+			);
+
+			// Apply shield and hull repair to carried fighters.
+			for(const pair<double, Ship *> &it : carried)
+			{
+				Ship &ship = *it.second;
+				if(!hullDelay)
+					DoRepair(ship.hull, hullRemaining, ship.attributes.Get("hull"),
+						energy, hullEnergy, heat, hullHeat, fuel, hullFuel);
+				if(!shieldDelay)
+					DoRepair(ship.shields, shieldsRemaining, ship.attributes.Get("shields"),
+						energy, shieldsEnergy, heat, shieldsHeat, fuel, shieldsFuel);
+			}
+
+			// Now that there is no more need to use energy for hull and shield
+			// repair, if there is still excess energy, transfer it.
+			double energyRemaining = energy - attributes.Get("energy capacity");
+			double fuelRemaining = fuel - attributes.Get("fuel capacity");
+			for(const pair<double, Ship *> &it : carried)
+			{
+				Ship &ship = *it.second;
+				if(energyRemaining > 0.)
+					DoRepair(ship.energy, energyRemaining, ship.attributes.Get("energy capacity"));
+				if(fuelRemaining > 0.)
+					DoRepair(ship.fuel, fuelRemaining, ship.attributes.Get("fuel capacity"));
+			}
+
+			// Carried ships can recharge energy from their parent's batteries,
+			// if they are preparing for deployment. Otherwise, they replenish the
+			// parent's batteries.
+			for(const pair<double, Ship *> &it : carried)
+			{
+				Ship &ship = *it.second;
+				if(ship.HasDeployOrder())
+					DoRepair(ship.energy, energy, ship.attributes.Get("energy capacity"));
+				else
+					DoRepair(energy, ship.energy, attributes.Get("energy capacity"));
+			}
+		}
+		// Decrease the shield and hull delays by 1 now that shield generation
+		// and hull repair have been skipped over.
+		shieldDelay = max(0, shieldDelay - 1);
+		hullDelay = max(0, hullDelay - 1);
+	}
+
+	// Handle ionization effects, etc.
+	shields -= discharge;
+	hull -= corrosion;
+	energy -= ionization;
+	fuel -= leakage;
+	heat += burning;
+	// TODO: Mothership gives status resistance to carried ships?
+	if(ionization)
+	{
+		double ionResistance = attributes.Get("ion resistance");
+		double ionEnergy = attributes.Get("ion resistance energy") / ionResistance;
+		double ionFuel = attributes.Get("ion resistance fuel") / ionResistance;
+		double ionHeat = attributes.Get("ion resistance heat") / ionResistance;
+		DoStatusEffect(isDisabled, ionization, ionResistance,
+			energy, ionEnergy, fuel, ionFuel, heat, ionHeat);
+	}
+
+	if(scrambling)
+	{
+		double scramblingResistance = attributes.Get("scramble resistance");
+		double scramblingEnergy = attributes.Get("scramble resistance energy") / scramblingResistance;
+		double scramblingFuel = attributes.Get("scramble resistance fuel") / scramblingResistance;
+		double scramblingHeat = attributes.Get("scramble resistance heat") / scramblingResistance;
+		DoStatusEffect(isDisabled, scrambling, scramblingResistance,
+			energy, scramblingEnergy, fuel, scramblingFuel, heat, scramblingHeat);
+	}
+
+	if(disruption)
+	{
+		double disruptionResistance = attributes.Get("disruption resistance");
+		double disruptionEnergy = attributes.Get("disruption resistance energy") / disruptionResistance;
+		double disruptionFuel = attributes.Get("disruption resistance fuel") / disruptionResistance;
+		double disruptionHeat = attributes.Get("disruption resistance heat") / disruptionResistance;
+		DoStatusEffect(isDisabled, disruption, disruptionResistance,
+			energy, disruptionEnergy, fuel, disruptionFuel, heat, disruptionHeat);
+	}
+
+	if(slowness)
+	{
+		double slowingResistance = attributes.Get("slowing resistance");
+		double slowingEnergy = attributes.Get("slowing resistance energy") / slowingResistance;
+		double slowingFuel = attributes.Get("slowing resistance fuel") / slowingResistance;
+		double slowingHeat = attributes.Get("slowing resistance heat") / slowingResistance;
+		DoStatusEffect(isDisabled, slowness, slowingResistance,
+			energy, slowingEnergy, fuel, slowingFuel, heat, slowingHeat);
+	}
+
+	if(discharge)
+	{
+		double dischargeResistance = attributes.Get("discharge resistance");
+		double dischargeEnergy = attributes.Get("discharge resistance energy") / dischargeResistance;
+		double dischargeFuel = attributes.Get("discharge resistance fuel") / dischargeResistance;
+		double dischargeHeat = attributes.Get("discharge resistance heat") / dischargeResistance;
+		DoStatusEffect(isDisabled, discharge, dischargeResistance,
+			energy, dischargeEnergy, fuel, dischargeFuel, heat, dischargeHeat);
+	}
+
+	if(corrosion)
+	{
+		double corrosionResistance = attributes.Get("corrosion resistance");
+		double corrosionEnergy = attributes.Get("corrosion resistance energy") / corrosionResistance;
+		double corrosionFuel = attributes.Get("corrosion resistance fuel") / corrosionResistance;
+		double corrosionHeat = attributes.Get("corrosion resistance heat") / corrosionResistance;
+		DoStatusEffect(isDisabled, corrosion, corrosionResistance,
+			energy, corrosionEnergy, fuel, corrosionFuel, heat, corrosionHeat);
+	}
+
+	if(leakage)
+	{
+		double leakResistance = attributes.Get("leak resistance");
+		double leakEnergy = attributes.Get("leak resistance energy") / leakResistance;
+		double leakFuel = attributes.Get("leak resistance fuel") / leakResistance;
+		double leakHeat = attributes.Get("leak resistance heat") / leakResistance;
+		DoStatusEffect(isDisabled, leakage, leakResistance,
+			energy, leakEnergy, fuel, leakFuel, heat, leakHeat);
+	}
+
+	if(burning)
+	{
+		double burnResistance = attributes.Get("burn resistance");
+		double burnEnergy = attributes.Get("burn resistance energy") / burnResistance;
+		double burnFuel = attributes.Get("burn resistance fuel") / burnResistance;
+		double burnHeat = attributes.Get("burn resistance heat") / burnResistance;
+		DoStatusEffect(isDisabled, burning, burnResistance,
+			energy, burnEnergy, fuel, burnFuel, heat, burnHeat);
+	}
+
+	// When ships recharge, what actually happens is that they can exceed their
+	// maximum capacity for the rest of the turn, but must be clamped to the
+	// maximum here before they gain more. This is so that, for example, a ship
+	// with no batteries but a good generator can still move.
+	energy = min(energy, attributes.Get("energy capacity"));
+	fuel = min(fuel, attributes.Get("fuel capacity"));
+
+	heat -= heat * HeatDissipation();
+	if(heat > MaximumHeat())
+	{
+		isOverheated = true;
+		double heatRatio = Heat() / (1. + attributes.Get("overheat damage threshold"));
+		if(heatRatio > 1.)
+			hull -= attributes.Get("overheat damage rate") * heatRatio;
+	}
+	else if(heat < .9 * MaximumHeat())
+		isOverheated = false;
+
+	double maxShields = attributes.Get("shields");
+	shields = min(shields, maxShields);
+	double maxHull = attributes.Get("hull");
+	hull = min(hull, maxHull);
+
+	isDisabled = isOverheated || hull < MinimumHull() || (!crew && RequiredCrew());
+
+	// Update ship supply levels.
+	if(isDisabled)
+		PauseAnimation();
+	else
+	{
+		// Ramscoops work much better when close to the system center.
+		// Carried fighters can't collect fuel or energy this way.
+		if(currentSystem)
+		{
+			double scale = .2 + 1.8 / (.001 * position.Length() + 1);
+			fuel += currentSystem->RamscoopFuel(attributes.Get("ramscoop"), scale);
+
+			double solarScaling = currentSystem->SolarPower() * scale;
+			energy += solarScaling * attributes.Get("solar collection");
+			heat += solarScaling * attributes.Get("solar heat");
+		}
+
+		double coolingEfficiency = CoolingEfficiency();
+		energy += attributes.Get("energy generation") - attributes.Get("energy consumption");
+		fuel += attributes.Get("fuel generation");
+		heat += attributes.Get("heat generation");
+		heat -= coolingEfficiency * attributes.Get("cooling");
+
+		// Convert fuel into energy and heat only when the required amount of fuel is available.
+		if(attributes.Get("fuel consumption") <= fuel)
+		{
+			fuel -= attributes.Get("fuel consumption");
+			energy += attributes.Get("fuel energy");
+			heat += attributes.Get("fuel heat");
+		}
+
+		// Apply active cooling. The fraction of full cooling to apply equals
+		// your ship's current fraction of its maximum temperature.
+		double activeCooling = coolingEfficiency * attributes.Get("active cooling");
+		if(activeCooling > 0. && heat > 0. && energy >= 0.)
+		{
+			// Handle the case where "active cooling"
+			// does not require any energy.
+			double coolingEnergy = attributes.Get("cooling energy");
+			if(coolingEnergy)
+			{
+				double spentEnergy = min(energy, coolingEnergy * min(1., Heat()));
+				heat -= activeCooling * spentEnergy / coolingEnergy;
+				energy -= spentEnergy;
+			}
+			else
+				heat -= activeCooling * min(1., Heat());
+		}
+	}
+
+	// Don't allow any levels to drop below zero.
+	shields = max(0., shields);
+	energy = max(0., energy);
+	fuel = max(0., fuel);
+	heat = max(0., heat);
 	// Show afterburner flares unless the ship is being destroyed.
 	if(!isBeingDestroyed)
 		DoEngineVisuals(visuals, isUsingAfterburner);
@@ -2081,42 +2354,9 @@
 	if(!fuelCost || fuel < fuelCost)
 		return false;
 
-<<<<<<< HEAD
-			// Now that there is no more need to use energy for hull and shield
-			// repair, if there is still excess energy, transfer it.
-			double energyRemaining = energy - attributes.Get("energy capacity");
-			double fuelRemaining = fuel - attributes.Get("fuel capacity");
-			for(const pair<double, Ship *> &it : carried)
-			{
-				Ship &ship = *it.second;
-				if(energyRemaining > 0.)
-					DoRepair(ship.energy, energyRemaining, ship.attributes.Get("energy capacity"));
-				if(fuelRemaining > 0.)
-					DoRepair(ship.fuel, fuelRemaining, ship.attributes.Get("fuel capacity"));
-			}
-
-			// Carried ships can recharge energy from their parent's batteries,
-			// if they are preparing for deployment. Otherwise, they replenish the
-			// parent's batteries.
-			for(const pair<double, Ship *> &it : carried)
-			{
-				Ship &ship = *it.second;
-				if(ship.HasDeployOrder())
-					DoRepair(ship.energy, energy, ship.attributes.Get("energy capacity"));
-				else
-					DoRepair(energy, ship.energy, attributes.Get("energy capacity"));
-			}
-		}
-		// Decrease the shield and hull delays by 1 now that shield generation
-		// and hull repair have been skipped over.
-		shieldDelay = max(0, shieldDelay - 1);
-		hullDelay = max(0, hullDelay - 1);
-	}
-=======
 	Point direction = targetSystem->Position() - currentSystem->Position();
 	bool isJump = (jumpUsed.first == JumpType::JUMP_DRIVE);
 	double scramThreshold = attributes.Get("scram drive");
->>>>>>> 138de2fc
 
 	// If the system has a departure distance the ship is only allowed to leave the system
 	// if it is beyond this distance.
