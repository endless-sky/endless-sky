/* Ship.cpp
Copyright (c) 2014 by Michael Zahniser

Endless Sky is free software: you can redistribute it and/or modify it under the
terms of the GNU General Public License as published by the Free Software
Foundation, either version 3 of the License, or (at your option) any later version.

Endless Sky is distributed in the hope that it will be useful, but WITHOUT ANY
WARRANTY; without even the implied warranty of MERCHANTABILITY or FITNESS FOR A
PARTICULAR PURPOSE. See the GNU General Public License for more details.

You should have received a copy of the GNU General Public License along with
this program. If not, see <https://www.gnu.org/licenses/>.
*/

#include "Ship.h"

#include "Audio.h"
#include "CategoryList.h"
#include "CategoryTypes.h"
#include "DamageDealt.h"
#include "DataNode.h"
#include "DataWriter.h"
#include "Effect.h"
#include "Flotsam.h"
#include "text/Format.h"
#include "GameData.h"
#include "Gamerules.h"
#include "Government.h"
#include "JumpTypes.h"
#include "Logger.h"
#include "Mask.h"
#include "Messages.h"
#include "Phrase.h"
#include "Planet.h"
#include "PlayerInfo.h"
#include "Preferences.h"
#include "Projectile.h"
#include "Random.h"
#include "ShipEvent.h"
#include "Sound.h"
#include "Sprite.h"
#include "SpriteSet.h"
#include "StellarObject.h"
#include "System.h"
#include "Visual.h"
#include "Wormhole.h"

#include <algorithm>
#include <cassert>
#include <cmath>
#include <limits>
#include <sstream>

using namespace std;

namespace {
	const string FIGHTER_REPAIR = "Repair fighters in";
	const vector<string> BAY_SIDE = {"inside", "over", "under"};
	const vector<string> BAY_FACING = {"forward", "left", "right", "back"};
	const vector<Angle> BAY_ANGLE = {Angle(0.), Angle(-90.), Angle(90.), Angle(180.)};

	const vector<string> ENGINE_SIDE = {"under", "over"};
	const vector<string> STEERING_FACING = {"none", "left", "right"};
	const vector<string> LATERAL_FACING = { "none", "left", "right" };

	const double MAXIMUM_TEMPERATURE = 100.;

	// Scanning takes up to 10 seconds (SCAN_TIME / MIN_SCAN_STEPS)
	// dependent on the range from the ship (among other factors).
	// The scan speed uses a gaussian drop-off with the reported scan radius as the standard deviation.
	const double SCAN_TIME = 600.;
	// Always gain at least 1 step of scan progress for every frame spent scanning while in range.
	// This ensures every scan completes within 600 frames (10 seconds) of being in range.
	const double MIN_SCAN_STEPS = 1.;
	// Exponential dropoff of scan rate starts at scan rate of SCAN_TIME/LINEAR_RATE
	// with an exponent of SCAN_DROPOFF_EXPONENT.
	const double LINEAR_RATE = 5.;
	const double SCAN_DROPOFF_EXPONENT = 5.;

	// In Ship::Scan, ships smaller than this are treated as being this size.
	const double SCAN_MIN_CARGO_SPACE = 40.;
	const double SCAN_MIN_OUTFIT_SPACE = 200.;

	// Formula for calculating scan speed tuning factors:
	// factor = pow(framesToFullScan / (SCAN_TIME * sqrt(scanEfficiency)), -1.5) / referenceSize

	// Cargo scanner (5) takes 10 seconds (600/600=1.0) to scan a Bulk freighter (600 space) at 0 range.
	const double SCAN_CARGO_FACTOR = pow(1.0 / sqrt(5.), -1.5) / 600.;

	// Outfit scanner (15) takes 10 seconds (600/600=1.0) to scan a Bactrian (740 space) at 0 range.
	const double SCAN_OUTFIT_FACTOR = pow(1.0 / sqrt(15.), -1.5) / 740.;

	// Total number of frames the damaged overlay is show, if any.
	constexpr int TOTAL_DAMAGE_FRAMES = 40;

	// Helper function to transfer energy to a given stat if it is less than the
	// given maximum value.
	void DoRepair(double &stat, double &available, double maximum)
	{
		double transfer = max(0., min(available, maximum - stat));
		stat += transfer;
		available -= transfer;
	}

	// Helper function to repair a given stat up to its maximum, limited by
	// how much repair is available and how much energy, fuel, and heat are available.
	// Updates the stat, the available amount, and the energy, fuel, and heat amounts.
	void DoRepair(double &stat, double &available, double maximum, double &energy, double energyCost,
		double &fuel, double fuelCost, double &heat, double heatCost)
	{
		if(available <= 0. || stat >= maximum)
			return;

		// Energy, heat, and fuel costs are the energy, fuel, or heat required per unit repaired.
		if(energyCost > 0.)
			available = min(available, energy / energyCost);
		if(fuelCost > 0.)
			available = min(available, fuel / fuelCost);
		if(heatCost < 0.)
			available = min(available, heat / -heatCost);

		double transfer = min(available, maximum - stat);
		if(transfer > 0.)
		{
			stat += transfer;
			available -= transfer;
			energy -= transfer * energyCost;
			fuel -= transfer * fuelCost;
			heat += transfer * heatCost;
		}
	}

	// Helper function to reduce a given status effect according
	// to its resistance, limited by how much energy, fuel, and heat are available.
	// Updates the stat and the energy, fuel, and heat amounts.
	void DoStatusEffect(bool isDeactivated, double &stat, double resistance, double &energy, double energyCost,
		double &fuel, double fuelCost, double &heat, double heatCost)
	{
		if(isDeactivated || resistance <= 0.)
		{
			stat = max(0., .99 * stat);
			return;
		}

		// Calculate how much resistance can be used assuming no
		// energy or fuel cost.
		resistance = .99 * stat - max(0., .99 * stat - resistance);

		// Limit the resistance by the available energy, heat, and fuel.
		if(energyCost > 0.)
			resistance = min(resistance, energy / energyCost);
		if(fuelCost > 0.)
			resistance = min(resistance, fuel / fuelCost);
		if(heatCost < 0.)
			resistance = min(resistance, heat / -heatCost);

		// Update the stat, energy, heat, and fuel given how much resistance is being used.
		if(resistance > 0.)
		{
			stat = max(0., .99 * stat - resistance);
			energy -= resistance * energyCost;
			fuel -= resistance * fuelCost;
			heat += resistance * heatCost;
		}
		else
			stat = max(0., .99 * stat);
	}

	// Get an overview of how many weapon-outfits are equipped.
	map<const Outfit *, int> GetEquipped(const vector<Hardpoint> &weapons)
	{
		map<const Outfit *, int> equipped;
		for(const Hardpoint &hardpoint : weapons)
			if(hardpoint.GetOutfit())
				++equipped[hardpoint.GetOutfit()];
		return equipped;
	}

	void LogWarning(const string &trueModelName, const string &name, string &&warning)
	{
		string shipID = trueModelName + (name.empty() ? ": " : " \"" + name + "\": ");
		Logger::LogError(shipID + std::move(warning));
	}

	// Transfer as many of the given outfits from the source ship to the target
	// ship as the source ship can remove and the target ship can handle. Returns the
	// items and amounts that were actually transferred (so e.g. callers can determine
	// how much material was transferred, if any).
	map<const Outfit *, int> TransferAmmo(const map<const Outfit *, int> &stockpile, Ship &from, Ship &to)
	{
		auto transferred = map<const Outfit *, int>{};
		for(auto &&item : stockpile)
		{
			assert(item.second > 0 && "stockpile count must be positive");
			int unloadable = abs(from.Attributes().CanAdd(*item.first, -item.second));
			int loadable = to.Attributes().CanAdd(*item.first, unloadable);
			if(loadable > 0)
			{
				from.AddOutfit(item.first, -loadable);
				to.AddOutfit(item.first, loadable);
				transferred[item.first] = loadable;
			}
		}
		return transferred;
	}

	// Ships which are scrambled have a chance for their weapons to jam,
	// delaying their firing for another reload cycle. The less energy
	// a ship has relative to its max and the more scrambled the ship is,
	// the higher the chance that a weapon will jam. The jam chance is
	// capped at 50%. Very small amounts of scrambling are ignored.
	// The scale is such that a weapon with a scrambling damage of 5 and a reload
	// of 60 (i.e. the ion cannon) will only ever push a ship to a jam chance
	// of 5% when it is at 100% energy.
	double CalculateJamChance(double maxEnergy, double scrambling)
	{
		double scale = maxEnergy * 220.;
		return scrambling > .1 ? min(0.5, scale ? scrambling / scale : 1.) : 0.;
	}
}



// Construct and Load() at the same time.
Ship::Ship(const DataNode &node)
{
	Load(node);
}



void Ship::Load(const DataNode &node)
{
	if(node.Size() >= 2)
		trueModelName = node.Token(1);
	if(node.Size() >= 3)
	{
		base = GameData::Ships().Get(trueModelName);
		variantName = node.Token(2);
	}
	isDefined = true;

	government = GameData::PlayerGovernment();

	// Note: I do not clear the attributes list here so that it is permissible
	// to override one ship definition with another.
	bool hasEngine = false;
	bool hasArmament = false;
	bool hasBays = false;
	bool hasExplode = false;
	bool hasLeak = false;
	bool hasFinalExplode = false;
	bool hasOutfits = false;
	bool hasDescription = false;
	for(const DataNode &child : node)
	{
		const string &key = child.Token(0);
		bool add = (key == "add");
		if(add && (child.Size() < 2 || child.Token(1) != "attributes"))
		{
			child.PrintTrace("Skipping invalid use of 'add' with " + (child.Size() < 2
					? "no key." : "key: " + child.Token(1)));
			continue;
		}
		if(key == "sprite")
			LoadSprite(child);
		else if(child.Token(0) == "thumbnail" && child.Size() >= 2)
			thumbnail = SpriteSet::Get(child.Token(1));
		else if(key == "name" && child.Size() >= 2)
			name = child.Token(1);
		else if(key == "display name" && child.Size() >= 2)
			displayModelName = child.Token(1);
		else if(key == "plural" && child.Size() >= 2)
			pluralModelName = child.Token(1);
		else if(key == "noun" && child.Size() >= 2)
			noun = child.Token(1);
		else if(key == "swizzle" && child.Size() >= 2)
			customSwizzle = child.Value(1);
		else if(key == "uuid" && child.Size() >= 2)
			uuid = EsUuid::FromString(child.Token(1));
		else if(key == "attributes" || add)
		{
			if(!add)
				baseAttributes.Load(child);
			else
			{
				addAttributes = true;
				attributes.Load(child);
			}
		}
		else if((key == "engine" || key == "reverse engine" || key == "steering engine" || key == "lateral engine")
			&& child.Size() >= 3)
		{
			if(!hasEngine)
			{
				enginePoints.clear();
				reverseEnginePoints.clear();
				steeringEnginePoints.clear();
				lateralEnginePoints.clear();
				hasEngine = true;
			}
			bool reverse = (key == "reverse engine");
			bool steering = (key == "steering engine");
			bool lateral = (key == "lateral engine");

			vector<EnginePoint> &editPoints = (!steering && !reverse && !lateral) ? enginePoints :
				(reverse ? reverseEnginePoints : steering ? steeringEnginePoints : lateralEnginePoints);
			editPoints.emplace_back(0.5 * child.Value(1), 0.5 * child.Value(2),
				(child.Size() > 3 ? child.Value(3) : 1.));
			EnginePoint &engine = editPoints.back();
			if(reverse)
				engine.facing = Angle(180.);
			for(const DataNode &grand : child)
			{
				const string &grandKey = grand.Token(0);
				if(grandKey == "zoom" && grand.Size() >= 2)
					engine.zoom = grand.Value(1);
				else if(grandKey == "angle" && grand.Size() >= 2)
					engine.facing += Angle(grand.Value(1));
				else if(grandKey == "gimbal" && grand.Size() >= 2)
					engine.gimbal += Angle(grand.Value(1));
				else
				{
					for(unsigned j = 1; j < ENGINE_SIDE.size(); ++j)
						if(grandKey == ENGINE_SIDE[j])
							engine.side = j;
					if(steering)
						for(unsigned j = 1; j < STEERING_FACING.size(); ++j)
							if(grandKey == STEERING_FACING[j])
								engine.steering = j;
					if(lateral)
						for(unsigned j = 1; j < LATERAL_FACING.size(); ++j)
							if(grandKey == LATERAL_FACING[j])
								engine.lateral = j;
				}
			}
		}
		else if(key == "gun" || key == "turret")
		{
			if(!hasArmament)
			{
				armament = Armament();
				hasArmament = true;
			}
			const Outfit *outfit = nullptr;
			Point hardpoint;
			if(child.Size() >= 3)
			{
				hardpoint = Point(child.Value(1), child.Value(2));
				if(child.Size() >= 4)
					outfit = GameData::Outfits().Get(child.Token(3));
			}
			else
			{
				if(child.Size() >= 2)
					outfit = GameData::Outfits().Get(child.Token(1));
			}
			Hardpoint::BaseAttributes attributes;
			attributes.baseAngle = Angle(0.);
			attributes.isParallel = false;
			attributes.isOmnidirectional = true;
			bool drawUnder = (key == "gun");
			if(child.HasChildren())
			{
				bool defaultBaseAngle = true;
				for(const DataNode &grand : child)
				{
					bool needToCheckAngles = false;
					if(grand.Token(0) == "angle" && grand.Size() >= 2)
					{
						attributes.baseAngle = grand.Value(1);
						needToCheckAngles = true;
						defaultBaseAngle = false;
					}
					else if(grand.Token(0) == "parallel")
						attributes.isParallel = true;
					else if(grand.Token(0) == "arc" && grand.Size() >= 3)
					{
						attributes.isOmnidirectional = false;
						attributes.minArc = Angle(grand.Value(1));
						attributes.maxArc = Angle(grand.Value(2));
						needToCheckAngles = true;
						if(!Angle(0.).IsInRange(attributes.minArc, attributes.maxArc))
<<<<<<< HEAD
							grand.PrintTrace("Warning: Minimum arc is higher than maximum arc. Might not work as expected.");
=======
						{
							grand.PrintTrace("Warning: Minimum arc is higher than maximum arc. Might not work as expected.");
						}
>>>>>>> de434c53
					}
					else if(grand.Token(0) == "under")
						drawUnder = true;
					else if(grand.Token(0) == "over")
						drawUnder = false;
					else
						grand.PrintTrace("Warning: Child nodes of \"" + key
							+ "\" tokens can only be \"angle\", \"parallel\", or \"arc\":");

					if(needToCheckAngles && !defaultBaseAngle && !attributes.isOmnidirectional)
					{
						attributes.minArc += attributes.baseAngle;
						attributes.maxArc += attributes.baseAngle;
					}
				}
				if(!attributes.isOmnidirectional && defaultBaseAngle)
				{
					const Angle &first = attributes.minArc;
					const Angle &second = attributes.maxArc;
					attributes.baseAngle = first + (second - first).AbsDegrees() / 2.;
				}
			}
			if(key == "gun")
				armament.AddGunPort(hardpoint, attributes, drawUnder, outfit);
			else
				armament.AddTurret(hardpoint, attributes, drawUnder, outfit);
		}
		else if(key == "never disabled")
			neverDisabled = true;
		else if(key == "uncapturable")
			isCapturable = false;
		else if(((key == "fighter" || key == "drone") && child.Size() >= 3) ||
			(key == "bay" && child.Size() >= 4))
		{
			// While the `drone` and `fighter` keywords are supported for backwards compatibility, the
			// standard format is `bay <ship-category>`, with the same signature for other values.
			string category = "Fighter";
			int childOffset = 0;
			if(key == "drone")
				category = "Drone";
			else if(key == "bay")
			{
				category = child.Token(1);
				childOffset += 1;
			}

			if(!hasBays)
			{
				bays.clear();
				hasBays = true;
			}
			bays.emplace_back(child.Value(1 + childOffset), child.Value(2 + childOffset), category);
			Bay &bay = bays.back();
			for(int i = 3 + childOffset; i < child.Size(); ++i)
			{
				for(unsigned j = 1; j < BAY_SIDE.size(); ++j)
					if(child.Token(i) == BAY_SIDE[j])
						bay.side = j;
				for(unsigned j = 1; j < BAY_FACING.size(); ++j)
					if(child.Token(i) == BAY_FACING[j])
						bay.facing = BAY_ANGLE[j];
			}
			if(child.HasChildren())
				for(const DataNode &grand : child)
				{
					// Load in the effect(s) to be displayed when the ship launches.
					if(grand.Token(0) == "launch effect" && grand.Size() >= 2)
					{
						int count = grand.Size() >= 3 ? static_cast<int>(grand.Value(2)) : 1;
						const Effect *e = GameData::Effects().Get(grand.Token(1));
						bay.launchEffects.insert(bay.launchEffects.end(), count, e);
					}
					else if(grand.Token(0) == "angle" && grand.Size() >= 2)
						bay.facing = Angle(grand.Value(1));
					else
					{
						bool handled = false;
						for(unsigned i = 1; i < BAY_SIDE.size(); ++i)
							if(grand.Token(0) == BAY_SIDE[i])
							{
								bay.side = i;
								handled = true;
							}
						for(unsigned i = 1; i < BAY_FACING.size(); ++i)
							if(grand.Token(0) == BAY_FACING[i])
							{
								bay.facing = BAY_ANGLE[i];
								handled = true;
							}
						if(!handled)
							grand.PrintTrace("Skipping unrecognized attribute:");
					}
				}
		}
		else if(key == "leak" && child.Size() >= 2)
		{
			if(!hasLeak)
			{
				leaks.clear();
				hasLeak = true;
			}
			Leak leak(GameData::Effects().Get(child.Token(1)));
			if(child.Size() >= 3)
				leak.openPeriod = child.Value(2);
			if(child.Size() >= 4)
				leak.closePeriod = child.Value(3);
			leaks.push_back(leak);
		}
		else if(key == "explode" && child.Size() >= 2)
		{
			if(!hasExplode)
			{
				explosionEffects.clear();
				explosionTotal = 0;
				hasExplode = true;
			}
			int count = (child.Size() >= 3) ? child.Value(2) : 1;
			explosionEffects[GameData::Effects().Get(child.Token(1))] += count;
			explosionTotal += count;
		}
		else if(key == "final explode" && child.Size() >= 2)
		{
			if(!hasFinalExplode)
			{
				finalExplosions.clear();
				hasFinalExplode = true;
			}
			int count = (child.Size() >= 3) ? child.Value(2) : 1;
			finalExplosions[GameData::Effects().Get(child.Token(1))] += count;
		}
		else if(key == "outfits")
		{
			if(!hasOutfits)
			{
				outfits.clear();
				hasOutfits = true;
			}
			for(const DataNode &grand : child)
			{
				int count = (grand.Size() >= 2) ? grand.Value(1) : 1;
				if(count > 0)
					outfits[GameData::Outfits().Get(grand.Token(0))] += count;
				else
					grand.PrintTrace("Skipping invalid outfit count:");
			}

			// Verify we have at least as many installed outfits as were identified as "equipped."
			// If not (e.g. a variant definition), ensure FinishLoading equips into a blank slate.
			if(!hasArmament)
				for(const auto &pair : GetEquipped(Weapons()))
				{
					auto it = outfits.find(pair.first);
					if(it == outfits.end() || it->second < pair.second)
					{
						armament.UninstallAll();
						break;
					}
				}
		}
		else if(key == "cargo")
			cargo.Load(child);
		else if(key == "crew" && child.Size() >= 2)
			crew = static_cast<int>(child.Value(1));
		else if(key == "fuel" && child.Size() >= 2)
			fuel = child.Value(1);
		else if(key == "shields" && child.Size() >= 2)
			shields = child.Value(1);
		else if(key == "hull" && child.Size() >= 2)
			hull = child.Value(1);
		else if(key == "position" && child.Size() >= 3)
			position = Point(child.Value(1), child.Value(2));
		else if(key == "system" && child.Size() >= 2)
			currentSystem = GameData::Systems().Get(child.Token(1));
		else if(key == "planet" && child.Size() >= 2)
		{
			zoom = 0.;
			landingPlanet = GameData::Planets().Get(child.Token(1));
		}
		else if(key == "destination system" && child.Size() >= 2)
			targetSystem = GameData::Systems().Get(child.Token(1));
		else if(key == "parked")
			isParked = true;
		else if(key == "description" && child.Size() >= 2)
		{
			if(!hasDescription)
			{
				description.clear();
				hasDescription = true;
			}
			description += child.Token(1);
			description += '\n';
		}
		else if(key == "remove" && child.Size() >= 2)
		{
			if(child.Token(1) == "bays")
				removeBays = true;
			else
				child.PrintTrace("Skipping unsupported \"remove\":");
		}
		else if(key != "actions")
			child.PrintTrace("Skipping unrecognized attribute:");
	}

	// Variants will import their display and plural names from the base model in FinishLoading.
	if(variantName.empty())
	{
		if(displayModelName.empty())
			displayModelName = trueModelName;

		// If no plural model name was given, default to the model name with an 's' appended.
		// If the model name ends with an 's' or 'z', print a warning because the default plural will never be correct.
		if(pluralModelName.empty())
		{
			pluralModelName = displayModelName + 's';
			if(displayModelName.back() == 's' || displayModelName.back() == 'z')
				node.PrintTrace("Warning: explicit plural name definition required, but none is provided. Defaulting to \""
					+ pluralModelName + "\".");
		}
	}
}



// When loading a ship, some of the outfits it lists may not have been
// loaded yet. So, wait until everything has been loaded, then call this.
void Ship::FinishLoading(bool isNewInstance)
{
	// All copies of this ship should save pointers to the "explosion" weapon
	// definition stored safely in the ship model, which will not be destroyed
	// until GameData is when the program quits. Also copy other attributes of
	// the base model if no overrides were given.
	if(GameData::Ships().Has(trueModelName))
	{
		const Ship *model = GameData::Ships().Get(trueModelName);
		explosionWeapon = &model->BaseAttributes();
		if(displayModelName.empty())
			displayModelName = model->displayModelName;
		if(pluralModelName.empty())
			pluralModelName = model->pluralModelName;
		if(noun.empty())
			noun = model->noun;
		if(!thumbnail)
			thumbnail = model->thumbnail;
	}

	// If this ship has a base class, copy any attributes not defined here.
	// Exception: uncapturable and "never disabled" flags don't carry over.
	if(base && base != this)
	{
		if(!GetSprite())
			reinterpret_cast<Body &>(*this) = *base;
		if(customSwizzle == -1)
			customSwizzle = base->CustomSwizzle();
		if(baseAttributes.Attributes().empty())
			baseAttributes = base->baseAttributes;
		if(bays.empty() && !base->bays.empty() && !removeBays)
			bays = base->bays;
		if(enginePoints.empty())
			enginePoints = base->enginePoints;
		if(reverseEnginePoints.empty())
			reverseEnginePoints = base->reverseEnginePoints;
		if(steeringEnginePoints.empty())
			steeringEnginePoints = base->steeringEnginePoints;
		if(lateralEnginePoints.empty())
			lateralEnginePoints = base->lateralEnginePoints;
		if(explosionEffects.empty())
		{
			explosionEffects = base->explosionEffects;
			explosionTotal = base->explosionTotal;
		}
		if(finalExplosions.empty())
			finalExplosions = base->finalExplosions;
		if(outfits.empty())
			outfits = base->outfits;
		if(description.empty())
			description = base->description;

		bool hasHardpoints = false;
		for(const Hardpoint &hardpoint : armament.Get())
			if(hardpoint.GetPoint())
				hasHardpoints = true;

		if(!hasHardpoints)
		{
			// Check if any hardpoint locations were not specified.
			auto bit = base->Weapons().begin();
			auto bend = base->Weapons().end();
			auto nextGun = armament.Get().begin();
			auto nextTurret = armament.Get().begin();
			auto end = armament.Get().end();
			Armament merged;
			for( ; bit != bend; ++bit)
			{
				if(!bit->IsTurret())
				{
					while(nextGun != end && nextGun->IsTurret())
						++nextGun;
					const Outfit *outfit = (nextGun == end) ? nullptr : nextGun->GetOutfit();
					merged.AddGunPort(bit->GetPoint() * 2., bit->GetBaseAttributes(), bit->IsUnder(), outfit);
					if(nextGun != end)
						++nextGun;
				}
				else
				{
					while(nextTurret != end && !nextTurret->IsTurret())
						++nextTurret;
					const Outfit *outfit = (nextTurret == end) ? nullptr : nextTurret->GetOutfit();
					merged.AddTurret(bit->GetPoint() * 2., bit->GetBaseAttributes(), bit->IsUnder(), outfit);
					if(nextTurret != end)
						++nextTurret;
				}
			}
			armament = merged;
		}
	}
	else if(removeBays)
		bays.clear();
	// Check that all the "equipped" weapons actually match what your ship
	// has, and that they are truly weapons. Remove any excess weapons and
	// warn if any non-weapon outfits are "installed" in a hardpoint.
	auto equipped = GetEquipped(Weapons());
	for(auto &it : equipped)
	{
		auto outfitIt = outfits.find(it.first);
		int amount = (outfitIt != outfits.end() ? outfitIt->second : 0);
		int excess = it.second - amount;
		if(excess > 0)
		{
			// If there are more hardpoints specifying this outfit than there
			// are instances of this outfit installed, remove some of them.
			armament.Add(it.first, -excess);
			it.second -= excess;

			LogWarning(VariantName(), Name(),
					"outfit \"" + it.first->TrueName() + "\" equipped but not included in outfit list.");
		}
		else if(!it.first->IsWeapon())
			// This ship was specified with a non-weapon outfit in a
			// hardpoint. Hardpoint::Install removes it, but issue a
			// warning so the definition can be fixed.
			LogWarning(VariantName(), Name(),
					"outfit \"" + it.first->TrueName() + "\" is not a weapon, but is installed as one.");
	}

	// Mark any drone that has no "automaton" value as an automaton, to
	// grandfather in the drones from before that attribute existed.
	if(baseAttributes.Category() == "Drone" && !baseAttributes.Get("automaton"))
		baseAttributes.Set("automaton", 1.);

	baseAttributes.Set("gun ports", armament.GunCount());
	baseAttributes.Set("turret mounts", armament.TurretCount());

	if(addAttributes)
	{
		// Store attributes from an "add attributes" node in the ship's
		// baseAttributes so they can be written to the save file.
		baseAttributes.Add(attributes);
		baseAttributes.AddLicenses(attributes);
		addAttributes = false;
	}
	// Add the attributes of all your outfits to the ship's base attributes.
	attributes = baseAttributes;
	vector<string> undefinedOutfits;
	for(const auto &it : outfits)
	{
		if(!it.first->IsDefined())
		{
			undefinedOutfits.emplace_back("\"" + it.first->TrueName() + "\"");
			continue;
		}
		attributes.Add(*it.first, it.second);
		// Some ship variant definitions do not specify which weapons
		// are placed in which hardpoint. Add any weapons that are not
		// yet installed to the ship's armament.
		if(it.first->IsWeapon())
		{
			int count = it.second;
			auto eit = equipped.find(it.first);
			if(eit != equipped.end())
				count -= eit->second;

			if(count)
			{
				count -= armament.Add(it.first, count);
				if(count)
					LogWarning(VariantName(), Name(),
						"weapon \"" + it.first->TrueName() + "\" installed, but insufficient slots to use it.");
			}
		}
	}
	if(!undefinedOutfits.empty())
	{
		bool plural = undefinedOutfits.size() > 1;
		// Print the ship name once, then all undefined outfits. If we're reporting for a stock ship, then it
		// doesn't have a name, and missing outfits aren't named yet either. A variant name might exist, though.
		string message;
		if(isYours)
		{
			message = "Player ship " + trueModelName + " \"" + name + "\":";
			string PREFIX = plural ? "\n\tUndefined outfit " : " undefined outfit ";
			for(auto &&outfit : undefinedOutfits)
				message += PREFIX + outfit;
		}
		else
		{
			message = variantName.empty() ? "Stock ship \"" + trueModelName + "\": "
				: trueModelName + " variant \"" + variantName + "\": ";
			message += to_string(undefinedOutfits.size()) + " undefined outfit" + (plural ? "s" : "") + " installed.";
		}

		Logger::LogError(message);
	}
	// Inspect the ship's armament to ensure that guns are in gun ports and
	// turrets are in turret mounts. This can only happen when the armament
	// is configured incorrectly in a ship or variant definition. Do not
	// bother printing this warning if the outfit is not fully defined.
	for(const Hardpoint &hardpoint : armament.Get())
	{
		const Outfit *outfit = hardpoint.GetOutfit();
		if(outfit && outfit->IsDefined()
				&& (hardpoint.IsTurret() != (outfit->Get("turret mounts") != 0.)))
		{
			string warning = (!isYours && !variantName.empty()) ? "variant \"" + variantName + "\"" : trueModelName;
			if(!name.empty())
				warning += " \"" + name + "\"";
			warning += ": outfit \"" + outfit->TrueName() + "\" installed as a ";
			warning += (hardpoint.IsTurret() ? "turret but is a gun.\n\tturret" : "gun but is a turret.\n\tgun");
			warning += to_string(2. * hardpoint.GetPoint().X()) + " " + to_string(2. * hardpoint.GetPoint().Y());
			warning += " \"" + outfit->TrueName() + "\"";
			Logger::LogError(warning);
		}
	}
	cargo.SetSize(attributes.Get("cargo space"));
	armament.FinishLoading();

	// Figure out how far from center the farthest hardpoint is.
	weaponRadius = 0.;
	for(const Hardpoint &hardpoint : armament.Get())
		weaponRadius = max(weaponRadius, hardpoint.GetPoint().Length());

	// Allocate enough firing bits for this ship.
	firingCommands.SetHardpoints(armament.Get().size());

	// If this ship is being instantiated for the first time, make sure its
	// crew, fuel, etc. are all refilled.
	if(isNewInstance)
		Recharge();

	// Ensure that all defined bays are of a valid category. Remove and warn about any
	// invalid bays. Add a default "launch effect" to any remaining internal bays if
	// this ship is crewed (i.e. pressurized).
	string warning;
	const auto &bayCategories = GameData::GetCategory(CategoryType::BAY);
	for(auto it = bays.begin(); it != bays.end(); )
	{
		Bay &bay = *it;
		if(!bayCategories.Contains(bay.category))
		{
			warning += "Invalid bay category: " + bay.category + "\n";
			it = bays.erase(it);
			continue;
		}
		else
			++it;
		if(bay.side == Bay::INSIDE && bay.launchEffects.empty() && Crew())
			bay.launchEffects.emplace_back(GameData::Effects().Get("basic launch"));
	}

	canBeCarried = bayCategories.Contains(attributes.Category());

	// Issue warnings if this ship has is misconfigured, e.g. is missing required values
	// or has negative outfit, cargo, weapon, or engine capacity.
	for(auto &&attr : set<string>{"outfit space", "cargo space", "weapon capacity", "engine capacity"})
	{
		double val = attributes.Get(attr);
		if(val < 0)
			warning += attr + ": " + Format::Number(val) + "\n";
	}
	if(attributes.Get("drag") <= 0.)
	{
		warning += "Defaulting " + string(attributes.Get("drag") ? "invalid" : "missing") + " \"drag\" attribute to 100.0\n";
		attributes.Set("drag", 100.);
	}

	// Calculate the values used to determine this ship's value and danger.
	attraction = CalculateAttraction();
	deterrence = CalculateDeterrence();

	if(!warning.empty())
	{
		// This check is mostly useful for variants and stock ships, which have
		// no names. Print the outfits to facilitate identifying this ship definition.
		string message = (!name.empty() ? "Ship \"" + name + "\" " : "") + "(" + VariantName() + "):\n";
		ostringstream outfitNames;
		outfitNames << "has outfits:\n";
		for(const auto &it : outfits)
			outfitNames << '\t' << it.second << " " + it.first->TrueName() << endl;
		Logger::LogError(message + warning + outfitNames.str());
	}

	// Ships read from a save file may have non-default shields or hull.
	// Perform a full IsDisabled calculation.
	isDisabled = true;
	isDisabled = IsDisabled();

	// Calculate this ship's jump information, e.g. how much it costs to jump, how far it can jump, how it can jump.
	navigation.Calibrate(*this);
	aiCache.Calibrate(*this);

	// A saved ship may have an invalid target system. Since all game data is loaded and all player events are
	// applied at this point, any target system that is not accessible should be cleared. Note: this does not
	// account for systems accessible via wormholes, but also does not need to as AI will route the ship properly.
	if(!isNewInstance && targetSystem)
	{
		string message = "Warning: " + string(isYours ? "player-owned " : "NPC ")
			+ trueModelName + " \"" + name + "\": Cannot reach target system \"" + targetSystem->Name();
		if(!currentSystem)
		{
			Logger::LogError(message + "\" (no current system).");
			targetSystem = nullptr;
		}
		else if(!currentSystem->Links().count(targetSystem)
			&& (!navigation.JumpRange() || !currentSystem->JumpNeighbors(navigation.JumpRange()).count(targetSystem)))
		{
			Logger::LogError(message + "\" by hyperlink or jump from system \"" + currentSystem->Name() + ".\"");
			targetSystem = nullptr;
		}
	}
}



// Check if this ship (model) and its outfits have been defined.
bool Ship::IsValid() const
{
	for(auto &&outfit : outfits)
		if(!outfit.first->IsDefined())
			return false;

	return isDefined;
}



// Save a full description of this ship, as currently configured.
void Ship::Save(DataWriter &out) const
{
	out.Write("ship", trueModelName);
	out.BeginChild();
	{
		out.Write("name", name);
		if(displayModelName != trueModelName)
			out.Write("display name", displayModelName);
		if(pluralModelName != displayModelName + 's')
			out.Write("plural", pluralModelName);
		if(!noun.empty())
			out.Write("noun", noun);
		SaveSprite(out);
		if(thumbnail)
			out.Write("thumbnail", thumbnail->Name());

		if(neverDisabled)
			out.Write("never disabled");
		if(!isCapturable)
			out.Write("uncapturable");
		if(customSwizzle >= 0)
			out.Write("swizzle", customSwizzle);

		out.Write("uuid", uuid.ToString());

		out.Write("attributes");
		out.BeginChild();
		{
			out.Write("category", baseAttributes.Category());
			out.Write("cost", baseAttributes.Cost());
			out.Write("mass", baseAttributes.Mass());
			for(const auto &it : baseAttributes.FlareSprites())
				for(int i = 0; i < it.second; ++i)
					it.first.SaveSprite(out, "flare sprite");
			for(const auto & it : baseAttributes.LateralFlareSprites())
				for(int i = 0; i < it.second; ++i)
					it.first.SaveSprite(out, "lateral flare sprite");
			for(const auto &it : baseAttributes.FlareSounds())
				for(int i = 0; i < it.second; ++i)
					out.Write("flare sound", it.first->Name());
			for(const auto &it : baseAttributes.ReverseFlareSprites())
				for(int i = 0; i < it.second; ++i)
					it.first.SaveSprite(out, "reverse flare sprite");
			for(const auto &it : baseAttributes.ReverseFlareSounds())
				for(int i = 0; i < it.second; ++i)
					out.Write("reverse flare sound", it.first->Name());
			for(const auto &it : baseAttributes.SteeringFlareSprites())
				for(int i = 0; i < it.second; ++i)
					it.first.SaveSprite(out, "steering flare sprite");
			for(const auto &it : baseAttributes.SteeringFlareSounds())
				for(int i = 0; i < it.second; ++i)
					out.Write("steering flare sound", it.first->Name());
			for(const auto &it : baseAttributes.AfterburnerEffects())
				for(int i = 0; i < it.second; ++i)
					out.Write("afterburner effect", it.first->Name());
			for(const auto &it : baseAttributes.JumpEffects())
				for(int i = 0; i < it.second; ++i)
					out.Write("jump effect", it.first->Name());
			for(const auto &it : baseAttributes.JumpSounds())
				for(int i = 0; i < it.second; ++i)
					out.Write("jump sound", it.first->Name());
			for(const auto &it : baseAttributes.JumpInSounds())
				for(int i = 0; i < it.second; ++i)
					out.Write("jump in sound", it.first->Name());
			for(const auto &it : baseAttributes.JumpOutSounds())
				for(int i = 0; i < it.second; ++i)
					out.Write("jump out sound", it.first->Name());
			for(const auto &it : baseAttributes.HyperSounds())
				for(int i = 0; i < it.second; ++i)
					out.Write("hyperdrive sound", it.first->Name());
			for(const auto &it : baseAttributes.HyperInSounds())
				for(int i = 0; i < it.second; ++i)
					out.Write("hyperdrive in sound", it.first->Name());
			for(const auto &it : baseAttributes.HyperOutSounds())
				for(int i = 0; i < it.second; ++i)
					out.Write("hyperdrive out sound", it.first->Name());
			for(const auto &it : baseAttributes.Attributes())
				if(it.second)
					out.Write(it.first, it.second);
		}
		out.EndChild();

		out.Write("outfits");
		out.BeginChild();
		{
			using OutfitElement = pair<const Outfit *const, int>;
			WriteSorted(outfits,
				[](const OutfitElement *lhs, const OutfitElement *rhs)
					{ return lhs->first->TrueName() < rhs->first->TrueName(); },
				[&out](const OutfitElement &it)
				{
					if(it.second == 1)
						out.Write(it.first->TrueName());
					else
						out.Write(it.first->TrueName(), it.second);
				});
		}
		out.EndChild();

		cargo.Save(out);
		out.Write("crew", crew);
		out.Write("fuel", fuel);
		out.Write("shields", shields);
		out.Write("hull", hull);
		out.Write("position", position.X(), position.Y());

		for(const EnginePoint &point : enginePoints)
		{
			out.Write("engine", 2. * point.X(), 2. * point.Y());
			out.BeginChild();
			out.Write("zoom", point.zoom);
			out.Write("angle", point.facing.Degrees());
			out.Write("gimbal", point.gimbal.Degrees());
			out.Write(ENGINE_SIDE[point.side]);
			out.EndChild();

		}
		for(const EnginePoint &point : reverseEnginePoints)
		{
			out.Write("reverse engine", 2. * point.X(), 2. * point.Y());
			out.BeginChild();
			out.Write("zoom", point.zoom);
			out.Write("angle", point.facing.Degrees() - 180.);
			out.Write("gimbal", point.gimbal.Degrees());
			out.Write(ENGINE_SIDE[point.side]);
			out.EndChild();
		}
		for(const EnginePoint &point : steeringEnginePoints)
		{
			out.Write("steering engine", 2. * point.X(), 2. * point.Y());
			out.BeginChild();
			out.Write("zoom", point.zoom);
			out.Write("angle", point.facing.Degrees());
			out.Write("gimbal", point.gimbal.Degrees());
			out.Write(ENGINE_SIDE[point.side]);
			out.Write(STEERING_FACING[point.steering]);
			out.EndChild();
		}
		for(const EnginePoint &point : lateralEnginePoints)
		{
			out.Write("lateral engine", 2. * point.X(), 2. * point.Y());
			out.BeginChild();
			out.Write("zoom", point.zoom);
			out.Write("angle", point.facing.Degrees());
			out.Write(ENGINE_SIDE[point.side]);
			out.Write(LATERAL_FACING[point.lateral]);
			out.EndChild();
		}
		for(const Hardpoint &hardpoint : armament.Get())
		{
			const char *type = (hardpoint.IsTurret() ? "turret" : "gun");
			if(hardpoint.GetOutfit())
				out.Write(type, 2. * hardpoint.GetPoint().X(), 2. * hardpoint.GetPoint().Y(),
					hardpoint.GetOutfit()->TrueName());
			else
				out.Write(type, 2. * hardpoint.GetPoint().X(), 2. * hardpoint.GetPoint().Y());
			const auto &attributes = hardpoint.GetBaseAttributes();
			const double baseDegree = attributes.baseAngle.Degrees();
			const double firstArc = attributes.minArc.Degrees() - baseDegree;
			const double secondArc = attributes.maxArc.Degrees() - baseDegree;
			out.BeginChild();
			{
				if(baseDegree)
					out.Write("angle", baseDegree);
				if(attributes.isParallel)
					out.Write("parallel");
				if(!attributes.isOmnidirectional)
					out.Write("arc", firstArc, secondArc);
				if(hardpoint.IsUnder())
					out.Write("under");
				else
					out.Write("over");
			}
			out.EndChild();
		}
		for(const Bay &bay : bays)
		{
			double x = 2. * bay.point.X();
			double y = 2. * bay.point.Y();

			out.Write("bay", bay.category, x, y);

			if(!bay.launchEffects.empty() || bay.facing.Degrees() || bay.side)
			{
				out.BeginChild();
				{
					if(bay.facing.Degrees())
						out.Write("angle", bay.facing.Degrees());
					if(bay.side)
						out.Write(BAY_SIDE[bay.side]);
					for(const Effect *effect : bay.launchEffects)
						out.Write("launch effect", effect->Name());
				}
				out.EndChild();
			}
		}
		for(const Leak &leak : leaks)
			out.Write("leak", leak.effect->Name(), leak.openPeriod, leak.closePeriod);

		using EffectElement = pair<const Effect *const, int>;
		auto effectSort = [](const EffectElement *lhs, const EffectElement *rhs)
			{ return lhs->first->Name() < rhs->first->Name(); };
		WriteSorted(explosionEffects, effectSort, [&out](const EffectElement &it)
		{
			if(it.second)
				out.Write("explode", it.first->Name(), it.second);
		});
		WriteSorted(finalExplosions, effectSort, [&out](const EffectElement &it)
		{
			if(it.second)
				out.Write("final explode", it.first->Name(), it.second);
		});

		if(currentSystem)
			out.Write("system", currentSystem->Name());
		else
		{
			// A carried ship is saved in its carrier's system.
			shared_ptr<const Ship> parent = GetParent();
			if(parent && parent->currentSystem)
				out.Write("system", parent->currentSystem->Name());
		}
		if(landingPlanet)
			out.Write("planet", landingPlanet->TrueName());
		if(targetSystem)
			out.Write("destination system", targetSystem->Name());
		if(isParked)
			out.Write("parked");
	}
	out.EndChild();
}



const EsUuid &Ship::UUID() const noexcept
{
	return uuid;
}



void Ship::SetUUID(const EsUuid &id)
{
	uuid.clone(id);
}



const string &Ship::Name() const
{
	return name;
}



// Set / Get the name of this class of ships, e.g. "Marauder Raven."
void Ship::SetTrueModelName(const string &model)
{
	this->trueModelName = model;
}



const string &Ship::TrueModelName() const
{
	return trueModelName;
}



const string &Ship::DisplayModelName() const
{
	return displayModelName;
}



const string &Ship::PluralModelName() const
{
	return pluralModelName;
}



// Get the name of this ship as a variant.
const string &Ship::VariantName() const
{
	return variantName.empty() ? trueModelName : variantName;
}



// Get the generic noun (e.g. "ship") to be used when describing this ship.
const string &Ship::Noun() const
{
	static const string SHIP = "ship";
	return noun.empty() ? SHIP : noun;
}



// Get this ship's description.
const string &Ship::Description() const
{
	return description;
}



// Get the shipyard thumbnail for this ship.
const Sprite *Ship::Thumbnail() const
{
	return thumbnail;
}



// Get this ship's cost.
int64_t Ship::Cost() const
{
	return attributes.Cost();
}



// Get the cost of this ship's chassis, with no outfits installed.
int64_t Ship::ChassisCost() const
{
	return baseAttributes.Cost();
}



int64_t Ship::Strength() const
{
	return Cost();
}



double Ship::Attraction() const
{
	return attraction;
}



double Ship::Deterrence() const
{
	return deterrence;
}



// Check if this ship is configured in such a way that it would be difficult
// or impossible to fly.
vector<string> Ship::FlightCheck() const
{
	auto checks = vector<string>{};

	double generation = attributes.Get("energy generation") - attributes.Get("energy consumption");
	double consuming = attributes.Get("fuel energy");
	double solar = attributes.Get("solar collection");
	double battery = attributes.Get("energy capacity");
	double energy = generation + consuming + solar + battery;
	double fuelChange = attributes.Get("fuel generation") - attributes.Get("fuel consumption");
	double fuelCapacity = attributes.Get("fuel capacity");
	double fuel = fuelCapacity + fuelChange;
	double thrust = attributes.Get("thrust");
	double reverseThrust = attributes.Get("reverse thrust");
	double afterburner = attributes.Get("afterburner thrust");
	double thrustEnergy = attributes.Get("thrusting energy");
	double turn = attributes.Get("turn");
	double turnEnergy = attributes.Get("turning energy");
	double hyperDrive = navigation.HasHyperdrive();
	double jumpDrive = navigation.HasJumpDrive();

	// Report the first error condition that will prevent takeoff:
	if(IdleHeat() >= MaximumHeat())
		checks.emplace_back("overheating!");
	else if(energy <= 0.)
		checks.emplace_back("no energy!");
	else if((energy - consuming <= 0.) && (fuel <= 0.))
		checks.emplace_back("no fuel!");
	else if(!thrust && !reverseThrust && !afterburner)
		checks.emplace_back("no thruster!");
	else if(!turn)
		checks.emplace_back("no steering!");

	// If no errors were found, check all warning conditions:
	if(checks.empty())
	{
		if(RequiredCrew() > attributes.Get("bunks"))
			checks.emplace_back("insufficient bunks?");
		if(!thrust && !reverseThrust)
			checks.emplace_back("afterburner only?");
		if(!thrust && !afterburner)
			checks.emplace_back("reverse only?");
		if(!generation && !solar && !consuming)
			checks.emplace_back("battery only?");
		if(energy < thrustEnergy)
			checks.emplace_back("limited thrust?");
		if(energy < turnEnergy)
			checks.emplace_back("limited turn?");
		if(energy - .8 * solar < .2 * (turnEnergy + thrustEnergy))
			checks.emplace_back("solar power?");
		if(fuel < 0.)
			checks.emplace_back("fuel?");
		if(!canBeCarried)
		{
			if(!hyperDrive && !jumpDrive)
				checks.emplace_back("no hyperdrive?");
			if(fuelCapacity < navigation.JumpFuel())
				checks.emplace_back("no fuel?");
		}
		for(const auto &it : outfits)
			if(it.first->IsWeapon() && it.first->FiringEnergy() > energy)
			{
				checks.emplace_back("insufficient energy to fire?");
				break;
			}
	}

	return checks;
}



void Ship::SetPosition(Point position)
{
	this->position = position;
}



// Instantiate a newly-created ship in-flight.
void Ship::Place(Point position, Point velocity, Angle angle, bool isDeparting)
{
	this->position = position;
	this->velocity = velocity;
	this->angle = Angle();
	Turn(angle);

	// If landed, place the ship right above the planet.
	// Escorts should take off a bit behind their flagships.
	if(landingPlanet)
	{
		landingPlanet = nullptr;
		zoom = parent.lock() ? (-.2 + -.8 * Random::Real()) : 0.;
	}
	else
		zoom = 1.;
	// Make sure various special status values are reset.
	heat = IdleHeat();
	ionization = 0.;
	scrambling = 0.;
	disruption = 0.;
	slowness = 0.;
	discharge = 0.;
	corrosion = 0.;
	leakage = 0.;
	burning = 0.;
	shieldDelay = 0;
	hullDelay = 0;
	disabledRecoveryCounter = 0;
	isInvisible = !HasSprite();
	jettisoned.clear();
	hyperspaceCount = 0;
	forget = 1;
	targetShip.reset();
	shipToAssist.reset();
	if(isDeparting)
		lingerSteps = 0;

	// The swizzle is only updated if this ship has a government or when it is departing
	// from a planet. Launching a carry from a carrier does not update its swizzle.
	if(government && isDeparting)
	{
		auto swizzle = customSwizzle >= 0 ? customSwizzle : government->GetSwizzle();
		SetSwizzle(swizzle);

		// Set swizzle for any carried ships too.
		for(const auto &bay : bays)
		{
			if(bay.ship)
				bay.ship->SetSwizzle(bay.ship->customSwizzle >= 0 ? bay.ship->customSwizzle : swizzle);
		}
	}
}



// Set the name of this particular ship.
void Ship::SetName(const string &name)
{
	this->name = name;
}



// Set which system this ship is in.
void Ship::SetSystem(const System *system)
{
	currentSystem = system;
	navigation.SetSystem(system);
}



void Ship::SetPlanet(const Planet *planet)
{
	zoom = !planet;
	landingPlanet = planet;
}



void Ship::SetGovernment(const Government *government)
{
	if(government)
		SetSwizzle(customSwizzle >= 0 ? customSwizzle : government->GetSwizzle());
	this->government = government;
}



void Ship::SetIsSpecial(bool special)
{
	isSpecial = special;
}



bool Ship::IsSpecial() const
{
	return isSpecial;
}



void Ship::SetIsYours(bool yours)
{
	isYours = yours;
}



bool Ship::IsYours() const
{
	return isYours;
}



void Ship::SetIsParked(bool parked)
{
	isParked = parked;
}



bool Ship::IsParked() const
{
	return isParked;
}



bool Ship::HasDeployOrder() const
{
	return shouldDeploy;
}



void Ship::SetDeployOrder(bool shouldDeploy)
{
	this->shouldDeploy = shouldDeploy;
}



const Personality &Ship::GetPersonality() const
{
	return personality;
}



void Ship::SetPersonality(const Personality &other)
{
	personality = other;
}



const Phrase *Ship::GetHailPhrase() const
{
	return hail;
}



void Ship::SetHailPhrase(const Phrase &phrase)
{
	hail = &phrase;
}



string Ship::GetHail(map<string, string> &&subs) const
{
	string hailStr = hail ? hail->Get() : government ? government->GetHail(isDisabled) : "";

	if(hailStr.empty())
		return hailStr;

	subs["<npc>"] = Name();
	return Format::Replace(hailStr, subs);
}



const ShipAICache &Ship::GetAICache() const
{
	return aiCache;
}



void Ship::UpdateCaches(bool massLessChange)
{
	if(massLessChange)
		aiCache.Calibrate(*this);
	else
	{
		aiCache.Recalibrate(*this);
		navigation.Recalibrate(*this);
	}
}



bool Ship::CanSendHail(const PlayerInfo &player, bool allowUntranslated) const
{
	const System *playerSystem = player.GetSystem();
	if(!playerSystem)
		return false;

	// Make sure this ship is in the same system as the player.
	if(GetSystem() != playerSystem)
		return false;

	// Player ships shouldn't send hails.
	const Government *gov = GetGovernment();
	if(!gov || IsYours())
		return false;

	// Make sure this ship is able to send a hail.
	if(CannotAct(Ship::ActionType::COMMUNICATION) || !Crew() || GetPersonality().IsMute() || GetPersonality().IsQuiet())
		return false;

	// Ships that don't share a language with the player shouldn't communicate when hailed directly.
	// Only random event hails should work, and only if the government explicitly has
	// untranslated hails. This is ensured by the allowUntranslated argument.
	if(!(allowUntranslated && gov->SendUntranslatedHails())
			&& !gov->Language().empty() && !player.Conditions().Get("language: " + gov->Language()))
		return false;

	return true;
}



// Set the commands for this ship to follow this timestep.
void Ship::SetCommands(const Command &command)
{
	commands = command;
}



void Ship::SetCommands(const FireCommand &firingCommand)
{
	firingCommands.UpdateWith(firingCommand);
}



const Command &Ship::Commands() const
{
	return commands;
}



const FireCommand &Ship::FiringCommands() const noexcept
{
	return firingCommands;
}



// Move this ship. A ship may create effects as it moves, in particular if
// it is in the process of blowing up. If this returns false, the ship
// should be deleted.
void Ship::Move(vector<Visual> &visuals, list<shared_ptr<Flotsam>> &flotsam)
{
	// Do nothing with ships that are being forgotten.
	if(StepFlags())
		return;

	// We're done if the ship was destroyed.
	const int destroyResult = StepDestroyed(visuals, flotsam);
	if(destroyResult > 0)
		return;

	const bool isBeingDestroyed = destroyResult;

	// Generate energy, heat, etc. if we're not being destroyed.
	if(!isBeingDestroyed)
		DoGeneration();

	DoPassiveEffects(visuals, flotsam);
	DoJettison(flotsam);
	DoCloakDecision();

	bool isUsingAfterburner = false;

	// Don't let the ship do anything else if it is being destroyed.
	if(!isBeingDestroyed)
	{
		// See if the ship is entering hyperspace.
		// If it is, nothing more needs to be done here.
		if(DoHyperspaceLogic(visuals))
			return;

		// Check if we're trying to land.
		// If we landed, we're done.
		if(DoLandingLogic())
			return;

		// Move the turrets.
		if(!isDisabled)
			armament.Aim(firingCommands);

		DoInitializeMovement();
		StepPilot();
		DoMovement(isUsingAfterburner);
		StepTargeting();
	}

	// Move the ship.
	position += velocity;

	// Show afterburner flares unless the ship is being destroyed.
	if(!isBeingDestroyed)
		DoEngineVisuals(visuals, isUsingAfterburner);

	// Start fading the damage overlay.
	if(damageOverlayTimer)
		--damageOverlayTimer;
}



// Launch any ships that are ready to launch.
void Ship::Launch(list<shared_ptr<Ship>> &ships, vector<Visual> &visuals)
{
	// Allow carried ships to launch from a disabled ship, but not from a ship that
	// is landing, jumping, or cloaked. If already destroyed (e.g. self-destructing),
	// eject any ships still docked, possibly destroying them in the process.
	bool ejecting = IsDestroyed();
	if(!ejecting && (!commands.Has(Command::DEPLOY) || zoom != 1.f || hyperspaceCount ||
			(cloak && !attributes.Get("cloaked deployment"))))
		return;

	for(Bay &bay : bays)
		if(bay.ship
			&& ((bay.ship->Commands().Has(Command::DEPLOY) && !Random::Int(40 + 20 * !bay.ship->attributes.Get("automaton")))
			|| (ejecting && !Random::Int(6))))
		{
			// Resupply any ships launching of their own accord.
			if(!ejecting)
			{
				// Determine which of the fighter's weapons we can restock.
				auto restockable = bay.ship->GetArmament().RestockableAmmo();
				auto toRestock = map<const Outfit *, int>{};
				for(auto &&ammo : restockable)
				{
					int count = OutfitCount(ammo);
					if(count > 0)
						toRestock.emplace(ammo, count);
				}
				auto takenAmmo = TransferAmmo(toRestock, *this, *bay.ship);
				bool tookAmmo = !takenAmmo.empty();
				if(tookAmmo)
				{
					// Update the carried mass cache.
					for(auto &&item : takenAmmo)
						carriedMass += item.first->Mass() * item.second;
				}

				// This ship will refuel naturally based on the carrier's fuel
				// collection, but the carrier may have some reserves to spare.
				double maxFuel = bay.ship->attributes.Get("fuel capacity");
				if(maxFuel)
				{
					double spareFuel = fuel - navigation.JumpFuel();
					if(spareFuel > 0.)
						TransferFuel(spareFuel, bay.ship.get());
					// If still low or out-of-fuel, re-stock the carrier and don't
					// launch, except if some ammo was taken (since we can fight).
					if(!tookAmmo && bay.ship->fuel < .25 * maxFuel)
					{
						TransferFuel(bay.ship->fuel, this);
						continue;
					}
				}
			}
			// Those being ejected may be destroyed if they are already injured.
			else if(bay.ship->Health() < Random::Real())
				bay.ship->SelfDestruct();

			ships.push_back(bay.ship);
			double maxV = bay.ship->MaxVelocity() * (1 + bay.ship->IsDestroyed());
			Point exitPoint = position + angle.Rotate(bay.point);
			// When ejected, ships depart haphazardly.
			Angle launchAngle = ejecting ? Angle(exitPoint - position) : angle + bay.facing;
			Point v = velocity + (.3 * maxV) * launchAngle.Unit() + (.2 * maxV) * Angle::Random().Unit();
			bay.ship->Place(exitPoint, v, launchAngle, false);
			bay.ship->SetSystem(currentSystem);
			bay.ship->SetParent(shared_from_this());
			bay.ship->UnmarkForRemoval();
			// Update the cached sum of carried ship masses.
			carriedMass -= bay.ship->Mass();
			// Create the desired launch effects.
			for(const Effect *effect : bay.launchEffects)
				visuals.emplace_back(*effect, exitPoint, velocity, launchAngle);

			bay.ship.reset();
		}
}



// Check if this ship is boarding another ship.
shared_ptr<Ship> Ship::Board(bool autoPlunder, bool nonDocking)
{
	if(!hasBoarded)
		return shared_ptr<Ship>();
	hasBoarded = false;

	shared_ptr<Ship> victim = GetTargetShip();
	if(CannotAct(Ship::ActionType::BOARD) || !victim || victim->IsDestroyed() || victim->GetSystem() != GetSystem())
		return shared_ptr<Ship>();

	// For a fighter or drone, "board" means "return to ship." Except when the ship is
	// explicitly of the nonDocking type.
	if(CanBeCarried() && !nonDocking)
	{
		SetTargetShip(shared_ptr<Ship>());
		if(!victim->IsDisabled() && victim->GetGovernment() == government)
			victim->Carry(shared_from_this());
		return shared_ptr<Ship>();
	}

	// Board a friendly ship, to repair or refuel it.
	if(!government->IsEnemy(victim->GetGovernment()))
	{
		SetShipToAssist(shared_ptr<Ship>());
		SetTargetShip(shared_ptr<Ship>());
		bool helped = victim->isDisabled;
		victim->hull = min(max(victim->hull, victim->MinimumHull() * 1.5), victim->MaxHull());
		victim->isDisabled = false;
		// Transfer some fuel if needed.
		if(victim->NeedsFuel() && CanRefuel(*victim))
		{
			helped = true;
			TransferFuel(victim->JumpFuelMissing(), victim.get());
		}
		if(helped)
		{
			pilotError = 120;
			victim->pilotError = 120;
		}
		return victim;
	}
	if(!victim->IsDisabled())
		return shared_ptr<Ship>();

	// If the boarding ship is the player, they will choose what to plunder.
	// Always take fuel if you can.
	victim->TransferFuel(victim->fuel, this);
	if(autoPlunder)
	{
		// Take any commodities that fit.
		victim->cargo.TransferAll(cargo, false);

		// Pause for two seconds before moving on.
		pilotError = 120;
	}

	// Stop targeting this ship (so you will not board it again right away).
	if(!autoPlunder || personality.Disables())
		SetTargetShip(shared_ptr<Ship>());
	return victim;
}



// Scan the target, if able and commanded to. Return a ShipEvent bitmask
// giving the types of scan that succeeded.
int Ship::Scan(const PlayerInfo &player)
{
	if(!commands.Has(Command::SCAN) || CannotAct(Ship::ActionType::SCAN))
		return 0;

	shared_ptr<const Ship> target = GetTargetShip();
	if(!(target && target->IsTargetable()))
		return 0;

	// The range of a scanner is proportional to the square root of its power.
	// Because of Pythagoras, if we use square-distance, we can skip this square root.
	double cargoDistanceSquared = attributes.Get("cargo scan power");
	double outfitDistanceSquared = attributes.Get("outfit scan power");

	// Bail out if this ship has no scanners.
	if(!cargoDistanceSquared && !outfitDistanceSquared)
		return 0;

	double cargoSpeed = attributes.Get("cargo scan efficiency");
	if(!cargoSpeed)
		cargoSpeed = cargoDistanceSquared;

	double outfitSpeed = attributes.Get("outfit scan efficiency");
	if(!outfitSpeed)
		outfitSpeed = outfitDistanceSquared;

	// Check how close this ship is to the target it is trying to scan.
	// To normalize 1 "scan power" to reach 100 pixels, divide this square distance by 100^2, or multiply by 0.0001.
	// Because this uses distance squared, to reach 200 pixels away you need 4 "scan power".
	double distanceSquared = target->position.DistanceSquared(position) * .0001;

	// Check the target's outfit and cargo space. A larger ship takes
	// longer to scan.  There's a minimum size below which a smaller ship
	// takes the same amount of time to scan. This avoids small sizes
	// being scanned instantly, or causing a divide by zero error at sizes
	// of 0.
	// If instantly scanning very small ships is desirable, this can be removed.
	// One point of scan opacity is the equivalent of an additional ton of cargo / outfit space
	const double outfitsSize = target->baseAttributes.Get("outfit space") + target->attributes.Get("outfit scan opacity");
	const double cargoSize = target->attributes.Get("cargo space") + target->attributes.Get("cargo scan opacity");
	double outfits = max(SCAN_MIN_OUTFIT_SPACE, outfitsSize) * SCAN_OUTFIT_FACTOR;
	double cargo = max(SCAN_MIN_CARGO_SPACE, cargoSize) * SCAN_CARGO_FACTOR;

	// Check if either scanner has finished scanning.
	bool startedScanning = false;
	bool activeScanning = false;
	int result = 0;
	auto doScan = [&distanceSquared, &startedScanning, &activeScanning, &result]
			(double &elapsed, const double speed, const double scannerRangeSquared,
					const double depth, const int event)
	-> void
	{
		if(elapsed >= SCAN_TIME)
			return;
		if(distanceSquared > scannerRangeSquared)
			return;

		startedScanning |= !elapsed;
		activeScanning = true;

		// Total scan time is:
		// Proportional to e^(0.5 * (distance / range)^2),
		// which gives a gaussian relation between scan speed and distance.
		// And proportional to: depth^(2 / 3),
		// which means 8 times the cargo or outfit space takes 4 times as long to scan.
		// Therefore, scan progress each step is proportional to the reciprocals of these values.
		// This can be calculated by multiplying the exponents by -1.
		// Progress = (e^(-0.5 * (distance / range)^2))*depth^(-2 / 3).

		// Set a minimum scan range to avoid extreme values.
		const double distanceExponent = -distanceSquared / max<double>(1e-3, 2. * scannerRangeSquared);

		const double depthFactor = pow(depth, -2. / 3.);

		const double progress = exp(distanceExponent) * sqrt(speed) * depthFactor;

		// For slow scan rates, ensure maximum of 10 seconds to scan.
		if(progress <= LINEAR_RATE)
			elapsed += max(MIN_SCAN_STEPS, progress);
		// For fast scan rates, apply an exponential drop-off to prevent insta-scanning.
		else
			elapsed += SCAN_TIME - (SCAN_TIME - LINEAR_RATE) *
				exp(-(progress - LINEAR_RATE) / SCAN_TIME / SCAN_DROPOFF_EXPONENT);

		if(elapsed >= SCAN_TIME)
			result |= event;
	};
	doScan(cargoScan, cargoSpeed, cargoDistanceSquared, cargo, ShipEvent::SCAN_CARGO);
	doScan(outfitScan, outfitSpeed, outfitDistanceSquared, outfits, ShipEvent::SCAN_OUTFITS);

	// Play the scanning sound if the actor or the target is the player's ship.
	if(isYours || (target->isYours && activeScanning))
		Audio::Play(Audio::Get("scan"), Position());

	bool isImportant = false;
	if(target->isYours)
		isImportant = target.get() == player.Flagship() || government->FinesContents(target.get());

	if(startedScanning && isYours)
	{
		if(!target->Name().empty())
			Messages::Add("Attempting to scan the " + target->Noun() + " \"" + target->Name() + "\"."
				, Messages::Importance::Low);
		else
			Messages::Add("Attempting to scan the selected " + target->Noun() + "."
				, Messages::Importance::Low);

		if(target->GetGovernment()->IsProvokedOnScan() && target->CanSendHail(player))
		{
			// If this ship has no name, show its model name instead.
			string tag;
			const string &gov = target->GetGovernment()->GetName();
			if(!target->Name().empty())
				tag = gov + " " + target->Noun() + " \"" + target->Name() + "\": ";
			else
				tag = target->DisplayModelName() + " (" + gov + "): ";
			Messages::Add(tag + "Please refrain from scanning us or we will be forced to take action.",
				Messages::Importance::Highest);
		}
	}
	else if(startedScanning && target->isYours && isImportant)
		Messages::Add("The " + government->GetName() + " " + Noun() + " \""
				+ Name() + "\" is attempting to scan your ship \"" + target->Name() + "\".",
				Messages::Importance::Low);

	if(target->isYours && !isYours && isImportant)
	{
		if(result & ShipEvent::SCAN_CARGO)
			Messages::Add("The " + government->GetName() + " " + Noun() + " \""
					+ Name() + "\" completed its cargo scan of your ship \"" + target->Name() + "\".",
					Messages::Importance::High);
		if(result & ShipEvent::SCAN_OUTFITS)
			Messages::Add("The " + government->GetName() + " " + Noun() + " \""
					+ Name() + "\" completed its outfit scan of your ship \"" + target->Name()
					+ (target->Attributes().Get("inscrutable") > 0. ? "\" with no useful results." : "\"."),
					Messages::Importance::High);
	}

	// Some governments are provoked when a scan is completed on one of their ships.
	const Government *gov = target->GetGovernment();
	if(result && gov && gov->IsProvokedOnScan() && !gov->IsEnemy(government)
			&& (target->Shields() < .9 || target->Hull() < .9 || !target->GetPersonality().IsForbearing())
			&& !target->GetPersonality().IsPacifist())
		result |= ShipEvent::PROVOKE;

	return result;
}



// Find out what fraction of the scan is complete.
double Ship::CargoScanFraction() const
{
	return cargoScan / SCAN_TIME;
}



double Ship::OutfitScanFraction() const
{
	return outfitScan / SCAN_TIME;
}



// Fire any primary or secondary weapons that are ready to fire. Determines
// if any special weapons (e.g. anti-missile, tractor beam) are ready to fire.
// The firing of special weapons is handled separately.
void Ship::Fire(vector<Projectile> &projectiles, vector<Visual> &visuals)
{
	isInSystem = true;
	forget = 0;

	// A ship that is about to die creates a special single-turn "projectile"
	// representing its death explosion.
	if(IsDestroyed() && explosionCount == explosionTotal && explosionWeapon)
		projectiles.emplace_back(position, explosionWeapon);

	if(CannotAct(Ship::ActionType::FIRE))
		return;

	antiMissileRange = 0.;
	tractorBeamRange = 0.;
	tractorFlotsam.clear();

	double jamChance = CalculateJamChance(Energy(), scrambling);

	const vector<Hardpoint> &hardpoints = armament.Get();
	for(unsigned i = 0; i < hardpoints.size(); ++i)
	{
		const Weapon *weapon = hardpoints[i].GetOutfit();
		if(weapon && CanFire(weapon))
		{
			if(weapon->AntiMissile())
				antiMissileRange = max(antiMissileRange, weapon->Velocity() + weaponRadius);
			else if(weapon->TractorBeam())
				tractorBeamRange = max(tractorBeamRange, weapon->Velocity() + weaponRadius);
			else if(firingCommands.HasFire(i))
			{
				armament.Fire(i, *this, projectiles, visuals, Random::Real() < jamChance);
				if(cloak)
				{
					double cloakingFiring = attributes.Get("cloaked firing");
					// Any negative value means shooting does not decloak.
					if(cloakingFiring > 0)
						cloak -= cloakingFiring;
				}
			}
		}
	}

	armament.Step(*this);
}



bool Ship::HasAntiMissile() const
{
	return antiMissileRange;
}



bool Ship::HasTractorBeam() const
{
	return tractorBeamRange;
}



// Fire an anti-missile.
bool Ship::FireAntiMissile(const Projectile &projectile, vector<Visual> &visuals)
{
	if(projectile.Position().Distance(position) > antiMissileRange)
		return false;
	if(CannotAct(Ship::ActionType::FIRE))
		return false;

	double jamChance = CalculateJamChance(Energy(), scrambling);

	const vector<Hardpoint> &hardpoints = armament.Get();
	for(unsigned i = 0; i < hardpoints.size(); ++i)
	{
		const Weapon *weapon = hardpoints[i].GetOutfit();
		if(weapon && CanFire(weapon))
			if(armament.FireAntiMissile(i, *this, projectile, visuals, Random::Real() < jamChance))
				return true;
	}

	return false;
}



// Fire tractor beams at the given flotsam. Returns a Point representing the net
// pull on the flotsam from this ship's tractor beams.
Point Ship::FireTractorBeam(const Flotsam &flotsam, vector<Visual> &visuals)
{
	Point pullVector;
	if(flotsam.Position().Distance(position) > tractorBeamRange)
		return pullVector;
	if(CannotAct(ActionType::FIRE))
		return pullVector;
	// Don't waste energy on flotsams that you can't pick up.
	if(!CanPickUp(flotsam))
		return pullVector;
	if(IsYours())
	{
		const auto flotsamSetting = Preferences::GetFlotsamCollection();
		if(flotsamSetting == Preferences::FlotsamCollection::OFF)
			return pullVector;
		if(!GetParent() && flotsamSetting == Preferences::FlotsamCollection::ESCORT)
			return pullVector;
		if(flotsamSetting == Preferences::FlotsamCollection::FLAGSHIP)
			return pullVector;
	}

	double jamChance = CalculateJamChance(Energy(), scrambling);

	bool opportunisticEscorts = !Preferences::Has("Turrets focus fire");
	const vector<Hardpoint> &hardpoints = armament.Get();
	for(unsigned i = 0; i < hardpoints.size(); ++i)
	{
		const Weapon *weapon = hardpoints[i].GetOutfit();
		if(weapon && CanFire(weapon))
			if(armament.FireTractorBeam(i, *this, flotsam, visuals, Random::Real() < jamChance))
			{
				Point hardpointPos = Position() + Zoom() * Facing().Rotate(hardpoints[i].GetPoint());
				// Heavier flotsam are harder to pull.
				pullVector += (hardpointPos - flotsam.Position()).Unit() * weapon->TractorBeam() / flotsam.Mass();
				// Remember that this flotsam is being pulled by a tractor beam so that this ship
				// doesn't try to manually collect it.
				tractorFlotsam.insert(&flotsam);
				// If this ship is opportunistic, then only fire one tractor beam at each flostam.
				if(personality.IsOpportunistic() || (isYours && opportunisticEscorts))
					break;
			}
	}
	return pullVector;
}



const System *Ship::GetSystem() const
{
	return currentSystem;
}



const System *Ship::GetActualSystem() const
{
	auto p = GetParent();
	return currentSystem ? currentSystem : (p ? p->GetSystem() : nullptr);
}



// If the ship is landed, get the planet it has landed on.
const Planet *Ship::GetPlanet() const
{
	return zoom ? nullptr : landingPlanet;
}



bool Ship::IsCapturable() const
{
	return isCapturable;
}



bool Ship::IsTargetable() const
{
	return (zoom == 1.f && !explosionRate && !forget && !isInvisible && !IsCloaked()
		&& hull >= 0. && hyperspaceCount < 70);
}



bool Ship::IsOverheated() const
{
	return isOverheated;
}



bool Ship::IsDisabled() const
{
	if(!isDisabled)
		return false;

	double minimumHull = MinimumHull();
	bool needsCrew = RequiredCrew() != 0;
	return (hull < minimumHull || (!crew && needsCrew));
}



bool Ship::IsBoarding() const
{
	return isBoarding;
}



bool Ship::IsLanding() const
{
	return landingPlanet;
}



bool Ship::IsFleeing() const
{
	return isFleeing;
}



// Check if this ship is currently able to begin landing on its target.
bool Ship::CanLand() const
{
	if(!GetTargetStellar() || !GetTargetStellar()->GetPlanet() || isDisabled || IsDestroyed())
		return false;

	if(!GetTargetStellar()->GetPlanet()->CanLand(*this))
		return false;

	Point distance = GetTargetStellar()->Position() - position;
	double speed = velocity.Length();

	return (speed < 1. && distance.Length() < GetTargetStellar()->Radius());
}



bool Ship::CannotAct(ActionType actionType) const
{
	bool cannotAct = zoom != 1.f || isDisabled || hyperspaceCount || pilotError ||
		(actionType == ActionType::COMMUNICATION && !Crew());
	if(cannotAct)
		return true;
	bool canActCloaked = true;
	if(cloak)
		switch(actionType)
		{
			case ActionType::AFTERBURNER:
				canActCloaked = attributes.Get("cloaked afterburner");
				break;
			case ActionType::BOARD:
				canActCloaked = attributes.Get("cloaked boarding");
				break;
			case ActionType::COMMUNICATION:
				canActCloaked = attributes.Get("cloaked communication");
				break;
			case ActionType::FIRE:
				canActCloaked = attributes.Get("cloaked firing");
				break;
			case ActionType::PICKUP:
				canActCloaked = attributes.Get("cloaked pickup");
				break;
			case ActionType::SCAN:
				canActCloaked = attributes.Get("cloaked scanning");
				break;
		}
	return (cloak == 1. && !canActCloaked) || (cloak != 1. && cloak && !cloakDisruption && !canActCloaked);
}



double Ship::Cloaking() const
{
	return isInvisible ? 1. : cloak;
}



bool Ship::IsEnteringHyperspace() const
{
	return hyperspaceSystem;
}



bool Ship::IsHyperspacing() const
{
	return GetHyperspacePercentage() != 0;
}



int Ship::GetHyperspacePercentage() const
{
	return hyperspaceCount;
}



// Check if this ship is hyperspacing, specifically via a jump drive.
bool Ship::IsUsingJumpDrive() const
{
	return (hyperspaceSystem || hyperspaceCount) && isUsingJumpDrive;
}



// Check if this ship is allowed to land on this planet, accounting for its personality.
bool Ship::IsRestrictedFrom(const Planet &planet) const
{
	// The player's ships have no travel restrictions.
	if(isYours || !government)
		return false;

	bool restrictedByGov = government->IsRestrictedFrom(planet);
	// Special ships (such as NPCs) are unrestricted by default and must be explicitly restricted
	// by their government's travel restrictions in order to follow them.
	if(isSpecial)
		return personality.IsRestricted() && restrictedByGov;
	return !personality.IsUnrestricted() && restrictedByGov;
}



// Check if this ship is allowed to enter this system, accounting for its personality.
bool Ship::IsRestrictedFrom(const System &system) const
{
	// The player's ships have no travel restrictions.
	if(isYours || !government)
		return false;

	bool restrictedByGov = government->IsRestrictedFrom(system);
	// Special ships (such as NPCs) are unrestricted by default and must be explicitly restricted
	// by their government's travel restrictions in order to follow them.
	if(isSpecial)
		return personality.IsRestricted() && restrictedByGov;
	return !personality.IsUnrestricted() && restrictedByGov;
}



// Check if this ship is currently able to enter hyperspace to its target.
bool Ship::IsReadyToJump(bool waitingIsReady) const
{
	// Ships can't jump while waiting for someone else, carried, or if already jumping.
	if(IsDisabled() || (!waitingIsReady && commands.Has(Command::WAIT))
			|| hyperspaceCount || !targetSystem || !currentSystem)
		return false;

	// Check if the target system is valid and there is enough fuel to jump.
	pair<JumpType, double> jumpUsed = navigation.GetCheapestJumpType(targetSystem);
	double fuelCost = jumpUsed.second;
	if(!fuelCost || fuel < fuelCost)
		return false;

	Point direction = targetSystem->Position() - currentSystem->Position();
	bool isJump = (jumpUsed.first == JumpType::JUMP_DRIVE);
	double scramThreshold = attributes.Get("scram drive");

	// If the system has a departure distance the ship is only allowed to leave the system
	// if it is beyond this distance.
	double departure = isJump ?
		currentSystem->JumpDepartureDistance() * currentSystem->JumpDepartureDistance()
		: currentSystem->HyperDepartureDistance() * currentSystem->HyperDepartureDistance();
	if(position.LengthSquared() <= departure)
		return false;


	// The ship can only enter hyperspace if it is traveling slowly enough
	// and pointed in the right direction.
	if(!isJump && scramThreshold)
	{
		const double deviation = fabs(direction.Unit().Cross(velocity));
		if(deviation > scramThreshold)
			return false;
	}
	else if(velocity.Length() > attributes.Get("jump speed"))
		return false;

	if(!isJump)
	{
		// Figure out if we're within one turn step of facing this system.
		const bool left = direction.Cross(angle.Unit()) < 0.;
		const Angle turned = angle + TurnRate() * (left - !left);
		const bool stillLeft = direction.Cross(turned.Unit()) < 0.;

		if(left == stillLeft && turned != Angle(direction))
			return false;
	}

	return true;
}



// Get this ship's custom swizzle.
int Ship::CustomSwizzle() const
{
	return customSwizzle;
}


// Check if the ship is thrusting. If so, the engine sound should be played.
bool Ship::IsThrusting() const
{
	return isThrusting && ThrustMagnitude() > 0.25;
}



bool Ship::IsLatThrusting() const
{
	return isLatThrusting;
}



double Ship::LateralDirection() const
{
	return lateralDirection;
}



bool Ship::IsReversing() const
{
	return isReversing;
}



bool Ship::IsSteering() const
{
	return isSteering;
}



double Ship::SteeringDirection() const
{
	return steeringDirection;
}



double Ship::ThrustMagnitude() const
{
	return thrustMagnitude;
}



// Get the points from which engine flares should be drawn.
const vector<Ship::EnginePoint> &Ship::EnginePoints() const
{
	return enginePoints;
}



const vector<Ship::EnginePoint> &Ship::ReverseEnginePoints() const
{
	return reverseEnginePoints;
}



const vector<Ship::EnginePoint> &Ship::SteeringEnginePoints() const
{
	return steeringEnginePoints;
}



const vector<Ship::EnginePoint>& Ship::LateralEnginePoints() const
{
	return lateralEnginePoints;
}



// Reduce a ship's hull to low enough to disable it. This is so a ship can be
// created as a derelict.
void Ship::Disable()
{
	shields = 0.;
	hull = min(hull, .5 * MinimumHull());
	isDisabled = true;
}



// Mark a ship as destroyed.
void Ship::Destroy()
{
	hull = -1.;
}



// Trigger the death of this ship.
void Ship::SelfDestruct()
{
	Destroy();
	explosionRate = 1024;
}



void Ship::Restore()
{
	hull = 0.;
	explosionCount = 0;
	explosionRate = 0;
	UnmarkForRemoval();
	Recharge();
}



bool Ship::IsDamaged() const
{
	// Account for ships with no shields when determining if they're damaged.
	return (MaxShields() != 0 && Shields() != 1.) || Hull() != 1.;
}



// Check if this ship has been destroyed.
bool Ship::IsDestroyed() const
{
	return (hull < 0.);
}



// Recharge and repair this ship (e.g. because it has landed).
void Ship::Recharge(int rechargeType, bool hireCrew)
{
	if(IsDestroyed())
		return;

	if(hireCrew)
		crew = min<int>(max(crew, RequiredCrew()), attributes.Get("bunks"));
	pilotError = 0;
	pilotOkay = 0;

	if((rechargeType & Port::RechargeType::Shields) || attributes.Get("shield generation"))
		shields = MaxShields();
	if((rechargeType & Port::RechargeType::Hull) || attributes.Get("hull repair rate"))
		hull = MaxHull();
	if((rechargeType & Port::RechargeType::Energy) || attributes.Get("energy generation"))
		energy = attributes.Get("energy capacity");
	if((rechargeType & Port::RechargeType::Fuel) || attributes.Get("fuel generation"))
		fuel = attributes.Get("fuel capacity");

	heat = IdleHeat();
	ionization = 0.;
	scrambling = 0.;
	disruption = 0.;
	slowness = 0.;
	discharge = 0.;
	corrosion = 0.;
	leakage = 0.;
	burning = 0.;
	shieldDelay = 0;
	hullDelay = 0;
	disabledRecoveryCounter = 0;
}



bool Ship::CanRefuel(const Ship &other) const
{
	return (fuel - navigation.JumpFuel(targetSystem) >= other.JumpFuelMissing());
}



double Ship::TransferFuel(double amount, Ship *to)
{
	amount = max(fuel - attributes.Get("fuel capacity"), amount);
	if(to)
	{
		amount = min(to->attributes.Get("fuel capacity") - to->fuel, amount);
		to->fuel += amount;
	}
	fuel -= amount;
	return amount;
}



// Convert this ship from one government to another, as a result of boarding
// actions (if the player is capturing) or player death (poor decision-making).
// Returns the number of crew transferred from the capturer.
int Ship::WasCaptured(const shared_ptr<Ship> &capturer)
{
	// Repair up to the point where this ship is just barely not disabled.
	hull = min(max(hull, MinimumHull() * 1.5), MaxHull());
	isDisabled = false;

	// Set the new government.
	government = capturer->GetGovernment();

	// Transfer some crew over. Only transfer the bare minimum unless even that
	// is not possible, in which case, share evenly.
	int totalRequired = capturer->RequiredCrew() + RequiredCrew();
	int transfer = RequiredCrew() - crew;
	if(transfer > 0)
	{
		if(totalRequired > capturer->Crew() + crew)
			transfer = max(crew ? 0 : 1, (capturer->Crew() * transfer) / totalRequired);
		capturer->AddCrew(-transfer);
		AddCrew(transfer);
	}

	// Clear this ship's previous targets.
	ClearTargetsAndOrders();
	// Set the capturer as this ship's parent.
	SetParent(capturer);

	// This ship behaves like its new parent does.
	isSpecial = capturer->isSpecial;
	isYours = capturer->isYours;
	personality = capturer->personality;

	// Fighters should flee a disabled ship, but if the player manages to capture
	// the ship before they flee, the fighters are captured, too.
	for(const Bay &bay : bays)
		if(bay.ship)
			bay.ship->WasCaptured(capturer);
	// If a flagship is captured, its escorts become independent.
	for(const auto &it : escorts)
	{
		shared_ptr<Ship> escort = it.lock();
		if(escort)
			escort->parent.reset();
	}
	// This ship should not care about its now-unallied escorts.
	escorts.clear();

	return transfer;
}



// Clear all orders and targets this ship has (after capture or transfer of control).
void Ship::ClearTargetsAndOrders()
{
	commands.Clear();
	firingCommands.Clear();
	SetTargetShip(shared_ptr<Ship>());
	SetTargetStellar(nullptr);
	SetTargetSystem(nullptr);
	shipToAssist.reset();
	targetAsteroid.reset();
	targetFlotsam.reset();
	hyperspaceSystem = nullptr;
	landingPlanet = nullptr;
}



// Get characteristics of this ship, as a fraction between 0 and 1.
double Ship::Shields() const
{
	double maximum = MaxShields();
	return maximum ? min(1., shields / maximum) : 0.;
}



double Ship::Hull() const
{
	double maximum = MaxHull();
	return maximum ? min(1., hull / maximum) : 1.;
}



double Ship::Fuel() const
{
	double maximum = attributes.Get("fuel capacity");
	return maximum ? min(1., fuel / maximum) : 0.;
}



double Ship::Energy() const
{
	double maximum = attributes.Get("energy capacity");
	return maximum ? min(1., energy / maximum) : (hull > 0.) ? 1. : 0.;
}



double Ship::DisplaySolar() const
{
	double scale = .2 + 1.8 / (.001 * position.Length() + 1);
	double solarScaling = currentSystem->SolarPower() * scale;
	double solarPower = solarScaling * attributes.Get("solar collection");
	return solarPower;
}



double Ship::DisplayRamScoop() const
{
	double scale = .2 + 1.8 / (.001 * position.Length() + 1);
	double ramScoop = currentSystem->SolarWind() * .03 * scale * (sqrt(attributes.Get("ramscoop")) + .05 * scale);
	return ramScoop;
}



// These are for the thruster activity bars
double Ship::DisplayThrust() const
{
	return -thrustMagnitude;
}



double Ship::DisplayTurn() const
{
	return -commands.Turn();
}



double Ship::DisplayLateralThrust() const
{
	return -commands.LateralThrust();
}



// Allow returning a heat value greater than 1 (i.e. conveying how overheated
// this ship has become).
double Ship::Heat() const
{
	double maximum = MaximumHeat();
	return maximum ? heat / maximum : 1.;
}



// Get the ship's "health," where <=0 is disabled and 1 means full health.
double Ship::Health() const
{
	double minimumHull = MinimumHull();
	double hullDivisor = MaxHull() - minimumHull;
	double divisor = MaxShields() + hullDivisor;
	// This should not happen, but just in case.
	if(divisor <= 0. || hullDivisor <= 0.)
		return 0.;

	double spareHull = hull - minimumHull;
	// Consider hull-only and pooled health, compensating for any reductions by disruption damage.
	return min(spareHull / hullDivisor, (spareHull + shields / (1. + disruption * .01)) / divisor);
}



// Get the hull fraction at which this ship is disabled.
double Ship::DisabledHull() const
{
	double hull = MaxHull();
	double minimumHull = MinimumHull();

	return (hull > 0. ? minimumHull / hull : 0.);
}



// Get the maximum shield and hull values of the ship, accounting for multipliers.
double Ship::MaxShields() const
{
	return attributes.Get("shields") * (1 + attributes.Get("shield multiplier"));
}


double Ship::MaxHull() const
{
	return attributes.Get("hull") * (1 + attributes.Get("hull multiplier"));
}



// Get the actual shield level of the ship.
double Ship::ShieldLevel() const
{
	return shields;
}



// Get how disrupted this ship's shields are.
double Ship::DisruptionLevel() const
{
	return disruption;
}



// Get the (absolute) amount of hull that needs to be damaged until the
// ship becomes disabled. Returns 0 if the ships hull is already below the
// disabled threshold.
double Ship::HullUntilDisabled() const
{
	// Ships become disabled when they surpass their minimum hull threshold,
	// not when they are directly on it, so account for this by adding a small amount
	// of hull above the current hull level.
	return max(0., hull + 0.25 - MinimumHull());
}



// Returns the remaining damage timer, for the damage overlay.
int Ship::DamageOverlayTimer() const
{
	return damageOverlayTimer;
}



const ShipJumpNavigation &Ship::JumpNavigation() const
{
	return navigation;
}



int Ship::JumpsRemaining(bool followParent) const
{
	// Make sure this ship has some sort of hyperdrive, and if so return how
	// many jumps it can make.
	double jumpFuel = 0.;
	if(!targetSystem && followParent)
	{
		// If this ship has no destination, the parent's substitutes for it,
		// but only if the location is reachable.
		auto p = GetParent();
		if(p)
			jumpFuel = navigation.JumpFuel(p->GetTargetSystem());
	}
	if(!jumpFuel)
		jumpFuel = navigation.JumpFuel(targetSystem);
	return jumpFuel ? fuel / jumpFuel : 0.;
}



bool Ship::NeedsFuel(bool followParent) const
{
	double jumpFuel = 0.;
	if(!targetSystem && followParent)
	{
		// If this ship has no destination, the parent's substitutes for it,
		// but only if the location is reachable.
		auto p = GetParent();
		if(p)
			jumpFuel = navigation.JumpFuel(p->GetTargetSystem());
	}
	if(!jumpFuel)
		jumpFuel = navigation.JumpFuel(targetSystem);
	return (fuel < jumpFuel) && (attributes.Get("fuel capacity") >= jumpFuel);
}



double Ship::JumpFuelMissing() const
{
	// Used for smart refueling: transfer only as much as really needed
	// includes checking if fuel cap is high enough at all
	double jumpFuel = navigation.JumpFuel(targetSystem);
	if(!jumpFuel || fuel > jumpFuel || jumpFuel > attributes.Get("fuel capacity"))
		return 0.;

	return jumpFuel - fuel;
}



// Get the heat level at idle.
double Ship::IdleHeat() const
{
	// This ship's cooling ability:
	double coolingEfficiency = CoolingEfficiency();
	double cooling = coolingEfficiency * attributes.Get("cooling");
	double activeCooling = coolingEfficiency * attributes.Get("active cooling");

	// Idle heat is the heat level where:
	// heat = heat - heat * diss + heatGen - cool - activeCool * heat / maxHeat
	// heat = heat - heat * (diss + activeCool / maxHeat) + (heatGen - cool)
	// heat * (diss + activeCool / maxHeat) = (heatGen - cool)
	double production = max(0., attributes.Get("heat generation") - cooling);
	double dissipation = HeatDissipation() + activeCooling / MaximumHeat();
	if(!dissipation) return production ? numeric_limits<double>::max() : 0;
	return production / dissipation;
}



// Get the heat dissipation, in heat units per heat unit per frame.
double Ship::HeatDissipation() const
{
	return .001 * attributes.Get("heat dissipation");
}



// Get the maximum heat level, in heat units (not temperature).
double Ship::MaximumHeat() const
{
	return MAXIMUM_TEMPERATURE * (cargo.Used() + attributes.Mass() + attributes.Get("heat capacity"));
}



bool Ship::IsCloaked() const
{
	return Cloaking() == 1.;
}



double Ship::CloakingSpeed() const
{
	return attributes.Get("cloak") + attributes.Get("cloak by mass") * 1000. / Mass();
}



bool Ship::Phases(Projectile &projectile) const
{
	// No Phasing if we are not cloaked, or not having cloak phasing.
	if(!IsCloaked() || attributes.Get("cloak phasing") == 0)
		return false;

	// Check for full phasing first, to avoid more expensive lookups.
	if(attributes.Get("cloak phasing") >= 1 || projectile.Phases(*this))
		return true;

	// Perform the most expensive checks last.
	// If multiple ships with partial phasing are stacked on top of eachother, then the chance of collision increases
	// significantly, because each ship in the firing-line resets the SetPhase of the previous one. But such stacks
	// are rare, so we are not going to do anything special for this.
	if(attributes.Get("cloak phasing") >= Random::Real())
	{
		projectile.SetPhases(this);
		return true;
	}

	return false;
}



// Calculate the multiplier for cooling efficiency.
double Ship::CoolingEfficiency() const
{
	// This is an S-curve where the efficiency is 100% if you have no outfits
	// that create "cooling inefficiency", and as that value increases the
	// efficiency stays high for a while, then drops off, then approaches 0.
	double x = attributes.Get("cooling inefficiency");
	return 2. + 2. / (1. + exp(x / -2.)) - 4. / (1. + exp(x / -4.));
}



int Ship::Crew() const
{
	return crew;
}



// Calculate the drag on this ship. The drag can be no greater than the mass.
double Ship::Drag() const
{
	double drag = attributes.Get("drag") / (1. + attributes.Get("drag reduction"));
	double mass = InertialMass();
	return drag >= mass ? mass : drag;
}



// Calculate the drag force that this ship experiences. The drag force is the drag
// divided by the mass, up to a value of 1.
double Ship::DragForce() const
{
	double drag = attributes.Get("drag") / (1. + attributes.Get("drag reduction"));
	double mass = InertialMass();
	return drag >= mass ? 1. : drag / mass;
}



int Ship::RequiredCrew() const
{
	if(attributes.Get("automaton"))
		return 0;

	// Drones do not need crew, but all other ships need at least one.
	return max<int>(1, attributes.Get("required crew"));
}



int Ship::CrewValue() const
{
	int crewEquivalent = attributes.Get("crew equivalent");
	if(attributes.Get("use crew equivalent as crew"))
		return crewEquivalent;
	return max(Crew(), RequiredCrew()) + crewEquivalent;
}



void Ship::AddCrew(int count)
{
	crew = min<int>(crew + count, attributes.Get("bunks"));
}



// Check if this is a ship that can be used as a flagship.
bool Ship::CanBeFlagship() const
{
	return RequiredCrew() && Crew() && !IsDisabled();
}



double Ship::Mass() const
{
	return carriedMass + cargo.Used() + attributes.Mass();
}



// Account for inertia reduction, which affects movement but has no effect on the ship's heat capacity.
double Ship::InertialMass() const
{
	return Mass() / (1. + attributes.Get("inertia reduction"));
}



double Ship::TurnRate() const
{
	return attributes.Get("turn") / InertialMass()
		* (1. + attributes.Get("turn multiplier"));
}



double Ship::TrueTurnRate() const
{
	return TurnRate() * 1. / (1. + slowness * .05);
}



double Ship::Acceleration() const
{
	double thrust = attributes.Get("thrust");
	return (thrust ? thrust : attributes.Get("afterburner thrust")) / InertialMass()
		* (1. + attributes.Get("acceleration multiplier"));
}



double Ship::TrueAcceleration() const
{
	return Acceleration() * 1. / (1. + slowness * .05);
}



double Ship::MaxVelocity() const
{
	// v * drag / mass == thrust / mass
	// v * drag == thrust
	// v = thrust / drag
	double thrust = attributes.Get("thrust");
	return (thrust ? thrust : attributes.Get("afterburner thrust")) / Drag();
}



double Ship::ReverseAcceleration() const
{
	return attributes.Get("reverse thrust") / InertialMass()
		* (1. + attributes.Get("acceleration multiplier"));
}



double Ship::MaxReverseVelocity() const
{
	return attributes.Get("reverse thrust") / Drag();
}



double Ship::CurrentSpeed() const
{
	return Velocity().Length();
}



// This ship just got hit by a weapon. Take damage according to the
// DamageDealt from that weapon. The return value is a ShipEvent type,
// which may be a combination of PROVOKED, DISABLED, and DESTROYED.
// Create any target effects as sparks.
int Ship::TakeDamage(vector<Visual> &visuals, const DamageDealt &damage, const Government *sourceGovernment)
{
	damageOverlayTimer = TOTAL_DAMAGE_FRAMES;

	bool wasDisabled = IsDisabled();
	bool wasDestroyed = IsDestroyed();

	shields -= damage.Shield();
	if(damage.Shield() && !isDisabled)
	{
		int disabledDelay = attributes.Get("depleted shield delay");
		shieldDelay = max<int>(shieldDelay, (shields <= 0. && disabledDelay)
			? disabledDelay : attributes.Get("shield delay"));
	}
	hull -= damage.Hull();
	if(damage.Hull() && !isDisabled)
		hullDelay = max(hullDelay, static_cast<int>(attributes.Get("repair delay")));

	energy -= damage.Energy();
	heat += damage.Heat();
	fuel -= damage.Fuel();

	discharge += damage.Discharge();
	corrosion += damage.Corrosion();
	ionization += damage.Ion();
	scrambling += damage.Scrambling();
	burning += damage.Burn();
	leakage += damage.Leak();

	disruption += damage.Disruption();
	slowness += damage.Slowing();

	if(damage.HitForce())
		ApplyForce(damage.HitForce(), damage.GetWeapon().IsGravitational());

	// Prevent various stats from reaching unallowable values.
	hull = min(hull, MaxHull());
	shields = min(shields, MaxShields());
	// Weapons are allowed to overcharge a ship's energy or fuel, but code in Ship::DoGeneration()
	// will clamp it to a maximum value at the beginning of the next frame.
	energy = max(0., energy);
	fuel = max(0., fuel);
	heat = max(0., heat);

	// Recalculate the disabled ship check.
	isDisabled = true;
	isDisabled = IsDisabled();

	// Report what happened to this ship from this weapon.
	int type = 0;
	if(!wasDisabled && isDisabled)
	{
		type |= ShipEvent::DISABLE;
		hullDelay = max(hullDelay, static_cast<int>(attributes.Get("disabled repair delay")));
	}
	if(!wasDestroyed && IsDestroyed())
		type |= ShipEvent::DESTROY;

	// Inflicted heat damage may also disable a ship, but does not trigger a "DISABLE" event.
	if(heat > MaximumHeat())
	{
		isOverheated = true;
		isDisabled = true;
	}
	else if(heat < .9 * MaximumHeat())
		isOverheated = false;

	// If this ship did not consider itself an enemy of the ship that hit it,
	// it is now "provoked" against that government.
	if(sourceGovernment && !sourceGovernment->IsEnemy(government)
			&& !personality.IsPacifist() && (!personality.IsForbearing()
				|| ((damage.Shield() || damage.Discharge()) && Shields() < .9)
				|| ((damage.Hull() || damage.Corrosion()) && Hull() < .9)
				|| ((damage.Heat() || damage.Burn()) && isOverheated)
				|| ((damage.Energy() || damage.Ion()) && Energy() < 0.5)
				|| ((damage.Fuel() || damage.Leak()) && fuel < navigation.JumpFuel() * 2.)
				|| (damage.Scrambling() && CalculateJamChance(Energy(), scrambling) > 0.1)
				|| (damage.Slowing() && slowness > 10.)
				|| (damage.Disruption() && disruption > 100.)))
		type |= ShipEvent::PROVOKE;

	// Create target effect visuals, if there are any.
	for(const auto &effect : damage.GetWeapon().TargetEffects())
		CreateSparks(visuals, effect.first, effect.second * damage.Scaling());

	return type;
}



// Apply a force to this ship, accelerating it. This might be from a weapon
// impact, or from firing a weapon, for example.
void Ship::ApplyForce(const Point &force, bool gravitational)
{
	if(gravitational)
	{
		// Treat all ships as if they have a mass of 400. This prevents
		// gravitational hit force values from needing to be extremely
		// small in order to have a reasonable effect.
		acceleration += force / 400.;
		return;
	}

	double currentMass = InertialMass();
	if(!currentMass)
		return;

	acceleration += force / currentMass;
}



bool Ship::HasBays() const
{
	return !bays.empty();
}



// Check how many bays are not occupied at present. This does not check whether
// one of your escorts plans to use that bay.
int Ship::BaysFree(const string &category) const
{
	int count = 0;
	for(const Bay &bay : bays)
		count += (bay.category == category) && !bay.ship;
	return count;
}



// Check how many bays this ship has of a given category.
int Ship::BaysTotal(const string &category) const
{
	int count = 0;
	for(const Bay &bay : bays)
		count += (bay.category == category);
	return count;
}



// Check if this ship has a bay free for the given ship, and the bay is
// not reserved for one of its existing escorts.
bool Ship::CanCarry(const Ship &ship) const
{
	if(!HasBays() || !ship.CanBeCarried() || (IsYours() && !ship.IsYours()))
		return false;
	// Check only for the category that we are interested in.
	const string &category = ship.attributes.Category();

	int free = BaysTotal(category);
	if(!free)
		return false;

	for(const auto &it : escorts)
	{
		auto escort = it.lock();
		if(!escort)
			continue;
		if(escort == ship.shared_from_this())
			break;
		if(escort->attributes.Category() == category && !escort->IsDestroyed() &&
				(!IsYours() || (IsYours() && escort->IsYours())))
			--free;
		if(!free)
			break;
	}
	return (free > 0);
}



bool Ship::CanBeCarried() const
{
	return canBeCarried;
}



bool Ship::Carry(const shared_ptr<Ship> &ship)
{
	if(!ship || !ship->CanBeCarried() || ship->IsDisabled())
		return false;

	// Check only for the category that we are interested in.
	const string &category = ship->attributes.Category();

	// NPC ships should always transfer cargo. Player ships should only
	// transfer cargo if they set the AI preference.
	const bool shouldTransferCargo = !IsYours() || Preferences::Has("Fighters transfer cargo");

	for(Bay &bay : bays)
		if((bay.category == category) && !bay.ship)
		{
			bay.ship = ship;
			ship->SetSystem(nullptr);
			ship->SetPlanet(nullptr);
			ship->SetTargetSystem(nullptr);
			ship->SetTargetStellar(nullptr);
			ship->SetParent(shared_from_this());
			ship->isThrusting = false;
			ship->isLatThrusting = false;
			ship->isReversing = false;
			ship->isSteering = false;
			ship->commands.Clear();

			// If this fighter collected anything in space, try to store it.
			if(shouldTransferCargo && cargo.Free() && !ship->Cargo().IsEmpty())
				ship->Cargo().TransferAll(cargo);

			// Return unused fuel and ammunition to the carrier, so they may
			// be used by the carrier or other fighters.
			ship->TransferFuel(ship->fuel, this);

			// Determine the ammunition the fighter can supply.
			auto restockable = ship->GetArmament().RestockableAmmo();
			auto toRestock = map<const Outfit *, int>{};
			for(auto &&ammo : restockable)
			{
				int count = ship->OutfitCount(ammo);
				if(count > 0)
					toRestock.emplace(ammo, count);
			}
			TransferAmmo(toRestock, *ship, *this);

			// Update the cached mass of the mothership.
			carriedMass += ship->Mass();
			return true;
		}
	return false;
}



void Ship::UnloadBays()
{
	for(Bay &bay : bays)
		if(bay.ship)
		{
			carriedMass -= bay.ship->Mass();
			bay.ship->SetSystem(currentSystem);
			bay.ship->SetPlanet(landingPlanet);
			bay.ship->UnmarkForRemoval();
			bay.ship.reset();
		}
}



const vector<Ship::Bay> &Ship::Bays() const
{
	return bays;
}



// Adjust the positions and velocities of any visible carried fighters or
// drones. If any are visible, return true.
bool Ship::PositionFighters() const
{
	bool hasVisible = false;
	for(const Bay &bay : bays)
		if(bay.ship && bay.side)
		{
			hasVisible = true;
			bay.ship->position = angle.Rotate(bay.point) * Zoom() + position;
			bay.ship->velocity = velocity;
			bay.ship->angle = angle + bay.facing;
			bay.ship->zoom = zoom;
		}
	return hasVisible;
}



CargoHold &Ship::Cargo()
{
	return cargo;
}



const CargoHold &Ship::Cargo() const
{
	return cargo;
}



// Display box effects from jettisoning this much cargo.
void Ship::Jettison(const string &commodity, int tons, bool wasAppeasing)
{
	cargo.Remove(commodity, tons);
	// Removing cargo will have changed the ship's mass, so the
	// jump navigation info may be out of date. Only do this for
	// player ships as to display correct information on the map.
	// Non-player ships will recalibrate before they jump.
	if(isYours)
		navigation.Recalibrate(*this);

	// Jettisoned cargo must carry some of the ship's heat with it. Otherwise
	// jettisoning cargo would increase the ship's temperature.
	heat -= tons * MAXIMUM_TEMPERATURE * Heat();

	const Government *notForGov = wasAppeasing ? GetGovernment() : nullptr;

	for( ; tons > 0; tons -= Flotsam::TONS_PER_BOX)
		jettisoned.emplace_back(new Flotsam(commodity, (Flotsam::TONS_PER_BOX < tons)
			? Flotsam::TONS_PER_BOX : tons, notForGov));
}



void Ship::Jettison(const Outfit *outfit, int count, bool wasAppeasing)
{
	if(count < 0)
		return;

	cargo.Remove(outfit, count);
	// Removing cargo will have changed the ship's mass, so the
	// jump navigation info may be out of date. Only do this for
	// player ships as to display correct information on the map.
	// Non-player ships will recalibrate before they jump.
	if(isYours)
		navigation.Recalibrate(*this);

	// Jettisoned cargo must carry some of the ship's heat with it. Otherwise
	// jettisoning cargo would increase the ship's temperature.
	double mass = outfit->Mass();
	heat -= count * mass * MAXIMUM_TEMPERATURE * Heat();

	const Government *notForGov = wasAppeasing ? GetGovernment() : nullptr;

	const int perBox = (mass <= 0.) ? count : (mass > Flotsam::TONS_PER_BOX)
		? 1 : static_cast<int>(Flotsam::TONS_PER_BOX / mass);
	while(count > 0)
	{
		jettisoned.emplace_back(new Flotsam(outfit, (perBox < count)
			? perBox : count, notForGov));
		count -= perBox;
	}
}



const Outfit &Ship::Attributes() const
{
	return attributes;
}



const Outfit &Ship::BaseAttributes() const
{
	return baseAttributes;
}



// Get outfit information.
const map<const Outfit *, int> &Ship::Outfits() const
{
	return outfits;
}



int Ship::OutfitCount(const Outfit *outfit) const
{
	auto it = outfits.find(outfit);
	return (it == outfits.end()) ? 0 : it->second;
}



// Add or remove outfits. (To remove, pass a negative number.)
void Ship::AddOutfit(const Outfit *outfit, int count)
{
	if(outfit && count)
	{
		auto it = outfits.find(outfit);
		int before = outfits.count(outfit);
		if(it == outfits.end())
			outfits[outfit] = count;
		else
		{
			it->second += count;
			if(!it->second)
				outfits.erase(it);
		}
		int after = outfits.count(outfit);
		attributes.Add(*outfit, count);
		if(outfit->IsWeapon())
		{
			armament.Add(outfit, count);
			// Only the player's ships make use of attraction and deterrence.
			if(isYours)
				deterrence = CalculateDeterrence();
		}

		if(outfit->Get("cargo space"))
		{
			cargo.SetSize(attributes.Get("cargo space"));
			// Only the player's ships make use of attraction and deterrence.
			if(isYours)
				attraction = CalculateAttraction();
		}
		if(outfit->Get("hull"))
			hull += outfit->Get("hull") * count;
		// If the added or removed outfit is a hyperdrive or jump drive, recalculate this
		// ship's jump navigation. Hyperdrives and jump drives of the same type don't stack,
		// so only do this if the outfit is either completely new or has been completely removed.
		if((outfit->Get("hyperdrive") || outfit->Get("jump drive")) && (!before || !after))
			navigation.Calibrate(*this);
		// Navigation may still need to be recalibrated depending on the drives a ship has.
		// Only do this for player ships as to display correct information on the map.
		// Non-player ships will recalibrate before they jump.
		else if(isYours)
			navigation.Recalibrate(*this);
	}
}



// Get the list of weapons.
Armament &Ship::GetArmament()
{
	return armament;
}



const vector<Hardpoint> &Ship::Weapons() const
{
	return armament.Get();
}



// Check if we are able to fire the given weapon (i.e. there is enough
// energy, ammo, and fuel to fire it).
bool Ship::CanFire(const Weapon *weapon) const
{
	if(!weapon || !weapon->IsWeapon())
		return false;

	if(weapon->Ammo())
	{
		auto it = outfits.find(weapon->Ammo());
		if(it == outfits.end() || it->second < weapon->AmmoUsage())
			return false;
	}

	if(energy < weapon->FiringEnergy() + weapon->RelativeFiringEnergy() * attributes.Get("energy capacity"))
		return false;
	if(fuel < weapon->FiringFuel() + weapon->RelativeFiringFuel() * attributes.Get("fuel capacity"))
		return false;
	// We do check hull, but we don't check shields. Ships can survive with all shields depleted.
	// Ships should not disable themselves, so we check if we stay above minimumHull.
	if(hull - MinimumHull() < weapon->FiringHull() + weapon->RelativeFiringHull() * MaxHull())
		return false;

	// If a weapon requires heat to fire, (rather than generating heat), we must
	// have enough heat to spare.
	if(heat < -(weapon->FiringHeat() + (!weapon->RelativeFiringHeat()
			? 0. : weapon->RelativeFiringHeat() * MaximumHeat())))
		return false;
	// Repeat this for various effects which shouldn't drop below 0.
	if(ionization < -weapon->FiringIon())
		return false;
	if(disruption < -weapon->FiringDisruption())
		return false;
	if(slowness < -weapon->FiringSlowing())
		return false;

	return true;
}



// Fire the given weapon (i.e. deduct whatever energy, ammo, hull, shields
// or fuel it uses and add whatever heat it generates). Assume that CanFire()
// is true.
void Ship::ExpendAmmo(const Weapon &weapon)
{
	// Compute this ship's initial capacities, in case the consumption of the ammunition outfit(s)
	// modifies them, so that relative costs are calculated based on the pre-firing state of the ship.
	const double relativeEnergyChange = weapon.RelativeFiringEnergy() * attributes.Get("energy capacity");
	const double relativeFuelChange = weapon.RelativeFiringFuel() * attributes.Get("fuel capacity");
	const double relativeHeatChange = !weapon.RelativeFiringHeat() ? 0. : weapon.RelativeFiringHeat() * MaximumHeat();
	const double relativeHullChange = weapon.RelativeFiringHull() * MaxHull();
	const double relativeShieldChange = weapon.RelativeFiringShields() * MaxShields();

	if(const Outfit *ammo = weapon.Ammo())
	{
		// Some amount of the ammunition mass to be removed from the ship carries thermal energy.
		// A realistic fraction applicable to all cases cannot be computed, so assume 50%.
		heat -= weapon.AmmoUsage() * .5 * ammo->Mass() * MAXIMUM_TEMPERATURE * Heat();
		AddOutfit(ammo, -weapon.AmmoUsage());
		// Recalculate the AI to account for the loss of this weapon.
		if(!OutfitCount(ammo) && ammo->AmmoUsage())
			aiCache.Calibrate(*this);
	}

	energy -= weapon.FiringEnergy() + relativeEnergyChange;
	fuel -= weapon.FiringFuel() + relativeFuelChange;
	heat += weapon.FiringHeat() + relativeHeatChange;
	shields -= weapon.FiringShields() + relativeShieldChange;

	// Since weapons fire from within the shields, hull and "status" damages are dealt in full.
	hull -= weapon.FiringHull() + relativeHullChange;
	ionization += weapon.FiringIon();
	scrambling += weapon.FiringScramble();
	disruption += weapon.FiringDisruption();
	slowness += weapon.FiringSlowing();
	discharge += weapon.FiringDischarge();
	corrosion += weapon.FiringCorrosion();
	leakage += weapon.FiringLeak();
	burning += weapon.FiringBurn();
}



// Each ship can have a target system (to travel to), a target planet (to
// land on) and a target ship (to move to, and attack if hostile).
shared_ptr<Ship> Ship::GetTargetShip() const
{
	return targetShip.lock();
}



shared_ptr<Ship> Ship::GetShipToAssist() const
{
	return shipToAssist.lock();
}



const StellarObject *Ship::GetTargetStellar() const
{
	return targetPlanet;
}



const System *Ship::GetTargetSystem() const
{
	return (targetSystem == currentSystem) ? nullptr : targetSystem;
}



// Mining target.
shared_ptr<Minable> Ship::GetTargetAsteroid() const
{
	return targetAsteroid.lock();
}



shared_ptr<Flotsam> Ship::GetTargetFlotsam() const
{
	return targetFlotsam.lock();
}



const set<const Flotsam *> &Ship::GetTractorFlotsam() const
{
	return tractorFlotsam;
}



void Ship::SetFleeing(bool fleeing)
{
	isFleeing = fleeing;
}



// Set this ship's targets.
void Ship::SetTargetShip(const shared_ptr<Ship> &ship)
{
	if(ship != GetTargetShip())
	{
		targetShip = ship;
		// When you change targets, clear your scanning records.
		cargoScan = 0.;
		outfitScan = 0.;
	}
	targetAsteroid.reset();
}



void Ship::SetShipToAssist(const shared_ptr<Ship> &ship)
{
	shipToAssist = ship;
}



void Ship::SetTargetStellar(const StellarObject *object)
{
	targetPlanet = object;
}



void Ship::SetTargetSystem(const System *system)
{
	targetSystem = system;
}



// Mining target.
void Ship::SetTargetAsteroid(const shared_ptr<Minable> &asteroid)
{
	targetAsteroid = asteroid;
	targetShip.reset();
}



void Ship::SetTargetFlotsam(const shared_ptr<Flotsam> &flotsam)
{
	targetFlotsam = flotsam;
}



void Ship::SetParent(const shared_ptr<Ship> &ship)
{
	shared_ptr<Ship> oldParent = parent.lock();
	if(oldParent)
		oldParent->RemoveEscort(*this);

	parent = ship;
	if(ship)
		ship->AddEscort(*this);
}



bool Ship::CanPickUp(const Flotsam &flotsam) const
{
	if(this == flotsam.Source())
		return false;
	if(government == flotsam.SourceGovernment() && (!personality.Harvests() || personality.IsAppeasing()))
		return false;
	return cargo.Free() >= flotsam.UnitSize();
}



shared_ptr<Ship> Ship::GetParent() const
{
	return parent.lock();
}



const vector<weak_ptr<Ship>> &Ship::GetEscorts() const
{
	return escorts;
}



int Ship::GetLingerSteps() const
{
	return lingerSteps;
}



void Ship::Linger()
{
	++lingerSteps;
}



// Check if this ship has been in a different system from the player for so
// long that it should be "forgotten." Also eliminate ships that have no
// system set because they just entered a fighter bay. Clear the hyperspace
// targets of ships that can't enter hyperspace.
bool Ship::StepFlags()
{
	forget += !isInSystem;
	isThrusting = false;
	isLatThrusting = false;
	isReversing = false;
	isSteering = false;
	steeringDirection = 0.;
	lateralDirection = 0.;
	if((!isSpecial && forget >= 1000) || !currentSystem)
	{
		MarkForRemoval();
		return true;
	}
	isInSystem = false;
	if(!fuel || !(navigation.HasHyperdrive() || navigation.HasJumpDrive()))
		hyperspaceSystem = nullptr;
	return false;
}



// Step ship destruction logic. Returns 1 if the ship has been destroyed, -1 if it is being
// destroyed, or 0 otherwise.
int Ship::StepDestroyed(vector<Visual> &visuals, list<shared_ptr<Flotsam>> &flotsam)
{
	if(!IsDestroyed())
		return 0;

	// Make sure the shields are zero, as well as the hull.
	shields = 0.;

	// Once we've created enough little explosions, die.
	if(explosionCount == explosionTotal || forget)
	{
		if(IsYours() && Preferences::Has("Extra fleet status messages"))
			Messages::Add("Your ship \"" + Name() + "\" has been destroyed.", Messages::Importance::Highest);

		if(!forget)
		{
			const Effect *effect = GameData::Effects().Get("smoke");
			double size = Width() + Height();
			double scale = .03 * size + .5;
			double radius = .2 * size;
			int debrisCount = attributes.Mass() * .07;

			// Estimate how many new visuals will be added during destruction.
			visuals.reserve(visuals.size() + debrisCount + explosionTotal + finalExplosions.size());

			for(int i = 0; i < debrisCount; ++i)
			{
				Angle angle = Angle::Random();
				Point effectVelocity = velocity + angle.Unit() * (scale * Random::Real());
				Point effectPosition = position + radius * angle.Unit();

				visuals.emplace_back(*effect, std::move(effectPosition), std::move(effectVelocity), std::move(angle));
			}

			for(unsigned i = 0; i < explosionTotal / 2; ++i)
				CreateExplosion(visuals, true);
			for(const auto &it : finalExplosions)
				visuals.emplace_back(*it.first, position, velocity, angle);
			// For everything in this ship's cargo hold there is a 25% chance
			// that it will survive as flotsam.
			for(const auto &it : cargo.Commodities())
				Jettison(it.first, Random::Binomial(it.second, .25));
			for(const auto &it : cargo.Outfits())
				Jettison(it.first, Random::Binomial(it.second, .25));
			// Ammunition has a default 5% chance to survive as flotsam.
			for(const auto &it : outfits)
			{
				double flotsamChance = it.first->Get("flotsam chance");
				if(flotsamChance > 0.)
					Jettison(it.first, Random::Binomial(it.second, flotsamChance));
				// 0 valued 'flotsamChance' means default, which is 5% for ammunition.
				// At this point, negative values are the only non-zero values possible.
				// Negative values override the default chance for ammunition
				// so the outfit cannot be dropped as flotsam.
				else if(it.first->Category() == "Ammunition" && !flotsamChance)
					Jettison(it.first, Random::Binomial(it.second, .05));
			}
			for(shared_ptr<Flotsam> &it : jettisoned)
				it->Place(*this);
			flotsam.splice(flotsam.end(), jettisoned);

			// Any ships that failed to launch from this ship are destroyed.
			for(Bay &bay : bays)
				if(bay.ship)
					bay.ship->Destroy();
		}
		energy = 0.;
		heat = 0.;
		ionization = 0.;
		scrambling = 0.;
		fuel = 0.;
		velocity = Point();
		MarkForRemoval();
		return 1;
	}

	// If the ship is dead, it first creates explosions at an increasing
	// rate, then disappears in one big explosion.
	++explosionRate;
	if(Random::Int(1024) < explosionRate)
		CreateExplosion(visuals);

	// Handle hull "leaks."
	for(const Leak &leak : leaks)
		if(GetMask().IsLoaded() && leak.openPeriod > 0 && !Random::Int(leak.openPeriod))
		{
			activeLeaks.push_back(leak);
			const auto &outlines = GetMask().Outlines();
			const vector<Point> &outline = outlines[Random::Int(outlines.size())];
			int i = Random::Int(outline.size() - 1);

			// Position the leak along the outline of the ship, facing "outward."
			activeLeaks.back().location = (outline[i] + outline[i + 1]) * .5;
			activeLeaks.back().angle = Angle(outline[i] - outline[i + 1]) + Angle(90.);
		}
	for(Leak &leak : activeLeaks)
		if(leak.effect)
		{
			// Leaks always "flicker" every other frame.
			if(Random::Int(2))
				visuals.emplace_back(*leak.effect,
					angle.Rotate(leak.location) + position,
					velocity,
					leak.angle + angle);

			if(leak.closePeriod > 0 && !Random::Int(leak.closePeriod))
				leak.effect = nullptr;
		}
	return -1;
}



// Generate energy, heat, etc. (This is called by Move().)
void Ship::DoGeneration()
{
	// First, allow any carried ships to do their own generation.
	for(const Bay &bay : bays)
		if(bay.ship)
			bay.ship->DoGeneration();

	// Shield and hull recharge. This uses whatever energy is left over from the
	// previous frame, so that it will not steal energy from movement, etc.
	if(!isDisabled)
	{
		// Priority of repairs:
		// 1. Ship's own hull
		// 2. Ship's own shields
		// 3. Hull of carried fighters
		// 4. Shields of carried fighters
		// 5. Transfer of excess energy and fuel to carried fighters.

		const double hullAvailable = (attributes.Get("hull repair rate")
			+ (hullDelay ? 0 : attributes.Get("delayed hull repair rate")))
			* (1. + attributes.Get("hull repair multiplier"));
		const double hullEnergy = (attributes.Get("hull energy")
			+ (hullDelay ? 0 : attributes.Get("delayed hull energy")))
			* (1. + attributes.Get("hull energy multiplier")) / hullAvailable;
		const double hullFuel = (attributes.Get("hull fuel")
			+ (hullDelay ? 0 : attributes.Get("delayed hull fuel")))
			* (1. + attributes.Get("hull fuel multiplier")) / hullAvailable;
		const double hullHeat = (attributes.Get("hull heat")
			+ (hullDelay ? 0 : attributes.Get("delayed hull heat")))
			* (1. + attributes.Get("hull heat multiplier")) / hullAvailable;
		double hullRemaining = hullAvailable;
		DoRepair(hull, hullRemaining, MaxHull(),
			energy, hullEnergy, fuel, hullFuel, heat, hullHeat);

		const double shieldsAvailable = (attributes.Get("shield generation")
			+ (shieldDelay ? 0 : attributes.Get("delayed shield generation")))
			* (1. + attributes.Get("shield generation multiplier"));
		const double shieldsEnergy = (attributes.Get("shield energy")
			+ (shieldDelay ? 0 : attributes.Get("delayed shield energy")))
			* (1. + attributes.Get("shield energy multiplier")) / shieldsAvailable;
		const double shieldsFuel = (attributes.Get("shield fuel")
			+ (shieldDelay ? 0 : attributes.Get("delayed shield fuel")))
			* (1. + attributes.Get("shield fuel multiplier")) / shieldsAvailable;
		const double shieldsHeat = (attributes.Get("shield heat")
			+ (shieldDelay ? 0 : attributes.Get("delayed shield heat")))
			* (1. + attributes.Get("shield heat multiplier")) / shieldsAvailable;
		double shieldsRemaining = shieldsAvailable;
		DoRepair(shields, shieldsRemaining, MaxShields(),
			energy, shieldsEnergy, fuel, shieldsFuel, heat, shieldsHeat);

		if(!bays.empty())
		{
			// If this ship is carrying fighters, determine their repair priority.
			vector<pair<double, Ship *>> carried;
			for(const Bay &bay : bays)
				if(bay.ship)
					carried.emplace_back(1. - bay.ship->Health(), bay.ship.get());
			sort(carried.begin(), carried.end(), (isYours && Preferences::Has(FIGHTER_REPAIR))
				// Players may use a parallel strategy, to launch fighters in waves.
				? [] (const pair<double, Ship *> &lhs, const pair<double, Ship *> &rhs)
					{ return lhs.first > rhs.first; }
				// The default strategy is to prioritize the healthiest ship first, in
				// order to get fighters back out into the battle as soon as possible.
				: [] (const pair<double, Ship *> &lhs, const pair<double, Ship *> &rhs)
					{ return lhs.first < rhs.first; }
			);

			// Apply shield and hull repair to carried fighters.
			for(const pair<double, Ship *> &it : carried)
			{
				Ship &ship = *it.second;
				if(!hullDelay)
					DoRepair(ship.hull, hullRemaining, ship.MaxHull(),
						energy, hullEnergy, heat, hullHeat, fuel, hullFuel);
				if(!shieldDelay)
					DoRepair(ship.shields, shieldsRemaining, ship.MaxShields(),
						energy, shieldsEnergy, heat, shieldsHeat, fuel, shieldsFuel);
			}

			// Now that there is no more need to use energy for hull and shield
			// repair, if there is still excess energy, transfer it.
			double energyRemaining = energy - attributes.Get("energy capacity");
			double fuelRemaining = fuel - attributes.Get("fuel capacity");
			for(const pair<double, Ship *> &it : carried)
			{
				Ship &ship = *it.second;
				if(energyRemaining > 0.)
					DoRepair(ship.energy, energyRemaining, ship.attributes.Get("energy capacity"));
				if(fuelRemaining > 0.)
					DoRepair(ship.fuel, fuelRemaining, ship.attributes.Get("fuel capacity"));
			}

			// Carried ships can recharge energy from their parent's batteries,
			// if they are preparing for deployment.
			for(const pair<double, Ship *> &it : carried)
			{
				Ship &ship = *it.second;
				if(ship.HasDeployOrder())
					DoRepair(ship.energy, energy, ship.attributes.Get("energy capacity"));
			}
		}
		// Decrease the shield and hull delays by 1 now that shield generation
		// and hull repair have been skipped over.
		shieldDelay = max(0, shieldDelay - 1);
		hullDelay = max(0, hullDelay - 1);
	}
	// Let the ship repair itself when disabled if it has the appropriate attribute.
	if(isDisabled && attributes.Get("disabled recovery time"))
	{
		disabledRecoveryCounter += 1;
		double disabledRepairEnergy = attributes.Get("disabled recovery energy");
		double disabledRepairFuel = attributes.Get("disabled recovery fuel");

		// Repair only if the counter has reached the limit and if the ship can meet the energy and fuel costs.
		if(disabledRecoveryCounter >= attributes.Get("disabled recovery time")
			&& energy >= disabledRepairEnergy && fuel >= disabledRepairFuel)
		{
			energy -= disabledRepairEnergy;
			fuel -= disabledRepairFuel;

			heat += attributes.Get("disabled recovery heat");
			ionization += attributes.Get("disabled recovery ionization");
			scrambling += attributes.Get("disabled recovery scrambling");
			disruption += attributes.Get("disabled recovery disruption");
			slowness += attributes.Get("disabled recovery slowing");
			discharge += attributes.Get("disabled recovery discharge");
			corrosion += attributes.Get("disabled recovery corrosion");
			leakage += attributes.Get("disabled recovery leak");
			burning += attributes.Get("disabled recovery burning");

			disabledRecoveryCounter = 0;
			hull = min(max(hull, MinimumHull() * 1.5), MaxHull());
			isDisabled = false;
		}

	}

	// Handle ionization effects, etc.
	shields -= discharge;
	hull -= corrosion;
	energy -= ionization;
	fuel -= leakage;
	heat += burning;
	// TODO: Mothership gives status resistance to carried ships?
	if(ionization)
	{
		double ionResistance = attributes.Get("ion resistance");
		double ionEnergy = attributes.Get("ion resistance energy") / ionResistance;
		double ionFuel = attributes.Get("ion resistance fuel") / ionResistance;
		double ionHeat = attributes.Get("ion resistance heat") / ionResistance;
		DoStatusEffect(isDisabled, ionization, ionResistance,
			energy, ionEnergy, fuel, ionFuel, heat, ionHeat);
	}

	if(scrambling)
	{
		double scramblingResistance = attributes.Get("scramble resistance");
		double scramblingEnergy = attributes.Get("scramble resistance energy") / scramblingResistance;
		double scramblingFuel = attributes.Get("scramble resistance fuel") / scramblingResistance;
		double scramblingHeat = attributes.Get("scramble resistance heat") / scramblingResistance;
		DoStatusEffect(isDisabled, scrambling, scramblingResistance,
			energy, scramblingEnergy, fuel, scramblingFuel, heat, scramblingHeat);
	}

	if(disruption)
	{
		double disruptionResistance = attributes.Get("disruption resistance");
		double disruptionEnergy = attributes.Get("disruption resistance energy") / disruptionResistance;
		double disruptionFuel = attributes.Get("disruption resistance fuel") / disruptionResistance;
		double disruptionHeat = attributes.Get("disruption resistance heat") / disruptionResistance;
		DoStatusEffect(isDisabled, disruption, disruptionResistance,
			energy, disruptionEnergy, fuel, disruptionFuel, heat, disruptionHeat);
	}

	if(slowness)
	{
		double slowingResistance = attributes.Get("slowing resistance");
		double slowingEnergy = attributes.Get("slowing resistance energy") / slowingResistance;
		double slowingFuel = attributes.Get("slowing resistance fuel") / slowingResistance;
		double slowingHeat = attributes.Get("slowing resistance heat") / slowingResistance;
		DoStatusEffect(isDisabled, slowness, slowingResistance,
			energy, slowingEnergy, fuel, slowingFuel, heat, slowingHeat);
	}

	if(discharge)
	{
		double dischargeResistance = attributes.Get("discharge resistance");
		double dischargeEnergy = attributes.Get("discharge resistance energy") / dischargeResistance;
		double dischargeFuel = attributes.Get("discharge resistance fuel") / dischargeResistance;
		double dischargeHeat = attributes.Get("discharge resistance heat") / dischargeResistance;
		DoStatusEffect(isDisabled, discharge, dischargeResistance,
			energy, dischargeEnergy, fuel, dischargeFuel, heat, dischargeHeat);
	}

	if(corrosion)
	{
		double corrosionResistance = attributes.Get("corrosion resistance");
		double corrosionEnergy = attributes.Get("corrosion resistance energy") / corrosionResistance;
		double corrosionFuel = attributes.Get("corrosion resistance fuel") / corrosionResistance;
		double corrosionHeat = attributes.Get("corrosion resistance heat") / corrosionResistance;
		DoStatusEffect(isDisabled, corrosion, corrosionResistance,
			energy, corrosionEnergy, fuel, corrosionFuel, heat, corrosionHeat);
	}

	if(leakage)
	{
		double leakResistance = attributes.Get("leak resistance");
		double leakEnergy = attributes.Get("leak resistance energy") / leakResistance;
		double leakFuel = attributes.Get("leak resistance fuel") / leakResistance;
		double leakHeat = attributes.Get("leak resistance heat") / leakResistance;
		DoStatusEffect(isDisabled, leakage, leakResistance,
			energy, leakEnergy, fuel, leakFuel, heat, leakHeat);
	}

	if(burning)
	{
		double burnResistance = attributes.Get("burn resistance");
		double burnEnergy = attributes.Get("burn resistance energy") / burnResistance;
		double burnFuel = attributes.Get("burn resistance fuel") / burnResistance;
		double burnHeat = attributes.Get("burn resistance heat") / burnResistance;
		DoStatusEffect(isDisabled, burning, burnResistance,
			energy, burnEnergy, fuel, burnFuel, heat, burnHeat);
	}

	// When ships recharge, what actually happens is that they can exceed their
	// maximum capacity for the rest of the turn, but must be clamped to the
	// maximum here before they gain more. This is so that, for example, a ship
	// with no batteries but a good generator can still move.
	energy = min(energy, attributes.Get("energy capacity"));
	fuel = min(fuel, attributes.Get("fuel capacity"));

	heat -= heat * HeatDissipation();
	if(heat > MaximumHeat())
	{
		isOverheated = true;
		double heatRatio = Heat() / (1. + attributes.Get("overheat damage threshold"));
		if(heatRatio > 1.)
			hull -= attributes.Get("overheat damage rate") * heatRatio;
	}
	else if(heat < .9 * MaximumHeat())
		isOverheated = false;

	double maxShields = MaxShields();
	shields = min(shields, maxShields);
	double maxHull = MaxHull();
	hull = min(hull, maxHull);

	isDisabled = isOverheated || hull < MinimumHull() || (!crew && RequiredCrew());

	// Update ship supply levels.
	if(isDisabled)
		PauseAnimation();
	else
	{
		// Ramscoops work much better when close to the system center.
		// Carried fighters can't collect fuel or energy this way.
		if(currentSystem)
		{
			double scale = .2 + 1.8 / (.001 * position.Length() + 1);
			fuel += currentSystem->RamscoopFuel(attributes.Get("ramscoop"), scale);

			double solarScaling = currentSystem->SolarPower() * scale;
			energy += solarScaling * attributes.Get("solar collection");
			heat += solarScaling * attributes.Get("solar heat");
		}

		double coolingEfficiency = CoolingEfficiency();
		energy += attributes.Get("energy generation") - attributes.Get("energy consumption");
		fuel += attributes.Get("fuel generation");
		heat += attributes.Get("heat generation");
		heat -= coolingEfficiency * attributes.Get("cooling");

		// Convert fuel into energy and heat only when the required amount of fuel is available.
		if(attributes.Get("fuel consumption") <= fuel)
		{
			fuel -= attributes.Get("fuel consumption");
			energy += attributes.Get("fuel energy");
			heat += attributes.Get("fuel heat");
		}

		// Apply active cooling. The fraction of full cooling to apply equals
		// your ship's current fraction of its maximum temperature.
		double activeCooling = coolingEfficiency * attributes.Get("active cooling");
		if(activeCooling > 0. && heat > 0. && energy >= 0.)
		{
			// Handle the case where "active cooling"
			// does not require any energy.
			double coolingEnergy = attributes.Get("cooling energy");
			if(coolingEnergy)
			{
				double spentEnergy = min(energy, coolingEnergy * min(1., Heat()));
				heat -= activeCooling * spentEnergy / coolingEnergy;
				energy -= spentEnergy;
			}
			else
				heat -= activeCooling * min(1., Heat());
		}
	}

	// Don't allow any levels to drop below zero.
	shields = max(0., shields);
	energy = max(0., energy);
	fuel = max(0., fuel);
	heat = max(0., heat);
}



void Ship::DoPassiveEffects(vector<Visual> &visuals, list<shared_ptr<Flotsam>> &flotsam)
{
	// Adjust the error in the pilot's targeting.
	personality.UpdateConfusion(firingCommands.IsFiring());

	// Handle ionization effects, etc.
	if(ionization)
		CreateSparks(visuals, "ion spark", ionization * .05);
	if(scrambling)
		CreateSparks(visuals, "scramble spark", scrambling * .05);
	if(disruption)
		CreateSparks(visuals, "disruption spark", disruption * .1);
	if(slowness)
		CreateSparks(visuals, "slowing spark", slowness * .1);
	if(discharge)
		CreateSparks(visuals, "discharge spark", discharge * .1);
	if(corrosion)
		CreateSparks(visuals, "corrosion spark", corrosion * .1);
	if(leakage)
		CreateSparks(visuals, "leakage spark", leakage * .1);
	if(burning)
		CreateSparks(visuals, "burning spark", burning * .1);
}



void Ship::DoJettison(list<shared_ptr<Flotsam>> &flotsam)
{
	// Jettisoned cargo effects (only for ships in the current system).
	if(!jettisoned.empty() && !forget)
	{
		jettisoned.front()->Place(*this);
		flotsam.splice(flotsam.end(), jettisoned, jettisoned.begin());
	}
}



void Ship::DoCloakDecision()
{
	if(isInvisible)
		return;
	// If you are forced to decloak (e.g. by running out of fuel) you can't
	// initiate cloaking again until you are fully decloaked.
	if(!cloak)
		cloakDisruption = max(0., cloakDisruption - 1.);

	// Attempting to cloak when the cloaking device can no longer operate (because of hull damage)
	// will result in it being uncloaked.
	const double minimalHullForCloak = attributes.Get("cloak hull threshold");
	if(minimalHullForCloak && (hull / attributes.Get("hull") < minimalHullForCloak))
		cloakDisruption = 1.;

	const double cloakingSpeed = CloakingSpeed();
	const double cloakingFuel = attributes.Get("cloaking fuel");
	const double cloakingEnergy = attributes.Get("cloaking energy");
	const double cloakingHull = attributes.Get("cloaking hull");
	const double cloakingShield = attributes.Get("cloaking shields");
	bool canCloak = (!isDisabled && cloakingSpeed > 0. && !cloakDisruption
		&& fuel >= cloakingFuel && energy >= cloakingEnergy
		&& MinimumHull() < hull - cloakingHull && shields >= cloakingShield);
	if(commands.Has(Command::CLOAK) && canCloak)
	{
		cloak = min(1., max(0., cloak + cloakingSpeed));
		fuel -= cloakingFuel;
		energy -= cloakingEnergy;
		shields -= cloakingShield;
		hull -= cloakingHull;
		heat += attributes.Get("cloaking heat");
		double cloakingShieldDelay = attributes.Get("cloaking shield delay");
		double cloakingHullDelay = attributes.Get("cloaking repair delay");
		cloakingShieldDelay = (cloakingShieldDelay < 1.) ?
			(Random::Real() <= cloakingShieldDelay) : cloakingShieldDelay;
		cloakingHullDelay = (cloakingHullDelay < 1.) ?
			(Random::Real() <= cloakingHullDelay) : cloakingHullDelay;
		shieldDelay += cloakingShieldDelay;
		hullDelay += cloakingHullDelay;
	}
	else if(cloakingSpeed)
	{
		cloak = max(0., cloak - cloakingSpeed);
		// If you're trying to cloak but are unable to (too little energy or
		// fuel) you're forced to decloak fully for one frame before you can
		// engage cloaking again.
		if(commands.Has(Command::CLOAK))
			cloakDisruption = max(cloakDisruption, 1.);
	}
	else
		cloak = 0.;
}



bool Ship::DoHyperspaceLogic(vector<Visual> &visuals)
{
	if(!hyperspaceSystem && !hyperspaceCount)
		return false;

	// Don't apply external acceleration while jumping.
	acceleration = Point();

	// Enter hyperspace.
	int direction = hyperspaceSystem ? 1 : -1;
	hyperspaceCount += direction;
	// Number of frames it takes to enter or exit hyperspace.
	static const int HYPER_C = 100;
	// Rate the ship accelerate and slow down when exiting hyperspace.
	static const double HYPER_A = 2.;
	static const double HYPER_D = 1000.;
	if(hyperspaceSystem)
		fuel -= hyperspaceFuelCost / HYPER_C;

	// Create the particle effects for the jump drive. This may create 100
	// or more particles per ship per turn at the peak of the jump.
	if(isUsingJumpDrive && !forget)
	{
		double sparkAmount = hyperspaceCount * Width() * Height() * .000006;
		const map<const Effect *, int> &jumpEffects = attributes.JumpEffects();
		if(jumpEffects.empty())
			CreateSparks(visuals, "jump drive", sparkAmount);
		else
		{
			// Spread the amount of particle effects created among all jump effects.
			sparkAmount /= jumpEffects.size();
			for(const auto &effect : jumpEffects)
				CreateSparks(visuals, effect.first, sparkAmount);
		}
	}

	if(hyperspaceCount == HYPER_C)
	{
		SetSystem(hyperspaceSystem);
		hyperspaceSystem = nullptr;
		targetSystem = nullptr;
		// Check if the target planet is in the destination system or not.
		const Planet *planet = (targetPlanet ? targetPlanet->GetPlanet() : nullptr);
		if(!planet || planet->IsWormhole() || !planet->IsInSystem(currentSystem))
			targetPlanet = nullptr;
		// Check if your parent has a target planet in this system.
		shared_ptr<Ship> parent = GetParent();
		if(!targetPlanet && parent && parent->targetPlanet)
		{
			planet = parent->targetPlanet->GetPlanet();
			if(planet && !planet->IsWormhole() && planet->IsInSystem(currentSystem))
				targetPlanet = parent->targetPlanet;
		}
		direction = -1;

		// If you have a target planet in the destination system, exit
		// hyperspace aimed at it. Otherwise, target the first planet that
		// has a spaceport.
		Point target;
		// Except when you arrive at an extra distance from the target,
		// in that case always use the system-center as target.
		double extraArrivalDistance = isUsingJumpDrive
			? currentSystem->ExtraJumpArrivalDistance() : currentSystem->ExtraHyperArrivalDistance();

		if(extraArrivalDistance == 0)
		{
			if(targetPlanet)
				target = targetPlanet->Position();
			else
			{
				for(const StellarObject &object : currentSystem->Objects())
					if(object.HasSprite() && object.HasValidPlanet()
							&& object.GetPlanet()->HasServices())
					{
						target = object.Position();
						break;
					}
			}
		}

		if(isUsingJumpDrive)
		{
			position = target + Angle::Random().Unit() * (300. * (Random::Real() + 1.) + extraArrivalDistance);
			return true;
		}

		// Have all ships exit hyperspace at the same distance so that
		// your escorts always stay with you.
		double distance = (HYPER_C * HYPER_C) * .5 * HYPER_A + HYPER_D;
		distance += extraArrivalDistance;
		position = (target - distance * angle.Unit());
		position += hyperspaceOffset;
		// Make sure your velocity is in exactly the direction you are
		// traveling in, so that when you decelerate there will not be a
		// sudden shift in direction at the end.
		velocity = velocity.Length() * angle.Unit();
	}
	if(!isUsingJumpDrive)
	{
		velocity += (HYPER_A * direction) * angle.Unit();
		if(!hyperspaceSystem)
		{
			// Exit hyperspace far enough from the planet to be able to land.
			// This does not take drag into account, so it is always an over-
			// estimate of how long it will take to stop.
			// We start decelerating after rotating about 150 degrees (that
			// is, about acos(.8) from the proper angle). So:
			// Stopping distance = .5*a*(v/a)^2 + (150/turn)*v.
			// Exit distance = HYPER_D + .25 * v^2 = stopping distance.
			double exitV = max(HYPER_A, MaxVelocity());
			double a = (.5 / Acceleration() - .25);
			double b = 150. / TurnRate();
			double discriminant = b * b - 4. * a * -HYPER_D;
			if(discriminant > 0.)
			{
				double altV = (-b + sqrt(discriminant)) / (2. * a);
				if(altV > 0. && altV < exitV)
					exitV = altV;
			}
			// If current velocity is less than or equal to targeted velocity
			// consider the hyperspace exit done.
			const Point facingUnit = angle.Unit();
			if(velocity.Dot(facingUnit) <= exitV)
			{
				velocity = facingUnit * exitV;
				hyperspaceCount = 0;
			}
		}
	}
	position += velocity;
	if(GetParent() && GetParent()->currentSystem == currentSystem)
	{
		hyperspaceOffset = position - GetParent()->position;
		double length = hyperspaceOffset.Length();
		if(length > 1000.)
			hyperspaceOffset *= 1000. / length;
	}

	return true;
}



bool Ship::DoLandingLogic()
{
	if(!landingPlanet && zoom >= 1.f)
		return false;

	// Don't apply external acceleration while landing.
	acceleration = Point();

	// If a ship was disabled at the very moment it began landing, do not
	// allow it to continue landing.
	if(isDisabled)
		landingPlanet = nullptr;

	float landingSpeed = attributes.Get("landing speed");
	landingSpeed = landingSpeed > 0 ? landingSpeed : .02f;
	// Special ships do not disappear forever when they land; they
	// just slowly refuel.
	if(landingPlanet && zoom)
	{
		// Move the ship toward the center of the planet while landing.
		if(GetTargetStellar())
			position = .97 * position + .03 * GetTargetStellar()->Position();
		zoom -= landingSpeed;
		if(zoom < 0.f)
		{
			// If this is not a special ship, it ceases to exist when it
			// lands on a true planet. If this is a wormhole, the ship is
			// instantly transported.
			if(landingPlanet->IsWormhole())
			{
				SetSystem(&landingPlanet->GetWormhole()->WormholeDestination(*currentSystem));
				for(const StellarObject &object : currentSystem->Objects())
					if(object.GetPlanet() == landingPlanet)
						position = object.Position();
				SetTargetStellar(nullptr);
				SetTargetSystem(nullptr);
				landingPlanet = nullptr;
			}
			else if(!isSpecial || personality.IsFleeing())
			{
				MarkForRemoval();
				return true;
			}

			zoom = 0.f;
		}
	}
	// Only refuel if this planet has a spaceport.
	else if(fuel >= attributes.Get("fuel capacity")
			|| !landingPlanet || !landingPlanet->GetPort().CanRecharge(Port::RechargeType::Fuel))
	{
		zoom = min(1.f, zoom + landingSpeed);
		SetTargetStellar(nullptr);
		landingPlanet = nullptr;
	}
	else
		fuel = min(fuel + 1., attributes.Get("fuel capacity"));

	// Move the ship at the velocity it had when it began landing, but
	// scaled based on how small it is now.
	if(zoom > 0.f)
		position += velocity * zoom;

	return true;
}



void Ship::DoInitializeMovement()
{
	// If you're disabled, you can't initiate landing or jumping.
	if(isDisabled)
		return;

	if(commands.Has(Command::LAND) && CanLand())
		landingPlanet = GetTargetStellar()->GetPlanet();
	else if(commands.Has(Command::JUMP) && IsReadyToJump())
	{
		hyperspaceSystem = GetTargetSystem();
		pair<JumpType, double> jumpUsed = navigation.GetCheapestJumpType(hyperspaceSystem);
		isUsingJumpDrive = (jumpUsed.first == JumpType::JUMP_DRIVE);
		hyperspaceFuelCost = jumpUsed.second;
	}
}



void Ship::StepPilot()
{
	int requiredCrew = RequiredCrew();

	if(pilotError)
		--pilotError;
	else if(pilotOkay)
		--pilotOkay;
	else if(isDisabled)
	{
		// If the ship is disabled, don't show a warning message due to missing crew.
	}
	else if(requiredCrew && static_cast<int>(Random::Int(requiredCrew)) >= Crew())
	{
		pilotError = 30;
		if(isYours || (personality.IsEscort() && Preferences::Has("Extra fleet status messages")))
		{
			if(parent.lock())
				Messages::Add("The " + name + " is moving erratically because there are not enough crew to pilot it."
					, Messages::Importance::Low);
			else
				Messages::Add("Your ship is moving erratically because you do not have enough crew to pilot it."
					, Messages::Importance::Low);
		}
	}
	else
		pilotOkay = 30;
}



// This ship is not landing or entering hyperspace. So, move it. If it is
// disabled, all it can do is slow down to a stop.
void Ship::DoMovement(bool &isUsingAfterburner)
{
	isUsingAfterburner = false;

	double mass = InertialMass();
	double dragForce = DragForce();
	double slowMultiplier = 1. / (1. + slowness * .05);

	if(isDisabled)
		velocity *= 1. - dragForce;
	else if(!pilotError)
	{
		if(commands.Turn())
		{
			// Check if we are able to turn.
			double cost = attributes.Get("turning energy");
			if(cost > 0. && energy < cost * fabs(commands.Turn()))
				commands.SetTurn(copysign(energy / cost, commands.Turn()));

			cost = attributes.Get("turning shields");
			if(cost > 0. && shields < cost * fabs(commands.Turn()))
				commands.SetTurn(copysign(shields / cost, commands.Turn()));

			cost = attributes.Get("turning hull");
			if(cost > 0. && hull < cost * fabs(commands.Turn()))
				commands.SetTurn(copysign(hull / cost, commands.Turn()));

			cost = attributes.Get("turning fuel");
			if(cost > 0. && fuel < cost * fabs(commands.Turn()))
				commands.SetTurn(copysign(fuel / cost, commands.Turn()));

			cost = -attributes.Get("turning heat");
			if(cost > 0. && heat < cost * fabs(commands.Turn()))
				commands.SetTurn(copysign(heat / cost, commands.Turn()));

			if(commands.Turn())
			{
				isSteering = true;
				steeringDirection = commands.Turn();
				// If turning at a fraction of the full rate (either from lack of
				// energy or because of tracking a target), only consume a fraction
				// of the turning energy and produce a fraction of the heat.
				double scale = fabs(commands.Turn());

				shields -= scale * attributes.Get("turning shields");
				hull -= scale * attributes.Get("turning hull");
				energy -= scale * attributes.Get("turning energy");
				fuel -= scale * attributes.Get("turning fuel");
				heat += scale * attributes.Get("turning heat");
				discharge += scale * attributes.Get("turning discharge");
				corrosion += scale * attributes.Get("turning corrosion");
				ionization += scale * attributes.Get("turning ion");
				scrambling += scale * attributes.Get("turning scramble");
				leakage += scale * attributes.Get("turning leakage");
				burning += scale * attributes.Get("turning burn");
				slowness += scale * attributes.Get("turning slowing");
				disruption += scale * attributes.Get("turning disruption");

				Turn(commands.Turn() * TurnRate() * slowMultiplier);
			}
		}
		double thrustCommand = commands.Thrust();
		double thrust = 0.;
		thrustMagnitude = 0.;
		if(thrustCommand)
		{
			// Check if we are able to apply this thrust.
			double cost = attributes.Get((thrustCommand > 0.) ?
				"thrusting energy" : "reverse thrusting energy");
			if(cost > 0. && energy < cost * fabs(thrustCommand))
				thrustCommand = copysign(energy / cost, thrustCommand);

			cost = attributes.Get((thrustCommand > 0.) ?
				"thrusting shields" : "reverse thrusting shields");
			if(cost > 0. && shields < cost * fabs(thrustCommand))
				thrustCommand = copysign(shields / cost, thrustCommand);

			cost = attributes.Get((thrustCommand > 0.) ?
				"thrusting hull" : "reverse thrusting hull");
			if(cost > 0. && hull < cost * fabs(thrustCommand))
				thrustCommand = copysign(hull / cost, thrustCommand);

			cost = attributes.Get((thrustCommand > 0.) ?
				"thrusting fuel" : "reverse thrusting fuel");
			if(cost > 0. && fuel < cost * fabs(thrustCommand))
				thrustCommand = copysign(fuel / cost, thrustCommand);

			cost = -attributes.Get((thrustCommand > 0.) ?
				"thrusting heat" : "reverse thrusting heat");
			if(cost > 0. && heat < cost * fabs(thrustCommand))
				thrustCommand = copysign(heat / cost, thrustCommand);

			thrustMagnitude = thrustCommand * slowMultiplier;

			if(thrustCommand)
			{
				// If a reverse thrust is commanded and the capability does not
				// exist, ignore it (do not even slow under drag).
				isThrusting = (thrustCommand > 0.);
				isReversing = !isThrusting && attributes.Get("reverse thrust");
				thrust = attributes.Get(isThrusting ? "thrust" : "reverse thrust");
				if(thrust)
				{
					double scale = fabs(thrustCommand);

					shields -= scale * attributes.Get(isThrusting ? "thrusting shields" : "reverse thrusting shields");
					hull -= scale * attributes.Get(isThrusting ? "thrusting hull" : "reverse thrusting hull");
					energy -= scale * attributes.Get(isThrusting ? "thrusting energy" : "reverse thrusting energy");
					fuel -= scale * attributes.Get(isThrusting ? "thrusting fuel" : "reverse thrusting fuel");
					heat += scale * attributes.Get(isThrusting ? "thrusting heat" : "reverse thrusting heat");
					discharge += scale * attributes.Get(isThrusting ? "thrusting discharge" : "reverse thrusting discharge");
					corrosion += scale * attributes.Get(isThrusting ? "thrusting corrosion" : "reverse thrusting corrosion");
					ionization += scale * attributes.Get(isThrusting ? "thrusting ion" : "reverse thrusting ion");
					scrambling += scale * attributes.Get(isThrusting ? "thrusting scramble" :
						"reverse thrusting scramble");
					burning += scale * attributes.Get(isThrusting ? "thrusting burn" : "reverse thrusting burn");
					leakage += scale * attributes.Get(isThrusting ? "thrusting leakage" : "reverse thrusting leakage");
					slowness += scale * attributes.Get(isThrusting ? "thrusting slowing" : "reverse thrusting slowing");
					disruption += scale * attributes.Get(isThrusting ? "thrusting disruption" : "reverse thrusting disruption");

					acceleration += angle.Unit() * thrustCommand * (isThrusting ? Acceleration() : ReverseAcceleration());
				}
			}
		}
		// Lateral Thrust functionality.
		// This pulls "lateral thrust ratio" from the ship definition,
		// and if there isn't one, it uses the default value of 0.25,
		// which is listed as a gamerule value.
		double latThrustCommand = commands.LateralThrust();
		double latThrust = 0.;
		double lateralThrustValue = 0.;
		if(attributes.Get("lateral thrust ratio"))
			lateralThrustValue = attributes.Get("lateral thrust ratio");
		else if(!attributes.Get("lateral thrust ratio"))
		{
			// lateralThrustValue = GameData::GetGamerules().DefaultLateralThrustRatio();
			if(mass < 2500)
				lateralThrustValue = (3000 - mass) / 3500;
			else
				lateralThrustValue = 0.1;
		}

		if(latThrustCommand)
		{
			// Check if we are able to apply this thrust.
			double cost = attributes.Get("thrusting energy") * lateralThrustValue;
			if(energy < cost)
				latThrustCommand *= energy / cost;

			if(latThrustCommand)
			{
				// These area used for lateral thrusting flares.
				isLatThrusting = true;
				lateralDirection = latThrustCommand;
				latThrust = attributes.Get("thrust") * lateralThrustValue;
				if(latThrust)
				{
					double scale = fabs(latThrustCommand);
					energy -= scale * cost;
					heat += scale * attributes.Get("thrusting heat") * lateralThrustValue;
					Point lateral(-angle.Unit().Y(), angle.Unit().X());
					acceleration += lateral * (latThrustCommand * latThrust / mass);
				}
			}
		}

		bool applyAfterburner = (commands.Has(Command::AFTERBURNER) || (thrustCommand > 0. && !thrust))
				&& !CannotAct(Ship::ActionType::AFTERBURNER);
		if(applyAfterburner)
		{
			thrust = attributes.Get("afterburner thrust");
			double shieldCost = attributes.Get("afterburner shields");
			double hullCost = attributes.Get("afterburner hull");
			double energyCost = attributes.Get("afterburner energy");
			double fuelCost = attributes.Get("afterburner fuel");
			double heatCost = -attributes.Get("afterburner heat");

			double dischargeCost = attributes.Get("afterburner discharge");
			double corrosionCost = attributes.Get("afterburner corrosion");
			double ionCost = attributes.Get("afterburner ion");
			double scramblingCost = attributes.Get("afterburner scramble");
			double leakageCost = attributes.Get("afterburner leakage");
			double burningCost = attributes.Get("afterburner burn");

			double slownessCost = attributes.Get("afterburner slowing");
			double disruptionCost = attributes.Get("afterburner disruption");

			if(thrust && shields >= shieldCost && hull >= hullCost
				&& energy >= energyCost && fuel >= fuelCost && heat >= heatCost)
			{
				shields -= shieldCost;
				hull -= hullCost;
				energy -= energyCost;
				fuel -= fuelCost;
				heat -= heatCost;

				discharge += dischargeCost;
				corrosion += corrosionCost;
				ionization += ionCost;
				scrambling += scramblingCost;
				leakage += leakageCost;
				burning += burningCost;

				slowness += slownessCost;
				disruption += disruptionCost;

				acceleration += angle.Unit() * (1. + attributes.Get("acceleration multiplier")) * thrust / mass;

				// Only create the afterburner effects if the ship is in the player's system.
				isUsingAfterburner = !forget;
			}
		}
	}
	if(acceleration)
	{
		acceleration *= slowMultiplier;
		// Acceleration multiplier needs to modify effective drag, otherwise it changes top speeds.
		Point dragAcceleration = acceleration - velocity * dragForce * (1. + attributes.Get("acceleration multiplier"));
		// Make sure dragAcceleration has nonzero length, to avoid divide by zero.
		if(dragAcceleration)
		{
			// What direction will the net acceleration be if this drag is applied?
			// If the net acceleration will be opposite the thrust, do not apply drag.
			dragAcceleration *= .5 * (acceleration.Unit().Dot(dragAcceleration.Unit()) + 1.);

			// A ship can only "cheat" to stop if it is moving slow enough that
			// it could stop completely this frame. This is to avoid overshooting
			// when trying to stop and ending up headed in the other direction.
			if(commands.Has(Command::STOP))
			{
				// How much acceleration would it take to come to a stop in the
				// direction normal to the ship's current facing? This is only
				// possible if the acceleration plus drag vector is in the
				// opposite direction from the velocity vector when both are
				// projected onto the current facing vector, and the acceleration
				// vector is the larger of the two.
				double vNormal = velocity.Dot(angle.Unit());
				double aNormal = dragAcceleration.Dot(angle.Unit());
				if((aNormal > 0.) != (vNormal > 0.) && fabs(aNormal) > fabs(vNormal))
					dragAcceleration = -vNormal * angle.Unit();
			}
			if(velocity.Length() > MaxVelocity() || velocity.Length() < 0.1)
				velocity += dragAcceleration;
			else
				velocity += acceleration;
		}
		acceleration = Point();
	}
}



void Ship::StepTargeting()
{
	// Boarding:
	shared_ptr<const Ship> target = GetTargetShip();
	// If this is a fighter or drone and it is not assisting someone at the
	// moment, its boarding target should be its parent ship.
	// Unless the player uses a fighter as their flagship and is boarding an enemy ship.
	if(CanBeCarried() && !(target && (target == GetShipToAssist() || isYours)))
		target = GetParent();
	if(target && !isDisabled)
	{
		Point dp = (target->position - position);
		double distance = dp.Length();
		Point dv = (target->velocity - velocity);
		double speed = dv.Length();
		isBoarding = (distance < 50. && speed < 1. && commands.Has(Command::BOARD));
		if(isBoarding && !CanBeCarried())
		{
			if(!target->IsDisabled() && government->IsEnemy(target->government))
				isBoarding = false;
			else if(target->IsDestroyed() || target->IsLanding() || target->IsHyperspacing()
					|| target->GetSystem() != GetSystem())
				isBoarding = false;
		}
		if(isBoarding && !pilotError)
		{
			Angle facing = angle;
			bool left = target->Unit().Cross(facing.Unit()) < 0.;
			double turn = left - !left;

			// Check if the ship will still be pointing to the same side of the target
			// angle if it turns by this amount.
			facing += TurnRate() * turn;
			bool stillLeft = target->Unit().Cross(facing.Unit()) < 0.;
			if(left != stillLeft)
				turn = 0.;
			angle += TurnRate() * turn;

			velocity += dv.Unit() * .1;
			position += dp.Unit() * .5;

			if(distance < 10. && speed < 1. && ((CanBeCarried() && government == target->government) || !turn))
			{
				if(cloak && !attributes.Get("cloaked boarding"))
				{
					// Allow the player to get all the way to the end of the
					// boarding sequence (including locking on to the ship) but
					// not to actually board, if they are cloaked, except if they have "cloaked boarding".
					if(isYours)
						Messages::Add("You cannot board a ship while cloaked.", Messages::Importance::High);
				}
				else
				{
					isBoarding = false;
					bool isEnemy = government->IsEnemy(target->government);
					if(isEnemy && Random::Real() < target->Attributes().Get("self destruct"))
					{
						Messages::Add("The " + target->DisplayModelName() + " \"" + target->Name()
							+ "\" has activated its self-destruct mechanism.", Messages::Importance::High);
						GetTargetShip()->SelfDestruct();
					}
					else
						hasBoarded = true;
				}
			}
		}
	}

	// Clear your target if it is destroyed. This is only important for NPCs,
	// because ordinary ships cease to exist once they are destroyed.
	target = GetTargetShip();
	if(target && target->IsDestroyed() && target->explosionCount >= target->explosionTotal)
		targetShip.reset();
}



// Finally, move the ship and create any movement visuals.
void Ship::DoEngineVisuals(vector<Visual> &visuals, bool isUsingAfterburner)
{
	if(isUsingAfterburner && !Attributes().AfterburnerEffects().empty())
	{
		double gimbalDirection = abs(Commands().Thrust()) * -Commands().Turn();

		for(const EnginePoint &point : enginePoints)
		{
			Angle gimbal = Angle(gimbalDirection * point.gimbal.Degrees());
			Angle afterburnerAngle = angle + point.facing + gimbal;
			Point pos = angle.Rotate(point) * Zoom() + position;
			// Stream the afterburner effects outward in the direction the engines are facing.
			Point effectVelocity = velocity - 6. * afterburnerAngle.Unit();
			for(auto &&it : Attributes().AfterburnerEffects())
				for(int i = 0; i < it.second; ++i)
					visuals.emplace_back(*it.first, pos, effectVelocity, afterburnerAngle);
		}
	}
}



// Add escorts to this ship. Escorts look to the parent ship for movement
// cues and try to stay with it when it lands or goes into hyperspace.
void Ship::AddEscort(Ship &ship)
{
	escorts.push_back(ship.shared_from_this());
}



void Ship::RemoveEscort(const Ship &ship)
{
	auto it = escorts.begin();
	for( ; it != escorts.end(); ++it)
		if(it->lock().get() == &ship)
		{
			escorts.erase(it);
			return;
		}
}



double Ship::MinimumHull() const
{
	if(neverDisabled)
		return 0.;

	double maximumHull = MaxHull();
	double absoluteThreshold = attributes.Get("absolute threshold");
	if(absoluteThreshold > 0.)
		return absoluteThreshold;

	double thresholdPercent = attributes.Get("threshold percentage");
	double transition = 1 / (1 + 0.0005 * maximumHull);
	double minimumHull = maximumHull * (thresholdPercent > 0.
		? min(thresholdPercent, 1.) : 0.1 * (1. - transition) + 0.5 * transition);

	return max(0., floor(minimumHull + attributes.Get("hull threshold")));
}



void Ship::CreateExplosion(vector<Visual> &visuals, bool spread)
{
	if(!HasSprite() || !GetMask().IsLoaded() || explosionEffects.empty())
		return;

	// Bail out if this loops enough times, just in case.
	for(int i = 0; i < 10; ++i)
	{
		Point point((Random::Real() - .5) * Width(),
			(Random::Real() - .5) * Height());
		if(GetMask().Contains(point, Angle()))
		{
			// Pick an explosion.
			int type = Random::Int(explosionTotal);
			auto it = explosionEffects.begin();
			for( ; it != explosionEffects.end(); ++it)
			{
				type -= it->second;
				if(type < 0)
					break;
			}
			Point effectVelocity = velocity;
			if(spread)
			{
				double scale = .04 * (Width() + Height());
				effectVelocity += Angle::Random().Unit() * (scale * Random::Real());
			}
			visuals.emplace_back(*it->first, angle.Rotate(point) + position, std::move(effectVelocity), angle);
			++explosionCount;
			return;
		}
	}
}



// Place a "spark" effect, like ionization or disruption.
void Ship::CreateSparks(vector<Visual> &visuals, const string &name, double amount)
{
	CreateSparks(visuals, GameData::Effects().Get(name), amount);
}



void Ship::CreateSparks(vector<Visual> &visuals, const Effect *effect, double amount)
{
	if(forget)
		return;

	// Limit the number of sparks, depending on the size of the sprite.
	amount = min(amount, Width() * Height() * .0006);
	// Preallocate capacity, in case we're adding a non-trivial number of sparks.
	visuals.reserve(visuals.size() + static_cast<int>(amount));

	while(true)
	{
		amount -= Random::Real();
		if(amount <= 0.)
			break;

		Point point((Random::Real() - .5) * Width(),
			(Random::Real() - .5) * Height());
		if(GetMask().Contains(point, Angle()))
			visuals.emplace_back(*effect, angle.Rotate(point) + position, velocity, angle);
	}
}



double Ship::CalculateAttraction() const
{
	return max(0., .4 * sqrt(attributes.Get("cargo space")) - 1.8);
}



double Ship::CalculateDeterrence() const
{
	double tempDeterrence = 0.;
	for(const Hardpoint &hardpoint : Weapons())
		if(hardpoint.GetOutfit())
		{
			const Outfit *weapon = hardpoint.GetOutfit();
			// 1 DoT damage of type X = 100 damage of type X over an extended period of time
			// (~95 damage after 5 seconds, ~99 damage after 8 seconds). Therefore, multiply
			// DoT damage types by 100. Disruption, scrambling, and slowing don't have an
			// analogous instantaneous damage type, but still just multiply them by 100 to
			// stay consistent.

			// Compare the relative damage types to the strength of the firing ship, since we
			// have nothing else to reasonably compare against.

			// Shield and hull damage are the primary damage types that dictate combat, so
			// consider the full damage dealt by these types for the strength of a weapon.
			double shieldFactor = weapon->ShieldDamage()
					+ weapon->RelativeShieldDamage() * MaxShields()
					+ weapon->DischargeDamage() * 100.;
			double hullFactor = weapon->HullDamage()
					+ weapon->RelativeHullDamage() * MaxHull()
					+ weapon->CorrosionDamage() * 100.;

			// Other damage types don't outright destroy ships, so they aren't considered
			// as heavily in the strength of a weapon.
			double energyFactor = weapon->EnergyDamage()
					+ weapon->RelativeEnergyDamage() * attributes.Get("energy capacity")
					+ weapon->IonDamage() * 100.;
			double heatFactor = weapon->HeatDamage()
					+ weapon->RelativeHeatDamage() * MaximumHeat()
					+ weapon->BurnDamage() * 100.;
			double fuelFactor = weapon->FuelDamage()
					+ weapon->RelativeFuelDamage() * attributes.Get("fuel capacity")
					+ weapon->LeakDamage() * 100.;
			double scramblingFactor = weapon->ScramblingDamage() * 100.;
			double slowingFactor = weapon->SlowingDamage() * 100.;
			double disruptionFactor = weapon->DisruptionDamage() * 100.;

			// Disabled and asteroid damage are ignored because they don't matter in combat.

			double strength = shieldFactor + hullFactor + 0.2 * (energyFactor + heatFactor + fuelFactor
					+ scramblingFactor + slowingFactor + disruptionFactor);
			tempDeterrence += .12 * strength / weapon->Reload();
		}
	return tempDeterrence;
}<|MERGE_RESOLUTION|>--- conflicted
+++ resolved
@@ -382,13 +382,7 @@
 						attributes.maxArc = Angle(grand.Value(2));
 						needToCheckAngles = true;
 						if(!Angle(0.).IsInRange(attributes.minArc, attributes.maxArc))
-<<<<<<< HEAD
 							grand.PrintTrace("Warning: Minimum arc is higher than maximum arc. Might not work as expected.");
-=======
-						{
-							grand.PrintTrace("Warning: Minimum arc is higher than maximum arc. Might not work as expected.");
-						}
->>>>>>> de434c53
 					}
 					else if(grand.Token(0) == "under")
 						drawUnder = true;
