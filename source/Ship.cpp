--- conflicted
+++ resolved
@@ -4574,9 +4574,6 @@
 		if(hardpoint.GetOutfit())
 		{
 			const Outfit *weapon = hardpoint.GetOutfit();
-<<<<<<< HEAD
-			if(weapon->Ammo() && weapon->AmmoUsage() && !OutfitCount(weapon->Ammo()))
-				continue;
 			// Ignore disabled and asteroid damages.
 			// Effects over time are considered over 60 frames, and disruption is % based so multiply it by 100 too.
 			// First consider special effects, then hull, shileds, energy and heat.
@@ -4591,11 +4588,6 @@
 					+ weapon->IonDamage() * 60. + weapon->ScramblingDamage() * 60) / 2.
 				+ ((weapon->HeatDamage() + weapon->RelativeHeatDamage() * MaximumHeat())
 					+ weapon->BurnDamage() * 60.) / 10.;
-=======
-			double strength = weapon->ShieldDamage() + weapon->HullDamage()
-				+ (weapon->RelativeShieldDamage() * attributes.Get("shields"))
-				+ (weapon->RelativeHullDamage() * attributes.Get("hull"));
->>>>>>> fd241fe9
 			tempDeterrence += .12 * strength / weapon->Reload();
 		}
 	return tempDeterrence;
