--- conflicted
+++ resolved
@@ -3090,7 +3090,6 @@
 		isDisabled = true;
 		isDisabled = IsDisabled();
 
-<<<<<<< HEAD
 		// Report what happened to this ship from this weapon.
 		if(!wasDisabled && isDisabled)
 		{
@@ -3101,15 +3100,10 @@
 		{
 			type |= ShipEvent::DESTROY;
 
-			if(IsYours() && Preferences::Has("Extra fleet status messages"))
+			if(IsYours())
 				Messages::Add("Your " + DisplayModelName() +
 						" \"" + Name() + "\" has been destroyed.", Messages::Importance::Highest);
 		}
-=======
-		if(IsYours())
-			Messages::Add("Your " + DisplayModelName() +
-				" \"" + Name() + "\" has been destroyed.", Messages::Importance::Highest);
->>>>>>> e613d0dd
 	}
 
 	// Inflicted heat damage may also disable a ship, but does not trigger a "DISABLE" event.
