--- conflicted
+++ resolved
@@ -4168,7 +4168,6 @@
 
 		if(commands.Turn())
 		{
-<<<<<<< HEAD
 			const double turningBurn = attributes.LinearGet("turning burn", true);
 			const double turningCorrosion = attributes.LinearGet("turning corrosion");
 			const double turningDischarge = attributes.LinearGet("turning discharge");
@@ -4194,28 +4193,6 @@
 				commands.SetTurn(copysign(hull / turningHull, commands.Turn()));
 			if(turningShields > 0. && shields < turningShields * fabs(commands.Turn()))
 				commands.SetTurn(copysign(shields / turningShields, commands.Turn()));
-=======
-			// Check if we are able to turn.
-			double cost = attributes.Get("turning energy");
-			if(cost > 0. && energy < cost * fabs(commands.Turn()))
-				commands.SetTurn(copysign(energy / cost, commands.Turn()));
-
-			cost = attributes.Get("turning shields");
-			if(cost > 0. && shields < cost * fabs(commands.Turn()))
-				commands.SetTurn(copysign(shields / cost, commands.Turn()));
-
-			cost = attributes.Get("turning hull");
-			if(cost > 0. && hull < cost * fabs(commands.Turn()))
-				commands.SetTurn(copysign(hull / cost, commands.Turn()));
-
-			cost = attributes.Get("turning fuel");
-			if(cost > 0. && fuel < cost * fabs(commands.Turn()))
-				commands.SetTurn(copysign(fuel / cost, commands.Turn()));
-
-			cost = -attributes.Get("turning heat");
-			if(cost > 0. && heat < cost * fabs(commands.Turn()))
-				commands.SetTurn(copysign(heat / cost, commands.Turn()));
->>>>>>> 57c08a7d
 
 			if(commands.Turn())
 			{
@@ -4252,7 +4229,6 @@
 
 		if(moveForward)
 		{
-<<<<<<< HEAD
 			thrust = attributes.LinearGet("thrust", true);
 			const double thrustingBurn = attributes.LinearGet("thrusting burn");
 			const double thrustingCorrosion = attributes.LinearGet("thrusting corrosion");
@@ -4279,33 +4255,6 @@
 				thrustCommand = hull / thrustingHull;
 			if(thrustingShields > 0. && shields < thrustingShields * thrustCommand)
 				thrustCommand = shields / thrustingShields;
-=======
-			// Check if we are able to apply this thrust.
-			double cost = attributes.Get((thrustCommand > 0.) ?
-				"thrusting energy" : "reverse thrusting energy");
-			if(cost > 0. && energy < cost * fabs(thrustCommand))
-				thrustCommand = copysign(energy / cost, thrustCommand);
-
-			cost = attributes.Get((thrustCommand > 0.) ?
-				"thrusting shields" : "reverse thrusting shields");
-			if(cost > 0. && shields < cost * fabs(thrustCommand))
-				thrustCommand = copysign(shields / cost, thrustCommand);
-
-			cost = attributes.Get((thrustCommand > 0.) ?
-				"thrusting hull" : "reverse thrusting hull");
-			if(cost > 0. && hull < cost * fabs(thrustCommand))
-				thrustCommand = copysign(hull / cost, thrustCommand);
-
-			cost = attributes.Get((thrustCommand > 0.) ?
-				"thrusting fuel" : "reverse thrusting fuel");
-			if(cost > 0. && fuel < cost * fabs(thrustCommand))
-				thrustCommand = copysign(fuel / cost, thrustCommand);
-
-			cost = -attributes.Get((thrustCommand > 0.) ?
-				"thrusting heat" : "reverse thrusting heat");
-			if(cost > 0. && heat < cost * fabs(thrustCommand))
-				thrustCommand = copysign(heat / cost, thrustCommand);
->>>>>>> 57c08a7d
 
 			if(thrustCommand)
 			{
