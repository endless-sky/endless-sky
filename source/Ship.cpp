/* Ship.cpp
Copyright (c) 2014 by Michael Zahniser

Endless Sky is free software: you can redistribute it and/or modify it under the
terms of the GNU General Public License as published by the Free Software
Foundation, either version 3 of the License, or (at your option) any later version.

Endless Sky is distributed in the hope that it will be useful, but WITHOUT ANY
WARRANTY; without even the implied warranty of MERCHANTABILITY or FITNESS FOR A
PARTICULAR PURPOSE.  See the GNU General Public License for more details.
*/

#include "Ship.h"

#include "Audio.h"
#include "CategoryTypes.h"
#include "DamageDealt.h"
#include "DataNode.h"
#include "DataWriter.h"
#include "Effect.h"
#include "Flotsam.h"
#include "text/Format.h"
#include "GameData.h"
#include "Government.h"
#include "Logger.h"
#include "Mask.h"
#include "Messages.h"
#include "Phrase.h"
#include "Planet.h"
#include "Preferences.h"
#include "Projectile.h"
#include "Random.h"
#include "ShipEvent.h"
#include "Sound.h"
#include "SpriteSet.h"
#include "Sprite.h"
#include "StellarObject.h"
#include "System.h"
#include "TextReplacements.h"
#include "Visual.h"

#include <algorithm>
#include <cassert>
#include <cmath>
#include <limits>
#include <sstream>

using namespace std;

namespace {
	const string FIGHTER_REPAIR = "Repair fighters in";
	const vector<string> BAY_SIDE = {"inside", "over", "under"};
	const vector<string> BAY_FACING = {"forward", "left", "right", "back"};
	const vector<Angle> BAY_ANGLE = {Angle(0.), Angle(-90.), Angle(90.), Angle(180.)};

	const vector<string> ENGINE_SIDE = {"under", "over"};
	const vector<string> STEERING_FACING = {"none", "left", "right"};

	const double MAXIMUM_TEMPERATURE = 100.;

	const double SCAN_TIME = 60.;

	// Helper function to transfer energy to a given stat if it is less than the
	// given maximum value.
	void DoRepair(double &stat, double &available, double maximum)
	{
		double transfer = max(0., min(available, maximum - stat));
		stat += transfer;
		available -= transfer;
	}

	// Helper function to repair a given stat up to its maximum, limited by
	// how much repair is available and how much energy, fuel, and heat are available.
	// Updates the stat, the available amount, and the energy, fuel, and heat amounts.
	void DoRepair(double &stat, double &available, double maximum, double &energy, double energyCost, double &fuel, double fuelCost, double &heat, double heatCost)
	{
		if(available <= 0. || stat >= maximum)
			return;

		// Energy, heat, and fuel costs are the energy, fuel, or heat required per unit repaired.
		if(energyCost > 0.)
			available = min(available, energy / energyCost);
		if(fuelCost > 0.)
			available = min(available, fuel / fuelCost);
		if(heatCost < 0.)
			available = min(available, heat / -heatCost);

		double transfer = min(available, maximum - stat);
		if(transfer > 0.)
		{
			stat += transfer;
			available -= transfer;
			energy -= transfer * energyCost;
			fuel -= transfer * fuelCost;
			heat += transfer * heatCost;
		}
	}

	// Helper function to reduce a given status effect according
	// to its resistance, limited by how much energy, fuel, and heat are available.
	// Updates the stat and the energy, fuel, and heat amounts.
	void DoStatusEffect(bool isDeactivated, double &stat, double resistance, double &energy, double energyCost, double &fuel, double fuelCost, double &heat, double heatCost)
	{
		if(isDeactivated || resistance <= 0.)
		{
			stat = max(0., .99 * stat);
			return;
		}

		// Calculate how much resistance can be used assuming no
		// energy or fuel cost.
		resistance = .99 * stat - max(0., .99 * stat - resistance);

		// Limit the resistance by the available energy, heat, and fuel.
		if(energyCost > 0.)
			resistance = min(resistance, energy / energyCost);
		if(fuelCost > 0.)
			resistance = min(resistance, fuel / fuelCost);
		if(heatCost < 0.)
			resistance = min(resistance, heat / -heatCost);

		// Update the stat, energy, heat, and fuel given how much resistance is being used.
		if(resistance > 0.)
		{
			stat = max(0., .99 * stat - resistance);
			energy -= resistance * energyCost;
			fuel -= resistance * fuelCost;
			heat += resistance * heatCost;
		}
		else
			stat = max(0., .99 * stat);
	}

	// Get an overview of how many weapon-outfits are equipped.
	map<const Outfit *, int> GetEquipped(const vector<Hardpoint> &weapons)
	{
		map<const Outfit *, int> equipped;
		for(const Hardpoint &hardpoint : weapons)
			if(hardpoint.GetOutfit())
				++equipped[hardpoint.GetOutfit()];
		return equipped;
	}

	void LogWarning(const string &modelName, const string &name, string &&warning)
	{
		string shipID = modelName + (name.empty() ? ": " : " \"" + name + "\": ");
		Logger::LogError(shipID + std::move(warning));
	}

	// Transfer as many of the given outfits from the source ship to the target
	// ship as the source ship can remove and the target ship can handle. Returns the
	// items and amounts that were actually transferred (so e.g. callers can determine
	// how much material was transferred, if any).
	map<const Outfit *, int> TransferAmmo(const map<const Outfit *, int> &stockpile, Ship &from, Ship &to)
	{
		auto transferred = map<const Outfit *, int>{};
		for(auto &&item : stockpile)
		{
			assert(item.second > 0 && "stockpile count must be positive");
			int unloadable = abs(from.Attributes().CanAdd(*item.first, -item.second));
			int loadable = to.Attributes().CanAdd(*item.first, unloadable);
			if(loadable > 0)
			{
				from.AddOutfit(item.first, -loadable);
				to.AddOutfit(item.first, loadable);
				transferred[item.first] = loadable;
			}
		}
		return transferred;
	}
}



// Construct and Load() at the same time.
Ship::Ship(const DataNode &node)
{
	Load(node);
}



void Ship::Load(const DataNode &node)
{
	if(node.Size() >= 2)
	{
		modelName = node.Token(1);
		pluralModelName = modelName + 's';
	}
	if(node.Size() >= 3)
	{
		base = GameData::Ships().Get(modelName);
		variantName = node.Token(2);
	}
	isDefined = true;

	government = GameData::PlayerGovernment();

	// Note: I do not clear the attributes list here so that it is permissible
	// to override one ship definition with another.
	bool hasEngine = false;
	bool hasArmament = false;
	bool hasBays = false;
	bool hasExplode = false;
	bool hasLeak = false;
	bool hasFinalExplode = false;
	bool hasOutfits = false;
	bool hasDescription = false;
	for(const DataNode &child : node)
	{
		const string &key = child.Token(0);
		bool add = (key == "add");
		if(add && (child.Size() < 2 || child.Token(1) != "attributes"))
		{
			child.PrintTrace("Skipping invalid use of 'add' with " + (child.Size() < 2
					? "no key." : "key: " + child.Token(1)));
			continue;
		}
		if(key == "sprite")
			LoadSprite(child);
		else if(child.Token(0) == "thumbnail" && child.Size() >= 2)
			thumbnail = SpriteSet::Get(child.Token(1));
		else if(key == "name" && child.Size() >= 2)
			name = child.Token(1);
		else if(key == "plural" && child.Size() >= 2)
			pluralModelName = child.Token(1);
		else if(key == "noun" && child.Size() >= 2)
			noun = child.Token(1);
		else if(key == "swizzle" && child.Size() >= 2)
			customSwizzle = child.Value(1);
		else if(key == "uuid" && child.Size() >= 2)
			uuid = EsUuid::FromString(child.Token(1));
		else if(key == "attributes" || add)
		{
			if(!add)
				baseAttributes.Load(child);
			else
			{
				addAttributes = true;
				attributes.Load(child);
			}
		}
		else if((key == "engine" || key == "reverse engine" || key == "steering engine") && child.Size() >= 3)
		{
			if(!hasEngine)
			{
				enginePoints.clear();
				reverseEnginePoints.clear();
				steeringEnginePoints.clear();
				hasEngine = true;
			}
			bool reverse = (key == "reverse engine");
			bool steering = (key == "steering engine");

			vector<EnginePoint> &editPoints = (!steering && !reverse) ? enginePoints :
				(reverse ? reverseEnginePoints : steeringEnginePoints);
			editPoints.emplace_back(0.5 * child.Value(1), 0.5 * child.Value(2),
				(child.Size() > 3 ? child.Value(3) : 1.));
			EnginePoint &engine = editPoints.back();
			if(reverse)
				engine.facing = Angle(180.);
			for(const DataNode &grand : child)
			{
				const string &grandKey = grand.Token(0);
				if(grandKey == "zoom" && grand.Size() >= 2)
					engine.zoom = grand.Value(1);
				else if(grandKey == "angle" && grand.Size() >= 2)
					engine.facing += Angle(grand.Value(1));
				else
				{
					for(unsigned j = 1; j < ENGINE_SIDE.size(); ++j)
						if(grandKey == ENGINE_SIDE[j])
							engine.side = j;
					if(steering)
						for(unsigned j = 1; j < STEERING_FACING.size(); ++j)
							if(grandKey == STEERING_FACING[j])
								engine.steering = j;
				}
			}
		}
		else if(key == "gun" || key == "turret")
		{
			if(!hasArmament)
			{
				armament = Armament();
				hasArmament = true;
			}
			const Outfit *outfit = nullptr;
			Point hardpoint;
			if(child.Size() >= 3)
			{
				hardpoint = Point(child.Value(1), child.Value(2));
				if(child.Size() >= 4)
					outfit = GameData::Outfits().Get(child.Token(3));
			}
			else
			{
				if(child.Size() >= 2)
					outfit = GameData::Outfits().Get(child.Token(1));
			}
			Angle gunPortAngle = Angle(0.);
			bool gunPortParallel = false;
			bool drawUnder = (key == "gun");
			if(child.HasChildren())
			{
				for(const DataNode &grand : child)
				{
					if(grand.Token(0) == "angle" && grand.Size() >= 2)
						gunPortAngle = grand.Value(1);
					else if(grand.Token(0) == "parallel")
						gunPortParallel = true;
					else if(grand.Token(0) == "under")
						drawUnder = true;
					else if(grand.Token(0) == "over")
						drawUnder = false;
					else
						grand.PrintTrace("Skipping unrecognized attribute:");
				}
			}
			if(key == "gun")
				armament.AddGunPort(hardpoint, gunPortAngle, gunPortParallel, drawUnder, outfit);
			else
				armament.AddTurret(hardpoint, drawUnder, outfit);
		}
		else if(key == "never disabled")
			neverDisabled = true;
		else if(key == "uncapturable")
			isCapturable = false;
		else if(((key == "fighter" || key == "drone") && child.Size() >= 3) ||
			(key == "bay" && child.Size() >= 4))
		{
			// While the `drone` and `fighter` keywords are supported for backwards compatibility, the
			// standard format is `bay <ship-category>`, with the same signature for other values.
			string category = "Fighter";
			int childOffset = 0;
			if(key == "drone")
				category = "Drone";
			else if(key == "bay")
			{
				category = child.Token(1);
				childOffset += 1;
			}

			if(!hasBays)
			{
				bays.clear();
				hasBays = true;
			}
			bays.emplace_back(child.Value(1 + childOffset), child.Value(2 + childOffset), category);
			Bay &bay = bays.back();
			for(int i = 3 + childOffset; i < child.Size(); ++i)
			{
				for(unsigned j = 1; j < BAY_SIDE.size(); ++j)
					if(child.Token(i) == BAY_SIDE[j])
						bay.side = j;
				for(unsigned j = 1; j < BAY_FACING.size(); ++j)
					if(child.Token(i) == BAY_FACING[j])
						bay.facing = BAY_ANGLE[j];
			}
			if(child.HasChildren())
				for(const DataNode &grand : child)
				{
					// Load in the effect(s) to be displayed when the ship launches.
					if(grand.Token(0) == "launch effect" && grand.Size() >= 2)
					{
						int count = grand.Size() >= 3 ? static_cast<int>(grand.Value(2)) : 1;
						const Effect *e = GameData::Effects().Get(grand.Token(1));
						bay.launchEffects.insert(bay.launchEffects.end(), count, e);
					}
					else if(grand.Token(0) == "angle" && grand.Size() >= 2)
						bay.facing = Angle(grand.Value(1));
					else
					{
						bool handled = false;
						for(unsigned i = 1; i < BAY_SIDE.size(); ++i)
							if(grand.Token(0) == BAY_SIDE[i])
							{
								bay.side = i;
								handled = true;
							}
						for(unsigned i = 1; i < BAY_FACING.size(); ++i)
							if(grand.Token(0) == BAY_FACING[i])
							{
								bay.facing = BAY_ANGLE[i];
								handled = true;
							}
						if(!handled)
							grand.PrintTrace("Skipping unrecognized attribute:");
					}
				}
		}
		else if(key == "leak" && child.Size() >= 2)
		{
			if(!hasLeak)
			{
				leaks.clear();
				hasLeak = true;
			}
			Leak leak(GameData::Effects().Get(child.Token(1)));
			if(child.Size() >= 3)
				leak.openPeriod = child.Value(2);
			if(child.Size() >= 4)
				leak.closePeriod = child.Value(3);
			leaks.push_back(leak);
		}
		else if(key == "explode" && child.Size() >= 2)
		{
			if(!hasExplode)
			{
				explosionEffects.clear();
				explosionTotal = 0;
				hasExplode = true;
			}
			int count = (child.Size() >= 3) ? child.Value(2) : 1;
			explosionEffects[GameData::Effects().Get(child.Token(1))] += count;
			explosionTotal += count;
		}
		else if(key == "final explode" && child.Size() >= 2)
		{
			if(!hasFinalExplode)
			{
				finalExplosions.clear();
				hasFinalExplode = true;
			}
			int count = (child.Size() >= 3) ? child.Value(2) : 1;
			finalExplosions[GameData::Effects().Get(child.Token(1))] += count;
		}
		else if(key == "outfits")
		{
			if(!hasOutfits)
			{
				outfits.clear();
				hasOutfits = true;
			}
			for(const DataNode &grand : child)
			{
				int count = (grand.Size() >= 2) ? grand.Value(1) : 1;
				if(count > 0)
					outfits[GameData::Outfits().Get(grand.Token(0))] += count;
				else
					grand.PrintTrace("Skipping invalid outfit count:");
			}

			// Verify we have at least as many installed outfits as were identified as "equipped."
			// If not (e.g. a variant definition), ensure FinishLoading equips into a blank slate.
			if(!hasArmament)
				for(const auto &pair : GetEquipped(Weapons()))
				{
					auto it = outfits.find(pair.first);
					if(it == outfits.end() || it->second < pair.second)
					{
						armament.UninstallAll();
						break;
					}
				}
		}
		else if(key == "cargo")
			cargo.Load(child);
		else if(key == "crew" && child.Size() >= 2)
			crew = static_cast<int>(child.Value(1));
		else if(key == "fuel" && child.Size() >= 2)
			fuel = child.Value(1);
		else if(key == "shields" && child.Size() >= 2)
			shields = child.Value(1);
		else if(key == "hull" && child.Size() >= 2)
			hull = child.Value(1);
		else if(key == "position" && child.Size() >= 3)
			position = Point(child.Value(1), child.Value(2));
		else if(key == "system" && child.Size() >= 2)
			currentSystem = GameData::Systems().Get(child.Token(1));
		else if(key == "planet" && child.Size() >= 2)
		{
			zoom = 0.;
			landingPlanet = GameData::Planets().Get(child.Token(1));
		}
		else if(key == "destination system" && child.Size() >= 2)
			targetSystem = GameData::Systems().Get(child.Token(1));
		else if(key == "parked")
			isParked = true;
		else if(key == "description" && child.Size() >= 2)
		{
			if(!hasDescription)
			{
				description.clear();
				hasDescription = true;
			}
			description += child.Token(1);
			description += '\n';
		}
		else if(key != "actions")
			child.PrintTrace("Skipping unrecognized attribute:");
	}
}



// When loading a ship, some of the outfits it lists may not have been
// loaded yet. So, wait until everything has been loaded, then call this.
void Ship::FinishLoading(bool isNewInstance)
{
	// All copies of this ship should save pointers to the "explosion" weapon
	// definition stored safely in the ship model, which will not be destroyed
	// until GameData is when the program quits. Also copy other attributes of
	// the base model if no overrides were given.
	if(GameData::Ships().Has(modelName))
	{
		const Ship *model = GameData::Ships().Get(modelName);
		explosionWeapon = &model->BaseAttributes();
		if(pluralModelName.empty())
			pluralModelName = model->pluralModelName;
		if(noun.empty())
			noun = model->noun;
		if(!thumbnail)
			thumbnail = model->thumbnail;
	}

	// If this ship has a base class, copy any attributes not defined here.
	// Exception: uncapturable and "never disabled" flags don't carry over.
	if(base && base != this)
	{
		if(!GetSprite())
			reinterpret_cast<Body &>(*this) = *base;
		if(customSwizzle == -1)
			customSwizzle = base->CustomSwizzle();
		if(baseAttributes.Attributes().empty())
			baseAttributes = base->baseAttributes;
		if(bays.empty() && !base->bays.empty())
			bays = base->bays;
		if(enginePoints.empty())
			enginePoints = base->enginePoints;
		if(reverseEnginePoints.empty())
			reverseEnginePoints = base->reverseEnginePoints;
		if(steeringEnginePoints.empty())
			steeringEnginePoints = base->steeringEnginePoints;
		if(explosionEffects.empty())
		{
			explosionEffects = base->explosionEffects;
			explosionTotal = base->explosionTotal;
		}
		if(finalExplosions.empty())
			finalExplosions = base->finalExplosions;
		if(outfits.empty())
			outfits = base->outfits;
		if(description.empty())
			description = base->description;

		bool hasHardpoints = false;
		for(const Hardpoint &hardpoint : armament.Get())
			if(hardpoint.GetPoint())
				hasHardpoints = true;

		if(!hasHardpoints)
		{
			// Check if any hardpoint locations were not specified.
			auto bit = base->Weapons().begin();
			auto bend = base->Weapons().end();
			auto nextGun = armament.Get().begin();
			auto nextTurret = armament.Get().begin();
			auto end = armament.Get().end();
			Armament merged;
			for( ; bit != bend; ++bit)
			{
				if(!bit->IsTurret())
				{
					while(nextGun != end && nextGun->IsTurret())
						++nextGun;
					const Outfit *outfit = (nextGun == end) ? nullptr : nextGun->GetOutfit();
					merged.AddGunPort(bit->GetPoint() * 2., bit->GetBaseAngle(), bit->IsParallel(), bit->IsUnder(), outfit);
					if(nextGun != end)
						++nextGun;
				}
				else
				{
					while(nextTurret != end && !nextTurret->IsTurret())
						++nextTurret;
					const Outfit *outfit = (nextTurret == end) ? nullptr : nextTurret->GetOutfit();
					merged.AddTurret(bit->GetPoint() * 2., bit->IsUnder(), outfit);
					if(nextTurret != end)
						++nextTurret;
				}
			}
			armament = merged;
		}
	}
	// Check that all the "equipped" weapons actually match what your ship
	// has, and that they are truly weapons. Remove any excess weapons and
	// warn if any non-weapon outfits are "installed" in a hardpoint.
	auto equipped = GetEquipped(Weapons());
	for(auto &it : equipped)
	{
		auto outfitIt = outfits.find(it.first);
		int amount = (outfitIt != outfits.end() ? outfitIt->second : 0);
		int excess = it.second - amount;
		if(excess > 0)
		{
			// If there are more hardpoints specifying this outfit than there
			// are instances of this outfit installed, remove some of them.
			armament.Add(it.first, -excess);
			it.second -= excess;

			LogWarning(VariantName(), Name(), "outfit \"" + it.first->TrueName() + "\" equipped but not included in outfit list.");
		}
		else if(!it.first->IsWeapon())
			// This ship was specified with a non-weapon outfit in a
			// hardpoint. Hardpoint::Install removes it, but issue a
			// warning so the definition can be fixed.
			LogWarning(VariantName(), Name(), "outfit \"" + it.first->TrueName() + "\" is not a weapon, but is installed as one.");
	}

	// Mark any drone that has no "automaton" value as an automaton, to
	// grandfather in the drones from before that attribute existed.
	if(baseAttributes.Category() == "Drone" && !baseAttributes.Get("automaton"))
		baseAttributes.Set("automaton", 1.);

	baseAttributes.Set("gun ports", armament.GunCount());
	baseAttributes.Set("turret mounts", armament.TurretCount());

	if(addAttributes)
	{
		// Store attributes from an "add attributes" node in the ship's
		// baseAttributes so they can be written to the save file.
		baseAttributes.Add(attributes);
		addAttributes = false;
	}
	// Add the attributes of all your outfits to the ship's base attributes.
	attributes = baseAttributes;
	vector<string> undefinedOutfits;
	for(const auto &it : outfits)
	{
		if(!it.first->IsDefined())
		{
			undefinedOutfits.emplace_back("\"" + it.first->TrueName() + "\"");
			continue;
		}
		attributes.Add(*it.first, it.second);
		// Some ship variant definitions do not specify which weapons
		// are placed in which hardpoint. Add any weapons that are not
		// yet installed to the ship's armament.
		if(it.first->IsWeapon())
		{
			int count = it.second;
			auto eit = equipped.find(it.first);
			if(eit != equipped.end())
				count -= eit->second;

			if(count)
			{
				count -= armament.Add(it.first, count);
				if(count)
					LogWarning(VariantName(), Name(), "weapon \"" + it.first->TrueName() + "\" installed, but insufficient slots to use it.");
			}
		}
	}
	if(!undefinedOutfits.empty())
	{
		bool plural = undefinedOutfits.size() > 1;
		// Print the ship name once, then all undefined outfits. If we're reporting for a stock ship, then it
		// doesn't have a name, and missing outfits aren't named yet either. A variant name might exist, though.
		string message;
		if(isYours)
		{
			message = "Player ship " + modelName + " \"" + name + "\":";
			string PREFIX = plural ? "\n\tUndefined outfit " : " undefined outfit ";
			for(auto &&outfit : undefinedOutfits)
				message += PREFIX + outfit;
		}
		else
		{
			message = variantName.empty() ? "Stock ship \"" + modelName + "\": "
				: modelName + " variant \"" + variantName + "\": ";
			message += to_string(undefinedOutfits.size()) + " undefined outfit" + (plural ? "s" : "") + " installed.";
		}

		Logger::LogError(message);
	}
	// Inspect the ship's armament to ensure that guns are in gun ports and
	// turrets are in turret mounts. This can only happen when the armament
	// is configured incorrectly in a ship or variant definition. Do not
	// bother printing this warning if the outfit is not fully defined.
	for(const Hardpoint &hardpoint : armament.Get())
	{
		const Outfit *outfit = hardpoint.GetOutfit();
		if(outfit && outfit->IsDefined()
				&& (hardpoint.IsTurret() != (outfit->Get("turret mounts") != 0.)))
		{
			string warning = (!isYours && !variantName.empty()) ? "variant \"" + variantName + "\"" : modelName;
			if(!name.empty())
				warning += " \"" + name + "\"";
			warning += ": outfit \"" + outfit->TrueName() + "\" installed as a ";
			warning += (hardpoint.IsTurret() ? "turret but is a gun.\n\tturret" : "gun but is a turret.\n\tgun");
			warning += to_string(2. * hardpoint.GetPoint().X()) + " " + to_string(2. * hardpoint.GetPoint().Y());
			warning += " \"" + outfit->TrueName() + "\"";
			Logger::LogError(warning);
		}
	}
	cargo.SetSize(attributes.Get("cargo space"));
	armament.FinishLoading();

	// Figure out how far from center the farthest hardpoint is.
	weaponRadius = 0.;
	for(const Hardpoint &hardpoint : armament.Get())
		weaponRadius = max(weaponRadius, hardpoint.GetPoint().Length());

	// Allocate enough firing bits for this ship.
	firingCommands.SetHardpoints(armament.Get().size());

	// If this ship is being instantiated for the first time, make sure its
	// crew, fuel, etc. are all refilled.
	if(isNewInstance)
		Recharge(true);

	// Ensure that all defined bays are of a valid category. Remove and warn about any
	// invalid bays. Add a default "launch effect" to any remaining internal bays if
	// this ship is crewed (i.e. pressurized).
	string warning;
	const auto &bayCategories = GameData::Category(CategoryType::BAY);
	for(auto it = bays.begin(); it != bays.end(); )
	{
		Bay &bay = *it;
		if(find(bayCategories.begin(), bayCategories.end(), bay.category) == bayCategories.end())
		{
			warning += "Invalid bay category: " + bay.category + "\n";
			it = bays.erase(it);
			continue;
		}
		else
			++it;
		if(bay.side == Bay::INSIDE && bay.launchEffects.empty() && Crew())
			bay.launchEffects.emplace_back(GameData::Effects().Get("basic launch"));
	}

	canBeCarried = find(bayCategories.begin(), bayCategories.end(), attributes.Category()) != bayCategories.end();

	// Issue warnings if this ship has is misconfigured, e.g. is missing required values
	// or has negative outfit, cargo, weapon, or engine capacity.
	for(auto &&attr : set<string>{"outfit space", "cargo space", "weapon capacity", "engine capacity"})
	{
		double val = attributes.Get(attr);
		if(val < 0)
			warning += attr + ": " + Format::Number(val) + "\n";
	}
	if(attributes.Get("drag") <= 0.)
	{
		warning += "Defaulting " + string(attributes.Get("drag") ? "invalid" : "missing") + " \"drag\" attribute to 100.0\n";
		attributes.Set("drag", 100.);
	}
	if(!warning.empty())
	{
		// This check is mostly useful for variants and stock ships, which have
		// no names. Print the outfits to facilitate identifying this ship definition.
		string message = (!name.empty() ? "Ship \"" + name + "\" " : "") + "(" + VariantName() + "):\n";
		ostringstream outfitNames;
		outfitNames << "has outfits:\n";
		for(const auto &it : outfits)
			outfitNames << '\t' << it.second << " " + it.first->TrueName() << endl;
		Logger::LogError(message + warning + outfitNames.str());
	}

	// Ships read from a save file may have non-default shields or hull.
	// Perform a full IsDisabled calculation.
	isDisabled = true;
	isDisabled = IsDisabled();

	// Cache this ship's jump range.
	jumpRange = JumpRange(false);

	// A saved ship may have an invalid target system. Since all game data is loaded and all player events are
	// applied at this point, any target system that is not accessible should be cleared. Note: this does not
	// account for systems accessible via wormholes, but also does not need to as AI will route the ship properly.
	if(!isNewInstance && targetSystem)
	{
		string message = "Warning: " + string(isYours ? "player-owned " : "NPC ") + modelName + " \"" + name + "\": "
			"Cannot reach target system \"" + targetSystem->Name();
		if(!currentSystem)
		{
			Logger::LogError(message + "\" (no current system).");
			targetSystem = nullptr;
		}
		else if(!currentSystem->Links().count(targetSystem) && (!jumpRange || !currentSystem->JumpNeighbors(jumpRange).count(targetSystem)))
		{
			Logger::LogError(message + "\" by hyperlink or jump from system \"" + currentSystem->Name() + ".\"");
			targetSystem = nullptr;
		}
	}
}



// Check if this ship (model) and its outfits have been defined.
bool Ship::IsValid() const
{
	for(auto &&outfit : outfits)
		if(!outfit.first->IsDefined())
			return false;

	return isDefined;
}



// Save a full description of this ship, as currently configured.
void Ship::Save(DataWriter &out) const
{
	out.Write("ship", modelName);
	out.BeginChild();
	{
		out.Write("name", name);
		if(pluralModelName != modelName + 's')
			out.Write("plural", pluralModelName);
		if(!noun.empty())
			out.Write("noun", noun);
		SaveSprite(out);
		if(thumbnail)
			out.Write("thumbnail", thumbnail->Name());

		if(neverDisabled)
			out.Write("never disabled");
		if(!isCapturable)
			out.Write("uncapturable");
		if(customSwizzle >= 0)
			out.Write("swizzle", customSwizzle);

		out.Write("uuid", uuid.ToString());

		out.Write("attributes");
		out.BeginChild();
		{
			out.Write("category", baseAttributes.Category());
			out.Write("cost", baseAttributes.Cost());
			out.Write("mass", baseAttributes.Mass());
			for(const auto &it : baseAttributes.FlareSprites())
				for(int i = 0; i < it.second; ++i)
					it.first.SaveSprite(out, "flare sprite");
			for(const auto &it : baseAttributes.FlareSounds())
				for(int i = 0; i < it.second; ++i)
					out.Write("flare sound", it.first->Name());
			for(const auto &it : baseAttributes.ReverseFlareSprites())
				for(int i = 0; i < it.second; ++i)
					it.first.SaveSprite(out, "reverse flare sprite");
			for(const auto &it : baseAttributes.ReverseFlareSounds())
				for(int i = 0; i < it.second; ++i)
					out.Write("reverse flare sound", it.first->Name());
			for(const auto &it : baseAttributes.SteeringFlareSprites())
				for(int i = 0; i < it.second; ++i)
					it.first.SaveSprite(out, "steering flare sprite");
			for(const auto &it : baseAttributes.SteeringFlareSounds())
				for(int i = 0; i < it.second; ++i)
					out.Write("steering flare sound", it.first->Name());
			for(const auto &it : baseAttributes.AfterburnerEffects())
				for(int i = 0; i < it.second; ++i)
					out.Write("afterburner effect", it.first->Name());
			for(const auto &it : baseAttributes.JumpEffects())
				for(int i = 0; i < it.second; ++i)
					out.Write("jump effect", it.first->Name());
			for(const auto &it : baseAttributes.JumpSounds())
				for(int i = 0; i < it.second; ++i)
					out.Write("jump sound", it.first->Name());
			for(const auto &it : baseAttributes.JumpInSounds())
				for(int i = 0; i < it.second; ++i)
					out.Write("jump in sound", it.first->Name());
			for(const auto &it : baseAttributes.JumpOutSounds())
				for(int i = 0; i < it.second; ++i)
					out.Write("jump out sound", it.first->Name());
			for(const auto &it : baseAttributes.HyperSounds())
				for(int i = 0; i < it.second; ++i)
					out.Write("hyperdrive sound", it.first->Name());
			for(const auto &it : baseAttributes.HyperInSounds())
				for(int i = 0; i < it.second; ++i)
					out.Write("hyperdrive in sound", it.first->Name());
			for(const auto &it : baseAttributes.HyperOutSounds())
				for(int i = 0; i < it.second; ++i)
					out.Write("hyperdrive out sound", it.first->Name());
			for(const auto &it : baseAttributes.Attributes())
				if(it.second)
					out.Write(it.first, it.second);
		}
		out.EndChild();

		out.Write("outfits");
		out.BeginChild();
		{
			using OutfitElement = pair<const Outfit *const, int>;
			WriteSorted(outfits,
				[](const OutfitElement *lhs, const OutfitElement *rhs)
<<<<<<< HEAD
					{ return lhs->first->TrueName() < rhs->first->TrueName(); },
				[&out](const OutfitElement &it){
=======
					{ return lhs->first->Name() < rhs->first->Name(); },
				[&out](const OutfitElement &it)
				{
>>>>>>> 56caf736
					if(it.second == 1)
						out.Write(it.first->TrueName());
					else
						out.Write(it.first->TrueName(), it.second);
				});
		}
		out.EndChild();

		cargo.Save(out);
		out.Write("crew", crew);
		out.Write("fuel", fuel);
		out.Write("shields", shields);
		out.Write("hull", hull);
		out.Write("position", position.X(), position.Y());

		for(const EnginePoint &point : enginePoints)
		{
			out.Write("engine", 2. * point.X(), 2. * point.Y());
			out.BeginChild();
			out.Write("zoom", point.zoom);
			out.Write("angle", point.facing.Degrees());
			out.Write(ENGINE_SIDE[point.side]);
			out.EndChild();

		}
		for(const EnginePoint &point : reverseEnginePoints)
		{
			out.Write("reverse engine", 2. * point.X(), 2. * point.Y());
			out.BeginChild();
			out.Write("zoom", point.zoom);
			out.Write("angle", point.facing.Degrees() - 180.);
			out.Write(ENGINE_SIDE[point.side]);
			out.EndChild();
		}
		for(const EnginePoint &point : steeringEnginePoints)
		{
			out.Write("steering engine", 2. * point.X(), 2. * point.Y());
			out.BeginChild();
			out.Write("zoom", point.zoom);
			out.Write("angle", point.facing.Degrees());
			out.Write(ENGINE_SIDE[point.side]);
			out.Write(STEERING_FACING[point.steering]);
			out.EndChild();
		}
		for(const Hardpoint &hardpoint : armament.Get())
		{
			const char *type = (hardpoint.IsTurret() ? "turret" : "gun");
			if(hardpoint.GetOutfit())
				out.Write(type, 2. * hardpoint.GetPoint().X(), 2. * hardpoint.GetPoint().Y(),
					hardpoint.GetOutfit()->TrueName());
			else
				out.Write(type, 2. * hardpoint.GetPoint().X(), 2. * hardpoint.GetPoint().Y());
			double hardpointAngle = hardpoint.GetBaseAngle().Degrees();
			out.BeginChild();
			{
				if(hardpointAngle)
					out.Write("angle", hardpointAngle);
				if(hardpoint.IsParallel())
					out.Write("parallel");
				if(hardpoint.IsUnder())
					out.Write("under");
				else
					out.Write("over");
			}
			out.EndChild();
		}
		for(const Bay &bay : bays)
		{
			double x = 2. * bay.point.X();
			double y = 2. * bay.point.Y();

			out.Write("bay", bay.category, x, y);

			if(!bay.launchEffects.empty() || bay.facing.Degrees() || bay.side)
			{
				out.BeginChild();
				{
					if(bay.facing.Degrees())
						out.Write("angle", bay.facing.Degrees());
					if(bay.side)
						out.Write(BAY_SIDE[bay.side]);
					for(const Effect *effect : bay.launchEffects)
						out.Write("launch effect", effect->Name());
				}
				out.EndChild();
			}
		}
		for(const Leak &leak : leaks)
			out.Write("leak", leak.effect->Name(), leak.openPeriod, leak.closePeriod);

		using EffectElement = pair<const Effect *const, int>;
		auto effectSort = [](const EffectElement *lhs, const EffectElement *rhs)
			{ return lhs->first->Name() < rhs->first->Name(); };
		WriteSorted(explosionEffects, effectSort, [&out](const EffectElement &it)
		{
			if(it.second)
				out.Write("explode", it.first->Name(), it.second);
		});
		WriteSorted(finalExplosions, effectSort, [&out](const EffectElement &it)
		{
			if(it.second)
				out.Write("final explode", it.first->Name(), it.second);
		});

		if(currentSystem)
			out.Write("system", currentSystem->Name());
		else
		{
			// A carried ship is saved in its carrier's system.
			shared_ptr<const Ship> parent = GetParent();
			if(parent && parent->currentSystem)
				out.Write("system", parent->currentSystem->Name());
		}
		if(landingPlanet)
			out.Write("planet", landingPlanet->TrueName());
		if(targetSystem)
			out.Write("destination system", targetSystem->Name());
		if(isParked)
			out.Write("parked");
	}
	out.EndChild();
}



const EsUuid &Ship::UUID() const noexcept
{
	return uuid;
}



void Ship::SetUUID(const EsUuid &id)
{
	uuid.clone(id);
}



const string &Ship::Name() const
{
	return name;
}



// Set / Get the name of this class of ships, e.g. "Marauder Raven."
void Ship::SetModelName(const string &model)
{
	this->modelName = model;
}



const string &Ship::ModelName() const
{
	return modelName;
}



const string &Ship::PluralModelName() const
{
	return pluralModelName;
}



// Get the name of this ship as a variant.
const string &Ship::VariantName() const
{
	return variantName.empty() ? modelName : variantName;
}



// Get the generic noun (e.g. "ship") to be used when describing this ship.
const string &Ship::Noun() const
{
	static const string SHIP = "ship";
	return noun.empty() ? SHIP : noun;
}



// Get this ship's description.
const string &Ship::Description() const
{
	return description;
}



// Get the shipyard thumbnail for this ship.
const Sprite *Ship::Thumbnail() const
{
	return thumbnail;
}



// Get this ship's cost.
int64_t Ship::Cost() const
{
	return attributes.Cost();
}



// Get the cost of this ship's chassis, with no outfits installed.
int64_t Ship::ChassisCost() const
{
	return baseAttributes.Cost();
}



// Check if this ship is configured in such a way that it would be difficult
// or impossible to fly.
vector<string> Ship::FlightCheck() const
{
	auto checks = vector<string>{};

	double generation = attributes.Get("energy generation") - attributes.Get("energy consumption");
	double consuming = attributes.Get("fuel energy");
	double solar = attributes.Get("solar collection");
	double battery = attributes.Get("energy capacity");
	double energy = generation + consuming + solar + battery;
	double fuelChange = attributes.Get("fuel generation") - attributes.Get("fuel consumption");
	double fuelCapacity = attributes.Get("fuel capacity");
	double fuel = fuelCapacity + fuelChange;
	double thrust = attributes.Get("thrust");
	double reverseThrust = attributes.Get("reverse thrust");
	double afterburner = attributes.Get("afterburner thrust");
	double thrustEnergy = attributes.Get("thrusting energy");
	double turn = attributes.Get("turn");
	double turnEnergy = attributes.Get("turning energy");
	double hyperDrive = attributes.Get("hyperdrive");
	double jumpDrive = attributes.Get("jump drive");

	// Report the first error condition that will prevent takeoff:
	if(IdleHeat() >= MaximumHeat())
		checks.emplace_back("overheating!");
	else if(energy <= 0.)
		checks.emplace_back("no energy!");
	else if((energy - consuming <= 0.) && (fuel <= 0.))
		checks.emplace_back("no fuel!");
	else if(!thrust && !reverseThrust && !afterburner)
		checks.emplace_back("no thruster!");
	else if(!turn)
		checks.emplace_back("no steering!");

	// If no errors were found, check all warning conditions:
	if(checks.empty())
	{
		if(!thrust && !reverseThrust)
			checks.emplace_back("afterburner only?");
		if(!thrust && !afterburner)
			checks.emplace_back("reverse only?");
		if(!generation && !solar && !consuming)
			checks.emplace_back("battery only?");
		if(energy < thrustEnergy)
			checks.emplace_back("limited thrust?");
		if(energy < turnEnergy)
			checks.emplace_back("limited turn?");
		if(energy - .8 * solar < .2 * (turnEnergy + thrustEnergy))
			checks.emplace_back("solar power?");
		if(fuel < 0.)
			checks.emplace_back("fuel?");
		if(!canBeCarried)
		{
			if(!hyperDrive && !jumpDrive)
				checks.emplace_back("no hyperdrive?");
			if(fuelCapacity < JumpFuel())
				checks.emplace_back("no fuel?");
		}
		for(const auto &it : outfits)
			if(it.first->IsWeapon() && it.first->FiringEnergy() > energy)
			{
				checks.emplace_back("insufficient energy to fire?");
				break;
			}
	}

	return checks;
}



void Ship::SetPosition(Point position)
{
	this->position = position;
}



// Instantiate a newly-created ship in-flight.
void Ship::Place(Point position, Point velocity, Angle angle, bool isDeparting)
{
	this->position = position;
	this->velocity = velocity;
	this->angle = angle;

	// If landed, place the ship right above the planet.
	// Escorts should take off a bit behind their flagships.
	if(landingPlanet)
	{
		landingPlanet = nullptr;
		zoom = parent.lock() ? (-.2 + -.8 * Random::Real()) : 0.;
	}
	else
		zoom = 1.;
	// Make sure various special status values are reset.
	heat = IdleHeat();
	ionization = 0.;
	disruption = 0.;
	slowness = 0.;
	discharge = 0.;
	corrosion = 0.;
	leakage = 0.;
	burning = 0.;
	shieldDelay = 0;
	hullDelay = 0;
	isInvisible = !HasSprite();
	jettisoned.clear();
	hyperspaceCount = 0;
	forget = 1;
	targetShip.reset();
	shipToAssist.reset();

	// The swizzle is only updated if this ship has a government or when it is departing
	// from a planet. Launching a carry from a carrier does not update its swizzle.
	if(government && isDeparting)
	{
		auto swizzle = customSwizzle >= 0 ? customSwizzle : government->GetSwizzle();
		SetSwizzle(swizzle);

		// Set swizzle for any carried ships too.
		for(const auto &bay : bays)
		{
			if(bay.ship)
				bay.ship->SetSwizzle(bay.ship->customSwizzle >= 0 ? bay.ship->customSwizzle : swizzle);
		}
	}
}



// Set the name of this particular ship.
void Ship::SetName(const string &name)
{
	this->name = name;
}



// Set which system this ship is in.
void Ship::SetSystem(const System *system)
{
	currentSystem = system;
}



void Ship::SetPlanet(const Planet *planet)
{
	zoom = !planet;
	landingPlanet = planet;
}



void Ship::SetGovernment(const Government *government)
{
	if(government)
		SetSwizzle(customSwizzle >= 0 ? customSwizzle : government->GetSwizzle());
	this->government = government;
}



void Ship::SetIsSpecial(bool special)
{
	isSpecial = special;
}



bool Ship::IsSpecial() const
{
	return isSpecial;
}



void Ship::SetIsYours(bool yours)
{
	isYours = yours;
}



bool Ship::IsYours() const
{
	return isYours;
}



void Ship::SetIsParked(bool parked)
{
	isParked = parked;
}



bool Ship::IsParked() const
{
	return isParked;
}



bool Ship::HasDeployOrder() const
{
	return shouldDeploy;
}



void Ship::SetDeployOrder(bool shouldDeploy)
{
	this->shouldDeploy = shouldDeploy;
}



const Personality &Ship::GetPersonality() const
{
	return personality;
}



void Ship::SetPersonality(const Personality &other)
{
	personality = other;
}



void Ship::SetHail(const Phrase &phrase)
{
	hail = &phrase;
}



string Ship::GetHail(map<string, string> &&subs) const
{
	string hailStr = hail ? hail->Get() : government ? government->GetHail(isDisabled) : "";

	if(hailStr.empty())
		return hailStr;

	subs["<npc>"] = Name();
	return Format::Replace(hailStr, subs);
}



// Set the commands for this ship to follow this timestep.
void Ship::SetCommands(const Command &command)
{
	commands = command;
}



void Ship::SetCommands(const FireCommand &firingCommand)
{
	firingCommands.UpdateWith(firingCommand);
}



const Command &Ship::Commands() const
{
	return commands;
}



const FireCommand &Ship::FiringCommands() const noexcept
{
	return firingCommands;
}



// Move this ship. A ship may create effects as it moves, in particular if
// it is in the process of blowing up. If this returns false, the ship
// should be deleted.
void Ship::Move(vector<Visual> &visuals, list<shared_ptr<Flotsam>> &flotsam)
{
	// Check if this ship has been in a different system from the player for so
	// long that it should be "forgotten." Also eliminate ships that have no
	// system set because they just entered a fighter bay.
	forget += !isInSystem;
	isThrusting = false;
	isReversing = false;
	isSteering = false;
	steeringDirection = 0.;
	if((!isSpecial && forget >= 1000) || !currentSystem)
	{
		MarkForRemoval();
		return;
	}
	isInSystem = false;
	if(!fuel || !(attributes.Get("hyperdrive") || attributes.Get("jump drive")))
		hyperspaceSystem = nullptr;

	// Adjust the error in the pilot's targeting.
	personality.UpdateConfusion(firingCommands.IsFiring());

	// Generate energy, heat, etc.
	DoGeneration();

	// Handle ionization effects, etc.
	if(ionization)
		CreateSparks(visuals, "ion spark", ionization * .1);
	if(disruption)
		CreateSparks(visuals, "disruption spark", disruption * .1);
	if(slowness)
		CreateSparks(visuals, "slowing spark", slowness * .1);
	if(discharge)
		CreateSparks(visuals, "discharge spark", discharge * .1);
	if(corrosion)
		CreateSparks(visuals, "corrosion spark", corrosion * .1);
	if(leakage)
		CreateSparks(visuals, "leakage spark", leakage * .1);
	if(burning)
		CreateSparks(visuals, "burning spark", burning * .1);
	// Jettisoned cargo effects (only for ships in the current system).
	if(!jettisoned.empty() && !forget)
	{
		jettisoned.front()->Place(*this);
		flotsam.splice(flotsam.end(), jettisoned, jettisoned.begin());
	}
	int requiredCrew = RequiredCrew();
	double slowMultiplier = 1. / (1. + slowness * .05);

	// Move the turrets.
	if(!isDisabled)
		armament.Aim(firingCommands);

	if(!isInvisible)
	{
		// If you are forced to decloak (e.g. by running out of fuel) you can't
		// initiate cloaking again until you are fully decloaked.
		if(!cloak)
			cloakDisruption = max(0., cloakDisruption - 1.);

		double cloakingSpeed = attributes.Get("cloak");
		bool canCloak = (!isDisabled && cloakingSpeed > 0. && !cloakDisruption
			&& fuel >= attributes.Get("cloaking fuel")
			&& energy >= attributes.Get("cloaking energy"));
		if(commands.Has(Command::CLOAK) && canCloak)
		{
			cloak = min(1., cloak + cloakingSpeed);
			fuel -= attributes.Get("cloaking fuel");
			energy -= attributes.Get("cloaking energy");
			heat += attributes.Get("cloaking heat");
		}
		else if(cloakingSpeed)
		{
			cloak = max(0., cloak - cloakingSpeed);
			// If you're trying to cloak but are unable to (too little energy or
			// fuel) you're forced to decloak fully for one frame before you can
			// engage cloaking again.
			if(commands.Has(Command::CLOAK))
				cloakDisruption = max(cloakDisruption, 1.);
		}
		else
			cloak = 0.;
	}

	if(IsDestroyed())
	{
		// Make sure the shields are zero, as well as the hull.
		shields = 0.;

		// Once we've created enough little explosions, die.
		if(explosionCount == explosionTotal || forget)
		{
			if(!forget)
			{
				const Effect *effect = GameData::Effects().Get("smoke");
				double size = Width() + Height();
				double scale = .03 * size + .5;
				double radius = .2 * size;
				int debrisCount = attributes.Mass() * .07;

				// Estimate how many new visuals will be added during destruction.
				visuals.reserve(visuals.size() + debrisCount + explosionTotal + finalExplosions.size());

				for(int i = 0; i < debrisCount; ++i)
				{
					Angle angle = Angle::Random();
					Point effectVelocity = velocity + angle.Unit() * (scale * Random::Real());
					Point effectPosition = position + radius * angle.Unit();

					visuals.emplace_back(*effect, std::move(effectPosition), std::move(effectVelocity), std::move(angle));
				}

				for(unsigned i = 0; i < explosionTotal / 2; ++i)
					CreateExplosion(visuals, true);
				for(const auto &it : finalExplosions)
					visuals.emplace_back(*it.first, position, velocity, angle);
				// For everything in this ship's cargo hold there is a 25% chance
				// that it will survive as flotsam.
				for(const auto &it : cargo.Commodities())
					Jettison(it.first, Random::Binomial(it.second, .25));
				for(const auto &it : cargo.Outfits())
					Jettison(it.first, Random::Binomial(it.second, .25));
				// Ammunition has a 5% chance to survive as flotsam
				for(const auto &it : outfits)
					if(it.first->Category() == "Ammunition")
						Jettison(it.first, Random::Binomial(it.second, .05));
				for(shared_ptr<Flotsam> &it : jettisoned)
					it->Place(*this);
				flotsam.splice(flotsam.end(), jettisoned);

				// Any ships that failed to launch from this ship are destroyed.
				for(Bay &bay : bays)
					if(bay.ship)
						bay.ship->Destroy();
			}
			energy = 0.;
			heat = 0.;
			ionization = 0.;
			fuel = 0.;
			velocity = Point();
			MarkForRemoval();
			return;
		}

		// If the ship is dead, it first creates explosions at an increasing
		// rate, then disappears in one big explosion.
		++explosionRate;
		if(Random::Int(1024) < explosionRate)
			CreateExplosion(visuals);

		// Handle hull "leaks."
		for(const Leak &leak : leaks)
			if(GetMask().IsLoaded() && leak.openPeriod > 0 && !Random::Int(leak.openPeriod))
			{
				activeLeaks.push_back(leak);
				const auto &outlines = GetMask().Outlines();
				const vector<Point> &outline = outlines[Random::Int(outlines.size())];
				int i = Random::Int(outline.size() - 1);

				// Position the leak along the outline of the ship, facing "outward."
				activeLeaks.back().location = (outline[i] + outline[i + 1]) * .5;
				activeLeaks.back().angle = Angle(outline[i] - outline[i + 1]) + Angle(90.);
			}
		for(Leak &leak : activeLeaks)
			if(leak.effect)
			{
				// Leaks always "flicker" every other frame.
				if(Random::Int(2))
					visuals.emplace_back(*leak.effect,
						angle.Rotate(leak.location) + position,
						velocity,
						leak.angle + angle);

				if(leak.closePeriod > 0 && !Random::Int(leak.closePeriod))
					leak.effect = nullptr;
			}
	}
	else if(hyperspaceSystem || hyperspaceCount)
	{
		// Don't apply external acceleration while jumping.
		acceleration = Point();

		// Enter hyperspace.
		int direction = hyperspaceSystem ? 1 : -1;
		hyperspaceCount += direction;
		static const int HYPER_C = 100;
		static const double HYPER_A = 2.;
		static const double HYPER_D = 1000.;
		if(hyperspaceSystem)
			fuel -= hyperspaceFuelCost / HYPER_C;

		// Create the particle effects for the jump drive. This may create 100
		// or more particles per ship per turn at the peak of the jump.
		if(isUsingJumpDrive && !forget)
		{
			double sparkAmount = hyperspaceCount * Width() * Height() * .000006;
			const map<const Effect *, int> &jumpEffects = attributes.JumpEffects();
			if(jumpEffects.empty())
				CreateSparks(visuals, "jump drive", sparkAmount);
			else
			{
				// Spread the amount of particle effects created among all jump effects.
				sparkAmount /= jumpEffects.size();
				for(const auto &effect : jumpEffects)
					CreateSparks(visuals, effect.first, sparkAmount);
			}
		}

		if(hyperspaceCount == HYPER_C)
		{
			currentSystem = hyperspaceSystem;
			hyperspaceSystem = nullptr;
			targetSystem = nullptr;
			// Check if the target planet is in the destination system or not.
			const Planet *planet = (targetPlanet ? targetPlanet->GetPlanet() : nullptr);
			if(!planet || planet->IsWormhole() || !planet->IsInSystem(currentSystem))
				targetPlanet = nullptr;
			// Check if your parent has a target planet in this system.
			shared_ptr<Ship> parent = GetParent();
			if(!targetPlanet && parent && parent->targetPlanet)
			{
				planet = parent->targetPlanet->GetPlanet();
				if(planet && !planet->IsWormhole() && planet->IsInSystem(currentSystem))
					targetPlanet = parent->targetPlanet;
			}
			direction = -1;

			// If you have a target planet in the destination system, exit
			// hyperpace aimed at it. Otherwise, target the first planet that
			// has a spaceport.
			Point target;
			// Except when you arrive at an extra distance from the target,
			// in that case always use the system-center as target.
			double extraArrivalDistance = isUsingJumpDrive ? currentSystem->ExtraJumpArrivalDistance() : currentSystem->ExtraHyperArrivalDistance();

			if(extraArrivalDistance == 0)
			{
				if(targetPlanet)
					target = targetPlanet->Position();
				else
				{
					for(const StellarObject &object : currentSystem->Objects())
						if(object.HasSprite() && object.HasValidPlanet()
								&& object.GetPlanet()->HasSpaceport())
						{
							target = object.Position();
							break;
						}
				}
			}

			if(isUsingJumpDrive)
			{
				position = target + Angle::Random().Unit() * (300. * (Random::Real() + 1.) + extraArrivalDistance);
				return;
			}

			// Have all ships exit hyperspace at the same distance so that
			// your escorts always stay with you.
			double distance = (HYPER_C * HYPER_C) * .5 * HYPER_A + HYPER_D;
			distance += extraArrivalDistance;
			position = (target - distance * angle.Unit());
			position += hyperspaceOffset;
			// Make sure your velocity is in exactly the direction you are
			// traveling in, so that when you decelerate there will not be a
			// sudden shift in direction at the end.
			velocity = velocity.Length() * angle.Unit();
		}
		if(!isUsingJumpDrive)
		{
			velocity += (HYPER_A * direction) * angle.Unit();
			if(!hyperspaceSystem)
			{
				// Exit hyperspace far enough from the planet to be able to land.
				// This does not take drag into account, so it is always an over-
				// estimate of how long it will take to stop.
				// We start decelerating after rotating about 150 degrees (that
				// is, about acos(.8) from the proper angle). So:
				// Stopping distance = .5*a*(v/a)^2 + (150/turn)*v.
				// Exit distance = HYPER_D + .25 * v^2 = stopping distance.
				double exitV = max(HYPER_A, MaxVelocity());
				double a = (.5 / Acceleration() - .25);
				double b = 150. / TurnRate();
				double discriminant = b * b - 4. * a * -HYPER_D;
				if(discriminant > 0.)
				{
					double altV = (-b + sqrt(discriminant)) / (2. * a);
					if(altV > 0. && altV < exitV)
						exitV = altV;
				}
				if(velocity.Length() <= exitV)
				{
					velocity = angle.Unit() * exitV;
					hyperspaceCount = 0;
				}
			}
		}
		position += velocity;
		if(GetParent() && GetParent()->currentSystem == currentSystem)
		{
			hyperspaceOffset = position - GetParent()->position;
			double length = hyperspaceOffset.Length();
			if(length > 1000.)
				hyperspaceOffset *= 1000. / length;
		}

		return;
	}
	else if(landingPlanet || zoom < 1.f)
	{
		// Don't apply external acceleration while landing.
		acceleration = Point();

		// If a ship was disabled at the very moment it began landing, do not
		// allow it to continue landing.
		if(isDisabled)
			landingPlanet = nullptr;

		// Special ships do not disappear forever when they land; they
		// just slowly refuel.
		if(landingPlanet && zoom)
		{
			// Move the ship toward the center of the planet while landing.
			if(GetTargetStellar())
				position = .97 * position + .03 * GetTargetStellar()->Position();
			zoom -= .02f;
			if(zoom < 0.f)
			{
				// If this is not a special ship, it ceases to exist when it
				// lands on a true planet. If this is a wormhole, the ship is
				// instantly transported.
				if(landingPlanet->IsWormhole())
				{
					currentSystem = landingPlanet->WormholeDestination(currentSystem);
					for(const StellarObject &object : currentSystem->Objects())
						if(object.GetPlanet() == landingPlanet)
							position = object.Position();
					SetTargetStellar(nullptr);
					landingPlanet = nullptr;
				}
				else if(!isSpecial || personality.IsFleeing())
				{
					MarkForRemoval();
					return;
				}

				zoom = 0.f;
			}
		}
		// Only refuel if this planet has a spaceport.
		else if(fuel >= attributes.Get("fuel capacity")
				|| !landingPlanet || !landingPlanet->HasSpaceport())
		{
			zoom = min(1.f, zoom + .02f);
			SetTargetStellar(nullptr);
			landingPlanet = nullptr;
		}
		else
			fuel = min(fuel + 1., attributes.Get("fuel capacity"));

		// Move the ship at the velocity it had when it began landing, but
		// scaled based on how small it is now.
		if(zoom > 0.f)
			position += velocity * zoom;

		return;
	}
	if(isDisabled)
	{
		// If you're disabled, you can't initiate landing or jumping.
	}
	else if(commands.Has(Command::LAND) && CanLand())
		landingPlanet = GetTargetStellar()->GetPlanet();
	else if(commands.Has(Command::JUMP) && IsReadyToJump())
	{
		hyperspaceSystem = GetTargetSystem();
		isUsingJumpDrive = !attributes.Get("hyperdrive") || !currentSystem->Links().count(hyperspaceSystem);
		hyperspaceFuelCost = JumpFuel(hyperspaceSystem);
	}

	if(pilotError)
		--pilotError;
	else if(pilotOkay)
		--pilotOkay;
	else if(isDisabled)
	{
		// If the ship is disabled, don't show a warning message due to missing crew.
	}
	else if(requiredCrew && static_cast<int>(Random::Int(requiredCrew)) >= Crew())
	{
		pilotError = 30;
		if(parent.lock() || !isYours)
			Messages::Add("The " + name + " is moving erratically because there are not enough crew to pilot it."
				, Messages::Importance::Low);
		else
			Messages::Add("Your ship is moving erratically because you do not have enough crew to pilot it."
				, Messages::Importance::Low);
	}
	else
		pilotOkay = 30;

	// This ship is not landing or entering hyperspace. So, move it. If it is
	// disabled, all it can do is slow down to a stop.
	double mass = Mass();
	bool isUsingAfterburner = false;
	if(isDisabled)
		velocity *= 1. - attributes.Get("drag") / mass;
	else if(!pilotError)
	{
		if(commands.Turn())
		{
			// Check if we are able to turn.
			double cost = attributes.Get("turning energy");
			if(energy < cost * fabs(commands.Turn()))
				commands.SetTurn(commands.Turn() * energy / (cost * fabs(commands.Turn())));

			cost = attributes.Get("turning shields");
			if(shields < cost * fabs(commands.Turn()))
				commands.SetTurn(commands.Turn() * shields / (cost * fabs(commands.Turn())));

			cost = attributes.Get("turning hull");
			if(hull < cost * fabs(commands.Turn()))
				commands.SetTurn(commands.Turn() * hull / (cost * fabs(commands.Turn())));

			cost = attributes.Get("turning fuel");
			if(fuel < cost * fabs(commands.Turn()))
				commands.SetTurn(commands.Turn() * fuel / (cost * fabs(commands.Turn())));

			cost = -attributes.Get("turning heat");
			if(heat < cost * fabs(commands.Turn()))
				commands.SetTurn(commands.Turn() * heat / (cost * fabs(commands.Turn())));

			if(commands.Turn())
			{
				isSteering = true;
				steeringDirection = commands.Turn();
				// If turning at a fraction of the full rate (either from lack of
				// energy or because of tracking a target), only consume a fraction
				// of the turning energy and produce a fraction of the heat.
				double scale = fabs(commands.Turn());

				shields -= scale * attributes.Get("turning shields");
				hull -= scale * attributes.Get("turning hull");
				energy -= scale * attributes.Get("turning energy");
				fuel -= scale * attributes.Get("turning fuel");
				heat += scale * attributes.Get("turning heat");
				discharge += scale * attributes.Get("turning discharge");
				corrosion += scale * attributes.Get("turning corrosion");
				ionization += scale * attributes.Get("turning ion");
				leakage += scale * attributes.Get("turning leakage");
				burning += scale * attributes.Get("turning burn");
				slowness += scale * attributes.Get("turning slowing");
				disruption += scale * attributes.Get("turning disruption");

				angle += commands.Turn() * TurnRate() * slowMultiplier;
			}
		}
		double thrustCommand = commands.Has(Command::FORWARD) - commands.Has(Command::BACK);
		double thrust = 0.;
		if(thrustCommand)
		{
			// Check if we are able to apply this thrust.
			double cost = attributes.Get((thrustCommand > 0.) ?
				"thrusting energy" : "reverse thrusting energy");
			if(energy < cost)
				thrustCommand *= energy / cost;

			cost = attributes.Get((thrustCommand > 0.) ?
				"thrusting shields" : "reverse thrusting shields");
			if(shields < cost)
				thrustCommand *= shields / cost;

			cost = attributes.Get((thrustCommand > 0.) ?
				"thrusting hull" : "reverse thrusting hull");
			if(hull < cost)
				thrustCommand *= hull / cost;

			cost = attributes.Get((thrustCommand > 0.) ?
				"thrusting fuel" : "reverse thrusting fuel");
			if(fuel < cost)
				thrustCommand *= fuel / cost;

			cost = -attributes.Get((thrustCommand > 0.) ?
				"thrusting heat" : "reverse thrusting heat");
			if(heat < cost)
				thrustCommand *= heat / cost;

			if(thrustCommand)
			{
				// If a reverse thrust is commanded and the capability does not
				// exist, ignore it (do not even slow under drag).
				isThrusting = (thrustCommand > 0.);
				isReversing = !isThrusting && attributes.Get("reverse thrust");
				thrust = attributes.Get(isThrusting ? "thrust" : "reverse thrust");
				if(thrust)
				{
					double scale = fabs(thrustCommand);

					shields -= scale * attributes.Get(isThrusting ? "thrusting shields" : "reverse thrusting shields");
					hull -= scale * attributes.Get(isThrusting ? "thrusting hull" : "reverse thrusting hull");
					energy -= scale * attributes.Get(isThrusting ? "thrusting energy" : "reverse thrusting energy");
					fuel -= scale * attributes.Get(isThrusting ? "thrusting fuel" : "reverse thrusting fuel");
					heat += scale * attributes.Get(isThrusting ? "thrusting heat" : "reverse thrusting heat");
					discharge += scale * attributes.Get(isThrusting ? "thrusting discharge" : "reverse thrusting discharge");
					corrosion += scale * attributes.Get(isThrusting ? "thrusting corrosion" : "reverse thrusting corrosion");
					ionization += scale * attributes.Get(isThrusting ? "thrusting ion" : "reverse thrusting ion");
					burning += scale * attributes.Get(isThrusting ? "thrusting burn" : "reverse thrusting burn");
					leakage += scale * attributes.Get(isThrusting ? "thrusting leakage" : "reverse thrusting leakage");
					slowness += scale * attributes.Get(isThrusting ? "thrusting slowing" : "reverse thrusting slowing");
					disruption += scale * attributes.Get(isThrusting ? "thrusting disruption" : "reverse thrusting disruption");

					acceleration += angle.Unit() * (thrustCommand * thrust / mass);
				}
			}
		}
		bool applyAfterburner = (commands.Has(Command::AFTERBURNER) || (thrustCommand > 0. && !thrust))
				&& !CannotAct();
		if(applyAfterburner)
		{
			thrust = attributes.Get("afterburner thrust");
			double shieldCost = attributes.Get("afterburner shields");
			double hullCost = attributes.Get("afterburner hull");
			double energyCost = attributes.Get("afterburner energy");
			double fuelCost = attributes.Get("afterburner fuel");
			double heatCost = -attributes.Get("afterburner heat");

			double dischargeCost = attributes.Get("afterburner discharge");
			double corrosionCost = attributes.Get("afterburner corrosion");
			double ionCost = attributes.Get("afterburner ion");
			double leakageCost = attributes.Get("afterburner leakage");
			double burningCost = attributes.Get("afterburner burn");

			double slownessCost = attributes.Get("afterburner slowing");
			double disruptionCost = attributes.Get("afterburner disruption");

			if(thrust && shields >= shieldCost && hull >= hullCost
				&& energy >= energyCost && fuel >= fuelCost && heat >= heatCost)
			{
				shields -= shieldCost;
				hull -= hullCost;
				energy -= energyCost;
				fuel -= fuelCost;
				heat -= heatCost;

				discharge += dischargeCost;
				corrosion += corrosionCost;
				ionization += ionCost;
				leakage += leakageCost;
				burning += burningCost;

				slowness += slownessCost;
				disruption += disruptionCost;

				acceleration += angle.Unit() * thrust / mass;

				// Only create the afterburner effects if the ship is in the player's system.
				isUsingAfterburner = !forget;
			}
		}
	}
	if(acceleration)
	{
		acceleration *= slowMultiplier;
		Point dragAcceleration = acceleration - velocity * (attributes.Get("drag") / mass);
		// Make sure dragAcceleration has nonzero length, to avoid divide by zero.
		if(dragAcceleration)
		{
			// What direction will the net acceleration be if this drag is applied?
			// If the net acceleration will be opposite the thrust, do not apply drag.
			dragAcceleration *= .5 * (acceleration.Unit().Dot(dragAcceleration.Unit()) + 1.);

			// A ship can only "cheat" to stop if it is moving slow enough that
			// it could stop completely this frame. This is to avoid overshooting
			// when trying to stop and ending up headed in the other direction.
			if(commands.Has(Command::STOP))
			{
				// How much acceleration would it take to come to a stop in the
				// direction normal to the ship's current facing? This is only
				// possible if the acceleration plus drag vector is in the
				// opposite direction from the velocity vector when both are
				// projected onto the current facing vector, and the acceleration
				// vector is the larger of the two.
				double vNormal = velocity.Dot(angle.Unit());
				double aNormal = dragAcceleration.Dot(angle.Unit());
				if((aNormal > 0.) != (vNormal > 0.) && fabs(aNormal) > fabs(vNormal))
					dragAcceleration = -vNormal * angle.Unit();
			}
			velocity += dragAcceleration;
		}
		acceleration = Point();
	}

	// Boarding:
	shared_ptr<const Ship> target = GetTargetShip();
	// If this is a fighter or drone and it is not assisting someone at the
	// moment, its boarding target should be its parent ship.
	if(CanBeCarried() && !(target && target == GetShipToAssist()))
		target = GetParent();
	if(target && !isDisabled)
	{
		Point dp = (target->position - position);
		double distance = dp.Length();
		Point dv = (target->velocity - velocity);
		double speed = dv.Length();
		isBoarding = (distance < 50. && speed < 1. && commands.Has(Command::BOARD));
		if(isBoarding && !CanBeCarried())
		{
			if(!target->IsDisabled() && government->IsEnemy(target->government))
				isBoarding = false;
			else if(target->IsDestroyed() || target->IsLanding() || target->IsHyperspacing()
					|| target->GetSystem() != GetSystem())
				isBoarding = false;
		}
		if(isBoarding && !pilotError)
		{
			Angle facing = angle;
			bool left = target->Unit().Cross(facing.Unit()) < 0.;
			double turn = left - !left;

			// Check if the ship will still be pointing to the same side of the target
			// angle if it turns by this amount.
			facing += TurnRate() * turn;
			bool stillLeft = target->Unit().Cross(facing.Unit()) < 0.;
			if(left != stillLeft)
				turn = 0.;
			angle += TurnRate() * turn;

			velocity += dv.Unit() * .1;
			position += dp.Unit() * .5;

			if(distance < 10. && speed < 1. && (CanBeCarried() || !turn))
			{
				if(cloak)
				{
					// Allow the player to get all the way to the end of the
					// boarding sequence (including locking on to the ship) but
					// not to actually board, if they are cloaked.
					if(isYours)
						Messages::Add("You cannot board a ship while cloaked.", Messages::Importance::High);
				}
				else
				{
					isBoarding = false;
					bool isEnemy = government->IsEnemy(target->government);
					if(isEnemy && Random::Real() < target->Attributes().Get("self destruct"))
					{
						Messages::Add("The " + target->ModelName() + " \"" + target->Name()
							+ "\" has activated its self-destruct mechanism.", Messages::Importance::High);
						GetTargetShip()->SelfDestruct();
					}
					else
						hasBoarded = true;
				}
			}
		}
	}

	// Clear your target if it is destroyed. This is only important for NPCs,
	// because ordinary ships cease to exist once they are destroyed.
	target = GetTargetShip();
	if(target && target->IsDestroyed() && target->explosionCount >= target->explosionTotal)
		targetShip.reset();

	// Finally, move the ship and create any movement visuals.
	position += velocity;
	if(isUsingAfterburner && !Attributes().AfterburnerEffects().empty())
		for(const EnginePoint &point : enginePoints)
		{
			Point pos = angle.Rotate(point) * Zoom() + position;
			// Stream the afterburner effects outward in the direction the engines are facing.
			Point effectVelocity = velocity - 6. * angle.Unit();
			for(auto &&it : Attributes().AfterburnerEffects())
				for(int i = 0; i < it.second; ++i)
					visuals.emplace_back(*it.first, pos, effectVelocity, angle);
		}
}



// Generate energy, heat, etc. (This is called by Move().)
void Ship::DoGeneration()
{
	// First, allow any carried ships to do their own generation.
	for(const Bay &bay : bays)
		if(bay.ship)
			bay.ship->DoGeneration();

	// Shield and hull recharge. This uses whatever energy is left over from the
	// previous frame, so that it will not steal energy from movement, etc.
	if(!isDisabled)
	{
		// Priority of repairs:
		// 1. Ship's own hull
		// 2. Ship's own shields
		// 3. Hull of carried fighters
		// 4. Shields of carried fighters
		// 5. Transfer of excess energy and fuel to carried fighters.

		const double hullAvailable = attributes.Get("hull repair rate") * (1. + attributes.Get("hull repair multiplier"));
		const double hullEnergy = (attributes.Get("hull energy") * (1. + attributes.Get("hull energy multiplier"))) / hullAvailable;
		const double hullFuel = (attributes.Get("hull fuel") * (1. + attributes.Get("hull fuel multiplier"))) / hullAvailable;
		const double hullHeat = (attributes.Get("hull heat") * (1. + attributes.Get("hull heat multiplier"))) / hullAvailable;
		double hullRemaining = hullAvailable;
		if(!hullDelay)
			DoRepair(hull, hullRemaining, attributes.Get("hull"), energy, hullEnergy, fuel, hullFuel, heat, hullHeat);

		const double shieldsAvailable = attributes.Get("shield generation") * (1. + attributes.Get("shield generation multiplier"));
		const double shieldsEnergy = (attributes.Get("shield energy") * (1. + attributes.Get("shield energy multiplier"))) / shieldsAvailable;
		const double shieldsFuel = (attributes.Get("shield fuel") * (1. + attributes.Get("shield fuel multiplier"))) / shieldsAvailable;
		const double shieldsHeat = (attributes.Get("shield heat") * (1. + attributes.Get("shield heat multiplier"))) / shieldsAvailable;
		double shieldsRemaining = shieldsAvailable;
		if(!shieldDelay)
			DoRepair(shields, shieldsRemaining, attributes.Get("shields"), energy, shieldsEnergy, fuel, shieldsFuel, heat, shieldsHeat);

		if(!bays.empty())
		{
			// If this ship is carrying fighters, determine their repair priority.
			vector<pair<double, Ship *>> carried;
			for(const Bay &bay : bays)
				if(bay.ship)
					carried.emplace_back(1. - bay.ship->Health(), bay.ship.get());
			sort(carried.begin(), carried.end(), (isYours && Preferences::Has(FIGHTER_REPAIR))
				// Players may use a parallel strategy, to launch fighters in waves.
				? [] (const pair<double, Ship *> &lhs, const pair<double, Ship *> &rhs)
					{ return lhs.first > rhs.first; }
				// The default strategy is to prioritize the healthiest ship first, in
				// order to get fighters back out into the battle as soon as possible.
				: [] (const pair<double, Ship *> &lhs, const pair<double, Ship *> &rhs)
					{ return lhs.first < rhs.first; }
			);

			// Apply shield and hull repair to carried fighters.
			for(const pair<double, Ship *> &it : carried)
			{
				Ship &ship = *it.second;
				if(!hullDelay)
					DoRepair(ship.hull, hullRemaining, ship.attributes.Get("hull"), energy, hullEnergy, heat, hullHeat, fuel, hullFuel);
				if(!shieldDelay)
					DoRepair(ship.shields, shieldsRemaining, ship.attributes.Get("shields"), energy, shieldsEnergy, heat, shieldsHeat, fuel, shieldsFuel);
			}

			// Now that there is no more need to use energy for hull and shield
			// repair, if there is still excess energy, transfer it.
			double energyRemaining = energy - attributes.Get("energy capacity");
			double fuelRemaining = fuel - attributes.Get("fuel capacity");
			for(const pair<double, Ship *> &it : carried)
			{
				Ship &ship = *it.second;
				if(energyRemaining > 0.)
					DoRepair(ship.energy, energyRemaining, ship.attributes.Get("energy capacity"));
				if(fuelRemaining > 0.)
					DoRepair(ship.fuel, fuelRemaining, ship.attributes.Get("fuel capacity"));
			}
		}
		// Decrease the shield and hull delays by 1 now that shield generation
		// and hull repair have been skipped over.
		shieldDelay = max(0, shieldDelay - 1);
		hullDelay = max(0, hullDelay - 1);
	}

	// Handle ionization effects, etc.
	shields -= discharge;
	hull -= corrosion;
	energy -= ionization;
	fuel -= leakage;
	heat += burning;
	// TODO: Mothership gives status resistance to carried ships?
	if(ionization)
	{
		double ionResistance = attributes.Get("ion resistance");
		double ionEnergy = attributes.Get("ion resistance energy") / ionResistance;
		double ionFuel = attributes.Get("ion resistance fuel") / ionResistance;
		double ionHeat = attributes.Get("ion resistance heat") / ionResistance;
		DoStatusEffect(isDisabled, ionization, ionResistance, energy, ionEnergy, fuel, ionFuel, heat, ionHeat);
	}

	if(disruption)
	{
		double disruptionResistance = attributes.Get("disruption resistance");
		double disruptionEnergy = attributes.Get("disruption resistance energy") / disruptionResistance;
		double disruptionFuel = attributes.Get("disruption resistance fuel") / disruptionResistance;
		double disruptionHeat = attributes.Get("disruption resistance heat") / disruptionResistance;
		DoStatusEffect(isDisabled, disruption, disruptionResistance, energy, disruptionEnergy, fuel, disruptionFuel, heat, disruptionHeat);
	}

	if(slowness)
	{
		double slowingResistance = attributes.Get("slowing resistance");
		double slowingEnergy = attributes.Get("slowing resistance energy") / slowingResistance;
		double slowingFuel = attributes.Get("slowing resistance fuel") / slowingResistance;
		double slowingHeat = attributes.Get("slowing resistance heat") / slowingResistance;
		DoStatusEffect(isDisabled, slowness, slowingResistance, energy, slowingEnergy, fuel, slowingFuel, heat, slowingHeat);
	}

	if(discharge)
	{
		double dischargeResistance = attributes.Get("discharge resistance");
		double dischargeEnergy = attributes.Get("discharge resistance energy") / dischargeResistance;
		double dischargeFuel = attributes.Get("discharge resistance fuel") / dischargeResistance;
		double dischargeHeat = attributes.Get("discharge resistance heat") / dischargeResistance;
		DoStatusEffect(isDisabled, discharge, dischargeResistance, energy, dischargeEnergy, fuel, dischargeFuel, heat, dischargeHeat);
	}

	if(corrosion)
	{
		double corrosionResistance = attributes.Get("corrosion resistance");
		double corrosionEnergy = attributes.Get("corrosion resistance energy") / corrosionResistance;
		double corrosionFuel = attributes.Get("corrosion resistance fuel") / corrosionResistance;
		double corrosionHeat = attributes.Get("corrosion resistance heat") / corrosionResistance;
		DoStatusEffect(isDisabled, corrosion, corrosionResistance, energy, corrosionEnergy, fuel, corrosionFuel, heat, corrosionHeat);
	}

	if(leakage)
	{
		double leakResistance = attributes.Get("leak resistance");
		double leakEnergy = attributes.Get("leak resistance energy") / leakResistance;
		double leakFuel = attributes.Get("leak resistance fuel") / leakResistance;
		double leakHeat = attributes.Get("leak resistance heat") / leakResistance;
		DoStatusEffect(isDisabled, leakage, leakResistance, energy, leakEnergy, fuel, leakFuel, heat, leakHeat);
	}

	if(burning)
	{
		double burnResistance = attributes.Get("burn resistance");
		double burnEnergy = attributes.Get("burn resistance energy") / burnResistance;
		double burnFuel = attributes.Get("burn resistance fuel") / burnResistance;
		double burnHeat = attributes.Get("burn resistance heat") / burnResistance;
		DoStatusEffect(isDisabled, burning, burnResistance, energy, burnEnergy, fuel, burnFuel, heat, burnHeat);
	}

	// When ships recharge, what actually happens is that they can exceed their
	// maximum capacity for the rest of the turn, but must be clamped to the
	// maximum here before they gain more. This is so that, for example, a ship
	// with no batteries but a good generator can still move.
	energy = min(energy, attributes.Get("energy capacity"));
	fuel = min(fuel, attributes.Get("fuel capacity"));

	heat -= heat * HeatDissipation();
	if(heat > MaximumHeat())
	{
		isOverheated = true;
		double heatRatio = Heat() / (1. + attributes.Get("overheat damage threshold"));
		if(heatRatio > 1.)
			hull -= attributes.Get("overheat damage rate") * heatRatio;
	}
	else if(heat < .9 * MaximumHeat())
		isOverheated = false;

	double maxShields = attributes.Get("shields");
	shields = min(shields, maxShields);
	double maxHull = attributes.Get("hull");
	hull = min(hull, maxHull);

	isDisabled = hull < MinimumHull() || (!crew && RequiredCrew());

	// Whenever not actively scanning, the amount of scan information the ship
	// has "decays" over time. For a scanner with a speed of 1, one second of
	// uninterrupted scanning is required to successfully scan its target.
	// Only apply the decay if not already done scanning the target.
	if(cargoScan < SCAN_TIME)
		cargoScan = max(0., cargoScan - 1.);
	if(outfitScan < SCAN_TIME)
		outfitScan = max(0., outfitScan - 1.);

	// Update ship supply levels.
	if(isDisabled)
		PauseAnimation();
	else
	{
		// Ramscoops work much better when close to the system center. Even if a
		// ship has no ramscoop, it can harvest a tiny bit of fuel by flying
		// close to the star. Carried fighters can't collect fuel or energy this way.
		if(currentSystem)
		{
			double scale = .2 + 1.8 / (.001 * position.Length() + 1);
			fuel += currentSystem->SolarWind() * .03 * scale * (sqrt(attributes.Get("ramscoop")) + .05 * scale);

			double solarScaling = currentSystem->SolarPower() * scale;
			// Overheated ships produce half as much energy from solar collection.
			energy += solarScaling * attributes.Get("solar collection") * (isOverheated ? 0.5 : 1.);
			heat += solarScaling * attributes.Get("solar heat");
		}

		double coolingEfficiency = CoolingEfficiency();
		// Overheated ships disable their reactors, which typically have both energy and
		// heat generation.
		if(!isOverheated)
		{
			energy += attributes.Get("energy generation");
			heat += attributes.Get("heat generation");
		}
		energy -= attributes.Get("energy consumption");
		fuel += attributes.Get("fuel generation");
		heat -= coolingEfficiency * attributes.Get("cooling");

		// Convert fuel into energy and heat only when the required amount of fuel is available
		// and the ship is not overheated.
		if(!isOverheated && attributes.Get("fuel consumption") <= fuel)
		{
			fuel -= attributes.Get("fuel consumption");
			energy += attributes.Get("fuel energy");
			heat += attributes.Get("fuel heat");
		}

		// Apply active cooling. The fraction of full cooling to apply equals
		// your ship's current fraction of its maximum temperature.
		double activeCooling = coolingEfficiency * attributes.Get("active cooling");
		if(activeCooling > 0. && heat > 0. && energy >= 0.)
		{
			// Although it's a misuse of this feature, handle the case where
			// "active cooling" does not require any energy.
			double coolingEnergy = attributes.Get("cooling energy");
			if(coolingEnergy)
			{
				double spentEnergy = min(energy, coolingEnergy * min(1., Heat()));
				heat -= activeCooling * spentEnergy / coolingEnergy;
				energy -= spentEnergy;
			}
			else
				heat -= activeCooling;
		}
	}

	// Don't allow any levels to drop below zero.
	shields = max(0., shields);
	energy = max(0., energy);
	fuel = max(0., fuel);
	heat = max(0., heat);
}



// Launch any ships that are ready to launch.
void Ship::Launch(list<shared_ptr<Ship>> &ships, vector<Visual> &visuals)
{
	// Allow carried ships to launch from a disabled ship, but not from a ship that
	// is landing, jumping, or cloaked. If already destroyed (e.g. self-destructing),
	// eject any ships still docked, possibly destroying them in the process.
	bool ejecting = IsDestroyed();
	if(!ejecting && (!commands.Has(Command::DEPLOY) || zoom != 1.f || hyperspaceCount || cloak))
		return;

	for(Bay &bay : bays)
		if(bay.ship && ((bay.ship->Commands().Has(Command::DEPLOY) && !Random::Int(40 + 20 * !bay.ship->attributes.Get("automaton")))
				|| (ejecting && !Random::Int(6))))
		{
			// Resupply any ships launching of their own accord.
			if(!ejecting)
			{
				// Determine which of the fighter's weapons we can restock.
				auto restockable = bay.ship->GetArmament().RestockableAmmo();
				auto toRestock = map<const Outfit *, int>{};
				for(auto &&ammo : restockable)
				{
					int count = OutfitCount(ammo);
					if(count > 0)
						toRestock.emplace(ammo, count);
				}
				auto takenAmmo = TransferAmmo(toRestock, *this, *bay.ship);
				bool tookAmmo = !takenAmmo.empty();
				if(tookAmmo)
				{
					// Update the carried mass cache.
					for(auto &&item : takenAmmo)
						carriedMass += item.first->Mass() * item.second;
				}

				// This ship will refuel naturally based on the carrier's fuel
				// collection, but the carrier may have some reserves to spare.
				double maxFuel = bay.ship->attributes.Get("fuel capacity");
				if(maxFuel)
				{
					double spareFuel = fuel - JumpFuel();
					if(spareFuel > 0.)
						TransferFuel(spareFuel, bay.ship.get());
					// If still low or out-of-fuel, re-stock the carrier and don't
					// launch, except if some ammo was taken (since we can fight).
					if(!tookAmmo && bay.ship->fuel < .25 * maxFuel)
					{
						TransferFuel(bay.ship->fuel, this);
						continue;
					}
				}
			}
			// Those being ejected may be destroyed if they are already injured.
			else if(bay.ship->Health() < Random::Real())
				bay.ship->SelfDestruct();

			ships.push_back(bay.ship);
			double maxV = bay.ship->MaxVelocity() * (1 + bay.ship->IsDestroyed());
			Point exitPoint = position + angle.Rotate(bay.point);
			// When ejected, ships depart haphazardly.
			Angle launchAngle = ejecting ? Angle(exitPoint - position) : angle + bay.facing;
			Point v = velocity + (.3 * maxV) * launchAngle.Unit() + (.2 * maxV) * Angle::Random().Unit();
			bay.ship->Place(exitPoint, v, launchAngle, false);
			bay.ship->SetSystem(currentSystem);
			bay.ship->SetParent(shared_from_this());
			bay.ship->UnmarkForRemoval();
			// Update the cached sum of carried ship masses.
			carriedMass -= bay.ship->Mass();
			// Create the desired launch effects.
			for(const Effect *effect : bay.launchEffects)
				visuals.emplace_back(*effect, exitPoint, velocity, launchAngle);

			bay.ship.reset();
		}
}



// Check if this ship is boarding another ship.
shared_ptr<Ship> Ship::Board(bool autoPlunder)
{
	if(!hasBoarded)
		return shared_ptr<Ship>();
	hasBoarded = false;

	shared_ptr<Ship> victim = GetTargetShip();
	if(CannotAct() || !victim || victim->IsDestroyed() || victim->GetSystem() != GetSystem())
		return shared_ptr<Ship>();

	// For a fighter or drone, "board" means "return to ship."
	if(CanBeCarried())
	{
		SetTargetShip(shared_ptr<Ship>());
		if(!victim->IsDisabled() && victim->GetGovernment() == government)
			victim->Carry(shared_from_this());
		return shared_ptr<Ship>();
	}

	// Board a friendly ship, to repair or refuel it.
	if(!government->IsEnemy(victim->GetGovernment()))
	{
		SetShipToAssist(shared_ptr<Ship>());
		SetTargetShip(shared_ptr<Ship>());
		bool helped = victim->isDisabled;
		victim->hull = min(max(victim->hull, victim->MinimumHull() * 1.5), victim->attributes.Get("hull"));
		victim->isDisabled = false;
		// Transfer some fuel if needed.
		if(!victim->JumpsRemaining() && CanRefuel(*victim))
		{
			helped = true;
			TransferFuel(victim->JumpFuelMissing(), victim.get());
		}
		if(helped)
		{
			pilotError = 120;
			victim->pilotError = 120;
		}
		return victim;
	}
	if(!victim->IsDisabled())
		return shared_ptr<Ship>();

	// If the boarding ship is the player, they will choose what to plunder.
	// Always take fuel if you can.
	victim->TransferFuel(victim->fuel, this);
	if(autoPlunder)
	{
		// Take any commodities that fit.
		victim->cargo.TransferAll(cargo, false);

		// Pause for two seconds before moving on.
		pilotError = 120;
	}

	// Stop targeting this ship (so you will not board it again right away).
	if(!autoPlunder || personality.Disables())
		SetTargetShip(shared_ptr<Ship>());
	return victim;
}



// Scan the target, if able and commanded to. Return a ShipEvent bitmask
// giving the types of scan that succeeded.
int Ship::Scan()
{
	if(!commands.Has(Command::SCAN) || CannotAct())
		return 0;

	shared_ptr<const Ship> target = GetTargetShip();
	if(!(target && target->IsTargetable()))
		return 0;

	// The range of a scanner is proportional to the square root of its power.
	double cargoDistance = 100. * sqrt(attributes.Get("cargo scan power"));
	double outfitDistance = 100. * sqrt(attributes.Get("outfit scan power"));

	// Bail out if this ship has no scanners.
	if(!cargoDistance && !outfitDistance)
		return 0;

	// Scanning speed also uses a square root, so you need four scanners to get
	// twice the speed out of them.
	double cargoSpeed = sqrt(attributes.Get("cargo scan speed"));
	if(!cargoSpeed)
		cargoSpeed = 1.;
	double outfitSpeed = sqrt(attributes.Get("outfit scan speed"));
	if(!outfitSpeed)
		outfitSpeed = 1.;

	// Check how close this ship is to the target it is trying to scan.
	double distance = (target->position - position).Length();

	// Check if either scanner has finished scanning.
	bool startedScanning = false;
	bool activeScanning = false;
	int result = 0;
	auto doScan = [&](double &elapsed, const double speed, const double scannerRange, const int event) -> void
	{
		if(elapsed < SCAN_TIME && distance < scannerRange)
		{
			startedScanning |= !elapsed;
			activeScanning = true;
			// To make up for the scan decay above:
			elapsed += speed + 1.;
			if(elapsed >= SCAN_TIME)
				result |= event;
		}
	};
	doScan(cargoScan, cargoSpeed, cargoDistance, ShipEvent::SCAN_CARGO);
	doScan(outfitScan, outfitSpeed, outfitDistance, ShipEvent::SCAN_OUTFITS);

	// Play the scanning sound if the actor or the target is the player's ship.
	if(isYours || (target->isYours && activeScanning))
		Audio::Play(Audio::Get("scan"), Position());

	if(startedScanning && isYours)
	{
		if(!target->Name().empty())
			Messages::Add("Attempting to scan the " + target->Noun() + " \"" + target->Name() + "\"."
				, Messages::Importance::Low);
		else
			Messages::Add("Attempting to scan the selected " + target->Noun() + "."
				, Messages::Importance::Low);
	}
	else if(startedScanning && target->isYours)
		Messages::Add("The " + government->GetName() + " " + Noun() + " \""
			+ Name() + "\" is attempting to scan you.", Messages::Importance::Low);

	if(target->isYours && !isYours)
	{
		if(result & ShipEvent::SCAN_CARGO)
			Messages::Add("The " + government->GetName() + " " + Noun() + " \""
					+ Name() + "\" completed its scan of your cargo.", Messages::Importance::High);
		if(result & ShipEvent::SCAN_OUTFITS)
			Messages::Add("The " + government->GetName() + " " + Noun() + " \""
					+ Name() + "\" completed its scan of your outfits.", Messages::Importance::High);
	}

	// Some governments are provoked when a scan is started on one of their ships.
	const Government *gov = target->GetGovernment();
	if(gov && gov->IsProvokedOnScan() && !gov->IsEnemy(government)
			&& (target->Shields() < .9 || target->Hull() < .9 || !target->GetPersonality().IsForbearing())
			&& !target->GetPersonality().IsPacifist())
		result |= ShipEvent::PROVOKE;

	return result;
}



// Find out what fraction of the scan is complete.
double Ship::CargoScanFraction() const
{
	return cargoScan / SCAN_TIME;
}



double Ship::OutfitScanFraction() const
{
	return outfitScan / SCAN_TIME;
}



// Fire any weapons that are ready to fire. If an anti-missile is ready,
// instead of firing here this function returns true and it can be fired if
// collision detection finds a missile in range.
bool Ship::Fire(vector<Projectile> &projectiles, vector<Visual> &visuals)
{
	isInSystem = true;
	forget = 0;

	// A ship that is about to die creates a special single-turn "projectile"
	// representing its death explosion.
	if(IsDestroyed() && explosionCount == explosionTotal && explosionWeapon)
		projectiles.emplace_back(position, explosionWeapon);

	if(CannotAct())
		return false;

	antiMissileRange = 0.;

	// Ships which are ionized have a chance for their weapons to jam,
	// delaying their firing for another reload cycle. The less energy
	// a ship has relative to its max and the more ionized the ship is,
	// the higher the chance that a weapon will jam. The jam chance is
	// capped at 50%. Very small amounts of ionization are ignored.
	// The scale is such that a weapon with an ion damage of 5 and a reload
	// of 60 (i.e. the ion cannon) will only ever push a ship to a jam chance
	// of 5% when it is at 100% energy.
	double scale = Energy() * 220.;
	double jamChance = ionization > .1 ? min(0.5, scale ? ionization / scale : 1.) : 0.;

	const vector<Hardpoint> &hardpoints = armament.Get();
	for(unsigned i = 0; i < hardpoints.size(); ++i)
	{
		const Weapon *weapon = hardpoints[i].GetOutfit();
		if(weapon && CanFire(weapon))
		{
			if(weapon->AntiMissile())
				antiMissileRange = max(antiMissileRange, weapon->Velocity() + weaponRadius);
			else if(firingCommands.HasFire(i))
				armament.Fire(i, *this, projectiles, visuals, Random::Real() < jamChance);
		}
	}

	armament.Step(*this);

	return antiMissileRange;
}



// Fire an anti-missile.
bool Ship::FireAntiMissile(const Projectile &projectile, vector<Visual> &visuals)
{
	if(projectile.Position().Distance(position) > antiMissileRange)
		return false;
	if(CannotAct())
		return false;

	double scale = Energy() * 220.;
	double jamChance = ionization > .1 ? min(0.5, scale ? ionization / scale : 1.) : 0.;

	const vector<Hardpoint> &hardpoints = armament.Get();
	for(unsigned i = 0; i < hardpoints.size(); ++i)
	{
		const Weapon *weapon = hardpoints[i].GetOutfit();
		if(weapon && CanFire(weapon))
			if(armament.FireAntiMissile(i, *this, projectile, visuals, Random::Real() < jamChance))
				return true;
	}

	return false;
}



const System *Ship::GetSystem() const
{
	return currentSystem;
}



// If the ship is landed, get the planet it has landed on.
const Planet *Ship::GetPlanet() const
{
	return zoom ? nullptr : landingPlanet;
}



bool Ship::IsCapturable() const
{
	return isCapturable;
}



bool Ship::IsTargetable() const
{
	return (zoom == 1.f && !explosionRate && !forget && !isInvisible && cloak < 1. && hull >= 0. && hyperspaceCount < 70);
}



bool Ship::IsOverheated() const
{
	return isOverheated;
}



// A paralyzed ship is one that is overheated and has no energy left.
bool Ship::IsParalyzed() const
{
	return isOverheated && !energy;
}



bool Ship::IsDisabled() const
{
	if(!isDisabled)
		return false;

	double minimumHull = MinimumHull();
	bool needsCrew = RequiredCrew() != 0;
	return (hull < minimumHull || (!crew && needsCrew));
}



bool Ship::IsBoarding() const
{
	return isBoarding;
}



bool Ship::IsLanding() const
{
	return landingPlanet;
}



// Check if this ship is currently able to begin landing on its target.
bool Ship::CanLand() const
{
	if(!GetTargetStellar() || !GetTargetStellar()->GetPlanet() || isDisabled || IsDestroyed())
		return false;

	if(!GetTargetStellar()->GetPlanet()->CanLand(*this))
		return false;

	Point distance = GetTargetStellar()->Position() - position;
	double speed = velocity.Length();

	return (speed < 1. && distance.Length() < GetTargetStellar()->Radius());
}



bool Ship::CannotAct() const
{
	return (zoom != 1.f || isDisabled || hyperspaceCount || pilotError || cloak);
}



double Ship::Cloaking() const
{
	return isInvisible ? 1. : cloak;
}



bool Ship::IsEnteringHyperspace() const
{
	return hyperspaceSystem;
}



bool Ship::IsHyperspacing() const
{
	return hyperspaceCount != 0;
}



// Check if this ship is hyperspacing, specifically via a jump drive.
bool Ship::IsUsingJumpDrive() const
{
	return (hyperspaceSystem || hyperspaceCount) && isUsingJumpDrive;
}



// Check if this ship is currently able to enter hyperspace to it target.
bool Ship::IsReadyToJump(bool waitingIsReady) const
{
	// Ships can't jump while waiting for someone else, carried, or if already jumping.
	if(IsDisabled() || (!waitingIsReady && commands.Has(Command::WAIT))
			|| hyperspaceCount || !targetSystem || !currentSystem)
		return false;

	// Check if the target system is valid and there is enough fuel to jump.
	double fuelCost = JumpFuel(targetSystem);
	if(!fuelCost || fuel < fuelCost)
		return false;

	Point direction = targetSystem->Position() - currentSystem->Position();
	bool isJump = !attributes.Get("hyperdrive") || !currentSystem->Links().count(targetSystem);
	double scramThreshold = attributes.Get("scram drive");

	// The ship can only enter hyperspace if it is traveling slowly enough
	// and pointed in the right direction.
	if(!isJump && scramThreshold)
	{
		double deviation = fabs(direction.Unit().Cross(velocity));
		if(deviation > scramThreshold)
			return false;
	}
	else if(velocity.Length() > attributes.Get("jump speed"))
		return false;

	if(!isJump)
	{
		// Figure out if we're within one turn step of facing this system.
		bool left = direction.Cross(angle.Unit()) < 0.;
		Angle turned = angle + TurnRate() * (left - !left);
		bool stillLeft = direction.Cross(turned.Unit()) < 0.;

		if(left == stillLeft)
			return false;
	}

	return true;
}



// Get this ship's custom swizzle.
int Ship::CustomSwizzle() const
{
	return customSwizzle;
}


// Check if the ship is thrusting. If so, the engine sound should be played.
bool Ship::IsThrusting() const
{
	return isThrusting;
}



bool Ship::IsReversing() const
{
	return isReversing;
}



bool Ship::IsSteering() const
{
	return isSteering;
}



double Ship::SteeringDirection() const
{
	return steeringDirection;
}



// Get the points from which engine flares should be drawn.
const vector<Ship::EnginePoint> &Ship::EnginePoints() const
{
	return enginePoints;
}



const vector<Ship::EnginePoint> &Ship::ReverseEnginePoints() const
{
	return reverseEnginePoints;
}



const vector<Ship::EnginePoint> &Ship::SteeringEnginePoints() const
{
	return steeringEnginePoints;
}



// Reduce a ship's hull to low enough to disable it. This is so a ship can be
// created as a derelict.
void Ship::Disable()
{
	shields = 0.;
	hull = min(hull, .5 * MinimumHull());
	isDisabled = true;
}



// Mark a ship as destroyed.
void Ship::Destroy()
{
	hull = -1.;
}



// Trigger the death of this ship.
void Ship::SelfDestruct()
{
	Destroy();
	explosionRate = 1024;
}



void Ship::Restore()
{
	hull = 0.;
	explosionCount = 0;
	explosionRate = 0;
	UnmarkForRemoval();
	Recharge(true);
}



// Check if this ship has been destroyed.
bool Ship::IsDestroyed() const
{
	return (hull < 0.);
}



// Recharge and repair this ship (e.g. because it has landed).
void Ship::Recharge(bool atSpaceport)
{
	if(IsDestroyed())
		return;

	if(atSpaceport)
		crew = min<int>(max(crew, RequiredCrew()), attributes.Get("bunks"));
	pilotError = 0;
	pilotOkay = 0;

	if(atSpaceport || attributes.Get("shield generation"))
		shields = attributes.Get("shields");
	if(atSpaceport || attributes.Get("hull repair rate"))
		hull = attributes.Get("hull");
	if(atSpaceport || attributes.Get("energy generation"))
		energy = attributes.Get("energy capacity");
	if(atSpaceport || attributes.Get("fuel generation"))
		fuel = attributes.Get("fuel capacity");

	heat = IdleHeat();
	ionization = 0.;
	disruption = 0.;
	slowness = 0.;
	discharge = 0.;
	corrosion = 0.;
	leakage = 0.;
	burning = 0.;
	shieldDelay = 0;
	hullDelay = 0;
}



bool Ship::CanRefuel(const Ship &other) const
{
	return (fuel - JumpFuel(targetSystem) >= other.JumpFuelMissing());
}



double Ship::TransferFuel(double amount, Ship *to)
{
	amount = max(fuel - attributes.Get("fuel capacity"), amount);
	if(to)
	{
		amount = min(to->attributes.Get("fuel capacity") - to->fuel, amount);
		to->fuel += amount;
	}
	fuel -= amount;
	return amount;
}



// Convert this ship from one government to another, as a result of boarding
// actions (if the player is capturing) or player death (poor decision-making).
void Ship::WasCaptured(const shared_ptr<Ship> &capturer)
{
	// Repair up to the point where this ship is just barely not disabled.
	hull = min(max(hull, MinimumHull() * 1.5), attributes.Get("hull"));
	isDisabled = false;

	// Set the new government.
	government = capturer->GetGovernment();

	// Transfer some crew over. Only transfer the bare minimum unless even that
	// is not possible, in which case, share evenly.
	int totalRequired = capturer->RequiredCrew() + RequiredCrew();
	int transfer = RequiredCrew() - crew;
	if(transfer > 0)
	{
		if(totalRequired > capturer->Crew() + crew)
			transfer = max(crew ? 0 : 1, (capturer->Crew() * transfer) / totalRequired);
		capturer->AddCrew(-transfer);
		AddCrew(transfer);
	}

	commands.Clear();
	// Set the capturer as this ship's parent.
	SetParent(capturer);
	// Clear this ship's previous targets.
	SetTargetShip(shared_ptr<Ship>());
	SetTargetStellar(nullptr);
	SetTargetSystem(nullptr);
	shipToAssist.reset();
	targetAsteroid.reset();
	targetFlotsam.reset();
	hyperspaceSystem = nullptr;
	landingPlanet = nullptr;

	// This ship behaves like its new parent does.
	isSpecial = capturer->isSpecial;
	isYours = capturer->isYours;
	personality = capturer->personality;

	// Fighters should flee a disabled ship, but if the player manages to capture
	// the ship before they flee, the fighters are captured, too.
	for(const Bay &bay : bays)
		if(bay.ship)
			bay.ship->WasCaptured(capturer);
	// If a flagship is captured, its escorts become independent.
	for(const auto &it : escorts)
	{
		shared_ptr<Ship> escort = it.lock();
		if(escort)
			escort->parent.reset();
	}
	// This ship should not care about its now-unallied escorts.
	escorts.clear();
}



// Get characteristics of this ship, as a fraction between 0 and 1.
double Ship::Shields() const
{
	double maximum = attributes.Get("shields");
	return maximum ? min(1., shields / maximum) : 0.;
}



double Ship::Hull() const
{
	double maximum = attributes.Get("hull");
	return maximum ? min(1., hull / maximum) : 1.;
}



double Ship::Fuel() const
{
	double maximum = attributes.Get("fuel capacity");
	return maximum ? min(1., fuel / maximum) : 0.;
}



double Ship::Energy() const
{
	double maximum = attributes.Get("energy capacity");
	return maximum ? min(1., energy / maximum) : (hull > 0.) ? 1. : 0.;
}



// Allow returning a heat value greater than 1 (i.e. conveying how overheated
// this ship has become).
double Ship::Heat() const
{
	double maximum = MaximumHeat();
	return maximum ? heat / maximum : 1.;
}



// Get the ship's "health," where <=0 is disabled and 1 means full health.
double Ship::Health() const
{
	double minimumHull = MinimumHull();
	double hullDivisor = attributes.Get("hull") - minimumHull;
	double divisor = attributes.Get("shields") + hullDivisor;
	// This should not happen, but just in case.
	if(divisor <= 0. || hullDivisor <= 0.)
		return 0.;

	double spareHull = hull - minimumHull;
	// Consider hull-only and pooled health, compensating for any reductions by disruption damage.
	return min(spareHull / hullDivisor, (spareHull + shields / (1. + disruption * .01)) / divisor);
}



// Get the hull fraction at which this ship is disabled.
double Ship::DisabledHull() const
{
	double hull = attributes.Get("hull");
	double minimumHull = MinimumHull();

	return (hull > 0. ? minimumHull / hull : 0.);
}



// Get the actual shield level of the ship.
double Ship::ShieldLevel() const
{
	return shields;
}



// Get how disrupted this ship's shields are.
double Ship::DisruptionLevel() const
{
	return disruption;
}



// Get the (absolute) amount of hull that needs to be damaged until the
// ship becomes disabled. Returns 0 if the ships hull is already below the
// disabled threshold.
double Ship::HullUntilDisabled() const
{
	// Ships become disabled when they surpass their minimum hull threshold,
	// not when they are directly on it, so account for this by adding a small amount
	// of hull above the current hull level.
	return max(0., hull + 0.25 - MinimumHull());
}



int Ship::JumpsRemaining(bool followParent) const
{
	// Make sure this ship has some sort of hyperdrive, and if so return how
	// many jumps it can make.
	double jumpFuel = 0.;
	if(!targetSystem && followParent)
	{
		// If this ship has no destination, the parent's substitutes for it,
		// but only if the location is reachable.
		auto p = GetParent();
		if(p)
			jumpFuel = JumpFuel(p->GetTargetSystem());
	}
	if(!jumpFuel)
		jumpFuel = JumpFuel(targetSystem);
	return jumpFuel ? fuel / jumpFuel : 0.;
}



double Ship::JumpFuel(const System *destination) const
{
	// A currently-carried ship requires no fuel to jump, because it cannot jump.
	if(!currentSystem)
		return 0.;

	// If no destination is given, return the maximum fuel per jump.
	if(!destination)
		return max(JumpDriveFuel(), HyperdriveFuel());

	bool linked = currentSystem->Links().count(destination);
	// Figure out what sort of jump we're making.
	if(attributes.Get("hyperdrive") && linked)
		return HyperdriveFuel();

	if(attributes.Get("jump drive") && currentSystem->JumpNeighbors(JumpRange()).count(destination))
		return JumpDriveFuel((linked || currentSystem->JumpRange()) ? 0. : currentSystem->Position().Distance(destination->Position()));

	// If the given system is not a possible destination, return 0.
	return 0.;
}



double Ship::JumpRange(bool getCached) const
{
	if(getCached)
		return jumpRange;

	// Ships without a jump drive have no jump range.
	if(!attributes.Get("jump drive"))
		return 0.;

	// Find the outfit that provides the farthest jump range.
	double best = 0.;
	// Make it possible for the jump range to be integrated into a ship.
	if(baseAttributes.Get("jump drive"))
	{
		best = baseAttributes.Get("jump range");
		if(!best)
			best = System::DEFAULT_NEIGHBOR_DISTANCE;
	}
	// Search through all the outfits.
	for(const auto &it : outfits)
		if(it.first->Get("jump drive"))
		{
			double range = it.first->Get("jump range");
			if(!range)
				range = System::DEFAULT_NEIGHBOR_DISTANCE;
			if(!best || range > best)
				best = range;
		}
	return best;
}



// Get the cost of making a jump of the given type (if possible).
double Ship::HyperdriveFuel() const
{
	// Don't bother searching through the outfits if there is no hyperdrive.
	if(!attributes.Get("hyperdrive"))
		return JumpDriveFuel();

	if(attributes.Get("scram drive"))
		return BestFuel("hyperdrive", "scram drive", 150.);

	return BestFuel("hyperdrive", "", 100.);
}



double Ship::JumpDriveFuel(double jumpDistance) const
{
	// Don't bother searching through the outfits if there is no jump drive.
	if(!attributes.Get("jump drive"))
		return 0.;

	return BestFuel("jump drive", "", 200., jumpDistance);
}



double Ship::JumpFuelMissing() const
{
	// Used for smart refueling: transfer only as much as really needed
	// includes checking if fuel cap is high enough at all
	double jumpFuel = JumpFuel(targetSystem);
	if(!jumpFuel || fuel > jumpFuel || jumpFuel > attributes.Get("fuel capacity"))
		return 0.;

	return jumpFuel - fuel;
}



// Get the heat level at idle.
double Ship::IdleHeat() const
{
	// This ship's cooling ability:
	double coolingEfficiency = CoolingEfficiency();
	double cooling = coolingEfficiency * attributes.Get("cooling");
	double activeCooling = coolingEfficiency * attributes.Get("active cooling");

	// Idle heat is the heat level where:
	// heat = heat * diss + heatGen - cool - activeCool * heat / (100 * mass)
	// heat = heat * (diss - activeCool / (100 * mass)) + (heatGen - cool)
	// heat * (1 - diss + activeCool / (100 * mass)) = (heatGen - cool)
	double production = max(0., attributes.Get("heat generation") - cooling);
	double dissipation = HeatDissipation() + activeCooling / MaximumHeat();
	if(!dissipation) return production ? numeric_limits<double>::max() : 0;
	return production / dissipation;
}



// Get the heat dissipation, in heat units per heat unit per frame.
double Ship::HeatDissipation() const
{
	return .001 * attributes.Get("heat dissipation");
}



// Get the maximum heat level, in heat units (not temperature).
double Ship::MaximumHeat() const
{
	return MAXIMUM_TEMPERATURE * (cargo.Used() + attributes.Mass() + attributes.Get("heat capacity"));
}



// Calculate the multiplier for cooling efficiency.
double Ship::CoolingEfficiency() const
{
	// This is an S-curve where the efficiency is 100% if you have no outfits
	// that create "cooling inefficiency", and as that value increases the
	// efficiency stays high for a while, then drops off, then approaches 0.
	double x = attributes.Get("cooling inefficiency");
	return 2. + 2. / (1. + exp(x / -2.)) - 4. / (1. + exp(x / -4.));
}



int Ship::Crew() const
{
	return crew;
}



int Ship::RequiredCrew() const
{
	if(attributes.Get("automaton"))
		return 0;

	// Drones do not need crew, but all other ships need at least one.
	return max<int>(1, attributes.Get("required crew"));
}



int Ship::CrewValue() const
{
	return max(Crew(), RequiredCrew()) + attributes.Get("crew equivalent");
}



void Ship::AddCrew(int count)
{
	crew = min<int>(crew + count, attributes.Get("bunks"));
}



// Check if this is a ship that can be used as a flagship.
bool Ship::CanBeFlagship() const
{
	return RequiredCrew() && Crew() && !IsDisabled();
}



double Ship::Mass() const
{
	return carriedMass + cargo.Used() + attributes.Mass();
}



double Ship::TurnRate() const
{
	return attributes.Get("turn") / Mass();
}



double Ship::Acceleration() const
{
	double thrust = attributes.Get("thrust");
	return (thrust ? thrust : attributes.Get("afterburner thrust")) / Mass();
}



double Ship::MaxVelocity() const
{
	// v * drag / mass == thrust / mass
	// v * drag == thrust
	// v = thrust / drag
	double thrust = attributes.Get("thrust");
	return (thrust ? thrust : attributes.Get("afterburner thrust")) / attributes.Get("drag");
}



double Ship::MaxReverseVelocity() const
{
	return attributes.Get("reverse thrust") / attributes.Get("drag");
}



// This ship just got hit by a weapon. Take damage according to the
// DamageDealt from that weapon. The return value is a ShipEvent type,
// which may be a combination of PROVOKED, DISABLED, and DESTROYED.
// Create any target effects as sparks.
int Ship::TakeDamage(vector<Visual> &visuals, const DamageDealt &damage, const Government *sourceGovernment)
{
	bool wasDisabled = IsDisabled();
	bool wasDestroyed = IsDestroyed();

	shields -= damage.Shield();
	if(damage.Shield() && !isDisabled)
	{
		int disabledDelay = attributes.Get("depleted shield delay");
		shieldDelay = max<int>(shieldDelay, (shields <= 0. && disabledDelay) ? disabledDelay : attributes.Get("shield delay"));
	}
	hull -= damage.Hull();
	if(damage.Hull() && !isDisabled)
		hullDelay = max(hullDelay, static_cast<int>(attributes.Get("repair delay")));

	energy -= damage.Energy();
	heat += damage.Heat();
	fuel -= damage.Fuel();

	discharge += damage.Discharge();
	corrosion += damage.Corrosion();
	ionization += damage.Ion();
	burning += damage.Burn();
	leakage += damage.Leak();

	disruption += damage.Disruption();
	slowness += damage.Slowing();

	if(damage.HitForce())
		ApplyForce(damage.HitForce(), damage.GetWeapon().IsGravitational());

	// Prevent various stats from reaching unallowable values.
	hull = min(hull, attributes.Get("hull"));
	shields = min(shields, attributes.Get("shields"));
	// Weapons are allowed to overcharge a ship's energy or fuel, but code in Ship::DoGeneration()
	// will clamp it to a maximum value at the beginning of the next frame.
	energy = max(0., energy);
	fuel = max(0., fuel);
	heat = max(0., heat);

	// Recalculate the disabled ship check.
	isDisabled = true;
	isDisabled = IsDisabled();

	// Report what happened to this ship from this weapon.
	int type = 0;
	if(!wasDisabled && isDisabled)
	{
		type |= ShipEvent::DISABLE;
		hullDelay = max(hullDelay, static_cast<int>(attributes.Get("disabled repair delay")));
	}
	if(!wasDestroyed && IsDestroyed())
		type |= ShipEvent::DESTROY;

	if(heat > MaximumHeat())
		isOverheated = true;
	else if(heat < .9 * MaximumHeat())
		isOverheated = false;

	// If this ship did not consider itself an enemy of the ship that hit it,
	// it is now "provoked" against that government.
	if(sourceGovernment && !sourceGovernment->IsEnemy(government)
			&& (Shields() < .9 || Hull() < .9 || !personality.IsForbearing())
			&& !personality.IsPacifist() && damage.GetWeapon().DoesDamage())
		type |= ShipEvent::PROVOKE;

	// Create target effect visuals, if there are any.
	for(const auto &effect : damage.GetWeapon().TargetEffects())
		CreateSparks(visuals, effect.first, effect.second * damage.Scaling());

	return type;
}



// Apply a force to this ship, accelerating it. This might be from a weapon
// impact, or from firing a weapon, for example.
void Ship::ApplyForce(const Point &force, bool gravitational)
{
	if(gravitational)
	{
		// Treat all ships as if they have a mass of 400. This prevents
		// gravitational hit force values from needing to be extremely
		// small in order to have a reasonable effect.
		acceleration += force / 400.;
		return;
	}

	double currentMass = Mass();
	if(!currentMass)
		return;

	// Reduce acceleration of small ships and increase acceleration of large
	// ones by having 30% of the force be based on a fixed mass of 400, i.e. the
	// mass of a typical light warship:
	acceleration += force * (.3 / 400. + .7 / currentMass);
}



bool Ship::HasBays() const
{
	return !bays.empty();
}



// Check how many bays are not occupied at present. This does not check whether
// one of your escorts plans to use that bay.
int Ship::BaysFree(const string &category) const
{
	int count = 0;
	for(const Bay &bay : bays)
		count += (bay.category == category) && !bay.ship;
	return count;
}



// Check how many bays this ship has of a given category.
int Ship::BaysTotal(const string &category) const
{
	int count = 0;
	for(const Bay &bay : bays)
		count += (bay.category == category);
	return count;
}



// Check if this ship has a bay free for the given ship, and the bay is
// not reserved for one of its existing escorts.
bool Ship::CanCarry(const Ship &ship) const
{
	if(!ship.CanBeCarried())
		return false;
	// Check only for the category that we are interested in.
	const string &category = ship.attributes.Category();

	int free = BaysTotal(category);
	if(!free)
		return false;

	for(const auto &it : escorts)
	{
		auto escort = it.lock();
		if(escort && escort.get() != &ship && escort->attributes.Category() == category
			&& !escort->IsDestroyed())
			--free;
	}
	return (free > 0);
}



void Ship::AllowCarried(bool allowCarried)
{
	const auto &bayCategories = GameData::Category(CategoryType::BAY);
	canBeCarried = allowCarried && find(bayCategories.begin(), bayCategories.end(), attributes.Category()) != bayCategories.end();
}



bool Ship::CanBeCarried() const
{
	return canBeCarried;
}



bool Ship::Carry(const shared_ptr<Ship> &ship)
{
	if(!ship || !ship->CanBeCarried())
		return false;

	// Check only for the category that we are interested in.
	const string &category = ship->attributes.Category();

	for(Bay &bay : bays)
		if((bay.category == category) && !bay.ship)
		{
			bay.ship = ship;
			ship->SetSystem(nullptr);
			ship->SetPlanet(nullptr);
			ship->SetTargetSystem(nullptr);
			ship->SetTargetStellar(nullptr);
			ship->SetParent(shared_from_this());
			ship->isThrusting = false;
			ship->isReversing = false;
			ship->isSteering = false;
			ship->commands.Clear();

			// If this fighter collected anything in space, try to store it
			// (unless this is a player-owned ship).
			if(!isYours && cargo.Free() && !ship->Cargo().IsEmpty())
				ship->Cargo().TransferAll(cargo);

			// Return unused fuel and ammunition to the carrier, so they may
			// be used by the carrier or other fighters.
			ship->TransferFuel(ship->fuel, this);

			// Determine the ammunition the fighter can supply.
			auto restockable = ship->GetArmament().RestockableAmmo();
			auto toRestock = map<const Outfit *, int>{};
			for(auto &&ammo : restockable)
			{
				int count = ship->OutfitCount(ammo);
				if(count > 0)
					toRestock.emplace(ammo, count);
			}
			TransferAmmo(toRestock, *ship, *this);

			// Update the cached mass of the mothership.
			carriedMass += ship->Mass();
			return true;
		}
	return false;
}



void Ship::UnloadBays()
{
	for(Bay &bay : bays)
		if(bay.ship)
		{
			carriedMass -= bay.ship->Mass();
			bay.ship->SetSystem(currentSystem);
			bay.ship->SetPlanet(landingPlanet);
			bay.ship.reset();
		}
}



const vector<Ship::Bay> &Ship::Bays() const
{
	return bays;
}



// Adjust the positions and velocities of any visible carried fighters or
// drones. If any are visible, return true.
bool Ship::PositionFighters() const
{
	bool hasVisible = false;
	for(const Bay &bay : bays)
		if(bay.ship && bay.side)
		{
			hasVisible = true;
			bay.ship->position = angle.Rotate(bay.point) * Zoom() + position;
			bay.ship->velocity = velocity;
			bay.ship->angle = angle + bay.facing;
			bay.ship->zoom = zoom;
		}
	return hasVisible;
}



CargoHold &Ship::Cargo()
{
	return cargo;
}



const CargoHold &Ship::Cargo() const
{
	return cargo;
}



// Display box effects from jettisoning this much cargo.
void Ship::Jettison(const string &commodity, int tons, bool wasAppeasing)
{
	cargo.Remove(commodity, tons);

	// Jettisoned cargo must carry some of the ship's heat with it. Otherwise
	// jettisoning cargo would increase the ship's temperature.
	heat -= tons * MAXIMUM_TEMPERATURE * Heat();

	const Government *notForGov = wasAppeasing ? GetGovernment() : nullptr;

	for( ; tons > 0; tons -= Flotsam::TONS_PER_BOX)
		jettisoned.emplace_back(new Flotsam(commodity, (Flotsam::TONS_PER_BOX < tons) ? Flotsam::TONS_PER_BOX : tons, notForGov));
}



void Ship::Jettison(const Outfit *outfit, int count, bool wasAppeasing)
{
	if(count < 0)
		return;

	cargo.Remove(outfit, count);

	// Jettisoned cargo must carry some of the ship's heat with it. Otherwise
	// jettisoning cargo would increase the ship's temperature.
	double mass = outfit->Mass();
	heat -= count * mass * MAXIMUM_TEMPERATURE * Heat();

	const Government *notForGov = wasAppeasing ? GetGovernment() : nullptr;

	const int perBox = (mass <= 0.) ? count : (mass > Flotsam::TONS_PER_BOX) ? 1 : static_cast<int>(Flotsam::TONS_PER_BOX / mass);
	while(count > 0)
	{
		jettisoned.emplace_back(new Flotsam(outfit, (perBox < count) ? perBox : count, notForGov));
		count -= perBox;
	}
}



const Outfit &Ship::Attributes() const
{
	return attributes;
}



const Outfit &Ship::BaseAttributes() const
{
	return baseAttributes;
}



// Get outfit information.
const map<const Outfit *, int> &Ship::Outfits() const
{
	return outfits;
}



int Ship::OutfitCount(const Outfit *outfit) const
{
	auto it = outfits.find(outfit);
	return (it == outfits.end()) ? 0 : it->second;
}



// Add or remove outfits. (To remove, pass a negative number.)
void Ship::AddOutfit(const Outfit *outfit, int count)
{
	if(outfit && count)
	{
		auto it = outfits.find(outfit);
		if(it == outfits.end())
			outfits[outfit] = count;
		else
		{
			it->second += count;
			if(!it->second)
				outfits.erase(it);
		}
		attributes.Add(*outfit, count);
		if(outfit->IsWeapon())
			armament.Add(outfit, count);

		if(outfit->Get("cargo space"))
			cargo.SetSize(attributes.Get("cargo space"));
		if(outfit->Get("hull"))
			hull += outfit->Get("hull") * count;
		// If the added or removed outfit is a jump drive, recalculate
		// and cache this ship's jump range.
		if(outfit->Get("jump drive"))
			jumpRange = JumpRange(false);
	}
}



// Get the list of weapons.
Armament &Ship::GetArmament()
{
	return armament;
}



const vector<Hardpoint> &Ship::Weapons() const
{
	return armament.Get();
}



// Check if we are able to fire the given weapon (i.e. there is enough
// energy, ammo, and fuel to fire it).
bool Ship::CanFire(const Weapon *weapon) const
{
	if(!weapon || !weapon->IsWeapon())
		return false;

	if(weapon->Ammo())
	{
		auto it = outfits.find(weapon->Ammo());
		if(it == outfits.end() || it->second < weapon->AmmoUsage())
			return false;
	}

	if(energy < weapon->FiringEnergy() + weapon->RelativeFiringEnergy() * attributes.Get("energy capacity"))
		return false;
	if(fuel < weapon->FiringFuel() + weapon->RelativeFiringFuel() * attributes.Get("fuel capacity"))
		return false;
	// We do check hull, but we don't check shields. Ships can survive with all shields depleted.
	// Ships should not disable themselves, so we check if we stay above minimumHull.
	if(hull - MinimumHull() < weapon->FiringHull() + weapon->RelativeFiringHull() * attributes.Get("hull"))
		return false;

	// If a weapon requires heat to fire, (rather than generating heat), we must
	// have enough heat to spare.
	if(heat < -(weapon->FiringHeat() + (!weapon->RelativeFiringHeat()
			? 0. : weapon->RelativeFiringHeat() * MaximumHeat())))
		return false;
	// Repeat this for various effects which shouldn't drop below 0.
	if(ionization < -weapon->FiringIon())
		return false;
	if(disruption < -weapon->FiringDisruption())
		return false;
	if(slowness < -weapon->FiringSlowing())
		return false;

	return true;
}



// Fire the given weapon (i.e. deduct whatever energy, ammo, hull, shields
// or fuel it uses and add whatever heat it generates. Assume that CanFire()
// is true.
void Ship::ExpendAmmo(const Weapon &weapon)
{
	// Compute this ship's initial capacities, in case the consumption of the ammunition outfit(s)
	// modifies them, so that relative costs are calculated based on the pre-firing state of the ship.
	const double relativeEnergyChange = weapon.RelativeFiringEnergy() * attributes.Get("energy capacity");
	const double relativeFuelChange = weapon.RelativeFiringFuel() * attributes.Get("fuel capacity");
	const double relativeHeatChange = !weapon.RelativeFiringHeat() ? 0. : weapon.RelativeFiringHeat() * MaximumHeat();
	const double relativeHullChange = weapon.RelativeFiringHull() * attributes.Get("hull");
	const double relativeShieldChange = weapon.RelativeFiringShields() * attributes.Get("shields");

	if(const Outfit *ammo = weapon.Ammo())
	{
		// Some amount of the ammunition mass to be removed from the ship carries thermal energy.
		// A realistic fraction applicable to all cases cannot be computed, so assume 50%.
		heat -= weapon.AmmoUsage() * .5 * ammo->Mass() * MAXIMUM_TEMPERATURE * Heat();
		AddOutfit(ammo, -weapon.AmmoUsage());
	}

	energy -= weapon.FiringEnergy() + relativeEnergyChange;
	fuel -= weapon.FiringFuel() + relativeFuelChange;
	heat += weapon.FiringHeat() + relativeHeatChange;
	shields -= weapon.FiringShields() + relativeShieldChange;

	// Since weapons fire from within the shields, hull and "status" damages are dealt in full.
	hull -= weapon.FiringHull() + relativeHullChange;
	ionization += weapon.FiringIon();
	disruption += weapon.FiringDisruption();
	slowness += weapon.FiringSlowing();
	discharge += weapon.FiringDischarge();
	corrosion += weapon.FiringCorrosion();
	leakage += weapon.FiringLeak();
	burning += weapon.FiringBurn();
}



// Each ship can have a target system (to travel to), a target planet (to
// land on) and a target ship (to move to, and attack if hostile).
shared_ptr<Ship> Ship::GetTargetShip() const
{
	return targetShip.lock();
}



shared_ptr<Ship> Ship::GetShipToAssist() const
{
	return shipToAssist.lock();
}



const StellarObject *Ship::GetTargetStellar() const
{
	return targetPlanet;
}



const System *Ship::GetTargetSystem() const
{
	return (targetSystem == currentSystem) ? nullptr : targetSystem;
}



// Mining target.
shared_ptr<Minable> Ship::GetTargetAsteroid() const
{
	return targetAsteroid.lock();
}



shared_ptr<Flotsam> Ship::GetTargetFlotsam() const
{
	return targetFlotsam.lock();
}



// Set this ship's targets.
void Ship::SetTargetShip(const shared_ptr<Ship> &ship)
{
	if(ship != GetTargetShip())
	{
		targetShip = ship;
		// When you change targets, clear your scanning records.
		cargoScan = 0.;
		outfitScan = 0.;
	}
	targetAsteroid.reset();
}



void Ship::SetShipToAssist(const shared_ptr<Ship> &ship)
{
	shipToAssist = ship;
}



void Ship::SetTargetStellar(const StellarObject *object)
{
	targetPlanet = object;
}



void Ship::SetTargetSystem(const System *system)
{
	targetSystem = system;
}



// Mining target.
void Ship::SetTargetAsteroid(const shared_ptr<Minable> &asteroid)
{
	targetAsteroid = asteroid;
	targetShip.reset();
}



void Ship::SetTargetFlotsam(const shared_ptr<Flotsam> &flotsam)
{
	targetFlotsam = flotsam;
}



void Ship::SetParent(const shared_ptr<Ship> &ship)
{
	shared_ptr<Ship> oldParent = parent.lock();
	if(oldParent)
		oldParent->RemoveEscort(*this);

	parent = ship;
	if(ship)
		ship->AddEscort(*this);
}



shared_ptr<Ship> Ship::GetParent() const
{
	return parent.lock();
}



const vector<weak_ptr<Ship>> &Ship::GetEscorts() const
{
	return escorts;
}



// Add escorts to this ship. Escorts look to the parent ship for movement
// cues and try to stay with it when it lands or goes into hyperspace.
void Ship::AddEscort(Ship &ship)
{
	escorts.push_back(ship.shared_from_this());
}



void Ship::RemoveEscort(const Ship &ship)
{
	auto it = escorts.begin();
	for( ; it != escorts.end(); ++it)
		if(it->lock().get() == &ship)
		{
			escorts.erase(it);
			return;
		}
}



double Ship::MinimumHull() const
{
	if(neverDisabled)
		return 0.;

	double maximumHull = attributes.Get("hull");
	double absoluteThreshold = attributes.Get("absolute threshold");
	if(absoluteThreshold > 0.)
		return absoluteThreshold;

	double thresholdPercent = attributes.Get("threshold percentage");
	double transition = 1 / (1 + 0.0005 * maximumHull);
	double minimumHull = maximumHull * (thresholdPercent > 0. ? min(thresholdPercent, 1.) : 0.1 * (1. - transition) + 0.5 * transition);

	return max(0., floor(minimumHull + attributes.Get("hull threshold")));
}



// Find out how much fuel is consumed by the hyperdrive of the given type.
double Ship::BestFuel(const string &type, const string &subtype, double defaultFuel, double jumpDistance) const
{
	// Find the outfit that provides the least costly hyperjump.
	double best = 0.;
	// Make it possible for a hyperdrive to be integrated into a ship.
	if(baseAttributes.Get(type) && (subtype.empty() || baseAttributes.Get(subtype)))
	{
		// If a distance was given, then we know that we are making a jump.
		// Only use the fuel from a jump drive if it is capable of making
		// the given jump. We can guarantee that at least one jump drive
		// is capable of making the given jump, as the destination must
		// be among the neighbors of the current system.
		double jumpRange = baseAttributes.Get("jump range");
		if(!jumpRange)
			jumpRange = System::DEFAULT_NEIGHBOR_DISTANCE;
		// If no distance was given then we're either using a hyperdrive
		// or refueling this ship, in which case this if statement will
		// always pass.
		if(jumpRange >= jumpDistance)
		{
			best = baseAttributes.Get("jump fuel");
			if(!best)
				best = defaultFuel;
		}
	}
	// Search through all the outfits.
	for(const auto &it : outfits)
		if(it.first->Get(type) && (subtype.empty() || it.first->Get(subtype)))
		{
			double jumpRange = it.first->Get("jump range");
			if(!jumpRange)
				jumpRange = System::DEFAULT_NEIGHBOR_DISTANCE;
			if(jumpRange >= jumpDistance)
			{
				double fuel = it.first->Get("jump fuel");
				if(!fuel)
					fuel = defaultFuel;
				if(!best || fuel < best)
					best = fuel;
			}
		}
	return best;
}



void Ship::CreateExplosion(vector<Visual> &visuals, bool spread)
{
	if(!HasSprite() || !GetMask().IsLoaded() || explosionEffects.empty())
		return;

	// Bail out if this loops enough times, just in case.
	for(int i = 0; i < 10; ++i)
	{
		Point point((Random::Real() - .5) * Width(),
			(Random::Real() - .5) * Height());
		if(GetMask().Contains(point, Angle()))
		{
			// Pick an explosion.
			int type = Random::Int(explosionTotal);
			auto it = explosionEffects.begin();
			for( ; it != explosionEffects.end(); ++it)
			{
				type -= it->second;
				if(type < 0)
					break;
			}
			Point effectVelocity = velocity;
			if(spread)
			{
				double scale = .04 * (Width() + Height());
				effectVelocity += Angle::Random().Unit() * (scale * Random::Real());
			}
			visuals.emplace_back(*it->first, angle.Rotate(point) + position, std::move(effectVelocity), angle);
			++explosionCount;
			return;
		}
	}
}



// Place a "spark" effect, like ionization or disruption.
void Ship::CreateSparks(vector<Visual> &visuals, const string &name, double amount)
{
	CreateSparks(visuals, GameData::Effects().Get(name), amount);
}



void Ship::CreateSparks(vector<Visual> &visuals, const Effect *effect, double amount)
{
	if(forget)
		return;

	// Limit the number of sparks, depending on the size of the sprite.
	amount = min(amount, Width() * Height() * .0006);
	// Preallocate capacity, in case we're adding a non-trivial number of sparks.
	visuals.reserve(visuals.size() + static_cast<int>(amount));

	while(true)
	{
		amount -= Random::Real();
		if(amount <= 0.)
			break;

		Point point((Random::Real() - .5) * Width(),
			(Random::Real() - .5) * Height());
		if(GetMask().Contains(point, Angle()))
			visuals.emplace_back(*effect, angle.Rotate(point) + position, velocity, angle);
	}
}<|MERGE_RESOLUTION|>--- conflicted
+++ resolved
@@ -882,14 +882,9 @@
 			using OutfitElement = pair<const Outfit *const, int>;
 			WriteSorted(outfits,
 				[](const OutfitElement *lhs, const OutfitElement *rhs)
-<<<<<<< HEAD
 					{ return lhs->first->TrueName() < rhs->first->TrueName(); },
-				[&out](const OutfitElement &it){
-=======
-					{ return lhs->first->Name() < rhs->first->Name(); },
 				[&out](const OutfitElement &it)
-				{
->>>>>>> 56caf736
+        {
 					if(it.second == 1)
 						out.Write(it.first->TrueName());
 					else
