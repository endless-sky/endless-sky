/* Ship.cpp
Copyright (c) 2014 by Michael Zahniser

Endless Sky is free software: you can redistribute it and/or modify it under the
terms of the GNU General Public License as published by the Free Software
Foundation, either version 3 of the License, or (at your option) any later version.

Endless Sky is distributed in the hope that it will be useful, but WITHOUT ANY
WARRANTY; without even the implied warranty of MERCHANTABILITY or FITNESS FOR A
PARTICULAR PURPOSE.  See the GNU General Public License for more details.
*/

#include "Ship.h"

#include "Audio.h"
#include "CategoryTypes.h"
#include "DataNode.h"
#include "DataWriter.h"
#include "Effect.h"
#include "Files.h"
#include "Flotsam.h"
#include "text/Format.h"
#include "GameData.h"
#include "Government.h"
#include "Mask.h"
#include "Messages.h"
#include "Phrase.h"
#include "Planet.h"
#include "Preferences.h"
#include "Projectile.h"
#include "Random.h"
#include "ShipEvent.h"
#include "Sound.h"
#include "SpriteSet.h"
#include "Sprite.h"
#include "StellarObject.h"
#include "System.h"
#include "TextReplacements.h"
#include "Visual.h"

#include <algorithm>
#include <cmath>
#include <limits>
#include <sstream>

using namespace std;

namespace {
	const string FIGHTER_REPAIR = "Repair fighters in";
	const vector<string> BAY_SIDE = {"inside", "over", "under"};
	const vector<string> BAY_FACING = {"forward", "left", "right", "back"};
	const vector<Angle> BAY_ANGLE = {Angle(0.), Angle(-90.), Angle(90.), Angle(180.)};

	const vector<string> ENGINE_SIDE = {"under", "over"};
	const vector<string> STEERING_FACING = {"none", "left", "right"};

	const double MAXIMUM_TEMPERATURE = 100.;

	const double SCAN_TIME = 60.;

	// Helper function to transfer energy to a given stat if it is less than the
	// given maximum value.
	void DoRepair(double &stat, double &available, double maximum)
	{
		double transfer = max(0., min(available, maximum - stat));
		stat += transfer;
		available -= transfer;
	}

	// Helper function to repair a given stat up to its maximum, limited by
	// how much repair is available and how much energy, fuel, and heat are available.
	// Updates the stat, the available amount, and the energy, fuel, and heat amounts.
	void DoRepair(double &stat, double &available, double maximum, double &energy, double energyCost, double &fuel, double fuelCost, double &heat, double heatCost)
	{
		if(available <= 0. || stat >= maximum)
			return;

		// Energy, heat, and fuel costs are the energy, fuel, or heat required per unit repaired.
		if(energyCost > 0.)
			available = min(available, energy / energyCost);
		if(fuelCost > 0.)
			available = min(available, fuel / fuelCost);
		if(heatCost < 0.)
			available = min(available, heat / -heatCost);

		double transfer = min(available, maximum - stat);
		if(transfer > 0.)
		{
			stat += transfer;
			available -= transfer;
			energy -= transfer * energyCost;
			fuel -= transfer * fuelCost;
			heat += transfer * heatCost;
		}
	}

	// Helper function to reduce a given status effect according
	// to its resistance, limited by how much energy, fuel, and heat are available.
	// Updates the stat and the energy, fuel, and heat amounts.
	void DoStatusEffect(bool isDeactivated, double &stat, double resistance, double &energy, double energyCost, double &fuel, double fuelCost, double &heat, double heatCost)
	{
		if(isDeactivated || resistance <= 0.)
		{
			stat = max(0., .99 * stat);
			return;
		}

		// Calculate how much resistance can be used assuming no
		// energy or fuel cost.
		resistance = .99 * stat - max(0., .99 * stat - resistance);

		// Limit the resistance by the available energy, heat, and fuel.
		if(energyCost > 0.)
			resistance = min(resistance, energy / energyCost);
		if(fuelCost > 0.)
			resistance = min(resistance, fuel / fuelCost);
		if(heatCost < 0.)
			resistance = min(resistance, heat / -heatCost);

		// Update the stat, energy, heat, and fuel given how much resistance is being used.
		if(resistance > 0.)
		{
			stat = max(0., .99 * stat - resistance);
			energy -= resistance * energyCost;
			fuel -= resistance * fuelCost;
			heat += resistance * heatCost;
		}
		else
			stat = max(0., .99 * stat);
	}

	// Get an overview of how many weapon-outfits are equipped.
	map<const Outfit *, int> GetEquipped(const vector<Hardpoint> &weapons)
	{
		map<const Outfit *, int> equipped;
		for(const Hardpoint &hardpoint : weapons)
			if(hardpoint.GetOutfit())
				++equipped[hardpoint.GetOutfit()];
		return equipped;
	}

	void LogWarning(const string &modelName, const string &name, string &&warning)
	{
		string shipID = modelName + (name.empty() ? ": " : " \"" + name + "\": ");
		Files::LogError(shipID + std::move(warning));
	}
}



// Construct and Load() at the same time.
Ship::Ship(const DataNode &node)
{
	Load(node);
}



void Ship::Load(const DataNode &node)
{
	if(node.Size() >= 2)
	{
		modelName = node.Token(1);
		pluralModelName = modelName + 's';
	}
	if(node.Size() >= 3)
	{
		base = GameData::Ships().Get(modelName);
		variantName = node.Token(2);
	}
	isDefined = true;

	government = GameData::PlayerGovernment();

	// Note: I do not clear the attributes list here so that it is permissible
	// to override one ship definition with another.
	bool hasEngine = false;
	bool hasArmament = false;
	bool hasBays = false;
	bool hasExplode = false;
	bool hasLeak = false;
	bool hasFinalExplode = false;
	bool hasOutfits = false;
	bool hasDescription = false;
	for(const DataNode &child : node)
	{
		const string &key = child.Token(0);
		bool add = (key == "add");
		if(add && (child.Size() < 2 || child.Token(1) != "attributes"))
		{
			child.PrintTrace("Skipping invalid use of 'add' with " + (child.Size() < 2
					? "no key." : "key: " + child.Token(1)));
			continue;
		}
		if(key == "sprite")
			LoadSprite(child);
		else if(child.Token(0) == "thumbnail" && child.Size() >= 2)
			thumbnail = SpriteSet::Get(child.Token(1));
		else if(key == "name" && child.Size() >= 2)
			name = child.Token(1);
		else if(key == "plural" && child.Size() >= 2)
			pluralModelName = child.Token(1);
		else if(key == "noun" && child.Size() >= 2)
			noun = child.Token(1);
		else if(key == "swizzle" && child.Size() >= 2)
			customSwizzle = child.Value(1);
		else if(key == "uuid" && child.Size() >= 2)
			uuid = EsUuid::FromString(child.Token(1));
		else if(key == "attributes" || add)
		{
			if(!add)
				baseAttributes.Load(child);
			else
			{
				addAttributes = true;
				attributes.Load(child);
			}
		}
		else if((key == "engine" || key == "reverse engine" || key == "steering engine") && child.Size() >= 3)
		{
			if(!hasEngine)
			{
				enginePoints.clear();
				reverseEnginePoints.clear();
				steeringEnginePoints.clear();
				hasEngine = true;
			}
			bool reverse = (key == "reverse engine");
			bool steering = (key == "steering engine");

			vector<EnginePoint> &editPoints = (!steering && !reverse) ? enginePoints :
				(reverse ? reverseEnginePoints : steeringEnginePoints);
			editPoints.emplace_back(0.5 * child.Value(1), 0.5 * child.Value(2),
				(child.Size() > 3 ? child.Value(3) : 1.));
			EnginePoint &engine = editPoints.back();
			if(reverse)
				engine.facing = Angle(180.);
			for(const DataNode &grand : child)
			{
				const string &grandKey = grand.Token(0);
				if(grandKey == "zoom" && grand.Size() >= 2)
					engine.zoom = grand.Value(1);
				else if(grandKey == "angle" && grand.Size() >= 2)
					engine.facing += Angle(grand.Value(1));
				else
				{
					for(unsigned j = 1; j < ENGINE_SIDE.size(); ++j)
						if(grandKey == ENGINE_SIDE[j])
							engine.side = j;
					if(steering)
						for(unsigned j = 1; j < STEERING_FACING.size(); ++j)
							if(grandKey == STEERING_FACING[j])
								engine.steering = j;
				}
			}
		}
		else if(key == "gun" || key == "turret")
		{
			if(!hasArmament)
			{
				armament = Armament();
				hasArmament = true;
			}
			const Outfit *outfit = nullptr;
			Point hardpoint;
			if(child.Size() >= 3)
			{
				hardpoint = Point(child.Value(1), child.Value(2));
				if(child.Size() >= 4)
					outfit = GameData::Outfits().Get(child.Token(3));
			}
			else
			{
				if(child.Size() >= 2)
					outfit = GameData::Outfits().Get(child.Token(1));
			}
			Angle gunPortAngle = Angle(0.);
			bool gunPortParallel = false;
			bool drawUnder = (key == "gun");
			if(child.HasChildren())
			{
				for(const DataNode &grand : child)
				{
					if(grand.Token(0) == "angle" && grand.Size() >= 2)
						gunPortAngle = grand.Value(1);
					else if(grand.Token(0) == "parallel")
						gunPortParallel = true;
					else if(grand.Token(0) == "under")
						drawUnder = true;
					else if(grand.Token(0) == "over")
						drawUnder = false;
					else
						grand.PrintTrace("Skipping unrecognized attribute:");
				}
			}
			if(key == "gun")
				armament.AddGunPort(hardpoint, gunPortAngle, gunPortParallel, drawUnder, outfit);
			else
				armament.AddTurret(hardpoint, drawUnder, outfit);
			// Print a warning for the first hardpoint after 32, i.e. only 1 warning per ship.
			if(armament.Get().size() == 33)
				child.PrintTrace("Warning: ship has more than 32 weapon hardpoints. Some weapons may not fire:");
		}
		else if(key == "never disabled")
			neverDisabled = true;
		else if(key == "uncapturable")
			isCapturable = false;
		else if(((key == "fighter" || key == "drone") && child.Size() >= 3) ||
			(key == "bay" && child.Size() >= 4))
		{
			// While the `drone` and `fighter` keywords are supported for backwards compatibility, the
			// standard format is `bay <ship-category>`, with the same signature for other values.
			string category = "Fighter";
			int childOffset = 0;
			if(key == "drone")
				category = "Drone";
			else if(key == "bay")
			{
				category = child.Token(1);
				childOffset += 1;
			}

			if(!hasBays)
			{
				bays.clear();
				hasBays = true;
			}
			bays.emplace_back(child.Value(1 + childOffset), child.Value(2 + childOffset), category);
			Bay &bay = bays.back();
			for(int i = 3 + childOffset; i < child.Size(); ++i)
			{
				for(unsigned j = 1; j < BAY_SIDE.size(); ++j)
					if(child.Token(i) == BAY_SIDE[j])
						bay.side = j;
				for(unsigned j = 1; j < BAY_FACING.size(); ++j)
					if(child.Token(i) == BAY_FACING[j])
						bay.facing = BAY_ANGLE[j];
			}
			if(child.HasChildren())
				for(const DataNode &grand : child)
				{
					// Load in the effect(s) to be displayed when the ship launches.
					if(grand.Token(0) == "launch effect" && grand.Size() >= 2)
					{
						int count = grand.Size() >= 3 ? static_cast<int>(grand.Value(2)) : 1;
						const Effect *e = GameData::Effects().Get(grand.Token(1));
						bay.launchEffects.insert(bay.launchEffects.end(), count, e);
					}
					else if(grand.Token(0) == "angle" && grand.Size() >= 2)
						bay.facing = Angle(grand.Value(1));
					else
					{
						bool handled = false;
						for(unsigned i = 1; i < BAY_SIDE.size(); ++i)
							if(grand.Token(0) == BAY_SIDE[i])
							{
								bay.side = i;
								handled = true;
							}
						for(unsigned i = 1; i < BAY_FACING.size(); ++i)
							if(grand.Token(0) == BAY_FACING[i])
							{
								bay.facing = BAY_ANGLE[i];
								handled = true;
							}
						if(!handled)
							grand.PrintTrace("Skipping unrecognized attribute:");
					}
				}
		}
		else if(key == "leak" && child.Size() >= 2)
		{
			if(!hasLeak)
			{
				leaks.clear();
				hasLeak = true;
			}
			Leak leak(GameData::Effects().Get(child.Token(1)));
			if(child.Size() >= 3)
				leak.openPeriod = child.Value(2);
			if(child.Size() >= 4)
				leak.closePeriod = child.Value(3);
			leaks.push_back(leak);
		}
		else if(key == "explode" && child.Size() >= 2)
		{
			if(!hasExplode)
			{
				explosionEffects.clear();
				explosionTotal = 0;
				hasExplode = true;
			}
			int count = (child.Size() >= 3) ? child.Value(2) : 1;
			explosionEffects[GameData::Effects().Get(child.Token(1))] += count;
			explosionTotal += count;
		}
		else if(key == "final explode" && child.Size() >= 2)
		{
			if(!hasFinalExplode)
			{
				finalExplosions.clear();
				hasFinalExplode = true;
			}
			int count = (child.Size() >= 3) ? child.Value(2) : 1;
			finalExplosions[GameData::Effects().Get(child.Token(1))] += count;
		}
		else if(key == "outfits")
		{
			if(!hasOutfits)
			{
				outfits.clear();
				hasOutfits = true;
			}
			for(const DataNode &grand : child)
			{
				int count = (grand.Size() >= 2) ? grand.Value(1) : 1;
				if(count > 0)
					outfits[GameData::Outfits().Get(grand.Token(0))] += count;
				else
					grand.PrintTrace("Skipping invalid outfit count:");
			}

			// Verify we have at least as many installed outfits as were identified as "equipped."
			// If not (e.g. a variant definition), ensure FinishLoading equips into a blank slate.
			if(!hasArmament)
				for(const auto &pair : GetEquipped(Weapons()))
				{
					auto it = outfits.find(pair.first);
					if(it == outfits.end() || it->second < pair.second)
					{
						armament.UninstallAll();
						break;
					}
				}
		}
		else if(key == "cargo")
			cargo.Load(child);
		else if(key == "crew" && child.Size() >= 2)
			crew = static_cast<int>(child.Value(1));
		else if(key == "fuel" && child.Size() >= 2)
			fuel = child.Value(1);
		else if(key == "shields" && child.Size() >= 2)
			shields = child.Value(1);
		else if(key == "hull" && child.Size() >= 2)
			hull = child.Value(1);
		else if(key == "position" && child.Size() >= 3)
			position = Point(child.Value(1), child.Value(2));
		else if(key == "system" && child.Size() >= 2)
			currentSystem = GameData::Systems().Get(child.Token(1));
		else if(key == "planet" && child.Size() >= 2)
		{
			zoom = 0.;
			landingPlanet = GameData::Planets().Get(child.Token(1));
		}
		else if(key == "destination system" && child.Size() >= 2)
			targetSystem = GameData::Systems().Get(child.Token(1));
		else if(key == "parked")
			isParked = true;
		else if(key == "description" && child.Size() >= 2)
		{
			if(!hasDescription)
			{
				description.clear();
				hasDescription = true;
			}
			description += child.Token(1);
			description += '\n';
		}
		else if(key != "actions")
			child.PrintTrace("Skipping unrecognized attribute:");
	}
}



// When loading a ship, some of the outfits it lists may not have been
// loaded yet. So, wait until everything has been loaded, then call this.
void Ship::FinishLoading(bool isNewInstance)
{
	// All copies of this ship should save pointers to the "explosion" weapon
	// definition stored safely in the ship model, which will not be destroyed
	// until GameData is when the program quits. Also copy other attributes of
	// the base model if no overrides were given.
	if(GameData::Ships().Has(modelName))
	{
		const Ship *model = GameData::Ships().Get(modelName);
		explosionWeapon = &model->BaseAttributes();
		if(pluralModelName.empty())
			pluralModelName = model->pluralModelName;
		if(noun.empty())
			noun = model->noun;
		if(!thumbnail)
			thumbnail = model->thumbnail;
	}

	// If this ship has a base class, copy any attributes not defined here.
	// Exception: uncapturable and "never disabled" flags don't carry over.
	if(base && base != this)
	{
		if(!GetSprite())
			reinterpret_cast<Body &>(*this) = *base;
		if(customSwizzle == -1)
			customSwizzle = base->CustomSwizzle();
		if(baseAttributes.Attributes().empty())
			baseAttributes = base->baseAttributes;
		if(bays.empty() && !base->bays.empty())
			bays = base->bays;
		if(enginePoints.empty())
			enginePoints = base->enginePoints;
		if(reverseEnginePoints.empty())
			reverseEnginePoints = base->reverseEnginePoints;
		if(steeringEnginePoints.empty())
			steeringEnginePoints = base->steeringEnginePoints;
		if(explosionEffects.empty())
		{
			explosionEffects = base->explosionEffects;
			explosionTotal = base->explosionTotal;
		}
		if(finalExplosions.empty())
			finalExplosions = base->finalExplosions;
		if(outfits.empty())
			outfits = base->outfits;
		if(description.empty())
			description = base->description;

		bool hasHardpoints = false;
		for(const Hardpoint &hardpoint : armament.Get())
			if(hardpoint.GetPoint())
				hasHardpoints = true;

		if(!hasHardpoints)
		{
			// Check if any hardpoint locations were not specified.
			auto bit = base->Weapons().begin();
			auto bend = base->Weapons().end();
			auto nextGun = armament.Get().begin();
			auto nextTurret = armament.Get().begin();
			auto end = armament.Get().end();
			Armament merged;
			for( ; bit != bend; ++bit)
			{
				if(!bit->IsTurret())
				{
					while(nextGun != end && nextGun->IsTurret())
						++nextGun;
					const Outfit *outfit = (nextGun == end) ? nullptr : nextGun->GetOutfit();
					merged.AddGunPort(bit->GetPoint() * 2., bit->GetBaseAngle(), bit->IsParallel(), bit->IsUnder(), outfit);
					if(nextGun != end)
						++nextGun;
				}
				else
				{
					while(nextTurret != end && !nextTurret->IsTurret())
						++nextTurret;
					const Outfit *outfit = (nextTurret == end) ? nullptr : nextTurret->GetOutfit();
					merged.AddTurret(bit->GetPoint() * 2., bit->IsUnder(), outfit);
					if(nextTurret != end)
						++nextTurret;
				}
			}
			armament = merged;
		}
	}
	// Check that all the "equipped" weapons actually match what your ship
	// has, and that they are truly weapons. Remove any excess weapons and
	// warn if any non-weapon outfits are "installed" in a hardpoint.
	auto equipped = GetEquipped(Weapons());
	for(auto &it : equipped)
	{
		auto outfitIt = outfits.find(it.first);
		int amount = (outfitIt != outfits.end() ? outfitIt->second : 0);
		int excess = it.second - amount;
		if(excess > 0)
		{
			// If there are more hardpoints specifying this outfit than there
			// are instances of this outfit installed, remove some of them.
			armament.Add(it.first, -excess);
			it.second -= excess;

			LogWarning(VariantName(), Name(), "outfit \"" + it.first->Name() + "\" equipped but not included in outfit list.");
		}
		else if(!it.first->IsWeapon())
			// This ship was specified with a non-weapon outfit in a
			// hardpoint. Hardpoint::Install removes it, but issue a
			// warning so the definition can be fixed.
			LogWarning(VariantName(), Name(), "outfit \"" + it.first->Name() + "\" is not a weapon, but is installed as one.");
	}

	// Mark any drone that has no "automaton" value as an automaton, to
	// grandfather in the drones from before that attribute existed.
	if(baseAttributes.Category() == "Drone" && !baseAttributes.Get("automaton"))
		baseAttributes.Set("automaton", 1.);

	baseAttributes.Set("gun ports", armament.GunCount());
	baseAttributes.Set("turret mounts", armament.TurretCount());

	if(addAttributes)
	{
		// Store attributes from an "add attributes" node in the ship's
		// baseAttributes so they can be written to the save file.
		baseAttributes.Add(attributes);
		addAttributes = false;
	}
	// Add the attributes of all your outfits to the ship's base attributes.
	attributes = baseAttributes;
	vector<string> undefinedOutfits;
	for(const auto &it : outfits)
	{
		if(!it.first->IsDefined())
		{
			undefinedOutfits.emplace_back("\"" + it.first->Name() + "\"");
			continue;
		}
		attributes.Add(*it.first, it.second);
		// Some ship variant definitions do not specify which weapons
		// are placed in which hardpoint. Add any weapons that are not
		// yet installed to the ship's armament.
		if(it.first->IsWeapon())
		{
			int count = it.second;
			auto eit = equipped.find(it.first);
			if(eit != equipped.end())
				count -= eit->second;

			if(count)
			{
				count -= armament.Add(it.first, count);
				if(count)
					LogWarning(VariantName(), Name(), "weapon \"" + it.first->Name() + "\" installed, but insufficient slots to use it.");
			}
		}
	}
	if(!undefinedOutfits.empty())
	{
		bool plural = undefinedOutfits.size() > 1;
		// Print the ship name once, then all undefined outfits. If we're reporting for a stock ship, then it
		// doesn't have a name, and missing outfits aren't named yet either. A variant name might exist, though.
		string message;
		if(isYours)
		{
			message = "Player ship " + modelName + " \"" + name + "\":";
			string PREFIX = plural ? "\n\tUndefined outfit " : " undefined outfit ";
			for(auto &&outfit : undefinedOutfits)
				message += PREFIX + outfit;
		}
		else
		{
			message = variantName.empty() ? "Stock ship \"" + modelName + "\": "
				: modelName + " variant \"" + variantName + "\": ";
			message += to_string(undefinedOutfits.size()) + " undefined outfit" + (plural ? "s" : "") + " installed.";
		}

		Files::LogError(message);
	}
	// Inspect the ship's armament to ensure that guns are in gun ports and
	// turrets are in turret mounts. This can only happen when the armament
	// is configured incorrectly in a ship or variant definition. Do not
	// bother printing this warning if the outfit is not fully defined.
	for(const Hardpoint &hardpoint : armament.Get())
	{
		const Outfit *outfit = hardpoint.GetOutfit();
		if(outfit && outfit->IsDefined()
				&& (hardpoint.IsTurret() != (outfit->Get("turret mounts") != 0.)))
		{
			string warning = (!isYours && !variantName.empty()) ? "variant \"" + variantName + "\"" : modelName;
			if(!name.empty())
				warning += " \"" + name + "\"";
			warning += ": outfit \"" + outfit->Name() + "\" installed as a ";
			warning += (hardpoint.IsTurret() ? "turret but is a gun.\n\tturret" : "gun but is a turret.\n\tgun");
			warning += to_string(2. * hardpoint.GetPoint().X()) + " " + to_string(2. * hardpoint.GetPoint().Y());
			warning += " \"" + outfit->Name() + "\"";
			Files::LogError(warning);
		}
	}
	cargo.SetSize(attributes.Get("cargo space"));
	armament.FinishLoading();

	// Figure out how far from center the farthest hardpoint is.
	weaponRadius = 0.;
	for(const Hardpoint &hardpoint : armament.Get())
		weaponRadius = max(weaponRadius, hardpoint.GetPoint().Length());

	// If this ship is being instantiated for the first time, make sure its
	// crew, fuel, etc. are all refilled.
	if(isNewInstance)
		Recharge(true);

	// Ensure that all defined bays are of a valid category. Remove and warn about any
	// invalid bays. Add a default "launch effect" to any remaining internal bays if
	// this ship is crewed (i.e. pressurized).
	string warning;
	const auto &bayCategories = GameData::Category(CategoryType::BAY);
	for(auto it = bays.begin(); it != bays.end(); )
	{
		Bay &bay = *it;
		if(find(bayCategories.begin(), bayCategories.end(), bay.category) == bayCategories.end())
		{
			warning += "Invalid bay category: " + bay.category + "\n";
			it = bays.erase(it);
			continue;
		}
		else
			++it;
		if(bay.side == Bay::INSIDE && bay.launchEffects.empty() && Crew())
			bay.launchEffects.emplace_back(GameData::Effects().Get("basic launch"));
	}

	canBeCarried = find(bayCategories.begin(), bayCategories.end(), attributes.Category()) != bayCategories.end();

	// Issue warnings if this ship has is misconfigured, e.g. is missing required values
	// or has negative outfit, cargo, weapon, or engine capacity.
	for(auto &&attr : set<string>{"outfit space", "cargo space", "weapon capacity", "engine capacity"})
	{
		double val = attributes.Get(attr);
		if(val < 0)
			warning += attr + ": " + Format::Number(val) + "\n";
	}
	if(attributes.Get("drag") <= 0.)
	{
		warning += "Defaulting " + string(attributes.Get("drag") ? "invalid" : "missing") + " \"drag\" attribute to 100.0\n";
		attributes.Set("drag", 100.);
	}
	if(!warning.empty())
	{
		// This check is mostly useful for variants and stock ships, which have
		// no names. Print the outfits to facilitate identifying this ship definition.
		string message = (!name.empty() ? "Ship \"" + name + "\" " : "") + "(" + VariantName() + "):\n";
		ostringstream outfitNames;
		outfitNames << "has outfits:\n";
		for(const auto &it : outfits)
			outfitNames << '\t' << it.second << " " + it.first->Name() << endl;
		Files::LogError(message + warning + outfitNames.str());
	}

	// Ships read from a save file may have non-default shields or hull.
	// Perform a full IsDisabled calculation.
	isDisabled = true;
	isDisabled = IsDisabled();

	// Cache this ship's jump range.
	jumpRange = JumpRange(false);

	// A saved ship may have an invalid target system. Since all game data is loaded and all player events are
	// applied at this point, any target system that is not accessible should be cleared. Note: this does not
	// account for systems accessible via wormholes, but also does not need to as AI will route the ship properly.
	if(!isNewInstance && targetSystem)
	{
		string message = "Warning: " + string(isYours ? "player-owned " : "NPC ") + modelName + " \"" + name + "\": "
			"Cannot reach target system \"" + targetSystem->Name();
		if(!currentSystem)
		{
			Files::LogError(message + "\" (no current system).");
			targetSystem = nullptr;
		}
		else if(!currentSystem->Links().count(targetSystem) && (!jumpRange || !currentSystem->JumpNeighbors(jumpRange).count(targetSystem)))
		{
			Files::LogError(message + "\" by hyperlink or jump from system \"" + currentSystem->Name() + ".\"");
			targetSystem = nullptr;
		}
	}
}



// Check if this ship (model) and its outfits have been defined.
bool Ship::IsValid() const
{
	for(auto &&outfit : outfits)
		if(!outfit.first->IsDefined())
			return false;

	return isDefined;
}



// Save a full description of this ship, as currently configured.
void Ship::Save(DataWriter &out) const
{
	out.Write("ship", modelName);
	out.BeginChild();
	{
		out.Write("name", name);
		if(pluralModelName != modelName + 's')
			out.Write("plural", pluralModelName);
		if(!noun.empty())
			out.Write("noun", noun);
		SaveSprite(out);
		if(thumbnail)
			out.Write("thumbnail", thumbnail->Name());

		if(neverDisabled)
			out.Write("never disabled");
		if(!isCapturable)
			out.Write("uncapturable");
		if(customSwizzle >= 0)
			out.Write("swizzle", customSwizzle);

		out.Write("uuid", uuid.ToString());

		out.Write("attributes");
		out.BeginChild();
		{
			out.Write("category", baseAttributes.Category());
			out.Write("cost", baseAttributes.Cost());
			out.Write("mass", baseAttributes.Mass());
			for(const auto &it : baseAttributes.FlareSprites())
				for(int i = 0; i < it.second; ++i)
					it.first.SaveSprite(out, "flare sprite");
			for(const auto &it : baseAttributes.FlareSounds())
				for(int i = 0; i < it.second; ++i)
					out.Write("flare sound", it.first->Name());
			for(const auto &it : baseAttributes.ReverseFlareSprites())
				for(int i = 0; i < it.second; ++i)
					it.first.SaveSprite(out, "reverse flare sprite");
			for(const auto &it : baseAttributes.ReverseFlareSounds())
				for(int i = 0; i < it.second; ++i)
					out.Write("reverse flare sound", it.first->Name());
			for(const auto &it : baseAttributes.SteeringFlareSprites())
				for(int i = 0; i < it.second; ++i)
					it.first.SaveSprite(out, "steering flare sprite");
			for(const auto &it : baseAttributes.SteeringFlareSounds())
				for(int i = 0; i < it.second; ++i)
					out.Write("steering flare sound", it.first->Name());
			for(const auto &it : baseAttributes.AfterburnerEffects())
				for(int i = 0; i < it.second; ++i)
					out.Write("afterburner effect", it.first->Name());
			for(const auto &it : baseAttributes.JumpEffects())
				for(int i = 0; i < it.second; ++i)
					out.Write("jump effect", it.first->Name());
			for(const auto &it : baseAttributes.JumpSounds())
				for(int i = 0; i < it.second; ++i)
					out.Write("jump sound", it.first->Name());
			for(const auto &it : baseAttributes.JumpInSounds())
				for(int i = 0; i < it.second; ++i)
					out.Write("jump in sound", it.first->Name());
			for(const auto &it : baseAttributes.JumpOutSounds())
				for(int i = 0; i < it.second; ++i)
					out.Write("jump out sound", it.first->Name());
			for(const auto &it : baseAttributes.HyperSounds())
				for(int i = 0; i < it.second; ++i)
					out.Write("hyperdrive sound", it.first->Name());
			for(const auto &it : baseAttributes.HyperInSounds())
				for(int i = 0; i < it.second; ++i)
					out.Write("hyperdrive in sound", it.first->Name());
			for(const auto &it : baseAttributes.HyperOutSounds())
				for(int i = 0; i < it.second; ++i)
					out.Write("hyperdrive out sound", it.first->Name());
			for(const auto &it : baseAttributes.Attributes())
				if(it.second)
					out.Write(it.first, it.second);
		}
		out.EndChild();

		out.Write("outfits");
		out.BeginChild();
		{
			using OutfitElement = pair<const Outfit *const, int>;
			WriteSorted(outfits,
				[](const OutfitElement *lhs, const OutfitElement *rhs)
					{ return lhs->first->Name() < rhs->first->Name(); },
				[&out](const OutfitElement &it){
					if(it.second == 1)
						out.Write(it.first->Name());
					else
						out.Write(it.first->Name(), it.second);
				});
		}
		out.EndChild();

		cargo.Save(out);
		out.Write("crew", crew);
		out.Write("fuel", fuel);
		out.Write("shields", shields);
		out.Write("hull", hull);
		out.Write("position", position.X(), position.Y());

		for(const EnginePoint &point : enginePoints)
		{
			out.Write("engine", 2. * point.X(), 2. * point.Y());
			out.BeginChild();
			out.Write("zoom", point.zoom);
			out.Write("angle", point.facing.Degrees());
			out.Write(ENGINE_SIDE[point.side]);
			out.EndChild();

		}
		for(const EnginePoint &point : reverseEnginePoints)
		{
			out.Write("reverse engine", 2. * point.X(), 2. * point.Y());
			out.BeginChild();
			out.Write("zoom", point.zoom);
			out.Write("angle", point.facing.Degrees() - 180.);
			out.Write(ENGINE_SIDE[point.side]);
			out.EndChild();
		}
		for(const EnginePoint &point : steeringEnginePoints)
		{
			out.Write("steering engine", 2. * point.X(), 2. * point.Y());
			out.BeginChild();
			out.Write("zoom", point.zoom);
			out.Write("angle", point.facing.Degrees());
			out.Write(ENGINE_SIDE[point.side]);
			out.Write(STEERING_FACING[point.steering]);
			out.EndChild();
		}
		for(const Hardpoint &hardpoint : armament.Get())
		{
			const char *type = (hardpoint.IsTurret() ? "turret" : "gun");
			if(hardpoint.GetOutfit())
				out.Write(type, 2. * hardpoint.GetPoint().X(), 2. * hardpoint.GetPoint().Y(),
					hardpoint.GetOutfit()->Name());
			else
				out.Write(type, 2. * hardpoint.GetPoint().X(), 2. * hardpoint.GetPoint().Y());
			double hardpointAngle = hardpoint.GetBaseAngle().Degrees();
			out.BeginChild();
			{
				if(hardpointAngle)
					out.Write("angle", hardpointAngle);
				if(hardpoint.IsParallel())
					out.Write("parallel");
				if(hardpoint.IsUnder())
					out.Write("under");
				else
					out.Write("over");
			}
			out.EndChild();
		}
		for(const Bay &bay : bays)
		{
			double x = 2. * bay.point.X();
			double y = 2. * bay.point.Y();

			out.Write("bay", bay.category, x, y);

			if(!bay.launchEffects.empty() || bay.facing.Degrees() || bay.side)
			{
				out.BeginChild();
				{
					if(bay.facing.Degrees())
						out.Write("angle", bay.facing.Degrees());
					if(bay.side)
						out.Write(BAY_SIDE[bay.side]);
					for(const Effect *effect : bay.launchEffects)
						out.Write("launch effect", effect->Name());
				}
				out.EndChild();
			}
		}
		for(const Leak &leak : leaks)
			out.Write("leak", leak.effect->Name(), leak.openPeriod, leak.closePeriod);

		using EffectElement = pair<const Effect *const, int>;
		auto effectSort = [](const EffectElement *lhs, const EffectElement *rhs)
			{ return lhs->first->Name() < rhs->first->Name(); };
		WriteSorted(explosionEffects, effectSort, [&out](const EffectElement &it)
		{
			if(it.second)
				out.Write("explode", it.first->Name(), it.second);
		});
		WriteSorted(finalExplosions, effectSort, [&out](const EffectElement &it)
		{
			if(it.second)
				out.Write("final explode", it.first->Name(), it.second);
		});

		if(currentSystem)
			out.Write("system", currentSystem->Name());
		else
		{
			// A carried ship is saved in its carrier's system.
			shared_ptr<const Ship> parent = GetParent();
			if(parent && parent->currentSystem)
				out.Write("system", parent->currentSystem->Name());
		}
		if(landingPlanet)
			out.Write("planet", landingPlanet->TrueName());
		if(targetSystem)
			out.Write("destination system", targetSystem->Name());
		if(isParked)
			out.Write("parked");
	}
	out.EndChild();
}



const EsUuid &Ship::UUID() const noexcept
{
	return uuid;
}



void Ship::SetUUID(const EsUuid &id)
{
	uuid.clone(id);
}



const string &Ship::Name() const
{
	return name;
}



// Set / Get the name of this class of ships, e.g. "Marauder Raven."
void Ship::SetModelName(const string &model)
{
	this->modelName = model;
}



const string &Ship::ModelName() const
{
	return modelName;
}



const string &Ship::PluralModelName() const
{
	return pluralModelName;
}



// Get the name of this ship as a variant.
const string &Ship::VariantName() const
{
	return variantName.empty() ? modelName : variantName;
}



// Get the generic noun (e.g. "ship") to be used when describing this ship.
const string &Ship::Noun() const
{
	static const string SHIP = "ship";
	return noun.empty() ? SHIP : noun;
}



// Get this ship's description.
const string &Ship::Description() const
{
	return description;
}



// Get the shipyard thumbnail for this ship.
const Sprite *Ship::Thumbnail() const
{
	return thumbnail;
}



// Get this ship's cost.
int64_t Ship::Cost() const
{
	return attributes.Cost();
}



// Get the cost of this ship's chassis, with no outfits installed.
int64_t Ship::ChassisCost() const
{
	return baseAttributes.Cost();
}



// Check if this ship is configured in such a way that it would be difficult
// or impossible to fly.
vector<string> Ship::FlightCheck() const
{
	auto checks = vector<string>{};

	double generation = attributes.Get("energy generation") - attributes.Get("energy consumption");
	double consuming = attributes.Get("fuel energy");
	double solar = attributes.Get("solar collection");
	double battery = attributes.Get("energy capacity");
	double energy = generation + consuming + solar + battery;
	double fuelChange = attributes.Get("fuel generation") - attributes.Get("fuel consumption");
	double fuelCapacity = attributes.Get("fuel capacity");
	double fuel = fuelCapacity + fuelChange;
	double thrust = attributes.Get("thrust");
	double reverseThrust = attributes.Get("reverse thrust");
	double afterburner = attributes.Get("afterburner thrust");
	double thrustEnergy = attributes.Get("thrusting energy");
	double turn = attributes.Get("turn");
	double turnEnergy = attributes.Get("turning energy");
	double hyperDrive = attributes.Get("hyperdrive");
	double jumpDrive = attributes.Get("jump drive");

	// Report the first error condition that will prevent takeoff:
	if(IdleHeat() >= MaximumHeat())
		checks.emplace_back("overheating!");
	else if(energy <= 0.)
		checks.emplace_back("no energy!");
	else if((energy - consuming <= 0.) && (fuel <= 0.))
		checks.emplace_back("no fuel!");
	else if(!thrust && !reverseThrust && !afterburner)
		checks.emplace_back("no thruster!");
	else if(!turn)
		checks.emplace_back("no steering!");

	// If no errors were found, check all warning conditions:
	if(checks.empty())
	{
		if(!thrust && !reverseThrust)
			checks.emplace_back("afterburner only?");
		if(!thrust && !afterburner)
			checks.emplace_back("reverse only?");
		if(!generation && !solar && !consuming)
			checks.emplace_back("battery only?");
		if(energy < thrustEnergy)
			checks.emplace_back("limited thrust?");
		if(energy < turnEnergy)
			checks.emplace_back("limited turn?");
		if(energy - .8 * solar < .2 * (turnEnergy + thrustEnergy))
			checks.emplace_back("solar power?");
		if(fuel < 0.)
			checks.emplace_back("fuel?");
		if(!canBeCarried)
		{
			if(!hyperDrive && !jumpDrive)
				checks.emplace_back("no hyperdrive?");
			if(fuelCapacity < JumpFuel())
				checks.emplace_back("no fuel?");
		}
		for(const auto &it : outfits)
			if(it.first->IsWeapon() && it.first->FiringEnergy() > energy)
			{
				checks.emplace_back("insufficient energy to fire?");
				break;
			}
	}

	return checks;
}



void Ship::SetPosition(Point position)
{
	this->position = position;
}



// Instantiate a newly-created ship in-flight.
void Ship::Place(Point position, Point velocity, Angle angle, bool isDeparting)
{
	this->position = position;
	this->velocity = velocity;
	this->angle = angle;

	// If landed, place the ship right above the planet.
	// Escorts should take off a bit behind their flagships.
	if(landingPlanet)
	{
		landingPlanet = nullptr;
		zoom = parent.lock() ? (-.2 + -.8 * Random::Real()) : 0.;
	}
	else
		zoom = 1.;
	// Make sure various special status values are reset.
	heat = IdleHeat();
	ionization = 0.;
	disruption = 0.;
	slowness = 0.;
	discharge = 0.;
	corrosion = 0.;
	leakage = 0.;
	burning = 0.;
	shieldDelay = 0;
	hullDelay = 0;
	isInvisible = !HasSprite();
	jettisoned.clear();
	hyperspaceCount = 0;
	forget = 1;
	targetShip.reset();
	shipToAssist.reset();

	// The swizzle is only updated if this ship has a government or when it is departing
	// from a planet. Launching a carry from a carrier does not update its swizzle.
	if(government && isDeparting)
	{
		auto swizzle = customSwizzle >= 0 ? customSwizzle : government->GetSwizzle();
		SetSwizzle(swizzle);

		// Set swizzle for any carried ships too.
		for(const auto &bay : bays)
		{
			if(bay.ship)
				bay.ship->SetSwizzle(bay.ship->customSwizzle >= 0 ? bay.ship->customSwizzle : swizzle);
		}
	}
}



// Set the name of this particular ship.
void Ship::SetName(const string &name)
{
	this->name = name;
}



// Set which system this ship is in.
void Ship::SetSystem(const System *system)
{
	currentSystem = system;
}



void Ship::SetPlanet(const Planet *planet)
{
	zoom = !planet;
	landingPlanet = planet;
}



void Ship::SetGovernment(const Government *government)
{
	if(government)
		SetSwizzle(customSwizzle >= 0 ? customSwizzle : government->GetSwizzle());
	this->government = government;
}



void Ship::SetIsSpecial(bool special)
{
	isSpecial = special;
}



bool Ship::IsSpecial() const
{
	return isSpecial;
}



void Ship::SetIsYours(bool yours)
{
	isYours = yours;
}



bool Ship::IsYours() const
{
	return isYours;
}



void Ship::SetIsParked(bool parked)
{
	isParked = parked;
}



bool Ship::IsParked() const
{
	return isParked;
}



bool Ship::HasDeployOrder() const
{
	return shouldDeploy;
}



void Ship::SetDeployOrder(bool shouldDeploy)
{
	this->shouldDeploy = shouldDeploy;
}



const Personality &Ship::GetPersonality() const
{
	return personality;
}



void Ship::SetPersonality(const Personality &other)
{
	personality = other;
}



void Ship::SetHail(const Phrase &phrase)
{
	hail = &phrase;
}



string Ship::GetHail(map<string, string> &&subs) const
{
	string hailStr = hail ? hail->Get() : government ? government->GetHail(isDisabled) : "";

	if(hailStr.empty())
		return hailStr;

	subs["<npc>"] = Name();
	return Format::Replace(hailStr, subs);
}



// Set the commands for this ship to follow this timestep.
void Ship::SetCommands(const Command &command)
{
	commands = command;
}



const Command &Ship::Commands() const
{
	return commands;
}



// Move this ship. A ship may create effects as it moves, in particular if
// it is in the process of blowing up. If this returns false, the ship
// should be deleted.
void Ship::Move(vector<Visual> &visuals, list<shared_ptr<Flotsam>> &flotsam)
{
	// Check if this ship has been in a different system from the player for so
	// long that it should be "forgotten." Also eliminate ships that have no
	// system set because they just entered a fighter bay.
	forget += !isInSystem;
	isThrusting = false;
	isReversing = false;
	isSteering = false;
	steeringDirection = 0.;
	if((!isSpecial && forget >= 1000) || !currentSystem)
	{
		MarkForRemoval();
		return;
	}
	isInSystem = false;
	if(!fuel || !(attributes.Get("hyperdrive") || attributes.Get("jump drive")))
		hyperspaceSystem = nullptr;

	// Adjust the error in the pilot's targeting.
	personality.UpdateConfusion(commands.IsFiring());

	// Generate energy, heat, etc.
	DoGeneration();

	// Handle ionization effects, etc.
	if(ionization)
		CreateSparks(visuals, "ion spark", ionization * .1);
	if(disruption)
		CreateSparks(visuals, "disruption spark", disruption * .1);
	if(slowness)
		CreateSparks(visuals, "slowing spark", slowness * .1);
	if(discharge)
		CreateSparks(visuals, "discharge spark", discharge * .1);
	if(corrosion)
		CreateSparks(visuals, "corrosion spark", corrosion * .1);
	if(leakage)
		CreateSparks(visuals, "leakage spark", leakage * .1);
	if(burning)
		CreateSparks(visuals, "burning spark", burning * .1);
	// Jettisoned cargo effects (only for ships in the current system).
	if(!jettisoned.empty() && !forget)
	{
		jettisoned.front()->Place(*this);
		flotsam.splice(flotsam.end(), jettisoned, jettisoned.begin());
	}
	int requiredCrew = RequiredCrew();
	double slowMultiplier = 1. / (1. + slowness * .05);

	// Move the turrets.
	if(!isDisabled)
		armament.Aim(commands);

	if(!isInvisible)
	{
		// If you are forced to decloak (e.g. by running out of fuel) you can't
		// initiate cloaking again until you are fully decloaked.
		if(!cloak)
			cloakDisruption = max(0., cloakDisruption - 1.);

		double cloakingSpeed = attributes.Get("cloak");
		bool canCloak = (!isDisabled && cloakingSpeed > 0. && !cloakDisruption
			&& fuel >= attributes.Get("cloaking fuel")
			&& energy >= attributes.Get("cloaking energy"));
		if(commands.Has(Command::CLOAK) && canCloak)
		{
			cloak = min(1., cloak + cloakingSpeed);
			fuel -= attributes.Get("cloaking fuel");
			energy -= attributes.Get("cloaking energy");
			heat += attributes.Get("cloaking heat");
		}
		else if(cloakingSpeed)
		{
			cloak = max(0., cloak - cloakingSpeed);
			// If you're trying to cloak but are unable to (too little energy or
			// fuel) you're forced to decloak fully for one frame before you can
			// engage cloaking again.
			if(commands.Has(Command::CLOAK))
				cloakDisruption = max(cloakDisruption, 1.);
		}
		else
			cloak = 0.;
	}

	if(IsDestroyed())
	{
		// Make sure the shields are zero, as well as the hull.
		shields = 0.;

		// Once we've created enough little explosions, die.
		if(explosionCount == explosionTotal || forget)
		{
			if(!forget)
			{
				const Effect *effect = GameData::Effects().Get("smoke");
				double size = Width() + Height();
				double scale = .03 * size + .5;
				double radius = .2 * size;
				int debrisCount = attributes.Mass() * .07;

				// Estimate how many new visuals will be added during destruction.
				visuals.reserve(visuals.size() + debrisCount + explosionTotal + finalExplosions.size());

				for(int i = 0; i < debrisCount; ++i)
				{
					Angle angle = Angle::Random();
					Point effectVelocity = velocity + angle.Unit() * (scale * Random::Real());
					Point effectPosition = position + radius * angle.Unit();

					visuals.emplace_back(*effect, std::move(effectPosition), std::move(effectVelocity), std::move(angle));
				}

				for(unsigned i = 0; i < explosionTotal / 2; ++i)
					CreateExplosion(visuals, true);
				for(const auto &it : finalExplosions)
					visuals.emplace_back(*it.first, position, velocity, angle);
				// For everything in this ship's cargo hold there is a 25% chance
				// that it will survive as flotsam.
				for(const auto &it : cargo.Commodities())
					Jettison(it.first, Random::Binomial(it.second, .25));
				for(const auto &it : cargo.Outfits())
					Jettison(it.first, Random::Binomial(it.second, .25));
				// Ammunition has a 5% chance to survive as flotsam
				for(const auto &it : outfits)
					if(it.first->Category() == "Ammunition")
						Jettison(it.first, Random::Binomial(it.second, .05));
				for(shared_ptr<Flotsam> &it : jettisoned)
					it->Place(*this);
				flotsam.splice(flotsam.end(), jettisoned);

				// Any ships that failed to launch from this ship are destroyed.
				for(Bay &bay : bays)
					if(bay.ship)
						bay.ship->Destroy();
			}
			energy = 0.;
			heat = 0.;
			ionization = 0.;
			fuel = 0.;
			velocity = Point();
			MarkForRemoval();
			return;
		}

		// If the ship is dead, it first creates explosions at an increasing
		// rate, then disappears in one big explosion.
		++explosionRate;
		if(Random::Int(1024) < explosionRate)
			CreateExplosion(visuals);

		// Handle hull "leaks."
		for(const Leak &leak : leaks)
			if(GetMask().IsLoaded() && leak.openPeriod > 0 && !Random::Int(leak.openPeriod))
			{
				activeLeaks.push_back(leak);
				const auto &outlines = GetMask().Outlines();
				const vector<Point> &outline = outlines[Random::Int(outlines.size())];
				int i = Random::Int(outline.size() - 1);

				// Position the leak along the outline of the ship, facing "outward."
				activeLeaks.back().location = (outline[i] + outline[i + 1]) * .5;
				activeLeaks.back().angle = Angle(outline[i] - outline[i + 1]) + Angle(90.);
			}
		for(Leak &leak : activeLeaks)
			if(leak.effect)
			{
				// Leaks always "flicker" every other frame.
				if(Random::Int(2))
					visuals.emplace_back(*leak.effect,
						angle.Rotate(leak.location) + position,
						velocity,
						leak.angle + angle);

				if(leak.closePeriod > 0 && !Random::Int(leak.closePeriod))
					leak.effect = nullptr;
			}
	}
	else if(hyperspaceSystem || hyperspaceCount)
	{
		// Don't apply external acceleration while jumping.
		acceleration = Point();

		// Enter hyperspace.
		int direction = hyperspaceSystem ? 1 : -1;
		hyperspaceCount += direction;
		static const int HYPER_C = 100;
		static const double HYPER_A = 2.;
		static const double HYPER_D = 1000.;
		if(hyperspaceSystem)
			fuel -= hyperspaceFuelCost / HYPER_C;

		// Create the particle effects for the jump drive. This may create 100
		// or more particles per ship per turn at the peak of the jump.
		if(isUsingJumpDrive && !forget)
		{
			double sparkAmount = hyperspaceCount * Width() * Height() * .000006;
			const map<const Effect *, int> &jumpEffects = attributes.JumpEffects();
			if(jumpEffects.empty())
				CreateSparks(visuals, "jump drive", sparkAmount);
			else
			{
				// Spread the amount of particle effects created among all jump effects.
				sparkAmount /= jumpEffects.size();
				for(const auto &effect : jumpEffects)
					CreateSparks(visuals, effect.first, sparkAmount);
			}
		}

		if(hyperspaceCount == HYPER_C)
		{
			currentSystem = hyperspaceSystem;
			hyperspaceSystem = nullptr;
			targetSystem = nullptr;
			// Check if the target planet is in the destination system or not.
			const Planet *planet = (targetPlanet ? targetPlanet->GetPlanet() : nullptr);
			if(!planet || planet->IsWormhole() || !planet->IsInSystem(currentSystem))
				targetPlanet = nullptr;
			// Check if your parent has a target planet in this system.
			shared_ptr<Ship> parent = GetParent();
			if(!targetPlanet && parent && parent->targetPlanet)
			{
				planet = parent->targetPlanet->GetPlanet();
				if(planet && !planet->IsWormhole() && planet->IsInSystem(currentSystem))
					targetPlanet = parent->targetPlanet;
			}
			direction = -1;

			// If you have a target planet in the destination system, exit
			// hyperpace aimed at it. Otherwise, target the first planet that
			// has a spaceport.
			Point target;
			// Except when you arrive at an extra distance from the target,
			// in that case always use the system-center as target.
			double extraArrivalDistance = isUsingJumpDrive ? currentSystem->ExtraJumpArrivalDistance() : currentSystem->ExtraHyperArrivalDistance();

			if(extraArrivalDistance == 0)
			{
				if(targetPlanet)
					target = targetPlanet->Position();
				else
				{
					for(const StellarObject &object : currentSystem->Objects())
						if(object.HasSprite() && object.HasValidPlanet()
								&& object.GetPlanet()->HasSpaceport())
						{
							target = object.Position();
							break;
						}
				}
			}

			if(isUsingJumpDrive)
			{
				position = target + Angle::Random().Unit() * (300. * (Random::Real() + 1.) + extraArrivalDistance);
				return;
			}

			// Have all ships exit hyperspace at the same distance so that
			// your escorts always stay with you.
			double distance = (HYPER_C * HYPER_C) * .5 * HYPER_A + HYPER_D;
			distance += extraArrivalDistance;
			position = (target - distance * angle.Unit());
			position += hyperspaceOffset;
			// Make sure your velocity is in exactly the direction you are
			// traveling in, so that when you decelerate there will not be a
			// sudden shift in direction at the end.
			velocity = velocity.Length() * angle.Unit();
		}
		if(!isUsingJumpDrive)
		{
			velocity += (HYPER_A * direction) * angle.Unit();
			if(!hyperspaceSystem)
			{
				// Exit hyperspace far enough from the planet to be able to land.
				// This does not take drag into account, so it is always an over-
				// estimate of how long it will take to stop.
				// We start decelerating after rotating about 150 degrees (that
				// is, about acos(.8) from the proper angle). So:
				// Stopping distance = .5*a*(v/a)^2 + (150/turn)*v.
				// Exit distance = HYPER_D + .25 * v^2 = stopping distance.
				double exitV = max(HYPER_A, MaxVelocity());
				double a = (.5 / Acceleration() - .25);
				double b = 150. / TurnRate();
				double discriminant = b * b - 4. * a * -HYPER_D;
				if(discriminant > 0.)
				{
					double altV = (-b + sqrt(discriminant)) / (2. * a);
					if(altV > 0. && altV < exitV)
						exitV = altV;
				}
				if(velocity.Length() <= exitV)
				{
					velocity = angle.Unit() * exitV;
					hyperspaceCount = 0;
				}
			}
		}
		position += velocity;
		if(GetParent() && GetParent()->currentSystem == currentSystem)
		{
			hyperspaceOffset = position - GetParent()->position;
			double length = hyperspaceOffset.Length();
			if(length > 1000.)
				hyperspaceOffset *= 1000. / length;
		}

		return;
	}
	else if(landingPlanet || zoom < 1.f)
	{
		// Don't apply external acceleration while landing.
		acceleration = Point();

		// If a ship was disabled at the very moment it began landing, do not
		// allow it to continue landing.
		if(isDisabled)
			landingPlanet = nullptr;

		// Special ships do not disappear forever when they land; they
		// just slowly refuel.
		if(landingPlanet && zoom)
		{
			// Move the ship toward the center of the planet while landing.
			if(GetTargetStellar())
				position = .97 * position + .03 * GetTargetStellar()->Position();
			zoom -= .02f;
			if(zoom < 0.f)
			{
				// If this is not a special ship, it ceases to exist when it
				// lands on a true planet. If this is a wormhole, the ship is
				// instantly transported.
				if(landingPlanet->IsWormhole())
				{
					currentSystem = landingPlanet->WormholeDestination(currentSystem);
					for(const StellarObject &object : currentSystem->Objects())
						if(object.GetPlanet() == landingPlanet)
							position = object.Position();
					SetTargetStellar(nullptr);
					landingPlanet = nullptr;
				}
				else if(!isSpecial || personality.IsFleeing())
				{
					MarkForRemoval();
					return;
				}

				zoom = 0.f;
			}
		}
		// Only refuel if this planet has a spaceport.
		else if(fuel >= attributes.Get("fuel capacity")
				|| !landingPlanet || !landingPlanet->HasSpaceport())
		{
			zoom = min(1.f, zoom + .02f);
			SetTargetStellar(nullptr);
			landingPlanet = nullptr;
		}
		else
			fuel = min(fuel + 1., attributes.Get("fuel capacity"));

		// Move the ship at the velocity it had when it began landing, but
		// scaled based on how small it is now.
		if(zoom > 0.f)
			position += velocity * zoom;

		return;
	}
	if(isDisabled)
	{
		// If you're disabled, you can't initiate landing or jumping.
	}
	else if(commands.Has(Command::LAND) && CanLand())
		landingPlanet = GetTargetStellar()->GetPlanet();
	else if(commands.Has(Command::JUMP) && IsReadyToJump())
	{
		hyperspaceSystem = GetTargetSystem();
		isUsingJumpDrive = !attributes.Get("hyperdrive") || !currentSystem->Links().count(hyperspaceSystem);
		hyperspaceFuelCost = JumpFuel(hyperspaceSystem);
	}

	if(pilotError)
		--pilotError;
	else if(pilotOkay)
		--pilotOkay;
	else if(isDisabled)
	{
		// If the ship is disabled, don't show a warning message due to missing crew.
	}
	else if(requiredCrew && static_cast<int>(Random::Int(requiredCrew)) >= Crew())
	{
		pilotError = 30;
		if(parent.lock() || !isYours)
			Messages::Add("The " + name + " is moving erratically because there are not enough crew to pilot it."
				, Messages::Importance::Low);
		else
			Messages::Add("Your ship is moving erratically because you do not have enough crew to pilot it."
				, Messages::Importance::Low);
	}
	else
		pilotOkay = 30;

	// This ship is not landing or entering hyperspace. So, move it. If it is
	// disabled, all it can do is slow down to a stop.
	double mass = Mass();
	bool isUsingAfterburner = false;
	if(isDisabled)
		velocity *= 1. - attributes.Get("drag") / mass;
	else if(!pilotError)
	{
		if(commands.Turn())
		{
			// Check if we are able to turn.
			double cost = attributes.Get("turning energy");
			if(energy < cost * fabs(commands.Turn()))
				commands.SetTurn(commands.Turn() * energy / (cost * fabs(commands.Turn())));

			if(commands.Turn())
			{
				isSteering = true;
				steeringDirection = commands.Turn();
				// If turning at a fraction of the full rate (either from lack of
				// energy or because of tracking a target), only consume a fraction
				// of the turning energy and produce a fraction of the heat.
				double scale = fabs(commands.Turn());
				energy -= scale * cost;
				heat += scale * attributes.Get("turning heat");
				angle += commands.Turn() * TurnRate() * slowMultiplier;
			}
		}
		double thrustCommand = commands.Has(Command::FORWARD) - commands.Has(Command::BACK);
		double thrust = 0.;
		if(thrustCommand)
		{
			// Check if we are able to apply this thrust.
			double cost = attributes.Get((thrustCommand > 0.) ?
				"thrusting energy" : "reverse thrusting energy");
			if(energy < cost)
				thrustCommand *= energy / cost;

			if(thrustCommand)
			{
				// If a reverse thrust is commanded and the capability does not
				// exist, ignore it (do not even slow under drag).
				isThrusting = (thrustCommand > 0.);
				isReversing = !isThrusting && attributes.Get("reverse thrust");
				thrust = attributes.Get(isThrusting ? "thrust" : "reverse thrust");
				if(thrust)
				{
					double scale = fabs(thrustCommand);
					energy -= scale * cost;
					heat += scale * attributes.Get(isThrusting ? "thrusting heat" : "reverse thrusting heat");
					acceleration += angle.Unit() * (thrustCommand * thrust / mass) * (1. + attributes.Get("acceleration multiplier"));
				}
			}
		}
		bool applyAfterburner = (commands.Has(Command::AFTERBURNER) || (thrustCommand > 0. && !thrust))
				&& !CannotAct();
		if(applyAfterburner)
		{
			thrust = attributes.Get("afterburner thrust");
			double fuelCost = attributes.Get("afterburner fuel");
			double energyCost = attributes.Get("afterburner energy");
			if(thrust && fuel >= fuelCost && energy >= energyCost)
			{
				heat += attributes.Get("afterburner heat");
				fuel -= fuelCost;
				energy -= energyCost;
<<<<<<< HEAD
				acceleration += angle.Unit() * thrust / mass * (1. + attributes.Get("acceleration multiplier"));
				
=======
				acceleration += angle.Unit() * thrust / mass;

>>>>>>> 3e27b90a
				// Only create the afterburner effects if the ship is in the player's system.
				isUsingAfterburner = !forget;
			}
		}
	}
	if(acceleration)
	{
		acceleration *= slowMultiplier;
		Point dragAcceleration = acceleration - velocity * (attributes.Get("drag") / mass)  * (1. + attributes.Get("acceleration multiplier"));
		// Make sure dragAcceleration has nonzero length, to avoid divide by zero.
		if(dragAcceleration)
		{
			// What direction will the net acceleration be if this drag is applied?
			// If the net acceleration will be opposite the thrust, do not apply drag.
			dragAcceleration *= .5 * (acceleration.Unit().Dot(dragAcceleration.Unit()) + 1.);

			// A ship can only "cheat" to stop if it is moving slow enough that
			// it could stop completely this frame. This is to avoid overshooting
			// when trying to stop and ending up headed in the other direction.
			if(commands.Has(Command::STOP))
			{
				// How much acceleration would it take to come to a stop in the
				// direction normal to the ship's current facing? This is only
				// possible if the acceleration plus drag vector is in the
				// opposite direction from the velocity vector when both are
				// projected onto the current facing vector, and the acceleration
				// vector is the larger of the two.
				double vNormal = velocity.Dot(angle.Unit());
				double aNormal = dragAcceleration.Dot(angle.Unit());
				if((aNormal > 0.) != (vNormal > 0.) && fabs(aNormal) > fabs(vNormal))
					dragAcceleration = -vNormal * angle.Unit();
			}
			velocity += dragAcceleration;
		}
		acceleration = Point();
	}

	// Boarding:
	shared_ptr<const Ship> target = GetTargetShip();
	// If this is a fighter or drone and it is not assisting someone at the
	// moment, its boarding target should be its parent ship.
	if(CanBeCarried() && !(target && target == GetShipToAssist()))
		target = GetParent();
	if(target && !isDisabled)
	{
		Point dp = (target->position - position);
		double distance = dp.Length();
		Point dv = (target->velocity - velocity);
		double speed = dv.Length();
		isBoarding = (distance < 50. && speed < 1. && commands.Has(Command::BOARD));
		if(isBoarding && !CanBeCarried())
		{
			if(!target->IsDisabled() && government->IsEnemy(target->government))
				isBoarding = false;
			else if(target->IsDestroyed() || target->IsLanding() || target->IsHyperspacing()
					|| target->GetSystem() != GetSystem())
				isBoarding = false;
		}
		if(isBoarding && !pilotError)
		{
			Angle facing = angle;
			bool left = target->Unit().Cross(facing.Unit()) < 0.;
			double turn = left - !left;

			// Check if the ship will still be pointing to the same side of the target
			// angle if it turns by this amount.
			facing += TurnRate() * turn;
			bool stillLeft = target->Unit().Cross(facing.Unit()) < 0.;
			if(left != stillLeft)
				turn = 0.;
			angle += TurnRate() * turn;

			velocity += dv.Unit() * .1;
			position += dp.Unit() * .5;

			if(distance < 10. && speed < 1. && (CanBeCarried() || !turn))
			{
				if(cloak)
				{
					// Allow the player to get all the way to the end of the
					// boarding sequence (including locking on to the ship) but
					// not to actually board, if they are cloaked.
					if(isYours)
						Messages::Add("You cannot board a ship while cloaked.", Messages::Importance::High);
				}
				else
				{
					isBoarding = false;
					bool isEnemy = government->IsEnemy(target->government);
					if(isEnemy && Random::Real() < target->Attributes().Get("self destruct"))
					{
						Messages::Add("The " + target->ModelName() + " \"" + target->Name()
							+ "\" has activated its self-destruct mechanism.", Messages::Importance::High);
						GetTargetShip()->SelfDestruct();
					}
					else
						hasBoarded = true;
				}
			}
		}
	}

	// Clear your target if it is destroyed. This is only important for NPCs,
	// because ordinary ships cease to exist once they are destroyed.
	target = GetTargetShip();
	if(target && target->IsDestroyed() && target->explosionCount >= target->explosionTotal)
		targetShip.reset();

	// Finally, move the ship and create any movement visuals.
	position += velocity;
	if(isUsingAfterburner && !Attributes().AfterburnerEffects().empty())
		for(const EnginePoint &point : enginePoints)
		{
			Point pos = angle.Rotate(point) * Zoom() + position;
			// Stream the afterburner effects outward in the direction the engines are facing.
			Point effectVelocity = velocity - 6. * angle.Unit();
			for(auto &&it : Attributes().AfterburnerEffects())
				for(int i = 0; i < it.second; ++i)
					visuals.emplace_back(*it.first, pos, effectVelocity, angle);
		}
}



// Generate energy, heat, etc. (This is called by Move().)
void Ship::DoGeneration()
{
	// First, allow any carried ships to do their own generation.
	for(const Bay &bay : bays)
		if(bay.ship)
			bay.ship->DoGeneration();

	// Shield and hull recharge. This uses whatever energy is left over from the
	// previous frame, so that it will not steal energy from movement, etc.
	if(!isDisabled)
	{
		// Priority of repairs:
		// 1. Ship's own hull
		// 2. Ship's own shields
		// 3. Hull of carried fighters
		// 4. Shields of carried fighters
		// 5. Transfer of excess energy and fuel to carried fighters.

		const double hullAvailable = attributes.Get("hull repair rate") * (1. + attributes.Get("hull repair multiplier"));
		const double hullEnergy = (attributes.Get("hull energy") * (1. + attributes.Get("hull energy multiplier"))) / hullAvailable;
		const double hullFuel = (attributes.Get("hull fuel") * (1. + attributes.Get("hull fuel multiplier"))) / hullAvailable;
		const double hullHeat = (attributes.Get("hull heat") * (1. + attributes.Get("hull heat multiplier"))) / hullAvailable;
		double hullRemaining = hullAvailable;
		if(!hullDelay)
			DoRepair(hull, hullRemaining, attributes.Get("hull"), energy, hullEnergy, fuel, hullFuel, heat, hullHeat);

		const double shieldsAvailable = attributes.Get("shield generation") * (1. + attributes.Get("shield generation multiplier"));
		const double shieldsEnergy = (attributes.Get("shield energy") * (1. + attributes.Get("shield energy multiplier"))) / shieldsAvailable;
		const double shieldsFuel = (attributes.Get("shield fuel") * (1. + attributes.Get("shield fuel multiplier"))) / shieldsAvailable;
		const double shieldsHeat = (attributes.Get("shield heat") * (1. + attributes.Get("shield heat multiplier"))) / shieldsAvailable;
		double shieldsRemaining = shieldsAvailable;
		if(!shieldDelay)
			DoRepair(shields, shieldsRemaining, attributes.Get("shields"), energy, shieldsEnergy, fuel, shieldsFuel, heat, shieldsHeat);

		if(!bays.empty())
		{
			// If this ship is carrying fighters, determine their repair priority.
			vector<pair<double, Ship *>> carried;
			for(const Bay &bay : bays)
				if(bay.ship)
					carried.emplace_back(1. - bay.ship->Health(), bay.ship.get());
			sort(carried.begin(), carried.end(), (isYours && Preferences::Has(FIGHTER_REPAIR))
				// Players may use a parallel strategy, to launch fighters in waves.
				? [] (const pair<double, Ship *> &lhs, const pair<double, Ship *> &rhs)
					{ return lhs.first > rhs.first; }
				// The default strategy is to prioritize the healthiest ship first, in
				// order to get fighters back out into the battle as soon as possible.
				: [] (const pair<double, Ship *> &lhs, const pair<double, Ship *> &rhs)
					{ return lhs.first < rhs.first; }
			);

			// Apply shield and hull repair to carried fighters.
			for(const pair<double, Ship *> &it : carried)
			{
				Ship &ship = *it.second;
				if(!hullDelay)
					DoRepair(ship.hull, hullRemaining, ship.attributes.Get("hull"), energy, hullEnergy, heat, hullHeat, fuel, hullFuel);
				if(!shieldDelay)
					DoRepair(ship.shields, shieldsRemaining, ship.attributes.Get("shields"), energy, shieldsEnergy, heat, shieldsHeat, fuel, shieldsFuel);
			}

			// Now that there is no more need to use energy for hull and shield
			// repair, if there is still excess energy, transfer it.
			double energyRemaining = energy - attributes.Get("energy capacity");
			double fuelRemaining = fuel - attributes.Get("fuel capacity");
			for(const pair<double, Ship *> &it : carried)
			{
				Ship &ship = *it.second;
				if(energyRemaining > 0.)
					DoRepair(ship.energy, energyRemaining, ship.attributes.Get("energy capacity"));
				if(fuelRemaining > 0.)
					DoRepair(ship.fuel, fuelRemaining, ship.attributes.Get("fuel capacity"));
			}
		}
		// Decrease the shield and hull delays by 1 now that shield generation
		// and hull repair have been skipped over.
		shieldDelay = max(0, shieldDelay - 1);
		hullDelay = max(0, hullDelay - 1);
	}

	// Handle ionization effects, etc.
	shields -= discharge;
	hull -= corrosion;
	energy -= ionization;
	fuel -= leakage;
	heat += burning;
	// TODO: Mothership gives status resistance to carried ships?
	if(ionization)
	{
		double ionResistance = attributes.Get("ion resistance");
		double ionEnergy = attributes.Get("ion resistance energy") / ionResistance;
		double ionFuel = attributes.Get("ion resistance fuel") / ionResistance;
		double ionHeat = attributes.Get("ion resistance heat") / ionResistance;
		DoStatusEffect(isDisabled, ionization, ionResistance, energy, ionEnergy, fuel, ionFuel, heat, ionHeat);
	}

	if(disruption)
	{
		double disruptionResistance = attributes.Get("disruption resistance");
		double disruptionEnergy = attributes.Get("disruption resistance energy") / disruptionResistance;
		double disruptionFuel = attributes.Get("disruption resistance fuel") / disruptionResistance;
		double disruptionHeat = attributes.Get("disruption resistance heat") / disruptionResistance;
		DoStatusEffect(isDisabled, disruption, disruptionResistance, energy, disruptionEnergy, fuel, disruptionFuel, heat, disruptionHeat);
	}

	if(slowness)
	{
		double slowingResistance = attributes.Get("slowing resistance");
		double slowingEnergy = attributes.Get("slowing resistance energy") / slowingResistance;
		double slowingFuel = attributes.Get("slowing resistance fuel") / slowingResistance;
		double slowingHeat = attributes.Get("slowing resistance heat") / slowingResistance;
		DoStatusEffect(isDisabled, slowness, slowingResistance, energy, slowingEnergy, fuel, slowingFuel, heat, slowingHeat);
	}

	if(discharge)
	{
		double dischargeResistance = attributes.Get("discharge resistance");
		double dischargeEnergy = attributes.Get("discharge resistance energy") / dischargeResistance;
		double dischargeFuel = attributes.Get("discharge resistance fuel") / dischargeResistance;
		double dischargeHeat = attributes.Get("discharge resistance heat") / dischargeResistance;
		DoStatusEffect(isDisabled, discharge, dischargeResistance, energy, dischargeEnergy, fuel, dischargeFuel, heat, dischargeHeat);
	}

	if(corrosion)
	{
		double corrosionResistance = attributes.Get("corrosion resistance");
		double corrosionEnergy = attributes.Get("corrosion resistance energy") / corrosionResistance;
		double corrosionFuel = attributes.Get("corrosion resistance fuel") / corrosionResistance;
		double corrosionHeat = attributes.Get("corrosion resistance heat") / corrosionResistance;
		DoStatusEffect(isDisabled, corrosion, corrosionResistance, energy, corrosionEnergy, fuel, corrosionFuel, heat, corrosionHeat);
	}

	if(leakage)
	{
		double leakResistance = attributes.Get("leak resistance");
		double leakEnergy = attributes.Get("leak resistance energy") / leakResistance;
		double leakFuel = attributes.Get("leak resistance fuel") / leakResistance;
		double leakHeat = attributes.Get("leak resistance heat") / leakResistance;
		DoStatusEffect(isDisabled, leakage, leakResistance, energy, leakEnergy, fuel, leakFuel, heat, leakHeat);
	}

	if(burning)
	{
		double burnResistance = attributes.Get("burn resistance");
		double burnEnergy = attributes.Get("burn resistance energy") / burnResistance;
		double burnFuel = attributes.Get("burn resistance fuel") / burnResistance;
		double burnHeat = attributes.Get("burn resistance heat") / burnResistance;
		DoStatusEffect(isDisabled, burning, burnResistance, energy, burnEnergy, fuel, burnFuel, heat, burnHeat);
	}

	// When ships recharge, what actually happens is that they can exceed their
	// maximum capacity for the rest of the turn, but must be clamped to the
	// maximum here before they gain more. This is so that, for example, a ship
	// with no batteries but a good generator can still move.
	energy = min(energy, attributes.Get("energy capacity"));
	fuel = min(fuel, attributes.Get("fuel capacity"));

	heat -= heat * HeatDissipation();
	if(heat > MaximumHeat())
		isOverheated = true;
	else if(heat < .9 * MaximumHeat())
		isOverheated = false;

	double maxShields = attributes.Get("shields");
	shields = min(shields, maxShields);
	double maxHull = attributes.Get("hull");
	hull = min(hull, maxHull);

	isDisabled = isOverheated || hull < MinimumHull() || (!crew && RequiredCrew());

	// Whenever not actively scanning, the amount of scan information the ship
	// has "decays" over time. For a scanner with a speed of 1, one second of
	// uninterrupted scanning is required to successfully scan its target.
	// Only apply the decay if not already done scanning the target.
	if(cargoScan < SCAN_TIME)
		cargoScan = max(0., cargoScan - 1.);
	if(outfitScan < SCAN_TIME)
		outfitScan = max(0., outfitScan - 1.);

	// Update ship supply levels.
	if(isDisabled)
		PauseAnimation();
	else
	{
		// Ramscoops work much better when close to the system center. Even if a
		// ship has no ramscoop, it can harvest a tiny bit of fuel by flying
		// close to the star. Carried fighters can't collect fuel or energy this way.
		if(currentSystem)
		{
			double scale = .2 + 1.8 / (.0005 * position.Length() + 1);
			fuel += currentSystem->SolarWind() * .03 * scale * (sqrt(attributes.Get("ramscoop")) + .05 * scale);

			double solarScaling = currentSystem->SolarPower() * scale;
			energy += solarScaling * attributes.Get("solar collection");
			heat += solarScaling * attributes.Get("solar heat");
		}

		double coolingEfficiency = CoolingEfficiency();
		energy += attributes.Get("energy generation") - attributes.Get("energy consumption");
		fuel += attributes.Get("fuel generation");
		heat += attributes.Get("heat generation");
		heat -= coolingEfficiency * attributes.Get("cooling");

		// Convert fuel into energy and heat only when the required amount of fuel is available.
		if(attributes.Get("fuel consumption") <= fuel)
		{
			fuel -= attributes.Get("fuel consumption");
			energy += attributes.Get("fuel energy");
			heat += attributes.Get("fuel heat");
		}

		// Apply active cooling. The fraction of full cooling to apply equals
		// your ship's current fraction of its maximum temperature.
		double activeCooling = coolingEfficiency * attributes.Get("active cooling");
		if(activeCooling > 0. && heat > 0. && energy >= 0.)
		{
			// Although it's a misuse of this feature, handle the case where
			// "active cooling" does not require any energy.
			double coolingEnergy = attributes.Get("cooling energy");
			if(coolingEnergy)
			{
				double spentEnergy = min(energy, coolingEnergy * min(1., Heat()));
				heat -= activeCooling * spentEnergy / coolingEnergy;
				energy -= spentEnergy;
			}
			else
				heat -= activeCooling;
		}
	}

	// Don't allow any levels to drop below zero.
	energy = max(0., energy);
	fuel = max(0., fuel);
	heat = max(0., heat);
}



// Launch any ships that are ready to launch.
void Ship::Launch(list<shared_ptr<Ship>> &ships, vector<Visual> &visuals)
{
	// Allow carried ships to launch from a disabled ship, but not from a ship that
	// is landing, jumping, or cloaked. If already destroyed (e.g. self-destructing),
	// eject any ships still docked, possibly destroying them in the process.
	bool ejecting = IsDestroyed();
	if(!ejecting && (!commands.Has(Command::DEPLOY) || zoom != 1.f || hyperspaceCount || cloak))
		return;

	for(Bay &bay : bays)
		if(bay.ship && ((bay.ship->Commands().Has(Command::DEPLOY) && !Random::Int(40 + 20 * !bay.ship->attributes.Get("automaton")))
				|| (ejecting && !Random::Int(6))))
		{
			// Resupply any ships launching of their own accord.
			if(!ejecting)
			{
				// TODO: Restock fighter weaponry that needs ammo.

				// This ship will refuel naturally based on the carrier's fuel
				// collection, but the carrier may have some reserves to spare.
				double maxFuel = bay.ship->attributes.Get("fuel capacity");
				if(maxFuel)
				{
					double spareFuel = fuel - JumpFuel();
					if(spareFuel > 0.)
						TransferFuel(min(maxFuel - bay.ship->fuel, spareFuel), bay.ship.get());
					// If still low or out-of-fuel, re-stock the carrier and don't launch.
					if(bay.ship->fuel < .25 * maxFuel)
					{
						TransferFuel(bay.ship->fuel, this);
						continue;
					}
				}
			}
			// Those being ejected may be destroyed if they are already injured.
			else if(bay.ship->Health() < Random::Real())
				bay.ship->SelfDestruct();

			ships.push_back(bay.ship);
			double maxV = bay.ship->MaxVelocity() * (1 + bay.ship->IsDestroyed());
			Point exitPoint = position + angle.Rotate(bay.point);
			// When ejected, ships depart haphazardly.
			Angle launchAngle = ejecting ? Angle(exitPoint - position) : angle + bay.facing;
			Point v = velocity + (.3 * maxV) * launchAngle.Unit() + (.2 * maxV) * Angle::Random().Unit();
			bay.ship->Place(exitPoint, v, launchAngle, false);
			bay.ship->SetSystem(currentSystem);
			bay.ship->SetParent(shared_from_this());
			bay.ship->UnmarkForRemoval();
			// Update the cached sum of carried ship masses.
			carriedMass -= bay.ship->Mass();
			// Create the desired launch effects.
			for(const Effect *effect : bay.launchEffects)
				visuals.emplace_back(*effect, exitPoint, velocity, launchAngle);

			bay.ship.reset();
		}
}



// Check if this ship is boarding another ship.
shared_ptr<Ship> Ship::Board(bool autoPlunder)
{
	if(!hasBoarded)
		return shared_ptr<Ship>();
	hasBoarded = false;

	shared_ptr<Ship> victim = GetTargetShip();
	if(CannotAct() || !victim || victim->IsDestroyed() || victim->GetSystem() != GetSystem())
		return shared_ptr<Ship>();

	// For a fighter or drone, "board" means "return to ship."
	if(CanBeCarried())
	{
		SetTargetShip(shared_ptr<Ship>());
		if(!victim->IsDisabled() && victim->GetGovernment() == government)
			victim->Carry(shared_from_this());
		return shared_ptr<Ship>();
	}

	// Board a friendly ship, to repair or refuel it.
	if(!government->IsEnemy(victim->GetGovernment()))
	{
		SetShipToAssist(shared_ptr<Ship>());
		SetTargetShip(shared_ptr<Ship>());
		bool helped = victim->isDisabled;
		victim->hull = min(max(victim->hull, victim->MinimumHull() * 1.5), victim->attributes.Get("hull"));
		victim->isDisabled = false;
		// Transfer some fuel if needed.
		if(!victim->JumpsRemaining() && CanRefuel(*victim))
		{
			helped = true;
			TransferFuel(victim->JumpFuelMissing(), victim.get());
		}
		if(helped)
		{
			pilotError = 120;
			victim->pilotError = 120;
		}
		return victim;
	}
	if(!victim->IsDisabled())
		return shared_ptr<Ship>();

	// If the boarding ship is the player, they will choose what to plunder.
	// Always take fuel if you can.
	victim->TransferFuel(victim->fuel, this);
	if(autoPlunder)
	{
		// Take any commodities that fit.
		victim->cargo.TransferAll(cargo, false);

		// Pause for two seconds before moving on.
		pilotError = 120;
	}

	// Stop targeting this ship (so you will not board it again right away).
	if(!autoPlunder || personality.Disables())
		SetTargetShip(shared_ptr<Ship>());
	return victim;
}



// Scan the target, if able and commanded to. Return a ShipEvent bitmask
// giving the types of scan that succeeded.
int Ship::Scan()
{
	if(!commands.Has(Command::SCAN) || CannotAct())
		return 0;

	shared_ptr<const Ship> target = GetTargetShip();
	if(!(target && target->IsTargetable()))
		return 0;

	// The range of a scanner is proportional to the square root of its power.
	double cargoDistance = 100. * sqrt(attributes.Get("cargo scan power"));
	double outfitDistance = 100. * sqrt(attributes.Get("outfit scan power"));

	// Bail out if this ship has no scanners.
	if(!cargoDistance && !outfitDistance)
		return 0;

	// Scanning speed also uses a square root, so you need four scanners to get
	// twice the speed out of them.
	double cargoSpeed = sqrt(attributes.Get("cargo scan speed"));
	if(!cargoSpeed)
		cargoSpeed = 1.;
	double outfitSpeed = sqrt(attributes.Get("outfit scan speed"));
	if(!outfitSpeed)
		outfitSpeed = 1.;

	// Check how close this ship is to the target it is trying to scan.
	double distance = (target->position - position).Length();

	// Check if either scanner has finished scanning.
	bool startedScanning = false;
	bool activeScanning = false;
	int result = 0;
	auto doScan = [&](double &elapsed, const double speed, const double scannerRange, const int event) -> void
	{
		if(elapsed < SCAN_TIME && distance < scannerRange)
		{
			startedScanning |= !elapsed;
			activeScanning = true;
			// To make up for the scan decay above:
			elapsed += speed + 1.;
			if(elapsed >= SCAN_TIME)
				result |= event;
		}
	};
	doScan(cargoScan, cargoSpeed, cargoDistance, ShipEvent::SCAN_CARGO);
	doScan(outfitScan, outfitSpeed, outfitDistance, ShipEvent::SCAN_OUTFITS);

	// Play the scanning sound if the actor or the target is the player's ship.
	if(isYours || (target->isYours && activeScanning))
		Audio::Play(Audio::Get("scan"), Position());

	if(startedScanning && isYours)
	{
		if(!target->Name().empty())
			Messages::Add("Attempting to scan the " + target->Noun() + " \"" + target->Name() + "\"."
				, Messages::Importance::Low);
		else
			Messages::Add("Attempting to scan the selected " + target->Noun() + "."
				, Messages::Importance::Low);
	}
	else if(startedScanning && target->isYours)
		Messages::Add("The " + government->GetName() + " " + Noun() + " \""
			+ Name() + "\" is attempting to scan you.", Messages::Importance::Low);

	if(target->isYours && !isYours)
	{
		if(result & ShipEvent::SCAN_CARGO)
			Messages::Add("The " + government->GetName() + " " + Noun() + " \""
					+ Name() + "\" completed its scan of your cargo.", Messages::Importance::High);
		if(result & ShipEvent::SCAN_OUTFITS)
			Messages::Add("The " + government->GetName() + " " + Noun() + " \""
					+ Name() + "\" completed its scan of your outfits.", Messages::Importance::High);
	}

	// Some governments are provoked when a scan is started on one of their ships.
	const Government *gov = target->GetGovernment();
	if(gov && gov->IsProvokedOnScan() && !gov->IsEnemy(government)
			&& (target->Shields() < .9 || target->Hull() < .9 || !target->GetPersonality().IsForbearing())
			&& !target->GetPersonality().IsPacifist())
		result |= ShipEvent::PROVOKE;

	return result;
}



// Find out what fraction of the scan is complete.
double Ship::CargoScanFraction() const
{
	return cargoScan / SCAN_TIME;
}



double Ship::OutfitScanFraction() const
{
	return outfitScan / SCAN_TIME;
}



// Fire any weapons that are ready to fire. If an anti-missile is ready,
// instead of firing here this function returns true and it can be fired if
// collision detection finds a missile in range.
bool Ship::Fire(vector<Projectile> &projectiles, vector<Visual> &visuals)
{
	isInSystem = true;
	forget = 0;

	// A ship that is about to die creates a special single-turn "projectile"
	// representing its death explosion.
	if(IsDestroyed() && explosionCount == explosionTotal && explosionWeapon)
		projectiles.emplace_back(position, explosionWeapon);

	if(CannotAct())
		return false;

	antiMissileRange = 0.;

	const vector<Hardpoint> &hardpoints = armament.Get();
	for(unsigned i = 0; i < hardpoints.size(); ++i)
	{
		const Weapon *weapon = hardpoints[i].GetOutfit();
		if(weapon && CanFire(weapon))
		{
			if(weapon->AntiMissile())
				antiMissileRange = max(antiMissileRange, weapon->Velocity() + weaponRadius);
			else if(commands.HasFire(i))
				armament.Fire(i, *this, projectiles, visuals);
		}
	}

	armament.Step(*this);

	return antiMissileRange;
}



// Fire an anti-missile.
bool Ship::FireAntiMissile(const Projectile &projectile, vector<Visual> &visuals)
{
	if(projectile.Position().Distance(position) > antiMissileRange)
		return false;
	if(CannotAct())
		return false;

	const vector<Hardpoint> &hardpoints = armament.Get();
	for(unsigned i = 0; i < hardpoints.size(); ++i)
	{
		const Weapon *weapon = hardpoints[i].GetOutfit();
		if(weapon && CanFire(weapon))
			if(armament.FireAntiMissile(i, *this, projectile, visuals))
				return true;
	}

	return false;
}



const System *Ship::GetSystem() const
{
	return currentSystem;
}



// If the ship is landed, get the planet it has landed on.
const Planet *Ship::GetPlanet() const
{
	return zoom ? nullptr : landingPlanet;
}



bool Ship::IsCapturable() const
{
	return isCapturable;
}



bool Ship::IsTargetable() const
{
	return (zoom == 1.f && !explosionRate && !forget && !isInvisible && cloak < 1. && hull >= 0. && hyperspaceCount < 70);
}



bool Ship::IsOverheated() const
{
	return isOverheated;
}



bool Ship::IsDisabled() const
{
	if(!isDisabled)
		return false;

	double minimumHull = MinimumHull();
	bool needsCrew = RequiredCrew() != 0;
	return (hull < minimumHull || (!crew && needsCrew));
}



bool Ship::IsBoarding() const
{
	return isBoarding;
}



bool Ship::IsLanding() const
{
	return landingPlanet;
}



// Check if this ship is currently able to begin landing on its target.
bool Ship::CanLand() const
{
	if(!GetTargetStellar() || !GetTargetStellar()->GetPlanet() || isDisabled || IsDestroyed())
		return false;

	if(!GetTargetStellar()->GetPlanet()->CanLand(*this))
		return false;

	Point distance = GetTargetStellar()->Position() - position;
	double speed = velocity.Length();

	return (speed < 1. && distance.Length() < GetTargetStellar()->Radius());
}



bool Ship::CannotAct() const
{
	return (zoom != 1.f || isDisabled || hyperspaceCount || pilotError || cloak);
}



double Ship::Cloaking() const
{
	return isInvisible ? 1. : cloak;
}



bool Ship::IsEnteringHyperspace() const
{
	return hyperspaceSystem;
}



bool Ship::IsHyperspacing() const
{
	return hyperspaceCount != 0;
}



// Check if this ship is hyperspacing, specifically via a jump drive.
bool Ship::IsUsingJumpDrive() const
{
	return (hyperspaceSystem || hyperspaceCount) && isUsingJumpDrive;
}



// Check if this ship is currently able to enter hyperspace to it target.
bool Ship::IsReadyToJump(bool waitingIsReady) const
{
	// Ships can't jump while waiting for someone else, carried, or if already jumping.
	if(IsDisabled() || (!waitingIsReady && commands.Has(Command::WAIT))
			|| hyperspaceCount || !targetSystem || !currentSystem)
		return false;

	// Check if the target system is valid and there is enough fuel to jump.
	double fuelCost = JumpFuel(targetSystem);
	if(!fuelCost || fuel < fuelCost)
		return false;

	Point direction = targetSystem->Position() - currentSystem->Position();
	bool isJump = !attributes.Get("hyperdrive") || !currentSystem->Links().count(targetSystem);
	double scramThreshold = attributes.Get("scram drive");

	// The ship can only enter hyperspace if it is traveling slowly enough
	// and pointed in the right direction.
	if(!isJump && scramThreshold)
	{
		double deviation = fabs(direction.Unit().Cross(velocity));
		if(deviation > scramThreshold)
			return false;
	}
	else if(velocity.Length() > attributes.Get("jump speed"))
		return false;

	if(!isJump)
	{
		// Figure out if we're within one turn step of facing this system.
		bool left = direction.Cross(angle.Unit()) < 0.;
		Angle turned = angle + TurnRate() * (left - !left);
		bool stillLeft = direction.Cross(turned.Unit()) < 0.;

		if(left == stillLeft)
			return false;
	}

	return true;
}



// Get this ship's custom swizzle.
int Ship::CustomSwizzle() const
{
	return customSwizzle;
}


// Check if the ship is thrusting. If so, the engine sound should be played.
bool Ship::IsThrusting() const
{
	return isThrusting;
}



bool Ship::IsReversing() const
{
	return isReversing;
}



bool Ship::IsSteering() const
{
	return isSteering;
}



double Ship::SteeringDirection() const
{
	return steeringDirection;
}



// Get the points from which engine flares should be drawn.
const vector<Ship::EnginePoint> &Ship::EnginePoints() const
{
	return enginePoints;
}



const vector<Ship::EnginePoint> &Ship::ReverseEnginePoints() const
{
	return reverseEnginePoints;
}



const vector<Ship::EnginePoint> &Ship::SteeringEnginePoints() const
{
	return steeringEnginePoints;
}



// Reduce a ship's hull to low enough to disable it. This is so a ship can be
// created as a derelict.
void Ship::Disable()
{
	shields = 0.;
	hull = min(hull, .5 * MinimumHull());
	isDisabled = true;
}



// Mark a ship as destroyed.
void Ship::Destroy()
{
	hull = -1.;
}



// Trigger the death of this ship.
void Ship::SelfDestruct()
{
	Destroy();
	explosionRate = 1024;
}



void Ship::Restore()
{
	hull = 0.;
	explosionCount = 0;
	explosionRate = 0;
	UnmarkForRemoval();
	Recharge(true);
}



// Check if this ship has been destroyed.
bool Ship::IsDestroyed() const
{
	return (hull < 0.);
}



// Recharge and repair this ship (e.g. because it has landed).
void Ship::Recharge(bool atSpaceport)
{
	if(IsDestroyed())
		return;

	if(atSpaceport)
		crew = min<int>(max(crew, RequiredCrew()), attributes.Get("bunks"));
	pilotError = 0;
	pilotOkay = 0;

	if(atSpaceport || attributes.Get("shield generation"))
		shields = attributes.Get("shields");
	if(atSpaceport || attributes.Get("hull repair rate"))
		hull = attributes.Get("hull");
	if(atSpaceport || attributes.Get("energy generation"))
		energy = attributes.Get("energy capacity");
	if(atSpaceport || attributes.Get("fuel generation"))
		fuel = attributes.Get("fuel capacity");

	heat = IdleHeat();
	ionization = 0.;
	disruption = 0.;
	slowness = 0.;
	discharge = 0.;
	corrosion = 0.;
	leakage = 0.;
	burning = 0.;
	shieldDelay = 0;
	hullDelay = 0;
}



bool Ship::CanRefuel(const Ship &other) const
{
	return (fuel - JumpFuel(targetSystem) >= other.JumpFuelMissing());
}



double Ship::TransferFuel(double amount, Ship *to)
{
	amount = max(fuel - attributes.Get("fuel capacity"), amount);
	if(to)
	{
		amount = min(to->attributes.Get("fuel capacity") - to->fuel, amount);
		to->fuel += amount;
	}
	fuel -= amount;
	return amount;
}



// Convert this ship from one government to another, as a result of boarding
// actions (if the player is capturing) or player death (poor decision-making).
void Ship::WasCaptured(const shared_ptr<Ship> &capturer)
{
	// Repair up to the point where this ship is just barely not disabled.
	hull = min(max(hull, MinimumHull() * 1.5), attributes.Get("hull"));
	isDisabled = false;

	// Set the new government.
	government = capturer->GetGovernment();

	// Transfer some crew over. Only transfer the bare minimum unless even that
	// is not possible, in which case, share evenly.
	int totalRequired = capturer->RequiredCrew() + RequiredCrew();
	int transfer = RequiredCrew() - crew;
	if(transfer > 0)
	{
		if(totalRequired > capturer->Crew() + crew)
			transfer = max(crew ? 0 : 1, (capturer->Crew() * transfer) / totalRequired);
		capturer->AddCrew(-transfer);
		AddCrew(transfer);
	}

	commands.Clear();
	// Set the capturer as this ship's parent.
	SetParent(capturer);
	// Clear this ship's previous targets.
	SetTargetShip(shared_ptr<Ship>());
	SetTargetStellar(nullptr);
	SetTargetSystem(nullptr);
	shipToAssist.reset();
	targetAsteroid.reset();
	targetFlotsam.reset();
	hyperspaceSystem = nullptr;
	landingPlanet = nullptr;

	// This ship behaves like its new parent does.
	isSpecial = capturer->isSpecial;
	isYours = capturer->isYours;
	personality = capturer->personality;

	// Fighters should flee a disabled ship, but if the player manages to capture
	// the ship before they flee, the fighters are captured, too.
	for(const Bay &bay : bays)
		if(bay.ship)
			bay.ship->WasCaptured(capturer);
	// If a flagship is captured, its escorts become independent.
	for(const auto &it : escorts)
	{
		shared_ptr<Ship> escort = it.lock();
		if(escort)
			escort->parent.reset();
	}
	// This ship should not care about its now-unallied escorts.
	escorts.clear();
}



// Get characteristics of this ship, as a fraction between 0 and 1.
double Ship::Shields() const
{
	double maximum = attributes.Get("shields");
	return maximum ? min(1., shields / maximum) : 0.;
}



double Ship::Hull() const
{
	double maximum = attributes.Get("hull");
	return maximum ? min(1., hull / maximum) : 1.;
}



double Ship::Fuel() const
{
	double maximum = attributes.Get("fuel capacity");
	return maximum ? min(1., fuel / maximum) : 0.;
}



double Ship::Energy() const
{
	double maximum = attributes.Get("energy capacity");
	return maximum ? min(1., energy / maximum) : (hull > 0.) ? 1. : 0.;
}



// Allow returning a heat value greater than 1 (i.e. conveying how overheated
// this ship has become).
double Ship::Heat() const
{
	double maximum = MaximumHeat();
	return maximum ? heat / maximum : 1.;
}



// Get the ship's "health," where <=0 is disabled and 1 means full health.
double Ship::Health() const
{
	double minimumHull = MinimumHull();
	double hullDivisor = attributes.Get("hull") - minimumHull;
	double divisor = attributes.Get("shields") + hullDivisor;
	// This should not happen, but just in case.
	if(divisor <= 0. || hullDivisor <= 0.)
		return 0.;

	double spareHull = hull - minimumHull;
	// Consider hull-only and pooled health, compensating for any reductions by disruption damage.
	return min(spareHull / hullDivisor, (spareHull + shields / (1. + disruption * .01)) / divisor);
}



// Get the hull fraction at which this ship is disabled.
double Ship::DisabledHull() const
{
	double hull = attributes.Get("hull");
	double minimumHull = MinimumHull();

	return (hull > 0. ? minimumHull / hull : 0.);
}



int Ship::JumpsRemaining(bool followParent) const
{
	// Make sure this ship has some sort of hyperdrive, and if so return how
	// many jumps it can make.
	double jumpFuel = 0.;
	if(!targetSystem && followParent)
	{
		// If this ship has no destination, the parent's substitutes for it,
		// but only if the location is reachable.
		auto p = GetParent();
		if(p)
			jumpFuel = JumpFuel(p->GetTargetSystem());
	}
	if(!jumpFuel)
		jumpFuel = JumpFuel(targetSystem);
	return jumpFuel ? fuel / jumpFuel : 0.;
}



double Ship::JumpFuel(const System *destination) const
{
	// A currently-carried ship requires no fuel to jump, because it cannot jump.
	if(!currentSystem)
		return 0.;

	// If no destination is given, return the maximum fuel per jump.
	if(!destination)
		return max(JumpDriveFuel(), HyperdriveFuel());

	bool linked = currentSystem->Links().count(destination);
	// Figure out what sort of jump we're making.
	if(attributes.Get("hyperdrive") && linked)
		return HyperdriveFuel();

	if(attributes.Get("jump drive") && currentSystem->JumpNeighbors(JumpRange()).count(destination))
		return JumpDriveFuel((linked || currentSystem->JumpRange()) ? 0. : currentSystem->Position().Distance(destination->Position()));

	// If the given system is not a possible destination, return 0.
	return 0.;
}



double Ship::JumpRange(bool getCached) const
{
	if(getCached)
		return jumpRange;

	// Ships without a jump drive have no jump range.
	if(!attributes.Get("jump drive"))
		return 0.;

	// Find the outfit that provides the farthest jump range.
	double best = 0.;
	// Make it possible for the jump range to be integrated into a ship.
	if(baseAttributes.Get("jump drive"))
	{
		best = baseAttributes.Get("jump range");
		if(!best)
			best = System::DEFAULT_NEIGHBOR_DISTANCE;
	}
	// Search through all the outfits.
	for(const auto &it : outfits)
		if(it.first->Get("jump drive"))
		{
			double range = it.first->Get("jump range");
			if(!range)
				range = System::DEFAULT_NEIGHBOR_DISTANCE;
			if(!best || range > best)
				best = range;
		}
	return best;
}



// Get the cost of making a jump of the given type (if possible).
double Ship::HyperdriveFuel() const
{
	// Don't bother searching through the outfits if there is no hyperdrive.
	if(!attributes.Get("hyperdrive"))
		return JumpDriveFuel();

	if(attributes.Get("scram drive"))
		return BestFuel("hyperdrive", "scram drive", 150.);

	return BestFuel("hyperdrive", "", 100.);
}



double Ship::JumpDriveFuel(double jumpDistance) const
{
	// Don't bother searching through the outfits if there is no jump drive.
	if(!attributes.Get("jump drive"))
		return 0.;

	return BestFuel("jump drive", "", 200., jumpDistance);
}



double Ship::JumpFuelMissing() const
{
	// Used for smart refueling: transfer only as much as really needed
	// includes checking if fuel cap is high enough at all
	double jumpFuel = JumpFuel(targetSystem);
	if(!jumpFuel || fuel > jumpFuel || jumpFuel > attributes.Get("fuel capacity"))
		return 0.;

	return jumpFuel - fuel;
}



// Get the heat level at idle.
double Ship::IdleHeat() const
{
	// This ship's cooling ability:
	double coolingEfficiency = CoolingEfficiency();
	double cooling = coolingEfficiency * attributes.Get("cooling");
	double activeCooling = coolingEfficiency * attributes.Get("active cooling");

	// Idle heat is the heat level where:
	// heat = heat * diss + heatGen - cool - activeCool * heat / (100 * mass)
	// heat = heat * (diss - activeCool / (100 * mass)) + (heatGen - cool)
	// heat * (1 - diss + activeCool / (100 * mass)) = (heatGen - cool)
	double production = max(0., attributes.Get("heat generation") - cooling);
	double dissipation = HeatDissipation() + activeCooling / MaximumHeat();
	if(!dissipation) return production ? numeric_limits<double>::max() : 0;
	return production / dissipation;
}



// Get the heat dissipation, in heat units per heat unit per frame.
double Ship::HeatDissipation() const
{
	return .001 * attributes.Get("heat dissipation");
}



// Get the maximum heat level, in heat units (not temperature).
double Ship::MaximumHeat() const
{
	return MAXIMUM_TEMPERATURE * (cargo.Used() + attributes.Mass());
}



// Calculate the multiplier for cooling efficiency.
double Ship::CoolingEfficiency() const
{
	// This is an S-curve where the efficiency is 100% if you have no outfits
	// that create "cooling inefficiency", and as that value increases the
	// efficiency stays high for a while, then drops off, then approaches 0.
	double x = attributes.Get("cooling inefficiency");
	return 2. + 2. / (1. + exp(x / -2.)) - 4. / (1. + exp(x / -4.));
}



int Ship::Crew() const
{
	return crew;
}



int Ship::RequiredCrew() const
{
	if(attributes.Get("automaton"))
		return 0;

	// Drones do not need crew, but all other ships need at least one.
	return max<int>(1, attributes.Get("required crew"));
}



int Ship::CrewValue() const
{
	return max(Crew(), RequiredCrew()) + attributes.Get("crew equivalent");
}



void Ship::AddCrew(int count)
{
	crew = min<int>(crew + count, attributes.Get("bunks"));
}



// Check if this is a ship that can be used as a flagship.
bool Ship::CanBeFlagship() const
{
	return RequiredCrew() && Crew() && !IsDisabled();
}



double Ship::Mass() const
{
	return carriedMass + cargo.Used() + attributes.Mass();
}



double Ship::TurnRate() const
{
	return attributes.Get("turn") / Mass();
}



double Ship::Acceleration() const
{
	double thrust = attributes.Get("thrust");
	return (thrust ? thrust : attributes.Get("afterburner thrust")) / Mass() * (1. + attributes.Get("acceleration multiplier"));
}



double Ship::MaxVelocity() const
{
	// v * drag / mass == thrust / mass
	// v * drag == thrust
	// v = thrust / drag
	double thrust = attributes.Get("thrust");
	return (thrust ? thrust : attributes.Get("afterburner thrust")) / attributes.Get("drag");
}



double Ship::MaxReverseVelocity() const
{
	return attributes.Get("reverse thrust") / attributes.Get("drag");
}



// This ship just got hit by the given weapon. Take damage
// according to the weapon and the characteristics of how
// it hit this ship, and add any visuals created as a result
// of being hit.
int Ship::TakeDamage(vector<Visual> &visuals, const Weapon &weapon, double damageScaling, double distanceTraveled, const Point &damagePosition, const Government *sourceGovernment, bool isBlast)
{
	if(isBlast && weapon.IsDamageScaled())
	{
		// Scale blast damage based on the distance from the blast
		// origin and if the projectile uses a trigger radius. The
		// point of contact must be measured on the sprite outline.
		// scale = (1 + (tr / (2 * br))^2) / (1 + r^4)^2
		double blastRadius = max(1., weapon.BlastRadius());
		double radiusRatio = weapon.TriggerRadius() / blastRadius;
		double k = !radiusRatio ? 1. : (1. + .25 * radiusRatio * radiusRatio);
		// Rather than exactly compute the distance between the explosion and
		// the closest point on the ship, estimate it using the mask's Radius.
		double d = max(0., (damagePosition - position).Length() - GetMask().Radius());
		double rSquared = d * d / (blastRadius * blastRadius);
		damageScaling *= k / ((1. + rSquared * rSquared) * (1. + rSquared * rSquared));
	}
	if(weapon.HasDamageDropoff())
		damageScaling *= weapon.DamageDropoff(distanceTraveled);

	// Instantaneous damage types:
	double shieldDamage = (weapon.ShieldDamage() + weapon.RelativeShieldDamage() * attributes.Get("shields"))
		* damageScaling / (1. + attributes.Get("shield protection"));
	double hullDamage = (weapon.HullDamage() + weapon.RelativeHullDamage() * attributes.Get("hull"))
		* damageScaling / (1. + attributes.Get("hull protection"));
	double energyDamage = (weapon.EnergyDamage() + weapon.RelativeEnergyDamage() * attributes.Get("energy capacity"))
		* damageScaling / (1. + attributes.Get("energy protection"));
	double fuelDamage = (weapon.FuelDamage() + weapon.RelativeFuelDamage() * attributes.Get("fuel capacity"))
		* damageScaling / (1. + attributes.Get("fuel protection"));
	double heatDamage = (weapon.HeatDamage() + weapon.RelativeHeatDamage() * MaximumHeat())
		* damageScaling / (1. + attributes.Get("heat protection"));

	// DoT damage types:
	double ionDamage = weapon.IonDamage() * damageScaling / (1. + attributes.Get("ion protection"));
	double disruptionDamage = weapon.DisruptionDamage() * damageScaling / (1. + attributes.Get("disruption protection"));
	double slowingDamage = weapon.SlowingDamage() * damageScaling / (1. + attributes.Get("slowing protection"));
	double dischargeDamage = weapon.DischargeDamage() * damageScaling / (1. + attributes.Get("discharge protection"));
	double corrosionDamage = weapon.CorrosionDamage() * damageScaling / (1. + attributes.Get("corrosion protection"));
	double leakDamage = weapon.LeakDamage() * damageScaling / (1. + attributes.Get("leak protection"));
	double burnDamage = weapon.BurnDamage() * damageScaling / (1. + attributes.Get("burn protection"));

	double hitForce = weapon.HitForce() * damageScaling / (1. + attributes.Get("force protection"));
	double piercing = max(0., min(1., weapon.Piercing() / (1. + attributes.Get("piercing protection")) - attributes.Get("piercing resistance")));

	bool wasDisabled = IsDisabled();
	bool wasDestroyed = IsDestroyed();

	double shieldFraction = 1. - piercing;
	shieldFraction *= 1. / (1. + disruption * .01);
	if(shields <= 0.)
		shieldFraction = 0.;
	else if(shieldDamage > shields)
		shieldFraction = min(shieldFraction, shields / shieldDamage);

	shields -= shieldDamage * shieldFraction;
	if(shieldDamage && !isDisabled)
	{
		int disabledDelay = attributes.Get("depleted shield delay");
		shieldDelay = max<int>(shieldDelay, (shields <= 0. && disabledDelay) ? disabledDelay : attributes.Get("shield delay"));
	}
	hull -= hullDamage * (1. - shieldFraction);
	if(hullDamage && !isDisabled)
		hullDelay = max(hullDelay, static_cast<int>(attributes.Get("repair delay")));

	// Most special damage types (i.e. not hull or shield damage) only have 50% effectiveness
	// against ships with active shields. Disruption or piercing weapons can increase this
	// effectiveness.
	double shieldDegradation = (1. - .5 * shieldFraction);
	energy -= energyDamage * shieldDegradation;
	fuel -= fuelDamage * shieldDegradation;
	heat += heatDamage * shieldDegradation;
	ionization += ionDamage * shieldDegradation;
	disruption += disruptionDamage * shieldDegradation;
	slowness += slowingDamage * shieldDegradation;
	burning += burnDamage * shieldDegradation;

	// The following special damage types have 0% effectiveness against ships with
	// active shields. Disruption or piercing weapons still increase this effectiveness.
	shieldDegradation = (1. - shieldFraction);
	corrosion += corrosionDamage * shieldDegradation;
	leakage += leakDamage * shieldDegradation;

	// The following special damage types have 100% effectiveness against ships
	// regardless of shield level.
	discharge += dischargeDamage;

	if(hitForce)
	{
		Point d = position - damagePosition;
		double distance = d.Length();
		if(distance)
			ApplyForce((hitForce / distance) * d, weapon.IsGravitational());
	}

	// Prevent various stats from reaching unallowable values.
	hull = min(hull, attributes.Get("hull"));
	shields = min(shields, attributes.Get("shields"));
	// Weapons are allowed to overcharge a ship's energy or fuel, but code in Ship::DoGeneration()
	// will clamp it to a maximum value at the beginning of the next frame.
	energy = max(0., energy);
	fuel = max(0., fuel);
	heat = max(0., heat);

	// Recalculate the disabled ship check.
	isDisabled = true;
	isDisabled = IsDisabled();

	// Report what happened to this ship from this weapon.
	int type = 0;
	if(!wasDisabled && isDisabled)
	{
		type |= ShipEvent::DISABLE;
		hullDelay = max(hullDelay, static_cast<int>(attributes.Get("disabled repair delay")));
	}
	if(!wasDestroyed && IsDestroyed())
		type |= ShipEvent::DESTROY;

	// Inflicted heat damage may also disable a ship, but does not trigger a "DISABLE" event.
	if(heat > MaximumHeat())
	{
		isOverheated = true;
		isDisabled = true;
	}
	else if(heat < .9 * MaximumHeat())
		isOverheated = false;

	// If this ship was hit directly and did not consider itself an enemy of the
	// ship that hit it, it is now "provoked" against that government.
	if(!isBlast && sourceGovernment && !sourceGovernment->IsEnemy(government)
			&& (Shields() < .9 || Hull() < .9 || !personality.IsForbearing())
			&& !personality.IsPacifist() && weapon.DoesDamage())
		type |= ShipEvent::PROVOKE;

	// Create target effect visuals, if there are any.
	for(const auto &effect : weapon.TargetEffects())
		CreateSparks(visuals, effect.first, effect.second * damageScaling);

	return type;
}



// Apply a force to this ship, accelerating it. This might be from a weapon
// impact, or from firing a weapon, for example.
void Ship::ApplyForce(const Point &force, bool gravitational)
{
	if(gravitational)
	{
		// Treat all ships as if they have a mass of 500. This prevents
		// gravitational hit force values from needing to be extremely
		// small in order to have a reasonable effect.
		acceleration += force / 500.;
		return;
	}

	double currentMass = Mass();
	if(!currentMass)
		return;
<<<<<<< HEAD
	
	acceleration += force / currentMass;
=======

	// Reduce acceleration of small ships and increase acceleration of large
	// ones by having 30% of the force be based on a fixed mass of 400, i.e. the
	// mass of a typical light warship:
	acceleration += force * (.3 / 400. + .7 / currentMass);
>>>>>>> 3e27b90a
}



bool Ship::HasBays() const
{
	return !bays.empty();
}



// Check how many bays are not occupied at present. This does not check whether
// one of your escorts plans to use that bay.
int Ship::BaysFree(const string &category) const
{
	int count = 0;
	for(const Bay &bay : bays)
		count += (bay.category == category) && !bay.ship;
	return count;
}



// Check how many bays this ship has of a given category.
int Ship::BaysTotal(const string &category) const
{
	int count = 0;
	for(const Bay &bay : bays)
		count += (bay.category == category);
	return count;
}



// Check if this ship has a bay free for the given ship, and the bay is
// not reserved for one of its existing escorts.
bool Ship::CanCarry(const Ship &ship) const
{
	if(!ship.CanBeCarried())
		return false;
	// Check only for the category that we are interested in.
	const string &category = ship.attributes.Category();

	int free = BaysTotal(category);
	if(!free)
		return false;

	for(const auto &it : escorts)
	{
		auto escort = it.lock();
		if(escort && escort.get() != &ship && escort->attributes.Category() == category
			&& !escort->IsDestroyed())
			--free;
	}
	return (free > 0);
}



void Ship::AllowCarried(bool allowCarried)
{
	const auto &bayCategories = GameData::Category(CategoryType::BAY);
	canBeCarried = allowCarried && find(bayCategories.begin(), bayCategories.end(), attributes.Category()) != bayCategories.end();
}



bool Ship::CanBeCarried() const
{
	return canBeCarried;
}



bool Ship::Carry(const shared_ptr<Ship> &ship)
{
	if(!ship || !ship->CanBeCarried())
		return false;

	// Check only for the category that we are interested in.
	const string &category = ship->attributes.Category();

	for(Bay &bay : bays)
		if((bay.category == category) && !bay.ship)
		{
			bay.ship = ship;
			ship->SetSystem(nullptr);
			ship->SetPlanet(nullptr);
			ship->SetTargetSystem(nullptr);
			ship->SetTargetStellar(nullptr);
			ship->SetParent(shared_from_this());
			ship->isThrusting = false;
			ship->isReversing = false;
			ship->isSteering = false;
			ship->commands.Clear();
			// If this fighter collected anything in space, try to store it
			// (unless this is a player-owned ship).
			if(!isYours && cargo.Free() && !ship->Cargo().IsEmpty())
				ship->Cargo().TransferAll(cargo);
			// Return unused fuel to the carrier, for any launching fighter that needs it.
			ship->TransferFuel(ship->fuel, this);

			// Update the cached mass of the mothership.
			carriedMass += ship->Mass();
			return true;
		}
	return false;
}



void Ship::UnloadBays()
{
	for(Bay &bay : bays)
		if(bay.ship)
		{
			carriedMass -= bay.ship->Mass();
			bay.ship->SetSystem(currentSystem);
			bay.ship->SetPlanet(landingPlanet);
			bay.ship.reset();
		}
}



const vector<Ship::Bay> &Ship::Bays() const
{
	return bays;
}



// Adjust the positions and velocities of any visible carried fighters or
// drones. If any are visible, return true.
bool Ship::PositionFighters() const
{
	bool hasVisible = false;
	for(const Bay &bay : bays)
		if(bay.ship && bay.side)
		{
			hasVisible = true;
			bay.ship->position = angle.Rotate(bay.point) * Zoom() + position;
			bay.ship->velocity = velocity;
			bay.ship->angle = angle + bay.facing;
			bay.ship->zoom = zoom;
		}
	return hasVisible;
}



CargoHold &Ship::Cargo()
{
	return cargo;
}



const CargoHold &Ship::Cargo() const
{
	return cargo;
}



// Display box effects from jettisoning this much cargo.
void Ship::Jettison(const string &commodity, int tons, bool wasAppeasing)
{
	cargo.Remove(commodity, tons);

	// Jettisoned cargo must carry some of the ship's heat with it. Otherwise
	// jettisoning cargo would increase the ship's temperature.
	heat -= tons * MAXIMUM_TEMPERATURE * Heat();

	const Government *notForGov = wasAppeasing ? GetGovernment() : nullptr;

	for( ; tons > 0; tons -= Flotsam::TONS_PER_BOX)
		jettisoned.emplace_back(new Flotsam(commodity, (Flotsam::TONS_PER_BOX < tons) ? Flotsam::TONS_PER_BOX : tons, notForGov));
}



void Ship::Jettison(const Outfit *outfit, int count, bool wasAppeasing)
{
	if(count < 0)
		return;

	cargo.Remove(outfit, count);

	// Jettisoned cargo must carry some of the ship's heat with it. Otherwise
	// jettisoning cargo would increase the ship's temperature.
	double mass = outfit->Mass();
	heat -= count * mass * MAXIMUM_TEMPERATURE * Heat();

	const Government *notForGov = wasAppeasing ? GetGovernment() : nullptr;

	const int perBox = (mass <= 0.) ? count : (mass > Flotsam::TONS_PER_BOX) ? 1 : static_cast<int>(Flotsam::TONS_PER_BOX / mass);
	while(count > 0)
	{
		jettisoned.emplace_back(new Flotsam(outfit, (perBox < count) ? perBox : count, notForGov));
		count -= perBox;
	}
}



const Outfit &Ship::Attributes() const
{
	return attributes;
}



const Outfit &Ship::BaseAttributes() const
{
	return baseAttributes;
}



// Get outfit information.
const map<const Outfit *, int> &Ship::Outfits() const
{
	return outfits;
}



int Ship::OutfitCount(const Outfit *outfit) const
{
	auto it = outfits.find(outfit);
	return (it == outfits.end()) ? 0 : it->second;
}



// Add or remove outfits. (To remove, pass a negative number.)
void Ship::AddOutfit(const Outfit *outfit, int count)
{
	if(outfit && count)
	{
		auto it = outfits.find(outfit);
		if(it == outfits.end())
			outfits[outfit] = count;
		else
		{
			it->second += count;
			if(!it->second)
				outfits.erase(it);
		}
		attributes.Add(*outfit, count);
		if(outfit->IsWeapon())
			armament.Add(outfit, count);

		if(outfit->Get("cargo space"))
			cargo.SetSize(attributes.Get("cargo space"));
		if(outfit->Get("hull"))
			hull += outfit->Get("hull") * count;
		// If the added or removed outfit is a jump drive, recalculate
		// and cache this ship's jump range.
		if(outfit->Get("jump drive"))
			jumpRange = JumpRange(false);
	}
}



// Get the list of weapons.
Armament &Ship::GetArmament()
{
	return armament;
}



const vector<Hardpoint> &Ship::Weapons() const
{
	return armament.Get();
}



// Check if we are able to fire the given weapon (i.e. there is enough
// energy, ammo, and fuel to fire it).
bool Ship::CanFire(const Weapon *weapon) const
{
	if(!weapon || !weapon->IsWeapon())
		return false;

	if(weapon->Ammo())
	{
		auto it = outfits.find(weapon->Ammo());
		if(it == outfits.end() || it->second < weapon->AmmoUsage())
			return false;
	}

	if(energy < weapon->FiringEnergy() + weapon->RelativeFiringEnergy() * attributes.Get("energy capacity"))
		return false;
	if(fuel < weapon->FiringFuel() + weapon->RelativeFiringFuel() * attributes.Get("fuel capacity"))
		return false;
	// We do check hull, but we don't check shields. Ships can survive with all shields depleted.
	// Ships should not disable themselves, so we check if we stay above minimumHull.
	if(hull - MinimumHull() < weapon->FiringHull() + weapon->RelativeFiringHull() * attributes.Get("hull"))
		return false;

	// If a weapon requires heat to fire, (rather than generating heat), we must
	// have enough heat to spare.
	if(heat < -(weapon->FiringHeat() + (!weapon->RelativeFiringHeat()
			? 0. : weapon->RelativeFiringHeat() * MaximumHeat())))
		return false;
	// Repeat this for various effects which shouldn't drop below 0.
	if(ionization < -weapon->FiringIon())
		return false;
	if(disruption < -weapon->FiringDisruption())
		return false;
	if(slowness < -weapon->FiringSlowing())
		return false;

	return true;
}



// Fire the given weapon (i.e. deduct whatever energy, ammo, hull, shields
// or fuel it uses and add whatever heat it generates. Assume that CanFire()
// is true.
void Ship::ExpendAmmo(const Weapon &weapon)
{
	// Compute this ship's initial capacities, in case the consumption of the ammunition outfit(s)
	// modifies them, so that relative costs are calculated based on the pre-firing state of the ship.
	const double relativeEnergyChange = weapon.RelativeFiringEnergy() * attributes.Get("energy capacity");
	const double relativeFuelChange = weapon.RelativeFiringFuel() * attributes.Get("fuel capacity");
	const double relativeHeatChange = !weapon.RelativeFiringHeat() ? 0. : weapon.RelativeFiringHeat() * MaximumHeat();
	const double relativeHullChange = weapon.RelativeFiringHull() * attributes.Get("hull");
	const double relativeShieldChange = weapon.RelativeFiringShields() * attributes.Get("shields");

	if(const Outfit *ammo = weapon.Ammo())
	{
		// Some amount of the ammunition mass to be removed from the ship carries thermal energy.
		// A realistic fraction applicable to all cases cannot be computed, so assume 50%.
		heat -= weapon.AmmoUsage() * .5 * ammo->Mass() * MAXIMUM_TEMPERATURE * Heat();
		AddOutfit(ammo, -weapon.AmmoUsage());
	}

	energy -= weapon.FiringEnergy() + relativeEnergyChange;
	fuel -= weapon.FiringFuel() + relativeFuelChange;
	heat += weapon.FiringHeat() + relativeHeatChange;
	shields -= weapon.FiringShields() + relativeShieldChange;

	// Since weapons fire from within the shields, hull and "status" damages are dealt in full.
	hull -= weapon.FiringHull() + relativeHullChange;
	ionization += weapon.FiringIon();
	disruption += weapon.FiringDisruption();
	slowness += weapon.FiringSlowing();
	discharge += weapon.FiringDischarge();
	corrosion += weapon.FiringCorrosion();
	leakage += weapon.FiringLeak();
	burning += weapon.FiringBurn();
}



// Each ship can have a target system (to travel to), a target planet (to
// land on) and a target ship (to move to, and attack if hostile).
shared_ptr<Ship> Ship::GetTargetShip() const
{
	return targetShip.lock();
}



shared_ptr<Ship> Ship::GetShipToAssist() const
{
	return shipToAssist.lock();
}



const StellarObject *Ship::GetTargetStellar() const
{
	return targetPlanet;
}



const System *Ship::GetTargetSystem() const
{
	return (targetSystem == currentSystem) ? nullptr : targetSystem;
}



// Mining target.
shared_ptr<Minable> Ship::GetTargetAsteroid() const
{
	return targetAsteroid.lock();
}



shared_ptr<Flotsam> Ship::GetTargetFlotsam() const
{
	return targetFlotsam.lock();
}



// Set this ship's targets.
void Ship::SetTargetShip(const shared_ptr<Ship> &ship)
{
	if(ship != GetTargetShip())
	{
		targetShip = ship;
		// When you change targets, clear your scanning records.
		cargoScan = 0.;
		outfitScan = 0.;
	}
	targetAsteroid.reset();
}



void Ship::SetShipToAssist(const shared_ptr<Ship> &ship)
{
	shipToAssist = ship;
}



void Ship::SetTargetStellar(const StellarObject *object)
{
	targetPlanet = object;
}



void Ship::SetTargetSystem(const System *system)
{
	targetSystem = system;
}



// Mining target.
void Ship::SetTargetAsteroid(const shared_ptr<Minable> &asteroid)
{
	targetAsteroid = asteroid;
	targetShip.reset();
}



void Ship::SetTargetFlotsam(const shared_ptr<Flotsam> &flotsam)
{
	targetFlotsam = flotsam;
}



void Ship::SetParent(const shared_ptr<Ship> &ship)
{
	shared_ptr<Ship> oldParent = parent.lock();
	if(oldParent)
		oldParent->RemoveEscort(*this);

	parent = ship;
	if(ship)
		ship->AddEscort(*this);
}



shared_ptr<Ship> Ship::GetParent() const
{
	return parent.lock();
}



const vector<weak_ptr<Ship>> &Ship::GetEscorts() const
{
	return escorts;
}



// Add escorts to this ship. Escorts look to the parent ship for movement
// cues and try to stay with it when it lands or goes into hyperspace.
void Ship::AddEscort(Ship &ship)
{
	escorts.push_back(ship.shared_from_this());
}



void Ship::RemoveEscort(const Ship &ship)
{
	auto it = escorts.begin();
	for( ; it != escorts.end(); ++it)
		if(it->lock().get() == &ship)
		{
			escorts.erase(it);
			return;
		}
}



double Ship::MinimumHull() const
{
	if(neverDisabled)
		return 0.;

	double maximumHull = attributes.Get("hull");
	double absoluteThreshold = attributes.Get("absolute threshold");
	if(absoluteThreshold > 0.)
		return absoluteThreshold;

	double thresholdPercent = attributes.Get("threshold percentage");
	double transition = 1 / (1 + 0.0005 * maximumHull);
	double minimumHull = maximumHull * (thresholdPercent > 0. ? min(thresholdPercent, 1.) : 0.1 * (1. - transition) + 0.5 * transition);

	return max(0., floor(minimumHull + attributes.Get("hull threshold")));
}



// Find out how much fuel is consumed by the hyperdrive of the given type.
double Ship::BestFuel(const string &type, const string &subtype, double defaultFuel, double jumpDistance) const
{
	// Find the outfit that provides the least costly hyperjump.
	double best = 0.;
	// Make it possible for a hyperdrive to be integrated into a ship.
	if(baseAttributes.Get(type) && (subtype.empty() || baseAttributes.Get(subtype)))
	{
		// If a distance was given, then we know that we are making a jump.
		// Only use the fuel from a jump drive if it is capable of making
		// the given jump. We can guarantee that at least one jump drive
		// is capable of making the given jump, as the destination must
		// be among the neighbors of the current system.
		double jumpRange = baseAttributes.Get("jump range");
		if(!jumpRange)
			jumpRange = System::DEFAULT_NEIGHBOR_DISTANCE;
		// If no distance was given then we're either using a hyperdrive
		// or refueling this ship, in which case this if statement will
		// always pass.
		if(jumpRange >= jumpDistance)
		{
			best = baseAttributes.Get("jump fuel");
			if(!best)
				best = defaultFuel;
		}
	}
	// Search through all the outfits.
	for(const auto &it : outfits)
		if(it.first->Get(type) && (subtype.empty() || it.first->Get(subtype)))
		{
			double jumpRange = it.first->Get("jump range");
			if(!jumpRange)
				jumpRange = System::DEFAULT_NEIGHBOR_DISTANCE;
			if(jumpRange >= jumpDistance)
			{
				double fuel = it.first->Get("jump fuel");
				if(!fuel)
					fuel = defaultFuel;
				if(!best || fuel < best)
					best = fuel;
			}
		}
	return best;
}



void Ship::CreateExplosion(vector<Visual> &visuals, bool spread)
{
	if(!HasSprite() || !GetMask().IsLoaded() || explosionEffects.empty())
		return;

	// Bail out if this loops enough times, just in case.
	for(int i = 0; i < 10; ++i)
	{
		Point point((Random::Real() - .5) * Width(),
			(Random::Real() - .5) * Height());
		if(GetMask().Contains(point, Angle()))
		{
			// Pick an explosion.
			int type = Random::Int(explosionTotal);
			auto it = explosionEffects.begin();
			for( ; it != explosionEffects.end(); ++it)
			{
				type -= it->second;
				if(type < 0)
					break;
			}
			Point effectVelocity = velocity;
			if(spread)
			{
				double scale = .04 * (Width() + Height());
				effectVelocity += Angle::Random().Unit() * (scale * Random::Real());
			}
			visuals.emplace_back(*it->first, angle.Rotate(point) + position, std::move(effectVelocity), angle);
			++explosionCount;
			return;
		}
	}
}



// Place a "spark" effect, like ionization or disruption.
void Ship::CreateSparks(vector<Visual> &visuals, const string &name, double amount)
{
	CreateSparks(visuals, GameData::Effects().Get(name), amount);
}



void Ship::CreateSparks(vector<Visual> &visuals, const Effect *effect, double amount)
{
	if(forget)
		return;

	// Limit the number of sparks, depending on the size of the sprite.
	amount = min(amount, Width() * Height() * .0006);
	// Preallocate capacity, in case we're adding a non-trivial number of sparks.
	visuals.reserve(visuals.size() + static_cast<int>(amount));

	while(true)
	{
		amount -= Random::Real();
		if(amount <= 0.)
			break;

		Point point((Random::Real() - .5) * Width(),
			(Random::Real() - .5) * Height());
		if(GetMask().Contains(point, Angle()))
			visuals.emplace_back(*effect, angle.Rotate(point) + position, velocity, angle);
	}
}<|MERGE_RESOLUTION|>--- conflicted
+++ resolved
@@ -1816,13 +1816,8 @@
 				heat += attributes.Get("afterburner heat");
 				fuel -= fuelCost;
 				energy -= energyCost;
-<<<<<<< HEAD
 				acceleration += angle.Unit() * thrust / mass * (1. + attributes.Get("acceleration multiplier"));
-				
-=======
-				acceleration += angle.Unit() * thrust / mass;
-
->>>>>>> 3e27b90a
+
 				// Only create the afterburner effects if the ship is in the player's system.
 				isUsingAfterburner = !forget;
 			}
@@ -3330,16 +3325,8 @@
 	double currentMass = Mass();
 	if(!currentMass)
 		return;
-<<<<<<< HEAD
-	
+
 	acceleration += force / currentMass;
-=======
-
-	// Reduce acceleration of small ships and increase acceleration of large
-	// ones by having 30% of the force be based on a fixed mass of 400, i.e. the
-	// mass of a typical light warship:
-	acceleration += force * (.3 / 400. + .7 / currentMass);
->>>>>>> 3e27b90a
 }
 
 
