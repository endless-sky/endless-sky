/* Ship.cpp
Copyright (c) 2014 by Michael Zahniser

Endless Sky is free software: you can redistribute it and/or modify it under the
terms of the GNU General Public License as published by the Free Software
Foundation, either version 3 of the License, or (at your option) any later version.

Endless Sky is distributed in the hope that it will be useful, but WITHOUT ANY
WARRANTY; without even the implied warranty of MERCHANTABILITY or FITNESS FOR A
PARTICULAR PURPOSE.  See the GNU General Public License for more details.
*/

#include "Ship.h"

#include "Audio.h"
#include "DataNode.h"
#include "DataWriter.h"
#include "Effect.h"
#include "Files.h"
#include "Flotsam.h"
#include "text/Format.h"
#include "GameData.h"
#include "Government.h"
#include "Hazard.h"
#include "Mask.h"
#include "Messages.h"
#include "Phrase.h"
#include "Planet.h"
#include "PlayerInfo.h"
#include "Preferences.h"
#include "Projectile.h"
#include "Random.h"
#include "ShipEvent.h"
#include "Sound.h"
#include "SpriteSet.h"
#include "Sprite.h"
#include "StellarObject.h"
#include "System.h"
#include "Visual.h"

#include <algorithm>
#include <cmath>
#include <limits>
#include <sstream>

using namespace std;

namespace {
	const string FIGHTER_REPAIR = "Repair fighters in";
	const vector<string> BAY_SIDE = {"inside", "over", "under"};
	const vector<string> BAY_FACING = {"forward", "left", "right", "back"};
	const vector<Angle> BAY_ANGLE = {Angle(0.), Angle(-90.), Angle(90.), Angle(180.)};
	
	const vector<string> ENGINE_SIDE = {"under", "over"};
	const vector<string> STEERING_FACING = {"none", "left", "right"};
	
	const double MAXIMUM_TEMPERATURE = 100.;
	
	const double SCAN_TIME = 60.;
	
	// Helper function to transfer energy to a given stat if it is less than the
	// given maximum value.
	void DoRepair(double &stat, double &available, double maximum)
	{
		double transfer = max(0., min(available, maximum - stat));
		stat += transfer;
		available -= transfer;
	}
	
	// Helper function to repair a given stat up to its maximum, limited by
	// how much repair is available and how much energy, fuel, and heat are available.
	// Updates the stat, the available amount, and the energy, fuel, and heat amounts.
	void DoRepair(double &stat, double &available, double maximum, double &energy, double energyCost, double &fuel, double fuelCost, double &heat, double heatCost)
	{
		if(available <= 0. || stat >= maximum)
			return;
		
		// Energy, heat, and fuel costs are the energy, fuel, or heat required per unit repaired.
		if(energyCost > 0.)
			available = min(available, energy / energyCost);
		if(fuelCost > 0.)
			available = min(available, fuel / fuelCost);
		if(heatCost < 0.)
			available = min(available, heat / -heatCost);
		
		double transfer = min(available, maximum - stat);
		if(transfer > 0.)
		{
			stat += transfer;
			available -= transfer;
			energy -= transfer * energyCost;
			fuel -= transfer * fuelCost;
			heat += transfer * heatCost;
		}
	}
	
	// Helper function to reduce a given status effect according 
	// to its resistance, limited by how much energy, fuel, and heat are available.
	// Updates the stat and the energy, fuel, and heat amounts.
	void DoStatusEffect(bool isDeactivated, double &stat, double resistance, double &energy, double energyCost, double &fuel, double fuelCost, double &heat, double heatCost)
	{
		if(isDeactivated || resistance <= 0.)
		{
			stat = .99 * stat;
			return;
		}
		
		// Calculate how much resistance can be used assuming no
		// energy or fuel cost.
		resistance = .99 * stat - max(0., .99 * stat - resistance);
		
		// Limit the resistance by the available energy, heat, and fuel.
		if(energyCost > 0.)
			resistance = min(resistance, energy / energyCost);
		if(fuelCost > 0.)
			resistance = min(resistance, fuel / fuelCost);
		if(heatCost < 0.)
			resistance = min(resistance, heat / -heatCost);
		
		// Update the stat, energy, heat, and fuel given how much resistance is being used.
		if(resistance > 0.)
		{
			stat = max(0., .99 * stat - resistance);
			energy -= resistance * energyCost;
			fuel -= resistance * fuelCost;
			heat += resistance * heatCost;
		}
		else
			stat = .99 * stat;
	}
}

<<<<<<< HEAD
=======


const vector<string> Ship::CATEGORIES = {
	"Transport",
	"Light Freighter",
	"Heavy Freighter",
	"Interceptor",
	"Light Warship",
	"Medium Warship",
	"Heavy Warship",
	"Fighter",
	"Drone"
};



// Set of ship types that can be carried in bays.
const set<string> Ship::BAY_TYPES = {
	"Drone",
	"Fighter"
};



>>>>>>> 65efb225
// Construct and Load() at the same time.
Ship::Ship(const DataNode &node)
{
	Load(node);
}



void Ship::Load(const DataNode &node)
{
	if(node.Size() >= 2)
	{
		modelName = node.Token(1);
		pluralModelName = modelName + 's';
	}
	if(node.Size() >= 3)
	{
		base = GameData::Ships().Get(modelName);
		variantName = node.Token(2);
	}
	isDefined = true;
	
	government = GameData::PlayerGovernment();
	equipped.clear();
	
	// Note: I do not clear the attributes list here so that it is permissible
	// to override one ship definition with another.
	bool hasEngine = false;
	bool hasArmament = false;
	bool hasBays = false;
	bool hasExplode = false;
	bool hasLeak = false;
	bool hasFinalExplode = false;
	bool hasOutfits = false;
	bool hasDescription = false;
	for(const DataNode &child : node)
	{
		const string &key = child.Token(0);
		bool add = (key == "add");
		if(add && (child.Size() < 2 || child.Token(1) != "attributes"))
		{
			child.PrintTrace("Skipping invalid use of 'add' with " + (child.Size() < 2
					? "no key." : "key: " + child.Token(1)));
			continue;
		}
		if(key == "sprite")
			LoadSprite(child);
		else if(child.Token(0) == "thumbnail" && child.Size() >= 2)
			thumbnail = SpriteSet::Get(child.Token(1));
		else if(key == "name" && child.Size() >= 2)
			name = child.Token(1);
		else if(key == "plural" && child.Size() >= 2)
			pluralModelName = child.Token(1);
		else if(key == "noun" && child.Size() >= 2)
			noun = child.Token(1);
		else if(key == "swizzle" && child.Size() >= 2)
			customSwizzle = child.Value(1);
		else if(key == "attributes" || add)
		{
			if(!add)
				baseAttributes.Load(child);
			else
			{
				addAttributes = true;
				attributes.Load(child);
			}
		}
		else if((key == "engine" || key == "reverse engine" || key == "steering engine") && child.Size() >= 3)
		{
			if(!hasEngine)
			{
				enginePoints.clear();
				reverseEnginePoints.clear();
				steeringEnginePoints.clear();
				hasEngine = true;
			}
			bool reverse = (key == "reverse engine");
			bool steering = (key == "steering engine");
			
			vector<EnginePoint> &editPoints = (!steering && !reverse) ? enginePoints : 
				(reverse ? reverseEnginePoints : steeringEnginePoints); 
			editPoints.emplace_back(0.5 * child.Value(1), 0.5 * child.Value(2),
				(child.Size() > 3 ? child.Value(3) : 1.));
			EnginePoint &engine = editPoints.back();
			if(reverse)
				engine.facing = Angle(180.);
			for(const DataNode &grand : child)
			{
				const string &grandKey = grand.Token(0);
				if(grandKey == "zoom" && grand.Size() >= 2)
					engine.zoom = grand.Value(1);
				else if(grandKey == "angle" && grand.Size() >= 2)
					engine.facing += Angle(grand.Value(1));
				else
				{
					for(unsigned j = 1; j < ENGINE_SIDE.size(); ++j)
						if(grandKey == ENGINE_SIDE[j])
							engine.side = j;
					if(steering)
						for(unsigned j = 1; j < STEERING_FACING.size(); ++j)
							if(grandKey == STEERING_FACING[j])
								engine.steering = j;
				}
			}
		}
		else if(key == "gun" || key == "turret")
		{
			if(!hasArmament)
			{
				armament = Armament();
				hasArmament = true;
			}
			const Outfit *outfit = nullptr;
			Point hardpoint;
			if(child.Size() >= 3)
			{
				hardpoint = Point(child.Value(1), child.Value(2));
				if(child.Size() >= 4)
					outfit = GameData::Outfits().Get(child.Token(3));
			}
			else
			{
				if(child.Size() >= 2)
					outfit = GameData::Outfits().Get(child.Token(1));
			}
			Angle gunPortAngle = Angle(0.);
			bool gunPortParallel = false;
			if(child.HasChildren())
			{
				for(const DataNode &grand : child)
					if(grand.Token(0) == "angle" && grand.Size() >= 2)
						gunPortAngle = grand.Value(1);
					else if(grand.Token(0) == "parallel")
						gunPortParallel = true;
					else
						child.PrintTrace("Warning: Child nodes of \"" + key + "\" tokens can only be \"angle\" or \"parallel\":");
			}
			if(outfit)
				++equipped[outfit];
			if(key == "gun")
				armament.AddGunPort(hardpoint, gunPortAngle, gunPortParallel, outfit);
			else
				armament.AddTurret(hardpoint, outfit);
			// Print a warning for the first hardpoint after 32, i.e. only 1 warning per ship.
			if(armament.Get().size() == 33)
				child.PrintTrace("Warning: ship has more than 32 weapon hardpoints. Some weapons may not fire:");
		}
		else if(key == "never disabled")
			neverDisabled = true;
		else if(key == "uncapturable")
			isCapturable = false;
		else if(((key == "fighter" || key == "drone") && child.Size() >= 3) ||
			(key == "bay" && child.Size() >= 4))
		{
			// While the `drone` and `fighter` keywords are supported for backwards compatibility, the
			// standard format is `bay <ship-category>`, with the same signature for other values.
			string category = "Fighter";
			int childOffset = 0;
			if(key == "drone")
				category = "Drone";
			else if(key == "bay")
			{
				category = child.Token(1);
				childOffset += 1;
			}
			if(!BAY_TYPES.count(category))
			{
				child.PrintTrace("Warning: Invalid category defined for bay:");
				continue;
			}
			
			if(!hasBays)
			{
				bays.clear();
				hasBays = true;
			}
			bays.emplace_back(child.Value(1 + childOffset), child.Value(2 + childOffset), category);
			Bay &bay = bays.back();
			for(int i = 3 + childOffset; i < child.Size(); ++i)
			{
				for(unsigned j = 1; j < BAY_SIDE.size(); ++j)
					if(child.Token(i) == BAY_SIDE[j])
						bay.side = j;
				for(unsigned j = 1; j < BAY_FACING.size(); ++j)
					if(child.Token(i) == BAY_FACING[j])
						bay.facing = BAY_ANGLE[j];
			}
			if(child.HasChildren())
				for(const DataNode &grand : child)
				{
					// Load in the effect(s) to be displayed when the ship launches.
					if(grand.Token(0) == "launch effect" && grand.Size() >= 2)
					{
						int count = grand.Size() >= 3 ? static_cast<int>(grand.Value(2)) : 1;
						const Effect *e = GameData::Effects().Get(grand.Token(1));
						bay.launchEffects.insert(bay.launchEffects.end(), count, e);
					}
					else if(grand.Token(0) == "angle" && grand.Size() >= 2)
						bay.facing = Angle(grand.Value(1));
					else
					{
						bool handled = false;
						for(unsigned i = 1; i < BAY_SIDE.size(); ++i)
							if(grand.Token(0) == BAY_SIDE[i])
							{
								bay.side = i;
								handled = true;
							}
						for(unsigned i = 1; i < BAY_FACING.size(); ++i)
							if(grand.Token(0) == BAY_FACING[i])
							{
								bay.facing = BAY_ANGLE[i];
								handled = true;
							}
						if(!handled)
							grand.PrintTrace("Child nodes of \"bay\" tokens can only be \"launch effect\", \"angle\", or a facing keyword:");
					}
				}
		}
		else if(key == "leak" && child.Size() >= 2)
		{
			if(!hasLeak)
			{
				leaks.clear();
				hasLeak = true;
			}
			Leak leak(GameData::Effects().Get(child.Token(1)));
			if(child.Size() >= 3)
				leak.openPeriod = child.Value(2);
			if(child.Size() >= 4)
				leak.closePeriod = child.Value(3);
			leaks.push_back(leak);
		}
		else if(key == "explode" && child.Size() >= 2)
		{
			if(!hasExplode)
			{
				explosionEffects.clear();
				explosionTotal = 0;
				hasExplode = true;
			}
			int count = (child.Size() >= 3) ? child.Value(2) : 1;
			explosionEffects[GameData::Effects().Get(child.Token(1))] += count;
			explosionTotal += count;
		}
		else if(key == "final explode" && child.Size() >= 2)
		{
			if(!hasFinalExplode)
			{
				finalExplosions.clear();
				hasFinalExplode = true;
			}
			int count = (child.Size() >= 3) ? child.Value(2) : 1;
			finalExplosions[GameData::Effects().Get(child.Token(1))] += count;
		}
		else if(key == "outfits")
		{
			if(!hasOutfits)
			{
				outfits.clear();
				hasOutfits = true;
			}
			for(const DataNode &grand : child)
			{
				int count = (grand.Size() >= 2) ? grand.Value(1) : 1;
				if(count > 0)
					outfits[GameData::Outfits().Get(grand.Token(0))] += count;
				else
					grand.PrintTrace("Skipping invalid outfit count:");
			}
		}
		else if(key == "cargo")
			cargo.Load(child);
		else if(key == "crew" && child.Size() >= 2)
			crew = static_cast<int>(child.Value(1));
		else if(key == "fuel" && child.Size() >= 2)
			fuel = child.Value(1);
		else if(key == "shields" && child.Size() >= 2)
			shields = child.Value(1);
		else if(key == "hull" && child.Size() >= 2)
			hull = child.Value(1);
		else if(key == "position" && child.Size() >= 3)
			position = Point(child.Value(1), child.Value(2));
		else if(key == "system" && child.Size() >= 2)
			currentSystem = GameData::Systems().Get(child.Token(1));
		else if(key == "planet" && child.Size() >= 2)
		{
			zoom = 0.;
			landingPlanet = GameData::Planets().Get(child.Token(1));
		}
		else if(key == "destination system" && child.Size() >= 2)
			targetSystem = GameData::Systems().Get(child.Token(1));
		else if(key == "parked")
			isParked = true;
		else if(key == "description" && child.Size() >= 2)
		{
			if(!hasDescription)
			{
				description.clear();
				hasDescription = true;
			}
			description += child.Token(1);
			description += '\n';
		}
		else if(key != "actions")
			child.PrintTrace("Skipping unrecognized attribute:");
	}
}



// When loading a ship, some of the outfits it lists may not have been
// loaded yet. So, wait until everything has been loaded, then call this.
void Ship::FinishLoading(bool isNewInstance)
{
	// All copies of this ship should save pointers to the "explosion" weapon
	// definition stored safely in the ship model, which will not be destroyed
	// until GameData is when the program quits. Also copy other attributes of
	// the base model if no overrides were given.
	if(GameData::Ships().Has(modelName))
	{
		const Ship *model = GameData::Ships().Get(modelName);
		explosionWeapon = &model->BaseAttributes();
		if(pluralModelName.empty())
			pluralModelName = model->pluralModelName;
		if(noun.empty())
			noun = model->noun;
		if(!thumbnail)
			thumbnail = model->thumbnail;
	}
	
	// If this ship has a base class, copy any attributes not defined here.
	// Exception: uncapturable and "never disabled" flags don't carry over.
	if(base && base != this)
	{
		if(!GetSprite())
			reinterpret_cast<Body &>(*this) = *base;
		if(customSwizzle == -1)
			customSwizzle = base->CustomSwizzle();
		if(baseAttributes.Attributes().empty())
			baseAttributes = base->baseAttributes;
		if(bays.empty() && !base->bays.empty())
			bays = base->bays;
		if(enginePoints.empty())
			enginePoints = base->enginePoints;
		if(reverseEnginePoints.empty())
			reverseEnginePoints = base->reverseEnginePoints;
		if(steeringEnginePoints.empty())
			steeringEnginePoints = base->steeringEnginePoints;
		if(explosionEffects.empty())
		{
			explosionEffects = base->explosionEffects;
			explosionTotal = base->explosionTotal;
		}
		if(finalExplosions.empty())
			finalExplosions = base->finalExplosions;
		if(outfits.empty())
			outfits = base->outfits;
		if(description.empty())
			description = base->description;
		
		bool hasHardpoints = false;
		for(const Hardpoint &hardpoint : armament.Get())
			if(hardpoint.GetPoint())
				hasHardpoints = true;
		
		if(!hasHardpoints)
		{
			// Check if any hardpoint locations were not specified.
			auto bit = base->Weapons().begin();
			auto bend = base->Weapons().end();
			auto nextGun = armament.Get().begin();
			auto nextTurret = armament.Get().begin();
			auto end = armament.Get().end();
			Armament merged;
			// Reset the "equipped" map to match exactly what the code below
			// places in the weapon hardpoints.
			equipped.clear();
			for( ; bit != bend; ++bit)
			{
				if(!bit->IsTurret())
				{
					while(nextGun != end && nextGun->IsTurret())
						++nextGun;
					const Outfit *outfit = (nextGun == end) ? nullptr : nextGun->GetOutfit();
					merged.AddGunPort(bit->GetPoint() * 2., bit->GetBaseAngle(), bit->IsParallel(), outfit);
					if(nextGun != end)
					{
						if(outfit)
							++equipped[outfit];
						++nextGun;
					}
				}
				else
				{
					while(nextTurret != end && !nextTurret->IsTurret())
						++nextTurret;
					const Outfit *outfit = (nextTurret == end) ? nullptr : nextTurret->GetOutfit();
					merged.AddTurret(bit->GetPoint() * 2., outfit);
					if(nextTurret != end)
					{
						if(outfit)
							++equipped[outfit];
						++nextTurret;
					}
				}
			}
			armament = merged;
		}
	}
	// Check that all the "equipped" weapons actually match what your ship
	// has, and that they are truly weapons. Remove any excess weapons and
	// warn if any non-weapon outfits are "installed" in a hardpoint.
	for(auto &it : equipped)
	{
		int excess = it.second - outfits[it.first];
		if(excess > 0)
		{
			// If there are more hardpoints specifying this outfit than there
			// are instances of this outfit installed, remove some of them.
			armament.Add(it.first, -excess);
			it.second -= excess;
			
			string warning = modelName;
			if(!name.empty())
				warning += " \"" + name + "\"";
			warning += ": outfit \"" + it.first->Name() + "\" equipped but not included in outfit list.";
			Files::LogError(warning);
		}
		else if(!it.first->IsWeapon())
		{
			// This ship was specified with a non-weapon outfit in a
			// hardpoint. Hardpoint::Install removes it, but issue a
			// warning so the definition can be fixed.
			string warning = modelName;
			if(!name.empty())
				warning += " \"" + name + "\"";
			warning += ": outfit \"" + it.first->Name() + "\" is not a weapon, but is installed as one.";
			Files::LogError(warning);
		}
	}
	
	// Mark any drone that has no "automaton" value as an automaton, to
	// grandfather in the drones from before that attribute existed.
	if(baseAttributes.Category() == "Drone" && !baseAttributes.Get("automaton"))
		baseAttributes.Set("automaton", 1.);
	
	baseAttributes.Set("gun ports", armament.GunCount());
	baseAttributes.Set("turret mounts", armament.TurretCount());
	
	if(addAttributes)
	{
		// Store attributes from an "add attributes" node in the ship's
		// baseAttributes so they can be written to the save file.
		baseAttributes.Add(attributes);
		addAttributes = false;
	}
	// Add the attributes of all your outfits to the ship's base attributes.
	attributes = baseAttributes;
	vector<string> undefinedOutfits;
	for(const auto &it : outfits)
	{
		if(!it.first->IsDefined())
		{
			undefinedOutfits.emplace_back("\"" + it.first->Name() + "\"");
			continue;
		}
		attributes.Add(*it.first, it.second);
		// Some ship variant definitions do not specify which weapons
		// are placed in which hardpoint. Add any weapons that are not
		// yet installed to the ship's armament.
		if(it.first->IsWeapon())
		{
			int count = it.second;
			auto eit = equipped.find(it.first);
			if(eit != equipped.end())
				count -= eit->second;
			
			if(count)
				armament.Add(it.first, count);
		}
	}
	if(!undefinedOutfits.empty())
	{
		bool plural = undefinedOutfits.size() > 1;
		// Print the ship name once, then all undefined outfits. If we're reporting for a stock ship, then it
		// doesn't have a name, and missing outfits aren't named yet either. A variant name might exist, though.
		string message;
		if(isYours)
		{
			message = "Player ship " + modelName + " \"" + name + "\":";
			string PREFIX = plural ? "\n\tUndefined outfit " : " undefined outfit ";
			for(auto &&outfit : undefinedOutfits)
				message += PREFIX + outfit;
		}
		else
		{
			message = variantName.empty() ? "Stock ship \"" + modelName + "\": "
				: modelName + " variant \"" + variantName + "\": ";
			message += to_string(undefinedOutfits.size()) + " undefined outfit" + (plural ? "s" : "") + " installed.";
		}
		
		Files::LogError(message);
	}
	// Inspect the ship's armament to ensure that guns are in gun ports and
	// turrets are in turret mounts. This can only happen when the armament
	// is configured incorrectly in a ship or variant definition. Do not
	// bother printing this warning if the outfit is not fully defined.
	for(const Hardpoint &hardpoint : armament.Get())
	{
		const Outfit *outfit = hardpoint.GetOutfit();
		if(outfit && outfit->IsDefined()
				&& (hardpoint.IsTurret() != (outfit->Get("turret mounts") != 0.)))
		{
			string warning = (!isYours && !variantName.empty()) ? "variant \"" + variantName + "\"" : modelName;
			if(!name.empty())
				warning += " \"" + name + "\"";
			warning += ": outfit \"" + outfit->Name() + "\" installed as a ";
			warning += (hardpoint.IsTurret() ? "turret but is a gun.\n\tturret" : "gun but is a turret.\n\tgun");
			warning += to_string(2. * hardpoint.GetPoint().X()) + " " + to_string(2. * hardpoint.GetPoint().Y());
			warning += " \"" + outfit->Name() + "\"";
			Files::LogError(warning);
		}
	}
	cargo.SetSize(attributes.Get("cargo space"));
	equipped.clear();
	armament.FinishLoading();
	
	// Figure out how far from center the farthest hardpoint is.
	weaponRadius = 0.;
	for(const Hardpoint &hardpoint : armament.Get())
		weaponRadius = max(weaponRadius, hardpoint.GetPoint().Length());
	
	// If this ship is being instantiated for the first time, make sure its
	// crew, fuel, etc. are all refilled.
	if(isNewInstance)
		Recharge(true);
	
	// Add a default "launch effect" to any internal bays if this ship is crewed (i.e. pressurized).
	for(Bay &bay : bays)
		if(bay.side == Bay::INSIDE && bay.launchEffects.empty() && Crew())
			bay.launchEffects.emplace_back(GameData::Effects().Get("basic launch"));
	
	canBeCarried = BAY_TYPES.count(attributes.Category()) > 0;
	
	// Issue warnings if this ship has negative outfit, cargo, weapon, or engine capacity.
	string warning;
	for(const string &attr : set<string>{"outfit space", "cargo space", "weapon capacity", "engine capacity"})
	{
		double val = attributes.Get(attr);
		if(val < 0)
			warning += attr + ": " + Format::Number(val) + "\n";
	}
	if(!warning.empty())
	{
		// This check is mostly useful for variants and stock ships, which have
		// no names. Print the outfits to facilitate identifying this ship definition.
		string message = (!name.empty() ? "Ship \"" + name + "\" " : "") + "(" + modelName + "):\n";
		ostringstream outfitNames("outfits:\n");
		for(const auto &it : outfits)
			outfitNames << '\t' << it.second << " " + it.first->Name() << endl;
		Files::LogError(message + warning + outfitNames.str());
	}
	
	// Ships read from a save file may have non-default shields or hull.
	// Perform a full IsDisabled calculation.
	isDisabled = true;
	isDisabled = IsDisabled();
	
	// Cache this ship's jump range so that it doesn't need calculated when needed.
	jumpRange = JumpRange(false);
}



// Check if this ship (model) and its outfits have been defined.
bool Ship::IsValid() const
{
	for(auto &&outfit : outfits)
		if(!outfit.first->IsDefined())
			return false;
	
	return isDefined;
}



// Save a full description of this ship, as currently configured.
void Ship::Save(DataWriter &out) const
{
	out.Write("ship", modelName);
	out.BeginChild();
	{
		out.Write("name", name);
		if(pluralModelName != modelName + 's')
			out.Write("plural", pluralModelName);
		if(!noun.empty())
			out.Write("noun", noun);
		SaveSprite(out);
		if(thumbnail)
			out.Write("thumbnail", thumbnail->Name());
		
		if(neverDisabled)
			out.Write("never disabled");
		if(!isCapturable)
			out.Write("uncapturable");
		if(customSwizzle >= 0)
			out.Write("swizzle", customSwizzle);
		
		out.Write("attributes");
		out.BeginChild();
		{
			out.Write("category", baseAttributes.Category());
			out.Write("cost", baseAttributes.Cost());
			out.Write("mass", baseAttributes.Mass());
			for(const auto &it : baseAttributes.FlareSprites())
				for(int i = 0; i < it.second; ++i)
					it.first.SaveSprite(out, "flare sprite");
			for(const auto &it : baseAttributes.FlareSounds())
				for(int i = 0; i < it.second; ++i)
					out.Write("flare sound", it.first->Name());
			for(const auto &it : baseAttributes.ReverseFlareSprites())
				for(int i = 0; i < it.second; ++i)
					it.first.SaveSprite(out, "reverse flare sprite");
			for(const auto &it : baseAttributes.ReverseFlareSounds())
				for(int i = 0; i < it.second; ++i)
					out.Write("reverse flare sound", it.first->Name());
			for(const auto &it : baseAttributes.SteeringFlareSprites())
				for(int i = 0; i < it.second; ++i)
					it.first.SaveSprite(out, "steering flare sprite");
			for(const auto &it : baseAttributes.SteeringFlareSounds())
				for(int i = 0; i < it.second; ++i)
					out.Write("steering flare sound", it.first->Name());
			for(const auto &it : baseAttributes.AfterburnerEffects())
				for(int i = 0; i < it.second; ++i)
					out.Write("afterburner effect", it.first->Name());
			for(const auto &it : baseAttributes.JumpEffects())
				for(int i = 0; i < it.second; ++i)
					out.Write("jump effect", it.first->Name());
			for(const auto &it : baseAttributes.JumpSounds())
				for(int i = 0; i < it.second; ++i)
					out.Write("jump sound", it.first->Name());
			for(const auto &it : baseAttributes.JumpInSounds())
				for(int i = 0; i < it.second; ++i)
					out.Write("jump in sound", it.first->Name());
			for(const auto &it : baseAttributes.JumpOutSounds())
				for(int i = 0; i < it.second; ++i)
					out.Write("jump out sound", it.first->Name());
			for(const auto &it : baseAttributes.HyperSounds())
				for(int i = 0; i < it.second; ++i)
					out.Write("hyperdrive sound", it.first->Name());
			for(const auto &it : baseAttributes.HyperInSounds())
				for(int i = 0; i < it.second; ++i)
					out.Write("hyperdrive in sound", it.first->Name());
			for(const auto &it : baseAttributes.HyperOutSounds())
				for(int i = 0; i < it.second; ++i)
					out.Write("hyperdrive out sound", it.first->Name());
			for(const auto &it : baseAttributes.Attributes())
				if(it.second)
					out.Write(it.first, it.second);
		}
		out.EndChild();
		
		out.Write("outfits");
		out.BeginChild();
		{
			using OutfitElement = pair<const Outfit *const, int>;
			WriteSorted(outfits,
				[](const OutfitElement *lhs, const OutfitElement *rhs)
					{ return lhs->first->Name() < rhs->first->Name(); },
				[&out](const OutfitElement &it){
					if(it.second == 1)
						out.Write(it.first->Name());
					else
						out.Write(it.first->Name(), it.second);
				});
		}
		out.EndChild();
		
		cargo.Save(out);
		out.Write("crew", crew);
		out.Write("fuel", fuel);
		out.Write("shields", shields);
		out.Write("hull", hull);
		out.Write("position", position.X(), position.Y());
		
		for(const EnginePoint &point : enginePoints)
		{
			out.Write("engine", 2. * point.X(), 2. * point.Y());
			out.BeginChild();
			out.Write("zoom", point.zoom);
			out.Write("angle", point.facing.Degrees());
			out.Write(ENGINE_SIDE[point.side]);
			out.EndChild();
				
		}
		for(const EnginePoint &point : reverseEnginePoints)
		{
			out.Write("reverse engine", 2. * point.X(), 2. * point.Y());
			out.BeginChild();
			out.Write("zoom", point.zoom);
			out.Write("angle", point.facing.Degrees() - 180.);
			out.Write(ENGINE_SIDE[point.side]);
			out.EndChild();
		}
		for(const EnginePoint &point : steeringEnginePoints)
		{
			out.Write("steering engine", 2. * point.X(), 2. * point.Y());
			out.BeginChild();
			out.Write("zoom", point.zoom);
			out.Write("angle", point.facing.Degrees());
			out.Write(ENGINE_SIDE[point.side]);
			out.Write(STEERING_FACING[point.steering]);
			out.EndChild();
		}
		for(const Hardpoint &hardpoint : armament.Get())
		{
			const char *type = (hardpoint.IsTurret() ? "turret" : "gun");
			if(hardpoint.GetOutfit())
				out.Write(type, 2. * hardpoint.GetPoint().X(), 2. * hardpoint.GetPoint().Y(),
					hardpoint.GetOutfit()->Name());
			else
				out.Write(type, 2. * hardpoint.GetPoint().X(), 2. * hardpoint.GetPoint().Y());
			double hardpointAngle = hardpoint.GetBaseAngle().Degrees();
			if(hardpoint.IsParallel() || hardpointAngle)
			{
				out.BeginChild();
				{
					if(hardpointAngle)
						out.Write("angle", hardpointAngle);
					if(hardpoint.IsParallel())
						out.Write("parallel");
				}
				out.EndChild();
			}
		}
		for(const Bay &bay : bays)
		{
			double x = 2. * bay.point.X();
			double y = 2. * bay.point.Y();

			out.Write("bay", bay.category, x, y);
			
			if(!bay.launchEffects.empty() || bay.facing.Degrees() || bay.side)
			{
				out.BeginChild();
				{
					if(bay.facing.Degrees())
						out.Write("angle", bay.facing.Degrees());
					if(bay.side)
						out.Write(BAY_SIDE[bay.side]);
					for(const Effect *effect : bay.launchEffects)
						out.Write("launch effect", effect->Name());
				}
				out.EndChild();
			}
		}
		for(const Leak &leak : leaks)
			out.Write("leak", leak.effect->Name(), leak.openPeriod, leak.closePeriod);
		
		using EffectElement = pair<const Effect *const, int>;
		auto effectSort = [](const EffectElement *lhs, const EffectElement *rhs)
			{ return lhs->first->Name() < rhs->first->Name(); };
		WriteSorted(explosionEffects, effectSort, [&out](const EffectElement &it)
		{
			if(it.second)
				out.Write("explode", it.first->Name(), it.second);
		});
		WriteSorted(finalExplosions, effectSort, [&out](const EffectElement &it)
		{
			if(it.second)
				out.Write("final explode", it.first->Name(), it.second);
		});
		
		if(currentSystem)
			out.Write("system", currentSystem->Name());
		else
		{
			// A carried ship is saved in its carrier's system.
			shared_ptr<const Ship> parent = GetParent();
			if(parent && parent->currentSystem)
				out.Write("system", parent->currentSystem->Name());
		}
		if(landingPlanet)
			out.Write("planet", landingPlanet->TrueName());
		if(targetSystem)
			out.Write("destination system", targetSystem->Name());
		if(isParked)
			out.Write("parked");
	}
	out.EndChild();
}



const string &Ship::Name() const
{
	return name;
}



// Set / Get the name of this class of ships, e.g. "Marauder Raven."
void Ship::SetModelName(const string &model)
{
	this->modelName = model;
}



const string &Ship::ModelName() const
{
	return modelName;
}



const string &Ship::PluralModelName() const
{
	return pluralModelName;
}



// Get the name of this ship as a variant.
const string &Ship::VariantName() const
{
	return variantName.empty() ? modelName : variantName;
}



// Get the generic noun (e.g. "ship") to be used when describing this ship.
const string &Ship::Noun() const
{
	static const string SHIP = "ship";
	return noun.empty() ? SHIP : noun;
}



// Get this ship's description.
const string &Ship::Description() const
{
	return description;
}



// Get the shipyard thumbnail for this ship.
const Sprite *Ship::Thumbnail() const
{
	return thumbnail;
}



// Get this ship's cost.
int64_t Ship::Cost() const
{
	return attributes.Cost();
}



// Get the cost of this ship's chassis, with no outfits installed.
int64_t Ship::ChassisCost() const
{
	return baseAttributes.Cost();
}



// Check if this ship is configured in such a way that it would be difficult
// or impossible to fly.
vector<string> Ship::FlightCheck() const
{
	auto checks = vector<string>{};
	
	double generation = attributes.Get("energy generation") - attributes.Get("energy consumption");
	double burning = attributes.Get("fuel energy");
	double solar = attributes.Get("solar collection");
	double battery = attributes.Get("energy capacity");
	double energy = generation + burning + solar + battery;
	double fuelChange = attributes.Get("fuel generation") - attributes.Get("fuel consumption");
	double fuelCapacity = attributes.Get("fuel capacity");
	double fuel = fuelCapacity + fuelChange;
	double thrust = attributes.Get("thrust");
	double reverseThrust = attributes.Get("reverse thrust");
	double afterburner = attributes.Get("afterburner thrust");
	double thrustEnergy = attributes.Get("thrusting energy");
	double turn = attributes.Get("turn");
	double turnEnergy = attributes.Get("turning energy");
	double hyperDrive = attributes.Get("hyperdrive");
	double jumpDrive = attributes.Get("jump drive");
	
	// Report the first error condition that will prevent takeoff:
	if(IdleHeat() >= MaximumHeat())
		checks.emplace_back("overheating!");
	else if(energy <= 0.)
		checks.emplace_back("no energy!");
	else if((energy - burning <= 0.) && (fuel <= 0.))
		checks.emplace_back("no fuel!");
	else if(!thrust && !reverseThrust && !afterburner)
		checks.emplace_back("no thruster!");
	else if(!turn)
		checks.emplace_back("no steering!");
	
	// If no errors were found, check all warning conditions:
	if(checks.empty())
	{
		if(!thrust && !reverseThrust)
			checks.emplace_back("afterburner only?");
		if(!thrust && !afterburner)
			checks.emplace_back("reverse only?");
		if(!generation && !solar && !burning)
			checks.emplace_back("battery only?");
		if(energy < thrustEnergy)
			checks.emplace_back("limited thrust?");
		if(energy < turnEnergy)
			checks.emplace_back("limited turn?");
		if(energy - .8 * solar < .2 * (turnEnergy + thrustEnergy))
			checks.emplace_back("solar power?");
		if(fuel < 0.)
			checks.emplace_back("fuel?");
		if(!canBeCarried)
		{
			if(!hyperDrive && !jumpDrive)
				checks.emplace_back("no hyperdrive?");
			if(fuelCapacity < JumpFuel())
				checks.emplace_back("no fuel?");
		}
		for(const auto &it : outfits)
			if(it.first->IsWeapon() && it.first->FiringEnergy() > energy)
			{
				checks.emplace_back("insufficient energy to fire?");
				break;
			}
	}
	
	return checks;
}



void Ship::SetPosition(Point position)
{
	this->position = position;
}



// Instantiate a newly-created ship in-flight.
void Ship::Place(Point position, Point velocity, Angle angle)
{
	this->position = position;
	this->velocity = velocity;
	this->angle = angle;
	
	// If landed, place the ship right above the planet.
	// Escorts should take off a bit behind their flagships.
	if(landingPlanet)
	{
		landingPlanet = nullptr;
		zoom = parent.lock() ? (-.2 + -.8 * Random::Real()) : 0.;
	}
	else
		zoom = 1.;
	// Make sure various special status values are reset.
	heat = IdleHeat();
	ionization = 0.;
	disruption = 0.;
	slowness = 0.;
	shieldDelay = 0;
	hullDelay = 0;
	isInvisible = !HasSprite();
	jettisoned.clear();
	hyperspaceCount = 0;
	forget = 1;
	targetShip.reset();
	shipToAssist.reset();
	if(government)
		SetSwizzle(customSwizzle >= 0 ? customSwizzle : government->GetSwizzle());
}



// Set the name of this particular ship.
void Ship::SetName(const string &name)
{
	this->name = name;
}



// Set which system this ship is in.
void Ship::SetSystem(const System *system)
{
	currentSystem = system;
}



void Ship::SetPlanet(const Planet *planet)
{
	zoom = !planet;
	landingPlanet = planet;
}



void Ship::SetGovernment(const Government *government)
{
	if(government)
		SetSwizzle(customSwizzle >= 0 ? customSwizzle : government->GetSwizzle());
	this->government = government;
}



void Ship::SetIsSpecial(bool special)
{
	isSpecial = special;
}



bool Ship::IsSpecial() const
{
	return isSpecial;
}



void Ship::SetIsYours(bool yours)
{
	isYours = yours;
}



bool Ship::IsYours() const
{
	return isYours;
}



void Ship::SetIsParked(bool parked)
{
	isParked = parked;
}



bool Ship::IsParked() const
{
	return isParked;
}



bool Ship::HasDeployOrder() const
{
	return shouldDeploy;
}



void Ship::SetDeployOrder(bool shouldDeploy)
{
	this->shouldDeploy = shouldDeploy;
}



const Personality &Ship::GetPersonality() const
{
	return personality;
}



void Ship::SetPersonality(const Personality &other)
{
	personality = other;
}



void Ship::SetHail(const Phrase &phrase)
{
	hail = &phrase;
}



string Ship::GetHail(const PlayerInfo &player) const
{
	map<string, string> subs;
	
	subs["<first>"] = player.FirstName();
	subs["<last>"] = player.LastName();
	if(player.Flagship())
		subs["<ship>"] = player.Flagship()->Name();
	
	subs["<npc>"] = Name();
	subs["<system>"] = player.GetSystem()->Name();
	subs["<date>"] = player.GetDate().ToString();
	subs["<day>"] = player.GetDate().LongString();
	
	string hailStr = hail ? hail->Get() : government ? government->GetHail(isDisabled) : "";
	return Format::Replace(hailStr, subs);
}



// Set the commands for this ship to follow this timestep.
void Ship::SetCommands(const Command &command)
{
	commands = command;
}



const Command &Ship::Commands() const
{
	return commands;
}



// Move this ship. A ship may create effects as it moves, in particular if
// it is in the process of blowing up. If this returns false, the ship
// should be deleted.
void Ship::Move(vector<Visual> &visuals, list<shared_ptr<Flotsam>> &flotsam)
{
	// Check if this ship has been in a different system from the player for so
	// long that it should be "forgotten." Also eliminate ships that have no
	// system set because they just entered a fighter bay.
	forget += !isInSystem;
	isThrusting = false;
	isReversing = false;
	isSteering = false;
	steeringDirection = 0.;
	if((!isSpecial && forget >= 1000) || !currentSystem)
	{
		MarkForRemoval();
		return;
	}
	isInSystem = false;
	if(!fuel || !(attributes.Get("hyperdrive") || attributes.Get("jump drive")))
		hyperspaceSystem = nullptr;
	
	// Adjust the error in the pilot's targeting.
	personality.UpdateConfusion(commands.IsFiring());
	
	// Generate energy, heat, etc.
	DoGeneration();

	// Handle ionization effects, etc.
	if(ionization)
		CreateSparks(visuals, "ion spark", ionization * .1);
	if(disruption)
		CreateSparks(visuals, "disruption spark", disruption * .1);
	if(slowness)
		CreateSparks(visuals, "slowing spark", slowness * .1);
	// Jettisoned cargo effects (only for ships in the current system).
	if(!jettisoned.empty() && !forget)
	{
		jettisoned.front()->Place(*this);
		flotsam.splice(flotsam.end(), jettisoned, jettisoned.begin());
	}
	int requiredCrew = RequiredCrew();
	double slowMultiplier = 1. / (1. + slowness * .05);
	
	// Move the turrets.
	if(!isDisabled)
		armament.Aim(commands);
	
	if(!isInvisible)
	{
		// If you are forced to decloak (e.g. by running out of fuel) you can't
		// initiate cloaking again until you are fully decloaked.
		if(!cloak)
			cloakDisruption = max(0., cloakDisruption - 1.);
		
		double cloakingSpeed = attributes.Get("cloak");
		bool canCloak = (!isDisabled && cloakingSpeed > 0. && !cloakDisruption
			&& fuel >= attributes.Get("cloaking fuel")
			&& energy >= attributes.Get("cloaking energy"));
		if(commands.Has(Command::CLOAK) && canCloak)
		{
			cloak = min(1., cloak + cloakingSpeed);
			fuel -= attributes.Get("cloaking fuel");
			energy -= attributes.Get("cloaking energy");
			heat += attributes.Get("cloaking heat");
		}
		else if(cloakingSpeed)
		{
			cloak = max(0., cloak - cloakingSpeed);
			// If you're trying to cloak but are unable to (too little energy or
			// fuel) you're forced to decloak fully for one frame before you can
			// engage cloaking again.
			if(commands.Has(Command::CLOAK))
				cloakDisruption = max(cloakDisruption, 1.);
		}
		else
			cloak = 0.;
	}
	
	if(IsDestroyed())
	{
		// Make sure the shields are zero, as well as the hull.
		shields = 0.;
		
		// Once we've created enough little explosions, die.
		if(explosionCount == explosionTotal || forget)
		{
			if(!forget)
			{
				const Effect *effect = GameData::Effects().Get("smoke");
				double size = Width() + Height();
				double scale = .03 * size + .5;
				double radius = .2 * size;
				int debrisCount = attributes.Mass() * .07;
				for(int i = 0; i < debrisCount; ++i)
				{
					Angle angle = Angle::Random();
					Point effectVelocity = velocity + angle.Unit() * (scale * Random::Real());
					Point effectPosition = position + radius * angle.Unit();
					
					visuals.emplace_back(*effect, effectPosition, effectVelocity, angle);
				}
				
				for(unsigned i = 0; i < explosionTotal / 2; ++i)
					CreateExplosion(visuals, true);
				for(const auto &it : finalExplosions)
					visuals.emplace_back(*it.first, position, velocity, angle);
				// For everything in this ship's cargo hold there is a 25% chance
				// that it will survive as flotsam.
				for(const auto &it : cargo.Commodities())
					Jettison(it.first, Random::Binomial(it.second, .25));
				for(const auto &it : cargo.Outfits())
					Jettison(it.first, Random::Binomial(it.second, .25));
				// Ammunition has a 5% chance to survive as flotsam
				for(const auto &it : outfits)
					if(it.first->Category() == "Ammunition")
						Jettison(it.first, Random::Binomial(it.second, .05));
				for(shared_ptr<Flotsam> &it : jettisoned)
					it->Place(*this);
				flotsam.splice(flotsam.end(), jettisoned);
				
				// Any ships that failed to launch from this ship are destroyed.
				for(Bay &bay : bays)
					if(bay.ship)
						bay.ship->Destroy();
			}
			energy = 0.;
			heat = 0.;
			ionization = 0.;
			fuel = 0.;
			velocity = Point();
			MarkForRemoval();
			return;
		}
		
		// If the ship is dead, it first creates explosions at an increasing
		// rate, then disappears in one big explosion.
		++explosionRate;
		if(Random::Int(1024) < explosionRate)
			CreateExplosion(visuals);
		
		// Handle hull "leaks."
		for(const Leak &leak : leaks)
			if(leak.openPeriod > 0 && !Random::Int(leak.openPeriod))
			{
				activeLeaks.push_back(leak);
				const vector<Point> &outline = GetMask().Points();
				if(outline.size() < 2)
					break;
				int i = Random::Int(outline.size() - 1);
				
				// Position the leak along the outline of the ship, facing outward.
				activeLeaks.back().location = (outline[i] + outline[i + 1]) * .5;
				activeLeaks.back().angle = Angle(outline[i] - outline[i + 1]) + Angle(90.);
			}
		for(Leak &leak : activeLeaks)
			if(leak.effect)
			{
				// Leaks always "flicker" every other frame.
				if(Random::Int(2))
					visuals.emplace_back(*leak.effect,
						angle.Rotate(leak.location) + position,
						velocity,
						leak.angle + angle);
				
				if(leak.closePeriod > 0 && !Random::Int(leak.closePeriod))
					leak.effect = nullptr;
			}
	}
	else if(hyperspaceSystem || hyperspaceCount)
	{
		// Don't apply external acceleration while jumping.
		acceleration = Point();
		
		// Enter hyperspace.
		int direction = hyperspaceSystem ? 1 : -1;
		hyperspaceCount += direction;
		static const int HYPER_C = 100;
		static const double HYPER_A = 2.;
		static const double HYPER_D = 1000.;
		if(hyperspaceSystem)
			fuel -= hyperspaceFuelCost / HYPER_C;
		
		// Create the particle effects for the jump drive. This may create 100
		// or more particles per ship per turn at the peak of the jump.
		if(isUsingJumpDrive && !forget)
		{
			double sparkAmount = hyperspaceCount * Width() * Height() * .000006;
			const map<const Effect *, int> &jumpEffects = attributes.JumpEffects();
			if(jumpEffects.empty())
				CreateSparks(visuals, "jump drive", sparkAmount);
			else
			{
				// Spread the amount of particle effects created among all jump effects.
				sparkAmount /= jumpEffects.size();
				for(const auto &effect : jumpEffects)
					CreateSparks(visuals, effect.first, sparkAmount);
			}
		}
		
		if(hyperspaceCount == HYPER_C)
		{
			currentSystem = hyperspaceSystem;
			hyperspaceSystem = nullptr;
			targetSystem = nullptr;
			// Check if the target planet is in the destination system or not.
			const Planet *planet = (targetPlanet ? targetPlanet->GetPlanet() : nullptr);
			if(!planet || planet->IsWormhole() || !planet->IsInSystem(currentSystem))
				targetPlanet = nullptr;
			// Check if your parent has a target planet in this system.
			shared_ptr<Ship> parent = GetParent();
			if(!targetPlanet && parent && parent->targetPlanet)
			{
				planet = parent->targetPlanet->GetPlanet();
				if(planet && !planet->IsWormhole() && planet->IsInSystem(currentSystem))
					targetPlanet = parent->targetPlanet;
			}
			direction = -1;
			
			// If you have a target planet in the destination system, exit
			// hyperpace aimed at it. Otherwise, target the first planet that
			// has a spaceport.
			Point target;
			// Except when you arrive at an extra distance from the target,
			// in that case always use the system-center as target.
			double extraArrivalDistance = isUsingJumpDrive ? currentSystem->ExtraJumpArrivalDistance() : currentSystem->ExtraHyperArrivalDistance();
			
			if(extraArrivalDistance == 0)
			{
				if(targetPlanet)
					target = targetPlanet->Position();
				else
				{
					for(const StellarObject &object : currentSystem->Objects())
						if(object.GetPlanet() && object.GetPlanet()->HasSpaceport())
						{
							target = object.Position();
							break;
						}
				}
			}
			
			if(isUsingJumpDrive)
			{
				position = target + Angle::Random().Unit() * (300. * (Random::Real() + 1.) + extraArrivalDistance);
				return;
			}
			
			// Have all ships exit hyperspace at the same distance so that
			// your escorts always stay with you.
			double distance = (HYPER_C * HYPER_C) * .5 * HYPER_A + HYPER_D;
			distance += extraArrivalDistance;
			position = (target - distance * angle.Unit());
			position += hyperspaceOffset;
			// Make sure your velocity is in exactly the direction you are
			// traveling in, so that when you decelerate there will not be a
			// sudden shift in direction at the end.
			velocity = velocity.Length() * angle.Unit();
		}
		if(!isUsingJumpDrive)
		{
			velocity += (HYPER_A * direction) * angle.Unit();
			if(!hyperspaceSystem)
			{
				// Exit hyperspace far enough from the planet to be able to land.
				// This does not take drag into account, so it is always an over-
				// estimate of how long it will take to stop.
				// We start decelerating after rotating about 150 degrees (that
				// is, about acos(.8) from the proper angle). So:
				// Stopping distance = .5*a*(v/a)^2 + (150/turn)*v.
				// Exit distance = HYPER_D + .25 * v^2 = stopping distance.
				double exitV = max(HYPER_A, MaxVelocity());
				double a = (.5 / Acceleration() - .25);
				double b = 150. / TurnRate();
				double discriminant = b * b - 4. * a * -HYPER_D;
				if(discriminant > 0.)
				{
					double altV = (-b + sqrt(discriminant)) / (2. * a);
					if(altV > 0. && altV < exitV)
						exitV = altV;
				}
				if(velocity.Length() <= exitV)
				{
					velocity = angle.Unit() * exitV;
					hyperspaceCount = 0;
				}
			}
		}
		position += velocity;
		if(GetParent() && GetParent()->currentSystem == currentSystem)
		{
			hyperspaceOffset = position - GetParent()->position;
			double length = hyperspaceOffset.Length();
			if(length > 1000.)
				hyperspaceOffset *= 1000. / length;
		}
		
		return;
	}
	else if(landingPlanet || zoom < 1.f)
	{
		// Don't apply external acceleration while landing.
		acceleration = Point();
		
		// If a ship was disabled at the very moment it began landing, do not
		// allow it to continue landing.
		if(isDisabled)
			landingPlanet = nullptr;
		
		// Special ships do not disappear forever when they land; they
		// just slowly refuel.
		if(landingPlanet && zoom)
		{
			// Move the ship toward the center of the planet while landing.
			if(GetTargetStellar())
				position = .97 * position + .03 * GetTargetStellar()->Position();
			zoom -= .02f;
			if(zoom < 0.f)
			{
				// If this is not a special ship, it ceases to exist when it
				// lands on a true planet. If this is a wormhole, the ship is
				// instantly transported.
				if(landingPlanet->IsWormhole())
				{
					currentSystem = landingPlanet->WormholeDestination(currentSystem);
					for(const StellarObject &object : currentSystem->Objects())
						if(object.GetPlanet() == landingPlanet)
							position = object.Position();
					SetTargetStellar(nullptr);
					landingPlanet = nullptr;
				}
				else if(!isSpecial || personality.IsFleeing())
				{
					MarkForRemoval();
					return;
				}
				
				zoom = 0.f;
			}
		}
		// Only refuel if this planet has a spaceport.
		else if(fuel >= attributes.Get("fuel capacity")
				|| !landingPlanet || !landingPlanet->HasSpaceport())
		{
			zoom = min(1.f, zoom + .02f);
			SetTargetStellar(nullptr);
			landingPlanet = nullptr;
		}
		else
			fuel = min(fuel + 1., attributes.Get("fuel capacity"));
		
		// Move the ship at the velocity it had when it began landing, but
		// scaled based on how small it is now.
		if(zoom > 0.f)
			position += velocity * zoom;
		
		return;
	}
	if(isDisabled)
	{
		// If you're disabled, you can't initiate landing or jumping.
	}
	else if(commands.Has(Command::LAND) && CanLand())
		landingPlanet = GetTargetStellar()->GetPlanet();
	else if(commands.Has(Command::JUMP) && IsReadyToJump())
	{
		hyperspaceSystem = GetTargetSystem();
		isUsingJumpDrive = !attributes.Get("hyperdrive") || !currentSystem->Links().count(hyperspaceSystem);
		hyperspaceFuelCost = JumpFuel(hyperspaceSystem);
	}
	
	if(pilotError)
		--pilotError;
	else if(pilotOkay)
		--pilotOkay;
	else if(isDisabled)
	{
		// If the ship is disabled, don't show a warning message due to missing crew.
	}
	else if(requiredCrew && static_cast<int>(Random::Int(requiredCrew)) >= Crew())
	{
		pilotError = 30;
		if(parent.lock() || !isYours)
			Messages::Add("The " + name + " is moving erratically because there are not enough crew to pilot it.");
		else
			Messages::Add("Your ship is moving erratically because you do not have enough crew to pilot it.");
	}
	else
		pilotOkay = 30;
	
	// This ship is not landing or entering hyperspace. So, move it. If it is
	// disabled, all it can do is slow down to a stop.
	double mass = Mass();
	bool isUsingAfterburner = false;
	if(isDisabled)
		velocity *= 1. - attributes.Get("drag") / mass;
	else if(!pilotError)
	{
		if(commands.Turn())
		{
			// Check if we are able to turn.
			double cost = attributes.Get("turning energy");
			if(energy < cost * fabs(commands.Turn()))
				commands.SetTurn(commands.Turn() * energy / (cost * fabs(commands.Turn())));
			
			if(commands.Turn())
			{
				isSteering = true;
				steeringDirection = commands.Turn();
				// If turning at a fraction of the full rate (either from lack of
				// energy or because of tracking a target), only consume a fraction
				// of the turning energy and produce a fraction of the heat.
				double scale = fabs(commands.Turn());
				energy -= scale * cost;
				heat += scale * attributes.Get("turning heat");
				angle += commands.Turn() * TurnRate() * slowMultiplier;
			}
		}
		double thrustCommand = commands.Has(Command::FORWARD) - commands.Has(Command::BACK);
		double thrust = 0.;
		if(thrustCommand)
		{
			// Check if we are able to apply this thrust.
			double cost = attributes.Get((thrustCommand > 0.) ?
				"thrusting energy" : "reverse thrusting energy");
			if(energy < cost)
				thrustCommand *= energy / cost;
			
			if(thrustCommand)
			{
				// If a reverse thrust is commanded and the capability does not
				// exist, ignore it (do not even slow under drag).
				isThrusting = (thrustCommand > 0.);
				isReversing = !isThrusting && attributes.Get("reverse thrust");
				thrust = attributes.Get(isThrusting ? "thrust" : "reverse thrust");
				if(thrust)
				{
					double scale = fabs(thrustCommand);
					energy -= scale * cost;
					heat += scale * attributes.Get(isThrusting ? "thrusting heat" : "reverse thrusting heat");
					acceleration += angle.Unit() * (thrustCommand * thrust / mass);
				}
			}
		}
		bool applyAfterburner = (commands.Has(Command::AFTERBURNER) || (thrustCommand > 0. && !thrust))
				&& !CannotAct();
		if(applyAfterburner)
		{
			thrust = attributes.Get("afterburner thrust");
			double fuelCost = attributes.Get("afterburner fuel");
			double energyCost = attributes.Get("afterburner energy");
			if(thrust && fuel >= fuelCost && energy >= energyCost)
			{
				heat += attributes.Get("afterburner heat");
				fuel -= fuelCost;
				energy -= energyCost;
				acceleration += angle.Unit() * thrust / mass;
				
				// Only create the afterburner effects if the ship is in the player's system.
				isUsingAfterburner = !forget;
			}
		}
	}
	if(acceleration)
	{
		acceleration *= slowMultiplier;
		Point dragAcceleration = acceleration - velocity * (attributes.Get("drag") / mass);
		// Make sure dragAcceleration has nonzero length, to avoid divide by zero.
		if(dragAcceleration)
		{
			// What direction will the net acceleration be if this drag is applied?
			// If the net acceleration will be opposite the thrust, do not apply drag.
			dragAcceleration *= .5 * (acceleration.Unit().Dot(dragAcceleration.Unit()) + 1.);
			
			// A ship can only "cheat" to stop if it is moving slow enough that
			// it could stop completely this frame. This is to avoid overshooting
			// when trying to stop and ending up headed in the other direction.
			if(commands.Has(Command::STOP))
			{
				// How much acceleration would it take to come to a stop in the
				// direction normal to the ship's current facing? This is only
				// possible if the acceleration plus drag vector is in the
				// opposite direction from the velocity vector when both are
				// projected onto the current facing vector, and the acceleration
				// vector is the larger of the two.
				double vNormal = velocity.Dot(angle.Unit());
				double aNormal = dragAcceleration.Dot(angle.Unit());
				if((aNormal > 0.) != (vNormal > 0.) && fabs(aNormal) > fabs(vNormal))
					dragAcceleration = -vNormal * angle.Unit();
			}
			velocity += dragAcceleration;
		}
		acceleration = Point();
	}
	
	// Boarding:
	shared_ptr<const Ship> target = GetTargetShip();
	// If this is a fighter or drone and it is not assisting someone at the
	// moment, its boarding target should be its parent ship.
	if(CanBeCarried() && !(target && target == GetShipToAssist()))
		target = GetParent();
	if(target && !isDisabled)
	{
		Point dp = (target->position - position);
		double distance = dp.Length();
		Point dv = (target->velocity - velocity);
		double speed = dv.Length();
		isBoarding = (distance < 50. && speed < 1. && commands.Has(Command::BOARD));
		if(isBoarding && !CanBeCarried())
		{
			if(!target->IsDisabled() && government->IsEnemy(target->government))
				isBoarding = false;
			else if(target->IsDestroyed() || target->IsLanding() || target->IsHyperspacing()
					|| target->GetSystem() != GetSystem())
				isBoarding = false;
		}
		if(isBoarding && !pilotError)
		{
			Angle facing = angle;
			bool left = target->Unit().Cross(facing.Unit()) < 0.;
			double turn = left - !left;
			
			// Check if the ship will still be pointing to the same side of the target
			// angle if it turns by this amount.
			facing += TurnRate() * turn;
			bool stillLeft = target->Unit().Cross(facing.Unit()) < 0.;
			if(left != stillLeft)
				turn = 0.;
			angle += TurnRate() * turn;
			
			velocity += dv.Unit() * .1;
			position += dp.Unit() * .5;
			
			if(distance < 10. && speed < 1. && (CanBeCarried() || !turn))
			{
				if(cloak)
				{
					// Allow the player to get all the way to the end of the
					// boarding sequence (including locking on to the ship) but
					// not to actually board, if they are cloaked.
					if(isYours)
						Messages::Add("You cannot board a ship while cloaked.");
				}
				else
				{
					isBoarding = false;
					bool isEnemy = government->IsEnemy(target->government);
					if(isEnemy && Random::Real() < target->Attributes().Get("self destruct"))
					{
						Messages::Add("The " + target->ModelName() + " \"" + target->Name()
							+ "\" has activated its self-destruct mechanism.");
						GetTargetShip()->SelfDestruct();
					}
					else
						hasBoarded = true;
				}
			}
		}
	}
	
	// Clear your target if it is destroyed. This is only important for NPCs,
	// because ordinary ships cease to exist once they are destroyed.
	target = GetTargetShip();
	if(target && target->IsDestroyed() && target->explosionCount >= target->explosionTotal)
		targetShip.reset();
	
	// Finally, move the ship and create any movement visuals.
	position += velocity;
	if(isUsingAfterburner)
		for(const EnginePoint &point : enginePoints)
		{
			Point pos = angle.Rotate(point) * Zoom() + position;
			// Stream the afterburner effects outward in the direction the engines are facing.
			Point effectVelocity = velocity - 6. * angle.Unit();
			for(const auto &it : attributes.AfterburnerEffects())
				for(int i = 0; i < it.second; ++i)
					visuals.emplace_back(*it.first, pos, effectVelocity, angle);
		}
}



// Generate energy, heat, etc. (This is called by Move().)
void Ship::DoGeneration()
{
	// First, allow any carried ships to do their own generation.
	for(const Bay &bay : bays)
		if(bay.ship)
			bay.ship->DoGeneration();
	
	// Shield and hull recharge. This uses whatever energy is left over from the
	// previous frame, so that it will not steal energy from movement, etc.
	if(!isDisabled)
	{
		// Priority of repairs:
		// 1. Ship's own hull
		// 2. Ship's own shields
		// 3. Hull of carried fighters
		// 4. Shields of carried fighters
		// 5. Transfer of excess energy and fuel to carried fighters.
		
		const double hullAvailable = attributes.Get("hull repair rate") * (1. + attributes.Get("hull repair multiplier"));
		const double hullEnergy = (attributes.Get("hull energy") * (1. + attributes.Get("hull energy multiplier"))) / hullAvailable;
		const double hullFuel = (attributes.Get("hull fuel") * (1. + attributes.Get("hull fuel multiplier"))) / hullAvailable;
		const double hullHeat = (attributes.Get("hull heat") * (1. + attributes.Get("hull heat multiplier"))) / hullAvailable;
		double hullRemaining = hullAvailable;
		if(!hullDelay)
			DoRepair(hull, hullRemaining, attributes.Get("hull"), energy, hullEnergy, fuel, hullFuel, heat, hullHeat);
		
		const double shieldsAvailable = attributes.Get("shield generation") * (1. + attributes.Get("shield generation multiplier"));
		const double shieldsEnergy = (attributes.Get("shield energy") * (1. + attributes.Get("shield energy multiplier"))) / shieldsAvailable;
		const double shieldsFuel = (attributes.Get("shield fuel") * (1. + attributes.Get("shield fuel multiplier"))) / shieldsAvailable;
		const double shieldsHeat = (attributes.Get("shield heat") * (1. + attributes.Get("shield heat multiplier"))) / shieldsAvailable;
		double shieldsRemaining = shieldsAvailable;
		if(!shieldDelay)
			DoRepair(shields, shieldsRemaining, attributes.Get("shields"), energy, shieldsEnergy, fuel, shieldsFuel, heat, shieldsHeat);
		
		if(!bays.empty())
		{
			// If this ship is carrying fighters, determine their repair priority.
			vector<pair<double, Ship *>> carried;
			for(const Bay &bay : bays)
				if(bay.ship)
					carried.emplace_back(1. - bay.ship->Health(), bay.ship.get());
			sort(carried.begin(), carried.end(), (isYours && Preferences::Has(FIGHTER_REPAIR))
				// Players may use a parallel strategy, to launch fighters in waves.
				? [] (const pair<double, Ship *> &lhs, const pair<double, Ship *> &rhs)
					{ return lhs.first > rhs.first; }
				// The default strategy is to prioritize the healthiest ship first, in
				// order to get fighters back out into the battle as soon as possible.
				: [] (const pair<double, Ship *> &lhs, const pair<double, Ship *> &rhs)
					{ return lhs.first < rhs.first; }
			);
			
			// Apply shield and hull repair to carried fighters.
			for(const pair<double, Ship *> &it : carried)
			{
				Ship &ship = *it.second;
				if(!hullDelay)
					DoRepair(ship.hull, hullRemaining, ship.attributes.Get("hull"), energy, hullEnergy, heat, hullHeat, fuel, hullFuel);
				if(!shieldDelay)
					DoRepair(ship.shields, shieldsRemaining, ship.attributes.Get("shields"), energy, shieldsEnergy, heat, shieldsHeat, fuel, shieldsFuel);
			}
			
			// Now that there is no more need to use energy for hull and shield
			// repair, if there is still excess energy, transfer it.
			double energyRemaining = min(0., energy - attributes.Get("energy capacity"));
			double fuelRemaining = min(0., fuel - attributes.Get("fuel capacity"));
			for(const pair<double, Ship *> &it : carried)
			{
				Ship &ship = *it.second;
				DoRepair(ship.energy, energyRemaining, ship.attributes.Get("energy capacity"));
				DoRepair(ship.fuel, fuelRemaining, ship.attributes.Get("fuel capacity"));
			}
		}
		// Decrease the shield and hull delays by 1 now that shield generation
		// and hull repair have been skipped over.
		shieldDelay = max(0, shieldDelay - 1);
		hullDelay = max(0, hullDelay - 1);
	}
	
	// Handle ionization effects, etc.
	// TODO: Mothership gives status resistance to carried ships?
	if(ionization)
	{
		double ionResistance = attributes.Get("ion resistance");
		double ionEnergy = attributes.Get("ion resistance energy") / ionResistance;
		double ionFuel = attributes.Get("ion resistance fuel") / ionResistance;
		double ionHeat = attributes.Get("ion resistance heat") / ionResistance;
		DoStatusEffect(isDisabled, ionization, ionResistance, energy, ionEnergy, fuel, ionFuel, heat, ionHeat);
	}
	
	if(disruption)
	{
		double disruptionResistance = attributes.Get("disruption resistance");
		double disruptionEnergy = attributes.Get("disruption resistance energy") / disruptionResistance;
		double disruptionFuel = attributes.Get("disruption resistance fuel") / disruptionResistance;
		double disruptionHeat = attributes.Get("disruption resistance heat") / disruptionResistance;
		DoStatusEffect(isDisabled, disruption, disruptionResistance, energy, disruptionEnergy, fuel, disruptionFuel, heat, disruptionHeat);
	}
	
	if(slowness)
	{
		double slowingResistance = attributes.Get("slowing resistance");
		double slowingEnergy = attributes.Get("slowing resistance energy") / slowingResistance;
		double slowingFuel = attributes.Get("slowing resistance fuel") / slowingResistance;
		double slowingHeat = attributes.Get("slowing resistance heat") / slowingResistance;
		DoStatusEffect(isDisabled, slowness, slowingResistance, energy, slowingEnergy, fuel, slowingFuel, heat, slowingHeat);
	}
	
	// When ships recharge, what actually happens is that they can exceed their
	// maximum capacity for the rest of the turn, but must be clamped to the
	// maximum here before they gain more. This is so that, for example, a ship
	// with no batteries but a good generator can still move.
	energy = min(energy, attributes.Get("energy capacity"));
	fuel = min(fuel, attributes.Get("fuel capacity"));
	
	heat -= heat * HeatDissipation();
	if(heat > MaximumHeat())
		isOverheated = true;
	else if(heat < .9 * MaximumHeat())
		isOverheated = false;
	
	double maxShields = attributes.Get("shields");
	shields = min(shields, maxShields);
	double maxHull = attributes.Get("hull");
	hull = min(hull, maxHull);
	
	isDisabled = isOverheated || hull < MinimumHull() || (!crew && RequiredCrew());
	
	// Whenever not actively scanning, the amount of scan information the ship
	// has "decays" over time. For a scanner with a speed of 1, one second of
	// uninterrupted scanning is required to successfully scan its target.
	// Only apply the decay if not already done scanning the target.
	if(cargoScan < SCAN_TIME)
		cargoScan = max(0., cargoScan - 1.);
	if(outfitScan < SCAN_TIME)
		outfitScan = max(0., outfitScan - 1.);
	
	// Update ship supply levels.
	energy -= ionization;
	if(isDisabled)
		PauseAnimation();
	else
	{
		// Ramscoops work much better when close to the system center. Even if a
		// ship has no ramscoop, it can harvest a tiny bit of fuel by flying
		// close to the star. Carried fighters can't collect fuel or energy this way.
		if(currentSystem)
		{
			double scale = .2 + 1.8 / (.001 * position.Length() + 1);
			fuel += currentSystem->SolarWind() * .03 * scale * (sqrt(attributes.Get("ramscoop")) + .05 * scale);
			
			double solarScaling = currentSystem->SolarPower() * scale;
			energy += solarScaling * attributes.Get("solar collection");
			heat += solarScaling * attributes.Get("solar heat");
		}
		
		double coolingEfficiency = CoolingEfficiency();
		energy += attributes.Get("energy generation") - attributes.Get("energy consumption");
		fuel += attributes.Get("fuel generation");
		heat += attributes.Get("heat generation");
		heat -= coolingEfficiency * attributes.Get("cooling");
		
		// Convert fuel into energy and heat only when the required amount of fuel is available.
		if(attributes.Get("fuel consumption") <= fuel)
		{	
			fuel -= attributes.Get("fuel consumption");
			energy += attributes.Get("fuel energy");
			heat += attributes.Get("fuel heat");
		}
		
		// Apply active cooling. The fraction of full cooling to apply equals
		// your ship's current fraction of its maximum temperature.
		double activeCooling = coolingEfficiency * attributes.Get("active cooling");
		if(activeCooling > 0. && heat > 0.)
		{
			// Although it's a misuse of this feature, handle the case where
			// "active cooling" does not require any energy.
			double coolingEnergy = attributes.Get("cooling energy");
			if(coolingEnergy)
			{
				double spentEnergy = min(energy, coolingEnergy * min(1., Heat()));
				heat -= activeCooling * spentEnergy / coolingEnergy;
				energy -= spentEnergy;
			}
			else
				heat -= activeCooling;
		}
	}
	
	// Don't allow any levels to drop below zero.
	fuel = max(0., fuel);
	energy = max(0., energy);
	heat = max(0., heat);
}



// Launch any ships that are ready to launch.
void Ship::Launch(list<shared_ptr<Ship>> &ships, vector<Visual> &visuals)
{
	// Allow carried ships to launch from a disabled ship, but not from a ship that
	// is landing, jumping, or cloaked. If already destroyed (e.g. self-destructing),
	// eject any ships still docked, possibly destroying them in the process.
	bool ejecting = IsDestroyed();
	if(!ejecting && (!commands.Has(Command::DEPLOY) || zoom != 1.f || hyperspaceCount || cloak))
		return;
	
	for(Bay &bay : bays)
		if(bay.ship && ((bay.ship->Commands().Has(Command::DEPLOY) && !Random::Int(40 + 20 * !bay.ship->attributes.Get("automaton")))
				|| (ejecting && !Random::Int(6))))
		{
			// Resupply any ships launching of their own accord.
			if(!ejecting)
			{
				// TODO: Restock fighter weaponry that needs ammo.
				
				// This ship will refuel naturally based on the carrier's fuel
				// collection, but the carrier may have some reserves to spare.
				double maxFuel = bay.ship->attributes.Get("fuel capacity");
				if(maxFuel)
				{
					double spareFuel = fuel - JumpFuel();
					if(spareFuel > 0.)
						TransferFuel(min(maxFuel - bay.ship->fuel, spareFuel), bay.ship.get());
					// If still low or out-of-fuel, re-stock the carrier and don't launch.
					if(bay.ship->fuel < .25 * maxFuel)
					{
						TransferFuel(bay.ship->fuel, this);
						continue;
					}
				}
			}
			// Those being ejected may be destroyed if they are already injured.
			else if(bay.ship->Health() < Random::Real())
				bay.ship->SelfDestruct();
			
			ships.push_back(bay.ship);
			double maxV = bay.ship->MaxVelocity() * (1 + bay.ship->IsDestroyed());
			Point exitPoint = position + angle.Rotate(bay.point);
			// When ejected, ships depart haphazardly.
			Angle launchAngle = ejecting ? Angle(exitPoint - position) : angle + bay.facing;
			Point v = velocity + (.3 * maxV) * launchAngle.Unit() + (.2 * maxV) * Angle::Random().Unit();
			bay.ship->Place(exitPoint, v, launchAngle);
			bay.ship->SetSystem(currentSystem);
			bay.ship->SetParent(shared_from_this());
			bay.ship->UnmarkForRemoval();
			// Update the cached sum of carried ship masses.
			carriedMass -= bay.ship->Mass();
			// Create the desired launch effects.
			for(const Effect *effect : bay.launchEffects)
				visuals.emplace_back(*effect, exitPoint, velocity, launchAngle);
			
			bay.ship.reset();
		}
}



// Check if this ship is boarding another ship.
shared_ptr<Ship> Ship::Board(bool autoPlunder)
{
	if(!hasBoarded)
		return shared_ptr<Ship>();
	hasBoarded = false;
	
	shared_ptr<Ship> victim = GetTargetShip();
	if(CannotAct() || !victim || victim->IsDestroyed() || victim->GetSystem() != GetSystem())
		return shared_ptr<Ship>();
	
	// For a fighter or drone, "board" means "return to ship."
	if(CanBeCarried())
	{
		SetTargetShip(shared_ptr<Ship>());
		if(!victim->IsDisabled() && victim->GetGovernment() == government)
			victim->Carry(shared_from_this());
		return shared_ptr<Ship>();
	}
	
	// Board a friendly ship, to repair or refuel it.
	if(!government->IsEnemy(victim->GetGovernment()))
	{
		SetShipToAssist(shared_ptr<Ship>());
		SetTargetShip(shared_ptr<Ship>());
		bool helped = victim->isDisabled;
		victim->hull = max(victim->hull, victim->MinimumHull());
		victim->isDisabled = false;
		// Transfer some fuel if needed.
		if(!victim->JumpsRemaining() && CanRefuel(*victim))
		{
			helped = true;
			TransferFuel(victim->JumpFuelMissing(), victim.get());
		}
		if(helped)
		{
			pilotError = 120;
			victim->pilotError = 120;
		}
		return victim;
	}
	if(!victim->IsDisabled())
		return shared_ptr<Ship>();
	
	// If the boarding ship is the player, they will choose what to plunder.
	// Always take fuel if you can.
	victim->TransferFuel(victim->fuel, this);
	if(autoPlunder)
	{
		// Take any commodities that fit.
		victim->cargo.TransferAll(cargo, false);
		
		// Pause for two seconds before moving on.
		pilotError = 120;
	}
	
	// Stop targeting this ship (so you will not board it again right away).
	if(!autoPlunder || personality.Disables())
		SetTargetShip(shared_ptr<Ship>());
	return victim;
}



// Scan the target, if able and commanded to. Return a ShipEvent bitmask
// giving the types of scan that succeeded.
int Ship::Scan()
{
	if(!commands.Has(Command::SCAN) || CannotAct())
		return 0;
	
	shared_ptr<const Ship> target = GetTargetShip();
	if(!(target && target->IsTargetable()))
		return 0;
	
	// The range of a scanner is proportional to the square root of its power.
	double cargoDistance = 100. * sqrt(attributes.Get("cargo scan power"));
	double outfitDistance = 100. * sqrt(attributes.Get("outfit scan power"));
	
	// Bail out if this ship has no scanners.
	if(!cargoDistance && !outfitDistance)
		return 0;
	
	// Scanning speed also uses a square root, so you need four scanners to get
	// twice the speed out of them.
	double cargoSpeed = sqrt(attributes.Get("cargo scan speed"));
	if(!cargoSpeed)
		cargoSpeed = 1.;
	double outfitSpeed = sqrt(attributes.Get("outfit scan speed"));
	if(!outfitSpeed)
		outfitSpeed = 1.;
	
	// Check how close this ship is to the target it is trying to scan.
	double distance = (target->position - position).Length();
	
	// Check if either scanner has finished scanning.
	bool startedScanning = false;
	bool activeScanning = false;
	int result = 0;
	auto doScan = [&](double &elapsed, const double speed, const double scannerRange, const int event) -> void
	{
		if(elapsed < SCAN_TIME && distance < scannerRange)
		{
			startedScanning |= !elapsed;
			activeScanning = true;
			// To make up for the scan decay above:
			elapsed += speed + 1.;
			if(elapsed >= SCAN_TIME)
				result |= event;
		}
	};
	doScan(cargoScan, cargoSpeed, cargoDistance, ShipEvent::SCAN_CARGO);
	doScan(outfitScan, outfitSpeed, outfitDistance, ShipEvent::SCAN_OUTFITS);
	
	// Play the scanning sound if the actor or the target is the player's ship.
	if(isYours || (target->isYours && activeScanning))
		Audio::Play(Audio::Get("scan"), Position());
	
	if(startedScanning && isYours)
	{
		if(!target->Name().empty())
			Messages::Add("Attempting to scan the " + target->Noun() + " \"" + target->Name() + "\".", false);
		else
			Messages::Add("Attempting to scan the selected " + target->Noun() + ".", false);
	}
	else if(startedScanning && target->isYours)
		Messages::Add("The " + government->GetName() + " " + Noun() + " \""
			+ Name() + "\" is attempting to scan you.", false);
	
	if(target->isYours && !isYours)
	{
		if(result & ShipEvent::SCAN_CARGO)
			Messages::Add("The " + government->GetName() + " " + Noun() + " \""
					+ Name() + "\" completed its scan of your cargo.");
		if(result & ShipEvent::SCAN_OUTFITS)
			Messages::Add("The " + government->GetName() + " " + Noun() + " \""
					+ Name() + "\" completed its scan of your outfits.");
	}
	
	return result;
}



// Find out what fraction of the scan is complete.
double Ship::CargoScanFraction() const
{
	return cargoScan / SCAN_TIME;
}



double Ship::OutfitScanFraction() const
{
	return outfitScan / SCAN_TIME;
}



// Fire any weapons that are ready to fire. If an anti-missile is ready,
// instead of firing here this function returns true and it can be fired if
// collision detection finds a missile in range.
bool Ship::Fire(vector<Projectile> &projectiles, vector<Visual> &visuals)
{
	isInSystem = true;
	forget = 0;
	
	// A ship that is about to die creates a special single-turn "projectile"
	// representing its death explosion.
	if(IsDestroyed() && explosionCount == explosionTotal && explosionWeapon)
		projectiles.emplace_back(position, explosionWeapon);
	
	if(CannotAct())
		return false;
	
	antiMissileRange = 0.;
	
	const vector<Hardpoint> &hardpoints = armament.Get();
	for(unsigned i = 0; i < hardpoints.size(); ++i)
	{
		const Weapon *weapon = hardpoints[i].GetOutfit();
		if(weapon && CanFire(weapon))
		{
			if(weapon->AntiMissile())
				antiMissileRange = max(antiMissileRange, weapon->Velocity() + weaponRadius);
			else if(commands.HasFire(i))
				armament.Fire(i, *this, projectiles, visuals);
		}
	}
	
	armament.Step(*this);
	
	return antiMissileRange;
}



// Fire an anti-missile.
bool Ship::FireAntiMissile(const Projectile &projectile, vector<Visual> &visuals)
{
	if(projectile.Position().Distance(position) > antiMissileRange)
		return false;
	if(CannotAct())
		return false;
	
	const vector<Hardpoint> &hardpoints = armament.Get();
	for(unsigned i = 0; i < hardpoints.size(); ++i)
	{
		const Weapon *weapon = hardpoints[i].GetOutfit();
		if(weapon && CanFire(weapon))
			if(armament.FireAntiMissile(i, *this, projectile, visuals))
				return true;
	}
	
	return false;
}



const System *Ship::GetSystem() const
{
	return currentSystem;
}



// If the ship is landed, get the planet it has landed on.
const Planet *Ship::GetPlanet() const
{
	return zoom ? nullptr : landingPlanet;
}



bool Ship::IsCapturable() const
{
	return isCapturable;
}



bool Ship::IsTargetable() const
{
	return (zoom == 1.f && !explosionRate && !forget && !isInvisible && cloak < 1. && hull >= 0. && hyperspaceCount < 70);
}



bool Ship::IsOverheated() const
{
	return isOverheated;
}



bool Ship::IsDisabled() const
{
	if(!isDisabled)
		return false;
	
	double minimumHull = MinimumHull();
	bool needsCrew = RequiredCrew() != 0;
	return (hull < minimumHull || (!crew && needsCrew));
}



bool Ship::IsBoarding() const
{
	return isBoarding;
}



bool Ship::IsLanding() const
{
	return landingPlanet;
}



// Check if this ship is currently able to begin landing on its target.
bool Ship::CanLand() const
{
	if(!GetTargetStellar() || !GetTargetStellar()->GetPlanet() || isDisabled || IsDestroyed())
		return false;
	
	if(!GetTargetStellar()->GetPlanet()->CanLand(*this))
		return false;
	
	Point distance = GetTargetStellar()->Position() - position;
	double speed = velocity.Length();
	
	return (speed < 1. && distance.Length() < GetTargetStellar()->Radius());
}



bool Ship::CannotAct() const
{
	return (zoom != 1.f || isDisabled || hyperspaceCount || pilotError || cloak);
}



double Ship::Cloaking() const
{
	return isInvisible ? 1. : cloak;
}



bool Ship::IsEnteringHyperspace() const
{
	return hyperspaceSystem;
}



bool Ship::IsHyperspacing() const
{
	return hyperspaceCount != 0;
}



// Check if this ship is hyperspacing, specifically via a jump drive.
bool Ship::IsUsingJumpDrive() const
{
	return (hyperspaceSystem || hyperspaceCount) && isUsingJumpDrive;
}



// Check if this ship is currently able to enter hyperspace to it target.
bool Ship::IsReadyToJump(bool waitingIsReady) const
{
	// Ships can't jump while waiting for someone else, carried, or if already jumping.
	if(IsDisabled() || (!waitingIsReady && commands.Has(Command::WAIT))
			|| hyperspaceCount || !targetSystem || !currentSystem)
		return false;
	
	// Check if the target system is valid and there is enough fuel to jump.
	double fuelCost = JumpFuel(targetSystem);
	if(!fuelCost || fuel < fuelCost)
		return false;
	
	Point direction = targetSystem->Position() - currentSystem->Position();
	bool isJump = !attributes.Get("hyperdrive") || !currentSystem->Links().count(targetSystem);
	double scramThreshold = attributes.Get("scram drive");
	
	// The ship can only enter hyperspace if it is traveling slowly enough
	// and pointed in the right direction.
	if(!isJump && scramThreshold)
	{
		double deviation = fabs(direction.Unit().Cross(velocity));
		if(deviation > scramThreshold)
			return false;
	}
	else if(velocity.Length() > attributes.Get("jump speed"))
		return false;
	
	if(!isJump)
	{
		// Figure out if we're within one turn step of facing this system.
		bool left = direction.Cross(angle.Unit()) < 0.;
		Angle turned = angle + TurnRate() * (left - !left);
		bool stillLeft = direction.Cross(turned.Unit()) < 0.;
	
		if(left == stillLeft)
			return false;
	}
	
	return true;
}



// Get this ship's custom swizzle.
int Ship::CustomSwizzle() const
{
	return customSwizzle;
}


// Check if the ship is thrusting. If so, the engine sound should be played.
bool Ship::IsThrusting() const
{
	return isThrusting;
}



bool Ship::IsReversing() const
{
	return isReversing;
}



bool Ship::IsSteering() const
{
	return isSteering;
}



double Ship::SteeringDirection() const
{
	return steeringDirection;
}



// Get the points from which engine flares should be drawn.
const vector<Ship::EnginePoint> &Ship::EnginePoints() const
{
	return enginePoints;
}



const vector<Ship::EnginePoint> &Ship::ReverseEnginePoints() const
{
	return reverseEnginePoints;
}



const vector<Ship::EnginePoint> &Ship::SteeringEnginePoints() const
{
	return steeringEnginePoints;
}



// Reduce a ship's hull to low enough to disable it. This is so a ship can be
// created as a derelict.
void Ship::Disable()
{
	shields = 0.;
	hull = min(hull, .5 * MinimumHull());
	isDisabled = true;
}



// Mark a ship as destroyed.
void Ship::Destroy()
{
	hull = -1.;
}



// Trigger the death of this ship.
void Ship::SelfDestruct()
{
	Destroy();
	explosionRate = 1024;
}



void Ship::Restore()
{
	hull = 0.;
	explosionCount = 0;
	explosionRate = 0;
	UnmarkForRemoval();
	Recharge(true);
}



// Check if this ship has been destroyed.
bool Ship::IsDestroyed() const
{
	return (hull < 0.);
}



// Recharge and repair this ship (e.g. because it has landed).
void Ship::Recharge(bool atSpaceport)
{
	if(IsDestroyed())
		return;
	
	if(atSpaceport)
	{
		crew = min<int>(max(crew, RequiredCrew()), attributes.Get("bunks"));
		fuel = attributes.Get("fuel capacity");
	}
	pilotError = 0;
	pilotOkay = 0;
	
	if(atSpaceport || attributes.Get("shield generation"))
		shields = attributes.Get("shields");
	if(atSpaceport || attributes.Get("hull repair rate"))
		hull = attributes.Get("hull");
	if(atSpaceport || attributes.Get("energy generation"))
		energy = attributes.Get("energy capacity");
	
	heat = IdleHeat();
	ionization = 0.;
	disruption = 0.;
	slowness = 0.;
	shieldDelay = 0;
	hullDelay = 0;
}



bool Ship::CanRefuel(const Ship &other) const
{
	return (fuel - JumpFuel(targetSystem) >= other.JumpFuelMissing());
}



double Ship::TransferFuel(double amount, Ship *to)
{
	amount = max(fuel - attributes.Get("fuel capacity"), amount);
	if(to)
	{
		amount = min(to->attributes.Get("fuel capacity") - to->fuel, amount);
		to->fuel += amount;
	}
	fuel -= amount;
	return amount;
}



// Convert this ship from one government to another, as a result of boarding
// actions (if the player is capturing) or player death (poor decision-making).
void Ship::WasCaptured(const shared_ptr<Ship> &capturer)
{
	// Repair up to the point where this ship is just barely not disabled.
	hull = max(hull, MinimumHull());
	isDisabled = false;
	
	// Set the new government.
	government = capturer->GetGovernment();
	
	// Transfer some crew over. Only transfer the bare minimum unless even that
	// is not possible, in which case, share evenly.
	int totalRequired = capturer->RequiredCrew() + RequiredCrew();
	int transfer = RequiredCrew() - crew;
	if(transfer > 0)
	{
		if(totalRequired > capturer->Crew() + crew)
			transfer = max(crew ? 0 : 1, (capturer->Crew() * transfer) / totalRequired);
		capturer->AddCrew(-transfer);
		AddCrew(transfer);
	}
	
	commands.Clear();
	// Set the capturer as this ship's parent.
	SetParent(capturer);
	// Clear this ship's previous targets.
	SetTargetShip(shared_ptr<Ship>());
	SetTargetStellar(nullptr);
	SetTargetSystem(nullptr);
	shipToAssist.reset();
	targetAsteroid.reset();
	targetFlotsam.reset();
	hyperspaceSystem = nullptr;
	landingPlanet = nullptr;
	
	// This ship behaves like its new parent does.
	isSpecial = capturer->isSpecial;
	isYours = capturer->isYours;
	personality = capturer->personality;
	
	// Fighters should flee a disabled ship, but if the player manages to capture
	// the ship before they flee, the fighters are captured, too.
	for(const Bay &bay : bays)
		if(bay.ship)
			bay.ship->WasCaptured(capturer);
	// If a flagship is captured, its escorts become independent.
	for(const auto &it : escorts)
	{
		shared_ptr<Ship> escort = it.lock();
		if(escort)
			escort->parent.reset();
	}
	// This ship should not care about its now-unallied escorts.
	escorts.clear();
}



// Get characteristics of this ship, as a fraction between 0 and 1.
double Ship::Shields() const
{
	double maximum = attributes.Get("shields");
	return maximum ? min(1., shields / maximum) : 0.;
}



double Ship::Hull() const
{
	double maximum = attributes.Get("hull");
	return maximum ? min(1., hull / maximum) : 1.;
}



double Ship::Fuel() const
{
	double maximum = attributes.Get("fuel capacity");
	return maximum ? min(1., fuel / maximum) : 0.;
}



double Ship::Energy() const
{
	double maximum = attributes.Get("energy capacity");
	return maximum ? min(1., energy / maximum) : (hull > 0.) ? 1. : 0.;
}



// Allow returning a heat value greater than 1 (i.e. conveying how overheated
// this ship has become).
double Ship::Heat() const
{
	double maximum = MaximumHeat();
	return maximum ? heat / maximum : 1.;
}



// Get the ship's "health," where <=0 is disabled and 1 means full health.
double Ship::Health() const
{
	double minimumHull = MinimumHull();
	double hullDivisor = attributes.Get("hull") - minimumHull;
	double divisor = attributes.Get("shields") + hullDivisor;
	// This should not happen, but just in case.
	if(divisor <= 0. || hullDivisor <= 0.)
		return 0.;
	
	double spareHull = hull - minimumHull;
	// Consider hull-only and pooled health, compensating for any reductions by disruption damage.
	return min(spareHull / hullDivisor, (spareHull + shields / (1. + disruption * .01)) / divisor);
}



// Get the hull fraction at which this ship is disabled.
double Ship::DisabledHull() const
{
	double hull = attributes.Get("hull");
	double minimumHull = MinimumHull();
	
	return (hull > 0. ? minimumHull / hull : 0.);
}



int Ship::JumpsRemaining(bool followParent) const
{
	// Make sure this ship has some sort of hyperdrive, and if so return how
	// many jumps it can make.
	double jumpFuel = 0.;
	if(!targetSystem && followParent)
	{
		// If this ship has no destination, the parent's substitutes for it,
		// but only if the location is reachable.
		auto p = GetParent();
		if(p)
			jumpFuel = JumpFuel(p->GetTargetSystem());
	}
	if(!jumpFuel)
		jumpFuel = JumpFuel(targetSystem);
	return jumpFuel ? fuel / jumpFuel : 0.;
}



double Ship::JumpFuel(const System *destination) const
{
	// A currently-carried ship requires no fuel to jump, because it cannot jump.
	if(!currentSystem)
		return 0.;
	
	// If no destination is given, return the maximum fuel per jump.
	if(!destination)
		return max(JumpDriveFuel(), HyperdriveFuel());
	
	bool linked = currentSystem->Links().count(destination);
	// Figure out what sort of jump we're making.
	if(attributes.Get("hyperdrive") && linked)
		return HyperdriveFuel();
	
	if(attributes.Get("jump drive") && currentSystem->JumpNeighbors(JumpRange()).count(destination))
		return JumpDriveFuel(linked ? 0. : currentSystem->Position().Distance(destination->Position()));
	
	// If the given system is not a possible destination, return 0.
	return 0.;
}



double Ship::JumpRange(bool getCached) const
{
	if(getCached)
		return jumpRange;
	
	// Ships without a jump drive have no jump range.
	if(!attributes.Get("jump drive"))
		return 0.;
	
	// Find the outfit that provides the farthest jump range.
	double best = 0.;
	// Make it possible for the jump range to be integrated into a ship.
	if(baseAttributes.Get("jump drive"))
	{
		best = baseAttributes.Get("jump range");
		if(!best)
			best = System::DEFAULT_NEIGHBOR_DISTANCE;
	}
	// Search through all the outfits.
	for(const auto &it : outfits)
		if(it.first->Get("jump drive"))
		{
			double range = it.first->Get("jump range");
			if(!range)
				range = System::DEFAULT_NEIGHBOR_DISTANCE;
			if(!best || range > best)
				best = range;
		}
	return best;
}



// Get the cost of making a jump of the given type (if possible).
double Ship::HyperdriveFuel() const
{
	// Don't bother searching through the outfits if there is no hyperdrive.
	if(!attributes.Get("hyperdrive"))
		return JumpDriveFuel();
	
	if(attributes.Get("scram drive"))
		return BestFuel("hyperdrive", "scram drive", 150.);
	
	return BestFuel("hyperdrive", "", 100.);
}



double Ship::JumpDriveFuel(double jumpDistance) const
{
	// Don't bother searching through the outfits if there is no jump drive.
	if(!attributes.Get("jump drive"))
		return 0.;
	
	return BestFuel("jump drive", "", 200., jumpDistance);
}



double Ship::JumpFuelMissing() const
{
	// Used for smart refueling: transfer only as much as really needed
	// includes checking if fuel cap is high enough at all
	double jumpFuel = JumpFuel(targetSystem);
	if(!jumpFuel || fuel > jumpFuel || jumpFuel > attributes.Get("fuel capacity"))
		return 0.;
	
	return jumpFuel - fuel;
}



// Get the heat level at idle.
double Ship::IdleHeat() const
{
	// This ship's cooling ability:
	double coolingEfficiency = CoolingEfficiency();
	double cooling = coolingEfficiency * attributes.Get("cooling");
	double activeCooling = coolingEfficiency * attributes.Get("active cooling");
	
	// Idle heat is the heat level where:
	// heat = heat * diss + heatGen - cool - activeCool * heat / (100 * mass)
	// heat = heat * (diss - activeCool / (100 * mass)) + (heatGen - cool)
	// heat * (1 - diss + activeCool / (100 * mass)) = (heatGen - cool)
	double production = max(0., attributes.Get("heat generation") - cooling);
	double dissipation = HeatDissipation() + activeCooling / MaximumHeat();
	if(!dissipation) return production ? numeric_limits<double>::max() : 0;
	return production / dissipation;
}



// Get the heat dissipation, in heat units per heat unit per frame.
double Ship::HeatDissipation() const
{
	return .001 * attributes.Get("heat dissipation");
}



// Get the maximum heat level, in heat units (not temperature).
double Ship::MaximumHeat() const
{
	return MAXIMUM_TEMPERATURE * (cargo.Used() + attributes.Mass());
}



// Calculate the multiplier for cooling efficiency.
double Ship::CoolingEfficiency() const
{
	// This is an S-curve where the efficiency is 100% if you have no outfits
	// that create "cooling inefficiency", and as that value increases the
	// efficiency stays high for a while, then drops off, then approaches 0.
	double x = attributes.Get("cooling inefficiency");
	return 2. + 2. / (1. + exp(x / -2.)) - 4. / (1. + exp(x / -4.));
}



int Ship::Crew() const
{
	return crew;
}



int Ship::RequiredCrew() const
{
	if(attributes.Get("automaton"))
		return 0;
	
	// Drones do not need crew, but all other ships need at least one.
	return max<int>(1, attributes.Get("required crew"));
}



void Ship::AddCrew(int count)
{
	crew = min<int>(crew + count, attributes.Get("bunks"));
}



// Check if this is a ship that can be used as a flagship.
bool Ship::CanBeFlagship() const
{
	return RequiredCrew() && Crew() && !IsDisabled();
}



double Ship::Mass() const
{
	return carriedMass + cargo.Used() + attributes.Mass();
}



double Ship::TurnRate() const
{
	return attributes.Get("turn") / Mass();
}



double Ship::Acceleration() const
{
	double thrust = attributes.Get("thrust");
	return (thrust ? thrust : attributes.Get("afterburner thrust")) / Mass();
}



double Ship::MaxVelocity() const
{
	// v * drag / mass == thrust / mass
	// v * drag == thrust
	// v = thrust / drag
	double thrust = attributes.Get("thrust");
	return (thrust ? thrust : attributes.Get("afterburner thrust")) / attributes.Get("drag");
}



double Ship::MaxReverseVelocity() const
{
	return attributes.Get("reverse thrust") / attributes.Get("drag");
}



// This ship just got hit by the given projectile. Take damage according to
// what sort of weapon the projectile it.
int Ship::TakeDamage(const Projectile &projectile, bool isBlast)
{
	int type = 0;
	const Weapon &weapon = projectile.GetWeapon();
	type |= TakeDamage(weapon, 1., projectile.DistanceTraveled(), projectile.Position(), isBlast);
	
	// If this ship was hit directly and did not consider itself an enemy of the
	// ship that hit it, it is now "provoked" against that government.
	if(!isBlast && projectile.GetGovernment() && !projectile.GetGovernment()->IsEnemy(government)
			&& (Shields() < .9 || Hull() < .9 || !personality.IsForbearing())
			&& !personality.IsPacifist() && weapon.DoesDamage())
		type |= ShipEvent::PROVOKE;
	
	return type;
}



// This ship just got hit by the given hazard. Take damage according to what
// sort of weapon the hazard has, and create any hit effects as sparks.
void Ship::TakeHazardDamage(vector<Visual> &visuals, const Hazard *hazard, double strength)
{
	// Rather than exactly compute the distance between the hazard origin and
	// the closest point on the ship, estimate it using the mask's Radius.
	double distanceTraveled = position.Length() - GetMask().Radius();
	TakeDamage(*hazard, strength, distanceTraveled, Point(), hazard->BlastRadius() > 0.);
	for(const auto &effect : hazard->HitEffects())
		CreateSparks(visuals, effect.first, effect.second * strength);
}



// Apply a force to this ship, accelerating it. This might be from a weapon
// impact, or from firing a weapon, for example.
void Ship::ApplyForce(const Point &force, bool gravitational)
{
	if(gravitational)
	{
		// Treat all ships as if they have a mass of 400. This prevents
		// gravitational hit force values from needing to be extremely
		// small in order to have a reasonable effect.
		acceleration += force / 400.;
		return;
	}
	
	double currentMass = Mass();
	if(!currentMass)
		return;
	
	// Reduce acceleration of small ships and increase acceleration of large
	// ones by having 30% of the force be based on a fixed mass of 400, i.e. the
	// mass of a typical light warship:
	acceleration += force * (.3 / 400. + .7 / currentMass);
}



bool Ship::HasBays() const
{
	return !bays.empty();
}



// Check how many bays are not occupied at present. This does not check whether
// one of your escorts plans to use that bay.
int Ship::BaysFree(const string &category) const
{
	int count = 0;
	for(const Bay &bay : bays)
		count += (bay.category == category) && !bay.ship;
	return count;
}



// Check how many bays this ship has of a given category.
int Ship::BaysTotal(const string &category) const
{
	int count = 0;
	for(const Bay &bay : bays)
		count += (bay.category == category);
	return count;
}



// Check if this ship has a bay free for the given ship, and the bay is
// not reserved for one of its existing escorts.
bool Ship::CanCarry(const Ship &ship) const
{
	if(!ship.CanBeCarried())
		return false;
	// Check only for the category that we are interested in.
	const string &category = ship.attributes.Category();
	
	int free = BaysFree(category);
	if(!free)
		return false;
	
	for(const auto &it : escorts)
	{
		auto escort = it.lock();
		if(escort && escort->attributes.Category() == category)
			--free;
	}
	return (free > 0);
}



void Ship::AllowCarried(bool allowCarried)
{
	canBeCarried = allowCarried && BAY_TYPES.count(attributes.Category()) > 0;
}



bool Ship::CanBeCarried() const
{
	return canBeCarried;
}



bool Ship::Carry(const shared_ptr<Ship> &ship)
{
	if(!ship || !ship->CanBeCarried())
		return false;
	
	// Check only for the category that we are interested in.
	const string &category = ship->attributes.Category();
	
	for(Bay &bay : bays)
		if((bay.category == category) && !bay.ship)
		{
			bay.ship = ship;
			ship->SetSystem(nullptr);
			ship->SetPlanet(nullptr);
			ship->SetTargetSystem(nullptr);
			ship->SetTargetStellar(nullptr);
			ship->SetParent(shared_from_this());
			ship->isThrusting = false;
			ship->isReversing = false;
			ship->isSteering = false;
			ship->commands.Clear();
			// If this fighter collected anything in space, try to store it
			// (unless this is a player-owned ship).
			if(!isYours && cargo.Free() && !ship->Cargo().IsEmpty())
				ship->Cargo().TransferAll(cargo);
			// Return unused fuel to the carrier, for any launching fighter that needs it.
			ship->TransferFuel(ship->fuel, this);
			
			// Update the cached mass of the mothership.
			carriedMass += ship->Mass();
			return true;
		}
	return false;
}



void Ship::UnloadBays()
{
	for(Bay &bay : bays)
		if(bay.ship)
		{
			carriedMass -= bay.ship->Mass();
			bay.ship->SetSystem(currentSystem);
			bay.ship->SetPlanet(landingPlanet);
			bay.ship.reset();
		}
}



const vector<Ship::Bay> &Ship::Bays() const
{
	return bays;
}



// Adjust the positions and velocities of any visible carried fighters or
// drones. If any are visible, return true.
bool Ship::PositionFighters() const
{
	bool hasVisible = false;
	for(const Bay &bay : bays)
		if(bay.ship && bay.side)
		{
			hasVisible = true;
			bay.ship->position = angle.Rotate(bay.point) * Zoom() + position;
			bay.ship->velocity = velocity;
			bay.ship->angle = angle + bay.facing;
			bay.ship->zoom = zoom;
		}
	return hasVisible;
}



CargoHold &Ship::Cargo()
{
	return cargo;
}



const CargoHold &Ship::Cargo() const
{
	return cargo;
}



// Display box effects from jettisoning this much cargo.
void Ship::Jettison(const string &commodity, int tons)
{
	cargo.Remove(commodity, tons);
	
	// Jettisoned cargo must carry some of the ship's heat with it. Otherwise
	// jettisoning cargo would increase the ship's temperature.
	heat -= tons * MAXIMUM_TEMPERATURE * Heat();
	
	for( ; tons > 0; tons -= Flotsam::TONS_PER_BOX)
		jettisoned.emplace_back(new Flotsam(commodity, (Flotsam::TONS_PER_BOX < tons) ? Flotsam::TONS_PER_BOX : tons));
}



void Ship::Jettison(const Outfit *outfit, int count)
{
	if(count < 0)
		return;

	cargo.Remove(outfit, count);
	
	// Jettisoned cargo must carry some of the ship's heat with it. Otherwise
	// jettisoning cargo would increase the ship's temperature.
	double mass = outfit->Mass();
	heat -= count * mass * MAXIMUM_TEMPERATURE * Heat();
	
	const int perBox = (mass <= 0.) ? count : (mass > Flotsam::TONS_PER_BOX) ? 1 : static_cast<int>(Flotsam::TONS_PER_BOX / mass);
	while(count > 0)
	{
		jettisoned.emplace_back(new Flotsam(outfit, (perBox < count) ? perBox : count));
		count -= perBox;
	}
}



const Outfit &Ship::Attributes() const
{
	return attributes;
}



const Outfit &Ship::BaseAttributes() const
{
	return baseAttributes;
}



// Get outfit information.
const map<const Outfit *, int> &Ship::Outfits() const
{
	return outfits;
}



int Ship::OutfitCount(const Outfit *outfit) const
{
	auto it = outfits.find(outfit);
	return (it == outfits.end()) ? 0 : it->second;
}



// Add or remove outfits. (To remove, pass a negative number.)
void Ship::AddOutfit(const Outfit *outfit, int count)
{
	if(outfit && count)
	{
		auto it = outfits.find(outfit);
		if(it == outfits.end())
			outfits[outfit] = count;
		else
		{
			it->second += count;
			if(!it->second)
				outfits.erase(it);
		}
		attributes.Add(*outfit, count);
		if(outfit->IsWeapon())
			armament.Add(outfit, count);
		
		if(outfit->Get("cargo space"))
			cargo.SetSize(attributes.Get("cargo space"));
		if(outfit->Get("hull"))
			hull += outfit->Get("hull") * count;
		// If the added or removed outfit is a jump drive, recalculate
		// and cache this ship's jump range.
		if(outfit->Get("jump drive"))
			jumpRange = JumpRange(false);
	}
}



// Get the list of weapons.
Armament &Ship::GetArmament()
{
	return armament;
}



const vector<Hardpoint> &Ship::Weapons() const
{
	return armament.Get();
}



// Check if we are able to fire the given weapon (i.e. there is enough
// energy, ammo, and fuel to fire it).
bool Ship::CanFire(const Weapon *weapon) const
{
	if(!weapon || !weapon->IsWeapon())
		return false;
	
	if(weapon->Ammo())
	{
		auto it = outfits.find(weapon->Ammo());
		if(it == outfits.end() || it->second < weapon->AmmoUsage())
			return false;
	}
	
	if(energy < weapon->FiringEnergy() + weapon->RelativeFiringEnergy() * attributes.Get("energy capacity"))
		return false;
	if(fuel < weapon->FiringFuel() + weapon->RelativeFiringFuel() * attributes.Get("fuel capacity"))
		return false;
	// We do check hull, but we don't check shields. Ships can survive with all shields depleted.
	// Ships should not disable themselves, so we check if we stay above minimumHull.
	if(hull - MinimumHull() <= weapon->FiringHull() + weapon->RelativeFiringHull() * attributes.Get("hull"))
		return false;

	// If a weapon requires heat to fire, (rather than generating heat), we must
	// have enough heat to spare.
	if(heat < -(weapon->FiringHeat() + weapon->RelativeFiringHeat() * MaximumHeat()))
		return false;
	
	return true;
}



// Fire the given weapon (i.e. deduct whatever energy, ammo, hull, shields
// or fuel it uses and add whatever heat it generates. Assume that CanFire()
// is true.
void Ship::ExpendAmmo(const Weapon *weapon)
{
	if(!weapon)
		return;
	if(weapon->Ammo())
		AddOutfit(weapon->Ammo(), -weapon->AmmoUsage());
	
	energy -= weapon->FiringEnergy() + weapon->RelativeFiringEnergy() * attributes.Get("energy capacity");
	fuel -= weapon->FiringFuel() + weapon->RelativeFiringFuel() * attributes.Get("fuel capacity");
	heat += weapon->FiringHeat() + weapon->RelativeFiringHeat() * MaximumHeat();
	// Weapons fire from within shields, so hull damage goes directly into the hull, while shield damage
	// only affects shields.
	hull -= weapon->FiringHull() + weapon->RelativeFiringHull() * attributes.Get("hull");
	shields -= weapon->FiringShields() + weapon->RelativeFiringShields() * attributes.Get("shields");
	
	// Those values are usually reduced by active shields, but weapons fire from within the shields, so
	// it seems more appropriate to apply those damages with a factor 1 directly.
	ionization += weapon->FiringIon();
	disruption += weapon->FiringDisruption();
	slowness += weapon->FiringSlowing();
}



// Each ship can have a target system (to travel to), a target planet (to
// land on) and a target ship (to move to, and attack if hostile).
shared_ptr<Ship> Ship::GetTargetShip() const
{
	return targetShip.lock();
}



shared_ptr<Ship> Ship::GetShipToAssist() const
{
	return shipToAssist.lock();
}



const StellarObject *Ship::GetTargetStellar() const
{
	return targetPlanet;
}



const System *Ship::GetTargetSystem() const
{
	return (targetSystem == currentSystem) ? nullptr : targetSystem;
}



// Mining target.
shared_ptr<Minable> Ship::GetTargetAsteroid() const
{
	return targetAsteroid.lock();
}



shared_ptr<Flotsam> Ship::GetTargetFlotsam() const
{
	return targetFlotsam.lock();
}



// Set this ship's targets.
void Ship::SetTargetShip(const shared_ptr<Ship> &ship)
{
	if(ship != GetTargetShip())
	{
		targetShip = ship;
		// When you change targets, clear your scanning records.
		cargoScan = 0.;
		outfitScan = 0.;
	}
	targetAsteroid.reset();
}



void Ship::SetShipToAssist(const shared_ptr<Ship> &ship)
{
	shipToAssist = ship;
}



void Ship::SetTargetStellar(const StellarObject *object)
{
	targetPlanet = object;
}



void Ship::SetTargetSystem(const System *system)
{
	targetSystem = system;
}



// Mining target.
void Ship::SetTargetAsteroid(const shared_ptr<Minable> &asteroid)
{
	targetAsteroid = asteroid;
	targetShip.reset();
}



void Ship::SetTargetFlotsam(const shared_ptr<Flotsam> &flotsam)
{
	targetFlotsam = flotsam;
}



void Ship::SetParent(const shared_ptr<Ship> &ship)
{
	shared_ptr<Ship> oldParent = parent.lock();
	if(oldParent)
		oldParent->RemoveEscort(*this);
	
	parent = ship;
	if(ship)
		ship->AddEscort(*this);
}



shared_ptr<Ship> Ship::GetParent() const
{
	return parent.lock();
}



const vector<weak_ptr<Ship>> &Ship::GetEscorts() const
{
	return escorts;
}



// Add escorts to this ship. Escorts look to the parent ship for movement
// cues and try to stay with it when it lands or goes into hyperspace.
void Ship::AddEscort(Ship &ship)
{
	escorts.push_back(ship.shared_from_this());
}



void Ship::RemoveEscort(const Ship &ship)
{
	auto it = escorts.begin();
	for( ; it != escorts.end(); ++it)
		if(it->lock().get() == &ship)
		{
			escorts.erase(it);
			return;
		}
}



double Ship::MinimumHull() const
{
	if(neverDisabled)
		return 0.;
	
	double maximumHull = attributes.Get("hull");
	double absoluteThreshold = attributes.Get("absolute threshold");
	if(absoluteThreshold > 0.)
		return absoluteThreshold;
	
	double thresholdPercent = attributes.Get("threshold percentage");
	double minimumHull = maximumHull * (thresholdPercent > 0. ? min(thresholdPercent, 1.) : max(.15, min(.45, 10. / sqrt(maximumHull))));

	return max(0., floor(minimumHull + attributes.Get("hull threshold")));
}



// Find out how much fuel is consumed by the hyperdrive of the given type.
double Ship::BestFuel(const string &type, const string &subtype, double defaultFuel, double jumpDistance) const
{
	// Find the outfit that provides the least costly hyperjump.
	double best = 0.;
	// Make it possible for a hyperdrive to be integrated into a ship.
	if(baseAttributes.Get(type) && (subtype.empty() || baseAttributes.Get(subtype)))
	{
		// If a distance was given, then we know that we are making a jump.
		// Only use the fuel from a jump drive if it is capable of making
		// the given jump. We can guarantee that at least one jump drive
		// is capable of making the given jump, as the destination must
		// be among the neighbors of the current system.
		double jumpRange = baseAttributes.Get("jump range");
		if(!jumpRange)
			jumpRange = System::DEFAULT_NEIGHBOR_DISTANCE;
		// If no distance was given then we're either using a hyperdrive
		// or refueling this ship, in which case this if statement will
		// always pass.
		if(jumpRange >= jumpDistance)
		{
			best = baseAttributes.Get("jump fuel");
			if(!best)
				best = defaultFuel;
		}
	}
	// Search through all the outfits.
	for(const auto &it : outfits)
		if(it.first->Get(type) && (subtype.empty() || it.first->Get(subtype)))
		{
			double jumpRange = it.first->Get("jump range");
			if(!jumpRange)
				jumpRange = System::DEFAULT_NEIGHBOR_DISTANCE;
			if(jumpRange >= jumpDistance)
			{
				double fuel = it.first->Get("jump fuel");
				if(!fuel)
					fuel = defaultFuel;
				if(!best || fuel < best)
					best = fuel;
			}
		}
	return best;
}



void Ship::CreateExplosion(vector<Visual> &visuals, bool spread)
{
	if(!HasSprite() || !GetMask().IsLoaded() || explosionEffects.empty())
		return;
	
	// Bail out if this loops enough times, just in case.
	for(int i = 0; i < 10; ++i)
	{
		Point point((Random::Real() - .5) * Width(),
			(Random::Real() - .5) * Height());
		if(GetMask().Contains(point, Angle()))
		{
			// Pick an explosion.
			int type = Random::Int(explosionTotal);
			auto it = explosionEffects.begin();
			for( ; it != explosionEffects.end(); ++it)
			{
				type -= it->second;
				if(type < 0)
					break;
			}
			Point effectVelocity = velocity;
			if(spread)
			{
				double scale = .04 * (Width() + Height());
				effectVelocity += Angle::Random().Unit() * (scale * Random::Real());
			}
			visuals.emplace_back(*it->first, angle.Rotate(point) + position, effectVelocity, angle);
			++explosionCount;
			return;
		}
	}
}



// Place a "spark" effect, like ionization or disruption.
void Ship::CreateSparks(vector<Visual> &visuals, const string &name, double amount)
{
	CreateSparks(visuals, GameData::Effects().Get(name), amount);
}



void Ship::CreateSparks(vector<Visual> &visuals, const Effect *effect, double amount)
{
	if(forget)
		return;
	
	// Limit the number of sparks, depending on the size of the sprite.
	amount = min(amount, Width() * Height() * .0006);
	
	while(true)
	{
		amount -= Random::Real();
		if(amount <= 0.)
			break;
		
		Point point((Random::Real() - .5) * Width(),
			(Random::Real() - .5) * Height());
		if(GetMask().Contains(point, Angle()))
			visuals.emplace_back(*effect, angle.Rotate(point) + position, velocity, angle);
	}
}



// A helper method for taking damage from either a projectile or a hazard.
int Ship::TakeDamage(const Weapon &weapon, double damageScaling, double distanceTraveled, const Point &damagePosition, bool isBlast)
{
	if(isBlast && weapon.IsDamageScaled())
	{
		// Scale blast damage based on the distance from the blast
		// origin and if the projectile uses a trigger radius. The
		// point of contact must be measured on the sprite outline.
		// scale = (1 + (tr / (2 * br))^2) / (1 + r^4)^2
		double blastRadius = max(1., weapon.BlastRadius());
		double radiusRatio = weapon.TriggerRadius() / blastRadius;
		double k = !radiusRatio ? 1. : (1. + .25 * radiusRatio * radiusRatio);
		// Rather than exactly compute the distance between the explosion and
		// the closest point on the ship, estimate it using the mask's Radius.
		double d = max(0., (damagePosition - position).Length() - GetMask().Radius());
		double rSquared = d * d / (blastRadius * blastRadius);
		damageScaling *= k / ((1. + rSquared * rSquared) * (1. + rSquared * rSquared));
	}
	if(weapon.HasDamageDropoff())
		damageScaling *= weapon.DamageDropoff(distanceTraveled);
	
	double shieldDamage = (weapon.ShieldDamage() + weapon.RelativeShieldDamage() * attributes.Get("shields"))
		* damageScaling / (1. + attributes.Get("shield protection"));
	double hullDamage = (weapon.HullDamage() + weapon.RelativeHullDamage() * attributes.Get("hull"))
		* damageScaling / (1. + attributes.Get("hull protection"));
	double energyDamage = (weapon.EnergyDamage() + weapon.RelativeEnergyDamage() * attributes.Get("energy capacity"))
		* damageScaling / (1. + attributes.Get("energy protection"));
	double fuelDamage = (weapon.FuelDamage() + weapon.RelativeFuelDamage() * attributes.Get("fuel capacity"))
		* damageScaling / (1. + attributes.Get("fuel protection"));
	double heatDamage = (weapon.HeatDamage() + weapon.RelativeHeatDamage() * MaximumHeat())
		* damageScaling / (1. + attributes.Get("heat protection"));
	double ionDamage = weapon.IonDamage() * damageScaling / (1. + attributes.Get("ion protection"));
	double disruptionDamage = weapon.DisruptionDamage() * damageScaling / (1. + attributes.Get("disruption protection"));
	double slowingDamage = weapon.SlowingDamage() * damageScaling / (1. + attributes.Get("slowing protection"));
	double hitForce = weapon.HitForce() * damageScaling / (1. + attributes.Get("force protection"));
	bool wasDisabled = IsDisabled();
	bool wasDestroyed = IsDestroyed();
	
	double shieldFraction = 1. - max(0., min(1., weapon.Piercing() / (1. + attributes.Get("piercing protection")) - attributes.Get("piercing resistance")));
	shieldFraction *= 1. / (1. + disruption * .01);
	if(shields <= 0.)
		shieldFraction = 0.;
	else if(shieldDamage > shields)
		shieldFraction = min(shieldFraction, shields / shieldDamage);
	shields -= shieldDamage * shieldFraction;
	if(shieldDamage && !isDisabled)
	{
		int disabledDelay = static_cast<int>(attributes.Get("depleted shield delay"));
		shieldDelay = max(shieldDelay, (shields <= 0. && disabledDelay) ? disabledDelay : static_cast<int>(attributes.Get("shield delay")));
	}
	hull -= hullDamage * (1. - shieldFraction);
	if(hullDamage && !isDisabled)
		hullDelay = max(hullDelay, static_cast<int>(attributes.Get("repair delay")));
	// For the following damage types, the total effect depends on how much is
	// "leaking" through the shields.
	double leakage = (1. - .5 * shieldFraction);
	// Code in Ship::Move() will handle making sure the fuel and energy amounts
	// stays in the allowable ranges.
	energy -= energyDamage * leakage;
	fuel -= fuelDamage * leakage;
	heat += heatDamage * leakage;
	ionization += ionDamage * leakage;
	disruption += disruptionDamage * leakage;
	slowness += slowingDamage * leakage;
	
	if(hitForce)
	{
		Point d = position - damagePosition;
		double distance = d.Length();
		if(distance)
			ApplyForce((hitForce / distance) * d, weapon.IsGravitational());
	}
	
	// Recalculate the disabled ship check.
	isDisabled = true;
	isDisabled = IsDisabled();
	
	// Report what happened to this ship from this weapon.
	int type = 0;
	if(!wasDisabled && isDisabled)
	{
		type |= ShipEvent::DISABLE;
		hullDelay = max(hullDelay, static_cast<int>(attributes.Get("disabled repair delay")));
	}
	if(!wasDestroyed && IsDestroyed())
		type |= ShipEvent::DESTROY;
	
	// Inflicted heat damage may also disable a ship, but does not trigger a "DISABLE" event.
	if(heat > MaximumHeat())
	{
		isOverheated = true;
		isDisabled = true;
	}
	else if(heat < .9 * MaximumHeat())
		isOverheated = false;
	
	return type;
}<|MERGE_RESOLUTION|>--- conflicted
+++ resolved
@@ -130,22 +130,6 @@
 	}
 }
 
-<<<<<<< HEAD
-=======
-
-
-const vector<string> Ship::CATEGORIES = {
-	"Transport",
-	"Light Freighter",
-	"Heavy Freighter",
-	"Interceptor",
-	"Light Warship",
-	"Medium Warship",
-	"Heavy Warship",
-	"Fighter",
-	"Drone"
-};
-
 
 
 // Set of ship types that can be carried in bays.
@@ -156,7 +140,6 @@
 
 
 
->>>>>>> 65efb225
 // Construct and Load() at the same time.
 Ship::Ship(const DataNode &node)
 {
