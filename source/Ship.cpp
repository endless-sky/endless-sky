--- conflicted
+++ resolved
@@ -2660,13 +2660,7 @@
 	bool wasDisabled = IsDisabled();
 	bool wasDestroyed = IsDestroyed();
 	
-<<<<<<< HEAD
-	double shieldFraction = 1.;
-	if(weapon.Piercing())
-		shieldFraction -= max(0., min(1., weapon.Piercing() - attributes.Get("piercing resistance")));
-=======
-	double shieldFraction = 1. - weapon.Piercing() / (1. + attributes.Get("piercing protection"));
->>>>>>> 46492baa
+	double shieldFraction = 1. - max(0., min(1., weapon.Piercing() / (1. + attributes.Get("piercing protection")) - attributes.Get("piercing resistance")));
 	shieldFraction *= 1. / (1. + disruption * .01);
 	if(shields <= 0.)
 		shieldFraction = 0.;
