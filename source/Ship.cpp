--- conflicted
+++ resolved
@@ -804,34 +804,6 @@
 	
 	// Report the first error condition that will prevent takeoff:
 	if(IdleHeat() >= MaximumHeat())
-<<<<<<< HEAD
-		return "overheating!";
-	if(energy <= 0.)
-		return "no energy!";
-	if((energy - burning <= 0.) && (fuel <= 0.))
-		return "no fuel!";
-	if(!thrust && !reverseThrust && !afterburner)
-		return "no thruster!";
-	if(!turn)
-		return "no steering!";
-	
-	// Warning conditions:
-	if(!thrust && !reverseThrust)
-		return "afterburner only?";
-	if(!thrust && !afterburner)
-		return "reverse only?";
-	if(!generation && !solar)
-		return "battery only?";
-	if(energy < thrustEnergy)
-		return "limited thrust?";
-	if(energy < turnEnergy)
-		return "limited turn?";
-	if(energy - .8 * solar < .2 * (turnEnergy + thrustEnergy))
-		return "solar power?";
-	if(fuel < 0.)
-		return "fuel?";
-	if(!CanBeCarried())
-=======
 		checks.emplace_back("overheating!");
 	else if(energy <= 0.)
 		checks.emplace_back("no energy!");
@@ -844,7 +816,6 @@
 	
 	// If no errors were found, check all warning conditions:
 	if(checks.empty())
->>>>>>> 91489131
 	{
 		if(!thrust && !reverseThrust)
 			checks.emplace_back("afterburner only?");
