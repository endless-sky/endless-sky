--- conflicted
+++ resolved
@@ -1539,60 +1539,7 @@
 	DoJettison(flotsam);
 	DoCloakDecision();
 
-<<<<<<< HEAD
-	if(!isInvisible)
-	{
-		// If you are forced to decloak (e.g. by running out of fuel) you can't
-		// initiate cloaking again until you are fully decloaked.
-		if(!cloak)
-			cloakDisruption = max(0., cloakDisruption - 1.);
-
-		// Attempting to cloak when the cloaking device can no longer operate (because of hull damage)
-		// will result in it being uncloaked.
-		const double minimalHullForCloak = attributes.Get("cloak hull threshold");
-		if(minimalHullForCloak && (hull / attributes.Get("hull") < minimalHullForCloak))
-			cloakDisruption = 1.;
-
-		const double cloakingSpeed = CloakingSpeed();
-		const double cloakingFuel = attributes.Get("cloaking fuel");
-		const double cloakingEnergy = attributes.Get("cloaking energy");
-		const double cloakingHull = attributes.Get("cloaking hull");
-		const double cloakingShield = attributes.Get("cloaking shield");
-		bool canCloak = (!isDisabled && cloakingSpeed > 0. && !cloakDisruption
-			&& fuel >= cloakingFuel && energy >= cloakingEnergy
-			&& MinimumHull() < hull - cloakingHull && shields >= cloakingShield);
-		if(commands.Has(Command::CLOAK) && canCloak)
-		{
-			cloak = min(1., max(0., cloak + cloakingSpeed));
-			fuel -= cloakingFuel;
-			energy -= cloakingEnergy;
-			shields -= cloakingShield;
-			hull -= cloakingHull;
-			heat += attributes.Get("cloaking heat");
-			double cloakingShieldDelay = attributes.Get("cloaking shield delay");
-			double cloakingHullDelay = attributes.Get("cloaking repair delay");
-			cloakingShieldDelay = (cloakingShieldDelay < 1.) ?
-				(Random::Real() <= cloakingShieldDelay) : cloakingShieldDelay;
-			cloakingHullDelay = (cloakingHullDelay < 1.) ?
-				(Random::Real() <= cloakingHullDelay) : cloakingHullDelay;
-			shieldDelay += cloakingShieldDelay;
-			hullDelay += cloakingHullDelay;
-		}
-		else if(cloakingSpeed)
-		{
-			cloak = max(0., cloak - cloakingSpeed);
-			// If you're trying to cloak but are unable to (too little energy or
-			// fuel) you're forced to decloak fully for one frame before you can
-			// engage cloaking again.
-			if(commands.Has(Command::CLOAK))
-				cloakDisruption = max(cloakDisruption, 1.);
-		}
-		else
-			cloak = 0.;
-	}
-=======
 	bool isUsingAfterburner = false;
->>>>>>> 1306c352
 
 	// Don't let the ship do anything else if it is being destroyed.
 	if(!isBeingDestroyed)
@@ -1630,11 +1577,12 @@
 // Launch any ships that are ready to launch.
 void Ship::Launch(list<shared_ptr<Ship>> &ships, vector<Visual> &visuals)
 {
-	// Allow carried ships to launch from a disabled ship, but not from a ship that
+		// Allow carried ships to launch from a disabled ship, but not from a ship that
 	// is landing, jumping, or cloaked. If already destroyed (e.g. self-destructing),
 	// eject any ships still docked, possibly destroying them in the process.
 	bool ejecting = IsDestroyed();
-	if(!ejecting && (!commands.Has(Command::DEPLOY) || zoom != 1.f || hyperspaceCount || cloak))
+	if(!ejecting && (!commands.Has(Command::DEPLOY) || zoom != 1.f || hyperspaceCount ||
+			(cloak && !attributes.Get("cloaked deployment"))))
 		return;
 
 	for(Bay &bay : bays)
@@ -1714,7 +1662,7 @@
 	hasBoarded = false;
 
 	shared_ptr<Ship> victim = GetTargetShip();
-	if(CannotAct() || !victim || victim->IsDestroyed() || victim->GetSystem() != GetSystem())
+	if(CannotAct(Ship::ActionType::BOARD) || !victim || victim->IsDestroyed() || victim->GetSystem() != GetSystem())
 		return shared_ptr<Ship>();
 
 	// For a fighter or drone, "board" means "return to ship." Except when the ship is
@@ -1775,7 +1723,7 @@
 // giving the types of scan that succeeded.
 int Ship::Scan(const PlayerInfo &player)
 {
-	if(!commands.Has(Command::SCAN) || CannotAct())
+	if(!commands.Has(Command::SCAN) || CannotAct(Ship::ActionType::SCAN))
 		return 0;
 
 	shared_ptr<const Ship> target = GetTargetShip();
@@ -1813,15 +1761,6 @@
 	double outfits = max(10., target->baseAttributes.Get("outfit space")) * .005;
 	double cargo = max(10., target->attributes.Get("cargo space")) * .005;
 
-<<<<<<< HEAD
-					acceleration += angle.Unit() * (thrustCommand * thrust / mass);
-				}
-			}
-		}
-		bool applyAfterburner = (commands.Has(Command::AFTERBURNER) || (thrustCommand > 0. && !thrust))
-				&& !CannotAct(Ship::ActionType::AFTERBURNER);
-		if(applyAfterburner)
-=======
 	// Check if either scanner has finished scanning.
 	bool startedScanning = false;
 	bool activeScanning = false;
@@ -1832,7 +1771,6 @@
 	-> void
 	{
 		if(elapsed < SCAN_TIME && distanceSquared < scannerRange)
->>>>>>> 1306c352
 		{
 			startedScanning |= !elapsed;
 			activeScanning = true;
@@ -1949,7 +1887,7 @@
 	if(IsDestroyed() && explosionCount == explosionTotal && explosionWeapon)
 		projectiles.emplace_back(position, explosionWeapon);
 
-	if(CannotAct())
+	if(CannotAct(Ship::ActionType::FIRE))
 		return false;
 
 	antiMissileRange = 0.;
@@ -1959,523 +1897,6 @@
 	const vector<Hardpoint> &hardpoints = armament.Get();
 	for(unsigned i = 0; i < hardpoints.size(); ++i)
 	{
-		const Weapon *weapon = hardpoints[i].GetOutfit();
-		if(weapon && CanFire(weapon))
-		{
-			if(weapon->AntiMissile())
-				antiMissileRange = max(antiMissileRange, weapon->Velocity() + weaponRadius);
-			else if(firingCommands.HasFire(i))
-				armament.Fire(i, *this, projectiles, visuals, Random::Real() < jamChance);
-		}
-	}
-
-	armament.Step(*this);
-
-	return antiMissileRange;
-}
-
-<<<<<<< HEAD
-			if(distance < 10. && speed < 1. && (CanBeCarried() || !turn))
-			{
-				if(cloak && !attributes.Get("cloaked boarding"))
-				{
-					// Allow the player to get all the way to the end of the
-					// boarding sequence (including locking on to the ship) but
-					// not to actually board, if they are cloaked, except if they have "cloaked boarding".
-					if(isYours)
-						Messages::Add("You cannot board a ship while cloaked.", Messages::Importance::High);
-				}
-				else
-				{
-					isBoarding = false;
-					bool isEnemy = government->IsEnemy(target->government);
-					if(isEnemy && Random::Real() < target->Attributes().Get("self destruct"))
-					{
-						Messages::Add("The " + target->ModelName() + " \"" + target->Name()
-							+ "\" has activated its self-destruct mechanism.", Messages::Importance::High);
-						GetTargetShip()->SelfDestruct();
-					}
-					else
-						hasBoarded = true;
-				}
-			}
-		}
-=======
-
-
-// Fire an anti-missile.
-bool Ship::FireAntiMissile(const Projectile &projectile, vector<Visual> &visuals)
-{
-	if(projectile.Position().Distance(position) > antiMissileRange)
-		return false;
-	if(CannotAct())
-		return false;
-
-	double jamChance = CalculateJamChance(Energy(), scrambling);
-
-	const vector<Hardpoint> &hardpoints = armament.Get();
-	for(unsigned i = 0; i < hardpoints.size(); ++i)
-	{
-		const Weapon *weapon = hardpoints[i].GetOutfit();
-		if(weapon && CanFire(weapon))
-			if(armament.FireAntiMissile(i, *this, projectile, visuals, Random::Real() < jamChance))
-				return true;
->>>>>>> 1306c352
-	}
-
-	return false;
-}
-
-
-
-const System *Ship::GetSystem() const
-{
-	return currentSystem;
-}
-
-
-
-const System *Ship::GetActualSystem() const
-{
-	auto p = GetParent();
-	return currentSystem ? currentSystem : (p ? p->GetSystem() : nullptr);
-}
-
-
-
-// If the ship is landed, get the planet it has landed on.
-const Planet *Ship::GetPlanet() const
-{
-	return zoom ? nullptr : landingPlanet;
-}
-
-
-
-bool Ship::IsCapturable() const
-{
-	return isCapturable;
-}
-
-
-
-bool Ship::IsTargetable() const
-{
-	return (zoom == 1.f && !explosionRate && !forget && !isInvisible && cloak < 1. && hull >= 0. && hyperspaceCount < 70);
-}
-
-
-
-bool Ship::IsOverheated() const
-{
-	return isOverheated;
-}
-
-
-
-bool Ship::IsDisabled() const
-{
-	if(!isDisabled)
-		return false;
-
-	double minimumHull = MinimumHull();
-	bool needsCrew = RequiredCrew() != 0;
-	return (hull < minimumHull || (!crew && needsCrew));
-}
-
-
-
-bool Ship::IsBoarding() const
-{
-	return isBoarding;
-}
-
-
-
-bool Ship::IsLanding() const
-{
-	return landingPlanet;
-}
-
-
-
-bool Ship::IsFleeing() const
-{
-	return isFleeing;
-}
-
-
-
-// Check if this ship is currently able to begin landing on its target.
-bool Ship::CanLand() const
-{
-	if(!GetTargetStellar() || !GetTargetStellar()->GetPlanet() || isDisabled || IsDestroyed())
-		return false;
-
-	if(!GetTargetStellar()->GetPlanet()->CanLand(*this))
-		return false;
-
-	Point distance = GetTargetStellar()->Position() - position;
-	double speed = velocity.Length();
-
-	return (speed < 1. && distance.Length() < GetTargetStellar()->Radius());
-}
-
-
-
-bool Ship::CannotAct() const
-{
-	return (zoom != 1.f || isDisabled || hyperspaceCount || pilotError || cloak);
-}
-
-
-
-double Ship::Cloaking() const
-{
-	return isInvisible ? 1. : cloak;
-}
-
-
-
-bool Ship::IsEnteringHyperspace() const
-{
-	return hyperspaceSystem;
-}
-
-
-
-bool Ship::IsHyperspacing() const
-{
-	return hyperspaceCount != 0;
-}
-
-
-
-// Check if this ship is hyperspacing, specifically via a jump drive.
-bool Ship::IsUsingJumpDrive() const
-{
-	return (hyperspaceSystem || hyperspaceCount) && isUsingJumpDrive;
-}
-
-
-
-// Check if this ship is currently able to enter hyperspace to its target.
-bool Ship::IsReadyToJump(bool waitingIsReady) const
-{
-	// Ships can't jump while waiting for someone else, carried, or if already jumping.
-	if(IsDisabled() || (!waitingIsReady && commands.Has(Command::WAIT))
-			|| hyperspaceCount || !targetSystem || !currentSystem)
-		return false;
-
-	// Check if the target system is valid and there is enough fuel to jump.
-	pair<JumpType, double> jumpUsed = navigation.GetCheapestJumpType(targetSystem);
-	double fuelCost = jumpUsed.second;
-	if(!fuelCost || fuel < fuelCost)
-		return false;
-
-	Point direction = targetSystem->Position() - currentSystem->Position();
-	bool isJump = (jumpUsed.first == JumpType::JUMP_DRIVE);
-	double scramThreshold = attributes.Get("scram drive");
-
-	// If the system has a departure distance the ship is only allowed to leave the system
-	// if it is beyond this distance.
-	double departure = isJump ?
-		currentSystem->JumpDepartureDistance() * currentSystem->JumpDepartureDistance()
-		: currentSystem->HyperDepartureDistance() * currentSystem->HyperDepartureDistance();
-	if(position.LengthSquared() <= departure)
-		return false;
-
-
-	// The ship can only enter hyperspace if it is traveling slowly enough
-	// and pointed in the right direction.
-	if(!isJump && scramThreshold)
-	{
-		double deviation = fabs(direction.Unit().Cross(velocity));
-		if(deviation > scramThreshold)
-			return false;
-	}
-	else if(velocity.Length() > attributes.Get("jump speed"))
-		return false;
-
-	if(!isJump)
-	{
-		// Figure out if we're within one turn step of facing this system.
-		bool left = direction.Cross(angle.Unit()) < 0.;
-		Angle turned = angle + TurnRate() * (left - !left);
-		bool stillLeft = direction.Cross(turned.Unit()) < 0.;
-
-		if(left == stillLeft)
-			return false;
-	}
-
-	return true;
-}
-
-
-
-// Get this ship's custom swizzle.
-int Ship::CustomSwizzle() const
-{
-	return customSwizzle;
-}
-
-
-// Check if the ship is thrusting. If so, the engine sound should be played.
-bool Ship::IsThrusting() const
-{
-	return isThrusting;
-}
-
-
-
-bool Ship::IsReversing() const
-{
-	return isReversing;
-}
-
-
-
-bool Ship::IsSteering() const
-{
-<<<<<<< HEAD
-	// Allow carried ships to launch from a disabled ship, but not from a ship that
-	// is landing, jumping, or cloaked. If already destroyed (e.g. self-destructing),
-	// eject any ships still docked, possibly destroying them in the process.
-	bool ejecting = IsDestroyed();
-	if(!ejecting && (!commands.Has(Command::DEPLOY) || zoom != 1.f || hyperspaceCount ||
-			(cloak && !attributes.Get("cloaked deployment"))))
-		return;
-
-	for(Bay &bay : bays)
-		if(bay.ship
-			&& ((bay.ship->Commands().Has(Command::DEPLOY) && !Random::Int(40 + 20 * !bay.ship->attributes.Get("automaton")))
-			|| (ejecting && !Random::Int(6))))
-		{
-			// Resupply any ships launching of their own accord.
-			if(!ejecting)
-			{
-				// Determine which of the fighter's weapons we can restock.
-				auto restockable = bay.ship->GetArmament().RestockableAmmo();
-				auto toRestock = map<const Outfit *, int>{};
-				for(auto &&ammo : restockable)
-				{
-					int count = OutfitCount(ammo);
-					if(count > 0)
-						toRestock.emplace(ammo, count);
-				}
-				auto takenAmmo = TransferAmmo(toRestock, *this, *bay.ship);
-				bool tookAmmo = !takenAmmo.empty();
-				if(tookAmmo)
-				{
-					// Update the carried mass cache.
-					for(auto &&item : takenAmmo)
-						carriedMass += item.first->Mass() * item.second;
-				}
-=======
-	return isSteering;
-}
->>>>>>> 1306c352
-
-
-
-double Ship::SteeringDirection() const
-{
-	return steeringDirection;
-}
-
-
-
-// Get the points from which engine flares should be drawn.
-const vector<Ship::EnginePoint> &Ship::EnginePoints() const
-{
-	return enginePoints;
-}
-
-<<<<<<< HEAD
-	shared_ptr<Ship> victim = GetTargetShip();
-	if(CannotAct(Ship::ActionType::BOARD) || !victim || victim->IsDestroyed() || victim->GetSystem() != GetSystem())
-		return shared_ptr<Ship>();
-=======
->>>>>>> 1306c352
-
-
-const vector<Ship::EnginePoint> &Ship::ReverseEnginePoints() const
-{
-	return reverseEnginePoints;
-}
-
-
-
-const vector<Ship::EnginePoint> &Ship::SteeringEnginePoints() const
-{
-	return steeringEnginePoints;
-}
-
-
-
-// Reduce a ship's hull to low enough to disable it. This is so a ship can be
-// created as a derelict.
-void Ship::Disable()
-{
-<<<<<<< HEAD
-	if(!commands.Has(Command::SCAN) || CannotAct(Ship::ActionType::SCAN))
-		return 0;
-=======
-	shields = 0.;
-	hull = min(hull, .5 * MinimumHull());
-	isDisabled = true;
-}
->>>>>>> 1306c352
-
-
-
-// Mark a ship as destroyed.
-void Ship::Destroy()
-{
-	hull = -1.;
-}
-
-
-
-// Trigger the death of this ship.
-void Ship::SelfDestruct()
-{
-	Destroy();
-	explosionRate = 1024;
-}
-
-
-
-void Ship::Restore()
-{
-	hull = 0.;
-	explosionCount = 0;
-	explosionRate = 0;
-	UnmarkForRemoval();
-	Recharge(true);
-}
-
-
-
-bool Ship::IsDamaged() const
-{
-	// Account for ships with no shields when determining if they're damaged.
-	return (attributes.Get("shields") != 0 && Shields() != 1.) || Hull() != 1.;
-}
-
-
-
-// Check if this ship has been destroyed.
-bool Ship::IsDestroyed() const
-{
-	return (hull < 0.);
-}
-
-
-
-// Recharge and repair this ship (e.g. because it has landed).
-void Ship::Recharge(bool atSpaceport)
-{
-	if(IsDestroyed())
-		return;
-
-	if(atSpaceport)
-		crew = min<int>(max(crew, RequiredCrew()), attributes.Get("bunks"));
-	pilotError = 0;
-	pilotOkay = 0;
-
-	if(atSpaceport || attributes.Get("shield generation"))
-		shields = attributes.Get("shields");
-	if(atSpaceport || attributes.Get("hull repair rate"))
-		hull = attributes.Get("hull");
-	if(atSpaceport || attributes.Get("energy generation"))
-		energy = attributes.Get("energy capacity");
-	if(atSpaceport || attributes.Get("fuel generation"))
-		fuel = attributes.Get("fuel capacity");
-
-	heat = IdleHeat();
-	ionization = 0.;
-	scrambling = 0.;
-	disruption = 0.;
-	slowness = 0.;
-	discharge = 0.;
-	corrosion = 0.;
-	leakage = 0.;
-	burning = 0.;
-	shieldDelay = 0;
-	hullDelay = 0;
-}
-
-
-
-bool Ship::CanRefuel(const Ship &other) const
-{
-	return (fuel - navigation.JumpFuel(targetSystem) >= other.JumpFuelMissing());
-}
-
-
-
-double Ship::TransferFuel(double amount, Ship *to)
-{
-	amount = max(fuel - attributes.Get("fuel capacity"), amount);
-	if(to)
-	{
-		amount = min(to->attributes.Get("fuel capacity") - to->fuel, amount);
-		to->fuel += amount;
-	}
-	fuel -= amount;
-	return amount;
-}
-
-
-
-// Convert this ship from one government to another, as a result of boarding
-// actions (if the player is capturing) or player death (poor decision-making).
-// Returns the number of crew transferred from the capturer.
-int Ship::WasCaptured(const shared_ptr<Ship> &capturer)
-{
-	// Repair up to the point where this ship is just barely not disabled.
-	hull = min(max(hull, MinimumHull() * 1.5), attributes.Get("hull"));
-	isDisabled = false;
-
-	// Set the new government.
-	government = capturer->GetGovernment();
-
-<<<<<<< HEAD
-	if(CannotAct(Ship::ActionType::FIRE))
-		return false;
-=======
-	// Transfer some crew over. Only transfer the bare minimum unless even that
-	// is not possible, in which case, share evenly.
-	int totalRequired = capturer->RequiredCrew() + RequiredCrew();
-	int transfer = RequiredCrew() - crew;
-	if(transfer > 0)
-	{
-		if(totalRequired > capturer->Crew() + crew)
-			transfer = max(crew ? 0 : 1, (capturer->Crew() * transfer) / totalRequired);
-		capturer->AddCrew(-transfer);
-		AddCrew(transfer);
-	}
->>>>>>> 1306c352
-
-	// Clear this ship's previous targets.
-	ClearTargetsAndOrders();
-	// Set the capturer as this ship's parent.
-	SetParent(capturer);
-
-	// This ship behaves like its new parent does.
-	isSpecial = capturer->isSpecial;
-	isYours = capturer->isYours;
-	personality = capturer->personality;
-
-	// Fighters should flee a disabled ship, but if the player manages to capture
-	// the ship before they flee, the fighters are captured, too.
-	for(const Bay &bay : bays)
-		if(bay.ship)
-			bay.ship->WasCaptured(capturer);
-	// If a flagship is captured, its escorts become independent.
-	for(const auto &it : escorts)
-	{
-<<<<<<< HEAD
 		const Weapon *weapon = hardpoints[i].GetOutfit();
 		if(weapon && CanFire(weapon))
 		{
@@ -2492,11 +1913,438 @@
 				}
 			}
 		}
-=======
+	}
+
+	armament.Step(*this);
+
+	return antiMissileRange;
+}
+
+
+
+// Fire an anti-missile.
+bool Ship::FireAntiMissile(const Projectile &projectile, vector<Visual> &visuals)
+{
+	if(projectile.Position().Distance(position) > antiMissileRange)
+		return false;
+	if(CannotAct(Ship::ActionType::FIRE))
+		return false;
+
+	double jamChance = CalculateJamChance(Energy(), scrambling);
+
+	const vector<Hardpoint> &hardpoints = armament.Get();
+	for(unsigned i = 0; i < hardpoints.size(); ++i)
+	{
+		const Weapon *weapon = hardpoints[i].GetOutfit();
+		if(weapon && CanFire(weapon))
+			if(armament.FireAntiMissile(i, *this, projectile, visuals, Random::Real() < jamChance))
+				return true;
+	}
+
+	return false;
+}
+
+
+
+const System *Ship::GetSystem() const
+{
+	return currentSystem;
+}
+
+
+
+const System *Ship::GetActualSystem() const
+{
+	auto p = GetParent();
+	return currentSystem ? currentSystem : (p ? p->GetSystem() : nullptr);
+}
+
+
+
+// If the ship is landed, get the planet it has landed on.
+const Planet *Ship::GetPlanet() const
+{
+	return zoom ? nullptr : landingPlanet;
+}
+
+
+
+bool Ship::IsCapturable() const
+{
+	return isCapturable;
+}
+
+
+
+bool Ship::IsTargetable() const
+{
+	return (zoom == 1.f && !explosionRate && !forget && !isInvisible && IsCloakTargetable()
+		&& hull >= 0. && hyperspaceCount < 70);
+}
+
+
+
+bool Ship::IsOverheated() const
+{
+	return isOverheated;
+}
+
+
+
+bool Ship::IsDisabled() const
+{
+	if(!isDisabled)
+		return false;
+
+	double minimumHull = MinimumHull();
+	bool needsCrew = RequiredCrew() != 0;
+	return (hull < minimumHull || (!crew && needsCrew));
+}
+
+
+
+bool Ship::IsBoarding() const
+{
+	return isBoarding;
+}
+
+
+
+bool Ship::IsLanding() const
+{
+	return landingPlanet;
+}
+
+
+
+bool Ship::IsFleeing() const
+{
+	return isFleeing;
+}
+
+
+
+// Check if this ship is currently able to begin landing on its target.
+bool Ship::CanLand() const
+{
+	if(!GetTargetStellar() || !GetTargetStellar()->GetPlanet() || isDisabled || IsDestroyed())
+		return false;
+
+	if(!GetTargetStellar()->GetPlanet()->CanLand(*this))
+		return false;
+
+	Point distance = GetTargetStellar()->Position() - position;
+	double speed = velocity.Length();
+
+	return (speed < 1. && distance.Length() < GetTargetStellar()->Radius());
+}
+
+
+
+bool Ship::CannotAct() const
+{
+	return (zoom != 1.f || isDisabled || hyperspaceCount || pilotError || cloak);
+}
+
+
+
+double Ship::Cloaking() const
+{
+	return isInvisible ? 1. : cloak;
+}
+
+
+
+bool Ship::IsEnteringHyperspace() const
+{
+	return hyperspaceSystem;
+}
+
+
+
+bool Ship::IsHyperspacing() const
+{
+	return hyperspaceCount != 0;
+}
+
+
+
+// Check if this ship is hyperspacing, specifically via a jump drive.
+bool Ship::IsUsingJumpDrive() const
+{
+	return (hyperspaceSystem || hyperspaceCount) && isUsingJumpDrive;
+}
+
+
+
+// Check if this ship is currently able to enter hyperspace to its target.
+bool Ship::IsReadyToJump(bool waitingIsReady) const
+{
+	// Ships can't jump while waiting for someone else, carried, or if already jumping.
+	if(IsDisabled() || (!waitingIsReady && commands.Has(Command::WAIT))
+			|| hyperspaceCount || !targetSystem || !currentSystem)
+		return false;
+
+	// Check if the target system is valid and there is enough fuel to jump.
+	pair<JumpType, double> jumpUsed = navigation.GetCheapestJumpType(targetSystem);
+	double fuelCost = jumpUsed.second;
+	if(!fuelCost || fuel < fuelCost)
+		return false;
+
+	Point direction = targetSystem->Position() - currentSystem->Position();
+	bool isJump = (jumpUsed.first == JumpType::JUMP_DRIVE);
+	double scramThreshold = attributes.Get("scram drive");
+
+	// If the system has a departure distance the ship is only allowed to leave the system
+	// if it is beyond this distance.
+	double departure = isJump ?
+		currentSystem->JumpDepartureDistance() * currentSystem->JumpDepartureDistance()
+		: currentSystem->HyperDepartureDistance() * currentSystem->HyperDepartureDistance();
+	if(position.LengthSquared() <= departure)
+		return false;
+
+
+	// The ship can only enter hyperspace if it is traveling slowly enough
+	// and pointed in the right direction.
+	if(!isJump && scramThreshold)
+	{
+		double deviation = fabs(direction.Unit().Cross(velocity));
+		if(deviation > scramThreshold)
+			return false;
+	}
+	else if(velocity.Length() > attributes.Get("jump speed"))
+		return false;
+
+	if(!isJump)
+	{
+		// Figure out if we're within one turn step of facing this system.
+		bool left = direction.Cross(angle.Unit()) < 0.;
+		Angle turned = angle + TurnRate() * (left - !left);
+		bool stillLeft = direction.Cross(turned.Unit()) < 0.;
+
+		if(left == stillLeft)
+			return false;
+	}
+
+	return true;
+}
+
+
+
+// Get this ship's custom swizzle.
+int Ship::CustomSwizzle() const
+{
+	return customSwizzle;
+}
+
+
+// Check if the ship is thrusting. If so, the engine sound should be played.
+bool Ship::IsThrusting() const
+{
+	return isThrusting;
+}
+
+
+
+bool Ship::IsReversing() const
+{
+	return isReversing;
+}
+
+
+
+bool Ship::IsSteering() const
+{
+	return isSteering;
+}
+
+
+
+double Ship::SteeringDirection() const
+{
+	return steeringDirection;
+}
+
+
+
+// Get the points from which engine flares should be drawn.
+const vector<Ship::EnginePoint> &Ship::EnginePoints() const
+{
+	return enginePoints;
+}
+
+
+
+const vector<Ship::EnginePoint> &Ship::ReverseEnginePoints() const
+{
+	return reverseEnginePoints;
+}
+
+
+
+const vector<Ship::EnginePoint> &Ship::SteeringEnginePoints() const
+{
+	return steeringEnginePoints;
+}
+
+
+
+// Reduce a ship's hull to low enough to disable it. This is so a ship can be
+// created as a derelict.
+void Ship::Disable()
+{
+	shields = 0.;
+	hull = min(hull, .5 * MinimumHull());
+	isDisabled = true;
+}
+
+
+
+// Mark a ship as destroyed.
+void Ship::Destroy()
+{
+	hull = -1.;
+}
+
+
+
+// Trigger the death of this ship.
+void Ship::SelfDestruct()
+{
+	Destroy();
+	explosionRate = 1024;
+}
+
+
+
+void Ship::Restore()
+{
+	hull = 0.;
+	explosionCount = 0;
+	explosionRate = 0;
+	UnmarkForRemoval();
+	Recharge(true);
+}
+
+
+
+bool Ship::IsDamaged() const
+{
+	// Account for ships with no shields when determining if they're damaged.
+	return (attributes.Get("shields") != 0 && Shields() != 1.) || Hull() != 1.;
+}
+
+
+
+// Check if this ship has been destroyed.
+bool Ship::IsDestroyed() const
+{
+	return (hull < 0.);
+}
+
+
+
+// Recharge and repair this ship (e.g. because it has landed).
+void Ship::Recharge(bool atSpaceport)
+{
+	if(IsDestroyed())
+		return;
+
+	if(atSpaceport)
+		crew = min<int>(max(crew, RequiredCrew()), attributes.Get("bunks"));
+	pilotError = 0;
+	pilotOkay = 0;
+
+	if(atSpaceport || attributes.Get("shield generation"))
+		shields = attributes.Get("shields");
+	if(atSpaceport || attributes.Get("hull repair rate"))
+		hull = attributes.Get("hull");
+	if(atSpaceport || attributes.Get("energy generation"))
+		energy = attributes.Get("energy capacity");
+	if(atSpaceport || attributes.Get("fuel generation"))
+		fuel = attributes.Get("fuel capacity");
+
+	heat = IdleHeat();
+	ionization = 0.;
+	scrambling = 0.;
+	disruption = 0.;
+	slowness = 0.;
+	discharge = 0.;
+	corrosion = 0.;
+	leakage = 0.;
+	burning = 0.;
+	shieldDelay = 0;
+	hullDelay = 0;
+}
+
+
+
+bool Ship::CanRefuel(const Ship &other) const
+{
+	return (fuel - navigation.JumpFuel(targetSystem) >= other.JumpFuelMissing());
+}
+
+
+
+double Ship::TransferFuel(double amount, Ship *to)
+{
+	amount = max(fuel - attributes.Get("fuel capacity"), amount);
+	if(to)
+	{
+		amount = min(to->attributes.Get("fuel capacity") - to->fuel, amount);
+		to->fuel += amount;
+	}
+	fuel -= amount;
+	return amount;
+}
+
+
+
+// Convert this ship from one government to another, as a result of boarding
+// actions (if the player is capturing) or player death (poor decision-making).
+// Returns the number of crew transferred from the capturer.
+int Ship::WasCaptured(const shared_ptr<Ship> &capturer)
+{
+	// Repair up to the point where this ship is just barely not disabled.
+	hull = min(max(hull, MinimumHull() * 1.5), attributes.Get("hull"));
+	isDisabled = false;
+
+	// Set the new government.
+	government = capturer->GetGovernment();
+
+	// Transfer some crew over. Only transfer the bare minimum unless even that
+	// is not possible, in which case, share evenly.
+	int totalRequired = capturer->RequiredCrew() + RequiredCrew();
+	int transfer = RequiredCrew() - crew;
+	if(transfer > 0)
+	{
+		if(totalRequired > capturer->Crew() + crew)
+			transfer = max(crew ? 0 : 1, (capturer->Crew() * transfer) / totalRequired);
+		capturer->AddCrew(-transfer);
+		AddCrew(transfer);
+	}
+
+	// Clear this ship's previous targets.
+	ClearTargetsAndOrders();
+	// Set the capturer as this ship's parent.
+	SetParent(capturer);
+
+	// This ship behaves like its new parent does.
+	isSpecial = capturer->isSpecial;
+	isYours = capturer->isYours;
+	personality = capturer->personality;
+
+	// Fighters should flee a disabled ship, but if the player manages to capture
+	// the ship before they flee, the fighters are captured, too.
+	for(const Bay &bay : bays)
+		if(bay.ship)
+			bay.ship->WasCaptured(capturer);
+	// If a flagship is captured, its escorts become independent.
+	for(const auto &it : escorts)
+	{
 		shared_ptr<Ship> escort = it.lock();
 		if(escort)
 			escort->parent.reset();
->>>>>>> 1306c352
 	}
 	// This ship should not care about its now-unallied escorts.
 	escorts.clear();
@@ -2526,16 +2374,9 @@
 // Get characteristics of this ship, as a fraction between 0 and 1.
 double Ship::Shields() const
 {
-<<<<<<< HEAD
-	if(projectile.Position().Distance(position) > antiMissileRange)
-		return false;
-	if(CannotAct(Ship::ActionType::FIRE))
-		return false;
-=======
 	double maximum = attributes.Get("shields");
 	return maximum ? min(1., shields / maximum) : 0.;
 }
->>>>>>> 1306c352
 
 
 
@@ -2612,9 +2453,7 @@
 // Get how disrupted this ship's shields are.
 double Ship::DisruptionLevel() const
 {
-<<<<<<< HEAD
-	return (zoom == 1.f && !explosionRate && !forget && !isInvisible && IsCloakTargetable()
-		&& hull >= 0. && hyperspaceCount < 70);
+	return disruption;
 }
 
 
@@ -2622,9 +2461,6 @@
 bool Ship::IsCloakTargetable() const
 {
 	return cloak < 1.;
-=======
-	return disruption;
->>>>>>> 1306c352
 }
 
 
@@ -2720,7 +2556,7 @@
 
 
 
-<<<<<<< HEAD
+
 bool Ship::CannotAct(ActionType actionType) const
 {
 	bool canActCloaked = true;
@@ -2744,12 +2580,14 @@
 	return (zoom != 1.f || isDisabled || hyperspaceCount || pilotError || !canSendHail
 		|| ((cloak == 1. && !canActCloaked)
 		|| (cloak != 1. && cloak && !cloakDisruption && !canActCloaked)));
-=======
+}
+
+
+
 // Get the heat dissipation, in heat units per heat unit per frame.
 double Ship::HeatDissipation() const
 {
 	return .001 * attributes.Get("heat dissipation");
->>>>>>> 1306c352
 }
 
 
@@ -2762,7 +2600,6 @@
 
 
 
-<<<<<<< HEAD
 bool Ship::IsCloaked() const
 {
 	return Cloaking() == 1.;
@@ -2788,11 +2625,8 @@
 
 
 
-bool Ship::IsEnteringHyperspace() const
-=======
 // Calculate the multiplier for cooling efficiency.
 double Ship::CoolingEfficiency() const
->>>>>>> 1306c352
 {
 	// This is an S-curve where the efficiency is 100% if you have no outfits
 	// that create "cooling inefficiency", and as that value increases the
@@ -4045,25 +3879,43 @@
 
 void Ship::DoCloakDecision()
 {
-	if(isInvisible)
-		return;
-
+  if(isInvisible)
+    return;
 	// If you are forced to decloak (e.g. by running out of fuel) you can't
 	// initiate cloaking again until you are fully decloaked.
 	if(!cloak)
 		cloakDisruption = max(0., cloakDisruption - 1.);
 
-	double cloakingSpeed = attributes.Get("cloak");
+	// Attempting to cloak when the cloaking device can no longer operate (because of hull damage)
+	// will result in it being uncloaked.
+	const double minimalHullForCloak = attributes.Get("cloak hull threshold");
+	if(minimalHullForCloak && (hull / attributes.Get("hull") < minimalHullForCloak))
+		cloakDisruption = 1.;
+
+	const double cloakingSpeed = CloakingSpeed();
+	const double cloakingFuel = attributes.Get("cloaking fuel");
+	const double cloakingEnergy = attributes.Get("cloaking energy");
+	const double cloakingHull = attributes.Get("cloaking hull");
+	const double cloakingShield = attributes.Get("cloaking shield");
 	bool canCloak = (!isDisabled && cloakingSpeed > 0. && !cloakDisruption
-		&& fuel >= attributes.Get("cloaking fuel")
-		&& energy >= attributes.Get("cloaking energy"));
-
+		&& fuel >= cloakingFuel && energy >= cloakingEnergy
+		&& MinimumHull() < hull - cloakingHull && shields >= cloakingShield);
 	if(commands.Has(Command::CLOAK) && canCloak)
 	{
-		cloak = min(1., cloak + cloakingSpeed);
-		fuel -= attributes.Get("cloaking fuel");
-		energy -= attributes.Get("cloaking energy");
+		cloak = min(1., max(0., cloak + cloakingSpeed));
+		fuel -= cloakingFuel;
+		energy -= cloakingEnergy;
+		shields -= cloakingShield;
+		hull -= cloakingHull;
 		heat += attributes.Get("cloaking heat");
+		double cloakingShieldDelay = attributes.Get("cloaking shield delay");
+		double cloakingHullDelay = attributes.Get("cloaking repair delay");
+		cloakingShieldDelay = (cloakingShieldDelay < 1.) ?
+			(Random::Real() <= cloakingShieldDelay) : cloakingShieldDelay;
+		cloakingHullDelay = (cloakingHullDelay < 1.) ?
+			(Random::Real() <= cloakingHullDelay) : cloakingHullDelay;
+		shieldDelay += cloakingShieldDelay;
+		hullDelay += cloakingHullDelay;
 	}
 	else if(cloakingSpeed)
 	{
@@ -4464,7 +4316,7 @@
 			}
 		}
 		bool applyAfterburner = (commands.Has(Command::AFTERBURNER) || (thrustCommand > 0. && !thrust))
-				&& !CannotAct();
+				&& !CannotAct(Ship::ActionType::AFTERBURNER);
 		if(applyAfterburner)
 		{
 			thrust = attributes.Get("afterburner thrust");
@@ -4587,11 +4439,11 @@
 
 			if(distance < 10. && speed < 1. && (CanBeCarried() || !turn))
 			{
-				if(cloak)
+				if(cloak && !attributes.Get("cloaked boarding"))
 				{
 					// Allow the player to get all the way to the end of the
 					// boarding sequence (including locking on to the ship) but
-					// not to actually board, if they are cloaked.
+					// not to actually board, if they are cloaked, except if they have "cloaked boarding".
 					if(isYours)
 						Messages::Add("You cannot board a ship while cloaked.", Messages::Importance::High);
 				}
