/* Ship.cpp
Copyright (c) 2014 by Michael Zahniser

Endless Sky is free software: you can redistribute it and/or modify it under the
terms of the GNU General Public License as published by the Free Software
Foundation, either version 3 of the License, or (at your option) any later version.

Endless Sky is distributed in the hope that it will be useful, but WITHOUT ANY
WARRANTY; without even the implied warranty of MERCHANTABILITY or FITNESS FOR A
PARTICULAR PURPOSE.  See the GNU General Public License for more details.
*/

#include "Ship.h"

#include "Audio.h"
#include "CategoryTypes.h"
#include "DamageDealt.h"
#include "DataNode.h"
#include "DataWriter.h"
#include "Effect.h"
#include "Files.h"
#include "Flotsam.h"
#include "text/Format.h"
#include "GameData.h"
#include "Government.h"
#include "Mask.h"
#include "Messages.h"
#include "Phrase.h"
#include "Planet.h"
#include "Preferences.h"
#include "Projectile.h"
#include "Random.h"
#include "ShipEvent.h"
#include "Sound.h"
#include "SpriteSet.h"
#include "Sprite.h"
#include "StellarObject.h"
#include "System.h"
#include "TextReplacements.h"
#include "Visual.h"

#include <algorithm>
#include <cmath>
#include <limits>
#include <sstream>

using namespace std;

namespace {
	const string FIGHTER_REPAIR = "Repair fighters in";
	const vector<string> BAY_SIDE = {"inside", "over", "under"};
	const vector<string> BAY_FACING = {"forward", "left", "right", "back"};
	const vector<Angle> BAY_ANGLE = {Angle(0.), Angle(-90.), Angle(90.), Angle(180.)};

	const vector<string> ENGINE_SIDE = {"under", "over"};
	const vector<string> STEERING_FACING = {"none", "left", "right"};

	const double MAXIMUM_TEMPERATURE = 100.;

	const double SCAN_TIME = 60.;

	// Helper function to transfer energy to a given stat if it is less than the
	// given maximum value.
	void DoRepair(double &stat, double &available, double maximum)
	{
		double transfer = max(0., min(available, maximum - stat));
		stat += transfer;
		available -= transfer;
	}

	// Helper function to repair a given stat up to its maximum, limited by
	// how much repair is available and how much energy, fuel, and heat are available.
	// Updates the stat, the available amount, and the energy, fuel, and heat amounts.
	void DoRepair(double &stat, double &available, double maximum, double &energy, double energyCost, double &fuel, double fuelCost, double &heat, double heatCost)
	{
		if(available <= 0. || stat >= maximum)
			return;

		// Energy, heat, and fuel costs are the energy, fuel, or heat required per unit repaired.
		if(energyCost > 0.)
			available = min(available, energy / energyCost);
		if(fuelCost > 0.)
			available = min(available, fuel / fuelCost);
		if(heatCost < 0.)
			available = min(available, heat / -heatCost);

		double transfer = min(available, maximum - stat);
		if(transfer > 0.)
		{
			stat += transfer;
			available -= transfer;
			energy -= transfer * energyCost;
			fuel -= transfer * fuelCost;
			heat += transfer * heatCost;
		}
	}

	// Helper function to reduce a given status effect according
	// to its resistance, limited by how much energy, fuel, and heat are available.
	// Updates the stat and the energy, fuel, and heat amounts.
	void DoStatusEffect(bool isDeactivated, double &stat, double resistance, double &energy, double energyCost, double &fuel, double fuelCost, double &heat, double heatCost)
	{
		if(isDeactivated || resistance <= 0.)
		{
			stat = max(0., .99 * stat);
			return;
		}

		// Calculate how much resistance can be used assuming no
		// energy or fuel cost.
		resistance = .99 * stat - max(0., .99 * stat - resistance);

		// Limit the resistance by the available energy, heat, and fuel.
		if(energyCost > 0.)
			resistance = min(resistance, energy / energyCost);
		if(fuelCost > 0.)
			resistance = min(resistance, fuel / fuelCost);
		if(heatCost < 0.)
			resistance = min(resistance, heat / -heatCost);

		// Update the stat, energy, heat, and fuel given how much resistance is being used.
		if(resistance > 0.)
		{
			stat = max(0., .99 * stat - resistance);
			energy -= resistance * energyCost;
			fuel -= resistance * fuelCost;
			heat += resistance * heatCost;
		}
		else
			stat = max(0., .99 * stat);
	}

	// Get an overview of how many weapon-outfits are equipped.
	map<const Outfit *, int> GetEquipped(const vector<Hardpoint> &weapons)
	{
		map<const Outfit *, int> equipped;
		for(const Hardpoint &hardpoint : weapons)
			if(hardpoint.GetOutfit())
				++equipped[hardpoint.GetOutfit()];
		return equipped;
	}

	void LogWarning(const string &modelName, const string &name, string &&warning)
	{
		string shipID = modelName + (name.empty() ? ": " : " \"" + name + "\": ");
		Files::LogError(shipID + std::move(warning));
	}
}



// Construct and Load() at the same time.
Ship::Ship(const DataNode &node)
{
	Load(node);
}



void Ship::Load(const DataNode &node)
{
	if(node.Size() >= 2)
	{
		modelName = node.Token(1);
		pluralModelName = modelName + 's';
	}
	if(node.Size() >= 3)
	{
		base = GameData::Ships().Get(modelName);
		variantName = node.Token(2);
	}
	isDefined = true;

	government = GameData::PlayerGovernment();

	// Note: I do not clear the attributes list here so that it is permissible
	// to override one ship definition with another.
	bool hasEngine = false;
	bool hasArmament = false;
	bool hasBays = false;
	bool hasExplode = false;
	bool hasLeak = false;
	bool hasFinalExplode = false;
	bool hasOutfits = false;
	bool hasDescription = false;
	for(const DataNode &child : node)
	{
		const string &key = child.Token(0);
		bool add = (key == "add");
		if(add && (child.Size() < 2 || child.Token(1) != "attributes"))
		{
			child.PrintTrace("Skipping invalid use of 'add' with " + (child.Size() < 2
					? "no key." : "key: " + child.Token(1)));
			continue;
		}
		if(key == "sprite")
			LoadSprite(child);
		else if(child.Token(0) == "thumbnail" && child.Size() >= 2)
			thumbnail = SpriteSet::Get(child.Token(1));
		else if(key == "name" && child.Size() >= 2)
			name = child.Token(1);
		else if(key == "plural" && child.Size() >= 2)
			pluralModelName = child.Token(1);
		else if(key == "noun" && child.Size() >= 2)
			noun = child.Token(1);
		else if(key == "swizzle" && child.Size() >= 2)
			customSwizzle = child.Value(1);
		else if(key == "uuid" && child.Size() >= 2)
			uuid = EsUuid::FromString(child.Token(1));
		else if(key == "attributes" || add)
		{
			if(!add)
				baseAttributes.Load(child);
			else
			{
				addAttributes = true;
				attributes.Load(child);
			}
		}
		else if((key == "engine" || key == "reverse engine" || key == "steering engine") && child.Size() >= 3)
		{
			if(!hasEngine)
			{
				enginePoints.clear();
				reverseEnginePoints.clear();
				steeringEnginePoints.clear();
				hasEngine = true;
			}
			bool reverse = (key == "reverse engine");
			bool steering = (key == "steering engine");

			vector<EnginePoint> &editPoints = (!steering && !reverse) ? enginePoints :
				(reverse ? reverseEnginePoints : steeringEnginePoints);
			editPoints.emplace_back(0.5 * child.Value(1), 0.5 * child.Value(2),
				(child.Size() > 3 ? child.Value(3) : 1.));
			EnginePoint &engine = editPoints.back();
			if(reverse)
				engine.facing = Angle(180.);
			for(const DataNode &grand : child)
			{
				const string &grandKey = grand.Token(0);
				if(grandKey == "zoom" && grand.Size() >= 2)
					engine.zoom = grand.Value(1);
				else if(grandKey == "angle" && grand.Size() >= 2)
					engine.facing += Angle(grand.Value(1));
				else
				{
					for(unsigned j = 1; j < ENGINE_SIDE.size(); ++j)
						if(grandKey == ENGINE_SIDE[j])
							engine.side = j;
					if(steering)
						for(unsigned j = 1; j < STEERING_FACING.size(); ++j)
							if(grandKey == STEERING_FACING[j])
								engine.steering = j;
				}
			}
		}
		else if(key == "gun" || key == "turret")
		{
			if(!hasArmament)
			{
				armament = Armament();
				hasArmament = true;
			}
			const Outfit *outfit = nullptr;
			Point hardpoint;
			if(child.Size() >= 3)
			{
				hardpoint = Point(child.Value(1), child.Value(2));
				if(child.Size() >= 4)
					outfit = GameData::Outfits().Get(child.Token(3));
			}
			else
			{
				if(child.Size() >= 2)
					outfit = GameData::Outfits().Get(child.Token(1));
			}
			Angle gunPortAngle = Angle(0.);
			bool gunPortParallel = false;
			bool drawUnder = (key == "gun");
			if(child.HasChildren())
			{
				for(const DataNode &grand : child)
				{
					if(grand.Token(0) == "angle" && grand.Size() >= 2)
						gunPortAngle = grand.Value(1);
					else if(grand.Token(0) == "parallel")
						gunPortParallel = true;
					else if(grand.Token(0) == "under")
						drawUnder = true;
					else if(grand.Token(0) == "over")
						drawUnder = false;
					else
						grand.PrintTrace("Skipping unrecognized attribute:");
				}
			}
			if(key == "gun")
				armament.AddGunPort(hardpoint, gunPortAngle, gunPortParallel, drawUnder, outfit);
			else
				armament.AddTurret(hardpoint, drawUnder, outfit);
		}
		else if(key == "never disabled")
			neverDisabled = true;
		else if(key == "uncapturable")
			isCapturable = false;
		else if(((key == "fighter" || key == "drone") && child.Size() >= 3) ||
			(key == "bay" && child.Size() >= 4))
		{
			// While the `drone` and `fighter` keywords are supported for backwards compatibility, the
			// standard format is `bay <ship-category>`, with the same signature for other values.
			string category = "Fighter";
			int childOffset = 0;
			if(key == "drone")
				category = "Drone";
			else if(key == "bay")
			{
				category = child.Token(1);
				childOffset += 1;
			}

			if(!hasBays)
			{
				bays.clear();
				hasBays = true;
			}
			bays.emplace_back(child.Value(1 + childOffset), child.Value(2 + childOffset), category);
			Bay &bay = bays.back();
			for(int i = 3 + childOffset; i < child.Size(); ++i)
			{
				for(unsigned j = 1; j < BAY_SIDE.size(); ++j)
					if(child.Token(i) == BAY_SIDE[j])
						bay.side = j;
				for(unsigned j = 1; j < BAY_FACING.size(); ++j)
					if(child.Token(i) == BAY_FACING[j])
						bay.facing = BAY_ANGLE[j];
			}
			if(child.HasChildren())
				for(const DataNode &grand : child)
				{
					// Load in the effect(s) to be displayed when the ship launches.
					if(grand.Token(0) == "launch effect" && grand.Size() >= 2)
					{
						int count = grand.Size() >= 3 ? static_cast<int>(grand.Value(2)) : 1;
						const Effect *e = GameData::Effects().Get(grand.Token(1));
						bay.launchEffects.insert(bay.launchEffects.end(), count, e);
					}
					else if(grand.Token(0) == "angle" && grand.Size() >= 2)
						bay.facing = Angle(grand.Value(1));
					else
					{
						bool handled = false;
						for(unsigned i = 1; i < BAY_SIDE.size(); ++i)
							if(grand.Token(0) == BAY_SIDE[i])
							{
								bay.side = i;
								handled = true;
							}
						for(unsigned i = 1; i < BAY_FACING.size(); ++i)
							if(grand.Token(0) == BAY_FACING[i])
							{
								bay.facing = BAY_ANGLE[i];
								handled = true;
							}
						if(!handled)
							grand.PrintTrace("Skipping unrecognized attribute:");
					}
				}
		}
		else if(key == "leak" && child.Size() >= 2)
		{
			if(!hasLeak)
			{
				leaks.clear();
				hasLeak = true;
			}
			Leak leak(GameData::Effects().Get(child.Token(1)));
			if(child.Size() >= 3)
				leak.openPeriod = child.Value(2);
			if(child.Size() >= 4)
				leak.closePeriod = child.Value(3);
			leaks.push_back(leak);
		}
		else if(key == "explode" && child.Size() >= 2)
		{
			if(!hasExplode)
			{
				explosionEffects.clear();
				explosionTotal = 0;
				hasExplode = true;
			}
			int count = (child.Size() >= 3) ? child.Value(2) : 1;
			explosionEffects[GameData::Effects().Get(child.Token(1))] += count;
			explosionTotal += count;
		}
		else if(key == "final explode" && child.Size() >= 2)
		{
			if(!hasFinalExplode)
			{
				finalExplosions.clear();
				hasFinalExplode = true;
			}
			int count = (child.Size() >= 3) ? child.Value(2) : 1;
			finalExplosions[GameData::Effects().Get(child.Token(1))] += count;
		}
		else if(key == "outfits")
		{
			if(!hasOutfits)
			{
				outfits.clear();
				hasOutfits = true;
			}
			for(const DataNode &grand : child)
			{
				int count = (grand.Size() >= 2) ? grand.Value(1) : 1;
				if(count > 0)
					outfits[GameData::Outfits().Get(grand.Token(0))] += count;
				else
					grand.PrintTrace("Skipping invalid outfit count:");
			}

			// Verify we have at least as many installed outfits as were identified as "equipped."
			// If not (e.g. a variant definition), ensure FinishLoading equips into a blank slate.
			if(!hasArmament)
				for(const auto &pair : GetEquipped(Weapons()))
				{
					auto it = outfits.find(pair.first);
					if(it == outfits.end() || it->second < pair.second)
					{
						armament.UninstallAll();
						break;
					}
				}
		}
		else if(key == "cargo")
			cargo.Load(child);
		else if(key == "crew" && child.Size() >= 2)
			crew = static_cast<int>(child.Value(1));
		else if(key == "fuel" && child.Size() >= 2)
			fuel = child.Value(1);
		else if(key == "shields" && child.Size() >= 2)
			shields = child.Value(1);
		else if(key == "hull" && child.Size() >= 2)
			hull = child.Value(1);
		else if(key == "position" && child.Size() >= 3)
			position = Point(child.Value(1), child.Value(2));
		else if(key == "system" && child.Size() >= 2)
			currentSystem = GameData::Systems().Get(child.Token(1));
		else if(key == "planet" && child.Size() >= 2)
		{
			zoom = 0.;
			landingPlanet = GameData::Planets().Get(child.Token(1));
		}
		else if(key == "destination system" && child.Size() >= 2)
			targetSystem = GameData::Systems().Get(child.Token(1));
		else if(key == "parked")
			isParked = true;
		else if(key == "description" && child.Size() >= 2)
		{
			if(!hasDescription)
			{
				description.clear();
				hasDescription = true;
			}
			description += child.Token(1);
			description += '\n';
		}
		else if(key != "actions")
			child.PrintTrace("Skipping unrecognized attribute:");
	}
}



// When loading a ship, some of the outfits it lists may not have been
// loaded yet. So, wait until everything has been loaded, then call this.
void Ship::FinishLoading(bool isNewInstance)
{
	// All copies of this ship should save pointers to the "explosion" weapon
	// definition stored safely in the ship model, which will not be destroyed
	// until GameData is when the program quits. Also copy other attributes of
	// the base model if no overrides were given.
	if(GameData::Ships().Has(modelName))
	{
		const Ship *model = GameData::Ships().Get(modelName);
		explosionWeapon = &model->BaseAttributes();
		if(pluralModelName.empty())
			pluralModelName = model->pluralModelName;
		if(noun.empty())
			noun = model->noun;
		if(!thumbnail)
			thumbnail = model->thumbnail;
	}

	// If this ship has a base class, copy any attributes not defined here.
	// Exception: uncapturable and "never disabled" flags don't carry over.
	if(base && base != this)
	{
		if(!GetSprite())
			reinterpret_cast<Body &>(*this) = *base;
		if(customSwizzle == -1)
			customSwizzle = base->CustomSwizzle();
		if(baseAttributes.Attributes().empty())
			baseAttributes = base->baseAttributes;
		if(bays.empty() && !base->bays.empty())
			bays = base->bays;
		if(enginePoints.empty())
			enginePoints = base->enginePoints;
		if(reverseEnginePoints.empty())
			reverseEnginePoints = base->reverseEnginePoints;
		if(steeringEnginePoints.empty())
			steeringEnginePoints = base->steeringEnginePoints;
		if(explosionEffects.empty())
		{
			explosionEffects = base->explosionEffects;
			explosionTotal = base->explosionTotal;
		}
		if(finalExplosions.empty())
			finalExplosions = base->finalExplosions;
		if(outfits.empty())
			outfits = base->outfits;
		if(description.empty())
			description = base->description;

		bool hasHardpoints = false;
		for(const Hardpoint &hardpoint : armament.Get())
			if(hardpoint.GetPoint())
				hasHardpoints = true;

		if(!hasHardpoints)
		{
			// Check if any hardpoint locations were not specified.
			auto bit = base->Weapons().begin();
			auto bend = base->Weapons().end();
			auto nextGun = armament.Get().begin();
			auto nextTurret = armament.Get().begin();
			auto end = armament.Get().end();
			Armament merged;
			for( ; bit != bend; ++bit)
			{
				if(!bit->IsTurret())
				{
					while(nextGun != end && nextGun->IsTurret())
						++nextGun;
					const Outfit *outfit = (nextGun == end) ? nullptr : nextGun->GetOutfit();
					merged.AddGunPort(bit->GetPoint() * 2., bit->GetBaseAngle(), bit->IsParallel(), bit->IsUnder(), outfit);
					if(nextGun != end)
						++nextGun;
				}
				else
				{
					while(nextTurret != end && !nextTurret->IsTurret())
						++nextTurret;
					const Outfit *outfit = (nextTurret == end) ? nullptr : nextTurret->GetOutfit();
					merged.AddTurret(bit->GetPoint() * 2., bit->IsUnder(), outfit);
					if(nextTurret != end)
						++nextTurret;
				}
			}
			armament = merged;
		}
	}
	// Check that all the "equipped" weapons actually match what your ship
	// has, and that they are truly weapons. Remove any excess weapons and
	// warn if any non-weapon outfits are "installed" in a hardpoint.
	auto equipped = GetEquipped(Weapons());
	for(auto &it : equipped)
	{
		auto outfitIt = outfits.find(it.first);
		int amount = (outfitIt != outfits.end() ? outfitIt->second : 0);
		int excess = it.second - amount;
		if(excess > 0)
		{
			// If there are more hardpoints specifying this outfit than there
			// are instances of this outfit installed, remove some of them.
			armament.Add(it.first, -excess);
			it.second -= excess;

			LogWarning(VariantName(), Name(), "outfit \"" + it.first->Name() + "\" equipped but not included in outfit list.");
		}
		else if(!it.first->IsWeapon())
			// This ship was specified with a non-weapon outfit in a
			// hardpoint. Hardpoint::Install removes it, but issue a
			// warning so the definition can be fixed.
			LogWarning(VariantName(), Name(), "outfit \"" + it.first->Name() + "\" is not a weapon, but is installed as one.");
	}

	// Mark any drone that has no "automaton" value as an automaton, to
	// grandfather in the drones from before that attribute existed.
	if(baseAttributes.Category() == "Drone" && !baseAttributes.Get("automaton"))
		baseAttributes.Set("automaton", 1.);

	baseAttributes.Set("gun ports", armament.GunCount());
	baseAttributes.Set("turret mounts", armament.TurretCount());

	if(addAttributes)
	{
		// Store attributes from an "add attributes" node in the ship's
		// baseAttributes so they can be written to the save file.
		baseAttributes.Add(attributes);
		addAttributes = false;
	}
	// Add the attributes of all your outfits to the ship's base attributes.
	attributes = baseAttributes;
	vector<string> undefinedOutfits;
	for(const auto &it : outfits)
	{
		if(!it.first->IsDefined())
		{
			undefinedOutfits.emplace_back("\"" + it.first->Name() + "\"");
			continue;
		}
		attributes.Add(*it.first, it.second);
		// Some ship variant definitions do not specify which weapons
		// are placed in which hardpoint. Add any weapons that are not
		// yet installed to the ship's armament.
		if(it.first->IsWeapon())
		{
			int count = it.second;
			auto eit = equipped.find(it.first);
			if(eit != equipped.end())
				count -= eit->second;

			if(count)
			{
				count -= armament.Add(it.first, count);
				if(count)
					LogWarning(VariantName(), Name(), "weapon \"" + it.first->Name() + "\" installed, but insufficient slots to use it.");
			}
		}
	}
	if(!undefinedOutfits.empty())
	{
		bool plural = undefinedOutfits.size() > 1;
		// Print the ship name once, then all undefined outfits. If we're reporting for a stock ship, then it
		// doesn't have a name, and missing outfits aren't named yet either. A variant name might exist, though.
		string message;
		if(isYours)
		{
			message = "Player ship " + modelName + " \"" + name + "\":";
			string PREFIX = plural ? "\n\tUndefined outfit " : " undefined outfit ";
			for(auto &&outfit : undefinedOutfits)
				message += PREFIX + outfit;
		}
		else
		{
			message = variantName.empty() ? "Stock ship \"" + modelName + "\": "
				: modelName + " variant \"" + variantName + "\": ";
			message += to_string(undefinedOutfits.size()) + " undefined outfit" + (plural ? "s" : "") + " installed.";
		}

		Files::LogError(message);
	}
	// Inspect the ship's armament to ensure that guns are in gun ports and
	// turrets are in turret mounts. This can only happen when the armament
	// is configured incorrectly in a ship or variant definition. Do not
	// bother printing this warning if the outfit is not fully defined.
	for(const Hardpoint &hardpoint : armament.Get())
	{
		const Outfit *outfit = hardpoint.GetOutfit();
		if(outfit && outfit->IsDefined()
				&& (hardpoint.IsTurret() != (outfit->Get("turret mounts") != 0.)))
		{
			string warning = (!isYours && !variantName.empty()) ? "variant \"" + variantName + "\"" : modelName;
			if(!name.empty())
				warning += " \"" + name + "\"";
			warning += ": outfit \"" + outfit->Name() + "\" installed as a ";
			warning += (hardpoint.IsTurret() ? "turret but is a gun.\n\tturret" : "gun but is a turret.\n\tgun");
			warning += to_string(2. * hardpoint.GetPoint().X()) + " " + to_string(2. * hardpoint.GetPoint().Y());
			warning += " \"" + outfit->Name() + "\"";
			Files::LogError(warning);
		}
	}
	cargo.SetSize(attributes.Get("cargo space"));
	armament.FinishLoading();

	// Figure out how far from center the farthest hardpoint is.
	weaponRadius = 0.;
	for(const Hardpoint &hardpoint : armament.Get())
		weaponRadius = max(weaponRadius, hardpoint.GetPoint().Length());

	// Allocate enough firing bits for this ship.
	firingCommands.SetHardpoints(armament.Get().size());

	// If this ship is being instantiated for the first time, make sure its
	// crew, fuel, etc. are all refilled.
	if(isNewInstance)
		Recharge(true);

	// Ensure that all defined bays are of a valid category. Remove and warn about any
	// invalid bays. Add a default "launch effect" to any remaining internal bays if
	// this ship is crewed (i.e. pressurized).
	string warning;
	const auto &bayCategories = GameData::Category(CategoryType::BAY);
	for(auto it = bays.begin(); it != bays.end(); )
	{
		Bay &bay = *it;
		if(find(bayCategories.begin(), bayCategories.end(), bay.category) == bayCategories.end())
		{
			warning += "Invalid bay category: " + bay.category + "\n";
			it = bays.erase(it);
			continue;
		}
		else
			++it;
		if(bay.side == Bay::INSIDE && bay.launchEffects.empty() && Crew())
			bay.launchEffects.emplace_back(GameData::Effects().Get("basic launch"));
	}

	canBeCarried = find(bayCategories.begin(), bayCategories.end(), attributes.Category()) != bayCategories.end();

	// Issue warnings if this ship has is misconfigured, e.g. is missing required values
	// or has negative outfit, cargo, weapon, or engine capacity.
	for(auto &&attr : set<string>{"outfit space", "cargo space", "weapon capacity", "engine capacity"})
	{
		double val = attributes.Get(attr);
		if(val < 0)
			warning += attr + ": " + Format::Number(val) + "\n";
	}
	if(attributes.Get("drag") <= 0.)
	{
		warning += "Defaulting " + string(attributes.Get("drag") ? "invalid" : "missing") + " \"drag\" attribute to 100.0\n";
		attributes.Set("drag", 100.);
	}
	if(!warning.empty())
	{
		// This check is mostly useful for variants and stock ships, which have
		// no names. Print the outfits to facilitate identifying this ship definition.
		string message = (!name.empty() ? "Ship \"" + name + "\" " : "") + "(" + VariantName() + "):\n";
		ostringstream outfitNames;
		outfitNames << "has outfits:\n";
		for(const auto &it : outfits)
			outfitNames << '\t' << it.second << " " + it.first->Name() << endl;
		Files::LogError(message + warning + outfitNames.str());
	}

	// Ships read from a save file may have non-default shields or hull.
	// Perform a full IsDisabled calculation.
	isDisabled = true;
	isDisabled = IsDisabled();

	// Cache this ship's jump range.
	jumpRange = JumpRange(false);

	// A saved ship may have an invalid target system. Since all game data is loaded and all player events are
	// applied at this point, any target system that is not accessible should be cleared. Note: this does not
	// account for systems accessible via wormholes, but also does not need to as AI will route the ship properly.
	if(!isNewInstance && targetSystem)
	{
		string message = "Warning: " + string(isYours ? "player-owned " : "NPC ") + modelName + " \"" + name + "\": "
			"Cannot reach target system \"" + targetSystem->Name();
		if(!currentSystem)
		{
			Files::LogError(message + "\" (no current system).");
			targetSystem = nullptr;
		}
		else if(!currentSystem->Links().count(targetSystem) && (!jumpRange || !currentSystem->JumpNeighbors(jumpRange).count(targetSystem)))
		{
			Files::LogError(message + "\" by hyperlink or jump from system \"" + currentSystem->Name() + ".\"");
			targetSystem = nullptr;
		}
	}
}



// Check if this ship (model) and its outfits have been defined.
bool Ship::IsValid() const
{
	for(auto &&outfit : outfits)
		if(!outfit.first->IsDefined())
			return false;

	return isDefined;
}



// Save a full description of this ship, as currently configured.
void Ship::Save(DataWriter &out) const
{
	out.Write("ship", modelName);
	out.BeginChild();
	{
		out.Write("name", name);
		if(pluralModelName != modelName + 's')
			out.Write("plural", pluralModelName);
		if(!noun.empty())
			out.Write("noun", noun);
		SaveSprite(out);
		if(thumbnail)
			out.Write("thumbnail", thumbnail->Name());

		if(neverDisabled)
			out.Write("never disabled");
		if(!isCapturable)
			out.Write("uncapturable");
		if(customSwizzle >= 0)
			out.Write("swizzle", customSwizzle);

		out.Write("uuid", uuid.ToString());

		out.Write("attributes");
		out.BeginChild();
		{
			out.Write("category", baseAttributes.Category());
			out.Write("cost", baseAttributes.Cost());
			out.Write("mass", baseAttributes.Mass());
			for(const auto &it : baseAttributes.FlareSprites())
				for(int i = 0; i < it.second; ++i)
					it.first.SaveSprite(out, "flare sprite");
			for(const auto &it : baseAttributes.FlareSounds())
				for(int i = 0; i < it.second; ++i)
					out.Write("flare sound", it.first->Name());
			for(const auto &it : baseAttributes.ReverseFlareSprites())
				for(int i = 0; i < it.second; ++i)
					it.first.SaveSprite(out, "reverse flare sprite");
			for(const auto &it : baseAttributes.ReverseFlareSounds())
				for(int i = 0; i < it.second; ++i)
					out.Write("reverse flare sound", it.first->Name());
			for(const auto &it : baseAttributes.SteeringFlareSprites())
				for(int i = 0; i < it.second; ++i)
					it.first.SaveSprite(out, "steering flare sprite");
			for(const auto &it : baseAttributes.SteeringFlareSounds())
				for(int i = 0; i < it.second; ++i)
					out.Write("steering flare sound", it.first->Name());
			for(const auto &it : baseAttributes.AfterburnerEffects())
				for(int i = 0; i < it.second; ++i)
					out.Write("afterburner effect", it.first->Name());
			for(const auto &it : baseAttributes.JumpEffects())
				for(int i = 0; i < it.second; ++i)
					out.Write("jump effect", it.first->Name());
			for(const auto &it : baseAttributes.JumpSounds())
				for(int i = 0; i < it.second; ++i)
					out.Write("jump sound", it.first->Name());
			for(const auto &it : baseAttributes.JumpInSounds())
				for(int i = 0; i < it.second; ++i)
					out.Write("jump in sound", it.first->Name());
			for(const auto &it : baseAttributes.JumpOutSounds())
				for(int i = 0; i < it.second; ++i)
					out.Write("jump out sound", it.first->Name());
			for(const auto &it : baseAttributes.HyperSounds())
				for(int i = 0; i < it.second; ++i)
					out.Write("hyperdrive sound", it.first->Name());
			for(const auto &it : baseAttributes.HyperInSounds())
				for(int i = 0; i < it.second; ++i)
					out.Write("hyperdrive in sound", it.first->Name());
			for(const auto &it : baseAttributes.HyperOutSounds())
				for(int i = 0; i < it.second; ++i)
					out.Write("hyperdrive out sound", it.first->Name());
			for(const auto &it : baseAttributes.Attributes())
				if(it.second)
					out.Write(it.first, it.second);
		}
		out.EndChild();

		out.Write("outfits");
		out.BeginChild();
		{
			using OutfitElement = pair<const Outfit *const, int>;
			WriteSorted(outfits,
				[](const OutfitElement *lhs, const OutfitElement *rhs)
					{ return lhs->first->Name() < rhs->first->Name(); },
				[&out](const OutfitElement &it){
					if(it.second == 1)
						out.Write(it.first->Name());
					else
						out.Write(it.first->Name(), it.second);
				});
		}
		out.EndChild();

		cargo.Save(out);
		out.Write("crew", crew);
		out.Write("fuel", fuel);
		out.Write("shields", shields);
		out.Write("hull", hull);
		out.Write("position", position.X(), position.Y());

		for(const EnginePoint &point : enginePoints)
		{
			out.Write("engine", 2. * point.X(), 2. * point.Y());
			out.BeginChild();
			out.Write("zoom", point.zoom);
			out.Write("angle", point.facing.Degrees());
			out.Write(ENGINE_SIDE[point.side]);
			out.EndChild();

		}
		for(const EnginePoint &point : reverseEnginePoints)
		{
			out.Write("reverse engine", 2. * point.X(), 2. * point.Y());
			out.BeginChild();
			out.Write("zoom", point.zoom);
			out.Write("angle", point.facing.Degrees() - 180.);
			out.Write(ENGINE_SIDE[point.side]);
			out.EndChild();
		}
		for(const EnginePoint &point : steeringEnginePoints)
		{
			out.Write("steering engine", 2. * point.X(), 2. * point.Y());
			out.BeginChild();
			out.Write("zoom", point.zoom);
			out.Write("angle", point.facing.Degrees());
			out.Write(ENGINE_SIDE[point.side]);
			out.Write(STEERING_FACING[point.steering]);
			out.EndChild();
		}
		for(const Hardpoint &hardpoint : armament.Get())
		{
			const char *type = (hardpoint.IsTurret() ? "turret" : "gun");
			if(hardpoint.GetOutfit())
				out.Write(type, 2. * hardpoint.GetPoint().X(), 2. * hardpoint.GetPoint().Y(),
					hardpoint.GetOutfit()->Name());
			else
				out.Write(type, 2. * hardpoint.GetPoint().X(), 2. * hardpoint.GetPoint().Y());
			double hardpointAngle = hardpoint.GetBaseAngle().Degrees();
			out.BeginChild();
			{
				if(hardpointAngle)
					out.Write("angle", hardpointAngle);
				if(hardpoint.IsParallel())
					out.Write("parallel");
				if(hardpoint.IsUnder())
					out.Write("under");
				else
					out.Write("over");
			}
			out.EndChild();
		}
		for(const Bay &bay : bays)
		{
			double x = 2. * bay.point.X();
			double y = 2. * bay.point.Y();

			out.Write("bay", bay.category, x, y);

			if(!bay.launchEffects.empty() || bay.facing.Degrees() || bay.side)
			{
				out.BeginChild();
				{
					if(bay.facing.Degrees())
						out.Write("angle", bay.facing.Degrees());
					if(bay.side)
						out.Write(BAY_SIDE[bay.side]);
					for(const Effect *effect : bay.launchEffects)
						out.Write("launch effect", effect->Name());
				}
				out.EndChild();
			}
		}
		for(const Leak &leak : leaks)
			out.Write("leak", leak.effect->Name(), leak.openPeriod, leak.closePeriod);

		using EffectElement = pair<const Effect *const, int>;
		auto effectSort = [](const EffectElement *lhs, const EffectElement *rhs)
			{ return lhs->first->Name() < rhs->first->Name(); };
		WriteSorted(explosionEffects, effectSort, [&out](const EffectElement &it)
		{
			if(it.second)
				out.Write("explode", it.first->Name(), it.second);
		});
		WriteSorted(finalExplosions, effectSort, [&out](const EffectElement &it)
		{
			if(it.second)
				out.Write("final explode", it.first->Name(), it.second);
		});

		if(currentSystem)
			out.Write("system", currentSystem->Name());
		else
		{
			// A carried ship is saved in its carrier's system.
			shared_ptr<const Ship> parent = GetParent();
			if(parent && parent->currentSystem)
				out.Write("system", parent->currentSystem->Name());
		}
		if(landingPlanet)
			out.Write("planet", landingPlanet->TrueName());
		if(targetSystem)
			out.Write("destination system", targetSystem->Name());
		if(isParked)
			out.Write("parked");
	}
	out.EndChild();
}



const EsUuid &Ship::UUID() const noexcept
{
	return uuid;
}



void Ship::SetUUID(const EsUuid &id)
{
	uuid.clone(id);
}



const string &Ship::Name() const
{
	return name;
}



// Set / Get the name of this class of ships, e.g. "Marauder Raven."
void Ship::SetModelName(const string &model)
{
	this->modelName = model;
}



const string &Ship::ModelName() const
{
	return modelName;
}



const string &Ship::PluralModelName() const
{
	return pluralModelName;
}



// Get the name of this ship as a variant.
const string &Ship::VariantName() const
{
	return variantName.empty() ? modelName : variantName;
}



// Get the generic noun (e.g. "ship") to be used when describing this ship.
const string &Ship::Noun() const
{
	static const string SHIP = "ship";
	return noun.empty() ? SHIP : noun;
}



// Get this ship's description.
const string &Ship::Description() const
{
	return description;
}



// Get the shipyard thumbnail for this ship.
const Sprite *Ship::Thumbnail() const
{
	return thumbnail;
}



// Get this ship's cost.
int64_t Ship::Cost() const
{
	return attributes.Cost();
}



// Get the cost of this ship's chassis, with no outfits installed.
int64_t Ship::ChassisCost() const
{
	return baseAttributes.Cost();
}



// Check if this ship is configured in such a way that it would be difficult
// or impossible to fly.
vector<string> Ship::FlightCheck() const
{
	auto checks = vector<string>{};

	double generation = attributes.Get("energy generation") - attributes.Get("energy consumption");
	double consuming = attributes.Get("fuel energy");
	double solar = attributes.Get("solar collection");
	double battery = attributes.Get("energy capacity");
	double energy = generation + consuming + solar + battery;
	double fuelChange = attributes.Get("fuel generation") - attributes.Get("fuel consumption");
	double fuelCapacity = attributes.Get("fuel capacity");
	double fuel = fuelCapacity + fuelChange;
	double thrust = attributes.Get("thrust");
	double reverseThrust = attributes.Get("reverse thrust");
	double afterburner = attributes.Get("afterburner thrust");
	double thrustEnergy = attributes.Get("thrusting energy");
	double turn = attributes.Get("turn");
	double turnEnergy = attributes.Get("turning energy");
	double hyperDrive = attributes.Get("hyperdrive");
	double jumpDrive = attributes.Get("jump drive");

	// Report the first error condition that will prevent takeoff:
	if(IdleHeat() >= MaximumHeat())
		checks.emplace_back("overheating!");
	else if(energy <= 0.)
		checks.emplace_back("no energy!");
	else if((energy - consuming <= 0.) && (fuel <= 0.))
		checks.emplace_back("no fuel!");
	else if(!thrust && !reverseThrust && !afterburner)
		checks.emplace_back("no thruster!");
	else if(!turn)
		checks.emplace_back("no steering!");

	// If no errors were found, check all warning conditions:
	if(checks.empty())
	{
		if(!thrust && !reverseThrust)
			checks.emplace_back("afterburner only?");
		if(!thrust && !afterburner)
			checks.emplace_back("reverse only?");
		if(!generation && !solar && !consuming)
			checks.emplace_back("battery only?");
		if(energy < thrustEnergy)
			checks.emplace_back("limited thrust?");
		if(energy < turnEnergy)
			checks.emplace_back("limited turn?");
		if(energy - .8 * solar < .2 * (turnEnergy + thrustEnergy))
			checks.emplace_back("solar power?");
		if(fuel < 0.)
			checks.emplace_back("fuel?");
		if(!canBeCarried)
		{
			if(!hyperDrive && !jumpDrive)
				checks.emplace_back("no hyperdrive?");
			if(fuelCapacity < JumpFuel())
				checks.emplace_back("no fuel?");
		}
		for(const auto &it : outfits)
			if(it.first->IsWeapon() && it.first->FiringEnergy() > energy)
			{
				checks.emplace_back("insufficient energy to fire?");
				break;
			}
	}

	return checks;
}



void Ship::SetPosition(Point position)
{
	this->position = position;
}



// Instantiate a newly-created ship in-flight.
void Ship::Place(Point position, Point velocity, Angle angle, bool isDeparting)
{
	this->position = position;
	this->velocity = velocity;
	this->angle = angle;

	// If landed, place the ship right above the planet.
	// Escorts should take off a bit behind their flagships.
	if(landingPlanet)
	{
		landingPlanet = nullptr;
		zoom = parent.lock() ? (-.2 + -.8 * Random::Real()) : 0.;
	}
	else
		zoom = 1.;
	// Make sure various special status values are reset.
	heat = IdleHeat();
	ionization = 0.;
	disruption = 0.;
	slowness = 0.;
	discharge = 0.;
	corrosion = 0.;
	leakage = 0.;
	burning = 0.;
	shieldDelay = 0;
	hullDelay = 0;
	isInvisible = !HasSprite();
	jettisoned.clear();
	hyperspaceCount = 0;
	forget = 1;
	targetShip.reset();
	shipToAssist.reset();

	// The swizzle is only updated if this ship has a government or when it is departing
	// from a planet. Launching a carry from a carrier does not update its swizzle.
	if(government && isDeparting)
	{
		auto swizzle = customSwizzle >= 0 ? customSwizzle : government->GetSwizzle();
		SetSwizzle(swizzle);

		// Set swizzle for any carried ships too.
		for(const auto &bay : bays)
		{
			if(bay.ship)
				bay.ship->SetSwizzle(bay.ship->customSwizzle >= 0 ? bay.ship->customSwizzle : swizzle);
		}
	}
}



// Set the name of this particular ship.
void Ship::SetName(const string &name)
{
	this->name = name;
}



// Set which system this ship is in.
void Ship::SetSystem(const System *system)
{
	currentSystem = system;
}



void Ship::SetPlanet(const Planet *planet)
{
	zoom = !planet;
	landingPlanet = planet;
}



void Ship::SetGovernment(const Government *government)
{
	if(government)
		SetSwizzle(customSwizzle >= 0 ? customSwizzle : government->GetSwizzle());
	this->government = government;
}



void Ship::SetIsSpecial(bool special)
{
	isSpecial = special;
}



bool Ship::IsSpecial() const
{
	return isSpecial;
}



void Ship::SetIsYours(bool yours)
{
	isYours = yours;
}



bool Ship::IsYours() const
{
	return isYours;
}



void Ship::SetIsParked(bool parked)
{
	isParked = parked;
}



bool Ship::IsParked() const
{
	return isParked;
}



bool Ship::HasDeployOrder() const
{
	return shouldDeploy;
}



void Ship::SetDeployOrder(bool shouldDeploy)
{
	this->shouldDeploy = shouldDeploy;
}



const Personality &Ship::GetPersonality() const
{
	return personality;
}



void Ship::SetPersonality(const Personality &other)
{
	personality = other;
}



void Ship::SetHail(const Phrase &phrase)
{
	hail = &phrase;
}



string Ship::GetHail(map<string, string> &&subs) const
{
	string hailStr = hail ? hail->Get() : government ? government->GetHail(isDisabled) : "";

	if(hailStr.empty())
		return hailStr;

	subs["<npc>"] = Name();
	return Format::Replace(hailStr, subs);
}



// Set the commands for this ship to follow this timestep.
void Ship::SetCommands(const Command &command)
{
	commands = command;
}



void Ship::SetCommands(const FireCommand &firingCommand)
{
	firingCommands.UpdateWith(firingCommand);
}



const Command &Ship::Commands() const
{
	return commands;
}



const FireCommand &Ship::FiringCommands() const noexcept
{
	return firingCommands;
}



// Move this ship. A ship may create effects as it moves, in particular if
// it is in the process of blowing up. If this returns false, the ship
// should be deleted.
void Ship::Move(vector<Visual> &visuals, list<shared_ptr<Flotsam>> &flotsam)
{
	// Check if this ship has been in a different system from the player for so
	// long that it should be "forgotten." Also eliminate ships that have no
	// system set because they just entered a fighter bay.
	forget += !isInSystem;
	isThrusting = false;
	isReversing = false;
	isSteering = false;
	steeringDirection = 0.;
	if((!isSpecial && forget >= 1000) || !currentSystem)
	{
		MarkForRemoval();
		return;
	}
	isInSystem = false;
	if(!fuel || !(attributes.Get("hyperdrive") || attributes.Get("jump drive")))
		hyperspaceSystem = nullptr;

	// Adjust the error in the pilot's targeting.
	personality.UpdateConfusion(firingCommands.IsFiring());

	// Generate energy, heat, etc.
	DoGeneration();

	// Handle ionization effects, etc.
	if(ionization)
		CreateSparks(visuals, "ion spark", ionization * .1);
	if(disruption)
		CreateSparks(visuals, "disruption spark", disruption * .1);
	if(slowness)
		CreateSparks(visuals, "slowing spark", slowness * .1);
	if(discharge)
		CreateSparks(visuals, "discharge spark", discharge * .1);
	if(corrosion)
		CreateSparks(visuals, "corrosion spark", corrosion * .1);
	if(leakage)
		CreateSparks(visuals, "leakage spark", leakage * .1);
	if(burning)
		CreateSparks(visuals, "burning spark", burning * .1);
	// Jettisoned cargo effects (only for ships in the current system).
	if(!jettisoned.empty() && !forget)
	{
		jettisoned.front()->Place(*this);
		flotsam.splice(flotsam.end(), jettisoned, jettisoned.begin());
	}
	int requiredCrew = RequiredCrew();
	double slowMultiplier = 1. / (1. + slowness * .05);

	// Move the turrets.
	if(!isDisabled)
		armament.Aim(firingCommands);

	if(!isInvisible)
	{
		// If you are forced to decloak (e.g. by running out of fuel) you can't
		// initiate cloaking again until you are fully decloaked.
		if(!cloak)
			cloakDisruption = max(0., cloakDisruption - 1.);

		double cloakingSpeed = attributes.Get("cloak");
		bool canCloak = (!isDisabled && cloakingSpeed > 0. && !cloakDisruption
			&& fuel >= attributes.Get("cloaking fuel")
			&& energy >= attributes.Get("cloaking energy"));
		if(commands.Has(Command::CLOAK) && canCloak)
		{
			cloak = min(1., cloak + cloakingSpeed);
			fuel -= attributes.Get("cloaking fuel");
			energy -= attributes.Get("cloaking energy");
			heat += attributes.Get("cloaking heat");
		}
		else if(cloakingSpeed)
		{
			cloak = max(0., cloak - cloakingSpeed);
			// If you're trying to cloak but are unable to (too little energy or
			// fuel) you're forced to decloak fully for one frame before you can
			// engage cloaking again.
			if(commands.Has(Command::CLOAK))
				cloakDisruption = max(cloakDisruption, 1.);
		}
		else
			cloak = 0.;
	}

	if(IsDestroyed())
	{
		// Make sure the shields are zero, as well as the hull.
		shields = 0.;

		// Once we've created enough little explosions, die.
		if(explosionCount == explosionTotal || forget)
		{
			if(!forget)
			{
				const Effect *effect = GameData::Effects().Get("smoke");
				double size = Width() + Height();
				double scale = .03 * size + .5;
				double radius = .2 * size;
				int debrisCount = attributes.Mass() * .07;

				// Estimate how many new visuals will be added during destruction.
				visuals.reserve(visuals.size() + debrisCount + explosionTotal + finalExplosions.size());

				for(int i = 0; i < debrisCount; ++i)
				{
					Angle angle = Angle::Random();
					Point effectVelocity = velocity + angle.Unit() * (scale * Random::Real());
					Point effectPosition = position + radius * angle.Unit();

					visuals.emplace_back(*effect, std::move(effectPosition), std::move(effectVelocity), std::move(angle));
				}

				for(unsigned i = 0; i < explosionTotal / 2; ++i)
					CreateExplosion(visuals, true);
				for(const auto &it : finalExplosions)
					visuals.emplace_back(*it.first, position, velocity, angle);
				// For everything in this ship's cargo hold there is a 25% chance
				// that it will survive as flotsam.
				for(const auto &it : cargo.Commodities())
					Jettison(it.first, Random::Binomial(it.second, .25));
				for(const auto &it : cargo.Outfits())
					Jettison(it.first, Random::Binomial(it.second, .25));
				// Ammunition has a 5% chance to survive as flotsam
				for(const auto &it : outfits)
					if(it.first->Category() == "Ammunition")
						Jettison(it.first, Random::Binomial(it.second, .05));
				for(shared_ptr<Flotsam> &it : jettisoned)
					it->Place(*this);
				flotsam.splice(flotsam.end(), jettisoned);

				// Any ships that failed to launch from this ship are destroyed.
				for(Bay &bay : bays)
					if(bay.ship)
						bay.ship->Destroy();
			}
			energy = 0.;
			heat = 0.;
			ionization = 0.;
			fuel = 0.;
			velocity = Point();
			MarkForRemoval();
			return;
		}

		// If the ship is dead, it first creates explosions at an increasing
		// rate, then disappears in one big explosion.
		++explosionRate;
		if(Random::Int(1024) < explosionRate)
			CreateExplosion(visuals);

		// Handle hull "leaks."
		for(const Leak &leak : leaks)
			if(GetMask().IsLoaded() && leak.openPeriod > 0 && !Random::Int(leak.openPeriod))
			{
				activeLeaks.push_back(leak);
				const auto &outlines = GetMask().Outlines();
				const vector<Point> &outline = outlines[Random::Int(outlines.size())];
				int i = Random::Int(outline.size() - 1);

				// Position the leak along the outline of the ship, facing "outward."
				activeLeaks.back().location = (outline[i] + outline[i + 1]) * .5;
				activeLeaks.back().angle = Angle(outline[i] - outline[i + 1]) + Angle(90.);
			}
		for(Leak &leak : activeLeaks)
			if(leak.effect)
			{
				// Leaks always "flicker" every other frame.
				if(Random::Int(2))
					visuals.emplace_back(*leak.effect,
						angle.Rotate(leak.location) + position,
						velocity,
						leak.angle + angle);

				if(leak.closePeriod > 0 && !Random::Int(leak.closePeriod))
					leak.effect = nullptr;
			}
	}
	else if(hyperspaceSystem || hyperspaceCount)
	{
		// Don't apply external acceleration while jumping.
		acceleration = Point();

		// Enter hyperspace.
		int direction = hyperspaceSystem ? 1 : -1;
		hyperspaceCount += direction;
		static const int HYPER_C = 100;
		static const double HYPER_A = 2.;
		static const double HYPER_D = 1000.;
		if(hyperspaceSystem)
			fuel -= hyperspaceFuelCost / HYPER_C;

		// Create the particle effects for the jump drive. This may create 100
		// or more particles per ship per turn at the peak of the jump.
		if(isUsingJumpDrive && !forget)
		{
			double sparkAmount = hyperspaceCount * Width() * Height() * .000006;
			const map<const Effect *, int> &jumpEffects = attributes.JumpEffects();
			if(jumpEffects.empty())
				CreateSparks(visuals, "jump drive", sparkAmount);
			else
			{
				// Spread the amount of particle effects created among all jump effects.
				sparkAmount /= jumpEffects.size();
				for(const auto &effect : jumpEffects)
					CreateSparks(visuals, effect.first, sparkAmount);
			}
		}

		if(hyperspaceCount == HYPER_C)
		{
			currentSystem = hyperspaceSystem;
			hyperspaceSystem = nullptr;
			targetSystem = nullptr;
			// Check if the target planet is in the destination system or not.
			const Planet *planet = (targetPlanet ? targetPlanet->GetPlanet() : nullptr);
			if(!planet || planet->IsWormhole() || !planet->IsInSystem(currentSystem))
				targetPlanet = nullptr;
			// Check if your parent has a target planet in this system.
			shared_ptr<Ship> parent = GetParent();
			if(!targetPlanet && parent && parent->targetPlanet)
			{
				planet = parent->targetPlanet->GetPlanet();
				if(planet && !planet->IsWormhole() && planet->IsInSystem(currentSystem))
					targetPlanet = parent->targetPlanet;
			}
			direction = -1;

			// If you have a target planet in the destination system, exit
			// hyperpace aimed at it. Otherwise, target the first planet that
			// has a spaceport.
			Point target;
			// Except when you arrive at an extra distance from the target,
			// in that case always use the system-center as target.
			double extraArrivalDistance = isUsingJumpDrive ? currentSystem->ExtraJumpArrivalDistance() : currentSystem->ExtraHyperArrivalDistance();

			if(extraArrivalDistance == 0)
			{
				if(targetPlanet)
					target = targetPlanet->Position();
				else
				{
					for(const StellarObject &object : currentSystem->Objects())
						if(object.HasSprite() && object.HasValidPlanet()
								&& object.GetPlanet()->HasSpaceport())
						{
							target = object.Position();
							break;
						}
				}
			}

			if(isUsingJumpDrive)
			{
				position = target + Angle::Random().Unit() * (300. * (Random::Real() + 1.) + extraArrivalDistance);
				return;
			}

			// Have all ships exit hyperspace at the same distance so that
			// your escorts always stay with you.
			double distance = (HYPER_C * HYPER_C) * .5 * HYPER_A + HYPER_D;
			distance += extraArrivalDistance;
			position = (target - distance * angle.Unit());
			position += hyperspaceOffset;
			// Make sure your velocity is in exactly the direction you are
			// traveling in, so that when you decelerate there will not be a
			// sudden shift in direction at the end.
			velocity = velocity.Length() * angle.Unit();
		}
		if(!isUsingJumpDrive)
		{
			velocity += (HYPER_A * direction) * angle.Unit();
			if(!hyperspaceSystem)
			{
				// Exit hyperspace far enough from the planet to be able to land.
				// This does not take drag into account, so it is always an over-
				// estimate of how long it will take to stop.
				// We start decelerating after rotating about 150 degrees (that
				// is, about acos(.8) from the proper angle). So:
				// Stopping distance = .5*a*(v/a)^2 + (150/turn)*v.
				// Exit distance = HYPER_D + .25 * v^2 = stopping distance.
				double exitV = max(HYPER_A, MaxVelocity());
				double a = (.5 / Acceleration() - .25);
				double b = 150. / TurnRate();
				double discriminant = b * b - 4. * a * -HYPER_D;
				if(discriminant > 0.)
				{
					double altV = (-b + sqrt(discriminant)) / (2. * a);
					if(altV > 0. && altV < exitV)
						exitV = altV;
				}
				if(velocity.Length() <= exitV)
				{
					velocity = angle.Unit() * exitV;
					hyperspaceCount = 0;
				}
			}
		}
		position += velocity;
		if(GetParent() && GetParent()->currentSystem == currentSystem)
		{
			hyperspaceOffset = position - GetParent()->position;
			double length = hyperspaceOffset.Length();
			if(length > 1000.)
				hyperspaceOffset *= 1000. / length;
		}

		return;
	}
	else if(landingPlanet || zoom < 1.f)
	{
		// Don't apply external acceleration while landing.
		acceleration = Point();

		// If a ship was disabled at the very moment it began landing, do not
		// allow it to continue landing.
		if(isDisabled)
			landingPlanet = nullptr;

		// Special ships do not disappear forever when they land; they
		// just slowly refuel.
		if(landingPlanet && zoom)
		{
			// Move the ship toward the center of the planet while landing.
			if(GetTargetStellar())
				position = .97 * position + .03 * GetTargetStellar()->Position();
			zoom -= .02f;
			if(zoom < 0.f)
			{
				// If this is not a special ship, it ceases to exist when it
				// lands on a true planet. If this is a wormhole, the ship is
				// instantly transported.
				if(landingPlanet->IsWormhole())
				{
					currentSystem = landingPlanet->WormholeDestination(currentSystem);
					for(const StellarObject &object : currentSystem->Objects())
						if(object.GetPlanet() == landingPlanet)
							position = object.Position();
					SetTargetStellar(nullptr);
					landingPlanet = nullptr;
				}
				else if(!isSpecial || personality.IsFleeing())
				{
					MarkForRemoval();
					return;
				}

				zoom = 0.f;
			}
		}
		// Only refuel if this planet has a spaceport.
		else if(fuel >= attributes.Get("fuel capacity")
				|| !landingPlanet || !landingPlanet->HasSpaceport())
		{
			zoom = min(1.f, zoom + .02f);
			SetTargetStellar(nullptr);
			landingPlanet = nullptr;
		}
		else
			fuel = min(fuel + 1., attributes.Get("fuel capacity"));

		// Move the ship at the velocity it had when it began landing, but
		// scaled based on how small it is now.
		if(zoom > 0.f)
			position += velocity * zoom;

		return;
	}
	if(isDisabled)
	{
		// If you're disabled, you can't initiate landing or jumping.
	}
	else if(commands.Has(Command::LAND) && CanLand())
		landingPlanet = GetTargetStellar()->GetPlanet();
	else if(commands.Has(Command::JUMP) && IsReadyToJump())
	{
		hyperspaceSystem = GetTargetSystem();
		isUsingJumpDrive = !attributes.Get("hyperdrive") || !currentSystem->Links().count(hyperspaceSystem);
		hyperspaceFuelCost = JumpFuel(hyperspaceSystem);
	}

	if(pilotError)
		--pilotError;
	else if(pilotOkay)
		--pilotOkay;
	else if(isDisabled)
	{
		// If the ship is disabled, don't show a warning message due to missing crew.
	}
	else if(requiredCrew && static_cast<int>(Random::Int(requiredCrew)) >= Crew())
	{
		pilotError = 30;
		if(parent.lock() || !isYours)
			Messages::Add("The " + name + " is moving erratically because there are not enough crew to pilot it."
				, Messages::Importance::Low);
		else
			Messages::Add("Your ship is moving erratically because you do not have enough crew to pilot it."
				, Messages::Importance::Low);
	}
	else
		pilotOkay = 30;

	// This ship is not landing or entering hyperspace. So, move it. If it is
	// disabled, all it can do is slow down to a stop.
	double mass = Mass();
	bool isUsingAfterburner = false;
	if(isDisabled)
		velocity *= 1. - attributes.Get("drag") / mass;
	else if(!pilotError)
	{
		if(commands.Turn())
		{
			// Check if we are able to turn.
			double cost = attributes.Get("turning energy");
			if(energy < cost * fabs(commands.Turn()))
				commands.SetTurn(commands.Turn() * energy / (cost * fabs(commands.Turn())));

			if(commands.Turn())
			{
				isSteering = true;
				steeringDirection = commands.Turn();
				// If turning at a fraction of the full rate (either from lack of
				// energy or because of tracking a target), only consume a fraction
				// of the turning energy and produce a fraction of the heat.
				double scale = fabs(commands.Turn());
				energy -= scale * cost;
				heat += scale * attributes.Get("turning heat");
				angle += commands.Turn() * TurnRate() * slowMultiplier;
			}
		}
		double thrustCommand = commands.Has(Command::FORWARD) - commands.Has(Command::BACK);
		double thrust = 0.;
		if(thrustCommand)
		{
			// Check if we are able to apply this thrust.
			double cost = attributes.Get((thrustCommand > 0.) ?
				"thrusting energy" : "reverse thrusting energy");
			if(energy < cost)
				thrustCommand *= energy / cost;

			if(thrustCommand)
			{
				// If a reverse thrust is commanded and the capability does not
				// exist, ignore it (do not even slow under drag).
				isThrusting = (thrustCommand > 0.);
				isReversing = !isThrusting && attributes.Get("reverse thrust");
				thrust = attributes.Get(isThrusting ? "thrust" : "reverse thrust");
				if(thrust)
				{
					double scale = fabs(thrustCommand);
					energy -= scale * cost;
					heat += scale * attributes.Get(isThrusting ? "thrusting heat" : "reverse thrusting heat");
					acceleration += angle.Unit() * (thrustCommand * thrust / mass);
				}
			}
		}
		bool applyAfterburner = (commands.Has(Command::AFTERBURNER) || (thrustCommand > 0. && !thrust))
				&& !CannotAct();
		if(applyAfterburner)
		{
			thrust = attributes.Get("afterburner thrust");
			double fuelCost = attributes.Get("afterburner fuel");
			double energyCost = attributes.Get("afterburner energy");
			if(thrust && fuel >= fuelCost && energy >= energyCost)
			{
				heat += attributes.Get("afterburner heat");
				fuel -= fuelCost;
				energy -= energyCost;
				acceleration += angle.Unit() * thrust / mass;

				// Only create the afterburner effects if the ship is in the player's system.
				isUsingAfterburner = !forget;
			}
		}
	}
	if(acceleration)
	{
		acceleration *= slowMultiplier;
		Point dragAcceleration = acceleration - velocity * (attributes.Get("drag") / mass);
		// Make sure dragAcceleration has nonzero length, to avoid divide by zero.
		if(dragAcceleration)
		{
			// What direction will the net acceleration be if this drag is applied?
			// If the net acceleration will be opposite the thrust, do not apply drag.
			dragAcceleration *= .5 * (acceleration.Unit().Dot(dragAcceleration.Unit()) + 1.);

			// A ship can only "cheat" to stop if it is moving slow enough that
			// it could stop completely this frame. This is to avoid overshooting
			// when trying to stop and ending up headed in the other direction.
			if(commands.Has(Command::STOP))
			{
				// How much acceleration would it take to come to a stop in the
				// direction normal to the ship's current facing? This is only
				// possible if the acceleration plus drag vector is in the
				// opposite direction from the velocity vector when both are
				// projected onto the current facing vector, and the acceleration
				// vector is the larger of the two.
				double vNormal = velocity.Dot(angle.Unit());
				double aNormal = dragAcceleration.Dot(angle.Unit());
				if((aNormal > 0.) != (vNormal > 0.) && fabs(aNormal) > fabs(vNormal))
					dragAcceleration = -vNormal * angle.Unit();
			}
			velocity += dragAcceleration;
		}
		acceleration = Point();
	}

	// Boarding:
	shared_ptr<const Ship> target = GetTargetShip();
	// If this is a fighter or drone and it is not assisting someone at the
	// moment, its boarding target should be its parent ship.
	if(CanBeCarried() && !(target && target == GetShipToAssist()))
		target = GetParent();
	if(target && !isDisabled)
	{
		Point dp = (target->position - position);
		double distance = dp.Length();
		Point dv = (target->velocity - velocity);
		double speed = dv.Length();
		isBoarding = (distance < 50. && speed < 1. && commands.Has(Command::BOARD));
		if(isBoarding && !CanBeCarried())
		{
			if(!target->IsDisabled() && government->IsEnemy(target->government))
				isBoarding = false;
			else if(target->IsDestroyed() || target->IsLanding() || target->IsHyperspacing()
					|| target->GetSystem() != GetSystem())
				isBoarding = false;
		}
		if(isBoarding && !pilotError)
		{
			Angle facing = angle;
			bool left = target->Unit().Cross(facing.Unit()) < 0.;
			double turn = left - !left;

			// Check if the ship will still be pointing to the same side of the target
			// angle if it turns by this amount.
			facing += TurnRate() * turn;
			bool stillLeft = target->Unit().Cross(facing.Unit()) < 0.;
			if(left != stillLeft)
				turn = 0.;
			angle += TurnRate() * turn;

			velocity += dv.Unit() * .1;
			position += dp.Unit() * .5;

			if(distance < 10. && speed < 1. && (CanBeCarried() || !turn))
			{
				if(cloak)
				{
					// Allow the player to get all the way to the end of the
					// boarding sequence (including locking on to the ship) but
					// not to actually board, if they are cloaked.
					if(isYours)
						Messages::Add("You cannot board a ship while cloaked.", Messages::Importance::High);
				}
				else
				{
					isBoarding = false;
					bool isEnemy = government->IsEnemy(target->government);
					if(isEnemy && Random::Real() < target->Attributes().Get("self destruct"))
					{
						Messages::Add("The " + target->ModelName() + " \"" + target->Name()
							+ "\" has activated its self-destruct mechanism.", Messages::Importance::High);
						GetTargetShip()->SelfDestruct();
					}
					else
						hasBoarded = true;
				}
			}
		}
	}

	// Clear your target if it is destroyed. This is only important for NPCs,
	// because ordinary ships cease to exist once they are destroyed.
	target = GetTargetShip();
	if(target && target->IsDestroyed() && target->explosionCount >= target->explosionTotal)
		targetShip.reset();

	// Finally, move the ship and create any movement visuals.
	position += velocity;
	if(isUsingAfterburner && !Attributes().AfterburnerEffects().empty())
		for(const EnginePoint &point : enginePoints)
		{
			Point pos = angle.Rotate(point) * Zoom() + position;
			// Stream the afterburner effects outward in the direction the engines are facing.
			Point effectVelocity = velocity - 6. * angle.Unit();
			for(auto &&it : Attributes().AfterburnerEffects())
				for(int i = 0; i < it.second; ++i)
					visuals.emplace_back(*it.first, pos, effectVelocity, angle);
		}
}



// Generate energy, heat, etc. (This is called by Move().)
void Ship::DoGeneration()
{
	// First, allow any carried ships to do their own generation.
	for(const Bay &bay : bays)
		if(bay.ship)
			bay.ship->DoGeneration();

	// Shield and hull recharge. This uses whatever energy is left over from the
	// previous frame, so that it will not steal energy from movement, etc.
	if(!isDisabled)
	{
		// Priority of repairs:
		// 1. Ship's own hull
		// 2. Ship's own shields
		// 3. Hull of carried fighters
		// 4. Shields of carried fighters
		// 5. Transfer of excess energy and fuel to carried fighters.

		const double hullAvailable = attributes.Get("hull repair rate") * (1. + attributes.Get("hull repair multiplier"));
		const double hullEnergy = (attributes.Get("hull energy") * (1. + attributes.Get("hull energy multiplier"))) / hullAvailable;
		const double hullFuel = (attributes.Get("hull fuel") * (1. + attributes.Get("hull fuel multiplier"))) / hullAvailable;
		const double hullHeat = (attributes.Get("hull heat") * (1. + attributes.Get("hull heat multiplier"))) / hullAvailable;
		double hullRemaining = hullAvailable;
		if(!hullDelay)
			DoRepair(hull, hullRemaining, attributes.Get("hull"), energy, hullEnergy, fuel, hullFuel, heat, hullHeat);

		const double shieldsAvailable = attributes.Get("shield generation") * (1. + attributes.Get("shield generation multiplier"));
		const double shieldsEnergy = (attributes.Get("shield energy") * (1. + attributes.Get("shield energy multiplier"))) / shieldsAvailable;
		const double shieldsFuel = (attributes.Get("shield fuel") * (1. + attributes.Get("shield fuel multiplier"))) / shieldsAvailable;
		const double shieldsHeat = (attributes.Get("shield heat") * (1. + attributes.Get("shield heat multiplier"))) / shieldsAvailable;
		double shieldsRemaining = shieldsAvailable;
		if(!shieldDelay)
			DoRepair(shields, shieldsRemaining, attributes.Get("shields"), energy, shieldsEnergy, fuel, shieldsFuel, heat, shieldsHeat);

		if(!bays.empty())
		{
			// If this ship is carrying fighters, determine their repair priority.
			vector<pair<double, Ship *>> carried;
			for(const Bay &bay : bays)
				if(bay.ship)
					carried.emplace_back(1. - bay.ship->Health(), bay.ship.get());
			sort(carried.begin(), carried.end(), (isYours && Preferences::Has(FIGHTER_REPAIR))
				// Players may use a parallel strategy, to launch fighters in waves.
				? [] (const pair<double, Ship *> &lhs, const pair<double, Ship *> &rhs)
					{ return lhs.first > rhs.first; }
				// The default strategy is to prioritize the healthiest ship first, in
				// order to get fighters back out into the battle as soon as possible.
				: [] (const pair<double, Ship *> &lhs, const pair<double, Ship *> &rhs)
					{ return lhs.first < rhs.first; }
			);

			// Apply shield and hull repair to carried fighters.
			for(const pair<double, Ship *> &it : carried)
			{
				Ship &ship = *it.second;
				if(!hullDelay)
					DoRepair(ship.hull, hullRemaining, ship.attributes.Get("hull"), energy, hullEnergy, heat, hullHeat, fuel, hullFuel);
				if(!shieldDelay)
					DoRepair(ship.shields, shieldsRemaining, ship.attributes.Get("shields"), energy, shieldsEnergy, heat, shieldsHeat, fuel, shieldsFuel);
			}

			// Now that there is no more need to use energy for hull and shield
			// repair, if there is still excess energy, transfer it.
			double energyRemaining = energy - attributes.Get("energy capacity");
			double fuelRemaining = fuel - attributes.Get("fuel capacity");
			for(const pair<double, Ship *> &it : carried)
			{
				Ship &ship = *it.second;
				if(energyRemaining > 0.)
					DoRepair(ship.energy, energyRemaining, ship.attributes.Get("energy capacity"));
				if(fuelRemaining > 0.)
					DoRepair(ship.fuel, fuelRemaining, ship.attributes.Get("fuel capacity"));
			}
		}
		// Decrease the shield and hull delays by 1 now that shield generation
		// and hull repair have been skipped over.
		shieldDelay = max(0, shieldDelay - 1);
		hullDelay = max(0, hullDelay - 1);
	}

	// Handle ionization effects, etc.
	shields -= discharge;
	hull -= corrosion;
	energy -= ionization;
	fuel -= leakage;
	heat += burning;
	// TODO: Mothership gives status resistance to carried ships?
	if(ionization)
	{
		double ionResistance = attributes.Get("ion resistance");
		double ionEnergy = attributes.Get("ion resistance energy") / ionResistance;
		double ionFuel = attributes.Get("ion resistance fuel") / ionResistance;
		double ionHeat = attributes.Get("ion resistance heat") / ionResistance;
		DoStatusEffect(isDisabled, ionization, ionResistance, energy, ionEnergy, fuel, ionFuel, heat, ionHeat);
	}

	if(disruption)
	{
		double disruptionResistance = attributes.Get("disruption resistance");
		double disruptionEnergy = attributes.Get("disruption resistance energy") / disruptionResistance;
		double disruptionFuel = attributes.Get("disruption resistance fuel") / disruptionResistance;
		double disruptionHeat = attributes.Get("disruption resistance heat") / disruptionResistance;
		DoStatusEffect(isDisabled, disruption, disruptionResistance, energy, disruptionEnergy, fuel, disruptionFuel, heat, disruptionHeat);
	}

	if(slowness)
	{
		double slowingResistance = attributes.Get("slowing resistance");
		double slowingEnergy = attributes.Get("slowing resistance energy") / slowingResistance;
		double slowingFuel = attributes.Get("slowing resistance fuel") / slowingResistance;
		double slowingHeat = attributes.Get("slowing resistance heat") / slowingResistance;
		DoStatusEffect(isDisabled, slowness, slowingResistance, energy, slowingEnergy, fuel, slowingFuel, heat, slowingHeat);
	}

	if(discharge)
	{
		double dischargeResistance = attributes.Get("discharge resistance");
		double dischargeEnergy = attributes.Get("discharge resistance energy") / dischargeResistance;
		double dischargeFuel = attributes.Get("discharge resistance fuel") / dischargeResistance;
		double dischargeHeat = attributes.Get("discharge resistance heat") / dischargeResistance;
		DoStatusEffect(isDisabled, discharge, dischargeResistance, energy, dischargeEnergy, fuel, dischargeFuel, heat, dischargeHeat);
	}

	if(corrosion)
	{
		double corrosionResistance = attributes.Get("corrosion resistance");
		double corrosionEnergy = attributes.Get("corrosion resistance energy") / corrosionResistance;
		double corrosionFuel = attributes.Get("corrosion resistance fuel") / corrosionResistance;
		double corrosionHeat = attributes.Get("corrosion resistance heat") / corrosionResistance;
		DoStatusEffect(isDisabled, corrosion, corrosionResistance, energy, corrosionEnergy, fuel, corrosionFuel, heat, corrosionHeat);
	}

	if(leakage)
	{
		double leakResistance = attributes.Get("leak resistance");
		double leakEnergy = attributes.Get("leak resistance energy") / leakResistance;
		double leakFuel = attributes.Get("leak resistance fuel") / leakResistance;
		double leakHeat = attributes.Get("leak resistance heat") / leakResistance;
		DoStatusEffect(isDisabled, leakage, leakResistance, energy, leakEnergy, fuel, leakFuel, heat, leakHeat);
	}

	if(burning)
	{
		double burnResistance = attributes.Get("burn resistance");
		double burnEnergy = attributes.Get("burn resistance energy") / burnResistance;
		double burnFuel = attributes.Get("burn resistance fuel") / burnResistance;
		double burnHeat = attributes.Get("burn resistance heat") / burnResistance;
		DoStatusEffect(isDisabled, burning, burnResistance, energy, burnEnergy, fuel, burnFuel, heat, burnHeat);
	}

	// When ships recharge, what actually happens is that they can exceed their
	// maximum capacity for the rest of the turn, but must be clamped to the
	// maximum here before they gain more. This is so that, for example, a ship
	// with no batteries but a good generator can still move.
	energy = min(energy, attributes.Get("energy capacity"));
	fuel = min(fuel, attributes.Get("fuel capacity"));

	heat -= heat * HeatDissipation();
	if(heat > MaximumHeat())
		isOverheated = true;
	else if(heat < .9 * MaximumHeat())
		isOverheated = false;

	double maxShields = attributes.Get("shields");
	shields = min(shields, maxShields);
	double maxHull = attributes.Get("hull");
	hull = min(hull, maxHull);

	isDisabled = isOverheated || hull < MinimumHull() || (!crew && RequiredCrew());

	// Whenever not actively scanning, the amount of scan information the ship
	// has "decays" over time. For a scanner with a speed of 1, one second of
	// uninterrupted scanning is required to successfully scan its target.
	// Only apply the decay if not already done scanning the target.
	if(cargoScan < SCAN_TIME)
		cargoScan = max(0., cargoScan - 1.);
	if(outfitScan < SCAN_TIME)
		outfitScan = max(0., outfitScan - 1.);

	// Update ship supply levels.
	if(isDisabled)
		PauseAnimation();
	else
	{
		// Ramscoops work much better when close to the system center. Even if a
		// ship has no ramscoop, it can harvest a tiny bit of fuel by flying
		// close to the star. Carried fighters can't collect fuel or energy this way.
		if(currentSystem)
		{
			double scale = .2 + 1.8 / (.001 * position.Length() + 1);
			fuel += currentSystem->SolarWind() * .03 * scale * (sqrt(attributes.Get("ramscoop")) + .05 * scale);

			double solarScaling = currentSystem->SolarPower() * scale;
			energy += solarScaling * attributes.Get("solar collection");
			heat += solarScaling * attributes.Get("solar heat");
		}

		double coolingEfficiency = CoolingEfficiency();
		energy += attributes.Get("energy generation") - attributes.Get("energy consumption");
		fuel += attributes.Get("fuel generation");
		heat += attributes.Get("heat generation");
		heat -= coolingEfficiency * attributes.Get("cooling");

		// Convert fuel into energy and heat only when the required amount of fuel is available.
		if(attributes.Get("fuel consumption") <= fuel)
		{
			fuel -= attributes.Get("fuel consumption");
			energy += attributes.Get("fuel energy");
			heat += attributes.Get("fuel heat");
		}

		// Apply active cooling. The fraction of full cooling to apply equals
		// your ship's current fraction of its maximum temperature.
		double activeCooling = coolingEfficiency * attributes.Get("active cooling");
		if(activeCooling > 0. && heat > 0. && energy >= 0.)
		{
			// Although it's a misuse of this feature, handle the case where
			// "active cooling" does not require any energy.
			double coolingEnergy = attributes.Get("cooling energy");
			if(coolingEnergy)
			{
				double spentEnergy = min(energy, coolingEnergy * min(1., Heat()));
				heat -= activeCooling * spentEnergy / coolingEnergy;
				energy -= spentEnergy;
			}
			else
				heat -= activeCooling;
		}
	}

	// Don't allow any levels to drop below zero.
	energy = max(0., energy);
	fuel = max(0., fuel);
	heat = max(0., heat);
}



// Launch any ships that are ready to launch.
void Ship::Launch(list<shared_ptr<Ship>> &ships, vector<Visual> &visuals)
{
	// Allow carried ships to launch from a disabled ship, but not from a ship that
	// is landing, jumping, or cloaked. If already destroyed (e.g. self-destructing),
	// eject any ships still docked, possibly destroying them in the process.
	bool ejecting = IsDestroyed();
	if(!ejecting && (!commands.Has(Command::DEPLOY) || zoom != 1.f || hyperspaceCount || cloak))
		return;

	for(Bay &bay : bays)
		if(bay.ship && ((bay.ship->Commands().Has(Command::DEPLOY) && !Random::Int(40 + 20 * !bay.ship->attributes.Get("automaton")))
				|| (ejecting && !Random::Int(6))))
		{
			// Resupply any ships launching of their own accord.
			if(!ejecting)
			{
				// TODO: Restock fighter weaponry that needs ammo.

				// This ship will refuel naturally based on the carrier's fuel
				// collection, but the carrier may have some reserves to spare.
				double maxFuel = bay.ship->attributes.Get("fuel capacity");
				if(maxFuel)
				{
					double spareFuel = fuel - JumpFuel();
					if(spareFuel > 0.)
						TransferFuel(min(maxFuel - bay.ship->fuel, spareFuel), bay.ship.get());
					// If still low or out-of-fuel, re-stock the carrier and don't launch.
					if(bay.ship->fuel < .25 * maxFuel)
					{
						TransferFuel(bay.ship->fuel, this);
						continue;
					}
				}
			}
			// Those being ejected may be destroyed if they are already injured.
			else if(bay.ship->Health() < Random::Real())
				bay.ship->SelfDestruct();

			ships.push_back(bay.ship);
			double maxV = bay.ship->MaxVelocity() * (1 + bay.ship->IsDestroyed());
			Point exitPoint = position + angle.Rotate(bay.point);
			// When ejected, ships depart haphazardly.
			Angle launchAngle = ejecting ? Angle(exitPoint - position) : angle + bay.facing;
			Point v = velocity + (.3 * maxV) * launchAngle.Unit() + (.2 * maxV) * Angle::Random().Unit();
			bay.ship->Place(exitPoint, v, launchAngle, false);
			bay.ship->SetSystem(currentSystem);
			bay.ship->SetParent(shared_from_this());
			bay.ship->UnmarkForRemoval();
			// Update the cached sum of carried ship masses.
			carriedMass -= bay.ship->Mass();
			// Create the desired launch effects.
			for(const Effect *effect : bay.launchEffects)
				visuals.emplace_back(*effect, exitPoint, velocity, launchAngle);

			bay.ship.reset();
		}
}



// Check if this ship is boarding another ship.
shared_ptr<Ship> Ship::Board(bool autoPlunder)
{
	if(!hasBoarded)
		return shared_ptr<Ship>();
	hasBoarded = false;

	shared_ptr<Ship> victim = GetTargetShip();
	if(CannotAct() || !victim || victim->IsDestroyed() || victim->GetSystem() != GetSystem())
		return shared_ptr<Ship>();

	// For a fighter or drone, "board" means "return to ship."
	if(CanBeCarried())
	{
		SetTargetShip(shared_ptr<Ship>());
		if(!victim->IsDisabled() && victim->GetGovernment() == government)
			victim->Carry(shared_from_this());
		return shared_ptr<Ship>();
	}

	// Board a friendly ship, to repair or refuel it.
	if(!government->IsEnemy(victim->GetGovernment()))
	{
		SetShipToAssist(shared_ptr<Ship>());
		SetTargetShip(shared_ptr<Ship>());
		bool helped = victim->isDisabled;
		victim->hull = min(max(victim->hull, victim->MinimumHull() * 1.5), victim->attributes.Get("hull"));
		victim->isDisabled = false;
		// Transfer some fuel if needed.
		if(!victim->JumpsRemaining() && CanRefuel(*victim))
		{
			helped = true;
			TransferFuel(victim->JumpFuelMissing(), victim.get());
		}
		if(helped)
		{
			pilotError = 120;
			victim->pilotError = 120;
		}
		return victim;
	}
	if(!victim->IsDisabled())
		return shared_ptr<Ship>();

	// If the boarding ship is the player, they will choose what to plunder.
	// Always take fuel if you can.
	victim->TransferFuel(victim->fuel, this);
	if(autoPlunder)
	{
		// Take any commodities that fit.
		victim->cargo.TransferAll(cargo, false);

		// Pause for two seconds before moving on.
		pilotError = 120;
	}

	// Stop targeting this ship (so you will not board it again right away).
	if(!autoPlunder || personality.Disables())
		SetTargetShip(shared_ptr<Ship>());
	return victim;
}



// Scan the target, if able and commanded to. Return a ShipEvent bitmask
// giving the types of scan that succeeded.
int Ship::Scan()
{
	if(!commands.Has(Command::SCAN) || CannotAct())
		return 0;

	shared_ptr<const Ship> target = GetTargetShip();
	if(!(target && target->IsTargetable()))
		return 0;

	// The range of a scanner is proportional to the square root of its power.
	double cargoDistance = 100. * sqrt(attributes.Get("cargo scan power"));
	double outfitDistance = 100. * sqrt(attributes.Get("outfit scan power"));

	// Bail out if this ship has no scanners.
	if(!cargoDistance && !outfitDistance)
		return 0;

	// Scanning speed also uses a square root, so you need four scanners to get
	// twice the speed out of them.
	double cargoSpeed = sqrt(attributes.Get("cargo scan speed"));
	if(!cargoSpeed)
		cargoSpeed = 1.;
	double outfitSpeed = sqrt(attributes.Get("outfit scan speed"));
	if(!outfitSpeed)
		outfitSpeed = 1.;

	// Check how close this ship is to the target it is trying to scan.
	double distance = (target->position - position).Length();

	// Check if either scanner has finished scanning.
	bool startedScanning = false;
	bool activeScanning = false;
	int result = 0;
	auto doScan = [&](double &elapsed, const double speed, const double scannerRange, const int event) -> void
	{
		if(elapsed < SCAN_TIME && distance < scannerRange)
		{
			startedScanning |= !elapsed;
			activeScanning = true;
			// To make up for the scan decay above:
			elapsed += speed + 1.;
			if(elapsed >= SCAN_TIME)
				result |= event;
		}
	};
	doScan(cargoScan, cargoSpeed, cargoDistance, ShipEvent::SCAN_CARGO);
	doScan(outfitScan, outfitSpeed, outfitDistance, ShipEvent::SCAN_OUTFITS);

	// Play the scanning sound if the actor or the target is the player's ship.
	if(isYours || (target->isYours && activeScanning))
		Audio::Play(Audio::Get("scan"), Position());

	if(startedScanning && isYours)
	{
		if(!target->Name().empty())
			Messages::Add("Attempting to scan the " + target->Noun() + " \"" + target->Name() + "\"."
				, Messages::Importance::Low);
		else
			Messages::Add("Attempting to scan the selected " + target->Noun() + "."
				, Messages::Importance::Low);
	}
	else if(startedScanning && target->isYours)
		Messages::Add("The " + government->GetName() + " " + Noun() + " \""
			+ Name() + "\" is attempting to scan you.", Messages::Importance::Low);

	if(target->isYours && !isYours)
	{
		if(result & ShipEvent::SCAN_CARGO)
			Messages::Add("The " + government->GetName() + " " + Noun() + " \""
					+ Name() + "\" completed its scan of your cargo.", Messages::Importance::High);
		if(result & ShipEvent::SCAN_OUTFITS)
			Messages::Add("The " + government->GetName() + " " + Noun() + " \""
					+ Name() + "\" completed its scan of your outfits.", Messages::Importance::High);
	}

	// Some governments are provoked when a scan is started on one of their ships.
	const Government *gov = target->GetGovernment();
	if(gov && gov->IsProvokedOnScan() && !gov->IsEnemy(government)
			&& (target->Shields() < .9 || target->Hull() < .9 || !target->GetPersonality().IsForbearing())
			&& !target->GetPersonality().IsPacifist())
		result |= ShipEvent::PROVOKE;

	return result;
}



// Find out what fraction of the scan is complete.
double Ship::CargoScanFraction() const
{
	return cargoScan / SCAN_TIME;
}



double Ship::OutfitScanFraction() const
{
	return outfitScan / SCAN_TIME;
}



// Fire any weapons that are ready to fire. If an anti-missile is ready,
// instead of firing here this function returns true and it can be fired if
// collision detection finds a missile in range.
bool Ship::Fire(vector<Projectile> &projectiles, vector<Visual> &visuals)
{
	isInSystem = true;
	forget = 0;

	// A ship that is about to die creates a special single-turn "projectile"
	// representing its death explosion.
	if(IsDestroyed() && explosionCount == explosionTotal && explosionWeapon)
		projectiles.emplace_back(position, explosionWeapon);

	if(CannotAct())
		return false;

	antiMissileRange = 0.;

	const vector<Hardpoint> &hardpoints = armament.Get();
	for(unsigned i = 0; i < hardpoints.size(); ++i)
	{
		const Weapon *weapon = hardpoints[i].GetOutfit();
		if(weapon && CanFire(weapon))
		{
			if(weapon->AntiMissile())
				antiMissileRange = max(antiMissileRange, weapon->Velocity() + weaponRadius);
			else if(firingCommands.HasFire(i))
				armament.Fire(i, *this, projectiles, visuals);
		}
	}

	armament.Step(*this);

	return antiMissileRange;
}



// Fire an anti-missile.
bool Ship::FireAntiMissile(const Projectile &projectile, vector<Visual> &visuals)
{
	if(projectile.Position().Distance(position) > antiMissileRange)
		return false;
	if(CannotAct())
		return false;

	const vector<Hardpoint> &hardpoints = armament.Get();
	for(unsigned i = 0; i < hardpoints.size(); ++i)
	{
		const Weapon *weapon = hardpoints[i].GetOutfit();
		if(weapon && CanFire(weapon))
			if(armament.FireAntiMissile(i, *this, projectile, visuals))
				return true;
	}

	return false;
}



const System *Ship::GetSystem() const
{
	return currentSystem;
}



// If the ship is landed, get the planet it has landed on.
const Planet *Ship::GetPlanet() const
{
	return zoom ? nullptr : landingPlanet;
}



bool Ship::IsCapturable() const
{
	return isCapturable;
}



bool Ship::IsTargetable() const
{
	return (zoom == 1.f && !explosionRate && !forget && !isInvisible && cloak < 1. && hull >= 0. && hyperspaceCount < 70);
}



bool Ship::IsOverheated() const
{
	return isOverheated;
}



bool Ship::IsDisabled() const
{
	if(!isDisabled)
		return false;

	double minimumHull = MinimumHull();
	bool needsCrew = RequiredCrew() != 0;
	return (hull < minimumHull || (!crew && needsCrew));
}



bool Ship::IsBoarding() const
{
	return isBoarding;
}



bool Ship::IsLanding() const
{
	return landingPlanet;
}



// Check if this ship is currently able to begin landing on its target.
bool Ship::CanLand() const
{
	if(!GetTargetStellar() || !GetTargetStellar()->GetPlanet() || isDisabled || IsDestroyed())
		return false;

	if(!GetTargetStellar()->GetPlanet()->CanLand(*this))
		return false;

	Point distance = GetTargetStellar()->Position() - position;
	double speed = velocity.Length();

	return (speed < 1. && distance.Length() < GetTargetStellar()->Radius());
}



bool Ship::CannotAct() const
{
	return (zoom != 1.f || isDisabled || hyperspaceCount || pilotError || cloak);
}



double Ship::Cloaking() const
{
	return isInvisible ? 1. : cloak;
}



bool Ship::IsEnteringHyperspace() const
{
	return hyperspaceSystem;
}



bool Ship::IsHyperspacing() const
{
	return hyperspaceCount != 0;
}



// Check if this ship is hyperspacing, specifically via a jump drive.
bool Ship::IsUsingJumpDrive() const
{
	return (hyperspaceSystem || hyperspaceCount) && isUsingJumpDrive;
}



// Check if this ship is currently able to enter hyperspace to it target.
bool Ship::IsReadyToJump(bool waitingIsReady) const
{
	// Ships can't jump while waiting for someone else, carried, or if already jumping.
	if(IsDisabled() || (!waitingIsReady && commands.Has(Command::WAIT))
			|| hyperspaceCount || !targetSystem || !currentSystem)
		return false;

	// Check if the target system is valid and there is enough fuel to jump.
	double fuelCost = JumpFuel(targetSystem);
	if(!fuelCost || fuel < fuelCost)
		return false;

	Point direction = targetSystem->Position() - currentSystem->Position();
	bool isJump = !attributes.Get("hyperdrive") || !currentSystem->Links().count(targetSystem);
	double scramThreshold = attributes.Get("scram drive");

	// The ship can only enter hyperspace if it is traveling slowly enough
	// and pointed in the right direction.
	if(!isJump && scramThreshold)
	{
		double deviation = fabs(direction.Unit().Cross(velocity));
		if(deviation > scramThreshold)
			return false;
	}
	else if(velocity.Length() > attributes.Get("jump speed"))
		return false;

	if(!isJump)
	{
		// Figure out if we're within one turn step of facing this system.
		bool left = direction.Cross(angle.Unit()) < 0.;
		Angle turned = angle + TurnRate() * (left - !left);
		bool stillLeft = direction.Cross(turned.Unit()) < 0.;

		if(left == stillLeft)
			return false;
	}

	return true;
}



// Get this ship's custom swizzle.
int Ship::CustomSwizzle() const
{
	return customSwizzle;
}


// Check if the ship is thrusting. If so, the engine sound should be played.
bool Ship::IsThrusting() const
{
	return isThrusting;
}



bool Ship::IsReversing() const
{
	return isReversing;
}



bool Ship::IsSteering() const
{
	return isSteering;
}



double Ship::SteeringDirection() const
{
	return steeringDirection;
}



// Get the points from which engine flares should be drawn.
const vector<Ship::EnginePoint> &Ship::EnginePoints() const
{
	return enginePoints;
}



const vector<Ship::EnginePoint> &Ship::ReverseEnginePoints() const
{
	return reverseEnginePoints;
}



const vector<Ship::EnginePoint> &Ship::SteeringEnginePoints() const
{
	return steeringEnginePoints;
}



// Reduce a ship's hull to low enough to disable it. This is so a ship can be
// created as a derelict.
void Ship::Disable()
{
	shields = 0.;
	hull = min(hull, .5 * MinimumHull());
	isDisabled = true;
}



// Mark a ship as destroyed.
void Ship::Destroy()
{
	hull = -1.;

	shared_ptr<Ship> oldParent = parent.lock();
	if(oldParent)
		oldParent->TuneForEscorts();
}



// Trigger the death of this ship.
void Ship::SelfDestruct()
{
	Destroy();
	explosionRate = 1024;
}



void Ship::Restore()
{
	hull = 0.;
	explosionCount = 0;
	explosionRate = 0;
	UnmarkForRemoval();
	Recharge(true);
}



// Check if this ship has been destroyed.
bool Ship::IsDestroyed() const
{
	return (hull < 0.);
}



// Recharge and repair this ship (e.g. because it has landed).
void Ship::Recharge(bool atSpaceport)
{
	if(IsDestroyed())
		return;

	if(atSpaceport)
		crew = min<int>(max(crew, RequiredCrew()), attributes.Get("bunks"));
	pilotError = 0;
	pilotOkay = 0;

	if(atSpaceport || attributes.Get("shield generation"))
		shields = attributes.Get("shields");
	if(atSpaceport || attributes.Get("hull repair rate"))
		hull = attributes.Get("hull");
	if(atSpaceport || attributes.Get("energy generation"))
		energy = attributes.Get("energy capacity");
	if(atSpaceport || attributes.Get("fuel generation"))
		fuel = attributes.Get("fuel capacity");

	heat = IdleHeat();
	ionization = 0.;
	disruption = 0.;
	slowness = 0.;
	discharge = 0.;
	corrosion = 0.;
	leakage = 0.;
	burning = 0.;
	shieldDelay = 0;
	hullDelay = 0;
}



bool Ship::CanRefuel(const Ship &other) const
{
	return (fuel - JumpFuel(targetSystem) >= other.JumpFuelMissing());
}



double Ship::TransferFuel(double amount, Ship *to)
{
	amount = max(fuel - attributes.Get("fuel capacity"), amount);
	if(to)
	{
		amount = min(to->attributes.Get("fuel capacity") - to->fuel, amount);
		to->fuel += amount;
	}
	fuel -= amount;
	return amount;
}



// Convert this ship from one government to another, as a result of boarding
// actions (if the player is capturing) or player death (poor decision-making).
void Ship::WasCaptured(const shared_ptr<Ship> &capturer)
{
	// Repair up to the point where this ship is just barely not disabled.
	hull = min(max(hull, MinimumHull() * 1.5), attributes.Get("hull"));
	isDisabled = false;

	// Set the new government.
	government = capturer->GetGovernment();

	// Transfer some crew over. Only transfer the bare minimum unless even that
	// is not possible, in which case, share evenly.
	int totalRequired = capturer->RequiredCrew() + RequiredCrew();
	int transfer = RequiredCrew() - crew;
	if(transfer > 0)
	{
		if(totalRequired > capturer->Crew() + crew)
			transfer = max(crew ? 0 : 1, (capturer->Crew() * transfer) / totalRequired);
		capturer->AddCrew(-transfer);
		AddCrew(transfer);
	}

	commands.Clear();
	// Set the capturer as this ship's parent.
	SetParent(capturer);
	// Clear this ship's previous targets.
	SetTargetShip(shared_ptr<Ship>());
	SetTargetStellar(nullptr);
	SetTargetSystem(nullptr);
	shipToAssist.reset();
	targetAsteroid.reset();
	targetFlotsam.reset();
	hyperspaceSystem = nullptr;
	landingPlanet = nullptr;

	// This ship behaves like its new parent does.
	isSpecial = capturer->isSpecial;
	isYours = capturer->isYours;
	personality = capturer->personality;

	// Fighters should flee a disabled ship, but if the player manages to capture
	// the ship before they flee, the fighters are captured, too.
	for(const Bay &bay : bays)
		if(bay.ship)
			bay.ship->WasCaptured(capturer);
	// If a flagship is captured, its escorts become independent.
	for(const auto &it : escorts)
	{
		shared_ptr<Ship> escort = it.lock();
		if(escort)
			escort->parent.reset();
	}
	// This ship should not care about its now-unallied escorts.
	escorts.clear();
}



// Get characteristics of this ship, as a fraction between 0 and 1.
double Ship::Shields() const
{
	double maximum = attributes.Get("shields");
	return maximum ? min(1., shields / maximum) : 0.;
}



double Ship::Hull() const
{
	double maximum = attributes.Get("hull");
	return maximum ? min(1., hull / maximum) : 1.;
}



double Ship::Fuel() const
{
	double maximum = attributes.Get("fuel capacity");
	return maximum ? min(1., fuel / maximum) : 0.;
}



double Ship::Energy() const
{
	double maximum = attributes.Get("energy capacity");
	return maximum ? min(1., energy / maximum) : (hull > 0.) ? 1. : 0.;
}



// Allow returning a heat value greater than 1 (i.e. conveying how overheated
// this ship has become).
double Ship::Heat() const
{
	double maximum = MaximumHeat();
	return maximum ? heat / maximum : 1.;
}



// Get the ship's "health," where <=0 is disabled and 1 means full health.
double Ship::Health() const
{
	double minimumHull = MinimumHull();
	double hullDivisor = attributes.Get("hull") - minimumHull;
	double divisor = attributes.Get("shields") + hullDivisor;
	// This should not happen, but just in case.
	if(divisor <= 0. || hullDivisor <= 0.)
		return 0.;

	double spareHull = hull - minimumHull;
	// Consider hull-only and pooled health, compensating for any reductions by disruption damage.
	return min(spareHull / hullDivisor, (spareHull + shields / (1. + disruption * .01)) / divisor);
}



// Get the hull fraction at which this ship is disabled.
double Ship::DisabledHull() const
{
	double hull = attributes.Get("hull");
	double minimumHull = MinimumHull();

	return (hull > 0. ? minimumHull / hull : 0.);
}



// Get the actual shield level of the ship.
double Ship::ShieldLevel() const
{
	return shields;
}



// Get how disrupted this ship's shields are.
double Ship::DisruptionLevel() const
{
	return disruption;
}



int Ship::JumpsRemaining(bool followParent) const
{
	// Make sure this ship has some sort of hyperdrive, and if so return how
	// many jumps it can make.
	double jumpFuel = 0.;
	if(!targetSystem && followParent)
	{
		// If this ship has no destination, the parent's substitutes for it,
		// but only if the location is reachable.
		auto p = GetParent();
		if(p)
			jumpFuel = JumpFuel(p->GetTargetSystem());
	}
	if(!jumpFuel)
		jumpFuel = JumpFuel(targetSystem);
	return jumpFuel ? fuel / jumpFuel : 0.;
}



double Ship::JumpFuel(const System *destination) const
{
	// A currently-carried ship requires no fuel to jump, because it cannot jump.
	if(!currentSystem)
		return 0.;

	// If no destination is given, return the maximum fuel per jump.
	if(!destination)
		return max(JumpDriveFuel(), HyperdriveFuel());

	bool linked = currentSystem->Links().count(destination);
	// Figure out what sort of jump we're making.
	if(attributes.Get("hyperdrive") && linked)
		return HyperdriveFuel();

	if(attributes.Get("jump drive") && currentSystem->JumpNeighbors(JumpRange()).count(destination))
		return JumpDriveFuel((linked || currentSystem->JumpRange()) ? 0. : currentSystem->Position().Distance(destination->Position()));

	// If the given system is not a possible destination, return 0.
	return 0.;
}



double Ship::JumpRange(bool getCached) const
{
	if(getCached)
		return jumpRange;

	// Ships without a jump drive have no jump range.
	if(!attributes.Get("jump drive"))
		return 0.;

	// Find the outfit that provides the farthest jump range.
	double best = 0.;
	// Make it possible for the jump range to be integrated into a ship.
	if(baseAttributes.Get("jump drive"))
	{
		best = baseAttributes.Get("jump range");
		if(!best)
			best = System::DEFAULT_NEIGHBOR_DISTANCE;
	}
	// Search through all the outfits.
	for(const auto &it : outfits)
		if(it.first->Get("jump drive"))
		{
			double range = it.first->Get("jump range");
			if(!range)
				range = System::DEFAULT_NEIGHBOR_DISTANCE;
			if(!best || range > best)
				best = range;
		}
	return best;
}



// Get the cost of making a jump of the given type (if possible).
double Ship::HyperdriveFuel() const
{
	// Don't bother searching through the outfits if there is no hyperdrive.
	if(!attributes.Get("hyperdrive"))
		return JumpDriveFuel();

	if(attributes.Get("scram drive"))
		return BestFuel("hyperdrive", "scram drive", 150.);

	return BestFuel("hyperdrive", "", 100.);
}



double Ship::JumpDriveFuel(double jumpDistance) const
{
	// Don't bother searching through the outfits if there is no jump drive.
	if(!attributes.Get("jump drive"))
		return 0.;

	return BestFuel("jump drive", "", 200., jumpDistance);
}



double Ship::JumpFuelMissing() const
{
	// Used for smart refueling: transfer only as much as really needed
	// includes checking if fuel cap is high enough at all
	double jumpFuel = JumpFuel(targetSystem);
	if(!jumpFuel || fuel > jumpFuel || jumpFuel > attributes.Get("fuel capacity"))
		return 0.;

	return jumpFuel - fuel;
}



// Get the heat level at idle.
double Ship::IdleHeat() const
{
	// This ship's cooling ability:
	double coolingEfficiency = CoolingEfficiency();
	double cooling = coolingEfficiency * attributes.Get("cooling");
	double activeCooling = coolingEfficiency * attributes.Get("active cooling");

	// Idle heat is the heat level where:
	// heat = heat * diss + heatGen - cool - activeCool * heat / (100 * mass)
	// heat = heat * (diss - activeCool / (100 * mass)) + (heatGen - cool)
	// heat * (1 - diss + activeCool / (100 * mass)) = (heatGen - cool)
	double production = max(0., attributes.Get("heat generation") - cooling);
	double dissipation = HeatDissipation() + activeCooling / MaximumHeat();
	if(!dissipation) return production ? numeric_limits<double>::max() : 0;
	return production / dissipation;
}



// Get the heat dissipation, in heat units per heat unit per frame.
double Ship::HeatDissipation() const
{
	return .001 * attributes.Get("heat dissipation");
}



// Get the maximum heat level, in heat units (not temperature).
double Ship::MaximumHeat() const
{
	return MAXIMUM_TEMPERATURE * (cargo.Used() + attributes.Mass());
}



// Calculate the multiplier for cooling efficiency.
double Ship::CoolingEfficiency() const
{
	// This is an S-curve where the efficiency is 100% if you have no outfits
	// that create "cooling inefficiency", and as that value increases the
	// efficiency stays high for a while, then drops off, then approaches 0.
	double x = attributes.Get("cooling inefficiency");
	return 2. + 2. / (1. + exp(x / -2.)) - 4. / (1. + exp(x / -4.));
}



int Ship::Crew() const
{
	return crew;
}



int Ship::RequiredCrew() const
{
	if(attributes.Get("automaton"))
		return 0;

	// Drones do not need crew, but all other ships need at least one.
	return max<int>(1, attributes.Get("required crew"));
}



int Ship::CrewValue() const
{
	return max(Crew(), RequiredCrew()) + attributes.Get("crew equivalent");
}



void Ship::AddCrew(int count)
{
	crew = min<int>(crew + count, attributes.Get("bunks"));
}



// Check if this is a ship that can be used as a flagship.
bool Ship::CanBeFlagship() const
{
	return RequiredCrew() && Crew() && !IsDisabled();
}



double Ship::Mass() const
{
	return carriedMass + cargo.Used() + attributes.Mass();
}



double Ship::TurnRate() const
{
	return attributes.Get("turn") / Mass();
}



double Ship::Acceleration() const
{
	double thrust = attributes.Get("thrust");
	return (thrust ? thrust : attributes.Get("afterburner thrust")) / Mass();
}



double Ship::MaxVelocity() const
{
	// v * drag / mass == thrust / mass
	// v * drag == thrust
	// v = thrust / drag
	double thrust = attributes.Get("thrust");
	return (thrust ? thrust : attributes.Get("afterburner thrust")) / attributes.Get("drag");
}



double Ship::MaxReverseVelocity() const
{
	return attributes.Get("reverse thrust") / attributes.Get("drag");
}



<<<<<<< HEAD
// The optimal speed for this ship when not moving in a hurry.
// If the ship has escorts, then the speed returned will allow for all
// non-carried escorts to catch up with this ship.
double Ship::CruiseVelocity() const
{
	return escortsVelocity >= 0. ? min(MaxVelocity(), escortsVelocity) : MaxVelocity();
}



// This ship just got hit by the given weapon. Take damage
// according to the weapon and the characteristics of how
// it hit this ship, and add any visuals created as a result
// of being hit.
int Ship::TakeDamage(vector<Visual> &visuals, const Weapon &weapon, double damageScaling, double distanceTraveled, const Point &damagePosition, const Government *sourceGovernment, bool isBlast)
{
	if(isBlast && weapon.IsDamageScaled())
	{
		// Scale blast damage based on the distance from the blast
		// origin and if the projectile uses a trigger radius. The
		// point of contact must be measured on the sprite outline.
		// scale = (1 + (tr / (2 * br))^2) / (1 + r^4)^2
		double blastRadius = max(1., weapon.BlastRadius());
		double radiusRatio = weapon.TriggerRadius() / blastRadius;
		double k = !radiusRatio ? 1. : (1. + .25 * radiusRatio * radiusRatio);
		// Rather than exactly compute the distance between the explosion and
		// the closest point on the ship, estimate it using the mask's Radius.
		double d = max(0., (damagePosition - position).Length() - GetMask().Radius());
		double rSquared = d * d / (blastRadius * blastRadius);
		damageScaling *= k / ((1. + rSquared * rSquared) * (1. + rSquared * rSquared));
	}
	if(weapon.HasDamageDropoff())
		damageScaling *= weapon.DamageDropoff(distanceTraveled);

	// Instantaneous damage types:
	double shieldDamage = (weapon.ShieldDamage() + weapon.RelativeShieldDamage() * attributes.Get("shields"))
		* damageScaling / (1. + attributes.Get("shield protection"));
	double hullDamage = (weapon.HullDamage() + weapon.RelativeHullDamage() * attributes.Get("hull"))
		* damageScaling / (1. + attributes.Get("hull protection"));
	double energyDamage = (weapon.EnergyDamage() + weapon.RelativeEnergyDamage() * attributes.Get("energy capacity"))
		* damageScaling / (1. + attributes.Get("energy protection"));
	double fuelDamage = (weapon.FuelDamage() + weapon.RelativeFuelDamage() * attributes.Get("fuel capacity"))
		* damageScaling / (1. + attributes.Get("fuel protection"));
	double heatDamage = (weapon.HeatDamage() + weapon.RelativeHeatDamage() * MaximumHeat())
		* damageScaling / (1. + attributes.Get("heat protection"));

	// DoT damage types:
	double ionDamage = weapon.IonDamage() * damageScaling / (1. + attributes.Get("ion protection"));
	double disruptionDamage = weapon.DisruptionDamage() * damageScaling / (1. + attributes.Get("disruption protection"));
	double slowingDamage = weapon.SlowingDamage() * damageScaling / (1. + attributes.Get("slowing protection"));
	double dischargeDamage = weapon.DischargeDamage() * damageScaling / (1. + attributes.Get("discharge protection"));
	double corrosionDamage = weapon.CorrosionDamage() * damageScaling / (1. + attributes.Get("corrosion protection"));
	double leakDamage = weapon.LeakDamage() * damageScaling / (1. + attributes.Get("leak protection"));
	double burnDamage = weapon.BurnDamage() * damageScaling / (1. + attributes.Get("burn protection"));

	double hitForce = weapon.HitForce() * damageScaling / (1. + attributes.Get("force protection"));
	double piercing = max(0., min(1., weapon.Piercing() / (1. + attributes.Get("piercing protection")) - attributes.Get("piercing resistance")));

=======
// This ship just got hit by a weapon. Take damage according to the
// DamageDealt from that weapon. The return value is a ShipEvent type,
// which may be a combination of PROVOKED, DISABLED, and DESTROYED.
// Create any target effects as sparks.
int Ship::TakeDamage(vector<Visual> &visuals, const DamageDealt &damage, const Government *sourceGovernment)
{
>>>>>>> fb36393f
	bool wasDisabled = IsDisabled();
	bool wasDestroyed = IsDestroyed();

	shields -= damage.Shield();
	if(damage.Shield() && !isDisabled)
	{
		int disabledDelay = attributes.Get("depleted shield delay");
		shieldDelay = max<int>(shieldDelay, (shields <= 0. && disabledDelay) ? disabledDelay : attributes.Get("shield delay"));
	}
	hull -= damage.Hull();
	if(damage.Hull() && !isDisabled)
		hullDelay = max(hullDelay, static_cast<int>(attributes.Get("repair delay")));

	energy -= damage.Energy();
	heat += damage.Heat();
	fuel -= damage.Fuel();

	discharge += damage.Discharge();
	corrosion += damage.Corrosion();
	ionization += damage.Ion();
	burning += damage.Burn();
	leakage += damage.Leak();

	disruption += damage.Disruption();
	slowness += damage.Slowing();

	if(damage.HitForce())
		ApplyForce(damage.HitForce(), damage.GetWeapon().IsGravitational());

	// Prevent various stats from reaching unallowable values.
	hull = min(hull, attributes.Get("hull"));
	shields = min(shields, attributes.Get("shields"));
	// Weapons are allowed to overcharge a ship's energy or fuel, but code in Ship::DoGeneration()
	// will clamp it to a maximum value at the beginning of the next frame.
	energy = max(0., energy);
	fuel = max(0., fuel);
	heat = max(0., heat);

	// Recalculate the disabled ship check.
	isDisabled = true;
	isDisabled = IsDisabled();

	// Report what happened to this ship from this weapon.
	int type = 0;
	if(!wasDisabled && isDisabled)
	{
		type |= ShipEvent::DISABLE;
		hullDelay = max(hullDelay, static_cast<int>(attributes.Get("disabled repair delay")));
	}
	if(!wasDestroyed && IsDestroyed())
	{
		type |= ShipEvent::DESTROY;
		Destroy();
	}

	// Inflicted heat damage may also disable a ship, but does not trigger a "DISABLE" event.
	if(heat > MaximumHeat())
	{
		isOverheated = true;
		isDisabled = true;
	}
	else if(heat < .9 * MaximumHeat())
		isOverheated = false;

	// If this ship did not consider itself an enemy of the ship that hit it,
	// it is now "provoked" against that government.
	if(sourceGovernment && !sourceGovernment->IsEnemy(government)
			&& (Shields() < .9 || Hull() < .9 || !personality.IsForbearing())
			&& !personality.IsPacifist() && damage.GetWeapon().DoesDamage())
		type |= ShipEvent::PROVOKE;

	// Create target effect visuals, if there are any.
	for(const auto &effect : damage.GetWeapon().TargetEffects())
		CreateSparks(visuals, effect.first, effect.second * damage.Scaling());

	return type;
}



// Apply a force to this ship, accelerating it. This might be from a weapon
// impact, or from firing a weapon, for example.
void Ship::ApplyForce(const Point &force, bool gravitational)
{
	if(gravitational)
	{
		// Treat all ships as if they have a mass of 400. This prevents
		// gravitational hit force values from needing to be extremely
		// small in order to have a reasonable effect.
		acceleration += force / 400.;
		return;
	}

	double currentMass = Mass();
	if(!currentMass)
		return;

	// Reduce acceleration of small ships and increase acceleration of large
	// ones by having 30% of the force be based on a fixed mass of 400, i.e. the
	// mass of a typical light warship:
	acceleration += force * (.3 / 400. + .7 / currentMass);
}



bool Ship::HasBays() const
{
	return !bays.empty();
}



// Check how many bays are not occupied at present. This does not check whether
// one of your escorts plans to use that bay.
int Ship::BaysFree(const string &category) const
{
	int count = 0;
	for(const Bay &bay : bays)
		count += (bay.category == category) && !bay.ship;
	return count;
}



// Check how many bays this ship has of a given category.
int Ship::BaysTotal(const string &category) const
{
	int count = 0;
	for(const Bay &bay : bays)
		count += (bay.category == category);
	return count;
}



// Check if this ship has a bay free for the given ship, and the bay is
// not reserved for one of its existing escorts.
bool Ship::CanCarry(const Ship &ship) const
{
	if(!ship.CanBeCarried())
		return false;
	// Check only for the category that we are interested in.
	const string &category = ship.attributes.Category();

	int free = BaysTotal(category);
	if(!free)
		return false;

	for(const auto &it : escorts)
	{
		auto escort = it.lock();
		if(escort && escort.get() != &ship && escort->attributes.Category() == category
			&& !escort->IsDestroyed())
			--free;
	}
	return (free > 0);
}



void Ship::AllowCarried(bool allowCarried)
{
	const auto &bayCategories = GameData::Category(CategoryType::BAY);
	canBeCarried = allowCarried && find(bayCategories.begin(), bayCategories.end(), attributes.Category()) != bayCategories.end();
}



bool Ship::CanBeCarried() const
{
	return canBeCarried;
}



bool Ship::Carry(const shared_ptr<Ship> &ship)
{
	if(!ship || !ship->CanBeCarried())
		return false;

	// Check only for the category that we are interested in.
	const string &category = ship->attributes.Category();

	for(Bay &bay : bays)
		if((bay.category == category) && !bay.ship)
		{
			bay.ship = ship;
			ship->SetSystem(nullptr);
			ship->SetPlanet(nullptr);
			ship->SetTargetSystem(nullptr);
			ship->SetTargetStellar(nullptr);
			ship->SetParent(shared_from_this());
			ship->isThrusting = false;
			ship->isReversing = false;
			ship->isSteering = false;
			ship->commands.Clear();
			// If this fighter collected anything in space, try to store it
			// (unless this is a player-owned ship).
			if(!isYours && cargo.Free() && !ship->Cargo().IsEmpty())
				ship->Cargo().TransferAll(cargo);
			// Return unused fuel to the carrier, for any launching fighter that needs it.
			ship->TransferFuel(ship->fuel, this);

			// Update the cached mass of the mothership.
			carriedMass += ship->Mass();
			return true;
		}
	return false;
}



void Ship::UnloadBays()
{
	for(Bay &bay : bays)
		if(bay.ship)
		{
			carriedMass -= bay.ship->Mass();
			bay.ship->SetSystem(currentSystem);
			bay.ship->SetPlanet(landingPlanet);
			bay.ship.reset();
		}
}



const vector<Ship::Bay> &Ship::Bays() const
{
	return bays;
}



// Adjust the positions and velocities of any visible carried fighters or
// drones. If any are visible, return true.
bool Ship::PositionFighters() const
{
	bool hasVisible = false;
	for(const Bay &bay : bays)
		if(bay.ship && bay.side)
		{
			hasVisible = true;
			bay.ship->position = angle.Rotate(bay.point) * Zoom() + position;
			bay.ship->velocity = velocity;
			bay.ship->angle = angle + bay.facing;
			bay.ship->zoom = zoom;
		}
	return hasVisible;
}



CargoHold &Ship::Cargo()
{
	return cargo;
}



const CargoHold &Ship::Cargo() const
{
	return cargo;
}



// Display box effects from jettisoning this much cargo.
void Ship::Jettison(const string &commodity, int tons, bool wasAppeasing)
{
	cargo.Remove(commodity, tons);

	// Jettisoned cargo must carry some of the ship's heat with it. Otherwise
	// jettisoning cargo would increase the ship's temperature.
	heat -= tons * MAXIMUM_TEMPERATURE * Heat();

	const Government *notForGov = wasAppeasing ? GetGovernment() : nullptr;

	for( ; tons > 0; tons -= Flotsam::TONS_PER_BOX)
		jettisoned.emplace_back(new Flotsam(commodity, (Flotsam::TONS_PER_BOX < tons) ? Flotsam::TONS_PER_BOX : tons, notForGov));
}



void Ship::Jettison(const Outfit *outfit, int count, bool wasAppeasing)
{
	if(count < 0)
		return;

	cargo.Remove(outfit, count);

	// Jettisoned cargo must carry some of the ship's heat with it. Otherwise
	// jettisoning cargo would increase the ship's temperature.
	double mass = outfit->Mass();
	heat -= count * mass * MAXIMUM_TEMPERATURE * Heat();

	const Government *notForGov = wasAppeasing ? GetGovernment() : nullptr;

	const int perBox = (mass <= 0.) ? count : (mass > Flotsam::TONS_PER_BOX) ? 1 : static_cast<int>(Flotsam::TONS_PER_BOX / mass);
	while(count > 0)
	{
		jettisoned.emplace_back(new Flotsam(outfit, (perBox < count) ? perBox : count, notForGov));
		count -= perBox;
	}
}



const Outfit &Ship::Attributes() const
{
	return attributes;
}



const Outfit &Ship::BaseAttributes() const
{
	return baseAttributes;
}



// Get outfit information.
const map<const Outfit *, int> &Ship::Outfits() const
{
	return outfits;
}



int Ship::OutfitCount(const Outfit *outfit) const
{
	auto it = outfits.find(outfit);
	return (it == outfits.end()) ? 0 : it->second;
}



// Add or remove outfits. (To remove, pass a negative number.)
void Ship::AddOutfit(const Outfit *outfit, int count)
{
	if(outfit && count)
	{
		auto it = outfits.find(outfit);
		if(it == outfits.end())
			outfits[outfit] = count;
		else
		{
			it->second += count;
			if(!it->second)
				outfits.erase(it);
		}
		attributes.Add(*outfit, count);
		if(outfit->IsWeapon())
			armament.Add(outfit, count);

		if(outfit->Get("cargo space"))
			cargo.SetSize(attributes.Get("cargo space"));
		if(outfit->Get("hull"))
			hull += outfit->Get("hull") * count;
		// If the added or removed outfit is a jump drive, recalculate
		// and cache this ship's jump range.
		if(outfit->Get("jump drive"))
			jumpRange = JumpRange(false);
	}
}



// Get the list of weapons.
Armament &Ship::GetArmament()
{
	return armament;
}



const vector<Hardpoint> &Ship::Weapons() const
{
	return armament.Get();
}



// Check if we are able to fire the given weapon (i.e. there is enough
// energy, ammo, and fuel to fire it).
bool Ship::CanFire(const Weapon *weapon) const
{
	if(!weapon || !weapon->IsWeapon())
		return false;

	if(weapon->Ammo())
	{
		auto it = outfits.find(weapon->Ammo());
		if(it == outfits.end() || it->second < weapon->AmmoUsage())
			return false;
	}

	if(energy < weapon->FiringEnergy() + weapon->RelativeFiringEnergy() * attributes.Get("energy capacity"))
		return false;
	if(fuel < weapon->FiringFuel() + weapon->RelativeFiringFuel() * attributes.Get("fuel capacity"))
		return false;
	// We do check hull, but we don't check shields. Ships can survive with all shields depleted.
	// Ships should not disable themselves, so we check if we stay above minimumHull.
	if(hull - MinimumHull() < weapon->FiringHull() + weapon->RelativeFiringHull() * attributes.Get("hull"))
		return false;

	// If a weapon requires heat to fire, (rather than generating heat), we must
	// have enough heat to spare.
	if(heat < -(weapon->FiringHeat() + (!weapon->RelativeFiringHeat()
			? 0. : weapon->RelativeFiringHeat() * MaximumHeat())))
		return false;
	// Repeat this for various effects which shouldn't drop below 0.
	if(ionization < -weapon->FiringIon())
		return false;
	if(disruption < -weapon->FiringDisruption())
		return false;
	if(slowness < -weapon->FiringSlowing())
		return false;

	return true;
}



// Fire the given weapon (i.e. deduct whatever energy, ammo, hull, shields
// or fuel it uses and add whatever heat it generates. Assume that CanFire()
// is true.
void Ship::ExpendAmmo(const Weapon &weapon)
{
	// Compute this ship's initial capacities, in case the consumption of the ammunition outfit(s)
	// modifies them, so that relative costs are calculated based on the pre-firing state of the ship.
	const double relativeEnergyChange = weapon.RelativeFiringEnergy() * attributes.Get("energy capacity");
	const double relativeFuelChange = weapon.RelativeFiringFuel() * attributes.Get("fuel capacity");
	const double relativeHeatChange = !weapon.RelativeFiringHeat() ? 0. : weapon.RelativeFiringHeat() * MaximumHeat();
	const double relativeHullChange = weapon.RelativeFiringHull() * attributes.Get("hull");
	const double relativeShieldChange = weapon.RelativeFiringShields() * attributes.Get("shields");

	if(const Outfit *ammo = weapon.Ammo())
	{
		// Some amount of the ammunition mass to be removed from the ship carries thermal energy.
		// A realistic fraction applicable to all cases cannot be computed, so assume 50%.
		heat -= weapon.AmmoUsage() * .5 * ammo->Mass() * MAXIMUM_TEMPERATURE * Heat();
		AddOutfit(ammo, -weapon.AmmoUsage());
	}

	energy -= weapon.FiringEnergy() + relativeEnergyChange;
	fuel -= weapon.FiringFuel() + relativeFuelChange;
	heat += weapon.FiringHeat() + relativeHeatChange;
	shields -= weapon.FiringShields() + relativeShieldChange;

	// Since weapons fire from within the shields, hull and "status" damages are dealt in full.
	hull -= weapon.FiringHull() + relativeHullChange;
	ionization += weapon.FiringIon();
	disruption += weapon.FiringDisruption();
	slowness += weapon.FiringSlowing();
	discharge += weapon.FiringDischarge();
	corrosion += weapon.FiringCorrosion();
	leakage += weapon.FiringLeak();
	burning += weapon.FiringBurn();
}



// Each ship can have a target system (to travel to), a target planet (to
// land on) and a target ship (to move to, and attack if hostile).
shared_ptr<Ship> Ship::GetTargetShip() const
{
	return targetShip.lock();
}



shared_ptr<Ship> Ship::GetShipToAssist() const
{
	return shipToAssist.lock();
}



const StellarObject *Ship::GetTargetStellar() const
{
	return targetPlanet;
}



const System *Ship::GetTargetSystem() const
{
	return (targetSystem == currentSystem) ? nullptr : targetSystem;
}



// Mining target.
shared_ptr<Minable> Ship::GetTargetAsteroid() const
{
	return targetAsteroid.lock();
}



shared_ptr<Flotsam> Ship::GetTargetFlotsam() const
{
	return targetFlotsam.lock();
}



// Set this ship's targets.
void Ship::SetTargetShip(const shared_ptr<Ship> &ship)
{
	if(ship != GetTargetShip())
	{
		targetShip = ship;
		// When you change targets, clear your scanning records.
		cargoScan = 0.;
		outfitScan = 0.;
	}
	targetAsteroid.reset();
}



void Ship::SetShipToAssist(const shared_ptr<Ship> &ship)
{
	shipToAssist = ship;
}



void Ship::SetTargetStellar(const StellarObject *object)
{
	targetPlanet = object;
}



void Ship::SetTargetSystem(const System *system)
{
	targetSystem = system;
}



// Mining target.
void Ship::SetTargetAsteroid(const shared_ptr<Minable> &asteroid)
{
	targetAsteroid = asteroid;
	targetShip.reset();
}



void Ship::SetTargetFlotsam(const shared_ptr<Flotsam> &flotsam)
{
	targetFlotsam = flotsam;
}



void Ship::SetParent(const shared_ptr<Ship> &ship)
{
	shared_ptr<Ship> oldParent = parent.lock();
	if(oldParent)
		oldParent->RemoveEscort(*this);

	parent = ship;
	if(ship)
		ship->AddEscort(*this);
}



shared_ptr<Ship> Ship::GetParent() const
{
	return parent.lock();
}



const vector<weak_ptr<Ship>> &Ship::GetEscorts() const
{
	return escorts;
}



// Add escorts to this ship. Escorts look to the parent ship for movement
// cues and try to stay with it when it lands or goes into hyperspace.
void Ship::AddEscort(Ship &ship)
{
	auto ship_shared = ship.shared_from_this();
	escorts.push_back(ship_shared);
	TuneForEscort(ship_shared);
}



void Ship::RemoveEscort(const Ship &ship)
{
	// Reset the cached value if we are removing the slowest escort, we will
	// re-scan the list of escorts to set the escorts velocity based on
	// remaining active escorts.
	shared_ptr<Ship> slowest = slowestEscort.lock();
	bool findSlowest = (!slowest || (&ship == slowest.get()));
	if(findSlowest){
		escortsVelocity = -1.;
		slowestEscort.reset();
	}

	auto it = escorts.begin();
	while(it != escorts.end())
	{
		auto escort = it->lock();
		if(escort.get() == &ship)
		{
			it = escorts.erase(it);
			// If we are not removing the slowest escort, then we don't
			// need to finish the loop to tune all other escorts.
			if(!findSlowest)
				return;
		}
		else
		{
			if(escort && findSlowest)
				TuneForEscort(escort);
			++it;
		}
	}
}



// (Re)Register escorts, for example because some escort got destroyed.
void Ship::TuneForEscorts()
{
	// Check if we have a valid slowest escort. If we have one, then we don't
	// need to rescan for the next slowest escort.
	shared_ptr<Ship> slowest = slowestEscort.lock();
	if(slowest && !slowest->IsDestroyed() && government == slowest->GetGovernment())
		return;

	// Reset this value, we will re-scan the list of escorts to set the
	// escorts velocity based on remaining active escorts.
	escortsVelocity = -1.;
	slowestEscort.reset();

	for(const auto &it: escorts)
	{
		auto escort = it.lock();
		if(escort)
			TuneForEscort(escort);
	}
}



// Store relevant cached data for the given escort.
void Ship::TuneForEscort(std::shared_ptr<Ship> &ship)
{
	// Cache the maximum speed that the parent should stay below to keep
	// all escorts together.
	// We don't cache the speeds of escorts that have 0 velocity to avoid
	// having the parent get stuck when one of the escorts doesn't have
	// regular thrust.
	// We also don't cache the speeds of carried ships, since they are often
	// docked and the carrier waits for them during docking already.
	if(ship && !ship->CanBeCarried() && !ship->IsDestroyed() && government == ship->GetGovernment())
	{
		double eV = ship->MaxVelocity() * 0.9;
		if(eV > 0. && (escortsVelocity <= 0. || (eV < escortsVelocity)))
		{
			escortsVelocity = eV;
			slowestEscort = ship;
		}
	}
}



double Ship::MinimumHull() const
{
	if(neverDisabled)
		return 0.;

	double maximumHull = attributes.Get("hull");
	double absoluteThreshold = attributes.Get("absolute threshold");
	if(absoluteThreshold > 0.)
		return absoluteThreshold;

	double thresholdPercent = attributes.Get("threshold percentage");
	double transition = 1 / (1 + 0.0005 * maximumHull);
	double minimumHull = maximumHull * (thresholdPercent > 0. ? min(thresholdPercent, 1.) : 0.1 * (1. - transition) + 0.5 * transition);

	return max(0., floor(minimumHull + attributes.Get("hull threshold")));
}



// Find out how much fuel is consumed by the hyperdrive of the given type.
double Ship::BestFuel(const string &type, const string &subtype, double defaultFuel, double jumpDistance) const
{
	// Find the outfit that provides the least costly hyperjump.
	double best = 0.;
	// Make it possible for a hyperdrive to be integrated into a ship.
	if(baseAttributes.Get(type) && (subtype.empty() || baseAttributes.Get(subtype)))
	{
		// If a distance was given, then we know that we are making a jump.
		// Only use the fuel from a jump drive if it is capable of making
		// the given jump. We can guarantee that at least one jump drive
		// is capable of making the given jump, as the destination must
		// be among the neighbors of the current system.
		double jumpRange = baseAttributes.Get("jump range");
		if(!jumpRange)
			jumpRange = System::DEFAULT_NEIGHBOR_DISTANCE;
		// If no distance was given then we're either using a hyperdrive
		// or refueling this ship, in which case this if statement will
		// always pass.
		if(jumpRange >= jumpDistance)
		{
			best = baseAttributes.Get("jump fuel");
			if(!best)
				best = defaultFuel;
		}
	}
	// Search through all the outfits.
	for(const auto &it : outfits)
		if(it.first->Get(type) && (subtype.empty() || it.first->Get(subtype)))
		{
			double jumpRange = it.first->Get("jump range");
			if(!jumpRange)
				jumpRange = System::DEFAULT_NEIGHBOR_DISTANCE;
			if(jumpRange >= jumpDistance)
			{
				double fuel = it.first->Get("jump fuel");
				if(!fuel)
					fuel = defaultFuel;
				if(!best || fuel < best)
					best = fuel;
			}
		}
	return best;
}



void Ship::CreateExplosion(vector<Visual> &visuals, bool spread)
{
	if(!HasSprite() || !GetMask().IsLoaded() || explosionEffects.empty())
		return;

	// Bail out if this loops enough times, just in case.
	for(int i = 0; i < 10; ++i)
	{
		Point point((Random::Real() - .5) * Width(),
			(Random::Real() - .5) * Height());
		if(GetMask().Contains(point, Angle()))
		{
			// Pick an explosion.
			int type = Random::Int(explosionTotal);
			auto it = explosionEffects.begin();
			for( ; it != explosionEffects.end(); ++it)
			{
				type -= it->second;
				if(type < 0)
					break;
			}
			Point effectVelocity = velocity;
			if(spread)
			{
				double scale = .04 * (Width() + Height());
				effectVelocity += Angle::Random().Unit() * (scale * Random::Real());
			}
			visuals.emplace_back(*it->first, angle.Rotate(point) + position, std::move(effectVelocity), angle);
			++explosionCount;
			return;
		}
	}
}



// Place a "spark" effect, like ionization or disruption.
void Ship::CreateSparks(vector<Visual> &visuals, const string &name, double amount)
{
	CreateSparks(visuals, GameData::Effects().Get(name), amount);
}



void Ship::CreateSparks(vector<Visual> &visuals, const Effect *effect, double amount)
{
	if(forget)
		return;

	// Limit the number of sparks, depending on the size of the sprite.
	amount = min(amount, Width() * Height() * .0006);
	// Preallocate capacity, in case we're adding a non-trivial number of sparks.
	visuals.reserve(visuals.size() + static_cast<int>(amount));

	while(true)
	{
		amount -= Random::Real();
		if(amount <= 0.)
			break;

		Point point((Random::Real() - .5) * Width(),
			(Random::Real() - .5) * Height());
		if(GetMask().Contains(point, Angle()))
			visuals.emplace_back(*effect, angle.Rotate(point) + position, velocity, angle);
	}
}
<|MERGE_RESOLUTION|>--- conflicted
+++ resolved
@@ -3198,7 +3198,6 @@
 
 
 
-<<<<<<< HEAD
 // The optimal speed for this ship when not moving in a hurry.
 // If the ship has escorts, then the speed returned will allow for all
 // non-carried escorts to catch up with this ship.
@@ -3209,62 +3208,12 @@
 
 
 
-// This ship just got hit by the given weapon. Take damage
-// according to the weapon and the characteristics of how
-// it hit this ship, and add any visuals created as a result
-// of being hit.
-int Ship::TakeDamage(vector<Visual> &visuals, const Weapon &weapon, double damageScaling, double distanceTraveled, const Point &damagePosition, const Government *sourceGovernment, bool isBlast)
-{
-	if(isBlast && weapon.IsDamageScaled())
-	{
-		// Scale blast damage based on the distance from the blast
-		// origin and if the projectile uses a trigger radius. The
-		// point of contact must be measured on the sprite outline.
-		// scale = (1 + (tr / (2 * br))^2) / (1 + r^4)^2
-		double blastRadius = max(1., weapon.BlastRadius());
-		double radiusRatio = weapon.TriggerRadius() / blastRadius;
-		double k = !radiusRatio ? 1. : (1. + .25 * radiusRatio * radiusRatio);
-		// Rather than exactly compute the distance between the explosion and
-		// the closest point on the ship, estimate it using the mask's Radius.
-		double d = max(0., (damagePosition - position).Length() - GetMask().Radius());
-		double rSquared = d * d / (blastRadius * blastRadius);
-		damageScaling *= k / ((1. + rSquared * rSquared) * (1. + rSquared * rSquared));
-	}
-	if(weapon.HasDamageDropoff())
-		damageScaling *= weapon.DamageDropoff(distanceTraveled);
-
-	// Instantaneous damage types:
-	double shieldDamage = (weapon.ShieldDamage() + weapon.RelativeShieldDamage() * attributes.Get("shields"))
-		* damageScaling / (1. + attributes.Get("shield protection"));
-	double hullDamage = (weapon.HullDamage() + weapon.RelativeHullDamage() * attributes.Get("hull"))
-		* damageScaling / (1. + attributes.Get("hull protection"));
-	double energyDamage = (weapon.EnergyDamage() + weapon.RelativeEnergyDamage() * attributes.Get("energy capacity"))
-		* damageScaling / (1. + attributes.Get("energy protection"));
-	double fuelDamage = (weapon.FuelDamage() + weapon.RelativeFuelDamage() * attributes.Get("fuel capacity"))
-		* damageScaling / (1. + attributes.Get("fuel protection"));
-	double heatDamage = (weapon.HeatDamage() + weapon.RelativeHeatDamage() * MaximumHeat())
-		* damageScaling / (1. + attributes.Get("heat protection"));
-
-	// DoT damage types:
-	double ionDamage = weapon.IonDamage() * damageScaling / (1. + attributes.Get("ion protection"));
-	double disruptionDamage = weapon.DisruptionDamage() * damageScaling / (1. + attributes.Get("disruption protection"));
-	double slowingDamage = weapon.SlowingDamage() * damageScaling / (1. + attributes.Get("slowing protection"));
-	double dischargeDamage = weapon.DischargeDamage() * damageScaling / (1. + attributes.Get("discharge protection"));
-	double corrosionDamage = weapon.CorrosionDamage() * damageScaling / (1. + attributes.Get("corrosion protection"));
-	double leakDamage = weapon.LeakDamage() * damageScaling / (1. + attributes.Get("leak protection"));
-	double burnDamage = weapon.BurnDamage() * damageScaling / (1. + attributes.Get("burn protection"));
-
-	double hitForce = weapon.HitForce() * damageScaling / (1. + attributes.Get("force protection"));
-	double piercing = max(0., min(1., weapon.Piercing() / (1. + attributes.Get("piercing protection")) - attributes.Get("piercing resistance")));
-
-=======
 // This ship just got hit by a weapon. Take damage according to the
 // DamageDealt from that weapon. The return value is a ShipEvent type,
 // which may be a combination of PROVOKED, DISABLED, and DESTROYED.
 // Create any target effects as sparks.
 int Ship::TakeDamage(vector<Visual> &visuals, const DamageDealt &damage, const Government *sourceGovernment)
 {
->>>>>>> fb36393f
 	bool wasDisabled = IsDisabled();
 	bool wasDestroyed = IsDestroyed();
 
