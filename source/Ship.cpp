--- conflicted
+++ resolved
@@ -3814,6 +3814,13 @@
 
 
 
+bool Ship::Immitates(const Ship &other) const
+{
+	return displayModelName == other.DisplayModelName() && outfits == other.Outfits();
+}
+
+
+
 // Check if this ship has been in a different system from the player for so
 // long that it should be "forgotten." Also eliminate ships that have no
 // system set because they just entered a fighter bay. Clear the hyperspace
@@ -5116,11 +5123,6 @@
 
 
 
-<<<<<<< HEAD
-bool Ship::Immitates(const Ship &other) const
-{
-	return displayModelName == other.DisplayModelName() && outfits == other.Outfits();
-=======
 void Ship::Jettison(shared_ptr<Flotsam> toJettison)
 {
 	if(currentSystem)
@@ -5142,5 +5144,4 @@
 		}
 		++bayIndex;
 	}
->>>>>>> d42fbe2c
 }