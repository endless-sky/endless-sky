/* Ship.cpp
Copyright (c) 2014 by Michael Zahniser

Endless Sky is free software: you can redistribute it and/or modify it under the
terms of the GNU General Public License as published by the Free Software
Foundation, either version 3 of the License, or (at your option) any later version.

Endless Sky is distributed in the hope that it will be useful, but WITHOUT ANY
WARRANTY; without even the implied warranty of MERCHANTABILITY or FITNESS FOR A
PARTICULAR PURPOSE.  See the GNU General Public License for more details.
*/

#include "Ship.h"

#include "Audio.h"
#include "DataNode.h"
#include "DataWriter.h"
#include "Effect.h"
#include "Files.h"
#include "Flotsam.h"
#include "text/FontUtilities.h"
#include "text/Format.h"
#include "GameData.h"
#include "Government.h"
#include "Hazard.h"
#include "Mask.h"
#include "Messages.h"
#include "Phrase.h"
#include "Planet.h"
#include "PlayerInfo.h"
#include "Preferences.h"
#include "Projectile.h"
#include "Random.h"
#include "ShipEvent.h"
#include "Sound.h"
#include "SpriteSet.h"
#include "Sprite.h"
#include "StellarObject.h"
#include "System.h"
#include "Visual.h"

#include <algorithm>
#include <cmath>
#include <limits>
#include <sstream>

using namespace std;

namespace {
	const string FIGHTER_REPAIR = "Repair fighters in";
	const vector<string> BAY_SIDE = {"inside", "over", "under"};
	const vector<string> BAY_FACING = {"forward", "left", "right", "back"};
	const vector<Angle> BAY_ANGLE = {Angle(0.), Angle(-90.), Angle(90.), Angle(180.)};
	
	const vector<string> ENGINE_SIDE = {"under", "over"};
	const vector<string> STEERING_FACING = {"none", "left", "right"};
	
	const double MAXIMUM_TEMPERATURE = 100.;
	
	const double SCAN_TIME = 60.;
	
	// Helper function to transfer energy to a given stat if it is less than the
	// given maximum value.
	void DoRepair(double &stat, double &available, double maximum)
	{
		double transfer = max(0., min(available, maximum - stat));
		stat += transfer;
		available -= transfer;
	}
	
	// Helper function to repair a given stat up to its maximum, limited by
	// how much repair is available and how much energy, fuel, and heat are available.
	// Updates the stat, the available amount, and the energy, fuel, and heat amounts.
	void DoRepair(double &stat, double &available, double maximum, double &energy, double energyCost, double &fuel, double fuelCost, double &heat, double heatCost)
	{
		if(available <= 0. || stat >= maximum)
			return;
		
		// Energy, heat, and fuel costs are the energy, fuel, or heat required per unit repaired.
		if(energyCost > 0.)
			available = min(available, energy / energyCost);
		if(fuelCost > 0.)
			available = min(available, fuel / fuelCost);
		if(heatCost < 0.)
			available = min(available, heat / -heatCost);
		
		double transfer = min(available, maximum - stat);
		if(transfer > 0.)
		{
			stat += transfer;
			available -= transfer;
			energy -= transfer * energyCost;
			fuel -= transfer * fuelCost;
			heat += transfer * heatCost;
		}
	}
	
	// Helper function to reduce a given status effect according 
	// to its resistance, limited by how much energy, fuel, and heat are available.
	// Updates the stat and the energy, fuel, and heat amounts.
	void DoStatusEffect(bool isDeactivated, double &stat, double resistance, double &energy, double energyCost, double &fuel, double fuelCost, double &heat, double heatCost)
	{
		if(isDeactivated || resistance <= 0.)
		{
			stat = .99 * stat;
			return;
		}
		
		// Calculate how much resistance can be used assuming no
		// energy or fuel cost.
		resistance = .99 * stat - max(0., .99 * stat - resistance);
		
		// Limit the resistance by the available energy, heat, and fuel.
		if(energyCost > 0.)
			resistance = min(resistance, energy / energyCost);
		if(fuelCost > 0.)
			resistance = min(resistance, fuel / fuelCost);
		if(heatCost < 0.)
			resistance = min(resistance, heat / -heatCost);
		
		// Update the stat, energy, heat, and fuel given how much resistance is being used.
		if(resistance > 0.)
		{
			stat = max(0., .99 * stat - resistance);
			energy -= resistance * energyCost;
			fuel -= resistance * fuelCost;
			heat += resistance * heatCost;
		}
		else
			stat = .99 * stat;
	}
}



const vector<string> Ship::CATEGORIES = {
	"Transport",
	"Light Freighter",
	"Heavy Freighter",
	"Interceptor",
	"Light Warship",
	"Medium Warship",
	"Heavy Warship",
	"Fighter",
	"Drone"
};



// Set of ship types that can be carried in bays.
const set<string> Ship::BAY_TYPES = {
	"Drone",
	"Fighter"
};



// Construct and Load() at the same time.
Ship::Ship(const DataNode &node)
{
	Load(node);
}



void Ship::Load(const DataNode &node)
{
	if(node.Size() >= 2)
	{
		modelName = node.Token(1);
		pluralModelName = modelName + 's';
	}
	if(node.Size() >= 3)
	{
		base = GameData::Ships().Get(modelName);
		variantName = node.Token(2);
	}
	isDefined = true;
	
	government = GameData::PlayerGovernment();
	equipped.clear();
	
	// Note: I do not clear the attributes list here so that it is permissible
	// to override one ship definition with another.
	bool hasEngine = false;
	bool hasArmament = false;
	bool hasBays = false;
	bool hasExplode = false;
	bool hasLeak = false;
	bool hasFinalExplode = false;
	bool hasOutfits = false;
	bool hasDescription = false;
	for(const DataNode &child : node)
	{
		const string &key = child.Token(0);
		bool add = (key == "add");
		if(add && (child.Size() < 2 || child.Token(1) != "attributes"))
		{
			child.PrintTrace("Skipping invalid use of 'add' with " + (child.Size() < 2
					? "no key." : "key: " + child.Token(1)));
			continue;
		}
		if(key == "sprite")
			LoadSprite(child);
		else if(child.Token(0) == "thumbnail" && child.Size() >= 2)
			thumbnail = SpriteSet::Get(child.Token(1));
		else if(key == "name" && child.Size() >= 2)
			// The name of this particular ship has to convert to the escaped text for internal use
			// because it's saved as raw text to keep compatibility.
			name = FontUtilities::Escape(child.Token(1));
		else if(key == "plural" && child.Size() >= 2)
			pluralModelName = child.Token(1);
		else if(key == "noun" && child.Size() >= 2)
			noun = child.Token(1);
		else if(key == "swizzle" && child.Size() >= 2)
			customSwizzle = child.Value(1);
		else if(key == "attributes" || add)
		{
			if(!add)
				baseAttributes.Load(child);
			else
			{
				addAttributes = true;
				attributes.Load(child);
			}
		}
		else if((key == "engine" || key == "reverse engine" || key == "steering engine") && child.Size() >= 3)
		{
			if(!hasEngine)
			{
				enginePoints.clear();
				reverseEnginePoints.clear();
				steeringEnginePoints.clear();
				hasEngine = true;
			}
			bool reverse = (key == "reverse engine");
			bool steering = (key == "steering engine");
			
			vector<EnginePoint> &editPoints = (!steering && !reverse) ? enginePoints : 
				(reverse ? reverseEnginePoints : steeringEnginePoints); 
			editPoints.emplace_back(0.5 * child.Value(1), 0.5 * child.Value(2),
				(child.Size() > 3 ? child.Value(3) : 1.));
			EnginePoint &engine = editPoints.back();
			if(reverse)
				engine.facing = Angle(180.);
			for(const DataNode &grand : child)
			{
				const string &grandKey = grand.Token(0);
				if(grandKey == "zoom" && grand.Size() >= 2)
					engine.zoom = grand.Value(1);
				else if(grandKey == "angle" && grand.Size() >= 2)
					engine.facing += Angle(grand.Value(1));
				else
				{
					for(unsigned j = 1; j < ENGINE_SIDE.size(); ++j)
						if(grandKey == ENGINE_SIDE[j])
							engine.side = j;
					if(steering)
						for(unsigned j = 1; j < STEERING_FACING.size(); ++j)
							if(grandKey == STEERING_FACING[j])
								engine.steering = j;
				}
			}
		}
		else if(key == "gun" || key == "turret")
		{
			if(!hasArmament)
			{
				armament = Armament();
				hasArmament = true;
			}
			const Outfit *outfit = nullptr;
			Point hardpoint;
			if(child.Size() >= 3)
			{
				hardpoint = Point(child.Value(1), child.Value(2));
				if(child.Size() >= 4)
					outfit = GameData::Outfits().Get(child.Token(3));
			}
			else
			{
				if(child.Size() >= 2)
					outfit = GameData::Outfits().Get(child.Token(1));
			}
			Angle gunPortAngle = Angle(0.);
			bool gunPortParallel = false;
			if(child.HasChildren())
			{
				for(const DataNode &grand : child)
					if(grand.Token(0) == "angle" && grand.Size() >= 2)
						gunPortAngle = grand.Value(1);
					else if(grand.Token(0) == "parallel")
						gunPortParallel = true;
					else
						child.PrintTrace("Warning: Child nodes of \"" + key + "\" tokens can only be \"angle\" or \"parallel\":");
			}
			if(outfit)
				++equipped[outfit];
			if(key == "gun")
				armament.AddGunPort(hardpoint, gunPortAngle, gunPortParallel, outfit);
			else
				armament.AddTurret(hardpoint, outfit);
			// Print a warning for the first hardpoint after 32, i.e. only 1 warning per ship.
			if(armament.Get().size() == 33)
				child.PrintTrace("Warning: ship has more than 32 weapon hardpoints. Some weapons may not fire:");
		}
		else if(key == "never disabled")
			neverDisabled = true;
		else if(key == "uncapturable")
			isCapturable = false;
		else if(((key == "fighter" || key == "drone") && child.Size() >= 3) ||
			(key == "bay" && child.Size() >= 4))
		{
			// While the `drone` and `fighter` keywords are supported for backwards compatibility, the
			// standard format is `bay <ship-category>`, with the same signature for other values.
			string category = "Fighter";
			int childOffset = 0;
			if(key == "drone")
				category = "Drone";
			else if(key == "bay")
			{
				category = child.Token(1);
				childOffset += 1;
			}
			if(!BAY_TYPES.count(category))
			{
				child.PrintTrace("Warning: Invalid category defined for bay:");
				continue;
			}
			
			if(!hasBays)
			{
				bays.clear();
				hasBays = true;
			}
			bays.emplace_back(child.Value(1 + childOffset), child.Value(2 + childOffset), category);
			Bay &bay = bays.back();
			for(int i = 3 + childOffset; i < child.Size(); ++i)
			{
				for(unsigned j = 1; j < BAY_SIDE.size(); ++j)
					if(child.Token(i) == BAY_SIDE[j])
						bay.side = j;
				for(unsigned j = 1; j < BAY_FACING.size(); ++j)
					if(child.Token(i) == BAY_FACING[j])
						bay.facing = BAY_ANGLE[j];
			}
			if(child.HasChildren())
				for(const DataNode &grand : child)
				{
					// Load in the effect(s) to be displayed when the ship launches.
					if(grand.Token(0) == "launch effect" && grand.Size() >= 2)
					{
						int count = grand.Size() >= 3 ? static_cast<int>(grand.Value(2)) : 1;
						const Effect *e = GameData::Effects().Get(grand.Token(1));
						bay.launchEffects.insert(bay.launchEffects.end(), count, e);
					}
					else if(grand.Token(0) == "angle" && grand.Size() >= 2)
						bay.facing = Angle(grand.Value(1));
					else
					{
						bool handled = false;
						for(unsigned i = 1; i < BAY_SIDE.size(); ++i)
							if(grand.Token(0) == BAY_SIDE[i])
							{
								bay.side = i;
								handled = true;
							}
						for(unsigned i = 1; i < BAY_FACING.size(); ++i)
							if(grand.Token(0) == BAY_FACING[i])
							{
								bay.facing = BAY_ANGLE[i];
								handled = true;
							}
						if(!handled)
							grand.PrintTrace("Child nodes of \"bay\" tokens can only be \"launch effect\", \"angle\", or a facing keyword:");
					}
				}
		}
		else if(key == "leak" && child.Size() >= 2)
		{
			if(!hasLeak)
			{
				leaks.clear();
				hasLeak = true;
			}
			Leak leak(GameData::Effects().Get(child.Token(1)));
			if(child.Size() >= 3)
				leak.openPeriod = child.Value(2);
			if(child.Size() >= 4)
				leak.closePeriod = child.Value(3);
			leaks.push_back(leak);
		}
		else if(key == "explode" && child.Size() >= 2)
		{
			if(!hasExplode)
			{
				explosionEffects.clear();
				explosionTotal = 0;
				hasExplode = true;
			}
			int count = (child.Size() >= 3) ? child.Value(2) : 1;
			explosionEffects[GameData::Effects().Get(child.Token(1))] += count;
			explosionTotal += count;
		}
		else if(key == "final explode" && child.Size() >= 2)
		{
			if(!hasFinalExplode)
			{
				finalExplosions.clear();
				hasFinalExplode = true;
			}
			int count = (child.Size() >= 3) ? child.Value(2) : 1;
			finalExplosions[GameData::Effects().Get(child.Token(1))] += count;
		}
		else if(key == "outfits")
		{
			if(!hasOutfits)
			{
				outfits.clear();
				hasOutfits = true;
			}
			for(const DataNode &grand : child)
			{
				int count = (grand.Size() >= 2) ? grand.Value(1) : 1;
				if(count > 0)
					outfits[GameData::Outfits().Get(grand.Token(0))] += count;
				else
					grand.PrintTrace("Skipping invalid outfit count:");
			}
		}
		else if(key == "cargo")
			cargo.Load(child);
		else if(key == "crew" && child.Size() >= 2)
			crew = static_cast<int>(child.Value(1));
		else if(key == "fuel" && child.Size() >= 2)
			fuel = child.Value(1);
		else if(key == "shields" && child.Size() >= 2)
			shields = child.Value(1);
		else if(key == "hull" && child.Size() >= 2)
			hull = child.Value(1);
		else if(key == "position" && child.Size() >= 3)
			position = Point(child.Value(1), child.Value(2));
		else if(key == "system" && child.Size() >= 2)
			currentSystem = GameData::Systems().Get(child.Token(1));
		else if(key == "planet" && child.Size() >= 2)
		{
			zoom = 0.;
			landingPlanet = GameData::Planets().Get(child.Token(1));
		}
		else if(key == "destination system" && child.Size() >= 2)
			targetSystem = GameData::Systems().Get(child.Token(1));
		else if(key == "parked")
			isParked = true;
		else if(key == "description" && child.Size() >= 2)
		{
			if(!hasDescription)
			{
				description.clear();
				hasDescription = true;
			}
			description += child.Token(1);
			description += '\n';
		}
		else if(key != "actions")
			child.PrintTrace("Skipping unrecognized attribute:");
	}
}



// When loading a ship, some of the outfits it lists may not have been
// loaded yet. So, wait until everything has been loaded, then call this.
void Ship::FinishLoading(bool isNewInstance)
{
	// All copies of this ship should save pointers to the "explosion" weapon
	// definition stored safely in the ship model, which will not be destroyed
	// until GameData is when the program quits. Also copy other attributes of
	// the base model if no overrides were given.
	if(GameData::Ships().Has(modelName))
	{
		const Ship *model = GameData::Ships().Get(modelName);
		explosionWeapon = &model->BaseAttributes();
		if(pluralModelName.empty())
			pluralModelName = model->pluralModelName;
		if(noun.empty())
			noun = model->noun;
		if(!thumbnail)
			thumbnail = model->thumbnail;
	}
	
	// If this ship has a base class, copy any attributes not defined here.
	// Exception: uncapturable and "never disabled" flags don't carry over.
	if(base && base != this)
	{
		if(!GetSprite())
			reinterpret_cast<Body &>(*this) = *base;
		if(customSwizzle == -1)
			customSwizzle = base->CustomSwizzle();
		if(baseAttributes.Attributes().empty())
			baseAttributes = base->baseAttributes;
		if(bays.empty() && !base->bays.empty())
			bays = base->bays;
		if(enginePoints.empty())
			enginePoints = base->enginePoints;
		if(reverseEnginePoints.empty())
			reverseEnginePoints = base->reverseEnginePoints;
		if(steeringEnginePoints.empty())
			steeringEnginePoints = base->steeringEnginePoints;
		if(explosionEffects.empty())
		{
			explosionEffects = base->explosionEffects;
			explosionTotal = base->explosionTotal;
		}
		if(finalExplosions.empty())
			finalExplosions = base->finalExplosions;
		if(outfits.empty())
			outfits = base->outfits;
		if(description.empty())
			description = base->description;
		
		bool hasHardpoints = false;
		for(const Hardpoint &hardpoint : armament.Get())
			if(hardpoint.GetPoint())
				hasHardpoints = true;
		
		if(!hasHardpoints)
		{
			// Check if any hardpoint locations were not specified.
			auto bit = base->Weapons().begin();
			auto bend = base->Weapons().end();
			auto nextGun = armament.Get().begin();
			auto nextTurret = armament.Get().begin();
			auto end = armament.Get().end();
			Armament merged;
			// Reset the "equipped" map to match exactly what the code below
			// places in the weapon hardpoints.
			equipped.clear();
			for( ; bit != bend; ++bit)
			{
				if(!bit->IsTurret())
				{
					while(nextGun != end && nextGun->IsTurret())
						++nextGun;
					const Outfit *outfit = (nextGun == end) ? nullptr : nextGun->GetOutfit();
					merged.AddGunPort(bit->GetPoint() * 2., bit->GetBaseAngle(), bit->IsParallel(), outfit);
					if(nextGun != end)
					{
						if(outfit)
							++equipped[outfit];
						++nextGun;
					}
				}
				else
				{
					while(nextTurret != end && !nextTurret->IsTurret())
						++nextTurret;
					const Outfit *outfit = (nextTurret == end) ? nullptr : nextTurret->GetOutfit();
					merged.AddTurret(bit->GetPoint() * 2., outfit);
					if(nextTurret != end)
					{
						if(outfit)
							++equipped[outfit];
						++nextTurret;
					}
				}
			}
			armament = merged;
		}
	}
	// Check that all the "equipped" weapons actually match what your ship
	// has, and that they are truly weapons. Remove any excess weapons and
	// warn if any non-weapon outfits are "installed" in a hardpoint.
	for(auto &it : equipped)
	{
		int excess = it.second - outfits[it.first];
		if(excess > 0)
		{
			// If there are more hardpoints specifying this outfit than there
			// are instances of this outfit installed, remove some of them.
			armament.Add(it.first, -excess);
			it.second -= excess;
			
			string warning = modelName;
			if(!name.empty())
				warning += " \"" + FontUtilities::Unescape(name) + "\"";
			warning += ": outfit \"" + it.first->Name() + "\" equipped but not included in outfit list.";
			Files::LogError(warning);
		}
		else if(!it.first->IsWeapon())
		{
			// This ship was specified with a non-weapon outfit in a
			// hardpoint. Hardpoint::Install removes it, but issue a
			// warning so the definition can be fixed.
			string warning = modelName;
			if(!name.empty())
				warning += " \"" + FontUtilities::Unescape(name) + "\"";
			warning += ": outfit \"" + it.first->Name() + "\" is not a weapon, but is installed as one.";
			Files::LogError(warning);
		}
	}
	
	// Mark any drone that has no "automaton" value as an automaton, to
	// grandfather in the drones from before that attribute existed.
	if(baseAttributes.Category() == "Drone" && !baseAttributes.Get("automaton"))
		baseAttributes.Set("automaton", 1.);
	
	baseAttributes.Set("gun ports", armament.GunCount());
	baseAttributes.Set("turret mounts", armament.TurretCount());
	
	if(addAttributes)
	{
		// Store attributes from an "add attributes" node in the ship's
		// baseAttributes so they can be written to the save file.
		baseAttributes.Add(attributes);
		addAttributes = false;
	}
	// Add the attributes of all your outfits to the ship's base attributes.
	attributes = baseAttributes;
	vector<string> undefinedOutfits;
	for(const auto &it : outfits)
	{
		if(!it.first->IsDefined())
		{
			undefinedOutfits.emplace_back("\"" + it.first->Name() + "\"");
			continue;
		}
		attributes.Add(*it.first, it.second);
		// Some ship variant definitions do not specify which weapons
		// are placed in which hardpoint. Add any weapons that are not
		// yet installed to the ship's armament.
		if(it.first->IsWeapon())
		{
			int count = it.second;
			auto eit = equipped.find(it.first);
			if(eit != equipped.end())
				count -= eit->second;
			
			if(count)
				armament.Add(it.first, count);
		}
	}
	if(!undefinedOutfits.empty())
	{
		bool plural = undefinedOutfits.size() > 1;
		// Print the ship name once, then all undefined outfits. If we're reporting for a stock ship, then it
		// doesn't have a name, and missing outfits aren't named yet either. A variant name might exist, though.
		string message;
		if(isYours)
		{
			message = "Player ship " + modelName + " \"" + FontUtilities::Unescape(name) + "\":";
			string PREFIX = plural ? "\n\tUndefined outfit " : " undefined outfit ";
			for(auto &&outfit : undefinedOutfits)
				message += PREFIX + outfit;
		}
		else
		{
			message = variantName.empty() ? "Stock ship \"" + modelName + "\": "
				: modelName + " variant \"" + variantName + "\": ";
			message += to_string(undefinedOutfits.size()) + " undefined outfit" + (plural ? "s" : "") + " installed.";
		}
		
		Files::LogError(message);
	}
	// Inspect the ship's armament to ensure that guns are in gun ports and
	// turrets are in turret mounts. This can only happen when the armament
	// is configured incorrectly in a ship or variant definition. Do not
	// bother printing this warning if the outfit is not fully defined.
	for(const Hardpoint &hardpoint : armament.Get())
	{
		const Outfit *outfit = hardpoint.GetOutfit();
		if(outfit && outfit->IsDefined()
				&& (hardpoint.IsTurret() != (outfit->Get("turret mounts") != 0.)))
		{
			string warning = (!isYours && !variantName.empty()) ? "variant \"" + variantName + "\"" : modelName;
			if(!name.empty())
				warning += " \"" + FontUtilities::Unescape(name) + "\"";
			warning += ": outfit \"" + outfit->Name() + "\" installed as a ";
			warning += (hardpoint.IsTurret() ? "turret but is a gun.\n\tturret" : "gun but is a turret.\n\tgun");
			warning += to_string(2. * hardpoint.GetPoint().X()) + " " + to_string(2. * hardpoint.GetPoint().Y());
			warning += " \"" + outfit->Name() + "\"";
			Files::LogError(warning);
		}
	}
	cargo.SetSize(attributes.Get("cargo space"));
	equipped.clear();
	armament.FinishLoading();
	
	// Figure out how far from center the farthest hardpoint is.
	weaponRadius = 0.;
	for(const Hardpoint &hardpoint : armament.Get())
		weaponRadius = max(weaponRadius, hardpoint.GetPoint().Length());
	
	// If this ship is being instantiated for the first time, make sure its
	// crew, fuel, etc. are all refilled.
	if(isNewInstance)
		Recharge(true);
	
	// Add a default "launch effect" to any internal bays if this ship is crewed (i.e. pressurized).
	for(Bay &bay : bays)
		if(bay.side == Bay::INSIDE && bay.launchEffects.empty() && Crew())
			bay.launchEffects.emplace_back(GameData::Effects().Get("basic launch"));
	
	canBeCarried = BAY_TYPES.count(attributes.Category()) > 0;
	
	// Issue warnings if this ship has is misconfigured, e.g. is missing required values
	// or has negative outfit, cargo, weapon, or engine capacity.
	string warning;
	for(auto &&attr : set<string>{"outfit space", "cargo space", "weapon capacity", "engine capacity"})
	{
		double val = attributes.Get(attr);
		if(val < 0)
			warning += attr + ": " + Format::Number(val) + "\n";
	}
	if(attributes.Get("drag") <= 0.)
	{
		warning += "Defaulting " + string(attributes.Get("drag") ? "invalid" : "missing") + " \"drag\" attribute to 100.0\n";
		attributes.Set("drag", 100.);
	}
	if(!warning.empty())
	{
		// This check is mostly useful for variants and stock ships, which have
		// no names. Print the outfits to facilitate identifying this ship definition.
<<<<<<< HEAD
		string message = (!name.empty() ? "Ship \"" + FontUtilities::Unescape(name) + "\" " : "")
			+ "(" + modelName + "):\n";
		ostringstream outfitNames("outfits:\n");
=======
		string message = (!name.empty() ? "Ship \"" + name + "\" " : "") + "(" + VariantName() + "):\n";
		ostringstream outfitNames;
		outfitNames << "has outfits:\n";
>>>>>>> 819708ac
		for(const auto &it : outfits)
			outfitNames << '\t' << it.second << " " + it.first->Name() << endl;
		Files::LogError(message + warning + outfitNames.str());
	}
	
	// Ships read from a save file may have non-default shields or hull.
	// Perform a full IsDisabled calculation.
	isDisabled = true;
	isDisabled = IsDisabled();
	
	// Cache this ship's jump range.
	jumpRange = JumpRange(false);
	
	// A saved ship may have an invalid target system. Since all game data is loaded and all player events are
	// applied at this point, any target system that is not accessible should be cleared. Note: this does not
	// account for systems accessible via wormholes, but also does not need to as AI will route the ship properly.
	if(!isNewInstance && targetSystem)
	{
		string message = "Warning: " + string(isYours ? "player-owned " : "NPC ") + modelName + " \"" + name + "\": "
			"Cannot reach target system \"" + targetSystem->Name();
		if(!currentSystem)
		{
			Files::LogError(message + "\" (no current system).");
			targetSystem = nullptr;
		}
		else if(!currentSystem->Links().count(targetSystem) && (!jumpRange || !currentSystem->JumpNeighbors(jumpRange).count(targetSystem)))
		{
			Files::LogError(message + "\" by hyperlink or jump from system \"" + currentSystem->Name() + ".\"");
			targetSystem = nullptr;
		}
	}
}



// Check if this ship (model) and its outfits have been defined.
bool Ship::IsValid() const
{
	for(auto &&outfit : outfits)
		if(!outfit.first->IsDefined())
			return false;
	
	return isDefined;
}



// Save a full description of this ship, as currently configured.
void Ship::Save(DataWriter &out) const
{
	out.Write("ship", modelName);
	out.BeginChild();
	{
		// The name of this particular ship is saved as raw text to keep compatibility.
		out.Write("name", FontUtilities::Unescape(name));
		if(pluralModelName != modelName + 's')
			out.Write("plural", pluralModelName);
		if(!noun.empty())
			out.Write("noun", noun);
		SaveSprite(out);
		if(thumbnail)
			out.Write("thumbnail", thumbnail->Name());
		
		if(neverDisabled)
			out.Write("never disabled");
		if(!isCapturable)
			out.Write("uncapturable");
		if(customSwizzle >= 0)
			out.Write("swizzle", customSwizzle);
		
		out.Write("attributes");
		out.BeginChild();
		{
			out.Write("category", baseAttributes.Category());
			out.Write("cost", baseAttributes.Cost());
			out.Write("mass", baseAttributes.Mass());
			for(const auto &it : baseAttributes.FlareSprites())
				for(int i = 0; i < it.second; ++i)
					it.first.SaveSprite(out, "flare sprite");
			for(const auto &it : baseAttributes.FlareSounds())
				for(int i = 0; i < it.second; ++i)
					out.Write("flare sound", it.first->Name());
			for(const auto &it : baseAttributes.ReverseFlareSprites())
				for(int i = 0; i < it.second; ++i)
					it.first.SaveSprite(out, "reverse flare sprite");
			for(const auto &it : baseAttributes.ReverseFlareSounds())
				for(int i = 0; i < it.second; ++i)
					out.Write("reverse flare sound", it.first->Name());
			for(const auto &it : baseAttributes.SteeringFlareSprites())
				for(int i = 0; i < it.second; ++i)
					it.first.SaveSprite(out, "steering flare sprite");
			for(const auto &it : baseAttributes.SteeringFlareSounds())
				for(int i = 0; i < it.second; ++i)
					out.Write("steering flare sound", it.first->Name());
			for(const auto &it : baseAttributes.AfterburnerEffects())
				for(int i = 0; i < it.second; ++i)
					out.Write("afterburner effect", it.first->Name());
			for(const auto &it : baseAttributes.JumpEffects())
				for(int i = 0; i < it.second; ++i)
					out.Write("jump effect", it.first->Name());
			for(const auto &it : baseAttributes.JumpSounds())
				for(int i = 0; i < it.second; ++i)
					out.Write("jump sound", it.first->Name());
			for(const auto &it : baseAttributes.JumpInSounds())
				for(int i = 0; i < it.second; ++i)
					out.Write("jump in sound", it.first->Name());
			for(const auto &it : baseAttributes.JumpOutSounds())
				for(int i = 0; i < it.second; ++i)
					out.Write("jump out sound", it.first->Name());
			for(const auto &it : baseAttributes.HyperSounds())
				for(int i = 0; i < it.second; ++i)
					out.Write("hyperdrive sound", it.first->Name());
			for(const auto &it : baseAttributes.HyperInSounds())
				for(int i = 0; i < it.second; ++i)
					out.Write("hyperdrive in sound", it.first->Name());
			for(const auto &it : baseAttributes.HyperOutSounds())
				for(int i = 0; i < it.second; ++i)
					out.Write("hyperdrive out sound", it.first->Name());
			for(const auto &it : baseAttributes.Attributes())
				if(it.second)
					out.Write(it.first, it.second);
		}
		out.EndChild();
		
		out.Write("outfits");
		out.BeginChild();
		{
			using OutfitElement = pair<const Outfit *const, int>;
			WriteSorted(outfits,
				[](const OutfitElement *lhs, const OutfitElement *rhs)
					{ return lhs->first->Name() < rhs->first->Name(); },
				[&out](const OutfitElement &it){
					if(it.second == 1)
						out.Write(it.first->Name());
					else
						out.Write(it.first->Name(), it.second);
				});
		}
		out.EndChild();
		
		cargo.Save(out);
		out.Write("crew", crew);
		out.Write("fuel", fuel);
		out.Write("shields", shields);
		out.Write("hull", hull);
		out.Write("position", position.X(), position.Y());
		
		for(const EnginePoint &point : enginePoints)
		{
			out.Write("engine", 2. * point.X(), 2. * point.Y());
			out.BeginChild();
			out.Write("zoom", point.zoom);
			out.Write("angle", point.facing.Degrees());
			out.Write(ENGINE_SIDE[point.side]);
			out.EndChild();
				
		}
		for(const EnginePoint &point : reverseEnginePoints)
		{
			out.Write("reverse engine", 2. * point.X(), 2. * point.Y());
			out.BeginChild();
			out.Write("zoom", point.zoom);
			out.Write("angle", point.facing.Degrees() - 180.);
			out.Write(ENGINE_SIDE[point.side]);
			out.EndChild();
		}
		for(const EnginePoint &point : steeringEnginePoints)
		{
			out.Write("steering engine", 2. * point.X(), 2. * point.Y());
			out.BeginChild();
			out.Write("zoom", point.zoom);
			out.Write("angle", point.facing.Degrees());
			out.Write(ENGINE_SIDE[point.side]);
			out.Write(STEERING_FACING[point.steering]);
			out.EndChild();
		}
		for(const Hardpoint &hardpoint : armament.Get())
		{
			const char *type = (hardpoint.IsTurret() ? "turret" : "gun");
			if(hardpoint.GetOutfit())
				out.Write(type, 2. * hardpoint.GetPoint().X(), 2. * hardpoint.GetPoint().Y(),
					hardpoint.GetOutfit()->Name());
			else
				out.Write(type, 2. * hardpoint.GetPoint().X(), 2. * hardpoint.GetPoint().Y());
			double hardpointAngle = hardpoint.GetBaseAngle().Degrees();
			if(hardpoint.IsParallel() || hardpointAngle)
			{
				out.BeginChild();
				{
					if(hardpointAngle)
						out.Write("angle", hardpointAngle);
					if(hardpoint.IsParallel())
						out.Write("parallel");
				}
				out.EndChild();
			}
		}
		for(const Bay &bay : bays)
		{
			double x = 2. * bay.point.X();
			double y = 2. * bay.point.Y();

			out.Write("bay", bay.category, x, y);
			
			if(!bay.launchEffects.empty() || bay.facing.Degrees() || bay.side)
			{
				out.BeginChild();
				{
					if(bay.facing.Degrees())
						out.Write("angle", bay.facing.Degrees());
					if(bay.side)
						out.Write(BAY_SIDE[bay.side]);
					for(const Effect *effect : bay.launchEffects)
						out.Write("launch effect", effect->Name());
				}
				out.EndChild();
			}
		}
		for(const Leak &leak : leaks)
			out.Write("leak", leak.effect->Name(), leak.openPeriod, leak.closePeriod);
		
		using EffectElement = pair<const Effect *const, int>;
		auto effectSort = [](const EffectElement *lhs, const EffectElement *rhs)
			{ return lhs->first->Name() < rhs->first->Name(); };
		WriteSorted(explosionEffects, effectSort, [&out](const EffectElement &it)
		{
			if(it.second)
				out.Write("explode", it.first->Name(), it.second);
		});
		WriteSorted(finalExplosions, effectSort, [&out](const EffectElement &it)
		{
			if(it.second)
				out.Write("final explode", it.first->Name(), it.second);
		});
		
		if(currentSystem)
			out.Write("system", currentSystem->Name());
		else
		{
			// A carried ship is saved in its carrier's system.
			shared_ptr<const Ship> parent = GetParent();
			if(parent && parent->currentSystem)
				out.Write("system", parent->currentSystem->Name());
		}
		if(landingPlanet)
			out.Write("planet", landingPlanet->TrueName());
		if(targetSystem)
			out.Write("destination system", targetSystem->Name());
		if(isParked)
			out.Write("parked");
	}
	out.EndChild();
}



const string &Ship::Name() const
{
	return name;
}



// Set / Get the name of this class of ships, e.g. "Marauder Raven."
void Ship::SetModelName(const string &model)
{
	this->modelName = model;
}



const string &Ship::ModelName() const
{
	return modelName;
}



const string &Ship::PluralModelName() const
{
	return pluralModelName;
}



// Get the name of this ship as a variant.
const string &Ship::VariantName() const
{
	return variantName.empty() ? modelName : variantName;
}



// Get the generic noun (e.g. "ship") to be used when describing this ship.
const string &Ship::Noun() const
{
	static const string SHIP = "ship";
	return noun.empty() ? SHIP : noun;
}



// Get this ship's description.
const string &Ship::Description() const
{
	return description;
}



// Get the shipyard thumbnail for this ship.
const Sprite *Ship::Thumbnail() const
{
	return thumbnail;
}



// Get this ship's cost.
int64_t Ship::Cost() const
{
	return attributes.Cost();
}



// Get the cost of this ship's chassis, with no outfits installed.
int64_t Ship::ChassisCost() const
{
	return baseAttributes.Cost();
}



// Check if this ship is configured in such a way that it would be difficult
// or impossible to fly.
vector<string> Ship::FlightCheck() const
{
	auto checks = vector<string>{};
	
	double generation = attributes.Get("energy generation") - attributes.Get("energy consumption");
	double burning = attributes.Get("fuel energy");
	double solar = attributes.Get("solar collection");
	double battery = attributes.Get("energy capacity");
	double energy = generation + burning + solar + battery;
	double fuelChange = attributes.Get("fuel generation") - attributes.Get("fuel consumption");
	double fuelCapacity = attributes.Get("fuel capacity");
	double fuel = fuelCapacity + fuelChange;
	double thrust = attributes.Get("thrust");
	double reverseThrust = attributes.Get("reverse thrust");
	double afterburner = attributes.Get("afterburner thrust");
	double thrustEnergy = attributes.Get("thrusting energy");
	double turn = attributes.Get("turn");
	double turnEnergy = attributes.Get("turning energy");
	double hyperDrive = attributes.Get("hyperdrive");
	double jumpDrive = attributes.Get("jump drive");
	
	// Report the first error condition that will prevent takeoff:
	if(IdleHeat() >= MaximumHeat())
		checks.emplace_back("overheating!");
	else if(energy <= 0.)
		checks.emplace_back("no energy!");
	else if((energy - burning <= 0.) && (fuel <= 0.))
		checks.emplace_back("no fuel!");
	else if(!thrust && !reverseThrust && !afterburner)
		checks.emplace_back("no thruster!");
	else if(!turn)
		checks.emplace_back("no steering!");
	
	// If no errors were found, check all warning conditions:
	if(checks.empty())
	{
		if(!thrust && !reverseThrust)
			checks.emplace_back("afterburner only?");
		if(!thrust && !afterburner)
			checks.emplace_back("reverse only?");
		if(!generation && !solar && !burning)
			checks.emplace_back("battery only?");
		if(energy < thrustEnergy)
			checks.emplace_back("limited thrust?");
		if(energy < turnEnergy)
			checks.emplace_back("limited turn?");
		if(energy - .8 * solar < .2 * (turnEnergy + thrustEnergy))
			checks.emplace_back("solar power?");
		if(fuel < 0.)
			checks.emplace_back("fuel?");
		if(!canBeCarried)
		{
			if(!hyperDrive && !jumpDrive)
				checks.emplace_back("no hyperdrive?");
			if(fuelCapacity < JumpFuel())
				checks.emplace_back("no fuel?");
		}
		for(const auto &it : outfits)
			if(it.first->IsWeapon() && it.first->FiringEnergy() > energy)
			{
				checks.emplace_back("insufficient energy to fire?");
				break;
			}
	}
	
	return checks;
}



void Ship::SetPosition(Point position)
{
	this->position = position;
}



// Instantiate a newly-created ship in-flight.
void Ship::Place(Point position, Point velocity, Angle angle)
{
	this->position = position;
	this->velocity = velocity;
	this->angle = angle;
	
	// If landed, place the ship right above the planet.
	// Escorts should take off a bit behind their flagships.
	if(landingPlanet)
	{
		landingPlanet = nullptr;
		zoom = parent.lock() ? (-.2 + -.8 * Random::Real()) : 0.;
	}
	else
		zoom = 1.;
	// Make sure various special status values are reset.
	heat = IdleHeat();
	ionization = 0.;
	disruption = 0.;
	slowness = 0.;
	shieldDelay = 0;
	hullDelay = 0;
	isInvisible = !HasSprite();
	jettisoned.clear();
	hyperspaceCount = 0;
	forget = 1;
	targetShip.reset();
	shipToAssist.reset();
	if(government)
		SetSwizzle(customSwizzle >= 0 ? customSwizzle : government->GetSwizzle());
}



// Set the name of this particular ship in the form of raw text.
void Ship::SetName(const string &name)
{
	this->name = FontUtilities::Escape(name);
}



// Set which system this ship is in.
void Ship::SetSystem(const System *system)
{
	currentSystem = system;
}



void Ship::SetPlanet(const Planet *planet)
{
	zoom = !planet;
	landingPlanet = planet;
}



void Ship::SetGovernment(const Government *government)
{
	if(government)
		SetSwizzle(customSwizzle >= 0 ? customSwizzle : government->GetSwizzle());
	this->government = government;
}



void Ship::SetIsSpecial(bool special)
{
	isSpecial = special;
}



bool Ship::IsSpecial() const
{
	return isSpecial;
}



void Ship::SetIsYours(bool yours)
{
	isYours = yours;
}



bool Ship::IsYours() const
{
	return isYours;
}



void Ship::SetIsParked(bool parked)
{
	isParked = parked;
}



bool Ship::IsParked() const
{
	return isParked;
}



bool Ship::HasDeployOrder() const
{
	return shouldDeploy;
}



void Ship::SetDeployOrder(bool shouldDeploy)
{
	this->shouldDeploy = shouldDeploy;
}



const Personality &Ship::GetPersonality() const
{
	return personality;
}



void Ship::SetPersonality(const Personality &other)
{
	personality = other;
}



void Ship::SetHail(const Phrase &phrase)
{
	hail = &phrase;
}



string Ship::GetHail(const PlayerInfo &player) const
{
	map<string, string> subs;
	
	subs["<first>"] = player.FirstName();
	subs["<last>"] = player.LastName();
	if(player.Flagship())
		subs["<ship>"] = player.Flagship()->Name();
	
	subs["<npc>"] = Name();
	subs["<system>"] = player.GetSystem()->Name();
	subs["<date>"] = player.GetDate().ToString();
	subs["<day>"] = player.GetDate().LongString();
	
	string hailStr = hail ? hail->Get() : government ? government->GetHail(isDisabled) : "";
	return Format::Replace(hailStr, subs);
}



// Set the commands for this ship to follow this timestep.
void Ship::SetCommands(const Command &command)
{
	commands = command;
}



const Command &Ship::Commands() const
{
	return commands;
}



// Move this ship. A ship may create effects as it moves, in particular if
// it is in the process of blowing up. If this returns false, the ship
// should be deleted.
void Ship::Move(vector<Visual> &visuals, list<shared_ptr<Flotsam>> &flotsam)
{
	// Check if this ship has been in a different system from the player for so
	// long that it should be "forgotten." Also eliminate ships that have no
	// system set because they just entered a fighter bay.
	forget += !isInSystem;
	isThrusting = false;
	isReversing = false;
	isSteering = false;
	steeringDirection = 0.;
	if((!isSpecial && forget >= 1000) || !currentSystem)
	{
		MarkForRemoval();
		return;
	}
	isInSystem = false;
	if(!fuel || !(attributes.Get("hyperdrive") || attributes.Get("jump drive")))
		hyperspaceSystem = nullptr;
	
	// Adjust the error in the pilot's targeting.
	personality.UpdateConfusion(commands.IsFiring());
	
	// Generate energy, heat, etc.
	DoGeneration();

	// Handle ionization effects, etc.
	if(ionization)
		CreateSparks(visuals, "ion spark", ionization * .1);
	if(disruption)
		CreateSparks(visuals, "disruption spark", disruption * .1);
	if(slowness)
		CreateSparks(visuals, "slowing spark", slowness * .1);
	// Jettisoned cargo effects (only for ships in the current system).
	if(!jettisoned.empty() && !forget)
	{
		jettisoned.front()->Place(*this);
		flotsam.splice(flotsam.end(), jettisoned, jettisoned.begin());
	}
	int requiredCrew = RequiredCrew();
	double slowMultiplier = 1. / (1. + slowness * .05);
	
	// Move the turrets.
	if(!isDisabled)
		armament.Aim(commands);
	
	if(!isInvisible)
	{
		// If you are forced to decloak (e.g. by running out of fuel) you can't
		// initiate cloaking again until you are fully decloaked.
		if(!cloak)
			cloakDisruption = max(0., cloakDisruption - 1.);
		
		double cloakingSpeed = attributes.Get("cloak");
		bool canCloak = (!isDisabled && cloakingSpeed > 0. && !cloakDisruption
			&& fuel >= attributes.Get("cloaking fuel")
			&& energy >= attributes.Get("cloaking energy"));
		if(commands.Has(Command::CLOAK) && canCloak)
		{
			cloak = min(1., cloak + cloakingSpeed);
			fuel -= attributes.Get("cloaking fuel");
			energy -= attributes.Get("cloaking energy");
			heat += attributes.Get("cloaking heat");
		}
		else if(cloakingSpeed)
		{
			cloak = max(0., cloak - cloakingSpeed);
			// If you're trying to cloak but are unable to (too little energy or
			// fuel) you're forced to decloak fully for one frame before you can
			// engage cloaking again.
			if(commands.Has(Command::CLOAK))
				cloakDisruption = max(cloakDisruption, 1.);
		}
		else
			cloak = 0.;
	}
	
	if(IsDestroyed())
	{
		// Make sure the shields are zero, as well as the hull.
		shields = 0.;
		
		// Once we've created enough little explosions, die.
		if(explosionCount == explosionTotal || forget)
		{
			if(!forget)
			{
				const Effect *effect = GameData::Effects().Get("smoke");
				double size = Width() + Height();
				double scale = .03 * size + .5;
				double radius = .2 * size;
				int debrisCount = attributes.Mass() * .07;
				
				// Estimate how many new visuals will be added during destruction.
				visuals.reserve(visuals.size() + debrisCount + explosionTotal + finalExplosions.size());
				
				for(int i = 0; i < debrisCount; ++i)
				{
					Angle angle = Angle::Random();
					Point effectVelocity = velocity + angle.Unit() * (scale * Random::Real());
					Point effectPosition = position + radius * angle.Unit();
					
					visuals.emplace_back(*effect, std::move(effectPosition), std::move(effectVelocity), std::move(angle));
				}
				
				for(unsigned i = 0; i < explosionTotal / 2; ++i)
					CreateExplosion(visuals, true);
				for(const auto &it : finalExplosions)
					visuals.emplace_back(*it.first, position, velocity, angle);
				// For everything in this ship's cargo hold there is a 25% chance
				// that it will survive as flotsam.
				for(const auto &it : cargo.Commodities())
					Jettison(it.first, Random::Binomial(it.second, .25));
				for(const auto &it : cargo.Outfits())
					Jettison(it.first, Random::Binomial(it.second, .25));
				// Ammunition has a 5% chance to survive as flotsam
				for(const auto &it : outfits)
					if(it.first->Category() == "Ammunition")
						Jettison(it.first, Random::Binomial(it.second, .05));
				for(shared_ptr<Flotsam> &it : jettisoned)
					it->Place(*this);
				flotsam.splice(flotsam.end(), jettisoned);
				
				// Any ships that failed to launch from this ship are destroyed.
				for(Bay &bay : bays)
					if(bay.ship)
						bay.ship->Destroy();
			}
			energy = 0.;
			heat = 0.;
			ionization = 0.;
			fuel = 0.;
			velocity = Point();
			MarkForRemoval();
			return;
		}
		
		// If the ship is dead, it first creates explosions at an increasing
		// rate, then disappears in one big explosion.
		++explosionRate;
		if(Random::Int(1024) < explosionRate)
			CreateExplosion(visuals);
		
		// Handle hull "leaks."
		for(const Leak &leak : leaks)
			if(leak.openPeriod > 0 && !Random::Int(leak.openPeriod))
			{
				activeLeaks.push_back(leak);
				const vector<Point> &outline = GetMask().Points();
				if(outline.size() < 2)
					break;
				int i = Random::Int(outline.size() - 1);
				
				// Position the leak along the outline of the ship, facing outward.
				activeLeaks.back().location = (outline[i] + outline[i + 1]) * .5;
				activeLeaks.back().angle = Angle(outline[i] - outline[i + 1]) + Angle(90.);
			}
		for(Leak &leak : activeLeaks)
			if(leak.effect)
			{
				// Leaks always "flicker" every other frame.
				if(Random::Int(2))
					visuals.emplace_back(*leak.effect,
						angle.Rotate(leak.location) + position,
						velocity,
						leak.angle + angle);
				
				if(leak.closePeriod > 0 && !Random::Int(leak.closePeriod))
					leak.effect = nullptr;
			}
	}
	else if(hyperspaceSystem || hyperspaceCount)
	{
		// Don't apply external acceleration while jumping.
		acceleration = Point();
		
		// Enter hyperspace.
		int direction = hyperspaceSystem ? 1 : -1;
		hyperspaceCount += direction;
		static const int HYPER_C = 100;
		static const double HYPER_A = 2.;
		static const double HYPER_D = 1000.;
		if(hyperspaceSystem)
			fuel -= hyperspaceFuelCost / HYPER_C;
		
		// Create the particle effects for the jump drive. This may create 100
		// or more particles per ship per turn at the peak of the jump.
		if(isUsingJumpDrive && !forget)
		{
			double sparkAmount = hyperspaceCount * Width() * Height() * .000006;
			const map<const Effect *, int> &jumpEffects = attributes.JumpEffects();
			if(jumpEffects.empty())
				CreateSparks(visuals, "jump drive", sparkAmount);
			else
			{
				// Spread the amount of particle effects created among all jump effects.
				sparkAmount /= jumpEffects.size();
				for(const auto &effect : jumpEffects)
					CreateSparks(visuals, effect.first, sparkAmount);
			}
		}
		
		if(hyperspaceCount == HYPER_C)
		{
			currentSystem = hyperspaceSystem;
			hyperspaceSystem = nullptr;
			targetSystem = nullptr;
			// Check if the target planet is in the destination system or not.
			const Planet *planet = (targetPlanet ? targetPlanet->GetPlanet() : nullptr);
			if(!planet || planet->IsWormhole() || !planet->IsInSystem(currentSystem))
				targetPlanet = nullptr;
			// Check if your parent has a target planet in this system.
			shared_ptr<Ship> parent = GetParent();
			if(!targetPlanet && parent && parent->targetPlanet)
			{
				planet = parent->targetPlanet->GetPlanet();
				if(planet && !planet->IsWormhole() && planet->IsInSystem(currentSystem))
					targetPlanet = parent->targetPlanet;
			}
			direction = -1;
			
			// If you have a target planet in the destination system, exit
			// hyperpace aimed at it. Otherwise, target the first planet that
			// has a spaceport.
			Point target;
			// Except when you arrive at an extra distance from the target,
			// in that case always use the system-center as target.
			double extraArrivalDistance = isUsingJumpDrive ? currentSystem->ExtraJumpArrivalDistance() : currentSystem->ExtraHyperArrivalDistance();
			
			if(extraArrivalDistance == 0)
			{
				if(targetPlanet)
					target = targetPlanet->Position();
				else
				{
					for(const StellarObject &object : currentSystem->Objects())
						if(object.HasSprite() && object.HasValidPlanet()
								&& object.GetPlanet()->HasSpaceport())
						{
							target = object.Position();
							break;
						}
				}
			}
			
			if(isUsingJumpDrive)
			{
				position = target + Angle::Random().Unit() * (300. * (Random::Real() + 1.) + extraArrivalDistance);
				return;
			}
			
			// Have all ships exit hyperspace at the same distance so that
			// your escorts always stay with you.
			double distance = (HYPER_C * HYPER_C) * .5 * HYPER_A + HYPER_D;
			distance += extraArrivalDistance;
			position = (target - distance * angle.Unit());
			position += hyperspaceOffset;
			// Make sure your velocity is in exactly the direction you are
			// traveling in, so that when you decelerate there will not be a
			// sudden shift in direction at the end.
			velocity = velocity.Length() * angle.Unit();
		}
		if(!isUsingJumpDrive)
		{
			velocity += (HYPER_A * direction) * angle.Unit();
			if(!hyperspaceSystem)
			{
				// Exit hyperspace far enough from the planet to be able to land.
				// This does not take drag into account, so it is always an over-
				// estimate of how long it will take to stop.
				// We start decelerating after rotating about 150 degrees (that
				// is, about acos(.8) from the proper angle). So:
				// Stopping distance = .5*a*(v/a)^2 + (150/turn)*v.
				// Exit distance = HYPER_D + .25 * v^2 = stopping distance.
				double exitV = max(HYPER_A, MaxVelocity());
				double a = (.5 / Acceleration() - .25);
				double b = 150. / TurnRate();
				double discriminant = b * b - 4. * a * -HYPER_D;
				if(discriminant > 0.)
				{
					double altV = (-b + sqrt(discriminant)) / (2. * a);
					if(altV > 0. && altV < exitV)
						exitV = altV;
				}
				if(velocity.Length() <= exitV)
				{
					velocity = angle.Unit() * exitV;
					hyperspaceCount = 0;
				}
			}
		}
		position += velocity;
		if(GetParent() && GetParent()->currentSystem == currentSystem)
		{
			hyperspaceOffset = position - GetParent()->position;
			double length = hyperspaceOffset.Length();
			if(length > 1000.)
				hyperspaceOffset *= 1000. / length;
		}
		
		return;
	}
	else if(landingPlanet || zoom < 1.f)
	{
		// Don't apply external acceleration while landing.
		acceleration = Point();
		
		// If a ship was disabled at the very moment it began landing, do not
		// allow it to continue landing.
		if(isDisabled)
			landingPlanet = nullptr;
		
		// Special ships do not disappear forever when they land; they
		// just slowly refuel.
		if(landingPlanet && zoom)
		{
			// Move the ship toward the center of the planet while landing.
			if(GetTargetStellar())
				position = .97 * position + .03 * GetTargetStellar()->Position();
			zoom -= .02f;
			if(zoom < 0.f)
			{
				// If this is not a special ship, it ceases to exist when it
				// lands on a true planet. If this is a wormhole, the ship is
				// instantly transported.
				if(landingPlanet->IsWormhole())
				{
					currentSystem = landingPlanet->WormholeDestination(currentSystem);
					for(const StellarObject &object : currentSystem->Objects())
						if(object.GetPlanet() == landingPlanet)
							position = object.Position();
					SetTargetStellar(nullptr);
					landingPlanet = nullptr;
				}
				else if(!isSpecial || personality.IsFleeing())
				{
					MarkForRemoval();
					return;
				}
				
				zoom = 0.f;
			}
		}
		// Only refuel if this planet has a spaceport.
		else if(fuel >= attributes.Get("fuel capacity")
				|| !landingPlanet || !landingPlanet->HasSpaceport())
		{
			zoom = min(1.f, zoom + .02f);
			SetTargetStellar(nullptr);
			landingPlanet = nullptr;
		}
		else
			fuel = min(fuel + 1., attributes.Get("fuel capacity"));
		
		// Move the ship at the velocity it had when it began landing, but
		// scaled based on how small it is now.
		if(zoom > 0.f)
			position += velocity * zoom;
		
		return;
	}
	if(isDisabled)
	{
		// If you're disabled, you can't initiate landing or jumping.
	}
	else if(commands.Has(Command::LAND) && CanLand())
		landingPlanet = GetTargetStellar()->GetPlanet();
	else if(commands.Has(Command::JUMP) && IsReadyToJump())
	{
		hyperspaceSystem = GetTargetSystem();
		isUsingJumpDrive = !attributes.Get("hyperdrive") || !currentSystem->Links().count(hyperspaceSystem);
		hyperspaceFuelCost = JumpFuel(hyperspaceSystem);
	}
	
	if(pilotError)
		--pilotError;
	else if(pilotOkay)
		--pilotOkay;
	else if(isDisabled)
	{
		// If the ship is disabled, don't show a warning message due to missing crew.
	}
	else if(requiredCrew && static_cast<int>(Random::Int(requiredCrew)) >= Crew())
	{
		pilotError = 30;
		if(parent.lock() || !isYours)
			Messages::Add("The " + name + " is moving erratically because there are not enough crew to pilot it.", false);
		else
			Messages::Add("Your ship is moving erratically because you do not have enough crew to pilot it.", false);
	}
	else
		pilotOkay = 30;
	
	// This ship is not landing or entering hyperspace. So, move it. If it is
	// disabled, all it can do is slow down to a stop.
	double mass = Mass();
	bool isUsingAfterburner = false;
	if(isDisabled)
		velocity *= 1. - attributes.Get("drag") / mass;
	else if(!pilotError)
	{
		if(commands.Turn())
		{
			// Check if we are able to turn.
			double cost = attributes.Get("turning energy");
			if(energy < cost * fabs(commands.Turn()))
				commands.SetTurn(commands.Turn() * energy / (cost * fabs(commands.Turn())));
			
			if(commands.Turn())
			{
				isSteering = true;
				steeringDirection = commands.Turn();
				// If turning at a fraction of the full rate (either from lack of
				// energy or because of tracking a target), only consume a fraction
				// of the turning energy and produce a fraction of the heat.
				double scale = fabs(commands.Turn());
				energy -= scale * cost;
				heat += scale * attributes.Get("turning heat");
				angle += commands.Turn() * TurnRate() * slowMultiplier;
			}
		}
		double thrustCommand = commands.Has(Command::FORWARD) - commands.Has(Command::BACK);
		double thrust = 0.;
		if(thrustCommand)
		{
			// Check if we are able to apply this thrust.
			double cost = attributes.Get((thrustCommand > 0.) ?
				"thrusting energy" : "reverse thrusting energy");
			if(energy < cost)
				thrustCommand *= energy / cost;
			
			if(thrustCommand)
			{
				// If a reverse thrust is commanded and the capability does not
				// exist, ignore it (do not even slow under drag).
				isThrusting = (thrustCommand > 0.);
				isReversing = !isThrusting && attributes.Get("reverse thrust");
				thrust = attributes.Get(isThrusting ? "thrust" : "reverse thrust");
				if(thrust)
				{
					double scale = fabs(thrustCommand);
					energy -= scale * cost;
					heat += scale * attributes.Get(isThrusting ? "thrusting heat" : "reverse thrusting heat");
					acceleration += angle.Unit() * (thrustCommand * thrust / mass);
				}
			}
		}
		bool applyAfterburner = (commands.Has(Command::AFTERBURNER) || (thrustCommand > 0. && !thrust))
				&& !CannotAct();
		if(applyAfterburner)
		{
			thrust = attributes.Get("afterburner thrust");
			double fuelCost = attributes.Get("afterburner fuel");
			double energyCost = attributes.Get("afterburner energy");
			if(thrust && fuel >= fuelCost && energy >= energyCost)
			{
				heat += attributes.Get("afterburner heat");
				fuel -= fuelCost;
				energy -= energyCost;
				acceleration += angle.Unit() * thrust / mass;
				
				// Only create the afterburner effects if the ship is in the player's system.
				isUsingAfterburner = !forget;
			}
		}
	}
	if(acceleration)
	{
		acceleration *= slowMultiplier;
		Point dragAcceleration = acceleration - velocity * (attributes.Get("drag") / mass);
		// Make sure dragAcceleration has nonzero length, to avoid divide by zero.
		if(dragAcceleration)
		{
			// What direction will the net acceleration be if this drag is applied?
			// If the net acceleration will be opposite the thrust, do not apply drag.
			dragAcceleration *= .5 * (acceleration.Unit().Dot(dragAcceleration.Unit()) + 1.);
			
			// A ship can only "cheat" to stop if it is moving slow enough that
			// it could stop completely this frame. This is to avoid overshooting
			// when trying to stop and ending up headed in the other direction.
			if(commands.Has(Command::STOP))
			{
				// How much acceleration would it take to come to a stop in the
				// direction normal to the ship's current facing? This is only
				// possible if the acceleration plus drag vector is in the
				// opposite direction from the velocity vector when both are
				// projected onto the current facing vector, and the acceleration
				// vector is the larger of the two.
				double vNormal = velocity.Dot(angle.Unit());
				double aNormal = dragAcceleration.Dot(angle.Unit());
				if((aNormal > 0.) != (vNormal > 0.) && fabs(aNormal) > fabs(vNormal))
					dragAcceleration = -vNormal * angle.Unit();
			}
			velocity += dragAcceleration;
		}
		acceleration = Point();
	}
	
	// Boarding:
	shared_ptr<const Ship> target = GetTargetShip();
	// If this is a fighter or drone and it is not assisting someone at the
	// moment, its boarding target should be its parent ship.
	if(CanBeCarried() && !(target && target == GetShipToAssist()))
		target = GetParent();
	if(target && !isDisabled)
	{
		Point dp = (target->position - position);
		double distance = dp.Length();
		Point dv = (target->velocity - velocity);
		double speed = dv.Length();
		isBoarding = (distance < 50. && speed < 1. && commands.Has(Command::BOARD));
		if(isBoarding && !CanBeCarried())
		{
			if(!target->IsDisabled() && government->IsEnemy(target->government))
				isBoarding = false;
			else if(target->IsDestroyed() || target->IsLanding() || target->IsHyperspacing()
					|| target->GetSystem() != GetSystem())
				isBoarding = false;
		}
		if(isBoarding && !pilotError)
		{
			Angle facing = angle;
			bool left = target->Unit().Cross(facing.Unit()) < 0.;
			double turn = left - !left;
			
			// Check if the ship will still be pointing to the same side of the target
			// angle if it turns by this amount.
			facing += TurnRate() * turn;
			bool stillLeft = target->Unit().Cross(facing.Unit()) < 0.;
			if(left != stillLeft)
				turn = 0.;
			angle += TurnRate() * turn;
			
			velocity += dv.Unit() * .1;
			position += dp.Unit() * .5;
			
			if(distance < 10. && speed < 1. && (CanBeCarried() || !turn))
			{
				if(cloak)
				{
					// Allow the player to get all the way to the end of the
					// boarding sequence (including locking on to the ship) but
					// not to actually board, if they are cloaked.
					if(isYours)
						Messages::Add("You cannot board a ship while cloaked.");
				}
				else
				{
					isBoarding = false;
					bool isEnemy = government->IsEnemy(target->government);
					if(isEnemy && Random::Real() < target->Attributes().Get("self destruct"))
					{
						Messages::Add("The " + target->ModelName() + " \"" + target->Name()
							+ "\" has activated its self-destruct mechanism.");
						GetTargetShip()->SelfDestruct();
					}
					else
						hasBoarded = true;
				}
			}
		}
	}
	
	// Clear your target if it is destroyed. This is only important for NPCs,
	// because ordinary ships cease to exist once they are destroyed.
	target = GetTargetShip();
	if(target && target->IsDestroyed() && target->explosionCount >= target->explosionTotal)
		targetShip.reset();
	
	// Finally, move the ship and create any movement visuals.
	position += velocity;
	if(isUsingAfterburner && !Attributes().AfterburnerEffects().empty())
		for(const EnginePoint &point : enginePoints)
		{
			Point pos = angle.Rotate(point) * Zoom() + position;
			// Stream the afterburner effects outward in the direction the engines are facing.
			Point effectVelocity = velocity - 6. * angle.Unit();
			for(auto &&it : Attributes().AfterburnerEffects())
				for(int i = 0; i < it.second; ++i)
					visuals.emplace_back(*it.first, pos, effectVelocity, angle);
		}
}



// Generate energy, heat, etc. (This is called by Move().)
void Ship::DoGeneration()
{
	// First, allow any carried ships to do their own generation.
	for(const Bay &bay : bays)
		if(bay.ship)
			bay.ship->DoGeneration();
	
	// Shield and hull recharge. This uses whatever energy is left over from the
	// previous frame, so that it will not steal energy from movement, etc.
	if(!isDisabled)
	{
		// Priority of repairs:
		// 1. Ship's own hull
		// 2. Ship's own shields
		// 3. Hull of carried fighters
		// 4. Shields of carried fighters
		// 5. Transfer of excess energy and fuel to carried fighters.
		
		const double hullAvailable = attributes.Get("hull repair rate") * (1. + attributes.Get("hull repair multiplier"));
		const double hullEnergy = (attributes.Get("hull energy") * (1. + attributes.Get("hull energy multiplier"))) / hullAvailable;
		const double hullFuel = (attributes.Get("hull fuel") * (1. + attributes.Get("hull fuel multiplier"))) / hullAvailable;
		const double hullHeat = (attributes.Get("hull heat") * (1. + attributes.Get("hull heat multiplier"))) / hullAvailable;
		double hullRemaining = hullAvailable;
		if(!hullDelay)
			DoRepair(hull, hullRemaining, attributes.Get("hull"), energy, hullEnergy, fuel, hullFuel, heat, hullHeat);
		
		const double shieldsAvailable = attributes.Get("shield generation") * (1. + attributes.Get("shield generation multiplier"));
		const double shieldsEnergy = (attributes.Get("shield energy") * (1. + attributes.Get("shield energy multiplier"))) / shieldsAvailable;
		const double shieldsFuel = (attributes.Get("shield fuel") * (1. + attributes.Get("shield fuel multiplier"))) / shieldsAvailable;
		const double shieldsHeat = (attributes.Get("shield heat") * (1. + attributes.Get("shield heat multiplier"))) / shieldsAvailable;
		double shieldsRemaining = shieldsAvailable;
		if(!shieldDelay)
			DoRepair(shields, shieldsRemaining, attributes.Get("shields"), energy, shieldsEnergy, fuel, shieldsFuel, heat, shieldsHeat);
		
		if(!bays.empty())
		{
			// If this ship is carrying fighters, determine their repair priority.
			vector<pair<double, Ship *>> carried;
			for(const Bay &bay : bays)
				if(bay.ship)
					carried.emplace_back(1. - bay.ship->Health(), bay.ship.get());
			sort(carried.begin(), carried.end(), (isYours && Preferences::Has(FIGHTER_REPAIR))
				// Players may use a parallel strategy, to launch fighters in waves.
				? [] (const pair<double, Ship *> &lhs, const pair<double, Ship *> &rhs)
					{ return lhs.first > rhs.first; }
				// The default strategy is to prioritize the healthiest ship first, in
				// order to get fighters back out into the battle as soon as possible.
				: [] (const pair<double, Ship *> &lhs, const pair<double, Ship *> &rhs)
					{ return lhs.first < rhs.first; }
			);
			
			// Apply shield and hull repair to carried fighters.
			for(const pair<double, Ship *> &it : carried)
			{
				Ship &ship = *it.second;
				if(!hullDelay)
					DoRepair(ship.hull, hullRemaining, ship.attributes.Get("hull"), energy, hullEnergy, heat, hullHeat, fuel, hullFuel);
				if(!shieldDelay)
					DoRepair(ship.shields, shieldsRemaining, ship.attributes.Get("shields"), energy, shieldsEnergy, heat, shieldsHeat, fuel, shieldsFuel);
			}
			
			// Now that there is no more need to use energy for hull and shield
			// repair, if there is still excess energy, transfer it.
			double energyRemaining = min(0., energy - attributes.Get("energy capacity"));
			double fuelRemaining = min(0., fuel - attributes.Get("fuel capacity"));
			for(const pair<double, Ship *> &it : carried)
			{
				Ship &ship = *it.second;
				DoRepair(ship.energy, energyRemaining, ship.attributes.Get("energy capacity"));
				DoRepair(ship.fuel, fuelRemaining, ship.attributes.Get("fuel capacity"));
			}
		}
		// Decrease the shield and hull delays by 1 now that shield generation
		// and hull repair have been skipped over.
		shieldDelay = max(0, shieldDelay - 1);
		hullDelay = max(0, hullDelay - 1);
	}
	
	// Handle ionization effects, etc.
	// TODO: Mothership gives status resistance to carried ships?
	if(ionization)
	{
		double ionResistance = attributes.Get("ion resistance");
		double ionEnergy = attributes.Get("ion resistance energy") / ionResistance;
		double ionFuel = attributes.Get("ion resistance fuel") / ionResistance;
		double ionHeat = attributes.Get("ion resistance heat") / ionResistance;
		DoStatusEffect(isDisabled, ionization, ionResistance, energy, ionEnergy, fuel, ionFuel, heat, ionHeat);
	}
	
	if(disruption)
	{
		double disruptionResistance = attributes.Get("disruption resistance");
		double disruptionEnergy = attributes.Get("disruption resistance energy") / disruptionResistance;
		double disruptionFuel = attributes.Get("disruption resistance fuel") / disruptionResistance;
		double disruptionHeat = attributes.Get("disruption resistance heat") / disruptionResistance;
		DoStatusEffect(isDisabled, disruption, disruptionResistance, energy, disruptionEnergy, fuel, disruptionFuel, heat, disruptionHeat);
	}
	
	if(slowness)
	{
		double slowingResistance = attributes.Get("slowing resistance");
		double slowingEnergy = attributes.Get("slowing resistance energy") / slowingResistance;
		double slowingFuel = attributes.Get("slowing resistance fuel") / slowingResistance;
		double slowingHeat = attributes.Get("slowing resistance heat") / slowingResistance;
		DoStatusEffect(isDisabled, slowness, slowingResistance, energy, slowingEnergy, fuel, slowingFuel, heat, slowingHeat);
	}
	
	// When ships recharge, what actually happens is that they can exceed their
	// maximum capacity for the rest of the turn, but must be clamped to the
	// maximum here before they gain more. This is so that, for example, a ship
	// with no batteries but a good generator can still move.
	energy = min(energy, attributes.Get("energy capacity"));
	fuel = min(fuel, attributes.Get("fuel capacity"));
	
	heat -= heat * HeatDissipation();
	if(heat > MaximumHeat())
		isOverheated = true;
	else if(heat < .9 * MaximumHeat())
		isOverheated = false;
	
	double maxShields = attributes.Get("shields");
	shields = min(shields, maxShields);
	double maxHull = attributes.Get("hull");
	hull = min(hull, maxHull);
	
	isDisabled = isOverheated || hull < MinimumHull() || (!crew && RequiredCrew());
	
	// Whenever not actively scanning, the amount of scan information the ship
	// has "decays" over time. For a scanner with a speed of 1, one second of
	// uninterrupted scanning is required to successfully scan its target.
	// Only apply the decay if not already done scanning the target.
	if(cargoScan < SCAN_TIME)
		cargoScan = max(0., cargoScan - 1.);
	if(outfitScan < SCAN_TIME)
		outfitScan = max(0., outfitScan - 1.);
	
	// Update ship supply levels.
	energy -= ionization;
	if(isDisabled)
		PauseAnimation();
	else
	{
		// Ramscoops work much better when close to the system center. Even if a
		// ship has no ramscoop, it can harvest a tiny bit of fuel by flying
		// close to the star. Carried fighters can't collect fuel or energy this way.
		if(currentSystem)
		{
			double scale = .2 + 1.8 / (.001 * position.Length() + 1);
			fuel += currentSystem->SolarWind() * .03 * scale * (sqrt(attributes.Get("ramscoop")) + .05 * scale);
			
			double solarScaling = currentSystem->SolarPower() * scale;
			energy += solarScaling * attributes.Get("solar collection");
			heat += solarScaling * attributes.Get("solar heat");
		}
		
		double coolingEfficiency = CoolingEfficiency();
		energy += attributes.Get("energy generation") - attributes.Get("energy consumption");
		fuel += attributes.Get("fuel generation");
		heat += attributes.Get("heat generation");
		heat -= coolingEfficiency * attributes.Get("cooling");
		
		// Convert fuel into energy and heat only when the required amount of fuel is available.
		if(attributes.Get("fuel consumption") <= fuel)
		{	
			fuel -= attributes.Get("fuel consumption");
			energy += attributes.Get("fuel energy");
			heat += attributes.Get("fuel heat");
		}
		
		// Apply active cooling. The fraction of full cooling to apply equals
		// your ship's current fraction of its maximum temperature.
		double activeCooling = coolingEfficiency * attributes.Get("active cooling");
		if(activeCooling > 0. && heat > 0. && energy >= 0.)
		{
			// Although it's a misuse of this feature, handle the case where
			// "active cooling" does not require any energy.
			double coolingEnergy = attributes.Get("cooling energy");
			if(coolingEnergy)
			{
				double spentEnergy = min(energy, coolingEnergy * min(1., Heat()));
				heat -= activeCooling * spentEnergy / coolingEnergy;
				energy -= spentEnergy;
			}
			else
				heat -= activeCooling;
		}
	}
	
	// Don't allow any levels to drop below zero.
	fuel = max(0., fuel);
	energy = max(0., energy);
	heat = max(0., heat);
}



// Launch any ships that are ready to launch.
void Ship::Launch(list<shared_ptr<Ship>> &ships, vector<Visual> &visuals)
{
	// Allow carried ships to launch from a disabled ship, but not from a ship that
	// is landing, jumping, or cloaked. If already destroyed (e.g. self-destructing),
	// eject any ships still docked, possibly destroying them in the process.
	bool ejecting = IsDestroyed();
	if(!ejecting && (!commands.Has(Command::DEPLOY) || zoom != 1.f || hyperspaceCount || cloak))
		return;
	
	for(Bay &bay : bays)
		if(bay.ship && ((bay.ship->Commands().Has(Command::DEPLOY) && !Random::Int(40 + 20 * !bay.ship->attributes.Get("automaton")))
				|| (ejecting && !Random::Int(6))))
		{
			// Resupply any ships launching of their own accord.
			if(!ejecting)
			{
				// TODO: Restock fighter weaponry that needs ammo.
				
				// This ship will refuel naturally based on the carrier's fuel
				// collection, but the carrier may have some reserves to spare.
				double maxFuel = bay.ship->attributes.Get("fuel capacity");
				if(maxFuel)
				{
					double spareFuel = fuel - JumpFuel();
					if(spareFuel > 0.)
						TransferFuel(min(maxFuel - bay.ship->fuel, spareFuel), bay.ship.get());
					// If still low or out-of-fuel, re-stock the carrier and don't launch.
					if(bay.ship->fuel < .25 * maxFuel)
					{
						TransferFuel(bay.ship->fuel, this);
						continue;
					}
				}
			}
			// Those being ejected may be destroyed if they are already injured.
			else if(bay.ship->Health() < Random::Real())
				bay.ship->SelfDestruct();
			
			ships.push_back(bay.ship);
			double maxV = bay.ship->MaxVelocity() * (1 + bay.ship->IsDestroyed());
			Point exitPoint = position + angle.Rotate(bay.point);
			// When ejected, ships depart haphazardly.
			Angle launchAngle = ejecting ? Angle(exitPoint - position) : angle + bay.facing;
			Point v = velocity + (.3 * maxV) * launchAngle.Unit() + (.2 * maxV) * Angle::Random().Unit();
			bay.ship->Place(exitPoint, v, launchAngle);
			bay.ship->SetSystem(currentSystem);
			bay.ship->SetParent(shared_from_this());
			bay.ship->UnmarkForRemoval();
			// Update the cached sum of carried ship masses.
			carriedMass -= bay.ship->Mass();
			// Create the desired launch effects.
			for(const Effect *effect : bay.launchEffects)
				visuals.emplace_back(*effect, exitPoint, velocity, launchAngle);
			
			bay.ship.reset();
		}
}



// Check if this ship is boarding another ship.
shared_ptr<Ship> Ship::Board(bool autoPlunder)
{
	if(!hasBoarded)
		return shared_ptr<Ship>();
	hasBoarded = false;
	
	shared_ptr<Ship> victim = GetTargetShip();
	if(CannotAct() || !victim || victim->IsDestroyed() || victim->GetSystem() != GetSystem())
		return shared_ptr<Ship>();
	
	// For a fighter or drone, "board" means "return to ship."
	if(CanBeCarried())
	{
		SetTargetShip(shared_ptr<Ship>());
		if(!victim->IsDisabled() && victim->GetGovernment() == government)
			victim->Carry(shared_from_this());
		return shared_ptr<Ship>();
	}
	
	// Board a friendly ship, to repair or refuel it.
	if(!government->IsEnemy(victim->GetGovernment()))
	{
		SetShipToAssist(shared_ptr<Ship>());
		SetTargetShip(shared_ptr<Ship>());
		bool helped = victim->isDisabled;
		victim->hull = min(max(victim->hull, victim->MinimumHull() * 1.5), victim->attributes.Get("hull"));
		victim->isDisabled = false;
		// Transfer some fuel if needed.
		if(!victim->JumpsRemaining() && CanRefuel(*victim))
		{
			helped = true;
			TransferFuel(victim->JumpFuelMissing(), victim.get());
		}
		if(helped)
		{
			pilotError = 120;
			victim->pilotError = 120;
		}
		return victim;
	}
	if(!victim->IsDisabled())
		return shared_ptr<Ship>();
	
	// If the boarding ship is the player, they will choose what to plunder.
	// Always take fuel if you can.
	victim->TransferFuel(victim->fuel, this);
	if(autoPlunder)
	{
		// Take any commodities that fit.
		victim->cargo.TransferAll(cargo, false);
		
		// Pause for two seconds before moving on.
		pilotError = 120;
	}
	
	// Stop targeting this ship (so you will not board it again right away).
	if(!autoPlunder || personality.Disables())
		SetTargetShip(shared_ptr<Ship>());
	return victim;
}



// Scan the target, if able and commanded to. Return a ShipEvent bitmask
// giving the types of scan that succeeded.
int Ship::Scan()
{
	if(!commands.Has(Command::SCAN) || CannotAct())
		return 0;
	
	shared_ptr<const Ship> target = GetTargetShip();
	if(!(target && target->IsTargetable()))
		return 0;
	
	// The range of a scanner is proportional to the square root of its power.
	double cargoDistance = 100. * sqrt(attributes.Get("cargo scan power"));
	double outfitDistance = 100. * sqrt(attributes.Get("outfit scan power"));
	
	// Bail out if this ship has no scanners.
	if(!cargoDistance && !outfitDistance)
		return 0;
	
	// Scanning speed also uses a square root, so you need four scanners to get
	// twice the speed out of them.
	double cargoSpeed = sqrt(attributes.Get("cargo scan speed"));
	if(!cargoSpeed)
		cargoSpeed = 1.;
	double outfitSpeed = sqrt(attributes.Get("outfit scan speed"));
	if(!outfitSpeed)
		outfitSpeed = 1.;
	
	// Check how close this ship is to the target it is trying to scan.
	double distance = (target->position - position).Length();
	
	// Check if either scanner has finished scanning.
	bool startedScanning = false;
	bool activeScanning = false;
	int result = 0;
	auto doScan = [&](double &elapsed, const double speed, const double scannerRange, const int event) -> void
	{
		if(elapsed < SCAN_TIME && distance < scannerRange)
		{
			startedScanning |= !elapsed;
			activeScanning = true;
			// To make up for the scan decay above:
			elapsed += speed + 1.;
			if(elapsed >= SCAN_TIME)
				result |= event;
		}
	};
	doScan(cargoScan, cargoSpeed, cargoDistance, ShipEvent::SCAN_CARGO);
	doScan(outfitScan, outfitSpeed, outfitDistance, ShipEvent::SCAN_OUTFITS);
	
	// Play the scanning sound if the actor or the target is the player's ship.
	if(isYours || (target->isYours && activeScanning))
		Audio::Play(Audio::Get("scan"), Position());
	
	if(startedScanning && isYours)
	{
		if(!target->Name().empty())
			Messages::Add("Attempting to scan the " + target->Noun() + " \"" + target->Name() + "\".", false);
		else
			Messages::Add("Attempting to scan the selected " + target->Noun() + ".", false);
	}
	else if(startedScanning && target->isYours)
		Messages::Add("The " + government->GetName() + " " + Noun() + " \""
			+ Name() + "\" is attempting to scan you.", false);
	
	if(target->isYours && !isYours)
	{
		if(result & ShipEvent::SCAN_CARGO)
			Messages::Add("The " + government->GetName() + " " + Noun() + " \""
					+ Name() + "\" completed its scan of your cargo.");
		if(result & ShipEvent::SCAN_OUTFITS)
			Messages::Add("The " + government->GetName() + " " + Noun() + " \""
					+ Name() + "\" completed its scan of your outfits.");
	}
	
	return result;
}



// Find out what fraction of the scan is complete.
double Ship::CargoScanFraction() const
{
	return cargoScan / SCAN_TIME;
}



double Ship::OutfitScanFraction() const
{
	return outfitScan / SCAN_TIME;
}



// Fire any weapons that are ready to fire. If an anti-missile is ready,
// instead of firing here this function returns true and it can be fired if
// collision detection finds a missile in range.
bool Ship::Fire(vector<Projectile> &projectiles, vector<Visual> &visuals)
{
	isInSystem = true;
	forget = 0;
	
	// A ship that is about to die creates a special single-turn "projectile"
	// representing its death explosion.
	if(IsDestroyed() && explosionCount == explosionTotal && explosionWeapon)
		projectiles.emplace_back(position, explosionWeapon);
	
	if(CannotAct())
		return false;
	
	antiMissileRange = 0.;
	
	const vector<Hardpoint> &hardpoints = armament.Get();
	for(unsigned i = 0; i < hardpoints.size(); ++i)
	{
		const Weapon *weapon = hardpoints[i].GetOutfit();
		if(weapon && CanFire(weapon))
		{
			if(weapon->AntiMissile())
				antiMissileRange = max(antiMissileRange, weapon->Velocity() + weaponRadius);
			else if(commands.HasFire(i))
				armament.Fire(i, *this, projectiles, visuals);
		}
	}
	
	armament.Step(*this);
	
	return antiMissileRange;
}



// Fire an anti-missile.
bool Ship::FireAntiMissile(const Projectile &projectile, vector<Visual> &visuals)
{
	if(projectile.Position().Distance(position) > antiMissileRange)
		return false;
	if(CannotAct())
		return false;
	
	const vector<Hardpoint> &hardpoints = armament.Get();
	for(unsigned i = 0; i < hardpoints.size(); ++i)
	{
		const Weapon *weapon = hardpoints[i].GetOutfit();
		if(weapon && CanFire(weapon))
			if(armament.FireAntiMissile(i, *this, projectile, visuals))
				return true;
	}
	
	return false;
}



const System *Ship::GetSystem() const
{
	return currentSystem;
}



// If the ship is landed, get the planet it has landed on.
const Planet *Ship::GetPlanet() const
{
	return zoom ? nullptr : landingPlanet;
}



bool Ship::IsCapturable() const
{
	return isCapturable;
}



bool Ship::IsTargetable() const
{
	return (zoom == 1.f && !explosionRate && !forget && !isInvisible && cloak < 1. && hull >= 0. && hyperspaceCount < 70);
}



bool Ship::IsOverheated() const
{
	return isOverheated;
}



bool Ship::IsDisabled() const
{
	if(!isDisabled)
		return false;
	
	double minimumHull = MinimumHull();
	bool needsCrew = RequiredCrew() != 0;
	return (hull < minimumHull || (!crew && needsCrew));
}



bool Ship::IsBoarding() const
{
	return isBoarding;
}



bool Ship::IsLanding() const
{
	return landingPlanet;
}



// Check if this ship is currently able to begin landing on its target.
bool Ship::CanLand() const
{
	if(!GetTargetStellar() || !GetTargetStellar()->GetPlanet() || isDisabled || IsDestroyed())
		return false;
	
	if(!GetTargetStellar()->GetPlanet()->CanLand(*this))
		return false;
	
	Point distance = GetTargetStellar()->Position() - position;
	double speed = velocity.Length();
	
	return (speed < 1. && distance.Length() < GetTargetStellar()->Radius());
}



bool Ship::CannotAct() const
{
	return (zoom != 1.f || isDisabled || hyperspaceCount || pilotError || cloak);
}



double Ship::Cloaking() const
{
	return isInvisible ? 1. : cloak;
}



bool Ship::IsEnteringHyperspace() const
{
	return hyperspaceSystem;
}



bool Ship::IsHyperspacing() const
{
	return hyperspaceCount != 0;
}



// Check if this ship is hyperspacing, specifically via a jump drive.
bool Ship::IsUsingJumpDrive() const
{
	return (hyperspaceSystem || hyperspaceCount) && isUsingJumpDrive;
}



// Check if this ship is currently able to enter hyperspace to it target.
bool Ship::IsReadyToJump(bool waitingIsReady) const
{
	// Ships can't jump while waiting for someone else, carried, or if already jumping.
	if(IsDisabled() || (!waitingIsReady && commands.Has(Command::WAIT))
			|| hyperspaceCount || !targetSystem || !currentSystem)
		return false;
	
	// Check if the target system is valid and there is enough fuel to jump.
	double fuelCost = JumpFuel(targetSystem);
	if(!fuelCost || fuel < fuelCost)
		return false;
	
	Point direction = targetSystem->Position() - currentSystem->Position();
	bool isJump = !attributes.Get("hyperdrive") || !currentSystem->Links().count(targetSystem);
	double scramThreshold = attributes.Get("scram drive");
	
	// The ship can only enter hyperspace if it is traveling slowly enough
	// and pointed in the right direction.
	if(!isJump && scramThreshold)
	{
		double deviation = fabs(direction.Unit().Cross(velocity));
		if(deviation > scramThreshold)
			return false;
	}
	else if(velocity.Length() > attributes.Get("jump speed"))
		return false;
	
	if(!isJump)
	{
		// Figure out if we're within one turn step of facing this system.
		bool left = direction.Cross(angle.Unit()) < 0.;
		Angle turned = angle + TurnRate() * (left - !left);
		bool stillLeft = direction.Cross(turned.Unit()) < 0.;
	
		if(left == stillLeft)
			return false;
	}
	
	return true;
}



// Get this ship's custom swizzle.
int Ship::CustomSwizzle() const
{
	return customSwizzle;
}


// Check if the ship is thrusting. If so, the engine sound should be played.
bool Ship::IsThrusting() const
{
	return isThrusting;
}



bool Ship::IsReversing() const
{
	return isReversing;
}



bool Ship::IsSteering() const
{
	return isSteering;
}



double Ship::SteeringDirection() const
{
	return steeringDirection;
}



// Get the points from which engine flares should be drawn.
const vector<Ship::EnginePoint> &Ship::EnginePoints() const
{
	return enginePoints;
}



const vector<Ship::EnginePoint> &Ship::ReverseEnginePoints() const
{
	return reverseEnginePoints;
}



const vector<Ship::EnginePoint> &Ship::SteeringEnginePoints() const
{
	return steeringEnginePoints;
}



// Reduce a ship's hull to low enough to disable it. This is so a ship can be
// created as a derelict.
void Ship::Disable()
{
	shields = 0.;
	hull = min(hull, .5 * MinimumHull());
	isDisabled = true;
}



// Mark a ship as destroyed.
void Ship::Destroy()
{
	hull = -1.;
}



// Trigger the death of this ship.
void Ship::SelfDestruct()
{
	Destroy();
	explosionRate = 1024;
}



void Ship::Restore()
{
	hull = 0.;
	explosionCount = 0;
	explosionRate = 0;
	UnmarkForRemoval();
	Recharge(true);
}



// Check if this ship has been destroyed.
bool Ship::IsDestroyed() const
{
	return (hull < 0.);
}



// Recharge and repair this ship (e.g. because it has landed).
void Ship::Recharge(bool atSpaceport)
{
	if(IsDestroyed())
		return;
	
	if(atSpaceport)
	{
		crew = min<int>(max(crew, RequiredCrew()), attributes.Get("bunks"));
		fuel = attributes.Get("fuel capacity");
	}
	pilotError = 0;
	pilotOkay = 0;
	
	if(atSpaceport || attributes.Get("shield generation"))
		shields = attributes.Get("shields");
	if(atSpaceport || attributes.Get("hull repair rate"))
		hull = attributes.Get("hull");
	if(atSpaceport || attributes.Get("energy generation"))
		energy = attributes.Get("energy capacity");
	
	heat = IdleHeat();
	ionization = 0.;
	disruption = 0.;
	slowness = 0.;
	shieldDelay = 0;
	hullDelay = 0;
}



bool Ship::CanRefuel(const Ship &other) const
{
	return (fuel - JumpFuel(targetSystem) >= other.JumpFuelMissing());
}



double Ship::TransferFuel(double amount, Ship *to)
{
	amount = max(fuel - attributes.Get("fuel capacity"), amount);
	if(to)
	{
		amount = min(to->attributes.Get("fuel capacity") - to->fuel, amount);
		to->fuel += amount;
	}
	fuel -= amount;
	return amount;
}



// Convert this ship from one government to another, as a result of boarding
// actions (if the player is capturing) or player death (poor decision-making).
void Ship::WasCaptured(const shared_ptr<Ship> &capturer)
{
	// Repair up to the point where this ship is just barely not disabled.
	hull = min(max(hull, MinimumHull() * 1.5), attributes.Get("hull"));
	isDisabled = false;
	
	// Set the new government.
	government = capturer->GetGovernment();
	
	// Transfer some crew over. Only transfer the bare minimum unless even that
	// is not possible, in which case, share evenly.
	int totalRequired = capturer->RequiredCrew() + RequiredCrew();
	int transfer = RequiredCrew() - crew;
	if(transfer > 0)
	{
		if(totalRequired > capturer->Crew() + crew)
			transfer = max(crew ? 0 : 1, (capturer->Crew() * transfer) / totalRequired);
		capturer->AddCrew(-transfer);
		AddCrew(transfer);
	}
	
	commands.Clear();
	// Set the capturer as this ship's parent.
	SetParent(capturer);
	// Clear this ship's previous targets.
	SetTargetShip(shared_ptr<Ship>());
	SetTargetStellar(nullptr);
	SetTargetSystem(nullptr);
	shipToAssist.reset();
	targetAsteroid.reset();
	targetFlotsam.reset();
	hyperspaceSystem = nullptr;
	landingPlanet = nullptr;
	
	// This ship behaves like its new parent does.
	isSpecial = capturer->isSpecial;
	isYours = capturer->isYours;
	personality = capturer->personality;
	
	// Fighters should flee a disabled ship, but if the player manages to capture
	// the ship before they flee, the fighters are captured, too.
	for(const Bay &bay : bays)
		if(bay.ship)
			bay.ship->WasCaptured(capturer);
	// If a flagship is captured, its escorts become independent.
	for(const auto &it : escorts)
	{
		shared_ptr<Ship> escort = it.lock();
		if(escort)
			escort->parent.reset();
	}
	// This ship should not care about its now-unallied escorts.
	escorts.clear();
}



// Get characteristics of this ship, as a fraction between 0 and 1.
double Ship::Shields() const
{
	double maximum = attributes.Get("shields");
	return maximum ? min(1., shields / maximum) : 0.;
}



double Ship::Hull() const
{
	double maximum = attributes.Get("hull");
	return maximum ? min(1., hull / maximum) : 1.;
}



double Ship::Fuel() const
{
	double maximum = attributes.Get("fuel capacity");
	return maximum ? min(1., fuel / maximum) : 0.;
}



double Ship::Energy() const
{
	double maximum = attributes.Get("energy capacity");
	return maximum ? min(1., energy / maximum) : (hull > 0.) ? 1. : 0.;
}



// Allow returning a heat value greater than 1 (i.e. conveying how overheated
// this ship has become).
double Ship::Heat() const
{
	double maximum = MaximumHeat();
	return maximum ? heat / maximum : 1.;
}



// Get the ship's "health," where <=0 is disabled and 1 means full health.
double Ship::Health() const
{
	double minimumHull = MinimumHull();
	double hullDivisor = attributes.Get("hull") - minimumHull;
	double divisor = attributes.Get("shields") + hullDivisor;
	// This should not happen, but just in case.
	if(divisor <= 0. || hullDivisor <= 0.)
		return 0.;
	
	double spareHull = hull - minimumHull;
	// Consider hull-only and pooled health, compensating for any reductions by disruption damage.
	return min(spareHull / hullDivisor, (spareHull + shields / (1. + disruption * .01)) / divisor);
}



// Get the hull fraction at which this ship is disabled.
double Ship::DisabledHull() const
{
	double hull = attributes.Get("hull");
	double minimumHull = MinimumHull();
	
	return (hull > 0. ? minimumHull / hull : 0.);
}



int Ship::JumpsRemaining(bool followParent) const
{
	// Make sure this ship has some sort of hyperdrive, and if so return how
	// many jumps it can make.
	double jumpFuel = 0.;
	if(!targetSystem && followParent)
	{
		// If this ship has no destination, the parent's substitutes for it,
		// but only if the location is reachable.
		auto p = GetParent();
		if(p)
			jumpFuel = JumpFuel(p->GetTargetSystem());
	}
	if(!jumpFuel)
		jumpFuel = JumpFuel(targetSystem);
	return jumpFuel ? fuel / jumpFuel : 0.;
}



double Ship::JumpFuel(const System *destination) const
{
	// A currently-carried ship requires no fuel to jump, because it cannot jump.
	if(!currentSystem)
		return 0.;
	
	// If no destination is given, return the maximum fuel per jump.
	if(!destination)
		return max(JumpDriveFuel(), HyperdriveFuel());
	
	bool linked = currentSystem->Links().count(destination);
	// Figure out what sort of jump we're making.
	if(attributes.Get("hyperdrive") && linked)
		return HyperdriveFuel();
	
	if(attributes.Get("jump drive") && currentSystem->JumpNeighbors(JumpRange()).count(destination))
		return JumpDriveFuel((linked || currentSystem->JumpRange()) ? 0. : currentSystem->Position().Distance(destination->Position()));
	
	// If the given system is not a possible destination, return 0.
	return 0.;
}



double Ship::JumpRange(bool getCached) const
{
	if(getCached)
		return jumpRange;
	
	// Ships without a jump drive have no jump range.
	if(!attributes.Get("jump drive"))
		return 0.;
	
	// Find the outfit that provides the farthest jump range.
	double best = 0.;
	// Make it possible for the jump range to be integrated into a ship.
	if(baseAttributes.Get("jump drive"))
	{
		best = baseAttributes.Get("jump range");
		if(!best)
			best = System::DEFAULT_NEIGHBOR_DISTANCE;
	}
	// Search through all the outfits.
	for(const auto &it : outfits)
		if(it.first->Get("jump drive"))
		{
			double range = it.first->Get("jump range");
			if(!range)
				range = System::DEFAULT_NEIGHBOR_DISTANCE;
			if(!best || range > best)
				best = range;
		}
	return best;
}



// Get the cost of making a jump of the given type (if possible).
double Ship::HyperdriveFuel() const
{
	// Don't bother searching through the outfits if there is no hyperdrive.
	if(!attributes.Get("hyperdrive"))
		return JumpDriveFuel();
	
	if(attributes.Get("scram drive"))
		return BestFuel("hyperdrive", "scram drive", 150.);
	
	return BestFuel("hyperdrive", "", 100.);
}



double Ship::JumpDriveFuel(double jumpDistance) const
{
	// Don't bother searching through the outfits if there is no jump drive.
	if(!attributes.Get("jump drive"))
		return 0.;
	
	return BestFuel("jump drive", "", 200., jumpDistance);
}



double Ship::JumpFuelMissing() const
{
	// Used for smart refueling: transfer only as much as really needed
	// includes checking if fuel cap is high enough at all
	double jumpFuel = JumpFuel(targetSystem);
	if(!jumpFuel || fuel > jumpFuel || jumpFuel > attributes.Get("fuel capacity"))
		return 0.;
	
	return jumpFuel - fuel;
}



// Get the heat level at idle.
double Ship::IdleHeat() const
{
	// This ship's cooling ability:
	double coolingEfficiency = CoolingEfficiency();
	double cooling = coolingEfficiency * attributes.Get("cooling");
	double activeCooling = coolingEfficiency * attributes.Get("active cooling");
	
	// Idle heat is the heat level where:
	// heat = heat * diss + heatGen - cool - activeCool * heat / (100 * mass)
	// heat = heat * (diss - activeCool / (100 * mass)) + (heatGen - cool)
	// heat * (1 - diss + activeCool / (100 * mass)) = (heatGen - cool)
	double production = max(0., attributes.Get("heat generation") - cooling);
	double dissipation = HeatDissipation() + activeCooling / MaximumHeat();
	if(!dissipation) return production ? numeric_limits<double>::max() : 0;
	return production / dissipation;
}



// Get the heat dissipation, in heat units per heat unit per frame.
double Ship::HeatDissipation() const
{
	return .001 * attributes.Get("heat dissipation");
}



// Get the maximum heat level, in heat units (not temperature).
double Ship::MaximumHeat() const
{
	return MAXIMUM_TEMPERATURE * (cargo.Used() + attributes.Mass());
}



// Calculate the multiplier for cooling efficiency.
double Ship::CoolingEfficiency() const
{
	// This is an S-curve where the efficiency is 100% if you have no outfits
	// that create "cooling inefficiency", and as that value increases the
	// efficiency stays high for a while, then drops off, then approaches 0.
	double x = attributes.Get("cooling inefficiency");
	return 2. + 2. / (1. + exp(x / -2.)) - 4. / (1. + exp(x / -4.));
}



int Ship::Crew() const
{
	return crew;
}



int Ship::RequiredCrew() const
{
	if(attributes.Get("automaton"))
		return 0;
	
	// Drones do not need crew, but all other ships need at least one.
	return max<int>(1, attributes.Get("required crew"));
}



void Ship::AddCrew(int count)
{
	crew = min<int>(crew + count, attributes.Get("bunks"));
}



// Check if this is a ship that can be used as a flagship.
bool Ship::CanBeFlagship() const
{
	return RequiredCrew() && Crew() && !IsDisabled();
}



double Ship::Mass() const
{
	return carriedMass + cargo.Used() + attributes.Mass();
}



double Ship::TurnRate() const
{
	return attributes.Get("turn") / Mass();
}



double Ship::Acceleration() const
{
	double thrust = attributes.Get("thrust");
	return (thrust ? thrust : attributes.Get("afterburner thrust")) / Mass();
}



double Ship::MaxVelocity() const
{
	// v * drag / mass == thrust / mass
	// v * drag == thrust
	// v = thrust / drag
	double thrust = attributes.Get("thrust");
	return (thrust ? thrust : attributes.Get("afterburner thrust")) / attributes.Get("drag");
}



double Ship::MaxReverseVelocity() const
{
	return attributes.Get("reverse thrust") / attributes.Get("drag");
}



// This ship just got hit by the given projectile. Take damage according to
// what sort of weapon the projectile it.
int Ship::TakeDamage(const Projectile &projectile, bool isBlast)
{
	int type = 0;
	const Weapon &weapon = projectile.GetWeapon();
	type |= TakeDamage(weapon, 1., projectile.DistanceTraveled(), projectile.Position(), isBlast);
	
	// If this ship was hit directly and did not consider itself an enemy of the
	// ship that hit it, it is now "provoked" against that government.
	if(!isBlast && projectile.GetGovernment() && !projectile.GetGovernment()->IsEnemy(government)
			&& (Shields() < .9 || Hull() < .9 || !personality.IsForbearing())
			&& !personality.IsPacifist() && weapon.DoesDamage())
		type |= ShipEvent::PROVOKE;
	
	return type;
}



// This ship just got hit by the given hazard. Take damage according to what
// sort of weapon the hazard has, and create any hit effects as sparks.
void Ship::TakeHazardDamage(vector<Visual> &visuals, const Hazard *hazard, double strength)
{
	// Rather than exactly compute the distance between the hazard origin and
	// the closest point on the ship, estimate it using the mask's Radius.
	double distanceTraveled = position.Length() - GetMask().Radius();
	TakeDamage(*hazard, strength, distanceTraveled, Point(), hazard->BlastRadius() > 0.);
	for(const auto &effect : hazard->HitEffects())
		CreateSparks(visuals, effect.first, effect.second * strength);
}



// Apply a force to this ship, accelerating it. This might be from a weapon
// impact, or from firing a weapon, for example.
void Ship::ApplyForce(const Point &force, bool gravitational)
{
	if(gravitational)
	{
		// Treat all ships as if they have a mass of 400. This prevents
		// gravitational hit force values from needing to be extremely
		// small in order to have a reasonable effect.
		acceleration += force / 400.;
		return;
	}
	
	double currentMass = Mass();
	if(!currentMass)
		return;
	
	// Reduce acceleration of small ships and increase acceleration of large
	// ones by having 30% of the force be based on a fixed mass of 400, i.e. the
	// mass of a typical light warship:
	acceleration += force * (.3 / 400. + .7 / currentMass);
}



bool Ship::HasBays() const
{
	return !bays.empty();
}



// Check how many bays are not occupied at present. This does not check whether
// one of your escorts plans to use that bay.
int Ship::BaysFree(const string &category) const
{
	int count = 0;
	for(const Bay &bay : bays)
		count += (bay.category == category) && !bay.ship;
	return count;
}



// Check how many bays this ship has of a given category.
int Ship::BaysTotal(const string &category) const
{
	int count = 0;
	for(const Bay &bay : bays)
		count += (bay.category == category);
	return count;
}



// Check if this ship has a bay free for the given ship, and the bay is
// not reserved for one of its existing escorts.
bool Ship::CanCarry(const Ship &ship) const
{
	if(!ship.CanBeCarried())
		return false;
	// Check only for the category that we are interested in.
	const string &category = ship.attributes.Category();
	
	int free = BaysFree(category);
	if(!free)
		return false;
	
	for(const auto &it : escorts)
	{
		auto escort = it.lock();
		if(escort && escort->attributes.Category() == category)
			--free;
	}
	return (free > 0);
}



void Ship::AllowCarried(bool allowCarried)
{
	canBeCarried = allowCarried && BAY_TYPES.count(attributes.Category()) > 0;
}



bool Ship::CanBeCarried() const
{
	return canBeCarried;
}



bool Ship::Carry(const shared_ptr<Ship> &ship)
{
	if(!ship || !ship->CanBeCarried())
		return false;
	
	// Check only for the category that we are interested in.
	const string &category = ship->attributes.Category();
	
	for(Bay &bay : bays)
		if((bay.category == category) && !bay.ship)
		{
			bay.ship = ship;
			ship->SetSystem(nullptr);
			ship->SetPlanet(nullptr);
			ship->SetTargetSystem(nullptr);
			ship->SetTargetStellar(nullptr);
			ship->SetParent(shared_from_this());
			ship->isThrusting = false;
			ship->isReversing = false;
			ship->isSteering = false;
			ship->commands.Clear();
			// If this fighter collected anything in space, try to store it
			// (unless this is a player-owned ship).
			if(!isYours && cargo.Free() && !ship->Cargo().IsEmpty())
				ship->Cargo().TransferAll(cargo);
			// Return unused fuel to the carrier, for any launching fighter that needs it.
			ship->TransferFuel(ship->fuel, this);
			
			// Update the cached mass of the mothership.
			carriedMass += ship->Mass();
			return true;
		}
	return false;
}



void Ship::UnloadBays()
{
	for(Bay &bay : bays)
		if(bay.ship)
		{
			carriedMass -= bay.ship->Mass();
			bay.ship->SetSystem(currentSystem);
			bay.ship->SetPlanet(landingPlanet);
			bay.ship.reset();
		}
}



const vector<Ship::Bay> &Ship::Bays() const
{
	return bays;
}



// Adjust the positions and velocities of any visible carried fighters or
// drones. If any are visible, return true.
bool Ship::PositionFighters() const
{
	bool hasVisible = false;
	for(const Bay &bay : bays)
		if(bay.ship && bay.side)
		{
			hasVisible = true;
			bay.ship->position = angle.Rotate(bay.point) * Zoom() + position;
			bay.ship->velocity = velocity;
			bay.ship->angle = angle + bay.facing;
			bay.ship->zoom = zoom;
		}
	return hasVisible;
}



CargoHold &Ship::Cargo()
{
	return cargo;
}



const CargoHold &Ship::Cargo() const
{
	return cargo;
}



// Display box effects from jettisoning this much cargo.
void Ship::Jettison(const string &commodity, int tons)
{
	cargo.Remove(commodity, tons);
	
	// Jettisoned cargo must carry some of the ship's heat with it. Otherwise
	// jettisoning cargo would increase the ship's temperature.
	heat -= tons * MAXIMUM_TEMPERATURE * Heat();
	
	for( ; tons > 0; tons -= Flotsam::TONS_PER_BOX)
		jettisoned.emplace_back(new Flotsam(commodity, (Flotsam::TONS_PER_BOX < tons) ? Flotsam::TONS_PER_BOX : tons));
}



void Ship::Jettison(const Outfit *outfit, int count)
{
	if(count < 0)
		return;

	cargo.Remove(outfit, count);
	
	// Jettisoned cargo must carry some of the ship's heat with it. Otherwise
	// jettisoning cargo would increase the ship's temperature.
	double mass = outfit->Mass();
	heat -= count * mass * MAXIMUM_TEMPERATURE * Heat();
	
	const int perBox = (mass <= 0.) ? count : (mass > Flotsam::TONS_PER_BOX) ? 1 : static_cast<int>(Flotsam::TONS_PER_BOX / mass);
	while(count > 0)
	{
		jettisoned.emplace_back(new Flotsam(outfit, (perBox < count) ? perBox : count));
		count -= perBox;
	}
}



const Outfit &Ship::Attributes() const
{
	return attributes;
}



const Outfit &Ship::BaseAttributes() const
{
	return baseAttributes;
}



// Get outfit information.
const map<const Outfit *, int> &Ship::Outfits() const
{
	return outfits;
}



int Ship::OutfitCount(const Outfit *outfit) const
{
	auto it = outfits.find(outfit);
	return (it == outfits.end()) ? 0 : it->second;
}



// Add or remove outfits. (To remove, pass a negative number.)
void Ship::AddOutfit(const Outfit *outfit, int count)
{
	if(outfit && count)
	{
		auto it = outfits.find(outfit);
		if(it == outfits.end())
			outfits[outfit] = count;
		else
		{
			it->second += count;
			if(!it->second)
				outfits.erase(it);
		}
		attributes.Add(*outfit, count);
		if(outfit->IsWeapon())
			armament.Add(outfit, count);
		
		if(outfit->Get("cargo space"))
			cargo.SetSize(attributes.Get("cargo space"));
		if(outfit->Get("hull"))
			hull += outfit->Get("hull") * count;
		// If the added or removed outfit is a jump drive, recalculate
		// and cache this ship's jump range.
		if(outfit->Get("jump drive"))
			jumpRange = JumpRange(false);
	}
}



// Get the list of weapons.
Armament &Ship::GetArmament()
{
	return armament;
}



const vector<Hardpoint> &Ship::Weapons() const
{
	return armament.Get();
}



// Check if we are able to fire the given weapon (i.e. there is enough
// energy, ammo, and fuel to fire it).
bool Ship::CanFire(const Weapon *weapon) const
{
	if(!weapon || !weapon->IsWeapon())
		return false;
	
	if(weapon->Ammo())
	{
		auto it = outfits.find(weapon->Ammo());
		if(it == outfits.end() || it->second < weapon->AmmoUsage())
			return false;
	}
	
	if(energy < weapon->FiringEnergy() + weapon->RelativeFiringEnergy() * attributes.Get("energy capacity"))
		return false;
	if(fuel < weapon->FiringFuel() + weapon->RelativeFiringFuel() * attributes.Get("fuel capacity"))
		return false;
	// We do check hull, but we don't check shields. Ships can survive with all shields depleted.
	// Ships should not disable themselves, so we check if we stay above minimumHull.
	if(hull - MinimumHull() < weapon->FiringHull() + weapon->RelativeFiringHull() * attributes.Get("hull"))
		return false;

	// If a weapon requires heat to fire, (rather than generating heat), we must
	// have enough heat to spare.
	if(heat < -(weapon->FiringHeat() + weapon->RelativeFiringHeat() * MaximumHeat()))
		return false;
	// Repeat this for various effects which shouldn't drop below 0.
	if(ionization < -weapon->FiringIon())
		return false;
	if(disruption < -weapon->FiringDisruption())
		return false;
	if(slowness < -weapon->FiringSlowing())
		return false;
	
	return true;
}



// Fire the given weapon (i.e. deduct whatever energy, ammo, hull, shields
// or fuel it uses and add whatever heat it generates. Assume that CanFire()
// is true.
void Ship::ExpendAmmo(const Weapon *weapon)
{
	if(!weapon)
		return;
	if(weapon->Ammo())
		AddOutfit(weapon->Ammo(), -weapon->AmmoUsage());
	
	energy -= weapon->FiringEnergy() + weapon->RelativeFiringEnergy() * attributes.Get("energy capacity");
	fuel -= weapon->FiringFuel() + weapon->RelativeFiringFuel() * attributes.Get("fuel capacity");
	heat += weapon->FiringHeat() + weapon->RelativeFiringHeat() * MaximumHeat();
	// Weapons fire from within shields, so hull damage goes directly into the hull, while shield damage
	// only affects shields.
	hull -= weapon->FiringHull() + weapon->RelativeFiringHull() * attributes.Get("hull");
	shields -= weapon->FiringShields() + weapon->RelativeFiringShields() * attributes.Get("shields");
	
	// Those values are usually reduced by active shields, but weapons fire from within the shields, so
	// it seems more appropriate to apply those damages with a factor 1 directly.
	ionization += weapon->FiringIon();
	disruption += weapon->FiringDisruption();
	slowness += weapon->FiringSlowing();
}



// Each ship can have a target system (to travel to), a target planet (to
// land on) and a target ship (to move to, and attack if hostile).
shared_ptr<Ship> Ship::GetTargetShip() const
{
	return targetShip.lock();
}



shared_ptr<Ship> Ship::GetShipToAssist() const
{
	return shipToAssist.lock();
}



const StellarObject *Ship::GetTargetStellar() const
{
	return targetPlanet;
}



const System *Ship::GetTargetSystem() const
{
	return (targetSystem == currentSystem) ? nullptr : targetSystem;
}



// Mining target.
shared_ptr<Minable> Ship::GetTargetAsteroid() const
{
	return targetAsteroid.lock();
}



shared_ptr<Flotsam> Ship::GetTargetFlotsam() const
{
	return targetFlotsam.lock();
}



// Set this ship's targets.
void Ship::SetTargetShip(const shared_ptr<Ship> &ship)
{
	if(ship != GetTargetShip())
	{
		targetShip = ship;
		// When you change targets, clear your scanning records.
		cargoScan = 0.;
		outfitScan = 0.;
	}
	targetAsteroid.reset();
}



void Ship::SetShipToAssist(const shared_ptr<Ship> &ship)
{
	shipToAssist = ship;
}



void Ship::SetTargetStellar(const StellarObject *object)
{
	targetPlanet = object;
}



void Ship::SetTargetSystem(const System *system)
{
	targetSystem = system;
}



// Mining target.
void Ship::SetTargetAsteroid(const shared_ptr<Minable> &asteroid)
{
	targetAsteroid = asteroid;
	targetShip.reset();
}



void Ship::SetTargetFlotsam(const shared_ptr<Flotsam> &flotsam)
{
	targetFlotsam = flotsam;
}



void Ship::SetParent(const shared_ptr<Ship> &ship)
{
	shared_ptr<Ship> oldParent = parent.lock();
	if(oldParent)
		oldParent->RemoveEscort(*this);
	
	parent = ship;
	if(ship)
		ship->AddEscort(*this);
}



shared_ptr<Ship> Ship::GetParent() const
{
	return parent.lock();
}



const vector<weak_ptr<Ship>> &Ship::GetEscorts() const
{
	return escorts;
}



// Add escorts to this ship. Escorts look to the parent ship for movement
// cues and try to stay with it when it lands or goes into hyperspace.
void Ship::AddEscort(Ship &ship)
{
	escorts.push_back(ship.shared_from_this());
}



void Ship::RemoveEscort(const Ship &ship)
{
	auto it = escorts.begin();
	for( ; it != escorts.end(); ++it)
		if(it->lock().get() == &ship)
		{
			escorts.erase(it);
			return;
		}
}



double Ship::MinimumHull() const
{
	if(neverDisabled)
		return 0.;
	
	double maximumHull = attributes.Get("hull");
	double absoluteThreshold = attributes.Get("absolute threshold");
	if(absoluteThreshold > 0.)
		return absoluteThreshold;
	
	double thresholdPercent = attributes.Get("threshold percentage");
	double minimumHull = maximumHull * (thresholdPercent > 0. ? min(thresholdPercent, 1.) : max(.15, min(.45, 10. / sqrt(maximumHull))));

	return max(0., floor(minimumHull + attributes.Get("hull threshold")));
}



// Find out how much fuel is consumed by the hyperdrive of the given type.
double Ship::BestFuel(const string &type, const string &subtype, double defaultFuel, double jumpDistance) const
{
	// Find the outfit that provides the least costly hyperjump.
	double best = 0.;
	// Make it possible for a hyperdrive to be integrated into a ship.
	if(baseAttributes.Get(type) && (subtype.empty() || baseAttributes.Get(subtype)))
	{
		// If a distance was given, then we know that we are making a jump.
		// Only use the fuel from a jump drive if it is capable of making
		// the given jump. We can guarantee that at least one jump drive
		// is capable of making the given jump, as the destination must
		// be among the neighbors of the current system.
		double jumpRange = baseAttributes.Get("jump range");
		if(!jumpRange)
			jumpRange = System::DEFAULT_NEIGHBOR_DISTANCE;
		// If no distance was given then we're either using a hyperdrive
		// or refueling this ship, in which case this if statement will
		// always pass.
		if(jumpRange >= jumpDistance)
		{
			best = baseAttributes.Get("jump fuel");
			if(!best)
				best = defaultFuel;
		}
	}
	// Search through all the outfits.
	for(const auto &it : outfits)
		if(it.first->Get(type) && (subtype.empty() || it.first->Get(subtype)))
		{
			double jumpRange = it.first->Get("jump range");
			if(!jumpRange)
				jumpRange = System::DEFAULT_NEIGHBOR_DISTANCE;
			if(jumpRange >= jumpDistance)
			{
				double fuel = it.first->Get("jump fuel");
				if(!fuel)
					fuel = defaultFuel;
				if(!best || fuel < best)
					best = fuel;
			}
		}
	return best;
}



void Ship::CreateExplosion(vector<Visual> &visuals, bool spread)
{
	if(!HasSprite() || !GetMask().IsLoaded() || explosionEffects.empty())
		return;
	
	// Bail out if this loops enough times, just in case.
	for(int i = 0; i < 10; ++i)
	{
		Point point((Random::Real() - .5) * Width(),
			(Random::Real() - .5) * Height());
		if(GetMask().Contains(point, Angle()))
		{
			// Pick an explosion.
			int type = Random::Int(explosionTotal);
			auto it = explosionEffects.begin();
			for( ; it != explosionEffects.end(); ++it)
			{
				type -= it->second;
				if(type < 0)
					break;
			}
			Point effectVelocity = velocity;
			if(spread)
			{
				double scale = .04 * (Width() + Height());
				effectVelocity += Angle::Random().Unit() * (scale * Random::Real());
			}
			visuals.emplace_back(*it->first, angle.Rotate(point) + position, std::move(effectVelocity), angle);
			++explosionCount;
			return;
		}
	}
}



// Place a "spark" effect, like ionization or disruption.
void Ship::CreateSparks(vector<Visual> &visuals, const string &name, double amount)
{
	CreateSparks(visuals, GameData::Effects().Get(name), amount);
}



void Ship::CreateSparks(vector<Visual> &visuals, const Effect *effect, double amount)
{
	if(forget)
		return;
	
	// Limit the number of sparks, depending on the size of the sprite.
	amount = min(amount, Width() * Height() * .0006);
	// Preallocate capacity, in case we're adding a non-trivial number of sparks.
	visuals.reserve(visuals.size() + static_cast<int>(amount));
	
	while(true)
	{
		amount -= Random::Real();
		if(amount <= 0.)
			break;
		
		Point point((Random::Real() - .5) * Width(),
			(Random::Real() - .5) * Height());
		if(GetMask().Contains(point, Angle()))
			visuals.emplace_back(*effect, angle.Rotate(point) + position, velocity, angle);
	}
}



// A helper method for taking damage from either a projectile or a hazard.
int Ship::TakeDamage(const Weapon &weapon, double damageScaling, double distanceTraveled, const Point &damagePosition, bool isBlast)
{
	if(isBlast && weapon.IsDamageScaled())
	{
		// Scale blast damage based on the distance from the blast
		// origin and if the projectile uses a trigger radius. The
		// point of contact must be measured on the sprite outline.
		// scale = (1 + (tr / (2 * br))^2) / (1 + r^4)^2
		double blastRadius = max(1., weapon.BlastRadius());
		double radiusRatio = weapon.TriggerRadius() / blastRadius;
		double k = !radiusRatio ? 1. : (1. + .25 * radiusRatio * radiusRatio);
		// Rather than exactly compute the distance between the explosion and
		// the closest point on the ship, estimate it using the mask's Radius.
		double d = max(0., (damagePosition - position).Length() - GetMask().Radius());
		double rSquared = d * d / (blastRadius * blastRadius);
		damageScaling *= k / ((1. + rSquared * rSquared) * (1. + rSquared * rSquared));
	}
	if(weapon.HasDamageDropoff())
		damageScaling *= weapon.DamageDropoff(distanceTraveled);
	
	double shieldDamage = (weapon.ShieldDamage() + weapon.RelativeShieldDamage() * attributes.Get("shields"))
		* damageScaling / (1. + attributes.Get("shield protection"));
	double hullDamage = (weapon.HullDamage() + weapon.RelativeHullDamage() * attributes.Get("hull"))
		* damageScaling / (1. + attributes.Get("hull protection"));
	double energyDamage = (weapon.EnergyDamage() + weapon.RelativeEnergyDamage() * attributes.Get("energy capacity"))
		* damageScaling / (1. + attributes.Get("energy protection"));
	double fuelDamage = (weapon.FuelDamage() + weapon.RelativeFuelDamage() * attributes.Get("fuel capacity"))
		* damageScaling / (1. + attributes.Get("fuel protection"));
	double heatDamage = (weapon.HeatDamage() + weapon.RelativeHeatDamage() * MaximumHeat())
		* damageScaling / (1. + attributes.Get("heat protection"));
	double ionDamage = weapon.IonDamage() * damageScaling / (1. + attributes.Get("ion protection"));
	double disruptionDamage = weapon.DisruptionDamage() * damageScaling / (1. + attributes.Get("disruption protection"));
	double slowingDamage = weapon.SlowingDamage() * damageScaling / (1. + attributes.Get("slowing protection"));
	double hitForce = weapon.HitForce() * damageScaling / (1. + attributes.Get("force protection"));
	bool wasDisabled = IsDisabled();
	bool wasDestroyed = IsDestroyed();
	
	double shieldFraction = 1. - max(0., min(1., weapon.Piercing() / (1. + attributes.Get("piercing protection")) - attributes.Get("piercing resistance")));
	shieldFraction *= 1. / (1. + disruption * .01);
	if(shields <= 0.)
		shieldFraction = 0.;
	else if(shieldDamage > shields)
		shieldFraction = min(shieldFraction, shields / shieldDamage);
	shields -= shieldDamage * shieldFraction;
	if(shieldDamage && !isDisabled)
	{
		int disabledDelay = static_cast<int>(attributes.Get("depleted shield delay"));
		shieldDelay = max(shieldDelay, (shields <= 0. && disabledDelay) ? disabledDelay : static_cast<int>(attributes.Get("shield delay")));
	}
	hull -= hullDamage * (1. - shieldFraction);
	if(hullDamage && !isDisabled)
		hullDelay = max(hullDelay, static_cast<int>(attributes.Get("repair delay")));
	// For the following damage types, the total effect depends on how much is
	// "leaking" through the shields.
	double leakage = (1. - .5 * shieldFraction);
	// Code in Ship::Move() will handle making sure the fuel and energy amounts
	// stays in the allowable ranges.
	energy -= energyDamage * leakage;
	fuel -= fuelDamage * leakage;
	heat += heatDamage * leakage;
	ionization += ionDamage * leakage;
	disruption += disruptionDamage * leakage;
	slowness += slowingDamage * leakage;
	
	if(hitForce)
	{
		Point d = position - damagePosition;
		double distance = d.Length();
		if(distance)
			ApplyForce((hitForce / distance) * d, weapon.IsGravitational());
	}
	
	// Recalculate the disabled ship check.
	isDisabled = true;
	isDisabled = IsDisabled();
	
	// Report what happened to this ship from this weapon.
	int type = 0;
	if(!wasDisabled && isDisabled)
	{
		type |= ShipEvent::DISABLE;
		hullDelay = max(hullDelay, static_cast<int>(attributes.Get("disabled repair delay")));
	}
	if(!wasDestroyed && IsDestroyed())
		type |= ShipEvent::DESTROY;
	
	// Inflicted heat damage may also disable a ship, but does not trigger a "DISABLE" event.
	if(heat > MaximumHeat())
	{
		isOverheated = true;
		isDisabled = true;
	}
	else if(heat < .9 * MaximumHeat())
		isOverheated = false;
	
	return type;
}<|MERGE_RESOLUTION|>--- conflicted
+++ resolved
@@ -720,15 +720,10 @@
 	{
 		// This check is mostly useful for variants and stock ships, which have
 		// no names. Print the outfits to facilitate identifying this ship definition.
-<<<<<<< HEAD
 		string message = (!name.empty() ? "Ship \"" + FontUtilities::Unescape(name) + "\" " : "")
-			+ "(" + modelName + "):\n";
-		ostringstream outfitNames("outfits:\n");
-=======
-		string message = (!name.empty() ? "Ship \"" + name + "\" " : "") + "(" + VariantName() + "):\n";
+			+ "(" + VariantName() + "):\n";
 		ostringstream outfitNames;
 		outfitNames << "has outfits:\n";
->>>>>>> 819708ac
 		for(const auto &it : outfits)
 			outfitNames << '\t' << it.second << " " + it.first->Name() << endl;
 		Files::LogError(message + warning + outfitNames.str());
