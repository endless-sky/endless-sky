/* Ship.cpp
Copyright (c) 2014 by Michael Zahniser

Endless Sky is free software: you can redistribute it and/or modify it under the
terms of the GNU General Public License as published by the Free Software
Foundation, either version 3 of the License, or (at your option) any later version.

Endless Sky is distributed in the hope that it will be useful, but WITHOUT ANY
WARRANTY; without even the implied warranty of MERCHANTABILITY or FITNESS FOR A
PARTICULAR PURPOSE. See the GNU General Public License for more details.

You should have received a copy of the GNU General Public License along with
this program. If not, see <https://www.gnu.org/licenses/>.
*/

#include "Ship.h"

#include "Audio.h"
#include "CategoryTypes.h"
#include "DamageDealt.h"
#include "DataNode.h"
#include "DataWriter.h"
#include "Effect.h"
#include "Flotsam.h"
#include "text/Format.h"
#include "GameData.h"
#include "Government.h"
#include "Logger.h"
#include "Mask.h"
#include "Messages.h"
#include "Phrase.h"
#include "Planet.h"
#include "Preferences.h"
#include "Projectile.h"
#include "Random.h"
#include "ShipEvent.h"
#include "Sound.h"
#include "Sprite.h"
#include "SpriteSet.h"
#include "StellarObject.h"
#include "System.h"
#include "TextReplacements.h"
#include "Visual.h"

#include <algorithm>
#include <cassert>
#include <cmath>
#include <limits>
#include <sstream>

using namespace std;

namespace {
	const string FIGHTER_REPAIR = "Repair fighters in";
	const vector<string> BAY_SIDE = {"inside", "over", "under"};
	const vector<string> BAY_FACING = {"forward", "left", "right", "back"};
	const vector<Angle> BAY_ANGLE = {Angle(0.), Angle(-90.), Angle(90.), Angle(180.)};

	const vector<string> ENGINE_SIDE = {"under", "over"};
	const vector<string> STEERING_FACING = {"none", "left", "right"};

	const double MAXIMUM_TEMPERATURE = 100.;

	const double SCAN_TIME = 60.;

	// Helper function to transfer energy to a given stat if it is less than the
	// given maximum value.
	void DoRepair(double &stat, double &available, double maximum)
	{
		double transfer = max(0., min(available, maximum - stat));
		stat += transfer;
		available -= transfer;
	}

	// Helper function to repair a given stat up to its maximum, limited by
	// how much repair is available and how much energy, fuel, and heat are available.
	// Updates the stat, the available amount, and the energy, fuel, and heat amounts.
	void DoRepair(double &stat, double &available, double maximum, double &energy, double energyCost,
		double &fuel, double fuelCost, double &heat, double heatCost)
	{
		if(available <= 0. || stat >= maximum)
			return;

		// Energy, heat, and fuel costs are the energy, fuel, or heat required per unit repaired.
		if(energyCost > 0.)
			available = min(available, energy / energyCost);
		if(fuelCost > 0.)
			available = min(available, fuel / fuelCost);
		if(heatCost < 0.)
			available = min(available, heat / -heatCost);

		double transfer = min(available, maximum - stat);
		if(transfer > 0.)
		{
			stat += transfer;
			available -= transfer;
			energy -= transfer * energyCost;
			fuel -= transfer * fuelCost;
			heat += transfer * heatCost;
		}
	}

	// Helper function to reduce a given status effect according
	// to its resistance, limited by how much energy, fuel, and heat are available.
	// Updates the stat and the energy, fuel, and heat amounts.
	void DoStatusEffect(bool isDeactivated, double &stat, double resistance, double &energy, double energyCost,
		double &fuel, double fuelCost, double &heat, double heatCost)
	{
		if(isDeactivated || resistance <= 0.)
		{
			stat = max(0., .99 * stat);
			return;
		}

		// Calculate how much resistance can be used assuming no
		// energy or fuel cost.
		resistance = .99 * stat - max(0., .99 * stat - resistance);

		// Limit the resistance by the available energy, heat, and fuel.
		if(energyCost > 0.)
			resistance = min(resistance, energy / energyCost);
		if(fuelCost > 0.)
			resistance = min(resistance, fuel / fuelCost);
		if(heatCost < 0.)
			resistance = min(resistance, heat / -heatCost);

		// Update the stat, energy, heat, and fuel given how much resistance is being used.
		if(resistance > 0.)
		{
			stat = max(0., .99 * stat - resistance);
			energy -= resistance * energyCost;
			fuel -= resistance * fuelCost;
			heat += resistance * heatCost;
		}
		else
			stat = max(0., .99 * stat);
	}

	// Get an overview of how many weapon-outfits are equipped.
	map<const Outfit *, int> GetEquipped(const vector<Hardpoint> &weapons)
	{
		map<const Outfit *, int> equipped;
		for(const Hardpoint &hardpoint : weapons)
			if(hardpoint.GetOutfit())
				++equipped[hardpoint.GetOutfit()];
		return equipped;
	}

	void LogWarning(const string &modelName, const string &name, string &&warning)
	{
		string shipID = modelName + (name.empty() ? ": " : " \"" + name + "\": ");
		Logger::LogError(shipID + std::move(warning));
	}

	// Transfer as many of the given outfits from the source ship to the target
	// ship as the source ship can remove and the target ship can handle. Returns the
	// items and amounts that were actually transferred (so e.g. callers can determine
	// how much material was transferred, if any).
	map<const Outfit *, int> TransferAmmo(const map<const Outfit *, int> &stockpile, Ship &from, Ship &to)
	{
		auto transferred = map<const Outfit *, int>{};
		for(auto &&item : stockpile)
		{
			assert(item.second > 0 && "stockpile count must be positive");
			int unloadable = abs(from.Attributes().CanAdd(*item.first, -item.second));
			int loadable = to.Attributes().CanAdd(*item.first, unloadable);
			if(loadable > 0)
			{
				from.AddOutfit(item.first, -loadable);
				to.AddOutfit(item.first, loadable);
				transferred[item.first] = loadable;
			}
		}
		return transferred;
	}

	// Check if the ship is escorted by the escort.
	bool IsEscortedBy(shared_ptr<const Ship> ship, shared_ptr<Ship> escort) {
		if(!escort)
			return false;

		// Fighters do not have escorts.
		if(ship->CanBeCarried())
			return false;

		// Check for hostile government.
		if(ship->GetGovernment()->IsEnemy(escort->GetGovernment()))
			return false;

		if(escort->CanBeCarried() && ship->GetGovernment() == escort->GetGovernment())
			return true;

		bool notEscordedBy = false;
		notEscordedBy |= escort->IsParked();
		notEscordedBy |= escort->IsDestroyed();

		// This is an NPC but not a mission escort escorting player flagship.
		notEscordedBy |= ship->IsYours() && !escort->IsYours() && !escort->GetPersonality().IsEscort();

		// Escort is not in the same system as ship.
		notEscordedBy |= ship->GetSystem() != escort->GetSystem();

		// The escort is not an escort of ship.
		if(notEscordedBy)
			return false;
		return true;
	}
}



// Construct and Load() at the same time.
Ship::Ship(const DataNode &node)
{
	Load(node);
}



void Ship::Load(const DataNode &node)
{
	if(node.Size() >= 2)
	{
		modelName = node.Token(1);
		pluralModelName = modelName + 's';
	}
	if(node.Size() >= 3)
	{
		base = GameData::Ships().Get(modelName);
		variantName = node.Token(2);
	}
	isDefined = true;

	government = GameData::PlayerGovernment();

	// Note: I do not clear the attributes list here so that it is permissible
	// to override one ship definition with another.
	bool hasEngine = false;
	bool hasArmament = false;
	bool hasBays = false;
	bool hasExplode = false;
	bool hasLeak = false;
	bool hasFinalExplode = false;
	bool hasOutfits = false;
	bool hasDescription = false;
	for(const DataNode &child : node)
	{
		const string &key = child.Token(0);
		bool add = (key == "add");
		if(add && (child.Size() < 2 || child.Token(1) != "attributes"))
		{
			child.PrintTrace("Skipping invalid use of 'add' with " + (child.Size() < 2
					? "no key." : "key: " + child.Token(1)));
			continue;
		}
		if(key == "sprite")
			LoadSprite(child);
		else if(child.Token(0) == "thumbnail" && child.Size() >= 2)
			thumbnail = SpriteSet::Get(child.Token(1));
		else if(key == "name" && child.Size() >= 2)
			name = child.Token(1);
		else if(key == "plural" && child.Size() >= 2)
			pluralModelName = child.Token(1);
		else if(key == "noun" && child.Size() >= 2)
			noun = child.Token(1);
		else if(key == "swizzle" && child.Size() >= 2)
			customSwizzle = child.Value(1);
		else if(key == "uuid" && child.Size() >= 2)
			uuid = EsUuid::FromString(child.Token(1));
		else if(key == "attributes" || add)
		{
			if(!add)
				baseAttributes.Load(child);
			else
			{
				addAttributes = true;
				attributes.Load(child);
			}
		}
		else if((key == "engine" || key == "reverse engine" || key == "steering engine") && child.Size() >= 3)
		{
			if(!hasEngine)
			{
				enginePoints.clear();
				reverseEnginePoints.clear();
				steeringEnginePoints.clear();
				hasEngine = true;
			}
			bool reverse = (key == "reverse engine");
			bool steering = (key == "steering engine");

			vector<EnginePoint> &editPoints = (!steering && !reverse) ? enginePoints :
				(reverse ? reverseEnginePoints : steeringEnginePoints);
			editPoints.emplace_back(0.5 * child.Value(1), 0.5 * child.Value(2),
				(child.Size() > 3 ? child.Value(3) : 1.));
			EnginePoint &engine = editPoints.back();
			if(reverse)
				engine.facing = Angle(180.);
			for(const DataNode &grand : child)
			{
				const string &grandKey = grand.Token(0);
				if(grandKey == "zoom" && grand.Size() >= 2)
					engine.zoom = grand.Value(1);
				else if(grandKey == "angle" && grand.Size() >= 2)
					engine.facing += Angle(grand.Value(1));
				else
				{
					for(unsigned j = 1; j < ENGINE_SIDE.size(); ++j)
						if(grandKey == ENGINE_SIDE[j])
							engine.side = j;
					if(steering)
						for(unsigned j = 1; j < STEERING_FACING.size(); ++j)
							if(grandKey == STEERING_FACING[j])
								engine.steering = j;
				}
			}
		}
		else if(key == "gun" || key == "turret")
		{
			if(!hasArmament)
			{
				armament = Armament();
				hasArmament = true;
			}
			const Outfit *outfit = nullptr;
			Point hardpoint;
			if(child.Size() >= 3)
			{
				hardpoint = Point(child.Value(1), child.Value(2));
				if(child.Size() >= 4)
					outfit = GameData::Outfits().Get(child.Token(3));
			}
			else
			{
				if(child.Size() >= 2)
					outfit = GameData::Outfits().Get(child.Token(1));
			}
			Angle gunPortAngle = Angle(0.);
			bool gunPortParallel = false;
			bool drawUnder = (key == "gun");
			if(child.HasChildren())
			{
				for(const DataNode &grand : child)
				{
					if(grand.Token(0) == "angle" && grand.Size() >= 2)
						gunPortAngle = grand.Value(1);
					else if(grand.Token(0) == "parallel")
						gunPortParallel = true;
					else if(grand.Token(0) == "under")
						drawUnder = true;
					else if(grand.Token(0) == "over")
						drawUnder = false;
					else
						grand.PrintTrace("Skipping unrecognized attribute:");
				}
			}
			if(key == "gun")
				armament.AddGunPort(hardpoint, gunPortAngle, gunPortParallel, drawUnder, outfit);
			else
				armament.AddTurret(hardpoint, drawUnder, outfit);
		}
		else if(key == "never disabled")
			neverDisabled = true;
		else if(key == "uncapturable")
			isCapturable = false;
		else if(((key == "fighter" || key == "drone") && child.Size() >= 3) ||
			(key == "bay" && child.Size() >= 4))
		{
			// While the `drone` and `fighter` keywords are supported for backwards compatibility, the
			// standard format is `bay <ship-category>`, with the same signature for other values.
			string category = "Fighter";
			int childOffset = 0;
			if(key == "drone")
				category = "Drone";
			else if(key == "bay")
			{
				category = child.Token(1);
				childOffset += 1;
			}

			if(!hasBays)
			{
				bays.clear();
				hasBays = true;
			}
			bays.emplace_back(child.Value(1 + childOffset), child.Value(2 + childOffset), category);
			Bay &bay = bays.back();
			for(int i = 3 + childOffset; i < child.Size(); ++i)
			{
				for(unsigned j = 1; j < BAY_SIDE.size(); ++j)
					if(child.Token(i) == BAY_SIDE[j])
						bay.side = j;
				for(unsigned j = 1; j < BAY_FACING.size(); ++j)
					if(child.Token(i) == BAY_FACING[j])
						bay.facing = BAY_ANGLE[j];
			}
			if(child.HasChildren())
				for(const DataNode &grand : child)
				{
					// Load in the effect(s) to be displayed when the ship launches.
					if(grand.Token(0) == "launch effect" && grand.Size() >= 2)
					{
						int count = grand.Size() >= 3 ? static_cast<int>(grand.Value(2)) : 1;
						const Effect *e = GameData::Effects().Get(grand.Token(1));
						bay.launchEffects.insert(bay.launchEffects.end(), count, e);
					}
					else if(grand.Token(0) == "angle" && grand.Size() >= 2)
						bay.facing = Angle(grand.Value(1));
					else
					{
						bool handled = false;
						for(unsigned i = 1; i < BAY_SIDE.size(); ++i)
							if(grand.Token(0) == BAY_SIDE[i])
							{
								bay.side = i;
								handled = true;
							}
						for(unsigned i = 1; i < BAY_FACING.size(); ++i)
							if(grand.Token(0) == BAY_FACING[i])
							{
								bay.facing = BAY_ANGLE[i];
								handled = true;
							}
						if(!handled)
							grand.PrintTrace("Skipping unrecognized attribute:");
					}
				}
		}
		else if(key == "leak" && child.Size() >= 2)
		{
			if(!hasLeak)
			{
				leaks.clear();
				hasLeak = true;
			}
			Leak leak(GameData::Effects().Get(child.Token(1)));
			if(child.Size() >= 3)
				leak.openPeriod = child.Value(2);
			if(child.Size() >= 4)
				leak.closePeriod = child.Value(3);
			leaks.push_back(leak);
		}
		else if(key == "explode" && child.Size() >= 2)
		{
			if(!hasExplode)
			{
				explosionEffects.clear();
				explosionTotal = 0;
				hasExplode = true;
			}
			int count = (child.Size() >= 3) ? child.Value(2) : 1;
			explosionEffects[GameData::Effects().Get(child.Token(1))] += count;
			explosionTotal += count;
		}
		else if(key == "final explode" && child.Size() >= 2)
		{
			if(!hasFinalExplode)
			{
				finalExplosions.clear();
				hasFinalExplode = true;
			}
			int count = (child.Size() >= 3) ? child.Value(2) : 1;
			finalExplosions[GameData::Effects().Get(child.Token(1))] += count;
		}
		else if(key == "outfits")
		{
			if(!hasOutfits)
			{
				outfits.clear();
				hasOutfits = true;
			}
			for(const DataNode &grand : child)
			{
				int count = (grand.Size() >= 2) ? grand.Value(1) : 1;
				if(count > 0)
					outfits[GameData::Outfits().Get(grand.Token(0))] += count;
				else
					grand.PrintTrace("Skipping invalid outfit count:");
			}

			// Verify we have at least as many installed outfits as were identified as "equipped."
			// If not (e.g. a variant definition), ensure FinishLoading equips into a blank slate.
			if(!hasArmament)
				for(const auto &pair : GetEquipped(Weapons()))
				{
					auto it = outfits.find(pair.first);
					if(it == outfits.end() || it->second < pair.second)
					{
						armament.UninstallAll();
						break;
					}
				}
		}
		else if(key == "cargo")
			cargo.Load(child);
		else if(key == "crew" && child.Size() >= 2)
			crew = static_cast<int>(child.Value(1));
		else if(key == "fuel" && child.Size() >= 2)
			fuel = child.Value(1);
		else if(key == "shields" && child.Size() >= 2)
			shields = child.Value(1);
		else if(key == "hull" && child.Size() >= 2)
			hull = child.Value(1);
		else if(key == "position" && child.Size() >= 3)
			position = Point(child.Value(1), child.Value(2));
		else if(key == "system" && child.Size() >= 2)
			currentSystem = GameData::Systems().Get(child.Token(1));
		else if(key == "planet" && child.Size() >= 2)
		{
			zoom = 0.;
			landingPlanet = GameData::Planets().Get(child.Token(1));
		}
		else if(key == "destination system" && child.Size() >= 2)
			targetSystem = GameData::Systems().Get(child.Token(1));
		else if(key == "parked")
			isParked = true;
		else if(key == "description" && child.Size() >= 2)
		{
			if(!hasDescription)
			{
				description.clear();
				hasDescription = true;
			}
			description += child.Token(1);
			description += '\n';
		}
		else if(key != "actions")
			child.PrintTrace("Skipping unrecognized attribute:");
	}
}



// When loading a ship, some of the outfits it lists may not have been
// loaded yet. So, wait until everything has been loaded, then call this.
void Ship::FinishLoading(bool isNewInstance)
{
	// All copies of this ship should save pointers to the "explosion" weapon
	// definition stored safely in the ship model, which will not be destroyed
	// until GameData is when the program quits. Also copy other attributes of
	// the base model if no overrides were given.
	if(GameData::Ships().Has(modelName))
	{
		const Ship *model = GameData::Ships().Get(modelName);
		explosionWeapon = &model->BaseAttributes();
		if(pluralModelName.empty())
			pluralModelName = model->pluralModelName;
		if(noun.empty())
			noun = model->noun;
		if(!thumbnail)
			thumbnail = model->thumbnail;
	}

	// If this ship has a base class, copy any attributes not defined here.
	// Exception: uncapturable and "never disabled" flags don't carry over.
	if(base && base != this)
	{
		if(!GetSprite())
			reinterpret_cast<Body &>(*this) = *base;
		if(customSwizzle == -1)
			customSwizzle = base->CustomSwizzle();
		if(baseAttributes.Attributes().empty())
			baseAttributes = base->baseAttributes;
		if(bays.empty() && !base->bays.empty())
			bays = base->bays;
		if(enginePoints.empty())
			enginePoints = base->enginePoints;
		if(reverseEnginePoints.empty())
			reverseEnginePoints = base->reverseEnginePoints;
		if(steeringEnginePoints.empty())
			steeringEnginePoints = base->steeringEnginePoints;
		if(explosionEffects.empty())
		{
			explosionEffects = base->explosionEffects;
			explosionTotal = base->explosionTotal;
		}
		if(finalExplosions.empty())
			finalExplosions = base->finalExplosions;
		if(outfits.empty())
			outfits = base->outfits;
		if(description.empty())
			description = base->description;

		bool hasHardpoints = false;
		for(const Hardpoint &hardpoint : armament.Get())
			if(hardpoint.GetPoint())
				hasHardpoints = true;

		if(!hasHardpoints)
		{
			// Check if any hardpoint locations were not specified.
			auto bit = base->Weapons().begin();
			auto bend = base->Weapons().end();
			auto nextGun = armament.Get().begin();
			auto nextTurret = armament.Get().begin();
			auto end = armament.Get().end();
			Armament merged;
			for( ; bit != bend; ++bit)
			{
				if(!bit->IsTurret())
				{
					while(nextGun != end && nextGun->IsTurret())
						++nextGun;
					const Outfit *outfit = (nextGun == end) ? nullptr : nextGun->GetOutfit();
					merged.AddGunPort(bit->GetPoint() * 2., bit->GetBaseAngle(), bit->IsParallel(), bit->IsUnder(), outfit);
					if(nextGun != end)
						++nextGun;
				}
				else
				{
					while(nextTurret != end && !nextTurret->IsTurret())
						++nextTurret;
					const Outfit *outfit = (nextTurret == end) ? nullptr : nextTurret->GetOutfit();
					merged.AddTurret(bit->GetPoint() * 2., bit->IsUnder(), outfit);
					if(nextTurret != end)
						++nextTurret;
				}
			}
			armament = merged;
		}
	}
	// Check that all the "equipped" weapons actually match what your ship
	// has, and that they are truly weapons. Remove any excess weapons and
	// warn if any non-weapon outfits are "installed" in a hardpoint.
	auto equipped = GetEquipped(Weapons());
	for(auto &it : equipped)
	{
		auto outfitIt = outfits.find(it.first);
		int amount = (outfitIt != outfits.end() ? outfitIt->second : 0);
		int excess = it.second - amount;
		if(excess > 0)
		{
			// If there are more hardpoints specifying this outfit than there
			// are instances of this outfit installed, remove some of them.
			armament.Add(it.first, -excess);
			it.second -= excess;

			LogWarning(VariantName(), Name(), "outfit \"" + it.first->Name() + "\" equipped but not included in outfit list.");
		}
		else if(!it.first->IsWeapon())
			// This ship was specified with a non-weapon outfit in a
			// hardpoint. Hardpoint::Install removes it, but issue a
			// warning so the definition can be fixed.
			LogWarning(VariantName(), Name(), "outfit \"" + it.first->Name() + "\" is not a weapon, but is installed as one.");
	}

	// Mark any drone that has no "automaton" value as an automaton, to
	// grandfather in the drones from before that attribute existed.
	if(baseAttributes.Category() == "Drone" && !baseAttributes.Get("automaton"))
		baseAttributes.Set("automaton", 1.);

	baseAttributes.Set("gun ports", armament.GunCount());
	baseAttributes.Set("turret mounts", armament.TurretCount());

	if(addAttributes)
	{
		// Store attributes from an "add attributes" node in the ship's
		// baseAttributes so they can be written to the save file.
		baseAttributes.Add(attributes);
		addAttributes = false;
	}
	// Add the attributes of all your outfits to the ship's base attributes.
	attributes = baseAttributes;
	vector<string> undefinedOutfits;
	for(const auto &it : outfits)
	{
		if(!it.first->IsDefined())
		{
			undefinedOutfits.emplace_back("\"" + it.first->Name() + "\"");
			continue;
		}
		attributes.Add(*it.first, it.second);
		// Some ship variant definitions do not specify which weapons
		// are placed in which hardpoint. Add any weapons that are not
		// yet installed to the ship's armament.
		if(it.first->IsWeapon())
		{
			int count = it.second;
			auto eit = equipped.find(it.first);
			if(eit != equipped.end())
				count -= eit->second;

			if(count)
			{
				count -= armament.Add(it.first, count);
				if(count)
					LogWarning(VariantName(), Name(),
						"weapon \"" + it.first->Name() + "\" installed, but insufficient slots to use it.");
			}
		}
	}
	if(!undefinedOutfits.empty())
	{
		bool plural = undefinedOutfits.size() > 1;
		// Print the ship name once, then all undefined outfits. If we're reporting for a stock ship, then it
		// doesn't have a name, and missing outfits aren't named yet either. A variant name might exist, though.
		string message;
		if(isYours)
		{
			message = "Player ship " + modelName + " \"" + name + "\":";
			string PREFIX = plural ? "\n\tUndefined outfit " : " undefined outfit ";
			for(auto &&outfit : undefinedOutfits)
				message += PREFIX + outfit;
		}
		else
		{
			message = variantName.empty() ? "Stock ship \"" + modelName + "\": "
				: modelName + " variant \"" + variantName + "\": ";
			message += to_string(undefinedOutfits.size()) + " undefined outfit" + (plural ? "s" : "") + " installed.";
		}

		Logger::LogError(message);
	}
	// Inspect the ship's armament to ensure that guns are in gun ports and
	// turrets are in turret mounts. This can only happen when the armament
	// is configured incorrectly in a ship or variant definition. Do not
	// bother printing this warning if the outfit is not fully defined.
	for(const Hardpoint &hardpoint : armament.Get())
	{
		const Outfit *outfit = hardpoint.GetOutfit();
		if(outfit && outfit->IsDefined()
				&& (hardpoint.IsTurret() != (outfit->Get("turret mounts") != 0.)))
		{
			string warning = (!isYours && !variantName.empty()) ? "variant \"" + variantName + "\"" : modelName;
			if(!name.empty())
				warning += " \"" + name + "\"";
			warning += ": outfit \"" + outfit->Name() + "\" installed as a ";
			warning += (hardpoint.IsTurret() ? "turret but is a gun.\n\tturret" : "gun but is a turret.\n\tgun");
			warning += to_string(2. * hardpoint.GetPoint().X()) + " " + to_string(2. * hardpoint.GetPoint().Y());
			warning += " \"" + outfit->Name() + "\"";
			Logger::LogError(warning);
		}
	}
	cargo.SetSize(attributes.Get("cargo space"));
	armament.FinishLoading();

	// Figure out how far from center the farthest hardpoint is.
	weaponRadius = 0.;
	for(const Hardpoint &hardpoint : armament.Get())
		weaponRadius = max(weaponRadius, hardpoint.GetPoint().Length());

	// Allocate enough firing bits for this ship.
	firingCommands.SetHardpoints(armament.Get().size());

	// Calculate some cached values before Recharge.
	minimumHull = CalculateMinimumHull();
	maximumHeat = CalculateMaximumHeat();
	requiredCrew = CalculateRequiredCrew();
	// If this ship is being instantiated for the first time, make sure its
	// crew, fuel, etc. are all refilled.
	if(isNewInstance)
		Recharge(true);

	// Ensure that all defined bays are of a valid category. Remove and warn about any
	// invalid bays. Add a default "launch effect" to any remaining internal bays if
	// this ship is crewed (i.e. pressurized).
	string warning;
	const auto &bayCategories = GameData::Category(CategoryType::BAY);
	for(auto it = bays.begin(); it != bays.end(); )
	{
		Bay &bay = *it;
		if(find(bayCategories.begin(), bayCategories.end(), bay.category) == bayCategories.end())
		{
			warning += "Invalid bay category: " + bay.category + "\n";
			it = bays.erase(it);
			continue;
		}
		else
			++it;
		if(bay.side == Bay::INSIDE && bay.launchEffects.empty() && Crew())
			bay.launchEffects.emplace_back(GameData::Effects().Get("basic launch"));
	}

	canBeCarried = find(bayCategories.begin(), bayCategories.end(), attributes.Category()) != bayCategories.end();

	// Issue warnings if this ship has is misconfigured, e.g. is missing required values
	// or has negative outfit, cargo, weapon, or engine capacity.
	for(auto &&attr : set<string>{"outfit space", "cargo space", "weapon capacity", "engine capacity"})
	{
		double val = attributes.Get(attr);
		if(val < 0)
			warning += attr + ": " + Format::Number(val) + "\n";
	}
	if(attributes.Get("drag") <= 0.)
	{
		warning += "Defaulting " + string(attributes.Get("drag") ? "invalid" : "missing") + " \"drag\" attribute to 100.0\n";
		attributes.Set("drag", 100.);
	}
	if(!warning.empty())
	{
		// This check is mostly useful for variants and stock ships, which have
		// no names. Print the outfits to facilitate identifying this ship definition.
		string message = (!name.empty() ? "Ship \"" + name + "\" " : "") + "(" + VariantName() + "):\n";
		ostringstream outfitNames;
		outfitNames << "has outfits:\n";
		for(const auto &it : outfits)
			outfitNames << '\t' << it.second << " " + it.first->Name() << endl;
		Logger::LogError(message + warning + outfitNames.str());
	}

	// Ships read from a save file may have non-default shields or hull.
	// Perform a full IsDisabled calculation.
	isDisabled = CalculateIsDisabled();

	// Cache this ship's jump range.
	jumpRange = JumpRange(false);

	// A saved ship may have an invalid target system. Since all game data is loaded and all player events are
	// applied at this point, any target system that is not accessible should be cleared. Note: this does not
	// account for systems accessible via wormholes, but also does not need to as AI will route the ship properly.
	if(!isNewInstance && targetSystem)
	{
		string message = "Warning: " + string(isYours ? "player-owned " : "NPC ") + modelName + " \"" + name + "\": "
			"Cannot reach target system \"" + targetSystem->Name();
		if(!currentSystem)
		{
			Logger::LogError(message + "\" (no current system).");
			targetSystem = nullptr;
		}
		else if(!currentSystem->Links().count(targetSystem)
			&& (!jumpRange || !currentSystem->JumpNeighbors(jumpRange).count(targetSystem)))
		{
			Logger::LogError(message + "\" by hyperlink or jump from system \"" + currentSystem->Name() + ".\"");
			targetSystem = nullptr;
		}
	}
}



// Check if this ship (model) and its outfits have been defined.
bool Ship::IsValid() const
{
	for(auto &&outfit : outfits)
		if(!outfit.first->IsDefined())
			return false;

	return isDefined;
}



// Save a full description of this ship, as currently configured.
void Ship::Save(DataWriter &out) const
{
	out.Write("ship", modelName);
	out.BeginChild();
	{
		out.Write("name", name);
		if(pluralModelName != modelName + 's')
			out.Write("plural", pluralModelName);
		if(!noun.empty())
			out.Write("noun", noun);
		SaveSprite(out);
		if(thumbnail)
			out.Write("thumbnail", thumbnail->Name());

		if(neverDisabled)
			out.Write("never disabled");
		if(!isCapturable)
			out.Write("uncapturable");
		if(customSwizzle >= 0)
			out.Write("swizzle", customSwizzle);

		out.Write("uuid", uuid.ToString());

		out.Write("attributes");
		out.BeginChild();
		{
			out.Write("category", baseAttributes.Category());
			out.Write("cost", baseAttributes.Cost());
			out.Write("mass", baseAttributes.Mass());
			for(const auto &it : baseAttributes.FlareSprites())
				for(int i = 0; i < it.second; ++i)
					it.first.SaveSprite(out, "flare sprite");
			for(const auto &it : baseAttributes.FlareSounds())
				for(int i = 0; i < it.second; ++i)
					out.Write("flare sound", it.first->Name());
			for(const auto &it : baseAttributes.ReverseFlareSprites())
				for(int i = 0; i < it.second; ++i)
					it.first.SaveSprite(out, "reverse flare sprite");
			for(const auto &it : baseAttributes.ReverseFlareSounds())
				for(int i = 0; i < it.second; ++i)
					out.Write("reverse flare sound", it.first->Name());
			for(const auto &it : baseAttributes.SteeringFlareSprites())
				for(int i = 0; i < it.second; ++i)
					it.first.SaveSprite(out, "steering flare sprite");
			for(const auto &it : baseAttributes.SteeringFlareSounds())
				for(int i = 0; i < it.second; ++i)
					out.Write("steering flare sound", it.first->Name());
			for(const auto &it : baseAttributes.AfterburnerEffects())
				for(int i = 0; i < it.second; ++i)
					out.Write("afterburner effect", it.first->Name());
			for(const auto &it : baseAttributes.JumpEffects())
				for(int i = 0; i < it.second; ++i)
					out.Write("jump effect", it.first->Name());
			for(const auto &it : baseAttributes.JumpSounds())
				for(int i = 0; i < it.second; ++i)
					out.Write("jump sound", it.first->Name());
			for(const auto &it : baseAttributes.JumpInSounds())
				for(int i = 0; i < it.second; ++i)
					out.Write("jump in sound", it.first->Name());
			for(const auto &it : baseAttributes.JumpOutSounds())
				for(int i = 0; i < it.second; ++i)
					out.Write("jump out sound", it.first->Name());
			for(const auto &it : baseAttributes.HyperSounds())
				for(int i = 0; i < it.second; ++i)
					out.Write("hyperdrive sound", it.first->Name());
			for(const auto &it : baseAttributes.HyperInSounds())
				for(int i = 0; i < it.second; ++i)
					out.Write("hyperdrive in sound", it.first->Name());
			for(const auto &it : baseAttributes.HyperOutSounds())
				for(int i = 0; i < it.second; ++i)
					out.Write("hyperdrive out sound", it.first->Name());
			for(const auto &it : baseAttributes.Attributes())
				if(it.second)
					out.Write(it.first, it.second);
		}
		out.EndChild();

		out.Write("outfits");
		out.BeginChild();
		{
			using OutfitElement = pair<const Outfit *const, int>;
			WriteSorted(outfits,
				[](const OutfitElement *lhs, const OutfitElement *rhs)
					{ return lhs->first->Name() < rhs->first->Name(); },
				[&out](const OutfitElement &it)
				{
					if(it.second == 1)
						out.Write(it.first->Name());
					else
						out.Write(it.first->Name(), it.second);
				});
		}
		out.EndChild();

		cargo.Save(out);
		out.Write("crew", crew);
		out.Write("fuel", fuel);
		out.Write("shields", shields);
		out.Write("hull", hull);
		out.Write("position", position.X(), position.Y());

		for(const EnginePoint &point : enginePoints)
		{
			out.Write("engine", 2. * point.X(), 2. * point.Y());
			out.BeginChild();
			out.Write("zoom", point.zoom);
			out.Write("angle", point.facing.Degrees());
			out.Write(ENGINE_SIDE[point.side]);
			out.EndChild();

		}
		for(const EnginePoint &point : reverseEnginePoints)
		{
			out.Write("reverse engine", 2. * point.X(), 2. * point.Y());
			out.BeginChild();
			out.Write("zoom", point.zoom);
			out.Write("angle", point.facing.Degrees() - 180.);
			out.Write(ENGINE_SIDE[point.side]);
			out.EndChild();
		}
		for(const EnginePoint &point : steeringEnginePoints)
		{
			out.Write("steering engine", 2. * point.X(), 2. * point.Y());
			out.BeginChild();
			out.Write("zoom", point.zoom);
			out.Write("angle", point.facing.Degrees());
			out.Write(ENGINE_SIDE[point.side]);
			out.Write(STEERING_FACING[point.steering]);
			out.EndChild();
		}
		for(const Hardpoint &hardpoint : armament.Get())
		{
			const char *type = (hardpoint.IsTurret() ? "turret" : "gun");
			if(hardpoint.GetOutfit())
				out.Write(type, 2. * hardpoint.GetPoint().X(), 2. * hardpoint.GetPoint().Y(),
					hardpoint.GetOutfit()->Name());
			else
				out.Write(type, 2. * hardpoint.GetPoint().X(), 2. * hardpoint.GetPoint().Y());
			double hardpointAngle = hardpoint.GetBaseAngle().Degrees();
			out.BeginChild();
			{
				if(hardpointAngle)
					out.Write("angle", hardpointAngle);
				if(hardpoint.IsParallel())
					out.Write("parallel");
				if(hardpoint.IsUnder())
					out.Write("under");
				else
					out.Write("over");
			}
			out.EndChild();
		}
		for(const Bay &bay : bays)
		{
			double x = 2. * bay.point.X();
			double y = 2. * bay.point.Y();

			out.Write("bay", bay.category, x, y);

			if(!bay.launchEffects.empty() || bay.facing.Degrees() || bay.side)
			{
				out.BeginChild();
				{
					if(bay.facing.Degrees())
						out.Write("angle", bay.facing.Degrees());
					if(bay.side)
						out.Write(BAY_SIDE[bay.side]);
					for(const Effect *effect : bay.launchEffects)
						out.Write("launch effect", effect->Name());
				}
				out.EndChild();
			}
		}
		for(const Leak &leak : leaks)
			out.Write("leak", leak.effect->Name(), leak.openPeriod, leak.closePeriod);

		using EffectElement = pair<const Effect *const, int>;
		auto effectSort = [](const EffectElement *lhs, const EffectElement *rhs)
			{ return lhs->first->Name() < rhs->first->Name(); };
		WriteSorted(explosionEffects, effectSort, [&out](const EffectElement &it)
		{
			if(it.second)
				out.Write("explode", it.first->Name(), it.second);
		});
		WriteSorted(finalExplosions, effectSort, [&out](const EffectElement &it)
		{
			if(it.second)
				out.Write("final explode", it.first->Name(), it.second);
		});

		if(currentSystem)
			out.Write("system", currentSystem->Name());
		else
		{
			// A carried ship is saved in its carrier's system.
			shared_ptr<const Ship> parent = GetParent();
			if(parent && parent->currentSystem)
				out.Write("system", parent->currentSystem->Name());
		}
		if(landingPlanet)
			out.Write("planet", landingPlanet->TrueName());
		if(targetSystem)
			out.Write("destination system", targetSystem->Name());
		if(isParked)
			out.Write("parked");
	}
	out.EndChild();
}



const EsUuid &Ship::UUID() const noexcept
{
	return uuid;
}



void Ship::SetUUID(const EsUuid &id)
{
	uuid.clone(id);
}



const string &Ship::Name() const
{
	return name;
}



// Set / Get the name of this class of ships, e.g. "Marauder Raven."
void Ship::SetModelName(const string &model)
{
	this->modelName = model;
}



const string &Ship::ModelName() const
{
	return modelName;
}



const string &Ship::PluralModelName() const
{
	return pluralModelName;
}



// Get the name of this ship as a variant.
const string &Ship::VariantName() const
{
	return variantName.empty() ? modelName : variantName;
}



// Get the generic noun (e.g. "ship") to be used when describing this ship.
const string &Ship::Noun() const
{
	static const string SHIP = "ship";
	return noun.empty() ? SHIP : noun;
}



// Get this ship's description.
const string &Ship::Description() const
{
	return description;
}



// Get the shipyard thumbnail for this ship.
const Sprite *Ship::Thumbnail() const
{
	return thumbnail;
}



// Get this ship's cost.
int64_t Ship::Cost() const
{
	return attributes.Cost();
}



// Get the cost of this ship's chassis, with no outfits installed.
int64_t Ship::ChassisCost() const
{
	return baseAttributes.Cost();
}



// Check if this ship is configured in such a way that it would be difficult
// or impossible to fly.
vector<string> Ship::FlightCheck() const
{
	auto checks = vector<string>{};

	double generation = attributes.Get("energy generation") - attributes.Get("energy consumption");
	double consuming = attributes.Get("fuel energy");
	double solar = attributes.Get("solar collection");
	double battery = attributes.Get("energy capacity");
	double energy = generation + consuming + solar + battery;
	double fuelChange = attributes.Get("fuel generation") - attributes.Get("fuel consumption");
	double fuelCapacity = attributes.Get("fuel capacity");
	double fuel = fuelCapacity + fuelChange;
	double thrust = attributes.Get("thrust");
	double reverseThrust = attributes.Get("reverse thrust");
	double afterburner = attributes.Get("afterburner thrust");
	double thrustEnergy = attributes.Get("thrusting energy");
	double turn = attributes.Get("turn");
	double turnEnergy = attributes.Get("turning energy");
	double hyperDrive = attributes.Get("hyperdrive");
	double jumpDrive = attributes.Get("jump drive");

	// Report the first error condition that will prevent takeoff:
	if(IdleHeat() >= MaximumHeat())
		checks.emplace_back("overheating!");
	else if(energy <= 0.)
		checks.emplace_back("no energy!");
	else if((energy - consuming <= 0.) && (fuel <= 0.))
		checks.emplace_back("no fuel!");
	else if(!thrust && !reverseThrust && !afterburner)
		checks.emplace_back("no thruster!");
	else if(!turn)
		checks.emplace_back("no steering!");
	else if(canBeCarried && GetSecondsToEmpty() < minimumOperatingTime && GetIdleEnergyPerFrame() <= 0)
			checks.emplace_back("low battery!");

	// If no errors were found, check all warning conditions:
	if(checks.empty())
	{
		if(!thrust && !reverseThrust)
			checks.emplace_back("afterburner only?");
		if(!thrust && !afterburner)
			checks.emplace_back("reverse only?");
		if(!generation && !solar && !consuming && !canBeCarried)
			checks.emplace_back("battery only?");
		if(canBeCarried && secondsToEmpty < lowOperatingTime)
			checks.emplace_back("low battery?");
		if(energy < thrustEnergy)
			checks.emplace_back("limited thrust?");
		if(energy < turnEnergy)
			checks.emplace_back("limited turn?");
		if(energy - .8 * solar < .2 * (turnEnergy + thrustEnergy))
			checks.emplace_back("solar power?");
		if(fuel < 0.)
			checks.emplace_back("fuel?");
		if(!canBeCarried)
		{
			if(!hyperDrive && !jumpDrive)
				checks.emplace_back("no hyperdrive?");
			if(fuelCapacity < JumpFuel())
				checks.emplace_back("no fuel?");
		}
		for(const auto &it : outfits)
			if(it.first->IsWeapon() && it.first->FiringEnergy() > energy)
			{
				checks.emplace_back("insufficient energy to fire?");
				break;
			}
	}

	return checks;
}



void Ship::SetPosition(Point position)
{
	this->position = position;
}



// Instantiate a newly-created ship in-flight.
void Ship::Place(Point position, Point velocity, Angle angle, bool isDeparting)
{
	this->position = position;
	this->velocity = velocity;
	this->angle = angle;

	// If landed, place the ship right above the planet.
	// Escorts should take off a bit behind their flagships.
	if(landingPlanet)
	{
		landingPlanet = nullptr;
		zoom = parent.lock() ? (-.2 + -.8 * Random::Real()) : 0.;
	}
	else
		zoom = 1.;
	// Make sure various special status values are reset.
	heat = IdleHeat();
	ionization = 0.;
	disruption = 0.;
	slowness = 0.;
	discharge = 0.;
	corrosion = 0.;
	leakage = 0.;
	burning = 0.;
	shieldDelay = 0;
	hullDelay = 0;
	isInvisible = !HasSprite();
	jettisoned.clear();
	hyperspaceCount = 0;
	forget = 1;
	targetShip.reset();
	shipToAssist.reset();

	// The swizzle is only updated if this ship has a government or when it is departing
	// from a planet. Launching a carry from a carrier does not update its swizzle.
	if(government && isDeparting)
	{
		auto swizzle = customSwizzle >= 0 ? customSwizzle : government->GetSwizzle();
		SetSwizzle(swizzle);

		// Set swizzle for any carried ships too.
		for(const auto &bay : bays)
		{
			if(bay.ship)
				bay.ship->SetSwizzle(bay.ship->customSwizzle >= 0 ? bay.ship->customSwizzle : swizzle);
		}
	}

	UpdateEscortsState(shared_from_this());
	isEscortsFullOfFuel = false;
	isTankerCarrier = false;
	// Reset tanker carrier state on jump or takeoff which will become set if fighters are deployed.
	if(HasBays())
	{
		if(IsRefueledByRamscoop())
			isTankerCarrier = true;
		if(!isTankerCarrier)
			for(Bay &bay : bays)
				if(bay.ship && bay.ship->IsRefueledByRamscoop())
				{
					isTankerCarrier = true;
					break;
				}
	}
}



// Set the name of this particular ship.
void Ship::SetName(const string &name)
{
	this->name = name;
}



// Set which system this ship is in.
void Ship::SetSystem(const System *system)
{
	currentSystem = system;
}



void Ship::SetPlanet(const Planet *planet)
{
	zoom = !planet;
	landingPlanet = planet;
}



void Ship::SetGovernment(const Government *government)
{
	if(government)
		SetSwizzle(customSwizzle >= 0 ? customSwizzle : government->GetSwizzle());
	this->government = government;
}



void Ship::SetIsSpecial(bool special)
{
	isSpecial = special;
}



bool Ship::IsSpecial() const
{
	return isSpecial;
}



void Ship::SetIsYours(bool yours)
{
	isYours = yours;
}



bool Ship::IsYours() const
{
	return isYours;
}



void Ship::SetIsParked(bool parked)
{
	isParked = parked;
}



bool Ship::IsParked() const
{
	return isParked;
}



bool Ship::HasDeployOrder() const
{
	return shouldDeploy;
}



void Ship::SetDeployOrder(bool shouldDeploy)
{
	this->shouldDeploy = shouldDeploy;
}



const Personality &Ship::GetPersonality() const
{
	return personality;
}



void Ship::SetPersonality(const Personality &other)
{
	personality = other;
}



void Ship::SetHail(const Phrase &phrase)
{
	hail = &phrase;
}



string Ship::GetHail(map<string, string> &&subs) const
{
	string hailStr = hail ? hail->Get() : government ? government->GetHail(isDisabled) : "";

	if(hailStr.empty())
		return hailStr;

	subs["<npc>"] = Name();
	return Format::Replace(hailStr, subs);
}



// Set the commands for this ship to follow this timestep.
void Ship::SetCommands(const Command &command)
{
	commands = command;
}



void Ship::SetCommands(const FireCommand &firingCommand)
{
	firingCommands.UpdateWith(firingCommand);
}



const Command &Ship::Commands() const
{
	return commands;
}



const FireCommand &Ship::FiringCommands() const noexcept
{
	return firingCommands;
}



// Move this ship. A ship may create effects as it moves, in particular if
// it is in the process of blowing up. If this returns false, the ship
// should be deleted.
void Ship::Move(vector<Visual> &visuals, list<shared_ptr<Flotsam>> &flotsam)
{
	// Check if this ship has been in a different system from the player for so
	// long that it should be "forgotten." Also eliminate ships that have no
	// system set because they just entered a fighter bay.
	forget += !isInSystem;
	isThrusting = false;
	isReversing = false;
	isSteering = false;
	steeringDirection = 0.;
	if((!isSpecial && forget >= 1000) || !currentSystem)
	{
		MarkForRemoval();
		return;
	}
	isInSystem = false;
	if(!fuel || !(attributes.Get("hyperdrive") || attributes.Get("jump drive")))
		hyperspaceSystem = nullptr;

	// Adjust the error in the pilot's targeting.
	personality.UpdateConfusion(firingCommands.IsFiring());

	// Generate energy, heat, etc.
	DoGeneration();

	// Handle ionization effects, etc.
	if(ionization)
		CreateSparks(visuals, "ion spark", ionization * .1);
	if(disruption)
		CreateSparks(visuals, "disruption spark", disruption * .1);
	if(slowness)
		CreateSparks(visuals, "slowing spark", slowness * .1);
	if(discharge)
		CreateSparks(visuals, "discharge spark", discharge * .1);
	if(corrosion)
		CreateSparks(visuals, "corrosion spark", corrosion * .1);
	if(leakage)
		CreateSparks(visuals, "leakage spark", leakage * .1);
	if(burning)
		CreateSparks(visuals, "burning spark", burning * .1);
	// Jettisoned cargo effects (only for ships in the current system).
	if(!jettisoned.empty() && !forget)
	{
		jettisoned.front()->Place(*this);
		flotsam.splice(flotsam.end(), jettisoned, jettisoned.begin());
	}
	int requiredCrew = RequiredCrew();
	double slowMultiplier = 1. / (1. + slowness * .05);

	// Move the turrets.
	if(!isDisabled)
		armament.Aim(firingCommands);

	if(!isInvisible)
	{
		// If you are forced to decloak (e.g. by running out of fuel) you can't
		// initiate cloaking again until you are fully decloaked.
		if(!cloak)
			cloakDisruption = max(0., cloakDisruption - 1.);

		double cloakingSpeed = attributes.Get("cloak");
		bool canCloak = (!isDisabled && cloakingSpeed > 0. && !cloakDisruption
			&& fuel >= attributes.Get("cloaking fuel")
			&& energy >= attributes.Get("cloaking energy"));
		if(commands.Has(Command::CLOAK) && canCloak)
		{
			cloak = min(1., cloak + cloakingSpeed);
			fuel -= attributes.Get("cloaking fuel");
			energy -= attributes.Get("cloaking energy");
			heat += attributes.Get("cloaking heat");
		}
		else if(cloakingSpeed)
		{
			cloak = max(0., cloak - cloakingSpeed);
			// If you're trying to cloak but are unable to (too little energy or
			// fuel) you're forced to decloak fully for one frame before you can
			// engage cloaking again.
			if(commands.Has(Command::CLOAK))
				cloakDisruption = max(cloakDisruption, 1.);
		}
		else
			cloak = 0.;
	}

	if(IsDestroyed())
	{
		// Make sure the shields are zero, as well as the hull.
		shields = 0.;

		// Once we've created enough little explosions, die.
		if(explosionCount == explosionTotal || forget)
		{
			if(!forget)
			{
				const Effect *effect = GameData::Effects().Get("smoke");
				double size = Width() + Height();
				double scale = .03 * size + .5;
				double radius = .2 * size;
				int debrisCount = attributes.Mass() * .07;

				// Estimate how many new visuals will be added during destruction.
				visuals.reserve(visuals.size() + debrisCount + explosionTotal + finalExplosions.size());

				for(int i = 0; i < debrisCount; ++i)
				{
					Angle angle = Angle::Random();
					Point effectVelocity = velocity + angle.Unit() * (scale * Random::Real());
					Point effectPosition = position + radius * angle.Unit();

					visuals.emplace_back(*effect, std::move(effectPosition), std::move(effectVelocity), std::move(angle));
				}

				for(unsigned i = 0; i < explosionTotal / 2; ++i)
					CreateExplosion(visuals, true);
				for(const auto &it : finalExplosions)
					visuals.emplace_back(*it.first, position, velocity, angle);
				// For everything in this ship's cargo hold there is a 25% chance
				// that it will survive as flotsam.
				for(const auto &it : cargo.Commodities())
					Jettison(it.first, Random::Binomial(it.second, .25));
				for(const auto &it : cargo.Outfits())
					Jettison(it.first, Random::Binomial(it.second, .25));
				// Ammunition has a 5% chance to survive as flotsam
				for(const auto &it : outfits)
					if(it.first->Category() == "Ammunition")
						Jettison(it.first, Random::Binomial(it.second, .05));
				for(shared_ptr<Flotsam> &it : jettisoned)
					it->Place(*this);
				flotsam.splice(flotsam.end(), jettisoned);

				// Any ships that failed to launch from this ship are destroyed.
				for(Bay &bay : bays)
					if(bay.ship)
						bay.ship->Destroy();
			}
			energy = 0.;
			heat = 0.;
			ionization = 0.;
			fuel = 0.;
			velocity = Point();
			MarkForRemoval();
			return;
		}

		// If the ship is dead, it first creates explosions at an increasing
		// rate, then disappears in one big explosion.
		++explosionRate;
		if(Random::Int(1024) < explosionRate)
			CreateExplosion(visuals);

		// Handle hull "leaks."
		for(const Leak &leak : leaks)
			if(GetMask().IsLoaded() && leak.openPeriod > 0 && !Random::Int(leak.openPeriod))
			{
				activeLeaks.push_back(leak);
				const auto &outlines = GetMask().Outlines();
				const vector<Point> &outline = outlines[Random::Int(outlines.size())];
				int i = Random::Int(outline.size() - 1);

				// Position the leak along the outline of the ship, facing "outward."
				activeLeaks.back().location = (outline[i] + outline[i + 1]) * .5;
				activeLeaks.back().angle = Angle(outline[i] - outline[i + 1]) + Angle(90.);
			}
		for(Leak &leak : activeLeaks)
			if(leak.effect)
			{
				// Leaks always "flicker" every other frame.
				if(Random::Int(2))
					visuals.emplace_back(*leak.effect,
						angle.Rotate(leak.location) + position,
						velocity,
						leak.angle + angle);

				if(leak.closePeriod > 0 && !Random::Int(leak.closePeriod))
					leak.effect = nullptr;
			}
	}
	else if(hyperspaceSystem || hyperspaceCount)
	{
		// Don't apply external acceleration while jumping.
		acceleration = Point();

		// Enter hyperspace.
		int direction = hyperspaceSystem ? 1 : -1;
		hyperspaceCount += direction;
		static const int HYPER_C = 100;
		static const double HYPER_A = 2.;
		static const double HYPER_D = 1000.;
		if(hyperspaceSystem)
			fuel -= hyperspaceFuelCost / HYPER_C;

		// Create the particle effects for the jump drive. This may create 100
		// or more particles per ship per turn at the peak of the jump.
		if(isUsingJumpDrive && !forget)
		{
			double sparkAmount = hyperspaceCount * Width() * Height() * .000006;
			const map<const Effect *, int> &jumpEffects = attributes.JumpEffects();
			if(jumpEffects.empty())
				CreateSparks(visuals, "jump drive", sparkAmount);
			else
			{
				// Spread the amount of particle effects created among all jump effects.
				sparkAmount /= jumpEffects.size();
				for(const auto &effect : jumpEffects)
					CreateSparks(visuals, effect.first, sparkAmount);
			}
		}

		if(hyperspaceCount == HYPER_C)
		{
			currentSystem = hyperspaceSystem;
			hyperspaceSystem = nullptr;
			targetSystem = nullptr;
			// Check if the target planet is in the destination system or not.
			const Planet *planet = (targetPlanet ? targetPlanet->GetPlanet() : nullptr);
			if(!planet || planet->IsWormhole() || !planet->IsInSystem(currentSystem))
				targetPlanet = nullptr;
			// Check if your parent has a target planet in this system.
			shared_ptr<Ship> parent = GetParent();
			if(!targetPlanet && parent && parent->targetPlanet)
			{
				planet = parent->targetPlanet->GetPlanet();
				if(planet && !planet->IsWormhole() && planet->IsInSystem(currentSystem))
					targetPlanet = parent->targetPlanet;
			}
			direction = -1;

			// If you have a target planet in the destination system, exit
			// hyperspace aimed at it. Otherwise, target the first planet that
			// has a spaceport.
			Point target;
			// Except when you arrive at an extra distance from the target,
			// in that case always use the system-center as target.
			double extraArrivalDistance = isUsingJumpDrive
				? currentSystem->ExtraJumpArrivalDistance() : currentSystem->ExtraHyperArrivalDistance();

			if(extraArrivalDistance == 0)
			{
				if(targetPlanet)
					target = targetPlanet->Position();
				else
				{
					for(const StellarObject &object : currentSystem->Objects())
						if(object.HasSprite() && object.HasValidPlanet()
								&& object.GetPlanet()->HasSpaceport())
						{
							target = object.Position();
							break;
						}
				}
			}

			if(isUsingJumpDrive)
			{
				position = target + Angle::Random().Unit() * (300. * (Random::Real() + 1.) + extraArrivalDistance);
				return;
			}

			// Have all ships exit hyperspace at the same distance so that
			// your escorts always stay with you.
			double distance = (HYPER_C * HYPER_C) * .5 * HYPER_A + HYPER_D;
			distance += extraArrivalDistance;
			position = (target - distance * angle.Unit());
			position += hyperspaceOffset;
			// Make sure your velocity is in exactly the direction you are
			// traveling in, so that when you decelerate there will not be a
			// sudden shift in direction at the end.
			velocity = velocity.Length() * angle.Unit();
		}
		if(!isUsingJumpDrive)
		{
			velocity += (HYPER_A * direction) * angle.Unit();
			if(!hyperspaceSystem)
			{
				// Exit hyperspace far enough from the planet to be able to land.
				// This does not take drag into account, so it is always an over-
				// estimate of how long it will take to stop.
				// We start decelerating after rotating about 150 degrees (that
				// is, about acos(.8) from the proper angle). So:
				// Stopping distance = .5*a*(v/a)^2 + (150/turn)*v.
				// Exit distance = HYPER_D + .25 * v^2 = stopping distance.
				double exitV = max(HYPER_A, MaxVelocity());
				double a = (.5 / Acceleration() - .25);
				double b = 150. / TurnRate();
				double discriminant = b * b - 4. * a * -HYPER_D;
				if(discriminant > 0.)
				{
					double altV = (-b + sqrt(discriminant)) / (2. * a);
					if(altV > 0. && altV < exitV)
						exitV = altV;
				}
				if(velocity.Length() <= exitV)
				{
					velocity = angle.Unit() * exitV;
					hyperspaceCount = 0;
				}
			}
		}
		position += velocity;
		if(GetParent() && GetParent()->currentSystem == currentSystem)
		{
			hyperspaceOffset = position - GetParent()->position;
			double length = hyperspaceOffset.Length();
			if(length > 1000.)
				hyperspaceOffset *= 1000. / length;
		}

		return;
	}
	else if(landingPlanet || zoom < 1.f)
	{
		// Don't apply external acceleration while landing.
		acceleration = Point();

		// If a ship was disabled at the very moment it began landing, do not
		// allow it to continue landing.
		if(isDisabled)
			landingPlanet = nullptr;

		// Special ships do not disappear forever when they land; they
		// just slowly refuel.
		if(landingPlanet && zoom)
		{
			// Move the ship toward the center of the planet while landing.
			if(GetTargetStellar())
				position = .97 * position + .03 * GetTargetStellar()->Position();
			zoom -= .02f;
			if(zoom < 0.f)
			{
				// If this is not a special ship, it ceases to exist when it
				// lands on a true planet. If this is a wormhole, the ship is
				// instantly transported.
				if(landingPlanet->IsWormhole())
				{
					currentSystem = landingPlanet->WormholeDestination(currentSystem);
					for(const StellarObject &object : currentSystem->Objects())
						if(object.GetPlanet() == landingPlanet)
							position = object.Position();
					SetTargetStellar(nullptr);
					SetTargetSystem(nullptr);
					landingPlanet = nullptr;
				}
				else if(!isSpecial || personality.IsFleeing())
				{
					MarkForRemoval();
					return;
				}

				zoom = 0.f;
			}
		}
		// Only refuel if this planet has a spaceport.
		else if(fuel >= attributes.Get("fuel capacity")
				|| !landingPlanet || !landingPlanet->HasSpaceport())
		{
			zoom = min(1.f, zoom + .02f);
			SetTargetStellar(nullptr);
			landingPlanet = nullptr;
		}
		else
			fuel = min(fuel + 1., attributes.Get("fuel capacity"));

		// Move the ship at the velocity it had when it began landing, but
		// scaled based on how small it is now.
		if(zoom > 0.f)
			position += velocity * zoom;

		return;
	}
	if(isDisabled)
	{
		// If you're disabled, you can't initiate landing or jumping.
	}
	else if(commands.Has(Command::LAND) && CanLand())
		landingPlanet = GetTargetStellar()->GetPlanet();
	else if(commands.Has(Command::JUMP) && IsReadyToJump())
	{
		hyperspaceSystem = GetTargetSystem();
		pair<Ship::JumpType, double> jumpUsed = GetCheapestJumpType(hyperspaceSystem);
		isUsingJumpDrive = (jumpUsed.first == JumpType::JumpDrive);
		hyperspaceFuelCost = jumpUsed.second;
	}

	if(pilotError)
		--pilotError;
	else if(pilotOkay)
		--pilotOkay;
	else if(isDisabled)
	{
		// If the ship is disabled, don't show a warning message due to missing crew.
	}
	else if(requiredCrew && static_cast<int>(Random::Int(requiredCrew)) >= Crew())
	{
		pilotError = 30;
		if(parent.lock() || !isYours)
			Messages::Add("The " + name + " is moving erratically because there are not enough crew to pilot it."
				, Messages::Importance::Low);
		else
			Messages::Add("Your ship is moving erratically because you do not have enough crew to pilot it."
				, Messages::Importance::Low);
	}
	else
		pilotOkay = 30;

	// This ship is not landing or entering hyperspace. So, move it. If it is
	// disabled, all it can do is slow down to a stop.
	double mass = Mass();
	bool isUsingAfterburner = false;
	if(isDisabled)
		velocity *= 1. - attributes.Get("drag") / mass;
	else if(!pilotError)
	{
		if(commands.Turn())
		{
			// Check if we are able to turn.
			double cost = attributes.Get("turning energy");
			if(energy < cost * fabs(commands.Turn()))
				commands.SetTurn(commands.Turn() * energy / (cost * fabs(commands.Turn())));

			cost = attributes.Get("turning shields");
			if(shields < cost * fabs(commands.Turn()))
				commands.SetTurn(commands.Turn() * shields / (cost * fabs(commands.Turn())));

			cost = attributes.Get("turning hull");
			if(hull < cost * fabs(commands.Turn()))
				commands.SetTurn(commands.Turn() * hull / (cost * fabs(commands.Turn())));

			cost = attributes.Get("turning fuel");
			if(fuel < cost * fabs(commands.Turn()))
				commands.SetTurn(commands.Turn() * fuel / (cost * fabs(commands.Turn())));

			cost = -attributes.Get("turning heat");
			if(heat < cost * fabs(commands.Turn()))
				commands.SetTurn(commands.Turn() * heat / (cost * fabs(commands.Turn())));

			if(commands.Turn())
			{
				isSteering = true;
				steeringDirection = commands.Turn();
				// If turning at a fraction of the full rate (either from lack of
				// energy or because of tracking a target), only consume a fraction
				// of the turning energy and produce a fraction of the heat.
				double scale = fabs(commands.Turn());

				shields -= scale * attributes.Get("turning shields");
				hull -= scale * attributes.Get("turning hull");
				energy -= scale * attributes.Get("turning energy");
				fuel -= scale * attributes.Get("turning fuel");
				heat += scale * attributes.Get("turning heat");
				discharge += scale * attributes.Get("turning discharge");
				corrosion += scale * attributes.Get("turning corrosion");
				ionization += scale * attributes.Get("turning ion");
				leakage += scale * attributes.Get("turning leakage");
				burning += scale * attributes.Get("turning burn");
				slowness += scale * attributes.Get("turning slowing");
				disruption += scale * attributes.Get("turning disruption");

				angle += commands.Turn() * TurnRate() * slowMultiplier;
			}
		}
		double thrustCommand = commands.Has(Command::FORWARD) - commands.Has(Command::BACK);
		double thrust = 0.;
		if(thrustCommand)
		{
			// Check if we are able to apply this thrust.
			double cost = attributes.Get((thrustCommand > 0.) ?
				"thrusting energy" : "reverse thrusting energy");
			if(energy < cost)
				thrustCommand *= energy / cost;

			cost = attributes.Get((thrustCommand > 0.) ?
				"thrusting shields" : "reverse thrusting shields");
			if(shields < cost)
				thrustCommand *= shields / cost;

			cost = attributes.Get((thrustCommand > 0.) ?
				"thrusting hull" : "reverse thrusting hull");
			if(hull < cost)
				thrustCommand *= hull / cost;

			cost = attributes.Get((thrustCommand > 0.) ?
				"thrusting fuel" : "reverse thrusting fuel");
			if(fuel < cost)
				thrustCommand *= fuel / cost;

			cost = -attributes.Get((thrustCommand > 0.) ?
				"thrusting heat" : "reverse thrusting heat");
			if(heat < cost)
				thrustCommand *= heat / cost;

			if(thrustCommand)
			{
				// If a reverse thrust is commanded and the capability does not
				// exist, ignore it (do not even slow under drag).
				isThrusting = (thrustCommand > 0.);
				isReversing = !isThrusting && attributes.Get("reverse thrust");
				thrust = attributes.Get(isThrusting ? "thrust" : "reverse thrust");
				if(thrust)
				{
					double scale = fabs(thrustCommand);

					shields -= scale * attributes.Get(isThrusting ? "thrusting shields" : "reverse thrusting shields");
					hull -= scale * attributes.Get(isThrusting ? "thrusting hull" : "reverse thrusting hull");
					energy -= scale * attributes.Get(isThrusting ? "thrusting energy" : "reverse thrusting energy");
					fuel -= scale * attributes.Get(isThrusting ? "thrusting fuel" : "reverse thrusting fuel");
					heat += scale * attributes.Get(isThrusting ? "thrusting heat" : "reverse thrusting heat");
					discharge += scale * attributes.Get(isThrusting ? "thrusting discharge" : "reverse thrusting discharge");
					corrosion += scale * attributes.Get(isThrusting ? "thrusting corrosion" : "reverse thrusting corrosion");
					ionization += scale * attributes.Get(isThrusting ? "thrusting ion" : "reverse thrusting ion");
					burning += scale * attributes.Get(isThrusting ? "thrusting burn" : "reverse thrusting burn");
					leakage += scale * attributes.Get(isThrusting ? "thrusting leakage" : "reverse thrusting leakage");
					slowness += scale * attributes.Get(isThrusting ? "thrusting slowing" : "reverse thrusting slowing");
					disruption += scale * attributes.Get(isThrusting ? "thrusting disruption" : "reverse thrusting disruption");

					acceleration += angle.Unit() * (thrustCommand * thrust / mass);
				}
			}
		}
		bool applyAfterburner = (commands.Has(Command::AFTERBURNER) || (thrustCommand > 0. && !thrust))
				&& !CannotAct();
		if(applyAfterburner)
		{
			thrust = attributes.Get("afterburner thrust");
			double shieldCost = attributes.Get("afterburner shields");
			double hullCost = attributes.Get("afterburner hull");
			double energyCost = attributes.Get("afterburner energy");
			double fuelCost = attributes.Get("afterburner fuel");
			double heatCost = -attributes.Get("afterburner heat");

			double dischargeCost = attributes.Get("afterburner discharge");
			double corrosionCost = attributes.Get("afterburner corrosion");
			double ionCost = attributes.Get("afterburner ion");
			double leakageCost = attributes.Get("afterburner leakage");
			double burningCost = attributes.Get("afterburner burn");

			double slownessCost = attributes.Get("afterburner slowing");
			double disruptionCost = attributes.Get("afterburner disruption");

			if(thrust && shields >= shieldCost && hull >= hullCost
				&& energy >= energyCost && fuel >= fuelCost && heat >= heatCost)
			{
				shields -= shieldCost;
				hull -= hullCost;
				energy -= energyCost;
				fuel -= fuelCost;
				heat -= heatCost;

				discharge += dischargeCost;
				corrosion += corrosionCost;
				ionization += ionCost;
				leakage += leakageCost;
				burning += burningCost;

				slowness += slownessCost;
				disruption += disruptionCost;

				acceleration += angle.Unit() * thrust / mass;

				// Only create the afterburner effects if the ship is in the player's system.
				isUsingAfterburner = !forget;
			}
		}
	}
	if(acceleration)
	{
		acceleration *= slowMultiplier;
		Point dragAcceleration = acceleration - velocity * (attributes.Get("drag") / mass);
		// Make sure dragAcceleration has nonzero length, to avoid divide by zero.
		if(dragAcceleration)
		{
			// What direction will the net acceleration be if this drag is applied?
			// If the net acceleration will be opposite the thrust, do not apply drag.
			dragAcceleration *= .5 * (acceleration.Unit().Dot(dragAcceleration.Unit()) + 1.);

			// A ship can only "cheat" to stop if it is moving slow enough that
			// it could stop completely this frame. This is to avoid overshooting
			// when trying to stop and ending up headed in the other direction.
			if(commands.Has(Command::STOP))
			{
				// How much acceleration would it take to come to a stop in the
				// direction normal to the ship's current facing? This is only
				// possible if the acceleration plus drag vector is in the
				// opposite direction from the velocity vector when both are
				// projected onto the current facing vector, and the acceleration
				// vector is the larger of the two.
				double vNormal = velocity.Dot(angle.Unit());
				double aNormal = dragAcceleration.Dot(angle.Unit());
				if((aNormal > 0.) != (vNormal > 0.) && fabs(aNormal) > fabs(vNormal))
					dragAcceleration = -vNormal * angle.Unit();
			}
			velocity += dragAcceleration;
		}
		acceleration = Point();
	}

	// Boarding:
	shared_ptr<const Ship> target = GetTargetShip();
	// If this is a fighter or drone and it is not assisting someone at the
	// moment, its boarding target should be its parent ship.
	if(CanBeCarried() && !(target && target == GetShipToAssist()))
		target = GetParent();
	if(target && !isDisabled)
	{
		Point dp = (target->position - position);
		double distance = dp.Length();
		Point dv = (target->velocity - velocity);
		double speed = dv.Length();
		isBoarding = (distance < 50. && speed < 1. && commands.Has(Command::BOARD));
		if(isBoarding && !CanBeCarried())
		{
			if(!target->IsDisabled() && government->IsEnemy(target->government))
				isBoarding = false;
			else if(target->IsDestroyed() || target->IsLanding() || target->IsHyperspacing()
					|| target->GetSystem() != GetSystem())
				isBoarding = false;
		}
		if(isBoarding && !pilotError)
		{
			Angle facing = angle;
			bool left = target->Unit().Cross(facing.Unit()) < 0.;
			double turn = left - !left;

			// Check if the ship will still be pointing to the same side of the target
			// angle if it turns by this amount.
			facing += TurnRate() * turn;
			bool stillLeft = target->Unit().Cross(facing.Unit()) < 0.;
			if(left != stillLeft)
				turn = 0.;
			angle += TurnRate() * turn;

			velocity += dv.Unit() * .1;
			position += dp.Unit() * .5;

			if(distance < 10. && speed < 1. && !turn)
			{
				if(cloak)
				{
					// Allow the player to get all the way to the end of the
					// boarding sequence (including locking on to the ship) but
					// not to actually board, if they are cloaked.
					if(isYours)
						Messages::Add("You cannot board a ship while cloaked.", Messages::Importance::High);
				}
				else
				{
					isBoarding = false;
					bool isEnemy = government->IsEnemy(target->government);
					if(isEnemy && Random::Real() < target->Attributes().Get("self destruct"))
					{
						Messages::Add("The " + target->ModelName() + " \"" + target->Name()
							+ "\" has activated its self-destruct mechanism.", Messages::Importance::High);
						GetTargetShip()->SelfDestruct();
					}
					else
						hasBoarded = true;
				}
			}
		}
	}

	// Clear your target if it is destroyed. This is only important for NPCs,
	// because ordinary ships cease to exist once they are destroyed.
	target = GetTargetShip();
	if(target && target->IsDestroyed() && target->explosionCount >= target->explosionTotal)
		targetShip.reset();

	// Finally, move the ship and create any movement visuals.
	position += velocity;
	if(isUsingAfterburner && !Attributes().AfterburnerEffects().empty())
		for(const EnginePoint &point : enginePoints)
		{
			Point pos = angle.Rotate(point) * Zoom() + position;
			// Stream the afterburner effects outward in the direction the engines are facing.
			Point effectVelocity = velocity - 6. * angle.Unit();
			for(auto &&it : Attributes().AfterburnerEffects())
				for(int i = 0; i < it.second; ++i)
					visuals.emplace_back(*it.first, pos, effectVelocity, angle);
		}
}



// Generate energy, heat, etc. (This is called by Move().)
void Ship::DoGeneration()
{
	// First, allow any carried ships to do their own generation.
	for(const Bay &bay : bays)
		if(bay.ship)
			bay.ship->DoGeneration();

	// Shield and hull recharge. This uses whatever energy is left over from the
	// previous frame, so that it will not steal energy from movement, etc.
	if(!isDisabled)
	{
		// Priority of repairs:
		// 1. Ship's own hull
		// 2. Ship's own shields
		// 3. Hull of carried fighters
		// 4. Shields of carried fighters
		// 5. Transfer of excess energy and fuel to carried fighters.

		const double hullAvailable = attributes.Get("hull repair rate")
			* (1. + attributes.Get("hull repair multiplier"));
		const double hullEnergy = (attributes.Get("hull energy")
			* (1. + attributes.Get("hull energy multiplier"))) / hullAvailable;
		const double hullFuel = (attributes.Get("hull fuel")
			* (1. + attributes.Get("hull fuel multiplier"))) / hullAvailable;
		const double hullHeat = (attributes.Get("hull heat")
			* (1. + attributes.Get("hull heat multiplier"))) / hullAvailable;
		double hullRemaining = hullAvailable;
		if(!hullDelay)
			DoRepair(hull, hullRemaining, attributes.Get("hull"), energy, hullEnergy, fuel, hullFuel, heat, hullHeat);

		const double shieldsAvailable = attributes.Get("shield generation")
			* (1. + attributes.Get("shield generation multiplier"));
		const double shieldsEnergy = (attributes.Get("shield energy")
			* (1. + attributes.Get("shield energy multiplier"))) / shieldsAvailable;
		const double shieldsFuel = (attributes.Get("shield fuel")
			* (1. + attributes.Get("shield fuel multiplier"))) / shieldsAvailable;
		const double shieldsHeat = (attributes.Get("shield heat")
			* (1. + attributes.Get("shield heat multiplier"))) / shieldsAvailable;
		double shieldsRemaining = shieldsAvailable;
		if(!shieldDelay)
			DoRepair(shields, shieldsRemaining, attributes.Get("shields"),
				energy, shieldsEnergy, fuel, shieldsFuel, heat, shieldsHeat);

		if(!bays.empty())
		{
			// If this ship is carrying fighters, determine their repair priority.
			vector<pair<double, Ship *>> carried;
			for(const Bay &bay : bays)
				if(bay.ship)
					carried.emplace_back(1. - bay.ship->Health(), bay.ship.get());
			sort(carried.begin(), carried.end(), (isYours && Preferences::Has(FIGHTER_REPAIR))
				// Players may use a parallel strategy, to launch fighters in waves.
				? [] (const pair<double, Ship *> &lhs, const pair<double, Ship *> &rhs)
					{ return lhs.first > rhs.first; }
				// The default strategy is to prioritize the healthiest ship first, in
				// order to get fighters back out into the battle as soon as possible.
				: [] (const pair<double, Ship *> &lhs, const pair<double, Ship *> &rhs)
					{ return lhs.first < rhs.first; }
			);

			// Apply shield and hull repair to carried fighters.
			for(const pair<double, Ship *> &it : carried)
			{
				Ship &ship = *it.second;
				if(!hullDelay)
					DoRepair(ship.hull, hullRemaining, ship.attributes.Get("hull"),
						energy, hullEnergy, heat, hullHeat, fuel, hullFuel);
				if(!shieldDelay)
					DoRepair(ship.shields, shieldsRemaining, ship.attributes.Get("shields"),
						energy, shieldsEnergy, heat, shieldsHeat, fuel, shieldsFuel);
			}

			// Now that there is no more need to use energy for hull and shield
			// repair, if there is still excess energy, transfer it.
			double energyRemaining = energy - attributes.Get("energy capacity");
			double fuelRemaining = fuel - attributes.Get("fuel capacity");
			for(const pair<double, Ship *> &it : carried)
			{
				Ship &ship = *it.second;
				if(energyRemaining > 0.)
					DoRepair(ship.energy, energyRemaining, ship.attributes.Get("energy capacity"));
				if(fuelRemaining > 0.)
					DoRepair(ship.fuel, fuelRemaining, ship.attributes.Get("fuel capacity"));
			}
		}
		// Decrease the shield and hull delays by 1 now that shield generation
		// and hull repair have been skipped over.
		shieldDelay = max(0, shieldDelay - 1);
		hullDelay = max(0, hullDelay - 1);
	}

	// Handle ionization effects, etc.
	shields -= discharge;
	hull -= corrosion;
	energy -= ionization;
	fuel -= leakage;
	heat += burning;
	// TODO: Mothership gives status resistance to carried ships?
	if(ionization)
	{
		double ionResistance = attributes.Get("ion resistance");
		double ionEnergy = attributes.Get("ion resistance energy") / ionResistance;
		double ionFuel = attributes.Get("ion resistance fuel") / ionResistance;
		double ionHeat = attributes.Get("ion resistance heat") / ionResistance;
		DoStatusEffect(isDisabled, ionization, ionResistance,
			energy, ionEnergy, fuel, ionFuel, heat, ionHeat);
	}

	if(disruption)
	{
		double disruptionResistance = attributes.Get("disruption resistance");
		double disruptionEnergy = attributes.Get("disruption resistance energy") / disruptionResistance;
		double disruptionFuel = attributes.Get("disruption resistance fuel") / disruptionResistance;
		double disruptionHeat = attributes.Get("disruption resistance heat") / disruptionResistance;
		DoStatusEffect(isDisabled, disruption, disruptionResistance,
			energy, disruptionEnergy, fuel, disruptionFuel, heat, disruptionHeat);
	}

	if(slowness)
	{
		double slowingResistance = attributes.Get("slowing resistance");
		double slowingEnergy = attributes.Get("slowing resistance energy") / slowingResistance;
		double slowingFuel = attributes.Get("slowing resistance fuel") / slowingResistance;
		double slowingHeat = attributes.Get("slowing resistance heat") / slowingResistance;
		DoStatusEffect(isDisabled, slowness, slowingResistance,
			energy, slowingEnergy, fuel, slowingFuel, heat, slowingHeat);
	}

	if(discharge)
	{
		double dischargeResistance = attributes.Get("discharge resistance");
		double dischargeEnergy = attributes.Get("discharge resistance energy") / dischargeResistance;
		double dischargeFuel = attributes.Get("discharge resistance fuel") / dischargeResistance;
		double dischargeHeat = attributes.Get("discharge resistance heat") / dischargeResistance;
		DoStatusEffect(isDisabled, discharge, dischargeResistance,
			energy, dischargeEnergy, fuel, dischargeFuel, heat, dischargeHeat);
	}

	if(corrosion)
	{
		double corrosionResistance = attributes.Get("corrosion resistance");
		double corrosionEnergy = attributes.Get("corrosion resistance energy") / corrosionResistance;
		double corrosionFuel = attributes.Get("corrosion resistance fuel") / corrosionResistance;
		double corrosionHeat = attributes.Get("corrosion resistance heat") / corrosionResistance;
		DoStatusEffect(isDisabled, corrosion, corrosionResistance,
			energy, corrosionEnergy, fuel, corrosionFuel, heat, corrosionHeat);
	}

	if(leakage)
	{
		double leakResistance = attributes.Get("leak resistance");
		double leakEnergy = attributes.Get("leak resistance energy") / leakResistance;
		double leakFuel = attributes.Get("leak resistance fuel") / leakResistance;
		double leakHeat = attributes.Get("leak resistance heat") / leakResistance;
		DoStatusEffect(isDisabled, leakage, leakResistance,
			energy, leakEnergy, fuel, leakFuel, heat, leakHeat);
	}

	if(burning)
	{
		double burnResistance = attributes.Get("burn resistance");
		double burnEnergy = attributes.Get("burn resistance energy") / burnResistance;
		double burnFuel = attributes.Get("burn resistance fuel") / burnResistance;
		double burnHeat = attributes.Get("burn resistance heat") / burnResistance;
		DoStatusEffect(isDisabled, burning, burnResistance,
			energy, burnEnergy, fuel, burnFuel, heat, burnHeat);
	}

	// When ships recharge, what actually happens is that they can exceed their
	// maximum capacity for the rest of the turn, but must be clamped to the
	// maximum here before they gain more. This is so that, for example, a ship
	// with no batteries but a good generator can still move.
	energy = min(energy, attributes.Get("energy capacity"));
	fuel = min(fuel, attributes.Get("fuel capacity"));

	heat -= heat * HeatDissipation();
	if(heat > MaximumHeat())
	{
		isOverheated = true;
		double heatRatio = Heat() / (1. + attributes.Get("overheat damage threshold"));
		if(heatRatio > 1.)
			hull -= attributes.Get("overheat damage rate") * heatRatio;
	}
	else if(heat < .9 * MaximumHeat())
		isOverheated = false;

	double maxShields = attributes.Get("shields");
	shields = min(shields, maxShields);
	double maxHull = attributes.Get("hull");
	hull = min(hull, maxHull);

	isDisabled = CalculateIsDisabled();

	// Whenever not actively scanning, the amount of scan information the ship
	// has "decays" over time. For a scanner with a speed of 1, one second of
	// uninterrupted scanning is required to successfully scan its target.
	// Only apply the decay if not already done scanning the target.
	if(cargoScan < SCAN_TIME)
		cargoScan = max(0., cargoScan - 1.);
	if(outfitScan < SCAN_TIME)
		outfitScan = max(0., outfitScan - 1.);

	// Update ship supply levels.
	if(isDisabled)
		PauseAnimation();
	else
	{
		// Ramscoops work much better when close to the system center. Even if a
		// ship has no ramscoop, it can harvest a tiny bit of fuel by flying
		// close to the star. Carried fighters can't collect fuel or energy this way.
		if(currentSystem)
		{
			double scale = GetSolarScale();
			fuel += GetRamscoopRegenPerFrame();
			double solarScaling = currentSystem->SolarPower() * scale;
			// Overheated ships produce half as much energy from solar collection.
			energy += solarScaling * attributes.Get("solar collection") * (isOverheated ? 0.5 : 1.);
			heat += solarScaling * attributes.Get("solar heat");
		}

		double coolingEfficiency = CoolingEfficiency();
		// Overheated ships disable their reactors, which typically have both energy and
		// heat generation.
		if(!isOverheated)
		{
			energy += attributes.Get("energy generation");
			heat += attributes.Get("heat generation");
		}
		energy -= attributes.Get("energy consumption");
		fuel += attributes.Get("fuel generation");
		heat -= coolingEfficiency * attributes.Get("cooling");

		// Convert fuel into energy and heat only when the required amount of fuel is available
		// and the ship is not overheated.
		if(!isOverheated && attributes.Get("fuel consumption") <= fuel)
		{
			fuel -= attributes.Get("fuel consumption");
			energy += attributes.Get("fuel energy");
			heat += attributes.Get("fuel heat");
		}

		// Apply active cooling. The fraction of full cooling to apply equals
		// your ship's current fraction of its maximum temperature.
		double activeCooling = coolingEfficiency * attributes.Get("active cooling");
		if(activeCooling > 0. && heat > 0. && energy >= 0.)
		{
			// Although it's a misuse of this feature, handle the case where
			// "active cooling" does not require any energy.
			double coolingEnergy = attributes.Get("cooling energy");
			if(coolingEnergy)
			{
				double spentEnergy = min(energy, coolingEnergy * min(1., Heat()));
				heat -= activeCooling * spentEnergy / coolingEnergy;
				energy -= spentEnergy;
			}
			else
				heat -= activeCooling;
		}
	}

	// Don't allow any levels to drop below zero.
	shields = max(0., shields);
	energy = max(0., energy);
	fuel = max(0., fuel);
	heat = max(0., heat);
}



// Launch any ships that are ready to launch.
void Ship::Launch(list<shared_ptr<Ship>> &ships, vector<Visual> &visuals)
{
	// Allow carried ships to launch from a disabled ship, but not from a ship that
	// is landing, jumping, or cloaked. If already destroyed (e.g. self-destructing),
	// eject any ships still docked, possibly destroying them in the process.
	bool ejecting = IsDestroyed();
	if(!ejecting && (!commands.Has(Command::DEPLOY) || zoom != 1.f || hyperspaceCount || cloak))
		return;

	bool updateReadyToRefuelParent = false;
	bool readyToRefuelParent = false;
	for(Bay &bay : bays)
		if(bay.ship
			&& ((bay.ship->Commands().Has(Command::DEPLOY) && !Random::Int(40 + 20 * !bay.ship->attributes.Get("automaton")))
			|| (ejecting && !Random::Int(6))))
		{
			// Resupply any ships launching of their own accord.
			if(!ejecting)
			{
				// Determine which of the fighter's weapons we can restock.
				auto restockable = bay.ship->GetArmament().RestockableAmmo();
				auto toRestock = map<const Outfit *, int>{};
				for(auto &&ammo : restockable)
				{
					int count = OutfitCount(ammo);
					if(count > 0)
						toRestock.emplace(ammo, count);
				}
				auto takenAmmo = TransferAmmo(toRestock, *this, *bay.ship);
				bool tookAmmo = !takenAmmo.empty();
				if(tookAmmo)
				{
					// Update the carried mass cache.
					for(auto &&item : takenAmmo)
						carriedMass += item.first->Mass() * item.second;
				}

				// Only calculate readyToRefuelParent once if there's at least
				// one ship.
				if(!updateReadyToRefuelParent)
				{
					readyToRefuelParent = IsEscortsFullOfFuel() && !IsEnemyInEscortSystem();
					updateReadyToRefuelParent = true;
				}
				// This ship will refuel naturally based on the carrier's fuel
				// collection, but the carrier may have some reserves to spare.
				double maxFuel = bay.ship->attributes.Get("fuel capacity");
				if(maxFuel)
				{
					double spareFuel = fuel - JumpFuel();
					bool carriedShipHasRamscoop = bay.ship->IsRefueledByRamscoop();
					bool takeFuelFromCarrierOnDeploy = spareFuel > 100.;
					bool depositFuelIntoCarrier = !tookAmmo && bay.ship->fuel < .25 * maxFuel;
					if(!isTankerCarrier && (IsRefueledByRamscoop() || carriedShipHasRamscoop))
						isTankerCarrier = true;
					// Carried ship can refuel the parent so favor optimizing for fuel generation.
					if(carriedShipHasRamscoop)
					{
						if(readyToRefuelParent)
						{
							takeFuelFromCarrierOnDeploy = !carriedShipHasRamscoop;
							depositFuelIntoCarrier = carriedShipHasRamscoop;
						}
						else if(Preferences::Has("Fighter fleet logistics"))
							// Refuel parent unless max fuel can be given.
							takeFuelFromCarrierOnDeploy &= spareFuel > maxFuel;
					}
					if(takeFuelFromCarrierOnDeploy)
						TransferFuel(min(maxFuel - bay.ship->fuel, spareFuel), bay.ship.get());
					// If still low or out-of-fuel, re-stock the carrier and don't launch.
					if(depositFuelIntoCarrier)
					{
						TransferFuel(bay.ship->fuel, this);
						// Forget about waiting for fuel to launch if the fighter is needed for defense.
						bool isNotNeededForDefense = !bay.ship->IsArmed(true) || (bay.ship->IsArmed(true) && IsEnemyInEscortSystem());
						// Launch if fleet is full and fighter or drone is refilling carrier.
						if(!carriedShipHasRamscoop && isNotNeededForDefense)
							continue;
					}
				}
			}
			// Those being ejected may be destroyed if they are already injured.
			else if(bay.ship->Health() < Random::Real())
				bay.ship->SelfDestruct();

			// If a ship is not armed do not deploy when enemies are around.
			if(!bay.ship->IsArmed(true) && IsEnemyInEscortSystem())
				continue;

			ships.push_back(bay.ship);
			double maxV = bay.ship->MaxVelocity() * (1 + bay.ship->IsDestroyed());
			Point exitPoint = position + angle.Rotate(bay.point);
			// When ejected, ships depart haphazardly.
			Angle launchAngle = ejecting ? Angle(exitPoint - position) : angle + bay.facing;
			Point v = velocity + (.3 * maxV) * launchAngle.Unit() + (.2 * maxV) * Angle::Random().Unit();
			bay.ship->Place(exitPoint, v, launchAngle, false);
			bay.ship->SetSystem(currentSystem);
			bay.ship->SetParent(shared_from_this());
			bay.ship->UnmarkForRemoval();
			// Update the cached sum of carried ship masses.
			carriedMass -= bay.ship->Mass();
			// Create the desired launch effects.
			for(const Effect *effect : bay.launchEffects)
				visuals.emplace_back(*effect, exitPoint, velocity, launchAngle);

			bay.ship.reset();
		}
}



// Check if this ship is boarding another ship.
shared_ptr<Ship> Ship::Board(bool autoPlunder, bool nonDocking)
{
	if(!hasBoarded)
		return shared_ptr<Ship>();
	hasBoarded = false;

	shared_ptr<Ship> victim = GetTargetShip();
	if(CannotAct() || !victim || victim->IsDestroyed() || victim->GetSystem() != GetSystem())
		return shared_ptr<Ship>();

	// For a fighter or drone, "board" means "return to ship."
	// Except when drone or fighter is boarding another drone or fighter.
	// Except when the ship is explicitly of the nonDocking type.
	if(GetParent() == victim && victim->BaysFree(attributes.Category()) && !nonDocking)
	{
		SetTargetShip(shared_ptr<Ship>());
		if(!victim->IsDisabled() && victim->GetGovernment() == government)
			victim->Carry(shared_from_this());
		return shared_ptr<Ship>();
	}

	// Board a friendly ship, to repair or refuel it.
	if(!government->IsEnemy(victim->GetGovernment()))
	{
		SetShipToAssist(shared_ptr<Ship>());
		SetTargetShip(shared_ptr<Ship>());
		bool helped = victim->isDisabled;
		victim->hull = min(max(victim->hull, victim->MinimumHull() * 1.5), victim->attributes.Get("hull"));
<<<<<<< HEAD
		if(!victim.get()->IsOutOfEnergy())
			victim->isDisabled = false;
		// Transfer some fuel if needed.  If your escort is a fighter it should refuel the fleet to maximum.
		if(!victim->JumpsRemaining() || (IsYours() && CanRefuel(*victim)))
=======
		victim->isDisabled = false;
		// Transfer some fuel if needed.
		if(victim->NeedsFuel() && CanRefuel(*victim))
>>>>>>> 304d0ee3
		{
			helped = true;
			if(victim->JumpFuelMissing())
				TransferFuel(victim->JumpFuelMissing(), victim.get());
			else
				TransferFuel(fuel, victim.get());
		}
		if(victim.get()->IsOutOfEnergy() && !IsEnergyLow())
			TransferEnergy(GetSpareEnergy(), victim.get());
		if(helped)
		{
			pilotError = 120;
			victim->pilotError = 120;
		}
		return victim;
	}
	if(!victim->IsDisabled())
		return shared_ptr<Ship>();

	// If the boarding ship is the player, they will choose what to plunder.
	// Always take fuel if you can.
	victim->TransferFuel(victim->fuel, this);
	if(autoPlunder)
	{
		// Take any commodities that fit.
		victim->cargo.TransferAll(cargo, false);

		// Pause for two seconds before moving on.
		pilotError = 120;
	}

	// Stop targeting this ship (so you will not board it again right away).
	if(!autoPlunder || personality.Disables())
		SetTargetShip(shared_ptr<Ship>());
	return victim;
}



// Scan the target, if able and commanded to. Return a ShipEvent bitmask
// giving the types of scan that succeeded.
int Ship::Scan()
{
	if(!commands.Has(Command::SCAN) || CannotAct())
		return 0;

	shared_ptr<const Ship> target = GetTargetShip();
	if(!(target && target->IsTargetable()))
		return 0;

	// The range of a scanner is proportional to the square root of its power.
	double cargoDistance = 100. * sqrt(attributes.Get("cargo scan power"));
	double outfitDistance = 100. * sqrt(attributes.Get("outfit scan power"));

	// Bail out if this ship has no scanners.
	if(!cargoDistance && !outfitDistance)
		return 0;

	// Scanning speed also uses a square root, so you need four scanners to get
	// twice the speed out of them.
	double cargoSpeed = sqrt(attributes.Get("cargo scan speed"));
	if(!cargoSpeed)
		cargoSpeed = 1.;
	double outfitSpeed = sqrt(attributes.Get("outfit scan speed"));
	if(!outfitSpeed)
		outfitSpeed = 1.;

	// Check how close this ship is to the target it is trying to scan.
	double distance = (target->position - position).Length();

	// Check if either scanner has finished scanning.
	bool startedScanning = false;
	bool activeScanning = false;
	int result = 0;
	auto doScan = [&](double &elapsed, const double speed, const double scannerRange, const int event) -> void
	{
		if(elapsed < SCAN_TIME && distance < scannerRange)
		{
			startedScanning |= !elapsed;
			activeScanning = true;
			// To make up for the scan decay above:
			elapsed += speed + 1.;
			if(elapsed >= SCAN_TIME)
				result |= event;
		}
	};
	doScan(cargoScan, cargoSpeed, cargoDistance, ShipEvent::SCAN_CARGO);
	doScan(outfitScan, outfitSpeed, outfitDistance, ShipEvent::SCAN_OUTFITS);

	// Play the scanning sound if the actor or the target is the player's ship.
	if(isYours || (target->isYours && activeScanning))
		Audio::Play(Audio::Get("scan"), Position());

	if(startedScanning && isYours)
	{
		if(!target->Name().empty())
			Messages::Add("Attempting to scan the " + target->Noun() + " \"" + target->Name() + "\"."
				, Messages::Importance::Low);
		else
			Messages::Add("Attempting to scan the selected " + target->Noun() + "."
				, Messages::Importance::Low);
	}
	else if(startedScanning && target->isYours)
		Messages::Add("The " + government->GetName() + " " + Noun() + " \""
			+ Name() + "\" is attempting to scan you.", Messages::Importance::Low);

	if(target->isYours && !isYours)
	{
		if(result & ShipEvent::SCAN_CARGO)
			Messages::Add("The " + government->GetName() + " " + Noun() + " \""
					+ Name() + "\" completed its scan of your cargo.", Messages::Importance::High);
		if(result & ShipEvent::SCAN_OUTFITS)
			Messages::Add("The " + government->GetName() + " " + Noun() + " \""
					+ Name() + "\" completed its scan of your outfits.", Messages::Importance::High);
	}

	// Some governments are provoked when a scan is started on one of their ships.
	const Government *gov = target->GetGovernment();
	if(gov && gov->IsProvokedOnScan() && !gov->IsEnemy(government)
			&& (target->Shields() < .9 || target->Hull() < .9 || !target->GetPersonality().IsForbearing())
			&& !target->GetPersonality().IsPacifist())
		result |= ShipEvent::PROVOKE;

	return result;
}



// Find out what fraction of the scan is complete.
double Ship::CargoScanFraction() const
{
	return cargoScan / SCAN_TIME;
}



double Ship::OutfitScanFraction() const
{
	return outfitScan / SCAN_TIME;
}



// Fire any weapons that are ready to fire. If an anti-missile is ready,
// instead of firing here this function returns true and it can be fired if
// collision detection finds a missile in range.
bool Ship::Fire(vector<Projectile> &projectiles, vector<Visual> &visuals)
{
	isInSystem = true;
	forget = 0;

	// A ship that is about to die creates a special single-turn "projectile"
	// representing its death explosion.
	if(IsDestroyed() && explosionCount == explosionTotal && explosionWeapon)
		projectiles.emplace_back(position, explosionWeapon);

	if(CannotAct())
		return false;

	antiMissileRange = 0.;

	// Ships which are ionized have a chance for their weapons to jam,
	// delaying their firing for another reload cycle. The less energy
	// a ship has relative to its max and the more ionized the ship is,
	// the higher the chance that a weapon will jam. The jam chance is
	// capped at 50%. Very small amounts of ionization are ignored.
	// The scale is such that a weapon with an ion damage of 5 and a reload
	// of 60 (i.e. the ion cannon) will only ever push a ship to a jam chance
	// of 5% when it is at 100% energy.
	double scale = Energy() * 220.;
	double jamChance = ionization > .1 ? min(0.5, scale ? ionization / scale : 1.) : 0.;

	const vector<Hardpoint> &hardpoints = armament.Get();
	for(unsigned i = 0; i < hardpoints.size(); ++i)
	{
		const Weapon *weapon = hardpoints[i].GetOutfit();
		if(weapon && CanFire(weapon))
		{
			if(weapon->AntiMissile())
				antiMissileRange = max(antiMissileRange, weapon->Velocity() + weaponRadius);
			else if(firingCommands.HasFire(i))
				armament.Fire(i, *this, projectiles, visuals, Random::Real() < jamChance);
		}
	}

	armament.Step(*this);

	return antiMissileRange;
}



// Fire an anti-missile.
bool Ship::FireAntiMissile(const Projectile &projectile, vector<Visual> &visuals)
{
	if(projectile.Position().Distance(position) > antiMissileRange)
		return false;
	if(CannotAct())
		return false;

	double scale = Energy() * 220.;
	double jamChance = ionization > .1 ? min(0.5, scale ? ionization / scale : 1.) : 0.;

	const vector<Hardpoint> &hardpoints = armament.Get();
	for(unsigned i = 0; i < hardpoints.size(); ++i)
	{
		const Weapon *weapon = hardpoints[i].GetOutfit();
		if(weapon && CanFire(weapon))
			if(armament.FireAntiMissile(i, *this, projectile, visuals, Random::Real() < jamChance))
				return true;
	}

	return false;
}



const System *Ship::GetSystem() const
{
	return currentSystem;
}



// If the ship is landed, get the planet it has landed on.
const Planet *Ship::GetPlanet() const
{
	return zoom ? nullptr : landingPlanet;
}



bool Ship::IsCapturable() const
{
	return isCapturable;
}



bool Ship::IsTargetable() const
{
	return (zoom == 1.f && !explosionRate && !forget && !isInvisible && cloak < 1. && hull >= 0. && hyperspaceCount < 70);
}



bool Ship::IsOverheated() const
{
	return isOverheated;
}



// A paralyzed ship is one that is overheated and has no energy left.
bool Ship::IsParalyzed() const
{
	return isOverheated && !energy;
}



bool Ship::IsDisabled() const
{
	return isDisabled;
}



bool Ship::CalculateIsDisabled() const
{
	return hull < minimumHull || (!crew && RequiredCrew()) || IsOutOfEnergy();
}



// Determine if the ship has any usable weapons.
bool Ship::IsArmed() const
{
	return IsArmed(false);
}



// Determine if the ship has any usable weapons against enemies.
bool Ship::IsArmed(bool includingAntiMissile) const
{
	return (includingAntiMissile) ? (maxWeaponRange || hasAntiMissile) : maxWeaponRange;
}



// Check for enemies in the in the current system if ship is owned by player.
bool Ship::IsEnemyInEscortSystem() const
{
	if(!IsYours())
		return false;
	return isEnemyInEscortSystem;
}



// If a ship is nearly out of battery energy and is slow to charge or no charge,
// then consider it low on energy.
bool Ship::IsEnergyLow() const
{
	return (secondsToEmpty < minimumOperatingTime && secondsToFullCharge > minimumOperatingTime);
}



// Calculate the number of seconds to battery empty and the number of seconds to
// battery recharge based on current power state.
void Ship::CalculateBatteryChargeDischargeTime()
{
		double frames = 60.;
		double idleEnergy = frames * GetIdleEnergyPerFrame();
		double maxEnergy = Attributes().Get("energy capacity");
		double totalConsumption = frames * GetEnergyConsumptionPerFrame();
		double currentEnergy = (CanBeCarried() && GetSystem() && !IsLanding()) ? GetCurrentEnergy() : maxEnergy * .75;
		// Estimate number of seconds until batteries run out.
		if(totalConsumption < 0.)
			secondsToEmpty = currentEnergy / (-totalConsumption);
		else
			secondsToEmpty = numeric_limits<double>::infinity();
		// Estimate number of seconds before batteries are fully charged.
		if(maxEnergy == GetCurrentEnergy())
			secondsToFullCharge = 0.;
		else if(idleEnergy <= 0.)
			secondsToFullCharge = numeric_limits<double>::infinity();
		else
			secondsToFullCharge = (maxEnergy - currentEnergy) / idleEnergy;
}



// Check if escort fleet is full of fuel.  In this case, the fighters can help
// replenish the Carrier fuel tanker.
bool Ship::IsEscortsFullOfFuel() const
{
	if(!IsYours())
		return false;
	return isEscortsFullOfFuel;
}



// Out of energy ships will be disabled.  Out of energy fighters will be
// disabled if far away from the parent.  This is so the parent can board the
// fighter however the fighter needs to not be disabled in order to board the
// carrier.
bool Ship::IsOutOfEnergy() const
{
	bool closeToParent = false;
	bool outOfEnergy = GetCurrentEnergy() <= 0. && GetMovingEnergyPerFrame() > 0.  && GetIdleEnergyPerFrame() <= 0.;
	if(canBeCarried && outOfEnergy)
	{
		if(GetParent())
		{
			Point dp = GetParent().get()->Position() - position;
			Point dv = GetParent().get()->Velocity() - velocity;
			double distanceFromParent = dp.Length();
			double speedRelativeToParent = dv.Length();
			closeToParent = distanceFromParent < 50. && speedRelativeToParent < 1.;
			// Set closeToParent to false if this ship is disabled due to hull.  It requires additional assistance.
			closeToParent &= hull >= minimumHull;
			closeToParent &= static_cast<bool>(GetSystem());
			// CanCarry is expensive performance-wise so should only be called if necessary.
			if(closeToParent)
				closeToParent &= GetParent()->BaysFree(attributes.Category());
			// Clear the parent boarding target when fighter boards.
			if(closeToParent && GetParent().get()->GetTargetShip().get() == this)
				GetParent().get()->SetTargetShip(nullptr);
		}
		else
			closeToParent = false;
	}
	// Return will always be false if not a fighter.
	return !landingPlanet && !hasBoarded && !closeToParent && outOfEnergy;
}



// Check if ship fuel is low or check destination ship fuel (compareTo) can refuel.
bool Ship::IsFuelLow() const
{
	return IsFuelLow(attributes.Get("fuel capacity"));
}



// Check if ship fuel is low or check destination ship fuel (compareTo) can
// refuel.  If the ship has no fuel then it can't be low.
bool Ship::IsFuelLow(double compareTo) const
{
	bool lowFuel = attributes.Get("fuel capacity");
	// Fighters can have less than 100 fuel and can also transfer 100% of fuel
	// to other escorts.
	if(CanBeCarried())
		lowFuel &= (fuel < 100. || Fuel() < .5) && Fuel() < 1.;
	else if(IsYours() || GetPersonality().IsEscort())
		lowFuel &= fuel < attributes.Get("fuel capacity");
	else
		lowFuel &= JumpFuel() < compareTo - fuel;
	return lowFuel;
}



// If a ship has fuel capacity and ramscooping in the current system then it is
// considered to be refueled by ramscoop.
bool Ship::IsRefueledByRamscoop() const
{
	// Can only be refueled by ramscoop if there's fuel capacity to store it.
	if(!attributes.Get("fuel capacity"))
		return false;
	return (GetRamscoopRegenPerFrame() * 60 >= 1) || attributes.Get("ramscoop") >= 1;
}



// Tanker Carriers are ships with fighters that refuel other ships in a fleet.
// A tanker carrier or its fighters must have ramscoop and at least 1 fighter
// has to have fuel capacity.
bool Ship::IsTankerCarrier() const
{
	return isTankerCarrier;
}



bool Ship::IsBoarding() const
{
	return isBoarding;
}



bool Ship::IsLanding() const
{
	return landingPlanet;
}



// Check if this ship is currently able to begin landing on its target.
bool Ship::CanLand() const
{
	if(!GetTargetStellar() || !GetTargetStellar()->GetPlanet() || isDisabled || IsDestroyed())
		return false;

	if(!GetTargetStellar()->GetPlanet()->CanLand(*this))
		return false;

	Point distance = GetTargetStellar()->Position() - position;
	double speed = velocity.Length();

	return (speed < 1. && distance.Length() < GetTargetStellar()->Radius());
}



bool Ship::CannotAct() const
{
	return (zoom != 1.f || isDisabled || hyperspaceCount || pilotError || cloak);
}



double Ship::Cloaking() const
{
	return isInvisible ? 1. : cloak;
}



bool Ship::IsEnteringHyperspace() const
{
	return hyperspaceSystem;
}



bool Ship::IsHyperspacing() const
{
	return hyperspaceCount != 0;
}



// Check if this ship is hyperspacing, specifically via a jump drive.
bool Ship::IsUsingJumpDrive() const
{
	return (hyperspaceSystem || hyperspaceCount) && isUsingJumpDrive;
}



// Check if this ship is currently able to enter hyperspace to its target.
bool Ship::IsReadyToJump(bool waitingIsReady) const
{
	// Ships can't jump while waiting for someone else, carried, or if already jumping.
	if(IsDisabled() || (!waitingIsReady && commands.Has(Command::WAIT))
			|| hyperspaceCount || !targetSystem || !currentSystem)
		return false;

	// Check if the target system is valid and there is enough fuel to jump.
	pair<Ship::JumpType, double> jumpUsed = GetCheapestJumpType(targetSystem);
	double fuelCost = jumpUsed.second;
	if(!fuelCost || fuel < fuelCost)
		return false;

	Point direction = targetSystem->Position() - currentSystem->Position();
	bool isJump = (jumpUsed.first == JumpType::JumpDrive);
	double scramThreshold = attributes.Get("scram drive");

	// The ship can only enter hyperspace if it is traveling slowly enough
	// and pointed in the right direction.
	if(!isJump && scramThreshold)
	{
		double deviation = fabs(direction.Unit().Cross(velocity));
		if(deviation > scramThreshold)
			return false;
	}
	else if(velocity.Length() > attributes.Get("jump speed"))
		return false;

	if(!isJump)
	{
		// Figure out if we're within one turn step of facing this system.
		bool left = direction.Cross(angle.Unit()) < 0.;
		Angle turned = angle + TurnRate() * (left - !left);
		bool stillLeft = direction.Cross(turned.Unit()) < 0.;

		if(left == stillLeft)
			return false;
	}

	return true;
}



// Get this ship's custom swizzle.
int Ship::CustomSwizzle() const
{
	return customSwizzle;
}


// Check if the ship is thrusting. If so, the engine sound should be played.
bool Ship::IsThrusting() const
{
	return isThrusting;
}



bool Ship::IsReversing() const
{
	return isReversing;
}



bool Ship::IsSteering() const
{
	return isSteering;
}



double Ship::SteeringDirection() const
{
	return steeringDirection;
}



// Get the points from which engine flares should be drawn.
const vector<Ship::EnginePoint> &Ship::EnginePoints() const
{
	return enginePoints;
}



const vector<Ship::EnginePoint> &Ship::ReverseEnginePoints() const
{
	return reverseEnginePoints;
}



const vector<Ship::EnginePoint> &Ship::SteeringEnginePoints() const
{
	return steeringEnginePoints;
}



// Reduce a ship's hull to low enough to disable it. This is so a ship can be
// created as a derelict.
void Ship::Disable()
{
	shields = 0.;
	hull = min(hull, .5 * minimumHull);
	isDisabled = true;
}



// Mark a ship as destroyed.
void Ship::Destroy()
{
	hull = -1.;
}



// Trigger the death of this ship.
void Ship::SelfDestruct()
{
	Destroy();
	explosionRate = 1024;
}



void Ship::Restore()
{
	hull = 0.;
	explosionCount = 0;
	explosionRate = 0;
	UnmarkForRemoval();
	Recharge(true);
}



// Check if this ship has been destroyed.
bool Ship::IsDestroyed() const
{
	return (hull < 0.);
}



// Recharge and repair this ship (e.g. because it has landed).
void Ship::Recharge(bool atSpaceport)
{
	if(IsDestroyed())
		return;

	if(atSpaceport)
		crew = min<int>(max(crew, RequiredCrew()), attributes.Get("bunks"));
	pilotError = 0;
	pilotOkay = 0;

	if(atSpaceport || attributes.Get("shield generation"))
		shields = attributes.Get("shields");
	if(atSpaceport || attributes.Get("hull repair rate"))
		hull = attributes.Get("hull");
	if(atSpaceport || attributes.Get("energy generation"))
		energy = attributes.Get("energy capacity");
	if(atSpaceport || attributes.Get("fuel generation"))
		fuel = attributes.Get("fuel capacity");

	heat = IdleHeat();
	ionization = 0.;
	disruption = 0.;
	slowness = 0.;
	discharge = 0.;
	corrosion = 0.;
	leakage = 0.;
	burning = 0.;
	shieldDelay = 0;
	hullDelay = 0;
}



bool Ship::CanRefuel(const Ship &other) const
{
	// Can't refuel if current ship has zero fuel capacity or other is full of fuel.
	if(attributes.Get("fuel capacity") < 1 || GetSystem() != other.GetSystem() || IsEnemyInEscortSystem() || other.Fuel() == 1.)
		return false;
	if(CanBeCarried())
	{
		// Ensure all escorts have minimum one jump of fuel before refueling all
		// escorts to maximum.  Only perform "max refueling" from within your
		// own fleet.
		if(IsYours() && !other.JumpFuelMissing())
		{
			// The escort fleet must have 1 jump minimum before refilling to 100% fuel.
			if(!escortsHaveOneJump)
				return false;
			// Prioritize refueling non-carrier escorts before mission NPCs
			if(!refuelMissionNpcEscort && !other.IsYours() && other.GetPersonality().IsEscort())
				return false;
		}
		else if(!IsYours() && other.IsYours())
			return false;
		if(GetParent() == other.shared_from_this())
			return IsRefueledByRamscoop() && fuel > 25. && other.Fuel() < 1.;
		return !IsFuelLow() && other.IsFuelLow() && HasDeployOrder();
	}
	else if(other.CanBeCarried() && other.GetParent() == shared_from_this())
		return fuel - JumpFuel(targetSystem) > other.Attributes().Get("fuel capacity") - other.fuel;
	return (!IsYours() || other.JumpFuelMissing() || other.GetParent() == this->shared_from_this()) && (fuel - JumpFuel(targetSystem) >= other.JumpFuelMissing());
}



// Transfer fuel to another ship.
double Ship::TransferFuel(double amount, Ship *to)
{
	if(fuel <= 0.)
		return 0.;
	amount = min(fuel, amount);
	if(to)
	{
		amount = min(to->attributes.Get("fuel capacity") - to->fuel, amount);
		to->fuel += amount;
	}
	fuel -= amount;
	return amount;
}


// Transfer energy to another ship.
double Ship::TransferEnergy(double amount, Ship *to)
{
	amount = min(to->attributes.Get("energy capacity") - to->energy, amount);
	to->energy += amount;
	energy -= amount;
	return amount;
}



// Convert this ship from one government to another, as a result of boarding
// actions (if the player is capturing) or player death (poor decision-making).
void Ship::WasCaptured(const shared_ptr<Ship> &capturer)
{
	// Repair up to the point where this ship is just barely not disabled.
	hull = min(max(hull, minimumHull * 1.5), attributes.Get("hull"));
	isDisabled = false;

	// Set the new government.
	government = capturer->GetGovernment();

	// Transfer some crew over. Only transfer the bare minimum unless even that
	// is not possible, in which case, share evenly.
	int totalRequired = capturer->RequiredCrew() + RequiredCrew();
	int transfer = RequiredCrew() - crew;
	if(transfer > 0)
	{
		if(totalRequired > capturer->Crew() + crew)
			transfer = max(crew ? 0 : 1, (capturer->Crew() * transfer) / totalRequired);
		capturer->AddCrew(-transfer);
		AddCrew(transfer);
	}

	// Clear this ship's previous targets.
	ClearTargetsAndOrders();
	// Set the capturer as this ship's parent.
	SetParent(capturer);

	// This ship behaves like its new parent does.
	isSpecial = capturer->isSpecial;
	isYours = capturer->isYours;
	personality = capturer->personality;

	// Fighters should flee a disabled ship, but if the player manages to capture
	// the ship before they flee, the fighters are captured, too.
	for(const Bay &bay : bays)
		if(bay.ship)
			bay.ship->WasCaptured(capturer);
	// If a flagship is captured, its escorts become independent.
	for(const auto &it : escorts)
	{
		shared_ptr<Ship> escort = it.lock();
		if(escort)
			escort->parent.reset();
	}
	// This ship should not care about its now-unallied escorts.
	escorts.clear();
}



// Clear all orders and targets this ship has (after capture or transfer of control).
void Ship::ClearTargetsAndOrders()
{
	commands.Clear();
	firingCommands.Clear();
	SetTargetShip(shared_ptr<Ship>());
	SetTargetStellar(nullptr);
	SetTargetSystem(nullptr);
	shipToAssist.reset();
	targetAsteroid.reset();
	targetFlotsam.reset();
	hyperspaceSystem = nullptr;
	landingPlanet = nullptr;
}



// Get characteristics of this ship, as a fraction between 0 and 1.
double Ship::Shields() const
{
	double maximum = attributes.Get("shields");
	return maximum ? min(1., shields / maximum) : 0.;
}



double Ship::Hull() const
{
	double maximum = attributes.Get("hull");
	return maximum ? min(1., hull / maximum) : 1.;
}



double Ship::Fuel() const
{
	double maximum = attributes.Get("fuel capacity");
	return maximum ? min(1., fuel / maximum) : 0.;
}



// The maximum fuel across all carried ships in the fleet.  This is used in
// fleet refueling so that fighters with the most fuel are prioritized for
// assisting other ships.
double Ship::MaxCarriedShipFuel() const
{
	return maxCarriedShipFuel;
}



double Ship::Energy() const
{
	double maximum = attributes.Get("energy capacity");
	return maximum ? min(1., energy / maximum) : (hull > 0.) ? 1. : 0.;
}



// Allow returning a heat value greater than 1 (i.e. conveying how overheated
// this ship has become).
double Ship::Heat() const
{
	double maximum = MaximumHeat();
	return maximum ? heat / maximum : 1.;
}



// Get the ship's "health," where <=0 is disabled and 1 means full health.
double Ship::Health() const
{
	double hullDivisor = attributes.Get("hull") - minimumHull;
	double divisor = attributes.Get("shields") + hullDivisor;
	// This should not happen, but just in case.
	if(divisor <= 0. || hullDivisor <= 0.)
		return 0.;

	double spareHull = hull - minimumHull;
	// Consider hull-only and pooled health, compensating for any reductions by disruption damage.
	return min(spareHull / hullDivisor, (spareHull + shields / (1. + disruption * .01)) / divisor);
}



// Get the hull fraction at which this ship is disabled.
double Ship::DisabledHull() const
{
	double hull = attributes.Get("hull");

	return (hull > 0. ? minimumHull / hull : 0.);
}



// Get the actual shield level of the ship.
double Ship::ShieldLevel() const
{
	return shields;
}



// Get how disrupted this ship's shields are.
double Ship::DisruptionLevel() const
{
	return disruption;
}



// Get the (absolute) amount of hull that needs to be damaged until the
// ship becomes disabled. Returns 0 if the ships hull is already below the
// disabled threshold.
double Ship::HullUntilDisabled() const
{
	// Ships become disabled when they surpass their minimum hull threshold,
	// not when they are directly on it, so account for this by adding a small amount
	// of hull above the current hull level.
	return max(0., hull + 0.25 - minimumHull);
}



int Ship::JumpsRemaining(bool followParent) const
{
	// Make sure this ship has some sort of hyperdrive, and if so return how
	// many jumps it can make.
	double jumpFuel = 0.;
	if(!targetSystem && followParent)
	{
		// If this ship has no destination, the parent's substitutes for it,
		// but only if the location is reachable.
		auto p = GetParent();
		if(p)
			jumpFuel = JumpFuel(p->GetTargetSystem());
	}
	if(!jumpFuel)
		jumpFuel = JumpFuel(targetSystem);
	return jumpFuel ? fuel / jumpFuel : 0.;
}



bool Ship::NeedsFuel(bool followParent) const
{
	double jumpFuel = 0.;
	if(!targetSystem && followParent)
	{
		// If this ship has no destination, the parent's substitutes for it,
		// but only if the location is reachable.
		auto p = GetParent();
		if(p)
			jumpFuel = JumpFuel(p->GetTargetSystem());
	}
	if(!jumpFuel)
		jumpFuel = JumpFuel(targetSystem);
	return (fuel < jumpFuel) && (attributes.Get("fuel capacity") >= jumpFuel);
}



double Ship::JumpFuel(const System *destination) const
{
	// A currently-carried ship requires no fuel to jump, because it cannot jump.
	if(!currentSystem)
		return 0.;

	// If no destination is given, return the maximum fuel per jump.
	if(!destination)
		return max(JumpDriveFuel(), HyperdriveFuel());

	return GetCheapestJumpType(destination).second;
}



double Ship::JumpRange(bool getCached) const
{
	if(getCached)
		return jumpRange;

	// Ships without a jump drive have no jump range.
	if(!attributes.Get("jump drive"))
		return 0.;

	// Find the outfit that provides the farthest jump range.
	double best = 0.;
	// Make it possible for the jump range to be integrated into a ship.
	if(baseAttributes.Get("jump drive"))
	{
		best = baseAttributes.Get("jump range");
		if(!best)
			best = System::DEFAULT_NEIGHBOR_DISTANCE;
	}
	// Search through all the outfits.
	for(const auto &it : outfits)
		if(it.first->Get("jump drive"))
		{
			double range = it.first->Get("jump range");
			if(!range)
				range = System::DEFAULT_NEIGHBOR_DISTANCE;
			if(!best || range > best)
				best = range;
		}
	return best;
}



// Get the cost of making a jump of the given type (if possible).
double Ship::HyperdriveFuel() const
{
	// Don't bother searching through the outfits if there is no hyperdrive.
	if(!attributes.Get("hyperdrive"))
		return 0.;

	if(attributes.Get("scram drive"))
		return BestFuel("hyperdrive", "scram drive", 150.);

	return BestFuel("hyperdrive", "", 100.);
}



double Ship::JumpDriveFuel(double jumpDistance) const
{
	// Don't bother searching through the outfits if there is no jump drive.
	if(!attributes.Get("jump drive"))
		return 0.;

	return BestFuel("jump drive", "", 200., jumpDistance);
}



pair<Ship::JumpType, double> Ship::GetCheapestJumpType(const System *destination) const
{
	return GetCheapestJumpType(currentSystem, destination);
}



pair<Ship::JumpType, double> Ship::GetCheapestJumpType(const System *from, const System *to) const
{
	bool linked = from->Links().count(to);
	double hyperFuelNeeded = HyperdriveFuel();
	double jumpFuelNeeded = JumpDriveFuel((linked || from->JumpRange())
			? 0. : from->Position().Distance(to->Position()));
	if(linked && attributes.Get("hyperdrive") && (!jumpFuelNeeded || hyperFuelNeeded <= jumpFuelNeeded))
		return make_pair(JumpType::Hyperdrive, hyperFuelNeeded);
	else if(attributes.Get("jump drive"))
		return make_pair(JumpType::JumpDrive, jumpFuelNeeded);
	else
		return make_pair(JumpType::None, 0.0);
}



double Ship::JumpFuelMissing() const
{
	double hyperDrive = attributes.Get("hyperdrive");
	double jumpDrive = attributes.Get("jump drive");
	// No hyperdrive or jump drive means there's no jump fuel missing.
	if(!hyperDrive && !jumpDrive)
		return 0.;
	// Used for smart refueling: transfer only as much as really needed
	// includes checking if fuel cap is high enough at all
	double jumpFuel = JumpFuel(targetSystem);
	if(!jumpFuel || fuel > jumpFuel || jumpFuel > attributes.Get("fuel capacity"))
		return 0.;

	return jumpFuel - fuel;
}



// Get the heat level at idle.
double Ship::IdleHeat() const
{
	// This ship's cooling ability:
	double coolingEfficiency = CoolingEfficiency();
	double cooling = coolingEfficiency * attributes.Get("cooling");
	double activeCooling = coolingEfficiency * attributes.Get("active cooling");

	// Idle heat is the heat level where:
	// heat = heat * diss + heatGen - cool - activeCool * heat / (100 * mass)
	// heat = heat * (diss - activeCool / (100 * mass)) + (heatGen - cool)
	// heat * (1 - diss + activeCool / (100 * mass)) = (heatGen - cool)
	double production = max(0., attributes.Get("heat generation") - cooling);
	double dissipation = HeatDissipation() + activeCooling / MaximumHeat();
	if(!dissipation) return production ? numeric_limits<double>::max() : 0;
	return production / dissipation;
}



// Get the heat dissipation, in heat units per heat unit per frame.
double Ship::HeatDissipation() const
{
	return .001 * attributes.Get("heat dissipation");
}



// Get the maximum heat level, in heat units (not temperature).
double Ship::MaximumHeat() const
{
	return maximumHeat;
}



double Ship::CalculateMaximumHeat() const
{
	return MAXIMUM_TEMPERATURE * (cargo.Used() + attributes.Mass() + attributes.Get("heat capacity"));
}



// Calculate the multiplier for cooling efficiency.
double Ship::CoolingEfficiency() const
{
	// This is an S-curve where the efficiency is 100% if you have no outfits
	// that create "cooling inefficiency", and as that value increases the
	// efficiency stays high for a while, then drops off, then approaches 0.
	double x = attributes.Get("cooling inefficiency");
	return 2. + 2. / (1. + exp(x / -2.)) - 4. / (1. + exp(x / -4.));
}



int Ship::Crew() const
{
	return crew;
}



int Ship::RequiredCrew() const
{
	return requiredCrew;
}



int Ship::CalculateRequiredCrew() const
{
	if(attributes.Get("automaton"))
		return 0;

	// Drones do not need crew, but all other ships need at least one.
	return max<int>(1, attributes.Get("required crew"));
}



int Ship::CrewValue() const
{
	return max(Crew(), RequiredCrew()) + attributes.Get("crew equivalent");
}



void Ship::AddCrew(int count)
{
	crew = min<int>(crew + count, attributes.Get("bunks"));
}



// Check if this is a ship that can be used as a flagship.
bool Ship::CanBeFlagship() const
{
	return RequiredCrew() && Crew() && !IsDisabled();
}



double Ship::Mass() const
{
	return carriedMass + cargo.Used() + attributes.Mass();
}



double Ship::TurnRate() const
{
	return attributes.Get("turn") / Mass();
}



double Ship::Acceleration() const
{
	double thrust = attributes.Get("thrust");
	return (thrust ? thrust : attributes.Get("afterburner thrust")) / Mass();
}



double Ship::MaxVelocity() const
{
	// v * drag / mass == thrust / mass
	// v * drag == thrust
	// v = thrust / drag
	double thrust = attributes.Get("thrust");
	return (thrust ? thrust : attributes.Get("afterburner thrust")) / attributes.Get("drag");
}



double Ship::MaxReverseVelocity() const
{
	return attributes.Get("reverse thrust") / attributes.Get("drag");
}



// This ship just got hit by a weapon. Take damage according to the
// DamageDealt from that weapon. The return value is a ShipEvent type,
// which may be a combination of PROVOKED, DISABLED, and DESTROYED.
// Create any target effects as sparks.
int Ship::TakeDamage(vector<Visual> &visuals, const DamageDealt &damage, const Government *sourceGovernment)
{
	bool wasDisabled = IsDisabled();
	bool wasDestroyed = IsDestroyed();

	shields -= damage.Shield();
	if(damage.Shield() && !isDisabled)
	{
		int disabledDelay = attributes.Get("depleted shield delay");
		shieldDelay = max<int>(shieldDelay, (shields <= 0. && disabledDelay)
			? disabledDelay : attributes.Get("shield delay"));
	}
	hull -= damage.Hull();
	if(damage.Hull() && !isDisabled)
		hullDelay = max(hullDelay, static_cast<int>(attributes.Get("repair delay")));

	energy -= damage.Energy();
	heat += damage.Heat();
	fuel -= damage.Fuel();

	discharge += damage.Discharge();
	corrosion += damage.Corrosion();
	ionization += damage.Ion();
	burning += damage.Burn();
	leakage += damage.Leak();

	disruption += damage.Disruption();
	slowness += damage.Slowing();

	if(damage.HitForce())
		ApplyForce(damage.HitForce(), damage.GetWeapon().IsGravitational());

	// Prevent various stats from reaching unallowable values.
	hull = min(hull, attributes.Get("hull"));
	shields = min(shields, attributes.Get("shields"));
	// Weapons are allowed to overcharge a ship's energy or fuel, but code in Ship::DoGeneration()
	// will clamp it to a maximum value at the beginning of the next frame.
	energy = max(0., energy);
	fuel = max(0., fuel);
	heat = max(0., heat);

	// Recalculate the disabled ship check.
	isDisabled |= hull < minimumHull;
	// Report what happened to this ship from this weapon.
	int type = 0;
	if(!wasDisabled && isDisabled)
	{
		type |= ShipEvent::DISABLE;
		hullDelay = max(hullDelay, static_cast<int>(attributes.Get("disabled repair delay")));
	}
	if(!wasDestroyed && IsDestroyed())
		type |= ShipEvent::DESTROY;

	if(heat > MaximumHeat())
		isOverheated = true;
	else if(heat < .9 * MaximumHeat())
		isOverheated = false;

	// If this ship did not consider itself an enemy of the ship that hit it,
	// it is now "provoked" against that government.
	if(sourceGovernment && !sourceGovernment->IsEnemy(government)
			&& (Shields() < .9 || Hull() < .9 || !personality.IsForbearing())
			&& !personality.IsPacifist() && damage.GetWeapon().DoesDamage())
		type |= ShipEvent::PROVOKE;

	// Create target effect visuals, if there are any.
	for(const auto &effect : damage.GetWeapon().TargetEffects())
		CreateSparks(visuals, effect.first, effect.second * damage.Scaling());

	return type;
}



// Apply a force to this ship, accelerating it. This might be from a weapon
// impact, or from firing a weapon, for example.
void Ship::ApplyForce(const Point &force, bool gravitational)
{
	if(gravitational)
	{
		// Treat all ships as if they have a mass of 400. This prevents
		// gravitational hit force values from needing to be extremely
		// small in order to have a reasonable effect.
		acceleration += force / 400.;
		return;
	}

	double currentMass = Mass();
	if(!currentMass)
		return;

	acceleration += force / currentMass;
}



bool Ship::HasBays() const
{
	return !bays.empty();
}



// Check how many bays are not occupied at present. This does not check whether
// one of your escorts plans to use that bay.
int Ship::BaysFree(const string &category) const
{
	int count = 0;
	for(const Bay &bay : bays)
		count += (bay.category == category) && !bay.ship;
	return count;
}



// Check how many bays this ship has of a given category.
int Ship::BaysTotal(const string &category) const
{
	int count = 0;
	for(const Bay &bay : bays)
		count += (bay.category == category);
	return count;
}



// Check if this ship has a bay free for the given ship, and the bay is
// not reserved for one of its existing escorts.
bool Ship::CanCarry(const Ship &ship) const
{
	if(!HasBays() || !ship.CanBeCarried() || (IsYours() && !ship.IsYours()))
		return false;
	// Check only for the category that we are interested in.
	const string &category = ship.attributes.Category();

	int free = BaysTotal(category);
	if(!free)
		return false;

	for(const auto &it : escorts)
	{
		auto escort = it.lock();
		if(!escort)
			continue;
		if(escort == ship.shared_from_this())
			break;
		if(escort->attributes.Category() == category && !escort->IsDestroyed() &&
				(!IsYours() || (IsYours() && escort->IsYours())))
			--free;
		if(!free)
			break;
	}
	return (free > 0);
}



bool Ship::CanBeCarried() const
{
	return canBeCarried;
}



bool Ship::Carry(const shared_ptr<Ship> &ship)
{
	if(!ship || !ship->CanBeCarried())
		return false;

	// Check only for the category that we are interested in.
	const string &category = ship->attributes.Category();

	for(Bay &bay : bays)
		if((bay.category == category) && !bay.ship)
		{
			bay.ship = ship;
			ship->SetSystem(nullptr);
			ship->SetPlanet(nullptr);
			ship->SetTargetSystem(nullptr);
			ship->SetTargetStellar(nullptr);
			ship->SetParent(shared_from_this());
			ship->isThrusting = false;
			ship->isReversing = false;
			ship->isSteering = false;
			ship->commands.Clear();

			// If this fighter collected anything in space, try to store it
			// (unless this is a player-owned ship).
			if(!isYours && cargo.Free() && !ship->Cargo().IsEmpty())
				ship->Cargo().TransferAll(cargo);

			// Return unused fuel and ammunition to the carrier, so they may
			// be used by the carrier or other fighters.
			ship->TransferFuel(ship->fuel, this);

			// Determine the ammunition the fighter can supply.
			auto restockable = ship->GetArmament().RestockableAmmo();
			auto toRestock = map<const Outfit *, int>{};
			for(auto &&ammo : restockable)
			{
				int count = ship->OutfitCount(ammo);
				if(count > 0)
					toRestock.emplace(ammo, count);
			}
			TransferAmmo(toRestock, *ship, *this);

			// Update the cached mass of the mothership.
			carriedMass += ship->Mass();
			return true;
		}
	return false;
}



void Ship::UnloadBays()
{
	for(Bay &bay : bays)
		if(bay.ship)
		{
			carriedMass -= bay.ship->Mass();
			bay.ship->SetSystem(currentSystem);
			bay.ship->SetPlanet(landingPlanet);
			bay.ship->UnmarkForRemoval();
			bay.ship.reset();
		}
}



const vector<Ship::Bay> &Ship::Bays() const
{
	return bays;
}



// Adjust the positions and velocities of any visible carried fighters or
// drones. If any are visible, return true.
bool Ship::PositionFighters() const
{
	bool hasVisible = false;
	for(const Bay &bay : bays)
		if(bay.ship && bay.side)
		{
			hasVisible = true;
			bay.ship->position = angle.Rotate(bay.point) * Zoom() + position;
			bay.ship->velocity = velocity;
			bay.ship->angle = angle + bay.facing;
			bay.ship->zoom = zoom;
		}
	return hasVisible;
}



CargoHold &Ship::Cargo()
{
	return cargo;
}



const CargoHold &Ship::Cargo() const
{
	return cargo;
}



// Display box effects from jettisoning this much cargo.
void Ship::Jettison(const string &commodity, int tons, bool wasAppeasing)
{
	cargo.Remove(commodity, tons);

	// Jettisoned cargo must carry some of the ship's heat with it. Otherwise
	// jettisoning cargo would increase the ship's temperature.
	heat -= tons * MAXIMUM_TEMPERATURE * Heat();

	const Government *notForGov = wasAppeasing ? GetGovernment() : nullptr;

	for( ; tons > 0; tons -= Flotsam::TONS_PER_BOX)
		jettisoned.emplace_back(new Flotsam(commodity, (Flotsam::TONS_PER_BOX < tons)
			? Flotsam::TONS_PER_BOX : tons, notForGov));
}



void Ship::Jettison(const Outfit *outfit, int count, bool wasAppeasing)
{
	if(count < 0)
		return;

	cargo.Remove(outfit, count);

	// Jettisoned cargo must carry some of the ship's heat with it. Otherwise
	// jettisoning cargo would increase the ship's temperature.
	double mass = outfit->Mass();
	heat -= count * mass * MAXIMUM_TEMPERATURE * Heat();

	const Government *notForGov = wasAppeasing ? GetGovernment() : nullptr;

	const int perBox = (mass <= 0.) ? count : (mass > Flotsam::TONS_PER_BOX)
		? 1 : static_cast<int>(Flotsam::TONS_PER_BOX / mass);
	while(count > 0)
	{
		jettisoned.emplace_back(new Flotsam(outfit, (perBox < count)
			? perBox : count, notForGov));
		count -= perBox;
	}
}



const Outfit &Ship::Attributes() const
{
	return attributes;
}



const Outfit &Ship::BaseAttributes() const
{
	return baseAttributes;
}



// Get outfit information.
const map<const Outfit *, int> &Ship::Outfits() const
{
	return outfits;
}



int Ship::OutfitCount(const Outfit *outfit) const
{
	auto it = outfits.find(outfit);
	return (it == outfits.end()) ? 0 : it->second;
}



// Add or remove outfits. (To remove, pass a negative number.)
void Ship::AddOutfit(const Outfit *outfit, int count)
{
	if(outfit && count)
	{
		auto it = outfits.find(outfit);
		if(it == outfits.end())
			outfits[outfit] = count;
		else
		{
			it->second += count;
			if(!it->second)
				outfits.erase(it);
		}
		attributes.Add(*outfit, count);
		if(outfit->IsWeapon())
			armament.Add(outfit, count);

		if(outfit->Get("cargo space"))
			cargo.SetSize(attributes.Get("cargo space"));
		if(outfit->Get("hull"))
			hull += outfit->Get("hull") * count;
		// If the added or removed outfit is a jump drive, recalculate
		// and cache this ship's jump range.
		if(outfit->Get("jump drive"))
			jumpRange = JumpRange(false);
	}
}



// Get the list of weapons.
Armament &Ship::GetArmament()
{
	return armament;
}



const vector<Hardpoint> &Ship::Weapons() const
{
	return armament.Get();
}



// Check if we are able to fire the given weapon (i.e. there is enough
// energy, ammo, and fuel to fire it).
bool Ship::CanFire(const Weapon *weapon) const
{
	if(!weapon || !weapon->IsWeapon())
		return false;

	if(weapon->Ammo())
	{
		auto it = outfits.find(weapon->Ammo());
		if(it == outfits.end() || it->second < weapon->AmmoUsage())
			return false;
	}

	if(energy < weapon->FiringEnergy() + weapon->RelativeFiringEnergy() * attributes.Get("energy capacity"))
		return false;
	if(fuel < weapon->FiringFuel() + weapon->RelativeFiringFuel() * attributes.Get("fuel capacity"))
		return false;
	// We do check hull, but we don't check shields. Ships can survive with all shields depleted.
	// Ships should not disable themselves, so we check if we stay above minimumHull.
	if(hull - minimumHull < weapon->FiringHull() + weapon->RelativeFiringHull() * attributes.Get("hull"))
		return false;

	// If a weapon requires heat to fire, (rather than generating heat), we must
	// have enough heat to spare.
	if(heat < -(weapon->FiringHeat() + (!weapon->RelativeFiringHeat()
			? 0. : weapon->RelativeFiringHeat() * MaximumHeat())))
		return false;
	// Repeat this for various effects which shouldn't drop below 0.
	if(ionization < -weapon->FiringIon())
		return false;
	if(disruption < -weapon->FiringDisruption())
		return false;
	if(slowness < -weapon->FiringSlowing())
		return false;

	return true;
}



// Fire the given weapon (i.e. deduct whatever energy, ammo, hull, shields
// or fuel it uses and add whatever heat it generates. Assume that CanFire()
// is true.
void Ship::ExpendAmmo(const Weapon &weapon)
{
	// Compute this ship's initial capacities, in case the consumption of the ammunition outfit(s)
	// modifies them, so that relative costs are calculated based on the pre-firing state of the ship.
	const double relativeEnergyChange = weapon.RelativeFiringEnergy() * attributes.Get("energy capacity");
	const double relativeFuelChange = weapon.RelativeFiringFuel() * attributes.Get("fuel capacity");
	const double relativeHeatChange = !weapon.RelativeFiringHeat() ? 0. : weapon.RelativeFiringHeat() * MaximumHeat();
	const double relativeHullChange = weapon.RelativeFiringHull() * attributes.Get("hull");
	const double relativeShieldChange = weapon.RelativeFiringShields() * attributes.Get("shields");

	if(const Outfit *ammo = weapon.Ammo())
	{
		// Some amount of the ammunition mass to be removed from the ship carries thermal energy.
		// A realistic fraction applicable to all cases cannot be computed, so assume 50%.
		heat -= weapon.AmmoUsage() * .5 * ammo->Mass() * MAXIMUM_TEMPERATURE * Heat();
		AddOutfit(ammo, -weapon.AmmoUsage());
	}

	energy -= weapon.FiringEnergy() + relativeEnergyChange;
	fuel -= weapon.FiringFuel() + relativeFuelChange;
	heat += weapon.FiringHeat() + relativeHeatChange;
	shields -= weapon.FiringShields() + relativeShieldChange;

	// Since weapons fire from within the shields, hull and "status" damages are dealt in full.
	hull -= weapon.FiringHull() + relativeHullChange;
	ionization += weapon.FiringIon();
	disruption += weapon.FiringDisruption();
	slowness += weapon.FiringSlowing();
	discharge += weapon.FiringDischarge();
	corrosion += weapon.FiringCorrosion();
	leakage += weapon.FiringLeak();
	burning += weapon.FiringBurn();
}



// Each ship can have a target system (to travel to), a target planet (to
// land on) and a target ship (to move to, and attack if hostile).
shared_ptr<Ship> Ship::GetTargetShip() const
{
	return targetShip.lock();
}



shared_ptr<Ship> Ship::GetShipToAssist() const
{
	return shipToAssist.lock();
}



const StellarObject *Ship::GetTargetStellar() const
{
	return targetPlanet;
}



const System *Ship::GetTargetSystem() const
{
	return (targetSystem == currentSystem) ? nullptr : targetSystem;
}



// Mining target.
shared_ptr<Minable> Ship::GetTargetAsteroid() const
{
	return targetAsteroid.lock();
}



shared_ptr<Flotsam> Ship::GetTargetFlotsam() const
{
	return targetFlotsam.lock();
}



// Set this ship's targets.
void Ship::SetTargetShip(const shared_ptr<Ship> &ship)
{
	if(ship != GetTargetShip())
	{
		targetShip = ship;
		// When you change targets, clear your scanning records.
		cargoScan = 0.;
		outfitScan = 0.;
	}
	targetAsteroid.reset();
}



void Ship::SetShipToAssist(const shared_ptr<Ship> &ship)
{
	shipToAssist = ship;
}



void Ship::SetTargetStellar(const StellarObject *object)
{
	targetPlanet = object;
}



void Ship::SetTargetSystem(const System *system)
{
	targetSystem = system;
}



// Mining target.
void Ship::SetTargetAsteroid(const shared_ptr<Minable> &asteroid)
{
	targetAsteroid = asteroid;
	targetShip.reset();
}



void Ship::SetTargetFlotsam(const shared_ptr<Flotsam> &flotsam)
{
	targetFlotsam = flotsam;
}



void Ship::SetParent(const shared_ptr<Ship> &ship)
{
	shared_ptr<Ship> oldParent = parent.lock();
	if(oldParent)
		oldParent->RemoveEscort(*this);

	parent = ship;
	if(ship)
		ship->AddEscort(*this);
}



shared_ptr<Ship> Ship::GetParent() const
{
	return parent.lock();
}



const vector<weak_ptr<Ship>> &Ship::GetEscorts() const
{
	return escorts;
}



// Add escorts to this ship. Escorts look to the parent ship for movement
// cues and try to stay with it when it lands or goes into hyperspace.
void Ship::AddEscort(Ship &ship)
{
	escorts.push_back(ship.shared_from_this());
}



void Ship::RemoveEscort(const Ship &ship)
{
	auto it = escorts.begin();
	for( ; it != escorts.end(); ++it)
		if(it->lock().get() == &ship)
		{
			escorts.erase(it);
			return;
		}
}



double Ship::CalculateMinimumHull() const
{
	if(neverDisabled)
		return 0.;

	double maximumHull = attributes.Get("hull");
	double absoluteThreshold = attributes.Get("absolute threshold");
	if(absoluteThreshold > 0.)
		return absoluteThreshold;

	double thresholdPercent = attributes.Get("threshold percentage");
	double transition = 1 / (1 + 0.0005 * maximumHull);
	double minimumHull = maximumHull * (thresholdPercent > 0.
		? min(thresholdPercent, 1.) : 0.1 * (1. - transition) + 0.5 * transition);

	return max(0., floor(minimumHull + attributes.Get("hull threshold")));
}



double Ship::MinimumHull() const
{
	return minimumHull;
}



// Find out how much fuel is consumed by the hyperdrive of the given type.
double Ship::BestFuel(const string &type, const string &subtype, double defaultFuel, double jumpDistance) const
{
	// Find the outfit that provides the least costly hyperjump.
	double best = 0.;
	// Make it possible for a hyperdrive to be integrated into a ship.
	if(baseAttributes.Get(type) && (subtype.empty() || baseAttributes.Get(subtype)))
	{
		// If a distance was given, then we know that we are making a jump.
		// Only use the fuel from a jump drive if it is capable of making
		// the given jump. We can guarantee that at least one jump drive
		// is capable of making the given jump, as the destination must
		// be among the neighbors of the current system.
		double jumpRange = baseAttributes.Get("jump range");
		if(!jumpRange)
			jumpRange = System::DEFAULT_NEIGHBOR_DISTANCE;
		// If no distance was given then we're either using a hyperdrive
		// or refueling this ship, in which case this if statement will
		// always pass.
		if(jumpRange >= jumpDistance)
		{
			best = baseAttributes.Get("jump fuel");
			if(!best)
				best = defaultFuel;
		}
	}
	// Search through all the outfits.
	for(const auto &it : outfits)
		if(it.first->Get(type) && (subtype.empty() || it.first->Get(subtype)))
		{
			double jumpRange = it.first->Get("jump range");
			if(!jumpRange)
				jumpRange = System::DEFAULT_NEIGHBOR_DISTANCE;
			if(jumpRange >= jumpDistance)
			{
				double fuel = it.first->Get("jump fuel");
				if(!fuel)
					fuel = defaultFuel;
				if(!best || fuel < best)
					best = fuel;
			}
		}
	return best;
}



void Ship::CreateExplosion(vector<Visual> &visuals, bool spread)
{
	if(!HasSprite() || !GetMask().IsLoaded() || explosionEffects.empty())
		return;

	// Bail out if this loops enough times, just in case.
	for(int i = 0; i < 10; ++i)
	{
		Point point((Random::Real() - .5) * Width(),
			(Random::Real() - .5) * Height());
		if(GetMask().Contains(point, Angle()))
		{
			// Pick an explosion.
			int type = Random::Int(explosionTotal);
			auto it = explosionEffects.begin();
			for( ; it != explosionEffects.end(); ++it)
			{
				type -= it->second;
				if(type < 0)
					break;
			}
			Point effectVelocity = velocity;
			if(spread)
			{
				double scale = .04 * (Width() + Height());
				effectVelocity += Angle::Random().Unit() * (scale * Random::Real());
			}
			visuals.emplace_back(*it->first, angle.Rotate(point) + position, std::move(effectVelocity), angle);
			++explosionCount;
			return;
		}
	}
}



// Place a "spark" effect, like ionization or disruption.
void Ship::CreateSparks(vector<Visual> &visuals, const string &name, double amount)
{
	CreateSparks(visuals, GameData::Effects().Get(name), amount);
}



void Ship::CreateSparks(vector<Visual> &visuals, const Effect *effect, double amount)
{
	if(forget)
		return;

	// Limit the number of sparks, depending on the size of the sprite.
	amount = min(amount, Width() * Height() * .0006);
	// Preallocate capacity, in case we're adding a non-trivial number of sparks.
	visuals.reserve(visuals.size() + static_cast<int>(amount));

	while(true)
	{
		amount -= Random::Real();
		if(amount <= 0.)
			break;

		Point point((Random::Real() - .5) * Width(),
			(Random::Real() - .5) * Height());
		if(GetMask().Contains(point, Angle()))
			visuals.emplace_back(*effect, angle.Rotate(point) + position, velocity, angle);
	}
}



double Ship::GetIdleEnergyPerFrame() const
{
	return attributes.Get("energy generation") + attributes.Get("solar collection") + attributes.Get("fuel energy")
		- attributes.Get("energy consumption") - attributes.Get("cooling energy");
}



double Ship::GetMaxWeaponRange() const
{
	return maxWeaponRange;
}



double Ship::GetMinWeaponRange() const
{
	return minWeaponRange;
}



double Ship::GetFiringEnergyPerFrame() const
{
	double firingEnergy = 0.;
	for(const auto &it : outfits)
		if(it.first->IsWeapon() && it.first->Reload())
			firingEnergy += it.second * it.first->FiringEnergy() / it.first->Reload();
	return firingEnergy;
}



// Moving energy is thrusting excluding afterburner.
double Ship::GetMovingEnergyPerFrame() const
{
	return max(attributes.Get("thrusting energy"), attributes.Get("reverse thrusting energy"))
		+ attributes.Get("turning energy");
}



// Total moving energy includes moving energy plus afterburner.
double Ship::GetMovingTotalEnergyPerFrame() const
{
	return GetMovingEnergyPerFrame() + attributes.Get("afterburner energy");
}



double Ship::GetShieldEnergyPerFrame() const
{
	double shieldRegen = attributes.Get("shield generation") * (1. + attributes.Get("shield generation multiplier"));
	bool hasShieldRegen = shieldRegen > 0.;
	return (hasShieldRegen) ? attributes.Get("shield energy") * (1. + attributes.Get("shield energy multiplier")) : 0.;
}



double Ship::GetHullEnergyPerFrame() const
{
	double hullRepair = attributes.Get("hull repair rate") * (1. + attributes.Get("hull repair multiplier"));
	bool hasHullRepair = hullRepair > 0.;
	return (hasHullRepair) ? attributes.Get("hull energy") * (1. + attributes.Get("hull energy multiplier")) : 0.;
}



double Ship::GetRamscoopRegenPerFrame() const
{
	if(!currentSystem)
		return 0.;
	double scale = GetSolarScale();
	return currentSystem->SolarWind() * .03 * scale * (sqrt(attributes.Get("ramscoop")) + .05 * scale);
}



double Ship::GetRegenEnergyPerFrame() const
{
	return GetHullEnergyPerFrame() + GetShieldEnergyPerFrame();
}



// Get the current energy.
double Ship::GetCurrentEnergy() const
{
	return attributes.Get("energy capacity") ? energy : (hull > 0.) ? 1. : 0.;
}



// Energy loss due to ion storms or ion damage.
double Ship::GetPotentialIonEnergyLoss() const
{
	double ionDamageEnergyCost = 0.;
	if(ionization)
	{
		double ionResistance = attributes.Get("ion resistance");
		double ionEnergy = attributes.Get("ion resistance energy") ? attributes.Get("ion resistance energy") : 0.;
		ionEnergy /= ionResistance;
		ionResistance = .99 * ionization - max(0., .99 * ionization - ionResistance);
		ionDamageEnergyCost = ionization + ionResistance * ionEnergy;
	}
	// Return 60 frames worth of ion energy losses so that fighters can act more quickly to return to carrier.
	return 60. * ionDamageEnergyCost;
}



// Get the total energy consumption per frame combined from idle, moving, firing, shield regen, and hull regen.
double Ship::GetEnergyConsumptionPerFrame() const
{
	return GetIdleEnergyPerFrame() - GetMovingTotalEnergyPerFrame() - GetFiringEnergyPerFrame() - GetRegenEnergyPerFrame();
}



double Ship::GetSolarScale() const
{
	return .2 + 1.8 / (.001 * position.Length() + 1);
}



// Enough energy for 10 seconds of sustained flight is considered minimum
// energy.  Actual energy minus this value is considered spare energy.
double Ship::GetSpareEnergy() const
{
	double maxEnergy = min(energy, Attributes().Get("energy capacity"));
	double totalConsumption = 60 * GetEnergyConsumptionPerFrame();
	double minimumOperationEnergy = 0.;
	// All energy is available for sharing if there's any energy generation.
	if(GetIdleEnergyPerFrame() <= 0.)
	{
		minimumOperationEnergy = minimumOperatingTime * (-totalConsumption);
	}
	return maxEnergy - minimumOperationEnergy;
}



// For low powered and battery powered ships, return the number of seconds of
// power remaining based on worst-case usage.
double Ship::GetSecondsToEmpty() const
{
	return secondsToEmpty;
}



// For low powered and battery powered ships, return the number of seconds for
// the battery to be fully charged based on idle energy.
double Ship::GetSecondsToFullCharge() const
{
	return secondsToFullCharge;
}



// A small check to see if a ship may request help.  Primarily for player escort
// fleet but can be used by any ship.
bool Ship::MayRequestHelp() const
{
	return (!isTankerCarrier && IsFuelLow()) || IsEnergyLow() || IsDisabled();
}



// Perform calculations across all escorts to set private variables
// escortsHaveOneJump, isEnemyInEscortSystem, isEscortsFullOfFuel, and
// refuelMissionNpcEscort.  Warning this is an expensive calculation if done too
// often.
void Ship::UpdateEscortsState(shared_ptr<Ship> flagship, const vector<weak_ptr<Ship>> allEscorts)
{
	bool updatedEscortsFullOfFuel = false;
	bool updatedEnemyInEscortSystem = false;
	bool updateEscortsHaveOneJump = false;
	bool updateRefuelMissionNpcEscort = false;

	const Government *gov = flagship->GetGovernment();
	// Update flagship state based on escorts
	for(const weak_ptr<Ship> &ptr : allEscorts)
	{
		shared_ptr<Ship> escort = ptr.lock();
		if(!IsEscortedBy(flagship, escort))
			continue;

		if(!escort->CanBeCarried() && escort->GetEscorts().size() && &escort->GetEscorts() != &allEscorts)
			UpdateEscortsState(flagship, escort->GetEscorts());

		if(escort->CanBeCarried() && !escort->GetShipToAssist())
			flagship->maxCarriedShipFuel = max(flagship->maxCarriedShipFuel, escort->Fuel());

		if(!updatedEscortsFullOfFuel && escort->IsFuelLow() && !escort->CanBeCarried() && !escort->IsTankerCarrier())
		{
			flagship->isEscortsFullOfFuel = false;
			updatedEscortsFullOfFuel = true;
		}

		if(!updatedEnemyInEscortSystem)
		{
			shared_ptr<const Ship> escortTarget = escort->GetTargetShip();
			if(escortTarget)
				if(gov->IsEnemy(escortTarget->GetGovernment()))
				{
					flagship->isEnemyInEscortSystem = true;
					updatedEnemyInEscortSystem = true;
				}
		}

		if(!updateEscortsHaveOneJump)
			if(escort->JumpFuelMissing())
			{
				flagship->escortsHaveOneJump = false;
				updateEscortsHaveOneJump = true;
			}

		if(!updateRefuelMissionNpcEscort)
			if(escort->IsYours() && escort->IsFuelLow() && !escort->CanBeCarried())
			{
				flagship->refuelMissionNpcEscort = false;
				updateRefuelMissionNpcEscort = true;
			}
	}
	if(!updatedEscortsFullOfFuel)
		flagship->isEscortsFullOfFuel = true;
	if(!updatedEnemyInEscortSystem)
		flagship->isEnemyInEscortSystem = false;
	if(!updateEscortsHaveOneJump)
		flagship->escortsHaveOneJump = true;
	if(!updateRefuelMissionNpcEscort)
		flagship->refuelMissionNpcEscort = true;
}



// Update the carried ship state based on this ship state.
void Ship::UpdateEscortsState(shared_ptr<Ship> other)
{
	if(other != shared_from_this())
	{
		other->isEscortsFullOfFuel = isEscortsFullOfFuel;
		other->isEnemyInEscortSystem =	isEnemyInEscortSystem;
		other->escortsHaveOneJump = escortsHaveOneJump;
		other->refuelMissionNpcEscort = refuelMissionNpcEscort;
	}

	// Set other minimum hull to the calculated value.  isDisabled should be
	// calculated last.
	other->minimumHull = other->CalculateMinimumHull();
	other->maximumHeat = other->CalculateMaximumHeat();
	other->requiredCrew = other->CalculateRequiredCrew();
	other->isDisabled = other->CalculateIsDisabled();
	other->CalculateBatteryChargeDischargeTime();

	// Update weapon / arming state of other ship
	other->hasAntiMissile = false;
	other->minWeaponRange = numeric_limits<double>::infinity();
	other->maxWeaponRange = 0.;
	for(const Hardpoint &hardpoint : other->Weapons())
	{
		const Weapon *weapon = hardpoint.GetOutfit();
		if(!weapon)
			continue;
		if(hardpoint.IsAntiMissile())
		{
			other->hasAntiMissile = true;
			continue;
		}

		// weapons out of ammo do not count
		if((weapon->Ammo() && !other->OutfitCount(weapon->Ammo())) || !weapon->Range())
			continue;
		other->minWeaponRange = min(other->minWeaponRange, weapon->Range());
		other->maxWeaponRange = max(other->maxWeaponRange, weapon->Range());
	}
	if(other->maxWeaponRange == 0.)
		other->minWeaponRange = 0.;
}



// Perform calculations across all escorts to set private variables
// escortsHaveOneJump, isEnemyInEscortSystem, isEscortsFullOfFuel, and
// refuelMissionNpcEscort.  Warning this is an expensive calculation if done too
// often.  This function is called by AI.cpp while in space and PlayerInfo.cpp
// while in an outfitter roughly 3 times a second.
void Ship::UpdateEscortsState()
{
	vector<shared_ptr<Ship>> parents;
	std::shared_ptr<Ship> flagship = GetParent();
	if(flagship)
	{
		parents.emplace_back(flagship);
		string errmsg = "Error: the following ships form a circular parent relationship: ";
		while(flagship->GetParent())
		{
			auto nextparent = find(parents.begin(), parents.end(), flagship->GetParent());
			if(nextparent != parents.end())
			{
				for(auto next : parents)
					errmsg += next->name + ", ";
				errmsg += flagship->GetParent()->name;
				Logger::LogError(errmsg);
				break;
			}
			flagship = flagship->GetParent();
			parents.emplace_back(flagship);
		}
	}
	if(!flagship)
		flagship = shared_from_this();
	parents.clear();

	if(!flagship)
		return;

	// Player escorts should only be updated if this ship is owned by the
	// player.
	if(flagship->IsYours() && !IsYours())
		return;

	// Reset the carried ship fuel so that it can be recalculated.
	flagship->maxCarriedShipFuel = 0.;

	const vector<weak_ptr<Ship>> allEscorts = flagship->GetEscorts();
	UpdateEscortsState(flagship, allEscorts);

	// Check flagship against itself
	if(!flagship->IsTankerCarrier() && flagship->IsFuelLow())
		flagship->isEscortsFullOfFuel = false;
	shared_ptr<const Ship> flagshipTarget = flagship->GetTargetShip();
	const Government *gov = flagship->GetGovernment();
	if(flagshipTarget)
		if(gov->IsEnemy(flagshipTarget->GetGovernment()) && !flagshipTarget->IsDisabled() && flagshipTarget->IsTargetable())
			flagship->isEnemyInEscortSystem = true;
	if(flagship->JumpFuelMissing())
		flagship->escortsHaveOneJump = false;

	// Set the state for all fighters and drones.
	for(const weak_ptr<Ship> &ptr : allEscorts)
	{
		shared_ptr<Ship> escort = ptr.lock();
		// Skip this ship as it will be updated at the end.
		if(escort == shared_from_this())
			continue;
		if(!IsEscortedBy(flagship, escort))
			continue;
		flagship->UpdateEscortsState(escort);
		if(!escort->CanBeCarried())
		{
			// This covers boarded escorts not in the system.
			for(const weak_ptr<Ship> &ptr2 : escort->GetEscorts())
			{
				shared_ptr<Ship> carry = ptr2.lock();
				if(!carry)
					continue;
				if(!carry->CanBeCarried())
					continue;
				flagship->UpdateEscortsState(carry);
			}
		}
	}

	// Update this ship based.  If this is the flagship, then it will adjust weapon stats.
	flagship->UpdateEscortsState(shared_from_this());
}<|MERGE_RESOLUTION|>--- conflicted
+++ resolved
@@ -2544,16 +2544,10 @@
 		SetTargetShip(shared_ptr<Ship>());
 		bool helped = victim->isDisabled;
 		victim->hull = min(max(victim->hull, victim->MinimumHull() * 1.5), victim->attributes.Get("hull"));
-<<<<<<< HEAD
 		if(!victim.get()->IsOutOfEnergy())
 			victim->isDisabled = false;
 		// Transfer some fuel if needed.  If your escort is a fighter it should refuel the fleet to maximum.
 		if(!victim->JumpsRemaining() || (IsYours() && CanRefuel(*victim)))
-=======
-		victim->isDisabled = false;
-		// Transfer some fuel if needed.
-		if(victim->NeedsFuel() && CanRefuel(*victim))
->>>>>>> 304d0ee3
 		{
 			helped = true;
 			if(victim->JumpFuelMissing())
