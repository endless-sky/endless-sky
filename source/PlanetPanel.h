--- conflicted
+++ resolved
@@ -17,12 +17,8 @@
 
 #include "Panel.h"
 
-<<<<<<< HEAD
 #include "Sale.h"
-#include "text/WrappedText.h"
 
-=======
->>>>>>> 818db2b2
 #include <functional>
 #include <map>
 #include <memory>
