--- conflicted
+++ resolved
@@ -136,13 +136,9 @@
 			else if(key == "pointer")
 				elements.push_back(make_unique<PointerElement>(child, anchor));
 			else if(key == "line")
-<<<<<<< HEAD
-				elements.push_back(new LineElement(child, anchor));
+				elements.push_back(make_unique<LineElement>(child, anchor));
 			else if(key == "infotag")
-				elements.push_back(new InfoTagElement(child, anchor));
-=======
-				elements.push_back(make_unique<LineElement>(child, anchor));
->>>>>>> c3055a60
+				elements.push_back(make_unique<InfoTagElement>(child, anchor));
 			else
 			{
 				child.PrintTrace("Skipping unrecognized element:");
@@ -160,14 +156,10 @@
 // Draw this interface.
 void Interface::Draw(const Information &info, Panel *panel) const
 {
-<<<<<<< HEAD
 	for(const Interface *other : includes)
 		other->Draw(info, panel);
 
-	for(const Element *element : elements)
-=======
 	for(const unique_ptr<Element> &element : elements)
->>>>>>> c3055a60
 		element->Draw(info, panel);
 }
 
@@ -258,6 +250,7 @@
 	// A location can be specified as:
 	// center (+ dimensions):
 	bool hasCenter = false;
+	Point dimensions;
 
 	// from (+ dimensions):
 	Point fromPoint;
