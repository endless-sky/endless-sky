/* Interface.cpp
Copyright (c) 2014 by Michael Zahniser

Endless Sky is free software: you can redistribute it and/or modify it under the
terms of the GNU General Public License as published by the Free Software
Foundation, either version 3 of the License, or (at your option) any later version.

Endless Sky is distributed in the hope that it will be useful, but WITHOUT ANY
WARRANTY; without even the implied warranty of MERCHANTABILITY or FITNESS FOR A
PARTICULAR PURPOSE. See the GNU General Public License for more details.

You should have received a copy of the GNU General Public License along with
this program. If not, see <https://www.gnu.org/licenses/>.
*/

#include "Interface.h"

#include "Angle.h"
#include "Command.h"
#include "DataNode.h"
#include "RadialSelectionPanel.h"
#include "text/DisplayText.h"
#include "shader/FillShader.h"
#include "text/Font.h"
#include "text/FontSet.h"
#include "GameData.h"
#include "Information.h"
#include "text/Layout.h"
#include "shader/LineShader.h"
#include "shader/OutlineShader.h"
#include "Panel.h"
#include "shader/PointerShader.h"
#include "Rectangle.h"
#include "shader/RingShader.h"
#include "Screen.h"
#include "image/Sprite.h"
#include "image/SpriteSet.h"
#include "shader/SpriteShader.h"
#include "UI.h"
#include "UiRectShader.h"


#include <algorithm>
#include <cmath>

using namespace std;

namespace {
	// Parse a set of tokens that specify horizontal and vertical alignment.
	Point ParseAlignment(const DataNode &node, int i = 1)
	{
		Point alignment;
		for( ; i < node.Size(); ++i)
		{
			if(node.Token(i) == "left")
				alignment.X() = -1.;
			else if(node.Token(i) == "top")
				alignment.Y() = -1.;
			else if(node.Token(i) == "right")
				alignment.X() = 1.;
			else if(node.Token(i) == "bottom")
				alignment.Y() = 1.;
			else if(node.Token(i) != "center")
				node.PrintTrace("Skipping unrecognized alignment:");
		}
		return alignment;
	}
}



// Destructor, which frees the memory used by the polymorphic list of elements.
Interface::~Interface()
{
	for(Element *element : elements)
		delete element;
}



// Load an interface.
void Interface::Load(const DataNode &node)
{
	// Skip unnamed interfaces.
	if(node.Size() < 2)
		return;
	// Re-loading an interface always clears the previous interface, rather than
	// appending new elements to the end of it.
	elements.clear();
	points.clear();
	values.clear();
	lists.clear();

	// First, figure out the anchor point of this interface.
	Point anchor = ParseAlignment(node, 2);

	// Now, parse the elements in it.
	string visibleIf;
	string activeIf;
	for(const DataNode &child : node)
	{
		const string &key = child.Token(0);
		bool hasValue = child.Size() >= 2;
		if(key == "anchor")
			anchor = ParseAlignment(child);
		else if(key == "value" && child.Size() >= 3)
			values[child.Token(1)] = child.Value(2);
		else if((key == "point" || key == "box") && hasValue)
		{
			// This node specifies a named point where custom drawing is done.
			points[child.Token(1)].Load(child, anchor);
		}
		else if(key == "list" && hasValue)
		{
			auto &list = lists[child.Token(1)];
			for(const auto &grand : child)
				list.emplace_back(grand.Value(0));
		}
		else if(key == "visible" || key == "active")
		{
			// This node alters the visibility or activation of future nodes.
			string &str = (key == "visible" ? visibleIf : activeIf);
			if(child.Size() >= 3 && child.Token(1) == "if")
				str = child.Token(2);
			else
				str.clear();
		}
		else
		{
			// Check if this node specifies a known element type.
			if(key == "sprite" || key == "image" || key == "outline")
				elements.push_back(new ImageElement(child, anchor));
			else if(key == "label" || key == "string" || key == "button" || key == "dynamic button")
			{
				TextElement* te = new BasicTextElement(child, anchor);
				elements.push_back(te);
				// If we already have a value of the same name, let it take
				// precedence.
				auto it = points.find(te->Text());
				if(it == points.end())
					points[te->Text()].SetBounds(*te);
			}
			else if(key == "wrapped label" || key == "wrapped string"
					|| key == "wrapped button" || key == "wrapped dynamic button")
			{
				TextElement* te = new WrappedTextElement(child, anchor);
				elements.push_back(te);
				// If we already have a value of the same name, let it take
				// precedence.
				auto it = points.find(te->Text());
				if(it == points.end())
					points[te->Text()].SetBounds(*te);
			}
			else if(key == "bar" || key == "ring")
				elements.push_back(new BarElement(child, anchor));
			else if(key == "pointer")
				elements.push_back(new PointerElement(child, anchor));
			else if(key == "line")
				elements.push_back(new LineElement(child, anchor));
			else if(key == "uirect")
				elements.push_back(new UiRectElement(child, anchor));
			else if(key == "radial")
				elements.push_back(new RadialSelectionElement(child, anchor));
			else
			{
				child.PrintTrace("Skipping unrecognized element:");
				continue;
			}

			// If we get here, a new element was just added.
			elements.back()->SetConditions(visibleIf, activeIf);
		}
	}
}



// Draw this interface.
void Interface::Draw(const Information &info, Panel *panel) const
{
	for(const Element *element : elements)
		element->Draw(info, panel);
}



// Check if a named point exists.
bool Interface::HasPoint(const string &name) const
{
	return points.contains(name);
}



// Get the center of the named point.
Point Interface::GetPoint(const string &name) const
{
	auto it = points.find(name);
	if(it == points.end())
		return Point();

	return it->second.Bounds().Center();
}



Rectangle Interface::GetBox(const string &name) const
{
	auto it = points.find(name);
	if(it == points.end())
		return Rectangle();

	return it->second.Bounds();
}



// Get a named value.
double Interface::GetValue(const string &name) const
{
	auto it = values.find(name);
	return (it == values.end() ? 0. : it->second);
}



// Get a named list.
const vector<double> &Interface::GetList(const string &name) const
{
	static vector<double> EMPTY;
	auto it = lists.find(name);
	return (it == lists.end() ? EMPTY : it->second);
}



// Members of the AnchoredPoint class:

// Get the point's location, given the current screen dimensions.
Point Interface::AnchoredPoint::Get() const
{
	return position + .5 * Screen::Dimensions() * anchor;
}



Point Interface::AnchoredPoint::Get(const Information &info) const
{
	const Rectangle &region = info.GetCustomRegion();
	return position + region.Center() + .5 * region.Dimensions() * anchor;
}



void Interface::AnchoredPoint::Set(const Point &position, const Point &anchor)
{
	this->position = position;
	this->anchor = anchor;
}



// Members of the Element base class:

// Create a new element. The alignment of the interface that contains
// this element is used to calculate the element's position.
void Interface::Element::Load(const DataNode &node, const Point &globalAnchor)
{
	// A location can be specified as:
	// center (+ dimensions):
	bool hasCenter = false;
	Point dimensions;

	// from (+ dimensions):
	Point fromPoint;
	Point fromAnchor = globalAnchor;

	// from + to:
	bool hasTo = false;
	Point toPoint;
	Point toAnchor = globalAnchor;

	// Assume that the subclass constructor already parsed this line of data.
	for(const DataNode &child : node)
	{
		const string &key = child.Token(0);
		bool hasValue = child.Size() >= 2;
		if(key == "align" && hasValue)
			alignment = ParseAlignment(child);
		else if(key == "dimensions" && child.Size() >= 3)
			dimensions = Point(child.Value(1), child.Value(2));
		else if(key == "radius" && hasValue)
		{
			dimensions = Point(child.Value(1) * 2, child.Value(1) * 2);
			radius = child.Value(1);
		}
		else if(key == "width" && hasValue)
			dimensions.X() = child.Value(1);
		else if(key == "height" && hasValue)
			dimensions.Y() = child.Value(1);
		else if(key == "center" && child.Size() >= 3)
		{
			if(child.Size() > 3)
				fromAnchor = toAnchor = ParseAlignment(child, 3);

			// The "center" key implies "align center."
			alignment = Point();
			fromPoint = toPoint = Point(child.Value(1), child.Value(2));
			hasCenter = true;
		}
		else if(key == "from" && child.Size() >= 6 && child.Token(3) == "to")
		{
			// Anything after the coordinates is an anchor point override.
			if(child.Size() > 6)
				fromAnchor = toAnchor = ParseAlignment(child, 6);

			fromPoint = Point(child.Value(1), child.Value(2));
			toPoint = Point(child.Value(4), child.Value(5));
			hasTo = true;
		}
		else if(key == "from" && child.Size() >= 3)
		{
			// Anything after the coordinates is an anchor point override.
			if(child.Size() > 3)
				fromAnchor = ParseAlignment(child, 3);

			fromPoint = Point(child.Value(1), child.Value(2));
		}
		else if(key == "to" && child.Size() >= 3)
		{
			// Anything after the coordinates is an anchor point override.
			if(child.Size() > 3)
				toAnchor = ParseAlignment(child, 3);

			toPoint = Point(child.Value(1), child.Value(2));
			hasTo = true;
		}
		else if(key == "pad" && child.Size() >= 3)
		{
			// Add this much padding when aligning the object within its bounding box.
			padding = Point(child.Value(1), child.Value(2));
		}
		else if(!ParseLine(child))
			child.PrintTrace("Skipping unrecognized attribute:");
	}

	// The "standard" way to specify a region is from + to. If it was specified
	// in a different way, convert it to that format:
	if(hasCenter)
	{
		// Center alone or center + dimensions.
		fromPoint -= .5 * dimensions;
		toPoint += .5 * dimensions;
	}
	else if(!hasTo)
	{
		// From alone or from + dimensions.
		toPoint = fromPoint + dimensions;
		toAnchor = fromAnchor;
	}
	from.Set(fromPoint, fromAnchor);
	to.Set(toPoint, toAnchor);
}



// Draw this element, relative to the given anchor point. If this is a
// button, it will add a clickable zone to the given panel.
void Interface::Element::Draw(const Information &info, Panel *panel) const
{
	if(!info.HasCondition(visibleIf))
		return;

	// Get the bounding box of this element, relative to the anchor point.
	Rectangle box = (info.HasCustomRegion() ? Bounds(info) : Bounds());
	// Check if this element is active.
	int state = info.HasCondition(activeIf);
	// Check if the mouse is hovering over this element.
	state += (state && box.Contains(UI::GetMouse()));
	// Place buttons even if they are inactive, in case the UI wants to show a
	// message explaining why the button is inactive.
	if(panel)
		Place(box, panel, info);

	// Figure out how the element should be aligned within its bounding box.
	Point nativeDimensions = NativeDimensions(info, state);
	Point slack = .5 * (box.Dimensions() - nativeDimensions) - padding;
	Rectangle rect(box.Center() + alignment * slack, nativeDimensions);

	Draw(rect, info, state);
}



// Set the conditions that control when this element is visible and active.
// An empty string means it is always visible or active.
void Interface::Element::SetConditions(const string &visible, const string &active)
{
	visibleIf = visible;
	activeIf = active;
}



// Get the bounding rectangle, relative to the anchor point.
Rectangle Interface::Element::Bounds() const
{
	return Rectangle::WithCorners(from.Get(), to.Get());
}



Rectangle Interface::Element::Bounds(const Information &info) const
{
	return Rectangle::WithCorners(from.Get(info), to.Get(info));
}



// Parse the given data line: one that is not recognized by Element
// itself. This returns false if it does not recognize the line, either.
bool Interface::Element::ParseLine(const DataNode &node)
{
	return false;
}



// Report the actual dimensions of the object that will be drawn.
Point Interface::Element::NativeDimensions(const Information &info, int state) const
{
	return Bounds().Dimensions();
}



// Draw this element in the given rectangle.
void Interface::Element::Draw(const Rectangle &rect, const Information &info, int state) const
{
}



// Add any click handlers needed for this element. This will only be
// called if the element is visible and active.
void Interface::Element::Place(const Rectangle &bounds, Panel *panel, const Information &info) const
{
}



// Members of the ImageElement class:

// Constructor.
Interface::ImageElement::ImageElement(const DataNode &node, const Point &globalAnchor)
{
	if(node.Size() < 2)
		return;

	const string &key = node.Token(0);
	// Remember whether this is an outline element.
	isOutline = (key == "outline");
	// If this is a "sprite," look up the sprite with the given name. Otherwise,
	// the sprite path will be dynamically supplied by the Information object.
	if(key == "sprite")
		sprite[Element::ACTIVE] = SpriteSet::Get(node.Token(1));
	else
		name = node.Token(1);

	// This function will call ParseLine() for any line it does not recognize.
	Load(node, globalAnchor);

	// Fill in any undefined state sprites.
	if(sprite[Element::ACTIVE])
	{
		if(!sprite[Element::INACTIVE])
			sprite[Element::INACTIVE] = sprite[Element::ACTIVE];
		if(!sprite[Element::HOVER])
			sprite[Element::HOVER] = sprite[Element::ACTIVE];
	}
}



// Parse the given data line: one that is not recognized by Element
// itself. This returns false if it does not recognize the line, either.
bool Interface::ImageElement::ParseLine(const DataNode &node)
{
	// The "inactive" and "hover" sprite only applies to non-dynamic images.
	// The "colored" tag only applies to outlines.
	const string &key = node.Token(0);
	bool hasValue = node.Size() >= 2;
	if(key == "inactive" && hasValue && name.empty())
		sprite[Element::INACTIVE] = SpriteSet::Get(node.Token(1));
	else if(key == "hover" && hasValue && name.empty())
		sprite[Element::HOVER] = SpriteSet::Get(node.Token(1));
	else if(isOutline && key == "colored")
		isColored = true;
	else
		return false;

	return true;
}



// Report the actual dimensions of the object that will be drawn.
Point Interface::ImageElement::NativeDimensions(const Information &info, int state) const
{
	const Sprite *sprite = GetSprite(info, state);
	if(!sprite || !sprite->Width() || !sprite->Height())
		return Point();

	Point size(sprite->Width(), sprite->Height());
	Rectangle bounds = Bounds();
	if(!bounds.Dimensions())
		return size;

	// If one of the dimensions is zero, it means the sprite's size is not
	// constrained in that dimension.
	double xScale = !bounds.Width() ? 1000. : bounds.Width() / size.X();
	double yScale = !bounds.Height() ? 1000. : bounds.Height() / size.Y();
	return size * min(xScale, yScale);
}



// Draw this element in the given rectangle.
void Interface::ImageElement::Draw(const Rectangle &rect, const Information &info, int state) const
{
	const Sprite *sprite = GetSprite(info, state);
	if(!sprite || !sprite->Width() || !sprite->Height())
		return;

	float frame = info.GetSpriteFrame(name);
	Point unit = info.GetSpriteUnit(name);
	if(isOutline)
	{
		Color color = (isColored ? info.GetOutlineColor() : Color(1.f, 1.f));
		OutlineShader::Draw(sprite, rect.Center(), rect.Dimensions(), color, unit, frame);
	}
	else
	{
		const Swizzle *swizzle = info.GetSwizzle(name);
		SpriteShader::Draw(sprite, rect.Center(), rect.Width() / sprite->Width(), swizzle, frame, unit);
	}
}



const Sprite *Interface::ImageElement::GetSprite(const Information &info, int state) const
{
	return name.empty() ? sprite[state] : info.GetSprite(name);
}



// Members of the TextElement class:

// Constructor.
Interface::TextElement::TextElement(const DataNode &node, const Point &globalAnchor)
{
	if(node.Size() < 2)
		return;

	const string &key = node.Token(0);
	isDynamic = (key.ends_with("string") || key.ends_with("dynamic button"));
	if(key.ends_with("button") || key.ends_with("dynamic button"))
	{
		const std::string& token = node.Token(1);
		if (token.size() == 1)
		{
			buttonKey = token.front();
		}
		else
		{
			command = Command::Get(token);
			if (command == Command::NONE)
				node.PrintTrace("\"" + token + "\" is not a valid command");
		}
		if(node.Size() >= 3)
			str = node.Token(2);
	}
	else
		str = node.Token(1);
}



// Parse the given data line: one that is not recognized by Element
// itself. This returns false if it does not recognize the line, either.
bool Interface::TextElement::ParseLine(const DataNode &node)
{
	const string &key = node.Token(0);
	bool hasValue = node.Size() >= 2;
	if(key == "size" && hasValue)
		fontSize = node.Value(1);
	else if(key == "color" && hasValue)
		color[Element::ACTIVE] = GameData::Colors().Get(node.Token(1));
	else if(key == "inactive" && hasValue)
		color[Element::INACTIVE] = GameData::Colors().Get(node.Token(1));
	else if(key == "hover" && hasValue)
		color[Element::HOVER] = GameData::Colors().Get(node.Token(1));
	else if(key == "truncate" && hasValue)
	{
		if(node.Token(1) == "none")
			truncate = Truncate::NONE;
		else if(node.Token(1) == "front")
			truncate = Truncate::FRONT;
		else if(node.Token(1) == "middle")
			truncate = Truncate::MIDDLE;
		else if(node.Token(1) == "back")
			truncate = Truncate::BACK;
		else
			return false;
	}
	else if (node.Token(0) == "command" && node.Size() >= 2)
	{
		Command parsedCommand = Command::Get(node.Token(1));
		if (parsedCommand == Command::NONE)
		{
			node.PrintTrace("\"" + node.Token(1) + "\" is not a valid command");
			return false;
		}
		command.Set(parsedCommand);
	}
	else
		return false;

	return true;
}



// Fill in any undefined state colors.
void Interface::TextElement::FinishLoadingColors()
{
	// By default, labels are "medium", strings
	// are "bright", and button brightness depends on its activation state.
	if(!color[Element::ACTIVE] && !buttonKey && command == Command::NONE)
		color[Element::ACTIVE] = GameData::Colors().Get(isDynamic ? "bright" : "medium");

	if(!color[Element::ACTIVE])
	{
		// If no color is specified and this is a button, use the default colors.
		color[Element::ACTIVE] = GameData::Colors().Get("active");
		if(!color[Element::INACTIVE])
			color[Element::INACTIVE] = GameData::Colors().Get("inactive");
		if(!color[Element::HOVER])
			color[Element::HOVER] = GameData::Colors().Get("hover");
	}
	else
	{
		// If a base color was specified, also use it for any unspecified states.
		if(!color[Element::INACTIVE])
			color[Element::INACTIVE] = color[Element::ACTIVE];
		if(!color[Element::HOVER])
			color[Element::HOVER] = color[Element::ACTIVE];
	}
}



// Get text contents of this element.
string Interface::TextElement::GetString(const Information &info) const
{
	return isDynamic ? info.GetString(str) : str;
}



// Members of the BasicTextElement class:

// Constructor.
Interface::BasicTextElement::BasicTextElement(const DataNode &node, const Point &globalAnchor)
	: TextElement(node, globalAnchor)
{
	// This function will call ParseLine() for any line it does not recognize.
	Load(node, globalAnchor);

	FinishLoadingColors();
}



// Report the actual dimensions of the object that will be drawn.
Point Interface::BasicTextElement::NativeDimensions(const Information &info, int state) const
{
	const Font &font = FontSet::Get(fontSize);
	const auto layout = Layout(static_cast<int>(Bounds().Width() - padding.X()), truncate);
	return Point(font.FormattedWidth({GetString(info), layout}), font.Height());
}



// Draw this element in the given rectangle.
void Interface::BasicTextElement::Draw(const Rectangle &rect, const Information &info, int state) const
{
	// Avoid crashes for malformed interface elements that are not fully loaded.
	if(!color[state])
		return;

	const auto layout = Layout(static_cast<int>(rect.Width()), truncate);
	FontSet::Get(fontSize).Draw({GetString(info), layout}, rect.TopLeft(), *color[state]);
}



// Add any click handlers needed for this element. This will only be
// called if the element is visible and active.
void Interface::TextElement::Place(const Rectangle &bounds, Panel *panel, const Information &info) const
{
	if(!panel)
		return;
	if(radius)
	{
		if(buttonKey)
			panel->AddZone(bounds.Center(), radius, buttonKey);
		else if(!(command == Command::NONE))
			panel->AddZone(bounds.Center(), radius, command);
	}
	else
	{
		if(buttonKey)
			panel->AddZone(bounds, buttonKey);
		else if(!(command == Command::NONE))
			panel->AddZone(bounds, command);
	}
}



// Members of the WrappedElement class:

// Constructor.
Interface::WrappedTextElement::WrappedTextElement(const DataNode &node, const Point &globalAnchor)
	: TextElement(node, globalAnchor)
{
	// This function will call ParseLine() for any line it does not recognize.
	Load(node, globalAnchor);

	FinishLoadingColors();

	// Initialize the WrappedText.
	text.SetAlignment(textAlignment);
	text.SetTruncate(truncate);
	text.SetWrapWidth(Bounds().Width());
}



// Parse the given data line: one that is not recognized by Element
// itself. This returns false if it does not recognize the line, either.
bool Interface::WrappedTextElement::ParseLine(const DataNode &node)
{
	if(TextElement::ParseLine(node))
		return true;
	if(node.Token(0) == "alignment")
	{
		const string &value = node.Token(1);
		if(value == "left")
			textAlignment = Alignment::LEFT;
		else if(value == "center")
			textAlignment = Alignment::CENTER;
		else if(value == "right")
			textAlignment = Alignment::RIGHT;
		else if(value == "justified")
			textAlignment = Alignment::JUSTIFIED;
		else
			return false;
	}
	else
		return false;

	return true;
}



// Report the actual dimensions of the object that will be drawn.
Point Interface::WrappedTextElement::NativeDimensions(const Information &info, int state) const
{
	text.SetFont(FontSet::Get(fontSize));
	text.Wrap(GetString(info));
	return Point(text.WrapWidth(), text.Height());
}



// Draw this element in the given rectangle.
void Interface::WrappedTextElement::Draw(const Rectangle &rect, const Information &info, int state) const
{
	// The text has already been wrapped in NativeDimensions called by Element::Draw.
	text.Draw(rect.TopLeft(), *color[state]);
}



// Members of the BarElement class:

// Constructor.
Interface::BarElement::BarElement(const DataNode &node, const Point &globalAnchor)
{
	if(node.Size() < 2)
		return;

	// Get the name of the element and find out what type it is (bar or ring).
	name = node.Token(1);
	isRing = (node.Token(0) == "ring");

	// This function will call ParseLine() for any line it does not recognize.
	Load(node, globalAnchor);

	// Fill in a default color if none is specified.
	if(!fromColor)
		fromColor = toColor = GameData::Colors().Get("active");
}



// Parse the given data line: one that is not recognized by Element
// itself. This returns false if it does not recognize the line, either.
bool Interface::BarElement::ParseLine(const DataNode &node)
{
	const string &key = node.Token(0);
	bool hasValue = node.Size() >= 2;
	if(key == "color" && hasValue)
	{
		fromColor = GameData::Colors().Get(node.Token(1));
		toColor = node.Size() >= 3 ? GameData::Colors().Get(node.Token(2)) : fromColor;
	}
	else if(key == "size" && hasValue)
		width = node.Value(1);
	else if(key == "span angle" && hasValue)
		spanAngle = max(0., min(360., node.Value(1)));
	else if(key == "start angle" && hasValue)
		startAngle = max(0., min(360., node.Value(1)));
	else if(key == "reversed")
		reversed = true;
	else
		return false;

	return true;
}



// Draw this element in the given rectangle.
void Interface::BarElement::Draw(const Rectangle &rect, const Information &info, int state) const
{
	// Get the current settings for this bar or ring.
	double value = info.BarValue(name);
	double segments = info.BarSegments(name);
	if(segments <= 1.)
		segments = 0.;

	// Avoid crashes for malformed interface elements that are not fully loaded.
	if(!fromColor || !toColor || !width || !value)
		return;

	if(isRing)
	{
		if(!rect.Width() || !rect.Height())
			return;


		double fraction = value * spanAngle / 360.;
		RingShader::Draw(rect.Center(), .5 * rect.Width(), width, fraction, *fromColor, segments, startAngle);
	}
	else
	{
		// Figure out where the line should be drawn from and to.
		// Note: the default start position is the bottom right.
		// If "reversed" was specified, the top left will be used instead.
		Point start = reversed ? rect.TopLeft() : rect.BottomRight();
		Point dimensions = -rect.Dimensions();
		if(reversed)
			dimensions *= -1.;
		double length = dimensions.Length();
		Point unit = dimensions.Unit();

		// We will have (segments - 1) gaps between the segments.
		double empty = segments ? (width / length) : 0.;
		double filled = segments ? (1. - empty * (segments - 1.)) / segments : 1.;

		// Draw segments until we've drawn the desired length.
		double v = 0.;
		while(v < value)
		{
			Color nFromColor = Color::Combine(1 - v, *fromColor, v, *toColor);
			Point from = start + v * dimensions;
			v += filled;
			double lim = min(v, value);
			Point to = start + lim * dimensions;
			Color nToColor = Color::Combine(1 - lim, *fromColor, lim, *toColor);
			v += empty;

			// Rounded lines have a bit of padding, so account for that here.
			float d = (to - from).Length() / 2.;
			float twidth = d < width ? width * d / 2. : width;
			from += unit * twidth;
			to -= unit * twidth;

			LineShader::DrawGradient(from, to, twidth, nFromColor, nToColor);
		}
	}
}



// Members of the PointerElement class:

// Constructor.
Interface::PointerElement::PointerElement(const DataNode &node, const Point &globalAnchor)
{
	Load(node, globalAnchor);

	// Fill in a default color if none is specified.
	if(!color)
		color = GameData::Colors().Get("medium");

	// Set a default orientation if none is specified.
	if(!orientation)
		orientation = Point(0., -1.);
}



// Parse the given data line: one that is not recognized by Element
// itself. This returns false if it does not recognize the line, either.
bool Interface::PointerElement::ParseLine(const DataNode &node)
{
	const string &key = node.Token(0);
	bool hasValue = node.Size() >= 2;
	if(key == "color" && hasValue)
		color = GameData::Colors().Get(node.Token(1));
	else if(key == "orientation angle" && hasValue)
	{
		const Angle direction(node.Value(1));
		orientation = direction.Unit();
	}
	else if(key == "orientation vector" && node.Size() >= 3)
	{
		orientation.X() = node.Value(1);
		orientation.Y() = node.Value(2);
	}
	else
		return false;

	return true;
}



void Interface::PointerElement::Draw(const Rectangle &rect, const Information &info, int state) const
{
	const Point center = rect.Center();
	const float width = rect.Width();
	const float height = rect.Height();
	PointerShader::Draw(center, orientation, width, height, 0.f, *color);
}



// Members of the LineElement class:

// Constructor.
Interface::LineElement::LineElement(const DataNode &node, const Point &globalAnchor)
{
	// This function will call ParseLine() for any line it does not recognize.
	Load(node, globalAnchor);

	// Fill in a default color if none is specified.
	if(!color)
		color = GameData::Colors().Get("medium");
}



// Parse the given data line: one that is not recognized by Element
// itself. This returns false if it does not recognize the line, either.
bool Interface::LineElement::ParseLine(const DataNode &node)
{
	if(node.Token(0) == "color" && node.Size() >= 2)
		color = GameData::Colors().Get(node.Token(1));
	else
		return false;

	return true;
}



// Draw this element in the given rectangle.
void Interface::LineElement::Draw(const Rectangle &rect, const Information &info, int state) const
{
	// Avoid crashes for malformed interface elements that are not fully loaded.
	if(!from.Get() && !to.Get())
		return;
<<<<<<< HEAD
	FillShader::Fill(rect.Center(), rect.Dimensions(), *color);
}



// Members of the UiRect class:

// Constructor.
Interface::UiRectElement::UiRectElement(const DataNode &node, const Point &globalAnchor)
{
	// This function will call ParseLine() for any line it does not recognize.
	Load(node, globalAnchor);

	// Fill in a default color if none is specified.
	if(!color)
		color = GameData::Colors().Get("conversation background");
}



// Parse the given data line: one that is not recognized by Element
// itself. This returns false if it does not recognize the line, either.
bool Interface::UiRectElement::ParseLine(const DataNode &node)
{
	if(node.Token(0) == "color" && node.Size() >= 2)
		color = GameData::Colors().Get(node.Token(1));
	else
		return false;

	return true;
}



// Draw this element in the given rectangle.
void Interface::UiRectElement::Draw(const Rectangle &rect, const Information &info, int state) const
{
	// Avoid crashes for malformed interface elements that are not fully loaded.
	if(!from.Get() && !to.Get())
		return;
	UiRectShader::Fill(rect.Center(), rect.Dimensions(), *color);
}



Interface::RadialSelectionElement::RadialSelectionElement(const DataNode &node, const Point &globalAnchor)
{
	// This function will call ParseLine() for any line it does not recognize.
	Load(node, globalAnchor);
}



Interface::RadialSelectionElement::~RadialSelectionElement()
{
	// Stub, so that the shared_ptr destructor is here.
}



// Parse the given data line: one that is not recognized by Element
// itself. This returns false if it does not recognize the line, either.
bool Interface::RadialSelectionElement::ParseLine(const DataNode &node)
{
	if(node.Token(0) == "selection_angles" && node.Size() >= 3)
	{
		start_angle = node.Value(1);
		stop_angle = node.Value(2);
	}
	else if(node.Token(0) == "selection_radius" && node.Size() >= 2)
	{
		selection_radius = node.Value(1);
	}
	else if(node.Token(0) == "visible")
	{
		if(node.Size() >= 3 && node.Token(1) == "if")
			visible_if = node.Token(2);
		else
			visible_if.clear();
	}
	else
	{
		Option o{};
		o.cmd = Command::Get(node.Token(0));
		if (o.cmd == Command::NONE)
			return false;

		o.description = o.cmd.Description();
		o.icon = o.cmd.Icon();
		o.visible_if = visible_if;

		// Optional second argument, override the icon.
		if (node.Size() >= 2)
		{
			o.icon = node.Token(1);
			// Optional third argument. Description.
			if (node.Size() >= 3)
				o.description = node.Token(2);
		}
		options.push_back(o);
	}

	return true;
}



void Interface::RadialSelectionElement::Place(const Rectangle &bounds, Panel *panel, const Information &info) const
{
	if(!panel)
		return;

	auto OnTrigger = [this, panel, bounds, info](const Panel::Event& e) {
		RadialSelectionPanel* radial_selection = new RadialSelectionPanel;
		radial_selection->SetPosition(bounds.Center());
		radial_selection->SetStartAngle(start_angle);
		radial_selection->SetStopAngle(stop_angle);
		radial_selection->SetRadius(selection_radius);
		for (auto &o: options)
		{
			if (o.visible_if.empty() || info.HasCondition(o.visible_if))
			{
				Command cmd = o.cmd;
				radial_selection->AddOption(o.icon, o.description, [cmd]() {
					Command::InjectOnce(cmd, true);
				});
			}
		}

		switch (e.type)
		{
		case Panel::Event::MOUSE:
			radial_selection->ReleaseWithMouseUp(e.pos, e.id);
			break;
		case Panel::Event::TOUCH:
			radial_selection->ReleaseWithFingerUp(e.pos, e.id);
			break;
		case Panel::Event::BUTTON:
			radial_selection->ReleaseWithButtonUp(static_cast<SDL_GameControllerButton>(e.id));
			break;
		case Panel::Event::AXIS:
			radial_selection->ReleaseWithAxisZero(static_cast<SDL_GameControllerAxis>(e.id));
			break;
		}
		panel->GetUI()->Push(radial_selection);
	};
	if(radius)
		panel->AddZone(bounds.Center(), radius, OnTrigger);
	else
		panel->AddZone(bounds, OnTrigger);
=======
	FillShader::Fill(rect, *color);
>>>>>>> dccf2a2d
}<|MERGE_RESOLUTION|>--- conflicted
+++ resolved
@@ -997,8 +997,7 @@
 	// Avoid crashes for malformed interface elements that are not fully loaded.
 	if(!from.Get() && !to.Get())
 		return;
-<<<<<<< HEAD
-	FillShader::Fill(rect.Center(), rect.Dimensions(), *color);
+	FillShader::Fill(rect, *color);
 }
 
 
@@ -1148,7 +1147,4 @@
 		panel->AddZone(bounds.Center(), radius, OnTrigger);
 	else
 		panel->AddZone(bounds, OnTrigger);
-=======
-	FillShader::Fill(rect, *color);
->>>>>>> dccf2a2d
 }