--- conflicted
+++ resolved
@@ -130,11 +130,9 @@
 			// Check if this node specifies a known element type.
 			if(key == "sprite" || key == "image" || key == "outline")
 				elements.push_back(new ImageElement(child, anchor));
-<<<<<<< HEAD
-			else if(child.Token(0) == "label" || child.Token(0) == "string" || child.Token(0) == "button"
-					|| child.Token(0) == "dynamic button")
+			else if(key == "label" || key == "string" || key == "button" || key == "dynamic button")
 			{
-				TextElement* te = new TextElement(child, anchor);
+				TextElement* te = new BasicTextElement(child, anchor);
 				elements.push_back(te);
 				// If we already have a value of the same name, let it take
 				// precedence.
@@ -142,23 +140,15 @@
 				if(it == points.end())
 					points[te->Text()].SetBounds(*te);
 			}
-			else if(child.Token(0) == "bar" || child.Token(0) == "ring")
-=======
-			else if(key == "label" || key == "string" || key == "button" || key == "dynamic button")
-				elements.push_back(new BasicTextElement(child, anchor));
-			else if(key == "wrapped label" || key == "wrapped string"
-					|| key == "wrapped button" || key == "wrapped dynamic button")
-				elements.push_back(new WrappedTextElement(child, anchor));
 			else if(key == "bar" || key == "ring")
->>>>>>> 023f3ca1
 				elements.push_back(new BarElement(child, anchor));
 			else if(key == "pointer")
 				elements.push_back(new PointerElement(child, anchor));
 			else if(key == "line")
 				elements.push_back(new LineElement(child, anchor));
-			else if(child.Token(0) == "uirect")
+			else if(key == "uirect")
 				elements.push_back(new UiRectElement(child, anchor));
-			else if(child.Token(0) == "radial")
+			else if(key == "radial")
 				elements.push_back(new RadialSelectionElement(child, anchor));
 			else
 			{
@@ -288,16 +278,12 @@
 			alignment = ParseAlignment(child);
 		else if(key == "dimensions" && child.Size() >= 3)
 			dimensions = Point(child.Value(1), child.Value(2));
-<<<<<<< HEAD
-		else if(key == "radius" && child.Size() >= 2)
+		else if(key == "radius" && hasValue)
 		{
 			dimensions = Point(child.Value(1) * 2, child.Value(1) * 2);
 			radius = child.Value(1);
 		}
-		else if(key == "width" && child.Size() >= 2)
-=======
 		else if(key == "width" && hasValue)
->>>>>>> 023f3ca1
 			dimensions.X() = child.Value(1);
 		else if(key == "height" && hasValue)
 			dimensions.Y() = child.Value(1);
@@ -625,16 +611,6 @@
 
 
 
-// Add any click handlers needed for this element. This will only be
-// called if the element is visible and active.
-void Interface::TextElement::Place(const Rectangle &bounds, Panel *panel) const
-{
-	if(buttonKey && panel)
-		panel->AddZone(bounds, buttonKey);
-}
-
-
-
 // Fill in any undefined state colors.
 void Interface::TextElement::FinishLoadingColors()
 {
@@ -667,44 +643,8 @@
 // Get text contents of this element.
 string Interface::TextElement::GetString(const Information &info) const
 {
-<<<<<<< HEAD
-	if(node.Token(0) == "size" && node.Size() >= 2)
-		fontSize = node.Value(1);
-	else if(node.Token(0) == "color" && node.Size() >= 2)
-		color[Element::ACTIVE] = GameData::Colors().Get(node.Token(1));
-	else if(node.Token(0) == "inactive" && node.Size() >= 2)
-		color[Element::INACTIVE] = GameData::Colors().Get(node.Token(1));
-	else if(node.Token(0) == "hover" && node.Size() >= 2)
-		color[Element::HOVER] = GameData::Colors().Get(node.Token(1));
-	else if(node.Token(0) == "truncate" && node.Size() >= 2)
-	{
-		if(node.Token(1) == "none")
-			truncate = Truncate::NONE;
-		else if(node.Token(1) == "front")
-			truncate = Truncate::FRONT;
-		else if(node.Token(1) == "middle")
-			truncate = Truncate::MIDDLE;
-		else if(node.Token(1) == "back")
-			truncate = Truncate::BACK;
-		else
-			return false;
-	}
-	else if (node.Token(0) == "command" && node.Size() >= 2)
-	{
-		Command parsedCommand = Command::Get(node.Token(1));
-		if (parsedCommand == Command::NONE)
-		{
-			node.PrintTrace("\"" + node.Token(1) + "\" is not a valid command");
-			return false;
-		}
-		command.Set(parsedCommand);
-	}
-	else
-		return false;
-=======
 	return isDynamic ? info.GetString(str) : str;
 }
->>>>>>> 023f3ca1
 
 
 
@@ -745,7 +685,6 @@
 
 
 
-<<<<<<< HEAD
 // Add any click handlers needed for this element. This will only be
 // called if the element is visible and active.
 void Interface::TextElement::Place(const Rectangle &bounds, Panel *panel, const Information &info) const
@@ -766,23 +705,6 @@
 		else if(!(command == Command::NONE))
 			panel->AddZone(bounds, command);
 	}
-=======
-// Members of the WrappedElement class:
-
-// Constructor.
-Interface::WrappedTextElement::WrappedTextElement(const DataNode &node, const Point &globalAnchor)
-	: TextElement(node, globalAnchor)
-{
-	// This function will call ParseLine() for any line it does not recognize.
-	Load(node, globalAnchor);
-
-	FinishLoadingColors();
-
-	// Initialize the WrappedText.
-	text.SetAlignment(textAlignment);
-	text.SetTruncate(truncate);
-	text.SetWrapWidth(Bounds().Width());
->>>>>>> 023f3ca1
 }
 
 
