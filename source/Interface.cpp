/* Interface.cpp
Copyright (c) 2014 by Michael Zahniser

Endless Sky is free software: you can redistribute it and/or modify it under the
terms of the GNU General Public License as published by the Free Software
Foundation, either version 3 of the License, or (at your option) any later version.

Endless Sky is distributed in the hope that it will be useful, but WITHOUT ANY
WARRANTY; without even the implied warranty of MERCHANTABILITY or FITNESS FOR A
PARTICULAR PURPOSE. See the GNU General Public License for more details.

You should have received a copy of the GNU General Public License along with
this program. If not, see <https://www.gnu.org/licenses/>.
*/

#include "Interface.h"

#include "Angle.h"
#include "Command.h"
#include "DataNode.h"
#include "text/DisplayText.h"
#include "shader/FillShader.h"
#include "text/Font.h"
#include "text/FontSet.h"
#include "GameData.h"
#include "Information.h"
#include "InfoTag.h"
#include "text/Layout.h"
#include "shader/LineShader.h"
#include "shader/OutlineShader.h"
#include "Panel.h"
#include "shader/PointerShader.h"
#include "Rectangle.h"
#include "shader/RingShader.h"
#include "Screen.h"
#include "image/Sprite.h"
#include "image/SpriteSet.h"
#include "shader/SpriteShader.h"
#include "UI.h"

#include <algorithm>
#include <cmath>

using namespace std;



namespace {
	// Parse a set of tokens that specify horizontal and vertical alignment.
	Point ParseAlignment(const DataNode &node, int i = 1)
	{
		Point alignment;
		for( ; i < node.Size(); ++i)
		{
			if(node.Token(i) == "left")
				alignment.X() = -1.;
			else if(node.Token(i) == "top")
				alignment.Y() = -1.;
			else if(node.Token(i) == "right")
				alignment.X() = 1.;
			else if(node.Token(i) == "bottom")
				alignment.Y() = 1.;
			else if(node.Token(i) != "center")
				node.PrintTrace("Skipping unrecognized alignment:");
		}
		return alignment;
	}
}



// Load an interface.
void Interface::Load(const DataNode &node)
{
	// Skip unnamed interfaces.
	if(node.Size() < 2)
		return;
	// Re-loading an interface always clears the previous interface, rather than
	// appending new elements to the end of it.
	elements.clear();
	points.clear();
	values.clear();
	lists.clear();

	// First, figure out the anchor point of this interface.
	Point anchor = ParseAlignment(node, 2);

	// Now, parse the elements in it.
	string visibleIf;
	string activeIf;
	for(const DataNode &child : node)
	{
		const string &key = child.Token(0);
		bool hasValue = child.Size() >= 2;
		if(key == "anchor")
			anchor = ParseAlignment(child);
		else if(key == "value" && child.Size() >= 3)
			values[child.Token(1)] = child.Value(2);
		else if((key == "point" || key == "box") && hasValue)
		{
			// This node specifies a named point where custom drawing is done.
			points[child.Token(1)].Load(child, anchor);
		}
		else if(key == "list" && hasValue)
		{
			auto &list = lists[child.Token(1)];
			for(const auto &grand : child)
				list.emplace_back(grand.Value(0));
		}
		else if(key == "visible" || key == "active")
		{
			// This node alters the visibility or activation of future nodes.
			string &str = (key == "visible" ? visibleIf : activeIf);
			if(child.Size() >= 3 && child.Token(1) == "if")
				str = child.Token(2);
			else
				str.clear();
		}
		else if(key == "include" && child.Size() == 2)
		{
			const Interface *other = GameData::Interfaces().Get(child.Token(1));
			includes.push_back(other);
		}
		else
		{
			// Check if this node specifies a known element type.
			if(key == "sprite" || key == "image" || key == "outline")
				elements.push_back(make_unique<ImageElement>(child, anchor));
			else if(key == "label" || key == "string" || key == "button" || key == "dynamic button")
				elements.push_back(make_unique<BasicTextElement>(child, anchor));
			else if(key == "wrapped label" || key == "wrapped string"
					|| key == "wrapped button" || key == "wrapped dynamic button")
				elements.push_back(make_unique<WrappedTextElement>(child, anchor));
			else if(key == "bar" || key == "ring")
				elements.push_back(make_unique<BarElement>(child, anchor));
			else if(key == "pointer")
				elements.push_back(make_unique<PointerElement>(child, anchor));
<<<<<<< HEAD
			else if(key == "line")
				elements.push_back(make_unique<LineElement>(child, anchor));
			else if(key == "infotag")
				elements.push_back(make_unique<InfoTagElement>(child, anchor));
=======
			else if(key == "fill" || key == "line")
			{
				if(key == "line")
					child.PrintTrace("\"line\" is deprecated, use \"fill\" instead:");
				elements.push_back(make_unique<FillElement>(child, anchor));
			}
>>>>>>> ad1f434e
			else
			{
				child.PrintTrace("Skipping unrecognized element:");
				continue;
			}

			// If we get here, a new element was just added.
			elements.back()->SetConditions(visibleIf, activeIf);
		}
	}
}



// Draw this interface.
void Interface::Draw(const Information &info, Panel *panel) const
{
	for(const Interface *other : includes)
		other->Draw(info, panel);

	for(const unique_ptr<Element> &element : elements)
		element->Draw(info, panel);
}



// Check if a named point exists.
bool Interface::HasPoint(const string &name) const
{
	return points.contains(name);
}



// Get the center of the named point.
Point Interface::GetPoint(const string &name) const
{
	auto it = points.find(name);
	if(it == points.end())
		return Point();

	return it->second.Bounds().Center();
}



Rectangle Interface::GetBox(const string &name) const
{
	auto it = points.find(name);
	if(it == points.end())
		return Rectangle();

	return it->second.Bounds();
}



// Get a named value.
double Interface::GetValue(const string &name) const
{
	auto it = values.find(name);
	return (it == values.end() ? 0. : it->second);
}



// Get a named list.
const vector<double> &Interface::GetList(const string &name) const
{
	static vector<double> EMPTY;
	auto it = lists.find(name);
	return (it == lists.end() ? EMPTY : it->second);
}



// Members of the AnchoredPoint class:

// Get the point's location, given the current screen dimensions.
Point Interface::AnchoredPoint::Get() const
{
	return position + .5 * Screen::Dimensions() * anchor;
}



Point Interface::AnchoredPoint::Get(const Information &info) const
{
	const Rectangle &region = info.GetCustomRegion();
	return position + region.Center() + .5 * region.Dimensions() * anchor;
}



void Interface::AnchoredPoint::Set(const Point &position, const Point &anchor)
{
	this->position = position;
	this->anchor = anchor;
}



// Members of the Element base class:

// Create a new element. The alignment of the interface that contains
// this element is used to calculate the element's position.
void Interface::Element::Load(const DataNode &node, const Point &globalAnchor)
{
	// A location can be specified as:
	// center (+ dimensions):
	bool hasCenter = false;
	Point dimensions;

	// from (+ dimensions):
	Point fromPoint;
	Point fromAnchor = globalAnchor;

	// from + to:
	bool hasTo = false;
	Point toPoint;
	Point toAnchor = globalAnchor;

	// Assume that the subclass constructor already parsed this line of data.
	for(const DataNode &child : node)
	{
		const string &key = child.Token(0);
		bool hasValue = child.Size() >= 2;
		if(key == "align" && hasValue)
			alignment = ParseAlignment(child);
		else if(key == "dimensions" && child.Size() >= 3)
			dimensions = Point(child.Value(1), child.Value(2));
		else if(key == "width" && hasValue)
			dimensions.X() = child.Value(1);
		else if(key == "height" && hasValue)
			dimensions.Y() = child.Value(1);
		else if(key == "center" && child.Size() >= 3)
		{
			if(child.Size() > 3)
				fromAnchor = toAnchor = ParseAlignment(child, 3);

			// The "center" key implies "align center."
			alignment = Point();
			fromPoint = toPoint = Point(child.Value(1), child.Value(2));
			hasCenter = true;
		}
		else if(key == "from" && child.Size() >= 6 && child.Token(3) == "to")
		{
			// Anything after the coordinates is an anchor point override.
			if(child.Size() > 6)
				fromAnchor = toAnchor = ParseAlignment(child, 6);

			fromPoint = Point(child.Value(1), child.Value(2));
			toPoint = Point(child.Value(4), child.Value(5));
			hasTo = true;
		}
		else if(key == "from" && child.Size() >= 3)
		{
			// Anything after the coordinates is an anchor point override.
			if(child.Size() > 3)
				fromAnchor = ParseAlignment(child, 3);

			fromPoint = Point(child.Value(1), child.Value(2));
		}
		else if(key == "to" && child.Size() >= 3)
		{
			// Anything after the coordinates is an anchor point override.
			if(child.Size() > 3)
				toAnchor = ParseAlignment(child, 3);

			toPoint = Point(child.Value(1), child.Value(2));
			hasTo = true;
		}
		else if(key == "pad" && child.Size() >= 3)
		{
			// Add this much padding when aligning the object within its bounding box.
			padding = Point(child.Value(1), child.Value(2));
		}
		else if(!ParseLine(child))
			child.PrintTrace("Skipping unrecognized attribute:");
	}

	// The "standard" way to specify a region is from + to. If it was specified
	// in a different way, convert it to that format:
	if(hasCenter)
	{
		// Center alone or center + dimensions.
		fromPoint -= .5 * dimensions;
		toPoint += .5 * dimensions;
	}
	else if(!hasTo)
	{
		// From alone or from + dimensions.
		toPoint = fromPoint + dimensions;
		toAnchor = fromAnchor;
	}
	from.Set(fromPoint, fromAnchor);
	to.Set(toPoint, toAnchor);
}



// Draw this element, relative to the given anchor point. If this is a
// button, it will add a clickable zone to the given panel.
void Interface::Element::Draw(const Information &info, Panel *panel) const
{
	if(!info.HasCondition(visibleIf))
		return;

	// Get the bounding box of this element, relative to the anchor point.
	Rectangle box = (info.HasCustomRegion() ? Bounds(info) : Bounds());
	// Check if this element is active.
	int state = info.HasCondition(activeIf);
	// Check if the mouse is hovering over this element.
	state += (state && box.Contains(UI::GetMouse()));
	// Place buttons even if they are inactive, in case the UI wants to show a
	// message explaining why the button is inactive.
	if(panel)
		Place(box, panel);

	// Figure out how the element should be aligned within its bounding box.
	Point nativeDimensions = NativeDimensions(info, state);
	Point slack = .5 * (box.Dimensions() - nativeDimensions) - padding;
	Rectangle rect(box.Center() + alignment * slack, nativeDimensions);

	Draw(rect, info, state);
}



// Set the conditions that control when this element is visible and active.
// An empty string means it is always visible or active.
void Interface::Element::SetConditions(const string &visible, const string &active)
{
	visibleIf = visible;
	activeIf = active;
}



// Get the bounding rectangle, relative to the anchor point.
Rectangle Interface::Element::Bounds() const
{
	return Rectangle::WithCorners(from.Get(), to.Get());
}



Rectangle Interface::Element::Bounds(const Information &info) const
{
	return Rectangle::WithCorners(from.Get(info), to.Get(info));
}



// Parse the given data line: one that is not recognized by Element
// itself. This returns false if it does not recognize the line, either.
bool Interface::Element::ParseLine(const DataNode &node)
{
	return false;
}



// Report the actual dimensions of the object that will be drawn.
Point Interface::Element::NativeDimensions(const Information &info, int state) const
{
	return Bounds().Dimensions();
}



// Draw this element in the given rectangle.
void Interface::Element::Draw(const Rectangle &rect, const Information &info, int state) const
{
}



// Add any click handlers needed for this element. This will only be
// called if the element is visible and active.
void Interface::Element::Place(const Rectangle &bounds, Panel *panel) const
{
}



// Members of the ImageElement class:

// Constructor.
Interface::ImageElement::ImageElement(const DataNode &node, const Point &globalAnchor)
{
	if(node.Size() < 2)
		return;

	const string &key = node.Token(0);
	// Remember whether this is an outline element.
	isOutline = (key == "outline");
	// If this is a "sprite," look up the sprite with the given name. Otherwise,
	// the sprite path will be dynamically supplied by the Information object.
	if(key == "sprite")
		sprite[Element::ACTIVE] = SpriteSet::Get(node.Token(1));
	else
		name = node.Token(1);

	// This function will call ParseLine() for any line it does not recognize.
	Load(node, globalAnchor);

	// Fill in any undefined state sprites.
	if(sprite[Element::ACTIVE])
	{
		if(!sprite[Element::INACTIVE])
			sprite[Element::INACTIVE] = sprite[Element::ACTIVE];
		if(!sprite[Element::HOVER])
			sprite[Element::HOVER] = sprite[Element::ACTIVE];
	}
}



// Parse the given data line: one that is not recognized by Element
// itself. This returns false if it does not recognize the line, either.
bool Interface::ImageElement::ParseLine(const DataNode &node)
{
	// The "inactive" and "hover" sprite only applies to non-dynamic images.
	// The "colored" tag only applies to outlines.
	const string &key = node.Token(0);
	bool hasValue = node.Size() >= 2;
	if(key == "inactive" && hasValue && name.empty())
		sprite[Element::INACTIVE] = SpriteSet::Get(node.Token(1));
	else if(key == "hover" && hasValue && name.empty())
		sprite[Element::HOVER] = SpriteSet::Get(node.Token(1));
	else if(isOutline && key == "colored")
		isColored = true;
	else
		return false;

	return true;
}



// Report the actual dimensions of the object that will be drawn.
Point Interface::ImageElement::NativeDimensions(const Information &info, int state) const
{
	const Sprite *sprite = GetSprite(info, state);
	if(!sprite || !sprite->Width() || !sprite->Height())
		return Point();

	Point size(sprite->Width(), sprite->Height());
	Rectangle bounds = Bounds();
	if(!bounds.Dimensions())
		return size;

	// If one of the dimensions is zero, it means the sprite's size is not
	// constrained in that dimension.
	double xScale = !bounds.Width() ? 1000. : bounds.Width() / size.X();
	double yScale = !bounds.Height() ? 1000. : bounds.Height() / size.Y();
	return size * min(xScale, yScale);
}



// Draw this element in the given rectangle.
void Interface::ImageElement::Draw(const Rectangle &rect, const Information &info, int state) const
{
	const Sprite *sprite = GetSprite(info, state);
	if(!sprite || !sprite->Width() || !sprite->Height())
		return;

	float frame = info.GetSpriteFrame(name);
	Point unit = info.GetSpriteUnit(name);
	if(isOutline)
	{
		Color color = (isColored ? info.GetOutlineColor() : Color(1.f, 1.f));
		OutlineShader::Draw(sprite, rect.Center(), rect.Dimensions(), color, unit, frame);
	}
	else
	{
		const Swizzle *swizzle = info.GetSwizzle(name);
		SpriteShader::Draw(sprite, rect.Center(), rect.Width() / sprite->Width(), swizzle, frame, unit);
	}
}



const Sprite *Interface::ImageElement::GetSprite(const Information &info, int state) const
{
	return name.empty() ? sprite[state] : info.GetSprite(name);
}



// Members of the TextElement class:

// Constructor.
Interface::TextElement::TextElement(const DataNode &node, const Point &globalAnchor)
{
	if(node.Size() < 2)
		return;

	const string &key = node.Token(0);
	isDynamic = (key.ends_with("string") || key.ends_with("dynamic button"));
	if(key.ends_with("button") || key.ends_with("dynamic button"))
	{
		buttonKey = node.Token(1).front();
		if(node.Size() >= 3)
			str = node.Token(2);
	}
	else
		str = node.Token(1);
}



// Parse the given data line: one that is not recognized by Element
// itself. This returns false if it does not recognize the line, either.
bool Interface::TextElement::ParseLine(const DataNode &node)
{
	const string &key = node.Token(0);
	bool hasValue = node.Size() >= 2;
	if(key == "size" && hasValue)
		fontSize = node.Value(1);
	else if(key == "color" && hasValue)
		color[Element::ACTIVE] = GameData::Colors().Get(node.Token(1));
	else if(key == "inactive" && hasValue)
		color[Element::INACTIVE] = GameData::Colors().Get(node.Token(1));
	else if(key == "hover" && hasValue)
		color[Element::HOVER] = GameData::Colors().Get(node.Token(1));
	else if(key == "truncate" && hasValue)
	{
		if(node.Token(1) == "none")
			truncate = Truncate::NONE;
		else if(node.Token(1) == "front")
			truncate = Truncate::FRONT;
		else if(node.Token(1) == "middle")
			truncate = Truncate::MIDDLE;
		else if(node.Token(1) == "back")
			truncate = Truncate::BACK;
		else
			return false;
	}
	else
		return false;

	return true;
}



// Add any click handlers needed for this element. This will only be
// called if the element is visible and active.
void Interface::TextElement::Place(const Rectangle &bounds, Panel *panel) const
{
	if(buttonKey && panel)
		panel->AddZone(bounds, buttonKey);
}



// Fill in any undefined state colors.
void Interface::TextElement::FinishLoadingColors()
{
	// By default, labels are "medium", strings
	// are "bright", and button brightness depends on its activation state.
	if(!color[Element::ACTIVE] && !buttonKey)
		color[Element::ACTIVE] = GameData::Colors().Get(isDynamic ? "bright" : "medium");

	if(!color[Element::ACTIVE])
	{
		// If no color is specified and this is a button, use the default colors.
		color[Element::ACTIVE] = GameData::Colors().Get("active");
		if(!color[Element::INACTIVE])
			color[Element::INACTIVE] = GameData::Colors().Get("inactive");
		if(!color[Element::HOVER])
			color[Element::HOVER] = GameData::Colors().Get("hover");
	}
	else
	{
		// If a base color was specified, also use it for any unspecified states.
		if(!color[Element::INACTIVE])
			color[Element::INACTIVE] = color[Element::ACTIVE];
		if(!color[Element::HOVER])
			color[Element::HOVER] = color[Element::ACTIVE];
	}
}



// Get text contents of this element.
string Interface::TextElement::GetString(const Information &info) const
{
	return isDynamic ? info.GetString(str) : str;
}



// Members of the BasicTextElement class:

// Constructor.
Interface::BasicTextElement::BasicTextElement(const DataNode &node, const Point &globalAnchor)
	: TextElement(node, globalAnchor)
{
	// This function will call ParseLine() for any line it does not recognize.
	Load(node, globalAnchor);

	FinishLoadingColors();
}



// Report the actual dimensions of the object that will be drawn.
Point Interface::BasicTextElement::NativeDimensions(const Information &info, int state) const
{
	const Font &font = FontSet::Get(fontSize);
	const auto layout = Layout(static_cast<int>(Bounds().Width() - padding.X()), truncate);
	return Point(font.FormattedWidth({GetString(info), layout}), font.Height());
}



// Draw this element in the given rectangle.
void Interface::BasicTextElement::Draw(const Rectangle &rect, const Information &info, int state) const
{
	// Avoid crashes for malformed interface elements that are not fully loaded.
	if(!color[state])
		return;

	const auto layout = Layout(static_cast<int>(rect.Width()), truncate);
	FontSet::Get(fontSize).Draw({GetString(info), layout}, rect.TopLeft(), *color[state]);
}



// Members of the WrappedElement class:

// Constructor.
Interface::WrappedTextElement::WrappedTextElement(const DataNode &node, const Point &globalAnchor)
	: TextElement(node, globalAnchor)
{
	// This function will call ParseLine() for any line it does not recognize.
	Load(node, globalAnchor);

	FinishLoadingColors();

	// Initialize the WrappedText.
	text.SetAlignment(textAlignment);
	text.SetTruncate(truncate);
	text.SetWrapWidth(Bounds().Width());
}



// Parse the given data line: one that is not recognized by Element
// itself. This returns false if it does not recognize the line, either.
bool Interface::WrappedTextElement::ParseLine(const DataNode &node)
{
	if(TextElement::ParseLine(node))
		return true;
	if(node.Token(0) == "alignment")
	{
		const string &value = node.Token(1);
		if(value == "left")
			textAlignment = Alignment::LEFT;
		else if(value == "center")
			textAlignment = Alignment::CENTER;
		else if(value == "right")
			textAlignment = Alignment::RIGHT;
		else if(value == "justified")
			textAlignment = Alignment::JUSTIFIED;
		else
			return false;
	}
	else
		return false;

	return true;
}



// Report the actual dimensions of the object that will be drawn.
Point Interface::WrappedTextElement::NativeDimensions(const Information &info, int state) const
{
	text.SetFont(FontSet::Get(fontSize));
	text.Wrap(GetString(info));
	return Point(text.WrapWidth(), text.Height());
}



// Draw this element in the given rectangle.
void Interface::WrappedTextElement::Draw(const Rectangle &rect, const Information &info, int state) const
{
	// The text has already been wrapped in NativeDimensions called by Element::Draw.
	text.Draw(rect.TopLeft(), *color[state]);
}



// Members of the BarElement class:

// Constructor.
Interface::BarElement::BarElement(const DataNode &node, const Point &globalAnchor)
{
	if(node.Size() < 2)
		return;

	// Get the name of the element and find out what type it is (bar or ring).
	name = node.Token(1);
	isRing = (node.Token(0) == "ring");

	// This function will call ParseLine() for any line it does not recognize.
	Load(node, globalAnchor);

	// Fill in a default color if none is specified.
	if(!fromColor)
		fromColor = toColor = GameData::Colors().Get("active");
}



// Parse the given data line: one that is not recognized by Element
// itself. This returns false if it does not recognize the line, either.
bool Interface::BarElement::ParseLine(const DataNode &node)
{
	const string &key = node.Token(0);
	bool hasValue = node.Size() >= 2;
	if(key == "color" && hasValue)
	{
		fromColor = GameData::Colors().Get(node.Token(1));
		toColor = node.Size() >= 3 ? GameData::Colors().Get(node.Token(2)) : fromColor;
	}
	else if(key == "size" && hasValue)
		width = node.Value(1);
	else if(key == "span angle" && hasValue)
		spanAngle = max(0., min(360., node.Value(1)));
	else if(key == "start angle" && hasValue)
		startAngle = max(0., min(360., node.Value(1)));
	else if(key == "reversed")
		reversed = true;
	else
		return false;

	return true;
}



// Draw this element in the given rectangle.
void Interface::BarElement::Draw(const Rectangle &rect, const Information &info, int state) const
{
	// Get the current settings for this bar or ring.
	double value = info.BarValue(name);
	double segments = info.BarSegments(name);
	if(segments <= 1.)
		segments = 0.;

	// Avoid crashes for malformed interface elements that are not fully loaded.
	if(!fromColor || !toColor || !width || !value)
		return;

	if(isRing)
	{
		if(!rect.Width() || !rect.Height())
			return;


		double fraction = value * spanAngle / 360.;
		RingShader::Draw(rect.Center(), .5 * rect.Width(), width, fraction, *fromColor, segments, startAngle);
	}
	else
	{
		// Figure out where the line should be drawn from and to.
		// Note: the default start position is the bottom right.
		// If "reversed" was specified, the top left will be used instead.
		Point start = reversed ? rect.TopLeft() : rect.BottomRight();
		Point dimensions = -rect.Dimensions();
		if(reversed)
			dimensions *= -1.;
		double length = dimensions.Length();
		Point unit = dimensions.Unit();

		// We will have (segments - 1) gaps between the segments.
		double empty = segments ? (width / length) : 0.;
		double filled = segments ? (1. - empty * (segments - 1.)) / segments : 1.;

		// Draw segments until we've drawn the desired length.
		double v = 0.;
		while(v < value)
		{
			Color nFromColor = Color::Combine(1 - v, *fromColor, v, *toColor);
			Point from = start + v * dimensions;
			v += filled;
			double lim = min(v, value);
			Point to = start + lim * dimensions;
			Color nToColor = Color::Combine(1 - lim, *fromColor, lim, *toColor);
			v += empty;

			// Rounded lines have a bit of padding, so account for that here.
			float d = (to - from).Length() / 2.;
			float twidth = d < width ? width * d / 2. : width;
			from += unit * twidth;
			to -= unit * twidth;

			LineShader::DrawGradient(from, to, twidth, nFromColor, nToColor);
		}
	}
}



// Members of the PointerElement class:

// Constructor.
Interface::PointerElement::PointerElement(const DataNode &node, const Point &globalAnchor)
{
	Load(node, globalAnchor);

	// Fill in a default color if none is specified.
	if(!color)
		color = GameData::Colors().Get("medium");

	// Set a default orientation if none is specified.
	if(!orientation)
		orientation = Point(0., -1.);
}



// Parse the given data line: one that is not recognized by Element
// itself. This returns false if it does not recognize the line, either.
bool Interface::PointerElement::ParseLine(const DataNode &node)
{
	const string &key = node.Token(0);
	bool hasValue = node.Size() >= 2;
	if(key == "color" && hasValue)
		color = GameData::Colors().Get(node.Token(1));
	else if(key == "orientation angle" && hasValue)
	{
		const Angle direction(node.Value(1));
		orientation = direction.Unit();
	}
	else if(key == "orientation vector" && node.Size() >= 3)
	{
		orientation.X() = node.Value(1);
		orientation.Y() = node.Value(2);
	}
	else
		return false;

	return true;
}



void Interface::PointerElement::Draw(const Rectangle &rect, const Information &info, int state) const
{
	const Point center = rect.Center();
	const float width = rect.Width();
	const float height = rect.Height();
	PointerShader::Draw(center, orientation, width, height, 0.f, *color);
}



// Members of the FillElement class:

// Constructor.
Interface::FillElement::FillElement(const DataNode &node, const Point &globalAnchor)
{
	// This function will call ParseLine() for any line it does not recognize.
	Load(node, globalAnchor);

	// Fill in a default color if none is specified.
	if(!color)
		color = GameData::Colors().Get("medium");
}



// Parse the given data line: one that is not recognized by Element
// itself. This returns false if it does not recognize the line, either.
bool Interface::FillElement::ParseLine(const DataNode &node)
{
	if(node.Token(0) == "color" && node.Size() >= 2)
		color = GameData::Colors().Get(node.Token(1));
	else
		return false;

	return true;
}



// Draw this element in the given rectangle.
void Interface::FillElement::Draw(const Rectangle &rect, const Information &info, int state) const
{
	// Avoid crashes for malformed interface elements that are not fully loaded.
	if(!from.Get() && !to.Get())
		return;
	FillShader::Fill(rect, *color);
}



// Members of the InfoTagElement class:

// Constructor.
Interface::InfoTagElement::InfoTagElement(const DataNode &node, const Point &globalAnchor)
{
	// This function will call ParseLine() for any line it does not recognize.
	Load(node, globalAnchor);

	// Fill in a default color if none is specified.
	if(!fontColor)
		fontColor = GameData::Colors().Get("active");
	if(!backColor)
		backColor = GameData::Colors().Get("tooltip background");
	if(!borderColor)
		borderColor = GameData::Colors().Get("hover");
}



// Parse the given data line: one that is not recognized by Element
// itself. This returns false if it does not recognize the line, either.
bool Interface::InfoTagElement::ParseLine(const DataNode &node)
{
	const string &key = node.Token(0);
	bool hasValue = node.Size() >= 2;

	// `width` is handled by generic

	if(key == "anchor" && node.Size() == 3)
	{
		anchor = Point(node.Value(1), node.Value(2));
	}

	// earlength <earLength>
	else if(key == "ear" && node.HasChildren())
	{
		// border, with width and/or color underneath it as child nodes
		for(const DataNode &child : node)
		{
			const string &key2 = child.Token(0);
			bool hasValue2 = child.Size() >= 2;

			// length <length>
			if(key2 == "length" && hasValue2)
				earLength = child.Value(1);

			// facing <facing>
			else if(key2 == "facing" && hasValue2)
			{
				if(child.Token(1) == "north")
					facing = InfoTag::Direction::NORTH;
				else if(child.Token(1) == "south")
					facing = InfoTag::Direction::SOUTH;
				else if(child.Token(1) == "east")
					facing = InfoTag::Direction::EAST;
				else if(child.Token(1) == "west")
					facing = InfoTag::Direction::WEST;
				else
					return false;
			}

			// affinity <affinity>
			else if(key2 == "affinity" && hasValue2)
			{
				if(child.Token(1) == "ccw")
					affinity = InfoTag::Affinity::CCW;
				else if(child.Token(1) == "center")
					affinity = InfoTag::Affinity::CENTER;
				else if(child.Token(1) == "cw")
					affinity = InfoTag::Affinity::CW;
				else
					return false;
			}
			else
				return false;
		}
	}

	// border <border color> <width>
	else if(key == "border")
	{
		// border <color> <width>
		if(node.Size() >= 3)
		{
			borderColor = GameData::Colors().Get(node.Token(1));
			borderWidth = node.Value(2);
		}
		else if(node.HasChildren())
		{
			// border, with width and/or color underneath it as child nodes
			for(const DataNode &child : node)
			{
				const string &key2 = child.Token(0);
				bool hasValue2 = child.Size() >= 2;
				if(key2 == "color" && hasValue2)
					borderColor = GameData::Colors().Get(child.Token(1));
				else if(key2 == "width")
					borderWidth = child.Value(1);
				else
					return false;
			}
		}
	}

	// background <background color>
	else if(key == "background" && hasValue)
	{
		backColor = GameData::Colors().Get(node.Token(1));
	}

	// color <text color>
	else if(key == "color" && hasValue)
	{
		fontColor = GameData::Colors().Get(node.Token(1));
	}

	// shrink, default is no shrink, if flag is present, then shrink
	else if(key == "shrink" && !hasValue)
	{
		shrink = true;
	}

	else if(key == "alignment")
	{
		const string &value = node.Token(1);
		if(value == "left")
			textAlignment = Alignment::LEFT;
		else if(value == "center")
			textAlignment = Alignment::CENTER;
		else if(value == "right")
			textAlignment = Alignment::RIGHT;
		else if(value == "justified")
			textAlignment = Alignment::JUSTIFIED;
		else
			return false;
	}

	// text <text strings>
	else if(key == "text")
	{
		text.clear();
		for(const DataNode &child : node)
		{
			if(!text.empty())
			{
				text += '\n';
				if(child.Token(0)[0] != '\t')
					text += '\t';
			}
			text += child.Token(0);
		}
	}
	else
		return false;

	return true;
}



// Draw this element in the given rectangle.
void Interface::InfoTagElement::Draw(const Rectangle &rect, const Information &info, int state) const
{
	// Avoid crashes for malformed interface elements that are not fully loaded.
	if(text.empty() || !rect.Width() || !backColor || !fontColor || !borderColor)
		return;

	string text2 = Command::ReplaceNamesWithKeys(text);

	InfoTag::Draw(anchor, text2, rect.Width(), textAlignment, facing, affinity, backColor, fontColor, borderColor,
		shrink, earLength, borderWidth);
}<|MERGE_RESOLUTION|>--- conflicted
+++ resolved
@@ -43,8 +43,6 @@
 
 using namespace std;
 
-
-
 namespace {
 	// Parse a set of tokens that specify horizontal and vertical alignment.
 	Point ParseAlignment(const DataNode &node, int i = 1)
@@ -135,19 +133,14 @@
 				elements.push_back(make_unique<BarElement>(child, anchor));
 			else if(key == "pointer")
 				elements.push_back(make_unique<PointerElement>(child, anchor));
-<<<<<<< HEAD
-			else if(key == "line")
-				elements.push_back(make_unique<LineElement>(child, anchor));
-			else if(key == "infotag")
-				elements.push_back(make_unique<InfoTagElement>(child, anchor));
-=======
 			else if(key == "fill" || key == "line")
 			{
 				if(key == "line")
 					child.PrintTrace("\"line\" is deprecated, use \"fill\" instead:");
 				elements.push_back(make_unique<FillElement>(child, anchor));
 			}
->>>>>>> ad1f434e
+			else if(key == "infotag")
+				elements.push_back(make_unique<InfoTagElement>(child, anchor));
 			else
 			{
 				child.PrintTrace("Skipping unrecognized element:");
