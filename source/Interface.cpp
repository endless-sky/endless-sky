/* Interface.cpp
Copyright (c) 2014 by Michael Zahniser

Endless Sky is free software: you can redistribute it and/or modify it under the
terms of the GNU General Public License as published by the Free Software
Foundation, either version 3 of the License, or (at your option) any later version.

Endless Sky is distributed in the hope that it will be useful, but WITHOUT ANY
WARRANTY; without even the implied warranty of MERCHANTABILITY or FITNESS FOR A
PARTICULAR PURPOSE.  See the GNU General Public License for more details.
*/

#include "Interface.h"

#include "DataNode.h"
<<<<<<< HEAD
#include "text/Font.h"
#include "text/FontSet.h"
=======
#include "DisplayText.h"
#include "Font.h"
#include "FontSet.h"
>>>>>>> d658b53d
#include "GameData.h"
#include "Information.h"
#include "LineShader.h"
#include "OutlineShader.h"
#include "Panel.h"
#include "Rectangle.h"
#include "RingShader.h"
#include "Screen.h"
#include "Sprite.h"
#include "SpriteSet.h"
#include "SpriteShader.h"
#include "UI.h"

#include <algorithm>
#include <cmath>

using namespace std;

namespace {
	// Parse a set of tokens that specify horizontal and vertical alignment.
	Point ParseAlignment(const DataNode &node, int i = 1)
	{
		Point alignment;
		for( ; i < node.Size(); ++i)
		{
			if(node.Token(i) == "left")
				alignment.X() = -1.;
			else if(node.Token(i) == "top")
				alignment.Y() = -1.;
			else if(node.Token(i) == "right")
				alignment.X() = 1.;
			else if(node.Token(i) == "bottom")
				alignment.Y() = 1.;
			else if(node.Token(i) != "center")
				node.PrintTrace("Unrecognized interface element alignment:");
		}
		return alignment;
	}
}



// Destructor, which frees the memory used by the polymorphic list of elements.
Interface::~Interface()
{
	for(Element *element : elements)
		delete element;
}



// Load an interface.
void Interface::Load(const DataNode &node)
{
	// Skip unnamed interfaces.
	if(node.Size() < 2)
		return;
	// Re-loading an interface always clears the previous interface, rather than
	// appending new elements to the end of it.
	elements.clear();
	points.clear();
	values.clear();
	
	// First, figure out the anchor point of this interface.
	Point anchor = ParseAlignment(node, 2);
	
	// Now, parse the elements in it.
	string visibleIf;
	string activeIf;
	for(const DataNode &child : node)
	{
		if(child.Token(0) == "anchor")
			anchor = ParseAlignment(child);
		else if(child.Token(0) == "value" && child.Size() >= 3)
			values[child.Token(1)] = child.Value(2);
		else if((child.Token(0) == "point" || child.Token(0) == "box") && child.Size() >= 2)
		{
			// This node specifies a named point where custom drawing is done.
			points[child.Token(1)].Load(child, anchor);
		}
		else if(child.Token(0) == "visible" || child.Token(0) == "active")
		{
			// This node alters the visibility or activation of future nodes.
			string &str = (child.Token(0) == "visible" ? visibleIf : activeIf);
			if(child.Size() >= 3 && child.Token(1) == "if")
				str = child.Token(2);
			else
				str.clear();
		}
		else
		{
			// Check if this node specifies a known element type.
			if(child.Token(0) == "sprite" || child.Token(0) == "image" || child.Token(0) == "outline")
				elements.push_back(new ImageElement(child, anchor));
			else if(child.Token(0) == "label" || child.Token(0) == "string" || child.Token(0) == "button")
				elements.push_back(new TextElement(child, anchor));
			else if(child.Token(0) == "bar" || child.Token(0) == "ring")
				elements.push_back(new BarElement(child, anchor));
			else
			{
				child.PrintTrace("Unrecognized interface element:");
				continue;
			}
			
			// If we get here, a new element was just added.
			elements.back()->SetConditions(visibleIf, activeIf);
		}
	}
}



// Draw this interface.
void Interface::Draw(const Information &info, Panel *panel) const
{
	for(const Element *element : elements)
		element->Draw(info, panel);
}



// Check if a named point exists.
bool Interface::HasPoint(const string &name) const
{
	return points.count(name);
}



// Get the center of the named point.
Point Interface::GetPoint(const string &name) const
{
	auto it = points.find(name);
	if(it == points.end())
		return Point();
	
	return it->second.Bounds().Center();
}



Rectangle Interface::GetBox(const string &name) const
{
	auto it = points.find(name);
	if(it == points.end())
		return Rectangle();
	
	return it->second.Bounds();
}



// Get a named value.
double Interface::GetValue(const string &name) const
{
	auto it = values.find(name);
	return (it == values.end() ? 0. : it->second);
}



// Members of the AnchoredPoint class:

// Get the point's location, given the current screen dimensions.
Point Interface::AnchoredPoint::Get() const
{
	return position + .5 * Screen::Dimensions() * anchor;
}



void Interface::AnchoredPoint::Set(const Point &position, const Point &anchor)
{
	this->position = position;
	this->anchor = anchor;
}



// Members of the Element base class:

// Create a new element. The alignment of the interface that contains
// this element is used to calculate the element's position.
void Interface::Element::Load(const DataNode &node, const Point &globalAnchor)
{
	// A location can be specified as:
	// center (+ dimensions):
	bool hasCenter = false;
	Point dimensions;
	
	// from (+ dimensions):
	Point fromPoint;
	Point fromAnchor = globalAnchor;
	
	// from + to:
	bool hasTo = false;
	Point toPoint;
	Point toAnchor = globalAnchor;
	
	// Assume that the subclass constructor already parsed this line of data.
	for(const DataNode &child : node)
	{
		const string &key = child.Token(0);
		if(key == "align" && child.Size() > 1)
			alignment = ParseAlignment(child);
		else if(key == "dimensions" && child.Size() >= 3)
			dimensions = Point(child.Value(1), child.Value(2));
		else if(key == "width" && child.Size() >= 2)
			dimensions.X() = child.Value(1);
		else if(key == "height" && child.Size() >= 2)
			dimensions.Y() = child.Value(1);
		else if(key == "center" && child.Size() >= 3)
		{
			if(child.Size() > 3)
				fromAnchor = toAnchor = ParseAlignment(child, 3);
			
			// The "center" key implies "align center."
			alignment = Point();
			fromPoint = toPoint = Point(child.Value(1), child.Value(2));
			hasCenter = true;
		}
		else if(key == "from" && child.Size() >= 6 && child.Token(3) == "to")
		{
			// Anything after the coordinates is an anchor point override.
			if(child.Size() > 6)
				fromAnchor = toAnchor = ParseAlignment(child, 6);
			
			fromPoint = Point(child.Value(1), child.Value(2));
			toPoint = Point(child.Value(4), child.Value(5));
			hasTo = true;
		}
		else if(key == "from" && child.Size() >= 3)
		{
			// Anything after the coordinates is an anchor point override.
			if(child.Size() > 3)
				fromAnchor = ParseAlignment(child, 3);
			
			fromPoint = Point(child.Value(1), child.Value(2));
		}
		else if(key == "to" && child.Size() >= 3)
		{
			// Anything after the coordinates is an anchor point override.
			if(child.Size() > 3)
				toAnchor = ParseAlignment(child, 3);
			
			toPoint = Point(child.Value(1), child.Value(2));
			hasTo = true;
		}
		else if(key == "pad" && child.Size() >= 3)
		{
			// Add this much padding when aligning the object within its bounding box.
			padding = Point(child.Value(1), child.Value(2));
		}
		else if(!ParseLine(child))
			child.PrintTrace("Unrecognized interface element attribute:");
	}
	
	// The "standard" way to specify a region is from + to. If it was specified
	// in a different way, convert it to that format:
	if(hasCenter)
	{
		// Center alone or center + dimensions.
		fromPoint -= .5 * dimensions;
		toPoint += .5 * dimensions;
	}
	else if(!hasTo)
	{
		// From alone or from + dimensions.
		toPoint = fromPoint + dimensions;
		toAnchor = fromAnchor;
	}
	from.Set(fromPoint, fromAnchor);
	to.Set(toPoint, toAnchor);
}



// Draw this element, relative to the given anchor point. If this is a
// button, it will add a clickable zone to the given panel.
void Interface::Element::Draw(const Information &info, Panel *panel) const
{
	if(!info.HasCondition(visibleIf))
		return;
	
	// Get the bounding box of this element, relative to the anchor point.
	Rectangle box = Bounds();
	// Check if this element is active.
	int state = info.HasCondition(activeIf);
	// Check if the mouse is hovering over this element.
	state += (state && box.Contains(UI::GetMouse()));
	// Place buttons even if they are inactive, in case the UI wants to show a
	// message explaining why the button is inactive.
	if(panel)
		Place(box, panel);
	
	// Figure out how the element should be aligned within its bounding box.
	Point nativeDimensions = NativeDimensions(info, state);
	Point slack = .5 * (box.Dimensions() - nativeDimensions) - padding;
	Rectangle rect(box.Center() + alignment * slack, nativeDimensions);
	
	Draw(rect, info, state);
}



// Set the conditions that control when this element is visible and active.
// An empty string means it is always visible or active.
void Interface::Element::SetConditions(const string &visible, const string &active)
{
	visibleIf = visible;
	activeIf = active;
}



// Get the bounding rectangle, relative to the anchor point.
Rectangle Interface::Element::Bounds() const
{
	return Rectangle::WithCorners(from.Get(), to.Get());
}



// Parse the given data line: one that is not recognized by Element
// itself. This returns false if it does not recognize the line, either.
bool Interface::Element::ParseLine(const DataNode &node)
{
	return false;
}



// Report the actual dimensions of the object that will be drawn.
Point Interface::Element::NativeDimensions(const Information &info, int state) const
{
	return Bounds().Dimensions();
}



// Draw this element in the given rectangle.
void Interface::Element::Draw(const Rectangle &rect, const Information &info, int state) const
{
}



// Add any click handlers needed for this element. This will only be
// called if the element is visible and active.
void Interface::Element::Place(const Rectangle &bounds, Panel *panel) const
{
}



// Members of the ImageElement class:

// Constructor.
Interface::ImageElement::ImageElement(const DataNode &node, const Point &globalAnchor)
{
	if(node.Size() < 2)
		return;
	
	// Remember whether this is an outline element.
	isOutline = (node.Token(0) == "outline");
	// If this is a "sprite," look up the sprite with the given name. Otherwise,
	// the sprite path will be dynamically supplied by the Information object.
	if(node.Token(0) == "sprite")
		sprite[Element::ACTIVE] = SpriteSet::Get(node.Token(1));
	else
		name = node.Token(1);
	
	// This function will call ParseLine() for any line it does not recognize.
	Load(node, globalAnchor);
	
	// Fill in any undefined state sprites.
	if(sprite[Element::ACTIVE])
	{
		if(!sprite[Element::INACTIVE])
			sprite[Element::INACTIVE] = sprite[Element::ACTIVE];
		if(!sprite[Element::HOVER])
			sprite[Element::HOVER] = sprite[Element::ACTIVE];
	}
}



// Parse the given data line: one that is not recognized by Element
// itself. This returns false if it does not recognize the line, either.
bool Interface::ImageElement::ParseLine(const DataNode &node)
{
	// The "inactive" and "hover" sprite only applies to non-dynamic images.
	// The "colored" tag only applies to outlines.
	if(node.Token(0) == "inactive" && node.Size() >= 2 && name.empty())
		sprite[Element::INACTIVE] = SpriteSet::Get(node.Token(1));
	else if(node.Token(0) == "hover" && node.Size() >= 2 && name.empty())
		sprite[Element::HOVER] = SpriteSet::Get(node.Token(1));
	else if(isOutline && node.Token(0) == "colored")
		isColored = true;
	else
		return false;
	
	return true;
}



// Report the actual dimensions of the object that will be drawn.
Point Interface::ImageElement::NativeDimensions(const Information &info, int state) const
{
	const Sprite *sprite = GetSprite(info, state);
	if(!sprite || !sprite->Width() || !sprite->Height())
		return Point();
	
	Point size(sprite->Width(), sprite->Height());
	Rectangle bounds = Bounds();
	if(!bounds.Dimensions())
		return size;
	
	// If one of the dimensions is zero, it means the sprite's size is not
	// constrained in that dimension.
	double xScale = !bounds.Width() ? 1000. : bounds.Width() / size.X();
	double yScale = !bounds.Height() ? 1000. : bounds.Height() / size.Y();
	return size * min(xScale, yScale);
}



// Draw this element in the given rectangle.
void Interface::ImageElement::Draw(const Rectangle &rect, const Information &info, int state) const
{
	const Sprite *sprite = GetSprite(info, state);
	if(!sprite || !sprite->Width() || !sprite->Height())
		return;
	
	float frame = info.GetSpriteFrame(name);
	if(isOutline)
	{
		Color color = (isColored ? info.GetOutlineColor() : Color(1.f, 1.f));
		Point unit = info.GetSpriteUnit(name);
		OutlineShader::Draw(sprite, rect.Center(), rect.Dimensions(), color, unit, frame);
	}
	else
		SpriteShader::Draw(sprite, rect.Center(), rect.Width() / sprite->Width(), 0, frame);
}



const Sprite *Interface::ImageElement::GetSprite(const Information &info, int state) const
{
	return name.empty() ? sprite[state] : info.GetSprite(name);
}



// Members of the TextElement class:

// Constructor.
Interface::TextElement::TextElement(const DataNode &node, const Point &globalAnchor)
{
	if(node.Size() < 2)
		return;
	
	isDynamic = (node.Token(0) == "string");
	if(node.Token(0) == "button")
	{
		buttonKey = node.Token(1).front();
		if(node.Size() >= 3)
			str = node.Token(2);
	}
	else
		str = node.Token(1);
	
	// This function will call ParseLine() for any line it does not recognize.
	Load(node, globalAnchor);
	
	// Fill in any undefined state colors. By default labels are "medium", strings
	// are "bright", and button brightness depends on its activation state.
	if(!color[Element::ACTIVE] && !buttonKey)
		color[Element::ACTIVE] = GameData::Colors().Get(isDynamic ? "bright" : "medium");
	
	if(!color[Element::ACTIVE])
	{
		// If no color is specified and this is a button, use the default colors.
		color[Element::ACTIVE] = GameData::Colors().Get("active");
		if(!color[Element::INACTIVE])
			color[Element::INACTIVE] = GameData::Colors().Get("inactive");
		if(!color[Element::HOVER])
			color[Element::HOVER] = GameData::Colors().Get("hover");
	}
	else
	{
		// If a base color was specified, also use it for any unspecified states.
		if(!color[Element::INACTIVE])
			color[Element::INACTIVE] = color[Element::ACTIVE];
		if(!color[Element::HOVER])
			color[Element::HOVER] = color[Element::ACTIVE];
	}
}



// Parse the given data line: one that is not recognized by Element
// itself. This returns false if it does not recognize the line, either.
bool Interface::TextElement::ParseLine(const DataNode &node)
{
	if(node.Token(0) == "size" && node.Size() >= 2)
		fontSize = node.Value(1);
	else if(node.Token(0) == "color" && node.Size() >= 2)
		color[Element::ACTIVE] = GameData::Colors().Get(node.Token(1));
	else if(node.Token(0) == "inactive" && node.Size() >= 2)
		color[Element::INACTIVE] = GameData::Colors().Get(node.Token(1));
	else if(node.Token(0) == "hover" && node.Size() >= 2)
		color[Element::HOVER] = GameData::Colors().Get(node.Token(1));
	else if(node.Token(0) == "truncate" && node.Size() >= 2)
	{
		if(node.Token(1) == "none")
			truncate = DisplayText::Truncate::NONE;
		else if(node.Token(1) == "front")
			truncate = DisplayText::Truncate::FRONT;
		else if(node.Token(1) == "middle")
			truncate = DisplayText::Truncate::MIDDLE;
		else if(node.Token(1) == "back")
			truncate = DisplayText::Truncate::BACK;
		else
			return false;
	}
	else
		return false;
	
	return true;
}



// Report the actual dimensions of the object that will be drawn.
Point Interface::TextElement::NativeDimensions(const Information &info, int state) const
{
	const Font &font = FontSet::Get(fontSize);
	const auto text = GetString(info);
	const DisplayText::Layout layout{static_cast<int>(Bounds().Width() - padding.X()), truncate};
	return Point(font.Width({text, layout}), font.Height());
}



// Draw this element in the given rectangle.
void Interface::TextElement::Draw(const Rectangle &rect, const Information &info, int state) const
{
	// Avoid crashes for malformed interface elements that are not fully loaded.
	if(!color[state])
		return;
	
	const auto text = GetString(info);
	const DisplayText::Layout layout{static_cast<int>(rect.Width()), truncate};
	FontSet::Get(fontSize).Draw({text, layout}, rect.TopLeft(), *color[state]);
}



// Add any click handlers needed for this element. This will only be
// called if the element is visible and active.
void Interface::TextElement::Place(const Rectangle &bounds, Panel *panel) const
{
	if(buttonKey && panel)
		panel->AddZone(bounds, buttonKey);
}



string Interface::TextElement::GetString(const Information &info) const
{
	return isDynamic ? info.GetString(str) : str;
}



// Members of the BarElement class:

// Constructor.
Interface::BarElement::BarElement(const DataNode &node, const Point &globalAnchor)
{
	if(node.Size() < 2)
		return;
	
	// Get the name of the element and find out what type it is (bar or ring).
	name = node.Token(1);
	isRing = (node.Token(0) == "ring");
	
	// This function will call ParseLine() for any line it does not recognize.
	Load(node, globalAnchor);
	
	// Fill in a default color if none is specified.
	if(!color)
		color = GameData::Colors().Get("active");
}



// Parse the given data line: one that is not recognized by Element
// itself. This returns false if it does not recognize the line, either.
bool Interface::BarElement::ParseLine(const DataNode &node)
{
	if(node.Token(0) == "color" && node.Size() >= 2)
		color = GameData::Colors().Get(node.Token(1));
	else if(node.Token(0) == "size" && node.Size() >= 2)
		width = node.Value(1);
	else
		return false;
	
	return true;
}



// Draw this element in the given rectangle.
void Interface::BarElement::Draw(const Rectangle &rect, const Information &info, int state) const
{
	// Get the current settings for this bar or ring.
	double value = info.BarValue(name);
	double segments = info.BarSegments(name);
	if(segments <= 1.)
		segments = 0.;
	
	// Avoid crashes for malformed interface elements that are not fully loaded.
	if(!color || !width || !value)
		return;
	
	if(isRing)
	{
		if(!rect.Width() || !rect.Height())
			return;
		
		RingShader::Draw(rect.Center(), .5 * rect.Width(), width, value, *color, segments > 1. ? segments : 0.);
	}
	else
	{
		// Figue out where the line should be drawn from and to.
		// Note: this assumes that the bottom of the rectangle is the start.
		Point start = rect.BottomRight();
		Point dimensions = -rect.Dimensions();
		double length = dimensions.Length();
		
		// We will have (segments - 1) gaps between the segments.
		double empty = segments ? (width / length) : 0.;
		double filled = segments ? (1. - empty * (segments - 1.)) / segments : 1.;
		
		// Draw segments until we've drawn the desired length.
		double v = 0.;
		while(v < value)
		{
			Point from = start + v * dimensions;
			v += filled;
			Point to = start + min(v, value) * dimensions;
			v += empty;
			
			LineShader::Draw(from, to, width, *color);
		}
	}
}<|MERGE_RESOLUTION|>--- conflicted
+++ resolved
@@ -13,16 +13,12 @@
 #include "Interface.h"
 
 #include "DataNode.h"
-<<<<<<< HEAD
+#include "text/DisplayText.h"
 #include "text/Font.h"
 #include "text/FontSet.h"
-=======
-#include "DisplayText.h"
-#include "Font.h"
-#include "FontSet.h"
->>>>>>> d658b53d
 #include "GameData.h"
 #include "Information.h"
+#include "text/layout.hpp"
 #include "LineShader.h"
 #include "OutlineShader.h"
 #include "Panel.h"
@@ -538,13 +534,13 @@
 	else if(node.Token(0) == "truncate" && node.Size() >= 2)
 	{
 		if(node.Token(1) == "none")
-			truncate = DisplayText::Truncate::NONE;
+			truncate = Truncate::NONE;
 		else if(node.Token(1) == "front")
-			truncate = DisplayText::Truncate::FRONT;
+			truncate = Truncate::FRONT;
 		else if(node.Token(1) == "middle")
-			truncate = DisplayText::Truncate::MIDDLE;
+			truncate = Truncate::MIDDLE;
 		else if(node.Token(1) == "back")
-			truncate = DisplayText::Truncate::BACK;
+			truncate = Truncate::BACK;
 		else
 			return false;
 	}
@@ -561,7 +557,7 @@
 {
 	const Font &font = FontSet::Get(fontSize);
 	const auto text = GetString(info);
-	const DisplayText::Layout layout{static_cast<int>(Bounds().Width() - padding.X()), truncate};
+	const auto layout = Layout(static_cast<int>(Bounds().Width() - padding.X()), truncate);
 	return Point(font.Width({text, layout}), font.Height());
 }
 
@@ -575,7 +571,7 @@
 		return;
 	
 	const auto text = GetString(info);
-	const DisplayText::Layout layout{static_cast<int>(rect.Width()), truncate};
+	const auto layout = Layout(static_cast<int>(rect.Width()), truncate);
 	FontSet::Get(fontSize).Draw({text, layout}, rect.TopLeft(), *color[state]);
 }
 
