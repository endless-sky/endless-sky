--- conflicted
+++ resolved
@@ -122,10 +122,9 @@
 			if(key == "sprite" || key == "image" || key == "outline")
 				elements.push_back(make_unique<ImageElement>(child, anchor));
 			else if(key == "label" || key == "string" || key == "button" || key == "dynamic button")
-<<<<<<< HEAD
 			{
 				TextElement* te = new BasicTextElement(child, anchor);
-				elements.push_back(te);
+				elements.emplace_back(te);
 				// If we already have a value of the same name, let it take
 				// precedence.
 				auto it = points.find(te->Text());
@@ -136,33 +135,23 @@
 					|| key == "wrapped button" || key == "wrapped dynamic button")
 			{
 				TextElement* te = new WrappedTextElement(child, anchor);
-				elements.push_back(te);
+				elements.emplace_back(te);
 				// If we already have a value of the same name, let it take
 				// precedence.
 				auto it = points.find(te->Text());
 				if(it == points.end())
 					points[te->Text()].SetBounds(*te);
 			}
-=======
-				elements.push_back(make_unique<BasicTextElement>(child, anchor));
-			else if(key == "wrapped label" || key == "wrapped string"
-					|| key == "wrapped button" || key == "wrapped dynamic button")
-				elements.push_back(make_unique<WrappedTextElement>(child, anchor));
->>>>>>> 4e9c5f0d
 			else if(key == "bar" || key == "ring")
 				elements.push_back(make_unique<BarElement>(child, anchor));
 			else if(key == "pointer")
 				elements.push_back(make_unique<PointerElement>(child, anchor));
 			else if(key == "line")
-<<<<<<< HEAD
-				elements.push_back(new LineElement(child, anchor));
+				elements.push_back(make_unique<LineElement>(child, anchor));
 			else if(key == "uirect")
-				elements.push_back(new UiRectElement(child, anchor));
+				elements.emplace_back(new UiRectElement(child, anchor));
 			else if(key == "radial")
-				elements.push_back(new RadialSelectionElement(child, anchor));
-=======
-				elements.push_back(make_unique<LineElement>(child, anchor));
->>>>>>> 4e9c5f0d
+				elements.emplace_back(new RadialSelectionElement(child, anchor));
 			else
 			{
 				child.PrintTrace("Skipping unrecognized element:");
