--- conflicted
+++ resolved
@@ -174,16 +174,14 @@
 	// The smallest arrival period of a fleet (or 0 if no fleets arrive)
 	int MinimumFleetPeriod() const;
 
-<<<<<<< HEAD
 	// The value of "linger time" from the data files:
 	int RequestedLingerTime() const;
 
 	// Amount of time a ship should linger when it has nothing to do,
 	// unless something else overrides that linger time.
 	int ActualLingerTime() const;
-=======
+
 	const std::vector<RaidFleet> &RaidFleets() const;
->>>>>>> 5202f504
 
 
 private:
@@ -255,15 +253,13 @@
 	double starfieldDensity = 1.;
 	int minimumFleetPeriod = 0;
 
-<<<<<<< HEAD
 	// The "linger time" from data files:
 	int requestedLingerTime = -1;
 	// Actual linger time, using a fallback for negative times.
 	int actualLingerTime = 0;
-=======
+
 	std::vector<RaidFleet> raidFleets;
 	bool noRaids = false;
->>>>>>> 5202f504
 
 	// The amount of additional distance that ships will arrive away from the
 	// system center when entering this system through a hyperspace link.
