/* System.h
Copyright (c) 2014 by Michael Zahniser

Endless Sky is free software: you can redistribute it and/or modify it under the
terms of the GNU General Public License as published by the Free Software
Foundation, either version 3 of the License, or (at your option) any later version.

Endless Sky is distributed in the hope that it will be useful, but WITHOUT ANY
WARRANTY; without even the implied warranty of MERCHANTABILITY or FITNESS FOR A
PARTICULAR PURPOSE. See the GNU General Public License for more details.

You should have received a copy of the GNU General Public License along with
this program. If not, see <https://www.gnu.org/licenses/>.
*/

#ifndef SYSTEM_H_
#define SYSTEM_H_

#include "ConditionSet.h"
#include "Hazard.h"
#include "Point.h"
#include "RandomEvent.h"
#include "Set.h"
#include "StellarObject.h"
#include "WeightedList.h"

#include <set>
#include <string>
#include <vector>

class DataNode;
class Date;
class Fleet;
class Government;
class Minable;
class Planet;
class PlayerInfo;
class Ship;
class Sprite;



// Class representing a star system. This includes characteristics like what
// ships enter that system, what asteroids are present, who owns the system, and
// what prices the trade goods have in that system. It also includes the stellar
// objects in each system, and the hyperspace links between systems.
class System {
public:
	static const double DEFAULT_NEIGHBOR_DISTANCE;

public:
	class Asteroid {
	public:
		Asteroid(const std::string &name, int count, double energy);
		Asteroid(const Minable *type, int count, double energy);

		const std::string &Name() const;
		const Minable *Type() const;
		int Count() const;
		double Energy() const;

	private:
		std::string name;
		const Minable *type = nullptr;
		int count;
		double energy;
	};


public:
	// Load a system's description.
	void Load(const DataNode &node, Set<Planet> &planets);
	// Update any information about the system that may have changed due to events,
	// e.g. neighbors, solar wind and power, or if the system is inhabited.
	void UpdateSystem(const Set<System> &systems, const std::set<double> &neighborDistances,
		const PlayerInfo *player);

	// Modify a system's links.
	void Link(System *other);
	void Unlink(System *other);

	bool IsValid() const;
	// Get this system's name and position (in the star map).
	const std::string &Name() const;
	void SetName(const std::string &name);
	const Point &Position() const;
	// Get this system's government.
	const Government *GetGovernment() const;
	// Get the name of the ambient audio to play in this system.
	const std::string &MusicName() const;

	// Get the list of "attributes" of the planet.
	const std::set<std::string> &Attributes() const;

	// Get a list of systems you can travel to through hyperspace from here.
	const std::set<const System *> &Links() const;
	// Get a list of systems that can be jumped to from here with the given
	// jump distance, whether or not there is a direct hyperspace link to them.
	// If this system has its own jump range, then it will always return the
	// systems within that jump range instead of the jump range given.
	const std::set<const System *> &JumpNeighbors(double neighborDistance) const;
	// Defines whether this system can be seen when not linked. A hidden system will
	// not appear when in view range, except when linked to a visited system.
	bool Hidden() const;
	// Defines whether this system can be accessed or interacted with in any way.
	bool Inaccessible() const;
	// Additional travel distance to target for ships entering through hyperspace.
	double ExtraHyperArrivalDistance() const;
	// Additional travel distance to target for ships entering using a jumpdrive.
	double ExtraJumpArrivalDistance() const;

	// The minimum distances from the system center to jump out of the system.
	// Separated by jump drives and hyperdrives.
	double JumpDepartureDistance() const;
	double HyperDepartureDistance() const;

	// Get a list of systems you can "see" from here, whether or not there is a
	// direct hyperspace link to them.
	const std::set<const System *> &VisibleNeighbors() const;

	// Move the stellar objects to their positions on the given date.
	void SetDate(const Date &date);
	// Get the stellar object locations on the most recently set date.
	const std::vector<StellarObject> &Objects() const;
	// Get the stellar object (if any) for the given planet.
	const StellarObject *FindStellar(const Planet *planet) const;
	// Get the habitable zone's center.
	double HabitableZone() const;
	// Get the radius of an asteroid belt.
	double AsteroidBeltRadius() const;
	// Get the list of asteroid belts.
	const WeightedList<double> &AsteroidBelts() const;
	// Get the system's invisible fence radius.
	double InvisibleFenceRadius() const;
	// Get how far ships can jump from this system.
	double JumpRange() const;
	// Get the rate of solar collection and ramscoop refueling.
	double SolarPower() const;
	double SolarWind() const;
	// Get the starfield density for this system.
	double StarfieldDensity() const;
	// Check if this system is inhabited.
	bool IsInhabited(const Ship *ship) const;
	// Check if ships of the given government can refuel in this system.
	bool HasFuelFor(const Ship &ship) const;
	// Check whether you can buy or sell ships in this system.
	bool HasShipyard() const;
	// Check whether you can buy or sell ship outfits in this system.
	bool HasOutfitter() const;

	// Get the specification of how many asteroids of each type there are.
	const std::vector<Asteroid> &Asteroids() const;
	// Get the background haze sprite for this system.
	const Sprite *Haze() const;

	// Get the price of the given commodity in this system.
	int Trade(const std::string &commodity) const;
	bool HasTrade() const;
	// Update the economy. Returns the amount of trade goods this system exports.
	void StepEconomy();
	void SetSupply(const std::string &commodity, double tons);
	double Supply(const std::string &commodity) const;
	double Exports(const std::string &commodity) const;

	// Get the probabilities of various fleets entering this system.
	const std::vector<RandomEvent<Fleet>> &Fleets() const;
	// Get the probabilities of various hazards in this system.
	const std::vector<RandomEvent<Hazard>> &Hazards() const;
	// Check how dangerous this system is (credits worth of enemy ships jumping
	// in per frame).
	double Danger() const;


private:
	void LoadObject(const DataNode &node, Set<Planet> &planets, int parent = -1);
	void LoadObjectHelper(const DataNode &node, StellarObject &object, bool removing = false);
	// Once the star map is fully loaded or an event has changed systems
	// or links, figure out which stars are "neighbors" of this one, i.e.
	// close enough to see or to reach via jump drive.
	void UpdateNeighbors(const Set<System> &systems, double distance, const PlayerInfo *player);


private:
	class Price {
	public:
		void SetBase(int base);
		void Update();

		int base = 0;
		int price = 0;
		double supply = 0.;
		double exports = 0.;
	};


private:
	bool isDefined = false;
	bool hasPosition = false;
	// Name and position (within the star map) of this system.
	std::string name;
	Point position;
	const Government *government = nullptr;
	std::string music;

<<<<<<< HEAD
	// Hyperspace links to other systems and their conditions to exist.
	std::map<const System *, ConditionSet> conditionLinks;
=======
	// All possible hyperspace links to other systems.
>>>>>>> d69bacd6
	std::set<const System *> links;
	// Only those hyperspace links to other systems that are accessible.
	std::set<const System *> accessibleLinks;
	// Other systems that can be accessed from this system via a jump drive at various jump ranges.
	std::map<double, std::set<const System *>> neighbors;

	// Defines whether this system can be seen when not linked. A hidden system will
	// not appear when in view range, except when linked to a visited system.
	bool hidden = false;
	// Defines whether this system can be accessed or interacted with in any way.
	bool inaccessible = false;

	// Stellar objects, listed in such an order that an object's parents are
	// guaranteed to appear before it (so that if we traverse the vector in
	// order, updating positions, an object's parents will already be at the
	// proper position before that object is updated).
	std::vector<StellarObject> objects;
	std::vector<Asteroid> asteroids;
	const Sprite *haze = nullptr;
	std::vector<RandomEvent<Fleet>> fleets;
	std::vector<RandomEvent<Hazard>> hazards;
	double habitable = 1000.;
	WeightedList<double> belts;
	double invisibleFenceRadius = 10000.;
	double jumpRange = 0.;
	double solarPower = 0.;
	double solarWind = 0.;
	double starfieldDensity = 1.;

	// The amount of additional distance that ships will arrive away from the
	// system center when entering this system through a hyperspace link.
	// Negative values are allowed, causing ships to jump beyond their target.
	double extraHyperArrivalDistance = 0.;
	// The amount of additional distance that ships will arrive away from the
	// system center when entering this system through a jumpdrive jump.
	// Jump drives use a circle around the target for targeting, so a value below
	// 0 doesn't have the same meaning as for hyperdrives. Negative values will
	// be interpreted as positive values.
	double extraJumpArrivalDistance = 0.;

	// The minimum distances from the system center to jump out of the system.
	double jumpDepartureDistance = 0.;
	double hyperDepartureDistance = 0.;

	// Commodity prices.
	std::map<std::string, Price> trade;

	// Attributes, for use in location filters.
	std::set<std::string> attributes;
};



#endif<|MERGE_RESOLUTION|>--- conflicted
+++ resolved
@@ -202,12 +202,9 @@
 	const Government *government = nullptr;
 	std::string music;
 
-<<<<<<< HEAD
 	// Hyperspace links to other systems and their conditions to exist.
 	std::map<const System *, ConditionSet> conditionLinks;
-=======
 	// All possible hyperspace links to other systems.
->>>>>>> d69bacd6
 	std::set<const System *> links;
 	// Only those hyperspace links to other systems that are accessible.
 	std::set<const System *> accessibleLinks;
