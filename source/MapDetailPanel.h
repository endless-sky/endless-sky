--- conflicted
+++ resolved
@@ -43,12 +43,7 @@
 
 	virtual void Step() override;
 	virtual void Draw() override;
-<<<<<<< HEAD
-	// Navigate through the shown planets when there are too many, otherwise use the parent function.
-	virtual bool Scroll(double dx, double dy) override;
 	virtual bool GamePadState(GamePad &controller) override;
-=======
->>>>>>> fcea652c
 
 	double GetScroll() const;
 
