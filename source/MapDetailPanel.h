/* MapDetailPanel.h
Copyright (c) 2014 by Michael Zahniser

Endless Sky is free software: you can redistribute it and/or modify it under the
terms of the GNU General Public License as published by the Free Software
Foundation, either version 3 of the License, or (at your option) any later version.

Endless Sky is distributed in the hope that it will be useful, but WITHOUT ANY
WARRANTY; without even the implied warranty of MERCHANTABILITY or FITNESS FOR A
PARTICULAR PURPOSE. See the GNU General Public License for more details.

You should have received a copy of the GNU General Public License along with
this program. If not, see <https://www.gnu.org/licenses/>.
*/

#pragma once

#include "MapPanel.h"

#include "MapPlanetCard.h"
#include "Point.h"
#include "ScrollBar.h"
#include "ScrollVar.h"

#include <map>
#include <vector>

class Planet;
class PlayerInfo;
class System;
class TextArea;



// A panel that displays the galaxy star map, with options for color-coding the
// stars based on attitude towards the player, government, or commodity price.
// This panel also lets you view what planets are in each system, and you can
// click on a planet to view its description.
class MapDetailPanel : public MapPanel {
public:
	explicit MapDetailPanel(PlayerInfo &player, const System *system = nullptr, bool fromMission = false);
	explicit MapDetailPanel(const MapPanel &panel, bool isStars);

	virtual void Step() override;
	virtual void Draw() override;

	double GetScroll() const;

public:
	static double PlanetPanelHeight();


protected:
	// Navigates through the shown planets panel, and drags them around.
	virtual bool Scroll(double dx, double dy) override;
	virtual bool Drag(double dx, double dy) override;
	virtual bool Hover(int x, int y) override;

	virtual bool KeyDown(SDL_Keycode key, Uint16 mod, const Command &command, bool isNewPress) override;
	// Handle single & double-clicks on commodities, planet information, or objects in the "orbits" display.
	virtual bool Click(int x, int y, int clicks) override;
	// Handle right-clicks within the "orbits" display.
	virtual bool RClick(int x, int y) override;


private:
	void InitTextArea();
	void GeneratePlanetCards(const System &system);
	void DrawKey();
	void DrawInfo();
	void DrawOrbits();

	// Set the commodity coloring, and update the player info as well.
	void SetCommodity(int index);


private:
	int governmentY = 0;
	int tradeY = 0;

	// Which panel is being hovered over and should be affected by up and down keys.
	bool isPlanetViewSelected = false;
	bool isStars = false;

	ScrollVar<double> scroll;
	ScrollBar scrollbar;

	// Default display scaling for orbits within the currently displayed system.
	double scale = .03;

	// The system currently displayed, it should be the same as the system selected at all times.
	const System *shownSystem = nullptr;

	static double planetPanelHeight;
	std::vector<MapPlanetCard> planetCards;
	// Vector offsets from the center of the "orbits" UI.
	std::map<const Planet *, Point> planets;

<<<<<<< HEAD
	bool descriptionPreviouslyShown = false;
=======
	std::shared_ptr<TextArea> description = nullptr;
	bool descriptionVisible = false;
	int descriptionXOffset;
>>>>>>> 023f3ca1
};<|MERGE_RESOLUTION|>--- conflicted
+++ resolved
@@ -96,11 +96,9 @@
 	// Vector offsets from the center of the "orbits" UI.
 	std::map<const Planet *, Point> planets;
 
-<<<<<<< HEAD
-	bool descriptionPreviouslyShown = false;
-=======
 	std::shared_ptr<TextArea> description = nullptr;
 	bool descriptionVisible = false;
 	int descriptionXOffset;
->>>>>>> 023f3ca1
+
+	bool descriptionPreviouslyShown = false;
 };