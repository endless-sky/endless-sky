--- conflicted
+++ resolved
@@ -37,13 +37,8 @@
 // click on a planet to view its description.
 class MapDetailPanel : public MapPanel {
 public:
-<<<<<<< HEAD
 	explicit MapDetailPanel(PlayerInfo &player, const System *system = nullptr, bool fromMission = false);
-	explicit MapDetailPanel(const MapPanel &panel);
-=======
-	explicit MapDetailPanel(PlayerInfo &player, const System *system = nullptr);
 	explicit MapDetailPanel(const MapPanel &panel, bool isStars);
->>>>>>> 4a411645
 
 	virtual void Step() override;
 	virtual void Draw() override;
