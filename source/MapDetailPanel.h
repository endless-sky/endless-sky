--- conflicted
+++ resolved
@@ -17,7 +17,6 @@
 
 #include "MapPanel.h"
 
-#include "ClickZone.h"
 #include "MapPlanetCard.h"
 #include "Point.h"
 #include "ScrollBar.h"
@@ -102,9 +101,5 @@
 	bool descriptionVisible = false;
 	int descriptionXOffset;
 
-<<<<<<< HEAD
-	std::vector<ClickZone<int>> clickZones;
-=======
 	bool descriptionPreviouslyShown = false;
->>>>>>> 06f27bd1
 };