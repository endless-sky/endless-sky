--- conflicted
+++ resolved
@@ -61,12 +61,6 @@
 	constexpr int ICON_COLS = 4;
 	constexpr float ICON_SIZE = ICON_TILE - 8;
 
-	bool CanShowInSidebar(const Ship &ship, const Planet *here)
-	{
-		return ship.GetPlanet() == here;
-	}
-
-<<<<<<< HEAD
 	const set<Uint8> CONTROLLER_BUTTONS{
 		SDL_CONTROLLER_BUTTON_RIGHTSHOULDER,
 		SDL_CONTROLLER_BUTTON_LEFTSHOULDER,
@@ -75,30 +69,15 @@
 		SDL_CONTROLLER_BUTTON_Y
 	};
 
-	const int HOVER_TIME = 60;
-
-	void DrawTooltip(const string &text, const Point &hoverPoint, const Color &textColor, const Color &backColor)
-	{
-		constexpr int WIDTH = 250;
-		constexpr int PAD = 10;
-		WrappedText wrap(FontSet::Get(14));
-		wrap.SetWrapWidth(WIDTH - 2 * PAD);
-		wrap.Wrap(text);
-		int longest = wrap.LongestLineWidth();
-		if(longest < wrap.WrapWidth())
-		{
-			wrap.SetWrapWidth(longest);
-			wrap.Wrap(text);
-		}
-
-		Point textSize(wrap.WrapWidth() + 2 * PAD, wrap.Height() + 2 * PAD - wrap.ParagraphBreak());
-		Point anchor = Point(hoverPoint.X(), min<double>(hoverPoint.Y() + textSize.Y(), Screen::Bottom()));
-		FillShader::Fill(anchor - .5 * textSize, textSize, backColor);
-		wrap.Draw(anchor - textSize + Point(PAD, PAD), textColor);
-	}
-
-=======
->>>>>>> c3055a60
+
+
+	bool CanShowInSidebar(const Ship &ship, const Planet *here)
+	{
+		return ship.GetPlanet() == here;
+	}
+
+
+
 	constexpr auto ScrollbarMaybeUpdate = [](const auto &op, ScrollBar &scrollbar,
 		ScrollVar<double> &scroll, bool animate)
 	{
