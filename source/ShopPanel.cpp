--- conflicted
+++ resolved
@@ -89,19 +89,9 @@
 		FillShader::Fill(anchor - .5 * textSize, textSize, backColor);
 		wrap.Draw(anchor - textSize + Point(PAD, PAD), textColor);
 	}
-<<<<<<< HEAD
-=======
-
-	constexpr auto ScrollbarMaybeUpdate = [](const auto &op, ScrollBar &scrollbar,
-		ScrollVar<double> &scroll, bool animate)
-	{
-		if(!op(scrollbar))
-			return false;
-		scrollbar.SyncInto(scroll, animate ? 5 : 0);
-		return true;
-	};
-}
->>>>>>> ef6e5f3a
+==== BASE ====
+}
+==== BASE ====
 
 	// disposition menu options
 	const string INSTALL_IN_SHIP = "Install in ship";
@@ -489,7 +479,6 @@
 
 
 
-<<<<<<< HEAD
 bool ShopPanel::ControllerTriggerPressed(SDL_GameControllerAxis axis, bool positive)
 {
 	// treat left joystick like arrow keys, right joystick like navigation keys.
@@ -636,8 +625,6 @@
 
 
 
-=======
->>>>>>> ef6e5f3a
 bool ShopPanel::Click(int x, int y, int clicks)
 {
 	dragShip = nullptr;
