--- conflicted
+++ resolved
@@ -729,7 +729,11 @@
 
 bool ShopPanel::Hover(int x, int y)
 {
-<<<<<<< HEAD
+	// Info panel hover functions.
+	Point point(x, y);
+	shipInfo.Hover(point);
+	outfitInfo.Hover(point);
+	
 	// Figure out which panel the point (x,y) is in.
 	int cutoff = Screen::Right() - SideWidth() - PlayerShipWidth() - DetailsWidth();
 	dragMain = (x < cutoff);
@@ -740,13 +744,6 @@
 	cutoff += PlayerShipWidth();
 	dragPlayerShip = !dragMain && !dragDetails && (x < cutoff);
 	
-=======
-	Point point(x, y);
-	shipInfo.Hover(point);
-	outfitInfo.Hover(point);
-	
-	dragMain = (x < Screen::Right() - SIDE_WIDTH);
->>>>>>> 69256579
 	return true;
 }
 
