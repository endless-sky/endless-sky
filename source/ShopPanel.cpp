--- conflicted
+++ resolved
@@ -66,19 +66,11 @@
 
 
 
-<<<<<<< HEAD
 ShopPanel::ShopPanel(PlayerInfo &player, Mission::Location location)
 	: LandedOfferPanel(player, location), day(player.GetDate().DaysSinceEpoch()),
-	planet(player.GetPlanet()), playerShip(player.Flagship()),
-	categories(GameData::GetCategory(location == Mission::OUTFITTER ? CategoryType::OUTFIT : CategoryType::SHIP)),
-	collapsed(player.Collapsed(location == Mission::OUTFITTER ? "outfitter" : "shipyard"))
-=======
-ShopPanel::ShopPanel(PlayerInfo &player, bool isOutfitter)
-	: player(player), day(player.GetDate().DaysSinceEpoch()),
-	planet(player.GetPlanet()), isOutfitter(isOutfitter), playerShip(player.Flagship()),
+	planet(player.GetPlanet()), isOutfitter(location == MissioN::OUTFITTER), playerShip(player.Flagship()),
 	categories(GameData::GetCategory(isOutfitter ? CategoryType::OUTFIT : CategoryType::SHIP)),
 	collapsed(player.Collapsed(isOutfitter ? "outfitter" : "shipyard"))
->>>>>>> e37732d4
 {
 	if(playerShip)
 		playerShips.insert(playerShip);
@@ -299,220 +291,6 @@
 }
 
 
-<<<<<<< HEAD
-	int modifier = Modifier();
-	if(modifier > 1)
-	{
-		string mod = "x " + to_string(modifier);
-		int modWidth = font.Width(mod);
-		font.Draw(mod, buyCenter + Point(-.5 * modWidth, 10.), dim);
-		if(CanSellMultiple())
-			font.Draw(mod, sellCenter + Point(-.5 * modWidth, 10.), dim);
-	}
-}
-
-
-
-void ShopPanel::DrawMain()
-{
-	const Font &bigFont = FontSet::Get(18);
-	const Color &dim = *GameData::Colors().Get("medium");
-	const Color &bright = *GameData::Colors().Get("bright");
-	mainDetailHeight = 0;
-
-	const Sprite *collapsedArrow = SpriteSet::Get("ui/collapsed");
-	const Sprite *expandedArrow = SpriteSet::Get("ui/expanded");
-
-	// Draw all the available items.
-	// First, figure out how many columns we can draw.
-	const int TILE_SIZE = TileSize();
-	const int mainWidth = (Screen::Width() - SIDE_WIDTH - 1);
-	// If the user horizontally compresses the window too far, draw nothing.
-	if(mainWidth < TILE_SIZE)
-		return;
-	const int columns = mainWidth / TILE_SIZE;
-	const int columnWidth = mainWidth / columns;
-
-	const Point begin(
-		(Screen::Width() - columnWidth) / -2,
-		(Screen::Height() - TILE_SIZE) / -2 - mainScroll);
-	Point point = begin;
-	const float endX = Screen::Right() - (SIDE_WIDTH + 1);
-	double nextY = begin.Y() + TILE_SIZE;
-	int scrollY = 0;
-	for(const auto &cat : categories)
-	{
-		const string &category = cat.Name();
-		map<string, vector<string>>::const_iterator it = catalog.find(category);
-		if(it == catalog.end())
-			continue;
-
-		// This should never happen, but bail out if we don't know what planet
-		// we are on (meaning there's no way to know what items are for sale).
-		if(!planet)
-			break;
-
-		Point side(Screen::Left() + 5., point.Y() - TILE_SIZE / 2 + 10);
-		point.Y() += bigFont.Height() + 20;
-		nextY += bigFont.Height() + 20;
-
-		bool isCollapsed = collapsed.count(category);
-		bool isEmpty = true;
-		for(const string &name : it->second)
-		{
-			bool isSelected = (selectedShip && GameData::Ships().Get(name) == selectedShip)
-				|| (selectedOutfit && GameData::Outfits().Get(name) == selectedOutfit);
-
-			if(isSelected)
-				selectedTopY = point.Y() - TILE_SIZE / 2;
-
-			if(!HasItem(name))
-				continue;
-			isEmpty = false;
-			if(isCollapsed)
-				break;
-
-			DrawItem(name, point, scrollY);
-
-			point.X() += columnWidth;
-			if(point.X() >= endX)
-			{
-				point.X() = begin.X();
-				point.Y() = nextY;
-				nextY += TILE_SIZE;
-				scrollY = -mainDetailHeight;
-			}
-		}
-
-		if(!isEmpty)
-		{
-			Point size(bigFont.Width(category) + 25., bigFont.Height());
-			categoryZones.emplace_back(Point(Screen::Left(), side.Y()) + .5 * size, size, category);
-			SpriteShader::Draw(isCollapsed ? collapsedArrow : expandedArrow, side + Point(10., 10.));
-			bigFont.Draw(category, side + Point(25., 0.), isCollapsed ? dim : bright);
-
-			if(point.X() != begin.X())
-			{
-				point.X() = begin.X();
-				point.Y() = nextY;
-				nextY += TILE_SIZE;
-				scrollY = -mainDetailHeight;
-			}
-			point.Y() += 40;
-			nextY += 40;
-		}
-		else
-		{
-			point.Y() -= bigFont.Height() + 20;
-			nextY -= bigFont.Height() + 20;
-		}
-	}
-	// This is how much Y space was actually used.
-	nextY -= 40 + TILE_SIZE;
-
-	// What amount would mainScroll have to equal to make nextY equal the
-	// bottom of the screen? (Also leave space for the "key" at the bottom.)
-	maxMainScroll = max(0., nextY + mainScroll - Screen::Height() / 2 - TILE_SIZE / 2 + VisibilityCheckboxesSize() + 40.);
-
-	PointerShader::Draw(Point(Screen::Right() - 10 - SIDE_WIDTH, Screen::Top() + 10),
-		Point(0., -1.), 10.f, 10.f, 5.f, Color(mainScroll > 0 ? .8f : .2f, 0.f));
-	PointerShader::Draw(Point(Screen::Right() - 10 - SIDE_WIDTH, Screen::Bottom() - 10),
-		Point(0., 1.), 10.f, 10.f, 5.f, Color(mainScroll < maxMainScroll ? .8f : .2f, 0.f));
-}
-
-
-
-void ShopPanel::DrawShip(const Ship &ship, const Point &center, bool isSelected)
-{
-	const Sprite *back = SpriteSet::Get(
-		isSelected ? "ui/shipyard selected" : "ui/shipyard unselected");
-	SpriteShader::Draw(back, center);
-
-	const Sprite *thumbnail = ship.Thumbnail();
-	const Sprite *sprite = ship.GetSprite();
-	int swizzle = ship.CustomSwizzle() >= 0 ? ship.CustomSwizzle() : GameData::PlayerGovernment()->GetSwizzle();
-	if(thumbnail)
-		SpriteShader::Draw(thumbnail, center + Point(0., 10.), 1., swizzle);
-	else if(sprite)
-	{
-		// Make sure the ship sprite leaves 10 pixels padding all around.
-		const float zoomSize = SHIP_SIZE - 60.f;
-		float zoom = min(1.f, zoomSize / max(sprite->Width(), sprite->Height()));
-		SpriteShader::Draw(sprite, center, zoom, swizzle);
-	}
-
-	// Draw the ship name.
-	const Font &font = FontSet::Get(14);
-	const string &name = ship.Name().empty() ? ship.ModelName() : ship.Name();
-	Point offset(-SIDEBAR_WIDTH / 2, -.5f * SHIP_SIZE + 10.f);
-	font.Draw({name, {SIDEBAR_WIDTH, Alignment::CENTER, Truncate::MIDDLE}},
-		center + offset, *GameData::Colors().Get("bright"));
-}
-
-
-
-void ShopPanel::FailSell(bool toStorage) const
-{
-}
-
-
-
-bool ShopPanel::CanSellMultiple() const
-{
-	return true;
-}
-
-
-
-// Helper function for UI buttons to determine if the selected item is
-// already owned. Affects if "Install" is shown for already owned items
-// or if "Buy" is shown for items not yet owned.
-//
-// If we are buying into cargo, then items in cargo don't count as already
-// owned, but they count as "already installed" in cargo.
-bool ShopPanel::IsAlreadyOwned() const
-{
-	return (playerShip && selectedOutfit && player.Cargo().Get(selectedOutfit))
-		|| (player.Storage() && player.Storage()->Get(selectedOutfit));
-}
-
-
-
-bool ShopPanel::ShouldHighlight(const Ship *ship)
-{
-	return (hoverButton == 's');
-}
-
-
-
-void ShopPanel::DrawKey()
-{
-}
-
-
-
-int ShopPanel::VisibilityCheckboxesSize() const
-{
-	return 0;
-}
-
-
-
-void ShopPanel::ToggleForSale()
-{
-	sameSelectedTopY = true;
-}
-
-
-
-void ShopPanel::ToggleStorage()
-{
-	sameSelectedTopY = true;
-}
-
-
-=======
->>>>>>> e37732d4
 
 void ShopPanel::ToggleCargo()
 {
