/* ShopPanel.cpp
Copyright (c) 2014 by Michael Zahniser

Endless Sky is free software: you can redistribute it and/or modify it under the
terms of the GNU General Public License as published by the Free Software
Foundation, either version 3 of the License, or (at your option) any later version.

Endless Sky is distributed in the hope that it will be useful, but WITHOUT ANY
WARRANTY; without even the implied warranty of MERCHANTABILITY or FITNESS FOR A
PARTICULAR PURPOSE. See the GNU General Public License for more details.

You should have received a copy of the GNU General Public License along with
this program. If not, see <https://www.gnu.org/licenses/>.
*/

#include "ShopPanel.h"

#include "GamePad.h"
#include "GamepadCursor.h"
#include "Rectangle.h"
#include "text/Alignment.h"
#include "CategoryList.h"
#include "CategoryType.h"
#include "Color.h"
#include "Dialog.h"
#include "text/DisplayText.h"
#include "shader/FillShader.h"
#include "text/Font.h"
#include "text/FontSet.h"
#include "text/Format.h"
#include "GameData.h"
#include "Government.h"
#include "MapOutfitterPanel.h"
#include "MapShipyardPanel.h"
#include "Mission.h"
#include "shader/OutlineShader.h"
#include "Planet.h"
#include "PlayerInfo.h"
#include "shader/PointerShader.h"
#include "Preferences.h"
#include "Sale.h"
#include "Screen.h"
#include "ScrollBar.h"
#include "ScrollVar.h"
#include "Ship.h"
#include "image/Sprite.h"
#include "image/SpriteSet.h"
#include "shader/SpriteShader.h"
#include "text/Truncate.h"
#include "UI.h"
#include "text/WrappedText.h"

#include "opengl.h"
#include <SDL2/SDL.h>

#include <algorithm>

using namespace std;

namespace {
	const string SHIP_OUTLINES = "Ship outlines in shops";

	constexpr int ICON_TILE = 62;
	constexpr int ICON_COLS = 4;
	constexpr float ICON_SIZE = ICON_TILE - 8;

	bool CanShowInSidebar(const Ship &ship, const Planet *here)
	{
		return ship.GetPlanet() == here;
	}

<<<<<<< HEAD
	const int HOVER_TIME = 60;

	void DrawTooltip(const string &text, const Point &hoverPoint, const Color &textColor, const Color &backColor)
	{
		constexpr int WIDTH = 250;
		constexpr int PAD = 10;
		WrappedText wrap(FontSet::Get(14));
		wrap.SetWrapWidth(WIDTH - 2 * PAD);
		wrap.Wrap(text);
		int longest = wrap.LongestLineWidth();
		if(longest < wrap.WrapWidth())
		{
			wrap.SetWrapWidth(longest);
			wrap.Wrap(text);
		}

		Point textSize(wrap.WrapWidth() + 2 * PAD, wrap.Height() + 2 * PAD - wrap.ParagraphBreak());
		Point anchor = Point(hoverPoint.X(), min<double>(hoverPoint.Y() + textSize.Y(), Screen::Bottom()));
		FillShader::Fill(anchor - .5 * textSize, textSize, backColor);
		wrap.Draw(anchor - textSize + Point(PAD, PAD), textColor);
	}


=======
>>>>>>> dccf2a2d
	constexpr auto ScrollbarMaybeUpdate = [](const auto &op, ScrollBar &scrollbar,
		ScrollVar<double> &scroll, bool animate)
	{
		if(!op(scrollbar))
			return false;
		scrollbar.SyncInto(scroll, animate ? 5 : 0);
		return true;
	};

	// disposition menu options
	const string INSTALL_IN_SHIP = "Install in ship";
	const string MOVE_TO_CARGO = "Move to cargo";
	const string MOVE_TO_STORAGE = "Move to storage";
}

static const unsigned int LONG_CLICK_DURATION = 500; // milliseconds

ShopPanel::ShopPanel(PlayerInfo &player, bool isOutfitter)
	: player(player), day(player.GetDate().DaysSinceEpoch()),
	planet(player.GetPlanet()), isOutfitter(isOutfitter), playerShip(player.Flagship()),
	categories(GameData::GetCategory(isOutfitter ? CategoryType::OUTFIT : CategoryType::SHIP)),
	collapsed(player.Collapsed(isOutfitter ? "outfitter" : "shipyard")),
	shipsTooltip(250, Alignment::LEFT, Tooltip::Direction::DOWN_LEFT, Tooltip::Corner::TOP_LEFT,
		GameData::Colors().Get("tooltip background"), GameData::Colors().Get("medium")),
	creditsTooltip(250, Alignment::LEFT, Tooltip::Direction::UP_LEFT, Tooltip::Corner::TOP_RIGHT,
		GameData::Colors().Get("tooltip background"), GameData::Colors().Get("medium"))
{
	if(playerShip)
		playerShips.insert(playerShip);
	SetIsFullScreen(true);
	SetInterruptible(false);

	selected_quantity = std::make_shared<Dropdown>();
	selected_quantity->SetAlign(Dropdown::LEFT);
	selected_quantity->SetFontSize(14);
	selected_quantity->SetPadding(0);
	selected_quantity->SetOptions({"1", "10", "100", "1000"});

	outfit_disposition = std::make_shared<Dropdown>();
	outfit_disposition->SetVisible(isOutfitter);
	outfit_disposition->SetAlign(Dropdown::LEFT);
	outfit_disposition->SetFontSize(14);
	outfit_disposition->SetPadding(0);
	outfit_disposition->SetOptions({INSTALL_IN_SHIP, MOVE_TO_CARGO, MOVE_TO_STORAGE});
	outfit_disposition->SetCallback([this](int, const std::string& value) { this->DispositionChanged(value); });

	AddChild(selected_quantity);
	AddChild(outfit_disposition);

	// Default pane is main, which does its own higlighting, so disable the
	// cursor. Set the default button though for when the side pane is set
	// TODO: need a better way to find this.
	const Point buyCenter = Screen::BottomRight() - Point(210, 25);
	GamepadCursor::SetPosition(buyCenter);
	GamepadCursor::SetEnabled(false);
}



void ShopPanel::Step()
{
	if(!checkedHelp && GetUI()->IsTop(this) && player.Ships().size() > 1)
	{
		if(DoHelp("multiple ships"))
		{
			// Nothing to do here, just don't want to execute the other branch.
		}
		else if(!Preferences::Has("help: shop with multiple ships"))
		{
			set<string> modelNames;
			for(const auto &it : player.Ships())
			{
				if(!CanShowInSidebar(*it, player.GetPlanet()))
					continue;
				if(modelNames.contains(it->DisplayModelName()))
				{
					DoHelp("shop with multiple ships");
					break;
				}
				modelNames.insert(it->DisplayModelName());
			}
		}
		checkedHelp = true;
	}
}



void ShopPanel::Draw()
{
	glClear(GL_COLOR_BUFFER_BIT);

	// These get added by both DrawMain and DrawDetailsSidebar, so clear them here.
	categoryZones.clear();
	DrawMain();
	DrawShipsSidebar();
	DrawDetailsSidebar();
	DrawButtons();
	DrawKey();

	shipInfo.DrawTooltips();
	outfitInfo.DrawTooltips();

	if(!shipName.empty())
	{
		string text = shipName;
		if(!warningType.empty())
			text += "\n" + GameData::Tooltip(warningType);
		shipsTooltip.SetText(text, true);
		shipsTooltip.SetBackgroundColor(GameData::Colors().Get(warningType.empty() ? "tooltip background"
			: (warningType.back() == '!' ? "error back" : "warning back")));
		shipsTooltip.Draw(true);
	}

	if(dragShip && isDraggingShip && dragShip->GetSprite())
	{
		const Sprite *sprite = dragShip->GetSprite();
		float scale = ICON_SIZE / max(sprite->Width(), sprite->Height());
		if(Preferences::Has(SHIP_OUTLINES))
		{
			static const Color selected(.8f, 1.f);
			Point size(sprite->Width() * scale, sprite->Height() * scale);
			OutlineShader::Draw(sprite, dragPoint, size, selected);
		}
		else
		{
			const Swizzle *swizzle = dragShip->CustomSwizzle()
				? dragShip->CustomSwizzle() : GameData::PlayerGovernment()->GetSwizzle();
			SpriteShader::Draw(sprite, dragPoint, scale, swizzle);
		}
	}

	// Check to see if we need to scroll things onto the screen.
	if(delayedAutoScroll)
	{
		delayedAutoScroll = false;
		const auto selected = Selected();
		if(selected != zones.end())
			MainAutoScroll(selected);
	}
}



void ShopPanel::DrawShip(const Ship &ship, const Point &center, bool isSelected)
{
	const Sprite *back = SpriteSet::Get(
		isSelected ? "ui/shipyard selected" : "ui/shipyard unselected");
	SpriteShader::Draw(back, center);

	const Sprite *thumbnail = ship.Thumbnail();
	const Sprite *sprite = ship.GetSprite();
	const Swizzle *swizzle = ship.CustomSwizzle() ? ship.CustomSwizzle() : GameData::PlayerGovernment()->GetSwizzle();
	if(thumbnail)
		SpriteShader::Draw(thumbnail, center + Point(0., 10.), 1., swizzle);
	else if(sprite)
	{
		// Make sure the ship sprite leaves 10 pixels padding all around.
		const float zoomSize = SHIP_SIZE - 60.f;
		float zoom = min(1.f, zoomSize / max(sprite->Width(), sprite->Height()));
		SpriteShader::Draw(sprite, center, zoom, swizzle);
	}

	// Draw the ship name.
	const Font &font = FontSet::Get(14);
	const string &name = ship.Name().empty() ? ship.DisplayModelName() : ship.Name();
	Point offset(-SIDEBAR_CONTENT / 2, -.5f * SHIP_SIZE + 10.f);
	font.Draw({name, {SIDEBAR_CONTENT, Alignment::CENTER, Truncate::MIDDLE}},
		center + offset, *GameData::Colors().Get("bright"));
}



void ShopPanel::CheckForMissions(Mission::Location location)
{
	if(!GetUI()->IsTop(this))
		return;

	Mission *mission = player.MissionToOffer(location);
	if(mission)
		mission->Do(Mission::OFFER, player, GetUI());
	else
		player.HandleBlockedMissions(location, GetUI());
}



void ShopPanel::FailSell(bool toStorage) const
{
}



bool ShopPanel::CanSellMultiple() const
{
	return true;
}



// Helper function for UI buttons to determine if the selected item is
// already owned. Affects if "Install" is shown for already owned items
// or if "Buy" is shown for items not yet owned.
//
// If we are buying into cargo, then items in cargo don't count as already
// owned, but they count as "already installed" in cargo.
bool ShopPanel::IsAlreadyOwned() const
{
	return (playerShip && selectedOutfit && player.Cargo().Get(selectedOutfit))
		|| player.Storage().Get(selectedOutfit);
}



bool ShopPanel::ShouldHighlight(const Ship *ship)
{
	return (hoverButton == 's');
}



void ShopPanel::DrawKey()
{
}



int ShopPanel::VisibilityCheckboxesSize() const
{
	return 0;
}



void ShopPanel::ToggleForSale()
{
	CheckSelection();
	delayedAutoScroll = true;
}



void ShopPanel::ToggleStorage()
{
	CheckSelection();
	delayedAutoScroll = true;
}



void ShopPanel::ToggleCargo()
{
	CheckSelection();
	delayedAutoScroll = true;
}



// Only override the ones you need; the default action is to return false.
bool ShopPanel::KeyDown(SDL_Keycode key, Uint16 mod, const Command &command, bool isNewPress)
{
	bool toStorage = planet && planet->HasOutfitter() && (key == 'r' || key == 'u');
	if(key == 'l' || key == 'd' || key == SDLK_ESCAPE || key == SDLK_AC_BACK
			|| (key == 'w' && (mod & (KMOD_CTRL | KMOD_GUI))))
	{
		if(!isOutfitter)
			player.UpdateCargoCapacities();
		GetUI()->Pop(this);
		UI::PlaySound(UI::UISound::NORMAL);
	}
	else if(command.Has(Command::HELP))
	{
		if(player.Ships().size() > 1)
		{
			if(isOutfitter)
				DoHelp("outfitter with multiple ships", true);

			set<string> modelNames;
			for(const auto &it : player.Ships())
			{
				if(!CanShowInSidebar(*it, player.GetPlanet()))
					continue;
				if(modelNames.contains(it->DisplayModelName()))
				{
					DoHelp("shop with multiple ships", true);
					break;
				}
				modelNames.insert(it->DisplayModelName());
			}

			DoHelp("multiple ships", true);
		}
		if(isOutfitter)
		{
			DoHelp("uninstalling and storage", true);
			DoHelp("cargo management", true);
			DoHelp("outfitter", true);
		}
	}
	else if(command.Has(Command::MAP))
	{
		if(isOutfitter)
			GetUI()->Push(new MapOutfitterPanel(player));
		else
			GetUI()->Push(new MapShipyardPanel(player));
	}
	else if(key == 'b' || key == 'i' || key == 'c')
	{
		const auto result = CanBuy(key == 'i' || key == 'c');
		if(result)
		{
			Buy(key == 'i' || key == 'c');
			// Ship-based updates to cargo are handled when leaving.
			// Ship-based selection changes are asynchronous, and handled by ShipyardPanel.
			if(isOutfitter)
			{
				player.UpdateCargoCapacities();
				CheckSelection();
			}
		}
		else if(result.HasMessage())
			GetUI()->Push(new Dialog(result.Message()));
	}
	else if(key == 's' || toStorage)
	{
		if (outfit_disposition->GetSelected() == MOVE_TO_STORAGE)
			toStorage = true;
		if(!CanSell(toStorage))
			FailSell(toStorage);
		else
		{
			int modifier = CanSellMultiple() ? stoi(selected_quantity->GetSelected()) : 1;
			for(int i = 0; i < modifier && CanSell(toStorage); ++i)
				Sell(toStorage);
			if(isOutfitter)
			{
				player.UpdateCargoCapacities();
				CheckSelection();
			}
		}
	}
	else if(key == SDLK_LEFT)
	{
		if(activePane != ShopPane::Sidebar)
			MainLeft();
		else
			SideSelect(-1);
		return true;
	}
	else if(key == SDLK_RIGHT)
	{
		if(activePane != ShopPane::Sidebar)
			MainRight();
		else
			SideSelect(1);
		return true;
	}
	else if(key == SDLK_UP)
	{
		if(activePane != ShopPane::Sidebar)
			MainUp();
		else
			SideSelect(-4);
		return true;
	}
	else if(key == SDLK_DOWN)
	{
		if(activePane != ShopPane::Sidebar)
			MainDown();
		else
			SideSelect(4);
		return true;
	}
	else if(key == SDLK_PAGEUP)
		return DoScroll(Screen::Bottom());
	else if(key == SDLK_PAGEDOWN)
		return DoScroll(Screen::Top());
	else if(key == SDLK_HOME)
		return SetScrollToTop();
	else if(key == SDLK_END)
		return SetScrollToBottom();
	else if(key == 'k' || (key == 'p' && (mod & KMOD_SHIFT)))
	{
		const Ship *flagship = player.Flagship();
		bool anyEscortUnparked = any_of(playerShips.begin(), playerShips.end(),
			[&](const Ship *ship){ return ship != flagship && !ship->IsParked() && !ship->IsDisabled(); });
		for(const Ship *ship : playerShips)
			if(ship != flagship)
				player.ParkShip(ship, anyEscortUnparked);
	}
	else if(key >= '0' && key <= '9')
	{
		int group = key - '0';
		if(mod & (KMOD_CTRL | KMOD_GUI))
			player.SetGroup(group, &playerShips);
		else if(mod & KMOD_SHIFT)
		{
			// If every single ship in this group is already selected, shift
			// plus the group number means to deselect all those ships.
			set<Ship *> added = player.GetGroup(group);
			bool allWereSelected = true;
			for(Ship *ship : added)
				allWereSelected &= playerShips.erase(ship);

			if(allWereSelected)
				added.clear();

			const Planet *here = player.GetPlanet();
			for(Ship *ship : added)
				if(CanShowInSidebar(*ship, here))
					playerShips.insert(ship);

			if(!playerShips.contains(playerShip))
				playerShip = playerShips.empty() ? nullptr : *playerShips.begin();
		}
		else
		{
			// Change the selection to the desired ships, if they are landed here.
			playerShips.clear();
			set<Ship *> wanted = player.GetGroup(group);

			const Planet *here = player.GetPlanet();
			for(Ship *ship : wanted)
				if(CanShowInSidebar(*ship, here))
					playerShips.insert(ship);

			if(!playerShips.contains(playerShip))
				playerShip = playerShips.empty() ? nullptr : *playerShips.begin();
		}
	}
	else if(key == SDLK_TAB)
		activePane = (activePane == ShopPane::Main ? ShopPane::Sidebar : ShopPane::Main);
	else if(key == 'f')
		GetUI()->Push(new Dialog(this, &ShopPanel::DoFind, "Search for:"));
	else
		return false;

	return true;
}



<<<<<<< HEAD
bool ShopPanel::ControllerTriggerPressed(SDL_GameControllerAxis axis, bool positive)
{
	// treat left joystick like arrow keys, right joystick like navigation keys.
	// Fallback to the default zone-navigation behavior on the side pane.
	if(activePane == ShopPane::Main)
	{
		if(axis == SDL_CONTROLLER_AXIS_LEFTX)
			return KeyDown(positive ? SDLK_RIGHT : SDLK_LEFT, 0, Command(), true);
		else if(axis == SDL_CONTROLLER_AXIS_LEFTY)
			return KeyDown(positive ? SDLK_DOWN : SDLK_UP, 0, Command(), true);
	}
	else if(activePane == ShopPane::Info)
	{
		if(axis == SDL_CONTROLLER_AXIS_LEFTX ||
		   axis == SDL_CONTROLLER_AXIS_LEFTY)
			return true; // prevent event from doing normal button selection logic
	}
	else if(activePane == ShopPane::Sidebar)
	{
		if(axis == SDL_CONTROLLER_AXIS_LEFTX ||
		   axis == SDL_CONTROLLER_AXIS_LEFTY)
		{
			// do not rely on default zone-based cursor handling, as this class
			// uses its own zones (also confusingly named "Zone")
			std::vector<Point> options = GetUI()->ZonePositions();
			for(auto& z: shipZones)
			{
				// only add zones in the right side panel that are visible on the
				// screen
				Rectangle sidePane(Point(Screen::Right() - SIDEBAR_WIDTH/2.0, 0), Point(SIDEBAR_WIDTH, Screen::Height()));
				if(sidePane.Contains(z.Center()))
					options.push_back(z.Center());
			}
			Point oldPos = GamepadCursor::Position();
			GamepadCursor::MoveDir(GamePad::LeftStick(), options);

			if(isDraggingShip)
			{
				const Point& dp = GamepadCursor::Position() - oldPos;
				Drag(dp.X(), dp.Y());
			}

			return true;
		}
	}

	if(axis == SDL_CONTROLLER_AXIS_RIGHTX)
	{
		if(positive && activePane == ShopPane::Main)
		{
			activePane = ShopPane::Info;
			GamepadCursor::SetEnabled(false);
		}
		else if(activePane == ShopPane::Info)
		{
			if(positive)
			{
				activePane = ShopPane::Sidebar;
				GamepadCursor::SetEnabled(true);
			}
			else
			{
				activePane = ShopPane::Main;
				GamepadCursor::SetEnabled(false);
			}
		}
		else if(!positive && activePane == ShopPane::Sidebar)
		{
			activePane = ShopPane::Info;
			GamepadCursor::SetEnabled(false);
		}
		return true;
	}
	return false;
}



bool ShopPanel::ControllerButtonDown(SDL_GameControllerButton button)
{
	if(button == SDL_CONTROLLER_BUTTON_GUIDE)
		return KeyDown(SDLK_ESCAPE, 0, Command(), true);
	if(activePane == ShopPane::Main)
	{
		if(button == SDL_CONTROLLER_BUTTON_A)
		{
			activePane = ShopPane::Sidebar;
			// switch to the sidebar, and highlight the buy button
			// TODO: need a better way to find this.
			const Point buyCenter = Screen::BottomRight() - Point(210, 25);
			GamepadCursor::SetPosition(buyCenter);
			return true;
		}
	}
	else if(activePane == ShopPane::Sidebar)
	{
		if(isDraggingShip)
		{
			// Any button ends the dragging operation
			const Point& p = GamepadCursor::Position();
			return Release(p.X(), p.Y());
		}

		if(button == SDL_CONTROLLER_BUTTON_A)
		{
			// Act like a short click
			const Point& p = GamepadCursor::Position();
			bool ret = Click(p.X(), p.Y(), 1);
			Release(p.X(), p.Y());
			return ret;
		}
		else if(button == SDL_CONTROLLER_BUTTON_B)
		{
			// Act like a long click
			const Point& p = GamepadCursor::Position();
			bool ret = Click(p.X(), p.Y(), 1);
			lastShipClickTime = SDL_GetTicks() - LONG_CLICK_DURATION - 1;
			Release(p.X(), p.Y());
			return ret;
		}
		else if(button == SDL_CONTROLLER_BUTTON_X)
		{
			// Act like a double click
			const Point& p = GamepadCursor::Position();
			return Click(p.X(), p.Y(), 2);
		}
		else if(button == SDL_CONTROLLER_BUTTON_Y)
		{
			// If we have a ship selected, act like the start of a drag and drop
			const Point& p = GamepadCursor::Position();
			for(const auto &zone : shipZones)
			{
				// floating point comparison ok here.
				if(zone.Center().X() == p.X() && zone.Center().Y() == p.Y())
				{
					Click(p.X(), p.Y(), 1);
					return Drag(10, -10);
				}
			}
		}
	}
	return false;
}



bool ShopPanel::Click(int x, int y, int clicks)
=======
bool ShopPanel::Click(int x, int y, MouseButton button, int clicks)
>>>>>>> dccf2a2d
{
	auto ScrollbarClick = [x, y, button, clicks](ScrollBar &scrollbar, ScrollVar<double> &scroll)
	{
		return ScrollbarMaybeUpdate([x, y, button, clicks](ScrollBar &scrollbar)
			{
				return scrollbar.Click(x, y, button, clicks);
			}, scrollbar, scroll, true);
	};
	if(ScrollbarClick(mainScrollbar, mainScroll)
			|| ScrollbarClick(sidebarScrollbar, sidebarScroll)
			|| ScrollbarClick(infobarScrollbar, infobarScroll))
		return true;

	if(button != MouseButton::LEFT)
		return false;

	dragShip = nullptr;
	// Handle clicks on the buttons.
	char zoneButton = CheckButton(x, y);
	if(zoneButton)
		return DoKey(zoneButton);

	const Point clickPoint(x, y);

	// Check for clicks in the category labels.
	for(const ClickZone<string> &zone : categoryZones)
		if(zone.Contains(clickPoint))
		{
			bool toggleAll = (SDL_GetModState() & KMOD_SHIFT);
			auto it = collapsed.find(zone.Value());
			if(it == collapsed.end())
			{
				if(toggleAll)
				{
					selectedShip = nullptr;
					selectedOutfit = nullptr;
					for(const auto &category : categories)
						collapsed.insert(category.Name());
				}
				else
				{
					collapsed.insert(zone.Value());
					CategoryAdvance(zone.Value());
				}
			}
			else
			{
				if(toggleAll)
					collapsed.clear();
				else
					collapsed.erase(it);
			}
			return true;
		}

	// Check for clicks in the main zones.
	for(const Zone &zone : zones)
		if(zone.Contains(clickPoint))
		{
			if(zone.GetShip())
				selectedShip = zone.GetShip();
			else
				selectedOutfit = zone.GetOutfit();

			previousX = zone.Center().X();

			return true;
		}

	// Check for clicks in the sidebar zones.
	for(const ClickZone<const Ship *> &zone : shipZones)
		if(zone.Contains(clickPoint))
		{
			lastShipClickTime = SDL_GetTicks();
			const Ship *clickedShip = zone.Value();
			for(const shared_ptr<Ship> &ship : player.Ships())
				if(ship.get() == clickedShip)
				{
					dragShip = ship.get();
					dragPoint.Set(x, y);
					SideSelect(dragShip, clicks);
					break;
				}

			return true;
		}


	return true;
}



bool ShopPanel::Hover(int x, int y)
{
	mainScrollbar.Hover(x, y);
	infobarScrollbar.Hover(x, y);
	sidebarScrollbar.Hover(x, y);

	hoverPoint = Point(x, y);
	// Check that the point is not in the button area.
	hoverButton = CheckButton(x, y);
	if(hoverButton)
	{
		shipInfo.ClearHover();
		outfitInfo.ClearHover();
	}
	else
	{
		shipInfo.Hover(hoverPoint);
		outfitInfo.Hover(hoverPoint);
	}

	activePane = ShopPane::Main;
	if(x > Screen::Right() - SIDEBAR_WIDTH)
		activePane = ShopPane::Sidebar;
	else if(x > Screen::Right() - SIDE_WIDTH)
		activePane = ShopPane::Info;
	return true;
}



bool ShopPanel::Drag(double dx, double dy)
{
	if(dragShip)
	{
		isDraggingShip = true;
		dragPoint += Point(dx, dy);
		for(const ClickZone<const Ship *> &zone : shipZones)
			if(zone.Contains(dragPoint))
				if(zone.Value() != dragShip)
				{
					int dragIndex = -1;
					int dropIndex = -1;
					for(unsigned i = 0; i < player.Ships().size(); ++i)
					{
						const Ship *ship = &*player.Ships()[i];
						if(ship == dragShip)
							dragIndex = i;
						if(ship == zone.Value())
							dropIndex = i;
					}
					if(dragIndex >= 0 && dropIndex >= 0)
						player.ReorderShip(dragIndex, dropIndex);
				}
	}
	else
	{
		auto scrollbarInterceptSpec = [dx, dy](ScrollBar &scrollbar, ScrollVar<double> &scroll) {
			scrollbar.SyncFrom(scroll, scrollbar.from, scrollbar.to, false);
			return ScrollbarMaybeUpdate([dx, dy](ScrollBar &scrollbar)
				{
					return scrollbar.Drag(dx, dy);
				}, scrollbar, scroll, false);
		};
		if(!scrollbarInterceptSpec(mainScrollbar, mainScroll)
				&& !scrollbarInterceptSpec(sidebarScrollbar, sidebarScroll)
				&& !scrollbarInterceptSpec(infobarScrollbar, infobarScroll))
			DoScroll(dy, 0);
	}

	return true;
}



bool ShopPanel::Release(int x, int y, MouseButton button)
{
<<<<<<< HEAD
	if (isDraggingShip)
	{
		dragShip = nullptr;
		isDraggingShip = false;
	}
	else if (lastShipClickTime != static_cast<unsigned int>(-1))
	{
		// what ship did we unclick on?
		for(auto &zone : shipZones)
		{
			if(zone.Contains(Point(x, y)) && zone.Value() == playerShip)
			{
				if (SDL_GetTicks() - lastShipClickTime < LONG_CLICK_DURATION)
				{
					// normal click. Remove everything but the current ship
					if (playerShip)
					{
						playerShips.clear();
						playerShips.insert(playerShip);
						outfit_disposition->SetSelected(INSTALL_IN_SHIP);
					}
				}
				else
				{
					// long click. if the ship was already there, remove it
					if (shipToRemoveIfLongClick)
					{
						playerShips.erase(shipToRemoveIfLongClick);
						if (shipToRemoveIfLongClick == playerShip)
						{
							if (!playerShips.empty())
								playerShip = *playerShips.begin();
							else
								playerShip = nullptr;
						}
					}
				}
				break;
			}
		}
	}
	lastShipClickTime = -1;
	shipToRemoveIfLongClick = nullptr;
=======
	if(button != MouseButton::LEFT)
		return false;

	dragShip = nullptr;
	isDraggingShip = false;
>>>>>>> dccf2a2d
	return true;
}



bool ShopPanel::Scroll(double dx, double dy)
{
	return DoScroll(dy * 2.5 * Preferences::ScrollSpeed());
}



void ShopPanel::DoFind(const string &text)
{
	int index = FindItem(text);
	if(index >= 0 && index < static_cast<int>(zones.size()))
	{
		auto best = std::next(zones.begin(), index);
		if(best->GetShip())
			selectedShip = best->GetShip();
		else
			selectedOutfit = best->GetOutfit();

		previousX = best->Center().X();

		MainAutoScroll(best);
	}
}



int64_t ShopPanel::LicenseCost(const Outfit *outfit, bool onlyOwned) const
{
	// If the player is attempting to install an outfit from cargo, storage, or that they just
	// sold to the shop, then ignore its license requirement, if any. (Otherwise there
	// would be no way to use or transfer license-restricted outfits between ships.)
	bool owned = (player.Cargo().Get(outfit) && playerShip) || player.Storage().Get(outfit);
	if((owned && onlyOwned) || player.Stock(outfit) > 0)
		return 0;

	const Sale<Outfit> &available = player.GetPlanet()->OutfitterStock();

	int64_t cost = 0;
	for(const string &name : outfit->Licenses())
		if(!player.HasLicense(name))
		{
			const Outfit *license = GameData::Outfits().Find(name + " License");
			if(!license || !license->Cost() || !available.Has(license))
				return -1;
			cost += license->Cost();
		}
	return cost;
}



ShopPanel::Zone::Zone(Point center, Point size, const Ship *ship)
	: ClickZone(center, size, ship)
{
}



ShopPanel::Zone::Zone(Point center, Point size, const Outfit *outfit)
	: ClickZone(center, size, nullptr), outfit(outfit)
{
}



const Ship *ShopPanel::Zone::GetShip() const
{
	return Value();
}



const Outfit *ShopPanel::Zone::GetOutfit() const
{
	return outfit;
}



void ShopPanel::DrawShipsSidebar()
{
	const Font &font = FontSet::Get(14);
	const Color &dark = *GameData::Colors().Get("dark");
	const Color &medium = *GameData::Colors().Get("medium");
	const Color &bright = *GameData::Colors().Get("bright");
	const Color &bg = *GameData::Colors().Get("panel background");
	const Color &bgSelected = *GameData::Colors().Get("panel background selected");

	sidebarScroll.Step();

	// Fill in the background.
	FillShader::Fill(
		Point(Screen::Right() - SIDEBAR_WIDTH / 2, 0.),
		Point(SIDEBAR_WIDTH, Screen::Height()),
		activePane == ShopPane::Sidebar ? bgSelected : bg);
	FillShader::Fill(
		Point(Screen::Right() - SIDEBAR_WIDTH, 0.),
		Point(1, Screen::Height()),
		*GameData::Colors().Get("shop side panel background"));

	// Draw this string, centered in the side panel:
	static const string YOURS = "Your Ships:";
	Point yoursPoint(Screen::Right() - SIDEBAR_WIDTH, Screen::Top() + 10 - sidebarScroll.AnimatedValue());
	font.Draw({YOURS, {SIDEBAR_WIDTH, Alignment::CENTER}}, yoursPoint, bright);

	// Start below the "Your Ships" label, and draw them.
	Point point(
		Screen::Right() - SIDEBAR_CONTENT / 2 - SIDEBAR_PADDING - 93,
		Screen::Top() + SIDEBAR_CONTENT / 2 - sidebarScroll.AnimatedValue() + 40 - 93);

	const Planet *here = player.GetPlanet();
	int shipsHere = 0;
	for(const shared_ptr<Ship> &ship : player.Ships())
		shipsHere += CanShowInSidebar(*ship, here);
	if(shipsHere < 4)
		point.X() += .5 * ICON_TILE * (4 - shipsHere);

	// Check whether flight check tooltips should be shown.
	const auto flightChecks = player.FlightCheck();
	Point mouse = UI::GetMouse();
	warningType.clear();
	shipName.clear();
	shipZones.clear();

	static const Color selected(.8f, 1.f);
	static const Color unselected(.4f, 1.f);
	for(const shared_ptr<Ship> &ship : player.Ships())
	{
		// Skip any ships that are "absent" for whatever reason.
		if(!CanShowInSidebar(*ship, here))
			continue;

		if(point.X() > Screen::Right())
		{
			point.X() -= ICON_TILE * ICON_COLS;
			point.Y() += ICON_TILE;
		}

		bool isSelected = playerShips.contains(ship.get());
		const Sprite *background = SpriteSet::Get(isSelected ? "ui/icon selected" : "ui/icon unselected");
		SpriteShader::Draw(background, point);
		// If this is one of the selected ships, check if the currently hovered
		// button (if any) applies to it. If so, brighten the background.
		if(isSelected && ShouldHighlight(ship.get()))
			SpriteShader::Draw(background, point);

		const Sprite *sprite = ship->GetSprite();
		if(sprite && (!isDraggingShip || dragShip != ship.get()))
		{
			float scale = ICON_SIZE / max(sprite->Width(), sprite->Height());
			if(Preferences::Has(SHIP_OUTLINES))
			{
				Point size(sprite->Width() * scale, sprite->Height() * scale);
				OutlineShader::Draw(sprite, point, size, isSelected ? selected : unselected);
			}
			else
			{
				const Swizzle *swizzle = ship->CustomSwizzle() ? ship->CustomSwizzle() : GameData::PlayerGovernment()->GetSwizzle();
				SpriteShader::Draw(sprite, point, scale, swizzle);
			}
		}

		shipZones.emplace_back(point, Point(ICON_TILE/2.0, ICON_TILE/2.0), ship.get());

		if(mouse.Y() < Screen::Bottom() - BUTTON_HEIGHT && shipZones.back().Contains(mouse))
		{
			shipName = ship->Name() + (ship->IsParked() ? "\n" + GameData::Tooltip("parked") : "");
			shipsTooltip.SetZone(shipZones.back());
		}

		const auto checkIt = flightChecks.find(ship);
		if(checkIt != flightChecks.end())
		{
			const string &check = (*checkIt).second.front();
			const Sprite *icon = SpriteSet::Get(check.back() == '!' ? "ui/error" : "ui/warning");
			SpriteShader::Draw(icon, point + .5 * Point(ICON_TILE - icon->Width(), ICON_TILE - icon->Height()));
			if(shipZones.back().Contains(mouse))
				warningType = check;
		}

		if(isSelected && playerShips.size() > 1 && ship->OutfitCount(selectedOutfit))
			PointerShader::Draw(Point(point.X() - static_cast<int>(ICON_TILE / 3), point.Y()),
				Point(1., 0.), 14.f, 12.f, 0., Color(.9f, .9f, .9f, .2f));

		if(ship->IsParked())
		{
			static const Point CORNER = .35 * Point(ICON_TILE, ICON_TILE);
			FillShader::Fill(point + CORNER, Point(6., 6.), dark);
			FillShader::Fill(point + CORNER, Point(4., 4.), isSelected ? bright : medium);
		}

		point.X() += ICON_TILE;
	}
	point.Y() += ICON_TILE;

	if(outfit_disposition->GetSelected() == MOVE_TO_STORAGE)
	{
		CargoHold& storage = player.Storage();
		point.X() = Screen::Right() - SIDEBAR_WIDTH + 10;
		bool empty = true;
		if(!storage.Outfits().empty())
		{
			for (auto& kv: player.Storage().Outfits())
			{
				if (kv.second != 0)
				{
					if (empty)
					{
						empty = false;
						font.Draw("Outfits in planetary storage:", point, bright);
						point.Y() += 20.;
					}
					font.Draw(kv.first->DisplayName() + ": ", point, medium);
					string count = Format::Number(kv.second);
					font.Draw({count, {SIDEBAR_WIDTH - 20, Alignment::RIGHT}}, point, bright);
					point.Y() += 20.;
				}
			}
		}
		if(empty)
		{
			font.Draw("Nothing in planetary storage", point, bright);
			point.Y() += 20.;
		}
	}
	else if(playerShip)
	{
		point.Y() += SHIP_SIZE / 2;
		point.X() = (Screen::Right() - SIDEBAR_CONTENT / 2) - SIDEBAR_PADDING;
		DrawShip(*playerShip, point, true);

		Point offset(SIDEBAR_CONTENT / -2, SHIP_SIZE / 2);
		const int detailHeight = DrawPlayerShipInfo(point + offset);
		point.Y() += detailHeight + SHIP_SIZE / 2;
	}
	else if(player.Cargo().Size())
	{
		point.X() = Screen::Right() - SIDEBAR_WIDTH + 10;
		font.Draw("cargo space:", point, medium);

		string space = Format::Number(player.Cargo().Free()) + " / " + Format::Number(player.Cargo().Size());
		font.Draw({space, {SIDEBAR_WIDTH - 20, Alignment::RIGHT}}, point, bright);
		point.Y() += 20.;
	}
	sidebarScroll.SetDisplaySize(Screen::Height() - BUTTON_HEIGHT);
	sidebarScroll.SetMaxValue(max(0., point.Y() + sidebarScroll.AnimatedValue() - Screen::Bottom() + Screen::Height()));

	if(sidebarScroll.Scrollable())
	{
		Point top(Screen::Right() - 3, Screen::Top() + 10);
		Point bottom(Screen::Right() - 3, Screen::Bottom() - BUTTON_HEIGHT - 10);

		sidebarScrollbar.SyncDraw(sidebarScroll, top, bottom);
	}
}



void ShopPanel::DrawDetailsSidebar()
{
	// Fill in the background.
	const Color &line = *GameData::Colors().Get("dim");
	const Color &back = *GameData::Colors().Get("shop info panel background");
	const Color &backSelected = *GameData::Colors().Get("shop info panel background selected");

	infobarScroll.Step();

	FillShader::Fill(
		Point(Screen::Right() - SIDEBAR_WIDTH - INFOBAR_WIDTH, 0.),
		Point(1., Screen::Height()),
		line);
	FillShader::Fill(
		Point(Screen::Right() - SIDEBAR_WIDTH - INFOBAR_WIDTH / 2, 0.),
		Point(INFOBAR_WIDTH - 1., Screen::Height()),
		activePane == ShopPane::Info ? backSelected : back);

	Point point(
		Screen::Right() - SIDE_WIDTH + INFOBAR_WIDTH / 2,
		Screen::Top() + 10 - infobarScroll.AnimatedValue());

	double heightOffset = DrawDetails(point);

	infobarScroll.SetDisplaySize(Screen::Height());
	infobarScroll.SetMaxValue(max(0., heightOffset + infobarScroll.AnimatedValue() - Screen::Bottom()) + Screen::Height());

	if(infobarScroll.Scrollable())
	{
		Point top{Screen::Right() - SIDEBAR_WIDTH - 7., Screen::Top() + 10.};
		Point bottom{Screen::Right() - SIDEBAR_WIDTH - 7., Screen::Bottom() - 10.};

		infobarScrollbar.SyncDraw(infobarScroll, top, bottom);
	}
}



void ShopPanel::DrawButtons()
{
	// The last 70 pixels on the end of the side panel are for the buttons:
	const Color &bg = *GameData::Colors().Get("shop side panel background");
	const Color &bgSelected = *GameData::Colors().Get("shop side panel background selected");

	Point buttonSize(SIDEBAR_WIDTH, BUTTON_HEIGHT);
	FillShader::Fill(Screen::BottomRight() - .5 * buttonSize, buttonSize,
		activePane == ShopPane::Sidebar ? bgSelected : bg);
	FillShader::Fill(
		Point(Screen::Right() - SIDEBAR_WIDTH / 2, Screen::Bottom() - BUTTON_HEIGHT),
		Point(SIDEBAR_WIDTH, 1), *GameData::Colors().Get("shop side panel footer"));

	const Font &font = FontSet::Get(14);
	const Color &bright = *GameData::Colors().Get("bright");
	const Color &dim = *GameData::Colors().Get("medium");
	const Color &back = *GameData::Colors().Get("panel background");

	const Point creditsPoint(
		Screen::Right() - SIDEBAR_WIDTH + 10,
		Screen::Bottom() - BUTTON_HEIGHT + 5);
	font.Draw("You have:", creditsPoint, dim);

	const auto credits = Format::CreditString(player.Accounts().Credits());
	font.Draw({credits, {SIDEBAR_WIDTH - 20, Alignment::RIGHT}}, creditsPoint, bright);

	const Font &bigFont = FontSet::Get(18);
	const Color &hover = *GameData::Colors().Get("hover");
	const Color &active = *GameData::Colors().Get("active");
	const Color &inactive = *GameData::Colors().Get("inactive");

	const Point buyCenter = Screen::BottomRight() - Point(210, 25);
	FillShader::Fill(buyCenter, Point(60, 30), back);
	bool isOwned = IsAlreadyOwned();
	const Color *buyTextColor;
	if(!CanBuy(isOwned))
		buyTextColor = &inactive;
	else if(hoverButton == (isOwned ? 'i' : 'b'))
		buyTextColor = &hover;
	else
		buyTextColor = &active;
	string BUY = isOwned ? (playerShip ? "_Install" : "_Cargo") : "_Buy";
	char keyToPress = isOwned ? (playerShip ? 'i' : 'c') : 'b';
	bigFont.Draw(BUY,
		buyCenter - .5 * Point(bigFont.Width(BUY), bigFont.Height()),
		*buyTextColor);
	AddZone(Rectangle(buyCenter, Point(60, 30)), [this, keyToPress]() {
		KeyDown(keyToPress, 0, Command(), true);
	});

	const Point sellCenter = Screen::BottomRight() - Point(130, 25);
	FillShader::Fill(sellCenter, Point(60, 30), back);
	const string SELL = outfit_disposition->GetSelected() == MOVE_TO_STORAGE ? "Move" : "_Sell";
	bigFont.Draw(SELL,
		sellCenter - .5 * Point(bigFont.Width(SELL), bigFont.Height()),
		CanSell() ? hoverButton == 's' ? hover : active : inactive);
	AddZone(Rectangle(sellCenter, Point(60, 30)), [this]() {
		KeyDown('s', 0, Command(), true);
	});

	const Point leaveCenter = Screen::BottomRight() - Point(45, 25);
	FillShader::Fill(leaveCenter, Point(70, 30), back);
	static const string LEAVE = "_Leave";
	bigFont.Draw(LEAVE,
		leaveCenter - .5 * Point(bigFont.Width(LEAVE), bigFont.Height()),
		hoverButton == 'l' ? hover : active);
	AddZone(Rectangle(leaveCenter, Point(70, 30)), [this]() {
		KeyDown(SDLK_ESCAPE, 0, Command(), true);
	});

	const Point findCenter = Screen::BottomRight() - Point(580, 20);
	const Sprite *findIcon =
		hoverButton == 'f' ? SpriteSet::Get("ui/find selected") : SpriteSet::Get("ui/find unselected");
	SpriteShader::Draw(findIcon, findCenter);
	static const string FIND = "_Find";

	int modifier = Modifier();
	if(modifier > 1)
	{
		string mod = "x " + to_string(modifier);
		selected_quantity->SetSelected(to_string(modifier));
		quantity_is_modifier = true;
	}
	else if (quantity_is_modifier)
	{
		// User has released modifier keys. Reset quantity dropdown to 1x
		selected_quantity->SetSelected("1");
		quantity_is_modifier = false;
	}

	font.Draw("Quantity:", Screen::BottomRight() - Point(240, 68), dim);

	const Point sqCenter = Screen::BottomRight() - Point(150, 60);
	selected_quantity->SetPosition(Rectangle(sqCenter, {45, 20}));

	const Point odCenter = Screen::BottomRight() - Point(65, 60);
	outfit_disposition->SetPosition(Rectangle(odCenter, {110, 20}));

	// Draw the tooltip for your full number of credits.
	const Rectangle creditsBox = Rectangle::FromCorner(creditsPoint, Point(SIDEBAR_WIDTH - 20, 15));
	if(creditsBox.Contains(hoverPoint))
		creditsTooltip.IncrementCount();
	else
		creditsTooltip.DecrementCount();

	if(creditsTooltip.ShouldDraw())
	{
		creditsTooltip.SetZone(creditsBox);
		creditsTooltip.SetText(Format::Number(player.Accounts().Credits()) + " credits", true);
		creditsTooltip.Draw();
	}
}



void ShopPanel::DrawMain()
{
	const Font &bigFont = FontSet::Get(18);
	const Color &dim = *GameData::Colors().Get("medium");
	const Color &bright = *GameData::Colors().Get("bright");
	const Color bg = *GameData::Colors().Get("shop main panel background");
	const Color bgSelected = *GameData::Colors().Get("shop main panel background selected");

	const Sprite *collapsedArrow = SpriteSet::Get("ui/collapsed");
	const Sprite *expandedArrow = SpriteSet::Get("ui/expanded");

	mainScroll.Step();

	// Draw all the available items.
	// First, figure out how many columns we can draw.
	const int TILE_SIZE = TileSize();
	const int mainWidth = (Screen::Width() - SIDE_WIDTH - 1);
	// If the user horizontally compresses the window too far, draw nothing.
	if(mainWidth < TILE_SIZE)
		return;
	const int columns = mainWidth / TILE_SIZE;
	const int columnWidth = mainWidth / columns;

	Rectangle bgArea(Point(Screen::Left() + mainWidth/2.0, 0), Point(mainWidth, Screen::Height()));
	FillShader::Fill(bgArea.Center(), bgArea.Dimensions(), activePane == ShopPane::Main ? bgSelected : bg);

	const Point begin(
		(Screen::Width() - columnWidth) / -2,
		(Screen::Height() - TILE_SIZE) / -2 - mainScroll.AnimatedValue());
	Point point = begin;
	const float endX = Screen::Right() - (SIDE_WIDTH + 1);
	double nextY = begin.Y() + TILE_SIZE;
	zones.clear();
	for(const auto &cat : categories)
	{
		const string &category = cat.Name();
		map<string, vector<string>>::const_iterator it = catalog.find(category);
		if(it == catalog.end())
			continue;

		// This should never happen, but bail out if we don't know what planet
		// we are on (meaning there's no way to know what items are for sale).
		if(!planet)
			break;

		Point side(Screen::Left() + 5., point.Y() - TILE_SIZE / 2 + 10);
		point.Y() += bigFont.Height() + 20;
		nextY += bigFont.Height() + 20;

		bool isCollapsed = collapsed.contains(category);
		bool isEmpty = true;
		for(const string &name : it->second)
		{
			if(!HasItem(name))
				continue;
			isEmpty = false;
			if(isCollapsed)
				break;

			DrawItem(name, point);

			point.X() += columnWidth;
			if(point.X() >= endX)
			{
				point.X() = begin.X();
				point.Y() = nextY;
				nextY += TILE_SIZE;
			}
		}

		if(!isEmpty)
		{
			Point size(bigFont.Width(category) + 25., bigFont.Height());
			categoryZones.emplace_back(Point(Screen::Left(), side.Y()) + .5 * size, size, category);
			SpriteShader::Draw(isCollapsed ? collapsedArrow : expandedArrow, side + Point(10., 10.));
			bigFont.Draw(category, side + Point(25., 0.), isCollapsed ? dim : bright);

			if(point.X() != begin.X())
			{
				point.X() = begin.X();
				point.Y() = nextY;
				nextY += TILE_SIZE;
			}
			point.Y() += 40;
			nextY += 40;
		}
		else
		{
			point.Y() -= bigFont.Height() + 20;
			nextY -= bigFont.Height() + 20;
		}
	}
	// This is how much Y space was actually used.
	nextY -= 40 + TILE_SIZE;

	// What amount would mainScroll have to equal to make nextY equal the
	// bottom of the screen? (Also leave space for the "key" at the bottom.)
	mainScroll.SetDisplaySize(Screen::Height());
	mainScroll.SetMaxValue(max(0., nextY + mainScroll.AnimatedValue() - Screen::Height() / 2 - TILE_SIZE / 2 +
		VisibilityCheckboxesSize() + 40.) + Screen::Height());

	if(mainScroll.Scrollable())
	{
		double scrollbarX = Screen::Right() - 7 - SIDE_WIDTH;
		Point top(scrollbarX, Screen::Top() + 10.);
		Point bottom(scrollbarX, Screen::Bottom() - 10.);

		mainScrollbar.SyncDraw(mainScroll, top, bottom);
	}
}



int ShopPanel::DrawPlayerShipInfo(const Point &point)
{
	shipInfo.Update(*playerShip, player, collapsed.contains("description"), true);
	shipInfo.DrawAttributes(point, !isOutfitter);
	const int attributesHeight = shipInfo.GetAttributesHeight(!isOutfitter);
	shipInfo.DrawOutfits(Point(point.X(), point.Y() + attributesHeight));

	return attributesHeight + shipInfo.OutfitsHeight();
}



bool ShopPanel::DoScroll(double dy, int steps)
{
	if(activePane == ShopPane::Info)
		infobarScroll.Scroll(-dy, steps);
	else if(activePane == ShopPane::Sidebar)
		sidebarScroll.Scroll(-dy, steps);
	else
		mainScroll.Scroll(-dy, steps);

	return true;
}



bool ShopPanel::SetScrollToTop()
{
	if(activePane == ShopPane::Info)
		infobarScroll = 0.;
	else if(activePane == ShopPane::Sidebar)
		sidebarScroll = 0.;
	else
		mainScroll = 0.;

	return true;
}



bool ShopPanel::SetScrollToBottom()
{
	if(activePane == ShopPane::Info)
		infobarScroll = infobarScroll.MaxValue();
	else if(activePane == ShopPane::Sidebar)
		sidebarScroll = sidebarScroll.MaxValue();
	else
		mainScroll = mainScroll.MaxValue();

	return true;
}



void ShopPanel::SideSelect(int count)
{
	// Find the currently selected ship in the list.
	vector<shared_ptr<Ship>>::const_iterator it = player.Ships().begin();
	for( ; it != player.Ships().end(); ++it)
		if((*it).get() == playerShip)
			break;

	// Bail out if there are no ships to choose from.
	if(it == player.Ships().end())
	{
		playerShips.clear();
		playerShip = player.Flagship();
		if(playerShip)
			playerShips.insert(playerShip);

		CheckSelection();
		return;
	}


	const Planet *here = player.GetPlanet();
	if(count < 0)
	{
		while(count)
		{
			if(it == player.Ships().begin())
				it = player.Ships().end();
			--it;

			if(CanShowInSidebar(**it, here))
				++count;
		}
	}
	else
	{
		while(count)
		{
			++it;
			if(it == player.Ships().end())
				it = player.Ships().begin();

			if(CanShowInSidebar(**it, here))
				--count;
		}
	}
	SideSelect(&**it);
}



void ShopPanel::SideSelect(Ship *ship, int clicks)
{
	bool shift = (SDL_GetModState() & KMOD_SHIFT);
	bool control = (SDL_GetModState() & (KMOD_CTRL | KMOD_GUI));

	if(shift)
	{
		bool on = false;
		const Planet *here = player.GetPlanet();
		for(const shared_ptr<Ship> &other : player.Ships())
		{
			// Skip any ships that are "absent" for whatever reason.
			if(!CanShowInSidebar(*other, here))
				continue;

			if(other.get() == ship || other.get() == playerShip)
				on = !on;
			else if(on)
			{
				playerShips.insert(other.get());
				outfit_disposition->SetSelected(INSTALL_IN_SHIP);
			}
		}
	}
	else if(!control)
	{
		// playerShips.clear(); // deferred until we know if it was a long click
		if(clicks > 1)
		{
			lastShipClickTime = -1;
			for(const shared_ptr<Ship> &it : player.Ships())
			{
				if(!CanShowInSidebar(*it, player.GetPlanet()))
					continue;
				if(it.get() != ship && it->Imitates(*ship))
					playerShips.insert(it.get());
			}
		}
	}
	else
	{
		if(clicks > 1)
		{
			lastShipClickTime = -1;
			vector<Ship *> similarShips;
			// If the ship isn't selected now, it was selected at the beginning of the whole "double click" action,
			// because the first click was handled normally.
			bool unselect = !playerShips.contains(ship);
			for(const shared_ptr<Ship> &it : player.Ships())
			{
				if(!CanShowInSidebar(*it, player.GetPlanet()))
					continue;
				if(it.get() != ship && it->Imitates(*ship))
				{
					similarShips.push_back(it.get());
					unselect &= playerShips.contains(it.get());
				}
			}
			for(Ship *it : similarShips)
			{
				if(unselect)
					playerShips.erase(it);
				else
					playerShips.insert(it);
			}
			if(unselect && find(similarShips.begin(), similarShips.end(), playerShip) != similarShips.end())
			{
				playerShip = playerShips.empty() ? nullptr : *playerShips.begin();
				CheckSelection();
				return;
			}
		}
		else if(playerShips.contains(ship))
		{
			lastShipClickTime = -1;
			playerShips.erase(ship);
			if(playerShip == ship)
				playerShip = playerShips.empty() ? nullptr : *playerShips.begin();
			CheckSelection();
			return;
		}
	}

	playerShip = ship;
	if (playerShips.count(playerShip))
	{
		// Already here. remove it if this turns out to be a long click
		shipToRemoveIfLongClick = ship;
	}
	else
	{
		playerShips.insert(playerShip);
		CheckSelection();
		outfit_disposition->SetSelected(INSTALL_IN_SHIP);
	}
}



// If selected item is offscreen, scroll just enough to put it on.
void ShopPanel::MainAutoScroll(const vector<Zone>::const_iterator &selected)
{
	const int TILE_SIZE = TileSize();
	const int topY = selected->Center().Y() - TILE_SIZE / 2;
	const int offTop = topY + Screen::Bottom();
	if(offTop < 0)
		mainScroll += offTop;
	else
	{
		const int offBottom = topY + TILE_SIZE - Screen::Bottom();
		if(offBottom > 0)
			mainScroll += offBottom;
	}
}



void ShopPanel::MainLeft()
{
	if(zones.empty())
		return;

	vector<Zone>::const_iterator it = Selected();

	if(it == zones.end() || it == zones.begin())
	{
		it = zones.end();
		--it;
		mainScroll = mainScroll.MaxValue();
	}
	else
	{
		--it;
		MainAutoScroll(it);
	}

	previousX = it->Center().X();

	selectedShip = it->GetShip();
	selectedOutfit = it->GetOutfit();
}



void ShopPanel::MainRight()
{
	if(zones.empty())
		return;

	vector<Zone>::const_iterator it = Selected();

	if(it == zones.end() || ++it == zones.end())
	{
		it = zones.begin();
		mainScroll = 0.;
	}
	else
		MainAutoScroll(it);

	previousX = it->Center().X();

	selectedShip = it->GetShip();
	selectedOutfit = it->GetOutfit();
}



void ShopPanel::MainUp()
{
	if(zones.empty())
		return;

	vector<Zone>::const_iterator it = Selected();
	// Special case: nothing is selected. Start from the first item.
	if(it == zones.end())
	{
		it = zones.begin();
		previousX = it->Center().X();
	}

	const double previousY = it->Center().Y();
	while(it != zones.begin() && it->Center().Y() == previousY)
		--it;
	if(it == zones.begin() && it->Center().Y() == previousY)
	{
		it = zones.end();
		--it;
		mainScroll = mainScroll.MaxValue();
	}
	else
		MainAutoScroll(it);

	while(it->Center().X() > previousX)
		--it;

	selectedShip = it->GetShip();
	selectedOutfit = it->GetOutfit();
}



void ShopPanel::MainDown()
{
	if(zones.empty())
		return;

	vector<Zone>::const_iterator it = Selected();
	// Special case: nothing is selected. Select the first item.
	if(it == zones.end())
	{
		mainScroll = 0.;
		it = zones.begin();
		selectedShip = it->GetShip();
		selectedOutfit = it->GetOutfit();
		previousX = it->Center().X();
		return;
	}

	const double previousY = it->Center().Y();
	++it;
	while(it != zones.end() && it->Center().Y() == previousY)
		++it;
	if(it == zones.end())
	{
		it = zones.begin();
		mainScroll = 0.;
	}
	else
		MainAutoScroll(it);

	// Overshoot by one in case this line is shorter than the previous one.
	const double newY = it->Center().Y();
	++it;
	while(it != zones.end() && it->Center().X() <= previousX && it->Center().Y() == newY)
		++it;
	--it;

	selectedShip = it->GetShip();
	selectedOutfit = it->GetOutfit();
}



// If the selected item is no longer displayed, advance selection until we find something that is.
void ShopPanel::CheckSelection()
{
	if((!selectedOutfit && !selectedShip) ||
			(selectedShip && HasItem(selectedShip->VariantName())) ||
			(selectedOutfit && HasItem(selectedOutfit->TrueName())))
		return;

	vector<Zone>::const_iterator it = Selected();
	if(it == zones.end())
		return;
	const vector<Zone>::const_iterator oldIt = it;

	// Advance to find next valid selection.
	for( ; it != zones.end(); ++it)
	{
		const Ship *ship = it->GetShip();
		const Outfit *outfit = it->GetOutfit();
		if((ship && HasItem(ship->VariantName())) || (outfit && HasItem(outfit->TrueName())))
			break;
	}

	// If that didn't work, try the other direction.
	if(it == zones.end())
	{
		it = oldIt;
		while(it != zones.begin())
		{
			--it;
			const Ship *ship = it->GetShip();
			const Outfit *outfit = it->GetOutfit();
			if((ship && HasItem(ship->VariantName())) || (outfit && HasItem(outfit->TrueName())))
			{
				++it;
				break;
			}
		}

		if(it == zones.begin())
		{
			// No displayed objects, apparently.
			selectedShip = nullptr;
			selectedOutfit = nullptr;
			return;
		}
		--it;
	}

	selectedShip = it->GetShip();
	selectedOutfit = it->GetOutfit();
	MainAutoScroll(it);
}



// The selected item's category has collapsed, to advance to next displayed item.
void ShopPanel::CategoryAdvance(const string &category)
{
	vector<Zone>::const_iterator it = Selected();
	if(it == zones.end())
		return;
	const vector<Zone>::const_iterator oldIt = it;

	// Advance to find next valid selection.
	for( ; it != zones.end(); ++it)
	{
		const Ship *ship = it->GetShip();
		const Outfit *outfit = it->GetOutfit();
		if((ship && ship->Attributes().Category() != category) || (outfit && outfit->Category() != category))
			break;
	}

	// If that didn't work, try the other direction.
	if(it == zones.end())
	{
		it = oldIt;
		while(it != zones.begin())
		{
			--it;
			const Ship *ship = it->GetShip();
			const Outfit *outfit = it->GetOutfit();
			if((ship && ship->Attributes().Category() != category) || (outfit && outfit->Category() != category))
			{
				++it;
				break;
			}
		}

		if(it == zones.begin())
		{
			// No displayed objects, apparently.
			selectedShip = nullptr;
			selectedOutfit = nullptr;
			return;
		}
		--it;
	}

	selectedShip = it->GetShip();
	selectedOutfit = it->GetOutfit();
}



// Find the currently selected item.
vector<ShopPanel::Zone>::const_iterator ShopPanel::Selected() const
{
	vector<Zone>::const_iterator it = zones.begin();
	for( ; it != zones.end(); ++it)
		if(it->GetShip() == selectedShip && it->GetOutfit() == selectedOutfit)
			break;

	return it;
}



// Check if the given point is within the button zone, and if so return the
// letter of the button (or ' ' if it's not on a button).
char ShopPanel::CheckButton(int x, int y)
{
	if(x > Screen::Right() - SIDEBAR_WIDTH - 342 && x < Screen::Right() - SIDEBAR_WIDTH - 316 &&
		y > Screen::Bottom() - 31 && y < Screen::Bottom() - 4)
		return 'f';

	if(x < Screen::Right() - SIDEBAR_WIDTH || y < Screen::Bottom() - BUTTON_HEIGHT)
		return '\0';

	if(y < Screen::Bottom() - 40 || y >= Screen::Bottom() - 10)
		return ' ';

	x -= Screen::Right() - SIDEBAR_WIDTH;
	if(x > 9 && x < 70)
	{
		if(!IsAlreadyOwned())
			return 'b';
		else
			return 'i';
	}
	else if(x > 89 && x < 150)
		return 's';
	else if(x > 169 && x < 240)
		return 'l';

	return ' ';
}



// Called when the outfit disposition dropdown has changed value
void ShopPanel::DispositionChanged(const std::string& value)
{
	// Purchasing to cargo or installing in a ship is controlled by what ships
	// are selected.
	if (value == INSTALL_IN_SHIP || value == MOVE_TO_STORAGE)
	{
		if (playerShips.empty())
		{
			SideSelect(0);
		}
	}
	else if (value == MOVE_TO_CARGO)
	{
		playerShips.clear();
		selectedShip = nullptr;
		playerShip = nullptr;
	}
}<|MERGE_RESOLUTION|>--- conflicted
+++ resolved
@@ -69,32 +69,6 @@
 		return ship.GetPlanet() == here;
 	}
 
-<<<<<<< HEAD
-	const int HOVER_TIME = 60;
-
-	void DrawTooltip(const string &text, const Point &hoverPoint, const Color &textColor, const Color &backColor)
-	{
-		constexpr int WIDTH = 250;
-		constexpr int PAD = 10;
-		WrappedText wrap(FontSet::Get(14));
-		wrap.SetWrapWidth(WIDTH - 2 * PAD);
-		wrap.Wrap(text);
-		int longest = wrap.LongestLineWidth();
-		if(longest < wrap.WrapWidth())
-		{
-			wrap.SetWrapWidth(longest);
-			wrap.Wrap(text);
-		}
-
-		Point textSize(wrap.WrapWidth() + 2 * PAD, wrap.Height() + 2 * PAD - wrap.ParagraphBreak());
-		Point anchor = Point(hoverPoint.X(), min<double>(hoverPoint.Y() + textSize.Y(), Screen::Bottom()));
-		FillShader::Fill(anchor - .5 * textSize, textSize, backColor);
-		wrap.Draw(anchor - textSize + Point(PAD, PAD), textColor);
-	}
-
-
-=======
->>>>>>> dccf2a2d
 	constexpr auto ScrollbarMaybeUpdate = [](const auto &op, ScrollBar &scrollbar,
 		ScrollVar<double> &scroll, bool animate)
 	{
@@ -537,157 +511,7 @@
 
 
 
-<<<<<<< HEAD
-bool ShopPanel::ControllerTriggerPressed(SDL_GameControllerAxis axis, bool positive)
-{
-	// treat left joystick like arrow keys, right joystick like navigation keys.
-	// Fallback to the default zone-navigation behavior on the side pane.
-	if(activePane == ShopPane::Main)
-	{
-		if(axis == SDL_CONTROLLER_AXIS_LEFTX)
-			return KeyDown(positive ? SDLK_RIGHT : SDLK_LEFT, 0, Command(), true);
-		else if(axis == SDL_CONTROLLER_AXIS_LEFTY)
-			return KeyDown(positive ? SDLK_DOWN : SDLK_UP, 0, Command(), true);
-	}
-	else if(activePane == ShopPane::Info)
-	{
-		if(axis == SDL_CONTROLLER_AXIS_LEFTX ||
-		   axis == SDL_CONTROLLER_AXIS_LEFTY)
-			return true; // prevent event from doing normal button selection logic
-	}
-	else if(activePane == ShopPane::Sidebar)
-	{
-		if(axis == SDL_CONTROLLER_AXIS_LEFTX ||
-		   axis == SDL_CONTROLLER_AXIS_LEFTY)
-		{
-			// do not rely on default zone-based cursor handling, as this class
-			// uses its own zones (also confusingly named "Zone")
-			std::vector<Point> options = GetUI()->ZonePositions();
-			for(auto& z: shipZones)
-			{
-				// only add zones in the right side panel that are visible on the
-				// screen
-				Rectangle sidePane(Point(Screen::Right() - SIDEBAR_WIDTH/2.0, 0), Point(SIDEBAR_WIDTH, Screen::Height()));
-				if(sidePane.Contains(z.Center()))
-					options.push_back(z.Center());
-			}
-			Point oldPos = GamepadCursor::Position();
-			GamepadCursor::MoveDir(GamePad::LeftStick(), options);
-
-			if(isDraggingShip)
-			{
-				const Point& dp = GamepadCursor::Position() - oldPos;
-				Drag(dp.X(), dp.Y());
-			}
-
-			return true;
-		}
-	}
-
-	if(axis == SDL_CONTROLLER_AXIS_RIGHTX)
-	{
-		if(positive && activePane == ShopPane::Main)
-		{
-			activePane = ShopPane::Info;
-			GamepadCursor::SetEnabled(false);
-		}
-		else if(activePane == ShopPane::Info)
-		{
-			if(positive)
-			{
-				activePane = ShopPane::Sidebar;
-				GamepadCursor::SetEnabled(true);
-			}
-			else
-			{
-				activePane = ShopPane::Main;
-				GamepadCursor::SetEnabled(false);
-			}
-		}
-		else if(!positive && activePane == ShopPane::Sidebar)
-		{
-			activePane = ShopPane::Info;
-			GamepadCursor::SetEnabled(false);
-		}
-		return true;
-	}
-	return false;
-}
-
-
-
-bool ShopPanel::ControllerButtonDown(SDL_GameControllerButton button)
-{
-	if(button == SDL_CONTROLLER_BUTTON_GUIDE)
-		return KeyDown(SDLK_ESCAPE, 0, Command(), true);
-	if(activePane == ShopPane::Main)
-	{
-		if(button == SDL_CONTROLLER_BUTTON_A)
-		{
-			activePane = ShopPane::Sidebar;
-			// switch to the sidebar, and highlight the buy button
-			// TODO: need a better way to find this.
-			const Point buyCenter = Screen::BottomRight() - Point(210, 25);
-			GamepadCursor::SetPosition(buyCenter);
-			return true;
-		}
-	}
-	else if(activePane == ShopPane::Sidebar)
-	{
-		if(isDraggingShip)
-		{
-			// Any button ends the dragging operation
-			const Point& p = GamepadCursor::Position();
-			return Release(p.X(), p.Y());
-		}
-
-		if(button == SDL_CONTROLLER_BUTTON_A)
-		{
-			// Act like a short click
-			const Point& p = GamepadCursor::Position();
-			bool ret = Click(p.X(), p.Y(), 1);
-			Release(p.X(), p.Y());
-			return ret;
-		}
-		else if(button == SDL_CONTROLLER_BUTTON_B)
-		{
-			// Act like a long click
-			const Point& p = GamepadCursor::Position();
-			bool ret = Click(p.X(), p.Y(), 1);
-			lastShipClickTime = SDL_GetTicks() - LONG_CLICK_DURATION - 1;
-			Release(p.X(), p.Y());
-			return ret;
-		}
-		else if(button == SDL_CONTROLLER_BUTTON_X)
-		{
-			// Act like a double click
-			const Point& p = GamepadCursor::Position();
-			return Click(p.X(), p.Y(), 2);
-		}
-		else if(button == SDL_CONTROLLER_BUTTON_Y)
-		{
-			// If we have a ship selected, act like the start of a drag and drop
-			const Point& p = GamepadCursor::Position();
-			for(const auto &zone : shipZones)
-			{
-				// floating point comparison ok here.
-				if(zone.Center().X() == p.X() && zone.Center().Y() == p.Y())
-				{
-					Click(p.X(), p.Y(), 1);
-					return Drag(10, -10);
-				}
-			}
-		}
-	}
-	return false;
-}
-
-
-
-bool ShopPanel::Click(int x, int y, int clicks)
-=======
 bool ShopPanel::Click(int x, int y, MouseButton button, int clicks)
->>>>>>> dccf2a2d
 {
 	auto ScrollbarClick = [x, y, button, clicks](ScrollBar &scrollbar, ScrollVar<double> &scroll)
 	{
@@ -857,7 +681,8 @@
 
 bool ShopPanel::Release(int x, int y, MouseButton button)
 {
-<<<<<<< HEAD
+	if(button != MouseButton::LEFT)
+		return false;
 	if (isDraggingShip)
 	{
 		dragShip = nullptr;
@@ -901,13 +726,6 @@
 	}
 	lastShipClickTime = -1;
 	shipToRemoveIfLongClick = nullptr;
-=======
-	if(button != MouseButton::LEFT)
-		return false;
-
-	dragShip = nullptr;
-	isDraggingShip = false;
->>>>>>> dccf2a2d
 	return true;
 }
 
