/* ShopPanel.cpp
Copyright (c) 2014 by Michael Zahniser

Endless Sky is free software: you can redistribute it and/or modify it under the
terms of the GNU General Public License as published by the Free Software
Foundation, either version 3 of the License, or (at your option) any later version.

Endless Sky is distributed in the hope that it will be useful, but WITHOUT ANY
WARRANTY; without even the implied warranty of MERCHANTABILITY or FITNESS FOR A
PARTICULAR PURPOSE. See the GNU General Public License for more details.

You should have received a copy of the GNU General Public License along with
this program. If not, see <https://www.gnu.org/licenses/>.
*/

#include "ShopPanel.h"

#include "text/alignment.hpp"
#include "CategoryTypes.h"
#include "Color.h"
#include "Dialog.h"
#include "text/DisplayText.h"
#include "FillShader.h"
#include "text/Font.h"
#include "text/FontSet.h"
#include "text/Format.h"
#include "GameData.h"
#include "Government.h"
#include "MapOutfitterPanel.h"
#include "MapShipyardPanel.h"
#include "Mission.h"
#include "OutlineShader.h"
#include "Planet.h"
#include "PlayerInfo.h"
#include "PointerShader.h"
#include "Preferences.h"
#include "Sale.h"
#include "Screen.h"
#include "Ship.h"
#include "ShipSelection.h"
#include "Sprite.h"
#include "SpriteSet.h"
#include "SpriteShader.h"
#include "text/truncate.hpp"
#include "UI.h"
#include "text/WrappedText.h"

#include "opengl.h"
#include <SDL2/SDL.h>

#include <algorithm>

using namespace std;

namespace {
	const string SHIP_OUTLINES = "Ship outlines in shops";

	constexpr int ICON_TILE = 62;
	constexpr int ICON_COLS = 4;
	constexpr float ICON_SIZE = ICON_TILE - 8;

	bool CanShowInSidebar(const Ship &ship, const Planet *here)
	{
		return ship.GetPlanet() == here;
	}
}



ShopPanel::ShopPanel(PlayerInfo &player, bool isOutfitter)
	: player(player), day(player.GetDate().DaysSinceEpoch()),
	planet(player.GetPlanet()), shipSelection(player), isOutfitter(isOutfitter),
	categories(GameData::GetCategory(isOutfitter ? CategoryType::OUTFIT : CategoryType::SHIP)),
	collapsed(player.Collapsed(isOutfitter ? "outfitter" : "shipyard"))
{
	SetIsFullScreen(true);
	SetInterruptible(false);
}



void ShopPanel::Step()
{
	// If the player has acquired a second ship for the first time, explain to
	// them how to reorder the ships in their fleet.
	if(player.Ships().size() > 1)
		DoHelp("multiple ships");
	// Perform autoscroll to bring item details into view.
	if(scrollDetailsIntoView && mainDetailHeight > 0)
	{
		int mainTopY = Screen::Top();
		int mainBottomY = Screen::Bottom() - 40;
		double selectedBottomY = selectedTopY + TileSize() + mainDetailHeight;
		// Scroll up until the bottoms match.
		if(selectedBottomY > mainBottomY)
			DoScroll(max(-30., mainBottomY - selectedBottomY));
		// Scroll down until the bottoms or the tops match.
		else if(selectedBottomY < mainBottomY
			&& (mainBottomY - mainTopY < selectedBottomY - selectedTopY && selectedTopY < mainTopY))
			DoScroll(min(30., min(mainTopY - selectedTopY, mainBottomY - selectedBottomY)));
		// Details are in view.
		else
			scrollDetailsIntoView = false;
	}
}



void ShopPanel::Draw()
{
	const double oldSelectedTopY = selectedTopY;

	glClear(GL_COLOR_BUFFER_BIT);

	// Clear the list of clickable zones.
	zones.clear();
	categoryZones.clear();

	DrawShipsSidebar();
	DrawDetailsSidebar();
	DrawButtons();
	DrawMain();
	DrawKey();

	shipInfo.DrawTooltips();
	outfitInfo.DrawTooltips();

	if(!warningType.empty())
	{
		constexpr int WIDTH = 250;
		constexpr int PAD = 10;
		const string &text = GameData::Tooltip(warningType);
		WrappedText wrap(FontSet::Get(14));
		wrap.SetWrapWidth(WIDTH - 2 * PAD);
		wrap.Wrap(text);

		bool isError = (warningType.back() == '!');
		const Color &textColor = *GameData::Colors().Get("medium");
		const Color &backColor = *GameData::Colors().Get(isError ? "error back" : "warning back");

		Point size(WIDTH, wrap.Height() + 2 * PAD);
		Point anchor = Point(warningPoint.X(), min<double>(warningPoint.Y() + size.Y(), Screen::Bottom()));
		FillShader::Fill(anchor - .5 * size, size, backColor);
		wrap.Draw(anchor - size + Point(PAD, PAD), textColor);
	}

	if(dragShip && isDraggingShip && dragShip->GetSprite())
	{
		const Sprite *sprite = dragShip->GetSprite();
		float scale = ICON_SIZE / max(sprite->Width(), sprite->Height());
		if(Preferences::Has(SHIP_OUTLINES))
		{
			static const Color selected(.8f, 1.f);
			Point size(sprite->Width() * scale, sprite->Height() * scale);
			OutlineShader::Draw(sprite, dragPoint, size, selected);
		}
		else
		{
			int swizzle = dragShip->CustomSwizzle() >= 0
				? dragShip->CustomSwizzle() : GameData::PlayerGovernment()->GetSwizzle();
			SpriteShader::Draw(sprite, dragPoint, scale, swizzle);
		}
	}

	if(sameSelectedTopY)
	{
		sameSelectedTopY = false;
		if(selectedTopY != oldSelectedTopY)
		{
			// Redraw with the same selected top (item in the same place).
			mainScroll = max(0., min(maxMainScroll, mainScroll + selectedTopY - oldSelectedTopY));
			Draw();
		}
	}
	mainScroll = min(mainScroll, maxMainScroll);
}



void ShopPanel::DrawShip(const Ship &ship, const Point &center, bool isSelected)
{
	const Sprite *back = SpriteSet::Get(
		isSelected ? "ui/shipyard selected" : "ui/shipyard unselected");
	SpriteShader::Draw(back, center);

	const Sprite *thumbnail = ship.Thumbnail();
	const Sprite *sprite = ship.GetSprite();
	int swizzle = ship.CustomSwizzle() >= 0 ? ship.CustomSwizzle() : GameData::PlayerGovernment()->GetSwizzle();
	if(thumbnail)
		SpriteShader::Draw(thumbnail, center + Point(0., 10.), 1., swizzle);
	else if(sprite)
	{
		// Make sure the ship sprite leaves 10 pixels padding all around.
		const float zoomSize = SHIP_SIZE - 60.f;
		float zoom = min(1.f, zoomSize / max(sprite->Width(), sprite->Height()));
		SpriteShader::Draw(sprite, center, zoom, swizzle);
	}

	// Draw the ship name.
	const Font &font = FontSet::Get(14);
	const string &name = ship.Name().empty() ? ship.DisplayModelName() : ship.Name();
	Point offset(-SIDEBAR_WIDTH / 2, -.5f * SHIP_SIZE + 10.f);
	font.Draw({name, {SIDEBAR_WIDTH, Alignment::CENTER, Truncate::MIDDLE}},
		center + offset, *GameData::Colors().Get("bright"));
}



void ShopPanel::CheckForMissions(Mission::Location location)
{
	if(!GetUI()->IsTop(this))
		return;

	Mission *mission = player.MissionToOffer(location);
	if(mission)
		mission->Do(Mission::OFFER, player, GetUI());
	else
		player.HandleBlockedMissions(location, GetUI());
}


<<<<<<< HEAD
		bool isSelected = shipSelection.Has(ship.get());
		const Sprite *background = SpriteSet::Get(isSelected ? "ui/icon selected" : "ui/icon unselected");
		SpriteShader::Draw(background, point);
		// If this is one of the selected ships, check if the currently hovered
		// button (if any) applies to it. If so, brighten the background.
		if(isSelected && ShouldHighlight(ship.get()))
			SpriteShader::Draw(background, point);
=======
>>>>>>> 42e7b96a

void ShopPanel::FailSell(bool toStorage) const
{
}



<<<<<<< HEAD
		if(isSelected && shipSelection.HasMany() && ship->OutfitCount(selectedOutfit))
			PointerShader::Draw(Point(point.X() - static_cast<int>(ICON_TILE / 3), point.Y()),
				Point(1., 0.), 14.f, 12.f, 0., Color(.9f, .9f, .9f, .2f));
=======
bool ShopPanel::CanSellMultiple() const
{
	return true;
}
>>>>>>> 42e7b96a


<<<<<<< HEAD
	if(shipSelection.Selected())
	{
		point.Y() += SHIP_SIZE / 2;
		point.X() = Screen::Right() - SIDEBAR_WIDTH / 2;
		DrawShip(*shipSelection.Selected(), point, true);
=======
>>>>>>> 42e7b96a

// Helper function for UI buttons to determine if the selected item is
// already owned. Affects if "Install" is shown for already owned items
// or if "Buy" is shown for items not yet owned.
//
// If we are buying into cargo, then items in cargo don't count as already
// owned, but they count as "already installed" in cargo.
bool ShopPanel::IsAlreadyOwned() const
{
	return (playerShip && selectedOutfit && player.Cargo().Get(selectedOutfit))
		|| (player.Storage() && player.Storage()->Get(selectedOutfit));
}



bool ShopPanel::ShouldHighlight(const Ship *ship)
{
	return (hoverButton == 's');
}



void ShopPanel::DrawKey()
{
}



int ShopPanel::VisibilityCheckboxesSize() const
{
	return 0;
}



void ShopPanel::ToggleForSale()
{
	sameSelectedTopY = true;
}



void ShopPanel::ToggleStorage()
{
	sameSelectedTopY = true;
}


<<<<<<< HEAD
	const Point buyCenter = Screen::BottomRight() - Point(210, 25);
	FillShader::Fill(buyCenter, Point(60, 30), back);
	bool isOwned = IsAlreadyOwned();
	const Color *buyTextColor;
	if(!CanBuy(isOwned))
		buyTextColor = &inactive;
	else if(hoverButton == (isOwned ? 'i' : 'b'))
		buyTextColor = &hover;
	else
		buyTextColor = &active;
	string BUY = isOwned ? (shipSelection.Selected() ? "_Install" : "_Cargo") : "_Buy";
	bigFont.Draw(BUY,
		buyCenter - .5 * Point(bigFont.Width(BUY), bigFont.Height()),
		*buyTextColor);

	const Point sellCenter = Screen::BottomRight() - Point(130, 25);
	FillShader::Fill(sellCenter, Point(60, 30), back);
	static const string SELL = "_Sell";
	bigFont.Draw(SELL,
		sellCenter - .5 * Point(bigFont.Width(SELL), bigFont.Height()),
		CanSell() ? hoverButton == 's' ? hover : active : inactive);

	const Point leaveCenter = Screen::BottomRight() - Point(45, 25);
	FillShader::Fill(leaveCenter, Point(70, 30), back);
	static const string LEAVE = "_Leave";
	bigFont.Draw(LEAVE,
		leaveCenter - .5 * Point(bigFont.Width(LEAVE), bigFont.Height()),
		hoverButton == 'l' ? hover : active);

	int modifier = Modifier();
	if(modifier > 1)
	{
		string mod = "x " + to_string(modifier);
		int modWidth = font.Width(mod);
		font.Draw(mod, buyCenter + Point(-.5 * modWidth, 10.), dim);
		if(CanSellMultiple())
			font.Draw(mod, sellCenter + Point(-.5 * modWidth, 10.), dim);
	}
}



void ShopPanel::DrawMain()
{
	const Font &bigFont = FontSet::Get(18);
	const Color &dim = *GameData::Colors().Get("medium");
	const Color &bright = *GameData::Colors().Get("bright");
	mainDetailHeight = 0;

	const Sprite *collapsedArrow = SpriteSet::Get("ui/collapsed");
	const Sprite *expandedArrow = SpriteSet::Get("ui/expanded");

	// Draw all the available items.
	// First, figure out how many columns we can draw.
	const int TILE_SIZE = TileSize();
	const int mainWidth = (Screen::Width() - SIDE_WIDTH - 1);
	// If the user horizontally compresses the window too far, draw nothing.
	if(mainWidth < TILE_SIZE)
		return;
	const int columns = mainWidth / TILE_SIZE;
	const int columnWidth = mainWidth / columns;

	const Point begin(
		(Screen::Width() - columnWidth) / -2,
		(Screen::Height() - TILE_SIZE) / -2 - mainScroll);
	Point point = begin;
	const float endX = Screen::Right() - (SIDE_WIDTH + 1);
	double nextY = begin.Y() + TILE_SIZE;
	int scrollY = 0;
	for(const auto &cat : categories)
	{
		const string &category = cat.Name();
		map<string, vector<string>>::const_iterator it = catalog.find(category);
		if(it == catalog.end())
			continue;

		// This should never happen, but bail out if we don't know what planet
		// we are on (meaning there's no way to know what items are for sale).
		if(!planet)
			break;

		Point side(Screen::Left() + 5., point.Y() - TILE_SIZE / 2 + 10);
		point.Y() += bigFont.Height() + 20;
		nextY += bigFont.Height() + 20;

		bool isCollapsed = collapsed.count(category);
		bool isEmpty = true;
		for(const string &name : it->second)
		{
			bool isSelected = (selectedShip && GameData::Ships().Get(name) == selectedShip)
				|| (selectedOutfit && GameData::Outfits().Get(name) == selectedOutfit);

			if(isSelected)
				selectedTopY = point.Y() - TILE_SIZE / 2;

			if(!HasItem(name))
				continue;
			isEmpty = false;
			if(isCollapsed)
				break;

			DrawItem(name, point, scrollY);

			point.X() += columnWidth;
			if(point.X() >= endX)
			{
				point.X() = begin.X();
				point.Y() = nextY;
				nextY += TILE_SIZE;
				scrollY = -mainDetailHeight;
			}
		}

		if(!isEmpty)
		{
			Point size(bigFont.Width(category) + 25., bigFont.Height());
			categoryZones.emplace_back(Point(Screen::Left(), side.Y()) + .5 * size, size, category);
			SpriteShader::Draw(isCollapsed ? collapsedArrow : expandedArrow, side + Point(10., 10.));
			bigFont.Draw(category, side + Point(25., 0.), isCollapsed ? dim : bright);

			if(point.X() != begin.X())
			{
				point.X() = begin.X();
				point.Y() = nextY;
				nextY += TILE_SIZE;
				scrollY = -mainDetailHeight;
			}
			point.Y() += 40;
			nextY += 40;
		}
		else
		{
			point.Y() -= bigFont.Height() + 20;
			nextY -= bigFont.Height() + 20;
		}
	}
	// This is how much Y space was actually used.
	nextY -= 40 + TILE_SIZE;

	// What amount would mainScroll have to equal to make nextY equal the
	// bottom of the screen? (Also leave space for the "key" at the bottom.)
	maxMainScroll = max(0., nextY + mainScroll - Screen::Height() / 2 - TILE_SIZE / 2 + VisibilityCheckboxesSize() + 40.);

	PointerShader::Draw(Point(Screen::Right() - 10 - SIDE_WIDTH, Screen::Top() + 10),
		Point(0., -1.), 10.f, 10.f, 5.f, Color(mainScroll > 0 ? .8f : .2f, 0.f));
	PointerShader::Draw(Point(Screen::Right() - 10 - SIDE_WIDTH, Screen::Bottom() - 10),
		Point(0., 1.), 10.f, 10.f, 5.f, Color(mainScroll < maxMainScroll ? .8f : .2f, 0.f));
}



void ShopPanel::DrawShip(const Ship &ship, const Point &center, bool isSelected)
{
	const Sprite *back = SpriteSet::Get(
		isSelected ? "ui/shipyard selected" : "ui/shipyard unselected");
	SpriteShader::Draw(back, center);

	const Sprite *thumbnail = ship.Thumbnail();
	const Sprite *sprite = ship.GetSprite();
	int swizzle = ship.CustomSwizzle() >= 0 ? ship.CustomSwizzle() : GameData::PlayerGovernment()->GetSwizzle();
	if(thumbnail)
		SpriteShader::Draw(thumbnail, center + Point(0., 10.), 1., swizzle);
	else if(sprite)
	{
		// Make sure the ship sprite leaves 10 pixels padding all around.
		const float zoomSize = SHIP_SIZE - 60.f;
		float zoom = min(1.f, zoomSize / max(sprite->Width(), sprite->Height()));
		SpriteShader::Draw(sprite, center, zoom, swizzle);
	}

	// Draw the ship name.
	const Font &font = FontSet::Get(14);
	const string &name = ship.Name().empty() ? ship.DisplayModelName() : ship.Name();
	Point offset(-SIDEBAR_WIDTH / 2, -.5f * SHIP_SIZE + 10.f);
	font.Draw({name, {SIDEBAR_WIDTH, Alignment::CENTER, Truncate::MIDDLE}},
		center + offset, *GameData::Colors().Get("bright"));
}



void ShopPanel::CheckForMissions(Mission::Location location)
{
	if(!GetUI()->IsTop(this))
		return;

	Mission *mission = player.MissionToOffer(location);
	if(mission)
		mission->Do(Mission::OFFER, player, GetUI());
	else
		player.HandleBlockedMissions(location, GetUI());
}



void ShopPanel::FailSell(bool toStorage) const
{
}



bool ShopPanel::CanSellMultiple() const
{
	return true;
}



// Helper function for UI buttons to determine if the selected item is
// already owned. Affects if "Install" is shown for already owned items
// or if "Buy" is shown for items not yet owned.
//
// If we are buying into cargo, then items in cargo don't count as already
// owned, but they count as "already installed" in cargo.
bool ShopPanel::IsAlreadyOwned() const
{
	return (shipSelection.Selected() && selectedOutfit && player.Cargo().Get(selectedOutfit))
		|| (player.Storage() && player.Storage()->Get(selectedOutfit));
}



bool ShopPanel::ShouldHighlight(const Ship *ship)
{
	return (hoverButton == 's');
}



void ShopPanel::DrawKey()
{
}



int ShopPanel::VisibilityCheckboxesSize() const
{
	return 0;
}



void ShopPanel::ToggleForSale()
{
	sameSelectedTopY = true;
}



void ShopPanel::ToggleStorage()
{
	sameSelectedTopY = true;
}



=======

>>>>>>> 42e7b96a
void ShopPanel::ToggleCargo()
{
	sameSelectedTopY = true;
}



// Only override the ones you need; the default action is to return false.
bool ShopPanel::KeyDown(SDL_Keycode key, Uint16 mod, const Command &command, bool isNewPress)
{
	scrollDetailsIntoView = false;
	bool toStorage = selectedOutfit && (key == 'r' || key == 'u');
	if(key == 'l' || key == 'd' || key == SDLK_ESCAPE
			|| (key == 'w' && (mod & (KMOD_CTRL | KMOD_GUI))))
	{
		player.UpdateCargoCapacities();
		GetUI()->Pop(this);
	}
	else if(command.Has(Command::MAP))
	{
		if(isOutfitter)
			GetUI()->Push(new MapOutfitterPanel(player));
		else
			GetUI()->Push(new MapShipyardPanel(player));
	}
	else if(key == 'b' || key == 'i' || key == 'c')
	{
		const auto result = CanBuy(key == 'i' || key == 'c');
		if(!result)
		{
			if(result.HasMessage())
				GetUI()->Push(new Dialog(result.Message()));
		}
		else
		{
			Buy(key == 'i' || key == 'c');
			player.UpdateCargoCapacities();
		}
	}
	else if(key == 's' || toStorage)
	{
		if(!CanSell(toStorage))
			FailSell(toStorage);
		else
		{
			int modifier = CanSellMultiple() ? Modifier() : 1;
			for(int i = 0; i < modifier && CanSell(toStorage); ++i)
				Sell(toStorage);
			player.UpdateCargoCapacities();
		}
	}
	else if(key == SDLK_LEFT)
	{
		if(activePane != ShopPane::Sidebar)
			MainLeft();
		else
			SideSelect(-1);
		return true;
	}
	else if(key == SDLK_RIGHT)
	{
		if(activePane != ShopPane::Sidebar)
			MainRight();
		else
			SideSelect(1);
		return true;
	}
	else if(key == SDLK_UP)
	{
		if(activePane != ShopPane::Sidebar)
			MainUp();
		else
			SideSelect(-4);
		return true;
	}
	else if(key == SDLK_DOWN)
	{
		if(activePane != ShopPane::Sidebar)
			MainDown();
		else
			SideSelect(4);
		return true;
	}
	else if(key == SDLK_PAGEUP)
		return DoScroll(Screen::Bottom());
	else if(key == SDLK_PAGEDOWN)
		return DoScroll(Screen::Top());
	else if(key == SDLK_HOME)
		return SetScrollToTop();
	else if(key == SDLK_END)
		return SetScrollToBottom();
	else if(key >= '0' && key <= '9')
	{
		int group = key - '0';
		if(mod & (KMOD_CTRL | KMOD_GUI))
			shipSelection.SetGroup(group);
		else
			shipSelection.SelectGroup(group, mod & KMOD_SHIFT);
	}
	else if(key == SDLK_TAB)
		activePane = (activePane == ShopPane::Main ? ShopPane::Sidebar : ShopPane::Main);
	else
		return false;

	return true;
}



bool ShopPanel::Click(int x, int y, int /* clicks */)
{
	dragShip = nullptr;
	// Handle clicks on the buttons.
	char button = CheckButton(x, y);
	if(button)
		return DoKey(button);

	// Check for clicks on the ShipsSidebar pane arrows.
	if(x >= Screen::Right() - 20)
	{
		if(y < Screen::Top() + 20)
			return Scroll(0, 4);
		if(y < Screen::Bottom() - BUTTON_HEIGHT && y >= Screen::Bottom() - BUTTON_HEIGHT - 20)
			return Scroll(0, -4);
	}
	// Check for clicks on the DetailsSidebar pane arrows.
	else if(x >= Screen::Right() - SIDEBAR_WIDTH - 20 && x < Screen::Right() - SIDEBAR_WIDTH)
	{
		if(y < Screen::Top() + 20)
			return Scroll(0, 4);
		if(y >= Screen::Bottom() - 20)
			return Scroll(0, -4);
	}
	// Check for clicks on the Main pane arrows.
	else if(x >= Screen::Right() - SIDE_WIDTH - 20 && x < Screen::Right() - SIDE_WIDTH)
	{
		if(y < Screen::Top() + 20)
			return Scroll(0, 4);
		if(y >= Screen::Bottom() - 20)
			return Scroll(0, -4);
	}

	const Point clickPoint(x, y);

	// Check for clicks in the category labels.
	for(const ClickZone<string> &zone : categoryZones)
		if(zone.Contains(clickPoint))
		{
			bool toggleAll = (SDL_GetModState() & KMOD_SHIFT);
			auto it = collapsed.find(zone.Value());
			if(it == collapsed.end())
			{
				if(toggleAll)
				{
					selectedShip = nullptr;
					selectedOutfit = nullptr;
					for(const auto &category : categories)
						collapsed.insert(category.Name());
				}
				else
				{
					collapsed.insert(zone.Value());
					if(selectedShip && selectedShip->Attributes().Category() == zone.Value())
						selectedShip = nullptr;
					if(selectedOutfit && selectedOutfit->Category() == zone.Value())
						selectedOutfit = nullptr;
				}
			}
			else
			{
				if(toggleAll)
					collapsed.clear();
				else
					collapsed.erase(it);
			}
			return true;
		}

	// Handle clicks anywhere else by checking if they fell into any of the
	// active click zones (main panel or side panel).
	for(const Zone &zone : zones)
		if(zone.Contains(clickPoint))
		{
			if(zone.GetShip())
			{
				// Is the ship that was clicked one of the player's?
				for(const shared_ptr<Ship> &ship : player.Ships())
					if(ship.get() == zone.GetShip())
					{
						dragShip = ship.get();
						dragPoint.Set(x, y);
						SideSelect(dragShip);
						return true;
					}

				selectedShip = zone.GetShip();
			}
			else
				selectedOutfit = zone.GetOutfit();

			// Scroll details into view in Step() when the height is known.
			scrollDetailsIntoView = true;
			mainDetailHeight = 0;
			mainScroll = max(0., mainScroll + zone.ScrollY());
			return true;
		}

	return true;
}



bool ShopPanel::Hover(int x, int y)
{
	Point point(x, y);
	// Check that the point is not in the button area.
	hoverButton = CheckButton(x, y);
	if(hoverButton)
	{
		shipInfo.ClearHover();
		outfitInfo.ClearHover();
	}
	else
	{
		shipInfo.Hover(point);
		outfitInfo.Hover(point);
	}

	activePane = ShopPane::Main;
	if(x > Screen::Right() - SIDEBAR_WIDTH)
		activePane = ShopPane::Sidebar;
	else if(x > Screen::Right() - SIDE_WIDTH)
		activePane = ShopPane::Info;
	return true;
}



bool ShopPanel::Drag(double dx, double dy)
{
	if(dragShip)
	{
		isDraggingShip = true;
		dragPoint += Point(dx, dy);
		for(const Zone &zone : zones)
			if(zone.Contains(dragPoint))
				if(zone.GetShip() && zone.GetShip()->IsYours() && zone.GetShip() != dragShip)
				{
					int dragIndex = -1;
					int dropIndex = -1;
					for(unsigned i = 0; i < player.Ships().size(); ++i)
					{
						const Ship *ship = &*player.Ships()[i];
						if(ship == dragShip)
							dragIndex = i;
						if(ship == zone.GetShip())
							dropIndex = i;
					}
					if(dragIndex >= 0 && dropIndex >= 0)
						player.ReorderShip(dragIndex, dropIndex);
				}
	}
	else
	{
		scrollDetailsIntoView = false;
		DoScroll(dy);
	}

	return true;
}



bool ShopPanel::Release(int x, int y)
{
	dragShip = nullptr;
	isDraggingShip = false;
	return true;
}



bool ShopPanel::Scroll(double dx, double dy)
{
	scrollDetailsIntoView = false;
	return DoScroll(dy * 2.5 * Preferences::ScrollSpeed());
}



int64_t ShopPanel::LicenseCost(const Outfit *outfit, bool onlyOwned) const
{
	// If the player is attempting to install an outfit from cargo, storage, or that they just
	// sold to the shop, then ignore its license requirement, if any. (Otherwise there
	// would be no way to use or transfer license-restricted outfits between ships.)
	bool owned = (player.Cargo().Get(outfit) && shipSelection.Selected()) ||
		(player.Storage() && player.Storage()->Get(outfit));

	if((owned && onlyOwned) || player.Stock(outfit) > 0)
		return 0;

	const Sale<Outfit> &available = player.GetPlanet()->Outfitter();

	int64_t cost = 0;
	for(const string &name : outfit->Licenses())
		if(!player.HasLicense(name))
		{
			const Outfit *license = GameData::Outfits().Find(name + " License");
			if(!license || !license->Cost() || !available.Has(license))
				return -1;
			cost += license->Cost();
		}
	return cost;
}



ShopPanel::Zone::Zone(Point center, Point size, const Ship *ship, double scrollY)
	: ClickZone(center, size, ship), scrollY(scrollY)
{
}



ShopPanel::Zone::Zone(Point center, Point size, const Outfit *outfit, double scrollY)
	: ClickZone(center, size, nullptr), scrollY(scrollY), outfit(outfit)
{
}



const Ship *ShopPanel::Zone::GetShip() const
{
	return Value();
}



const Outfit *ShopPanel::Zone::GetOutfit() const
{
	return outfit;
}



double ShopPanel::Zone::ScrollY() const
{
	return scrollY;
}



void ShopPanel::DrawShipsSidebar()
{
	const Font &font = FontSet::Get(14);
	const Color &medium = *GameData::Colors().Get("medium");
	const Color &bright = *GameData::Colors().Get("bright");
	sideDetailHeight = 0;

	// Fill in the background.
	FillShader::Fill(
		Point(Screen::Right() - SIDEBAR_WIDTH / 2, 0.),
		Point(SIDEBAR_WIDTH, Screen::Height()),
		*GameData::Colors().Get("panel background"));
	FillShader::Fill(
		Point(Screen::Right() - SIDEBAR_WIDTH, 0.),
		Point(1, Screen::Height()),
		*GameData::Colors().Get("shop side panel background"));

	// Draw this string, centered in the side panel:
	static const string YOURS = "Your Ships:";
	Point yoursPoint(Screen::Right() - SIDEBAR_WIDTH, Screen::Top() + 10 - sidebarScroll);
	font.Draw({YOURS, {SIDEBAR_WIDTH, Alignment::CENTER}}, yoursPoint, bright);

	// Start below the "Your Ships" label, and draw them.
	Point point(
		Screen::Right() - SIDEBAR_WIDTH / 2 - 93,
		Screen::Top() + SIDEBAR_WIDTH / 2 - sidebarScroll + 40 - 93);

	const Planet *here = player.GetPlanet();
	int shipsHere = 0;
	for(const shared_ptr<Ship> &ship : player.Ships())
		shipsHere += CanShowInSidebar(*ship, here);
	if(shipsHere < 4)
		point.X() += .5 * ICON_TILE * (4 - shipsHere);

	// Check whether flight check tooltips should be shown.
	const auto flightChecks = player.FlightCheck();
	Point mouse = GetUI()->GetMouse();
	warningType.clear();

	static const Color selected(.8f, 1.f);
	static const Color unselected(.4f, 1.f);
	for(const shared_ptr<Ship> &ship : player.Ships())
	{
		// Skip any ships that are "absent" for whatever reason.
		if(!CanShowInSidebar(*ship, here))
			continue;

		if(point.X() > Screen::Right())
		{
			point.X() -= ICON_TILE * ICON_COLS;
			point.Y() += ICON_TILE;
		}

		bool isSelected = playerShips.count(ship.get());
		const Sprite *background = SpriteSet::Get(isSelected ? "ui/icon selected" : "ui/icon unselected");
		SpriteShader::Draw(background, point);
		// If this is one of the selected ships, check if the currently hovered
		// button (if any) applies to it. If so, brighten the background.
		if(isSelected && ShouldHighlight(ship.get()))
			SpriteShader::Draw(background, point);

		const Sprite *sprite = ship->GetSprite();
		if(sprite)
		{
			float scale = ICON_SIZE / max(sprite->Width(), sprite->Height());
			if(Preferences::Has(SHIP_OUTLINES))
			{
				Point size(sprite->Width() * scale, sprite->Height() * scale);
				OutlineShader::Draw(sprite, point, size, isSelected ? selected : unselected);
			}
			else
			{
				int swizzle = ship->CustomSwizzle() >= 0 ? ship->CustomSwizzle() : GameData::PlayerGovernment()->GetSwizzle();
				SpriteShader::Draw(sprite, point, scale, swizzle);
			}
		}

		zones.emplace_back(point, Point(ICON_TILE, ICON_TILE), ship.get());

		const auto checkIt = flightChecks.find(ship);
		if(checkIt != flightChecks.end())
		{
			const string &check = (*checkIt).second.front();
			const Sprite *icon = SpriteSet::Get(check.back() == '!' ? "ui/error" : "ui/warning");
			SpriteShader::Draw(icon, point + .5 * Point(ICON_TILE - icon->Width(), ICON_TILE - icon->Height()));
			if(zones.back().Contains(mouse))
			{
				warningType = check;
				warningPoint = zones.back().TopLeft();
			}
		}

		if(isSelected && playerShips.size() > 1 && ship->OutfitCount(selectedOutfit))
			PointerShader::Draw(Point(point.X() - static_cast<int>(ICON_TILE / 3), point.Y()),
				Point(1., 0.), 14.f, 12.f, 0., Color(.9f, .9f, .9f, .2f));

		point.X() += ICON_TILE;
	}
	point.Y() += ICON_TILE;

	if(playerShip)
	{
		point.Y() += SHIP_SIZE / 2;
		point.X() = Screen::Right() - SIDEBAR_WIDTH / 2;
		DrawShip(*playerShip, point, true);

		Point offset(SIDEBAR_WIDTH / -2, SHIP_SIZE / 2);
		sideDetailHeight = DrawPlayerShipInfo(point + offset);
		point.Y() += sideDetailHeight + SHIP_SIZE / 2;
	}
	else if(player.Cargo().Size())
	{
		point.X() = Screen::Right() - SIDEBAR_WIDTH + 10;
		font.Draw("cargo space:", point, medium);

		string space = Format::Number(player.Cargo().Free()) + " / " + Format::Number(player.Cargo().Size());
		font.Draw({space, {SIDEBAR_WIDTH - 20, Alignment::RIGHT}}, point, bright);
		point.Y() += 20.;
	}
	maxSidebarScroll = max(0., point.Y() + sidebarScroll - Screen::Bottom() + BUTTON_HEIGHT);

	PointerShader::Draw(Point(Screen::Right() - 10, Screen::Top() + 10),
		Point(0., -1.), 10.f, 10.f, 5.f, Color(sidebarScroll > 0 ? .8f : .2f, 0.f));
	PointerShader::Draw(Point(Screen::Right() - 10, Screen::Bottom() - 80),
		Point(0., 1.), 10.f, 10.f, 5.f, Color(sidebarScroll < maxSidebarScroll ? .8f : .2f, 0.f));
}



void ShopPanel::DrawDetailsSidebar()
{
	// Fill in the background.
	const Color &line = *GameData::Colors().Get("dim");
	const Color &back = *GameData::Colors().Get("shop info panel background");
	FillShader::Fill(
		Point(Screen::Right() - SIDEBAR_WIDTH - INFOBAR_WIDTH, 0.),
		Point(1., Screen::Height()),
		line);
	FillShader::Fill(
		Point(Screen::Right() - SIDEBAR_WIDTH - INFOBAR_WIDTH / 2, 0.),
		Point(INFOBAR_WIDTH - 1., Screen::Height()),
		back);

	Point point(
		Screen::Right() - SIDE_WIDTH + INFOBAR_WIDTH / 2,
		Screen::Top() + 10 - infobarScroll);

	int heightOffset = DrawDetails(point);

	maxInfobarScroll = max(0., heightOffset + infobarScroll - Screen::Bottom());

	PointerShader::Draw(Point(Screen::Right() - SIDEBAR_WIDTH - 10, Screen::Top() + 10),
		Point(0., -1.), 10.f, 10.f, 5.f, Color(infobarScroll > 0 ? .8f : .2f, 0.f));
	PointerShader::Draw(Point(Screen::Right() - SIDEBAR_WIDTH - 10, Screen::Bottom() - 10),
		Point(0., 1.), 10.f, 10.f, 5.f, Color(infobarScroll < maxInfobarScroll ? .8f : .2f, 0.f));
}



void ShopPanel::DrawButtons()
{
	// The last 70 pixels on the end of the side panel are for the buttons:
	Point buttonSize(SIDEBAR_WIDTH, BUTTON_HEIGHT);
	FillShader::Fill(Screen::BottomRight() - .5 * buttonSize, buttonSize,
		*GameData::Colors().Get("shop side panel background"));
	FillShader::Fill(
		Point(Screen::Right() - SIDEBAR_WIDTH / 2, Screen::Bottom() - BUTTON_HEIGHT),
		Point(SIDEBAR_WIDTH, 1), *GameData::Colors().Get("shop side panel footer"));

	const Font &font = FontSet::Get(14);
	const Color &bright = *GameData::Colors().Get("bright");
	const Color &dim = *GameData::Colors().Get("medium");
	const Color &back = *GameData::Colors().Get("panel background");

	const Point creditsPoint(
		Screen::Right() - SIDEBAR_WIDTH + 10,
		Screen::Bottom() - 65);
	font.Draw("You have:", creditsPoint, dim);

	const auto credits = Format::CreditString(player.Accounts().Credits());
	font.Draw({credits, {SIDEBAR_WIDTH - 20, Alignment::RIGHT}}, creditsPoint, bright);

	const Font &bigFont = FontSet::Get(18);
	const Color &hover = *GameData::Colors().Get("hover");
	const Color &active = *GameData::Colors().Get("active");
	const Color &inactive = *GameData::Colors().Get("inactive");

	const Point buyCenter = Screen::BottomRight() - Point(210, 25);
	FillShader::Fill(buyCenter, Point(60, 30), back);
	bool isOwned = IsAlreadyOwned();
	const Color *buyTextColor;
	if(!CanBuy(isOwned))
		buyTextColor = &inactive;
	else if(hoverButton == (isOwned ? 'i' : 'b'))
		buyTextColor = &hover;
	else
		buyTextColor = &active;
	string BUY = isOwned ? (playerShip ? "_Install" : "_Cargo") : "_Buy";
	bigFont.Draw(BUY,
		buyCenter - .5 * Point(bigFont.Width(BUY), bigFont.Height()),
		*buyTextColor);

	const Point sellCenter = Screen::BottomRight() - Point(130, 25);
	FillShader::Fill(sellCenter, Point(60, 30), back);
	static const string SELL = "_Sell";
	bigFont.Draw(SELL,
		sellCenter - .5 * Point(bigFont.Width(SELL), bigFont.Height()),
		CanSell() ? hoverButton == 's' ? hover : active : inactive);

	const Point leaveCenter = Screen::BottomRight() - Point(45, 25);
	FillShader::Fill(leaveCenter, Point(70, 30), back);
	static const string LEAVE = "_Leave";
	bigFont.Draw(LEAVE,
		leaveCenter - .5 * Point(bigFont.Width(LEAVE), bigFont.Height()),
		hoverButton == 'l' ? hover : active);

	int modifier = Modifier();
	if(modifier > 1)
	{
		string mod = "x " + to_string(modifier);
		int modWidth = font.Width(mod);
		font.Draw(mod, buyCenter + Point(-.5 * modWidth, 10.), dim);
		if(CanSellMultiple())
			font.Draw(mod, sellCenter + Point(-.5 * modWidth, 10.), dim);
	}
}



void ShopPanel::DrawMain()
{
	const Font &bigFont = FontSet::Get(18);
	const Color &dim = *GameData::Colors().Get("medium");
	const Color &bright = *GameData::Colors().Get("bright");
	mainDetailHeight = 0;

	const Sprite *collapsedArrow = SpriteSet::Get("ui/collapsed");
	const Sprite *expandedArrow = SpriteSet::Get("ui/expanded");

	// Draw all the available items.
	// First, figure out how many columns we can draw.
	const int TILE_SIZE = TileSize();
	const int mainWidth = (Screen::Width() - SIDE_WIDTH - 1);
	// If the user horizontally compresses the window too far, draw nothing.
	if(mainWidth < TILE_SIZE)
		return;
	const int columns = mainWidth / TILE_SIZE;
	const int columnWidth = mainWidth / columns;

	const Point begin(
		(Screen::Width() - columnWidth) / -2,
		(Screen::Height() - TILE_SIZE) / -2 - mainScroll);
	Point point = begin;
	const float endX = Screen::Right() - (SIDE_WIDTH + 1);
	double nextY = begin.Y() + TILE_SIZE;
	int scrollY = 0;
	for(const auto &cat : categories)
	{
		const string &category = cat.Name();
		map<string, vector<string>>::const_iterator it = catalog.find(category);
		if(it == catalog.end())
			continue;

		// This should never happen, but bail out if we don't know what planet
		// we are on (meaning there's no way to know what items are for sale).
		if(!planet)
			break;

		Point side(Screen::Left() + 5., point.Y() - TILE_SIZE / 2 + 10);
		point.Y() += bigFont.Height() + 20;
		nextY += bigFont.Height() + 20;

		bool isCollapsed = collapsed.count(category);
		bool isEmpty = true;
		for(const string &name : it->second)
		{
			bool isSelected = (selectedShip && GameData::Ships().Get(name) == selectedShip)
				|| (selectedOutfit && GameData::Outfits().Get(name) == selectedOutfit);

			if(isSelected)
				selectedTopY = point.Y() - TILE_SIZE / 2;

			if(!HasItem(name))
				continue;
			isEmpty = false;
			if(isCollapsed)
				break;

			DrawItem(name, point, scrollY);

			point.X() += columnWidth;
			if(point.X() >= endX)
			{
				point.X() = begin.X();
				point.Y() = nextY;
				nextY += TILE_SIZE;
				scrollY = -mainDetailHeight;
			}
		}

		if(!isEmpty)
		{
			Point size(bigFont.Width(category) + 25., bigFont.Height());
			categoryZones.emplace_back(Point(Screen::Left(), side.Y()) + .5 * size, size, category);
			SpriteShader::Draw(isCollapsed ? collapsedArrow : expandedArrow, side + Point(10., 10.));
			bigFont.Draw(category, side + Point(25., 0.), isCollapsed ? dim : bright);

			if(point.X() != begin.X())
			{
				point.X() = begin.X();
				point.Y() = nextY;
				nextY += TILE_SIZE;
				scrollY = -mainDetailHeight;
			}
			point.Y() += 40;
			nextY += 40;
		}
		else
		{
			point.Y() -= bigFont.Height() + 20;
			nextY -= bigFont.Height() + 20;
		}
	}
	// This is how much Y space was actually used.
	nextY -= 40 + TILE_SIZE;

	// What amount would mainScroll have to equal to make nextY equal the
	// bottom of the screen? (Also leave space for the "key" at the bottom.)
	maxMainScroll = max(0., nextY + mainScroll - Screen::Height() / 2 - TILE_SIZE / 2 + VisibilityCheckboxesSize() + 40.);

	PointerShader::Draw(Point(Screen::Right() - 10 - SIDE_WIDTH, Screen::Top() + 10),
		Point(0., -1.), 10.f, 10.f, 5.f, Color(mainScroll > 0 ? .8f : .2f, 0.f));
	PointerShader::Draw(Point(Screen::Right() - 10 - SIDE_WIDTH, Screen::Bottom() - 10),
		Point(0., 1.), 10.f, 10.f, 5.f, Color(mainScroll < maxMainScroll ? .8f : .2f, 0.f));
}



int ShopPanel::DrawPlayerShipInfo(const Point &point)
{
	shipInfo.Update(*playerShip, player, collapsed.count("description"));
	shipInfo.DrawAttributes(point, !isOutfitter);
	const int attributesHeight = shipInfo.GetAttributesHeight(!isOutfitter);
	shipInfo.DrawOutfits(Point(point.X(), point.Y() + attributesHeight));

	return attributesHeight + shipInfo.OutfitsHeight();
}



bool ShopPanel::DoScroll(double dy)
{
	double *scroll = &mainScroll;
	double maximum = maxMainScroll;
	if(activePane == ShopPane::Info)
	{
		scroll = &infobarScroll;
		maximum = maxInfobarScroll;
	}
	else if(activePane == ShopPane::Sidebar)
	{
		scroll = &sidebarScroll;
		maximum = maxSidebarScroll;
	}

	*scroll = max(0., min(maximum, *scroll - dy));

	return true;
}



bool ShopPanel::SetScrollToTop()
{
	if(activePane == ShopPane::Info)
		infobarScroll = 0.;
	else if(activePane == ShopPane::Sidebar)
		sidebarScroll = 0.;
	else
		mainScroll = 0.;

	return true;
}



bool ShopPanel::SetScrollToBottom()
{
	if(activePane == ShopPane::Info)
		infobarScroll = maxInfobarScroll;
	else if(activePane == ShopPane::Sidebar)
		sidebarScroll = maxSidebarScroll;
	else
		mainScroll = maxMainScroll;

	return true;
}



void ShopPanel::SideSelect(int count)
{
	Ship *ship = shipSelection.Find(count);
	if(ship)
		SideSelect(ship);
}



void ShopPanel::SideSelect(Ship *ship)
{
	shipSelection.Select(ship);
	sameSelectedTopY = true;
}



void ShopPanel::MainLeft()
{
	vector<Zone>::const_iterator start = MainStart();
	if(start == zones.end())
		return;

	vector<Zone>::const_iterator it = Selected();
	// Special case: nothing is selected. Go to the last item.
	if(it == zones.end())
	{
		--it;
		mainScroll = maxMainScroll;
		selectedShip = it->GetShip();
		selectedOutfit = it->GetOutfit();
		return;
	}

	if(it == start)
	{
		mainScroll = 0;
		selectedShip = nullptr;
		selectedOutfit = nullptr;
	}
	else
	{
		int previousY = it->Center().Y();
		--it;
		mainScroll += it->Center().Y() - previousY;
		if(mainScroll < 0)
			mainScroll = 0;
		selectedShip = it->GetShip();
		selectedOutfit = it->GetOutfit();
	}
}



void ShopPanel::MainRight()
{
	vector<Zone>::const_iterator start = MainStart();
	if(start == zones.end())
		return;

	vector<Zone>::const_iterator it = Selected();
	// Special case: nothing is selected. Select the first item.
	if(it == zones.end())
	{
		// Already at mainScroll = 0, no scrolling needed.
		selectedShip = start->GetShip();
		selectedOutfit = start->GetOutfit();
		return;
	}

	int previousY = it->Center().Y();
	++it;
	if(it == zones.end())
	{
		mainScroll = 0;
		selectedShip = nullptr;
		selectedOutfit = nullptr;
	}
	else
	{
		if(it->Center().Y() != previousY)
			mainScroll += it->Center().Y() - previousY - mainDetailHeight;
		if(mainScroll > maxMainScroll)
			mainScroll = maxMainScroll;
		selectedShip = it->GetShip();
		selectedOutfit = it->GetOutfit();
	}
}



void ShopPanel::MainUp()
{
	vector<Zone>::const_iterator start = MainStart();
	if(start == zones.end())
		return;

	vector<Zone>::const_iterator it = Selected();
	// Special case: nothing is selected. Go to the last item.
	if(it == zones.end())
	{
		--it;
		mainScroll = maxMainScroll;
		selectedShip = it->GetShip();
		selectedOutfit = it->GetOutfit();
		return;
	}

	int previousX = it->Center().X();
	int previousY = it->Center().Y();
	while(it != start && it->Center().Y() == previousY)
		--it;
	while(it != start && it->Center().X() > previousX)
		--it;

	if(it == start && it->Center().Y() == previousY)
	{
		mainScroll = 0;
		selectedShip = nullptr;
		selectedOutfit = nullptr;
	}
	else
	{
		mainScroll += it->Center().Y() - previousY;
		if(mainScroll < 0)
			mainScroll = 0;
		selectedShip = it->GetShip();
		selectedOutfit = it->GetOutfit();
	}
}



void ShopPanel::MainDown()
{
	vector<Zone>::const_iterator start = MainStart();
	if(start == zones.end())
		return;

	vector<Zone>::const_iterator it = Selected();
	// Special case: nothing is selected. Select the first item.
	if(it == zones.end())
	{
		// Already at mainScroll = 0, no scrolling needed.
		selectedShip = start->GetShip();
		selectedOutfit = start->GetOutfit();
		return;
	}

	int previousX = it->Center().X();
	int previousY = it->Center().Y();
	while(it != zones.end() && it->Center().Y() == previousY)
		++it;
	if(it == zones.end())
	{
		mainScroll = 0;
		selectedShip = nullptr;
		selectedOutfit = nullptr;
		return;
	}

	int newY = it->Center().Y();
	while(it != zones.end() && it->Center().X() <= previousX && it->Center().Y() == newY)
		++it;
	--it;

	mainScroll = min(mainScroll + it->Center().Y() - previousY - mainDetailHeight, maxMainScroll);
	selectedShip = it->GetShip();
	selectedOutfit = it->GetOutfit();
}



vector<ShopPanel::Zone>::const_iterator ShopPanel::Selected() const
{
	// Find the object that was clicked on.
	vector<Zone>::const_iterator it = MainStart();
	for( ; it != zones.end(); ++it)
		if(it->GetShip() == selectedShip && it->GetOutfit() == selectedOutfit)
			break;

	return it;
}



vector<ShopPanel::Zone>::const_iterator ShopPanel::MainStart() const
{
	// Find the first non-player-ship click zone.
	int margin = Screen::Right() - SHIP_SIZE;
	vector<Zone>::const_iterator start = zones.begin();
	while(start != zones.end() && start->Center().X() > margin)
		++start;

	return start;
}



// Check if the given point is within the button zone, and if so return the
// letter of the button (or ' ' if it's not on a button).
char ShopPanel::CheckButton(int x, int y)
{
	if(x < Screen::Right() - SIDEBAR_WIDTH || y < Screen::Bottom() - BUTTON_HEIGHT)
		return '\0';

	if(y < Screen::Bottom() - 40 || y >= Screen::Bottom() - 10)
		return ' ';

	x -= Screen::Right() - SIDEBAR_WIDTH;
	if(x > 9 && x < 70)
	{
		if(!IsAlreadyOwned())
			return 'b';
		else
			return 'i';
	}
	else if(x > 89 && x < 150)
		return 's';
	else if(x > 169 && x < 240)
		return 'l';

	return ' ';
}<|MERGE_RESOLUTION|>--- conflicted
+++ resolved
@@ -219,16 +219,6 @@
 }
 
 
-<<<<<<< HEAD
-		bool isSelected = shipSelection.Has(ship.get());
-		const Sprite *background = SpriteSet::Get(isSelected ? "ui/icon selected" : "ui/icon unselected");
-		SpriteShader::Draw(background, point);
-		// If this is one of the selected ships, check if the currently hovered
-		// button (if any) applies to it. If so, brighten the background.
-		if(isSelected && ShouldHighlight(ship.get()))
-			SpriteShader::Draw(background, point);
-=======
->>>>>>> 42e7b96a
 
 void ShopPanel::FailSell(bool toStorage) const
 {
@@ -236,26 +226,12 @@
 
 
 
-<<<<<<< HEAD
-		if(isSelected && shipSelection.HasMany() && ship->OutfitCount(selectedOutfit))
-			PointerShader::Draw(Point(point.X() - static_cast<int>(ICON_TILE / 3), point.Y()),
-				Point(1., 0.), 14.f, 12.f, 0., Color(.9f, .9f, .9f, .2f));
-=======
 bool ShopPanel::CanSellMultiple() const
 {
 	return true;
 }
->>>>>>> 42e7b96a
-
-
-<<<<<<< HEAD
-	if(shipSelection.Selected())
-	{
-		point.Y() += SHIP_SIZE / 2;
-		point.X() = Screen::Right() - SIDEBAR_WIDTH / 2;
-		DrawShip(*shipSelection.Selected(), point, true);
-=======
->>>>>>> 42e7b96a
+
+
 
 // Helper function for UI buttons to determine if the selected item is
 // already owned. Affects if "Install" is shown for already owned items
@@ -265,261 +241,6 @@
 // owned, but they count as "already installed" in cargo.
 bool ShopPanel::IsAlreadyOwned() const
 {
-	return (playerShip && selectedOutfit && player.Cargo().Get(selectedOutfit))
-		|| (player.Storage() && player.Storage()->Get(selectedOutfit));
-}
-
-
-
-bool ShopPanel::ShouldHighlight(const Ship *ship)
-{
-	return (hoverButton == 's');
-}
-
-
-
-void ShopPanel::DrawKey()
-{
-}
-
-
-
-int ShopPanel::VisibilityCheckboxesSize() const
-{
-	return 0;
-}
-
-
-
-void ShopPanel::ToggleForSale()
-{
-	sameSelectedTopY = true;
-}
-
-
-
-void ShopPanel::ToggleStorage()
-{
-	sameSelectedTopY = true;
-}
-
-
-<<<<<<< HEAD
-	const Point buyCenter = Screen::BottomRight() - Point(210, 25);
-	FillShader::Fill(buyCenter, Point(60, 30), back);
-	bool isOwned = IsAlreadyOwned();
-	const Color *buyTextColor;
-	if(!CanBuy(isOwned))
-		buyTextColor = &inactive;
-	else if(hoverButton == (isOwned ? 'i' : 'b'))
-		buyTextColor = &hover;
-	else
-		buyTextColor = &active;
-	string BUY = isOwned ? (shipSelection.Selected() ? "_Install" : "_Cargo") : "_Buy";
-	bigFont.Draw(BUY,
-		buyCenter - .5 * Point(bigFont.Width(BUY), bigFont.Height()),
-		*buyTextColor);
-
-	const Point sellCenter = Screen::BottomRight() - Point(130, 25);
-	FillShader::Fill(sellCenter, Point(60, 30), back);
-	static const string SELL = "_Sell";
-	bigFont.Draw(SELL,
-		sellCenter - .5 * Point(bigFont.Width(SELL), bigFont.Height()),
-		CanSell() ? hoverButton == 's' ? hover : active : inactive);
-
-	const Point leaveCenter = Screen::BottomRight() - Point(45, 25);
-	FillShader::Fill(leaveCenter, Point(70, 30), back);
-	static const string LEAVE = "_Leave";
-	bigFont.Draw(LEAVE,
-		leaveCenter - .5 * Point(bigFont.Width(LEAVE), bigFont.Height()),
-		hoverButton == 'l' ? hover : active);
-
-	int modifier = Modifier();
-	if(modifier > 1)
-	{
-		string mod = "x " + to_string(modifier);
-		int modWidth = font.Width(mod);
-		font.Draw(mod, buyCenter + Point(-.5 * modWidth, 10.), dim);
-		if(CanSellMultiple())
-			font.Draw(mod, sellCenter + Point(-.5 * modWidth, 10.), dim);
-	}
-}
-
-
-
-void ShopPanel::DrawMain()
-{
-	const Font &bigFont = FontSet::Get(18);
-	const Color &dim = *GameData::Colors().Get("medium");
-	const Color &bright = *GameData::Colors().Get("bright");
-	mainDetailHeight = 0;
-
-	const Sprite *collapsedArrow = SpriteSet::Get("ui/collapsed");
-	const Sprite *expandedArrow = SpriteSet::Get("ui/expanded");
-
-	// Draw all the available items.
-	// First, figure out how many columns we can draw.
-	const int TILE_SIZE = TileSize();
-	const int mainWidth = (Screen::Width() - SIDE_WIDTH - 1);
-	// If the user horizontally compresses the window too far, draw nothing.
-	if(mainWidth < TILE_SIZE)
-		return;
-	const int columns = mainWidth / TILE_SIZE;
-	const int columnWidth = mainWidth / columns;
-
-	const Point begin(
-		(Screen::Width() - columnWidth) / -2,
-		(Screen::Height() - TILE_SIZE) / -2 - mainScroll);
-	Point point = begin;
-	const float endX = Screen::Right() - (SIDE_WIDTH + 1);
-	double nextY = begin.Y() + TILE_SIZE;
-	int scrollY = 0;
-	for(const auto &cat : categories)
-	{
-		const string &category = cat.Name();
-		map<string, vector<string>>::const_iterator it = catalog.find(category);
-		if(it == catalog.end())
-			continue;
-
-		// This should never happen, but bail out if we don't know what planet
-		// we are on (meaning there's no way to know what items are for sale).
-		if(!planet)
-			break;
-
-		Point side(Screen::Left() + 5., point.Y() - TILE_SIZE / 2 + 10);
-		point.Y() += bigFont.Height() + 20;
-		nextY += bigFont.Height() + 20;
-
-		bool isCollapsed = collapsed.count(category);
-		bool isEmpty = true;
-		for(const string &name : it->second)
-		{
-			bool isSelected = (selectedShip && GameData::Ships().Get(name) == selectedShip)
-				|| (selectedOutfit && GameData::Outfits().Get(name) == selectedOutfit);
-
-			if(isSelected)
-				selectedTopY = point.Y() - TILE_SIZE / 2;
-
-			if(!HasItem(name))
-				continue;
-			isEmpty = false;
-			if(isCollapsed)
-				break;
-
-			DrawItem(name, point, scrollY);
-
-			point.X() += columnWidth;
-			if(point.X() >= endX)
-			{
-				point.X() = begin.X();
-				point.Y() = nextY;
-				nextY += TILE_SIZE;
-				scrollY = -mainDetailHeight;
-			}
-		}
-
-		if(!isEmpty)
-		{
-			Point size(bigFont.Width(category) + 25., bigFont.Height());
-			categoryZones.emplace_back(Point(Screen::Left(), side.Y()) + .5 * size, size, category);
-			SpriteShader::Draw(isCollapsed ? collapsedArrow : expandedArrow, side + Point(10., 10.));
-			bigFont.Draw(category, side + Point(25., 0.), isCollapsed ? dim : bright);
-
-			if(point.X() != begin.X())
-			{
-				point.X() = begin.X();
-				point.Y() = nextY;
-				nextY += TILE_SIZE;
-				scrollY = -mainDetailHeight;
-			}
-			point.Y() += 40;
-			nextY += 40;
-		}
-		else
-		{
-			point.Y() -= bigFont.Height() + 20;
-			nextY -= bigFont.Height() + 20;
-		}
-	}
-	// This is how much Y space was actually used.
-	nextY -= 40 + TILE_SIZE;
-
-	// What amount would mainScroll have to equal to make nextY equal the
-	// bottom of the screen? (Also leave space for the "key" at the bottom.)
-	maxMainScroll = max(0., nextY + mainScroll - Screen::Height() / 2 - TILE_SIZE / 2 + VisibilityCheckboxesSize() + 40.);
-
-	PointerShader::Draw(Point(Screen::Right() - 10 - SIDE_WIDTH, Screen::Top() + 10),
-		Point(0., -1.), 10.f, 10.f, 5.f, Color(mainScroll > 0 ? .8f : .2f, 0.f));
-	PointerShader::Draw(Point(Screen::Right() - 10 - SIDE_WIDTH, Screen::Bottom() - 10),
-		Point(0., 1.), 10.f, 10.f, 5.f, Color(mainScroll < maxMainScroll ? .8f : .2f, 0.f));
-}
-
-
-
-void ShopPanel::DrawShip(const Ship &ship, const Point &center, bool isSelected)
-{
-	const Sprite *back = SpriteSet::Get(
-		isSelected ? "ui/shipyard selected" : "ui/shipyard unselected");
-	SpriteShader::Draw(back, center);
-
-	const Sprite *thumbnail = ship.Thumbnail();
-	const Sprite *sprite = ship.GetSprite();
-	int swizzle = ship.CustomSwizzle() >= 0 ? ship.CustomSwizzle() : GameData::PlayerGovernment()->GetSwizzle();
-	if(thumbnail)
-		SpriteShader::Draw(thumbnail, center + Point(0., 10.), 1., swizzle);
-	else if(sprite)
-	{
-		// Make sure the ship sprite leaves 10 pixels padding all around.
-		const float zoomSize = SHIP_SIZE - 60.f;
-		float zoom = min(1.f, zoomSize / max(sprite->Width(), sprite->Height()));
-		SpriteShader::Draw(sprite, center, zoom, swizzle);
-	}
-
-	// Draw the ship name.
-	const Font &font = FontSet::Get(14);
-	const string &name = ship.Name().empty() ? ship.DisplayModelName() : ship.Name();
-	Point offset(-SIDEBAR_WIDTH / 2, -.5f * SHIP_SIZE + 10.f);
-	font.Draw({name, {SIDEBAR_WIDTH, Alignment::CENTER, Truncate::MIDDLE}},
-		center + offset, *GameData::Colors().Get("bright"));
-}
-
-
-
-void ShopPanel::CheckForMissions(Mission::Location location)
-{
-	if(!GetUI()->IsTop(this))
-		return;
-
-	Mission *mission = player.MissionToOffer(location);
-	if(mission)
-		mission->Do(Mission::OFFER, player, GetUI());
-	else
-		player.HandleBlockedMissions(location, GetUI());
-}
-
-
-
-void ShopPanel::FailSell(bool toStorage) const
-{
-}
-
-
-
-bool ShopPanel::CanSellMultiple() const
-{
-	return true;
-}
-
-
-
-// Helper function for UI buttons to determine if the selected item is
-// already owned. Affects if "Install" is shown for already owned items
-// or if "Buy" is shown for items not yet owned.
-//
-// If we are buying into cargo, then items in cargo don't count as already
-// owned, but they count as "already installed" in cargo.
-bool ShopPanel::IsAlreadyOwned() const
-{
 	return (shipSelection.Selected() && selectedOutfit && player.Cargo().Get(selectedOutfit))
 		|| (player.Storage() && player.Storage()->Get(selectedOutfit));
 }
@@ -560,9 +281,6 @@
 
 
 
-=======
-
->>>>>>> 42e7b96a
 void ShopPanel::ToggleCargo()
 {
 	sameSelectedTopY = true;
@@ -968,7 +686,7 @@
 			point.Y() += ICON_TILE;
 		}
 
-		bool isSelected = playerShips.count(ship.get());
+		bool isSelected = shipSelection.Has(ship.get());
 		const Sprite *background = SpriteSet::Get(isSelected ? "ui/icon selected" : "ui/icon unselected");
 		SpriteShader::Draw(background, point);
 		// If this is one of the selected ships, check if the currently hovered
@@ -1015,11 +733,11 @@
 	}
 	point.Y() += ICON_TILE;
 
-	if(playerShip)
+	if(shipSelection.Selected())
 	{
 		point.Y() += SHIP_SIZE / 2;
 		point.X() = Screen::Right() - SIDEBAR_WIDTH / 2;
-		DrawShip(*playerShip, point, true);
+		DrawShip(*shipSelection.Selected(), point, true);
 
 		Point offset(SIDEBAR_WIDTH / -2, SHIP_SIZE / 2);
 		sideDetailHeight = DrawPlayerShipInfo(point + offset);
@@ -1112,7 +830,7 @@
 		buyTextColor = &hover;
 	else
 		buyTextColor = &active;
-	string BUY = isOwned ? (playerShip ? "_Install" : "_Cargo") : "_Buy";
+	string BUY = isOwned ? (shipSelection.Selected() ? "_Install" : "_Cargo") : "_Buy";
 	bigFont.Draw(BUY,
 		buyCenter - .5 * Point(bigFont.Width(BUY), bigFont.Height()),
 		*buyTextColor);
