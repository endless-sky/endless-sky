--- conflicted
+++ resolved
@@ -292,12 +292,7 @@
 // Only override the ones you need; the default action is to return false.
 bool ShopPanel::KeyDown(SDL_Keycode key, Uint16 mod, const Command &command, bool isNewPress)
 {
-<<<<<<< HEAD
-	scrollDetailsIntoView = false;
 	bool toStorage = key == 'r' || key == 'u';
-=======
-	bool toStorage = selectedOutfit && (key == 'r' || key == 'u');
->>>>>>> 6afcba37
 	if(key == 'l' || key == 'd' || key == SDLK_ESCAPE
 			|| (key == 'w' && (mod & (KMOD_CTRL | KMOD_GUI))))
 	{
