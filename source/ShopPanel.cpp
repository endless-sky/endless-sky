/* ShopPanel.cpp
Copyright (c) 2014 by Michael Zahniser

Endless Sky is free software: you can redistribute it and/or modify it under the
terms of the GNU General Public License as published by the Free Software
Foundation, either version 3 of the License, or (at your option) any later version.

Endless Sky is distributed in the hope that it will be useful, but WITHOUT ANY
WARRANTY; without even the implied warranty of MERCHANTABILITY or FITNESS FOR A
PARTICULAR PURPOSE. See the GNU General Public License for more details.

You should have received a copy of the GNU General Public License along with
this program. If not, see <https://www.gnu.org/licenses/>.
*/

#include "ShopPanel.h"

#include "text/alignment.hpp"
#include "CategoryTypes.h"
#include "Color.h"
#include "Dialog.h"
#include "text/DisplayText.h"
#include "FillShader.h"
#include "text/Font.h"
#include "text/FontSet.h"
#include "text/Format.h"
#include "GameData.h"
#include "Government.h"
#include "MapOutfitterPanel.h"
#include "MapShipyardPanel.h"
#include "Mission.h"
#include "OutlineShader.h"
#include "Planet.h"
#include "PlayerInfo.h"
#include "PointerShader.h"
#include "Preferences.h"
#include "Sale.h"
#include "Screen.h"
#include "Ship.h"
#include "Sprite.h"
#include "SpriteSet.h"
#include "SpriteShader.h"
#include "text/truncate.hpp"
#include "UI.h"
#include "text/WrappedText.h"

#include "opengl.h"
#include <SDL2/SDL.h>

#include <algorithm>

using namespace std;

namespace {
	const string SHIP_OUTLINES = "Ship outlines in shops";

	constexpr int ICON_TILE = 62;
	constexpr int ICON_COLS = 4;
	constexpr float ICON_SIZE = ICON_TILE - 8;

	bool CanShowInSidebar(const Ship &ship, const Planet *here)
	{
		return ship.GetPlanet() == here;
	}

	// Update smooth scroll towards scroll.
	void UpdateSmoothScroll(const double scroll, double &smoothScroll)
	{
		const double dy = scroll - smoothScroll;
		if(dy)
		{
			// Handle small increments.
			if(fabs(dy) < 6)
				smoothScroll += copysign(1., dy);
			// Keep scroll value an integer to prevent odd text artifacts.
			else
				smoothScroll = round(smoothScroll + dy * 0.2);
		}
	}
}



ShopPanel::ShopPanel(PlayerInfo &player, bool isOutfitter)
	: player(player), day(player.GetDate().DaysSinceEpoch()),
	planet(player.GetPlanet()), isOutfitter(isOutfitter), playerShip(player.Flagship()),
	categories(GameData::GetCategory(isOutfitter ? CategoryType::OUTFIT : CategoryType::SHIP)),
	collapsed(player.Collapsed(isOutfitter ? "outfitter" : "shipyard"))
{
	if(playerShip)
		playerShips.insert(playerShip);
	SetIsFullScreen(true);
	SetInterruptible(false);
}



void ShopPanel::Step()
{
	// If the player has acquired a second ship for the first time, explain to
	// them how to reorder the ships in their fleet.
	if(player.Ships().size() > 1)
		DoHelp("multiple ships");
}



void ShopPanel::Draw()
{
	glClear(GL_COLOR_BUFFER_BIT);

	// These get added by both DrawMain and DrawDetailsSidebar, so clear them here.
	categoryZones.clear();
	DrawMain();
	DrawShipsSidebar();
	DrawDetailsSidebar();
<<<<<<< HEAD
	DrawShopButtons();
	DrawDesignButtons();
	DrawMain();
=======
	DrawButtons();
>>>>>>> a5767442
	DrawKey();

	shipInfo.DrawTooltips();
	outfitInfo.DrawTooltips();

	if(!warningType.empty())
	{
		constexpr int WIDTH = 250;
		constexpr int PAD = 10;
		const string &text = GameData::Tooltip(warningType);
		WrappedText wrap(FontSet::Get(14));
		wrap.SetWrapWidth(WIDTH - 2 * PAD);
		wrap.Wrap(text);

		bool isError = (warningType.back() == '!');
		const Color &textColor = *GameData::Colors().Get("medium");
		const Color &backColor = *GameData::Colors().Get(isError ? "error back" : "warning back");

		Point size(WIDTH, wrap.Height() + 2 * PAD);
		Point anchor = Point(warningPoint.X(), min<double>(warningPoint.Y() + size.Y(), Screen::Bottom()));
		FillShader::Fill(anchor - .5 * size, size, backColor);
		wrap.Draw(anchor - size + Point(PAD, PAD), textColor);
	}

	if(dragShip && isDraggingShip && dragShip->GetSprite())
	{
		const Sprite *sprite = dragShip->GetSprite();
		float scale = ICON_SIZE / max(sprite->Width(), sprite->Height());
		if(Preferences::Has(SHIP_OUTLINES))
		{
			static const Color selected(.8f, 1.f);
			Point size(sprite->Width() * scale, sprite->Height() * scale);
			OutlineShader::Draw(sprite, dragPoint, size, selected);
		}
		else
		{
			int swizzle = dragShip->CustomSwizzle() >= 0
				? dragShip->CustomSwizzle() : GameData::PlayerGovernment()->GetSwizzle();
			SpriteShader::Draw(sprite, dragPoint, scale, swizzle);
		}
	}

	// Check to see if we need to scroll things onto the screen.
	if(delayedAutoScroll)
	{
		delayedAutoScroll = false;
		const auto selected = Selected();
		if(selected != zones.end())
			MainAutoScroll(selected);
	}
	if(mainScroll > maxMainScroll)
		mainScroll = maxMainScroll;
	if(infobarScroll > maxInfobarScroll)
		infobarScroll = maxInfobarScroll;
	if(sidebarScroll > maxSidebarScroll)
		sidebarScroll = maxSidebarScroll;
}



// Copy ship sidebar information and state from another shop panel.
void ShopPanel::UpdateShipInfo(const ShopPanel &panel)
{
	playerShip = panel.playerShip;
	dragShip = panel.dragShip;
	isDraggingShip = panel.isDraggingShip;
	dragPoint = panel.dragPoint;
	playerShips = panel.playerShips;
	sidebarScroll = panel.sidebarScroll;
}



void ShopPanel::DrawShip(const Ship &ship, const Point &center, bool isSelected) const
{
	const Sprite *back = SpriteSet::Get(
		isSelected ? "ui/shipyard selected" : "ui/shipyard unselected");
	SpriteShader::Draw(back, center);

	const Sprite *thumbnail = ship.Thumbnail();
	const Sprite *sprite = ship.GetSprite();
	int swizzle = ship.CustomSwizzle() >= 0 ? ship.CustomSwizzle() : GameData::PlayerGovernment()->GetSwizzle();
	if(thumbnail)
		SpriteShader::Draw(thumbnail, center + Point(0., 10.), 1., swizzle);
	else if(sprite)
	{
		// Make sure the ship sprite leaves 10 pixels padding all around.
		const float zoomSize = SHIP_SIZE - 60.f;
		float zoom = min(1.f, zoomSize / max(sprite->Width(), sprite->Height()));
		SpriteShader::Draw(sprite, center, zoom, swizzle);
	}

	// Draw the ship name.
	const Font &font = FontSet::Get(14);
	const string &name = ship.Name().empty() ? ship.DisplayModelName() : ship.Name();
	Point offset(-SIDEBAR_WIDTH / 2, -.5f * SHIP_SIZE + 10.f);
	font.Draw({name, {SIDEBAR_WIDTH, Alignment::CENTER, Truncate::MIDDLE}},
		center + offset, *GameData::Colors().Get("bright"));
}



void ShopPanel::CheckForMissions(Mission::Location location)
{
	if(!GetUI()->IsTop(this))
		return;

	Mission *mission = player.MissionToOffer(location);
	if(mission)
		mission->Do(Mission::OFFER, player, GetUI());
	else
		player.HandleBlockedMissions(location, GetUI());
}



void ShopPanel::FailSell(bool toStorage) const
{
}



bool ShopPanel::CanSellMultiple() const
{
	return true;
}



// Helper function for UI buttons to determine if the selected item is
// already owned. Affects if "Install" is shown for already owned items
// or if "Buy" is shown for items not yet owned.
//
// If we are buying into cargo, then items in cargo don't count as already
// owned, but they count as "already installed" in cargo.
bool ShopPanel::IsAlreadyOwned() const
{
	return (playerShip && selectedOutfit && player.Cargo().Get(selectedOutfit))
		|| (player.Storage() && player.Storage()->Get(selectedOutfit));
}



bool ShopPanel::ShouldHighlight(const Ship *ship)
{
	return (hoverButton == 's');
}



void ShopPanel::DrawKey()
{
}



int ShopPanel::VisibilityCheckboxesSize() const
{
	return 0;
}



void ShopPanel::ToggleForSale()
{
	CheckSelection();
	delayedAutoScroll = true;
}



void ShopPanel::ToggleStorage()
{
	CheckSelection();
	delayedAutoScroll = true;
}



void ShopPanel::ToggleCargo()
{
	CheckSelection();
	delayedAutoScroll = true;
}



// Only override the ones you need; the default action is to return false.
bool ShopPanel::KeyDown(SDL_Keycode key, Uint16 mod, const Command &command, bool isNewPress)
{
	bool toStorage = selectedOutfit && (key == 'r' || key == 'u');
	if(key == 'l' || key == 'd' || key == SDLK_ESCAPE
			|| (key == 'w' && (mod & (KMOD_CTRL | KMOD_GUI))))
	{
		if(!isOutfitter)
			player.UpdateCargoCapacities();
		GetUI()->Pop(this);
	}
	else if(command.Has(Command::MAP))
	{
		// The design player does not have access to maps.
		if(player.IsDesignPlayer())
			return true;
		else if(isOutfitter)
			GetUI()->Push(new MapOutfitterPanel(player));
		else
			GetUI()->Push(new MapShipyardPanel(player));
	}
	else if(key == 'b' || key == 'i' || key == 'c')
	{
		const auto result = CanBuy(key == 'i' || key == 'c');
		if(result)
		{
			Buy(key == 'i' || key == 'c');
			// Ship-based updates to cargo are handled when leaving.
			// Ship-based selection changes are asynchronous, and handled by ShipyardPanel.
			if(isOutfitter)
			{
				player.UpdateCargoCapacities();
				CheckSelection();
			}
		}
		else if(result.HasMessage())
			GetUI()->Push(new Dialog(result.Message()));
	}
	else if(key == 's' || toStorage)
	{
		if(!CanSell(toStorage))
			FailSell(toStorage);
		else
		{
			int modifier = CanSellMultiple() ? Modifier() : 1;
			for(int i = 0; i < modifier && CanSell(toStorage); ++i)
				Sell(toStorage);
			if(isOutfitter)
			{
				player.UpdateCargoCapacities();
				CheckSelection();
			}
		}
	}
	else if(key == SDLK_LEFT)
	{
		if(activePane != ShopPane::Sidebar)
			MainLeft();
		else
			SideSelect(-1);
		return true;
	}
	else if(key == SDLK_RIGHT)
	{
		if(activePane != ShopPane::Sidebar)
			MainRight();
		else
			SideSelect(1);
		return true;
	}
	else if(key == SDLK_UP)
	{
		if(activePane != ShopPane::Sidebar)
			MainUp();
		else
			SideSelect(-4);
		return true;
	}
	else if(key == SDLK_DOWN)
	{
		if(activePane != ShopPane::Sidebar)
			MainDown();
		else
			SideSelect(4);
		return true;
	}
	else if(key == SDLK_PAGEUP)
		return DoScroll(Screen::Bottom());
	else if(key == SDLK_PAGEDOWN)
		return DoScroll(Screen::Top());
	else if(key == SDLK_HOME)
		return SetScrollToTop();
	else if(key == SDLK_END)
		return SetScrollToBottom();
	else if(key >= '0' && key <= '9')
	{
		int group = key - '0';
		if(mod & (KMOD_CTRL | KMOD_GUI))
			player.SetGroup(group, &playerShips);
		else if(mod & KMOD_SHIFT)
		{
			// If every single ship in this group is already selected, shift
			// plus the group number means to deselect all those ships.
			set<Ship *> added = player.GetGroup(group);
			bool allWereSelected = true;
			for(Ship *ship : added)
				allWereSelected &= playerShips.erase(ship);

			if(allWereSelected)
				added.clear();

			const Planet *here = player.GetPlanet();
			for(Ship *ship : added)
				if(CanShowInSidebar(*ship, here))
					playerShips.insert(ship);

			if(!playerShips.count(playerShip))
				playerShip = playerShips.empty() ? nullptr : *playerShips.begin();
		}
		else
		{
			// Change the selection to the desired ships, if they are landed here.
			playerShips.clear();
			set<Ship *> wanted = player.GetGroup(group);

			const Planet *here = player.GetPlanet();
			for(Ship *ship : wanted)
				if(CanShowInSidebar(*ship, here))
					playerShips.insert(ship);

			if(!playerShips.count(playerShip))
				playerShip = playerShips.empty() ? nullptr : *playerShips.begin();
		}
	}
	else if(key == SDLK_TAB)
		activePane = (activePane == ShopPane::Main ? ShopPane::Sidebar : ShopPane::Main);
	else
		return false;

	return true;
}



bool ShopPanel::Click(int x, int y, int /* clicks */)
{
	dragShip = nullptr;
	// Handle clicks on the buttons.
	char button = CheckButton(x, y);
	if(button)
		return DoKey(button);

	// Check for clicks on the ShipsSidebar pane arrows.
	if(x >= Screen::Right() - 20)
	{
		if(y < Screen::Top() + 20)
			return Scroll(0, 4);
		if(y < Screen::Bottom() - BUTTON_HEIGHT && y >= Screen::Bottom() - BUTTON_HEIGHT - 20)
			return Scroll(0, -4);
	}
	// Check for clicks on the DetailsSidebar pane arrows.
	else if(x >= Screen::Right() - SIDEBAR_WIDTH - 20 && x < Screen::Right() - SIDEBAR_WIDTH)
	{
		if(y < Screen::Top() + 20)
			return Scroll(0, 4);
		if(y < Screen::Bottom() - BUTTON_HEIGHT && y >= Screen::Bottom() - BUTTON_HEIGHT - 20)
			return Scroll(0, -4);
	}
	// Check for clicks on the Main pane arrows.
	else if(x >= Screen::Right() - SIDE_WIDTH - 20 && x < Screen::Right() - SIDE_WIDTH)
	{
		if(y < Screen::Top() + 20)
			return Scroll(0, 4);
		if(y < Screen::Bottom() && y >= Screen::Bottom() - 20)
			return Scroll(0, -4);
	}

	const Point clickPoint(x, y);

	// Check for clicks in the category labels.
	for(const ClickZone<string> &zone : categoryZones)
		if(zone.Contains(clickPoint))
		{
			bool toggleAll = (SDL_GetModState() & KMOD_SHIFT);
			auto it = collapsed.find(zone.Value());
			if(it == collapsed.end())
			{
				if(toggleAll)
				{
					selectedShip = nullptr;
					selectedOutfit = nullptr;
					for(const auto &category : categories)
						collapsed.insert(category.Name());
				}
				else
				{
					collapsed.insert(zone.Value());
					CategoryAdvance(zone.Value());
				}
			}
			else
			{
				if(toggleAll)
					collapsed.clear();
				else
					collapsed.erase(it);
			}
			return true;
		}

	// Check for clicks in the main zones.
	for(const Zone &zone : zones)
		if(zone.Contains(clickPoint))
		{
			if(zone.GetShip())
				selectedShip = zone.GetShip();
			else
				selectedOutfit = zone.GetOutfit();

			return true;
		}

	// Check for clicks in the sidebar zones.
	for(const ClickZone<const Ship *> &zone : shipZones)
		if(zone.Contains(clickPoint))
		{
			const Ship *clickedShip = zone.Value();
			for(const shared_ptr<Ship> &ship : player.Ships())
				if(ship.get() == clickedShip)
				{
					dragShip = ship.get();
					dragPoint.Set(x, y);
					SideSelect(dragShip);
					break;
				}

			return true;
		}


	return true;
}



bool ShopPanel::Hover(int x, int y)
{
	Point point(x, y);
	// Check that the point is not in the button area.
	hoverButton = CheckButton(x, y);
	if(hoverButton)
	{
		shipInfo.ClearHover();
		outfitInfo.ClearHover();
	}
	else
	{
		shipInfo.Hover(point);
		outfitInfo.Hover(point);
	}

	activePane = ShopPane::Main;
	if(x > Screen::Right() - SIDEBAR_WIDTH)
		activePane = ShopPane::Sidebar;
	else if(x > Screen::Right() - SIDE_WIDTH)
		activePane = ShopPane::Info;
	return true;
}



bool ShopPanel::Drag(double dx, double dy)
{
	if(dragShip)
	{
		isDraggingShip = true;
		dragPoint += Point(dx, dy);
		for(const ClickZone<const Ship *> &zone : shipZones)
			if(zone.Contains(dragPoint))
				if(zone.Value() != dragShip)
				{
					int dragIndex = -1;
					int dropIndex = -1;
					for(unsigned i = 0; i < player.Ships().size(); ++i)
					{
						const Ship *ship = &*player.Ships()[i];
						if(ship == dragShip)
							dragIndex = i;
						if(ship == zone.Value())
							dropIndex = i;
					}
					if(dragIndex >= 0 && dropIndex >= 0)
						player.ReorderShip(dragIndex, dropIndex);
				}
	}
	else
		DoScroll(dy);

	return true;
}



bool ShopPanel::Release(int x, int y)
{
	dragShip = nullptr;
	isDraggingShip = false;
	return true;
}



bool ShopPanel::Scroll(double dx, double dy)
{
	return DoScroll(dy * 2.5 * Preferences::ScrollSpeed());
}



int64_t ShopPanel::LicenseCost(const Outfit *outfit, bool onlyOwned) const
{
	// If the player is attempting to install an outfit from cargo, storage, or that they just
	// sold to the shop, then ignore its license requirement, if any. (Otherwise there
	// would be no way to use or transfer license-restricted outfits between ships.)
	bool owned = (player.Cargo().Get(outfit) && playerShip) || (player.Storage() && player.Storage()->Get(outfit));
	if((owned && onlyOwned) || player.Stock(outfit) > 0)
		return 0;

	const Sale<Outfit> &available = player.GetPlanet()->Outfitter();

	int64_t cost = 0;
	for(const string &name : outfit->Licenses())
		if(!player.HasLicense(name))
		{
			const Outfit *license = GameData::Outfits().Find(name + " License");
			if(!license || !license->Cost() || !available.Has(license))
				return -1;
			cost += license->Cost();
		}
	return cost;
}



ShopPanel::Zone::Zone(Point center, Point size, const Ship *ship)
	: ClickZone(center, size, ship)
{
}



ShopPanel::Zone::Zone(Point center, Point size, const Outfit *outfit)
	: ClickZone(center, size, nullptr), outfit(outfit)
{
}



const Ship *ShopPanel::Zone::GetShip() const
{
	return Value();
}



const Outfit *ShopPanel::Zone::GetOutfit() const
{
	return outfit;
}



void ShopPanel::DrawShipsSidebar()
{
	const bool designMode = player.IsDesignPlayer();
	const Font &font = FontSet::Get(14);
	const Color &medium = *GameData::Colors().Get("medium");
	const Color &bright = *GameData::Colors().Get("bright");

	UpdateSmoothScroll(sidebarScroll, sidebarSmoothScroll);

	// Fill in the background.
	FillShader::Fill(
		Point(Screen::Right() - SIDEBAR_WIDTH / 2, 0.),
		Point(SIDEBAR_WIDTH, Screen::Height()),
		*GameData::Colors().Get(designMode ? "design panel background" : "panel background"));
	FillShader::Fill(
		Point(Screen::Right() - SIDEBAR_WIDTH, 0.),
		Point(1, Screen::Height()),
		*GameData::Colors().Get("shop side panel background"));

	// Draw this string, centered in the side panel:
	static const string YOURS = "Your Ships:";
	Point yoursPoint(Screen::Right() - SIDEBAR_WIDTH, Screen::Top() + 10 - sidebarSmoothScroll);
	font.Draw({YOURS, {SIDEBAR_WIDTH, Alignment::CENTER}}, yoursPoint, bright);

	// Start below the "Your Ships" label, and draw them.
	Point point(
		Screen::Right() - SIDEBAR_WIDTH / 2 - 93,
		Screen::Top() + SIDEBAR_WIDTH / 2 - sidebarSmoothScroll + 40 - 93);

	const Planet *here = player.GetPlanet();
	int shipsHere = 0;
	for(const shared_ptr<Ship> &ship : player.Ships())
		shipsHere += CanShowInSidebar(*ship, here);
	if(shipsHere < 4)
		point.X() += .5 * ICON_TILE * (4 - shipsHere);

	// Check whether flight check tooltips should be shown.
	const auto flightChecks = player.FlightCheck();
	Point mouse = GetUI()->GetMouse();
	warningType.clear();
	shipZones.clear();

	static const Color selected(.8f, 1.f);
	static const Color unselected(.4f, 1.f);
	for(const shared_ptr<Ship> &ship : player.Ships())
	{
		// Skip any ships that are "absent" for whatever reason.
		if(!CanShowInSidebar(*ship, here))
			continue;

		if(point.X() > Screen::Right())
		{
			point.X() -= ICON_TILE * ICON_COLS;
			point.Y() += ICON_TILE;
		}

		bool isSelected = playerShips.count(ship.get());
		const Sprite *background = SpriteSet::Get(isSelected ? "ui/icon selected" : "ui/icon unselected");
		SpriteShader::Draw(background, point);
		// If this is one of the selected ships, check if the currently hovered
		// button (if any) applies to it. If so, brighten the background.
		if(isSelected && ShouldHighlight(ship.get()))
			SpriteShader::Draw(background, point);

		const Sprite *sprite = ship->GetSprite();
		if(sprite)
		{
			float scale = ICON_SIZE / max(sprite->Width(), sprite->Height());
			if(Preferences::Has(SHIP_OUTLINES))
			{
				Point size(sprite->Width() * scale, sprite->Height() * scale);
				OutlineShader::Draw(sprite, point, size, isSelected ? selected : unselected);
			}
			else
			{
				int swizzle = ship->CustomSwizzle() >= 0 ? ship->CustomSwizzle() : GameData::PlayerGovernment()->GetSwizzle();
				SpriteShader::Draw(sprite, point, scale, swizzle);
			}
		}

		shipZones.emplace_back(point, Point(ICON_TILE, ICON_TILE), ship.get());

		const auto checkIt = flightChecks.find(ship);
		if(checkIt != flightChecks.end())
		{
			const string &check = (*checkIt).second.front();
			const Sprite *icon = SpriteSet::Get(check.back() == '!' ? "ui/error" : "ui/warning");
			SpriteShader::Draw(icon, point + .5 * Point(ICON_TILE - icon->Width(), ICON_TILE - icon->Height()));
			if(shipZones.back().Contains(mouse))
			{
				warningType = check;
				warningPoint = shipZones.back().TopLeft();
			}
		}

		if(isSelected && playerShips.size() > 1 && ship->OutfitCount(selectedOutfit))
			PointerShader::Draw(Point(point.X() - static_cast<int>(ICON_TILE / 3), point.Y()),
				Point(1., 0.), 14.f, 12.f, 0., Color(.9f, .9f, .9f, .2f));

		point.X() += ICON_TILE;
	}
	point.Y() += ICON_TILE;

	if(playerShip)
	{
		point.Y() += SHIP_SIZE / 2;
		point.X() = Screen::Right() - SIDEBAR_WIDTH / 2;
		DrawShip(*playerShip, point, true);

		Point offset(SIDEBAR_WIDTH / -2, SHIP_SIZE / 2);
		const int detailHeight = DrawPlayerShipInfo(point + offset);
		point.Y() += detailHeight + SHIP_SIZE / 2;
	}
	// Don't show cargo capacity if none is available or in design mode.
	else if(player.Cargo().Size() && !designMode)
	{
		point.X() = Screen::Right() - SIDEBAR_WIDTH + 10;
		font.Draw("cargo space:", point, medium);

		string space = Format::Number(player.Cargo().Free()) + " / " + Format::Number(player.Cargo().Size());
		font.Draw({space, {SIDEBAR_WIDTH - 20, Alignment::RIGHT}}, point, bright);
		point.Y() += 20.;
	}
	maxSidebarScroll = max(0., point.Y() + sidebarSmoothScroll - Screen::Bottom() + BUTTON_HEIGHT);

	PointerShader::Draw(Point(Screen::Right() - 10, Screen::Top() + 10),
		Point(0., -1.), 10.f, 10.f, 5.f, Color(sidebarScroll > 0 ? .8f : .2f, 0.f));
	PointerShader::Draw(Point(Screen::Right() - 10, Screen::Bottom() - 80),
		Point(0., 1.), 10.f, 10.f, 5.f, Color(sidebarScroll < maxSidebarScroll ? .8f : .2f, 0.f));
}



void ShopPanel::DrawDetailsSidebar()
{
	// Fill in the background.
	const Color &line = *GameData::Colors().Get("dim");
	const Color &back = *GameData::Colors().Get("shop info panel background");

	UpdateSmoothScroll(infobarScroll, infobarSmoothScroll);

	FillShader::Fill(
		Point(Screen::Right() - SIDEBAR_WIDTH - INFOBAR_WIDTH, 0.),
		Point(1., Screen::Height()),
		line);
	FillShader::Fill(
		Point(Screen::Right() - SIDEBAR_WIDTH - INFOBAR_WIDTH / 2, 0.),
		Point(INFOBAR_WIDTH - 1., Screen::Height()),
		back);

	Point point(
		Screen::Right() - SIDE_WIDTH + INFOBAR_WIDTH / 2,
		Screen::Top() + 10 - infobarSmoothScroll);

	int heightOffset = DrawDetails(point);

<<<<<<< HEAD
	maxInfobarScroll = max(0., heightOffset + infobarScroll - Screen::Bottom() + BUTTON_HEIGHT);
=======
	maxInfobarScroll = max(0., heightOffset + infobarSmoothScroll - Screen::Bottom());
>>>>>>> a5767442

	// Draw scroll arrows at top and bottom of sidebar.
	PointerShader::Draw(Point(Screen::Right() - SIDEBAR_WIDTH - 10, Screen::Top() + 10),
		Point(0., -1.), 10.f, 10.f, 5.f, Color(infobarScroll > 0 ? .8f : .2f, 0.f));
	PointerShader::Draw(Point(Screen::Right() - SIDEBAR_WIDTH - 10, Screen::Bottom() - 10 - BUTTON_HEIGHT),
		Point(0., 1.), 10.f, 10.f, 5.f, Color(infobarScroll < maxInfobarScroll ? .8f : .2f, 0.f));
}



void ShopPanel::DrawDesignButtons() const
{
	// The last 70 pixels on the end of the info panel are for the design buttons:
	Point buttonSize(INFOBAR_WIDTH, BUTTON_HEIGHT);
	FillShader::Fill(Screen::BottomRight() - .5 * buttonSize - Point(SIDEBAR_WIDTH, 0),
		buttonSize, *GameData::Colors().Get("shop side panel background"));
	FillShader::Fill(
		Point(Screen::Right() - INFOBAR_WIDTH / 2, Screen::Bottom() - BUTTON_HEIGHT),
		Point(INFOBAR_WIDTH, 1), *GameData::Colors().Get("shop side panel footer"));

	// The normal Outfitter doesn't have any buttons here.
	if(isOutfitter && !player.IsDesignPlayer())
		return;

	const Font &bigFont = FontSet::Get(18);
	const Color &hover = *GameData::Colors().Get("hover");
	const Color &active = *GameData::Colors().Get("active");
	const Color &inactive = *GameData::Colors().Get("inactive");
	const Color &back = *GameData::Colors().Get("design panel background");

	const Point shipyardCenter = Screen::BottomRight() - Point(225 + SIDEBAR_WIDTH, 25);
	FillShader::Fill(shipyardCenter, Point(140, 30), back);
	static const string DESIGN_CENTER = "Design _Center";
	static const string DESIGN_SHIPYARD = "Design Ship_yard";
	bigFont.Draw(player.IsDesignPlayer() ? DESIGN_SHIPYARD : DESIGN_CENTER,
		shipyardCenter - .5 * Point(bigFont.Width(DESIGN_SHIPYARD), bigFont.Height()),
		!isOutfitter && player.IsDesignPlayer() ? inactive : (hoverButton == 'd' ? hover : active));

	if(player.IsDesignPlayer())
	{
		const Point outfitterCenter = Screen::BottomRight() - Point(75 + SIDEBAR_WIDTH, 25);
		FillShader::Fill(outfitterCenter, Point(140, 30), back);
		static const string DESIGN_OUTFITTER = "Design _Outfitter";
		bigFont.Draw(DESIGN_OUTFITTER,
			outfitterCenter - .5 * Point(bigFont.Width(DESIGN_OUTFITTER), bigFont.Height()),
			isOutfitter ? inactive : hoverButton == 'o' ? hover : active);
	}
}



void ShopPanel::DrawShopButtons() const
{
	// The last 70 pixels on the end of the side panel are for the buttons:
	Point buttonSize(SIDEBAR_WIDTH, BUTTON_HEIGHT);
	FillShader::Fill(Screen::BottomRight() - .5 * buttonSize, buttonSize,
		*GameData::Colors().Get("shop side panel background"));
	FillShader::Fill(
		Point(Screen::Right() - SIDEBAR_WIDTH / 2, Screen::Bottom() - BUTTON_HEIGHT),
		Point(SIDEBAR_WIDTH, 1), *GameData::Colors().Get("shop side panel footer"));

	const Font &font = FontSet::Get(14);
	const Color &dim = *GameData::Colors().Get("medium");
	const Color &back = *GameData::Colors().Get("panel background");

	// No need to show the credits in the Design Center.
	if(!player.IsDesignPlayer())
	{
		const Color &bright = *GameData::Colors().Get("bright");

		const Point creditsPoint(
			Screen::Right() - SIDEBAR_WIDTH + 10,
			Screen::Bottom() - 65);
		font.Draw("You have:", creditsPoint, dim);

		const auto credits = Format::CreditString(player.Accounts().Credits());
		font.Draw({credits, {SIDEBAR_WIDTH - 20, Alignment::RIGHT}}, creditsPoint, bright);
	}

	const Font &bigFont = FontSet::Get(18);
	const Color &hover = *GameData::Colors().Get("hover");
	const Color &active = *GameData::Colors().Get("active");
	const Color &inactive = *GameData::Colors().Get("inactive");

	const Point buyCenter = Screen::BottomRight() - Point(210, 25);
	FillShader::Fill(buyCenter, Point(60, 30), back);
	bool isOwned = IsAlreadyOwned();
	const Color *buyTextColor;
	if(!CanBuy(isOwned))
		buyTextColor = &inactive;
	else if(hoverButton == (isOwned ? 'i' : 'b'))
		buyTextColor = &hover;
	else
		buyTextColor = &active;
	string BUY = isOwned ? (playerShip ? "_Install" : "_Cargo") : "_Buy";
	bigFont.Draw(BUY,
		buyCenter - .5 * Point(bigFont.Width(BUY), bigFont.Height()),
		*buyTextColor);

	const Point sellCenter = Screen::BottomRight() - Point(130, 25);
	FillShader::Fill(sellCenter, Point(60, 30), back);
	static const string SELL = "_Sell";
	bigFont.Draw(SELL,
		sellCenter - .5 * Point(bigFont.Width(SELL), bigFont.Height()),
		CanSell() ? hoverButton == 's' ? hover : active : inactive);

	const Point leaveCenter = Screen::BottomRight() - Point(45, 25);
	FillShader::Fill(leaveCenter, Point(70, 30), back);
	static const string LEAVE = "_Leave";
	bigFont.Draw(LEAVE,
		leaveCenter - .5 * Point(bigFont.Width(LEAVE), bigFont.Height()),
		hoverButton == 'l' ? hover : active);

	int modifier = Modifier();
	if(modifier > 1)
	{
		string mod = "x " + to_string(modifier);
		int modWidth = font.Width(mod);
		font.Draw(mod, buyCenter + Point(-.5 * modWidth, 10.), dim);
		if(CanSellMultiple())
			font.Draw(mod, sellCenter + Point(-.5 * modWidth, 10.), dim);
	}
}



void ShopPanel::DrawMain()
{
	const Font &bigFont = FontSet::Get(18);
	const Color &dim = *GameData::Colors().Get("medium");
	const Color &bright = *GameData::Colors().Get("bright");

	const Sprite *collapsedArrow = SpriteSet::Get("ui/collapsed");
	const Sprite *expandedArrow = SpriteSet::Get("ui/expanded");

	UpdateSmoothScroll(mainScroll, mainSmoothScroll);

	// Draw all the available items.
	// First, figure out how many columns we can draw.
	const int TILE_SIZE = TileSize();
	const int mainWidth = (Screen::Width() - SIDE_WIDTH - 1);
	// If the user horizontally compresses the window too far, draw nothing.
	if(mainWidth < TILE_SIZE)
		return;
	const int columns = mainWidth / TILE_SIZE;
	const int columnWidth = mainWidth / columns;

	const Point begin(
		(Screen::Width() - columnWidth) / -2,
		(Screen::Height() - TILE_SIZE) / -2 - mainSmoothScroll);
	Point point = begin;
	const float endX = Screen::Right() - (SIDE_WIDTH + 1);
	double nextY = begin.Y() + TILE_SIZE;
	zones.clear();
	for(const auto &cat : categories)
	{
		const string &category = cat.Name();
		map<string, vector<string>>::const_iterator it = catalog.find(category);
		if(it == catalog.end())
			continue;

		// This should never happen, but bail out if we don't know what planet
		// we are on (meaning there's no way to know what items are for sale).
		if(!planet)
			break;

		Point side(Screen::Left() + 5., point.Y() - TILE_SIZE / 2 + 10);
		point.Y() += bigFont.Height() + 20;
		nextY += bigFont.Height() + 20;

		bool isCollapsed = collapsed.count(category);
		bool isEmpty = true;
		for(const string &name : it->second)
		{
			if(!HasItem(name))
				continue;
			isEmpty = false;
			if(isCollapsed)
				break;

			DrawItem(name, point);

			point.X() += columnWidth;
			if(point.X() >= endX)
			{
				point.X() = begin.X();
				point.Y() = nextY;
				nextY += TILE_SIZE;
			}
		}

		if(!isEmpty)
		{
			Point size(bigFont.Width(category) + 25., bigFont.Height());
			categoryZones.emplace_back(Point(Screen::Left(), side.Y()) + .5 * size, size, category);
			SpriteShader::Draw(isCollapsed ? collapsedArrow : expandedArrow, side + Point(10., 10.));
			bigFont.Draw(category, side + Point(25., 0.), isCollapsed ? dim : bright);

			if(point.X() != begin.X())
			{
				point.X() = begin.X();
				point.Y() = nextY;
				nextY += TILE_SIZE;
			}
			point.Y() += 40;
			nextY += 40;
		}
		else
		{
			point.Y() -= bigFont.Height() + 20;
			nextY -= bigFont.Height() + 20;
		}
	}
	// This is how much Y space was actually used.
	nextY -= 40 + TILE_SIZE;

	// What amount would mainScroll have to equal to make nextY equal the
	// bottom of the screen? (Also leave space for the "key" at the bottom.)
	maxMainScroll = max(0., nextY + mainSmoothScroll - Screen::Height() / 2 - TILE_SIZE / 2 +
		VisibilityCheckboxesSize() + 40.);

	PointerShader::Draw(Point(Screen::Right() - 10 - SIDE_WIDTH, Screen::Top() + 10),
		Point(0., -1.), 10.f, 10.f, 5.f, Color(mainScroll > 0 ? .8f : .2f, 0.f));
	PointerShader::Draw(Point(Screen::Right() - 10 - SIDE_WIDTH, Screen::Bottom() - 10),
		Point(0., 1.), 10.f, 10.f, 5.f, Color(mainScroll < maxMainScroll ? .8f : .2f, 0.f));
}



int ShopPanel::DrawPlayerShipInfo(const Point &point)
{
	shipInfo.Update(*playerShip, player, collapsed.count("description"), true);
	shipInfo.DrawAttributes(point, !isOutfitter);
	const int attributesHeight = shipInfo.GetAttributesHeight(!isOutfitter);
	shipInfo.DrawOutfits(Point(point.X(), point.Y() + attributesHeight));

	return attributesHeight + shipInfo.OutfitsHeight();
}



bool ShopPanel::DoScroll(double dy)
{
	if(activePane == ShopPane::Info)
		infobarScroll = max(0., min(maxInfobarScroll, infobarScroll - dy));
	else if(activePane == ShopPane::Sidebar)
		sidebarScroll = max(0., min(maxSidebarScroll, sidebarScroll - dy));
	else
		mainScroll = max(0., min(maxMainScroll, mainScroll - dy));

	return true;
}



bool ShopPanel::SetScrollToTop()
{
	if(activePane == ShopPane::Info)
		infobarScroll = 0.;
	else if(activePane == ShopPane::Sidebar)
		sidebarScroll = 0.;
	else
		mainScroll = 0.;

	return true;
}



bool ShopPanel::SetScrollToBottom()
{
	if(activePane == ShopPane::Info)
		infobarScroll = maxInfobarScroll;
	else if(activePane == ShopPane::Sidebar)
		sidebarScroll = maxSidebarScroll;
	else
		mainScroll = maxMainScroll;

	return true;
}



void ShopPanel::SideSelect(int count)
{
	// Find the currently selected ship in the list.
	vector<shared_ptr<Ship>>::const_iterator it = player.Ships().begin();
	for( ; it != player.Ships().end(); ++it)
		if((*it).get() == playerShip)
			break;

	// Bail out if there are no ships to choose from.
	if(it == player.Ships().end())
	{
		playerShips.clear();
		playerShip = player.Flagship();
		if(playerShip)
			playerShips.insert(playerShip);

		CheckSelection();
		return;
	}


	const Planet *here = player.GetPlanet();
	if(count < 0)
	{
		while(count)
		{
			if(it == player.Ships().begin())
				it = player.Ships().end();
			--it;

			if(CanShowInSidebar(**it, here))
				++count;
		}
	}
	else
	{
		while(count)
		{
			++it;
			if(it == player.Ships().end())
				it = player.Ships().begin();

			if(CanShowInSidebar(**it, here))
				--count;
		}
	}
	SideSelect(&**it);
}



void ShopPanel::SideSelect(Ship *ship)
{
	bool shift = (SDL_GetModState() & KMOD_SHIFT);
	bool control = (SDL_GetModState() & (KMOD_CTRL | KMOD_GUI));

	if(shift)
	{
		bool on = false;
		const Planet *here = player.GetPlanet();
		for(const shared_ptr<Ship> &other : player.Ships())
		{
			// Skip any ships that are "absent" for whatever reason.
			if(!CanShowInSidebar(*other, here))
				continue;

			if(other.get() == ship || other.get() == playerShip)
				on = !on;
			else if(on)
				playerShips.insert(other.get());
		}
	}
	else if(!control)
		playerShips.clear();
	else if(playerShips.count(ship))
	{
		playerShips.erase(ship);
		if(playerShip == ship)
			playerShip = playerShips.empty() ? nullptr : *playerShips.begin();
		CheckSelection();
		return;
	}

	playerShip = ship;
	playerShips.insert(playerShip);
	CheckSelection();
}



// If selected item is offscreen, scroll just enough to put it on.
void ShopPanel::MainAutoScroll(const vector<Zone>::const_iterator &selected)
{
	const int TILE_SIZE = TileSize();
	const int topY = selected->Center().Y() - TILE_SIZE / 2;
	const int offTop = topY + Screen::Bottom();
	if(offTop < 0)
		mainScroll += offTop;
	else
	{
		const int offBottom = topY + TILE_SIZE - Screen::Bottom();
		if(offBottom > 0)
			mainScroll += offBottom;
	}
}



void ShopPanel::MainLeft()
{
	if(zones.empty())
		return;

	vector<Zone>::const_iterator it = Selected();

	if(it == zones.end() || it == zones.begin())
	{
		it = zones.end();
		--it;
		mainScroll = maxMainScroll;
		mainSmoothScroll = maxMainScroll;
	}
	else
	{
		--it;
		MainAutoScroll(it);
	}

	selectedShip = it->GetShip();
	selectedOutfit = it->GetOutfit();
}



void ShopPanel::MainRight()
{
	if(zones.empty())
		return;

	vector<Zone>::const_iterator it = Selected();

	if(it == zones.end() || ++it == zones.end())
	{
		it = zones.begin();
		mainScroll = 0;
		mainSmoothScroll = 0;
	}
	else
		MainAutoScroll(it);

	selectedShip = it->GetShip();
	selectedOutfit = it->GetOutfit();
}



void ShopPanel::MainUp()
{
	if(zones.empty())
		return;

	vector<Zone>::const_iterator it = Selected();
	// Special case: nothing is selected.  Start from the first item.
	if(it == zones.end())
		it = zones.begin();

	const double previousX = it->Center().X();
	const double previousY = it->Center().Y();
	while(it != zones.begin() && it->Center().Y() == previousY)
		--it;
	if(it == zones.begin() && it->Center().Y() == previousY)
	{
		it = zones.end();
		--it;
		mainScroll = maxMainScroll;
		mainSmoothScroll = maxMainScroll;
	}
	else
		MainAutoScroll(it);

	while(it->Center().X() > previousX)
		--it;

	selectedShip = it->GetShip();
	selectedOutfit = it->GetOutfit();
}



void ShopPanel::MainDown()
{
	if(zones.empty())
		return;

	vector<Zone>::const_iterator it = Selected();
	// Special case: nothing is selected. Select the first item.
	if(it == zones.end())
	{
		mainScroll = 0;
		mainSmoothScroll = 0;
		selectedShip = zones.begin()->GetShip();
		selectedOutfit = zones.begin()->GetOutfit();
		return;
	}

	const double previousX = it->Center().X();
	const double previousY = it->Center().Y();
	++it;
	while(it != zones.end() && it->Center().Y() == previousY)
		++it;
	if(it == zones.end())
	{
		it = zones.begin();
		mainScroll = 0;
		mainSmoothScroll = 0;
	}
	else
		MainAutoScroll(it);

	// Overshoot by one in case this line is shorter than the previous one.
	const double newY = it->Center().Y();
	++it;
	while(it != zones.end() && it->Center().X() <= previousX && it->Center().Y() == newY)
		++it;
	--it;

	selectedShip = it->GetShip();
	selectedOutfit = it->GetOutfit();
}



// If the selected item is no longer displayed, advance selection until we find something that is.
void ShopPanel::CheckSelection()
{
	if((!selectedOutfit && !selectedShip) ||
			(selectedShip && HasItem(selectedShip->VariantName())) ||
			(selectedOutfit && HasItem(selectedOutfit->TrueName())))
		return;

	vector<Zone>::const_iterator it = Selected();
	if(it == zones.end())
		return;
	const vector<Zone>::const_iterator oldIt = it;

	// Advance to find next valid selection.
	for( ; it != zones.end(); ++it)
	{
		const Ship *ship = it->GetShip();
		const Outfit *outfit = it->GetOutfit();
		if((ship && HasItem(ship->VariantName())) || (outfit && HasItem(outfit->TrueName())))
			break;
	}

	// If that didn't work, try the other direction.
	if(it == zones.end())
	{
		it = oldIt;
		while(it != zones.begin())
		{
			--it;
			const Ship *ship = it->GetShip();
			const Outfit *outfit = it->GetOutfit();
			if((ship && HasItem(ship->VariantName())) || (outfit && HasItem(outfit->TrueName())))
			{
				++it;
				break;
			}
		}

		if(it == zones.begin())
		{
			// No displayed objects, apparently.
			selectedShip = nullptr;
			selectedOutfit = nullptr;
			return;
		}
		--it;
	}

	selectedShip = it->GetShip();
	selectedOutfit = it->GetOutfit();
	MainAutoScroll(it);
}



// The selected item's category has collapsed, to advance to next displayed item.
void ShopPanel::CategoryAdvance(const string &category)
{
	vector<Zone>::const_iterator it = Selected();
	if(it == zones.end())
		return;
	const vector<Zone>::const_iterator oldIt = it;

	// Advance to find next valid selection.
	for( ; it != zones.end(); ++it)
	{
		const Ship *ship = it->GetShip();
		const Outfit *outfit = it->GetOutfit();
		if((ship && ship->Attributes().Category() != category) || (outfit && outfit->Category() != category))
			break;
	}

	// If that didn't work, try the other direction.
	if(it == zones.end())
	{
		it = oldIt;
		while(it != zones.begin())
		{
			--it;
			const Ship *ship = it->GetShip();
			const Outfit *outfit = it->GetOutfit();
			if((ship && ship->Attributes().Category() != category) || (outfit && outfit->Category() != category))
			{
				++it;
				break;
			}
		}

		if(it == zones.begin())
		{
			// No displayed objects, apparently.
			selectedShip = nullptr;
			selectedOutfit = nullptr;
			return;
		}
		--it;
	}

	selectedShip = it->GetShip();
	selectedOutfit = it->GetOutfit();
}



// Find the currently selected item.
vector<ShopPanel::Zone>::const_iterator ShopPanel::Selected() const
{
	vector<Zone>::const_iterator it = zones.begin();
	for( ; it != zones.end(); ++it)
		if(it->GetShip() == selectedShip && it->GetOutfit() == selectedOutfit)
			break;

	return it;
}



// Check if the given point is within the button zone, and if so return the
// letter of the button (or ' ' if it's not on a button).
char ShopPanel::CheckButton(int x, int y)
{
	if(x < Screen::Right() - SIDE_WIDTH || y < Screen::Bottom() - BUTTON_HEIGHT)
		return '\0';

	if(y < Screen::Bottom() - 40 || y >= Screen::Bottom() - 10)
		return ' ';

	x -= Screen::Right() - SIDEBAR_WIDTH;
	if(x > 9 && x < 70)
	{
		if(!IsAlreadyOwned())
			return 'b';
		else
			return 'i';
	}
	else if(x > 89 && x < 150)
		return 's';
	else if(x > 169 && x < 240)
		return 'l';
	else if(x > -146 && x < -5)
		return 'o';
	else if(x > -296 && x < -155)
		return player.IsDesignPlayer() ? 'y' : 'c';

	return ' ';
}<|MERGE_RESOLUTION|>--- conflicted
+++ resolved
@@ -114,13 +114,8 @@
 	DrawMain();
 	DrawShipsSidebar();
 	DrawDetailsSidebar();
-<<<<<<< HEAD
 	DrawShopButtons();
 	DrawDesignButtons();
-	DrawMain();
-=======
-	DrawButtons();
->>>>>>> a5767442
 	DrawKey();
 
 	shipInfo.DrawTooltips();
@@ -836,11 +831,7 @@
 
 	int heightOffset = DrawDetails(point);
 
-<<<<<<< HEAD
-	maxInfobarScroll = max(0., heightOffset + infobarScroll - Screen::Bottom() + BUTTON_HEIGHT);
-=======
-	maxInfobarScroll = max(0., heightOffset + infobarSmoothScroll - Screen::Bottom());
->>>>>>> a5767442
+	maxInfobarScroll = max(0., heightOffset + infobarSmoothScroll - Screen::Bottom() + BUTTON_HEIGHT);
 
 	// Draw scroll arrows at top and bottom of sidebar.
 	PointerShader::Draw(Point(Screen::Right() - SIDEBAR_WIDTH - 10, Screen::Top() + 10),
