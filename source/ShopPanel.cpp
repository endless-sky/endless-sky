--- conflicted
+++ resolved
@@ -67,8 +67,6 @@
 	}
 }
 
-<<<<<<< HEAD
-=======
 void DrawTooltip(const string &text, const Point &hoverPoint, const Color &textColor, const Color &backColor)
 {
 	constexpr int WIDTH = 250;
@@ -90,7 +88,6 @@
 }
 
 namespace {
->>>>>>> faa48eb4
 	constexpr auto ScrollbarMaybeUpdate = [](const auto &op, ScrollBar &scrollbar,
 		ScrollVar<double> &scroll, bool animate)
 	{
@@ -117,28 +114,6 @@
 		playerShips.insert(playerShip);
 	SetIsFullScreen(true);
 	SetInterruptible(false);
-}
-
-
-
-void ShopPanel::DrawTooltip(const string& text, const Point& hoverPoint, const Color& textColor, const Color& backColor)
-{
-	constexpr int WIDTH = 250;
-	constexpr int PAD = 10;
-	WrappedText wrap(FontSet::Get(14));
-	wrap.SetWrapWidth(WIDTH - 2 * PAD);
-	wrap.Wrap(text);
-	int longest = wrap.LongestLineWidth();
-	if(longest < wrap.WrapWidth())
-	{
-		wrap.SetWrapWidth(longest);
-		wrap.Wrap(text);
-	}
-
-	Point textSize(wrap.WrapWidth() + 2 * PAD, wrap.Height() + 2 * PAD - wrap.ParagraphBreak());
-	Point anchor = Point(hoverPoint.X(), min<double>(hoverPoint.Y() + textSize.Y(), Screen::Bottom()));
-	FillShader::Fill(anchor - .5 * textSize, textSize, backColor);
-	wrap.Draw(anchor - textSize + Point(PAD, PAD), textColor);
 }
 
 
