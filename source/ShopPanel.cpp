/* ShopPanel.cpp
Copyright (c) 2014 by Michael Zahniser

Endless Sky is free software: you can redistribute it and/or modify it under the
terms of the GNU General Public License as published by the Free Software
Foundation, either version 3 of the License, or (at your option) any later version.

Endless Sky is distributed in the hope that it will be useful, but WITHOUT ANY
WARRANTY; without even the implied warranty of MERCHANTABILITY or FITNESS FOR A
PARTICULAR PURPOSE.  See the GNU General Public License for more details.
*/

#include "ShopPanel.h"

#include "Color.h"
#include "FillShader.h"
#include "Font.h"
#include "FontSet.h"
#include "Format.h"
#include "GameData.h"
#include "Government.h"
#include "OutlineShader.h"
#include "PlayerInfo.h"
#include "Point.h"
#include "PointerShader.h"
#include "Preferences.h"
#include "Screen.h"
#include "Ship.h"
#include "Sprite.h"
#include "SpriteSet.h"
#include "SpriteShader.h"
#include "UI.h"

#include <SDL2/SDL.h>

using namespace std;



ShopPanel::ShopPanel(PlayerInfo &player, const vector<string> &categories)
	: player(player), planet(player.GetPlanet()), playerShip(player.Flagship()), categories(categories)
{
	if(playerShip)
		playerShips.insert(playerShip);
	SetIsFullScreen(true);
	SetInterruptible(false);
	detailsInWithMain = Preferences::Has("Details with tiles in shop");
}



void ShopPanel::Draw() const
{
	glClear(GL_COLOR_BUFFER_BIT);
	
	// Clear the list of clickable zones.
	zones.clear();
	categoryZones.clear();
	
	DrawSidebars();
	DrawMain();
	DrawButtons();
	
	shipInfo.DrawTooltips();
	outfitInfo.DrawTooltips();
	
	if(dragShip)
	{
		static const Color selected(.8, 1.);
		const Sprite *sprite = dragShip->GetSprite();
		double scale = ICON_SIZE / max(sprite->Width(), sprite->Height());
		Point size(sprite->Width() * scale, sprite->Height() * scale);
		OutlineShader::Draw(sprite, dragPoint, size, selected);
	}
}



void ShopPanel::Step()
{
	// Perform autoscroll to bring item details into view.
	if(scrollDetailsIntoView && selectedBottomY > 0.)
	{
		double offY = Screen::Bottom() - selectedBottomY;
		if(offY < 0.)
			DoScroll(max(-30., offY));
		else
			scrollDetailsIntoView = false;
	}
}



void ShopPanel::DrawSidebars() const
{
	const Font &font = FontSet::Get(14);
	Color bright = *GameData::Colors().Get("bright");
	sideDetailHeight = 0;
	
	// Fill in the background.
	FillShader::Fill(
		Point(Screen::Right() - SideWidth() / 2, 0.),
		Point(SideWidth(), Screen::Height()),
		COLOR_DETAILS_BG);
	// A bright line separating the side and main panels.
	FillShader::Fill(
		Point(Screen::Right() - SideWidth(), 0.),
		Point(1, Screen::Height()),
		COLOR_DIVIDERS);
	
	// Draw this string, centered in the side panel:
	static const string YOURS = "Your Fleet:";
	Point yoursPoint(
		Screen::Right() - SideWidth() / 2 - font.Width(YOURS) / 2,
		Screen::Top() + 10 - sideScroll);
	font.Draw(YOURS, yoursPoint, bright);
	
	// Start below the "Your Ships" label, and draw them.
	Point point(
		Screen::Right() - SideWidth() + ICON_TILE / 2,
		Screen::Top() - sideScroll + ICON_TILE / 2 + 40);	
	
	// Recalculate shipsHere
	shipsHere = 0;
	for(shared_ptr<Ship> ship : player.Ships())
		shipsHere += ShipIsHere(ship);
	
	if(true) // Always show the ship outlines, so that storage and cargo will be available.
	{
		static const Color selected(.8, 1.);
		static const Color unselected(.6, 1.);
		static const Color parked(.25, 1.);
		static const Color orange(1.0, 0.5, 0.3, 0.);
		static const Color red(1.0, 0., 0., 0.);

		bool anyFailingFlightCheck= false;
		bool anyMissingHyperdrive = false;
		
		// Draw tiles for all the player's ships.
		for(shared_ptr<Ship> ship : player.Ships())
		{
			// Skip any ships that are "absent" for whatever reason.
			if(!ShipIsHere(ship))
				continue;
		
			if(point.X() > Screen::Right())
			{
				point.X() -= ICON_TILE * IconCols();
				point.Y() += ICON_TILE;
			}
			
			bool isSelected = playerShips.count(ship.get());
			const Sprite *background = SpriteSet::Get(isSelected ? "ui/icon selected" : "ui/icon unselected");
			SpriteShader::Draw(background, point);
			
			const Sprite *sprite = ship->GetSprite();
			double scale = ICON_SIZE / max(sprite->Width(), sprite->Height());
			Point size(sprite->Width() * scale, sprite->Height() * scale);
			
			// Get the color of the ship's outline based on its status. 
			Color shipStatusColor;
			if (ship->IsParked())
				shipStatusColor = parked;
			else if (!ship->PassesFlightCheck())
			{
				shipStatusColor = red;
				anyFailingFlightCheck = true;
			}
			else if (!ship->HasHyperdrive() && !ship->CanBeCarried())
			{
				shipStatusColor = orange;
				anyMissingHyperdrive = true;
			}
			else if (isSelected)
				shipStatusColor = selected;
			else 
				shipStatusColor = unselected;
			
			// Draw the ship's outline
			OutlineShader::Draw(sprite, point, size, shipStatusColor);
			// Mark the "primary selected ship" playerShip with some small framing lines.
			if (ship.get() == playerShip)
			{
				FillShader::Fill(point - Point(ICON_TILE / 2 - 8 , ICON_TILE / 2 - 3), 
					Point(10,1), bright);
				FillShader::Fill(point - Point(ICON_TILE / 2 - 3 , ICON_TILE / 2 - 8), 
					Point(1,10), bright);
				FillShader::Fill(point + Point(ICON_TILE / 2 - 8 , ICON_TILE / 2 - 3), 
					Point(10,1), bright);
				FillShader::Fill(point + Point(ICON_TILE / 2 - 3 , ICON_TILE / 2 - 8), 
					Point(1,10), bright);
				FillShader::Fill(point - Point(-(ICON_TILE / 2 - 8) , ICON_TILE / 2 - 3), 
					Point(10,1), bright);
				FillShader::Fill(point - Point(-(ICON_TILE / 2 - 3) , ICON_TILE / 2 - 8), 
					Point(1,10), bright);
				FillShader::Fill(point + Point(-(ICON_TILE / 2 - 8) , ICON_TILE / 2 - 3), 
					Point(10,1), bright);
				FillShader::Fill(point + Point(-(ICON_TILE / 2 - 3) , ICON_TILE / 2 - 8), 
					Point(1,10), bright);
			}
			// Make the click-zone: 
			zones.emplace_back(point, Point(ICON_TILE-2, ICON_TILE-2), ship.get());
		
			point.X() += ICON_TILE;
		}
		point.Y() += ICON_TILE/2;
		
		if (shipsHere > 1)
		{
			static const string str = "park/unpark ships with 'P'";
			font.Draw(str, Point(Screen::Right() - SideWidth()/2 - font.Width(str)/2, point.Y()), parked);
			point.Y() += 20;
		}
		
		{ // Always display this.
			static const string str = "to select cargo hold, use ctrl-click ";
			font.Draw(str, Point(Screen::Right() - SideWidth()/2 - font.Width(str)/2, point.Y()), parked);
			point.Y() += 20;
		}
		{
			static const string str = "to un-select all ships.";
			font.Draw(str, Point(Screen::Right() - SideWidth()/2 - font.Width(str)/2, point.Y()), parked);
			point.Y() += 20;			
		}

		// If any ships have a status problem draw a label explaining what their outline color means.
		if (anyFailingFlightCheck)
		{
			static const string str = "[ship(s) failing flight-check]";
			font.Draw(str, Point(Screen::Right() - SideWidth()/2 - font.Width(str)/2, point.Y()), red);
			point.Y() += 20;
		}
		if (anyMissingHyperdrive)
		{
			static const string str = "[ship(s) missing hyperdrive]";
			font.Draw(str, Point(Screen::Right() - SideWidth()/2 - font.Width(str)/2, point.Y()), orange);
			point.Y() += 20;
		}
		point.Y() += ICON_TILE/2;
	}
	

	// If player ship details are in their own panel, draw a background and scroll buttons for it.  
	if (PlayerShipWidth())
	{
		//Background
		FillShader::Fill( 
			Point(Screen::Right() - SideWidth() - DetailsWidth() / 2, 0.),
			Point(DetailsWidth() - 2, Screen::Height()),
			COLOR_DETAILS_BG);
		//Thin dividing line.
		FillShader::Fill(
			Point(Screen::Right() - SideWidth() - DetailsWidth(), 0.),
			Point(1, Screen::Height()),
			COLOR_DIVIDERS);
		// Top scroll arrow
		PointerShader::Draw(Point(Screen::Right() - SideWidth() - 10, Screen::Top() + 10),
			Point(0., -1.), 10., 10., 5., Color(playerShipScroll > 0 ? .8 : .2, 0.));
		// Bottom scroll arrow
		PointerShader::Draw(Point(Screen::Right() - SideWidth() - 10, Screen::Bottom() - 10),
			Point(0., 1.), 10., 10., 5., Color(playerShipScroll < maxPlayerShipScroll ? .8 : .2, 0.));
		
		// A label "Selected Ship: "
		string label = playerShip ? "Selected Ship:" : "Your Fleet's Cargo:";
		Point labelPoint(
			Screen::Right() - SideWidth() - PlayerShipWidth() / 2 -  font.Width(label) / 2,
			Screen::Top() + 10 - playerShipScroll);
		font.Draw(label, labelPoint, bright);
		
	}
	
	// Draw the player's flagship image.  
	// The details drawn below this image are up to the subclass.
	if (!PlayerShipWidth())
	{
		point.X() = Screen::Right() - SideWidth() / 2;
		if (playerShip)
		{
			point.Y() += SHIP_SIZE / 2;
			DrawShip(*playerShip, point, true);
			Point offset(SideWidth() / -2, SHIP_SIZE / 2);
			sideDetailHeight = DrawPlayerShipInfo(point + offset);	
		}
		else
			sideDetailHeight = DrawCargoHoldInfo(point + Point(SideWidth()/ -2, 0));
		point.Y() += sideDetailHeight + SHIP_SIZE / 2;
	}
	else 
	{
		Point playerShipPoint(Screen::Right() - SideWidth() - PlayerShipWidth() / 2, Screen::Top() + SHIP_SIZE / 2 + 40 - playerShipScroll);
		int playerShipDetailsHeight;
		if (playerShip) 
		{
			DrawShip(*playerShip, playerShipPoint, true);
			playerShipDetailsHeight = DrawPlayerShipInfo(playerShipPoint + Point(PlayerShipWidth() / -2, SHIP_SIZE / 2));			
		}
		else 
			playerShipDetailsHeight = DrawCargoHoldInfo(playerShipPoint + Point(PlayerShipWidth() / -2, SHIP_SIZE / -2));
		// Update max scroll for this panel.
		maxPlayerShipScroll = max(0, 40 + SHIP_SIZE + playerShipDetailsHeight - Screen::Height());
	}
<<<<<<< HEAD

	
	maxSideScroll = point.Y() + sideScroll - Screen::Bottom() + 70;
=======
	maxSideScroll = point.Y() + sideScroll - Screen::Bottom() + BUTTON_HEIGHT;
>>>>>>> 2005204d
	maxSideScroll = max(0, maxSideScroll);
	
	// Draw the scroll buttons for the side panel.
	PointerShader::Draw(Point(Screen::Right() - 10, Screen::Top() + 10),
		Point(0., -1.), 10., 10., 5., Color(sideScroll > 0 ? .8 : .2, 0.));
	PointerShader::Draw(Point(Screen::Right() - 10, Screen::Bottom() - 80),
		Point(0., 1.), 10., 10., 5., Color(sideScroll < maxSideScroll ? .8 : .2, 0.));

	// If the details panel is also on the side, draw the background shader and 
	// the scroll buttons for that here. 
	if (!detailsInWithMain)
	{
		//Background
		FillShader::Fill( 
			Point(Screen::Right() - SideWidth() - PlayerShipWidth() - DetailsWidth() / 2, 0.),
			Point(DetailsWidth() - 2, Screen::Height()),
			Color(.1, 1.));
		//Thin dividing line.
		FillShader::Fill(
			Point(Screen::Right() - SideWidth() - PlayerShipWidth() - DetailsWidth(), 0.),
			Point(1, Screen::Height()),
			Color(.2, 1.));
		// Top scroll arrow
		PointerShader::Draw(Point(Screen::Right() - SideWidth() - PlayerShipWidth() - 10, Screen::Top() + 10),
			Point(0., -1.), 10., 10., 5., Color(detailsScroll > 0 ? .8 : .2, 0.));
		// Bottom scroll arrow
		PointerShader::Draw(Point(Screen::Right() - SideWidth() - PlayerShipWidth() - 10, Screen::Bottom() - 10),
			Point(0., 1.), 10., 10., 5., Color(detailsScroll < maxDetailsScroll ? .8 : .2, 0.));
	}
}



void ShopPanel::DrawButtons() const
{
	// The last 70 pixels on the end of the side panel are for the buttons:
	Point buttonSize(SIDE_WIDTH, BUTTON_HEIGHT);
	FillShader::Fill(Screen::BottomRight() - .5 * buttonSize, buttonSize, Color(.2, 1.));
	FillShader::Fill(
<<<<<<< HEAD
		Point(Screen::Right() - SideWidth() / 2, Screen::Bottom() - 35),
		Point(SideWidth(), 70), COLOR_DIVIDERS);
	FillShader::Fill(
		Point(Screen::Right() - SideWidth() / 2, Screen::Bottom() - 70),
		Point(SideWidth(), 1), COLOR_BUTTONS_BG);
=======
		Point(Screen::Right() - SIDE_WIDTH / 2, Screen::Bottom() - BUTTON_HEIGHT),
		Point(SIDE_WIDTH, 1), Color(.3, 1.));
>>>>>>> 2005204d
	
	const Font &font = FontSet::Get(14);
	Color bright = *GameData::Colors().Get("bright");
	Color dim = *GameData::Colors().Get("medium");
	
	Point point(
		Screen::Right() - SideWidth() + 10,
		Screen::Bottom() - 65);
	font.Draw("You have:", point, dim);
	
	string credits = Format::Number(player.Accounts().Credits()) + " credits";
	point.X() += (SideWidth() - 20) - font.Width(credits);
	font.Draw(credits, point, bright);
	
	const Font &bigFont = FontSet::Get(18);
	
	Point buyCenter = Screen::BottomRight() - Point(210, 25);
	FillShader::Fill(buyCenter, Point(60, 30), COLOR_DETAILS_BG);
	string BUY = (playerShip && selectedOutfit && player.Cargo().GetOutfitCount(selectedOutfit)) ? "_Install" : "_Buy";
	bigFont.Draw(BUY,
		buyCenter - .5 * Point(bigFont.Width(BUY), bigFont.Height()),
		CanBuy() ? bright : dim);
	
	Point sellCenter = Screen::BottomRight() - Point(130, 25);
	FillShader::Fill(sellCenter, Point(60, 30), COLOR_DETAILS_BG);
	static const string SELL = "_Sell";
	bigFont.Draw(SELL,
		sellCenter - .5 * Point(bigFont.Width(SELL), bigFont.Height()),
		CanSell() ? bright : dim);
	
	Point leaveCenter = Screen::BottomRight() - Point(45, 25);
	FillShader::Fill(leaveCenter, Point(70, 30), COLOR_DETAILS_BG);
	static const string LEAVE = "_Leave";
	bigFont.Draw(LEAVE,
		leaveCenter - .5 * Point(bigFont.Width(LEAVE), bigFont.Height()),
		bright);
	
	int modifier = Modifier();
	if(modifier > 1)
	{
		string mod = "x " + to_string(modifier);
		int modWidth = font.Width(mod);
		font.Draw(mod, buyCenter + Point(-.5 * modWidth, 10.), dim);
		if(CanSellMultiple())
			font.Draw(mod, sellCenter + Point(-.5 * modWidth, 10.), dim);	
	}
}



void ShopPanel::DrawMain() const
{
	const Font &bigFont = FontSet::Get(18);
	Color dim = *GameData::Colors().Get("dim");
	Color bright = *GameData::Colors().Get("bright");
	mainDetailHeight = 0;
	int sideWidth = SideWidth() + DetailsWidth() + PlayerShipWidth();
	
	// Draw all the available ships.
	// First, figure out how many columns we can draw.
	const int TILE_SIZE = TileSize();
	int mainWidth = (Screen::Width() - sideWidth - 1);
	int columns = mainWidth / TILE_SIZE;
	int columnWidth = mainWidth / columns;
	
	Point begin(
		(Screen::Width() - columnWidth) / -2,
		(Screen::Height() - TILE_SIZE) / -2 - mainScroll);
	Point point = begin;
	float endX = Screen::Right() - (sideWidth + 1);
	double nextY = begin.Y() + TILE_SIZE;
	int scrollY = 0;
	for(const string &category : categories)
	{
		map<string, set<string>>::const_iterator it = catalog.find(category);
		if(it == catalog.end())
			continue;
		
		// This should never happen, but bail out if we don't know what planet
		// we are on (meaning there's no way to know what ships are for sale).
		if(!planet)
			break;
		
		Point side(Screen::Left() + 10., point.Y() - TILE_SIZE / 2 + 10);
		point.Y() += bigFont.Height() + 20;
		nextY += bigFont.Height() + 20;
		
		bool isCollapsed = collapsed.count(category);
		bool isEmpty = true;
		for(const string &name : it->second)
		{
			if(!HasItem(name))
				continue;
			isEmpty = false;
			if(isCollapsed)
				break;
			
			int drawResult = DrawItem(name, point, scrollY);
			
			if(drawResult == SELECTED)
			{
				Color color(.2, 0.);
				int dy = DividerOffset();
				
				// Draw thin lines on the right and left sides, under the selected item. 
				float before = point.X() - TILE_SIZE / 2 - Screen::Left();
				FillShader::Fill(Point(Screen::Left() + .5 * before, point.Y() + dy),
					Point(before, 1.), color);
				float after = endX - (point.X() + TILE_SIZE / 2);
				FillShader::Fill(Point(endX - .5 * after, point.Y() + dy),
					Point(after, 1.), color);
				
				// The center of the display needs to be between these two values:
				int panelAndAHalf = DetailWidth() / 2;
				double minX = Screen::Left() + panelAndAHalf;
				double maxX = Screen::Left() + mainWidth - panelAndAHalf;
				Point center(
					max(minX, min(maxX, point.X())),
					point.Y() + TILE_SIZE / 2);
				
				mainDetailHeight = DrawDetails(center);
				nextY += mainDetailHeight;
				selectedBottomY = nextY - TILE_SIZE / 2;
			}
			
			point.X() += columnWidth;
			if(point.X() >= endX)
			{
				point.X() = begin.X();
				point.Y() = nextY;
				nextY += TILE_SIZE;
				scrollY = -mainDetailHeight;
			}
		}
		
		if(!isEmpty)
		{
			Point size(bigFont.Width(category), bigFont.Height());
			categoryZones.emplace_back(Point(Screen::Left(), side.Y()) + .5 * size, size, category);
			bigFont.Draw(category, side, isCollapsed ? dim : bright);
			
			if(point.X() != begin.X())
			{
				point.X() = begin.X();
				point.Y() = nextY;
				nextY += TILE_SIZE;
				scrollY = -mainDetailHeight;
			}
			point.Y() += 40;
			nextY += 40;
		}
		else
		{
			point.Y() -= bigFont.Height() + 20;
			nextY -= bigFont.Height() + 20;
		}
	}
	// This is how much Y space was actually used.
	nextY -= 40 + TILE_SIZE;
	
	// What amount would mainScroll have to equal to make nextY equal the
	// bottom of the screen?
	maxMainScroll = nextY + mainScroll - Screen::Height() / 2 - TILE_SIZE / 2;
	maxMainScroll = max(0, maxMainScroll);
	
	PointerShader::Draw(Point(Screen::Right() - 10 - sideWidth, Screen::Top() + 10),
		Point(0., -1.), 10., 10., 5., Color(mainScroll > 0 ? .8 : .2, 0.));
	PointerShader::Draw(Point(Screen::Right() - 10 - sideWidth, Screen::Bottom() - 10),
		Point(0., 1.), 10., 10., 5., Color(mainScroll < maxMainScroll ? .8 : .2, 0.));
}



void ShopPanel::DrawShip(const Ship &ship, const Point &center, bool isSelected) const
{
	const Sprite *back = SpriteSet::Get(
		isSelected ? "ui/shipyard selected" : "ui/shipyard unselected");
	SpriteShader::Draw(back, center);
	// Make sure the ship sprite leaves 10 pixels padding all around.
	float zoomSize = SHIP_SIZE - 60.f;
	
	// Draw the ship name.
	const string &name = ship.Name().empty() ? ship.ModelName() : ship.Name();
	const Font &font = FontSet::Get(14);
	Point offset(-.5f * font.Width(name), -.5f * SHIP_SIZE + 10.f);
	font.Draw(name, center + offset, *GameData::Colors().Get("bright"));
	
	const Sprite *sprite = ship.GetSprite();
	if(sprite)
	{
		float zoom = min(1.f, zoomSize / max(sprite->Width(), sprite->Height()));
		int swizzle = GameData::PlayerGovernment()->GetSwizzle();
		
		SpriteShader::Draw(sprite, center, zoom, swizzle);
	}
}



void ShopPanel::FailSell() const
{
}



bool ShopPanel::CanSellMultiple() const
{
	return true;
}



void ShopPanel::ToggleParked() const 
{
	bool park = false;
	// If at least one selected ship is not already parked, park all selected ships.
	// Otherwise unpark them all.
	for(auto it : playerShips)
		if (!it->IsParked())
		{
			park = true;
			break;
		}
	for(auto it : playerShips)
		if (it != player.Flagship())
			it->SetIsParked(park);
}



// Only override the ones you need; the default action is to return false.
bool ShopPanel::KeyDown(SDL_Keycode key, Uint16 mod, const Command &command)
{
	scrollDetailsIntoView = false;
	if((key == 'l' || key == 'd' || key == SDLK_ESCAPE
			|| (key == 'w' && (mod & (KMOD_CTRL | KMOD_GUI)))) && FlightCheck())
	{
		player.UpdateCargoCapacities();
		GetUI()->Pop(this);
	}
	else if(key == 'b' || key == 'i')
	{
		if(!CanBuy())
			FailBuy();
		else
		{
			Buy();
			player.UpdateCargoCapacities();
		}
	}
	else if(key == 's')
	{
		if(!CanSell())
			FailSell();
		else
		{
			int modifier = CanSellMultiple() ? Modifier() : 1;
			for(int i = 0; i < modifier && CanSell(); ++i)
				Sell();
			player.UpdateCargoCapacities();
		}
	}
	else if(key == SDLK_LEFT)
	{
		if(dragMain)
			MainLeft();
		else
			SideSelect(-1);
		return true;
	}
	else if(key == SDLK_RIGHT)
	{
		if(dragMain)
			MainRight();
		else
			SideSelect(1);
		return true;
	}
	else if(key == SDLK_UP)
	{
		if(dragMain)
			MainUp();
		else
			SideSelect(-IconCols());
		return true;
	}
	else if(key == SDLK_DOWN)
	{
		if(dragMain)
			MainDown();
		else
			SideSelect(IconCols());
		return true;
	}
	else if(key == SDLK_PAGEUP)
		return DoScroll(Screen::Bottom());
	else if(key == SDLK_PAGEDOWN)
		return DoScroll(Screen::Top());
	else if(key == 'p')
		ToggleParked();
	else
		return false;
	
	return true;
}



bool ShopPanel::Click(int x, int y)
{
	dragShip = nullptr;
	// Handle clicks on the buttons.
<<<<<<< HEAD
	if(x >= Screen::Right() - DETAILS_WIDTH && y >= Screen::Bottom() - 70)
	{
		x -= Screen::Right() - DETAILS_WIDTH;
=======
	if(x >= Screen::Right() - SIDE_WIDTH && y >= Screen::Bottom() - BUTTON_HEIGHT)
	{
		// Make sure the click was actually within the bottons, not the space
		// above them that shows your credits or the padding below them.
		if(y < Screen::Bottom() - 40 || y >= Screen::Bottom() - 10)
			return true;
		
		x -= Screen::Right() - SIDE_WIDTH;
>>>>>>> 2005204d
		if(x < 80)
			DoKey(SDLK_b);
		else if(x < 160)
			DoKey(SDLK_s);
		else
			DoKey(SDLK_l);
		
		return true;
	}
	
	// Check for clicks in the scroll arrows.
	if(x >= Screen::Right() - 20)
	{
		if(y < Screen::Top() + 20)
			return Scroll(0, 4);
		if(y < Screen::Bottom() - BUTTON_HEIGHT && y >= Screen::Bottom() - BUTTON_HEIGHT - 20)
			return Scroll(0, -4);
	}
	else if((x >= Screen::Right() - SideWidth() - 20 && x < Screen::Right() - SideWidth()) 
		||  (x >= Screen::Right() - SideWidth() - DetailsWidth() - 20 && x < Screen::Right() - SideWidth() - DetailsWidth()) 
		||  (x >= Screen::Right() - SideWidth() - DetailsWidth() - PlayerShipWidth() - 20 && x < Screen::Right() - SideWidth() - DetailsWidth() - PlayerShipWidth()))
	{
		if(y < Screen::Top() + 20)
			return Scroll(0, 4);
		if(y >= Screen::Bottom() - 20)
			return Scroll(0, -4);
	}
	
	Point point(x, y);
	
	// Check for clicks in the category labels.
	for(const ClickZone<string> &zone : categoryZones)
		if(zone.Contains(point))
		{
			auto it = collapsed.find(zone.Value());
			if(it == collapsed.end())
			{
				collapsed.insert(zone.Value());
				if(selectedShip && selectedShip->Attributes().Category() == zone.Value())
					selectedShip = nullptr;
				if(selectedOutfit && selectedOutfit->Category() == zone.Value())
					selectedOutfit = nullptr;
			}
			else
				collapsed.erase(it);
			return true;
		}
	
	// Handle clicks anywhere else by checking if they fell into any of the
	// active click zones (main panel or side panel).
	for(const Zone &zone : zones)
		if(zone.Contains(point))
		{
			if(zone.GetShip())
			{
				// Is the ship that was clicked one of the player's?
				for(const shared_ptr<Ship> &ship : player.Ships())
					if(ship.get() == zone.GetShip())
					{
						dragShip = ship.get();
						dragPoint.Set(x, y);
						SideSelect(dragShip);
						return true;
					}
				selectedShip = zone.GetShip();
			}
			else
				selectedOutfit = zone.GetOutfit();
			
			scrollDetailsIntoView = true;
			// Reset selectedBottomY so that Step() waits for it to be updated
			// with the proper value computed in Draw().
			selectedBottomY = 0.;
			mainScroll = max(0., mainScroll + zone.ScrollY());
			return true;
		}
		
	return true;
}



bool ShopPanel::Hover(int x, int y)
{
	// Info panel hover functions.
	Point point(x, y);
	// Check that the point is not in the button area.
	if(x >= Screen::Right() - SIDE_WIDTH && y >= Screen::Bottom() - BUTTON_HEIGHT)
	{
		shipInfo.ClearHover();
		outfitInfo.ClearHover();
	}
	else
	{
		shipInfo.Hover(point);
		outfitInfo.Hover(point);
	}
	
	// Figure out which panel the point (x,y) is in.
	int cutoff = Screen::Right() - SideWidth() - PlayerShipWidth() - DetailsWidth();
	dragMain = (x < cutoff);
	
	cutoff += DetailsWidth();
	dragDetails = !dragMain && (x < cutoff);
	
	cutoff += PlayerShipWidth();
	dragPlayerShip = !dragMain && !dragDetails && (x < cutoff);
	
	return true;
}



bool ShopPanel::Drag(double dx, double dy)
{
	if(dragShip)
	{
		dragPoint += Point(dx, dy);
		for(const Zone &zone : zones)
			if(zone.Contains(dragPoint))
				if(zone.GetShip() && zone.GetShip()->IsYours() && zone.GetShip() != dragShip)
				{
					int dragIndex = -1;
					int dropIndex = -1;
					for(unsigned i = 0; i < player.Ships().size(); ++i)
					{
						const Ship *ship = &*player.Ships()[i];
						if(ship == dragShip)
							dragIndex = i;
						if(ship == zone.GetShip())
							dropIndex = i;
					}
					if(dragIndex >= 0 && dropIndex >= 0)
						player.ReorderShip(dragIndex, dropIndex);
				}
	}
	else
	{
		scrollDetailsIntoView = false;
		DoScroll(dy);
	}
	
	return true;
}



bool ShopPanel::Release(int x, int y)
{
	dragShip = nullptr;
	return true;
}



bool ShopPanel::Scroll(double dx, double dy)
{
	scrollDetailsIntoView = false;
	return DoScroll(dy * 50.);
}



ShopPanel::Zone::Zone(Point center, Point size, const Ship *ship, double scrollY)
	: ClickZone(center, size, ship), scrollY(scrollY)
{
}



ShopPanel::Zone::Zone(Point center, Point size, const Outfit *outfit, double scrollY)
	: ClickZone(center, size, nullptr), scrollY(scrollY), outfit(outfit)
{
}



const Ship *ShopPanel::Zone::GetShip() const
{
	return Value();
}



const Outfit *ShopPanel::Zone::GetOutfit() const
{
	return outfit;
}



double ShopPanel::Zone::ScrollY() const
{
	return scrollY;
}



bool ShopPanel::DoScroll(double dy)
{
	double &scroll = dragMain ? mainScroll : dragDetails ? detailsScroll : dragPlayerShip ? playerShipScroll : sideScroll;
	const int &maximum = dragMain ? maxMainScroll : dragDetails ? maxDetailsScroll : dragPlayerShip ? maxPlayerShipScroll : maxSideScroll;
	
	scroll = max(0., min(static_cast<double>(maximum), scroll - dy));
	
	return true;
}



void ShopPanel::SideSelect(int count)
{
	// Find the currently selected ship in the list.
	vector<shared_ptr<Ship>>::const_iterator it = player.Ships().begin();
	for( ; it != player.Ships().end(); ++it)
		if((*it).get() == playerShip)
			break;
	
	// Bail out if there are no ships to choose from.
	if(it == player.Ships().end())
	{
		playerShips.clear();
		playerShip = player.Flagship();
		if(playerShip)
			playerShips.insert(playerShip);
		
		return;
	}
	
	
	if(count < 0)
	{
		while(count)
		{
			if(it == player.Ships().begin())
				break; // Don't loop around.
			--it;
			
			if(ShipIsHere(*it))
				++count;
		}
	}
	else
	{
		while(count)
		{
			++it;
			if(it == player.Ships().end())
			{
				--it;
				break; // Don't loop around.
			}
			
			if(ShipIsHere(*it))
				--count;
		}
	}
	SideSelect(&**it);
}



void ShopPanel::SideSelect(Ship *ship)
{
	bool shift = (SDL_GetModState() & KMOD_SHIFT);
	bool control = (SDL_GetModState() & (KMOD_CTRL | KMOD_GUI));
	
	// Set selected ship
	playerShip = ship;
	// Make sure selected ship is in view.
	int selectedIndex = 0;
	for(shared_ptr<Ship> ship : player.Ships())
	{
		if(ship.get() == playerShip)
			break;
		if (ShipIsHere(ship))
			++selectedIndex;
	}
	int selectedCol = selectedIndex / IconCols();
	sideScroll = min((int)sideScroll, 40 + ICON_TILE*selectedCol);
	sideScroll = max((int)sideScroll, 40 + 70 + ICON_TILE*(selectedCol+1) - Screen::Height());	
	
	if (!control)
		playerShips.clear();
	
	if(shift && playerShip != shiftSelectAnchorShip)
	{
		// Select playerShip, shiftSelectAnchorShip, and everything between them. 
		bool on = false;
		for(shared_ptr<Ship> other : player.Ships())
		{
			// Skip any ships that are "absent" for whatever reason.
			if(!ShipIsHere(other))
				continue;
			bool isEndpoint = other.get() == playerShip || other.get() == shiftSelectAnchorShip;
			if(isEndpoint)
				on = !on;
			if(on || isEndpoint)
				playerShips.insert(other.get());
		}
	}
	
	if(!shift)
		shiftSelectAnchorShip = playerShip;
	
	if (!shift && control && playerShips.find(playerShip) != playerShips.end())
	{
		playerShips.erase(playerShip);
		if (playerShips.empty())
			playerShip = nullptr; // Clearing playerShip allows buying / selling from cargo directly. (TODO: would be better if cargo were a selectable tile.)
	}
	else
		playerShips.insert(playerShip);
}



void ShopPanel::MainLeft()
{
	vector<Zone>::const_iterator start = MainStart();
	if(start == zones.end())
		return;
	
	vector<Zone>::const_iterator it = Selected();
	// Special case: nothing is selected. Go to the last item.
	if(it == zones.end())
	{
		--it;
		mainScroll += it->Center().Y() - start->Center().Y();
		selectedShip = it->GetShip();
		selectedOutfit = it->GetOutfit();
		return;
	}
	
	if(it == start)
	{
		mainScroll = 0;
		selectedShip = nullptr;
		selectedOutfit = nullptr;
	}
	else
	{
		int previousY = it->Center().Y();
		--it;
		mainScroll += it->Center().Y() - previousY;
		if(mainScroll < 0)
			mainScroll = 0;
		selectedShip = it->GetShip();
		selectedOutfit = it->GetOutfit();
	}
}



void ShopPanel::MainRight()
{
	vector<Zone>::const_iterator start = MainStart();
	if(start == zones.end())
		return;
	
	vector<Zone>::const_iterator it = Selected();
	// Special case: nothing is selected. Select the first item.
	if(it == zones.end())
	{
		selectedShip = start->GetShip();
		selectedOutfit = start->GetOutfit();
		return;
	}
	
	int previousY = it->Center().Y();
	++it;
	if(it == zones.end())
	{
		mainScroll = 0;
		selectedShip = nullptr;
		selectedOutfit = nullptr;
	}
	else
	{
		if(it->Center().Y() != previousY)
			mainScroll += it->Center().Y() - previousY - mainDetailHeight;
		selectedShip = it->GetShip();
		selectedOutfit = it->GetOutfit();
	}
}



void ShopPanel::MainUp()
{
	vector<Zone>::const_iterator start = MainStart();
	if(start == zones.end())
		return;
	
	vector<Zone>::const_iterator it = Selected();
	// Special case: nothing is selected. Go to the last item.
	if(it == zones.end())
	{
		--it;
		mainScroll += it->Center().Y() - start->Center().Y();
		selectedShip = it->GetShip();
		selectedOutfit = it->GetOutfit();
		return;
	}
	
	int previousX = it->Center().X();
	int previousY = it->Center().Y();
	while(it != start && it->Center().Y() == previousY)
		--it;
	while(it != start && it->Center().X() > previousX)
		--it;
	
	if(it == start && it->Center().Y() == previousY)
	{
		mainScroll = 0;
		selectedShip = nullptr;
		selectedOutfit = nullptr;
	}
	else
	{
		mainScroll += it->Center().Y() - previousY;
		if(mainScroll < 0)
			mainScroll = 0;
		selectedShip = it->GetShip();
		selectedOutfit = it->GetOutfit();
	}
}



void ShopPanel::MainDown()
{
	vector<Zone>::const_iterator start = MainStart();
	if(start == zones.end())
		return;
	
	vector<Zone>::const_iterator it = Selected();
	// Special case: nothing is selected. Select the first item.
	if(it == zones.end())
	{
		selectedShip = start->GetShip();
		selectedOutfit = start->GetOutfit();
		return;
	}
	
	int previousX = it->Center().X();
	int previousY = it->Center().Y();
	while(it != zones.end() && it->Center().Y() == previousY)
		++it;
	if(it == zones.end())
	{
		mainScroll = 0;
		selectedShip = nullptr;
		selectedOutfit = nullptr;
		return;
	}
	
	int newY = it->Center().Y();
	while(it != zones.end() && it->Center().X() <= previousX && it->Center().Y() == newY)
		++it;
	--it;
	
	mainScroll += it->Center().Y() - previousY - mainDetailHeight;
	selectedShip = it->GetShip();
	selectedOutfit = it->GetOutfit();
}



vector<ShopPanel::Zone>::const_iterator ShopPanel::Selected() const
{
	// Find the object that was clicked on.
	vector<Zone>::const_iterator it = MainStart();
	for( ; it != zones.end(); ++it)
		if(it->GetShip() == selectedShip && it->GetOutfit() == selectedOutfit)
			break;
	
	return it;
}



vector<ShopPanel::Zone>::const_iterator ShopPanel::MainStart() const
{
	// Find the first non-player-ship click zone.
	int margin = Screen::Right() - SideWidth();
	vector<Zone>::const_iterator start = zones.begin();
	while(start != zones.end() && start->Center().X() > margin)
		++start;
	
	return start;
}



bool ShopPanel::ShipIsHere(shared_ptr<Ship> ship) const 
{
	return !(ship->GetSystem() != player.GetSystem() || ship->IsDisabled());
} 



// Zero if configured not to put details on the side.
int ShopPanel::DetailsWidth() const
{
	return detailsInWithMain ? 0 : DETAILS_WIDTH;
}



// Zero if the player does not have a large fleet or the screen is to small. 
int ShopPanel::PlayerShipWidth() const
{
	if(shipsHere > 12 && (Screen::Width() > DETAILS_WIDTH * 5))
		return DETAILS_WIDTH;
	return 0;
}



int ShopPanel::SideWidth() const
{
	// If screen/fleet size favor having a separate panel for details on the players ship, then allow the side "fleet"
	// panel to grow up to 20% of the screen. 
	int defaultWidth = DETAILS_WIDTH;
	if (PlayerShipWidth() == 0)
		return defaultWidth;
	return max(defaultWidth, 2 + ICON_TILE * (Screen::Width() / (ICON_TILE * 5)));
}



int ShopPanel::IconCols() const
{
	return SideWidth() / ICON_TILE;
}<|MERGE_RESOLUTION|>--- conflicted
+++ resolved
@@ -299,13 +299,9 @@
 		// Update max scroll for this panel.
 		maxPlayerShipScroll = max(0, 40 + SHIP_SIZE + playerShipDetailsHeight - Screen::Height());
 	}
-<<<<<<< HEAD
-
-	
-	maxSideScroll = point.Y() + sideScroll - Screen::Bottom() + 70;
-=======
+
+	
 	maxSideScroll = point.Y() + sideScroll - Screen::Bottom() + BUTTON_HEIGHT;
->>>>>>> 2005204d
 	maxSideScroll = max(0, maxSideScroll);
 	
 	// Draw the scroll buttons for the side panel.
@@ -345,16 +341,11 @@
 	Point buttonSize(SIDE_WIDTH, BUTTON_HEIGHT);
 	FillShader::Fill(Screen::BottomRight() - .5 * buttonSize, buttonSize, Color(.2, 1.));
 	FillShader::Fill(
-<<<<<<< HEAD
-		Point(Screen::Right() - SideWidth() / 2, Screen::Bottom() - 35),
+		Point(Screen::Right() - SideWidth() / 2, Screen::Bottom() - (BUTTON_HEIGHT/2)),
 		Point(SideWidth(), 70), COLOR_DIVIDERS);
 	FillShader::Fill(
-		Point(Screen::Right() - SideWidth() / 2, Screen::Bottom() - 70),
+		Point(Screen::Right() - SideWidth() / 2, Screen::Bottom() - BUTTON_HEIGHT),
 		Point(SideWidth(), 1), COLOR_BUTTONS_BG);
-=======
-		Point(Screen::Right() - SIDE_WIDTH / 2, Screen::Bottom() - BUTTON_HEIGHT),
-		Point(SIDE_WIDTH, 1), Color(.3, 1.));
->>>>>>> 2005204d
 	
 	const Font &font = FontSet::Get(14);
 	Color bright = *GameData::Colors().Get("bright");
@@ -667,20 +658,9 @@
 {
 	dragShip = nullptr;
 	// Handle clicks on the buttons.
-<<<<<<< HEAD
-	if(x >= Screen::Right() - DETAILS_WIDTH && y >= Screen::Bottom() - 70)
+	if(x >= Screen::Right() - DETAILS_WIDTH && y >= Screen::Bottom() - BUTTON_HEIGHT)
 	{
 		x -= Screen::Right() - DETAILS_WIDTH;
-=======
-	if(x >= Screen::Right() - SIDE_WIDTH && y >= Screen::Bottom() - BUTTON_HEIGHT)
-	{
-		// Make sure the click was actually within the bottons, not the space
-		// above them that shows your credits or the padding below them.
-		if(y < Screen::Bottom() - 40 || y >= Screen::Bottom() - 10)
-			return true;
-		
-		x -= Screen::Right() - SIDE_WIDTH;
->>>>>>> 2005204d
 		if(x < 80)
 			DoKey(SDLK_b);
 		else if(x < 160)
