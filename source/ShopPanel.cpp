--- conflicted
+++ resolved
@@ -429,18 +429,7 @@
 
 bool ShopPanel::Click(int x, int y, MouseButton button, int clicks)
 {
-<<<<<<< HEAD
-	dragShip = nullptr;
-
-	char button = CheckButton(x, y);
-
-	if(button)
-		return DoKey(button);
-
-	auto ScrollbarClick = [x, y, clicks](ScrollBar &scrollbar, ScrollVar<double> &scroll)
-=======
 	auto ScrollbarClick = [x, y, button, clicks](ScrollBar &scrollbar, ScrollVar<double> &scroll)
->>>>>>> 3693f43f
 	{
 		return ScrollbarMaybeUpdate([x, y, button, clicks](ScrollBar &scrollbar)
 			{
