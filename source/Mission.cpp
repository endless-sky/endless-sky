/* Mission.cpp
Copyright (c) 2014 by Michael Zahniser

Endless Sky is free software: you can redistribute it and/or modify it under the
terms of the GNU General Public License as published by the Free Software
Foundation, either version 3 of the License, or (at your option) any later version.

Endless Sky is distributed in the hope that it will be useful, but WITHOUT ANY
WARRANTY; without even the implied warranty of MERCHANTABILITY or FITNESS FOR A
PARTICULAR PURPOSE. See the GNU General Public License for more details.

You should have received a copy of the GNU General Public License along with
this program. If not, see <https://www.gnu.org/licenses/>.
*/

#include "Mission.h"

#include "DataNode.h"
#include "DataWriter.h"
#include "Dialog.h"
#include "DistanceMap.h"
#include "text/Format.h"
#include "GameData.h"
#include "Government.h"
#include "Logger.h"
#include "Messages.h"
#include "Phrase.h"
#include "Planet.h"
#include "PlayerInfo.h"
#include "Random.h"
#include "Ship.h"
#include "ShipEvent.h"
#include "System.h"
#include "UI.h"

#include <cmath>
#include <limits>
#include <sstream>

using namespace std;

namespace {
	// Pick a random commodity that would make sense to be exported from the
	// first system to the second.
	const Trade::Commodity *PickCommodity(const System &from, const System &to)
	{
		vector<int> weight;
		int total = 0;
		for(const Trade::Commodity &commodity : GameData::Commodities())
		{
			// For every 100 credits in profit you can make, double the chance
			// of this commodity being chosen.
			double profit = to.Trade(commodity.name) - from.Trade(commodity.name);
			int w = max<int>(1, 100. * pow(2., profit * .01));
			weight.push_back(w);
			total += w;
		}
		total += !total;
		// Pick a random commodity based on those weights.
		int r = Random::Int(total);
		for(unsigned i = 0; i < weight.size(); ++i)
		{
			r -= weight[i];
			if(r < 0)
				return &GameData::Commodities()[i];
		}
		// Control will never reach here, but to satisfy the compiler:
		return nullptr;
	}

	// If a source, destination, waypoint, or stopover supplies more than one explicit choice
	// or a mixture of explicit choice and location filter, print a warning.
	void ParseMixedSpecificity(const DataNode &node, string &&kind, int expected)
	{
		if(node.Size() >= expected + 1)
			node.PrintTrace("Warning: use a location filter to choose from multiple " + kind + "s:");
		if(node.HasChildren())
			node.PrintTrace("Warning: location filter ignored due to use of explicit " + kind + ":");
	}

	string TriggerToText(Mission::Trigger trigger)
	{
		switch(trigger)
		{
			case Mission::Trigger::ABORT:
				return "on abort";
			case Mission::Trigger::ACCEPT:
				return "on accept";
			case Mission::Trigger::COMPLETE:
				return "on complete";
			case Mission::Trigger::DECLINE:
				return "on decline";
			case Mission::Trigger::DEFER:
				return "on defer";
			case Mission::Trigger::FAIL:
				return "on fail";
			case Mission::Trigger::OFFER:
				return "on offer";
			case Mission::Trigger::STOPOVER:
				return "on stopover";
			case Mission::Trigger::VISIT:
				return "on visit";
			case Mission::Trigger::WAYPOINT:
				return "on waypoint";
			case Mission::Trigger::DAILY:
				return "on daily";
			case Mission::Trigger::DISABLED:
				return "on disabled";
			default:
				return "unknown trigger";
		}
	}
}



// Construct and Load() at the same time.
Mission::Mission(const DataNode &node, const ConditionsStore *playerConditions,
	const set<const System *> *visitedSystems, const set<const Planet *> *visitedPlanets)
{
	Load(node, playerConditions, visitedSystems, visitedPlanets);
}



// Load a mission, either from the game data or from a saved game.
void Mission::Load(const DataNode &node, const ConditionsStore *playerConditions,
	const set<const System *> *visitedSystems, const set<const Planet *> *visitedPlanets)
{
	// All missions need a name.
	if(node.Size() < 2)
	{
		node.PrintTrace("Error: No name specified for mission:");
		return;
	}
	// If a mission object is "loaded" twice, that is most likely an error (e.g.
	// due to a plugin containing a mission with the same name as the base game
	// or another plugin). This class is not designed to allow merging or
	// overriding of mission data from two different definitions.
	if(!trueName.empty())
	{
		node.PrintTrace("Error: Duplicate definition of mission:");
		return;
	}
	trueName = node.Token(1);
	if(!DataNode::IsConditionName(trueName))
		node.PrintTrace("Error: Invalid mission name");

	for(const DataNode &child : node)
	{
		const string &key = child.Token(0);
		bool hasValue = child.Size() >= 2;
		if(key == "name" && hasValue)
			displayName = child.Token(1);
		else if(key == "uuid" && hasValue)
			uuid = EsUuid::FromString(child.Token(1));
		else if(key == "description" && hasValue)
			description = child.Token(1);
		else if(key == "blocked" && hasValue)
			blocked = child.Token(1);
		else if(key == "deadline" && child.Size() >= 4)
			deadline = Date(child.Value(1), child.Value(2), child.Value(3));
		else if(key == "deadline")
		{
			if(child.Size() == 1)
				deadlineMultiplier += 2;
			if(child.Size() >= 2)
				deadlineBase += child.Value(1);
			if(child.Size() >= 3)
				deadlineMultiplier += child.Value(2);
		}
		else if(key == "distance calculation settings" && child.HasChildren())
		{
			distanceCalcSettings.Load(child);
		}
		else if(key == "cargo" && child.Size() >= 3)
		{
			cargo = child.Token(1);
			cargoSize = child.Value(2);
			if(child.Size() >= 4)
				cargoLimit = child.Value(3);
			if(child.Size() >= 5)
				cargoProb = child.Value(4);

			for(const DataNode &grand : child)
			{
				if(!ParseContraband(grand))
					grand.PrintTrace("Skipping unrecognized attribute:");
				else
					grand.PrintTrace("Warning: Deprecated use of \"stealth\" and \"illegal\" as a child of \"cargo\"."
						" They are now mission-level properties:");
			}
		}
		else if(key == "passengers" && hasValue)
		{
			passengers = child.Value(1);
			if(child.Size() >= 3)
				passengerLimit = child.Value(2);
			if(child.Size() >= 4)
				passengerProb = child.Value(3);
		}
		else if(key == "apparent payment" && hasValue)
			paymentApparent = child.Value(1);
		else if(ParseContraband(child))
		{
			// This was an "illegal" or "stealth" entry. It has already been
			// parsed, so nothing more needs to be done here.
		}
		else if(key == "invisible")
			isVisible = false;
		else if(key == "priority")
			hasPriority = true;
		else if(key == "non-blocking")
			isNonBlocking = true;
		else if(key == "minor")
			isMinor = true;
		else if(key == "offer precedence" && hasValue)
			offerPrecedence = child.Value(1);
		else if(key == "autosave")
			autosave = true;
		else if(key == "job")
			location = JOB;
		else if(key == "landing")
			location = LANDING;
		else if(key == "assisting")
			location = ASSISTING;
		else if(key == "boarding")
		{
			location = BOARDING;
			for(const DataNode &grand : child)
				if(grand.Token(0) == "override capture")
					overridesCapture = true;
				else
					grand.PrintTrace("Skipping unrecognized attribute:");
		}
		else if(key == "shipyard")
			location = SHIPYARD;
		else if(key == "outfitter")
			location = OUTFITTER;
		else if(key == "job board")
			location = JOB_BOARD;
		else if(key == "entering")
			location = ENTERING;
		else if(key == "repeat")
			repeat = (child.Size() == 1 ? 0 : static_cast<int>(child.Value(1)));
		else if(key == "clearance")
		{
			clearance = (child.Size() == 1 ? "auto" : child.Token(1));
			clearanceFilter.Load(child, visitedSystems, visitedPlanets);
		}
		else if(child.Size() == 2 && key == "ignore" && child.Token(1) == "clearance")
			ignoreClearance = true;
		else if(key == "infiltrating")
			hasFullClearance = false;
		else if(key == "failed")
			hasFailed = true;
		else if(key == "to" && hasValue)
		{
			if(child.Token(1) == "offer")
				toOffer.Load(child, playerConditions);
			else if(child.Token(1) == "complete")
				toComplete.Load(child, playerConditions);
			else if(child.Token(1) == "fail")
				toFail.Load(child, playerConditions);
			else if(child.Token(1) == "accept")
				toAccept.Load(child, playerConditions);
			else
				child.PrintTrace("Skipping unrecognized attribute:");
		}
		else if(key == "source" && hasValue)
		{
			source = GameData::Planets().Get(child.Token(1));
			ParseMixedSpecificity(child, "planet", 2);
		}
		else if(key == "source")
			sourceFilter.Load(child, visitedSystems, visitedPlanets);
		else if(key == "destination" && child.Size() == 2)
		{
			destination = GameData::Planets().Get(child.Token(1));
			ParseMixedSpecificity(child, "planet", 2);
		}
		else if(key == "destination")
			destinationFilter.Load(child, visitedSystems, visitedPlanets);
		else if(key == "complete")
		{
			if(!hasValue)
				child.PrintTrace("Incomplete \"complete\" option. Follow \"complete\" with \"at\".");
			else if(child.Token(1) == "at")
			{
				LocationFilter loaded(child, visitedSystems, visitedPlanets);
				if(loaded.IsEmpty())
					child.PrintTrace("Error: The \"complete at\" filter must not be empty. Ignoring this filter.");
				else
					completionFilter = loaded;
			}
			else
				child.PrintTrace("Unknown \"complete\" option \"" + child.Token(1) + '"');
		}
		else if(key == "waypoint" && hasValue)
		{
			bool visited = child.Size() >= 3 && child.Token(2) == "visited";
			set<const System *> &set = visited ? visitedWaypoints : waypoints;
			set.insert(GameData::Systems().Get(child.Token(1)));
			ParseMixedSpecificity(child, "system", 2 + visited);
		}
		else if(key == "waypoint" && child.HasChildren())
			waypointFilters.emplace_back(child, visitedSystems, visitedPlanets);
		else if(key == "stopover" && hasValue)
		{
			bool visited = child.Size() >= 3 && child.Token(2) == "visited";
			set<const Planet *> &set = visited ? visitedStopovers : stopovers;
			set.insert(GameData::Planets().Get(child.Token(1)));
			ParseMixedSpecificity(child, "planet", 2 + visited);
		}
		else if(key == "stopover" && child.HasChildren())
			stopoverFilters.emplace_back(child, visitedSystems, visitedPlanets);
		else if(key == "mark" && hasValue)
		{
			bool unmarked = child.Size() >= 3 && child.Token(2) == "unmarked";
			set<const System *> &set = unmarked ? unmarkedSystems : markedSystems;
			set.insert(GameData::Systems().Get(child.Token(1)));
		}
		else if(key == "substitutions" && child.HasChildren())
			substitutions.Load(child, playerConditions);
		else if(key == "npc")
			npcs.emplace_back(child, playerConditions, visitedSystems, visitedPlanets);
		else if(key == "on" && hasValue && child.Token(1) == "enter")
		{
			// "on enter" nodes may either name a specific system or use a LocationFilter
			// to control the triggering system.
			if(child.Size() >= 3)
			{
				MissionAction &action = onEnter[GameData::Systems().Get(child.Token(2))];
				action.Load(child, playerConditions, visitedSystems, visitedPlanets);
			}
			else
				genericOnEnter.emplace_back(child, playerConditions, visitedSystems, visitedPlanets);
		}
		else if(key == "on" && hasValue)
		{
			static const map<string, Trigger> trigger = {
				{"complete", COMPLETE},
				{"offer", OFFER},
				{"accept", ACCEPT},
				{"decline", DECLINE},
				{"fail", FAIL},
				{"abort", ABORT},
				{"defer", DEFER},
				{"visit", VISIT},
				{"stopover", STOPOVER},
				{"waypoint", WAYPOINT},
				{"daily", DAILY},
				{"disabled", DISABLED},
			};
			auto it = trigger.find(child.Token(1));
			if(it != trigger.end())
				actions[it->second].Load(child, playerConditions, visitedSystems, visitedPlanets);
			else
				child.PrintTrace("Skipping unrecognized attribute:");
		}
		else if(key == "color" && child.Size() >= 3)
		{
			auto setColor = [&child](ExclusiveItem<Color> &color) noexcept -> void {
				if(child.Size() >= 5)
					color = ExclusiveItem<Color>(Color(child.Value(2), child.Value(3), child.Value(4)));
				else
					color = ExclusiveItem<Color>(GameData::Colors().Get(child.Token(2)));
			};
			const string &value = child.Token(1);
			if(value == "unavailable")
				setColor(unavailable);
			else if(value == "unselected")
				setColor(unselected);
			else if(value == "selected")
				setColor(selected);
			else
				child.PrintTrace("Skipping unrecognized attribute:");
		}
		else
			child.PrintTrace("Skipping unrecognized attribute:");
	}

	if(displayName.empty())
<<<<<<< HEAD
		displayName = name;
	hasTrackedNpcs = ranges::any_of(npcs, [](const NPC &npc) { return npc.GetPersonality().IsTracked(); });
=======
		displayName = trueName;
>>>>>>> 15b8d686
}



// Save a mission. It is safe to assume that any mission that is being saved
// is already "instantiated," so only a subset of the data must be saved.
void Mission::Save(DataWriter &out, const string &tag) const
{
	out.Write(tag, trueName);
	out.BeginChild();
	{
		out.Write("name", displayName);
		out.Write("uuid", uuid.ToString());
		if(!description.empty())
			out.Write("description", description);
		if(!blocked.empty())
			out.Write("blocked", blocked);
		if(deadline)
			out.Write("deadline", deadline.Day(), deadline.Month(), deadline.Year());
		if(cargoSize)
			out.Write("cargo", cargo, cargoSize);
		if(passengers)
			out.Write("passengers", passengers);
		if(paymentApparent)
			out.Write("apparent payment", paymentApparent);
		if(fine)
			out.Write("illegal", fine, fineMessage);
		if(failIfDiscovered)
			out.Write("stealth");
		if(!isVisible)
			out.Write("invisible");
		auto saveColor = [&out](const ExclusiveItem<Color> &color, string tokenName) noexcept -> void {
			if(!color->IsLoaded())
				return;
			if(!color->TrueName().empty())
				out.Write("color", tokenName, color->TrueName());
			else
			{
				const float *rgba = color->Get();
				out.Write("color", tokenName, rgba[0], rgba[1], rgba[2]);
			}
		};
		saveColor(unavailable, "unavailable");
		saveColor(unselected, "unselected");
		saveColor(selected, "selected");
		if(hasPriority)
			out.Write("priority");
		if(isNonBlocking)
			out.Write("non-blocking");
		if(isMinor)
			out.Write("minor");
		if(offerPrecedence)
			out.Write("offer precedence", offerPrecedence);
		if(autosave)
			out.Write("autosave");
		if(location == LANDING)
			out.Write("landing");
		else if(location == SHIPYARD)
			out.Write("shipyard");
		else if(location == OUTFITTER)
			out.Write("outfitter");
		else if(location == JOB_BOARD)
			out.Write("job board");
		else if(location == ASSISTING)
			out.Write("assisting");
		else if(location == BOARDING)
		{
			out.Write("boarding");
			if(overridesCapture)
			{
				out.BeginChild();
				{
					out.Write("override capture");
				}
				out.EndChild();
			}
		}
		else if(location == JOB)
			out.Write("job");
		else if(location == ENTERING)
			out.Write("entering");
		if(!clearance.empty())
		{
			out.Write("clearance", clearance);
			clearanceFilter.Save(out);
		}
		if(ignoreClearance)
			out.Write("ignore", "clearance");
		if(!hasFullClearance)
			out.Write("infiltrating");
		if(hasFailed)
			out.Write("failed");
		if(repeat != 1)
			out.Write("repeat", repeat);

		if(!toOffer.IsEmpty())
		{
			out.Write("to", "offer");
			out.BeginChild();
			{
				toOffer.Save(out);
			}
			out.EndChild();
		}
		if(!toAccept.IsEmpty())
		{
			out.Write("to", "accept");
			out.BeginChild();
			{
				toAccept.Save(out);
			}
			out.EndChild();
		}
		if(!toComplete.IsEmpty())
		{
			out.Write("to", "complete");
			out.BeginChild();
			{
				toComplete.Save(out);
			}
			out.EndChild();
		}
		if(!toFail.IsEmpty())
		{
			out.Write("to", "fail");
			out.BeginChild();
			{
				toFail.Save(out);
			}
			out.EndChild();
		}
		if(destination)
			out.Write("destination", destination->TrueName());
		if(!completionFilter.IsEmpty() && completionFilter.IsValid())
		{
			out.Write("complete", "at");
			completionFilter.Save(out);
		}
		for(const System *system : waypoints)
			out.Write("waypoint", system->TrueName());
		for(const System *system : visitedWaypoints)
			out.Write("waypoint", system->TrueName(), "visited");

		for(const Planet *planet : stopovers)
			out.Write("stopover", planet->TrueName());
		for(const Planet *planet : visitedStopovers)
			out.Write("stopover", planet->TrueName(), "visited");

		for(const System *system : markedSystems)
			out.Write("mark", system->TrueName());
		for(const System *system : unmarkedSystems)
			out.Write("mark", system->TrueName(), "unmarked");

		for(const NPC &npc : npcs)
			npc.Save(out);

		// Save all the actions, because this might be an "available mission" that
		// has not been received yet but must still be included in the saved game.
		for(const auto &it : actions)
			it.second.Save(out);
		// Save any "on enter" actions that have not been performed.
		for(const auto &it : onEnter)
			if(!didEnter.contains(&it.second))
				it.second.Save(out);
		for(const MissionAction &action : genericOnEnter)
			if(!didEnter.contains(&action))
				action.Save(out);
	}
	out.EndChild();
}



void Mission::NeverOffer()
{
	toOffer.MakeNever();
}



// Basic mission information.
const EsUuid &Mission::UUID() const noexcept
{
	return uuid;
}



// Get the internal name used for this mission. This name is unique and is
// never modified by string substitution, so it can be used in condition
// variables, etc.
const string &Mission::TrueName() const
{
	return trueName;
}



const string &Mission::DisplayName() const
{
	return displayName;
}



const string &Mission::Description() const
{
	return description;
}



// Check if this mission should be shown in your mission list. If not, the
// player will not know this mission exists (which is sometimes useful).
bool Mission::IsVisible() const
{
	return isVisible;
}



// The colors that should be used to display the mission name if it is shown
// in your mission list.
const Color &Mission::Unavailable() const
{
	return *unavailable;
}



const Color &Mission::Unselected() const
{
	return *unselected;
}



const Color &Mission::Selected() const
{
	return *selected;
}



// Check if this instantiated mission uses any systems, planets, or ships that are
// not fully defined. If everything is fully defined, this is a valid mission.
bool Mission::IsValid() const
{
	// Planets must be defined and in a system. However, a source system does not necessarily exist.
	if(source && !source->IsValid())
		return false;
	// Every mission is required to have a destination.
	if(!destination || !destination->IsValid())
		return false;

	// Missions with completion filters must have valid filters.
	if(!completionFilter.IsEmpty() && !completionFilter.IsValid())
		return false;

	// All stopovers must be valid.
	for(auto &&planet : Stopovers())
		if(!planet->IsValid())
			return false;
	for(auto &&planet : VisitedStopovers())
		if(!planet->IsValid())
			return false;

	// Systems must have a defined position.
	for(auto &&system : Waypoints())
		if(!system->IsValid())
			return false;
	for(auto &&system : VisitedWaypoints())
		if(!system->IsValid())
			return false;
	for(auto &&system : MarkedSystems())
		if(!system->IsValid())
			return false;
	for(auto &&system : UnmarkedSystems())
		if(!system->IsValid())
			return false;

	// Actions triggered when entering a system should reference valid systems.
	for(auto &&it : onEnter)
		if(!it.first->IsValid() || !it.second.Validate().empty())
			return false;
	for(auto &&it : actions)
		if(!it.second.Validate().empty())
			return false;
	// Generic "on enter" may use a LocationFilter that exclusively references invalid content.
	for(auto &&action : genericOnEnter)
		if(!action.Validate().empty())
			return false;
	if(!clearanceFilter.IsValid())
		return false;

	// The instantiated NPCs should also be valid.
	for(auto &&npc : NPCs())
		if(!npc.Validate().empty())
			return false;

	return true;
}



// Check if this mission has high priority. If any priority missions
// are available, only other priority missions and non-blocking ones can offer alongside it.
bool Mission::HasPriority() const
{
	return hasPriority;
}



// Check if this mission is a "non-blocking" mission.
// Such missions will not prevent minor missions from being offered alongside them,
// and will not be prevented from offering by priority missions.
bool Mission::IsNonBlocking() const
{
	return isNonBlocking;
}



// Check if this mission is a "minor" mission. Minor missions will only be
// offered if no other missions (minor or otherwise) are being offered.
bool Mission::IsMinor() const
{
	return isMinor;
}



int Mission::OfferPrecedence() const
{
	return offerPrecedence;
}



bool Mission::IsAtLocation(Location location) const
{
	return (this->location == location);
}



// Information about what you are doing.
const Ship *Mission::SourceShip() const
{
	return sourceShip;
}



const Planet *Mission::Destination() const
{
	return destination;
}



const set<const System *> &Mission::Waypoints() const
{
	return waypoints;
}



const set<const System *> &Mission::VisitedWaypoints() const
{
	return visitedWaypoints;
}



const set<const Planet *> &Mission::Stopovers() const
{
	return stopovers;
}



const set<const Planet *> &Mission::VisitedStopovers() const
{
	return visitedStopovers;
}



const set<const System *> &Mission::MarkedSystems() const
{
	return markedSystems;
}



const set<const System *> &Mission::UnmarkedSystems() const
{
	return unmarkedSystems;
}



const set<const System *> &Mission::TrackedSystems(bool recalculate) const
{
	if(hasTrackedNpcs && recalculate)
	{
		trackedSystems.clear();
		for(const NPC &npc : npcs)
		{
			if(!npc.GetPersonality().IsTracked())
				continue;
			for(const auto &ship : npc.Ships())
				if(!ship->IsDestroyed() && ship->GetSystem())
					trackedSystems.insert(ship->GetSystem());
		}
	}
	return trackedSystems;
}



void Mission::Mark(const System *system) const
{
	markedSystems.insert(system);
	unmarkedSystems.erase(system);
}



void Mission::Unmark(const System *system) const
{
	if(markedSystems.erase(system))
		unmarkedSystems.insert(system);
}



const string &Mission::Cargo() const
{
	return cargo;
}



int Mission::CargoSize() const
{
	return cargoSize;
}



int Mission::Fine() const
{
	return fine;
}



string Mission::FineMessage() const
{
	return fineMessage;
}



bool Mission::FailIfDiscovered() const
{
	return failIfDiscovered;
}



int Mission::Passengers() const
{
	return passengers;
}



int64_t Mission::DisplayedPayment() const
{
	return paymentApparent ? paymentApparent : GetAction(Mission::Trigger::COMPLETE).Payment();
}



const int Mission::ExpectedJumps() const
{
	return expectedJumps;
}



// The mission must be completed by this deadline (if there is a deadline).
const Date &Mission::Deadline() const
{
	return deadline;
}



// If this mission's deadline was before the given date and it has not been
// marked as failing already, mark it and return true.
bool Mission::CheckDeadline(const Date &today)
{
	if(!hasFailed && deadline && deadline < today)
	{
		hasFailed = true;
		return true;
	}
	return false;
}



// Check if you have special clearance to land on your destination.
bool Mission::HasClearance(const Planet *planet) const
{
	if(clearance.empty())
		return false;
	if(planet == destination || stopovers.contains(planet) || visitedStopovers.contains(planet))
		return true;
	return (!clearanceFilter.IsEmpty() && clearanceFilter.Matches(planet));
}



// Get the string to be shown in the destination planet's hailing dialog. If
// this is "auto", you don't have to hail them to get landing permission.
const string &Mission::ClearanceMessage() const
{
	return clearance;
}



// Check whether we have full clearance to land and use the planet's
// services, or whether we are landing in secret ("infiltrating").
bool Mission::HasFullClearance() const
{
	return hasFullClearance;
}



// Check if it's possible to offer or complete this mission right now.
bool Mission::CanOffer(const PlayerInfo &player, const shared_ptr<Ship> &boardingShip) const
{
	if(location == BOARDING || location == ASSISTING)
	{
		if(!boardingShip)
			return false;

		if(!sourceFilter.Matches(*boardingShip))
			return false;
	}
	else if(location == ENTERING)
	{
		if(!sourceFilter.Matches(player.GetSystem()))
			return false;
	}
	else
	{
		if(source && source != player.GetPlanet())
			return false;

		if(!sourceFilter.Matches(player.GetPlanet()))
			return false;
	}

	if(!toOffer.Test())
		return false;

	if(!toFail.IsEmpty() && toFail.Test())
		return false;

	if(repeat && player.Conditions().Get(trueName + ": offered") >= repeat)
		return false;

	bool isFailed = IsFailed();
	auto it = actions.find(OFFER);
	if(it != actions.end() && !it->second.CanBeDone(player, isFailed, boardingShip))
		return false;

	it = actions.find(ACCEPT);
	if(it != actions.end() && !it->second.CanBeDone(player, isFailed, boardingShip))
		return false;

	it = actions.find(DECLINE);
	if(it != actions.end() && !it->second.CanBeDone(player, isFailed, boardingShip))
		return false;

	it = actions.find(DEFER);
	if(it != actions.end() && !it->second.CanBeDone(player, isFailed, boardingShip))
		return false;

	return true;
}



bool Mission::CanAccept(const PlayerInfo &player) const
{
	if(!toAccept.Test())
		return false;

	bool isFailed = IsFailed();
	auto it = actions.find(OFFER);
	if(it != actions.end() && !it->second.CanBeDone(player, isFailed))
		return false;

	it = actions.find(ACCEPT);
	if(it != actions.end() && !it->second.CanBeDone(player, isFailed))
		return false;
	return HasSpace(player);
}



bool Mission::HasSpace(const PlayerInfo &player) const
{
	int extraCrew = 0;
	if(player.Flagship())
		extraCrew = player.Flagship()->Crew() - player.Flagship()->RequiredCrew();
	return (cargoSize <= player.Cargo().Free() + player.Cargo().CommoditiesSize()
		&& passengers <= player.Cargo().BunksFree() + extraCrew);
}



// Check if this mission's cargo can fit entirely on the referenced ship.
bool Mission::HasSpace(const Ship &ship) const
{
	return (cargoSize <= ship.Cargo().Free() && passengers <= ship.Cargo().BunksFree());
}



bool Mission::CanComplete(const PlayerInfo &player) const
{
	if(completionFilter.IsEmpty() && player.GetPlanet() != destination)
		return false;
	else if(!completionFilter.IsEmpty() && !completionFilter.Matches(player.GetPlanet(), player.GetSystem()))
		return false;

	return IsSatisfied(player);
}



// This function dictates whether missions on the player's map are shown in
// bright or dim text colors, and may be called while in-flight or landed.
bool Mission::IsSatisfied(const PlayerInfo &player) const
{
	if(!waypoints.empty() || !stopovers.empty())
		return false;

	// Test the completion conditions for this mission.
	if(!toComplete.Test())
		return false;

	// Determine if any fines or outfits that must be transferred, can.
	auto it = actions.find(COMPLETE);
	if(it != actions.end() && !it->second.CanBeDone(player, IsFailed()))
		return false;

	// NPCs which must be accompanied or evaded must be present (or not),
	// and any needed scans, boarding, or assisting must also be completed.
	for(const NPC &npc : npcs)
		if(!npc.HasSucceeded(player.GetSystem()))
			return false;

	// If any of the cargo for this mission is being carried by a ship that is
	// not in this system, the mission cannot be completed right now.
	for(const auto &ship : player.Ships())
	{
		// Skip in-system ships, and carried ships whose parent is in-system.
		if(ship->GetSystem() == player.GetSystem() || (!ship->GetSystem() && ship->CanBeCarried()
				&& ship->GetParent() && ship->GetParent()->GetSystem() == player.GetSystem()))
			continue;

		if(ship->Cargo().GetPassengers(this))
			return false;
		// Check for all mission cargo, including that which has 0 mass.
		auto &cargo = ship->Cargo().MissionCargo();
		if(cargo.find(this) != cargo.end())
			return false;
	}

	return true;
}



bool Mission::IsFailed() const
{
	if(!toFail.IsEmpty() && toFail.Test())
		return true;

	for(const NPC &npc : npcs)
		if(npc.HasFailed())
			return true;

	return hasFailed;
}



bool Mission::OverridesCapture() const
{
	return overridesCapture;
}



// Mark a mission failed (e.g. due to a "fail" action in another mission).
void Mission::Fail()
{
	hasFailed = true;
}



// Get a string to show if this mission is "blocked" from being offered
// because it requires you to have more passenger or cargo space free. After
// calling this function, any future calls to it will return an empty string
// so that you do not display the same message multiple times.
string Mission::BlockedMessage(const PlayerInfo &player)
{
	if(blocked.empty())
		return "";

	int extraCrew = 0;
	const Ship *flagship = player.Flagship();
	// You cannot fire crew in space.
	if(flagship && player.GetPlanet())
		extraCrew = flagship->Crew() - flagship->RequiredCrew();

	int cargoNeeded = cargoSize;
	int bunksNeeded = passengers;
	if(player.GetPlanet())
	{
		cargoNeeded -= (player.Cargo().Free() + player.Cargo().CommoditiesSize());
		bunksNeeded -= (player.Cargo().BunksFree() + extraCrew);
	}
	else
	{
		// Boarding a ship, so only use the flagship's space.
		cargoNeeded -= flagship->Cargo().Free();
		bunksNeeded -= flagship->Cargo().BunksFree();
	}

	map<string, string> subs;
	GameData::GetTextReplacements().Substitutions(subs);
	substitutions.Substitutions(subs);
	player.AddPlayerSubstitutions(subs);

	subs["<conditions>"] = toAccept.Test() ? "meet" : "do not meet";

	ostringstream out;
	if(bunksNeeded > 0)
		out << (bunksNeeded == 1 ? "another bunk" : to_string(bunksNeeded) + " more bunks");
	if(bunksNeeded > 0 && cargoNeeded > 0)
		out << " and ";
	if(cargoNeeded > 0)
		out << (cargoNeeded == 1 ? "another ton" : to_string(cargoNeeded) + " more tons") << " of cargo space";
	if(bunksNeeded <= 0 && cargoNeeded <= 0)
		out << "no additional space";
	subs["<capacity>"] = out.str();

	for(const auto &keyValue : subs)
		subs[keyValue.first] = Phrase::ExpandPhrases(keyValue.second);
	Format::Expand(subs);

	string message = Format::Replace(blocked, subs);
	blocked.clear();
	return message;
}



// Check if this mission recommends that the game be autosaved when it is
// accepted. This should be set for main story line missions that have a
// high chance of failing, such as escort missions.
bool Mission::RecommendsAutosave() const
{
	return autosave;
}



// Check if this mission is unique, i.e. not something that will be offered
// over and over again in different variants.
bool Mission::IsUnique() const
{
	return (repeat == 1);
}



// When the state of this mission changes, it may make changes to the player
// information or show new UI panels. PlayerInfo::MissionCallback() will be
// used as the callback for any UI panel that returns a value.
bool Mission::Do(Trigger trigger, PlayerInfo &player, UI *ui, const shared_ptr<Ship> &boardingShip)
{
	if(trigger == STOPOVER)
	{
		// If this is not one of this mission's stopover planets, or if it is
		// not the very last one that must be visited, do nothing.
		auto it = stopovers.find(player.GetPlanet());
		if(it == stopovers.end())
			return false;

		for(const NPC &npc : npcs)
			if(npc.IsLeftBehind(player.GetSystem()))
			{
				ui->Push(new Dialog("This is a stop for one of your missions, but you have left a ship behind."));
				return false;
			}

		visitedStopovers.insert(*it);
		stopovers.erase(it);
		if(!stopovers.empty())
			return false;
	}
	if(trigger == ABORT && IsFailed())
		return false;
	if(trigger == WAYPOINT && !waypoints.empty())
		return false;

	auto it = actions.find(trigger);
	// If this mission was aborted but no ABORT action exists, look for a FAIL
	// action instead. This is done for backwards compatibility purposes from
	// when aborting a mission activated the FAIL trigger.
	if(trigger == ABORT && it == actions.end())
		it = actions.find(FAIL);

	// Fail and abort conditions get updated regardless of whether the action
	// can be done, as a fail or abort action not being able to be done does
	// not prevent a mission from being failed or aborted.
	if(trigger == FAIL)
	{
		--player.Conditions()[trueName + ": active"];
		++player.Conditions()[trueName + ": failed"];
	}
	else if(trigger == ABORT)
	{
		--player.Conditions()[trueName + ": active"];
		++player.Conditions()[trueName + ": aborted"];
		// Set the failed mission condition here as well for
		// backwards compatibility.
		++player.Conditions()[trueName + ": failed"];
	}

	// Don't update any further conditions if this action exists and can't be completed.
	if(it != actions.end() && !it->second.CanBeDone(player, IsFailed(), boardingShip))
		return false;

	if(trigger == ACCEPT)
	{
		++player.Conditions()[trueName + ": offered"];
		++player.Conditions()[trueName + ": active"];
		// Any potential on offer conversation has been finished, so update
		// the active NPCs for the first time and cache any necessary information.
		UpdateNPCs(player);
		DistanceMap here(player);
		player.CacheMissionInformation(*this, here);
	}
	else if(trigger == DECLINE)
	{
		++player.Conditions()[trueName + ": offered"];
		++player.Conditions()[trueName + ": declined"];
	}
	else if(trigger == COMPLETE)
	{
		--player.Conditions()[trueName + ": active"];
		++player.Conditions()[trueName + ": done"];
	}

	// "Jobs" should never show dialogs when offered, nor should they call the
	// player's mission callback.
	if(trigger == OFFER && location == JOB)
		ui = nullptr;

	// If this trigger has actions tied to it, perform them. Otherwise, check
	// if this is a non-job mission that just got offered and if so,
	// automatically accept it.
	// Actions that are performed only receive the mission destination
	// system if the mission is visible. This is because the purpose of
	// a MissionAction being given the destination system is for drawing
	// a special marker at the destination if the map is opened during any
	// mission dialog or conversation. Invisible missions don't show this
	// marker.
	if(it != actions.end())
		it->second.Do(player, ui, this, (destination && isVisible) ? destination->GetSystem() : nullptr,
			boardingShip, IsUnique());
	else if(trigger == OFFER && location != JOB)
		player.MissionCallback(Conversation::ACCEPT);

	return true;
}



bool Mission::RequiresGiftedShip(const string &shipId) const
{
	// Check if any uncompleted actions required for the mission needs this ship.
	set<Trigger> requiredActions;
	{
		requiredActions.insert(Trigger::COMPLETE);
		if(!stopovers.empty())
			requiredActions.insert(Trigger::STOPOVER);
		if(!waypoints.empty())
			requiredActions.insert(Trigger::WAYPOINT);
	}
	for(const auto &it : actions)
		if(requiredActions.contains(it.first) && it.second.RequiresGiftedShip(shipId))
			return true;

	return false;
}



// Get a list of NPCs associated with this mission. Every time the player
// takes off from a planet, they should be added to the active ships.
const list<NPC> &Mission::NPCs() const
{
	return npcs;
}



// Update which NPCs are active based on their spawn and despawn conditions.
void Mission::UpdateNPCs(const PlayerInfo &player)
{
	for(auto &npc : npcs)
		npc.UpdateSpawning(player);
}



// Checks if the given ship belongs to one of the mission's NPCs.
bool Mission::HasShip(const shared_ptr<Ship> &ship) const
{
	for(const auto &npc : npcs)
		for(const auto &npcShip : npc.Ships())
			if(npcShip == ship)
				return true;
	return false;
}



// If any event occurs between two ships, check to see if this mission cares
// about it. This may affect the mission status or display a message.
void Mission::Do(const ShipEvent &event, PlayerInfo &player, UI *ui)
{
	if(event.TargetGovernment()->IsPlayer() && !IsFailed())
	{
		bool failed = false;
		string message;
		if(event.Type() & ShipEvent::DESTROY)
		{
			// Destroyed ships carrying mission cargo result in failed missions.
			// Mission cargo may have a quantity of zero (i.e. 0 mass).
			for(const auto &it : event.Target()->Cargo().MissionCargo())
				failed |= (it.first == this);
			// If any mission passengers were present, this mission is failed.
			for(const auto &it : event.Target()->Cargo().PassengerList())
				failed |= (it.first == this && it.second);
		}
		else if(event.Type() & ShipEvent::BOARD)
		{
			// Fail missions whose cargo is stolen by a boarding vessel.
			for(const auto &it : event.Actor()->Cargo().MissionCargo())
				failed |= (it.first == this);
			if(failed)
				message = "Your " + event.Target()->DisplayModelName() +
					" \"" + event.Target()->GivenName() + "\" has been plundered. ";
		}

		if(failed)
		{
			hasFailed = true;
			if(isVisible)
				Messages::Add(message + "Mission failed: \"" + displayName + "\".", Messages::Importance::Highest);
		}
	}

	if((event.Type() & ShipEvent::DISABLE) && event.Target() == player.FlagshipPtr())
		Do(DISABLED, player, ui);

	// Jump events are only created for the player's flagship.
	if((event.Type() & ShipEvent::JUMP) && event.Actor())
	{
		const System *system = event.Actor()->GetSystem();
		// If this was a waypoint, clear it.
		if(waypoints.erase(system))
		{
			visitedWaypoints.insert(system);
			Do(WAYPOINT, player, ui);
		}

		// Perform an "on enter" action for this system, if possible, and if
		// any was performed, update this mission's NPC spawn states.
		if(Enter(system, player, ui))
			UpdateNPCs(player);
	}

	for(NPC &npc : npcs)
		npc.Do(event, player, ui, this, isVisible);
}



// Get a specific mission action from this mission.
// If a mission action is not found for the given trigger, returns an empty
// mission action.
const MissionAction &Mission::GetAction(Trigger trigger) const
{
	auto ait = actions.find(trigger);
	static const MissionAction EMPTY{};
	return ait != actions.end() ? ait->second : EMPTY;
}



// "Instantiate" a mission by replacing randomly selected values and places
// with a single choice, and then replacing any wildcard text as well.
Mission Mission::Instantiate(const PlayerInfo &player, const shared_ptr<Ship> &boardingShip) const
{
	Mission result;
	// If anything goes wrong below, this mission should not be offered.
	result.hasFailed = true;
	result.isVisible = isVisible;
	result.unavailable = unavailable;
	result.unselected = unselected;
	result.selected = selected;
	result.hasPriority = hasPriority;
	result.isNonBlocking = isNonBlocking;
	result.isMinor = isMinor;
	result.offerPrecedence = offerPrecedence;
	result.autosave = autosave;
	result.location = location;
	result.overridesCapture = overridesCapture;
	result.sourceShip = boardingShip.get();
	result.repeat = repeat;
	result.trueName = trueName;
	result.waypoints = waypoints;
	result.completionFilter = completionFilter;
	result.markedSystems = markedSystems;
	// Handle waypoint systems that are chosen randomly.
	const System *const sourceSystem = player.GetSystem();
	for(const LocationFilter &filter : waypointFilters)
	{
		const System *system = filter.PickSystem(sourceSystem);
		if(!system)
			return result;
		result.waypoints.insert(system);
	}
	// If one of the waypoints is the current system, it is already visited.
	if(result.waypoints.erase(sourceSystem))
		result.visitedWaypoints.insert(sourceSystem);

	// Copy the template's stopovers, and add planets that match the template's filters.
	result.stopovers = stopovers;
	// Make sure they all exist in a valid system.
	for(auto it = result.stopovers.begin(); it != result.stopovers.end(); )
	{
		if((*it)->IsValid())
			++it;
		else
			it = result.stopovers.erase(it);
	}
	for(const LocationFilter &filter : stopoverFilters)
	{
		// Unlike destinations, we can allow stopovers on planets that don't have a spaceport.
		const Planet *planet = filter.PickPlanet(sourceSystem, ignoreClearance || !clearance.empty(), false);
		if(!planet)
			return result;
		result.stopovers.insert(planet);
	}

	// First, pick values for all the variables.

	// If a specific destination is not specified in the mission, pick a random
	// one out of all the destinations that satisfy the mission requirements.
	result.destination = destination;
	if(!result.destination && !destinationFilter.IsEmpty())
	{
		result.destination = destinationFilter.PickPlanet(sourceSystem, ignoreClearance || !clearance.empty());
		if(!result.destination)
			return result;
	}
	// If no destination is specified, it is the same as the source planet. Also
	// use the source planet if the given destination is not a valid planet.
	if(!result.destination || !result.destination->IsValid())
	{
		if(player.GetPlanet())
			result.destination = player.GetPlanet();
		else
			return result;
	}

	// If cargo is being carried, see if we are supposed to replace a generic
	// cargo name with something more specific.
	if(!cargo.empty())
	{
		const string expandedCargo = Phrase::ExpandPhrases(cargo);
		const Trade::Commodity *commodity = nullptr;
		if(expandedCargo == "random")
			commodity = PickCommodity(*sourceSystem, *result.destination->GetSystem());
		else
		{
			for(const Trade::Commodity &option : GameData::Commodities())
				if(option.name == expandedCargo)
				{
					commodity = &option;
					break;
				}
			for(const Trade::Commodity &option : GameData::SpecialCommodities())
				if(option.name == expandedCargo)
				{
					commodity = &option;
					break;
				}
		}
		if(commodity)
			result.cargo = commodity->items[Random::Int(commodity->items.size())];
		else
			result.cargo = expandedCargo;
	}
	// Pick a random cargo amount, if requested.
	if(cargoSize || cargoLimit)
	{
		if(cargoProb)
			result.cargoSize = Random::Polya(cargoLimit, cargoProb) + cargoSize;
		else if(cargoLimit > cargoSize)
			result.cargoSize = cargoSize + Random::Int(cargoLimit - cargoSize + 1);
		else
			result.cargoSize = cargoSize;
	}
	// Pick a random passenger count, if requested.
	if(passengers || passengerLimit)
	{
		if(passengerProb)
			result.passengers = Random::Polya(passengerLimit, passengerProb) + passengers;
		else if(passengerLimit > passengers)
			result.passengers = passengers + Random::Int(passengerLimit - passengers + 1);
		else
			result.passengers = passengers;
	}
	result.paymentApparent = paymentApparent;
	result.fine = fine;
	result.fineMessage = Phrase::ExpandPhrases(fineMessage);
	result.failIfDiscovered = failIfDiscovered;

	result.distanceCalcSettings = distanceCalcSettings;
	int jumps = result.CalculateJumps(sourceSystem);

	int64_t payload = static_cast<int64_t>(result.cargoSize) + 10 * static_cast<int64_t>(result.passengers);

	// Set the deadline, if requested.
	if(deadlineBase || deadlineMultiplier)
		result.deadline = player.GetDate() + deadlineBase + deadlineMultiplier * jumps;

	// Copy the conditions. The offer conditions must be copied too, because they
	// may depend on a condition that other mission offers might change.
	result.toOffer = toOffer;
	result.toAccept = toAccept;
	result.toComplete = toComplete;
	result.toFail = toFail;

	// Generate the substitutions map.
	map<string, string> subs;
	GameData::GetTextReplacements().Substitutions(subs);
	substitutions.Substitutions(subs);
	subs["<commodity>"] = result.cargo;
	subs["<tons>"] = Format::MassString(result.cargoSize);
	subs["<cargo>"] = Format::CargoString(result.cargoSize, subs["<commodity>"]);
	subs["<bunks>"] = to_string(result.passengers);
	subs["<passengers>"] = (result.passengers == 1) ? "passenger" : "passengers";
	subs["<fare>"] = (result.passengers == 1) ? "a passenger" : (subs["<bunks>"] + " passengers");
	if(player.GetPlanet())
		subs["<origin>"] = player.GetPlanet()->DisplayName();
	else if(boardingShip)
		subs["<origin>"] = boardingShip->GivenName();
	subs["<planet>"] = result.destination ? result.destination->DisplayName() : "";
	subs["<system>"] = result.destination ? result.destination->GetSystem()->DisplayName() : "";
	subs["<destination>"] = subs["<planet>"] + " in the " + subs["<system>"] + " system";
	subs["<date>"] = result.deadline.ToString();
	subs["<day>"] = result.deadline.LongString();
	if(result.paymentApparent)
		subs["<payment>"] = Format::CreditString(abs(result.paymentApparent));
	// Stopovers: "<name> in the <system name> system" with "," and "and".
	auto getDisplayName = [](const auto *const &item)
	{
		return item->DisplayName();
	};
	if(!result.stopovers.empty())
	{
		subs["<stopovers>"] = Format::List<set, const Planet *>(result.stopovers,
			[](const Planet *const &planet)
			{
				return planet->DisplayName() + " in the " + planet->GetSystem()->DisplayName() + " system";
			});
		subs["<planet stopovers>"] = Format::List<set, const Planet *>(result.stopovers, getDisplayName);
	}
	// Waypoints and marks: "<system name>" with "," and "and".
	if(!result.waypoints.empty())
		subs["<waypoints>"] = Format::List<set, const System *>(result.waypoints, getDisplayName);
	if(!result.markedSystems.empty())
		subs["<marks>"] = Format::List<set, const System *>(result.markedSystems, getDisplayName);

	// Done making subs, so expand the phrases and recursively substitute.
	for(const auto &keyValue : subs)
		subs[keyValue.first] = Phrase::ExpandPhrases(keyValue.second);
	Format::Expand(subs);

	// Instantiate the NPCs. This also fills in the "<npc>" substitution.
	string reason;
	for(auto &&n : npcs)
		reason = n.Validate(true);
	if(!reason.empty())
	{
		Logger::LogError("Instantiation Error: NPC template in mission \""
			+ TrueName() + "\" uses invalid " + std::move(reason));
		return result;
	}
	for(const NPC &npc : npcs)
		result.npcs.push_back(npc.Instantiate(player, subs, sourceSystem, result.destination->GetSystem(), jumps, payload));
	result.hasTrackedNpcs = hasTrackedNpcs;

	// Instantiate the actions. The "complete" action is always first so that
	// the "<payment>" substitution can be filled in.
	auto ait = actions.begin();
	for( ; ait != actions.end(); ++ait)
	{
		reason = ait->second.Validate();
		if(!reason.empty())
			break;
	}
	if(ait != actions.end())
	{
		Logger::LogError("Instantiation Error: Action \"" + TriggerToText(ait->first) + "\" in mission \""
			+ TrueName() + "\" uses invalid " + std::move(reason));
		return result;
	}
	for(const auto &it : actions)
		result.actions[it.first] = it.second.Instantiate(subs, sourceSystem, jumps, payload);

	auto oit = onEnter.begin();
	for( ; oit != onEnter.end(); ++oit)
	{
		reason = oit->first->IsValid() ? oit->second.Validate() : "trigger system";
		if(!reason.empty())
			break;
	}
	if(oit != onEnter.end())
	{
		Logger::LogError("Instantiation Error: Action \"on enter '" + oit->first->TrueName() + "'\" in mission \""
			+ TrueName() + "\" uses invalid " + std::move(reason));
		return result;
	}
	for(const auto &it : onEnter)
		result.onEnter[it.first] = it.second.Instantiate(subs, sourceSystem, jumps, payload);

	auto eit = genericOnEnter.begin();
	for( ; eit != genericOnEnter.end(); ++eit)
	{
		reason = eit->Validate();
		if(!reason.empty())
			break;
	}
	if(eit != genericOnEnter.end())
	{
		Logger::LogError("Instantiation Error: Generic \"on enter\" action in mission \""
			+ TrueName() + "\" uses invalid " + std::move(reason));
		return result;
	}
	for(const MissionAction &action : genericOnEnter)
		result.genericOnEnter.emplace_back(action.Instantiate(subs, sourceSystem, jumps, payload));

	// Perform substitution in the name and description.
	result.displayName = Format::Replace(Phrase::ExpandPhrases(displayName), subs);
	result.description = Format::Replace(Phrase::ExpandPhrases(description), subs);
	result.clearance = Format::Replace(Phrase::ExpandPhrases(clearance), subs);
	result.blocked = Format::Replace(Phrase::ExpandPhrases(blocked), subs);
	result.clearanceFilter = clearanceFilter;
	result.hasFullClearance = hasFullClearance;

	result.hasFailed = false;
	return result;
}



int Mission::CalculateJumps(const System *sourceSystem)
{
	expectedJumps = 0;

	// Estimate how far the player will have to travel to visit all the waypoints
	// and stopovers and then to land on the destination planet. Rather than a
	// full traveling salesman path, just calculate a greedy approximation.
	list<const System *> destinations;
	for(const System *system : waypoints)
		destinations.push_back(system);
	for(const Planet *planet : stopovers)
		destinations.push_back(planet->GetSystem());

	while(!destinations.empty())
	{
		// Find the closest destination to this location.
		DistanceMap distance(sourceSystem,
				distanceCalcSettings.WormholeStrat(),
				distanceCalcSettings.AssumesJumpDrive());
		auto it = destinations.begin();
		auto bestIt = it;
		int bestDays = distance.Days(**bestIt);
		if(bestDays < 0)
			bestDays = numeric_limits<int>::max();
		for(++it; it != destinations.end(); ++it)
		{
			int days = distance.Days(**it);
			if(days >= 0 && days < bestDays)
			{
				bestIt = it;
				bestDays = days;
			}
		}

		sourceSystem = *bestIt;
		// If currently unreachable, this system adds -1 to the deadline, to match previous behavior.
		expectedJumps += bestDays == numeric_limits<int>::max() ? -1 : bestDays;
		destinations.erase(bestIt);
	}
	DistanceMap distance(sourceSystem,
			distanceCalcSettings.WormholeStrat(),
			distanceCalcSettings.AssumesJumpDrive());
	// If currently unreachable, this system adds -1 to the deadline, to match previous behavior.
	expectedJumps += distance.Days(*destination->GetSystem());

	return expectedJumps;
}



// Perform an "on enter" MissionAction associated with the current system.
// Returns true if an action was performed.
bool Mission::Enter(const System *system, PlayerInfo &player, UI *ui)
{
	const auto eit = onEnter.find(system);
	const auto originalSize = didEnter.size();
	if(eit != onEnter.end() && !didEnter.contains(&eit->second) && eit->second.CanBeDone(player, IsFailed()))
	{
		eit->second.Do(player, ui, this);
		didEnter.insert(&eit->second);
	}
	// If no specific `on enter` was performed, try matching to a generic "on enter,"
	// which may use a LocationFilter to govern which systems it can be performed in.
	else
		for(MissionAction &action : genericOnEnter)
			if(!didEnter.contains(&action) && action.CanBeDone(player, IsFailed()))
			{
				action.Do(player, ui, this);
				didEnter.insert(&action);
				break;
			}

	return didEnter.size() > originalSize;
}



// For legacy code, contraband definitions can be placed in two different
// locations, so move that parsing out to a helper function.
bool Mission::ParseContraband(const DataNode &node)
{
	const string &key = node.Token(0);
	if(key == "illegal" && node.Size() == 2)
		fine = node.Value(1);
	else if(key == "illegal" && node.Size() == 3)
	{
		fine = node.Value(1);
		fineMessage = node.Token(2);
	}
	else if(key == "stealth")
		failIfDiscovered = true;
	else
		return false;

	return true;
}<|MERGE_RESOLUTION|>--- conflicted
+++ resolved
@@ -381,12 +381,8 @@
 	}
 
 	if(displayName.empty())
-<<<<<<< HEAD
-		displayName = name;
+		displayName = trueName;
 	hasTrackedNpcs = ranges::any_of(npcs, [](const NPC &npc) { return npc.GetPersonality().IsTracked(); });
-=======
-		displayName = trueName;
->>>>>>> 15b8d686
 }
 
 
