/* Mission.cpp
Copyright (c) 2014 by Michael Zahniser

Endless Sky is free software: you can redistribute it and/or modify it under the
terms of the GNU General Public License as published by the Free Software
Foundation, either version 3 of the License, or (at your option) any later version.

Endless Sky is distributed in the hope that it will be useful, but WITHOUT ANY
WARRANTY; without even the implied warranty of MERCHANTABILITY or FITNESS FOR A
PARTICULAR PURPOSE. See the GNU General Public License for more details.

You should have received a copy of the GNU General Public License along with
this program. If not, see <https://www.gnu.org/licenses/>.
*/

#include "Mission.h"

#include "DataNode.h"
#include "DataWriter.h"
#include "Dialog.h"
#include "DistanceMap.h"
#include "text/Format.h"
#include "GameData.h"
#include "Government.h"
#include "Logger.h"
#include "Messages.h"
#include "Planet.h"
#include "PlayerInfo.h"
#include "Random.h"
#include "Ship.h"
#include "ShipEvent.h"
#include "System.h"
#include "UI.h"

#include <cmath>
#include <limits>
#include <sstream>

using namespace std;

namespace {
	// Pick a random commodity that would make sense to be exported from the
	// first system to the second.
	const Trade::Commodity *PickCommodity(const System &from, const System &to)
	{
		vector<int> weight;
		int total = 0;
		for(const Trade::Commodity &commodity : GameData::Commodities())
		{
			// For every 100 credits in profit you can make, double the chance
			// of this commodity being chosen.
			double profit = to.Trade(commodity.name) - from.Trade(commodity.name);
			int w = max<int>(1, 100. * pow(2., profit * .01));
			weight.push_back(w);
			total += w;
		}
		total += !total;
		// Pick a random commodity based on those weights.
		int r = Random::Int(total);
		for(unsigned i = 0; i < weight.size(); ++i)
		{
			r -= weight[i];
			if(r < 0)
				return &GameData::Commodities()[i];
		}
		// Control will never reach here, but to satisfy the compiler:
		return nullptr;
	}

	// If a source, destination, waypoint, or stopover supplies more than one explicit choice
	// or a mixture of explicit choice and location filter, print a warning.
	void ParseMixedSpecificity(const DataNode &node, string &&kind, int expected)
	{
		if(node.Size() >= expected + 1)
			node.PrintTrace("Warning: use a location filter to choose from multiple " + kind + "s:");
		if(node.HasChildren())
			node.PrintTrace("Warning: location filter ignored due to use of explicit " + kind + ":");
	}

	string TriggerToText(Mission::Trigger trigger)
	{
		switch(trigger)
		{
			case Mission::Trigger::ABORT:
				return "on abort";
			case Mission::Trigger::ACCEPT:
				return "on accept";
			case Mission::Trigger::COMPLETE:
				return "on complete";
			case Mission::Trigger::DECLINE:
				return "on decline";
			case Mission::Trigger::DEFER:
				return "on defer";
			case Mission::Trigger::FAIL:
				return "on fail";
			case Mission::Trigger::OFFER:
				return "on offer";
			case Mission::Trigger::STOPOVER:
				return "on stopover";
			case Mission::Trigger::VISIT:
				return "on visit";
			case Mission::Trigger::WAYPOINT:
				return "on waypoint";
			case Mission::Trigger::DAILY:
				return "on daily";
			case Mission::Trigger::DISABLED:
				return "on disabled";
			default:
				return "unknown trigger";
		}
	}

	const int HIDE_DESTINATION = 1;
	const int HIDE_STOPOVERS = 2;
	const int HIDE_WAYPOINTS = 4;
}



// Construct and Load() at the same time.
Mission::Mission(const DataNode &node)
{
	Load(node);
}



// Load a mission, either from the game data or from a saved game.
void Mission::Load(const DataNode &node)
{
	// All missions need a name.
	if(node.Size() < 2)
	{
		node.PrintTrace("Error: No name specified for mission:");
		return;
	}
	// If a mission object is "loaded" twice, that is most likely an error (e.g.
	// due to a plugin containing a mission with the same name as the base game
	// or another plugin). This class is not designed to allow merging or
	// overriding of mission data from two different definitions.
	if(!name.empty())
	{
		node.PrintTrace("Error: Duplicate definition of mission:");
		return;
	}
	name = node.Token(1);

	for(const DataNode &child : node)
	{
		if(child.Token(0) == "name" && child.Size() >= 2)
			displayName = child.Token(1);
		else if(child.Token(0) == "uuid" && child.Size() >= 2)
			uuid = EsUuid::FromString(child.Token(1));
		else if(child.Token(0) == "description" && child.Size() >= 2)
			description = child.Token(1);
		else if(child.Token(0) == "blocked" && child.Size() >= 2)
			blocked = child.Token(1);
		else if(child.Token(0) == "deadline" && child.Size() >= 4)
			deadline = Date(child.Value(1), child.Value(2), child.Value(3));
		else if(child.Token(0) == "hide")
		{
			for(int i = 1; i < child.Size() ; i++)
				if(child.Token(i) == "destination")
					mapHidingFlags |= HIDE_DESTINATION;
				else if(child.Token(i) == "waypoints")
					mapHidingFlags |= HIDE_WAYPOINTS;
				else if(child.Token(i) == "stopovers")
					mapHidingFlags |= HIDE_STOPOVERS;
				else
					child.PrintTrace("Unrecognized hide flag \"" + child.Token(i) + '\"');
		}
		else if(child.Token(0) == "deadline")
		{
			if(child.Size() == 1)
				deadlineMultiplier += 2;
			if(child.Size() >= 2)
				deadlineBase += child.Value(1);
			if(child.Size() >= 3)
				deadlineMultiplier += child.Value(2);
		}
		else if(child.Token(0) == "distance calculation settings" && child.HasChildren())
		{
			distanceCalcSettings.Load(child);
		}
		else if(child.Token(0) == "cargo" && child.Size() >= 3)
		{
			cargo = child.Token(1);
			cargoSize = child.Value(2);
			if(child.Size() >= 4)
				cargoLimit = child.Value(3);
			if(child.Size() >= 5)
				cargoProb = child.Value(4);

			for(const DataNode &grand : child)
			{
				if(!ParseContraband(grand))
					grand.PrintTrace("Skipping unrecognized attribute:");
				else
					grand.PrintTrace("Warning: Deprecated use of \"stealth\" and \"illegal\" as a child of \"cargo\"."
						" They are now mission-level properties:");
			}
		}
		else if(child.Token(0) == "passengers" && child.Size() >= 2)
		{
			passengers = child.Value(1);
			if(child.Size() >= 3)
				passengerLimit = child.Value(2);
			if(child.Size() >= 4)
				passengerProb = child.Value(3);
		}
		else if(child.Token(0) == "apparent payment" && child.Size() >= 2)
			paymentApparent = child.Value(1);
		else if(ParseContraband(child))
		{
			// This was an "illegal" or "stealth" entry. It has already been
			// parsed, so nothing more needs to be done here.
		}
		else if(child.Token(0) == "invisible")
			isVisible = false;
		else if(child.Token(0) == "priority")
			hasPriority = true;
		else if(child.Token(0) == "minor")
			isMinor = true;
		else if(child.Token(0) == "autosave")
			autosave = true;
		else if(child.Token(0) == "job")
			location = JOB;
		else if(child.Token(0) == "landing")
			location = LANDING;
		else if(child.Token(0) == "assisting")
			location = ASSISTING;
		else if(child.Token(0) == "boarding")
		{
			location = BOARDING;
			for(const DataNode &grand : child)
				if(grand.Token(0) == "override capture")
					overridesCapture = true;
				else
					grand.PrintTrace("Skipping unrecognized attribute:");
		}
		else if(child.Token(0) == "shipyard")
			location = SHIPYARD;
		else if(child.Token(0) == "outfitter")
			location = OUTFITTER;
		else if(child.Token(0) == "repeat")
			repeat = (child.Size() == 1 ? 0 : static_cast<int>(child.Value(1)));
		else if(child.Token(0) == "clearance")
		{
			clearance = (child.Size() == 1 ? "auto" : child.Token(1));
			clearanceFilter.Load(child);
		}
		else if(child.Size() == 2 && child.Token(0) == "ignore" && child.Token(1) == "clearance")
			ignoreClearance = true;
		else if(child.Token(0) == "infiltrating")
			hasFullClearance = false;
		else if(child.Token(0) == "failed")
			hasFailed = true;
		else if(child.Token(0) == "to" && child.Size() >= 2)
		{
			if(child.Token(1) == "offer")
				toOffer.Load(child);
			else if(child.Token(1) == "complete")
				toComplete.Load(child);
			else if(child.Token(1) == "fail")
				toFail.Load(child);
			else if(child.Token(1) == "accept")
				toAccept.Load(child);
			else
				child.PrintTrace("Skipping unrecognized attribute:");
		}
		else if(child.Token(0) == "source" && child.Size() >= 2)
		{
			source = GameData::Planets().Get(child.Token(1));
			ParseMixedSpecificity(child, "planet", 2);
		}
		else if(child.Token(0) == "source")
			sourceFilter.Load(child);
		else if(child.Token(0) == "destination" && child.Size() == 2)
		{
			destination = GameData::Planets().Get(child.Token(1));
			ParseMixedSpecificity(child, "planet", 2);
		}
		else if(child.Token(0) == "destination")
			destinationFilter.Load(child);
		else if(child.Token(0) == "waypoint" && child.Size() >= 2)
		{
			bool visited = child.Size() >= 3 && child.Token(2) == "visited";
			set<const System *> &set = visited ? visitedWaypoints : waypoints;
			set.insert(GameData::Systems().Get(child.Token(1)));
			ParseMixedSpecificity(child, "system", 2 + visited);
		}
		else if(child.Token(0) == "waypoint" && child.HasChildren())
			waypointFilters.emplace_back(child);
		else if(child.Token(0) == "stopover" && child.Size() >= 2)
		{
			bool visited = child.Size() >= 3 && child.Token(2) == "visited";
			set<const Planet *> &set = visited ? visitedStopovers : stopovers;
			set.insert(GameData::Planets().Get(child.Token(1)));
			ParseMixedSpecificity(child, "planet", 2 + visited);
		}
		else if(child.Token(0) == "stopover" && child.HasChildren())
			stopoverFilters.emplace_back(child);
		else if(child.Token(0) == "substitutions" && child.HasChildren())
			substitutions.Load(child);
		else if(child.Token(0) == "npc")
			npcs.emplace_back(child);
		else if(child.Token(0) == "on" && child.Size() >= 2 && child.Token(1) == "enter")
		{
			// "on enter" nodes may either name a specific system or use a LocationFilter
			// to control the triggering system.
			if(child.Size() >= 3)
			{
				MissionAction &action = onEnter[GameData::Systems().Get(child.Token(2))];
				action.Load(child);
			}
			else
				genericOnEnter.emplace_back(child);
		}
		else if(child.Token(0) == "on" && child.Size() >= 2)
		{
			static const map<string, Trigger> trigger = {
				{"complete", COMPLETE},
				{"offer", OFFER},
				{"accept", ACCEPT},
				{"decline", DECLINE},
				{"fail", FAIL},
				{"abort", ABORT},
				{"defer", DEFER},
				{"visit", VISIT},
				{"stopover", STOPOVER},
				{"waypoint", WAYPOINT},
				{"daily", DAILY},
				{"disabled", DISABLED},
			};
			auto it = trigger.find(child.Token(1));
			if(it != trigger.end())
				actions[it->second].Load(child);
			else
				child.PrintTrace("Skipping unrecognized attribute:");
		}
		else
			child.PrintTrace("Skipping unrecognized attribute:");
	}

	if(displayName.empty())
		displayName = name;
	if(hasPriority && location == LANDING)
		node.PrintTrace("Warning: \"priority\" tag has no effect on \"landing\" missions:");
}



// Save a mission. It is safe to assume that any mission that is being saved
// is already "instantiated," so only a subset of the data must be saved.
void Mission::Save(DataWriter &out, const string &tag) const
{
	out.Write(tag, name);
	out.BeginChild();
	{
		out.Write("name", displayName);
		out.Write("uuid", uuid.ToString());
		if(!description.empty())
			out.Write("description", description);
		if(!blocked.empty())
			out.Write("blocked", blocked);
		if(deadline)
			out.Write("deadline", deadline.Day(), deadline.Month(), deadline.Year());
		if(cargoSize)
			out.Write("cargo", cargo, cargoSize);
		if(passengers)
			out.Write("passengers", passengers);
		if(paymentApparent)
			out.Write("apparent payment", paymentApparent);
		if((mapHidingFlags & HIDE_DESTINATION))
			out.Write("hide", "destination");
		if((mapHidingFlags & HIDE_WAYPOINTS))
			out.Write("hide", "waypoints");
		if((mapHidingFlags & HIDE_STOPOVERS))
			out.Write("hide", "stopovers");
		if(illegalCargoFine)
			out.Write("illegal", illegalCargoFine, illegalCargoMessage);
		if(failIfDiscovered)
			out.Write("stealth");
		if(!isVisible)
			out.Write("invisible");
		if(hasPriority)
			out.Write("priority");
		if(isMinor)
			out.Write("minor");
		if(autosave)
			out.Write("autosave");
		if(location == LANDING)
			out.Write("landing");
		else if(location == SHIPYARD)
			out.Write("shipyard");
		else if(location == OUTFITTER)
			out.Write("outfitter");
		else if(location == ASSISTING)
			out.Write("assisting");
		else if(location == BOARDING)
		{
			out.Write("boarding");
			if(overridesCapture)
			{
				out.BeginChild();
				{
					out.Write("override capture");
				}
				out.EndChild();
			}
		}
		else if(location == JOB)
			out.Write("job");
		if(!clearance.empty())
		{
			out.Write("clearance", clearance);
			clearanceFilter.Save(out);
		}
		if(ignoreClearance)
			out.Write("ignore", "clearance");
		if(!hasFullClearance)
			out.Write("infiltrating");
		if(hasFailed)
			out.Write("failed");
		if(repeat != 1)
			out.Write("repeat", repeat);

		if(!toOffer.IsEmpty())
		{
			out.Write("to", "offer");
			out.BeginChild();
			{
				toOffer.Save(out);
			}
			out.EndChild();
		}
		if(!toAccept.IsEmpty())
		{
			out.Write("to", "accept");
			out.BeginChild();
			{
				toAccept.Save(out);
			}
			out.EndChild();
		}
		if(!toComplete.IsEmpty())
		{
			out.Write("to", "complete");
			out.BeginChild();
			{
				toComplete.Save(out);
			}
			out.EndChild();
		}
		if(!toFail.IsEmpty())
		{
			out.Write("to", "fail");
			out.BeginChild();
			{
				toFail.Save(out);
			}
			out.EndChild();
		}
		if(destination)
			out.Write("destination", destination->Name());
		for(const System *system : waypoints)
			out.Write("waypoint", system->Name());
		for(const System *system : visitedWaypoints)
			out.Write("waypoint", system->Name(), "visited");

		for(const Planet *planet : stopovers)
			out.Write("stopover", planet->TrueName());
		for(const Planet *planet : visitedStopovers)
			out.Write("stopover", planet->TrueName(), "visited");

		for(const NPC &npc : npcs)
			npc.Save(out);

		// Save all the actions, because this might be an "available mission" that
		// has not been received yet but must still be included in the saved game.
		for(const auto &it : actions)
			it.second.Save(out);
		// Save any "on enter" actions that have not been performed.
		for(const auto &it : onEnter)
			if(!didEnter.count(&it.second))
				it.second.Save(out);
		for(const MissionAction &action : genericOnEnter)
			if(!didEnter.count(&action))
				action.Save(out);
	}
	out.EndChild();
}



void Mission::NeverOffer()
{
	// Add the equivalent "never" condition, `"'" != 0`.
	toOffer.Add("has", "'");
}



// Basic mission information.
const EsUuid &Mission::UUID() const noexcept
{
	return uuid;
}



const string &Mission::Name() const
{
	return displayName;
}



const string &Mission::Description() const
{
	return description;
}



// Check if this mission should be shown in your mission list. If not, the
// player will not know this mission exists (which is sometimes useful).
bool Mission::IsVisible() const
{
	return isVisible;
}



// Check if this instantiated mission uses any systems, planets, or ships that are
// not fully defined. If everything is fully defined, this is a valid mission.
bool Mission::IsValid() const
{
	// Planets must be defined and in a system. However, a source system does not necessarily exist.
	if(source && !source->IsValid())
		return false;
	// Every mission is required to have a destination.
	if(!destination || !destination->IsValid())
		return false;
	// All stopovers must be valid.
	for(auto &&planet : Stopovers())
		if(!planet->IsValid())
			return false;
	for(auto &&planet : VisitedStopovers())
		if(!planet->IsValid())
			return false;

	// Systems must have a defined position.
	for(auto &&system : Waypoints())
		if(!system->IsValid())
			return false;
	for(auto &&system : VisitedWaypoints())
		if(!system->IsValid())
			return false;

	// Actions triggered when entering a system should reference valid systems.
	for(auto &&it : onEnter)
		if(!it.first->IsValid() || !it.second.Validate().empty())
			return false;
	for(auto &&it : actions)
		if(!it.second.Validate().empty())
			return false;
	// Generic "on enter" may use a LocationFilter that exclusively references invalid content.
	for(auto &&action : genericOnEnter)
		if(!action.Validate().empty())
			return false;
	if(!clearanceFilter.IsValid())
		return false;

	// The instantiated NPCs should also be valid.
	for(auto &&npc : NPCs())
		if(!npc.Validate().empty())
			return false;

	return true;
}



// Check if this mission has high priority. If any high-priority missions
// are available, no others will be shown at landing or in the spaceport.
// This is to be used for missions that are part of a series.
bool Mission::HasPriority() const
{
	return hasPriority;
}



// Check if this mission is a "minor" mission. Minor missions will only be
// offered if no other missions (minor or otherwise) are being offered.
bool Mission::IsMinor() const
{
	return isMinor;
}



bool Mission::IsAtLocation(Location location) const
{
	return (this->location == location);
}



// Information about what you are doing.
const Ship *Mission::SourceShip() const
{
	return sourceShip;
}



const Planet *Mission::Destination() const
{
	return destination;
}



const set<const System *> &Mission::Waypoints() const
{
	return waypoints;
}



const set<const System *> &Mission::VisitedWaypoints() const
{
	return visitedWaypoints;
}



const set<const Planet *> &Mission::Stopovers() const
{
	return stopovers;
}



const set<const Planet *> &Mission::VisitedStopovers() const
{
	return visitedStopovers;
}



const string &Mission::Cargo() const
{
	return cargo;
}



int Mission::CargoSize() const
{
	return cargoSize;
}



int Mission::IllegalCargoFine() const
{
	return illegalCargoFine;
}



string Mission::IllegalCargoMessage() const
{
	return illegalCargoMessage;
}



bool Mission::FailIfDiscovered() const
{
	return failIfDiscovered;
}



int Mission::Passengers() const
{
	return passengers;
}



int64_t Mission::DisplayedPayment() const
{
	return paymentApparent ? paymentApparent : GetAction(Mission::Trigger::COMPLETE).Payment();
}



const int Mission::ExpectedJumps() const
{
	return expectedJumps;
}



// The mission must be completed by this deadline (if there is a deadline).
const Date &Mission::Deadline() const
{
	return deadline;
}



// If this mission's deadline was before the given date and it has not been
// marked as failing already, mark it and return true.
bool Mission::CheckDeadline(const Date &today)
{
	if(!hasFailed && deadline && deadline < today)
	{
		hasFailed = true;
		return true;
	}
	return false;
}



// Check if you have special clearance to land on your destination.
bool Mission::HasClearance(const Planet *planet) const
{
	if(clearance.empty())
		return false;
	if(planet == destination || stopovers.count(planet) || visitedStopovers.count(planet))
		return true;
	return (!clearanceFilter.IsEmpty() && clearanceFilter.Matches(planet));
}



// Get the string to be shown in the destination planet's hailing dialog. If
// this is "auto", you don't have to hail them to get landing permission.
const string &Mission::ClearanceMessage() const
{
	return clearance;
}



// Check whether we have full clearance to land and use the planet's
// services, or whether we are landing in secret ("infiltrating").
bool Mission::HasFullClearance() const
{
	return hasFullClearance;
}



// Check if it's possible to offer or complete this mission right now.
bool Mission::CanOffer(const PlayerInfo &player, const shared_ptr<Ship> &boardingShip) const
{
	if(location == BOARDING || location == ASSISTING)
	{
		if(!boardingShip)
			return false;

		if(!sourceFilter.Matches(*boardingShip))
			return false;
	}
	else
	{
		if(source && source != player.GetPlanet())
			return false;

		if(!sourceFilter.Matches(player.GetPlanet()))
			return false;
	}

	const auto &playerConditions = player.Conditions();
	if(!toOffer.Test(playerConditions))
		return false;

	if(!toFail.IsEmpty() && toFail.Test(playerConditions))
		return false;

	if(repeat && playerConditions.Get(name + ": offered") >= repeat)
		return false;

	auto it = actions.find(OFFER);
	if(it != actions.end() && !it->second.CanBeDone(player, boardingShip))
		return false;

	it = actions.find(ACCEPT);
	if(it != actions.end() && !it->second.CanBeDone(player, boardingShip))
		return false;

	it = actions.find(DECLINE);
	if(it != actions.end() && !it->second.CanBeDone(player, boardingShip))
		return false;

	it = actions.find(DEFER);
	if(it != actions.end() && !it->second.CanBeDone(player, boardingShip))
		return false;

	return true;
}



bool Mission::CanAccept(const PlayerInfo &player) const
{
	const auto &playerConditions = player.Conditions();
	if(!toAccept.Test(playerConditions))
		return false;

	auto it = actions.find(OFFER);
	if(it != actions.end() && !it->second.CanBeDone(player))
		return false;

	it = actions.find(ACCEPT);
	if(it != actions.end() && !it->second.CanBeDone(player))
		return false;
	return HasSpace(player);
}



bool Mission::HasSpace(const PlayerInfo &player) const
{
	int extraCrew = 0;
	if(player.Flagship())
		extraCrew = player.Flagship()->Crew() - player.Flagship()->RequiredCrew();
	return (cargoSize <= player.Cargo().Free() + player.Cargo().CommoditiesSize()
		&& passengers <= player.Cargo().BunksFree() + extraCrew);
}



// Check if this mission's cargo can fit entirely on the referenced ship.
bool Mission::HasSpace(const Ship &ship) const
{
	return (cargoSize <= ship.Cargo().Free() && passengers <= ship.Cargo().BunksFree());
}



bool Mission::CanComplete(const PlayerInfo &player) const
{
	if(player.GetPlanet() != destination)
		return false;

	return IsSatisfied(player);
}



// This function dictates whether missions on the player's map are shown in
// bright or dim text colors, and may be called while in-flight or landed.
bool Mission::IsSatisfied(const PlayerInfo &player) const
{
	if(!waypoints.empty() || !stopovers.empty())
		return false;

	// Test the completion conditions for this mission.
	if(!toComplete.Test(player.Conditions()))
		return false;

	// Determine if any fines or outfits that must be transferred, can.
	auto it = actions.find(COMPLETE);
	if(it != actions.end() && !it->second.CanBeDone(player))
		return false;

	// NPCs which must be accompanied or evaded must be present (or not),
	// and any needed scans, boarding, or assisting must also be completed.
	for(const NPC &npc : npcs)
		if(!npc.HasSucceeded(player.GetSystem()))
			return false;

	// If any of the cargo for this mission is being carried by a ship that is
	// not in this system, the mission cannot be completed right now.
	for(const auto &ship : player.Ships())
	{
		// Skip in-system ships, and carried ships whose parent is in-system.
		if(ship->GetSystem() == player.GetSystem() || (!ship->GetSystem() && ship->CanBeCarried()
				&& ship->GetParent() && ship->GetParent()->GetSystem() == player.GetSystem()))
			continue;

		if(ship->Cargo().GetPassengers(this))
			return false;
		// Check for all mission cargo, including that which has 0 mass.
		auto &cargo = ship->Cargo().MissionCargo();
		if(cargo.find(this) != cargo.end())
			return false;
	}

	return true;
}



bool Mission::HasFailed(const PlayerInfo &player) const
{
	if(!toFail.IsEmpty() && toFail.Test(player.Conditions()))
		return true;

	for(const NPC &npc : npcs)
		if(npc.HasFailed())
			return true;

	return hasFailed;
}



bool Mission::IsFailed() const
{
	return hasFailed;
}



bool Mission::OverridesCapture() const
{
	return overridesCapture;
}



// Mark a mission failed (e.g. due to a "fail" action in another mission).
void Mission::Fail()
{
	hasFailed = true;
}



// Get a string to show if this mission is "blocked" from being offered
// because it requires you to have more passenger or cargo space free. After
// calling this function, any future calls to it will return an empty string
// so that you do not display the same message multiple times.
string Mission::BlockedMessage(const PlayerInfo &player)
{
	if(blocked.empty())
		return "";

	int extraCrew = 0;
	const Ship *flagship = player.Flagship();
	// You cannot fire crew in space.
	if(flagship && player.GetPlanet())
		extraCrew = flagship->Crew() - flagship->RequiredCrew();

	int cargoNeeded = cargoSize;
	int bunksNeeded = passengers;
	if(player.GetPlanet())
	{
		cargoNeeded -= (player.Cargo().Free() + player.Cargo().CommoditiesSize());
		bunksNeeded -= (player.Cargo().BunksFree() + extraCrew);
	}
	else
	{
		// Boarding a ship, so only use the flagship's space.
		cargoNeeded -= flagship->Cargo().Free();
		bunksNeeded -= flagship->Cargo().BunksFree();
	}

	map<string, string> subs;
	GameData::GetTextReplacements().Substitutions(subs, player.Conditions());
	substitutions.Substitutions(subs, player.Conditions());
	subs["<first>"] = player.FirstName();
	subs["<last>"] = player.LastName();
	if(flagship)
		subs["<ship>"] = flagship->Name();

	const auto &playerConditions = player.Conditions();
	subs["<conditions>"] = toAccept.Test(playerConditions) ? "meet" : "do not meet";

	ostringstream out;
	if(bunksNeeded > 0)
		out << (bunksNeeded == 1 ? "another bunk" : to_string(bunksNeeded) + " more bunks");
	if(bunksNeeded > 0 && cargoNeeded > 0)
		out << " and ";
	if(cargoNeeded > 0)
		out << (cargoNeeded == 1 ? "another ton" : to_string(cargoNeeded) + " more tons") << " of cargo space";
	if(bunksNeeded <= 0 && cargoNeeded <= 0)
		out << "no additional space";
	subs["<capacity>"] = out.str();

	string message = Format::Replace(blocked, subs);
	blocked.clear();
	return message;
}



// Check if this mission recommends that the game be autosaved when it is
// accepted. This should be set for main story line missions that have a
// high chance of failing, such as escort missions.
bool Mission::RecommendsAutosave() const
{
	return autosave;
}



// Check if this mission is unique, i.e. not something that will be offered
// over and over again in different variants.
bool Mission::IsUnique() const
{
	return (repeat == 1);
}



// When the state of this mission changes, it may make changes to the player
// information or show new UI panels. PlayerInfo::MissionCallback() will be
// used as the callback for any UI panel that returns a value.
bool Mission::Do(Trigger trigger, PlayerInfo &player, UI *ui, const shared_ptr<Ship> &boardingShip)
{
	if(trigger == STOPOVER)
	{
		// If this is not one of this mission's stopover planets, or if it is
		// not the very last one that must be visited, do nothing.
		auto it = stopovers.find(player.GetPlanet());
		if(it == stopovers.end())
			return false;

		for(const NPC &npc : npcs)
			if(npc.IsLeftBehind(player.GetSystem()))
			{
				ui->Push(new Dialog("This is a stop for one of your missions, but you have left a ship behind."));
				return false;
			}

		visitedStopovers.insert(*it);
		stopovers.erase(it);
		if(!stopovers.empty())
			return false;
	}
	if(trigger == ABORT && HasFailed(player))
		return false;
	if(trigger == WAYPOINT && !waypoints.empty())
		return false;

	auto it = actions.find(trigger);
	// If this mission was aborted but no ABORT action exists, look for a FAIL
	// action instead. This is done for backwards compatibility purposes from
	// when aborting a mission activated the FAIL trigger.
	if(trigger == ABORT && it == actions.end())
		it = actions.find(FAIL);

	// Fail and abort conditions get updated regardless of whether the action
	// can be done, as a fail or abort action not being able to be done does
	// not prevent a mission from being failed or aborted.
	if(trigger == FAIL)
	{
		--player.Conditions()[name + ": active"];
		++player.Conditions()[name + ": failed"];
	}
	else if(trigger == ABORT)
	{
		--player.Conditions()[name + ": active"];
		++player.Conditions()[name + ": aborted"];
		// Set the failed mission condition here as well for
		// backwards compatibility.
		++player.Conditions()[name + ": failed"];
	}

	// Don't update any further conditions if this action exists and can't be completed.
	if(it != actions.end() && !it->second.CanBeDone(player, boardingShip))
		return false;

	if(trigger == ACCEPT)
	{
		++player.Conditions()[name + ": offered"];
		++player.Conditions()[name + ": active"];
		// Any potential on offer conversation has been finished, so update
		// the active NPCs for the first time.
		UpdateNPCs(player);
	}
	else if(trigger == DECLINE)
	{
		++player.Conditions()[name + ": offered"];
		++player.Conditions()[name + ": declined"];
	}
	else if(trigger == COMPLETE)
	{
		--player.Conditions()[name + ": active"];
		++player.Conditions()[name + ": done"];
	}

	// "Jobs" should never show dialogs when offered, nor should they call the
	// player's mission callback.
	if(trigger == OFFER && location == JOB)
		ui = nullptr;

	// If this trigger has actions tied to it, perform them. Otherwise, check
	// if this is a non-job mission that just got offered and if so,
	// automatically accept it.
	// Actions that are performed only receive the mission destination
	// system if the mission is visible. This is because the purpose of
	// a MissionAction being given the destination system is for drawing
	// a special marker at the destination if the map is opened during any
	// mission dialog or conversation. Invisible missions don't show this
	// marker.
	if(it != actions.end())
		it->second.Do(player, ui, this, (destination && isVisible) ? destination->GetSystem() : nullptr,
			boardingShip, IsUnique());
	else if(trigger == OFFER && location != JOB)
		player.MissionCallback(Conversation::ACCEPT);

	return true;
}



<<<<<<< HEAD
bool Mission::HideDestination() const
{
	return mapHidingFlags & HIDE_DESTINATION;
}



bool Mission::HideStopovers() const
{
	return mapHidingFlags & HIDE_STOPOVERS;
}



bool Mission::HideWaypoints() const
{
	return mapHidingFlags & HIDE_WAYPOINTS;
=======
bool Mission::RequiresGiftedShip(const string &shipId) const
{
	// Check if any uncompleted actions required for the mission needs this ship.
	set<Trigger> requiredActions;
	{
		requiredActions.insert(Trigger::COMPLETE);
		if(!stopovers.empty())
			requiredActions.insert(Trigger::STOPOVER);
		if(!waypoints.empty())
			requiredActions.insert(Trigger::WAYPOINT);
	}
	for(const auto &it : actions)
		if(requiredActions.count(it.first) && it.second.RequiresGiftedShip(shipId))
			return true;

	return false;
>>>>>>> 3c872e9d
}



// Get a list of NPCs associated with this mission. Every time the player
// takes off from a planet, they should be added to the active ships.
const list<NPC> &Mission::NPCs() const
{
	return npcs;
}



// Update which NPCs are active based on their spawn and despawn conditions.
void Mission::UpdateNPCs(const PlayerInfo &player)
{
	for(auto &npc : npcs)
		npc.UpdateSpawning(player);
}



// Checks if the given ship belongs to one of the mission's NPCs.
bool Mission::HasShip(const shared_ptr<Ship> &ship) const
{
	for(const auto &npc : npcs)
		for(const auto &npcShip : npc.Ships())
			if(npcShip == ship)
				return true;
	return false;
}



// If any event occurs between two ships, check to see if this mission cares
// about it. This may affect the mission status or display a message.
void Mission::Do(const ShipEvent &event, PlayerInfo &player, UI *ui)
{
	if(event.TargetGovernment()->IsPlayer() && !hasFailed)
	{
		bool failed = false;
		string message = "Your ship \"" + event.Target()->Name() + "\" has been ";
		if(event.Type() & ShipEvent::DESTROY)
		{
			// Destroyed ships carrying mission cargo result in failed missions.
			// Mission cargo may have a quantity of zero (i.e. 0 mass).
			for(const auto &it : event.Target()->Cargo().MissionCargo())
				failed |= (it.first == this);
			// If any mission passengers were present, this mission is failed.
			for(const auto &it : event.Target()->Cargo().PassengerList())
				failed |= (it.first == this && it.second);
			if(failed)
				message += "lost. ";
		}
		else if(event.Type() & ShipEvent::BOARD)
		{
			// Fail missions whose cargo is stolen by a boarding vessel.
			for(const auto &it : event.Actor()->Cargo().MissionCargo())
				failed |= (it.first == this);
			if(failed)
				message += "plundered. ";
		}

		if(failed)
		{
			hasFailed = true;
			if(isVisible)
				Messages::Add(message + "Mission failed: \"" + displayName + "\".", Messages::Importance::Highest);
		}
	}

	if((event.Type() & ShipEvent::DISABLE) && event.Target().get() == player.Flagship())
		Do(DISABLED, player, ui);

	// Jump events are only created for the player's flagship.
	if((event.Type() & ShipEvent::JUMP) && event.Actor())
	{
		const System *system = event.Actor()->GetSystem();
		// If this was a waypoint, clear it.
		if(waypoints.erase(system))
		{
			visitedWaypoints.insert(system);
			Do(WAYPOINT, player, ui);
		}

		// Perform an "on enter" action for this system, if possible, and if
		// any was performed, update this mission's NPC spawn states.
		if(Enter(system, player, ui))
			UpdateNPCs(player);
	}

	for(NPC &npc : npcs)
		npc.Do(event, player, ui, this, isVisible);
}



// Get the internal name used for this mission. This name is unique and is
// never modified by string substitution, so it can be used in condition
// variables, etc.
const string &Mission::Identifier() const
{
	return name;
}



// Get a specific mission action from this mission.
// If a mission action is not found for the given trigger, returns an empty
// mission action.
const MissionAction &Mission::GetAction(Trigger trigger) const
{
	auto ait = actions.find(trigger);
	static const MissionAction EMPTY{};
	return ait != actions.end() ? ait->second : EMPTY;
}



// "Instantiate" a mission by replacing randomly selected values and places
// with a single choice, and then replacing any wildcard text as well.
Mission Mission::Instantiate(const PlayerInfo &player, const shared_ptr<Ship> &boardingShip) const
{
	Mission result;
	// If anything goes wrong below, this mission should not be offered.
	result.hasFailed = true;
	result.isVisible = isVisible;
	result.hasPriority = hasPriority;
	result.isMinor = isMinor;
	result.autosave = autosave;
	result.location = location;
	result.overridesCapture = overridesCapture;
	result.sourceShip = boardingShip.get();
	result.repeat = repeat;
	result.name = name;
	result.waypoints = waypoints;
	result.mapHidingFlags = mapHidingFlags;
	// Handle waypoint systems that are chosen randomly.
	const System *const sourceSystem = player.GetSystem();
	for(const LocationFilter &filter : waypointFilters)
	{
		const System *system = filter.PickSystem(sourceSystem);
		if(!system)
			return result;
		result.waypoints.insert(system);
	}
	// If one of the waypoints is the current system, it is already visited.
	if(result.waypoints.erase(sourceSystem))
		result.visitedWaypoints.insert(sourceSystem);

	// Copy the template's stopovers, and add planets that match the template's filters.
	result.stopovers = stopovers;
	// Make sure they all exist in a valid system.
	for(auto it = result.stopovers.begin(); it != result.stopovers.end(); )
	{
		if((*it)->IsValid())
			++it;
		else
			it = result.stopovers.erase(it);
	}
	for(const LocationFilter &filter : stopoverFilters)
	{
		// Unlike destinations, we can allow stopovers on planets that don't have a spaceport.
		const Planet *planet = filter.PickPlanet(sourceSystem, ignoreClearance || !clearance.empty(), false);
		if(!planet)
			return result;
		result.stopovers.insert(planet);
	}

	// First, pick values for all the variables.

	// If a specific destination is not specified in the mission, pick a random
	// one out of all the destinations that satisfy the mission requirements.
	result.destination = destination;
	if(!result.destination && !destinationFilter.IsEmpty())
	{
		result.destination = destinationFilter.PickPlanet(sourceSystem, ignoreClearance || !clearance.empty());
		if(!result.destination)
			return result;
	}
	// If no destination is specified, it is the same as the source planet. Also
	// use the source planet if the given destination is not a valid planet.
	if(!result.destination || !result.destination->IsValid())
	{
		if(player.GetPlanet())
			result.destination = player.GetPlanet();
		else
			return result;
	}

	// If cargo is being carried, see if we are supposed to replace a generic
	// cargo name with something more specific.
	if(!cargo.empty())
	{
		const string expandedCargo = Phrase::ExpandPhrases(cargo);
		const Trade::Commodity *commodity = nullptr;
		if(expandedCargo == "random")
			commodity = PickCommodity(*sourceSystem, *result.destination->GetSystem());
		else
		{
			for(const Trade::Commodity &option : GameData::Commodities())
				if(option.name == expandedCargo)
				{
					commodity = &option;
					break;
				}
			for(const Trade::Commodity &option : GameData::SpecialCommodities())
				if(option.name == expandedCargo)
				{
					commodity = &option;
					break;
				}
		}
		if(commodity)
			result.cargo = commodity->items[Random::Int(commodity->items.size())];
		else
			result.cargo = expandedCargo;
	}
	// Pick a random cargo amount, if requested.
	if(cargoSize || cargoLimit)
	{
		if(cargoProb)
			result.cargoSize = Random::Polya(cargoLimit, cargoProb) + cargoSize;
		else if(cargoLimit > cargoSize)
			result.cargoSize = cargoSize + Random::Int(cargoLimit - cargoSize + 1);
		else
			result.cargoSize = cargoSize;
	}
	// Pick a random passenger count, if requested.
	if(passengers || passengerLimit)
	{
		if(passengerProb)
			result.passengers = Random::Polya(passengerLimit, passengerProb) + passengers;
		else if(passengerLimit > passengers)
			result.passengers = passengers + Random::Int(passengerLimit - passengers + 1);
		else
			result.passengers = passengers;
	}
	result.paymentApparent = paymentApparent;
	result.illegalCargoFine = illegalCargoFine;
	result.illegalCargoMessage = Phrase::ExpandPhrases(illegalCargoMessage);
	result.failIfDiscovered = failIfDiscovered;

	int jumps = result.CalculateJumps(sourceSystem);

	int64_t payload = static_cast<int64_t>(result.cargoSize) + 10 * static_cast<int64_t>(result.passengers);

	// Set the deadline, if requested.
	if(deadlineBase || deadlineMultiplier)
		result.deadline = player.GetDate() + deadlineBase + deadlineMultiplier * jumps;

	// Copy the conditions. The offer conditions must be copied too, because they
	// may depend on a condition that other mission offers might change.
	result.toOffer = toOffer;
	result.toAccept = toAccept;
	result.toComplete = toComplete;
	result.toFail = toFail;

	// Generate the substitutions map.
	map<string, string> subs;
	GameData::GetTextReplacements().Substitutions(subs, player.Conditions());
	substitutions.Substitutions(subs, player.Conditions());
	subs["<commodity>"] = result.cargo;
	subs["<tons>"] = Format::MassString(result.cargoSize);
	subs["<cargo>"] = Format::CargoString(result.cargoSize, subs["<commodity>"]);
	subs["<bunks>"] = to_string(result.passengers);
	subs["<passengers>"] = (result.passengers == 1) ? "passenger" : "passengers";
	subs["<fare>"] = (result.passengers == 1) ? "a passenger" : (subs["<bunks>"] + " passengers");
	if(player.GetPlanet())
		subs["<origin>"] = player.GetPlanet()->Name();
	else if(boardingShip)
		subs["<origin>"] = boardingShip->Name();
	subs["<planet>"] = result.destination ? result.destination->Name() : "";
	subs["<system>"] = result.destination ? result.destination->GetSystem()->Name() : "";
	subs["<destination>"] = subs["<planet>"] + " in the " + subs["<system>"] + " system";
	subs["<date>"] = result.deadline.ToString();
	subs["<day>"] = result.deadline.LongString();
	if(result.paymentApparent)
		subs["<payment>"] = Format::CreditString(abs(result.paymentApparent));
	// Stopover and waypoint substitutions: iterate by reference to the
	// pointers so we can check when we're at the very last one in the set.
	// Stopovers: "<name> in the <system name> system" with "," and "and".
	if(!result.stopovers.empty())
	{
		string stopovers;
		string planets;
		const Planet * const *last = &*--result.stopovers.end();
		int count = 0;
		for(const Planet * const &planet : result.stopovers)
		{
			if(count++)
			{
				string result = (&planet != last) ? ", " : (count > 2 ? ", and " : " and ");
				stopovers += result;
				planets += result;
			}
			stopovers += planet->Name() + " in the " + planet->GetSystem()->Name() + " system";
			planets += planet->Name();
		}
		subs["<stopovers>"] = stopovers;
		subs["<planet stopovers>"] = planets;
	}
	// Waypoints: "<system name>" with "," and "and".
	if(!result.waypoints.empty())
	{
		string systems;
		const System * const *last = &*--result.waypoints.end();
		int count = 0;
		for(const System * const &system : result.waypoints)
		{
			if(count++)
				systems += (&system != last) ? ", " : (count > 2 ? ", and " : " and ");
			systems += system->Name();
		}
		subs["<waypoints>"] = systems;
	}

	// Instantiate the NPCs. This also fills in the "<npc>" substitution.
	string reason;
	for(auto &&n : npcs)
		reason = n.Validate(true);
	if(!reason.empty())
	{
		Logger::LogError("Instantiation Error: NPC template in mission \""
			+ Identifier() + "\" uses invalid " + std::move(reason));
		return result;
	}
	for(const NPC &npc : npcs)
		result.npcs.push_back(npc.Instantiate(subs, sourceSystem, result.destination->GetSystem(), jumps, payload));

	// Instantiate the actions. The "complete" action is always first so that
	// the "<payment>" substitution can be filled in.
	auto ait = actions.begin();
	for( ; ait != actions.end(); ++ait)
	{
		reason = ait->second.Validate();
		if(!reason.empty())
			break;
	}
	if(ait != actions.end())
	{
		Logger::LogError("Instantiation Error: Action \"" + TriggerToText(ait->first) + "\" in mission \""
			+ Identifier() + "\" uses invalid " + std::move(reason));
		return result;
	}
	for(const auto &it : actions)
		result.actions[it.first] = it.second.Instantiate(subs, sourceSystem, jumps, payload);

	auto oit = onEnter.begin();
	for( ; oit != onEnter.end(); ++oit)
	{
		reason = oit->first->IsValid() ? oit->second.Validate() : "trigger system";
		if(!reason.empty())
			break;
	}
	if(oit != onEnter.end())
	{
		Logger::LogError("Instantiation Error: Action \"on enter '" + oit->first->Name() + "'\" in mission \""
			+ Identifier() + "\" uses invalid " + std::move(reason));
		return result;
	}
	for(const auto &it : onEnter)
		result.onEnter[it.first] = it.second.Instantiate(subs, sourceSystem, jumps, payload);

	auto eit = genericOnEnter.begin();
	for( ; eit != genericOnEnter.end(); ++eit)
	{
		reason = eit->Validate();
		if(!reason.empty())
			break;
	}
	if(eit != genericOnEnter.end())
	{
		Logger::LogError("Instantiation Error: Generic \"on enter\" action in mission \""
			+ Identifier() + "\" uses invalid " + std::move(reason));
		return result;
	}
	for(const MissionAction &action : genericOnEnter)
		result.genericOnEnter.emplace_back(action.Instantiate(subs, sourceSystem, jumps, payload));

	// Perform substitution in the name and description.
	result.displayName = Format::Replace(Phrase::ExpandPhrases(displayName), subs);
	result.description = Format::Replace(Phrase::ExpandPhrases(description), subs);
	result.clearance = Format::Replace(Phrase::ExpandPhrases(clearance), subs);
	result.blocked = Format::Replace(Phrase::ExpandPhrases(blocked), subs);
	result.clearanceFilter = clearanceFilter;
	result.hasFullClearance = hasFullClearance;

	result.hasFailed = false;
	return result;
}



int Mission::CalculateJumps(const System *sourceSystem)
{
	expectedJumps = 0;

	// Estimate how far the player will have to travel to visit all the waypoints
	// and stopovers and then to land on the destination planet. Rather than a
	// full traveling salesman path, just calculate a greedy approximation.
	list<const System *> destinations;
	for(const System *system : waypoints)
		destinations.push_back(system);
	for(const Planet *planet : stopovers)
		destinations.push_back(planet->GetSystem());

	while(!destinations.empty())
	{
		// Find the closest destination to this location.
		DistanceMap distance(sourceSystem,
				distanceCalcSettings.WormholeStrat(),
				distanceCalcSettings.AssumesJumpDrive());
		auto it = destinations.begin();
		auto bestIt = it;
		int bestDays = distance.Days(*bestIt);
		if(bestDays < 0)
			bestDays = numeric_limits<int>::max();
		for(++it; it != destinations.end(); ++it)
		{
			int days = distance.Days(*it);
			if(days >= 0 && days < bestDays)
			{
				bestIt = it;
				bestDays = days;
			}
		}

		sourceSystem = *bestIt;
		// If currently unreachable, this system adds -1 to the deadline, to match previous behavior.
		expectedJumps += bestDays == numeric_limits<int>::max() ? -1 : bestDays;
		destinations.erase(bestIt);
	}
	DistanceMap distance(sourceSystem,
			distanceCalcSettings.WormholeStrat(),
			distanceCalcSettings.AssumesJumpDrive());
	// If currently unreachable, this system adds -1 to the deadline, to match previous behavior.
	expectedJumps += distance.Days(destination->GetSystem());

	return expectedJumps;
}



// Perform an "on enter" MissionAction associated with the current system.
// Returns true if an action was performed.
bool Mission::Enter(const System *system, PlayerInfo &player, UI *ui)
{
	const auto eit = onEnter.find(system);
	const auto originalSize = didEnter.size();
	if(eit != onEnter.end() && !didEnter.count(&eit->second) && eit->second.CanBeDone(player))
	{
		eit->second.Do(player, ui, this);
		didEnter.insert(&eit->second);
	}
	// If no specific `on enter` was performed, try matching to a generic "on enter,"
	// which may use a LocationFilter to govern which systems it can be performed in.
	else
		for(MissionAction &action : genericOnEnter)
			if(!didEnter.count(&action) && action.CanBeDone(player))
			{
				action.Do(player, ui, this);
				didEnter.insert(&action);
				break;
			}

	return didEnter.size() > originalSize;
}



// For legacy code, contraband definitions can be placed in two different
// locations, so move that parsing out to a helper function.
bool Mission::ParseContraband(const DataNode &node)
{
	if(node.Token(0) == "illegal" && node.Size() == 2)
		illegalCargoFine = node.Value(1);
	else if(node.Token(0) == "illegal" && node.Size() == 3)
	{
		illegalCargoFine = node.Value(1);
		illegalCargoMessage = node.Token(2);
	}
	else if(node.Token(0) == "stealth")
		failIfDiscovered = true;
	else
		return false;

	return true;
}<|MERGE_RESOLUTION|>--- conflicted
+++ resolved
@@ -1116,7 +1116,6 @@
 
 
 
-<<<<<<< HEAD
 bool Mission::HideDestination() const
 {
 	return mapHidingFlags & HIDE_DESTINATION;
@@ -1134,7 +1133,10 @@
 bool Mission::HideWaypoints() const
 {
 	return mapHidingFlags & HIDE_WAYPOINTS;
-=======
+}
+
+
+
 bool Mission::RequiresGiftedShip(const string &shipId) const
 {
 	// Check if any uncompleted actions required for the mission needs this ship.
@@ -1151,7 +1153,6 @@
 			return true;
 
 	return false;
->>>>>>> 3c872e9d
 }
 
 
