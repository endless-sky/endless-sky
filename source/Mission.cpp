--- conflicted
+++ resolved
@@ -277,12 +277,9 @@
 		}
 		else if(key == "destination")
 			destinationFilter.Load(child);
-<<<<<<< HEAD
-		else if(key == "waypoint" && hasValue)
-=======
-		else if(child.Token(0) == "complete")
-		{
-			if(child.Size() == 1)
+		else if(key == "complete")
+		{
+			if(!hasValue)
 				child.PrintTrace("Incomplete \"complete\" option. Follow \"complete\" with \"at\".");
 			else if(child.Token(1) == "at")
 			{
@@ -295,8 +292,7 @@
 			else
 				child.PrintTrace("Unknown \"complete\" option \"" + child.Token(1) + '"');
 		}
-		else if(child.Token(0) == "waypoint" && child.Size() >= 2)
->>>>>>> 7ccba1ac
+		else if(key == "waypoint" && hasValue)
 		{
 			bool visited = child.Size() >= 3 && child.Token(2) == "visited";
 			set<const System *> &set = visited ? visitedWaypoints : waypoints;
