/* Mission.cpp
Copyright (c) 2014 by Michael Zahniser

Endless Sky is free software: you can redistribute it and/or modify it under the
terms of the GNU General Public License as published by the Free Software
Foundation, either version 3 of the License, or (at your option) any later version.

Endless Sky is distributed in the hope that it will be useful, but WITHOUT ANY
WARRANTY; without even the implied warranty of MERCHANTABILITY or FITNESS FOR A
PARTICULAR PURPOSE.  See the GNU General Public License for more details.
*/

#include "Mission.h"

#include "DataNode.h"
#include "DataWriter.h"
#include "Dialog.h"
#include "DistanceMap.h"
#include "Files.h"
#include "text/Format.h"
#include "GameData.h"
#include "Government.h"
#include "Messages.h"
#include "Planet.h"
#include "PlayerInfo.h"
#include "Random.h"
#include "Ship.h"
#include "ShipEvent.h"
#include "System.h"
#include "UI.h"

#include <cmath>
#include <sstream>

using namespace std;

namespace {
	// Pick a random commodity that would make sense to be exported from the
	// first system to the second.
	const Trade::Commodity *PickCommodity(const System &from, const System &to)
	{
		vector<int> weight;
		int total = 0;
		for(const Trade::Commodity &commodity : GameData::Commodities())
		{
			// For every 100 credits in profit you can make, double the chance
			// of this commodity being chosen.
			double profit = to.Trade(commodity.name) - from.Trade(commodity.name);
			int w = max<int>(1, 100. * pow(2., profit * .01));
			weight.push_back(w);
			total += w;
		}
		total += !total;
		// Pick a random commodity based on those weights.
		int r = Random::Int(total);
		for(unsigned i = 0; i < weight.size(); ++i)
		{
			r -= weight[i];
			if(r < 0)
				return &GameData::Commodities()[i];
		}
		// Control will never reach here, but to satisfy the compiler:
		return nullptr;
	}

	// If a source, destination, waypoint, or stopover supplies more than one explicit choice
	// or a mixture of explicit choice and location filter, print a warning.
	void ParseMixedSpecificity(const DataNode &node, string &&kind, int expected)
	{
		if(node.Size() >= expected + 1)
			node.PrintTrace("Warning: use a location filter to choose from multiple " + kind + "s:");
		if(node.HasChildren())
			node.PrintTrace("Warning: location filter ignored due to use of explicit " + kind + ":");
	}

	string TriggerToText(Mission::Trigger trigger)
	{
		switch(trigger)
		{
			case Mission::Trigger::ABORT:
				return "on abort";
			case Mission::Trigger::ACCEPT:
				return "on accept";
			case Mission::Trigger::COMPLETE:
				return "on complete";
			case Mission::Trigger::DECLINE:
				return "on decline";
			case Mission::Trigger::DEFER:
				return "on defer";
			case Mission::Trigger::FAIL:
				return "on fail";
			case Mission::Trigger::OFFER:
				return "on offer";
			case Mission::Trigger::STOPOVER:
				return "on stopover";
			case Mission::Trigger::VISIT:
				return "on visit";
			case Mission::Trigger::WAYPOINT:
				return "on waypoint";
			default:
				return "unknown trigger";
		}
	}
}



// Construct and Load() at the same time.
Mission::Mission(const DataNode &node)
{
	Load(node);
}



// Load a mission, either from the game data or from a saved game.
void Mission::Load(const DataNode &node)
{
	// All missions need a name.
	if(node.Size() < 2)
	{
		node.PrintTrace("No name specified for mission:");
		return;
	}
	// If a mission object is "loaded" twice, that is most likely an error (e.g.
	// due to a plugin containing a mission with the same name as the base game
	// or another plugin). This class is not designed to allow merging or
	// overriding of mission data from two different definitions.
	if(!name.empty())
	{
		node.PrintTrace("Duplicate definition of mission:");
		return;
	}
	name = node.Token(1);

	for(const DataNode &child : node)
	{
		if(child.Token(0) == "name" && child.Size() >= 2)
			displayName = child.Token(1);
		else if(child.Token(0) == "uuid" && child.Size() >= 2)
			uuid = EsUuid::FromString(child.Token(1));
		else if(child.Token(0) == "description" && child.Size() >= 2)
			description = child.Token(1);
		else if(child.Token(0) == "blocked" && child.Size() >= 2)
			blocked = child.Token(1);
		else if(child.Token(0) == "deadline" && child.Size() >= 4)
			deadline = Date(child.Value(1), child.Value(2), child.Value(3));
		else if(child.Token(0) == "deadline")
		{
			if(child.Size() == 1)
				deadlineMultiplier += 2;
			if(child.Size() >= 2)
				deadlineBase += child.Value(1);
			if(child.Size() >= 3)
				deadlineMultiplier += child.Value(2);
		}
		else if(child.Token(0) == "cargo" && child.Size() >= 3)
		{
			cargo = child.Token(1);
			cargoSize = child.Value(2);
			if(child.Size() >= 4)
				cargoLimit = child.Value(3);
			if(child.Size() >= 5)
				cargoProb = child.Value(4);

			for(const DataNode &grand : child)
			{
				if(!ParseContraband(grand))
					grand.PrintTrace("Skipping unrecognized attribute:");
				else
					grand.PrintTrace("Warning: \"stealth\" and \"illegal\" are now mission-level properties:");
			}
		}
		else if(child.Token(0) == "passengers" && child.Size() >= 2)
		{
			passengers = child.Value(1);
			if(child.Size() >= 3)
				passengerLimit = child.Value(2);
			if(child.Size() >= 4)
				passengerProb = child.Value(3);
		}
		else if(ParseContraband(child))
		{
			// This was an "illegal" or "stealth" entry. It has already been
			// parsed, so nothing more needs to be done here.
		}
		else if(child.Token(0) == "invisible")
			isVisible = false;
		else if(child.Token(0) == "priority")
			hasPriority = true;
		else if(child.Token(0) == "minor")
			isMinor = true;
		else if(child.Token(0) == "autosave")
			autosave = true;
		else if(child.Token(0) == "job")
			location = JOB;
		else if(child.Token(0) == "landing")
			location = LANDING;
		else if(child.Token(0) == "assisting")
			location = ASSISTING;
		else if(child.Token(0) == "boarding")
			location = BOARDING;
		else if(child.Token(0) == "repeat")
			repeat = (child.Size() == 1 ? 0 : static_cast<int>(child.Value(1)));
		else if(child.Token(0) == "clearance")
		{
			clearance = (child.Size() == 1 ? "auto" : child.Token(1));
			clearanceFilter.Load(child);
		}
		else if(child.Token(0) == "infiltrating")
			hasFullClearance = false;
		else if(child.Token(0) == "failed")
			hasFailed = true;
		else if(child.Token(0) == "to" && child.Size() >= 2)
		{
			if(child.Token(1) == "offer")
				toOffer.Load(child);
			else if(child.Token(1) == "complete")
				toComplete.Load(child);
			else if(child.Token(1) == "fail")
				toFail.Load(child);
			else
				child.PrintTrace("Skipping unrecognized attribute:");
		}
		else if(child.Token(0) == "source" && child.Size() >= 2)
		{
			source = GameData::Planets().Get(child.Token(1));
			ParseMixedSpecificity(child, "planet", 2);
		}
		else if(child.Token(0) == "source")
			sourceFilter.Load(child);
		else if(child.Token(0) == "destination" && child.Size() == 2)
		{
			destination = GameData::Planets().Get(child.Token(1));
			ParseMixedSpecificity(child, "planet", 2);
		}
		else if(child.Token(0) == "destination")
			destinationFilter.Load(child);
		else if(child.Token(0) == "waypoint" && child.Size() >= 2)
		{
			bool visited = child.Size() >= 3 && child.Token(2) == "visited";
			set<const System *> &set = visited ? visitedWaypoints : waypoints;
			set.insert(GameData::Systems().Get(child.Token(1)));
			ParseMixedSpecificity(child, "system", 2 + visited);
		}
		else if(child.Token(0) == "waypoint" && child.HasChildren())
			waypointFilters.emplace_back(child);
		else if(child.Token(0) == "stopover" && child.Size() >= 2)
		{
			bool visited = child.Size() >= 3 && child.Token(2) == "visited";
			set<const Planet *> &set = visited ? visitedStopovers : stopovers;
			set.insert(GameData::Planets().Get(child.Token(1)));
			ParseMixedSpecificity(child, "planet", 2 + visited);
		}
		else if(child.Token(0) == "stopover" && child.HasChildren())
			stopoverFilters.emplace_back(child);
		else if(child.Token(0) == "substitutions" && child.HasChildren())
			substitutions.Load(child);
		else if(child.Token(0) == "npc")
			npcs.emplace_back(child);
		else if(child.Token(0) == "on" && child.Size() >= 2 && child.Token(1) == "enter")
		{
			// "on enter" nodes may either name a specific system or use a LocationFilter
			// to control the triggering system.
			if(child.Size() >= 3)
			{
				MissionAction &action = onEnter[GameData::Systems().Get(child.Token(2))];
				action.Load(child, name);
			}
			else
				genericOnEnter.emplace_back(child, name);
		}
		else if(child.Token(0) == "on" && child.Size() >= 2)
		{
			static const map<string, Trigger> trigger = {
				{"complete", COMPLETE},
				{"offer", OFFER},
				{"accept", ACCEPT},
				{"decline", DECLINE},
				{"fail", FAIL},
				{"abort", ABORT},
				{"defer", DEFER},
				{"visit", VISIT},
				{"stopover", STOPOVER},
				{"waypoint", WAYPOINT}
			};
			auto it = trigger.find(child.Token(1));
			if(it != trigger.end())
				actions[it->second].Load(child, name);
			else
				child.PrintTrace("Skipping unrecognized attribute:");
		}
		else
			child.PrintTrace("Skipping unrecognized attribute:");
	}

	if(displayName.empty())
		displayName = name;
	if((isMinor || hasPriority) && location == LANDING)
		node.PrintTrace("Warning: \"minor\" or \"priority\" tags have no effect on \"landing\" missions:");
}



// Save a mission. It is safe to assume that any mission that is being saved
// is already "instantiated," so only a subset of the data must be saved.
void Mission::Save(DataWriter &out, const string &tag) const
{
	out.Write(tag, name);
	out.BeginChild();
	{
		out.Write("name", displayName);
		out.Write("uuid", uuid.ToString());
		if(!description.empty())
			out.Write("description", description);
		if(!blocked.empty())
			out.Write("blocked", blocked);
		if(deadline)
			out.Write("deadline", deadline.Day(), deadline.Month(), deadline.Year());
		if(cargoSize)
			out.Write("cargo", cargo, cargoSize);
		if(passengers)
			out.Write("passengers", passengers);
		if(illegalCargoFine)
			out.Write("illegal", illegalCargoFine, illegalCargoMessage);
		if(failIfDiscovered)
			out.Write("stealth");
		if(!isVisible)
			out.Write("invisible");
		if(hasPriority)
			out.Write("priority");
		if(isMinor)
			out.Write("minor");
		if(autosave)
			out.Write("autosave");
		if(location == LANDING)
			out.Write("landing");
		if(location == ASSISTING)
			out.Write("assisting");
		if(location == BOARDING)
			out.Write("boarding");
		if(location == JOB)
			out.Write("job");
		if(!clearance.empty())
		{
			out.Write("clearance", clearance);
			clearanceFilter.Save(out);
		}
		if(!hasFullClearance)
			out.Write("infiltrating");
		if(hasFailed)
			out.Write("failed");
		if(repeat != 1)
			out.Write("repeat", repeat);

		if(!toOffer.IsEmpty())
		{
			out.Write("to", "offer");
			out.BeginChild();
			{
				toOffer.Save(out);
			}
			out.EndChild();
		}
		if(!toComplete.IsEmpty())
		{
			out.Write("to", "complete");
			out.BeginChild();
			{
				toComplete.Save(out);
			}
			out.EndChild();
		}
		if(!toFail.IsEmpty())
		{
			out.Write("to", "fail");
			out.BeginChild();
			{
				toFail.Save(out);
			}
			out.EndChild();
		}
		if(destination)
			out.Write("destination", destination->Name());
		for(const System *system : waypoints)
			out.Write("waypoint", system->Name());
		for(const System *system : visitedWaypoints)
			out.Write("waypoint", system->Name(), "visited");

		for(const Planet *planet : stopovers)
			out.Write("stopover", planet->TrueName());
		for(const Planet *planet : visitedStopovers)
			out.Write("stopover", planet->TrueName(), "visited");

		for(const NPC &npc : npcs)
			npc.Save(out);

		// Save all the actions, because this might be an "available mission" that
		// has not been received yet but must still be included in the saved game.
		for(const auto &it : actions)
			it.second.Save(out);
		// Save any "on enter" actions that have not been performed.
		for(const auto &it : onEnter)
			if(!didEnter.count(&it.second))
				it.second.Save(out);
		for(const MissionAction &action : genericOnEnter)
			if(!didEnter.count(&action))
				action.Save(out);
	}
	out.EndChild();
}



// Basic mission information.
const EsUuid &Mission::UUID() const noexcept
{
	return uuid;
}



const string &Mission::Name() const
{
	return displayName;
}



const string &Mission::Description() const
{
	return description;
}



// Check if this mission should be shown in your mission list. If not, the
// player will not know this mission exists (which is sometimes useful).
bool Mission::IsVisible() const
{
	return isVisible;
}



// Check if this instantiated mission uses any systems, planets, or ships that are
// not fully defined. If everything is fully defined, this is a valid mission.
bool Mission::IsValid() const
{
	// Planets must be defined and in a system. However, a source system does not necessarily exist.
	if(source && !source->IsValid())
		return false;
	// Every mission is required to have a destination.
	if(!destination || !destination->IsValid())
		return false;
	// All stopovers must be valid.
	for(auto &&planet : Stopovers())
		if(!planet->IsValid())
			return false;
	for(auto &&planet : VisitedStopovers())
		if(!planet->IsValid())
			return false;

	// Systems must have a defined position.
	for(auto &&system : Waypoints())
		if(!system->IsValid())
			return false;
	for(auto &&system : VisitedWaypoints())
		if(!system->IsValid())
			return false;

	// Actions triggered when entering a system should reference valid systems.
	for(auto &&it : onEnter)
		if(!it.first->IsValid() || !it.second.Validate().empty())
			return false;
	for(auto &&it : actions)
		if(!it.second.Validate().empty())
			return false;
	// Generic "on enter" may use a LocationFilter that exclusively references invalid content.
	for(auto &&action : genericOnEnter)
		if(!action.Validate().empty())
			return false;
	if(!clearanceFilter.IsValid())
		return false;

	// The instantiated NPCs should also be valid.
	for(auto &&npc : NPCs())
		if(!npc.Validate().empty())
			return false;

	return true;
}



// Check if this mission has high priority. If any high-priority missions
// are available, no others will be shown at landing or in the spaceport.
// This is to be used for missions that are part of a series.
bool Mission::HasPriority() const
{
	return hasPriority;
}



// Check if this mission is a "minor" mission. Minor missions will only be
// offered if no other missions (minor or otherwise) are being offered.
bool Mission::IsMinor() const
{
	return isMinor;
}



bool Mission::IsAtLocation(Location location) const
{
	return (this->location == location);
}



// Information about what you are doing.
const Planet *Mission::Destination() const
{
	return destination;
}



const set<const System *> &Mission::Waypoints() const
{
	return waypoints;
}



const set<const System *> &Mission::VisitedWaypoints() const
{
	return visitedWaypoints;
}



const set<const Planet *> &Mission::Stopovers() const
{
	return stopovers;
}



const set<const Planet *> &Mission::VisitedStopovers() const
{
	return visitedStopovers;
}



const string &Mission::Cargo() const
{
	return cargo;
}



int Mission::CargoSize() const
{
	return cargoSize;
}



int Mission::IllegalCargoFine() const
{
	return illegalCargoFine;
}



string Mission::IllegalCargoMessage() const
{
	return illegalCargoMessage;
}



bool Mission::FailIfDiscovered() const
{
	return failIfDiscovered;
}



int Mission::Passengers() const
{
	return passengers;
}



// The mission must be completed by this deadline (if there is a deadline).
const Date &Mission::Deadline() const
{
	return deadline;
}



// If this mission's deadline was before the given date and it has not been
// marked as failing already, mark it and return true.
bool Mission::CheckDeadline(const Date &today)
{
	if(!hasFailed && deadline && deadline < today)
	{
		hasFailed = true;
		return true;
	}
	return false;
}



// Check if you have special clearance to land on your destination.
bool Mission::HasClearance(const Planet *planet) const
{
	if(clearance.empty())
		return false;
	if(planet == destination || stopovers.count(planet) || visitedStopovers.count(planet))
		return true;
	return (!clearanceFilter.IsEmpty() && clearanceFilter.Matches(planet));
}



// Get the string to be shown in the destination planet's hailing dialog. If
// this is "auto", you don't have to hail them to get landing permission.
const string &Mission::ClearanceMessage() const
{
	return clearance;
}



// Check whether we have full clearance to land and use the planet's
// services, or whether we are landing in secret ("infiltrating").
bool Mission::HasFullClearance() const
{
	return hasFullClearance;
}



// Check if it's possible to offer or complete this mission right now.
bool Mission::CanOffer(const PlayerInfo &player, const shared_ptr<Ship> &boardingShip) const
{
	if(location == BOARDING || location == ASSISTING)
	{
		if(!boardingShip)
			return false;

		if(!sourceFilter.Matches(*boardingShip))
			return false;
	}
	else
	{
		if(source && source != player.GetPlanet())
			return false;

		if(!sourceFilter.Matches(player.GetPlanet()))
			return false;
	}
<<<<<<< HEAD
	
	auto &playerConditions = player.Conditions();
	if(!toOffer.Test(playerConditions))
		return false;
	
	if(!toFail.IsEmpty() && toFail.Test(playerConditions))
		return false;
	
	if(repeat && playerConditions.Get(name + ": offered") >= repeat)
		return false;
	
=======

	if(!toOffer.Test(player.Conditions()))
		return false;

	if(!toFail.IsEmpty() && toFail.Test(player.Conditions()))
		return false;

	if(repeat)
	{
		auto cit = player.Conditions().find(name + ": offered");
		if(cit != player.Conditions().end() && cit->second >= repeat)
			return false;
	}

>>>>>>> c9cc144b
	auto it = actions.find(OFFER);
	if(it != actions.end() && !it->second.CanBeDone(player, boardingShip))
		return false;

	it = actions.find(ACCEPT);
	if(it != actions.end() && !it->second.CanBeDone(player, boardingShip))
		return false;

	it = actions.find(DECLINE);
	if(it != actions.end() && !it->second.CanBeDone(player, boardingShip))
		return false;

	it = actions.find(DEFER);
	if(it != actions.end() && !it->second.CanBeDone(player, boardingShip))
		return false;

	return true;
}



bool Mission::HasSpace(const PlayerInfo &player) const
{
	int extraCrew = 0;
	if(player.Flagship())
		extraCrew = player.Flagship()->Crew() - player.Flagship()->RequiredCrew();
	return (cargoSize <= player.Cargo().Free() + player.Cargo().CommoditiesSize()
		&& passengers <= player.Cargo().BunksFree() + extraCrew);
}



// Check if this mission's cargo can fit entirely on the referenced ship.
bool Mission::HasSpace(const Ship &ship) const
{
	return (cargoSize <= ship.Cargo().Free() && passengers <= ship.Cargo().BunksFree());
}



bool Mission::CanComplete(const PlayerInfo &player) const
{
	if(player.GetPlanet() != destination)
		return false;

	return IsSatisfied(player);
}



// This function dictates whether missions on the player's map are shown in
// bright or dim text colors, and may be called while in-flight or landed.
bool Mission::IsSatisfied(const PlayerInfo &player) const
{
	if(!waypoints.empty() || !stopovers.empty())
		return false;

	// Test the completion conditions for this mission.
	if(!toComplete.Test(player.Conditions()))
		return false;

	// Determine if any fines or outfits that must be transferred, can.
	auto it = actions.find(COMPLETE);
	if(it != actions.end() && !it->second.CanBeDone(player))
		return false;

	// NPCs which must be accompanied or evaded must be present (or not),
	// and any needed scans, boarding, or assisting must also be completed.
	for(const NPC &npc : npcs)
		if(!npc.HasSucceeded(player.GetSystem()))
			return false;

	// If any of the cargo for this mission is being carried by a ship that is
	// not in this system, the mission cannot be completed right now.
	for(const auto &ship : player.Ships())
	{
		// Skip in-system ships, and carried ships whose parent is in-system.
		if(ship->GetSystem() == player.GetSystem() || (!ship->GetSystem() && ship->CanBeCarried()
				&& ship->GetParent() && ship->GetParent()->GetSystem() == player.GetSystem()))
			continue;

		if(ship->Cargo().GetPassengers(this))
			return false;
		// Check for all mission cargo, including that which has 0 mass.
		auto &cargo = ship->Cargo().MissionCargo();
		if(cargo.find(this) != cargo.end())
			return false;
	}

	return true;
}



bool Mission::HasFailed(const PlayerInfo &player) const
{
	if(!toFail.IsEmpty() && toFail.Test(player.Conditions()))
		return true;

	for(const NPC &npc : npcs)
		if(npc.HasFailed())
			return true;

	return hasFailed;
}



bool Mission::IsFailed() const
{
	return hasFailed;
}



// Mark a mission failed (e.g. due to a "fail" action in another mission).
void Mission::Fail()
{
	hasFailed = true;
}



// Get a string to show if this mission is "blocked" from being offered
// because it requires you to have more passenger or cargo space free. After
// calling this function, any future calls to it will return an empty string
// so that you do not display the same message multiple times.
string Mission::BlockedMessage(const PlayerInfo &player)
{
	if(blocked.empty())
		return "";

	int extraCrew = 0;
	const Ship *flagship = player.Flagship();
	// You cannot fire crew in space.
	if(flagship && player.GetPlanet())
		extraCrew = flagship->Crew() - flagship->RequiredCrew();

	int cargoNeeded = cargoSize;
	int bunksNeeded = passengers;
	if(player.GetPlanet())
	{
		cargoNeeded -= (player.Cargo().Free() + player.Cargo().CommoditiesSize());
		bunksNeeded -= (player.Cargo().BunksFree() + extraCrew);
	}
	else
	{
		// Boarding a ship, so only use the flagship's space.
		cargoNeeded -= flagship->Cargo().Free();
		bunksNeeded -= flagship->Cargo().BunksFree();
	}
	if(cargoNeeded < 0 && bunksNeeded < 0)
		return "";

	map<string, string> subs;
	GameData::GetTextReplacements().Substitutions(subs, player.Conditions());
	substitutions.Substitutions(subs, player.Conditions());
	subs["<first>"] = player.FirstName();
	subs["<last>"] = player.LastName();
	if(flagship)
		subs["<ship>"] = flagship->Name();

	ostringstream out;
	if(bunksNeeded > 0)
		out << (bunksNeeded == 1 ? "another bunk" : to_string(bunksNeeded) + " more bunks");
	if(bunksNeeded > 0 && cargoNeeded > 0)
		out << " and ";
	if(cargoNeeded > 0)
		out << (cargoNeeded == 1 ? "another ton" : to_string(cargoNeeded) + " more tons") << " of cargo space";
	subs["<capacity>"] = out.str();

	string message = Format::Replace(blocked, subs);
	blocked.clear();
	return message;
}



// Check if this mission recommends that the game be autosaved when it is
// accepted. This should be set for main story line missions that have a
// high chance of failing, such as escort missions.
bool Mission::RecommendsAutosave() const
{
	return autosave;
}



// Check if this mission is unique, i.e. not something that will be offered
// over and over again in different variants.
bool Mission::IsUnique() const
{
	return (repeat == 1);
}



// When the state of this mission changes, it may make changes to the player
// information or show new UI panels. PlayerInfo::MissionCallback() will be
// used as the callback for any UI panel that returns a value.
bool Mission::Do(Trigger trigger, PlayerInfo &player, UI *ui, const shared_ptr<Ship> &boardingShip)
{
	if(trigger == STOPOVER)
	{
		// If this is not one of this mission's stopover planets, or if it is
		// not the very last one that must be visited, do nothing.
		auto it = stopovers.find(player.GetPlanet());
		if(it == stopovers.end())
			return false;

		for(const NPC &npc : npcs)
			if(npc.IsLeftBehind(player.GetSystem()))
			{
				ui->Push(new Dialog("This is a stop for one of your missions, but you have left a ship behind."));
				return false;
			}

		visitedStopovers.insert(*it);
		stopovers.erase(it);
		if(!stopovers.empty())
			return false;
	}
	if(trigger == ABORT && HasFailed(player))
		return false;
	if(trigger == WAYPOINT && !waypoints.empty())
		return false;

	auto it = actions.find(trigger);
	// If this mission was aborted but no ABORT action exists, look for a FAIL
	// action instead. This is done for backwards compatibility purposes from
	// when aborting a mission activated the FAIL trigger.
	if(trigger == ABORT && it == actions.end())
		it = actions.find(FAIL);

	// Fail and abort conditions get updated regardless of whether the action
	// can be done, as a fail or abort action not being able to be done does
	// not prevent a mission from being failed or aborted.
	if(trigger == FAIL)
	{
		--player.Conditions()[name + ": active"];
		++player.Conditions()[name + ": failed"];
	}
	else if(trigger == ABORT)
	{
		--player.Conditions()[name + ": active"];
		++player.Conditions()[name + ": aborted"];
		// Set the failed mission condition here as well for
		// backwards compatibility.
		++player.Conditions()[name + ": failed"];
	}

	// Don't update any further conditions if this action exists and can't be completed.
	if(it != actions.end() && !it->second.CanBeDone(player, boardingShip))
		return false;

	if(trigger == ACCEPT)
	{
		++player.Conditions()[name + ": offered"];
		++player.Conditions()[name + ": active"];
		// Any potential on offer conversation has been finished, so update
		// the active NPCs for the first time.
		UpdateNPCs(player);
	}
	else if(trigger == DECLINE)
	{
		++player.Conditions()[name + ": offered"];
		++player.Conditions()[name + ": declined"];
	}
	else if(trigger == COMPLETE)
	{
		--player.Conditions()[name + ": active"];
		++player.Conditions()[name + ": done"];
	}

	// "Jobs" should never show dialogs when offered, nor should they call the
	// player's mission callback.
	if(trigger == OFFER && location == JOB)
		ui = nullptr;

	// If this trigger has actions tied to it, perform them. Otherwise, check
	// if this is a non-job mission that just got offered and if so,
	// automatically accept it.
	// Actions that are performed only receive the mission destination
	// system if the mission is visible. This is because the purpose of
	// a MissionAction being given the destination system is for drawing
	// a special marker at the destination if the map is opened during any
	// mission dialog or conversation. Invisible missions don't show this
	// marker.
	if(it != actions.end())
		it->second.Do(player, ui, (destination && isVisible) ? destination->GetSystem() : nullptr, boardingShip, IsUnique());
	else if(trigger == OFFER && location != JOB)
		player.MissionCallback(Conversation::ACCEPT);

	return true;
}



// Get a list of NPCs associated with this mission. Every time the player
// takes off from a planet, they should be added to the active ships.
const list<NPC> &Mission::NPCs() const
{
	return npcs;
}



// Update which NPCs are active based on their spawn and despawn conditions.
void Mission::UpdateNPCs(const PlayerInfo &player)
{
	for(auto &npc : npcs)
		npc.UpdateSpawning(player);
}



// Checks if the given ship belongs to one of the mission's NPCs.
bool Mission::HasShip(const shared_ptr<Ship> &ship) const
{
	for(const auto &npc : npcs)
		for(const auto &npcShip : npc.Ships())
			if(npcShip == ship)
				return true;
	return false;
}



// If any event occurs between two ships, check to see if this mission cares
// about it. This may affect the mission status or display a message.
void Mission::Do(const ShipEvent &event, PlayerInfo &player, UI *ui)
{
	if(event.TargetGovernment()->IsPlayer() && !hasFailed)
	{
		bool failed = false;
		string message = "Your ship '" + event.Target()->Name() + "' has been ";
		if(event.Type() & ShipEvent::DESTROY)
		{
			// Destroyed ships carrying mission cargo result in failed missions.
			// Mission cargo may have a quantity of zero (i.e. 0 mass).
			for(const auto &it : event.Target()->Cargo().MissionCargo())
				failed |= (it.first == this);
			// If any mission passengers were present, this mission is failed.
			for(const auto &it : event.Target()->Cargo().PassengerList())
				failed |= (it.first == this && it.second);
			if(failed)
				message += "lost. ";
		}
		else if(event.Type() & ShipEvent::BOARD)
		{
			// Fail missions whose cargo is stolen by a boarding vessel.
			for(const auto &it : event.Actor()->Cargo().MissionCargo())
				failed |= (it.first == this);
			if(failed)
				message += "plundered. ";
		}

		if(failed)
		{
			hasFailed = true;
			if(isVisible)
				Messages::Add(message + "Mission failed: \"" + displayName + "\".", Messages::Importance::Highest);
		}
	}

	// Jump events are only created for the player's flagship.
	if((event.Type() & ShipEvent::JUMP) && event.Actor())
	{
		const System *system = event.Actor()->GetSystem();
		// If this was a waypoint, clear it.
		if(waypoints.erase(system))
		{
			visitedWaypoints.insert(system);
			Do(WAYPOINT, player, ui);
		}

		// Perform an "on enter" action for this system, if possible, and if
		// any was performed, update this mission's NPC spawn states.
		if(Enter(system, player, ui))
			UpdateNPCs(player);
	}

	for(NPC &npc : npcs)
		npc.Do(event, player, ui, isVisible);
}



// Get the internal name used for this mission. This name is unique and is
// never modified by string substitution, so it can be used in condition
// variables, etc.
const string &Mission::Identifier() const
{
	return name;
}



// Get a specific mission action from this mission.
// If a mission action is not found for the given trigger, returns an empty
// mission action.
const MissionAction &Mission::GetAction(Trigger trigger) const
{
	auto ait = actions.find(trigger);
	static const MissionAction EMPTY{};
	return ait != actions.end() ? ait->second : EMPTY;
}



// "Instantiate" a mission by replacing randomly selected values and places
// with a single choice, and then replacing any wildcard text as well.
Mission Mission::Instantiate(const PlayerInfo &player, const shared_ptr<Ship> &boardingShip) const
{
	Mission result;
	// If anything goes wrong below, this mission should not be offered.
	result.hasFailed = true;
	result.isVisible = isVisible;
	result.hasPriority = hasPriority;
	result.isMinor = isMinor;
	result.autosave = autosave;
	result.location = location;
	result.repeat = repeat;
	result.name = name;
	result.waypoints = waypoints;
	// Handle waypoint systems that are chosen randomly.
	const System * const source = player.GetSystem();
	for(const LocationFilter &filter : waypointFilters)
	{
		const System *system = filter.PickSystem(source);
		if(!system)
			return result;
		result.waypoints.insert(system);
	}
	// If one of the waypoints is the current system, it is already visited.
	if(result.waypoints.erase(source))
		result.visitedWaypoints.insert(source);

	// Copy the template's stopovers, and add planets that match the template's filters.
	result.stopovers = stopovers;
	// Make sure they all exist in a valid system.
	for(auto it = result.stopovers.begin(); it != result.stopovers.end(); )
	{
		if((*it)->IsValid())
			++it;
		else
			it = result.stopovers.erase(it);
	}
	for(const LocationFilter &filter : stopoverFilters)
	{
		// Unlike destinations, we can allow stopovers on planets that don't have a spaceport.
		const Planet *planet = filter.PickPlanet(source, !clearance.empty(), false);
		if(!planet)
			return result;
		result.stopovers.insert(planet);
	}

	// First, pick values for all the variables.

	// If a specific destination is not specified in the mission, pick a random
	// one out of all the destinations that satisfy the mission requirements.
	result.destination = destination;
	if(!result.destination && !destinationFilter.IsEmpty())
	{
		result.destination = destinationFilter.PickPlanet(source, !clearance.empty());
		if(!result.destination)
			return result;
	}
	// If no destination is specified, it is the same as the source planet. Also
	// use the source planet if the given destination is not a valid planet.
	if(!result.destination || !result.destination->IsValid())
	{
		if(player.GetPlanet())
			result.destination = player.GetPlanet();
		else
			return result;
	}

	// If cargo is being carried, see if we are supposed to replace a generic
	// cargo name with something more specific.
	if(!cargo.empty())
	{
		const Trade::Commodity *commodity = nullptr;
		if(cargo == "random")
			commodity = PickCommodity(*source, *result.destination->GetSystem());
		else
		{
			for(const Trade::Commodity &option : GameData::Commodities())
				if(option.name == cargo)
				{
					commodity = &option;
					break;
				}
			for(const Trade::Commodity &option : GameData::SpecialCommodities())
				if(option.name == cargo)
				{
					commodity = &option;
					break;
				}
		}
		if(commodity)
			result.cargo = commodity->items[Random::Int(commodity->items.size())];
		else
			result.cargo = cargo;
	}
	// Pick a random cargo amount, if requested.
	if(cargoSize || cargoLimit)
	{
		if(cargoProb)
			result.cargoSize = Random::Polya(cargoLimit, cargoProb) + cargoSize;
		else if(cargoLimit > cargoSize)
			result.cargoSize = cargoSize + Random::Int(cargoLimit - cargoSize + 1);
		else
			result.cargoSize = cargoSize;
	}
	// Pick a random passenger count, if requested.
	if(passengers || passengerLimit)
	{
		if(passengerProb)
			result.passengers = Random::Polya(passengerLimit, passengerProb) + passengers;
		else if(passengerLimit > passengers)
			result.passengers = passengers + Random::Int(passengerLimit - passengers + 1);
		else
			result.passengers = passengers;
	}
	result.illegalCargoFine = illegalCargoFine;
	result.illegalCargoMessage = illegalCargoMessage;
	result.failIfDiscovered = failIfDiscovered;

	// Estimate how far the player will have to travel to visit all the waypoints
	// and stopovers and then to land on the destination planet. Rather than a
	// full traveling salesman path, just calculate a greedy approximation.
	const System *path = source;
	list<const System *> destinations;
	for(const System *system : result.waypoints)
		destinations.push_back(system);
	for(const Planet *planet : result.stopovers)
		destinations.push_back(planet->GetSystem());

	int jumps = 0;
	while(!destinations.empty())
	{
		// Find the closest destination to this location.
		DistanceMap distance(path);
		auto it = destinations.begin();
		auto bestIt = it;
		for(++it; it != destinations.end(); ++it)
			if(distance.Days(*it) < distance.Days(*bestIt))
				bestIt = it;

		path = *bestIt;
		jumps += distance.Days(*bestIt);
		destinations.erase(bestIt);
	}
	DistanceMap distance(path);
	jumps += distance.Days(result.destination->GetSystem());
	int64_t payload = static_cast<int64_t>(result.cargoSize) + 10 * static_cast<int64_t>(result.passengers);

	// Set the deadline, if requested.
	if(deadlineBase || deadlineMultiplier)
		result.deadline = player.GetDate() + deadlineBase + deadlineMultiplier * jumps;

	// Copy the conditions. The offer conditions must be copied too, because they
	// may depend on a condition that other mission offers might change.
	result.toOffer = toOffer;
	result.toComplete = toComplete;
	result.toFail = toFail;

	// Generate the substitutions map.
	map<string, string> subs;
	GameData::GetTextReplacements().Substitutions(subs, player.Conditions());
	substitutions.Substitutions(subs, player.Conditions());
	subs["<commodity>"] = result.cargo;
	subs["<tons>"] = to_string(result.cargoSize) + (result.cargoSize == 1 ? " ton" : " tons");
	subs["<cargo>"] = subs["<tons>"] + " of " + subs["<commodity>"];
	subs["<bunks>"] = to_string(result.passengers);
	subs["<passengers>"] = (result.passengers == 1) ? "passenger" : "passengers";
	subs["<fare>"] = (result.passengers == 1) ? "a passenger" : (subs["<bunks>"] + " passengers");
	if(player.GetPlanet())
		subs["<origin>"] = player.GetPlanet()->Name();
	else if(boardingShip)
		subs["<origin>"] = boardingShip->Name();
	subs["<planet>"] = result.destination ? result.destination->Name() : "";
	subs["<system>"] = result.destination ? result.destination->GetSystem()->Name() : "";
	subs["<destination>"] = subs["<planet>"] + " in the " + subs["<system>"] + " system";
	subs["<date>"] = result.deadline.ToString();
	subs["<day>"] = result.deadline.LongString();
	// Stopover and waypoint substitutions: iterate by reference to the
	// pointers so we can check when we're at the very last one in the set.
	// Stopovers: "<name> in the <system name> system" with "," and "and".
	if(!result.stopovers.empty())
	{
		string planets;
		const Planet * const *last = &*--result.stopovers.end();
		int count = 0;
		for(const Planet * const &planet : result.stopovers)
		{
			if(count++)
				planets += (&planet != last) ? ", " : (count > 2 ? ", and " : " and ");
			planets += planet->Name() + " in the " + planet->GetSystem()->Name() + " system";
		}
		subs["<stopovers>"] = planets;
	}
	// Waypoints: "<system name>" with "," and "and".
	if(!result.waypoints.empty())
	{
		string systems;
		const System * const *last = &*--result.waypoints.end();
		int count = 0;
		for(const System * const &system : result.waypoints)
		{
			if(count++)
				systems += (&system != last) ? ", " : (count > 2 ? ", and " : " and ");
			systems += system->Name();
		}
		subs["<waypoints>"] = systems;
	}

	// Instantiate the NPCs. This also fills in the "<npc>" substitution.
	string reason;
	for(auto &&n : npcs)
		reason = n.Validate(true);
	if(!reason.empty())
	{
		Files::LogError("Instantiation Error: NPC template in mission \""
			+ Identifier() + "\" uses invalid " + std::move(reason));
		return result;
	}
	for(const NPC &npc : npcs)
		result.npcs.push_back(npc.Instantiate(subs, source, result.destination->GetSystem()));

	// Instantiate the actions. The "complete" action is always first so that
	// the "<payment>" substitution can be filled in.
	auto ait = actions.begin();
	for( ; ait != actions.end(); ++ait)
	{
		reason = ait->second.Validate();
		if(!reason.empty())
			break;
	}
	if(ait != actions.end())
	{
		Files::LogError("Instantiation Error: Action \"" + TriggerToText(ait->first) + "\" in mission \""
			+ Identifier() + "\" uses invalid " + std::move(reason));
		return result;
	}
	for(const auto &it : actions)
		result.actions[it.first] = it.second.Instantiate(subs, source, jumps, payload);

	auto oit = onEnter.begin();
	for( ; oit != onEnter.end(); ++oit)
	{
		reason = oit->first->IsValid() ? oit->second.Validate() : "trigger system";
		if(!reason.empty())
			break;
	}
	if(oit != onEnter.end())
	{
		Files::LogError("Instantiation Error: Action \"on enter '" + oit->first->Name() + "'\" in mission \""
			+ Identifier() + "\" uses invalid " + std::move(reason));
		return result;
	}
	for(const auto &it : onEnter)
		result.onEnter[it.first] = it.second.Instantiate(subs, source, jumps, payload);

	auto eit = genericOnEnter.begin();
	for( ; eit != genericOnEnter.end(); ++eit)
	{
		reason = eit->Validate();
		if(!reason.empty())
			break;
	}
	if(eit != genericOnEnter.end())
	{
		Files::LogError("Instantiation Error: Generic \"on enter\" action in mission \""
			+ Identifier() + "\" uses invalid " + std::move(reason));
		return result;
	}
	for(const MissionAction &action : genericOnEnter)
		result.genericOnEnter.emplace_back(action.Instantiate(subs, source, jumps, payload));

	// Perform substitution in the name and description.
	result.displayName = Format::Replace(displayName, subs);
	result.description = Format::Replace(description, subs);
	result.clearance = Format::Replace(clearance, subs);
	result.blocked = Format::Replace(blocked, subs);
	result.clearanceFilter = clearanceFilter;
	result.hasFullClearance = hasFullClearance;

	result.hasFailed = false;
	return result;
}



// Perform an "on enter" MissionAction associated with the current system.
// Returns true if an action was performed.
bool Mission::Enter(const System *system, PlayerInfo &player, UI *ui)
{
	const auto eit = onEnter.find(system);
	const auto originalSize = didEnter.size();
	if(eit != onEnter.end() && !didEnter.count(&eit->second) && eit->second.CanBeDone(player))
	{
		eit->second.Do(player, ui);
		didEnter.insert(&eit->second);
	}
	// If no specific `on enter` was performed, try matching to a generic "on enter,"
	// which may use a LocationFilter to govern which systems it can be performed in.
	else
		for(MissionAction &action : genericOnEnter)
			if(!didEnter.count(&action) && action.CanBeDone(player))
			{
				action.Do(player, ui);
				didEnter.insert(&action);
				break;
			}

	return didEnter.size() > originalSize;
}



// For legacy code, contraband definitions can be placed in two different
// locations, so move that parsing out to a helper function.
bool Mission::ParseContraband(const DataNode &node)
{
	if(node.Token(0) == "illegal" && node.Size() == 2)
		illegalCargoFine = node.Value(1);
	else if(node.Token(0) == "illegal" && node.Size() == 3)
	{
		illegalCargoFine = node.Value(1);
		illegalCargoMessage = node.Token(2);
	}
	else if(node.Token(0) == "stealth")
		failIfDiscovered = true;
	else
		return false;

	return true;
}<|MERGE_RESOLUTION|>--- conflicted
+++ resolved
@@ -668,8 +668,7 @@
 		if(!sourceFilter.Matches(player.GetPlanet()))
 			return false;
 	}
-<<<<<<< HEAD
-	
+
 	auto &playerConditions = player.Conditions();
 	if(!toOffer.Test(playerConditions))
 		return false;
@@ -679,23 +678,7 @@
 	
 	if(repeat && playerConditions.Get(name + ": offered") >= repeat)
 		return false;
-	
-=======
-
-	if(!toOffer.Test(player.Conditions()))
-		return false;
-
-	if(!toFail.IsEmpty() && toFail.Test(player.Conditions()))
-		return false;
-
-	if(repeat)
-	{
-		auto cit = player.Conditions().find(name + ": offered");
-		if(cit != player.Conditions().end() && cit->second >= repeat)
-			return false;
-	}
-
->>>>>>> c9cc144b
+
 	auto it = actions.find(OFFER);
 	if(it != actions.end() && !it->second.CanBeDone(player, boardingShip))
 		return false;
