/* Mission.cpp
Copyright (c) 2014 by Michael Zahniser

Endless Sky is free software: you can redistribute it and/or modify it under the
terms of the GNU General Public License as published by the Free Software
Foundation, either version 3 of the License, or (at your option) any later version.

Endless Sky is distributed in the hope that it will be useful, but WITHOUT ANY
WARRANTY; without even the implied warranty of MERCHANTABILITY or FITNESS FOR A
PARTICULAR PURPOSE. See the GNU General Public License for more details.

You should have received a copy of the GNU General Public License along with
this program. If not, see <https://www.gnu.org/licenses/>.
*/

#include "Mission.h"

#include "DataNode.h"
#include "DataWriter.h"
#include "Dialog.h"
#include "DistanceMap.h"
#include "text/Format.h"
#include "GameData.h"
#include "Government.h"
#include "Logger.h"
#include "Messages.h"
#include "Phrase.h"
#include "Planet.h"
#include "PlayerInfo.h"
#include "Random.h"
#include "Ship.h"
#include "ShipEvent.h"
#include "System.h"
#include "UI.h"

#include <cmath>
#include <limits>
#include <sstream>

using namespace std;

namespace {
	// Pick a random commodity that would make sense to be exported from the
	// first system to the second.
	const Trade::Commodity *PickCommodity(const System &from, const System &to)
	{
		vector<int> weight;
		int total = 0;
		for(const Trade::Commodity &commodity : GameData::Commodities())
		{
			// For every 100 credits in profit you can make, double the chance
			// of this commodity being chosen.
			double profit = to.Trade(commodity.name) - from.Trade(commodity.name);
			int w = max<int>(1, 100. * pow(2., profit * .01));
			weight.push_back(w);
			total += w;
		}
		total += !total;
		// Pick a random commodity based on those weights.
		int r = Random::Int(total);
		for(unsigned i = 0; i < weight.size(); ++i)
		{
			r -= weight[i];
			if(r < 0)
				return &GameData::Commodities()[i];
		}
		// Control will never reach here, but to satisfy the compiler:
		return nullptr;
	}

	// If a source, destination, waypoint, or stopover supplies more than one explicit choice
	// or a mixture of explicit choice and location filter, print a warning.
	void ParseMixedSpecificity(const DataNode &node, string &&kind, int expected)
	{
		if(node.Size() >= expected + 1)
			node.PrintTrace("Use a location filter to choose from multiple " + kind + "s:");
		if(node.HasChildren())
			node.PrintTrace("Location filter ignored due to use of explicit " + kind + ":");
	}

	string TriggerToText(Mission::Trigger trigger)
	{
		switch(trigger)
		{
			case Mission::Trigger::ABORT:
				return "on abort";
			case Mission::Trigger::ACCEPT:
				return "on accept";
			case Mission::Trigger::COMPLETE:
				return "on complete";
			case Mission::Trigger::DECLINE:
				return "on decline";
			case Mission::Trigger::DEFER:
				return "on defer";
			case Mission::Trigger::FAIL:
				return "on fail";
			case Mission::Trigger::OFFER:
				return "on offer";
			case Mission::Trigger::STOPOVER:
				return "on stopover";
			case Mission::Trigger::VISIT:
				return "on visit";
			case Mission::Trigger::WAYPOINT:
				return "on waypoint";
			case Mission::Trigger::DAILY:
				return "on daily";
			case Mission::Trigger::DISABLED:
				return "on disabled";
			default:
				return "unknown trigger";
		}
	}
}



// Construct and Load() at the same time.
Mission::Mission(const DataNode &node, const ConditionsStore *playerConditions,
	const set<const System *> *visitedSystems, const set<const Planet *> *visitedPlanets)
{
	Load(node, playerConditions, visitedSystems, visitedPlanets);
}



// Load a mission, either from the game data or from a saved game.
void Mission::Load(const DataNode &node, const ConditionsStore *playerConditions,
	const set<const System *> *visitedSystems, const set<const Planet *> *visitedPlanets)
{
	// All missions need a name.
	if(node.Size() < 2)
	{
		node.PrintTrace("No name specified for mission:");
		return;
	}
	// If a mission object is "loaded" twice, that is most likely an error (e.g.
	// due to a plugin containing a mission with the same name as the base game
	// or another plugin). This class is not designed to allow merging or
	// overriding of mission data from two different definitions.
	if(!trueName.empty())
	{
		node.PrintTrace("Duplicate definition of mission:");
		return;
	}
<<<<<<< HEAD
	name = node.Token(1);
	if(!DataNode::IsConditionName(name))
		node.PrintTrace("Invalid mission name:");
=======
	trueName = node.Token(1);
	if(!DataNode::IsConditionName(trueName))
		node.PrintTrace("Error: Invalid mission name");
>>>>>>> d56b2a97

	for(const DataNode &child : node)
	{
		const string &key = child.Token(0);
		bool hasValue = child.Size() >= 2;
		if(key == "name" && hasValue)
			displayName = child.Token(1);
		else if(key == "uuid" && hasValue)
			uuid = EsUuid::FromString(child.Token(1));
		else if(key == "description" && hasValue)
			description = child.Token(1);
		else if(key == "blocked" && hasValue)
			blocked = child.Token(1);
		else if(key == "deadline" && child.Size() >= 4)
			deadline = Date(child.Value(1), child.Value(2), child.Value(3));
		else if(key == "deadline")
		{
			if(child.Size() == 1)
				deadlineMultiplier += 2;
			if(child.Size() >= 2)
				deadlineBase += child.Value(1);
			if(child.Size() >= 3)
				deadlineMultiplier += child.Value(2);
		}
		else if(key == "distance calculation settings" && child.HasChildren())
		{
			distanceCalcSettings.Load(child);
		}
		else if(key == "cargo" && child.Size() >= 3)
		{
			cargo = child.Token(1);
			cargoSize = child.Value(2);
			if(child.Size() >= 4)
				cargoLimit = child.Value(3);
			if(child.Size() >= 5)
				cargoProb = child.Value(4);

			for(const DataNode &grand : child)
			{
				if(!ParseContraband(grand))
					grand.PrintTrace("Skipping unrecognized attribute:");
				else
					grand.PrintTrace("Deprecated use of \"stealth\" and \"illegal\" as a child of \"cargo\"."
						" They are now mission-level properties:");
			}
		}
		else if(key == "passengers" && hasValue)
		{
			passengers = child.Value(1);
			if(child.Size() >= 3)
				passengerLimit = child.Value(2);
			if(child.Size() >= 4)
				passengerProb = child.Value(3);
		}
		else if(key == "apparent payment" && hasValue)
			paymentApparent = child.Value(1);
		else if(ParseContraband(child))
		{
			// This was an "illegal" or "stealth" entry. It has already been
			// parsed, so nothing more needs to be done here.
		}
		else if(key == "invisible")
			isVisible = false;
		else if(key == "priority")
			hasPriority = true;
		else if(key == "non-blocking")
			isNonBlocking = true;
		else if(key == "minor")
			isMinor = true;
		else if(key == "offer precedence" && hasValue)
			offerPrecedence = child.Value(1);
		else if(key == "autosave")
			autosave = true;
		else if(key == "job")
			location = JOB;
		else if(key == "landing")
			location = LANDING;
		else if(key == "assisting")
			location = ASSISTING;
		else if(key == "boarding")
		{
			location = BOARDING;
			for(const DataNode &grand : child)
				if(grand.Token(0) == "override capture")
					overridesCapture = true;
				else
					grand.PrintTrace("Skipping unrecognized attribute:");
		}
		else if(key == "shipyard")
			location = SHIPYARD;
		else if(key == "outfitter")
			location = OUTFITTER;
		else if(key == "job board")
			location = JOB_BOARD;
		else if(key == "entering")
			location = ENTERING;
		else if(key == "repeat")
			repeat = (child.Size() == 1 ? 0 : static_cast<int>(child.Value(1)));
		else if(key == "clearance")
		{
			clearance = (child.Size() == 1 ? "auto" : child.Token(1));
			clearanceFilter.Load(child, visitedSystems, visitedPlanets);
		}
		else if(child.Size() == 2 && key == "ignore" && child.Token(1) == "clearance")
			ignoreClearance = true;
		else if(key == "infiltrating")
			hasFullClearance = false;
		else if(key == "failed")
			hasFailed = true;
		else if(key == "to" && hasValue)
		{
			if(child.Token(1) == "offer")
				toOffer.Load(child, playerConditions);
			else if(child.Token(1) == "complete")
				toComplete.Load(child, playerConditions);
			else if(child.Token(1) == "fail")
				toFail.Load(child, playerConditions);
			else if(child.Token(1) == "accept")
				toAccept.Load(child, playerConditions);
			else
				child.PrintTrace("Skipping unrecognized attribute:");
		}
		else if(key == "source" && hasValue)
		{
			source = GameData::Planets().Get(child.Token(1));
			ParseMixedSpecificity(child, "planet", 2);
		}
		else if(key == "source")
			sourceFilter.Load(child, visitedSystems, visitedPlanets);
		else if(key == "destination" && child.Size() == 2)
		{
			destination = GameData::Planets().Get(child.Token(1));
			ParseMixedSpecificity(child, "planet", 2);
		}
		else if(key == "destination")
			destinationFilter.Load(child, visitedSystems, visitedPlanets);
		else if(key == "complete")
		{
			if(!hasValue)
				child.PrintTrace("Incomplete \"complete\" option. Follow \"complete\" with \"at\".");
			else if(child.Token(1) == "at")
			{
				LocationFilter loaded(child, visitedSystems, visitedPlanets);
				if(loaded.IsEmpty())
					child.PrintTrace("The \"complete at\" filter must not be empty. Ignoring this filter.");
				else
					completionFilter = loaded;
			}
			else
				child.PrintTrace("Unknown \"complete\" option \"" + child.Token(1) + '"');
		}
		else if(key == "waypoint" && hasValue)
		{
			bool visited = child.Size() >= 3 && child.Token(2) == "visited";
			set<const System *> &set = visited ? visitedWaypoints : waypoints;
			set.insert(GameData::Systems().Get(child.Token(1)));
			ParseMixedSpecificity(child, "system", 2 + visited);
		}
		else if(key == "waypoint" && child.HasChildren())
			waypointFilters.emplace_back(child, visitedSystems, visitedPlanets);
		else if(key == "stopover" && hasValue)
		{
			bool visited = child.Size() >= 3 && child.Token(2) == "visited";
			set<const Planet *> &set = visited ? visitedStopovers : stopovers;
			set.insert(GameData::Planets().Get(child.Token(1)));
			ParseMixedSpecificity(child, "planet", 2 + visited);
		}
		else if(key == "stopover" && child.HasChildren())
			stopoverFilters.emplace_back(child, visitedSystems, visitedPlanets);
		else if(key == "mark" && hasValue)
		{
			bool unmarked = child.Size() >= 3 && child.Token(2) == "unmarked";
			set<const System *> &set = unmarked ? unmarkedSystems : markedSystems;
			set.insert(GameData::Systems().Get(child.Token(1)));
		}
		else if(key == "substitutions" && child.HasChildren())
			substitutions.Load(child, playerConditions);
		else if(key == "npc")
			npcs.emplace_back(child, playerConditions, visitedSystems, visitedPlanets);
		else if(key == "on" && hasValue && child.Token(1) == "enter")
		{
			// "on enter" nodes may either name a specific system or use a LocationFilter
			// to control the triggering system.
			if(child.Size() >= 3)
			{
				MissionAction &action = onEnter[GameData::Systems().Get(child.Token(2))];
				action.Load(child, playerConditions, visitedSystems, visitedPlanets);
			}
			else
				genericOnEnter.emplace_back(child, playerConditions, visitedSystems, visitedPlanets);
		}
		else if(key == "on" && hasValue)
		{
			static const map<string, Trigger> trigger = {
				{"complete", COMPLETE},
				{"offer", OFFER},
				{"accept", ACCEPT},
				{"decline", DECLINE},
				{"fail", FAIL},
				{"abort", ABORT},
				{"defer", DEFER},
				{"visit", VISIT},
				{"stopover", STOPOVER},
				{"waypoint", WAYPOINT},
				{"daily", DAILY},
				{"disabled", DISABLED},
			};
			auto it = trigger.find(child.Token(1));
			if(it != trigger.end())
				actions[it->second].Load(child, playerConditions, visitedSystems, visitedPlanets);
			else
				child.PrintTrace("Skipping unrecognized attribute:");
		}
		else if(key == "color" && child.Size() >= 3)
		{
			auto setColor = [&child](ExclusiveItem<Color> &color) noexcept -> void {
				if(child.Size() >= 5)
					color = ExclusiveItem<Color>(Color(child.Value(2), child.Value(3), child.Value(4)));
				else
					color = ExclusiveItem<Color>(GameData::Colors().Get(child.Token(2)));
			};
			const string &value = child.Token(1);
			if(value == "unavailable")
				setColor(unavailable);
			else if(value == "unselected")
				setColor(unselected);
			else if(value == "selected")
				setColor(selected);
			else
				child.PrintTrace("Skipping unrecognized attribute:");
		}
		else
			child.PrintTrace("Skipping unrecognized attribute:");
	}

	if(displayName.empty())
		displayName = trueName;
}



// Save a mission. It is safe to assume that any mission that is being saved
// is already "instantiated," so only a subset of the data must be saved.
void Mission::Save(DataWriter &out, const string &tag) const
{
	out.Write(tag, trueName);
	out.BeginChild();
	{
		out.Write("name", displayName);
		out.Write("uuid", uuid.ToString());
		if(!description.empty())
			out.Write("description", description);
		if(!blocked.empty())
			out.Write("blocked", blocked);
		if(deadline)
			out.Write("deadline", deadline.Day(), deadline.Month(), deadline.Year());
		if(cargoSize)
			out.Write("cargo", cargo, cargoSize);
		if(passengers)
			out.Write("passengers", passengers);
		if(paymentApparent)
			out.Write("apparent payment", paymentApparent);
		if(fine)
			out.Write("illegal", fine, fineMessage);
		if(failIfDiscovered)
			out.Write("stealth");
		if(!isVisible)
			out.Write("invisible");
		auto saveColor = [&out](const ExclusiveItem<Color> &color, string tokenName) noexcept -> void {
			if(!color->IsLoaded())
				return;
			if(!color->TrueName().empty())
				out.Write("color", tokenName, color->TrueName());
			else
			{
				const float *rgba = color->Get();
				out.Write("color", tokenName, rgba[0], rgba[1], rgba[2]);
			}
		};
		saveColor(unavailable, "unavailable");
		saveColor(unselected, "unselected");
		saveColor(selected, "selected");
		if(hasPriority)
			out.Write("priority");
		if(isNonBlocking)
			out.Write("non-blocking");
		if(isMinor)
			out.Write("minor");
		if(offerPrecedence)
			out.Write("offer precedence", offerPrecedence);
		if(autosave)
			out.Write("autosave");
		if(location == LANDING)
			out.Write("landing");
		else if(location == SHIPYARD)
			out.Write("shipyard");
		else if(location == OUTFITTER)
			out.Write("outfitter");
		else if(location == JOB_BOARD)
			out.Write("job board");
		else if(location == ASSISTING)
			out.Write("assisting");
		else if(location == BOARDING)
		{
			out.Write("boarding");
			if(overridesCapture)
			{
				out.BeginChild();
				{
					out.Write("override capture");
				}
				out.EndChild();
			}
		}
		else if(location == JOB)
			out.Write("job");
		else if(location == ENTERING)
			out.Write("entering");
		if(!clearance.empty())
		{
			out.Write("clearance", clearance);
			clearanceFilter.Save(out);
		}
		if(ignoreClearance)
			out.Write("ignore", "clearance");
		if(!hasFullClearance)
			out.Write("infiltrating");
		if(hasFailed)
			out.Write("failed");
		if(repeat != 1)
			out.Write("repeat", repeat);

		if(!toOffer.IsEmpty())
		{
			out.Write("to", "offer");
			out.BeginChild();
			{
				toOffer.Save(out);
			}
			out.EndChild();
		}
		if(!toAccept.IsEmpty())
		{
			out.Write("to", "accept");
			out.BeginChild();
			{
				toAccept.Save(out);
			}
			out.EndChild();
		}
		if(!toComplete.IsEmpty())
		{
			out.Write("to", "complete");
			out.BeginChild();
			{
				toComplete.Save(out);
			}
			out.EndChild();
		}
		if(!toFail.IsEmpty())
		{
			out.Write("to", "fail");
			out.BeginChild();
			{
				toFail.Save(out);
			}
			out.EndChild();
		}
		if(destination)
			out.Write("destination", destination->TrueName());
		if(!completionFilter.IsEmpty() && completionFilter.IsValid())
		{
			out.Write("complete", "at");
			completionFilter.Save(out);
		}
		for(const System *system : waypoints)
			out.Write("waypoint", system->TrueName());
		for(const System *system : visitedWaypoints)
			out.Write("waypoint", system->TrueName(), "visited");

		for(const Planet *planet : stopovers)
			out.Write("stopover", planet->TrueName());
		for(const Planet *planet : visitedStopovers)
			out.Write("stopover", planet->TrueName(), "visited");

		for(const System *system : markedSystems)
			out.Write("mark", system->TrueName());
		for(const System *system : unmarkedSystems)
			out.Write("mark", system->TrueName(), "unmarked");

		for(const NPC &npc : npcs)
			npc.Save(out);

		// Save all the actions, because this might be an "available mission" that
		// has not been received yet but must still be included in the saved game.
		for(const auto &it : actions)
			it.second.Save(out);
		// Save any "on enter" actions that have not been performed.
		for(const auto &it : onEnter)
			if(!didEnter.contains(&it.second))
				it.second.Save(out);
		for(const MissionAction &action : genericOnEnter)
			if(!didEnter.contains(&action))
				action.Save(out);
	}
	out.EndChild();
}



void Mission::NeverOffer()
{
	toOffer.MakeNever();
}



// Basic mission information.
const EsUuid &Mission::UUID() const noexcept
{
	return uuid;
}



// Get the internal name used for this mission. This name is unique and is
// never modified by string substitution, so it can be used in condition
// variables, etc.
const string &Mission::TrueName() const
{
	return trueName;
}



const string &Mission::DisplayName() const
{
	return displayName;
}



const string &Mission::Description() const
{
	return description;
}



// Check if this mission should be shown in your mission list. If not, the
// player will not know this mission exists (which is sometimes useful).
bool Mission::IsVisible() const
{
	return isVisible;
}



// The colors that should be used to display the mission name if it is shown
// in your mission list.
const Color &Mission::Unavailable() const
{
	return *unavailable;
}



const Color &Mission::Unselected() const
{
	return *unselected;
}



const Color &Mission::Selected() const
{
	return *selected;
}



// Check if this instantiated mission uses any systems, planets, or ships that are
// not fully defined. If everything is fully defined, this is a valid mission.
bool Mission::IsValid() const
{
	// Planets must be defined and in a system. However, a source system does not necessarily exist.
	if(source && !source->IsValid())
		return false;
	// Every mission is required to have a destination.
	if(!destination || !destination->IsValid())
		return false;

	// Missions with completion filters must have valid filters.
	if(!completionFilter.IsEmpty() && !completionFilter.IsValid())
		return false;

	// All stopovers must be valid.
	for(auto &&planet : Stopovers())
		if(!planet->IsValid())
			return false;
	for(auto &&planet : VisitedStopovers())
		if(!planet->IsValid())
			return false;

	// Systems must have a defined position.
	for(auto &&system : Waypoints())
		if(!system->IsValid())
			return false;
	for(auto &&system : VisitedWaypoints())
		if(!system->IsValid())
			return false;
	for(auto &&system : MarkedSystems())
		if(!system->IsValid())
			return false;
	for(auto &&system : UnmarkedSystems())
		if(!system->IsValid())
			return false;

	// Actions triggered when entering a system should reference valid systems.
	for(auto &&it : onEnter)
		if(!it.first->IsValid() || !it.second.Validate().empty())
			return false;
	for(auto &&it : actions)
		if(!it.second.Validate().empty())
			return false;
	// Generic "on enter" may use a LocationFilter that exclusively references invalid content.
	for(auto &&action : genericOnEnter)
		if(!action.Validate().empty())
			return false;
	if(!clearanceFilter.IsValid())
		return false;

	// The instantiated NPCs should also be valid.
	for(auto &&npc : NPCs())
		if(!npc.Validate().empty())
			return false;

	return true;
}



// Check if this mission has high priority. If any priority missions
// are available, only other priority missions and non-blocking ones can offer alongside it.
bool Mission::HasPriority() const
{
	return hasPriority;
}



// Check if this mission is a "non-blocking" mission.
// Such missions will not prevent minor missions from being offered alongside them,
// and will not be prevented from offering by priority missions.
bool Mission::IsNonBlocking() const
{
	return isNonBlocking;
}



// Check if this mission is a "minor" mission. Minor missions will only be
// offered if no other missions (minor or otherwise) are being offered.
bool Mission::IsMinor() const
{
	return isMinor;
}



int Mission::OfferPrecedence() const
{
	return offerPrecedence;
}



bool Mission::IsAtLocation(Location location) const
{
	return (this->location == location);
}



// Information about what you are doing.
const Ship *Mission::SourceShip() const
{
	return sourceShip;
}



const Planet *Mission::Destination() const
{
	return destination;
}



const set<const System *> &Mission::Waypoints() const
{
	return waypoints;
}



const set<const System *> &Mission::VisitedWaypoints() const
{
	return visitedWaypoints;
}



const set<const Planet *> &Mission::Stopovers() const
{
	return stopovers;
}



const set<const Planet *> &Mission::VisitedStopovers() const
{
	return visitedStopovers;
}



const set<const System *> &Mission::MarkedSystems() const
{
	return markedSystems;
}



const set<const System *> &Mission::UnmarkedSystems() const
{
	return unmarkedSystems;
}



void Mission::Mark(const System *system) const
{
	markedSystems.insert(system);
	unmarkedSystems.erase(system);
}



void Mission::Unmark(const System *system) const
{
	if(markedSystems.erase(system))
		unmarkedSystems.insert(system);
}



const string &Mission::Cargo() const
{
	return cargo;
}



int Mission::CargoSize() const
{
	return cargoSize;
}



int Mission::Fine() const
{
	return fine;
}



string Mission::FineMessage() const
{
	return fineMessage;
}



bool Mission::FailIfDiscovered() const
{
	return failIfDiscovered;
}



int Mission::Passengers() const
{
	return passengers;
}



int64_t Mission::DisplayedPayment() const
{
	return paymentApparent ? paymentApparent : GetAction(Mission::Trigger::COMPLETE).Payment();
}



const int Mission::ExpectedJumps() const
{
	return expectedJumps;
}



// The mission must be completed by this deadline (if there is a deadline).
const Date &Mission::Deadline() const
{
	return deadline;
}



// If this mission's deadline was before the given date and it has not been
// marked as failing already, mark it and return true.
bool Mission::CheckDeadline(const Date &today)
{
	if(!hasFailed && deadline && deadline < today)
	{
		hasFailed = true;
		return true;
	}
	return false;
}



// Check if you have special clearance to land on your destination.
bool Mission::HasClearance(const Planet *planet) const
{
	if(clearance.empty())
		return false;
	if(planet == destination || stopovers.contains(planet) || visitedStopovers.contains(planet))
		return true;
	return (!clearanceFilter.IsEmpty() && clearanceFilter.Matches(planet));
}



// Get the string to be shown in the destination planet's hailing dialog. If
// this is "auto", you don't have to hail them to get landing permission.
const string &Mission::ClearanceMessage() const
{
	return clearance;
}



// Check whether we have full clearance to land and use the planet's
// services, or whether we are landing in secret ("infiltrating").
bool Mission::HasFullClearance() const
{
	return hasFullClearance;
}



// Check if it's possible to offer or complete this mission right now.
bool Mission::CanOffer(const PlayerInfo &player, const shared_ptr<Ship> &boardingShip) const
{
	if(location == BOARDING || location == ASSISTING)
	{
		if(!boardingShip)
			return false;

		if(!sourceFilter.Matches(*boardingShip))
			return false;
	}
	else if(location == ENTERING)
	{
		if(!sourceFilter.Matches(player.GetSystem()))
			return false;
	}
	else
	{
		if(source && source != player.GetPlanet())
			return false;

		if(!sourceFilter.Matches(player.GetPlanet()))
			return false;
	}

	if(!toOffer.Test())
		return false;

	if(!toFail.IsEmpty() && toFail.Test())
		return false;

	if(repeat && player.Conditions().Get(trueName + ": offered") >= repeat)
		return false;

	bool isFailed = IsFailed();
	auto it = actions.find(OFFER);
	if(it != actions.end() && !it->second.CanBeDone(player, isFailed, boardingShip))
		return false;

	it = actions.find(ACCEPT);
	if(it != actions.end() && !it->second.CanBeDone(player, isFailed, boardingShip))
		return false;

	it = actions.find(DECLINE);
	if(it != actions.end() && !it->second.CanBeDone(player, isFailed, boardingShip))
		return false;

	it = actions.find(DEFER);
	if(it != actions.end() && !it->second.CanBeDone(player, isFailed, boardingShip))
		return false;

	return true;
}



bool Mission::CanAccept(const PlayerInfo &player) const
{
	if(!toAccept.Test())
		return false;

	bool isFailed = IsFailed();
	auto it = actions.find(OFFER);
	if(it != actions.end() && !it->second.CanBeDone(player, isFailed))
		return false;

	it = actions.find(ACCEPT);
	if(it != actions.end() && !it->second.CanBeDone(player, isFailed))
		return false;
	return HasSpace(player);
}



bool Mission::HasSpace(const PlayerInfo &player) const
{
	int extraCrew = 0;
	if(player.Flagship())
		extraCrew = player.Flagship()->Crew() - player.Flagship()->RequiredCrew();
	return (cargoSize <= player.Cargo().Free() + player.Cargo().CommoditiesSize()
		&& passengers <= player.Cargo().BunksFree() + extraCrew);
}



// Check if this mission's cargo can fit entirely on the referenced ship.
bool Mission::HasSpace(const Ship &ship) const
{
	return (cargoSize <= ship.Cargo().Free() && passengers <= ship.Cargo().BunksFree());
}



bool Mission::CanComplete(const PlayerInfo &player) const
{
	if(completionFilter.IsEmpty() && player.GetPlanet() != destination)
		return false;
	else if(!completionFilter.IsEmpty() && !completionFilter.Matches(player.GetPlanet(), player.GetSystem()))
		return false;

	return IsSatisfied(player);
}



// This function dictates whether missions on the player's map are shown in
// bright or dim text colors, and may be called while in-flight or landed.
bool Mission::IsSatisfied(const PlayerInfo &player) const
{
	if(!waypoints.empty() || !stopovers.empty())
		return false;

	// Test the completion conditions for this mission.
	if(!toComplete.Test())
		return false;

	// Determine if any fines or outfits that must be transferred, can.
	auto it = actions.find(COMPLETE);
	if(it != actions.end() && !it->second.CanBeDone(player, IsFailed()))
		return false;

	// NPCs which must be accompanied or evaded must be present (or not),
	// and any needed scans, boarding, or assisting must also be completed.
	for(const NPC &npc : npcs)
		if(!npc.HasSucceeded(player.GetSystem()))
			return false;

	// If any of the cargo for this mission is being carried by a ship that is
	// not in this system, the mission cannot be completed right now.
	for(const auto &ship : player.Ships())
	{
		// Skip in-system ships, and carried ships whose parent is in-system.
		if(ship->GetSystem() == player.GetSystem() || (!ship->GetSystem() && ship->CanBeCarried()
				&& ship->GetParent() && ship->GetParent()->GetSystem() == player.GetSystem()))
			continue;

		if(ship->Cargo().GetPassengers(this))
			return false;
		// Check for all mission cargo, including that which has 0 mass.
		auto &cargo = ship->Cargo().MissionCargo();
		if(cargo.find(this) != cargo.end())
			return false;
	}

	return true;
}



bool Mission::IsFailed() const
{
	if(!toFail.IsEmpty() && toFail.Test())
		return true;

	for(const NPC &npc : npcs)
		if(npc.HasFailed())
			return true;

	return hasFailed;
}



bool Mission::OverridesCapture() const
{
	return overridesCapture;
}



// Mark a mission failed (e.g. due to a "fail" action in another mission).
void Mission::Fail()
{
	hasFailed = true;
}



// Get a string to show if this mission is "blocked" from being offered
// because it requires you to have more passenger or cargo space free. After
// calling this function, any future calls to it will return an empty string
// so that you do not display the same message multiple times.
string Mission::BlockedMessage(const PlayerInfo &player)
{
	if(blocked.empty())
		return "";

	int extraCrew = 0;
	const Ship *flagship = player.Flagship();
	// You cannot fire crew in space.
	if(flagship && player.GetPlanet())
		extraCrew = flagship->Crew() - flagship->RequiredCrew();

	int cargoNeeded = cargoSize;
	int bunksNeeded = passengers;
	if(player.GetPlanet())
	{
		cargoNeeded -= (player.Cargo().Free() + player.Cargo().CommoditiesSize());
		bunksNeeded -= (player.Cargo().BunksFree() + extraCrew);
	}
	else
	{
		// Boarding a ship, so only use the flagship's space.
		cargoNeeded -= flagship->Cargo().Free();
		bunksNeeded -= flagship->Cargo().BunksFree();
	}

	map<string, string> subs;
	GameData::GetTextReplacements().Substitutions(subs);
	substitutions.Substitutions(subs);
	player.AddPlayerSubstitutions(subs);

	subs["<conditions>"] = toAccept.Test() ? "meet" : "do not meet";

	ostringstream out;
	if(bunksNeeded > 0)
		out << (bunksNeeded == 1 ? "another bunk" : to_string(bunksNeeded) + " more bunks");
	if(bunksNeeded > 0 && cargoNeeded > 0)
		out << " and ";
	if(cargoNeeded > 0)
		out << (cargoNeeded == 1 ? "another ton" : to_string(cargoNeeded) + " more tons") << " of cargo space";
	if(bunksNeeded <= 0 && cargoNeeded <= 0)
		out << "no additional space";
	subs["<capacity>"] = out.str();

	for(const auto &keyValue : subs)
		subs[keyValue.first] = Phrase::ExpandPhrases(keyValue.second);
	Format::Expand(subs);

	string message = Format::Replace(blocked, subs);
	blocked.clear();
	return message;
}



// Check if this mission recommends that the game be autosaved when it is
// accepted. This should be set for main story line missions that have a
// high chance of failing, such as escort missions.
bool Mission::RecommendsAutosave() const
{
	return autosave;
}



// Check if this mission is unique, i.e. not something that will be offered
// over and over again in different variants.
bool Mission::IsUnique() const
{
	return (repeat == 1);
}



// When the state of this mission changes, it may make changes to the player
// information or show new UI panels. PlayerInfo::MissionCallback() will be
// used as the callback for any UI panel that returns a value.
bool Mission::Do(Trigger trigger, PlayerInfo &player, UI *ui, const shared_ptr<Ship> &boardingShip)
{
	if(trigger == STOPOVER)
	{
		// If this is not one of this mission's stopover planets, or if it is
		// not the very last one that must be visited, do nothing.
		auto it = stopovers.find(player.GetPlanet());
		if(it == stopovers.end())
			return false;

		for(const NPC &npc : npcs)
			if(npc.IsLeftBehind(player.GetSystem()))
			{
				ui->Push(new Dialog("This is a stop for one of your missions, but you have left a ship behind."));
				return false;
			}

		visitedStopovers.insert(*it);
		stopovers.erase(it);
		if(!stopovers.empty())
			return false;
	}
	if(trigger == ABORT && IsFailed())
		return false;
	if(trigger == WAYPOINT && !waypoints.empty())
		return false;

	auto it = actions.find(trigger);
	// If this mission was aborted but no ABORT action exists, look for a FAIL
	// action instead. This is done for backwards compatibility purposes from
	// when aborting a mission activated the FAIL trigger.
	if(trigger == ABORT && it == actions.end())
		it = actions.find(FAIL);

	// Fail and abort conditions get updated regardless of whether the action
	// can be done, as a fail or abort action not being able to be done does
	// not prevent a mission from being failed or aborted.
	if(trigger == FAIL)
	{
		--player.Conditions()[trueName + ": active"];
		++player.Conditions()[trueName + ": failed"];
	}
	else if(trigger == ABORT)
	{
		--player.Conditions()[trueName + ": active"];
		++player.Conditions()[trueName + ": aborted"];
		// Set the failed mission condition here as well for
		// backwards compatibility.
		++player.Conditions()[trueName + ": failed"];
	}

	// Don't update any further conditions if this action exists and can't be completed.
	if(it != actions.end() && !it->second.CanBeDone(player, IsFailed(), boardingShip))
		return false;

	if(trigger == ACCEPT)
	{
		++player.Conditions()[trueName + ": offered"];
		++player.Conditions()[trueName + ": active"];
		// Any potential on offer conversation has been finished, so update
		// the active NPCs for the first time.
		UpdateNPCs(player);
		if(deadline)
		{
			DistanceMap here(player);
			player.CalculateRemainingDeadline(*this, here);
		}
	}
	else if(trigger == DECLINE)
	{
		++player.Conditions()[trueName + ": offered"];
		++player.Conditions()[trueName + ": declined"];
	}
	else if(trigger == COMPLETE)
	{
		--player.Conditions()[trueName + ": active"];
		++player.Conditions()[trueName + ": done"];
	}

	// "Jobs" should never show dialogs when offered, nor should they call the
	// player's mission callback.
	if(trigger == OFFER && location == JOB)
		ui = nullptr;

	// If this trigger has actions tied to it, perform them. Otherwise, check
	// if this is a non-job mission that just got offered and if so,
	// automatically accept it.
	// Actions that are performed only receive the mission destination
	// system if the mission is visible. This is because the purpose of
	// a MissionAction being given the destination system is for drawing
	// a special marker at the destination if the map is opened during any
	// mission dialog or conversation. Invisible missions don't show this
	// marker.
	if(it != actions.end())
		it->second.Do(player, ui, this, (destination && isVisible) ? destination->GetSystem() : nullptr,
			boardingShip, IsUnique());
	else if(trigger == OFFER && location != JOB)
		player.MissionCallback(Conversation::ACCEPT);

	return true;
}



bool Mission::RequiresGiftedShip(const string &shipId) const
{
	// Check if any uncompleted actions required for the mission needs this ship.
	set<Trigger> requiredActions;
	{
		requiredActions.insert(Trigger::COMPLETE);
		if(!stopovers.empty())
			requiredActions.insert(Trigger::STOPOVER);
		if(!waypoints.empty())
			requiredActions.insert(Trigger::WAYPOINT);
	}
	for(const auto &it : actions)
		if(requiredActions.contains(it.first) && it.second.RequiresGiftedShip(shipId))
			return true;

	return false;
}



// Get a list of NPCs associated with this mission. Every time the player
// takes off from a planet, they should be added to the active ships.
const list<NPC> &Mission::NPCs() const
{
	return npcs;
}



// Update which NPCs are active based on their spawn and despawn conditions.
void Mission::UpdateNPCs(const PlayerInfo &player)
{
	for(auto &npc : npcs)
		npc.UpdateSpawning(player);
}



// Checks if the given ship belongs to one of the mission's NPCs.
bool Mission::HasShip(const shared_ptr<Ship> &ship) const
{
	for(const auto &npc : npcs)
		for(const auto &npcShip : npc.Ships())
			if(npcShip == ship)
				return true;
	return false;
}



// If any event occurs between two ships, check to see if this mission cares
// about it. This may affect the mission status or display a message.
void Mission::Do(const ShipEvent &event, PlayerInfo &player, UI *ui)
{
	if(event.TargetGovernment()->IsPlayer() && !IsFailed())
	{
		bool failed = false;
		string message;
		if(event.Type() & ShipEvent::DESTROY)
		{
			// Destroyed ships carrying mission cargo result in failed missions.
			// Mission cargo may have a quantity of zero (i.e. 0 mass).
			for(const auto &it : event.Target()->Cargo().MissionCargo())
				failed |= (it.first == this);
			// If any mission passengers were present, this mission is failed.
			for(const auto &it : event.Target()->Cargo().PassengerList())
				failed |= (it.first == this && it.second);
		}
		else if(event.Type() & ShipEvent::BOARD)
		{
			// Fail missions whose cargo is stolen by a boarding vessel.
			for(const auto &it : event.Actor()->Cargo().MissionCargo())
				failed |= (it.first == this);
			if(failed)
				message = "Your " + event.Target()->DisplayModelName() +
					" \"" + event.Target()->GivenName() + "\" has been plundered. ";
		}

		if(failed)
		{
			hasFailed = true;
			if(isVisible)
				Messages::Add(message + "Mission failed: \"" + displayName + "\".", Messages::Importance::Highest);
		}
	}

	if((event.Type() & ShipEvent::DISABLE) && event.Target() == player.FlagshipPtr())
		Do(DISABLED, player, ui);

	// Jump events are only created for the player's flagship.
	if((event.Type() & ShipEvent::JUMP) && event.Actor())
	{
		const System *system = event.Actor()->GetSystem();
		// If this was a waypoint, clear it.
		if(waypoints.erase(system))
		{
			visitedWaypoints.insert(system);
			Do(WAYPOINT, player, ui);
		}

		// Perform an "on enter" action for this system, if possible, and if
		// any was performed, update this mission's NPC spawn states.
		if(Enter(system, player, ui))
			UpdateNPCs(player);
	}

	for(NPC &npc : npcs)
		npc.Do(event, player, ui, this, isVisible);
}



// Get a specific mission action from this mission.
// If a mission action is not found for the given trigger, returns an empty
// mission action.
const MissionAction &Mission::GetAction(Trigger trigger) const
{
	auto ait = actions.find(trigger);
	static const MissionAction EMPTY{};
	return ait != actions.end() ? ait->second : EMPTY;
}



// "Instantiate" a mission by replacing randomly selected values and places
// with a single choice, and then replacing any wildcard text as well.
Mission Mission::Instantiate(const PlayerInfo &player, const shared_ptr<Ship> &boardingShip) const
{
	Mission result;
	// If anything goes wrong below, this mission should not be offered.
	result.hasFailed = true;
	result.isVisible = isVisible;
	result.unavailable = unavailable;
	result.unselected = unselected;
	result.selected = selected;
	result.hasPriority = hasPriority;
	result.isNonBlocking = isNonBlocking;
	result.isMinor = isMinor;
	result.offerPrecedence = offerPrecedence;
	result.autosave = autosave;
	result.location = location;
	result.overridesCapture = overridesCapture;
	result.sourceShip = boardingShip.get();
	result.repeat = repeat;
	result.trueName = trueName;
	result.waypoints = waypoints;
	result.completionFilter = completionFilter;
	result.markedSystems = markedSystems;
	// Handle waypoint systems that are chosen randomly.
	const System *const sourceSystem = player.GetSystem();
	for(const LocationFilter &filter : waypointFilters)
	{
		const System *system = filter.PickSystem(sourceSystem);
		if(!system)
			return result;
		result.waypoints.insert(system);
	}
	// If one of the waypoints is the current system, it is already visited.
	if(result.waypoints.erase(sourceSystem))
		result.visitedWaypoints.insert(sourceSystem);

	// Copy the template's stopovers, and add planets that match the template's filters.
	result.stopovers = stopovers;
	// Make sure they all exist in a valid system.
	for(auto it = result.stopovers.begin(); it != result.stopovers.end(); )
	{
		if((*it)->IsValid())
			++it;
		else
			it = result.stopovers.erase(it);
	}
	for(const LocationFilter &filter : stopoverFilters)
	{
		// Unlike destinations, we can allow stopovers on planets that don't have a spaceport.
		const Planet *planet = filter.PickPlanet(sourceSystem, ignoreClearance || !clearance.empty(), false);
		if(!planet)
			return result;
		result.stopovers.insert(planet);
	}

	// First, pick values for all the variables.

	// If a specific destination is not specified in the mission, pick a random
	// one out of all the destinations that satisfy the mission requirements.
	result.destination = destination;
	if(!result.destination && !destinationFilter.IsEmpty())
	{
		result.destination = destinationFilter.PickPlanet(sourceSystem, ignoreClearance || !clearance.empty());
		if(!result.destination)
			return result;
	}
	// If no destination is specified, it is the same as the source planet. Also
	// use the source planet if the given destination is not a valid planet.
	if(!result.destination || !result.destination->IsValid())
	{
		if(player.GetPlanet())
			result.destination = player.GetPlanet();
		else
			return result;
	}

	// If cargo is being carried, see if we are supposed to replace a generic
	// cargo name with something more specific.
	if(!cargo.empty())
	{
		const string expandedCargo = Phrase::ExpandPhrases(cargo);
		const Trade::Commodity *commodity = nullptr;
		if(expandedCargo == "random")
			commodity = PickCommodity(*sourceSystem, *result.destination->GetSystem());
		else
		{
			for(const Trade::Commodity &option : GameData::Commodities())
				if(option.name == expandedCargo)
				{
					commodity = &option;
					break;
				}
			for(const Trade::Commodity &option : GameData::SpecialCommodities())
				if(option.name == expandedCargo)
				{
					commodity = &option;
					break;
				}
		}
		if(commodity)
			result.cargo = commodity->items[Random::Int(commodity->items.size())];
		else
			result.cargo = expandedCargo;
	}
	// Pick a random cargo amount, if requested.
	if(cargoSize || cargoLimit)
	{
		if(cargoProb)
			result.cargoSize = Random::Polya(cargoLimit, cargoProb) + cargoSize;
		else if(cargoLimit > cargoSize)
			result.cargoSize = cargoSize + Random::Int(cargoLimit - cargoSize + 1);
		else
			result.cargoSize = cargoSize;
	}
	// Pick a random passenger count, if requested.
	if(passengers || passengerLimit)
	{
		if(passengerProb)
			result.passengers = Random::Polya(passengerLimit, passengerProb) + passengers;
		else if(passengerLimit > passengers)
			result.passengers = passengers + Random::Int(passengerLimit - passengers + 1);
		else
			result.passengers = passengers;
	}
	result.paymentApparent = paymentApparent;
	result.fine = fine;
	result.fineMessage = Phrase::ExpandPhrases(fineMessage);
	result.failIfDiscovered = failIfDiscovered;

	result.distanceCalcSettings = distanceCalcSettings;
	int jumps = result.CalculateJumps(sourceSystem);

	int64_t payload = static_cast<int64_t>(result.cargoSize) + 10 * static_cast<int64_t>(result.passengers);

	// Set the deadline, if requested.
	if(deadlineBase || deadlineMultiplier)
		result.deadline = player.GetDate() + deadlineBase + deadlineMultiplier * jumps;

	// Copy the conditions. The offer conditions must be copied too, because they
	// may depend on a condition that other mission offers might change.
	result.toOffer = toOffer;
	result.toAccept = toAccept;
	result.toComplete = toComplete;
	result.toFail = toFail;

	// Generate the substitutions map.
	map<string, string> subs;
	GameData::GetTextReplacements().Substitutions(subs);
	substitutions.Substitutions(subs);
	subs["<commodity>"] = result.cargo;
	subs["<tons>"] = Format::MassString(result.cargoSize);
	subs["<cargo>"] = Format::CargoString(result.cargoSize, subs["<commodity>"]);
	subs["<bunks>"] = to_string(result.passengers);
	subs["<passengers>"] = (result.passengers == 1) ? "passenger" : "passengers";
	subs["<fare>"] = (result.passengers == 1) ? "a passenger" : (subs["<bunks>"] + " passengers");
	if(player.GetPlanet())
		subs["<origin>"] = player.GetPlanet()->DisplayName();
	else if(boardingShip)
		subs["<origin>"] = boardingShip->GivenName();
	subs["<planet>"] = result.destination ? result.destination->DisplayName() : "";
	subs["<system>"] = result.destination ? result.destination->GetSystem()->DisplayName() : "";
	subs["<destination>"] = subs["<planet>"] + " in the " + subs["<system>"] + " system";
	subs["<date>"] = result.deadline.ToString();
	subs["<day>"] = result.deadline.LongString();
	if(result.paymentApparent)
		subs["<payment>"] = Format::CreditString(abs(result.paymentApparent));
	// Stopovers: "<name> in the <system name> system" with "," and "and".
	auto getDisplayName = [](const auto *const &item)
	{
		return item->DisplayName();
	};
	if(!result.stopovers.empty())
	{
		subs["<stopovers>"] = Format::List<set, const Planet *>(result.stopovers,
			[](const Planet *const &planet)
			{
				return planet->DisplayName() + " in the " + planet->GetSystem()->DisplayName() + " system";
			});
		subs["<planet stopovers>"] = Format::List<set, const Planet *>(result.stopovers, getDisplayName);
	}
	// Waypoints and marks: "<system name>" with "," and "and".
	if(!result.waypoints.empty())
		subs["<waypoints>"] = Format::List<set, const System *>(result.waypoints, getDisplayName);
	if(!result.markedSystems.empty())
		subs["<marks>"] = Format::List<set, const System *>(result.markedSystems, getDisplayName);

	// Done making subs, so expand the phrases and recursively substitute.
	for(const auto &keyValue : subs)
		subs[keyValue.first] = Phrase::ExpandPhrases(keyValue.second);
	Format::Expand(subs);

	// Instantiate the NPCs. This also fills in the "<npc>" substitution.
	string reason;
	for(auto &&n : npcs)
		reason = n.Validate(true);
	if(!reason.empty())
	{
<<<<<<< HEAD
		Logger::Log("Instantiation Error: NPC template in mission \""
			+ Identifier() + "\" uses invalid " + std::move(reason), Logger::Level::WARNING);
=======
		Logger::LogError("Instantiation Error: NPC template in mission \""
			+ TrueName() + "\" uses invalid " + std::move(reason));
>>>>>>> d56b2a97
		return result;
	}
	for(const NPC &npc : npcs)
		result.npcs.push_back(npc.Instantiate(player, subs, sourceSystem, result.destination->GetSystem(), jumps, payload));

	// Instantiate the actions. The "complete" action is always first so that
	// the "<payment>" substitution can be filled in.
	auto ait = actions.begin();
	for( ; ait != actions.end(); ++ait)
	{
		reason = ait->second.Validate();
		if(!reason.empty())
			break;
	}
	if(ait != actions.end())
	{
<<<<<<< HEAD
		Logger::Log("Instantiation Error: Action \"" + TriggerToText(ait->first) + "\" in mission \""
			+ Identifier() + "\" uses invalid " + std::move(reason), Logger::Level::WARNING);
=======
		Logger::LogError("Instantiation Error: Action \"" + TriggerToText(ait->first) + "\" in mission \""
			+ TrueName() + "\" uses invalid " + std::move(reason));
>>>>>>> d56b2a97
		return result;
	}
	for(const auto &it : actions)
		result.actions[it.first] = it.second.Instantiate(subs, sourceSystem, jumps, payload);

	auto oit = onEnter.begin();
	for( ; oit != onEnter.end(); ++oit)
	{
		reason = oit->first->IsValid() ? oit->second.Validate() : "trigger system";
		if(!reason.empty())
			break;
	}
	if(oit != onEnter.end())
	{
<<<<<<< HEAD
		Logger::Log("Instantiation Error: Action \"on enter '" + oit->first->TrueName() + "'\" in mission \""
			+ Identifier() + "\" uses invalid " + std::move(reason), Logger::Level::WARNING);
=======
		Logger::LogError("Instantiation Error: Action \"on enter '" + oit->first->TrueName() + "'\" in mission \""
			+ TrueName() + "\" uses invalid " + std::move(reason));
>>>>>>> d56b2a97
		return result;
	}
	for(const auto &it : onEnter)
		result.onEnter[it.first] = it.second.Instantiate(subs, sourceSystem, jumps, payload);

	auto eit = genericOnEnter.begin();
	for( ; eit != genericOnEnter.end(); ++eit)
	{
		reason = eit->Validate();
		if(!reason.empty())
			break;
	}
	if(eit != genericOnEnter.end())
	{
<<<<<<< HEAD
		Logger::Log("Instantiation Error: Generic \"on enter\" action in mission \""
			+ Identifier() + "\" uses invalid " + std::move(reason), Logger::Level::WARNING);
=======
		Logger::LogError("Instantiation Error: Generic \"on enter\" action in mission \""
			+ TrueName() + "\" uses invalid " + std::move(reason));
>>>>>>> d56b2a97
		return result;
	}
	for(const MissionAction &action : genericOnEnter)
		result.genericOnEnter.emplace_back(action.Instantiate(subs, sourceSystem, jumps, payload));

	// Perform substitution in the name and description.
	result.displayName = Format::Replace(Phrase::ExpandPhrases(displayName), subs);
	result.description = Format::Replace(Phrase::ExpandPhrases(description), subs);
	result.clearance = Format::Replace(Phrase::ExpandPhrases(clearance), subs);
	result.blocked = Format::Replace(Phrase::ExpandPhrases(blocked), subs);
	result.clearanceFilter = clearanceFilter;
	result.hasFullClearance = hasFullClearance;

	result.hasFailed = false;
	return result;
}



int Mission::CalculateJumps(const System *sourceSystem)
{
	expectedJumps = 0;

	// Estimate how far the player will have to travel to visit all the waypoints
	// and stopovers and then to land on the destination planet. Rather than a
	// full traveling salesman path, just calculate a greedy approximation.
	list<const System *> destinations;
	for(const System *system : waypoints)
		destinations.push_back(system);
	for(const Planet *planet : stopovers)
		destinations.push_back(planet->GetSystem());

	while(!destinations.empty())
	{
		// Find the closest destination to this location.
		DistanceMap distance(sourceSystem,
				distanceCalcSettings.WormholeStrat(),
				distanceCalcSettings.AssumesJumpDrive());
		auto it = destinations.begin();
		auto bestIt = it;
		int bestDays = distance.Days(**bestIt);
		if(bestDays < 0)
			bestDays = numeric_limits<int>::max();
		for(++it; it != destinations.end(); ++it)
		{
			int days = distance.Days(**it);
			if(days >= 0 && days < bestDays)
			{
				bestIt = it;
				bestDays = days;
			}
		}

		sourceSystem = *bestIt;
		// If currently unreachable, this system adds -1 to the deadline, to match previous behavior.
		expectedJumps += bestDays == numeric_limits<int>::max() ? -1 : bestDays;
		destinations.erase(bestIt);
	}
	DistanceMap distance(sourceSystem,
			distanceCalcSettings.WormholeStrat(),
			distanceCalcSettings.AssumesJumpDrive());
	// If currently unreachable, this system adds -1 to the deadline, to match previous behavior.
	expectedJumps += distance.Days(*destination->GetSystem());

	return expectedJumps;
}



// Perform an "on enter" MissionAction associated with the current system.
// Returns true if an action was performed.
bool Mission::Enter(const System *system, PlayerInfo &player, UI *ui)
{
	const auto eit = onEnter.find(system);
	const auto originalSize = didEnter.size();
	if(eit != onEnter.end() && !didEnter.contains(&eit->second) && eit->second.CanBeDone(player, IsFailed()))
	{
		eit->second.Do(player, ui, this);
		didEnter.insert(&eit->second);
	}
	// If no specific `on enter` was performed, try matching to a generic "on enter,"
	// which may use a LocationFilter to govern which systems it can be performed in.
	else
		for(MissionAction &action : genericOnEnter)
			if(!didEnter.contains(&action) && action.CanBeDone(player, IsFailed()))
			{
				action.Do(player, ui, this);
				didEnter.insert(&action);
				break;
			}

	return didEnter.size() > originalSize;
}



// For legacy code, contraband definitions can be placed in two different
// locations, so move that parsing out to a helper function.
bool Mission::ParseContraband(const DataNode &node)
{
	const string &key = node.Token(0);
	if(key == "illegal" && node.Size() == 2)
		fine = node.Value(1);
	else if(key == "illegal" && node.Size() == 3)
	{
		fine = node.Value(1);
		fineMessage = node.Token(2);
	}
	else if(key == "stealth")
		failIfDiscovered = true;
	else
		return false;

	return true;
}<|MERGE_RESOLUTION|>--- conflicted
+++ resolved
@@ -142,15 +142,9 @@
 		node.PrintTrace("Duplicate definition of mission:");
 		return;
 	}
-<<<<<<< HEAD
-	name = node.Token(1);
-	if(!DataNode::IsConditionName(name))
-		node.PrintTrace("Invalid mission name:");
-=======
 	trueName = node.Token(1);
 	if(!DataNode::IsConditionName(trueName))
-		node.PrintTrace("Error: Invalid mission name");
->>>>>>> d56b2a97
+		node.PrintTrace("Invalid mission name:");
 
 	for(const DataNode &child : node)
 	{
@@ -1600,13 +1594,8 @@
 		reason = n.Validate(true);
 	if(!reason.empty())
 	{
-<<<<<<< HEAD
 		Logger::Log("Instantiation Error: NPC template in mission \""
-			+ Identifier() + "\" uses invalid " + std::move(reason), Logger::Level::WARNING);
-=======
-		Logger::LogError("Instantiation Error: NPC template in mission \""
-			+ TrueName() + "\" uses invalid " + std::move(reason));
->>>>>>> d56b2a97
+			+ TrueName() + "\" uses invalid " + std::move(reason), Logger::Level::WARNING);
 		return result;
 	}
 	for(const NPC &npc : npcs)
@@ -1623,13 +1612,8 @@
 	}
 	if(ait != actions.end())
 	{
-<<<<<<< HEAD
 		Logger::Log("Instantiation Error: Action \"" + TriggerToText(ait->first) + "\" in mission \""
-			+ Identifier() + "\" uses invalid " + std::move(reason), Logger::Level::WARNING);
-=======
-		Logger::LogError("Instantiation Error: Action \"" + TriggerToText(ait->first) + "\" in mission \""
-			+ TrueName() + "\" uses invalid " + std::move(reason));
->>>>>>> d56b2a97
+			+ TrueName() + "\" uses invalid " + std::move(reason), Logger::Level::WARNING);
 		return result;
 	}
 	for(const auto &it : actions)
@@ -1644,13 +1628,8 @@
 	}
 	if(oit != onEnter.end())
 	{
-<<<<<<< HEAD
 		Logger::Log("Instantiation Error: Action \"on enter '" + oit->first->TrueName() + "'\" in mission \""
-			+ Identifier() + "\" uses invalid " + std::move(reason), Logger::Level::WARNING);
-=======
-		Logger::LogError("Instantiation Error: Action \"on enter '" + oit->first->TrueName() + "'\" in mission \""
-			+ TrueName() + "\" uses invalid " + std::move(reason));
->>>>>>> d56b2a97
+			+ TrueName() + "\" uses invalid " + std::move(reason), Logger::Level::WARNING);
 		return result;
 	}
 	for(const auto &it : onEnter)
@@ -1665,13 +1644,8 @@
 	}
 	if(eit != genericOnEnter.end())
 	{
-<<<<<<< HEAD
 		Logger::Log("Instantiation Error: Generic \"on enter\" action in mission \""
-			+ Identifier() + "\" uses invalid " + std::move(reason), Logger::Level::WARNING);
-=======
-		Logger::LogError("Instantiation Error: Generic \"on enter\" action in mission \""
-			+ TrueName() + "\" uses invalid " + std::move(reason));
->>>>>>> d56b2a97
+			+ TrueName() + "\" uses invalid " + std::move(reason), Logger::Level::WARNING);
 		return result;
 	}
 	for(const MissionAction &action : genericOnEnter)
