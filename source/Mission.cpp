/* Mission.cpp
Copyright (c) 2014 by Michael Zahniser

Endless Sky is free software: you can redistribute it and/or modify it under the
terms of the GNU General Public License as published by the Free Software
Foundation, either version 3 of the License, or (at your option) any later version.

Endless Sky is distributed in the hope that it will be useful, but WITHOUT ANY
WARRANTY; without even the implied warranty of MERCHANTABILITY or FITNESS FOR A
PARTICULAR PURPOSE. See the GNU General Public License for more details.

You should have received a copy of the GNU General Public License along with
this program. If not, see <https://www.gnu.org/licenses/>.
*/

#include "Mission.h"

#include "DataNode.h"
#include "DataWriter.h"
#include "Dialog.h"
#include "DistanceMap.h"
#include "text/Format.h"
#include "GameData.h"
#include "Government.h"
#include "Logger.h"
#include "Messages.h"
#include "Planet.h"
#include "PlayerInfo.h"
#include "Random.h"
#include "Ship.h"
#include "ShipEvent.h"
#include "System.h"
#include "UI.h"

#include <cmath>
#include <sstream>

using namespace std;

namespace {
	// Pick a random commodity that would make sense to be exported from the
	// first system to the second.
	const Trade::Commodity *PickCommodity(const System &from, const System &to)
	{
		vector<int> weight;
		int total = 0;
		for(const Trade::Commodity &commodity : GameData::Commodities())
		{
			// For every 100 credits in profit you can make, double the chance
			// of this commodity being chosen.
			double profit = to.Trade(commodity.name) - from.Trade(commodity.name);
			int w = max<int>(1, 100. * pow(2., profit * .01));
			weight.push_back(w);
			total += w;
		}
		total += !total;
		// Pick a random commodity based on those weights.
		int r = Random::Int(total);
		for(unsigned i = 0; i < weight.size(); ++i)
		{
			r -= weight[i];
			if(r < 0)
				return &GameData::Commodities()[i];
		}
		// Control will never reach here, but to satisfy the compiler:
		return nullptr;
	}

	// If a source, destination, waypoint, or stopover supplies more than one explicit choice
	// or a mixture of explicit choice and location filter, print a warning.
	void ParseMixedSpecificity(const DataNode &node, string &&kind, int expected)
	{
		if(node.Size() >= expected + 1)
			node.PrintTrace("Warning: use a location filter to choose from multiple " + kind + "s:");
		if(node.HasChildren())
			node.PrintTrace("Warning: location filter ignored due to use of explicit " + kind + ":");
	}

	string TriggerToText(Mission::Trigger trigger)
	{
		switch(trigger)
		{
			case Mission::Trigger::ABORT:
				return "on abort";
			case Mission::Trigger::ACCEPT:
				return "on accept";
			case Mission::Trigger::COMPLETE:
				return "on complete";
			case Mission::Trigger::DECLINE:
				return "on decline";
			case Mission::Trigger::DEFER:
				return "on defer";
			case Mission::Trigger::FAIL:
				return "on fail";
			case Mission::Trigger::OFFER:
				return "on offer";
			case Mission::Trigger::STOPOVER:
				return "on stopover";
			case Mission::Trigger::VISIT:
				return "on visit";
			case Mission::Trigger::WAYPOINT:
				return "on waypoint";
			case Mission::Trigger::DAILY:
				return "on daily";
			default:
				return "unknown trigger";
		}
	}
}



// Construct and Load() at the same time.
Mission::Mission(const DataNode &node)
{
	Load(node);
}



// Load a mission, either from the game data or from a saved game.
void Mission::Load(const DataNode &node)
{
	// All missions need a name.
	if(node.Size() < 2)
	{
		node.PrintTrace("Error: No name specified for mission:");
		return;
	}
	// If a mission object is "loaded" twice, that is most likely an error (e.g.
	// due to a plugin containing a mission with the same name as the base game
	// or another plugin). This class is not designed to allow merging or
	// overriding of mission data from two different definitions.
	if(!name.empty())
	{
		node.PrintTrace("Error: Duplicate definition of mission:");
		return;
	}
	name = node.Token(1);

	for(const DataNode &child : node)
	{
		if(child.Token(0) == "name" && child.Size() >= 2)
			displayName = child.Token(1);
		else if(child.Token(0) == "uuid" && child.Size() >= 2)
			uuid = EsUuid::FromString(child.Token(1));
		else if(child.Token(0) == "description" && child.Size() >= 2)
			description = child.Token(1);
		else if(child.Token(0) == "blocked" && child.Size() >= 2)
			blocked = child.Token(1);
		else if(child.Token(0) == "deadline" && child.Size() >= 4)
			deadline = Date(child.Value(1), child.Value(2), child.Value(3));
		else if(child.Token(0) == "deadline")
		{
			if(child.Size() == 1)
				deadlineMultiplier += 2;
			if(child.Size() >= 2)
				deadlineBase += child.Value(1);
			if(child.Size() >= 3)
				deadlineMultiplier += child.Value(2);
		}
		else if(child.Token(0) == "cargo" && child.Size() >= 3)
		{
			cargo = child.Token(1);
			cargoSize = child.Value(2);
			if(child.Size() >= 4)
				cargoLimit = child.Value(3);
			if(child.Size() >= 5)
				cargoProb = child.Value(4);

			for(const DataNode &grand : child)
			{
				if(!ParseContraband(grand))
					grand.PrintTrace("Skipping unrecognized attribute:");
				else
					grand.PrintTrace("Warning: Deprecated use of \"stealth\" and \"illegal\" as a child of \"cargo\"."
						" They are now mission-level properties:");
			}
		}
		else if(child.Token(0) == "passengers" && child.Size() >= 2)
		{
			passengers = child.Value(1);
			if(child.Size() >= 3)
				passengerLimit = child.Value(2);
			if(child.Size() >= 4)
				passengerProb = child.Value(3);
		}
		else if(child.Token(0) == "apparent payment" && child.Size() >= 2)
			paymentApparent = child.Value(1);
		else if(ParseContraband(child))
		{
			// This was an "illegal" or "stealth" entry. It has already been
			// parsed, so nothing more needs to be done here.
		}
		else if(child.Token(0) == "invisible")
			isVisible = false;
		else if(child.Token(0) == "priority")
			hasPriority = true;
		else if(child.Token(0) == "minor")
			isMinor = true;
		else if(child.Token(0) == "autosave")
			autosave = true;
		else if(child.Token(0) == "job")
			location = JOB;
		else if(child.Token(0) == "landing")
			location = LANDING;
		else if(child.Token(0) == "assisting")
			location = ASSISTING;
		else if(child.Token(0) == "boarding")
			location = BOARDING;
		else if(child.Token(0) == "shipyard")
			location = SHIPYARD;
		else if(child.Token(0) == "outfitter")
			location = OUTFITTER;
		else if(child.Token(0) == "repeat")
			repeat = (child.Size() == 1 ? 0 : static_cast<int>(child.Value(1)));
		else if(child.Token(0) == "clearance")
		{
			clearance = (child.Size() == 1 ? "auto" : child.Token(1));
			clearanceFilter.Load(child);
		}
		else if(child.Token(0) == "infiltrating")
			hasFullClearance = false;
		else if(child.Token(0) == "failed")
			hasFailed = true;
		else if(child.Token(0) == "to" && child.Size() >= 2)
		{
			if(child.Token(1) == "offer")
				toOffer.Load(child);
			else if(child.Token(1) == "complete")
				toComplete.Load(child);
			else if(child.Token(1) == "fail")
				toFail.Load(child);
			else if(child.Token(1) == "accept")
				toAccept.Load(child);
			else
				child.PrintTrace("Skipping unrecognized attribute:");
		}
		else if(child.Token(0) == "source" && child.Size() >= 2)
		{
			source = GameData::Planets().Get(child.Token(1));
			ParseMixedSpecificity(child, "planet", 2);
		}
		else if(child.Token(0) == "source")
			sourceFilter.Load(child);
		else if(child.Token(0) == "destination" && child.Size() == 2)
		{
			destination = GameData::Planets().Get(child.Token(1));
			ParseMixedSpecificity(child, "planet", 2);
		}
		else if(child.Token(0) == "destination")
			destinationFilter.Load(child);
		else if(child.Token(0) == "waypoint" && child.Size() >= 2)
		{
			bool visited = child.Size() >= 3 && child.Token(2) == "visited";
			set<const System *> &set = visited ? visitedWaypoints : waypoints;
			set.insert(GameData::Systems().Get(child.Token(1)));
			ParseMixedSpecificity(child, "system", 2 + visited);
		}
		else if(child.Token(0) == "waypoint" && child.HasChildren())
			waypointFilters.emplace_back(child);
		else if(child.Token(0) == "stopover" && child.Size() >= 2)
		{
			bool visited = child.Size() >= 3 && child.Token(2) == "visited";
			set<const Planet *> &set = visited ? visitedStopovers : stopovers;
			set.insert(GameData::Planets().Get(child.Token(1)));
			ParseMixedSpecificity(child, "planet", 2 + visited);
		}
		else if(child.Token(0) == "stopover" && child.HasChildren())
			stopoverFilters.emplace_back(child);
		else if(child.Token(0) == "substitutions" && child.HasChildren())
			substitutions.Load(child);
		else if(child.Token(0) == "npc")
			npcs.emplace_back(child);
		else if(child.Token(0) == "on" && child.Size() >= 2 && child.Token(1) == "enter")
		{
			// "on enter" nodes may either name a specific system or use a LocationFilter
			// to control the triggering system.
			if(child.Size() >= 3)
			{
				MissionAction &action = onEnter[GameData::Systems().Get(child.Token(2))];
				action.Load(child, name);
			}
			else
				genericOnEnter.emplace_back(child, name);
		}
		else if(child.Token(0) == "on" && child.Size() >= 2)
		{
			static const map<string, Trigger> trigger = {
				{"complete", COMPLETE},
				{"offer", OFFER},
				{"accept", ACCEPT},
				{"decline", DECLINE},
				{"fail", FAIL},
				{"abort", ABORT},
				{"defer", DEFER},
				{"visit", VISIT},
				{"stopover", STOPOVER},
				{"waypoint", WAYPOINT},
				{"daily", DAILY},
			};
			auto it = trigger.find(child.Token(1));
			if(it != trigger.end())
				actions[it->second].Load(child, name);
			else
				child.PrintTrace("Skipping unrecognized attribute:");
		}
		else
			child.PrintTrace("Skipping unrecognized attribute:");
	}

	if(displayName.empty())
		displayName = name;
	if(hasPriority && location == LANDING)
		node.PrintTrace("Warning: \"priority\" tag has no effect on \"landing\" missions:");
}



// Save a mission. It is safe to assume that any mission that is being saved
// is already "instantiated," so only a subset of the data must be saved.
void Mission::Save(DataWriter &out, const string &tag) const
{
	out.Write(tag, name);
	out.BeginChild();
	{
		out.Write("name", displayName);
		out.Write("uuid", uuid.ToString());
		if(!description.empty())
			out.Write("description", description);
		if(!blocked.empty())
			out.Write("blocked", blocked);
		if(deadline)
			out.Write("deadline", deadline.Day(), deadline.Month(), deadline.Year());
		if(cargoSize)
			out.Write("cargo", cargo, cargoSize);
		if(passengers)
			out.Write("passengers", passengers);
		if(paymentApparent)
			out.Write("apparent payment", paymentApparent);
		if(illegalCargoFine)
			out.Write("illegal", illegalCargoFine, illegalCargoMessage);
		if(failIfDiscovered)
			out.Write("stealth");
		if(!isVisible)
			out.Write("invisible");
		if(hasPriority)
			out.Write("priority");
		if(isMinor)
			out.Write("minor");
		if(autosave)
			out.Write("autosave");
		if(location == LANDING)
			out.Write("landing");
		if(location == ASSISTING)
			out.Write("assisting");
		if(location == BOARDING)
			out.Write("boarding");
		if(location == JOB)
			out.Write("job");
		if(!clearance.empty())
		{
			out.Write("clearance", clearance);
			clearanceFilter.Save(out);
		}
		if(!hasFullClearance)
			out.Write("infiltrating");
		if(hasFailed)
			out.Write("failed");
		if(repeat != 1)
			out.Write("repeat", repeat);

		if(!toOffer.IsEmpty())
		{
			out.Write("to", "offer");
			out.BeginChild();
			{
				toOffer.Save(out);
			}
			out.EndChild();
		}
		if(!toAccept.IsEmpty())
		{
			out.Write("to", "accept");
			out.BeginChild();
			{
				toAccept.Save(out);
			}
			out.EndChild();
		}
		if(!toComplete.IsEmpty())
		{
			out.Write("to", "complete");
			out.BeginChild();
			{
				toComplete.Save(out);
			}
			out.EndChild();
		}
		if(!toFail.IsEmpty())
		{
			out.Write("to", "fail");
			out.BeginChild();
			{
				toFail.Save(out);
			}
			out.EndChild();
		}
		if(destination)
			out.Write("destination", destination->Name());
		for(const System *system : waypoints)
			out.Write("waypoint", system->Name());
		for(const System *system : visitedWaypoints)
			out.Write("waypoint", system->Name(), "visited");

		for(const Planet *planet : stopovers)
			out.Write("stopover", planet->TrueName());
		for(const Planet *planet : visitedStopovers)
			out.Write("stopover", planet->TrueName(), "visited");

		for(const NPC &npc : npcs)
			npc.Save(out);

		// Save all the actions, because this might be an "available mission" that
		// has not been received yet but must still be included in the saved game.
		for(const auto &it : actions)
			it.second.Save(out);
		// Save any "on enter" actions that have not been performed.
		for(const auto &it : onEnter)
			if(!didEnter.count(&it.second))
				it.second.Save(out);
		for(const MissionAction &action : genericOnEnter)
			if(!didEnter.count(&action))
				action.Save(out);
	}
	out.EndChild();
}



void Mission::NeverOffer()
{
	// Add the equivalent "never" condition, `"'" != 0`.
	toOffer.Add("has", "'");
}



// Basic mission information.
const EsUuid &Mission::UUID() const noexcept
{
	return uuid;
}



const string &Mission::Name() const
{
	return displayName;
}



const string &Mission::Description() const
{
	return description;
}



// Check if this mission should be shown in your mission list. If not, the
// player will not know this mission exists (which is sometimes useful).
bool Mission::IsVisible() const
{
	return isVisible;
}



// Check if this instantiated mission uses any systems, planets, or ships that are
// not fully defined. If everything is fully defined, this is a valid mission.
bool Mission::IsValid() const
{
	// Planets must be defined and in a system. However, a source system does not necessarily exist.
	if(source && !source->IsValid())
		return false;
	// Every mission is required to have a destination.
	if(!destination || !destination->IsValid())
		return false;
	// All stopovers must be valid.
	for(auto &&planet : Stopovers())
		if(!planet->IsValid())
			return false;
	for(auto &&planet : VisitedStopovers())
		if(!planet->IsValid())
			return false;

	// Systems must have a defined position.
	for(auto &&system : Waypoints())
		if(!system->IsValid())
			return false;
	for(auto &&system : VisitedWaypoints())
		if(!system->IsValid())
			return false;

	// Actions triggered when entering a system should reference valid systems.
	for(auto &&it : onEnter)
		if(!it.first->IsValid() || !it.second.Validate().empty())
			return false;
	for(auto &&it : actions)
		if(!it.second.Validate().empty())
			return false;
	// Generic "on enter" may use a LocationFilter that exclusively references invalid content.
	for(auto &&action : genericOnEnter)
		if(!action.Validate().empty())
			return false;
	if(!clearanceFilter.IsValid())
		return false;

	// The instantiated NPCs should also be valid.
	for(auto &&npc : NPCs())
		if(!npc.Validate().empty())
			return false;

	return true;
}



// Check if this mission has high priority. If any high-priority missions
// are available, no others will be shown at landing or in the spaceport.
// This is to be used for missions that are part of a series.
bool Mission::HasPriority() const
{
	return hasPriority;
}



// Check if this mission is a "minor" mission. Minor missions will only be
// offered if no other missions (minor or otherwise) are being offered.
bool Mission::IsMinor() const
{
	return isMinor;
}



bool Mission::IsAtLocation(Location location) const
{
	return (this->location == location);
}



// Information about what you are doing.
const Planet *Mission::Destination() const
{
	return destination;
}



const set<const System *> &Mission::Waypoints() const
{
	return waypoints;
}



const set<const System *> &Mission::VisitedWaypoints() const
{
	return visitedWaypoints;
}



const set<const Planet *> &Mission::Stopovers() const
{
	return stopovers;
}



const set<const Planet *> &Mission::VisitedStopovers() const
{
	return visitedStopovers;
}



const string &Mission::Cargo() const
{
	return cargo;
}



int Mission::CargoSize() const
{
	return cargoSize;
}



int Mission::IllegalCargoFine() const
{
	return illegalCargoFine;
}



string Mission::IllegalCargoMessage() const
{
	return illegalCargoMessage;
}



bool Mission::FailIfDiscovered() const
{
	return failIfDiscovered;
}



int Mission::Passengers() const
{
	return passengers;
}



int64_t Mission::DisplayedPayment() const
{
	return paymentApparent ? paymentApparent : GetAction(Mission::Trigger::COMPLETE).Payment();
}



const int Mission::ExpectedJumps() const
{
	return expectedJumps;
}



// The mission must be completed by this deadline (if there is a deadline).
const Date &Mission::Deadline() const
{
	return deadline;
}



// If this mission's deadline was before the given date and it has not been
// marked as failing already, mark it and return true.
bool Mission::CheckDeadline(const Date &today)
{
	if(!hasFailed && deadline && deadline < today)
	{
		hasFailed = true;
		return true;
	}
	return false;
}



// Check if you have special clearance to land on your destination.
bool Mission::HasClearance(const Planet *planet) const
{
	if(clearance.empty())
		return false;
	if(planet == destination || stopovers.count(planet) || visitedStopovers.count(planet))
		return true;
	return (!clearanceFilter.IsEmpty() && clearanceFilter.Matches(planet));
}



// Get the string to be shown in the destination planet's hailing dialog. If
// this is "auto", you don't have to hail them to get landing permission.
const string &Mission::ClearanceMessage() const
{
	return clearance;
}



// Check whether we have full clearance to land and use the planet's
// services, or whether we are landing in secret ("infiltrating").
bool Mission::HasFullClearance() const
{
	return hasFullClearance;
}



// Check if it's possible to offer or complete this mission right now.
bool Mission::CanOffer(const PlayerInfo &player, const shared_ptr<Ship> &boardingShip) const
{
	if(location == BOARDING || location == ASSISTING)
	{
		if(!boardingShip)
			return false;

		if(!sourceFilter.Matches(*boardingShip))
			return false;
	}
	else
	{
		if(source && source != player.GetPlanet())
			return false;

		if(!sourceFilter.Matches(player.GetPlanet()))
			return false;
	}

	const auto &playerConditions = player.Conditions();
	if(!toOffer.Test(playerConditions))
		return false;

	if(!toFail.IsEmpty() && toFail.Test(playerConditions))
		return false;

	if(repeat && playerConditions.Get(name + ": offered") >= repeat)
		return false;

	auto it = actions.find(OFFER);
	if(it != actions.end() && !it->second.CanBeDone(player, boardingShip))
		return false;

	it = actions.find(ACCEPT);
	if(it != actions.end() && !it->second.CanBeDone(player, boardingShip))
		return false;

	it = actions.find(DECLINE);
	if(it != actions.end() && !it->second.CanBeDone(player, boardingShip))
		return false;

	it = actions.find(DEFER);
	if(it != actions.end() && !it->second.CanBeDone(player, boardingShip))
		return false;

	return true;
}



bool Mission::CanAccept(const PlayerInfo &player) const
{
	const auto &playerConditions = player.Conditions();
	if(!toAccept.Test(playerConditions))
		return false;

	auto it = actions.find(OFFER);
	if(it != actions.end() && !it->second.CanBeDone(player))
		return false;

	it = actions.find(ACCEPT);
	if(it != actions.end() && !it->second.CanBeDone(player))
		return false;
	return HasSpace(player);
}



bool Mission::HasSpace(const PlayerInfo &player) const
{
	int extraCrew = 0;
	if(player.Flagship())
		extraCrew = player.Flagship()->Crew() - player.Flagship()->RequiredCrew();
	return (cargoSize <= player.Cargo().Free() + player.Cargo().CommoditiesSize()
		&& passengers <= player.Cargo().BunksFree() + extraCrew);
}



// Check if this mission's cargo can fit entirely on the referenced ship.
bool Mission::HasSpace(const Ship &ship) const
{
	return (cargoSize <= ship.Cargo().Free() && passengers <= ship.Cargo().BunksFree());
}



bool Mission::CanComplete(const PlayerInfo &player) const
{
	if(player.GetPlanet() != destination)
		return false;

	return IsSatisfied(player);
}



// This function dictates whether missions on the player's map are shown in
// bright or dim text colors, and may be called while in-flight or landed.
bool Mission::IsSatisfied(const PlayerInfo &player) const
{
	if(!waypoints.empty() || !stopovers.empty())
		return false;

	// Test the completion conditions for this mission.
	if(!toComplete.Test(player.Conditions()))
		return false;

	// Determine if any fines or outfits that must be transferred, can.
	auto it = actions.find(COMPLETE);
	if(it != actions.end() && !it->second.CanBeDone(player))
		return false;

	// NPCs which must be accompanied or evaded must be present (or not),
	// and any needed scans, boarding, or assisting must also be completed.
	for(const NPC &npc : npcs)
		if(!npc.HasSucceeded(player.GetSystem()))
			return false;

	// If any of the cargo for this mission is being carried by a ship that is
	// not in this system, the mission cannot be completed right now.
	for(const auto &ship : player.Ships())
	{
		// Skip in-system ships, and carried ships whose parent is in-system.
		if(ship->GetSystem() == player.GetSystem() || (!ship->GetSystem() && ship->CanBeCarried()
				&& ship->GetParent() && ship->GetParent()->GetSystem() == player.GetSystem()))
			continue;

		if(ship->Cargo().GetPassengers(this))
			return false;
		// Check for all mission cargo, including that which has 0 mass.
		auto &cargo = ship->Cargo().MissionCargo();
		if(cargo.find(this) != cargo.end())
			return false;
	}

	return true;
}



bool Mission::HasFailed(const PlayerInfo &player) const
{
	if(!toFail.IsEmpty() && toFail.Test(player.Conditions()))
		return true;

	for(const NPC &npc : npcs)
		if(npc.HasFailed())
			return true;

	return hasFailed;
}



bool Mission::IsFailed() const
{
	return hasFailed;
}



// Mark a mission failed (e.g. due to a "fail" action in another mission).
void Mission::Fail()
{
	hasFailed = true;
}



// Get a string to show if this mission is "blocked" from being offered
// because it requires you to have more passenger or cargo space free. After
// calling this function, any future calls to it will return an empty string
// so that you do not display the same message multiple times.
string Mission::BlockedMessage(const PlayerInfo &player)
{
	if(blocked.empty())
		return "";

	int extraCrew = 0;
	const Ship *flagship = player.Flagship();
	// You cannot fire crew in space.
	if(flagship && player.GetPlanet())
		extraCrew = flagship->Crew() - flagship->RequiredCrew();

	int cargoNeeded = cargoSize;
	int bunksNeeded = passengers;
	if(player.GetPlanet())
	{
		cargoNeeded -= (player.Cargo().Free() + player.Cargo().CommoditiesSize());
		bunksNeeded -= (player.Cargo().BunksFree() + extraCrew);
	}
	else
	{
		// Boarding a ship, so only use the flagship's space.
		cargoNeeded -= flagship->Cargo().Free();
		bunksNeeded -= flagship->Cargo().BunksFree();
	}

	map<string, string> subs;
	GameData::GetTextReplacements().Substitutions(subs, player.Conditions());
	substitutions.Substitutions(subs, player.Conditions());
	subs["<first>"] = player.FirstName();
	subs["<last>"] = player.LastName();
	if(flagship)
		subs["<ship>"] = flagship->Name();

	const auto &playerConditions = player.Conditions();
	subs["<conditions>"] = toAccept.Test(playerConditions) ? "meet" : "do not meet";

	ostringstream out;
	if(bunksNeeded > 0)
		out << (bunksNeeded == 1 ? "another bunk" : to_string(bunksNeeded) + " more bunks");
	if(bunksNeeded > 0 && cargoNeeded > 0)
		out << " and ";
	if(cargoNeeded > 0)
		out << (cargoNeeded == 1 ? "another ton" : to_string(cargoNeeded) + " more tons") << " of cargo space";
	if(bunksNeeded <= 0 && cargoNeeded <= 0)
		out << "no additional space";
	subs["<capacity>"] = out.str();

	string message = Format::Replace(blocked, subs);
	blocked.clear();
	return message;
}



// Check if this mission recommends that the game be autosaved when it is
// accepted. This should be set for main story line missions that have a
// high chance of failing, such as escort missions.
bool Mission::RecommendsAutosave() const
{
	return autosave;
}



// Check if this mission is unique, i.e. not something that will be offered
// over and over again in different variants.
bool Mission::IsUnique() const
{
	return (repeat == 1);
}



// When the state of this mission changes, it may make changes to the player
// information or show new UI panels. PlayerInfo::MissionCallback() will be
// used as the callback for any UI panel that returns a value.
bool Mission::Do(Trigger trigger, PlayerInfo &player, UI *ui, const shared_ptr<Ship> &boardingShip)
{
	if(trigger == STOPOVER)
	{
		// If this is not one of this mission's stopover planets, or if it is
		// not the very last one that must be visited, do nothing.
		auto it = stopovers.find(player.GetPlanet());
		if(it == stopovers.end())
			return false;

		for(const NPC &npc : npcs)
			if(npc.IsLeftBehind(player.GetSystem()))
			{
				ui->Push(new Dialog("This is a stop for one of your missions, but you have left a ship behind."));
				return false;
			}

		visitedStopovers.insert(*it);
		stopovers.erase(it);
		if(!stopovers.empty())
			return false;
	}
	if(trigger == ABORT && HasFailed(player))
		return false;
	if(trigger == WAYPOINT && !waypoints.empty())
		return false;

	auto it = actions.find(trigger);
	// If this mission was aborted but no ABORT action exists, look for a FAIL
	// action instead. This is done for backwards compatibility purposes from
	// when aborting a mission activated the FAIL trigger.
	if(trigger == ABORT && it == actions.end())
		it = actions.find(FAIL);

	// Fail and abort conditions get updated regardless of whether the action
	// can be done, as a fail or abort action not being able to be done does
	// not prevent a mission from being failed or aborted.
	if(trigger == FAIL)
	{
		--player.Conditions()[name + ": active"];
		++player.Conditions()[name + ": failed"];
	}
	else if(trigger == ABORT)
	{
		--player.Conditions()[name + ": active"];
		++player.Conditions()[name + ": aborted"];
		// Set the failed mission condition here as well for
		// backwards compatibility.
		++player.Conditions()[name + ": failed"];
	}

	// Don't update any further conditions if this action exists and can't be completed.
	if(it != actions.end() && !it->second.CanBeDone(player, boardingShip))
		return false;

	if(trigger == ACCEPT)
	{
		++player.Conditions()[name + ": offered"];
		++player.Conditions()[name + ": active"];
		// Any potential on offer conversation has been finished, so update
		// the active NPCs for the first time.
		UpdateNPCs(player);
	}
	else if(trigger == DECLINE)
	{
		++player.Conditions()[name + ": offered"];
		++player.Conditions()[name + ": declined"];
	}
	else if(trigger == COMPLETE)
	{
		--player.Conditions()[name + ": active"];
		++player.Conditions()[name + ": done"];
	}

	// "Jobs" should never show dialogs when offered, nor should they call the
	// player's mission callback.
	if(trigger == OFFER && location == JOB)
		ui = nullptr;

	// If this trigger has actions tied to it, perform them. Otherwise, check
	// if this is a non-job mission that just got offered and if so,
	// automatically accept it.
	// Actions that are performed only receive the mission destination
	// system if the mission is visible. This is because the purpose of
	// a MissionAction being given the destination system is for drawing
	// a special marker at the destination if the map is opened during any
	// mission dialog or conversation. Invisible missions don't show this
	// marker.
	if(it != actions.end())
		it->second.Do(player, ui, (destination && isVisible) ? destination->GetSystem() : nullptr, boardingShip, IsUnique());
	else if(trigger == OFFER && location != JOB)
		player.MissionCallback(Conversation::ACCEPT);

	return true;
}



// Get a list of NPCs associated with this mission. Every time the player
// takes off from a planet, they should be added to the active ships.
const list<NPC> &Mission::NPCs() const
{
	return npcs;
}



// Update which NPCs are active based on their spawn and despawn conditions.
void Mission::UpdateNPCs(const PlayerInfo &player)
{
	for(auto &npc : npcs)
		npc.UpdateSpawning(player);
}



// Checks if the given ship belongs to one of the mission's NPCs.
bool Mission::HasShip(const shared_ptr<Ship> &ship) const
{
	for(const auto &npc : npcs)
		for(const auto &npcShip : npc.Ships())
			if(npcShip == ship)
				return true;
	return false;
}



// If any event occurs between two ships, check to see if this mission cares
// about it. This may affect the mission status or display a message.
void Mission::Do(const ShipEvent &event, PlayerInfo &player, UI *ui)
{
	if(event.TargetGovernment()->IsPlayer() && !hasFailed)
	{
		bool failed = false;
		string message = "Your ship '" + event.Target()->Name() + "' has been ";
		if(event.Type() & ShipEvent::DESTROY)
		{
			// Destroyed ships carrying mission cargo result in failed missions.
			// Mission cargo may have a quantity of zero (i.e. 0 mass).
			for(const auto &it : event.Target()->Cargo().MissionCargo())
				failed |= (it.first == this);
			// If any mission passengers were present, this mission is failed.
			for(const auto &it : event.Target()->Cargo().PassengerList())
				failed |= (it.first == this && it.second);
			if(failed)
				message += "lost. ";
		}
		else if(event.Type() & ShipEvent::BOARD)
		{
			// Fail missions whose cargo is stolen by a boarding vessel.
			for(const auto &it : event.Actor()->Cargo().MissionCargo())
				failed |= (it.first == this);
			if(failed)
				message += "plundered. ";
		}

		if(failed)
		{
			hasFailed = true;
			if(isVisible)
				Messages::Add(message + "Mission failed: \"" + displayName + "\".", Messages::Importance::Highest);
		}
	}

	// Jump events are only created for the player's flagship.
	if((event.Type() & ShipEvent::JUMP) && event.Actor())
	{
		const System *system = event.Actor()->GetSystem();
		// If this was a waypoint, clear it.
		if(waypoints.erase(system))
		{
			visitedWaypoints.insert(system);
			Do(WAYPOINT, player, ui);
		}

		// Perform an "on enter" action for this system, if possible, and if
		// any was performed, update this mission's NPC spawn states.
		if(Enter(system, player, ui))
			UpdateNPCs(player);
	}

	for(NPC &npc : npcs)
		npc.Do(event, player, ui, isVisible);
}



// Get the internal name used for this mission. This name is unique and is
// never modified by string substitution, so it can be used in condition
// variables, etc.
const string &Mission::Identifier() const
{
	return name;
}



// Get a specific mission action from this mission.
// If a mission action is not found for the given trigger, returns an empty
// mission action.
const MissionAction &Mission::GetAction(Trigger trigger) const
{
	auto ait = actions.find(trigger);
	static const MissionAction EMPTY{};
	return ait != actions.end() ? ait->second : EMPTY;
}



// "Instantiate" a mission by replacing randomly selected values and places
// with a single choice, and then replacing any wildcard text as well.
Mission Mission::Instantiate(const PlayerInfo &player, const shared_ptr<Ship> &boardingShip) const
{
	Mission result;
	// If anything goes wrong below, this mission should not be offered.
	result.hasFailed = true;
	result.isVisible = isVisible;
	result.hasPriority = hasPriority;
	result.isMinor = isMinor;
	result.autosave = autosave;
	result.location = location;
	result.repeat = repeat;
	result.name = name;
	result.waypoints = waypoints;
	// Handle waypoint systems that are chosen randomly.
	const System *const sourceSystem = player.GetSystem();
	for(const LocationFilter &filter : waypointFilters)
	{
		const System *system = filter.PickSystem(sourceSystem);
		if(!system)
			return result;
		result.waypoints.insert(system);
	}
	// If one of the waypoints is the current system, it is already visited.
	if(result.waypoints.erase(sourceSystem))
		result.visitedWaypoints.insert(sourceSystem);

	// Copy the template's stopovers, and add planets that match the template's filters.
	result.stopovers = stopovers;
	// Make sure they all exist in a valid system.
	for(auto it = result.stopovers.begin(); it != result.stopovers.end(); )
	{
		if((*it)->IsValid())
			++it;
		else
			it = result.stopovers.erase(it);
	}
	for(const LocationFilter &filter : stopoverFilters)
	{
		// Unlike destinations, we can allow stopovers on planets that don't have a spaceport.
		const Planet *planet = filter.PickPlanet(sourceSystem, !clearance.empty(), false);
		if(!planet)
			return result;
		result.stopovers.insert(planet);
	}

	// First, pick values for all the variables.

	// If a specific destination is not specified in the mission, pick a random
	// one out of all the destinations that satisfy the mission requirements.
	result.destination = destination;
	if(!result.destination && !destinationFilter.IsEmpty())
	{
		result.destination = destinationFilter.PickPlanet(sourceSystem, !clearance.empty());
		if(!result.destination)
			return result;
	}
	// If no destination is specified, it is the same as the source planet. Also
	// use the source planet if the given destination is not a valid planet.
	if(!result.destination || !result.destination->IsValid())
	{
		if(player.GetPlanet())
			result.destination = player.GetPlanet();
		else
			return result;
	}

	// If cargo is being carried, see if we are supposed to replace a generic
	// cargo name with something more specific.
	if(!cargo.empty())
	{
		const Trade::Commodity *commodity = nullptr;
		if(cargo == "random")
			commodity = PickCommodity(*sourceSystem, *result.destination->GetSystem());
		else
		{
			for(const Trade::Commodity &option : GameData::Commodities())
				if(option.name == cargo)
				{
					commodity = &option;
					break;
				}
			for(const Trade::Commodity &option : GameData::SpecialCommodities())
				if(option.name == cargo)
				{
					commodity = &option;
					break;
				}
		}
		if(commodity)
			result.cargo = commodity->items[Random::Int(commodity->items.size())];
		else
			result.cargo = cargo;
	}
	// Pick a random cargo amount, if requested.
	if(cargoSize || cargoLimit)
	{
		if(cargoProb)
			result.cargoSize = Random::Polya(cargoLimit, cargoProb) + cargoSize;
		else if(cargoLimit > cargoSize)
			result.cargoSize = cargoSize + Random::Int(cargoLimit - cargoSize + 1);
		else
			result.cargoSize = cargoSize;
	}
	// Pick a random passenger count, if requested.
	if(passengers || passengerLimit)
	{
		if(passengerProb)
			result.passengers = Random::Polya(passengerLimit, passengerProb) + passengers;
		else if(passengerLimit > passengers)
			result.passengers = passengers + Random::Int(passengerLimit - passengers + 1);
		else
			result.passengers = passengers;
	}
	result.paymentApparent = paymentApparent;
	result.illegalCargoFine = illegalCargoFine;
	result.illegalCargoMessage = illegalCargoMessage;
	result.failIfDiscovered = failIfDiscovered;

	int jumps = result.CalculateJumps(sourceSystem);

<<<<<<< HEAD
	int jumps = 0;
	while(!destinations.empty())
	{
		// Find the closest destination to this location.
		DistanceMap distance(path);
		auto it = destinations.begin();
		auto bestIt = it;
		for(++it; it != destinations.end(); ++it)
			if(distance.Days(**it) < distance.Days(**bestIt))
				bestIt = it;

		path = *bestIt;
		jumps += distance.Days(**bestIt);
		destinations.erase(bestIt);
	}
	jumps += RoutePlan(*path, *result.destination->GetSystem()).Days();
=======
>>>>>>> 9b9670af
	int64_t payload = static_cast<int64_t>(result.cargoSize) + 10 * static_cast<int64_t>(result.passengers);

	// Set the deadline, if requested.
	if(deadlineBase || deadlineMultiplier)
		result.deadline = player.GetDate() + deadlineBase + deadlineMultiplier * jumps;

	// Copy the conditions. The offer conditions must be copied too, because they
	// may depend on a condition that other mission offers might change.
	result.toOffer = toOffer;
	result.toAccept = toAccept;
	result.toComplete = toComplete;
	result.toFail = toFail;

	// Generate the substitutions map.
	map<string, string> subs;
	GameData::GetTextReplacements().Substitutions(subs, player.Conditions());
	substitutions.Substitutions(subs, player.Conditions());
	subs["<commodity>"] = result.cargo;
	subs["<tons>"] = to_string(result.cargoSize) + (result.cargoSize == 1 ? " ton" : " tons");
	subs["<cargo>"] = subs["<tons>"] + " of " + subs["<commodity>"];
	subs["<bunks>"] = to_string(result.passengers);
	subs["<passengers>"] = (result.passengers == 1) ? "passenger" : "passengers";
	subs["<fare>"] = (result.passengers == 1) ? "a passenger" : (subs["<bunks>"] + " passengers");
	if(player.GetPlanet())
		subs["<origin>"] = player.GetPlanet()->Name();
	else if(boardingShip)
		subs["<origin>"] = boardingShip->Name();
	subs["<planet>"] = result.destination ? result.destination->Name() : "";
	subs["<system>"] = result.destination ? result.destination->GetSystem()->Name() : "";
	subs["<destination>"] = subs["<planet>"] + " in the " + subs["<system>"] + " system";
	subs["<date>"] = result.deadline.ToString();
	subs["<day>"] = result.deadline.LongString();
	// Stopover and waypoint substitutions: iterate by reference to the
	// pointers so we can check when we're at the very last one in the set.
	// Stopovers: "<name> in the <system name> system" with "," and "and".
	if(!result.stopovers.empty())
	{
		string planets;
		const Planet * const *last = &*--result.stopovers.end();
		int count = 0;
		for(const Planet * const &planet : result.stopovers)
		{
			if(count++)
				planets += (&planet != last) ? ", " : (count > 2 ? ", and " : " and ");
			planets += planet->Name() + " in the " + planet->GetSystem()->Name() + " system";
		}
		subs["<stopovers>"] = planets;
	}
	// Waypoints: "<system name>" with "," and "and".
	if(!result.waypoints.empty())
	{
		string systems;
		const System * const *last = &*--result.waypoints.end();
		int count = 0;
		for(const System * const &system : result.waypoints)
		{
			if(count++)
				systems += (&system != last) ? ", " : (count > 2 ? ", and " : " and ");
			systems += system->Name();
		}
		subs["<waypoints>"] = systems;
	}

	// Instantiate the NPCs. This also fills in the "<npc>" substitution.
	string reason;
	for(auto &&n : npcs)
		reason = n.Validate(true);
	if(!reason.empty())
	{
		Logger::LogError("Instantiation Error: NPC template in mission \""
			+ Identifier() + "\" uses invalid " + std::move(reason));
		return result;
	}
	for(const NPC &npc : npcs)
		result.npcs.push_back(npc.Instantiate(subs, sourceSystem, result.destination->GetSystem()));

	// Instantiate the actions. The "complete" action is always first so that
	// the "<payment>" substitution can be filled in.
	auto ait = actions.begin();
	for( ; ait != actions.end(); ++ait)
	{
		reason = ait->second.Validate();
		if(!reason.empty())
			break;
	}
	if(ait != actions.end())
	{
		Logger::LogError("Instantiation Error: Action \"" + TriggerToText(ait->first) + "\" in mission \""
			+ Identifier() + "\" uses invalid " + std::move(reason));
		return result;
	}
	for(const auto &it : actions)
		result.actions[it.first] = it.second.Instantiate(subs, sourceSystem, jumps, payload);

	auto oit = onEnter.begin();
	for( ; oit != onEnter.end(); ++oit)
	{
		reason = oit->first->IsValid() ? oit->second.Validate() : "trigger system";
		if(!reason.empty())
			break;
	}
	if(oit != onEnter.end())
	{
		Logger::LogError("Instantiation Error: Action \"on enter '" + oit->first->Name() + "'\" in mission \""
			+ Identifier() + "\" uses invalid " + std::move(reason));
		return result;
	}
	for(const auto &it : onEnter)
		result.onEnter[it.first] = it.second.Instantiate(subs, sourceSystem, jumps, payload);

	auto eit = genericOnEnter.begin();
	for( ; eit != genericOnEnter.end(); ++eit)
	{
		reason = eit->Validate();
		if(!reason.empty())
			break;
	}
	if(eit != genericOnEnter.end())
	{
		Logger::LogError("Instantiation Error: Generic \"on enter\" action in mission \""
			+ Identifier() + "\" uses invalid " + std::move(reason));
		return result;
	}
	for(const MissionAction &action : genericOnEnter)
		result.genericOnEnter.emplace_back(action.Instantiate(subs, sourceSystem, jumps, payload));

	// Perform substitution in the name and description.
	result.displayName = Format::Replace(displayName, subs);
	result.description = Format::Replace(description, subs);
	result.clearance = Format::Replace(clearance, subs);
	result.blocked = Format::Replace(blocked, subs);
	result.clearanceFilter = clearanceFilter;
	result.hasFullClearance = hasFullClearance;

	result.hasFailed = false;
	return result;
}



int Mission::CalculateJumps(const System *sourceSystem)
{
	expectedJumps = 0;

	// Estimate how far the player will have to travel to visit all the waypoints
	// and stopovers and then to land on the destination planet. Rather than a
	// full traveling salesman path, just calculate a greedy approximation.
	list<const System *> destinations;
	for(const System *system : waypoints)
		destinations.push_back(system);
	for(const Planet *planet : stopovers)
		destinations.push_back(planet->GetSystem());

	while(!destinations.empty())
	{
		// Find the closest destination to this location.
		DistanceMap distance(sourceSystem);
		auto it = destinations.begin();
		auto bestIt = it;
		for(++it; it != destinations.end(); ++it)
			if(distance.Days(*it) < distance.Days(*bestIt))
				bestIt = it;

		sourceSystem = *bestIt;
		expectedJumps += distance.Days(*bestIt);
		destinations.erase(bestIt);
	}
	DistanceMap distance(sourceSystem);
	expectedJumps += distance.Days(destination->GetSystem());

	return expectedJumps;
}



// Perform an "on enter" MissionAction associated with the current system.
// Returns true if an action was performed.
bool Mission::Enter(const System *system, PlayerInfo &player, UI *ui)
{
	const auto eit = onEnter.find(system);
	const auto originalSize = didEnter.size();
	if(eit != onEnter.end() && !didEnter.count(&eit->second) && eit->second.CanBeDone(player))
	{
		eit->second.Do(player, ui);
		didEnter.insert(&eit->second);
	}
	// If no specific `on enter` was performed, try matching to a generic "on enter,"
	// which may use a LocationFilter to govern which systems it can be performed in.
	else
		for(MissionAction &action : genericOnEnter)
			if(!didEnter.count(&action) && action.CanBeDone(player))
			{
				action.Do(player, ui);
				didEnter.insert(&action);
				break;
			}

	return didEnter.size() > originalSize;
}



// For legacy code, contraband definitions can be placed in two different
// locations, so move that parsing out to a helper function.
bool Mission::ParseContraband(const DataNode &node)
{
	if(node.Token(0) == "illegal" && node.Size() == 2)
		illegalCargoFine = node.Value(1);
	else if(node.Token(0) == "illegal" && node.Size() == 3)
	{
		illegalCargoFine = node.Value(1);
		illegalCargoMessage = node.Token(2);
	}
	else if(node.Token(0) == "stealth")
		failIfDiscovered = true;
	else
		return false;

	return true;
}<|MERGE_RESOLUTION|>--- conflicted
+++ resolved
@@ -1280,25 +1280,6 @@
 
 	int jumps = result.CalculateJumps(sourceSystem);
 
-<<<<<<< HEAD
-	int jumps = 0;
-	while(!destinations.empty())
-	{
-		// Find the closest destination to this location.
-		DistanceMap distance(path);
-		auto it = destinations.begin();
-		auto bestIt = it;
-		for(++it; it != destinations.end(); ++it)
-			if(distance.Days(**it) < distance.Days(**bestIt))
-				bestIt = it;
-
-		path = *bestIt;
-		jumps += distance.Days(**bestIt);
-		destinations.erase(bestIt);
-	}
-	jumps += RoutePlan(*path, *result.destination->GetSystem()).Days();
-=======
->>>>>>> 9b9670af
 	int64_t payload = static_cast<int64_t>(result.cargoSize) + 10 * static_cast<int64_t>(result.passengers);
 
 	// Set the deadline, if requested.
