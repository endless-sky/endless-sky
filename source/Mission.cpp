/* Mission.cpp
Copyright (c) 2014 by Michael Zahniser

Endless Sky is free software: you can redistribute it and/or modify it under the
terms of the GNU General Public License as published by the Free Software
Foundation, either version 3 of the License, or (at your option) any later version.

Endless Sky is distributed in the hope that it will be useful, but WITHOUT ANY
WARRANTY; without even the implied warranty of MERCHANTABILITY or FITNESS FOR A
PARTICULAR PURPOSE. See the GNU General Public License for more details.

You should have received a copy of the GNU General Public License along with
this program. If not, see <https://www.gnu.org/licenses/>.
*/

#include "Mission.h"

#include "DataNode.h"
#include "DataWriter.h"
#include "Dialog.h"
#include "DistanceMap.h"
#include "text/Format.h"
#include "GameData.h"
#include "Government.h"
#include "Logger.h"
#include "Messages.h"
#include "Phrase.h"
#include "Planet.h"
#include "PlayerInfo.h"
#include "Random.h"
#include "Ship.h"
#include "ShipEvent.h"
#include "System.h"
#include "UI.h"

#include <cmath>
#include <limits>
#include <sstream>

using namespace std;

namespace {
	// Pick a random commodity that would make sense to be exported from the
	// first system to the second.
	const Trade::Commodity *PickCommodity(const System &from, const System &to)
	{
		vector<int> weight;
		int total = 0;
		for(const Trade::Commodity &commodity : GameData::Commodities())
		{
			// For every 100 credits in profit you can make, double the chance
			// of this commodity being chosen.
			double profit = to.Trade(commodity.name) - from.Trade(commodity.name);
			int w = max<int>(1, 100. * pow(2., profit * .01));
			weight.push_back(w);
			total += w;
		}
		total += !total;
		// Pick a random commodity based on those weights.
		int r = Random::Int(total);
		for(unsigned i = 0; i < weight.size(); ++i)
		{
			r -= weight[i];
			if(r < 0)
				return &GameData::Commodities()[i];
		}
		// Control will never reach here, but to satisfy the compiler:
		return nullptr;
	}

	// If a source, destination, waypoint, or stopover supplies more than one explicit choice
	// or a mixture of explicit choice and location filter, print a warning.
	void ParseMixedSpecificity(const DataNode &node, string &&kind, int expected)
	{
		if(node.Size() >= expected + 1)
			node.PrintTrace("Warning: use a location filter to choose from multiple " + kind + "s:");
		if(node.HasChildren())
			node.PrintTrace("Warning: location filter ignored due to use of explicit " + kind + ":");
	}

	string TriggerToText(Mission::Trigger trigger)
	{
		switch(trigger)
		{
			case Mission::Trigger::ABORT:
				return "on abort";
			case Mission::Trigger::ACCEPT:
				return "on accept";
			case Mission::Trigger::COMPLETE:
				return "on complete";
			case Mission::Trigger::DECLINE:
				return "on decline";
			case Mission::Trigger::DEFER:
				return "on defer";
			case Mission::Trigger::FAIL:
				return "on fail";
			case Mission::Trigger::OFFER:
				return "on offer";
			case Mission::Trigger::STOPOVER:
				return "on stopover";
			case Mission::Trigger::VISIT:
				return "on visit";
			case Mission::Trigger::WAYPOINT:
				return "on waypoint";
			case Mission::Trigger::DAILY:
				return "on daily";
			case Mission::Trigger::DISABLED:
				return "on disabled";
			default:
				return "unknown trigger";
		}
	}
}



// Construct and Load() at the same time.
Mission::Mission(const DataNode &node)
{
	Load(node);
}



// Load a mission, either from the game data or from a saved game.
void Mission::Load(const DataNode &node)
{
	// All missions need a name.
	if(node.Size() < 2)
	{
		node.PrintTrace("Error: No name specified for mission:");
		return;
	}
	// If a mission object is "loaded" twice, that is most likely an error (e.g.
	// due to a plugin containing a mission with the same name as the base game
	// or another plugin). This class is not designed to allow merging or
	// overriding of mission data from two different definitions.
	if(!name.empty())
	{
		node.PrintTrace("Error: Duplicate definition of mission:");
		return;
	}
	name = node.Token(1);
	if(!DataNode::IsConditionName(name))
		node.PrintTrace("Error: Invalid mission name");

	for(const DataNode &child : node)
	{
		if(child.Token(0) == "name" && child.Size() >= 2)
			displayName = child.Token(1);
		else if(child.Token(0) == "uuid" && child.Size() >= 2)
			uuid = EsUuid::FromString(child.Token(1));
		else if(child.Token(0) == "description" && child.Size() >= 2)
			description = child.Token(1);
		else if(child.Token(0) == "blocked" && child.Size() >= 2)
			blocked = child.Token(1);
		else if(child.Token(0) == "deadline" && child.Size() >= 4)
			deadline = Date(child.Value(1), child.Value(2), child.Value(3));
		else if(child.Token(0) == "deadline")
		{
			if(child.Size() == 1)
				deadlineMultiplier += 2;
			if(child.Size() >= 2)
				deadlineBase += child.Value(1);
			if(child.Size() >= 3)
				deadlineMultiplier += child.Value(2);
		}
		else if(child.Token(0) == "distance calculation settings" && child.HasChildren())
		{
			distanceCalcSettings.Load(child);
		}
		else if(child.Token(0) == "cargo" && child.Size() >= 3)
		{
			cargo = child.Token(1);
			cargoSize = child.Value(2);
			if(child.Size() >= 4)
				cargoLimit = child.Value(3);
			if(child.Size() >= 5)
				cargoProb = child.Value(4);

			for(const DataNode &grand : child)
			{
				if(!ParseContraband(grand))
					grand.PrintTrace("Skipping unrecognized attribute:");
				else
					grand.PrintTrace("Warning: Deprecated use of \"stealth\" and \"illegal\" as a child of \"cargo\"."
						" They are now mission-level properties:");
			}
		}
		else if(child.Token(0) == "passengers" && child.Size() >= 2)
		{
			passengers = child.Value(1);
			if(child.Size() >= 3)
				passengerLimit = child.Value(2);
			if(child.Size() >= 4)
				passengerProb = child.Value(3);
		}
		else if(child.Token(0) == "apparent payment" && child.Size() >= 2)
			paymentApparent = child.Value(1);
		else if(ParseContraband(child))
		{
			// This was an "illegal" or "stealth" entry. It has already been
			// parsed, so nothing more needs to be done here.
		}
		else if(child.Token(0) == "invisible")
			isVisible = false;
		else if(child.Token(0) == "priority")
			hasPriority = true;
		else if(child.Token(0) == "non-blocking")
			isNonBlocking = true;
		else if(child.Token(0) == "minor")
			isMinor = true;
		else if(child.Token(0) == "autosave")
			autosave = true;
		else if(child.Token(0) == "job")
			setting = JOB;
		else if(child.Token(0) == "landing")
<<<<<<< HEAD
			setting = LANDING;
=======
			location = LANDING;
		else if(child.Token(0) == "assisting")
			location = ASSISTING;
		else if(child.Token(0) == "boarding")
		{
			location = BOARDING;
			for(const DataNode &grand : child)
				if(grand.Token(0) == "override capture")
					overridesCapture = true;
				else
					grand.PrintTrace("Skipping unrecognized attribute:");
		}
>>>>>>> c60ba7aa
		else if(child.Token(0) == "shipyard")
			setting = SHIPYARD;
		else if(child.Token(0) == "outfitter")
<<<<<<< HEAD
			setting = OUTFITTER;
		else if(child.Token(0) == "assisting")
			setting = ASSISTING;
		else if(child.Token(0) == "boarding")
			setting = BOARDING;
		else if(child.Token(0) == "entering")
			setting = ENTERING;
=======
			location = OUTFITTER;
		else if(child.Token(0) == "job board")
			location = JOB_BOARD;
>>>>>>> c60ba7aa
		else if(child.Token(0) == "repeat")
			repeat = (child.Size() == 1 ? 0 : static_cast<int>(child.Value(1)));
		else if(child.Token(0) == "clearance")
		{
			clearance = (child.Size() == 1 ? "auto" : child.Token(1));
			clearanceFilter.Load(child);
		}
		else if(child.Size() == 2 && child.Token(0) == "ignore" && child.Token(1) == "clearance")
			ignoreClearance = true;
		else if(child.Token(0) == "infiltrating")
			hasFullClearance = false;
		else if(child.Token(0) == "failed")
			hasFailed = true;
		else if(child.Token(0) == "to" && child.Size() >= 2)
		{
			if(child.Token(1) == "offer")
				toOffer.Load(child);
			else if(child.Token(1) == "complete")
				toComplete.Load(child);
			else if(child.Token(1) == "fail")
				toFail.Load(child);
			else if(child.Token(1) == "accept")
				toAccept.Load(child);
			else
				child.PrintTrace("Skipping unrecognized attribute:");
		}
		else if(child.Token(0) == "source" && child.Size() >= 2)
		{
			if(setting == ENTERING)
			{
				source = GameData::Systems().Get(child.Token(1));
				ParseMixedSpecificity(child, "system", 2);
			}
			else
			{
				source = GameData::Planets().Get(child.Token(1));
				ParseMixedSpecificity(child, "planet", 2);
			}
		}
		else if(child.Token(0) == "source")
			sourceFilter.Load(child);
		else if(child.Token(0) == "destination" && child.Size() == 2)
		{
			destination = GameData::Planets().Get(child.Token(1));
			ParseMixedSpecificity(child, "planet", 2);
		}
		else if(child.Token(0) == "destination system")
		{
			finishInSystem = true;
			if(child.Size() >= 2)
			{
				destination = GameData::Systems().Get(child.Token(1));
				ParseMixedSpecificity(child, "system", 2);
			}
		}
		else if(child.Token(0) == "destination")
			destinationFilter.Load(child);
		else if(child.Token(0) == "waypoint" && child.Size() >= 2)
		{
			bool visited = child.Size() >= 3 && child.Token(2) == "visited";
			set<const System *> &set = visited ? visitedWaypoints : waypoints;
			set.insert(GameData::Systems().Get(child.Token(1)));
			ParseMixedSpecificity(child, "system", 2 + visited);
		}
		else if(child.Token(0) == "waypoint" && child.HasChildren())
			waypointFilters.emplace_back(child);
		else if(child.Token(0) == "stopover" && child.Size() >= 2)
		{
			bool visited = child.Size() >= 3 && child.Token(2) == "visited";
			set<const Planet *> &set = visited ? visitedStopovers : stopovers;
			set.insert(GameData::Planets().Get(child.Token(1)));
			ParseMixedSpecificity(child, "planet", 2 + visited);
		}
		else if(child.Token(0) == "stopover" && child.HasChildren())
			stopoverFilters.emplace_back(child);
		else if(child.Token(0) == "mark" && child.Size() >= 2)
		{
			bool unmarked = child.Size() >= 3 && child.Token(2) == "unmarked";
			set<const System *> &set = unmarked ? unmarkedSystems : markedSystems;
			set.insert(GameData::Systems().Get(child.Token(1)));
		}
		else if(child.Token(0) == "substitutions" && child.HasChildren())
			substitutions.Load(child);
		else if(child.Token(0) == "npc")
			npcs.emplace_back(child);
		else if(child.Token(0) == "on" && child.Size() >= 2 && child.Token(1) == "enter")
		{
			// "on enter" nodes may either name a specific system or use a LocationFilter
			// to control the triggering system.
			if(child.Size() >= 3)
			{
				MissionAction &action = onEnter[GameData::Systems().Get(child.Token(2))];
				action.Load(child);
			}
			else
				genericOnEnter.emplace_back(child);
		}
		else if(child.Token(0) == "on" && child.Size() >= 2)
		{
			static const map<string, Trigger> trigger = {
				{"complete", COMPLETE},
				{"offer", OFFER},
				{"accept", ACCEPT},
				{"decline", DECLINE},
				{"fail", FAIL},
				{"abort", ABORT},
				{"defer", DEFER},
				{"visit", VISIT},
				{"stopover", STOPOVER},
				{"waypoint", WAYPOINT},
				{"daily", DAILY},
				{"disabled", DISABLED},
			};
			auto it = trigger.find(child.Token(1));
			if(it != trigger.end())
				actions[it->second].Load(child);
			else
				child.PrintTrace("Skipping unrecognized attribute:");
		}
		else
			child.PrintTrace("Skipping unrecognized attribute:");
	}

	if(displayName.empty())
		displayName = name;
	if(hasPriority && setting == LANDING)
		node.PrintTrace("Warning: \"priority\" tag has no effect on \"landing\" missions:");
}



// Save a mission. It is safe to assume that any mission that is being saved
// is already "instantiated," so only a subset of the data must be saved.
void Mission::Save(DataWriter &out, const string &tag) const
{
	out.Write(tag, name);
	out.BeginChild();
	{
		out.Write("name", displayName);
		out.Write("uuid", uuid.ToString());
		if(!description.empty())
			out.Write("description", description);
		if(!blocked.empty())
			out.Write("blocked", blocked);
		if(deadline)
			out.Write("deadline", deadline.Day(), deadline.Month(), deadline.Year());
		if(cargoSize)
			out.Write("cargo", cargo, cargoSize);
		if(passengers)
			out.Write("passengers", passengers);
		if(paymentApparent)
			out.Write("apparent payment", paymentApparent);
		if(fine)
			out.Write("illegal", fine, fineMessage);
		if(failIfDiscovered)
			out.Write("stealth");
		if(!isVisible)
			out.Write("invisible");
		if(hasPriority)
			out.Write("priority");
		if(isNonBlocking)
			out.Write("non-blocking");
		if(isMinor)
			out.Write("minor");
		if(autosave)
			out.Write("autosave");
		if(setting == LANDING)
			out.Write("landing");
<<<<<<< HEAD
		if(setting == ASSISTING)
			out.Write("assisting");
		if(setting == BOARDING)
			out.Write("boarding");
		if(setting == JOB)
=======
		else if(location == SHIPYARD)
			out.Write("shipyard");
		else if(location == OUTFITTER)
			out.Write("outfitter");
		else if(location == JOB_BOARD)
			out.Write("job board");
		else if(location == ASSISTING)
			out.Write("assisting");
		else if(location == BOARDING)
		{
			out.Write("boarding");
			if(overridesCapture)
			{
				out.BeginChild();
				{
					out.Write("override capture");
				}
				out.EndChild();
			}
		}
		else if(location == JOB)
>>>>>>> c60ba7aa
			out.Write("job");
		if(setting == ENTERING)
			out.Write("entering");
		if(!clearance.empty())
		{
			out.Write("clearance", clearance);
			clearanceFilter.Save(out);
		}
		if(ignoreClearance)
			out.Write("ignore", "clearance");
		if(!hasFullClearance)
			out.Write("infiltrating");
		if(hasFailed)
			out.Write("failed");
		if(repeat != 1)
			out.Write("repeat", repeat);

		if(!toOffer.IsEmpty())
		{
			out.Write("to", "offer");
			out.BeginChild();
			{
				toOffer.Save(out);
			}
			out.EndChild();
		}
		if(!toAccept.IsEmpty())
		{
			out.Write("to", "accept");
			out.BeginChild();
			{
				toAccept.Save(out);
			}
			out.EndChild();
		}
		if(!toComplete.IsEmpty())
		{
			out.Write("to", "complete");
			out.BeginChild();
			{
				toComplete.Save(out);
			}
			out.EndChild();
		}
		if(!toFail.IsEmpty())
		{
			out.Write("to", "fail");
			out.BeginChild();
			{
				toFail.Save(out);
			}
			out.EndChild();
		}
<<<<<<< HEAD
		if(destination.planet)
			out.Write("destination", destination.planet->Name());
		else if(destination.system)
			out.Write("destination system", destination.system->Name());
=======
		if(destination)
			out.Write("destination", destination->TrueName());
>>>>>>> c60ba7aa
		for(const System *system : waypoints)
			out.Write("waypoint", system->TrueName());
		for(const System *system : visitedWaypoints)
			out.Write("waypoint", system->TrueName(), "visited");

		for(const Planet *planet : stopovers)
			out.Write("stopover", planet->TrueName());
		for(const Planet *planet : visitedStopovers)
			out.Write("stopover", planet->TrueName(), "visited");

		for(const System *system : markedSystems)
			out.Write("mark", system->TrueName());
		for(const System *system : unmarkedSystems)
			out.Write("mark", system->TrueName(), "unmarked");

		for(const NPC &npc : npcs)
			npc.Save(out);

		// Save all the actions, because this might be an "available mission" that
		// has not been received yet but must still be included in the saved game.
		for(const auto &it : actions)
			it.second.Save(out);
		// Save any "on enter" actions that have not been performed.
		for(const auto &it : onEnter)
			if(!didEnter.contains(&it.second))
				it.second.Save(out);
		for(const MissionAction &action : genericOnEnter)
			if(!didEnter.contains(&action))
				action.Save(out);
	}
	out.EndChild();
}



void Mission::NeverOffer()
{
	toOffer.MakeNever();
}



// Basic mission information.
const EsUuid &Mission::UUID() const noexcept
{
	return uuid;
}



const string &Mission::Name() const
{
	return displayName;
}



const string &Mission::Description() const
{
	return description;
}



// Check if this mission should be shown in your mission list. If not, the
// player will not know this mission exists (which is sometimes useful).
bool Mission::IsVisible() const
{
	return isVisible;
}



// Check if this instantiated mission uses any systems, planets, or ships that are
// not fully defined. If everything is fully defined, this is a valid mission.
bool Mission::IsValid() const
{
	// Planets must be defined and in a system. However, a source system does not necessarily exist.
	if(source.planet && !source.planet->IsValid())
		return false;
	// Source systems must be valid if specified.
	if(source.system && !source.system->IsValid())
		return false;
	// Every mission is required to have a destination.
	// This can be either a planet or system.
	if(!destination)
		return false;
	if(destination.planet && !destination.planet->IsValid())
		return false;
	if(destination.system && !destination.system->IsValid())
		return false;

	// All stopovers must be valid.
	for(auto &&planet : Stopovers())
		if(!planet->IsValid())
			return false;
	for(auto &&planet : VisitedStopovers())
		if(!planet->IsValid())
			return false;

	// Systems must have a defined position.
	for(auto &&system : Waypoints())
		if(!system->IsValid())
			return false;
	for(auto &&system : VisitedWaypoints())
		if(!system->IsValid())
			return false;
	for(auto &&system : MarkedSystems())
		if(!system->IsValid())
			return false;
	for(auto &&system : UnmarkedSystems())
		if(!system->IsValid())
			return false;

	// Actions triggered when entering a system should reference valid systems.
	for(auto &&it : onEnter)
		if(!it.first->IsValid() || !it.second.Validate().empty())
			return false;
	for(auto &&it : actions)
		if(!it.second.Validate().empty())
			return false;
	// Generic "on enter" may use a LocationFilter that exclusively references invalid content.
	for(auto &&action : genericOnEnter)
		if(!action.Validate().empty())
			return false;
	if(!clearanceFilter.IsValid())
		return false;

	// The instantiated NPCs should also be valid.
	for(auto &&npc : NPCs())
		if(!npc.Validate().empty())
			return false;

	return true;
}



// Check if this mission has high priority. If any high-priority missions
// are available, no others will be shown at landing or in the spaceport.
// This is to be used for missions that are part of a series.
bool Mission::HasPriority() const
{
	return hasPriority;
}



// Check if this mission is a "non-blocking" mission.
// Such missions will not prevent minor missions from being offered alongside them.
bool Mission::IsNonBlocking() const
{
	return isNonBlocking;
}



// Check if this mission is a "minor" mission. Minor missions will only be
// offered if no other missions (minor or otherwise) are being offered.
bool Mission::IsMinor() const
{
	return isMinor;
}



bool Mission::IsAtSetting(Setting setting) const
{
	return (this->setting == setting);
}



// Information about what you are doing.
<<<<<<< HEAD
const Location &Mission::Destination() const
=======
const Ship *Mission::SourceShip() const
{
	return sourceShip;
}



const Planet *Mission::Destination() const
>>>>>>> c60ba7aa
{
	return destination;
}



const set<const System *> &Mission::Waypoints() const
{
	return waypoints;
}



const set<const System *> &Mission::VisitedWaypoints() const
{
	return visitedWaypoints;
}



const set<const Planet *> &Mission::Stopovers() const
{
	return stopovers;
}



const set<const Planet *> &Mission::VisitedStopovers() const
{
	return visitedStopovers;
}



const set<const System *> &Mission::MarkedSystems() const
{
	return markedSystems;
}



const set<const System *> &Mission::UnmarkedSystems() const
{
	return unmarkedSystems;
}



void Mission::Mark(const System *system) const
{
	markedSystems.insert(system);
	unmarkedSystems.erase(system);
}



void Mission::Unmark(const System *system) const
{
	if(markedSystems.erase(system))
		unmarkedSystems.insert(system);
}



const string &Mission::Cargo() const
{
	return cargo;
}



int Mission::CargoSize() const
{
	return cargoSize;
}



int Mission::Fine() const
{
	return fine;
}



string Mission::FineMessage() const
{
	return fineMessage;
}



bool Mission::FailIfDiscovered() const
{
	return failIfDiscovered;
}



int Mission::Passengers() const
{
	return passengers;
}



int64_t Mission::DisplayedPayment() const
{
	return paymentApparent ? paymentApparent : GetAction(Mission::Trigger::COMPLETE).Payment();
}



const int Mission::ExpectedJumps() const
{
	return expectedJumps;
}



// The mission must be completed by this deadline (if there is a deadline).
const Date &Mission::Deadline() const
{
	return deadline;
}



// If this mission's deadline was before the given date and it has not been
// marked as failing already, mark it and return true.
bool Mission::CheckDeadline(const Date &today)
{
	if(!hasFailed && deadline && deadline < today)
	{
		hasFailed = true;
		return true;
	}
	return false;
}



// Check if you have special clearance to land on your destination.
bool Mission::HasClearance(const Planet *planet) const
{
	if(clearance.empty())
		return false;
<<<<<<< HEAD
	if(planet == destination.planet || stopovers.count(planet) || visitedStopovers.count(planet))
=======
	if(planet == destination || stopovers.contains(planet) || visitedStopovers.contains(planet))
>>>>>>> c60ba7aa
		return true;
	return (!clearanceFilter.IsEmpty() && clearanceFilter.Matches(planet));
}



// Get the string to be shown in the destination planet's hailing dialog. If
// this is "auto", you don't have to hail them to get landing permission.
const string &Mission::ClearanceMessage() const
{
	return clearance;
}



// Check whether we have full clearance to land and use the planet's
// services, or whether we are landing in secret ("infiltrating").
bool Mission::HasFullClearance() const
{
	return hasFullClearance;
}



// Check if it's possible to offer or complete this mission right now.
bool Mission::CanOffer(const PlayerInfo &player, const shared_ptr<Ship> &boardingShip) const
{
	if(setting == BOARDING || setting == ASSISTING)
	{
		if(!boardingShip)
			return false;

		if(!sourceFilter.Matches(*boardingShip))
			return false;
	}
	else if(setting == ENTERING)
	{
		if(source.system && source.system != player.GetSystem())
			return false;

		if(!sourceFilter.Matches(player.GetSystem()))
			return false;
	}
	else
	{
		if(source.planet && source.planet != player.GetPlanet())
			return false;

		if(!sourceFilter.Matches(player.GetPlanet()))
			return false;
	}

	const auto &playerConditions = player.Conditions();
	if(!toOffer.Test(playerConditions))
		return false;

	if(!toFail.IsEmpty() && toFail.Test(playerConditions))
		return false;

	if(repeat && playerConditions.Get(name + ": offered") >= repeat)
		return false;

	bool isFailed = IsFailed(player);
	auto it = actions.find(OFFER);
	if(it != actions.end() && !it->second.CanBeDone(player, isFailed, boardingShip))
		return false;

	it = actions.find(ACCEPT);
	if(it != actions.end() && !it->second.CanBeDone(player, isFailed, boardingShip))
		return false;

	it = actions.find(DECLINE);
	if(it != actions.end() && !it->second.CanBeDone(player, isFailed, boardingShip))
		return false;

	it = actions.find(DEFER);
	if(it != actions.end() && !it->second.CanBeDone(player, isFailed, boardingShip))
		return false;

	return true;
}



bool Mission::CanAccept(const PlayerInfo &player) const
{
	const auto &playerConditions = player.Conditions();
	if(!toAccept.Test(playerConditions))
		return false;

	bool isFailed = IsFailed(player);
	auto it = actions.find(OFFER);
	if(it != actions.end() && !it->second.CanBeDone(player, isFailed))
		return false;

	it = actions.find(ACCEPT);
	if(it != actions.end() && !it->second.CanBeDone(player, isFailed))
		return false;
	return HasSpace(player);
}



bool Mission::HasSpace(const PlayerInfo &player) const
{
	int extraCrew = 0;
	if(player.Flagship())
		extraCrew = player.Flagship()->Crew() - player.Flagship()->RequiredCrew();
	return (cargoSize <= player.Cargo().Free() + player.Cargo().CommoditiesSize()
		&& passengers <= player.Cargo().BunksFree() + extraCrew);
}



// Check if this mission's cargo can fit entirely on the referenced ship.
bool Mission::HasSpace(const Ship &ship) const
{
	return (cargoSize <= ship.Cargo().Free() && passengers <= ship.Cargo().BunksFree());
}



bool Mission::CanComplete(const PlayerInfo &player) const
{
	if(destination.planet && player.GetPlanet() != destination.planet)
		return false;
	else if(destination.system && player.GetSystem() != destination.system)
		return false;

	return IsSatisfied(player);
}



// This function dictates whether missions on the player's map are shown in
// bright or dim text colors, and may be called while in-flight or landed.
bool Mission::IsSatisfied(const PlayerInfo &player) const
{
	if(!waypoints.empty() || !stopovers.empty())
		return false;

	// Test the completion conditions for this mission.
	if(!toComplete.Test(player.Conditions()))
		return false;

	// Determine if any fines or outfits that must be transferred, can.
	auto it = actions.find(COMPLETE);
	if(it != actions.end() && !it->second.CanBeDone(player, IsFailed(player)))
		return false;

	// NPCs which must be accompanied or evaded must be present (or not),
	// and any needed scans, boarding, or assisting must also be completed.
	for(const NPC &npc : npcs)
		if(!npc.HasSucceeded(player.GetSystem()))
			return false;

	// If any of the cargo for this mission is being carried by a ship that is
	// not in this system, the mission cannot be completed right now.
	for(const auto &ship : player.Ships())
	{
		// Skip in-system ships, and carried ships whose parent is in-system.
		if(ship->GetSystem() == player.GetSystem() || (!ship->GetSystem() && ship->CanBeCarried()
				&& ship->GetParent() && ship->GetParent()->GetSystem() == player.GetSystem()))
			continue;

		if(ship->Cargo().GetPassengers(this))
			return false;
		// Check for all mission cargo, including that which has 0 mass.
		auto &cargo = ship->Cargo().MissionCargo();
		if(cargo.find(this) != cargo.end())
			return false;
	}

	return true;
}



bool Mission::IsFailed(const PlayerInfo &player) const
{
	if(!toFail.IsEmpty() && toFail.Test(player.Conditions()))
		return true;

	for(const NPC &npc : npcs)
		if(npc.HasFailed())
			return true;

	return hasFailed;
}



bool Mission::OverridesCapture() const
{
	return overridesCapture;
}



// Mark a mission failed (e.g. due to a "fail" action in another mission).
void Mission::Fail()
{
	hasFailed = true;
}



// Get a string to show if this mission is "blocked" from being offered
// because it requires you to have more passenger or cargo space free. After
// calling this function, any future calls to it will return an empty string
// so that you do not display the same message multiple times.
string Mission::BlockedMessage(const PlayerInfo &player)
{
	if(blocked.empty())
		return "";

	int extraCrew = 0;
	const Ship *flagship = player.Flagship();
	// You cannot fire crew in space.
	if(flagship && player.GetPlanet())
		extraCrew = flagship->Crew() - flagship->RequiredCrew();

	int cargoNeeded = cargoSize;
	int bunksNeeded = passengers;
	if(player.GetPlanet())
	{
		cargoNeeded -= (player.Cargo().Free() + player.Cargo().CommoditiesSize());
		bunksNeeded -= (player.Cargo().BunksFree() + extraCrew);
	}
	else
	{
		// Boarding a ship, so only use the flagship's space.
		cargoNeeded -= flagship->Cargo().Free();
		bunksNeeded -= flagship->Cargo().BunksFree();
	}

	map<string, string> subs;
	GameData::GetTextReplacements().Substitutions(subs, player.Conditions());
	substitutions.Substitutions(subs, player.Conditions());
	subs["<first>"] = player.FirstName();
	subs["<last>"] = player.LastName();
	if(flagship)
	{
		subs["<ship>"] = flagship->Name();
		subs["<model>"] = flagship->DisplayModelName();
	}

	const auto &playerConditions = player.Conditions();
	subs["<conditions>"] = toAccept.Test(playerConditions) ? "meet" : "do not meet";

	ostringstream out;
	if(bunksNeeded > 0)
		out << (bunksNeeded == 1 ? "another bunk" : to_string(bunksNeeded) + " more bunks");
	if(bunksNeeded > 0 && cargoNeeded > 0)
		out << " and ";
	if(cargoNeeded > 0)
		out << (cargoNeeded == 1 ? "another ton" : to_string(cargoNeeded) + " more tons") << " of cargo space";
	if(bunksNeeded <= 0 && cargoNeeded <= 0)
		out << "no additional space";
	subs["<capacity>"] = out.str();

	for(const auto &keyValue : subs)
		subs[keyValue.first] = Phrase::ExpandPhrases(keyValue.second);
	Format::Expand(subs);

	string message = Format::Replace(blocked, subs);
	blocked.clear();
	return message;
}



// Check if this mission recommends that the game be autosaved when it is
// accepted. This should be set for main story line missions that have a
// high chance of failing, such as escort missions.
bool Mission::RecommendsAutosave() const
{
	return autosave;
}



// Check if this mission is unique, i.e. not something that will be offered
// over and over again in different variants.
bool Mission::IsUnique() const
{
	return (repeat == 1);
}



// When the state of this mission changes, it may make changes to the player
// information or show new UI panels. PlayerInfo::MissionCallback() will be
// used as the callback for any UI panel that returns a value.
bool Mission::Do(Trigger trigger, PlayerInfo &player, UI *ui, const shared_ptr<Ship> &boardingShip)
{
	if(trigger == STOPOVER)
	{
		// If this is not one of this mission's stopover planets, or if it is
		// not the very last one that must be visited, do nothing.
		auto it = stopovers.find(player.GetPlanet());
		if(it == stopovers.end())
			return false;

		for(const NPC &npc : npcs)
			if(npc.IsLeftBehind(player.GetSystem()))
			{
				ui->Push(new Dialog("This is a stop for one of your missions, but you have left a ship behind."));
				return false;
			}

		visitedStopovers.insert(*it);
		stopovers.erase(it);
		if(!stopovers.empty())
			return false;
	}
	if(trigger == ABORT && IsFailed(player))
		return false;
	if(trigger == WAYPOINT && !waypoints.empty())
		return false;

	auto it = actions.find(trigger);
	// If this mission was aborted but no ABORT action exists, look for a FAIL
	// action instead. This is done for backwards compatibility purposes from
	// when aborting a mission activated the FAIL trigger.
	if(trigger == ABORT && it == actions.end())
		it = actions.find(FAIL);

	// Fail and abort conditions get updated regardless of whether the action
	// can be done, as a fail or abort action not being able to be done does
	// not prevent a mission from being failed or aborted.
	if(trigger == FAIL)
	{
		--player.Conditions()[name + ": active"];
		++player.Conditions()[name + ": failed"];
	}
	else if(trigger == ABORT)
	{
		--player.Conditions()[name + ": active"];
		++player.Conditions()[name + ": aborted"];
		// Set the failed mission condition here as well for
		// backwards compatibility.
		++player.Conditions()[name + ": failed"];
	}

	// Don't update any further conditions if this action exists and can't be completed.
	if(it != actions.end() && !it->second.CanBeDone(player, IsFailed(player), boardingShip))
		return false;

	if(trigger == ACCEPT)
	{
		++player.Conditions()[name + ": offered"];
		++player.Conditions()[name + ": active"];
		// Any potential on offer conversation has been finished, so update
		// the active NPCs for the first time.
		UpdateNPCs(player);
	}
	else if(trigger == DECLINE)
	{
		++player.Conditions()[name + ": offered"];
		++player.Conditions()[name + ": declined"];
	}
	else if(trigger == COMPLETE)
	{
		--player.Conditions()[name + ": active"];
		++player.Conditions()[name + ": done"];
	}

	// "Jobs" should never show dialogs when offered, nor should they call the
	// player's mission callback.
	if(trigger == OFFER && setting == JOB)
		ui = nullptr;

	// If this trigger has actions tied to it, perform them. Otherwise, check
	// if this is a non-job mission that just got offered and if so,
	// automatically accept it.
	// Actions that are performed only receive the mission destination
	// system if the mission is visible. This is because the purpose of
	// a MissionAction being given the destination system is for drawing
	// a special marker at the destination if the map is opened during any
	// mission dialog or conversation. Invisible missions don't show this
	// marker.
	if(it != actions.end())
<<<<<<< HEAD
		it->second.Do(player, ui, (destination && isVisible) ? destination.GetSystem() : nullptr, boardingShip, IsUnique());
	else if(trigger == OFFER && setting != JOB)
=======
		it->second.Do(player, ui, this, (destination && isVisible) ? destination->GetSystem() : nullptr,
			boardingShip, IsUnique());
	else if(trigger == OFFER && location != JOB)
>>>>>>> c60ba7aa
		player.MissionCallback(Conversation::ACCEPT);

	return true;
}



bool Mission::RequiresGiftedShip(const string &shipId) const
{
	// Check if any uncompleted actions required for the mission needs this ship.
	set<Trigger> requiredActions;
	{
		requiredActions.insert(Trigger::COMPLETE);
		if(!stopovers.empty())
			requiredActions.insert(Trigger::STOPOVER);
		if(!waypoints.empty())
			requiredActions.insert(Trigger::WAYPOINT);
	}
	for(const auto &it : actions)
		if(requiredActions.contains(it.first) && it.second.RequiresGiftedShip(shipId))
			return true;

	return false;
}



// Get a list of NPCs associated with this mission. Every time the player
// takes off from a planet, they should be added to the active ships.
const list<NPC> &Mission::NPCs() const
{
	return npcs;
}



// Update which NPCs are active based on their spawn and despawn conditions.
void Mission::UpdateNPCs(const PlayerInfo &player)
{
	for(auto &npc : npcs)
		npc.UpdateSpawning(player);
}



// Checks if the given ship belongs to one of the mission's NPCs.
bool Mission::HasShip(const shared_ptr<Ship> &ship) const
{
	for(const auto &npc : npcs)
		for(const auto &npcShip : npc.Ships())
			if(npcShip == ship)
				return true;
	return false;
}



// If any event occurs between two ships, check to see if this mission cares
// about it. This may affect the mission status or display a message.
void Mission::Do(const ShipEvent &event, PlayerInfo &player, UI *ui)
{
	if(event.TargetGovernment()->IsPlayer() && !IsFailed(player))
	{
		bool failed = false;
		string message;
		if(event.Type() & ShipEvent::DESTROY)
		{
			// Destroyed ships carrying mission cargo result in failed missions.
			// Mission cargo may have a quantity of zero (i.e. 0 mass).
			for(const auto &it : event.Target()->Cargo().MissionCargo())
				failed |= (it.first == this);
			// If any mission passengers were present, this mission is failed.
			for(const auto &it : event.Target()->Cargo().PassengerList())
				failed |= (it.first == this && it.second);
		}
		else if(event.Type() & ShipEvent::BOARD)
		{
			// Fail missions whose cargo is stolen by a boarding vessel.
			for(const auto &it : event.Actor()->Cargo().MissionCargo())
				failed |= (it.first == this);
			if(failed)
				message = "Your " + event.Target()->DisplayModelName() +
					" \"" + event.Target()->Name() + "\" has been plundered. ";
		}

		if(failed)
		{
			hasFailed = true;
			if(isVisible)
				Messages::Add(message + "Mission failed: \"" + displayName + "\".", Messages::Importance::Highest);
		}
	}

	if((event.Type() & ShipEvent::DISABLE) && event.Target() == player.FlagshipPtr())
		Do(DISABLED, player, ui);

	// Jump events are only created for the player's flagship.
	if((event.Type() & ShipEvent::JUMP) && event.Actor())
	{
		const System *system = event.Actor()->GetSystem();
		// If this was a waypoint, clear it.
		if(waypoints.erase(system))
		{
			visitedWaypoints.insert(system);
			Do(WAYPOINT, player, ui);
		}

		// Perform an "on enter" action for this system, if possible, and if
		// any was performed, update this mission's NPC spawn states.
		if(Enter(system, player, ui))
			UpdateNPCs(player);

		// This code will probably need to be moved after the NPC check below,
		// or that moved up, depending on if NPC stuff needs to be updated before checking completion.
		if(!destination.GetPlanet() && system == destination.GetSystem()
				&& CanComplete(player) && IsSatisfied(player))
			Do(COMPLETE, player, ui);
	}

	for(NPC &npc : npcs)
		npc.Do(event, player, ui, this, isVisible);
}



// Get the internal name used for this mission. This name is unique and is
// never modified by string substitution, so it can be used in condition
// variables, etc.
const string &Mission::Identifier() const
{
	return name;
}



// Get a specific mission action from this mission.
// If a mission action is not found for the given trigger, returns an empty
// mission action.
const MissionAction &Mission::GetAction(Trigger trigger) const
{
	auto ait = actions.find(trigger);
	static const MissionAction EMPTY{};
	return ait != actions.end() ? ait->second : EMPTY;
}



// "Instantiate" a mission by replacing randomly selected values and places
// with a single choice, and then replacing any wildcard text as well.
Mission Mission::Instantiate(const PlayerInfo &player, const shared_ptr<Ship> &boardingShip) const
{
	Mission result;
	// If anything goes wrong below, this mission should not be offered.
	result.hasFailed = true;
	result.isVisible = isVisible;
	result.hasPriority = hasPriority;
	result.isNonBlocking = isNonBlocking;
	result.isMinor = isMinor;
	result.autosave = autosave;
<<<<<<< HEAD
	result.setting = setting;
=======
	result.location = location;
	result.overridesCapture = overridesCapture;
	result.sourceShip = boardingShip.get();
>>>>>>> c60ba7aa
	result.repeat = repeat;
	result.name = name;
	result.waypoints = waypoints;
	result.markedSystems = markedSystems;
	// Handle waypoint systems that are chosen randomly.
	const System *const sourceSystem = player.GetSystem();
	for(const LocationFilter &filter : waypointFilters)
	{
		const System *system = filter.PickSystem(sourceSystem);
		if(!system)
			return result;
		result.waypoints.insert(system);
	}
	// If one of the waypoints is the current system, it is already visited.
	if(result.waypoints.erase(sourceSystem))
		result.visitedWaypoints.insert(sourceSystem);

	// Copy the template's stopovers, and add planets that match the template's filters.
	result.stopovers = stopovers;
	// Make sure they all exist in a valid system.
	for(auto it = result.stopovers.begin(); it != result.stopovers.end(); )
	{
		if((*it)->IsValid())
			++it;
		else
			it = result.stopovers.erase(it);
	}
	for(const LocationFilter &filter : stopoverFilters)
	{
		// Unlike destinations, we can allow stopovers on planets that don't have a spaceport.
		const Planet *planet = filter.PickPlanet(sourceSystem, ignoreClearance || !clearance.empty(), false);
		if(!planet)
			return result;
		result.stopovers.insert(planet);
	}

	// First, pick values for all the variables.

	// If a specific destination is not specified in the mission, pick a random
	// one out of all the destinations that satisfy the mission requirements.
	result.destination = destination;
	if(!result.destination && !destinationFilter.IsEmpty())
	{
<<<<<<< HEAD
		if(finishInSystem)
			result.destination = destinationFilter.PickSystem(sourceSystem);
		else
			result.destination = destinationFilter.PickPlanet(sourceSystem, !clearance.empty());
=======
		result.destination = destinationFilter.PickPlanet(sourceSystem, ignoreClearance || !clearance.empty());
>>>>>>> c60ba7aa
		if(!result.destination)
			return result;
	}
	// If no destination is specified, it is the same as the source planet. Also
	// use the source planet if the given destination is not a valid planet.
	if(!result.destination || !result.destination.IsValid())
	{
		if(player.GetPlanet())
			result.destination = player.GetPlanet();
		else
			return result;
	}

	// If cargo is being carried, see if we are supposed to replace a generic
	// cargo name with something more specific.
	if(!cargo.empty())
	{
		const string expandedCargo = Phrase::ExpandPhrases(cargo);
		const Trade::Commodity *commodity = nullptr;
<<<<<<< HEAD
		if(cargo == "random")
			commodity = PickCommodity(*sourceSystem, *result.destination.GetSystem());
=======
		if(expandedCargo == "random")
			commodity = PickCommodity(*sourceSystem, *result.destination->GetSystem());
>>>>>>> c60ba7aa
		else
		{
			for(const Trade::Commodity &option : GameData::Commodities())
				if(option.name == expandedCargo)
				{
					commodity = &option;
					break;
				}
			for(const Trade::Commodity &option : GameData::SpecialCommodities())
				if(option.name == expandedCargo)
				{
					commodity = &option;
					break;
				}
		}
		if(commodity)
			result.cargo = commodity->items[Random::Int(commodity->items.size())];
		else
			result.cargo = expandedCargo;
	}
	// Pick a random cargo amount, if requested.
	if(cargoSize || cargoLimit)
	{
		if(cargoProb)
			result.cargoSize = Random::Polya(cargoLimit, cargoProb) + cargoSize;
		else if(cargoLimit > cargoSize)
			result.cargoSize = cargoSize + Random::Int(cargoLimit - cargoSize + 1);
		else
			result.cargoSize = cargoSize;
	}
	// Pick a random passenger count, if requested.
	if(passengers || passengerLimit)
	{
		if(passengerProb)
			result.passengers = Random::Polya(passengerLimit, passengerProb) + passengers;
		else if(passengerLimit > passengers)
			result.passengers = passengers + Random::Int(passengerLimit - passengers + 1);
		else
			result.passengers = passengers;
	}
	result.paymentApparent = paymentApparent;
	result.fine = fine;
	result.fineMessage = Phrase::ExpandPhrases(fineMessage);
	result.failIfDiscovered = failIfDiscovered;

	result.distanceCalcSettings = distanceCalcSettings;
	int jumps = result.CalculateJumps(sourceSystem);

	int64_t payload = static_cast<int64_t>(result.cargoSize) + 10 * static_cast<int64_t>(result.passengers);

	// Set the deadline, if requested.
	if(deadlineBase || deadlineMultiplier)
		result.deadline = player.GetDate() + deadlineBase + deadlineMultiplier * jumps;

	// Copy the conditions. The offer conditions must be copied too, because they
	// may depend on a condition that other mission offers might change.
	result.toOffer = toOffer;
	result.toAccept = toAccept;
	result.toComplete = toComplete;
	result.toFail = toFail;

	// Generate the substitutions map.
	map<string, string> subs;
	GameData::GetTextReplacements().Substitutions(subs, player.Conditions());
	substitutions.Substitutions(subs, player.Conditions());
	subs["<commodity>"] = result.cargo;
	subs["<tons>"] = Format::MassString(result.cargoSize);
	subs["<cargo>"] = Format::CargoString(result.cargoSize, subs["<commodity>"]);
	subs["<bunks>"] = to_string(result.passengers);
	subs["<passengers>"] = (result.passengers == 1) ? "passenger" : "passengers";
	subs["<fare>"] = (result.passengers == 1) ? "a passenger" : (subs["<bunks>"] + " passengers");
	if(player.GetPlanet())
		subs["<origin>"] = player.GetPlanet()->DisplayName();
	else if(boardingShip)
		subs["<origin>"] = boardingShip->Name();
<<<<<<< HEAD
	subs["<planet>"] = result.destination.planet ? result.destination.planet->Name() : "";
	subs["<system>"] = result.destination ? result.destination.GetSystem()->Name() : "";
	subs["<destination>"] = result.destination.planet ? subs["<planet>"] + " in the " + subs["<system>"] + " system" :
			"the " + subs["<system>"] + " system";
=======
	subs["<planet>"] = result.destination ? result.destination->DisplayName() : "";
	subs["<system>"] = result.destination ? result.destination->GetSystem()->DisplayName() : "";
	subs["<destination>"] = subs["<planet>"] + " in the " + subs["<system>"] + " system";
>>>>>>> c60ba7aa
	subs["<date>"] = result.deadline.ToString();
	subs["<day>"] = result.deadline.LongString();
	if(result.paymentApparent)
		subs["<payment>"] = Format::CreditString(abs(result.paymentApparent));
	// Stopover and waypoint substitutions: iterate by reference to the
	// pointers so we can check when we're at the very last one in the set.
	// Stopovers: "<name> in the <system name> system" with "," and "and".
	if(!result.stopovers.empty())
	{
		string stopovers;
		string planets;
		const Planet * const *last = &*--result.stopovers.end();
		int count = 0;
		for(const Planet * const &planet : result.stopovers)
		{
			if(count++)
			{
				string result = (&planet != last) ? ", " : (count > 2 ? ", and " : " and ");
				stopovers += result;
				planets += result;
			}
			stopovers += planet->DisplayName() + " in the " + planet->GetSystem()->DisplayName() + " system";
			planets += planet->DisplayName();
		}
		subs["<stopovers>"] = stopovers;
		subs["<planet stopovers>"] = planets;
	}
	// Waypoints and marks: "<system name>" with "," and "and".
	auto systemsReplacement = [](const set<const System *> &systemsSet) -> string {
		string systems;
		const System * const *last = &*--systemsSet.end();
		int count = 0;
		for(const System * const &system : systemsSet)
		{
			if(count++)
				systems += (&system != last) ? ", " : (count > 2 ? ", and " : " and ");
			systems += system->DisplayName();
		}
		return systems;
	};
	if(!result.waypoints.empty())
		subs["<waypoints>"] = systemsReplacement(result.waypoints);
	if(!result.markedSystems.empty())
		subs["<marks>"] = systemsReplacement(result.markedSystems);

	// Done making subs, so expand the phrases and recursively substitute.
	for(const auto &keyValue : subs)
		subs[keyValue.first] = Phrase::ExpandPhrases(keyValue.second);
	Format::Expand(subs);

	// Instantiate the NPCs. This also fills in the "<npc>" substitution.
	string reason;
	for(auto &&n : npcs)
		reason = n.Validate(true);
	if(!reason.empty())
	{
		Logger::LogError("Instantiation Error: NPC template in mission \""
			+ Identifier() + "\" uses invalid " + std::move(reason));
		return result;
	}
	for(const NPC &npc : npcs)
<<<<<<< HEAD
		result.npcs.push_back(npc.Instantiate(subs, sourceSystem, result.destination.GetSystem()));
=======
		result.npcs.push_back(npc.Instantiate(player, subs, sourceSystem, result.destination->GetSystem(), jumps, payload));
>>>>>>> c60ba7aa

	// Instantiate the actions. The "complete" action is always first so that
	// the "<payment>" substitution can be filled in.
	auto ait = actions.begin();
	for( ; ait != actions.end(); ++ait)
	{
		reason = ait->second.Validate();
		if(!reason.empty())
			break;
	}
	if(ait != actions.end())
	{
		Logger::LogError("Instantiation Error: Action \"" + TriggerToText(ait->first) + "\" in mission \""
			+ Identifier() + "\" uses invalid " + std::move(reason));
		return result;
	}
	for(const auto &it : actions)
		result.actions[it.first] = it.second.Instantiate(player.Conditions(), subs, sourceSystem, jumps, payload);

	auto oit = onEnter.begin();
	for( ; oit != onEnter.end(); ++oit)
	{
		reason = oit->first->IsValid() ? oit->second.Validate() : "trigger system";
		if(!reason.empty())
			break;
	}
	if(oit != onEnter.end())
	{
		Logger::LogError("Instantiation Error: Action \"on enter '" + oit->first->TrueName() + "'\" in mission \""
			+ Identifier() + "\" uses invalid " + std::move(reason));
		return result;
	}
	for(const auto &it : onEnter)
		result.onEnter[it.first] = it.second.Instantiate(player.Conditions(), subs, sourceSystem, jumps, payload);

	auto eit = genericOnEnter.begin();
	for( ; eit != genericOnEnter.end(); ++eit)
	{
		reason = eit->Validate();
		if(!reason.empty())
			break;
	}
	if(eit != genericOnEnter.end())
	{
		Logger::LogError("Instantiation Error: Generic \"on enter\" action in mission \""
			+ Identifier() + "\" uses invalid " + std::move(reason));
		return result;
	}
	for(const MissionAction &action : genericOnEnter)
		result.genericOnEnter.emplace_back(action.Instantiate(
			player.Conditions(), subs, sourceSystem, jumps, payload));

	// Perform substitution in the name and description.
	result.displayName = Format::Replace(Phrase::ExpandPhrases(displayName), subs);
	result.description = Format::Replace(Phrase::ExpandPhrases(description), subs);
	result.clearance = Format::Replace(Phrase::ExpandPhrases(clearance), subs);
	result.blocked = Format::Replace(Phrase::ExpandPhrases(blocked), subs);
	result.clearanceFilter = clearanceFilter;
	result.hasFullClearance = hasFullClearance;

	result.hasFailed = false;
	return result;
}



int Mission::CalculateJumps(const System *sourceSystem)
{
	expectedJumps = 0;

	// Estimate how far the player will have to travel to visit all the waypoints
	// and stopovers and then to land on the destination planet. Rather than a
	// full traveling salesman path, just calculate a greedy approximation.
	list<const System *> destinations;
	for(const System *system : waypoints)
		destinations.push_back(system);
	for(const Planet *planet : stopovers)
		destinations.push_back(planet->GetSystem());

	while(!destinations.empty())
	{
		// Find the closest destination to this location.
		DistanceMap distance(sourceSystem,
				distanceCalcSettings.WormholeStrat(),
				distanceCalcSettings.AssumesJumpDrive());
		auto it = destinations.begin();
		auto bestIt = it;
		int bestDays = distance.Days(**bestIt);
		if(bestDays < 0)
			bestDays = numeric_limits<int>::max();
		for(++it; it != destinations.end(); ++it)
		{
			int days = distance.Days(**it);
			if(days >= 0 && days < bestDays)
			{
				bestIt = it;
				bestDays = days;
			}
		}

		sourceSystem = *bestIt;
		// If currently unreachable, this system adds -1 to the deadline, to match previous behavior.
		expectedJumps += bestDays == numeric_limits<int>::max() ? -1 : bestDays;
		destinations.erase(bestIt);
	}
<<<<<<< HEAD
	DistanceMap distance(sourceSystem);
	expectedJumps += distance.Days(destination.GetSystem());
=======
	DistanceMap distance(sourceSystem,
			distanceCalcSettings.WormholeStrat(),
			distanceCalcSettings.AssumesJumpDrive());
	// If currently unreachable, this system adds -1 to the deadline, to match previous behavior.
	expectedJumps += distance.Days(*destination->GetSystem());
>>>>>>> c60ba7aa

	return expectedJumps;
}



// Perform an "on enter" MissionAction associated with the current system.
// Returns true if an action was performed.
bool Mission::Enter(const System *system, PlayerInfo &player, UI *ui)
{
	const auto eit = onEnter.find(system);
	const auto originalSize = didEnter.size();
	if(eit != onEnter.end() && !didEnter.contains(&eit->second) && eit->second.CanBeDone(player, IsFailed(player)))
	{
		eit->second.Do(player, ui, this);
		didEnter.insert(&eit->second);
	}
	// If no specific `on enter` was performed, try matching to a generic "on enter,"
	// which may use a LocationFilter to govern which systems it can be performed in.
	else
		for(MissionAction &action : genericOnEnter)
			if(!didEnter.contains(&action) && action.CanBeDone(player, IsFailed(player)))
			{
				action.Do(player, ui, this);
				didEnter.insert(&action);
				break;
			}

	return didEnter.size() > originalSize;
}



// For legacy code, contraband definitions can be placed in two different
// locations, so move that parsing out to a helper function.
bool Mission::ParseContraband(const DataNode &node)
{
	if(node.Token(0) == "illegal" && node.Size() == 2)
		fine = node.Value(1);
	else if(node.Token(0) == "illegal" && node.Size() == 3)
	{
		fine = node.Value(1);
		fineMessage = node.Token(2);
	}
	else if(node.Token(0) == "stealth")
		failIfDiscovered = true;
	else
		return false;

	return true;
}<|MERGE_RESOLUTION|>--- conflicted
+++ resolved
@@ -215,38 +215,24 @@
 		else if(child.Token(0) == "job")
 			setting = JOB;
 		else if(child.Token(0) == "landing")
-<<<<<<< HEAD
 			setting = LANDING;
-=======
-			location = LANDING;
 		else if(child.Token(0) == "assisting")
-			location = ASSISTING;
+			setting = ASSISTING;
 		else if(child.Token(0) == "boarding")
 		{
-			location = BOARDING;
+			setting = BOARDING;
 			for(const DataNode &grand : child)
 				if(grand.Token(0) == "override capture")
 					overridesCapture = true;
 				else
 					grand.PrintTrace("Skipping unrecognized attribute:");
 		}
->>>>>>> c60ba7aa
 		else if(child.Token(0) == "shipyard")
 			setting = SHIPYARD;
 		else if(child.Token(0) == "outfitter")
-<<<<<<< HEAD
 			setting = OUTFITTER;
-		else if(child.Token(0) == "assisting")
-			setting = ASSISTING;
-		else if(child.Token(0) == "boarding")
-			setting = BOARDING;
-		else if(child.Token(0) == "entering")
-			setting = ENTERING;
-=======
-			location = OUTFITTER;
 		else if(child.Token(0) == "job board")
-			location = JOB_BOARD;
->>>>>>> c60ba7aa
+			setting = JOB_BOARD;
 		else if(child.Token(0) == "repeat")
 			repeat = (child.Size() == 1 ? 0 : static_cast<int>(child.Value(1)));
 		else if(child.Token(0) == "clearance")
@@ -415,22 +401,15 @@
 			out.Write("autosave");
 		if(setting == LANDING)
 			out.Write("landing");
-<<<<<<< HEAD
-		if(setting == ASSISTING)
+		else if(setting == SHIPYARD)
+			out.Write("shipyard");
+		else if(setting == OUTFITTER)
+			out.Write("outfitter");
+		else if(setting == JOB_BOARD)
+			out.Write("job board");
+		else if(setting == ASSISTING)
 			out.Write("assisting");
-		if(setting == BOARDING)
-			out.Write("boarding");
-		if(setting == JOB)
-=======
-		else if(location == SHIPYARD)
-			out.Write("shipyard");
-		else if(location == OUTFITTER)
-			out.Write("outfitter");
-		else if(location == JOB_BOARD)
-			out.Write("job board");
-		else if(location == ASSISTING)
-			out.Write("assisting");
-		else if(location == BOARDING)
+		else if(setting == BOARDING)
 		{
 			out.Write("boarding");
 			if(overridesCapture)
@@ -442,10 +421,9 @@
 				out.EndChild();
 			}
 		}
-		else if(location == JOB)
->>>>>>> c60ba7aa
+		else if(setting == JOB)
 			out.Write("job");
-		if(setting == ENTERING)
+		else if(setting == ENTERING)
 			out.Write("entering");
 		if(!clearance.empty())
 		{
@@ -497,15 +475,10 @@
 			}
 			out.EndChild();
 		}
-<<<<<<< HEAD
 		if(destination.planet)
-			out.Write("destination", destination.planet->Name());
+			out.Write("destination", destination.planet->TrueName());
 		else if(destination.system)
-			out.Write("destination system", destination.system->Name());
-=======
-		if(destination)
-			out.Write("destination", destination->TrueName());
->>>>>>> c60ba7aa
+			out.Write("destination system", destination.system->TrueName());
 		for(const System *system : waypoints)
 			out.Write("waypoint", system->TrueName());
 		for(const System *system : visitedWaypoints)
@@ -680,18 +653,14 @@
 
 
 // Information about what you are doing.
-<<<<<<< HEAD
+const Ship *Mission::SourceShip() const
+{
+	return sourceShip;
+}
+
+
+
 const Location &Mission::Destination() const
-=======
-const Ship *Mission::SourceShip() const
-{
-	return sourceShip;
-}
-
-
-
-const Planet *Mission::Destination() const
->>>>>>> c60ba7aa
 {
 	return destination;
 }
@@ -839,11 +808,7 @@
 {
 	if(clearance.empty())
 		return false;
-<<<<<<< HEAD
-	if(planet == destination.planet || stopovers.count(planet) || visitedStopovers.count(planet))
-=======
-	if(planet == destination || stopovers.contains(planet) || visitedStopovers.contains(planet))
->>>>>>> c60ba7aa
+	if(planet == destination.planet || stopovers.contains(planet) || visitedStopovers.contains(planet))
 		return true;
 	return (!clearanceFilter.IsEmpty() && clearanceFilter.Matches(planet));
 }
@@ -1227,14 +1192,9 @@
 	// mission dialog or conversation. Invisible missions don't show this
 	// marker.
 	if(it != actions.end())
-<<<<<<< HEAD
-		it->second.Do(player, ui, (destination && isVisible) ? destination.GetSystem() : nullptr, boardingShip, IsUnique());
+		it->second.Do(player, ui, this, (destination && isVisible) ? destination.GetSystem() : nullptr,
+			boardingShip, IsUnique());
 	else if(trigger == OFFER && setting != JOB)
-=======
-		it->second.Do(player, ui, this, (destination && isVisible) ? destination->GetSystem() : nullptr,
-			boardingShip, IsUnique());
-	else if(trigger == OFFER && location != JOB)
->>>>>>> c60ba7aa
 		player.MissionCallback(Conversation::ACCEPT);
 
 	return true;
@@ -1394,13 +1354,9 @@
 	result.isNonBlocking = isNonBlocking;
 	result.isMinor = isMinor;
 	result.autosave = autosave;
-<<<<<<< HEAD
 	result.setting = setting;
-=======
-	result.location = location;
 	result.overridesCapture = overridesCapture;
 	result.sourceShip = boardingShip.get();
->>>>>>> c60ba7aa
 	result.repeat = repeat;
 	result.name = name;
 	result.waypoints = waypoints;
@@ -1444,14 +1400,10 @@
 	result.destination = destination;
 	if(!result.destination && !destinationFilter.IsEmpty())
 	{
-<<<<<<< HEAD
 		if(finishInSystem)
 			result.destination = destinationFilter.PickSystem(sourceSystem);
 		else
-			result.destination = destinationFilter.PickPlanet(sourceSystem, !clearance.empty());
-=======
-		result.destination = destinationFilter.PickPlanet(sourceSystem, ignoreClearance || !clearance.empty());
->>>>>>> c60ba7aa
+			result.destination = destinationFilter.PickPlanet(sourceSystem, ignoreClearance || !clearance.empty());
 		if(!result.destination)
 			return result;
 	}
@@ -1471,13 +1423,8 @@
 	{
 		const string expandedCargo = Phrase::ExpandPhrases(cargo);
 		const Trade::Commodity *commodity = nullptr;
-<<<<<<< HEAD
-		if(cargo == "random")
+		if(expandedCargo == "random")
 			commodity = PickCommodity(*sourceSystem, *result.destination.GetSystem());
-=======
-		if(expandedCargo == "random")
-			commodity = PickCommodity(*sourceSystem, *result.destination->GetSystem());
->>>>>>> c60ba7aa
 		else
 		{
 			for(const Trade::Commodity &option : GameData::Commodities())
@@ -1553,16 +1500,10 @@
 		subs["<origin>"] = player.GetPlanet()->DisplayName();
 	else if(boardingShip)
 		subs["<origin>"] = boardingShip->Name();
-<<<<<<< HEAD
-	subs["<planet>"] = result.destination.planet ? result.destination.planet->Name() : "";
-	subs["<system>"] = result.destination ? result.destination.GetSystem()->Name() : "";
+	subs["<planet>"] = result.destination.planet ? result.destination.planet->DisplayName() : "";
+	subs["<system>"] = result.destination ? result.destination.GetSystem()->DisplayName() : "";
 	subs["<destination>"] = result.destination.planet ? subs["<planet>"] + " in the " + subs["<system>"] + " system" :
 			"the " + subs["<system>"] + " system";
-=======
-	subs["<planet>"] = result.destination ? result.destination->DisplayName() : "";
-	subs["<system>"] = result.destination ? result.destination->GetSystem()->DisplayName() : "";
-	subs["<destination>"] = subs["<planet>"] + " in the " + subs["<system>"] + " system";
->>>>>>> c60ba7aa
 	subs["<date>"] = result.deadline.ToString();
 	subs["<day>"] = result.deadline.LongString();
 	if(result.paymentApparent)
@@ -1624,11 +1565,7 @@
 		return result;
 	}
 	for(const NPC &npc : npcs)
-<<<<<<< HEAD
-		result.npcs.push_back(npc.Instantiate(subs, sourceSystem, result.destination.GetSystem()));
-=======
-		result.npcs.push_back(npc.Instantiate(player, subs, sourceSystem, result.destination->GetSystem(), jumps, payload));
->>>>>>> c60ba7aa
+		result.npcs.push_back(npc.Instantiate(player, subs, sourceSystem, result.destination.GetSystem(), jumps, payload));
 
 	// Instantiate the actions. The "complete" action is always first so that
 	// the "<payment>" substitution can be filled in.
@@ -1734,16 +1671,11 @@
 		expectedJumps += bestDays == numeric_limits<int>::max() ? -1 : bestDays;
 		destinations.erase(bestIt);
 	}
-<<<<<<< HEAD
-	DistanceMap distance(sourceSystem);
-	expectedJumps += distance.Days(destination.GetSystem());
-=======
 	DistanceMap distance(sourceSystem,
-			distanceCalcSettings.WormholeStrat(),
-			distanceCalcSettings.AssumesJumpDrive());
-	// If currently unreachable, this system adds -1 to the deadline, to match previous behavior.
-	expectedJumps += distance.Days(*destination->GetSystem());
->>>>>>> c60ba7aa
+		distanceCalcSettings.WormholeStrat(),
+		distanceCalcSettings.AssumesJumpDrive());
+		// If currently unreachable, this system adds -1 to the deadline, to match previous behavior.
+	expectedJumps += distance.Days(*destination.GetSystem());
 
 	return expectedJumps;
 }
