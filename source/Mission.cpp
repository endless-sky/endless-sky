/* Mission.cpp
Copyright (c) 2014 by Michael Zahniser

Endless Sky is free software: you can redistribute it and/or modify it under the
terms of the GNU General Public License as published by the Free Software
Foundation, either version 3 of the License, or (at your option) any later version.

Endless Sky is distributed in the hope that it will be useful, but WITHOUT ANY
WARRANTY; without even the implied warranty of MERCHANTABILITY or FITNESS FOR A
PARTICULAR PURPOSE. See the GNU General Public License for more details.

You should have received a copy of the GNU General Public License along with
this program. If not, see <https://www.gnu.org/licenses/>.
*/

#include "Mission.h"

#include "DataNode.h"
#include "DataWriter.h"
#include "Dialog.h"
#include "DistanceMap.h"
#include "text/Format.h"
#include "GameData.h"
#include "Government.h"
#include "Logger.h"
#include "Messages.h"
#include "Phrase.h"
#include "Planet.h"
#include "PlayerInfo.h"
#include "Random.h"
#include "Ship.h"
#include "ShipEvent.h"
#include "System.h"
#include "UI.h"

#include <cmath>
#include <limits>
#include <sstream>

using namespace std;

namespace {
	// Pick a random commodity that would make sense to be exported from the
	// first system to the second.
	const Trade::Commodity *PickCommodity(const System &from, const System &to)
	{
		vector<int> weight;
		int total = 0;
		for(const Trade::Commodity &commodity : GameData::Commodities())
		{
			// For every 100 credits in profit you can make, double the chance
			// of this commodity being chosen.
			double profit = to.Trade(commodity.name) - from.Trade(commodity.name);
			int w = max<int>(1, 100. * pow(2., profit * .01));
			weight.push_back(w);
			total += w;
		}
		total += !total;
		// Pick a random commodity based on those weights.
		int r = Random::Int(total);
		for(unsigned i = 0; i < weight.size(); ++i)
		{
			r -= weight[i];
			if(r < 0)
				return &GameData::Commodities()[i];
		}
		// Control will never reach here, but to satisfy the compiler:
		return nullptr;
	}

	// If a source, destination, waypoint, or stopover supplies more than one explicit choice
	// or a mixture of explicit choice and location filter, print a warning.
	void ParseMixedSpecificity(const DataNode &node, string &&kind, int expected)
	{
		if(node.Size() >= expected + 1)
			node.PrintTrace("Warning: use a location filter to choose from multiple " + kind + "s:");
		if(node.HasChildren())
			node.PrintTrace("Warning: location filter ignored due to use of explicit " + kind + ":");
	}

	string TriggerToText(Mission::Trigger trigger)
	{
		switch(trigger)
		{
			case Mission::Trigger::ABORT:
				return "on abort";
			case Mission::Trigger::ACCEPT:
				return "on accept";
			case Mission::Trigger::COMPLETE:
				return "on complete";
			case Mission::Trigger::DECLINE:
				return "on decline";
			case Mission::Trigger::DEFER:
				return "on defer";
			case Mission::Trigger::FAIL:
				return "on fail";
			case Mission::Trigger::OFFER:
				return "on offer";
			case Mission::Trigger::STOPOVER:
				return "on stopover";
			case Mission::Trigger::VISIT:
				return "on visit";
			case Mission::Trigger::WAYPOINT:
				return "on waypoint";
			case Mission::Trigger::DAILY:
				return "on daily";
			case Mission::Trigger::DISABLED:
				return "on disabled";
			default:
				return "unknown trigger";
		}
	}
}



// Construct and Load() at the same time.
Mission::Mission(const DataNode &node, const ConditionsStore *playerConditions)
{
	Load(node, playerConditions);
}



// Load a mission, either from the game data or from a saved game.
void Mission::Load(const DataNode &node, const ConditionsStore *playerConditions)
{
	// All missions need a name.
	if(node.Size() < 2)
	{
		node.PrintTrace("Error: No name specified for mission:");
		return;
	}
	// If a mission object is "loaded" twice, that is most likely an error (e.g.
	// due to a plugin containing a mission with the same name as the base game
	// or another plugin). This class is not designed to allow merging or
	// overriding of mission data from two different definitions.
	if(!name.empty())
	{
		node.PrintTrace("Error: Duplicate definition of mission:");
		return;
	}
	name = node.Token(1);
	if(!DataNode::IsConditionName(name))
		node.PrintTrace("Error: Invalid mission name");

	for(const DataNode &child : node)
	{
		if(child.Token(0) == "name" && child.Size() >= 2)
			displayName = child.Token(1);
		else if(child.Token(0) == "uuid" && child.Size() >= 2)
			uuid = EsUuid::FromString(child.Token(1));
		else if(child.Token(0) == "description" && child.Size() >= 2)
			description = child.Token(1);
		else if(child.Token(0) == "blocked" && child.Size() >= 2)
			blocked = child.Token(1);
		else if(child.Token(0) == "deadline" && child.Size() >= 4)
			deadline = Date(child.Value(1), child.Value(2), child.Value(3));
		else if(child.Token(0) == "deadline")
		{
			if(child.Size() == 1)
				deadlineMultiplier += 2;
			if(child.Size() >= 2)
				deadlineBase += child.Value(1);
			if(child.Size() >= 3)
				deadlineMultiplier += child.Value(2);
		}
		else if(child.Token(0) == "distance calculation settings" && child.HasChildren())
		{
			distanceCalcSettings.Load(child);
		}
		else if(child.Token(0) == "cargo" && child.Size() >= 3)
		{
			cargo = child.Token(1);
			cargoSize = child.Value(2);
			if(child.Size() >= 4)
				cargoLimit = child.Value(3);
			if(child.Size() >= 5)
				cargoProb = child.Value(4);

			for(const DataNode &grand : child)
			{
				if(!ParseContraband(grand))
					grand.PrintTrace("Skipping unrecognized attribute:");
				else
					grand.PrintTrace("Warning: Deprecated use of \"stealth\" and \"illegal\" as a child of \"cargo\"."
						" They are now mission-level properties:");
			}
		}
		else if(child.Token(0) == "passengers" && child.Size() >= 2)
		{
			passengers = child.Value(1);
			if(child.Size() >= 3)
				passengerLimit = child.Value(2);
			if(child.Size() >= 4)
				passengerProb = child.Value(3);
		}
		else if(child.Token(0) == "apparent payment" && child.Size() >= 2)
			paymentApparent = child.Value(1);
		else if(ParseContraband(child))
		{
			// This was an "illegal" or "stealth" entry. It has already been
			// parsed, so nothing more needs to be done here.
		}
		else if(child.Token(0) == "invisible")
			isVisible = false;
		else if(child.Token(0) == "priority")
			hasPriority = true;
		else if(child.Token(0) == "non-blocking")
			isNonBlocking = true;
		else if(child.Token(0) == "minor")
			isMinor = true;
		else if(child.Token(0) == "offer precedence" && child.Size() >= 2)
			offerPrecedence = child.Value(1);
		else if(child.Token(0) == "autosave")
			autosave = true;
		else if(child.Token(0) == "job")
			location = JOB;
		else if(child.Token(0) == "landing")
			location = LANDING;
		else if(child.Token(0) == "assisting")
			location = ASSISTING;
		else if(child.Token(0) == "boarding")
		{
			location = BOARDING;
			for(const DataNode &grand : child)
				if(grand.Token(0) == "override capture")
					overridesCapture = true;
				else
					grand.PrintTrace("Skipping unrecognized attribute:");
		}
		else if(child.Token(0) == "shipyard")
			location = SHIPYARD;
		else if(child.Token(0) == "outfitter")
			location = OUTFITTER;
		else if(child.Token(0) == "job board")
			location = JOB_BOARD;
		else if(child.Token(0) == "repeat")
			repeat = (child.Size() == 1 ? 0 : static_cast<int>(child.Value(1)));
		else if(child.Token(0) == "clearance")
		{
			clearance = (child.Size() == 1 ? "auto" : child.Token(1));
			clearanceFilter.Load(child);
		}
		else if(child.Size() == 2 && child.Token(0) == "ignore" && child.Token(1) == "clearance")
			ignoreClearance = true;
		else if(child.Token(0) == "infiltrating")
			hasFullClearance = false;
		else if(child.Token(0) == "failed")
			hasFailed = true;
		else if(child.Token(0) == "to" && child.Size() >= 2)
		{
			if(child.Token(1) == "offer")
				toOffer.Load(child, playerConditions);
			else if(child.Token(1) == "complete")
				toComplete.Load(child, playerConditions);
			else if(child.Token(1) == "fail")
				toFail.Load(child, playerConditions);
			else if(child.Token(1) == "accept")
				toAccept.Load(child, playerConditions);
			else
				child.PrintTrace("Skipping unrecognized attribute:");
		}
		else if(child.Token(0) == "source" && child.Size() >= 2)
		{
			source = GameData::Planets().Get(child.Token(1));
			ParseMixedSpecificity(child, "planet", 2);
		}
		else if(child.Token(0) == "source")
			sourceFilter.Load(child);
		else if(child.Token(0) == "destination" && child.Size() == 2)
		{
			destination = GameData::Planets().Get(child.Token(1));
			ParseMixedSpecificity(child, "planet", 2);
		}
		else if(child.Token(0) == "destination")
			destinationFilter.Load(child);
		else if(child.Token(0) == "complete")
		{
			if(child.Size() == 1)
				child.PrintTrace("Incomplete \"complete\" option. Follow \"complete\" with \"at\" or \"anywhere\".");
			else if(child.Token(1) == "anywhere")
				completeAnywhere = true;
			else if(child.Token(1) == "at")
			{
				LocationFilter loaded(child);
				if(loaded.IsEmpty())
					child.PrintTrace("Error: The \"complete at\" filter must not be empty. Ignoring this line.");
				else
					completionFilter = loaded;
			}
			else
				child.PrintTrace("Unknown \"complete\" option \"" + child.Token(1) + '"');
		}
		else if(child.Token(0) == "waypoint" && child.Size() >= 2)
		{
			bool visited = child.Size() >= 3 && child.Token(2) == "visited";
			set<const System *> &set = visited ? visitedWaypoints : waypoints;
			set.insert(GameData::Systems().Get(child.Token(1)));
			ParseMixedSpecificity(child, "system", 2 + visited);
		}
		else if(child.Token(0) == "waypoint" && child.HasChildren())
			waypointFilters.emplace_back(child);
		else if(child.Token(0) == "stopover" && child.Size() >= 2)
		{
			bool visited = child.Size() >= 3 && child.Token(2) == "visited";
			set<const Planet *> &set = visited ? visitedStopovers : stopovers;
			set.insert(GameData::Planets().Get(child.Token(1)));
			ParseMixedSpecificity(child, "planet", 2 + visited);
		}
		else if(child.Token(0) == "stopover" && child.HasChildren())
			stopoverFilters.emplace_back(child);
		else if(child.Token(0) == "mark" && child.Size() >= 2)
		{
			bool unmarked = child.Size() >= 3 && child.Token(2) == "unmarked";
			set<const System *> &set = unmarked ? unmarkedSystems : markedSystems;
			set.insert(GameData::Systems().Get(child.Token(1)));
		}
		else if(child.Token(0) == "substitutions" && child.HasChildren())
			substitutions.Load(child, playerConditions);
		else if(child.Token(0) == "npc")
			npcs.emplace_back(child, playerConditions);
		else if(child.Token(0) == "on" && child.Size() >= 2 && child.Token(1) == "enter")
		{
			// "on enter" nodes may either name a specific system or use a LocationFilter
			// to control the triggering system.
			if(child.Size() >= 3)
			{
				MissionAction &action = onEnter[GameData::Systems().Get(child.Token(2))];
				action.Load(child, playerConditions);
			}
			else
				genericOnEnter.emplace_back(child, playerConditions);
		}
		else if(child.Token(0) == "on" && child.Size() >= 2)
		{
			static const map<string, Trigger> trigger = {
				{"complete", COMPLETE},
				{"offer", OFFER},
				{"accept", ACCEPT},
				{"decline", DECLINE},
				{"fail", FAIL},
				{"abort", ABORT},
				{"defer", DEFER},
				{"visit", VISIT},
				{"stopover", STOPOVER},
				{"waypoint", WAYPOINT},
				{"daily", DAILY},
				{"disabled", DISABLED},
			};
			auto it = trigger.find(child.Token(1));
			if(it != trigger.end())
				actions[it->second].Load(child, playerConditions);
			else
				child.PrintTrace("Skipping unrecognized attribute:");
		}
		else
			child.PrintTrace("Skipping unrecognized attribute:");
	}

	if(displayName.empty())
		displayName = name;
	if(hasPriority && location == LANDING)
		node.PrintTrace("Warning: \"priority\" tag has no effect on \"landing\" missions:");
}



// Save a mission. It is safe to assume that any mission that is being saved
// is already "instantiated," so only a subset of the data must be saved.
void Mission::Save(DataWriter &out, const string &tag) const
{
	out.Write(tag, name);
	out.BeginChild();
	{
		out.Write("name", displayName);
		out.Write("uuid", uuid.ToString());
		if(!description.empty())
			out.Write("description", description);
		if(!blocked.empty())
			out.Write("blocked", blocked);
		if(deadline)
			out.Write("deadline", deadline.Day(), deadline.Month(), deadline.Year());
		if(cargoSize)
			out.Write("cargo", cargo, cargoSize);
		if(passengers)
			out.Write("passengers", passengers);
		if(paymentApparent)
			out.Write("apparent payment", paymentApparent);
		if(fine)
			out.Write("illegal", fine, fineMessage);
		if(failIfDiscovered)
			out.Write("stealth");
		if(!isVisible)
			out.Write("invisible");
		if(hasPriority)
			out.Write("priority");
		if(isNonBlocking)
			out.Write("non-blocking");
		if(isMinor)
			out.Write("minor");
		if(offerPrecedence)
			out.Write("offer precedence", offerPrecedence);
		if(autosave)
			out.Write("autosave");
		if(location == LANDING)
			out.Write("landing");
		else if(location == SHIPYARD)
			out.Write("shipyard");
		else if(location == OUTFITTER)
			out.Write("outfitter");
		else if(location == JOB_BOARD)
			out.Write("job board");
		else if(location == ASSISTING)
			out.Write("assisting");
		else if(location == BOARDING)
		{
			out.Write("boarding");
			if(overridesCapture)
			{
				out.BeginChild();
				{
					out.Write("override capture");
				}
				out.EndChild();
			}
		}
		else if(location == JOB)
			out.Write("job");
		if(!clearance.empty())
		{
			out.Write("clearance", clearance);
			clearanceFilter.Save(out);
		}
		if(ignoreClearance)
			out.Write("ignore", "clearance");
		if(!hasFullClearance)
			out.Write("infiltrating");
		if(hasFailed)
			out.Write("failed");
		if(repeat != 1)
			out.Write("repeat", repeat);

		if(!toOffer.IsEmpty())
		{
			out.Write("to", "offer");
			out.BeginChild();
			{
				toOffer.Save(out);
			}
			out.EndChild();
		}
		if(!toAccept.IsEmpty())
		{
			out.Write("to", "accept");
			out.BeginChild();
			{
				toAccept.Save(out);
			}
			out.EndChild();
		}
		if(!toComplete.IsEmpty())
		{
			out.Write("to", "complete");
			out.BeginChild();
			{
				toComplete.Save(out);
			}
			out.EndChild();
		}
		if(!toFail.IsEmpty())
		{
			out.Write("to", "fail");
			out.BeginChild();
			{
				toFail.Save(out);
			}
			out.EndChild();
		}
		if(destination)
<<<<<<< HEAD
			out.Write("destination", destination->Name());
		if(completeAnywhere)
			out.Write("complete", "anywhere");
		else if(!completionFilter.IsEmpty() && completionFilter.IsValid())
		{
			out.Write("complete", "at");
			completionFilter.Save(out);
		}
=======
			out.Write("destination", destination->TrueName());
>>>>>>> ef7dc8a6
		for(const System *system : waypoints)
			out.Write("waypoint", system->TrueName());
		for(const System *system : visitedWaypoints)
			out.Write("waypoint", system->TrueName(), "visited");

		for(const Planet *planet : stopovers)
			out.Write("stopover", planet->TrueName());
		for(const Planet *planet : visitedStopovers)
			out.Write("stopover", planet->TrueName(), "visited");

		for(const System *system : markedSystems)
			out.Write("mark", system->TrueName());
		for(const System *system : unmarkedSystems)
			out.Write("mark", system->TrueName(), "unmarked");

		for(const NPC &npc : npcs)
			npc.Save(out);

		// Save all the actions, because this might be an "available mission" that
		// has not been received yet but must still be included in the saved game.
		for(const auto &it : actions)
			it.second.Save(out);
		// Save any "on enter" actions that have not been performed.
		for(const auto &it : onEnter)
			if(!didEnter.contains(&it.second))
				it.second.Save(out);
		for(const MissionAction &action : genericOnEnter)
			if(!didEnter.contains(&action))
				action.Save(out);
	}
	out.EndChild();
}



void Mission::NeverOffer()
{
	toOffer.MakeNever();
}



// Basic mission information.
const EsUuid &Mission::UUID() const noexcept
{
	return uuid;
}



const string &Mission::Name() const
{
	return displayName;
}



const string &Mission::Description() const
{
	return description;
}



// Check if this mission should be shown in your mission list. If not, the
// player will not know this mission exists (which is sometimes useful).
bool Mission::IsVisible() const
{
	return isVisible;
}



// Check if this instantiated mission uses any systems, planets, or ships that are
// not fully defined. If everything is fully defined, this is a valid mission.
bool Mission::IsValid() const
{
	// Planets must be defined and in a system. However, a source system does not necessarily exist.
	if(source && !source->IsValid())
		return false;
	// Every mission is required to have a destination.
	if(!destination || !destination->IsValid())
		return false;

	// Missions with completion filters must have valid filters.
	if(!completeAnywhere && !completionFilter.IsEmpty() && !completionFilter.IsValid())
		return false;

	// All stopovers must be valid.
	for(auto &&planet : Stopovers())
		if(!planet->IsValid())
			return false;
	for(auto &&planet : VisitedStopovers())
		if(!planet->IsValid())
			return false;

	// Systems must have a defined position.
	for(auto &&system : Waypoints())
		if(!system->IsValid())
			return false;
	for(auto &&system : VisitedWaypoints())
		if(!system->IsValid())
			return false;
	for(auto &&system : MarkedSystems())
		if(!system->IsValid())
			return false;
	for(auto &&system : UnmarkedSystems())
		if(!system->IsValid())
			return false;

	// Actions triggered when entering a system should reference valid systems.
	for(auto &&it : onEnter)
		if(!it.first->IsValid() || !it.second.Validate().empty())
			return false;
	for(auto &&it : actions)
		if(!it.second.Validate().empty())
			return false;
	// Generic "on enter" may use a LocationFilter that exclusively references invalid content.
	for(auto &&action : genericOnEnter)
		if(!action.Validate().empty())
			return false;
	if(!clearanceFilter.IsValid())
		return false;

	// The instantiated NPCs should also be valid.
	for(auto &&npc : NPCs())
		if(!npc.Validate().empty())
			return false;

	return true;
}



// Check if this mission has high priority. If any high-priority missions
// are available, no others will be shown at landing or in the spaceport.
// This is to be used for missions that are part of a series.
bool Mission::HasPriority() const
{
	return hasPriority;
}



// Check if this mission is a "non-blocking" mission.
// Such missions will not prevent minor missions from being offered alongside them.
bool Mission::IsNonBlocking() const
{
	return isNonBlocking;
}



// Check if this mission is a "minor" mission. Minor missions will only be
// offered if no other missions (minor or otherwise) are being offered.
bool Mission::IsMinor() const
{
	return isMinor;
}



int Mission::OfferPrecedence() const
{
	return offerPrecedence;
}



bool Mission::IsAtLocation(Location location) const
{
	return (this->location == location);
}



// Information about what you are doing.
const Ship *Mission::SourceShip() const
{
	return sourceShip;
}



const Planet *Mission::Destination() const
{
	return destination;
}



const set<const System *> &Mission::Waypoints() const
{
	return waypoints;
}



const set<const System *> &Mission::VisitedWaypoints() const
{
	return visitedWaypoints;
}



const set<const Planet *> &Mission::Stopovers() const
{
	return stopovers;
}



const set<const Planet *> &Mission::VisitedStopovers() const
{
	return visitedStopovers;
}



const set<const System *> &Mission::MarkedSystems() const
{
	return markedSystems;
}



const set<const System *> &Mission::UnmarkedSystems() const
{
	return unmarkedSystems;
}



void Mission::Mark(const System *system) const
{
	markedSystems.insert(system);
	unmarkedSystems.erase(system);
}



void Mission::Unmark(const System *system) const
{
	if(markedSystems.erase(system))
		unmarkedSystems.insert(system);
}



const string &Mission::Cargo() const
{
	return cargo;
}



int Mission::CargoSize() const
{
	return cargoSize;
}



int Mission::Fine() const
{
	return fine;
}



string Mission::FineMessage() const
{
	return fineMessage;
}



bool Mission::FailIfDiscovered() const
{
	return failIfDiscovered;
}



int Mission::Passengers() const
{
	return passengers;
}



int64_t Mission::DisplayedPayment() const
{
	return paymentApparent ? paymentApparent : GetAction(Mission::Trigger::COMPLETE).Payment();
}



const int Mission::ExpectedJumps() const
{
	return expectedJumps;
}



// The mission must be completed by this deadline (if there is a deadline).
const Date &Mission::Deadline() const
{
	return deadline;
}



// If this mission's deadline was before the given date and it has not been
// marked as failing already, mark it and return true.
bool Mission::CheckDeadline(const Date &today)
{
	if(!hasFailed && deadline && deadline < today)
	{
		hasFailed = true;
		return true;
	}
	return false;
}



// Check if you have special clearance to land on your destination.
bool Mission::HasClearance(const Planet *planet) const
{
	if(clearance.empty())
		return false;
	if(planet == destination || stopovers.contains(planet) || visitedStopovers.contains(planet))
		return true;
	return (!clearanceFilter.IsEmpty() && clearanceFilter.Matches(planet));
}



// Get the string to be shown in the destination planet's hailing dialog. If
// this is "auto", you don't have to hail them to get landing permission.
const string &Mission::ClearanceMessage() const
{
	return clearance;
}



// Check whether we have full clearance to land and use the planet's
// services, or whether we are landing in secret ("infiltrating").
bool Mission::HasFullClearance() const
{
	return hasFullClearance;
}



// Check if it's possible to offer or complete this mission right now.
bool Mission::CanOffer(const PlayerInfo &player, const shared_ptr<Ship> &boardingShip) const
{
	if(location == BOARDING || location == ASSISTING)
	{
		if(!boardingShip)
			return false;

		if(!sourceFilter.Matches(*boardingShip))
			return false;
	}
	else
	{
		if(source && source != player.GetPlanet())
			return false;

		if(!sourceFilter.Matches(player.GetPlanet()))
			return false;
	}

	if(!toOffer.Test())
		return false;

	if(!toFail.IsEmpty() && toFail.Test())
		return false;

	if(repeat && player.Conditions().Get(name + ": offered") >= repeat)
		return false;

	bool isFailed = IsFailed();
	auto it = actions.find(OFFER);
	if(it != actions.end() && !it->second.CanBeDone(player, isFailed, boardingShip))
		return false;

	it = actions.find(ACCEPT);
	if(it != actions.end() && !it->second.CanBeDone(player, isFailed, boardingShip))
		return false;

	it = actions.find(DECLINE);
	if(it != actions.end() && !it->second.CanBeDone(player, isFailed, boardingShip))
		return false;

	it = actions.find(DEFER);
	if(it != actions.end() && !it->second.CanBeDone(player, isFailed, boardingShip))
		return false;

	return true;
}



bool Mission::CanAccept(const PlayerInfo &player) const
{
	if(!toAccept.Test())
		return false;

	bool isFailed = IsFailed();
	auto it = actions.find(OFFER);
	if(it != actions.end() && !it->second.CanBeDone(player, isFailed))
		return false;

	it = actions.find(ACCEPT);
	if(it != actions.end() && !it->second.CanBeDone(player, isFailed))
		return false;
	return HasSpace(player);
}



bool Mission::HasSpace(const PlayerInfo &player) const
{
	int extraCrew = 0;
	if(player.Flagship())
		extraCrew = player.Flagship()->Crew() - player.Flagship()->RequiredCrew();
	return (cargoSize <= player.Cargo().Free() + player.Cargo().CommoditiesSize()
		&& passengers <= player.Cargo().BunksFree() + extraCrew);
}



// Check if this mission's cargo can fit entirely on the referenced ship.
bool Mission::HasSpace(const Ship &ship) const
{
	return (cargoSize <= ship.Cargo().Free() && passengers <= ship.Cargo().BunksFree());
}



bool Mission::CanComplete(const PlayerInfo &player) const
{
	if(!completeAnywhere)
	{
		if(completionFilter.IsEmpty() && player.GetPlanet() != destination)
			return false;
		else if(!completionFilter.IsEmpty() && !completionFilter.Matches(player.GetPlanet(), player.GetSystem()))
			return false;
	}

	return IsSatisfied(player);
}



// This function dictates whether missions on the player's map are shown in
// bright or dim text colors, and may be called while in-flight or landed.
bool Mission::IsSatisfied(const PlayerInfo &player) const
{
	if(!waypoints.empty() || !stopovers.empty())
		return false;

	// Test the completion conditions for this mission.
	if(!toComplete.Test())
		return false;

	// Determine if any fines or outfits that must be transferred, can.
	auto it = actions.find(COMPLETE);
	if(it != actions.end() && !it->second.CanBeDone(player, IsFailed()))
		return false;

	// NPCs which must be accompanied or evaded must be present (or not),
	// and any needed scans, boarding, or assisting must also be completed.
	for(const NPC &npc : npcs)
		if(!npc.HasSucceeded(player.GetSystem()))
			return false;

	// If any of the cargo for this mission is being carried by a ship that is
	// not in this system, the mission cannot be completed right now.
	for(const auto &ship : player.Ships())
	{
		// Skip in-system ships, and carried ships whose parent is in-system.
		if(ship->GetSystem() == player.GetSystem() || (!ship->GetSystem() && ship->CanBeCarried()
				&& ship->GetParent() && ship->GetParent()->GetSystem() == player.GetSystem()))
			continue;

		if(ship->Cargo().GetPassengers(this))
			return false;
		// Check for all mission cargo, including that which has 0 mass.
		auto &cargo = ship->Cargo().MissionCargo();
		if(cargo.find(this) != cargo.end())
			return false;
	}

	return true;
}



bool Mission::IsFailed() const
{
	if(!toFail.IsEmpty() && toFail.Test())
		return true;

	for(const NPC &npc : npcs)
		if(npc.HasFailed())
			return true;

	return hasFailed;
}



bool Mission::OverridesCapture() const
{
	return overridesCapture;
}



// Mark a mission failed (e.g. due to a "fail" action in another mission).
void Mission::Fail()
{
	hasFailed = true;
}



// Get a string to show if this mission is "blocked" from being offered
// because it requires you to have more passenger or cargo space free. After
// calling this function, any future calls to it will return an empty string
// so that you do not display the same message multiple times.
string Mission::BlockedMessage(const PlayerInfo &player)
{
	if(blocked.empty())
		return "";

	int extraCrew = 0;
	const Ship *flagship = player.Flagship();
	// You cannot fire crew in space.
	if(flagship && player.GetPlanet())
		extraCrew = flagship->Crew() - flagship->RequiredCrew();

	int cargoNeeded = cargoSize;
	int bunksNeeded = passengers;
	if(player.GetPlanet())
	{
		cargoNeeded -= (player.Cargo().Free() + player.Cargo().CommoditiesSize());
		bunksNeeded -= (player.Cargo().BunksFree() + extraCrew);
	}
	else
	{
		// Boarding a ship, so only use the flagship's space.
		cargoNeeded -= flagship->Cargo().Free();
		bunksNeeded -= flagship->Cargo().BunksFree();
	}

	map<string, string> subs;
	GameData::GetTextReplacements().Substitutions(subs);
	substitutions.Substitutions(subs);
	player.AddPlayerSubstitutions(subs);

	subs["<conditions>"] = toAccept.Test() ? "meet" : "do not meet";

	ostringstream out;
	if(bunksNeeded > 0)
		out << (bunksNeeded == 1 ? "another bunk" : to_string(bunksNeeded) + " more bunks");
	if(bunksNeeded > 0 && cargoNeeded > 0)
		out << " and ";
	if(cargoNeeded > 0)
		out << (cargoNeeded == 1 ? "another ton" : to_string(cargoNeeded) + " more tons") << " of cargo space";
	if(bunksNeeded <= 0 && cargoNeeded <= 0)
		out << "no additional space";
	subs["<capacity>"] = out.str();

	for(const auto &keyValue : subs)
		subs[keyValue.first] = Phrase::ExpandPhrases(keyValue.second);
	Format::Expand(subs);

	string message = Format::Replace(blocked, subs);
	blocked.clear();
	return message;
}



// Check if this mission recommends that the game be autosaved when it is
// accepted. This should be set for main story line missions that have a
// high chance of failing, such as escort missions.
bool Mission::RecommendsAutosave() const
{
	return autosave;
}



// Check if this mission is unique, i.e. not something that will be offered
// over and over again in different variants.
bool Mission::IsUnique() const
{
	return (repeat == 1);
}



// When the state of this mission changes, it may make changes to the player
// information or show new UI panels. PlayerInfo::MissionCallback() will be
// used as the callback for any UI panel that returns a value.
bool Mission::Do(Trigger trigger, PlayerInfo &player, UI *ui, const shared_ptr<Ship> &boardingShip)
{
	if(trigger == STOPOVER)
	{
		// If this is not one of this mission's stopover planets, or if it is
		// not the very last one that must be visited, do nothing.
		auto it = stopovers.find(player.GetPlanet());
		if(it == stopovers.end())
			return false;

		for(const NPC &npc : npcs)
			if(npc.IsLeftBehind(player.GetSystem()))
			{
				ui->Push(new Dialog("This is a stop for one of your missions, but you have left a ship behind."));
				return false;
			}

		visitedStopovers.insert(*it);
		stopovers.erase(it);
		if(!stopovers.empty())
			return false;
	}
	if(trigger == ABORT && IsFailed())
		return false;
	if(trigger == WAYPOINT && !waypoints.empty())
		return false;

	auto it = actions.find(trigger);
	// If this mission was aborted but no ABORT action exists, look for a FAIL
	// action instead. This is done for backwards compatibility purposes from
	// when aborting a mission activated the FAIL trigger.
	if(trigger == ABORT && it == actions.end())
		it = actions.find(FAIL);

	// Fail and abort conditions get updated regardless of whether the action
	// can be done, as a fail or abort action not being able to be done does
	// not prevent a mission from being failed or aborted.
	if(trigger == FAIL)
	{
		--player.Conditions()[name + ": active"];
		++player.Conditions()[name + ": failed"];
	}
	else if(trigger == ABORT)
	{
		--player.Conditions()[name + ": active"];
		++player.Conditions()[name + ": aborted"];
		// Set the failed mission condition here as well for
		// backwards compatibility.
		++player.Conditions()[name + ": failed"];
	}

	// Don't update any further conditions if this action exists and can't be completed.
	if(it != actions.end() && !it->second.CanBeDone(player, IsFailed(), boardingShip))
		return false;

	if(trigger == ACCEPT)
	{
		++player.Conditions()[name + ": offered"];
		++player.Conditions()[name + ": active"];
		// Any potential on offer conversation has been finished, so update
		// the active NPCs for the first time.
		UpdateNPCs(player);
	}
	else if(trigger == DECLINE)
	{
		++player.Conditions()[name + ": offered"];
		++player.Conditions()[name + ": declined"];
	}
	else if(trigger == COMPLETE)
	{
		--player.Conditions()[name + ": active"];
		++player.Conditions()[name + ": done"];
	}

	// "Jobs" should never show dialogs when offered, nor should they call the
	// player's mission callback.
	if(trigger == OFFER && location == JOB)
		ui = nullptr;

	// If this trigger has actions tied to it, perform them. Otherwise, check
	// if this is a non-job mission that just got offered and if so,
	// automatically accept it.
	// Actions that are performed only receive the mission destination
	// system if the mission is visible. This is because the purpose of
	// a MissionAction being given the destination system is for drawing
	// a special marker at the destination if the map is opened during any
	// mission dialog or conversation. Invisible missions don't show this
	// marker.
	if(it != actions.end())
		it->second.Do(player, ui, this, (destination && isVisible) ? destination->GetSystem() : nullptr,
			boardingShip, IsUnique());
	else if(trigger == OFFER && location != JOB)
		player.MissionCallback(Conversation::ACCEPT);

	return true;
}



bool Mission::RequiresGiftedShip(const string &shipId) const
{
	// Check if any uncompleted actions required for the mission needs this ship.
	set<Trigger> requiredActions;
	{
		requiredActions.insert(Trigger::COMPLETE);
		if(!stopovers.empty())
			requiredActions.insert(Trigger::STOPOVER);
		if(!waypoints.empty())
			requiredActions.insert(Trigger::WAYPOINT);
	}
	for(const auto &it : actions)
		if(requiredActions.contains(it.first) && it.second.RequiresGiftedShip(shipId))
			return true;

	return false;
}



// Get a list of NPCs associated with this mission. Every time the player
// takes off from a planet, they should be added to the active ships.
const list<NPC> &Mission::NPCs() const
{
	return npcs;
}



// Update which NPCs are active based on their spawn and despawn conditions.
void Mission::UpdateNPCs(const PlayerInfo &player)
{
	for(auto &npc : npcs)
		npc.UpdateSpawning(player);
}



// Checks if the given ship belongs to one of the mission's NPCs.
bool Mission::HasShip(const shared_ptr<Ship> &ship) const
{
	for(const auto &npc : npcs)
		for(const auto &npcShip : npc.Ships())
			if(npcShip == ship)
				return true;
	return false;
}



// If any event occurs between two ships, check to see if this mission cares
// about it. This may affect the mission status or display a message.
void Mission::Do(const ShipEvent &event, PlayerInfo &player, UI *ui)
{
	if(event.TargetGovernment()->IsPlayer() && !IsFailed())
	{
		bool failed = false;
		string message;
		if(event.Type() & ShipEvent::DESTROY)
		{
			// Destroyed ships carrying mission cargo result in failed missions.
			// Mission cargo may have a quantity of zero (i.e. 0 mass).
			for(const auto &it : event.Target()->Cargo().MissionCargo())
				failed |= (it.first == this);
			// If any mission passengers were present, this mission is failed.
			for(const auto &it : event.Target()->Cargo().PassengerList())
				failed |= (it.first == this && it.second);
		}
		else if(event.Type() & ShipEvent::BOARD)
		{
			// Fail missions whose cargo is stolen by a boarding vessel.
			for(const auto &it : event.Actor()->Cargo().MissionCargo())
				failed |= (it.first == this);
			if(failed)
				message = "Your " + event.Target()->DisplayModelName() +
					" \"" + event.Target()->Name() + "\" has been plundered. ";
		}

		if(failed)
		{
			hasFailed = true;
			if(isVisible)
				Messages::Add(message + "Mission failed: \"" + displayName + "\".", Messages::Importance::Highest);
		}
	}

	if((event.Type() & ShipEvent::DISABLE) && event.Target() == player.FlagshipPtr())
		Do(DISABLED, player, ui);

	// Jump events are only created for the player's flagship.
	if((event.Type() & ShipEvent::JUMP) && event.Actor())
	{
		const System *system = event.Actor()->GetSystem();
		// If this was a waypoint, clear it.
		if(waypoints.erase(system))
		{
			visitedWaypoints.insert(system);
			Do(WAYPOINT, player, ui);
		}

		// Perform an "on enter" action for this system, if possible, and if
		// any was performed, update this mission's NPC spawn states.
		if(Enter(system, player, ui))
			UpdateNPCs(player);
	}

	for(NPC &npc : npcs)
		npc.Do(event, player, ui, this, isVisible);
}



// Get the internal name used for this mission. This name is unique and is
// never modified by string substitution, so it can be used in condition
// variables, etc.
const string &Mission::Identifier() const
{
	return name;
}



// Get a specific mission action from this mission.
// If a mission action is not found for the given trigger, returns an empty
// mission action.
const MissionAction &Mission::GetAction(Trigger trigger) const
{
	auto ait = actions.find(trigger);
	static const MissionAction EMPTY{};
	return ait != actions.end() ? ait->second : EMPTY;
}



// "Instantiate" a mission by replacing randomly selected values and places
// with a single choice, and then replacing any wildcard text as well.
Mission Mission::Instantiate(const PlayerInfo &player, const shared_ptr<Ship> &boardingShip) const
{
	Mission result;
	// If anything goes wrong below, this mission should not be offered.
	result.hasFailed = true;
	result.isVisible = isVisible;
	result.hasPriority = hasPriority;
	result.isNonBlocking = isNonBlocking;
	result.isMinor = isMinor;
	result.offerPrecedence = offerPrecedence;
	result.autosave = autosave;
	result.location = location;
	result.overridesCapture = overridesCapture;
	result.sourceShip = boardingShip.get();
	result.repeat = repeat;
	result.name = name;
	result.waypoints = waypoints;
	result.completeAnywhere = completeAnywhere;
	result.completionFilter = completionFilter;
	result.markedSystems = markedSystems;
	// Handle waypoint systems that are chosen randomly.
	const System *const sourceSystem = player.GetSystem();
	for(const LocationFilter &filter : waypointFilters)
	{
		const System *system = filter.PickSystem(sourceSystem);
		if(!system)
			return result;
		result.waypoints.insert(system);
	}
	// If one of the waypoints is the current system, it is already visited.
	if(result.waypoints.erase(sourceSystem))
		result.visitedWaypoints.insert(sourceSystem);

	// Copy the template's stopovers, and add planets that match the template's filters.
	result.stopovers = stopovers;
	// Make sure they all exist in a valid system.
	for(auto it = result.stopovers.begin(); it != result.stopovers.end(); )
	{
		if((*it)->IsValid())
			++it;
		else
			it = result.stopovers.erase(it);
	}
	for(const LocationFilter &filter : stopoverFilters)
	{
		// Unlike destinations, we can allow stopovers on planets that don't have a spaceport.
		const Planet *planet = filter.PickPlanet(sourceSystem, ignoreClearance || !clearance.empty(), false);
		if(!planet)
			return result;
		result.stopovers.insert(planet);
	}

	// First, pick values for all the variables.

	// If a specific destination is not specified in the mission, pick a random
	// one out of all the destinations that satisfy the mission requirements.
	result.destination = destination;
	if(!result.destination && !destinationFilter.IsEmpty())
	{
		result.destination = destinationFilter.PickPlanet(sourceSystem, ignoreClearance || !clearance.empty());
		if(!result.destination)
			return result;
	}
	// If no destination is specified, it is the same as the source planet. Also
	// use the source planet if the given destination is not a valid planet.
	if(!result.destination || !result.destination->IsValid())
	{
		if(player.GetPlanet())
			result.destination = player.GetPlanet();
		else
			return result;
	}

	// If cargo is being carried, see if we are supposed to replace a generic
	// cargo name with something more specific.
	if(!cargo.empty())
	{
		const string expandedCargo = Phrase::ExpandPhrases(cargo);
		const Trade::Commodity *commodity = nullptr;
		if(expandedCargo == "random")
			commodity = PickCommodity(*sourceSystem, *result.destination->GetSystem());
		else
		{
			for(const Trade::Commodity &option : GameData::Commodities())
				if(option.name == expandedCargo)
				{
					commodity = &option;
					break;
				}
			for(const Trade::Commodity &option : GameData::SpecialCommodities())
				if(option.name == expandedCargo)
				{
					commodity = &option;
					break;
				}
		}
		if(commodity)
			result.cargo = commodity->items[Random::Int(commodity->items.size())];
		else
			result.cargo = expandedCargo;
	}
	// Pick a random cargo amount, if requested.
	if(cargoSize || cargoLimit)
	{
		if(cargoProb)
			result.cargoSize = Random::Polya(cargoLimit, cargoProb) + cargoSize;
		else if(cargoLimit > cargoSize)
			result.cargoSize = cargoSize + Random::Int(cargoLimit - cargoSize + 1);
		else
			result.cargoSize = cargoSize;
	}
	// Pick a random passenger count, if requested.
	if(passengers || passengerLimit)
	{
		if(passengerProb)
			result.passengers = Random::Polya(passengerLimit, passengerProb) + passengers;
		else if(passengerLimit > passengers)
			result.passengers = passengers + Random::Int(passengerLimit - passengers + 1);
		else
			result.passengers = passengers;
	}
	result.paymentApparent = paymentApparent;
	result.fine = fine;
	result.fineMessage = Phrase::ExpandPhrases(fineMessage);
	result.failIfDiscovered = failIfDiscovered;

	result.distanceCalcSettings = distanceCalcSettings;
	int jumps = result.CalculateJumps(sourceSystem);

	int64_t payload = static_cast<int64_t>(result.cargoSize) + 10 * static_cast<int64_t>(result.passengers);

	// Set the deadline, if requested.
	if(deadlineBase || deadlineMultiplier)
		result.deadline = player.GetDate() + deadlineBase + deadlineMultiplier * jumps;

	// Copy the conditions. The offer conditions must be copied too, because they
	// may depend on a condition that other mission offers might change.
	result.toOffer = toOffer;
	result.toAccept = toAccept;
	result.toComplete = toComplete;
	result.toFail = toFail;

	// Generate the substitutions map.
	map<string, string> subs;
	GameData::GetTextReplacements().Substitutions(subs);
	substitutions.Substitutions(subs);
	subs["<commodity>"] = result.cargo;
	subs["<tons>"] = Format::MassString(result.cargoSize);
	subs["<cargo>"] = Format::CargoString(result.cargoSize, subs["<commodity>"]);
	subs["<bunks>"] = to_string(result.passengers);
	subs["<passengers>"] = (result.passengers == 1) ? "passenger" : "passengers";
	subs["<fare>"] = (result.passengers == 1) ? "a passenger" : (subs["<bunks>"] + " passengers");
	if(player.GetPlanet())
		subs["<origin>"] = player.GetPlanet()->DisplayName();
	else if(boardingShip)
		subs["<origin>"] = boardingShip->Name();
	subs["<planet>"] = result.destination ? result.destination->DisplayName() : "";
	subs["<system>"] = result.destination ? result.destination->GetSystem()->DisplayName() : "";
	subs["<destination>"] = subs["<planet>"] + " in the " + subs["<system>"] + " system";
	subs["<date>"] = result.deadline.ToString();
	subs["<day>"] = result.deadline.LongString();
	if(result.paymentApparent)
		subs["<payment>"] = Format::CreditString(abs(result.paymentApparent));
	// Stopover and waypoint substitutions: iterate by reference to the
	// pointers so we can check when we're at the very last one in the set.
	// Stopovers: "<name> in the <system name> system" with "," and "and".
	if(!result.stopovers.empty())
	{
		string stopovers;
		string planets;
		const Planet * const *last = &*--result.stopovers.end();
		int count = 0;
		for(const Planet * const &planet : result.stopovers)
		{
			if(count++)
			{
				string result = (&planet != last) ? ", " : (count > 2 ? ", and " : " and ");
				stopovers += result;
				planets += result;
			}
			stopovers += planet->DisplayName() + " in the " + planet->GetSystem()->DisplayName() + " system";
			planets += planet->DisplayName();
		}
		subs["<stopovers>"] = stopovers;
		subs["<planet stopovers>"] = planets;
	}
	// Waypoints and marks: "<system name>" with "," and "and".
	auto systemsReplacement = [](const set<const System *> &systemsSet) -> string {
		string systems;
		const System * const *last = &*--systemsSet.end();
		int count = 0;
		for(const System * const &system : systemsSet)
		{
			if(count++)
				systems += (&system != last) ? ", " : (count > 2 ? ", and " : " and ");
			systems += system->DisplayName();
		}
		return systems;
	};
	if(!result.waypoints.empty())
		subs["<waypoints>"] = systemsReplacement(result.waypoints);
	if(!result.markedSystems.empty())
		subs["<marks>"] = systemsReplacement(result.markedSystems);

	// Done making subs, so expand the phrases and recursively substitute.
	for(const auto &keyValue : subs)
		subs[keyValue.first] = Phrase::ExpandPhrases(keyValue.second);
	Format::Expand(subs);

	// Instantiate the NPCs. This also fills in the "<npc>" substitution.
	string reason;
	for(auto &&n : npcs)
		reason = n.Validate(true);
	if(!reason.empty())
	{
		Logger::LogError("Instantiation Error: NPC template in mission \""
			+ Identifier() + "\" uses invalid " + std::move(reason));
		return result;
	}
	for(const NPC &npc : npcs)
		result.npcs.push_back(npc.Instantiate(player, subs, sourceSystem, result.destination->GetSystem(), jumps, payload));

	// Instantiate the actions. The "complete" action is always first so that
	// the "<payment>" substitution can be filled in.
	auto ait = actions.begin();
	for( ; ait != actions.end(); ++ait)
	{
		reason = ait->second.Validate();
		if(!reason.empty())
			break;
	}
	if(ait != actions.end())
	{
		Logger::LogError("Instantiation Error: Action \"" + TriggerToText(ait->first) + "\" in mission \""
			+ Identifier() + "\" uses invalid " + std::move(reason));
		return result;
	}
	for(const auto &it : actions)
		result.actions[it.first] = it.second.Instantiate(subs, sourceSystem, jumps, payload);

	auto oit = onEnter.begin();
	for( ; oit != onEnter.end(); ++oit)
	{
		reason = oit->first->IsValid() ? oit->second.Validate() : "trigger system";
		if(!reason.empty())
			break;
	}
	if(oit != onEnter.end())
	{
		Logger::LogError("Instantiation Error: Action \"on enter '" + oit->first->TrueName() + "'\" in mission \""
			+ Identifier() + "\" uses invalid " + std::move(reason));
		return result;
	}
	for(const auto &it : onEnter)
		result.onEnter[it.first] = it.second.Instantiate(subs, sourceSystem, jumps, payload);

	auto eit = genericOnEnter.begin();
	for( ; eit != genericOnEnter.end(); ++eit)
	{
		reason = eit->Validate();
		if(!reason.empty())
			break;
	}
	if(eit != genericOnEnter.end())
	{
		Logger::LogError("Instantiation Error: Generic \"on enter\" action in mission \""
			+ Identifier() + "\" uses invalid " + std::move(reason));
		return result;
	}
	for(const MissionAction &action : genericOnEnter)
		result.genericOnEnter.emplace_back(action.Instantiate(subs, sourceSystem, jumps, payload));

	// Perform substitution in the name and description.
	result.displayName = Format::Replace(Phrase::ExpandPhrases(displayName), subs);
	result.description = Format::Replace(Phrase::ExpandPhrases(description), subs);
	result.clearance = Format::Replace(Phrase::ExpandPhrases(clearance), subs);
	result.blocked = Format::Replace(Phrase::ExpandPhrases(blocked), subs);
	result.clearanceFilter = clearanceFilter;
	result.hasFullClearance = hasFullClearance;

	result.hasFailed = false;
	return result;
}



int Mission::CalculateJumps(const System *sourceSystem)
{
	expectedJumps = 0;

	// Estimate how far the player will have to travel to visit all the waypoints
	// and stopovers and then to land on the destination planet. Rather than a
	// full traveling salesman path, just calculate a greedy approximation.
	list<const System *> destinations;
	for(const System *system : waypoints)
		destinations.push_back(system);
	for(const Planet *planet : stopovers)
		destinations.push_back(planet->GetSystem());

	while(!destinations.empty())
	{
		// Find the closest destination to this location.
		DistanceMap distance(sourceSystem,
				distanceCalcSettings.WormholeStrat(),
				distanceCalcSettings.AssumesJumpDrive());
		auto it = destinations.begin();
		auto bestIt = it;
		int bestDays = distance.Days(**bestIt);
		if(bestDays < 0)
			bestDays = numeric_limits<int>::max();
		for(++it; it != destinations.end(); ++it)
		{
			int days = distance.Days(**it);
			if(days >= 0 && days < bestDays)
			{
				bestIt = it;
				bestDays = days;
			}
		}

		sourceSystem = *bestIt;
		// If currently unreachable, this system adds -1 to the deadline, to match previous behavior.
		expectedJumps += bestDays == numeric_limits<int>::max() ? -1 : bestDays;
		destinations.erase(bestIt);
	}
	DistanceMap distance(sourceSystem,
			distanceCalcSettings.WormholeStrat(),
			distanceCalcSettings.AssumesJumpDrive());
	// If currently unreachable, this system adds -1 to the deadline, to match previous behavior.
	expectedJumps += distance.Days(*destination->GetSystem());

	return expectedJumps;
}



// Perform an "on enter" MissionAction associated with the current system.
// Returns true if an action was performed.
bool Mission::Enter(const System *system, PlayerInfo &player, UI *ui)
{
	const auto eit = onEnter.find(system);
	const auto originalSize = didEnter.size();
	if(eit != onEnter.end() && !didEnter.contains(&eit->second) && eit->second.CanBeDone(player, IsFailed()))
	{
		eit->second.Do(player, ui, this);
		didEnter.insert(&eit->second);
	}
	// If no specific `on enter` was performed, try matching to a generic "on enter,"
	// which may use a LocationFilter to govern which systems it can be performed in.
	else
		for(MissionAction &action : genericOnEnter)
			if(!didEnter.contains(&action) && action.CanBeDone(player, IsFailed()))
			{
				action.Do(player, ui, this);
				didEnter.insert(&action);
				break;
			}

	return didEnter.size() > originalSize;
}



// For legacy code, contraband definitions can be placed in two different
// locations, so move that parsing out to a helper function.
bool Mission::ParseContraband(const DataNode &node)
{
	if(node.Token(0) == "illegal" && node.Size() == 2)
		fine = node.Value(1);
	else if(node.Token(0) == "illegal" && node.Size() == 3)
	{
		fine = node.Value(1);
		fineMessage = node.Token(2);
	}
	else if(node.Token(0) == "stealth")
		failIfDiscovered = true;
	else
		return false;

	return true;
}<|MERGE_RESOLUTION|>--- conflicted
+++ resolved
@@ -478,8 +478,7 @@
 			out.EndChild();
 		}
 		if(destination)
-<<<<<<< HEAD
-			out.Write("destination", destination->Name());
+			out.Write("destination", destination->TrueName());
 		if(completeAnywhere)
 			out.Write("complete", "anywhere");
 		else if(!completionFilter.IsEmpty() && completionFilter.IsValid())
@@ -487,9 +486,6 @@
 			out.Write("complete", "at");
 			completionFilter.Save(out);
 		}
-=======
-			out.Write("destination", destination->TrueName());
->>>>>>> ef7dc8a6
 		for(const System *system : waypoints)
 			out.Write("waypoint", system->TrueName());
 		for(const System *system : visitedWaypoints)
