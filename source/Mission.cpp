/* Mission.cpp
Copyright (c) 2014 by Michael Zahniser

Endless Sky is free software: you can redistribute it and/or modify it under the
terms of the GNU General Public License as published by the Free Software
Foundation, either version 3 of the License, or (at your option) any later version.

Endless Sky is distributed in the hope that it will be useful, but WITHOUT ANY
WARRANTY; without even the implied warranty of MERCHANTABILITY or FITNESS FOR A
PARTICULAR PURPOSE. See the GNU General Public License for more details.

You should have received a copy of the GNU General Public License along with
this program. If not, see <https://www.gnu.org/licenses/>.
*/

#include "Mission.h"

#include "DataNode.h"
#include "DataWriter.h"
#include "Dialog.h"
#include "DistanceMap.h"
#include "text/Format.h"
#include "GameData.h"
#include "Government.h"
#include "Logger.h"
#include "Messages.h"
#include "Planet.h"
#include "PlayerInfo.h"
#include "Random.h"
#include "Ship.h"
#include "ShipEvent.h"
#include "System.h"
#include "UI.h"

#include <cmath>
#include <limits>
#include <sstream>

using namespace std;

namespace {
	// Pick a random commodity that would make sense to be exported from the
	// first system to the second.
	const Trade::Commodity *PickCommodity(const System &from, const System &to)
	{
		vector<int> weight;
		int total = 0;
		for(const Trade::Commodity &commodity : GameData::Commodities())
		{
			// For every 100 credits in profit you can make, double the chance
			// of this commodity being chosen.
			double profit = to.Trade(commodity.name) - from.Trade(commodity.name);
			int w = max<int>(1, 100. * pow(2., profit * .01));
			weight.push_back(w);
			total += w;
		}
		total += !total;
		// Pick a random commodity based on those weights.
		int r = Random::Int(total);
		for(unsigned i = 0; i < weight.size(); ++i)
		{
			r -= weight[i];
			if(r < 0)
				return &GameData::Commodities()[i];
		}
		// Control will never reach here, but to satisfy the compiler:
		return nullptr;
	}

	// If a source, destination, waypoint, or stopover supplies more than one explicit choice
	// or a mixture of explicit choice and location filter, print a warning.
	void ParseMixedSpecificity(const DataNode &node, string &&kind, int expected)
	{
		if(node.Size() >= expected + 1)
			node.PrintTrace("Warning: use a location filter to choose from multiple " + kind + "s:");
		if(node.HasChildren())
			node.PrintTrace("Warning: location filter ignored due to use of explicit " + kind + ":");
	}

	string TriggerToText(Mission::Trigger trigger)
	{
		switch(trigger)
		{
			case Mission::Trigger::ABORT:
				return "on abort";
			case Mission::Trigger::ACCEPT:
				return "on accept";
			case Mission::Trigger::COMPLETE:
				return "on complete";
			case Mission::Trigger::DECLINE:
				return "on decline";
			case Mission::Trigger::DEFER:
				return "on defer";
			case Mission::Trigger::FAIL:
				return "on fail";
			case Mission::Trigger::OFFER:
				return "on offer";
			case Mission::Trigger::STOPOVER:
				return "on stopover";
			case Mission::Trigger::VISIT:
				return "on visit";
			case Mission::Trigger::WAYPOINT:
				return "on waypoint";
			case Mission::Trigger::DAILY:
				return "on daily";
			default:
				return "unknown trigger";
		}
	}
}



// Construct and Load() at the same time.
Mission::Mission(const DataNode &node)
{
	Load(node);
}



// Load a mission, either from the game data or from a saved game.
void Mission::Load(const DataNode &node)
{
	// All missions need a name.
	if(node.Size() < 2)
	{
		node.PrintTrace("Error: No name specified for mission:");
		return;
	}
	// If a mission object is "loaded" twice, that is most likely an error (e.g.
	// due to a plugin containing a mission with the same name as the base game
	// or another plugin). This class is not designed to allow merging or
	// overriding of mission data from two different definitions.
	if(!name.empty())
	{
		node.PrintTrace("Error: Duplicate definition of mission:");
		return;
	}
	name = node.Token(1);

	for(const DataNode &child : node)
	{
		if(child.Token(0) == "name" && child.Size() >= 2)
			displayName = child.Token(1);
		else if(child.Token(0) == "uuid" && child.Size() >= 2)
			uuid = EsUuid::FromString(child.Token(1));
		else if(child.Token(0) == "description" && child.Size() >= 2)
			description = child.Token(1);
		else if(child.Token(0) == "blocked" && child.Size() >= 2)
			blocked = child.Token(1);
		else if(child.Token(0) == "deadline" && child.Size() >= 4)
			deadline = Date(child.Value(1), child.Value(2), child.Value(3));
		else if(child.Token(0) == "deadline")
		{
			if(child.Size() == 1)
				deadlineMultiplier += 2;
			if(child.Size() >= 2)
				deadlineBase += child.Value(1);
			if(child.Size() >= 3)
				deadlineMultiplier += child.Value(2);
		}
		else if(child.Token(0) == "distance calculation settings" && child.HasChildren())
		{
			distanceCalcSettings.Load(child);
		}
		else if(child.Token(0) == "cargo" && child.Size() >= 3)
		{
			cargo = child.Token(1);
			cargoSize = child.Value(2);
			if(child.Size() >= 4)
				cargoLimit = child.Value(3);
			if(child.Size() >= 5)
				cargoProb = child.Value(4);

			for(const DataNode &grand : child)
			{
				if(!ParseContraband(grand))
					grand.PrintTrace("Skipping unrecognized attribute:");
				else
					grand.PrintTrace("Warning: Deprecated use of \"stealth\" and \"illegal\" as a child of \"cargo\"."
						" They are now mission-level properties:");
			}
		}
		else if(child.Token(0) == "passengers" && child.Size() >= 2)
		{
			passengers = child.Value(1);
			if(child.Size() >= 3)
				passengerLimit = child.Value(2);
			if(child.Size() >= 4)
				passengerProb = child.Value(3);
		}
		else if(child.Token(0) == "apparent payment" && child.Size() >= 2)
			paymentApparent = child.Value(1);
		else if(ParseContraband(child))
		{
			// This was an "illegal" or "stealth" entry. It has already been
			// parsed, so nothing more needs to be done here.
		}
		else if(child.Token(0) == "invisible")
			isVisible = false;
		else if(child.Token(0) == "priority")
			hasPriority = true;
		else if(child.Token(0) == "minor")
			isMinor = true;
		else if(child.Token(0) == "autosave")
			autosave = true;
		else if(child.Token(0) == "job")
			location = JOB;
		else if(child.Token(0) == "landing")
			location = LANDING;
		else if(child.Token(0) == "assisting")
			location = ASSISTING;
		else if(child.Token(0) == "boarding")
		{
			location = BOARDING;
			for(const DataNode &grand : child)
				if(grand.Token(0) == "override capture")
					overridesCapture = true;
				else
					grand.PrintTrace("Skipping unrecognized attribute:");
		}
		else if(child.Token(0) == "shipyard")
			location = SHIPYARD;
		else if(child.Token(0) == "outfitter")
			location = OUTFITTER;
		else if(child.Token(0) == "repeat")
			repeat = (child.Size() == 1 ? 0 : static_cast<int>(child.Value(1)));
		else if(child.Token(0) == "clearance")
		{
			clearance = (child.Size() == 1 ? "auto" : child.Token(1));
			clearanceFilter.Load(child);
		}
		else if(child.Size() == 2 && child.Token(0) == "ignore" && child.Token(1) == "clearance")
			ignoreClearance = true;
		else if(child.Token(0) == "infiltrating")
			hasFullClearance = false;
		else if(child.Token(0) == "failed")
			hasFailed = true;
		else if(child.Token(0) == "to" && child.Size() >= 2)
		{
			if(child.Token(1) == "offer")
				toOffer.Load(child);
			else if(child.Token(1) == "complete")
				toComplete.Load(child);
			else if(child.Token(1) == "fail")
				toFail.Load(child);
			else if(child.Token(1) == "accept")
				toAccept.Load(child);
			else
				child.PrintTrace("Skipping unrecognized attribute:");
		}
		else if(child.Token(0) == "source" && child.Size() >= 2)
		{
			source = GameData::Planets().Get(child.Token(1));
			ParseMixedSpecificity(child, "planet", 2);
		}
		else if(child.Token(0) == "source")
			sourceFilter.Load(child);
		else if(child.Token(0) == "destination" && child.Size() == 2)
		{
			destination = GameData::Planets().Get(child.Token(1));
			ParseMixedSpecificity(child, "planet", 2);
		}
		else if(child.Token(0) == "destination")
			destinationFilter.Load(child);
		else if(child.Token(0) == "waypoint" && child.Size() >= 2)
		{
			bool visited = child.Size() >= 3 && child.Token(2) == "visited";
			set<const System *> &set = visited ? visitedWaypoints : waypoints;
			set.insert(GameData::Systems().Get(child.Token(1)));
			ParseMixedSpecificity(child, "system", 2 + visited);
		}
		else if(child.Token(0) == "waypoint" && child.HasChildren())
			waypointFilters.emplace_back(child);
		else if(child.Token(0) == "stopover" && child.Size() >= 2)
		{
			bool visited = child.Size() >= 3 && child.Token(2) == "visited";
			set<const Planet *> &set = visited ? visitedStopovers : stopovers;
			set.insert(GameData::Planets().Get(child.Token(1)));
			ParseMixedSpecificity(child, "planet", 2 + visited);
		}
		else if(child.Token(0) == "stopover" && child.HasChildren())
			stopoverFilters.emplace_back(child);
		else if(child.Token(0) == "substitutions" && child.HasChildren())
			substitutions.Load(child);
		else if(child.Token(0) == "npc")
			npcs.emplace_back(child, name);
		else if(child.Token(0) == "on" && child.Size() >= 2 && child.Token(1) == "enter")
		{
			// "on enter" nodes may either name a specific system or use a LocationFilter
			// to control the triggering system.
			if(child.Size() >= 3)
			{
				MissionAction &action = onEnter[GameData::Systems().Get(child.Token(2))];
				action.Load(child, name);
			}
			else
				genericOnEnter.emplace_back(child, name);
		}
		else if(child.Token(0) == "on" && child.Size() >= 2)
		{
			static const map<string, Trigger> trigger = {
				{"complete", COMPLETE},
				{"offer", OFFER},
				{"accept", ACCEPT},
				{"decline", DECLINE},
				{"fail", FAIL},
				{"abort", ABORT},
				{"defer", DEFER},
				{"visit", VISIT},
				{"stopover", STOPOVER},
				{"waypoint", WAYPOINT},
				{"daily", DAILY},
			};
			auto it = trigger.find(child.Token(1));
			if(it != trigger.end())
				actions[it->second].Load(child, name);
			else
				child.PrintTrace("Skipping unrecognized attribute:");
		}
		else
			child.PrintTrace("Skipping unrecognized attribute:");
	}

	if(displayName.empty())
		displayName = name;
	if(hasPriority && location == LANDING)
		node.PrintTrace("Warning: \"priority\" tag has no effect on \"landing\" missions:");
}



// Save a mission. It is safe to assume that any mission that is being saved
// is already "instantiated," so only a subset of the data must be saved.
void Mission::Save(DataWriter &out, const string &tag) const
{
	out.Write(tag, name);
	out.BeginChild();
	{
		out.Write("name", displayName);
		out.Write("uuid", uuid.ToString());
		if(!description.empty())
			out.Write("description", description);
		if(!blocked.empty())
			out.Write("blocked", blocked);
		if(deadline)
			out.Write("deadline", deadline.Day(), deadline.Month(), deadline.Year());
		if(cargoSize)
			out.Write("cargo", cargo, cargoSize);
		if(passengers)
			out.Write("passengers", passengers);
		if(paymentApparent)
			out.Write("apparent payment", paymentApparent);
		if(illegalCargoFine)
			out.Write("illegal", illegalCargoFine, illegalCargoMessage);
		if(failIfDiscovered)
			out.Write("stealth");
		if(!isVisible)
			out.Write("invisible");
		if(hasPriority)
			out.Write("priority");
		if(isMinor)
			out.Write("minor");
		if(autosave)
			out.Write("autosave");
		if(location == LANDING)
			out.Write("landing");
		if(location == ASSISTING)
			out.Write("assisting");
		if(location == BOARDING)
		{
			out.Write("boarding");
			if(overridesCapture)
			{
				out.BeginChild();
				{
					out.Write("override capture");
				}
				out.EndChild();
			}
		}
		if(location == JOB)
			out.Write("job");
		if(!clearance.empty())
		{
			out.Write("clearance", clearance);
			clearanceFilter.Save(out);
		}
		if(ignoreClearance)
			out.Write("ignore", "clearance");
		if(!hasFullClearance)
			out.Write("infiltrating");
		if(hasFailed)
			out.Write("failed");
		if(repeat != 1)
			out.Write("repeat", repeat);

		if(!toOffer.IsEmpty())
		{
			out.Write("to", "offer");
			out.BeginChild();
			{
				toOffer.Save(out);
			}
			out.EndChild();
		}
		if(!toAccept.IsEmpty())
		{
			out.Write("to", "accept");
			out.BeginChild();
			{
				toAccept.Save(out);
			}
			out.EndChild();
		}
		if(!toComplete.IsEmpty())
		{
			out.Write("to", "complete");
			out.BeginChild();
			{
				toComplete.Save(out);
			}
			out.EndChild();
		}
		if(!toFail.IsEmpty())
		{
			out.Write("to", "fail");
			out.BeginChild();
			{
				toFail.Save(out);
			}
			out.EndChild();
		}
		if(destination)
			out.Write("destination", destination->Name());
		for(const System *system : waypoints)
			out.Write("waypoint", system->Name());
		for(const System *system : visitedWaypoints)
			out.Write("waypoint", system->Name(), "visited");

		for(const Planet *planet : stopovers)
			out.Write("stopover", planet->TrueName());
		for(const Planet *planet : visitedStopovers)
			out.Write("stopover", planet->TrueName(), "visited");

		for(const NPC &npc : npcs)
			npc.Save(out);

		// Save all the actions, because this might be an "available mission" that
		// has not been received yet but must still be included in the saved game.
		for(const auto &it : actions)
			it.second.Save(out);
		// Save any "on enter" actions that have not been performed.
		for(const auto &it : onEnter)
			if(!didEnter.count(&it.second))
				it.second.Save(out);
		for(const MissionAction &action : genericOnEnter)
			if(!didEnter.count(&action))
				action.Save(out);
	}
	out.EndChild();
}



void Mission::NeverOffer()
{
	// Add the equivalent "never" condition, `"'" != 0`.
	toOffer.Add("has", "'");
}



// Basic mission information.
const EsUuid &Mission::UUID() const noexcept
{
	return uuid;
}



const string &Mission::Name() const
{
	return displayName;
}



const string &Mission::Description() const
{
	return description;
}



// Check if this mission should be shown in your mission list. If not, the
// player will not know this mission exists (which is sometimes useful).
bool Mission::IsVisible() const
{
	return isVisible;
}



// Check if this instantiated mission uses any systems, planets, or ships that are
// not fully defined. If everything is fully defined, this is a valid mission.
bool Mission::IsValid() const
{
	// Planets must be defined and in a system. However, a source system does not necessarily exist.
	if(source && !source->IsValid())
		return false;
	// Every mission is required to have a destination.
	if(!destination || !destination->IsValid())
		return false;
	// All stopovers must be valid.
	for(auto &&planet : Stopovers())
		if(!planet->IsValid())
			return false;
	for(auto &&planet : VisitedStopovers())
		if(!planet->IsValid())
			return false;

	// Systems must have a defined position.
	for(auto &&system : Waypoints())
		if(!system->IsValid())
			return false;
	for(auto &&system : VisitedWaypoints())
		if(!system->IsValid())
			return false;

	// Actions triggered when entering a system should reference valid systems.
	for(auto &&it : onEnter)
		if(!it.first->IsValid() || !it.second.Validate().empty())
			return false;
	for(auto &&it : actions)
		if(!it.second.Validate().empty())
			return false;
	// Generic "on enter" may use a LocationFilter that exclusively references invalid content.
	for(auto &&action : genericOnEnter)
		if(!action.Validate().empty())
			return false;
	if(!clearanceFilter.IsValid())
		return false;

	// The instantiated NPCs should also be valid.
	for(auto &&npc : NPCs())
		if(!npc.Validate().empty())
			return false;

	return true;
}



// Check if this mission has high priority. If any high-priority missions
// are available, no others will be shown at landing or in the spaceport.
// This is to be used for missions that are part of a series.
bool Mission::HasPriority() const
{
	return hasPriority;
}



// Check if this mission is a "minor" mission. Minor missions will only be
// offered if no other missions (minor or otherwise) are being offered.
bool Mission::IsMinor() const
{
	return isMinor;
}



bool Mission::IsAtLocation(Location location) const
{
	return (this->location == location);
}



// Information about what you are doing.
const Ship *Mission::SourceShip() const
{
	return sourceShip;
}



const Planet *Mission::Destination() const
{
	return destination;
}



const set<const System *> &Mission::Waypoints() const
{
	return waypoints;
}



const set<const System *> &Mission::VisitedWaypoints() const
{
	return visitedWaypoints;
}



const set<const Planet *> &Mission::Stopovers() const
{
	return stopovers;
}



const set<const Planet *> &Mission::VisitedStopovers() const
{
	return visitedStopovers;
}



const string &Mission::Cargo() const
{
	return cargo;
}



int Mission::CargoSize() const
{
	return cargoSize;
}



int Mission::IllegalCargoFine() const
{
	return illegalCargoFine;
}



string Mission::IllegalCargoMessage() const
{
	return illegalCargoMessage;
}



bool Mission::FailIfDiscovered() const
{
	return failIfDiscovered;
}



int Mission::Passengers() const
{
	return passengers;
}



int64_t Mission::DisplayedPayment() const
{
	return paymentApparent ? paymentApparent : GetAction(Mission::Trigger::COMPLETE).Payment();
}



const int Mission::ExpectedJumps() const
{
	return expectedJumps;
}



// The mission must be completed by this deadline (if there is a deadline).
const Date &Mission::Deadline() const
{
	return deadline;
}



// If this mission's deadline was before the given date and it has not been
// marked as failing already, mark it and return true.
bool Mission::CheckDeadline(const Date &today)
{
	if(!hasFailed && deadline && deadline < today)
	{
		hasFailed = true;
		return true;
	}
	return false;
}



// Check if the given player has special clearance to land on your destination.
bool Mission::HasClearance(const PlayerInfo &player, const Planet *planet) const
{
	if(clearance.empty())
		return false;
	if(planet == destination || stopovers.count(planet) || visitedStopovers.count(planet))
		return true;
	return (!clearanceFilter.IsEmpty() && clearanceFilter.Matches(planet, &player));
}



// Get the string to be shown in the destination planet's hailing dialog. If
// this is "auto", you don't have to hail them to get landing permission.
const string &Mission::ClearanceMessage() const
{
	return clearance;
}



// Check whether we have full clearance to land and use the planet's
// services, or whether we are landing in secret ("infiltrating").
bool Mission::HasFullClearance() const
{
	return hasFullClearance;
}



// Check if it's possible to offer or complete this mission right now.
bool Mission::CanOffer(const PlayerInfo &player, const shared_ptr<Ship> &boardingShip) const
{
	if(location == BOARDING || location == ASSISTING)
	{
		if(!boardingShip)
			return false;

		if(!sourceFilter.Matches(*boardingShip, &player))
			return false;
	}
	else
	{
		if(source && source != player.GetPlanet())
			return false;

		if(!sourceFilter.Matches(player.GetPlanet(), &player))
			return false;
	}

	const auto &playerConditions = player.Conditions();
	if(!toOffer.Test(playerConditions))
		return false;

	if(!toFail.IsEmpty() && toFail.Test(playerConditions))
		return false;

	if(repeat && playerConditions.Get(name + ": offered") >= repeat)
		return false;

	auto it = actions.find(OFFER);
	if(it != actions.end() && !it->second.CanBeDone(player, boardingShip))
		return false;

	it = actions.find(ACCEPT);
	if(it != actions.end() && !it->second.CanBeDone(player, boardingShip))
		return false;

	it = actions.find(DECLINE);
	if(it != actions.end() && !it->second.CanBeDone(player, boardingShip))
		return false;

	it = actions.find(DEFER);
	if(it != actions.end() && !it->second.CanBeDone(player, boardingShip))
		return false;

	return true;
}



bool Mission::CanAccept(const PlayerInfo &player) const
{
	const auto &playerConditions = player.Conditions();
	if(!toAccept.Test(playerConditions))
		return false;

	auto it = actions.find(OFFER);
	if(it != actions.end() && !it->second.CanBeDone(player))
		return false;

	it = actions.find(ACCEPT);
	if(it != actions.end() && !it->second.CanBeDone(player))
		return false;
	return HasSpace(player);
}



bool Mission::HasSpace(const PlayerInfo &player) const
{
	int extraCrew = 0;
	if(player.Flagship())
		extraCrew = player.Flagship()->Crew() - player.Flagship()->RequiredCrew();
	return (cargoSize <= player.Cargo().Free() + player.Cargo().CommoditiesSize()
		&& passengers <= player.Cargo().BunksFree() + extraCrew);
}



// Check if this mission's cargo can fit entirely on the referenced ship.
bool Mission::HasSpace(const Ship &ship) const
{
	return (cargoSize <= ship.Cargo().Free() && passengers <= ship.Cargo().BunksFree());
}



bool Mission::CanComplete(const PlayerInfo &player) const
{
	if(player.GetPlanet() != destination)
		return false;

	return IsSatisfied(player);
}



// This function dictates whether missions on the player's map are shown in
// bright or dim text colors, and may be called while in-flight or landed.
bool Mission::IsSatisfied(const PlayerInfo &player) const
{
	if(!waypoints.empty() || !stopovers.empty())
		return false;

	// Test the completion conditions for this mission.
	if(!toComplete.Test(player.Conditions()))
		return false;

	// Determine if any fines or outfits that must be transferred, can.
	auto it = actions.find(COMPLETE);
	if(it != actions.end() && !it->second.CanBeDone(player))
		return false;

	// NPCs which must be accompanied or evaded must be present (or not),
	// and any needed scans, boarding, or assisting must also be completed.
	for(const NPC &npc : npcs)
		if(!npc.HasSucceeded(player.GetSystem()))
			return false;

	// If any of the cargo for this mission is being carried by a ship that is
	// not in this system, the mission cannot be completed right now.
	for(const auto &ship : player.Ships())
	{
		// Skip in-system ships, and carried ships whose parent is in-system.
		if(ship->GetSystem() == player.GetSystem() || (!ship->GetSystem() && ship->CanBeCarried()
				&& ship->GetParent() && ship->GetParent()->GetSystem() == player.GetSystem()))
			continue;

		if(ship->Cargo().GetPassengers(this))
			return false;
		// Check for all mission cargo, including that which has 0 mass.
		auto &cargo = ship->Cargo().MissionCargo();
		if(cargo.find(this) != cargo.end())
			return false;
	}

	return true;
}



bool Mission::HasFailed(const PlayerInfo &player) const
{
	if(!toFail.IsEmpty() && toFail.Test(player.Conditions()))
		return true;

	for(const NPC &npc : npcs)
		if(npc.HasFailed())
			return true;

	return hasFailed;
}



bool Mission::IsFailed() const
{
	return hasFailed;
}



bool Mission::OverridesCapture() const
{
	return overridesCapture;
}



// Mark a mission failed (e.g. due to a "fail" action in another mission).
void Mission::Fail()
{
	hasFailed = true;
}



// Get a string to show if this mission is "blocked" from being offered
// because it requires you to have more passenger or cargo space free. After
// calling this function, any future calls to it will return an empty string
// so that you do not display the same message multiple times.
string Mission::BlockedMessage(const PlayerInfo &player)
{
	if(blocked.empty())
		return "";

	int extraCrew = 0;
	const Ship *flagship = player.Flagship();
	// You cannot fire crew in space.
	if(flagship && player.GetPlanet())
		extraCrew = flagship->Crew() - flagship->RequiredCrew();

	int cargoNeeded = cargoSize;
	int bunksNeeded = passengers;
	if(player.GetPlanet())
	{
		cargoNeeded -= (player.Cargo().Free() + player.Cargo().CommoditiesSize());
		bunksNeeded -= (player.Cargo().BunksFree() + extraCrew);
	}
	else
	{
		// Boarding a ship, so only use the flagship's space.
		cargoNeeded -= flagship->Cargo().Free();
		bunksNeeded -= flagship->Cargo().BunksFree();
	}

	map<string, string> subs;
	GameData::GetTextReplacements().Substitutions(subs, player.Conditions());
	substitutions.Substitutions(subs, player.Conditions());
	subs["<first>"] = player.FirstName();
	subs["<last>"] = player.LastName();
	if(flagship)
		subs["<ship>"] = flagship->Name();

	const auto &playerConditions = player.Conditions();
	subs["<conditions>"] = toAccept.Test(playerConditions) ? "meet" : "do not meet";

	ostringstream out;
	if(bunksNeeded > 0)
		out << (bunksNeeded == 1 ? "another bunk" : to_string(bunksNeeded) + " more bunks");
	if(bunksNeeded > 0 && cargoNeeded > 0)
		out << " and ";
	if(cargoNeeded > 0)
		out << (cargoNeeded == 1 ? "another ton" : to_string(cargoNeeded) + " more tons") << " of cargo space";
	if(bunksNeeded <= 0 && cargoNeeded <= 0)
		out << "no additional space";
	subs["<capacity>"] = out.str();

	string message = Format::Replace(blocked, subs);
	blocked.clear();
	return message;
}



// Check if this mission recommends that the game be autosaved when it is
// accepted. This should be set for main story line missions that have a
// high chance of failing, such as escort missions.
bool Mission::RecommendsAutosave() const
{
	return autosave;
}



// Check if this mission is unique, i.e. not something that will be offered
// over and over again in different variants.
bool Mission::IsUnique() const
{
	return (repeat == 1);
}



// When the state of this mission changes, it may make changes to the player
// information or show new UI panels. PlayerInfo::MissionCallback() will be
// used as the callback for any UI panel that returns a value.
bool Mission::Do(Trigger trigger, PlayerInfo &player, UI *ui, const shared_ptr<Ship> &boardingShip)
{
	if(trigger == STOPOVER)
	{
		// If this is not one of this mission's stopover planets, or if it is
		// not the very last one that must be visited, do nothing.
		auto it = stopovers.find(player.GetPlanet());
		if(it == stopovers.end())
			return false;

		for(const NPC &npc : npcs)
			if(npc.IsLeftBehind(player.GetSystem()))
			{
				ui->Push(new Dialog("This is a stop for one of your missions, but you have left a ship behind."));
				return false;
			}

		visitedStopovers.insert(*it);
		stopovers.erase(it);
		if(!stopovers.empty())
			return false;
	}
	if(trigger == ABORT && HasFailed(player))
		return false;
	if(trigger == WAYPOINT && !waypoints.empty())
		return false;

	auto it = actions.find(trigger);
	// If this mission was aborted but no ABORT action exists, look for a FAIL
	// action instead. This is done for backwards compatibility purposes from
	// when aborting a mission activated the FAIL trigger.
	if(trigger == ABORT && it == actions.end())
		it = actions.find(FAIL);

	// Fail and abort conditions get updated regardless of whether the action
	// can be done, as a fail or abort action not being able to be done does
	// not prevent a mission from being failed or aborted.
	if(trigger == FAIL)
	{
		--player.Conditions()[name + ": active"];
		++player.Conditions()[name + ": failed"];
	}
	else if(trigger == ABORT)
	{
		--player.Conditions()[name + ": active"];
		++player.Conditions()[name + ": aborted"];
		// Set the failed mission condition here as well for
		// backwards compatibility.
		++player.Conditions()[name + ": failed"];
	}

	// Don't update any further conditions if this action exists and can't be completed.
	if(it != actions.end() && !it->second.CanBeDone(player, boardingShip))
		return false;

	if(trigger == ACCEPT)
	{
		++player.Conditions()[name + ": offered"];
		++player.Conditions()[name + ": active"];
		// Any potential on offer conversation has been finished, so update
		// the active NPCs for the first time.
		UpdateNPCs(player);
	}
	else if(trigger == DECLINE)
	{
		++player.Conditions()[name + ": offered"];
		++player.Conditions()[name + ": declined"];
	}
	else if(trigger == COMPLETE)
	{
		--player.Conditions()[name + ": active"];
		++player.Conditions()[name + ": done"];
	}

	// "Jobs" should never show dialogs when offered, nor should they call the
	// player's mission callback.
	if(trigger == OFFER && location == JOB)
		ui = nullptr;

	// If this trigger has actions tied to it, perform them. Otherwise, check
	// if this is a non-job mission that just got offered and if so,
	// automatically accept it.
	// Actions that are performed only receive the mission destination
	// system if the mission is visible. This is because the purpose of
	// a MissionAction being given the destination system is for drawing
	// a special marker at the destination if the map is opened during any
	// mission dialog or conversation. Invisible missions don't show this
	// marker.
	if(it != actions.end())
		it->second.Do(player, ui, (destination && isVisible) ? destination->GetSystem() : nullptr, boardingShip, IsUnique());
	else if(trigger == OFFER && location != JOB)
		player.MissionCallback(Conversation::ACCEPT);

	return true;
}



// Get a list of NPCs associated with this mission. Every time the player
// takes off from a planet, they should be added to the active ships.
const list<NPC> &Mission::NPCs() const
{
	return npcs;
}



// Update which NPCs are active based on their spawn and despawn conditions.
void Mission::UpdateNPCs(const PlayerInfo &player)
{
	for(auto &npc : npcs)
		npc.UpdateSpawning(player);
}



// Checks if the given ship belongs to one of the mission's NPCs.
bool Mission::HasShip(const shared_ptr<Ship> &ship) const
{
	for(const auto &npc : npcs)
		for(const auto &npcShip : npc.Ships())
			if(npcShip == ship)
				return true;
	return false;
}



// If any event occurs between two ships, check to see if this mission cares
// about it. This may affect the mission status or display a message.
void Mission::Do(const ShipEvent &event, PlayerInfo &player, UI *ui)
{
	if(event.TargetGovernment()->IsPlayer() && !hasFailed)
	{
		bool failed = false;
		string message = "Your ship \"" + event.Target()->Name() + "\" has been ";
		if(event.Type() & ShipEvent::DESTROY)
		{
			// Destroyed ships carrying mission cargo result in failed missions.
			// Mission cargo may have a quantity of zero (i.e. 0 mass).
			for(const auto &it : event.Target()->Cargo().MissionCargo())
				failed |= (it.first == this);
			// If any mission passengers were present, this mission is failed.
			for(const auto &it : event.Target()->Cargo().PassengerList())
				failed |= (it.first == this && it.second);
			if(failed)
				message += "lost. ";
		}
		else if(event.Type() & ShipEvent::BOARD)
		{
			// Fail missions whose cargo is stolen by a boarding vessel.
			for(const auto &it : event.Actor()->Cargo().MissionCargo())
				failed |= (it.first == this);
			if(failed)
				message += "plundered. ";
		}

		if(failed)
		{
			hasFailed = true;
			if(isVisible)
				Messages::Add(message + "Mission failed: \"" + displayName + "\".", Messages::Importance::Highest);
		}
	}

	// Jump events are only created for the player's flagship.
	if((event.Type() & ShipEvent::JUMP) && event.Actor())
	{
		const System *system = event.Actor()->GetSystem();
		// If this was a waypoint, clear it.
		if(waypoints.erase(system))
		{
			visitedWaypoints.insert(system);
			Do(WAYPOINT, player, ui);
		}

		// Perform an "on enter" action for this system, if possible, and if
		// any was performed, update this mission's NPC spawn states.
		if(Enter(system, player, ui))
			UpdateNPCs(player);
	}

	for(NPC &npc : npcs)
		npc.Do(event, player, ui, isVisible);
}



// Get the internal name used for this mission. This name is unique and is
// never modified by string substitution, so it can be used in condition
// variables, etc.
const string &Mission::Identifier() const
{
	return name;
}



// Get a specific mission action from this mission.
// If a mission action is not found for the given trigger, returns an empty
// mission action.
const MissionAction &Mission::GetAction(Trigger trigger) const
{
	auto ait = actions.find(trigger);
	static const MissionAction EMPTY{};
	return ait != actions.end() ? ait->second : EMPTY;
}



// "Instantiate" a mission by replacing randomly selected values and places
// with a single choice, and then replacing any wildcard text as well.
Mission Mission::Instantiate(const PlayerInfo &player, const shared_ptr<Ship> &boardingShip) const
{
	Mission result;
	// If anything goes wrong below, this mission should not be offered.
	result.hasFailed = true;
	result.isVisible = isVisible;
	result.hasPriority = hasPriority;
	result.isMinor = isMinor;
	result.autosave = autosave;
	result.location = location;
	result.overridesCapture = overridesCapture;
	result.sourceShip = boardingShip.get();
	result.repeat = repeat;
	result.name = name;
	result.waypoints = waypoints;
	// Handle waypoint systems that are chosen randomly.
	const System *const sourceSystem = player.GetSystem();
	for(const LocationFilter &filter : waypointFilters)
	{
		const System *system = filter.PickSystem(sourceSystem, &player);
		if(!system)
			return result;
		result.waypoints.insert(system);
	}
	// If one of the waypoints is the current system, it is already visited.
	if(result.waypoints.erase(sourceSystem))
		result.visitedWaypoints.insert(sourceSystem);

	// Copy the template's stopovers, and add planets that match the template's filters.
	result.stopovers = stopovers;
	// Make sure they all exist in a valid system.
	for(auto it = result.stopovers.begin(); it != result.stopovers.end(); )
	{
		if((*it)->IsValid())
			++it;
		else
			it = result.stopovers.erase(it);
	}
	for(const LocationFilter &filter : stopoverFilters)
	{
		// Unlike destinations, we can allow stopovers on planets that don't have a spaceport.
<<<<<<< HEAD
		const Planet *planet = filter.PickPlanet(sourceSystem, &player, !clearance.empty(), false);
=======
		const Planet *planet = filter.PickPlanet(sourceSystem, ignoreClearance || !clearance.empty(), false);
>>>>>>> 1411c51e
		if(!planet)
			return result;
		result.stopovers.insert(planet);
	}

	// First, pick values for all the variables.

	// If a specific destination is not specified in the mission, pick a random
	// one out of all the destinations that satisfy the mission requirements.
	result.destination = destination;
	if(!result.destination && !destinationFilter.IsEmpty())
	{
<<<<<<< HEAD
		result.destination = destinationFilter.PickPlanet(sourceSystem, &player, !clearance.empty());
=======
		result.destination = destinationFilter.PickPlanet(sourceSystem, ignoreClearance || !clearance.empty());
>>>>>>> 1411c51e
		if(!result.destination)
			return result;
	}
	// If no destination is specified, it is the same as the source planet. Also
	// use the source planet if the given destination is not a valid planet.
	if(!result.destination || !result.destination->IsValid())
	{
		if(player.GetPlanet())
			result.destination = player.GetPlanet();
		else
			return result;
	}

	// If cargo is being carried, see if we are supposed to replace a generic
	// cargo name with something more specific.
	if(!cargo.empty())
	{
		const string expandedCargo = Phrase::ExpandPhrases(cargo);
		const Trade::Commodity *commodity = nullptr;
		if(expandedCargo == "random")
			commodity = PickCommodity(*sourceSystem, *result.destination->GetSystem());
		else
		{
			for(const Trade::Commodity &option : GameData::Commodities())
				if(option.name == expandedCargo)
				{
					commodity = &option;
					break;
				}
			for(const Trade::Commodity &option : GameData::SpecialCommodities())
				if(option.name == expandedCargo)
				{
					commodity = &option;
					break;
				}
		}
		if(commodity)
			result.cargo = commodity->items[Random::Int(commodity->items.size())];
		else
			result.cargo = expandedCargo;
	}
	// Pick a random cargo amount, if requested.
	if(cargoSize || cargoLimit)
	{
		if(cargoProb)
			result.cargoSize = Random::Polya(cargoLimit, cargoProb) + cargoSize;
		else if(cargoLimit > cargoSize)
			result.cargoSize = cargoSize + Random::Int(cargoLimit - cargoSize + 1);
		else
			result.cargoSize = cargoSize;
	}
	// Pick a random passenger count, if requested.
	if(passengers || passengerLimit)
	{
		if(passengerProb)
			result.passengers = Random::Polya(passengerLimit, passengerProb) + passengers;
		else if(passengerLimit > passengers)
			result.passengers = passengers + Random::Int(passengerLimit - passengers + 1);
		else
			result.passengers = passengers;
	}
	result.paymentApparent = paymentApparent;
	result.illegalCargoFine = illegalCargoFine;
	result.illegalCargoMessage = Phrase::ExpandPhrases(illegalCargoMessage);
	result.failIfDiscovered = failIfDiscovered;

	int jumps = result.CalculateJumps(sourceSystem);

	int64_t payload = static_cast<int64_t>(result.cargoSize) + 10 * static_cast<int64_t>(result.passengers);

	// Set the deadline, if requested.
	if(deadlineBase || deadlineMultiplier)
		result.deadline = player.GetDate() + deadlineBase + deadlineMultiplier * jumps;

	// Copy the conditions. The offer conditions must be copied too, because they
	// may depend on a condition that other mission offers might change.
	result.toOffer = toOffer;
	result.toAccept = toAccept;
	result.toComplete = toComplete;
	result.toFail = toFail;

	// Generate the substitutions map.
	map<string, string> subs;
	GameData::GetTextReplacements().Substitutions(subs, player.Conditions());
	substitutions.Substitutions(subs, player.Conditions());
	subs["<commodity>"] = result.cargo;
	subs["<tons>"] = Format::MassString(result.cargoSize);
	subs["<cargo>"] = Format::CargoString(result.cargoSize, subs["<commodity>"]);
	subs["<bunks>"] = to_string(result.passengers);
	subs["<passengers>"] = (result.passengers == 1) ? "passenger" : "passengers";
	subs["<fare>"] = (result.passengers == 1) ? "a passenger" : (subs["<bunks>"] + " passengers");
	if(player.GetPlanet())
		subs["<origin>"] = player.GetPlanet()->Name();
	else if(boardingShip)
		subs["<origin>"] = boardingShip->Name();
	subs["<planet>"] = result.destination ? result.destination->Name() : "";
	subs["<system>"] = result.destination ? result.destination->GetSystem()->Name() : "";
	subs["<destination>"] = subs["<planet>"] + " in the " + subs["<system>"] + " system";
	subs["<date>"] = result.deadline.ToString();
	subs["<day>"] = result.deadline.LongString();
	if(result.paymentApparent)
		subs["<payment>"] = Format::CreditString(abs(result.paymentApparent));
	// Stopover and waypoint substitutions: iterate by reference to the
	// pointers so we can check when we're at the very last one in the set.
	// Stopovers: "<name> in the <system name> system" with "," and "and".
	if(!result.stopovers.empty())
	{
		string stopovers;
		string planets;
		const Planet * const *last = &*--result.stopovers.end();
		int count = 0;
		for(const Planet * const &planet : result.stopovers)
		{
			if(count++)
			{
				string result = (&planet != last) ? ", " : (count > 2 ? ", and " : " and ");
				stopovers += result;
				planets += result;
			}
			stopovers += planet->Name() + " in the " + planet->GetSystem()->Name() + " system";
			planets += planet->Name();
		}
		subs["<stopovers>"] = stopovers;
		subs["<planet stopovers>"] = planets;
	}
	// Waypoints: "<system name>" with "," and "and".
	if(!result.waypoints.empty())
	{
		string systems;
		const System * const *last = &*--result.waypoints.end();
		int count = 0;
		for(const System * const &system : result.waypoints)
		{
			if(count++)
				systems += (&system != last) ? ", " : (count > 2 ? ", and " : " and ");
			systems += system->Name();
		}
		subs["<waypoints>"] = systems;
	}

	// Instantiate the NPCs. This also fills in the "<npc>" substitution.
	string reason;
	for(auto &&n : npcs)
		reason = n.Validate(true);
	if(!reason.empty())
	{
		Logger::LogError("Instantiation Error: NPC template in mission \""
			+ Identifier() + "\" uses invalid " + std::move(reason));
		return result;
	}
	for(const NPC &npc : npcs)
		result.npcs.push_back(npc.Instantiate(player, subs, sourceSystem, result.destination->GetSystem(), jumps, payload));

	// Instantiate the actions. The "complete" action is always first so that
	// the "<payment>" substitution can be filled in.
	auto ait = actions.begin();
	for( ; ait != actions.end(); ++ait)
	{
		reason = ait->second.Validate();
		if(!reason.empty())
			break;
	}
	if(ait != actions.end())
	{
		Logger::LogError("Instantiation Error: Action \"" + TriggerToText(ait->first) + "\" in mission \""
			+ Identifier() + "\" uses invalid " + std::move(reason));
		return result;
	}
	for(const auto &it : actions)
		result.actions[it.first] = it.second.Instantiate(subs, sourceSystem, jumps, payload);

	auto oit = onEnter.begin();
	for( ; oit != onEnter.end(); ++oit)
	{
		reason = oit->first->IsValid() ? oit->second.Validate() : "trigger system";
		if(!reason.empty())
			break;
	}
	if(oit != onEnter.end())
	{
		Logger::LogError("Instantiation Error: Action \"on enter '" + oit->first->Name() + "'\" in mission \""
			+ Identifier() + "\" uses invalid " + std::move(reason));
		return result;
	}
	for(const auto &it : onEnter)
		result.onEnter[it.first] = it.second.Instantiate(subs, sourceSystem, jumps, payload);

	auto eit = genericOnEnter.begin();
	for( ; eit != genericOnEnter.end(); ++eit)
	{
		reason = eit->Validate();
		if(!reason.empty())
			break;
	}
	if(eit != genericOnEnter.end())
	{
		Logger::LogError("Instantiation Error: Generic \"on enter\" action in mission \""
			+ Identifier() + "\" uses invalid " + std::move(reason));
		return result;
	}
	for(const MissionAction &action : genericOnEnter)
		result.genericOnEnter.emplace_back(action.Instantiate(subs, sourceSystem, jumps, payload));

	// Perform substitution in the name and description.
	result.displayName = Format::Replace(Phrase::ExpandPhrases(displayName), subs);
	result.description = Format::Replace(Phrase::ExpandPhrases(description), subs);
	result.clearance = Format::Replace(Phrase::ExpandPhrases(clearance), subs);
	result.blocked = Format::Replace(Phrase::ExpandPhrases(blocked), subs);
	result.clearanceFilter = clearanceFilter;
	result.hasFullClearance = hasFullClearance;

	result.hasFailed = false;
	return result;
}



int Mission::CalculateJumps(const System *sourceSystem)
{
	expectedJumps = 0;

	// Estimate how far the player will have to travel to visit all the waypoints
	// and stopovers and then to land on the destination planet. Rather than a
	// full traveling salesman path, just calculate a greedy approximation.
	list<const System *> destinations;
	for(const System *system : waypoints)
		destinations.push_back(system);
	for(const Planet *planet : stopovers)
		destinations.push_back(planet->GetSystem());

	while(!destinations.empty())
	{
		// Find the closest destination to this location.
		DistanceMap distance(sourceSystem,
				distanceCalcSettings.WormholeStrat(),
				distanceCalcSettings.AssumesJumpDrive());
		auto it = destinations.begin();
		auto bestIt = it;
		int bestDays = distance.Days(*bestIt);
		if(bestDays < 0)
			bestDays = numeric_limits<int>::max();
		for(++it; it != destinations.end(); ++it)
		{
			int days = distance.Days(*it);
			if(days >= 0 && days < bestDays)
			{
				bestIt = it;
				bestDays = days;
			}
		}

		sourceSystem = *bestIt;
		// If currently unreachable, this system adds -1 to the deadline, to match previous behavior.
		expectedJumps += bestDays == numeric_limits<int>::max() ? -1 : bestDays;
		destinations.erase(bestIt);
	}
	DistanceMap distance(sourceSystem,
			distanceCalcSettings.WormholeStrat(),
			distanceCalcSettings.AssumesJumpDrive());
	// If currently unreachable, this system adds -1 to the deadline, to match previous behavior.
	expectedJumps += distance.Days(destination->GetSystem());

	return expectedJumps;
}



// Perform an "on enter" MissionAction associated with the current system.
// Returns true if an action was performed.
bool Mission::Enter(const System *system, PlayerInfo &player, UI *ui)
{
	const auto eit = onEnter.find(system);
	const auto originalSize = didEnter.size();
	if(eit != onEnter.end() && !didEnter.count(&eit->second) && eit->second.CanBeDone(player))
	{
		eit->second.Do(player, ui);
		didEnter.insert(&eit->second);
	}
	// If no specific `on enter` was performed, try matching to a generic "on enter,"
	// which may use a LocationFilter to govern which systems it can be performed in.
	else
		for(MissionAction &action : genericOnEnter)
			if(!didEnter.count(&action) && action.CanBeDone(player))
			{
				action.Do(player, ui);
				didEnter.insert(&action);
				break;
			}

	return didEnter.size() > originalSize;
}



// For legacy code, contraband definitions can be placed in two different
// locations, so move that parsing out to a helper function.
bool Mission::ParseContraband(const DataNode &node)
{
	if(node.Token(0) == "illegal" && node.Size() == 2)
		illegalCargoFine = node.Value(1);
	else if(node.Token(0) == "illegal" && node.Size() == 3)
	{
		illegalCargoFine = node.Value(1);
		illegalCargoMessage = node.Token(2);
	}
	else if(node.Token(0) == "stealth")
		failIfDiscovered = true;
	else
		return false;

	return true;
}<|MERGE_RESOLUTION|>--- conflicted
+++ resolved
@@ -1241,11 +1241,7 @@
 	for(const LocationFilter &filter : stopoverFilters)
 	{
 		// Unlike destinations, we can allow stopovers on planets that don't have a spaceport.
-<<<<<<< HEAD
-		const Planet *planet = filter.PickPlanet(sourceSystem, &player, !clearance.empty(), false);
-=======
-		const Planet *planet = filter.PickPlanet(sourceSystem, ignoreClearance || !clearance.empty(), false);
->>>>>>> 1411c51e
+		const Planet *planet = filter.PickPlanet(sourceSystem, &player, ignoreClearance || !clearance.empty(), false);
 		if(!planet)
 			return result;
 		result.stopovers.insert(planet);
@@ -1258,11 +1254,7 @@
 	result.destination = destination;
 	if(!result.destination && !destinationFilter.IsEmpty())
 	{
-<<<<<<< HEAD
-		result.destination = destinationFilter.PickPlanet(sourceSystem, &player, !clearance.empty());
-=======
-		result.destination = destinationFilter.PickPlanet(sourceSystem, ignoreClearance || !clearance.empty());
->>>>>>> 1411c51e
+		result.destination = destinationFilter.PickPlanet(sourceSystem, &player, ignoreClearance || !clearance.empty());
 		if(!result.destination)
 			return result;
 	}
