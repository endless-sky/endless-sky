--- conflicted
+++ resolved
@@ -276,17 +276,14 @@
 			ParseMixedSpecificity(child, "planet", 2);
 		}
 		else if(child.Token(0) == "destination")
-<<<<<<< HEAD
 			destinationFilter.Load(child, visitedSystems, visitedPlanets);
-=======
-			destinationFilter.Load(child);
 		else if(child.Token(0) == "complete")
 		{
 			if(child.Size() == 1)
 				child.PrintTrace("Incomplete \"complete\" option. Follow \"complete\" with \"at\".");
 			else if(child.Token(1) == "at")
 			{
-				LocationFilter loaded(child);
+				LocationFilter loaded(child, visitedSystems, visitedPlanets);
 				if(loaded.IsEmpty())
 					child.PrintTrace("Error: The \"complete at\" filter must not be empty. Ignoring this filter.");
 				else
@@ -295,7 +292,6 @@
 			else
 				child.PrintTrace("Unknown \"complete\" option \"" + child.Token(1) + '"');
 		}
->>>>>>> 7ccba1ac
 		else if(child.Token(0) == "waypoint" && child.Size() >= 2)
 		{
 			bool visited = child.Size() >= 3 && child.Token(2) == "visited";
