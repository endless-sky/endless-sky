--- conflicted
+++ resolved
@@ -320,13 +320,9 @@
 			substitutions.Load(child, playerConditions);
 		else if(key == "npc")
 			npcs.emplace_back(child, playerConditions);
-<<<<<<< HEAD
-		else if(child.Token(0) == "timer" && child.Size() >= 2)
+		else if(key == "timer" && hasValue)
 			timers.emplace_back(child, playerConditions);
-		else if(child.Token(0) == "on" && child.Size() >= 2 && child.Token(1) == "enter")
-=======
 		else if(key == "on" && hasValue && child.Token(1) == "enter")
->>>>>>> 2f1df8c5
 		{
 			// "on enter" nodes may either name a specific system or use a LocationFilter
 			// to control the triggering system.
