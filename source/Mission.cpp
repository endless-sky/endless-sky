--- conflicted
+++ resolved
@@ -301,19 +301,11 @@
 			set<const System *> &set = unmarked ? unmarkedSystems : markedSystems;
 			set.insert(GameData::Systems().Get(child.Token(1)));
 		}
-<<<<<<< HEAD
 		else if(key == "substitutions" && child.HasChildren())
-			substitutions.Load(child);
+			substitutions.Load(child, playerConditions);
 		else if(key == "npc")
-			npcs.emplace_back(child);
-		else if(key == "on" && child.Size() >= 2 && child.Token(1) == "enter")
-=======
-		else if(child.Token(0) == "substitutions" && child.HasChildren())
-			substitutions.Load(child, playerConditions);
-		else if(child.Token(0) == "npc")
 			npcs.emplace_back(child, playerConditions);
-		else if(child.Token(0) == "on" && child.Size() >= 2 && child.Token(1) == "enter")
->>>>>>> f0f2b37a
+		else if(key == "on" && hasValue && child.Token(1) == "enter")
 		{
 			// "on enter" nodes may either name a specific system or use a LocationFilter
 			// to control the triggering system.
