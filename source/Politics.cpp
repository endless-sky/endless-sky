/* Politics.cpp
Copyright (c) 2014 by Michael Zahniser

Endless Sky is free software: you can redistribute it and/or modify it under the
terms of the GNU General Public License as published by the Free Software
Foundation, either version 3 of the License, or (at your option) any later version.

Endless Sky is distributed in the hope that it will be useful, but WITHOUT ANY
WARRANTY; without even the implied warranty of MERCHANTABILITY or FITNESS FOR A
PARTICULAR PURPOSE. See the GNU General Public License for more details.

You should have received a copy of the GNU General Public License along with
this program. If not, see <https://www.gnu.org/licenses/>.
*/

#include "Politics.h"

#include "text/Format.h"
#include "GameData.h"
#include "Government.h"
#include "Planet.h"
#include "PlayerInfo.h"
#include "Random.h"
#include "Ship.h"
#include "ShipEvent.h"

#include <algorithm>
#include <cmath>

using namespace std;



namespace {
	// Check if the ship evades being cargo scanned.
	bool EvadesCargoScan(const Ship &ship)
	{
		// Illegal goods can be hidden inside legal goods to avoid detection.
		const int contraband = ship.Cargo().IllegalCargoAmount();
		const int netIllegalCargo = contraband - ship.Attributes().Get("scan concealment");
		if(netIllegalCargo <= 0)
			return true;

		const int legalGoods = ship.Cargo().Used() - contraband;
		const double illegalRatio = legalGoods ? max(1., 2. * netIllegalCargo / legalGoods) : 1.;
		const double scanChance = illegalRatio / (1. + ship.Attributes().Get("scan interference"));
		return Random::Real() > scanChance;
	}

	// Check if the ship evades being outfit scanned.
	bool EvadesOutfitScan(const Ship &ship)
	{
		return ship.Attributes().Get("inscrutable") > 0. ||
				Random::Real() > 1. / (1. + ship.Attributes().Get("scan interference"));
	}
}



// Reset to the initial political state defined in the game data.
void Politics::Reset()
{
	reputationWith.clear();
	dominatedPlanets.clear();
	ResetDaily();

	for(const auto &it : GameData::Governments())
		reputationWith[&it.second] = it.second.InitialPlayerReputation();

	// Disable fines for today (because the game was just loaded, so any fines
	// were already checked for when you first landed).
	for(const auto &it : GameData::Governments())
		fined.insert(&it.second);
}



bool Politics::IsEnemy(const Government *first, const Government *second) const
{
	if(!first || !second)
		return false;

	if(first == second)
		return false;

	// Just for simplicity, if one of the governments is the player, make sure
	// it is the first one.
	if(second->IsPlayer())
		swap(first, second);
	if(first->IsPlayer())
	{
		if(bribed.contains(second))
			return false;
		if(provoked.contains(second))
			return true;

		auto it = reputationWith.find(second);
		return (it != reputationWith.end() && it->second < 0.);
	}

	// Neither government is the player, so the question of enemies depends only
	// on the attitude matrix.
	return (first->AttitudeToward(second) < 0. || second->AttitudeToward(first) < 0.);
}



// Commit the given "offense" against the given government (which may not
// actually consider it to be an offense). This may result in temporary
// hostilities (if the even type is PROVOKE), or a permanent change to your
// reputation.
void Politics::Offend(const Government *gov, int eventType, int count)
{
	if(!gov)
		return;

	if(gov->IsPlayer())
		return;

	for(const auto &it : GameData::Governments())
	{
		const Government *other = &it.second;
		double weight = other->AttitudeToward(gov);

		// You can provoke a government even by attacking an empty ship, such as
		// a drone (count = 0, because count = crew).
		if(eventType & ShipEvent::PROVOKE)
		{
			if(weight > 0.)
			{
				// If you bribe a government but then attack it, the effect of
				// your bribe is canceled out.
				bribed.erase(other);
				provoked.insert(other);
			}
		}
		if(count && abs(weight) >= .05)
		{
			// Weights less than 5% should never cause permanent reputation
			// changes. This is to allow two governments to be hostile or
			// friendly without the player's behavior toward one of them
			// influencing their reputation with the other.
			double penalty = (count * weight) * other->PenaltyFor(eventType, gov);
			if(eventType & ShipEvent::ATROCITY && weight > 0)
				Politics::SetReputation(other, min(0., reputationWith[other]));

			Politics::AddReputation(other, -penalty);
		}
	}
}



// Bribe the given government to be friendly to you for one day.
void Politics::Bribe(const Government *gov)
{
	bribed.insert(gov);
	provoked.erase(gov);
	fined.insert(gov);
}



// Check if the given ship can land on the given planet.
bool Politics::CanLand(const Ship &ship, const Planet *planet) const
{
	if(!planet || !planet->GetSystem())
		return false;

	const Government *gov = ship.GetGovernment();
	if(!gov->IsPlayer())
		return !ship.IsRestrictedFrom(*planet) &&
			(!planet->IsInhabited() || !IsEnemy(gov, planet->GetGovernment()));

	return CanLand(planet);
}



bool Politics::CanLand(const Planet *planet) const
{
	if(!planet || !planet->GetSystem())
		return false;
	if(!planet->IsInhabited())
		return true;
	if(HasClearance(planet))
		return true;
	if(provoked.contains(planet->GetGovernment()))
		return false;

	return Reputation(planet->GetGovernment()) >= planet->RequiredReputation();
}



// Check if the player has been granted clearance to land on this planet, either
// through bribes, domination, or mission clearance.
bool Politics::HasClearance(const Planet *planet) const
{
	return dominatedPlanets.contains(planet) || bribedPlanets.contains(planet);
}



bool Politics::CanUseServices(const Planet *planet) const
{
	if(!planet || !planet->GetSystem())
		return false;
	if(dominatedPlanets.contains(planet))
		return true;

	auto it = bribedPlanets.find(planet);
	if(it != bribedPlanets.end())
		return it->second;

	return Reputation(planet->GetGovernment()) >= planet->RequiredReputation();
}



// Bribe a planet to let the player's ships land there.
void Politics::BribePlanet(const Planet *planet, bool fullAccess)
{
	bribedPlanets[planet] = fullAccess;
}



void Politics::DominatePlanet(const Planet *planet, bool dominate)
{
	if(dominate)
		dominatedPlanets.insert(planet);
	else
		dominatedPlanets.erase(planet);
}



bool Politics::HasDominated(const Planet *planet) const
{
	return dominatedPlanets.contains(planet);
}



// Check to see if the player has done anything they should be fined for.
pair<const Conversation *, string> Politics::Fine(PlayerInfo &player,
	const Government *gov, int scan, const Ship *target, double security)
{
	// Do nothing if you have already been fined today, or if you evade
	// detection.
<<<<<<< HEAD
	if(fined.contains(gov) || Random::Real() > security || !gov->GetFineFraction())
		return {};
=======
	if(fined.contains(gov) || Random::Real() > security)
		return "";
>>>>>>> 025d7ad9

	const Conversation *deathSentence = nullptr;
	string reason;
	int64_t maxFine = 0;
	for(const shared_ptr<Ship> &ship : player.Ships())
	{
		if(target && target != &*ship)
			continue;
		if(ship->GetSystem() != player.GetSystem())
			continue;
		const Planet *planet = player.GetPlanet();
		if(planet && ship->GetPlanet() != planet)
			continue;
		// Skip parked ships. The spaceport authorities are only scanning the ships you just landed with.
		if(ship->IsParked())
			continue;

		int failedMissions = 0;

		// Illegal passengers can only be detected by planetary security.
		if(!scan)
		{
			int64_t fine = ship->Cargo().IllegalPassengersFine(gov);
			if((fine > maxFine && maxFine >= 0) || fine < 0)
			{
				maxFine = fine;
				reason = " for carrying illegal passengers.";

				for(const Mission &mission : player.Missions())
				{
					if(mission.IsFailed())
						continue;

					string fineMessage = mission.FineMessage();
					if(!fineMessage.empty())
					{
						reason = ".\n\t";
						reason.append(fineMessage);
					}
					// Fail any missions with illegal passengers and "stealth" set.
					if(mission.Fine() > 0 && mission.Passengers() && mission.FailIfDiscovered())
					{
						player.FailMission(mission);
						++failedMissions;
					}
				}
			}
		}
		if((!scan || (scan & ShipEvent::SCAN_CARGO)) && !EvadesCargoScan(*ship))
		{
			pair<int, const Conversation *> fine = ship->Cargo().IllegalCargoFine(gov);
			if(fine.second)
				deathSentence = fine.second;
			if((fine.first > maxFine && maxFine >= 0) || fine.first < 0)
			{
				maxFine = fine.first;
				reason = " for carrying illegal cargo.";

				for(const Mission &mission : player.Missions())
				{
					if(mission.IsFailed())
						continue;

					// Append the fineMessage from each applicable mission, if available.
					string fineMessage = mission.FineMessage();
					if(!fineMessage.empty())
					{
						reason = ".\n\t";
						reason.append(fineMessage);
					}
					// Fail any missions with illegal cargo and "stealth" set.
					if(mission.Fine() > 0 && mission.CargoSize() && mission.FailIfDiscovered())
					{
						player.FailMission(mission);
						++failedMissions;
					}
				}
			}
		}
		if((!scan || (scan & ShipEvent::SCAN_OUTFITS)) && !EvadesOutfitScan(*ship))
		{
			for(const auto &it : ship->Outfits())
				if(it.second)
				{
					int fine = gov->Fines(it.first);
					Government::Atrocity atrocity = gov->Condemns(it.first);
					if(atrocity.isAtrocity)
					{
						deathSentence = atrocity.customDeathSentence;
						fine = -1;
					}
					if((fine > maxFine && maxFine >= 0) || fine < 0)
					{
						maxFine = fine;
						reason = " for having illegal outfits installed on your ship.";
					}
				}

			int shipFine = gov->Fines(ship.get());
			Government::Atrocity atrocity = gov->Condemns(ship.get());
			if(atrocity.isAtrocity)
			{
				deathSentence = atrocity.customDeathSentence;
				shipFine = -1;
			}
			if((shipFine > maxFine && maxFine >= 0) || shipFine < 0)
			{
				maxFine = shipFine;
				reason = " for flying an illegal ship.";
			}
		}
		if(failedMissions && maxFine > 0)
		{
			reason += "\n\tYou failed " + Format::Number(failedMissions)
				+ ((failedMissions > 1) ? " missions" : " mission")
				+ " after your illegal cargo was discovered.";
		}
	}

	if(maxFine < 0)
	{
		gov->Offend(ShipEvent::ATROCITY);
		if(!scan)
		{
			reason = "atrocity";
			if(!deathSentence)
				deathSentence = gov->DeathSentence();
		}
		else
			reason = "After scanning your ship, the " + gov->DisplayName()
				+ " captain hails you with a grim expression on his face. He says, "
				"\"I'm afraid we're going to have to put you to death " + reason + " Goodbye.\"";
	}
	else if(maxFine > 0)
	{
		// Scale the fine based on how lenient this government is.
		maxFine = lround(maxFine * gov->GetFineFraction());
		reason = "The " + gov->DisplayName() + " authorities fine you "
			+ Format::CreditString(maxFine) + reason;
		player.Accounts().AddFine(maxFine);
		fined.insert(gov);
	}
	return {deathSentence, reason};
}



// Get or set your reputation with the given government.
double Politics::Reputation(const Government *gov) const
{
	auto it = reputationWith.find(gov);
	return (it == reputationWith.end() ? 0. : it->second);
}



void Politics::AddReputation(const Government *gov, double value)
{
	SetReputation(gov, reputationWith[gov] + value);
}



void Politics::SetReputation(const Government *gov, double value)
{
	value = min(value, gov->ReputationMax());
	value = max(value, gov->ReputationMin());
	reputationWith[gov] = value;
}



// Reset any temporary provocation (typically because a day has passed).
void Politics::ResetDaily()
{
	provoked.clear();
	bribed.clear();
	bribedPlanets.clear();
	fined.clear();
}<|MERGE_RESOLUTION|>--- conflicted
+++ resolved
@@ -249,13 +249,8 @@
 {
 	// Do nothing if you have already been fined today, or if you evade
 	// detection.
-<<<<<<< HEAD
-	if(fined.contains(gov) || Random::Real() > security || !gov->GetFineFraction())
+	if(fined.contains(gov) || Random::Real() > security)
 		return {};
-=======
-	if(fined.contains(gov) || Random::Real() > security)
-		return "";
->>>>>>> 025d7ad9
 
 	const Conversation *deathSentence = nullptr;
 	string reason;
