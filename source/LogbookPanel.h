/* LogbookPanel.h
Copyright (c) 2017 by Michael Zahniser

Endless Sky is free software: you can redistribute it and/or modify it under the
terms of the GNU General Public License as published by the Free Software
Foundation, either version 3 of the License, or (at your option) any later version.

Endless Sky is distributed in the hope that it will be useful, but WITHOUT ANY
WARRANTY; without even the implied warranty of MERCHANTABILITY or FITNESS FOR A
PARTICULAR PURPOSE.  See the GNU General Public License for more details.
*/

#ifndef LOGBOOK_PANEL_H_
#define LOGBOOK_PANEL_H_

#include "Panel.h"

#include "Date.h"

#include <map>
#include <string>
#include <vector>

class PlayerInfo;



// User interface panel that displays a conversation, allowing you to make
// choices. If a callback function is given, that function will be called when
// the panel closes, to report the outcome of the conversation.
class LogbookPanel : public Panel {
public:
	LogbookPanel(PlayerInfo &player);

	// Draw this panel.
<<<<<<< HEAD
	virtual void Draw(double deltaTime) override;
	
	
=======
	virtual void Draw() override;


>>>>>>> b1b1a78a
protected:
	// Event handlers.
	virtual bool KeyDown(SDL_Keycode key, Uint16 mod, const Command &command, bool isNewPress) override;
	virtual bool Click(int x, int y, int clicks) override;
	virtual bool Drag(double dx, double dy) override;
	virtual bool Scroll(double dx, double dy) override;
	virtual bool Hover(int x, int y) override;


private:
	void Update(bool selectLast = true);


private:
	// Reference to the player, to apply any changes to them.
	PlayerInfo &player;

	// Current month being displayed:
	Date selectedDate;
	std::string selectedName;
	std::multimap<Date, std::string>::const_iterator begin;
	std::multimap<Date, std::string>::const_iterator end;
	// Other months available for display:
	std::vector<std::string> contents;
	std::vector<Date> dates;

	Point hoverPoint;

	// Current scroll:
	double categoryScroll = 0.;
	double scroll = 0.;
	mutable double maxCategoryScroll = 0.;
	mutable double maxScroll = 0.;
};



#endif<|MERGE_RESOLUTION|>--- conflicted
+++ resolved
@@ -33,15 +33,9 @@
 	LogbookPanel(PlayerInfo &player);
 
 	// Draw this panel.
-<<<<<<< HEAD
 	virtual void Draw(double deltaTime) override;
-	
-	
-=======
-	virtual void Draw() override;
 
 
->>>>>>> b1b1a78a
 protected:
 	// Event handlers.
 	virtual bool KeyDown(SDL_Keycode key, Uint16 mod, const Command &command, bool isNewPress) override;
