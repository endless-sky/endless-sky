/* UI.h
Copyright (c) 2014 by Michael Zahniser

Endless Sky is free software: you can redistribute it and/or modify it under the
terms of the GNU General Public License as published by the Free Software
Foundation, either version 3 of the License, or (at your option) any later version.

Endless Sky is distributed in the hope that it will be useful, but WITHOUT ANY
WARRANTY; without even the implied warranty of MERCHANTABILITY or FITNESS FOR A
PARTICULAR PURPOSE. See the GNU General Public License for more details.

You should have received a copy of the GNU General Public License along with
this program. If not, see <https://www.gnu.org/licenses/>.
*/

#pragma once

#include "GamePad.h"
#include "Point.h"
#include "Rectangle.h"

#include <memory>
#include <vector>

#include <SDL2/SDL_events.h>

class Panel;



// Class representing a UI (i.e. a series of Panels stacked on top of each other,
// with Panels added or removed in response to user events). This handles events
// and passing them on to whatever panel is on top, and drawing of the panels
// starting with whichever one is on the bottom.
class UI {
public:
	UI(GamePad &controller);

	enum class UISound
	{
		NONE,
		SOFT,
		NORMAL,
		SOFT_BUZZ,
		TARGET,
		FAILURE
	};


public:
	// Handle an event. The event is handed to each panel on the stack until one
	// of them handles it. If none do, this returns false.
	bool Handle(const SDL_Event &event);

	// Handle game controller state.
	void HandleGamePad();

	// Step all the panels forward (advance animations, move objects, etc.).
	void StepAll();
	// Draw all the panels.
	void DrawAll();

	// Get the current panel stack.
	const std::vector<std::shared_ptr<Panel>> &Stack() const;

	// Add the given panel to the stack. If you do not want a panel to be
	// deleted when it is popped, save a copy of its shared pointer elsewhere.
	void Push(Panel *panel);
	void Push(const std::shared_ptr<Panel> &panel);
	// Remove the given panel from the stack (if it is in it). The panel will be
	// deleted at the start of the next time Step() is called, so it is safe for
	// a panel to Pop() itself.
	void Pop(const Panel *panel);
	// Remove the given panel and every panel that is higher in the stack.
	void PopThrough(const Panel *panel);

	// Check whether the given panel is on top, i.e. is the active one, out of
	// all panels that are already drawn on this step.
	bool IsTop(const Panel *panel) const;
	// Get the top panel, out of all possible panels, including ones not yet drawn.
	std::shared_ptr<Panel> Top() const;

	// Delete all the panels and clear the "done" flag.
	void Reset();
	// Get the lower-most panel.
	std::shared_ptr<Panel> Root() const;

	// If the player enters the game, enable saving the loaded file.
	void CanSave(bool canSave);
	bool CanSave() const;
	// Tell the UI to quit.
	void Quit();
	// Check if it is time to quit.
	bool IsDone() const;
	// Check if there are no panels left.
	bool IsEmpty() const;

<<<<<<< HEAD
	// Get the game pad state
	GamePad &Controller() const;

	// Move cursor to the first zone of topmost panel.
	void CursorToFirstZone() const;

	// Move to the next/prev zone in definition order
	void CursorToNextZone(const Point &mouse) const;
	void CursorToPrevZone(const Point &mouse) const;

	void NextPanel(bool dir);

=======
	void AdjustViewport() const;
>>>>>>> c09f5f89

	// Get the current mouse position.
	static Point GetMouse();

	// Move mouse according to relative game coordinates. Origin is at the middle of the
	// game window.
	static void MoveMouseOffset(const Point &point);

	static void MoveMouseRelative(const Point &point);

	static void PlaySound(UISound sound);


private:
	// If a push or pop is queued, apply it.
	void PushOrPop();

	// Get all reachable zones.
	std::list<Rectangle> AllZones() const;


private:
	// Whether the player has taken actions that enable us to save the game.
	bool canSave = false;
	// Whether the player has requested the game to shut down.
	bool isDone = false;
	GamePad &controller;

	std::vector<std::shared_ptr<Panel>> stack;
	std::vector<std::shared_ptr<Panel>> toPush;
	std::vector<const Panel *> toPop;
};<|MERGE_RESOLUTION|>--- conflicted
+++ resolved
@@ -95,7 +95,6 @@
 	// Check if there are no panels left.
 	bool IsEmpty() const;
 
-<<<<<<< HEAD
 	// Get the game pad state
 	GamePad &Controller() const;
 
@@ -108,9 +107,7 @@
 
 	void NextPanel(bool dir);
 
-=======
 	void AdjustViewport() const;
->>>>>>> c09f5f89
 
 	// Get the current mouse position.
 	static Point GetMouse();
