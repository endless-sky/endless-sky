/* UI.h
Copyright (c) 2014 by Michael Zahniser

Endless Sky is free software: you can redistribute it and/or modify it under the
terms of the GNU General Public License as published by the Free Software
Foundation, either version 3 of the License, or (at your option) any later version.

Endless Sky is distributed in the hope that it will be useful, but WITHOUT ANY
WARRANTY; without even the implied warranty of MERCHANTABILITY or FITNESS FOR A
PARTICULAR PURPOSE. See the GNU General Public License for more details.

You should have received a copy of the GNU General Public License along with
this program. If not, see <https://www.gnu.org/licenses/>.
*/

#pragma once

#include "GamePad.h"
#include "Point.h"
#include "Rectangle.h"

#include <memory>
#include <vector>

#include <SDL2/SDL_events.h>

class Panel;



// Class representing a UI (i.e. a series of Panels stacked on top of each other,
// with Panels added or removed in response to user events). This handles events
// and passing them on to whatever panel is on top, and drawing of the panels
// starting with whichever one is on the bottom.
class UI {
public:
<<<<<<< HEAD
	UI(GamePad &controller);

=======
	enum class UISound
	{
		NONE,
		SOFT,
		NORMAL,
		SOFT_BUZZ,
		TARGET,
		FAILURE
	};


public:
>>>>>>> fcea652c
	// Handle an event. The event is handed to each panel on the stack until one
	// of them handles it. If none do, this returns false.
	bool Handle(const SDL_Event &event);

	// Handle game controller state.
	void HandleGamePad();

	// Step all the panels forward (advance animations, move objects, etc.).
	void StepAll();
	// Draw all the panels.
	void DrawAll();

	// Add the given panel to the stack. If you do not want a panel to be
	// deleted when it is popped, save a copy of its shared pointer elsewhere.
	void Push(Panel *panel);
	void Push(const std::shared_ptr<Panel> &panel);
	// Remove the given panel from the stack (if it is in it). The panel will be
	// deleted at the start of the next time Step() is called, so it is safe for
	// a panel to Pop() itself.
	void Pop(const Panel *panel);
	// Remove the given panel and every panel that is higher in the stack.
	void PopThrough(const Panel *panel);

	// Check whether the given panel is on top, i.e. is the active one, out of
	// all panels that are already drawn on this step.
	bool IsTop(const Panel *panel) const;
	// Get the top panel, out of all possible panels, including ones not yet drawn.
	std::shared_ptr<Panel> Top() const;

	// Delete all the panels and clear the "done" flag.
	void Reset();
	// Get the lower-most panel.
	std::shared_ptr<Panel> Root() const;

	// If the player enters the game, enable saving the loaded file.
	void CanSave(bool canSave);
	bool CanSave() const;
	// Tell the UI to quit.
	void Quit();
	// Check if it is time to quit.
	bool IsDone() const;
	// Check if there are no panels left.
	bool IsEmpty() const;

	// Get the game pad state
	GamePad &Controller() const;

	// Move cursor to the first zone of topmost panel.
	void CursorToFirstZone() const;

	// Move to the next/prev zone in definition order
	void CursorToNextZone(const Point &mouse) const;
	void CursorToPrevZone(const Point &mouse) const;

	void NextPanel(bool dir);


	// Get the current mouse position.
	static Point GetMouse();

<<<<<<< HEAD
	// Move mouse according to relative game coordinates. Origin is at the middle of the
	// game window.
	static void MoveMouseOffset(const Point &point);

	static void MoveMouseRelative(const Point &point);
=======
	static void PlaySound(UISound sound);
>>>>>>> fcea652c


private:
	// If a push or pop is queued, apply it.
	void PushOrPop();

	// Get all reachable zones.
	std::list<Rectangle> AllZones() const;


private:
	// Whether the player has taken actions that enable us to save the game.
	bool canSave = false;
	// Whether the player has requested the game to shut down.
	bool isDone = false;
	GamePad &controller;

	std::vector<std::shared_ptr<Panel>> stack;
	std::vector<std::shared_ptr<Panel>> toPush;
	std::vector<const Panel *> toPop;
};<|MERGE_RESOLUTION|>--- conflicted
+++ resolved
@@ -34,10 +34,8 @@
 // starting with whichever one is on the bottom.
 class UI {
 public:
-<<<<<<< HEAD
 	UI(GamePad &controller);
 
-=======
 	enum class UISound
 	{
 		NONE,
@@ -50,7 +48,6 @@
 
 
 public:
->>>>>>> fcea652c
 	// Handle an event. The event is handed to each panel on the stack until one
 	// of them handles it. If none do, this returns false.
 	bool Handle(const SDL_Event &event);
@@ -111,15 +108,13 @@
 	// Get the current mouse position.
 	static Point GetMouse();
 
-<<<<<<< HEAD
 	// Move mouse according to relative game coordinates. Origin is at the middle of the
 	// game window.
 	static void MoveMouseOffset(const Point &point);
 
 	static void MoveMouseRelative(const Point &point);
-=======
+
 	static void PlaySound(UISound sound);
->>>>>>> fcea652c
 
 
 private:
