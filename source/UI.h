--- conflicted
+++ resolved
@@ -90,13 +90,10 @@
 	// Get the current mouse position.
 	static Point GetMouse();
 
-<<<<<<< HEAD
+	static void PlaySound(UISound sound);
+
 	std::vector<Point> ZonePositions() const;
 	Command ZoneCommands() const;
-=======
-	static void PlaySound(UISound sound);
-
->>>>>>> 023f3ca1
 
 private:
 	// If a push or pop is queued, apply it.
