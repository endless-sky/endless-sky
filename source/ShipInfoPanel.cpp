--- conflicted
+++ resolved
@@ -118,12 +118,8 @@
 
 	// Draw the interface.
 	const Interface *infoPanelUi = GameData::Interfaces().Get("info panel");
-<<<<<<< HEAD
 	infoPanelUi->Draw(interfaceInfo, this);
-=======
-	infoPanelUi->Draw(info, this);
 	int infoPanelLine = 0;
->>>>>>> a75c7729
 
 	// Draw all the different information sections.
 	ClearZones();
