/* AsteroidField.h
Copyright (c) 2014 by Michael Zahniser

Endless Sky is free software: you can redistribute it and/or modify it under the
terms of the GNU General Public License as published by the Free Software
Foundation, either version 3 of the License, or (at your option) any later version.

Endless Sky is distributed in the hope that it will be useful, but WITHOUT ANY
WARRANTY; without even the implied warranty of MERCHANTABILITY or FITNESS FOR A
PARTICULAR PURPOSE. See the GNU General Public License for more details.

You should have received a copy of the GNU General Public License along with
this program. If not, see <https://www.gnu.org/licenses/>.
*/

#ifndef ASTEROID_FIELD_H_
#define ASTEROID_FIELD_H_

#include "Angle.h"
#include "Body.h"
#include "CollisionSet.h"
#include "Point.h"
#include "WeightedList.h"

#include <list>
#include <memory>
#include <string>
#include <vector>

class Collision;
class DrawList;
class Flotsam;
class Minable;
class Projectile;
class Sprite;
class Visual;



// Class representing a field of asteroids. The field actually "repeats" every
// 4096 pixels. That is, an asteroid present at (100, 200) is also present at
// (4196, 200), (100, 4296), etc. Other games often just "wrap" the asteroids
// to the screen, meaning that there are no actual asteroids beyond what the
// player can see, but that means that missiles are not in danger of hitting an
// asteroid unless they are on screen, and also causes trouble if the screen is
// resized on the fly. Asteroids never change direction or speed, even if they
// are hit by a projectile.
class AsteroidField {
public:
	// Constructor, to set up the collision set parameters.
	AsteroidField();

	// Reset the asteroid field (typically because you entered a new system).
	void Clear();
	void Add(const std::string &name, int count, double energy = 1.);
	void Add(const Minable *minable, int count, double energy, const WeightedList<double> &belts);

	// Move all the asteroids forward one time step, and populate the asteroid and minable collision sets.
	void Step(std::list<Visual> &visuals, std::list<std::shared_ptr<Flotsam>> &flotsam, int step);
	// Draw the asteroid field, with the field of view centered on the given point.
	void Draw(DrawList &draw, const Point &center, double zoom) const;

	// Check if the given projectile collides with any asteroids. This excludes minables.
<<<<<<< HEAD
	std::vector<Collision> &CollideAsteroids(const Projectile &projectile, std::vector<Collision> &result) const;
	// Check if the given projectile collides with any minables.
	std::vector<Collision> &CollideMinables(const Projectile &projectile, std::vector<Collision> &result) const;
=======
	void CollideAsteroids(const Projectile &projectile, std::vector<Collision> &result) const;
	// Check if the given projectile collides with any minables.
	void CollideMinables(const Projectile &projectile, std::vector<Collision> &result) const;
>>>>>>> 44c04c66

	// Get the list of minable asteroids.
	const std::list<std::shared_ptr<Minable>> &Minables() const;


private:
	// This class represents an asteroid that cannot be destroyed or even
	// deflected from its trajectory, and that repeats every 4096 pixels.
	class Asteroid : public Body {
	public:
		Asteroid(const Sprite *sprite, double energy);

		void Step();
		void Draw(DrawList &draw, const Point &center, double zoom) const;

	private:
		Angle spin;
		Point size;
	};


private:
	std::vector<Asteroid> asteroids;
	std::list<std::shared_ptr<Minable>> minables;

	CollisionSet asteroidCollisions;
	CollisionSet minableCollisions;
};



#endif<|MERGE_RESOLUTION|>--- conflicted
+++ resolved
@@ -61,15 +61,9 @@
 	void Draw(DrawList &draw, const Point &center, double zoom) const;
 
 	// Check if the given projectile collides with any asteroids. This excludes minables.
-<<<<<<< HEAD
-	std::vector<Collision> &CollideAsteroids(const Projectile &projectile, std::vector<Collision> &result) const;
-	// Check if the given projectile collides with any minables.
-	std::vector<Collision> &CollideMinables(const Projectile &projectile, std::vector<Collision> &result) const;
-=======
 	void CollideAsteroids(const Projectile &projectile, std::vector<Collision> &result) const;
 	// Check if the given projectile collides with any minables.
 	void CollideMinables(const Projectile &projectile, std::vector<Collision> &result) const;
->>>>>>> 44c04c66
 
 	// Get the list of minable asteroids.
 	const std::list<std::shared_ptr<Minable>> &Minables() const;
