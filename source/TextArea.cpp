--- conflicted
+++ resolved
@@ -126,14 +126,10 @@
 
 void TextArea::Draw()
 {
-	Validate();
+	Validate(scrollHeightIncludesTrailingBreak);
 	if(!buffer)
 		buffer = std::make_unique<RenderBuffer>(size);
 
-<<<<<<< HEAD
-=======
-	Validate(scrollHeightIncludesTrailingBreak);
->>>>>>> 447d6ee9
 	if(!bufferIsValid || !scroll.IsAnimationDone())
 	{
 		scroll.Step();
@@ -245,7 +241,6 @@
 
 void TextArea::Validate(bool trailingBreak)
 {
-<<<<<<< HEAD
 	if(scrollable != scroll.Scrollable())
 	{
 		const Point offset{4, 0};
@@ -256,10 +251,7 @@
 			SetRect({position + offset, size + 2 * offset});
 	}
 
-	if(!textIsValid)
-=======
 	if(!textIsValid || trailingBreak != scrollHeightIncludesTrailingBreak)
->>>>>>> 447d6ee9
 	{
 		wrappedText.Wrap(text);
 		scroll.SetMaxValue(wrappedText.Height(trailingBreak));
