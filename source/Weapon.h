--- conflicted
+++ resolved
@@ -307,8 +307,6 @@
 	double blastRadius = 0.;
 	double safeRange = 0.;
 
-<<<<<<< HEAD
-=======
 	static const int DAMAGE_TYPES = 23;
 	static const int HIT_FORCE = 0;
 	// Normal damage types:
@@ -342,7 +340,6 @@
 
 	double prospecting = 0.;
 
->>>>>>> df15c339
 	double rangeOverride = 0.;
 	double velocityOverride = 0.;
 
