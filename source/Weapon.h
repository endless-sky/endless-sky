--- conflicted
+++ resolved
@@ -154,17 +154,14 @@
 	// Gravitational weapons deal the same amount of hit force to a ship regardless
 	// of its mass.
 	bool IsGravitational() const;
-<<<<<<< HEAD
+	// True if this projectile should create an explosion at the end of its lifetime
+	// instead of simply disappearing or only creating a die effect. Blast radius
+	// weapons will cause a blast at the end of their lifetime.
+	bool IsFused() const;
 	// Whether projectiles from this weapon can directly collide with objects.
 	bool CanCollideShips() const;
 	bool CanCollideAsteroids() const;
 	bool CanCollideMinables() const;
-=======
-	// True if this projectile should create an explosion at the end of its lifetime
-	// instead of simply disappearing or only creating a die effect. Blast radius
-	// weapons will cause a blast at the end of their lifetime.
-	bool IsFused() const;
->>>>>>> dcce48ab
 
 	// These values include all submunitions:
 	// Normal damage types:
@@ -250,13 +247,10 @@
 	bool isPhasing = false;
 	bool isDamageScaled = true;
 	bool isGravitational = false;
-<<<<<<< HEAD
+	bool isFused = false;
 	bool canCollideShips = true;
 	bool canCollideAsteroids = true;
 	bool canCollideMinables = true;
-=======
-	bool isFused = false;
->>>>>>> dcce48ab
 	// Guns and missiles are by default aimed a converged point at the
 	// maximum weapons range in front of the ship. When either the installed
 	// weapon or the gun-port (or both) have the isParallel attribute set
@@ -438,13 +432,10 @@
 inline bool Weapon::IsPhasing() const { return isPhasing; }
 inline bool Weapon::IsDamageScaled() const { return isDamageScaled; }
 inline bool Weapon::IsGravitational() const { return isGravitational; }
-<<<<<<< HEAD
+inline bool Weapon::IsFused() const { return isFused; }
 inline bool Weapon::CanCollideShips() const { return canCollideShips; }
 inline bool Weapon::CanCollideAsteroids() const { return canCollideAsteroids; }
 inline bool Weapon::CanCollideMinables() const { return canCollideMinables; }
-=======
-inline bool Weapon::IsFused() const { return isFused; }
->>>>>>> dcce48ab
 
 inline double Weapon::ShieldDamage() const { return TotalDamage(SHIELD_DAMAGE); }
 inline double Weapon::HullDamage() const { return TotalDamage(HULL_DAMAGE); }
