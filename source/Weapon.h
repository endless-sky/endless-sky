/* Weapon.h
Copyright (c) 2015 by Michael Zahniser

Endless Sky is free software: you can redistribute it and/or modify it under the
terms of the GNU General Public License as published by the Free Software
Foundation, either version 3 of the License, or (at your option) any later version.

Endless Sky is distributed in the hope that it will be useful, but WITHOUT ANY
WARRANTY; without even the implied warranty of MERCHANTABILITY or FITNESS FOR A
PARTICULAR PURPOSE.  See the GNU General Public License for more details.
*/

#ifndef WEAPON_H_
#define WEAPON_H_

#include "Angle.h"
#include "Body.h"
#include "Point.h"

#include <cstddef>
#include <map>
#include <utility>
#include <vector>

class DataNode;
class Effect;
class Outfit;
class Sound;
class Sprite;



// Class representing all the characteristics of a weapon, including sprites and
// effects, sounds, icons, ammo, submunitions, and other attributes. Storing
// these parameters in a separate class keeps each Projectile from needing a
// copy of them, and storing them as class variables instead of in a map of
// string to double significantly reduces access time.
class Weapon {
public:
	struct Submunition{
		Submunition() noexcept = default;
		explicit Submunition(const Weapon *weapon, std::size_t count) noexcept
			: weapon(weapon), count(count) {};

		const Weapon *weapon = nullptr;
		std::size_t count = 0;
		// The angular offset from the source projectile, relative to its current facing.
		Angle facing;
		// The base offset from the source projectile's position, relative to its current facing.
		Point offset;
	};


public:
	// Load from a "weapon" node, either in an outfit, a ship (explosion), or a hazard.
	void LoadWeapon(const DataNode &node);
	bool IsWeapon() const;

	// Get assets used by this weapon.
	const Body &WeaponSprite() const;
	const Body &HardpointSprite() const;
	const Sound *WeaponSound() const;
	const Outfit *Ammo() const;
	const Sprite *Icon() const;

	// Effects to be created at the start or end of the weapon's lifetime.
	const std::map<const Effect *, int> &FireEffects() const;
	const std::map<const Effect *, int> &LiveEffects() const;
	const std::map<const Effect *, int> &HitEffects() const;
	const std::map<const Effect *, int> &TargetEffects() const;
	const std::map<const Effect *, int> &DieEffects() const;
	const std::vector<Submunition> &Submunitions() const;

	// Accessor functions for various attributes.
	int Lifetime() const;
	int RandomLifetime() const;
	double Reload() const;
	double BurstReload() const;
	int BurstCount() const;
	int Homing() const;

	int AmmoUsage() const;

	int MissileStrength() const;
	int AntiMissile() const;
	int Penetration() const;
	// Weapons of the same type will alternate firing (streaming) rather than
	// firing all at once (clustering) if the weapon is not an anti-missile and
	// is not vulnerable to anti-missile, or has the "stream" attribute.
	bool IsStreamed() const;
	bool IsParallel() const;

	double Velocity() const;
	double RandomVelocity() const;
	double WeightedVelocity() const;
	double Acceleration() const;
	double Drag() const;
	const Point &HardpointOffset() const;

	double Turn() const;
	double Inaccuracy() const;
	double TurretTurn() const;

	double Tracking() const;
	double OpticalTracking() const;
	double InfraredTracking() const;
	double RadarTracking() const;

	// Normal damage sustained on firing ship when weapon fired.
	double FiringEnergy() const;
	double FiringForce() const;
	double FiringFuel() const;
	double FiringHeat() const;
	double FiringHull() const;
	double FiringShields() const;
	double FiringIon() const;
	double FiringSlowing() const;
	double FiringDisruption() const;
	double FiringDischarge() const;
	double FiringCorrosion() const;
	double FiringLeak() const;
	double FiringBurn() const;

	// Relative damage sustained on firing ship when weapon fired.
	double RelativeFiringEnergy() const;
	double RelativeFiringHeat() const;
	double RelativeFiringFuel() const;
	double RelativeFiringHull() const;
	double RelativeFiringShields() const;

	double SplitRange() const;
	double TriggerRadius() const;
	double BlastRadius() const;
	double HitForce() const;

	// A "safe" weapon hits only hostile ships (even if it has a blast radius).
	// A "phasing" weapon hits only its intended target; it passes through
	// everything else, including asteroids.
	bool IsSafe() const;
	bool IsPhasing() const;
	// Blast radius weapons will scale damage and hit force based on distance,
	// unless the "no damage scaling" keyphrase is used in the weapon definition.
	bool IsDamageScaled() const;
	// Gravitational weapons deal the same amount of hit force to a ship regardless
	// of its mass.
	bool IsGravitational() const;

	// These values include all submunitions:
	// Normal damage types:
	double ShieldDamage() const;
	double HullDamage() const;
	double FuelDamage() const;
	double HeatDamage() const;
	double EnergyDamage() const;
	// Status effects:
	double IonDamage() const;
	double DisruptionDamage() const;
	double SlowingDamage() const;
	double DischargeDamage() const;
	double CorrosionDamage() const;
	double LeakDamage() const;
	double BurnDamage() const;
	// Relative damage types:
	double RelativeShieldDamage() const;
	double RelativeHullDamage() const;
	double RelativeFuelDamage() const;
	double RelativeHeatDamage() const;
	double RelativeEnergyDamage() const;
	// Check if this weapon does damage. If not, attacking a ship with this
	// weapon is not a provocation (even if you push or pull it).
	bool DoesDamage() const;

	double Piercing() const;

	double TotalLifetime() const;
	double Range() const;

	// Check if this weapon has a damage dropoff range.
	bool HasDamageDropoff() const;
	// Calculate the percent damage that this weapon deals given the distance
	// that the projectile traveled if it has a damage dropoff range.
	double DamageDropoff(double distance) const;


protected:
	// Legacy support: allow turret outfits with no turn rate to specify a
	// default turnrate.
	void SetTurretTurn(double rate);

	// A pair representing the outfit that is consumed as ammo and the number
	// of that outfit consumed upon fire.
	std::pair<const Outfit*, int> ammo;


private:
	double TotalDamage(int index) const;


private:
	// Sprites and sounds.
	Body sprite;
	Body hardpointSprite;
	const Sound *sound = nullptr;
	const Sprite *icon = nullptr;

	// Fire, die and hit effects.
	std::map<const Effect *, int> fireEffects;
	std::map<const Effect *, int> liveEffects;
	std::map<const Effect *, int> hitEffects;
	std::map<const Effect *, int> targetEffects;
	std::map<const Effect *, int> dieEffects;
	std::vector<Submunition> submunitions;

	// This stores whether or not the weapon has been loaded.
	bool isWeapon = false;
	bool isStreamed = false;
	bool isSafe = false;
	bool isPhasing = false;
	bool isDamageScaled = true;
	bool isGravitational = false;
	// Guns and missiles are by default aimed a converged point at the
	// maximum weapons range in front of the ship. When either the installed
	// weapon or the gun-port (or both) have the isParallel attribute set
	// to true, then this convergence will not be used and the weapon will
	// be aimed directly in the gunport angle/direction.
	bool isParallel = false;

	// Attributes.
	int lifetime = 0;
	int randomLifetime = 0;
	double reload = 1.;
	double burstReload = 1.;
	int burstCount = 1;
	int homing = 0;

	int missileStrength = 0;
	int antiMissile = 0;
<<<<<<< HEAD
	int penetration = 0;
	
=======

>>>>>>> 67312268
	double velocity = 0.;
	double randomVelocity = 0.;
	double acceleration = 0.;
	double drag = 0.;
	Point hardpointOffset = {0., 0.};

	double turn = 0.;
	double inaccuracy = 0.;
	double turretTurn = 0.;

	double tracking = 0.;
	double opticalTracking = 0.;
	double infraredTracking = 0.;
	double radarTracking = 0.;

	double firingEnergy = 0.;
	double firingForce = 0.;
	double firingFuel = 0.;
	double firingHeat = 0.;
	double firingHull = 0.;
	double firingShields = 0.;
	double firingIon = 0.;
	double firingSlowing = 0.;
	double firingDisruption = 0.;
	double firingDischarge = 0.;
	double firingCorrosion = 0.;
	double firingLeak = 0.;
	double firingBurn = 0.;

	double relativeFiringEnergy = 0.;
	double relativeFiringHeat = 0.;
	double relativeFiringFuel = 0.;
	double relativeFiringHull = 0.;
	double relativeFiringShields = 0.;

	double splitRange = 0.;
	double triggerRadius = 0.;
	double blastRadius = 0.;

	static const int DAMAGE_TYPES = 18;
	static const int HIT_FORCE = 0;
	// Normal damage types:
	static const int SHIELD_DAMAGE = 1;
	static const int HULL_DAMAGE = 2;
	static const int FUEL_DAMAGE = 3;
	static const int HEAT_DAMAGE = 4;
	static const int ENERGY_DAMAGE = 5;
	// Status effects:
	static const int ION_DAMAGE = 6;
	static const int DISRUPTION_DAMAGE = 7;
	static const int SLOWING_DAMAGE = 8;
	static const int DISCHARGE_DAMAGE = 9;
	static const int CORROSION_DAMAGE = 10;
	static const int LEAK_DAMAGE = 11;
	static const int BURN_DAMAGE = 12;
	// Relative damage types:
	static const int RELATIVE_SHIELD_DAMAGE = 13;
	static const int RELATIVE_HULL_DAMAGE = 14;
	static const int RELATIVE_FUEL_DAMAGE = 15;
	static const int RELATIVE_HEAT_DAMAGE = 16;
	static const int RELATIVE_ENERGY_DAMAGE = 17;
	mutable double damage[DAMAGE_TYPES] = {};

	double piercing = 0.;

	double rangeOverride = 0.;
	double velocityOverride = 0.;

	bool hasDamageDropoff = false;
	std::pair<double, double> damageDropoffRange;
	double damageDropoffModifier;

	// Cache the calculation of these values, for faster access.
	mutable bool calculatedDamage = true;
	mutable bool doesDamage = false;
	mutable double totalLifetime = -1.;
};



// Inline the accessors because they get called so frequently.
inline int Weapon::Lifetime() const { return lifetime; }
inline int Weapon::RandomLifetime() const { return randomLifetime; }
inline double Weapon::Reload() const { return reload; }
inline double Weapon::BurstReload() const { return burstReload; }
inline int Weapon::BurstCount() const { return burstCount; }
inline int Weapon::Homing() const { return homing; }

inline int Weapon::MissileStrength() const { return missileStrength; }
inline int Weapon::AntiMissile() const { return antiMissile; }
inline int Weapon::Penetration() const { return penetration; }
inline bool Weapon::IsStreamed() const { return isStreamed; }

inline double Weapon::Velocity() const { return velocity; }
inline double Weapon::RandomVelocity() const { return randomVelocity; }
inline double Weapon::WeightedVelocity() const { return (velocityOverride > 0.) ? velocityOverride : velocity; }
inline double Weapon::Acceleration() const { return acceleration; }
inline double Weapon::Drag() const { return drag; }
inline const Point &Weapon::HardpointOffset() const { return hardpointOffset; }

inline double Weapon::Turn() const { return turn; }
inline double Weapon::Inaccuracy() const { return inaccuracy; }
inline double Weapon::TurretTurn() const { return turretTurn; }

inline double Weapon::Tracking() const { return tracking; }
inline double Weapon::OpticalTracking() const { return opticalTracking; }
inline double Weapon::InfraredTracking() const { return infraredTracking; }
inline double Weapon::RadarTracking() const { return radarTracking; }

inline double Weapon::FiringEnergy() const { return firingEnergy; }
inline double Weapon::FiringForce() const { return firingForce; }
inline double Weapon::FiringFuel() const { return firingFuel; }
inline double Weapon::FiringHeat() const { return firingHeat; }
inline double Weapon::FiringHull() const { return firingHull; }
inline double Weapon::FiringShields() const { return firingShields; }
inline double Weapon::FiringIon() const{ return firingIon; }
inline double Weapon::FiringSlowing() const{ return firingSlowing; }
inline double Weapon::FiringDisruption() const{ return firingDisruption; }
inline double Weapon::FiringDischarge() const{ return firingDischarge; }
inline double Weapon::FiringCorrosion() const{ return firingCorrosion; }
inline double Weapon::FiringLeak() const{ return firingLeak; }
inline double Weapon::FiringBurn() const{ return firingBurn; }

inline double Weapon::RelativeFiringEnergy() const{ return relativeFiringEnergy; }
inline double Weapon::RelativeFiringHeat() const{ return relativeFiringHeat; }
inline double Weapon::RelativeFiringFuel() const{ return relativeFiringFuel; }
inline double Weapon::RelativeFiringHull() const{ return relativeFiringHull; }
inline double Weapon::RelativeFiringShields() const{ return relativeFiringShields; }

inline double Weapon::Piercing() const { return piercing; }

inline double Weapon::SplitRange() const { return splitRange; }
inline double Weapon::TriggerRadius() const { return triggerRadius; }
inline double Weapon::BlastRadius() const { return blastRadius; }
inline double Weapon::HitForce() const { return TotalDamage(HIT_FORCE); }

inline bool Weapon::IsSafe() const { return isSafe; }
inline bool Weapon::IsPhasing() const { return isPhasing; }
inline bool Weapon::IsDamageScaled() const { return isDamageScaled; }
inline bool Weapon::IsGravitational() const { return isGravitational; }

inline double Weapon::ShieldDamage() const { return TotalDamage(SHIELD_DAMAGE); }
inline double Weapon::HullDamage() const { return TotalDamage(HULL_DAMAGE); }
inline double Weapon::FuelDamage() const { return TotalDamage(FUEL_DAMAGE); }
inline double Weapon::HeatDamage() const { return TotalDamage(HEAT_DAMAGE); }
inline double Weapon::EnergyDamage() const { return TotalDamage(ENERGY_DAMAGE); }

inline double Weapon::IonDamage() const { return TotalDamage(ION_DAMAGE); }
inline double Weapon::DisruptionDamage() const { return TotalDamage(DISRUPTION_DAMAGE); }
inline double Weapon::SlowingDamage() const { return TotalDamage(SLOWING_DAMAGE); }
inline double Weapon::DischargeDamage() const { return TotalDamage(DISCHARGE_DAMAGE); }
inline double Weapon::CorrosionDamage() const { return TotalDamage(CORROSION_DAMAGE); }
inline double Weapon::LeakDamage() const { return TotalDamage(LEAK_DAMAGE); }
inline double Weapon::BurnDamage() const { return TotalDamage(BURN_DAMAGE); }

inline double Weapon::RelativeShieldDamage() const { return TotalDamage(RELATIVE_SHIELD_DAMAGE); }
inline double Weapon::RelativeHullDamage() const { return TotalDamage(RELATIVE_HULL_DAMAGE); }
inline double Weapon::RelativeFuelDamage() const { return TotalDamage(RELATIVE_FUEL_DAMAGE); }
inline double Weapon::RelativeHeatDamage() const { return TotalDamage(RELATIVE_HEAT_DAMAGE); }
inline double Weapon::RelativeEnergyDamage() const { return TotalDamage(RELATIVE_ENERGY_DAMAGE); }

inline bool Weapon::DoesDamage() const { if(!calculatedDamage) TotalDamage(0); return doesDamage; }

inline bool Weapon::HasDamageDropoff() const { return hasDamageDropoff; }



#endif<|MERGE_RESOLUTION|>--- conflicted
+++ resolved
@@ -235,12 +235,8 @@
 
 	int missileStrength = 0;
 	int antiMissile = 0;
-<<<<<<< HEAD
 	int penetration = 0;
-	
-=======
-
->>>>>>> 67312268
+
 	double velocity = 0.;
 	double randomVelocity = 0.;
 	double acceleration = 0.;
