--- conflicted
+++ resolved
@@ -91,12 +91,9 @@
 	virtual bool Drag(double dx, double dy);
 	virtual bool Release(int x, int y, MouseButton button);
 	virtual bool Scroll(double dx, double dy);
-<<<<<<< HEAD
 	virtual bool GamePadState(GamePad &controller);
-=======
 
 	virtual void Resize();
->>>>>>> c09f5f89
 
 	// If a clickable zone is clicked while editing is happening, the panel may
 	// need to know to exit editing mode before handling the click.
