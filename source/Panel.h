--- conflicted
+++ resolved
@@ -127,12 +127,9 @@
 	// Dim the background of this panel.
 	void DrawBackdrop() const;
 
-<<<<<<< HEAD
-=======
 	UI *GetUI() const noexcept;
 	void SetUI(UI *ui);
 
->>>>>>> 86f81935
 	// This is not for overriding, but for calling KeyDown with only one or two
 	// arguments. In this form, the command is never set, so you can call this
 	// with a key representing a known keyboard shortcut without worrying that a
@@ -146,8 +143,6 @@
 	// (or if force is set to true). Return true if the message was displayed.
 	bool DoHelp(const std::string &name, bool force = false) const;
 
-<<<<<<< HEAD
-=======
 	// Add a child. Deferred until next frame.
 	void AddChild(const std::shared_ptr<Panel> &panel);
 	// Remove a child. Deferred until next frame.
@@ -155,7 +150,6 @@
 	// Handle deferred add/remove child operations.
 	void AddOrRemove();
 
->>>>>>> 86f81935
 private:
 	class Zone : public Rectangle {
 	public:
