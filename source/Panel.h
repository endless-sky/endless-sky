/* Panel.h
Copyright (c) 2014 by Michael Zahniser

Endless Sky is free software: you can redistribute it and/or modify it under the
terms of the GNU General Public License as published by the Free Software
Foundation, either version 3 of the License, or (at your option) any later version.

Endless Sky is distributed in the hope that it will be useful, but WITHOUT ANY
WARRANTY; without even the implied warranty of MERCHANTABILITY or FITNESS FOR A
PARTICULAR PURPOSE. See the GNU General Public License for more details.

You should have received a copy of the GNU General Public License along with
this program. If not, see <https://www.gnu.org/licenses/>.
*/

#pragma once

#include "GamePad.h"
#include "Rectangle.h"

#include <chrono>
#include <functional>
#include <list>
#include <memory>
#include <mutex>
#include <string>
#include <vector>

#include <SDL2/SDL.h>

class Command;
class GamePad;
class Point;
class Sprite;
class TestContext;
class UI;



// Class representing a UI window (full screen or pop-up) which responds to user
// input and can draw itself. Everything displayed in the game is drawn in a
// Panel, and panels can stack on top of each other like "real" UI windows. By
// default, a panel allows the panels under it to show through, but does not
// allow them to receive any events that it does not know how to handle.
class Panel {
public:
	// Draw a sprite repeatedly to make a vertical edge.
	static void DrawEdgeSprite(const Sprite *edgeSprite, int posX);


public:
	// Make the destructor virtual just in case any derived class needs it.
	virtual ~Panel() = default;

	// Move the state of this panel forward one game step.
	virtual void Step();

	// Draw this panel.
	virtual void Draw() = 0;

	// Return true if this is a full-screen panel, so there is no point in
	// drawing any of the panels under it.
	bool IsFullScreen() const noexcept;
	// Return true if, when this panel is on the stack, no events should be
	// passed to any panel under it. By default, all panels do this.
	bool TrapAllEvents() const noexcept;
	// Check if this panel can be "interrupted" to return to the main menu.
	bool IsInterruptible() const noexcept;

	// Clear the list of clickable zones.
	void ClearZones();
	// Add a clickable zone to the panel.
	void AddZone(const Rectangle &rect, const std::function<void()> &fun);
	void AddZone(const Rectangle &rect, SDL_Keycode key);
	// Check if a click at the given coordinates triggers a clickable zone. If
	// so, apply that zone's action and return true.
	bool ZoneClick(const Point &point);

	// Is fast-forward allowed to be on when this panel is on top of the GUI stack?
	virtual bool AllowsFastForward() const noexcept;


protected:
	// Only override the ones you need; the default action is to return false.
	virtual bool KeyDown(SDL_Keycode key, Uint16 mod, const Command &command, bool isNewPress);
	virtual bool Click(int x, int y, int clicks);
	virtual bool RClick(int x, int y);
	virtual bool Hover(int x, int y);
	virtual bool Drag(double dx, double dy);
	virtual bool Release(int x, int y);
	virtual bool Scroll(double dx, double dy);
	virtual bool GamePadState(GamePad &controller);

	// If a clickable zone is clicked while editing is happening, the panel may
	// need to know to exit editing mode before handling the click.
	virtual void EndEditing() {}

	void SetIsFullScreen(bool set);
	void SetTrapAllEvents(bool set);
	void SetInterruptible(bool set);

	// Dim the background of this panel.
	void DrawBackdrop() const;

	// Move cursor to the first zone of this panel
	void CursorToFirstZone();

	// Move cursor to the next/prev zone.
	void CursorToNextZone(const Point &mouse);
	void CursorToPrevZone(const Point &mouse);

	// Go to adjacent panels.
	virtual bool NextPanel();
	virtual bool PrevPanel();

	UI *GetUI() const noexcept;
	void SetUI(UI *ui);

	// This is not for overriding, but for calling KeyDown with only one or two
	// arguments. In this form, the command is never set, so you can call this
	// with a key representing a known keyboard shortcut without worrying that a
	// user-defined command key will override it.
	bool DoKey(SDL_Keycode key, Uint16 mod = 0);

	// A lot of different UI elements allow a modifier to change the number of
	// something you are buying, so the shared function is defined here:
	static int Modifier();
	// Display the given help message if it has not yet been shown
	// (or if force is set to true). Return true if the message was displayed.
	bool DoHelp(const std::string &name, bool force = false) const;

	const std::vector<std::shared_ptr<Panel>> &GetChildren();
	// Add a child. Deferred until next frame.
	void AddChild(const std::shared_ptr<Panel> &panel);
	// Remove a child. Deferred until next frame.
	void RemoveChild(const Panel *panel);
	// Handle deferred add/remove child operations.
	void AddOrRemove();

private:
	class Zone : public Rectangle {
	public:
		Zone(const Rectangle &rect, const std::function<void()> &fun) : Rectangle(rect), fun(fun) {}

		void Click() const { fun(); }

	private:
		std::function<void()> fun;
	};

	// The UI class will not directly call the virtual methods, but will call
	// these instead. These methods will recursively allow child panels to
	// handle the event first, before calling the virtual method for the derived
	// class to handle it.
	bool DoKeyDown(SDL_Keycode key, Uint16 mod, const Command &command, bool isNewPress);
	bool DoClick(int x, int y, int clicks);
	bool DoRClick(int x, int y);
	bool DoHover(int x, int y);
	bool DoDrag(double dx, double dy);
	bool DoRelease(int x, int y);
	bool DoScroll(double dx, double dy);

	void DoDraw();

	// Call a method on all the children in reverse order, and then on this
	// object. Recursion stops as soon as any child returns true.
	template<typename...FARGS, typename...ARGS>
	bool EventVisit(bool(Panel::*f)(FARGS ...args), ARGS ...args);


private:
	UI *ui = nullptr;

	bool isFullScreen = false;
	bool trapAllEvents = true;
	bool isInterruptible = true;

	std::list<Zone> zones;

<<<<<<< HEAD
	// Fractional part of mouse cursor movement with stick.
	Point controllerCursorRem;
	// Has this panel handled the simulated mouse click yet.
	std::chrono::time_point<std::chrono::steady_clock> controllerClickHandled;
=======
	std::vector<std::shared_ptr<Panel>> children;
	std::vector<std::shared_ptr<Panel>> childrenToAdd;
	std::vector<const Panel *> childrenToRemove;
>>>>>>> fcea652c

	friend class UI;
};



template<typename ...FARGS, typename ...ARGS>
bool Panel::EventVisit(bool (Panel::*f)(FARGS ...), ARGS ...args)
{
	// Check if a child panel will consume this event first.
	for(auto it = children.rbegin(); it != children.rend(); ++it)
		if((*it)->EventVisit(f, args...))
			return true;

	// If none of our children handled this event, then it could be for us.
	return (this->*f)(args...);
}<|MERGE_RESOLUTION|>--- conflicted
+++ resolved
@@ -177,16 +177,14 @@
 
 	std::list<Zone> zones;
 
-<<<<<<< HEAD
 	// Fractional part of mouse cursor movement with stick.
 	Point controllerCursorRem;
 	// Has this panel handled the simulated mouse click yet.
 	std::chrono::time_point<std::chrono::steady_clock> controllerClickHandled;
-=======
+
 	std::vector<std::shared_ptr<Panel>> children;
 	std::vector<std::shared_ptr<Panel>> childrenToAdd;
 	std::vector<const Panel *> childrenToRemove;
->>>>>>> fcea652c
 
 	friend class UI;
 };
