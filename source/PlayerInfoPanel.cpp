/* PlayerInfoPanel.cpp
Copyright (c) 2017 by Michael Zahniser

Endless Sky is free software: you can redistribute it and/or modify it under the
terms of the GNU General Public License as published by the Free Software
Foundation, either version 3 of the License, or (at your option) any later version.

Endless Sky is distributed in the hope that it will be useful, but WITHOUT ANY
WARRANTY; without even the implied warranty of MERCHANTABILITY or FITNESS FOR A
PARTICULAR PURPOSE.  See the GNU General Public License for more details.
*/

#include "PlayerInfoPanel.h"

#include "text/alignment.hpp"
#include "Command.h"
#include "text/DisplayText.h"
#include "text/Font.h"
#include "text/FontSet.h"
#include "text/Format.h"
#include "GameData.h"
#include "Information.h"
#include "Interface.h"
#include "LogbookPanel.h"
#include "MissionPanel.h"
#include "PlayerInfo.h"
#include "Preferences.h"
#include "Rectangle.h"
#include "Ship.h"
#include "ShipInfoPanel.h"
#include "System.h"
#include "text/Table.h"
#include "text/truncate.hpp"
#include "UI.h"

#include <algorithm>
#include <cmath>
#include <utility>

using namespace std;

namespace {
	// Number of lines per page of the fleet listing.
	const int LINES_PER_PAGE = 26;
	
	// Find any condition strings that begin with the given prefix, and convert
	// them to strings ending in the given suffix (if any). Return those strings
	// plus the values of the conditions.
	vector<pair<int64_t, string>> Match(const PlayerInfo &player, const string &prefix, const string &suffix)
	{
		vector<pair<int64_t, string>> match;
		
		auto it = player.Conditions().lower_bound(prefix);
		for( ; it != player.Conditions().end(); ++it)
		{
			if(it->first.compare(0, prefix.length(), prefix))
				break;
			if(it->second > 0)
				match.emplace_back(it->second, it->first.substr(prefix.length()) + suffix);
		}
		return match;
	}
	
	// Draw a list of (string, value) pairs.
	void DrawList(vector<pair<int64_t, string>> &list, Table &table, const string &title, int maxCount = 0, bool drawValues = true)
	{
		if(list.empty())
			return;
		
		int otherCount = list.size() - maxCount;
		
		if(otherCount > 0 && maxCount > 0)
		{
			list[maxCount - 1].second = "(" + to_string(otherCount + 1) + " Others)";
			while(otherCount--)
			{
				list[maxCount - 1].first += list.back().first;
				list.pop_back();
			}
		}
		
		const Color &dim = *GameData::Colors().Get("medium");
		table.DrawGap(10);
		table.DrawUnderline(dim);
		table.Draw(title, *GameData::Colors().Get("bright"));
		table.Advance();
		table.DrawGap(5);
		
		for(const auto &it : list)
		{
			table.Draw(it.second, dim);
			if(drawValues)
				table.Draw(it.first);
			else
				table.Advance();
		}
	}
}



PlayerInfoPanel::PlayerInfoPanel(PlayerInfo &player)
	: player(player), canEdit(player.GetPlanet())
{
	SetInterruptible(false);
}



void PlayerInfoPanel::Step()
{
	// If the player has acquired a second ship for the first time, explain to
	// them how to reorder the ships in their fleet.
	if(player.Ships().size() > 1)
		DoHelp("multiple ships");
}



void PlayerInfoPanel::Draw()
{
	// Dim everything behind this panel.
	DrawBackdrop();
	
	// Fill in the information for how this interface should be drawn.
	Information interfaceInfo;
	interfaceInfo.SetCondition("player tab");
	if(canEdit && player.Ships().size() > 1)
	{
		bool allParked = true;
		bool hasOtherShips = false;
		const Ship *flagship = player.Flagship();
		for(const auto &it : player.Ships())
			if(!it->IsDisabled() && it.get() != flagship)
			{
				allParked &= it->IsParked();
				hasOtherShips = true;
			}
		if(hasOtherShips)
			interfaceInfo.SetCondition(allParked ? "show unpark all" : "show park all");
		
		// If ships are selected, decide whether the park or unpark button
		// should be shown.
		if(!allSelected.empty())
		{
			bool parkable = false;
			allParked = true;
			for(int i : allSelected)
			{
				const Ship &ship = *player.Ships()[i];
				if(!ship.IsDisabled() && &ship != flagship)
				{
					allParked &= ship.IsParked();
					parkable = true;
				}
			}
			if(parkable)
			{
				interfaceInfo.SetCondition("can park");
				interfaceInfo.SetCondition(allParked ? "show unpark" : "show park");
			}
		}
	}
	interfaceInfo.SetCondition("three buttons");
	if(player.HasLogs())
		interfaceInfo.SetCondition("enable logbook");
	
	// Draw the interface.
	const Interface *interface = GameData::Interfaces().Get("info panel");
	interface->Draw(interfaceInfo, this);
	
	// Draw the player and fleet info sections.
	zones.clear();
	DrawPlayer(interface->GetBox("player"));
	DrawFleet(interface->GetBox("fleet"));
}



bool PlayerInfoPanel::AllowFastForward() const
{
	return true;
}



bool PlayerInfoPanel::KeyDown(SDL_Keycode key, Uint16 mod, const Command &command, bool isNewPress)
{
	bool control = (mod & (KMOD_CTRL | KMOD_GUI));
	bool shift = (mod & KMOD_SHIFT);
	if(key == 'd' || key == SDLK_ESCAPE || (key == 'w' && control)
			|| key == 'i' || command.Has(Command::INFO))
		GetUI()->Pop(this);
	else if(key == 's' || key == SDLK_RETURN || key == SDLK_KP_ENTER)
	{
		if(!player.Ships().empty())
		{
			GetUI()->Pop(this);
			GetUI()->Push(new ShipInfoPanel(player, selectedIndex));
		}
	}
	else if(key == SDLK_PAGEUP || key == SDLK_PAGEDOWN)
	{
		int direction = (key == SDLK_PAGEDOWN) - (key == SDLK_PAGEUP);
		if(Scroll((LINES_PER_PAGE - 2) * direction))
			hoverIndex = -1;
	}
	else if(key == SDLK_UP || key == SDLK_DOWN)
	{
		if(selectedIndex < 0)
		{
			// If no ship was selected, moving up or down selects the first or
			// last ship, and the scroll jumps to the first or last page.
			if(key == SDLK_UP)
			{
				selectedIndex = player.Ships().size() - 1;
				Scroll(player.Ships().size());
			}
			else
			{
				selectedIndex = 0;
				Scroll(-player.Ships().size());
			}
		}
		// Holding both Ctrl & Shift keys and using the arrows moves the
		// selected ship group up or down one row.
		else if(!allSelected.empty() && control && shift)
		{
			// Move based on the position of the first selected ship. An upward
			// movement is a shift of one, while a downward move shifts 1 and
			// then 1 for each ship in the contiguous selection.
			size_t toIndex = *allSelected.begin();
			if(key == SDLK_UP && toIndex > 0)
				--toIndex;
			else if(key == SDLK_DOWN)
			{
				int next = ++toIndex;
				for(set<int>::const_iterator sel = allSelected.begin(); ++sel != allSelected.end(); )
				{
					if(*sel != next)
						break;
					
					++toIndex;
					++next;
				}
			}
			
			// Clamp the destination index to the end of the ships list.
			size_t moved = allSelected.size();
			toIndex = min(player.Ships().size() - moved, toIndex);
			selectedIndex = player.ReorderShips(allSelected, toIndex);
			// If the move accessed invalid indices, no moves are done
			// but the selectedIndex is set to -1.
			if(selectedIndex < 0)
				selectedIndex = *allSelected.begin();
			else
			{
				// Update the selected indices so they still refer
				// to the block of ships that just got moved.
				int lastIndex = selectedIndex + moved;
				allSelected.clear();
				for(int i = selectedIndex; i < lastIndex; ++i)
					allSelected.insert(i);
			}
			// Update the scroll if necessary to keep the selected ship on screen.
			int scrollDirection = ((selectedIndex >= scroll + LINES_PER_PAGE) - (selectedIndex < scroll));
			if(selectedIndex >= 0 && Scroll((LINES_PER_PAGE - 2) * scrollDirection))
				hoverIndex = -1;
			return true;
		}
		else
		{
			// Move the selection up or down one space.
			selectedIndex += (key == SDLK_DOWN) - (key == SDLK_UP);
			// Down arrow when the last ship is selected deselects all.
			if(static_cast<unsigned>(selectedIndex) >= player.Ships().size())
				selectedIndex = -1;
			
			// Update the scroll if necessary to keep the selected ship on screen.
			int scrollDirection = ((selectedIndex >= scroll + LINES_PER_PAGE) - (selectedIndex < scroll));
			if(selectedIndex >= 0 && Scroll((LINES_PER_PAGE - 2) * scrollDirection))
				hoverIndex = -1;
		}
		// Update the selection.
		bool hasMod = (SDL_GetModState() & (KMOD_SHIFT | KMOD_CTRL | KMOD_GUI));
		if(!hasMod)
			allSelected.clear();
		if(selectedIndex >= 0)
			allSelected.insert(selectedIndex);
	}
	else if(canEdit && (key == 'P' || (key == 'p' && shift)) && !allSelected.empty())
	{
		// Toggle the parked status for all selected ships.
		bool allParked = true;
		const Ship *flagship = player.Flagship();
		for(int i : allSelected)
		{
			const Ship &ship = *player.Ships()[i];
			if(!ship.IsDisabled() && &ship != flagship)
				allParked &= ship.IsParked();
		}
		
		for(int i : allSelected)
		{
			const Ship &ship = *player.Ships()[i];
			if(!ship.IsDisabled() && &ship != flagship)
				player.ParkShip(&ship, !allParked);
		}
	}
	else if(canEdit && (key == 'A' || (key == 'a' && shift)) && player.Ships().size() > 1)
	{
		// Toggle the parked status for all ships except the flagship.
		bool allParked = true;
		const Ship *flagship = player.Flagship();
		for(const auto &it : player.Ships())
			if(!it->IsDisabled() && it.get() != flagship)
				allParked &= it->IsParked();
		
		for(const auto &it : player.Ships())
			if(!it->IsDisabled() && (allParked || it.get() != flagship))
				player.ParkShip(it.get(), !allParked);
	}
	else if(command.Has(Command::MAP) || key == 'm')
		GetUI()->Push(new MissionPanel(player));
	else if(key == 'l' && player.HasLogs())
		GetUI()->Push(new LogbookPanel(player));
	else if(key >= '0' && key <= '9')
	{
		int group = key - '0';
		if(control)
		{
			// Convert from indices into ship pointers.
			set<Ship *> selected;
			for(int i : allSelected)
				selected.insert(player.Ships()[i].get());
			player.SetGroup(group, &selected);
		}
		else
		{
			// Convert ship pointers into indices in the ship list.
			set<int> added;
			for(Ship *ship : player.GetGroup(group))
				for(unsigned i = 0; i < player.Ships().size(); ++i)
					if(player.Ships()[i].get() == ship)
						added.insert(i);
			
			// If the shift key is not down, replace the current set of selected
			// ships with the group with the given index.
			if(!shift)
				allSelected = added;
			else
			{
				// If every single ship in this group is already selected, shift
				// plus the group number means to deselect all those ships.
				bool allWereSelected = true;
				for(int i : added)
					allWereSelected &= allSelected.erase(i);
				
				if(!allWereSelected)
					for(int i : added)
						allSelected.insert(i);
			}
			
			// Any ships are selected now, the first one is the selected index.
			selectedIndex = (allSelected.empty() ? -1 : *allSelected.begin());
		}
	}
	else
		return false;
	
	return true;
}



bool PlayerInfoPanel::Click(int /* x */, int /* y */, int clicks)
{
	// Do nothing if the click was not on one of the ships in the fleet list.
	if(hoverIndex < 0)
		return true;
	
	bool shift = (SDL_GetModState() & KMOD_SHIFT);
	bool control = (SDL_GetModState() & (KMOD_CTRL | KMOD_GUI));
	if(canEdit && (shift || control || clicks < 2))
	{
		// Only allow changing your flagship when landed.
		if(control && allSelected.count(hoverIndex))
			allSelected.erase(hoverIndex);
		else
		{
			if(allSelected.count(hoverIndex))
			{
				// If the click is on an already selected line, start dragging
				// but do not change the selection.
			}
			else if(control)
				allSelected.insert(hoverIndex);
			else if(shift)
			{
				// Select all the ships between the previous selection and this one.
				for(int i = max(0, min(selectedIndex, hoverIndex)); i <= max(selectedIndex, hoverIndex); ++i)
					allSelected.insert(i);
			}
			else
			{
				allSelected.clear();
				allSelected.insert(hoverIndex);
			}
			selectedIndex = hoverIndex;
		}
	}
	else
	{
		// If not landed, clicking a ship name takes you straight to its info.
		GetUI()->Pop(this);
		GetUI()->Push(new ShipInfoPanel(player, hoverIndex));
	}
	
	return true;
}



bool PlayerInfoPanel::Hover(int x, int y)
{
	return Hover(Point(x, y));
}



bool PlayerInfoPanel::Drag(double dx, double dy)
{
	isDragging = true;
	return Hover(hoverPoint + Point(dx, dy));
}



bool PlayerInfoPanel::Release(int x, int y)
{
	if(!isDragging)
		return true;
	isDragging = false;
	
	// Do nothing if the block of ships has not been dragged to a valid new
	// location in the list, or if it's not possible to reorder the list.
	if(!canEdit || hoverIndex < 0 || hoverIndex == selectedIndex)
		return true;
	
	// Try to move all the selected ships to this location.
	selectedIndex = player.ReorderShips(allSelected, hoverIndex);
	if(selectedIndex < 0)
		return true;
	
	// Change the selected indices so they still refer to the block of ships
	// that just got moved.
	int lastIndex = selectedIndex + allSelected.size();
	allSelected.clear();
	for(int i = selectedIndex; i < lastIndex; ++i)
		allSelected.insert(i);
	
	return true;
}



bool PlayerInfoPanel::Scroll(double dx, double dy)
{
	return Scroll(dy * -.1 * Preferences::ScrollSpeed());
}



void PlayerInfoPanel::DrawPlayer(const Rectangle &bounds)
{
	// Check that the specified area is big enough.
	if(bounds.Width() < 250.)
		return;
	
	// Colors to draw with.
	Color dim = *GameData::Colors().Get("medium");
	Color bright = *GameData::Colors().Get("bright");
	
	// Two columns of opposite alignment are used to simulate a single visual column.
	Table table;
<<<<<<< HEAD
	const int columnWidth = 230;
	table.AddColumn(0, {columnWidth, Alignment::LEFT});
	table.AddColumn(columnWidth, {columnWidth, Alignment::RIGHT});
	table.SetUnderline(0, columnWidth);
=======
	table.AddColumn(0, {230});
	table.AddColumn(230, {230, DisplayText::Align::RIGHT});
	table.SetUnderline(0, 230);
>>>>>>> d658b53d
	table.DrawAt(bounds.TopLeft() + Point(10., 8.));
	
	table.DrawTruncatedPair("player:", dim, player.FirstName() + " " + player.LastName(),
		bright, Truncate::MIDDLE, true);
	table.DrawTruncatedPair("net worth:", dim, Format::Credits(player.Accounts().NetWorth()) + " credits",
		bright, Truncate::MIDDLE, true);
	
	// Determine the player's combat rating.
	int combatLevel = log(max<int64_t>(1, player.GetCondition("combat rating")));
	const string &combatRating = GameData::Rating("combat", combatLevel);
	if(!combatRating.empty())
	{
		table.DrawGap(10);
		table.DrawUnderline(dim);
		table.Draw("combat rating:", bright);
		table.Advance();
		table.DrawGap(5);
		
		table.DrawTruncatedPair(combatRating, dim,
			"(" + to_string(combatLevel) + ")", dim, Truncate::MIDDLE, false);
	}
	
	// Display the factors affecting piracy targeting the player.
	auto factors = player.RaidFleetFactors();
	double attractionLevel = max(0., log2(max(factors.first, 0.)));
	double deterrenceLevel = max(0., log2(max(factors.second, 0.)));
	const string &attractionRating = GameData::Rating("cargo attractiveness", attractionLevel);
	const string &deterrenceRating = GameData::Rating("armament deterrence", deterrenceLevel);
	if(!attractionRating.empty() && !deterrenceRating.empty())
	{
		double attraction = max(0., min(1., .005 * (factors.first - factors.second - 2.)));
		double prob = 1. - pow(1. - attraction, 10.);
		
		table.DrawGap(10);
		table.DrawUnderline(dim);
		table.Draw("piracy threat:", bright);
		table.Draw(to_string(lround(100 * prob)) + "%", dim);
		table.DrawGap(5);
		
		// Format the attraction and deterrence levels with tens places, so it
		// is clear which is higher even if they round to the same level.
		table.DrawTruncatedPair("cargo: " + attractionRating, dim,
			"(+" + Format::Decimal(attractionLevel, 1) + ")", dim, Truncate::MIDDLE, false);
		table.DrawTruncatedPair("fleet: " + deterrenceRating, dim,
			"(-" + Format::Decimal(deterrenceLevel, 1) + ")", dim, Truncate::MIDDLE, false);
	}
	// Other special information:
	auto salary = Match(player, "salary: ", "");
	sort(salary.begin(), salary.end());
	DrawList(salary, table, "salary:", 4);
	
	auto tribute = Match(player, "tribute: ", "");
	sort(tribute.begin(), tribute.end());
	DrawList(tribute, table, "tribute:", 4);
	
	int maxRows = static_cast<int>(250. - 30. - table.GetPoint().Y()) / 20;
	auto licenses = Match(player, "license: ", " License");
	DrawList(licenses, table, "licenses:", maxRows, false);
}



void PlayerInfoPanel::DrawFleet(const Rectangle &bounds)
{
	// Check that the specified area is big enough.
	if(bounds.Width() < 750.)
		return;
	
	// Colors to draw with.
	Color back = *GameData::Colors().Get("faint");
	Color dim = *GameData::Colors().Get("medium");
	Color bright = *GameData::Colors().Get("bright");
	Color elsewhere = *GameData::Colors().Get("dim");
	Color dead(.4f, 0.f, 0.f, 0.f);
	
	// Table attributes.
	Table table;
<<<<<<< HEAD
	table.AddColumn(0, {217, Alignment::LEFT, Truncate::MIDDLE});
	table.AddColumn(220, {127, Alignment::LEFT, Truncate::BACK});
	table.AddColumn(350, {137, Alignment::LEFT, Truncate::BACK});
	table.AddColumn(550, {57, Alignment::RIGHT, Truncate::BACK});
	table.AddColumn(610, {57, Alignment::RIGHT, Truncate::BACK});
	table.AddColumn(670, {57, Alignment::RIGHT, Truncate::BACK});
	table.AddColumn(730, {57, Alignment::RIGHT, Truncate::BACK});
=======
	using Align = DisplayText::Align;
	using Truncate = DisplayText::Truncate;
	table.AddColumn(0, {217, Truncate::MIDDLE});
	table.AddColumn(220, {127, Truncate::BACK});
	table.AddColumn(350, {137, Truncate::BACK});
	table.AddColumn(550, {57, Align::RIGHT, Truncate::BACK});
	table.AddColumn(610, {57, Align::RIGHT, Truncate::BACK});
	table.AddColumn(670, {57, Align::RIGHT, Truncate::BACK});
	table.AddColumn(730, {57, Align::RIGHT, Truncate::BACK});
>>>>>>> d658b53d
	table.SetUnderline(0, 730);
	table.DrawAt(bounds.TopLeft() + Point(10., 8.));
	
	// Header row.
	table.DrawUnderline(dim);
	table.SetColor(bright);
	table.Draw("ship");
	table.Draw("model");
	table.Draw("system");
	table.Draw("shields");
	table.Draw("hull");
	table.Draw("fuel");
	table.Draw("crew");
	table.DrawGap(5);
	
	// Loop through all the player's ships.
	int index = scroll;
	for(auto sit = player.Ships().begin() + scroll; sit < player.Ships().end(); ++sit)
	{
		// Bail out if we've used out the whole drawing area.
		if(!bounds.Contains(table.GetRowBounds()))
			break;
		
		// Check if this row is selected.
		if(allSelected.count(index))
			table.DrawHighlight(back);
		
		const Ship &ship = **sit;
		bool isElsewhere = (ship.GetSystem() != player.GetSystem());
		isElsewhere |= (ship.CanBeCarried() && player.GetPlanet());
		bool isDead = ship.IsDestroyed() || ship.IsDisabled();
		bool isHovered = (index == hoverIndex);
		table.SetColor(isDead ? dead : isElsewhere ? elsewhere : isHovered ? bright : dim);
		
		// Store this row's position, to handle hovering.
		zones.emplace_back(table.GetCenterPoint(), table.GetRowSize(), index);
		
		// Indent the ship name if it is a fighter or drone.
		table.Draw(ship.CanBeCarried() ? "    " + ship.Name() : ship.Name());
		table.Draw(ship.ModelName());
		
		const System *system = ship.GetSystem();
		table.Draw(system ? system->Name() : "");
		
		string shields = to_string(static_cast<int>(100. * max(0., ship.Shields()))) + "%";
		table.Draw(shields);
		
		string hull = to_string(static_cast<int>(100. * max(0., ship.Hull()))) + "%";
		table.Draw(hull);
		
		string fuel = to_string(static_cast<int>(
			ship.Attributes().Get("fuel capacity") * ship.Fuel()));
		table.Draw(fuel);
		
		// If this isn't the flagship, we'll remember how many crew it has, but
		// only the minimum number of crew need to be paid for.
		int crewCount = ship.Crew();
		if(&ship != player.Flagship())
			crewCount = min(crewCount, ship.RequiredCrew());
		string crew = (ship.IsParked() ? "Parked" : to_string(crewCount));
		table.Draw(crew);
		
		++index;
	}
	
	// Re-ordering ships in your fleet.
	if(isDragging)
	{
		const Font &font = FontSet::Get(14);
		Point pos(hoverPoint.X(), hoverPoint.Y());
		for(int i : allSelected)
		{
			const string &name = player.Ships()[i]->Name();
			font.Draw(name, pos + Point(1., 1.), Color(0., 1.));
			font.Draw(name, pos, bright);
			pos.Y() += 20.;
		}
	}
}



bool PlayerInfoPanel::Hover(const Point &point)
{
	hoverPoint = point;
	hoverIndex = -1;
	for(const auto &zone : zones)
		if(zone.Contains(hoverPoint))
			hoverIndex = zone.Value();
	
	return true;
}



// Adjust the scroll by the given amount. Return true if it changed.
bool PlayerInfoPanel::Scroll(int distance)
{
	int newScroll = max(0, min<int>(player.Ships().size() - LINES_PER_PAGE, scroll + distance));
	if(scroll == newScroll)
		return false;
	
	scroll = newScroll;
	return true;
}<|MERGE_RESOLUTION|>--- conflicted
+++ resolved
@@ -483,16 +483,10 @@
 	
 	// Two columns of opposite alignment are used to simulate a single visual column.
 	Table table;
-<<<<<<< HEAD
 	const int columnWidth = 230;
 	table.AddColumn(0, {columnWidth, Alignment::LEFT});
 	table.AddColumn(columnWidth, {columnWidth, Alignment::RIGHT});
 	table.SetUnderline(0, columnWidth);
-=======
-	table.AddColumn(0, {230});
-	table.AddColumn(230, {230, DisplayText::Align::RIGHT});
-	table.SetUnderline(0, 230);
->>>>>>> d658b53d
 	table.DrawAt(bounds.TopLeft() + Point(10., 8.));
 	
 	table.DrawTruncatedPair("player:", dim, player.FirstName() + " " + player.LastName(),
@@ -570,25 +564,13 @@
 	
 	// Table attributes.
 	Table table;
-<<<<<<< HEAD
-	table.AddColumn(0, {217, Alignment::LEFT, Truncate::MIDDLE});
-	table.AddColumn(220, {127, Alignment::LEFT, Truncate::BACK});
-	table.AddColumn(350, {137, Alignment::LEFT, Truncate::BACK});
+	table.AddColumn(0, {217, Truncate::MIDDLE});
+	table.AddColumn(220, {127, Truncate::BACK});
+	table.AddColumn(350, {137, Truncate::BACK});
 	table.AddColumn(550, {57, Alignment::RIGHT, Truncate::BACK});
 	table.AddColumn(610, {57, Alignment::RIGHT, Truncate::BACK});
 	table.AddColumn(670, {57, Alignment::RIGHT, Truncate::BACK});
 	table.AddColumn(730, {57, Alignment::RIGHT, Truncate::BACK});
-=======
-	using Align = DisplayText::Align;
-	using Truncate = DisplayText::Truncate;
-	table.AddColumn(0, {217, Truncate::MIDDLE});
-	table.AddColumn(220, {127, Truncate::BACK});
-	table.AddColumn(350, {137, Truncate::BACK});
-	table.AddColumn(550, {57, Align::RIGHT, Truncate::BACK});
-	table.AddColumn(610, {57, Align::RIGHT, Truncate::BACK});
-	table.AddColumn(670, {57, Align::RIGHT, Truncate::BACK});
-	table.AddColumn(730, {57, Align::RIGHT, Truncate::BACK});
->>>>>>> d658b53d
 	table.SetUnderline(0, 730);
 	table.DrawAt(bounds.TopLeft() + Point(10., 8.));
 	
