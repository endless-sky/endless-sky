/* PlayerInfoPanel.cpp
Copyright (c) 2017 by Michael Zahniser

Endless Sky is free software: you can redistribute it and/or modify it under the
terms of the GNU General Public License as published by the Free Software
Foundation, either version 3 of the License, or (at your option) any later version.

Endless Sky is distributed in the hope that it will be useful, but WITHOUT ANY
WARRANTY; without even the implied warranty of MERCHANTABILITY or FITNESS FOR A
PARTICULAR PURPOSE. See the GNU General Public License for more details.

You should have received a copy of the GNU General Public License along with
this program. If not, see <https://www.gnu.org/licenses/>.
*/

#include "PlayerInfoPanel.h"

#include "text/alignment.hpp"
#include "Command.h"
#include "FillShader.h"
#include "text/Font.h"
#include "text/FontSet.h"
#include "text/Format.h"
#include "GameData.h"
#include "InfoPanelState.h"
#include "Information.h"
#include "Interface.h"
#include "text/layout.hpp"
#include "LogbookPanel.h"
#include "MissionPanel.h"
#include "PlayerInfo.h"
#include "Preferences.h"
#include "Rectangle.h"
#include "Screen.h"
#include "Ship.h"
#include "ShipInfoPanel.h"
#include "System.h"
#include "text/Table.h"
#include "text/truncate.hpp"
#include "UI.h"

#include <algorithm>
#include <cmath>
#include <utility>

using namespace std;

namespace {
	// Number of lines per page of the fleet listing.
	const int LINES_PER_PAGE = 26;

	// Find any condition strings that begin with the given prefix, and convert
	// them to strings ending in the given suffix (if any). Return those strings
	// plus the values of the conditions.
	vector<pair<int64_t, string>> Match(const PlayerInfo &player, const string &prefix, const string &suffix)
	{
		vector<pair<int64_t, string>> match;
		auto it = player.Conditions().PrimariesLowerBound(prefix);
		for( ; it != player.Conditions().PrimariesEnd(); ++it)
		{
			if(it->first.compare(0, prefix.length(), prefix))
				break;
			if(it->second > 0)
				match.emplace_back(it->second, it->first.substr(prefix.length()) + suffix);
		}
		return match;
	}

	// Draw a list of (string, value) pairs.
	void DrawList(vector<pair<int64_t, string>> &list, Table &table, const string &title,
		int maxCount = 0, bool drawValues = true)
	{
		if(list.empty())
			return;

		int otherCount = list.size() - maxCount;

		if(otherCount > 0 && maxCount > 0)
		{
			list[maxCount - 1].second = "(" + to_string(otherCount + 1) + " Others)";
			while(otherCount--)
			{
				list[maxCount - 1].first += list.back().first;
				list.pop_back();
			}
		}

		const Color &dim = *GameData::Colors().Get("medium");
		table.DrawGap(10);
		table.DrawUnderline(dim);
		table.Draw(title, *GameData::Colors().Get("bright"));
		table.Advance();
		table.DrawGap(5);

		for(const auto &it : list)
		{
			table.Draw(it.second, dim);
			if(drawValues)
				table.Draw(it.first);
			else
				table.Advance();
		}
	}

	bool CompareName(const shared_ptr<Ship> &lhs, const shared_ptr<Ship> &rhs)
	{
		return lhs->Name() < rhs->Name();
	}

	bool CompareModelName(const shared_ptr<Ship> &lhs, const shared_ptr<Ship> &rhs)
	{
		return lhs->ModelName() < rhs->ModelName();
	}

	bool CompareSystem(const shared_ptr<Ship> &lhs, const shared_ptr<Ship> &rhs)
	{
		// Ships (drones) with no system are sorted to the end.
		if(lhs->GetSystem() == nullptr)
			return false;
		else if(rhs->GetSystem() == nullptr)
			return true;
		return lhs->GetSystem()->Name() < rhs->GetSystem()->Name();
	}

	bool CompareShields(const shared_ptr<Ship> &lhs, const shared_ptr<Ship> &rhs)
	{
		return lhs->Shields() < rhs->Shields();
	}

	bool CompareHull(const shared_ptr<Ship> &lhs, const shared_ptr<Ship> &rhs)
	{
		return lhs->Hull() < rhs->Hull();
	}

	bool CompareFuel(const shared_ptr<Ship> &lhs, const shared_ptr<Ship> &rhs)
	{
		return lhs->Attributes().Get("fuel capacity") * lhs->Fuel() <
			rhs->Attributes().Get("fuel capacity") * rhs->Fuel();
	}

	bool CompareRequiredCrew(const shared_ptr<Ship> &lhs, const shared_ptr<Ship> &rhs)
	{
		// Parked ships are sorted to the end.
		if(lhs->IsParked())
			return false;
		else if(rhs->IsParked())
			return true;
		return lhs->RequiredCrew() < rhs->RequiredCrew();
	}

	// A helper function for reversing the arguments of the given function F.
	template <InfoPanelState::ShipComparator &F>
	bool ReverseCompare(const shared_ptr<Ship> &lhs, const shared_ptr<Ship> &rhs)
	{
		return F(rhs, lhs);
	}

	// Reverses the argument order of the given comparator function.
	InfoPanelState::ShipComparator &GetReverseCompareFrom(InfoPanelState::ShipComparator &f)
	{
		if(f == &CompareName)
			return ReverseCompare<CompareName>;
		else if(f == &CompareModelName)
			return ReverseCompare<CompareModelName>;
		else if(f == &CompareSystem)
			return ReverseCompare<CompareSystem>;
		else if(f == &CompareShields)
			return ReverseCompare<CompareShields>;
		else if(f == &CompareHull)
			return ReverseCompare<CompareHull>;
		else if(f == &CompareFuel)
			return ReverseCompare<CompareFuel>;
		return ReverseCompare<CompareRequiredCrew>;
	}
}

// Table columns and their starting x positions, end x positions, alignment and sort comparator.
const PlayerInfoPanel::SortableColumn PlayerInfoPanel::columns[7] = {
	SortableColumn("ship", 0, 217, {217, Truncate::MIDDLE}, CompareName),
	SortableColumn("model", 220, 347, {127, Truncate::BACK}, CompareModelName),
	SortableColumn("system", 350, 487, {137, Truncate::BACK}, CompareSystem),
	SortableColumn("shields", 550, 493, {57, Alignment::RIGHT, Truncate::BACK}, CompareShields),
	SortableColumn("hull", 610, 553, {57, Alignment::RIGHT, Truncate::BACK}, CompareHull),
	SortableColumn("fuel", 670, 613, {57, Alignment::RIGHT, Truncate::BACK}, CompareFuel),
	SortableColumn("crew", 730, 673, {57, Alignment::RIGHT, Truncate::BACK}, CompareRequiredCrew)
};



PlayerInfoPanel::PlayerInfoPanel(PlayerInfo &player)
	: PlayerInfoPanel(player, InfoPanelState(player))
{
}

PlayerInfoPanel::PlayerInfoPanel(PlayerInfo &player, InfoPanelState panelState)
	: player(player), panelState(panelState)
{
	SetInterruptible(false);
}



void PlayerInfoPanel::Step()
{
	// If the player has acquired a second ship for the first time, explain to
	// them how to reorder and sort the ships in their fleet.
	if(panelState.Ships().size() > 1)
		DoHelp("multiple ships");
}



void PlayerInfoPanel::Draw()
{
	// Dim everything behind this panel.
	DrawBackdrop();

	// Fill in the information for how this interface should be drawn.
	Information interfaceInfo;
	interfaceInfo.SetCondition("player tab");
	if(panelState.CanEdit() && panelState.Ships().size() > 1)
	{
		bool allParked = true;
		bool allParkedSystem = true;
		bool hasOtherShips = false;
		const Ship *flagship = player.Flagship();
		const System *flagshipSystem = flagship ? flagship->GetSystem() : player.GetSystem();
		for(const auto &it : panelState.Ships())
			if(!it->IsDisabled() && it.get() != flagship)
			{
				allParked &= it->IsParked();
				hasOtherShips = true;
				if(it->GetSystem() == flagshipSystem)
					allParkedSystem &= it->IsParked();
			}
		if(hasOtherShips)
		{
			interfaceInfo.SetCondition(allParked ? "show unpark all" : "show park all");
			interfaceInfo.SetCondition(allParkedSystem ? "show unpark system" : "show park system");
		}

		// If ships are selected, decide whether the park or unpark button
		// should be shown.
		if(!panelState.AllSelected().empty())
		{
			bool parkable = false;
			allParked = true;
			for(int i : panelState.AllSelected())
			{
				const Ship &ship = *panelState.Ships()[i];
				if(!ship.IsDisabled() && &ship != flagship)
				{
					allParked &= ship.IsParked();
					parkable = true;
				}
			}
			if(parkable)
			{
				interfaceInfo.SetCondition("can park");
				interfaceInfo.SetCondition(allParked ? "show unpark" : "show park");
			}
		}

		// If ship order has changed by choosing a sort comparison,
		// show the save order button. Any manual sort by the player
		// is applied immediately and doesn't need this button.
		if(panelState.CanEdit() && panelState.CurrentSort())
			interfaceInfo.SetCondition("show save order");
	}

	interfaceInfo.SetCondition("three buttons");
	if(player.HasLogs())
		interfaceInfo.SetCondition("enable logbook");

	// Draw the interface.
	const Interface *infoPanelUi = GameData::Interfaces().Get("info panel");
	infoPanelUi->Draw(interfaceInfo, this);

	// Draw the player and fleet info sections.
	menuZones.clear();

	DrawPlayer(infoPanelUi->GetBox("player"));
	DrawFleet(infoPanelUi->GetBox("fleet"));
}



bool PlayerInfoPanel::AllowsFastForward() const noexcept
{
	return true;
}



bool PlayerInfoPanel::KeyDown(SDL_Keycode key, Uint16 mod, const Command &command, bool isNewPress)
{
	bool control = (mod & (KMOD_CTRL | KMOD_GUI));
	bool shift = (mod & KMOD_SHIFT);
	if(key == 'd' || key == SDLK_ESCAPE || (key == 'w' && control)
			|| key == 'i' || command.Has(Command::INFO))
	{
		GetUI()->Pop(this);
	}
	else if(key == 's' || key == SDLK_RETURN || key == SDLK_KP_ENTER || (control && key == SDLK_TAB))
	{
		if(!panelState.Ships().empty())
		{
			GetUI()->Pop(this);
			GetUI()->Push(new ShipInfoPanel(player, std::move(panelState)));
		}
	}
	else if(key == SDLK_PAGEUP || key == SDLK_PAGEDOWN)
	{
		int direction = (key == SDLK_PAGEDOWN) - (key == SDLK_PAGEUP);
		Scroll((LINES_PER_PAGE - 2) * direction);
	}
	else if(key == SDLK_HOME)
		Scroll(-static_cast<int>(player.Ships().size()));
	else if(key == SDLK_END)
		Scroll(player.Ships().size());
	else if(key == SDLK_UP || key == SDLK_DOWN)
	{
		if(panelState.AllSelected().empty())
		{
			// If no ship was selected, moving up or down selects the first or last ship.
			if(isNewPress)
			{
				if(key == SDLK_UP)
					panelState.SetSelectedIndex(panelState.Ships().size() - 1);
				else
					panelState.SetSelectedIndex(0);
			}
		}
		// Holding both Ctrl & Shift keys and using the arrows moves the
		// selected ship group up or down one row.
		else if(panelState.CanEdit() && !panelState.AllSelected().empty() && control && shift)
		{
			// Move based on the position of the first selected ship. An upward
			// movement is a shift of one, while a downward move shifts 1 and
			// then 1 for each ship in the contiguous selection.
			size_t toIndex = *panelState.AllSelected().begin();
			if(key == SDLK_UP && toIndex > 0)
				--toIndex;
			else if(key == SDLK_DOWN)
			{
				int next = ++toIndex;
				for(const auto sel : panelState.AllSelected())
				{
					if(sel != next)
						break;

					++toIndex;
					++next;
				}
			}

			// Clamp the destination index to the end of the ships list.
			size_t moved = panelState.AllSelected().size();
			toIndex = min(panelState.Ships().size() - moved, toIndex);

			if(panelState.ReorderShipsTo(toIndex))
				ScrollAbsolute(panelState.SelectedIndex() - 12);
			return true;
		}
		else
		{
			// Move the selection up or down one space.
			int selectedIndex = panelState.SelectedIndex() + (key == SDLK_DOWN) - (key == SDLK_UP);
			bool isValidIndex = static_cast<unsigned>(selectedIndex) < panelState.Ships().size();
			if(selectedIndex < 0)
			{
				if(isNewPress)
					panelState.DeselectAll();
			}
			else if(shift)
			{
				if(panelState.AllSelected().count(selectedIndex))
					panelState.Deselect(panelState.SelectedIndex());
				if(isValidIndex)
					panelState.SetSelectedIndex(selectedIndex);
			}
			else if(control)
			{
				// If ctrl is down, select current ship.
				if(isValidIndex)
					panelState.SetSelectedIndex(selectedIndex);
			}
			else if(isValidIndex)
				panelState.SelectOnly(selectedIndex);
			else if(isNewPress)
				panelState.DeselectAll();
		}

		// Update the scroll.
		int selected = panelState.SelectedIndex();
		if(selected >= 0)
		{
			if(selected < panelState.Scroll() + LINES_PER_PAGE && selected >= panelState.Scroll())
			{
				// If the selected ship is on screen, do not scroll.
			}
			else if(selected == panelState.Scroll() + LINES_PER_PAGE)
				Scroll(1);
			else if(selected == panelState.Scroll() - 1)
				Scroll(-1);
			else if(key == SDLK_UP)
				ScrollAbsolute(selected - LINES_PER_PAGE + 1);
			else
				ScrollAbsolute(selected);
		}
	}
	else if(panelState.CanEdit() && (key == 'k' || (key == 'p' && shift)) && !panelState.AllSelected().empty())
	{
		// Toggle the parked status for all selected ships.
		bool allParked = true;
		const Ship *flagship = player.Flagship();
		for(int i : panelState.AllSelected())
		{
			const Ship &ship = *panelState.Ships()[i];
			if(!ship.IsDisabled() && &ship != flagship)
				allParked &= ship.IsParked();
		}

		for(int i : panelState.AllSelected())
		{
			const Ship &ship = *panelState.Ships()[i];
			if(!ship.IsDisabled() && &ship != flagship)
				player.ParkShip(&ship, !allParked);
		}
	}
	else if(panelState.CanEdit() && (key == 'a') && panelState.Ships().size() > 1)
	{
		// Toggle the parked status for all ships except the flagship.
		bool allParked = true;
		const Ship *flagship = player.Flagship();
		for(const auto &it : panelState.Ships())
			if(!it->IsDisabled() && it.get() != flagship)
				allParked &= it->IsParked();

		for(const auto &it : panelState.Ships())
			if(!it->IsDisabled() && (allParked || it.get() != flagship))
				player.ParkShip(it.get(), !allParked);
	}
	else if(panelState.CanEdit() && (key == 'c') && panelState.Ships().size() > 1)
	{
		// Toggle the parked status for all ships in system except the flagship.
		bool allParked = true;
		const Ship *flagship = player.Flagship();
		const System *flagshipSystem = flagship ? flagship->GetSystem() : player.GetSystem();
		for(const auto &it : panelState.Ships())
			if(!it->IsDisabled() && it.get() != flagship && it->GetSystem() == flagshipSystem)
				allParked &= it->IsParked();

		for(const auto &it : panelState.Ships())
			if(!it->IsDisabled() && (allParked || it.get() != flagship) && it->GetSystem() == flagship->GetSystem())
				player.ParkShip(it.get(), !allParked);
	}
	// If "Save order" button is pressed.
	else if(panelState.CanEdit() && panelState.CurrentSort() && key == 'v')
	{
		player.SetShipOrder(panelState.Ships());
		panelState.SetCurrentSort(nullptr);
	}
	else if(command.Has(Command::MAP) || key == 'm')
		GetUI()->Push(new MissionPanel(player));
	else if(key == 'l' && player.HasLogs())
		GetUI()->Push(new LogbookPanel(player));
	else if(key >= '0' && key <= '9')
	{
		int group = key - '0';
		if(control)
		{
			// Convert from indices into ship pointers.
			set<Ship *> selected;
			for(int i : panelState.AllSelected())
				selected.insert(panelState.Ships()[i].get());
			player.SetGroup(group, &selected);
		}
		else
		{
			// Convert ship pointers into indices in the ship list.
			set<int> added;
			for(Ship *ship : player.GetGroup(group))
				for(size_t i = 0; i < panelState.Ships().size(); ++i)
					if(panelState.Ships()[i].get() == ship)
						added.insert(i);

			// If the shift key is not down, replace the current set of selected
			// ships with the group with the given index.
			if(!shift)
				panelState.SetSelected(added);
			else if(!added.empty())
			{
				// If every single ship in this group is already selected, shift
				// plus the group number means to deselect all those ships.
				bool allWereSelected = true;
				for(int i : added)
					allWereSelected &= panelState.Deselect(i);

				if(!allWereSelected)
				{
					for(int i : added)
						panelState.Select(i);
					panelState.SetSelectedIndex(*added.begin());
				}
			}
			ScrollAbsolute(panelState.SelectedIndex());
		}
	}
	else
		return false;

	return true;
}



bool PlayerInfoPanel::Click(int x, int y, int clicks)
{
	// Sort the ships if the click was on one of the column headers.
	Point mouse = Point(x, y);
	for(auto &zone : menuZones)
		if(zone.Contains(mouse))
		{
			SortShips(*zone.Value());
			return true;
		}

	// Do nothing if the click was not on one of the ships in the fleet list.
	if(hoverIndex < 0)
		return true;

	bool shift = (SDL_GetModState() & KMOD_SHIFT);
	bool control = (SDL_GetModState() & (KMOD_CTRL | KMOD_GUI));
	if(panelState.CanEdit() && (shift || control || clicks < 2))
	{
		// If the control+click was on an already selected ship, deselect it.
		if(control && panelState.AllSelected().count(hoverIndex))
			panelState.Deselect(hoverIndex);
		else
		{
			if(control)
				panelState.SetSelectedIndex(hoverIndex);
			else if(shift)
			{
				// Select all the ships between the previous selection and this one.
				int start = max(0, min(panelState.SelectedIndex(), hoverIndex));
				int end = max(panelState.SelectedIndex(), hoverIndex);
				panelState.SelectMany(start, end + 1);
				panelState.SetSelectedIndex(hoverIndex);
			}
			else if(panelState.AllSelected().count(hoverIndex))
			{
				// If the click is on an already selected line, start dragging
				// but do not change the selection.
			}
			else
				panelState.SelectOnly(hoverIndex);
		}
	}
	else
	{
		// If not landed, clicking a ship name takes you straight to its info.
		panelState.SetSelectedIndex(hoverIndex);

		GetUI()->Pop(this);
		GetUI()->Push(new ShipInfoPanel(player, std::move(panelState)));
	}

	return true;
}



bool PlayerInfoPanel::Drag(double dx, double dy)
{
	isDragging = true;
	return Hover(hoverPoint + Point(dx, dy));
}



bool PlayerInfoPanel::Release(int /* x */, int /* y */)
{
	if(!isDragging)
		return true;
	isDragging = false;

	// Do nothing if the block of ships has not been dragged to a valid new
	// location in the list, or if it's not possible to reorder the list.
	if(!panelState.CanEdit() || hoverIndex < 0 || hoverIndex == panelState.SelectedIndex())
		return true;

	panelState.ReorderShipsTo(hoverIndex);

	return true;
}



void PlayerInfoPanel::DrawPlayer(const Rectangle &bounds)
{
	// Check that the specified area is big enough.
	if(bounds.Width() < 250.)
		return;

	// Colors to draw with.
	const Color &dim = *GameData::Colors().Get("medium");
	const Color &bright = *GameData::Colors().Get("bright");

	// Two columns of opposite alignment are used to simulate a single visual column.
	Table table;
	const int columnWidth = 230;
	table.AddColumn(0, {columnWidth, Alignment::LEFT});
	table.AddColumn(columnWidth, {columnWidth, Alignment::RIGHT});
	table.SetUnderline(0, columnWidth);
	table.DrawAt(bounds.TopLeft() + Point(10., 8.));

	table.DrawTruncatedPair("player:", dim, player.FirstName() + " " + player.LastName(),
		bright, Truncate::MIDDLE, true);
	table.DrawTruncatedPair("net worth:", dim, Format::Credits(player.Accounts().NetWorth()) + " credits",
		bright, Truncate::MIDDLE, true);
	table.DrawTruncatedPair("time played:", dim, Format::PlayTime(player.GetPlayTime()),
		bright, Truncate::MIDDLE, true);

	// Determine the player's combat rating.
	int combatExperience = player.Conditions().Get("combat rating");
	int combatLevel = log(max<int64_t>(1, combatExperience));
	const string &combatRating = GameData::Rating("combat", combatLevel);
	if(!combatRating.empty())
	{
		table.DrawGap(10);
		table.DrawUnderline(dim);
		table.Draw("combat rating:", bright);
		table.Advance();
		table.DrawGap(5);

		table.DrawTruncatedPair("rank:", dim,
			to_string(combatLevel) + " - " + combatRating,
			dim, Truncate::MIDDLE, false);
		table.DrawTruncatedPair("experience:", dim,
			Format::Number(combatExperience), dim, Truncate::MIDDLE, false);
		bool maxRank = (combatRating == GameData::Rating("combat", combatLevel + 1));
		table.DrawTruncatedPair("    for next rank:", dim,
				maxRank ? "MAX" : Format::Number(ceil(exp(combatLevel + 1))),
				dim, Truncate::MIDDLE, false);
	}

	// Display the factors affecting piracy targeting the player.
	auto factors = player.RaidFleetFactors();
	double attractionLevel = max(0., log2(max(factors.first, 0.)));
	double deterrenceLevel = max(0., log2(max(factors.second, 0.)));
	const string &attractionRating = GameData::Rating("cargo attractiveness", attractionLevel);
	const string &deterrenceRating = GameData::Rating("armament deterrence", deterrenceLevel);
	if(!attractionRating.empty() && !deterrenceRating.empty())
	{
		double attraction = max(0., min(1., .005 * (factors.first - factors.second - 2.)));
		double prob = 1. - pow(1. - attraction, 10.);

		table.DrawGap(10);
		table.DrawUnderline(dim);
		table.Draw("piracy threat:", bright);
		table.Draw(to_string(lround(100 * prob)) + "%", dim);
		table.DrawGap(5);

		// Format the attraction and deterrence levels with tens places, so it
		// is clear which is higher even if they round to the same level.
		table.DrawTruncatedPair("cargo: " + attractionRating, dim,
			"(+" + Format::Decimal(attractionLevel, 1) + ")", dim, Truncate::MIDDLE, false);
		table.DrawTruncatedPair("fleet: " + deterrenceRating, dim,
			"(-" + Format::Decimal(deterrenceLevel, 1) + ")", dim, Truncate::MIDDLE, false);
	}
	// Other special information:
	auto salary = Match(player, "salary: ", "");
	sort(salary.begin(), salary.end());
	DrawList(salary, table, "salary:", 4);

	auto tribute = Match(player, "tribute: ", "");
	sort(tribute.begin(), tribute.end());
	DrawList(tribute, table, "tribute:", 4);

	int maxRows = static_cast<int>(250. - 30. - table.GetPoint().Y()) / 20;
	auto licenses = Match(player, "license: ", " License");
	DrawList(licenses, table, "licenses:", maxRows, false);
}



void PlayerInfoPanel::DrawFleet(const Rectangle &bounds)
{
	// Check that the specified area is big enough.
	if(bounds.Width() < 750.)
		return;

	// Colors to draw with.
<<<<<<< HEAD
	Color back = *GameData::Colors().Get("faint");
	Color dim = *GameData::Colors().Get("medium");
	Color bright = *GameData::Colors().Get("bright");
	Color elsewhere = *GameData::Colors().Get("dim");
	Color dead(.4f, 0.f, 0.f, 0.f);
	Color disabled(.5f, .3f, .1f, 0.f);
	Color cannotFly(.5f, .1f, .1f, 0.f);
	Color flightIssues(.5f, .4f, 0.f, 0.f);
	
=======
	const Color &back = *GameData::Colors().Get("faint");
	const Color &selectedBack = *GameData::Colors().Get("dimmer");
	const Color &dim = *GameData::Colors().Get("medium");
	const Color &bright = *GameData::Colors().Get("bright");
	const Color &elsewhere = *GameData::Colors().Get("dim");
	const Color &dead = *GameData::Colors().Get("dead");
	const Color &flagship = *GameData::Colors().Get("flagship");
	const Color &disabled = *GameData::Colors().Get("disabled");

>>>>>>> a601c877
	// Table attributes.
	Table table;
	for(const auto &col : columns)
		table.AddColumn(col.offset, col.layout);

	table.SetUnderline(0, 730);
	table.DrawAt(bounds.TopLeft() + Point(10., 8.));
	table.DrawUnderline(dim);

	// Header row.
	const Point tablePoint = table.GetPoint();
	for(const auto &column : columns)
	{
		Rectangle zone = Rectangle(
			tablePoint + Point((column.offset + column.endX) / 2, table.GetRowSize().Y() / 2),
			Point(column.layout.width, table.GetRowSize().Y())
		);

		// Highlight the column header if it is under the mouse
		// or ships are sorted according to that column.
		const Color &columnHeaderColor = ((!isDragging && zone.Contains(hoverPoint))
			|| panelState.CurrentSort() == column.shipSort)
				? bright : dim;

		table.Draw(column.name, columnHeaderColor);

		menuZones.emplace_back(zone, column.shipSort);
	}

	table.DrawGap(5);
<<<<<<< HEAD
	
	// Get ships that are unable to depart.
	const auto &flightChecks = player.FlightCheck();
	
	// Loop through all the player's ships.
	int index = scroll;
	
	// Keep track of whether we need to show tooltip.
	string tooltip;
	bool warning = false;
	bool error = false;
	for(auto sit = player.Ships().begin() + scroll; sit < player.Ships().end(); ++sit)
=======

	// Loop through all the player's ships.
	int index = panelState.Scroll();
	hoverIndex = -1;
	for(auto sit = panelState.Ships().begin() + panelState.Scroll(); sit < panelState.Ships().end(); ++sit)
>>>>>>> a601c877
	{
		// Bail out if we've used out the whole drawing area.
		if(!bounds.Contains(table.GetRowBounds()))
			break;
<<<<<<< HEAD
		
		bool isHovered = (index == hoverIndex);
		
		// Check if this ship will be able to fly.
		if(!flightChecks.empty())
		{
			const auto &shipPtr = *sit;
			for(const auto &result : flightChecks)
				if(result.first == shipPtr)
				{
					const auto &check = result.second.front();
					bool warn = (check.back() == '?');
					bool err = (check.back() == '!');
					if(err)
						table.DrawHighlight(cannotFly);
					else if(warn)
						table.DrawHighlight(flightIssues);
					if(isHovered)
					{
						tooltip = check;
						error = err;
						warning = warn;
					}
					
					break;
				}
		}
=======

>>>>>>> a601c877
		// Check if this row is selected.
		if(panelState.SelectedIndex() == index)
			table.DrawHighlight(selectedBack);
		else if(panelState.AllSelected().count(index))
			table.DrawHighlight(back);

		// Find out if the mouse is hovering over the ship
		Rectangle shipZone = Rectangle(table.GetCenterPoint(), table.GetRowSize());
		bool isHovered = (hoverIndex == -1) && shipZone.Contains(hoverPoint);
		if(isHovered)
			hoverIndex = index;

		const Ship &ship = **sit;
		bool isElsewhere = (ship.GetSystem() != player.GetSystem());
		isElsewhere |= (ship.CanBeCarried() && player.GetPlanet());
		bool isDead = ship.IsDestroyed();
		bool isDisabled = ship.IsDisabled();
<<<<<<< HEAD
		table.SetColor(isDead ? dead : isDisabled ? disabled : isElsewhere ? elsewhere : isHovered ? bright : dim);
		
		// Store this row's position, to handle hovering.
		zones.emplace_back(table.GetCenterPoint(), table.GetRowSize(), index);
		
=======
		bool isFlagship = &ship == player.Flagship();

		table.SetColor(
			isDead ? dead
			: isHovered ? bright
			: isFlagship ? flagship
			: isDisabled ? disabled
			: isElsewhere ? elsewhere
			: dim
		);

>>>>>>> a601c877
		// Indent the ship name if it is a fighter or drone.
		table.Draw(ship.CanBeCarried() ? "    " + ship.Name() : ship.Name());
		table.Draw(ship.ModelName());

		const System *system = ship.GetSystem();
		table.Draw(system ? system->Name() : "");

		string shields = to_string(static_cast<int>(100. * max(0., ship.Shields()))) + "%";
		table.Draw(shields);

		string hull = to_string(static_cast<int>(100. * max(0., ship.Hull()))) + "%";
		table.Draw(hull);

		string fuel = to_string(static_cast<int>(
			ship.Attributes().Get("fuel capacity") * ship.Fuel()));
		table.Draw(fuel);

		// If this isn't the flagship, we'll remember how many crew it has, but
		// only the minimum number of crew need to be paid for.
		int crewCount = ship.Crew();
		if(!isFlagship)
			crewCount = min(crewCount, ship.RequiredCrew());
		string crew = (ship.IsParked() ? "Parked" : to_string(crewCount));
		table.Draw(crew);

		++index;
	}

	// Re-ordering ships in your fleet.
	if(isDragging)
	{
		const Font &font = FontSet::Get(14);
		Point pos(hoverPoint.X(), hoverPoint.Y());
		for(int i : panelState.AllSelected())
		{
			const string &name = panelState.Ships()[i]->Name();
			font.Draw(name, pos + Point(1., 1.), Color(0., 1.));
			font.Draw(name, pos, bright);
			pos.Y() += 20.;
		}
	}
	// Show tooltip that tells what is wrong with the ship under the mouse.
	else if(error || warning)
	{
		constexpr int WIDTH = 250;
		constexpr int PAD = 10;
		const string &text = GameData::Tooltip(tooltip);
		WrappedText wrap(FontSet::Get(14));
		wrap.SetWrapWidth(WIDTH - 2 * PAD);
		wrap.Wrap(text);
		
		const Color &backColor = *GameData::Colors().Get(error ? "error back" : "warning back");
		
		Point size(WIDTH, wrap.Height() + 2 * PAD);
		Point anchor = Point(hoverPoint.X(), min<double>(hoverPoint.Y() + size.Y(), Screen::Bottom()));
		FillShader::Fill(anchor - .5 * size, size, backColor);
		wrap.Draw(anchor - size + Point(PAD, PAD), dim);
	}
}



// Sorts the player's fleet given a comparator function (based on column).
void PlayerInfoPanel::SortShips(InfoPanelState::ShipComparator *shipComparator)
{
	// Clicking on a sort column twice reverses the comparison.
	if(panelState.CurrentSort() == shipComparator)
		shipComparator = GetReverseCompareFrom(*shipComparator);

	// Save selected ships to preserve selection after sort.
	multiset<shared_ptr<Ship>, InfoPanelState::ShipComparator *> selectedShips(shipComparator);
	shared_ptr<Ship> lastSelected = panelState.SelectedIndex() == -1
		? nullptr
		: panelState.Ships()[panelState.SelectedIndex()];

	for(int i : panelState.AllSelected())
		selectedShips.insert(panelState.Ships()[i]);
	panelState.DeselectAll();

	// Move flagship to first position
	for(auto &ship : panelState.Ships())
		if(ship.get() == player.Flagship())
		{
			swap(ship, *panelState.Ships().begin());
			break;
		}

	stable_sort(
		panelState.Ships().begin() + 1,
		panelState.Ships().end(),
		shipComparator
	);

	// Load the same selected ships from before the sort.
	auto it = selectedShips.begin();
	for(size_t i = 0; i < panelState.Ships().size(); ++i)
		if(panelState.Ships()[i] == *it)
		{
			if(lastSelected == *it)
				panelState.SetSelectedIndex(i);
			else
				panelState.Select(i);

			++it;
			if(it == selectedShips.end())
				break;
		}

	// Ships are now sorted.
	panelState.SetCurrentSort(shipComparator);
}



bool PlayerInfoPanel::Hover(int x, int y)
{
	return Hover(Point(x, y));
}



bool PlayerInfoPanel::Hover(const Point &point)
{
	hoverPoint = point;
	hoverIndex = -1;

	return true;
}



bool PlayerInfoPanel::Scroll(double /* dx */, double dy)
{
	return Scroll(dy * -.1 * Preferences::ScrollSpeed());
}



bool PlayerInfoPanel::ScrollAbsolute(int scroll)
{
	int maxScroll = panelState.Ships().size() - LINES_PER_PAGE;
	int newScroll = max(0, min<int>(maxScroll, scroll));
	if(panelState.Scroll() == newScroll)
		return false;

	panelState.SetScroll(newScroll);

	return true;
}



// Adjust the scroll by the given amount. Return true if it changed.
bool PlayerInfoPanel::Scroll(int distance)
{
	return ScrollAbsolute(panelState.Scroll() + distance);
}



PlayerInfoPanel::SortableColumn::SortableColumn(
	string name,
	double offset,
	double endX,
	Layout layout,
	InfoPanelState::ShipComparator *shipSort
)
: name(name), offset(offset), endX(endX), layout(layout), shipSort(shipSort)
{
}<|MERGE_RESOLUTION|>--- conflicted
+++ resolved
@@ -693,17 +693,11 @@
 		return;
 
 	// Colors to draw with.
-<<<<<<< HEAD
 	Color back = *GameData::Colors().Get("faint");
 	Color dim = *GameData::Colors().Get("medium");
 	Color bright = *GameData::Colors().Get("bright");
 	Color elsewhere = *GameData::Colors().Get("dim");
-	Color dead(.4f, 0.f, 0.f, 0.f);
-	Color disabled(.5f, .3f, .1f, 0.f);
-	Color cannotFly(.5f, .1f, .1f, 0.f);
-	Color flightIssues(.5f, .4f, 0.f, 0.f);
-	
-=======
+
 	const Color &back = *GameData::Colors().Get("faint");
 	const Color &selectedBack = *GameData::Colors().Get("dimmer");
 	const Color &dim = *GameData::Colors().Get("medium");
@@ -712,8 +706,9 @@
 	const Color &dead = *GameData::Colors().Get("dead");
 	const Color &flagship = *GameData::Colors().Get("flagship");
 	const Color &disabled = *GameData::Colors().Get("disabled");
-
->>>>>>> a601c877
+	Color cannotFly(.5f, .1f, .1f, 0.f);
+	Color flightIssues(.5f, .4f, 0.f, 0.f);
+
 	// Table attributes.
 	Table table;
 	for(const auto &col : columns)
@@ -744,34 +739,25 @@
 	}
 
 	table.DrawGap(5);
-<<<<<<< HEAD
-	
+
 	// Get ships that are unable to depart.
 	const auto &flightChecks = player.FlightCheck();
-	
+
 	// Loop through all the player's ships.
-	int index = scroll;
-	
+	int index = panelState.Scroll();
 	// Keep track of whether we need to show tooltip.
 	string tooltip;
 	bool warning = false;
 	bool error = false;
-	for(auto sit = player.Ships().begin() + scroll; sit < player.Ships().end(); ++sit)
-=======
-
-	// Loop through all the player's ships.
-	int index = panelState.Scroll();
 	hoverIndex = -1;
 	for(auto sit = panelState.Ships().begin() + panelState.Scroll(); sit < panelState.Ships().end(); ++sit)
->>>>>>> a601c877
 	{
 		// Bail out if we've used out the whole drawing area.
 		if(!bounds.Contains(table.GetRowBounds()))
 			break;
-<<<<<<< HEAD
-		
+
 		bool isHovered = (index == hoverIndex);
-		
+
 		// Check if this ship will be able to fly.
 		if(!flightChecks.empty())
 		{
@@ -792,13 +778,11 @@
 						error = err;
 						warning = warn;
 					}
-					
+	
 					break;
 				}
 		}
-=======
-
->>>>>>> a601c877
+
 		// Check if this row is selected.
 		if(panelState.SelectedIndex() == index)
 			table.DrawHighlight(selectedBack);
@@ -816,13 +800,6 @@
 		isElsewhere |= (ship.CanBeCarried() && player.GetPlanet());
 		bool isDead = ship.IsDestroyed();
 		bool isDisabled = ship.IsDisabled();
-<<<<<<< HEAD
-		table.SetColor(isDead ? dead : isDisabled ? disabled : isElsewhere ? elsewhere : isHovered ? bright : dim);
-		
-		// Store this row's position, to handle hovering.
-		zones.emplace_back(table.GetCenterPoint(), table.GetRowSize(), index);
-		
-=======
 		bool isFlagship = &ship == player.Flagship();
 
 		table.SetColor(
@@ -834,7 +811,6 @@
 			: dim
 		);
 
->>>>>>> a601c877
 		// Indent the ship name if it is a fighter or drone.
 		table.Draw(ship.CanBeCarried() ? "    " + ship.Name() : ship.Name());
 		table.Draw(ship.ModelName());
