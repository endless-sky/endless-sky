--- conflicted
+++ resolved
@@ -602,11 +602,7 @@
 
 
 
-<<<<<<< HEAD
-bool PlayerInfoPanel::Release(int x, int y)
-=======
-bool PlayerInfoPanel::Release(int /* x */, int /* y */, MouseButton button)
->>>>>>> dccf2a2d
+bool PlayerInfoPanel::Release(int x, int y, MouseButton button)
 {
 	if(button != MouseButton::LEFT)
 		return false;
