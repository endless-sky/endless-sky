--- conflicted
+++ resolved
@@ -23,14 +23,8 @@
 // interpolation between the old and new values, while clamping the value to a
 // suitable range. The Animate methods will return negative values, as they are
 // meant to be added as an offset to the draw position.
-<<<<<<< HEAD
 template<typename T>
-class ScrollVar: public Animate<T>
-{
-=======
-template <typename T>
-class ScrollVar : public Animate<T> {
->>>>>>> 6e7004f3
+class ScrollVar: public Animate<T> {
 public:
 	ScrollVar() = default;
 	ScrollVar(const T &maxVal, const T &displaySize);
