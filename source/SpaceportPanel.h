--- conflicted
+++ resolved
@@ -32,15 +32,9 @@
 	void UpdateNews();
 
 	virtual void Step() override;
-<<<<<<< HEAD
 	virtual void Draw(double deltaTime) override;
-	
-	
-=======
-	virtual void Draw() override;
 
 
->>>>>>> b1b1a78a
 private:
 	const News *PickNews() const;
 
