--- conflicted
+++ resolved
@@ -46,12 +46,8 @@
 private:
 	PlayerInfo &player;
 	WrappedText text;
-<<<<<<< HEAD
 	const Port &port;
-	
-=======
 
->>>>>>> db28a8b1
 	// Current news item (if any):
 	bool hasNews = false;
 	bool hasPortrait = false;
