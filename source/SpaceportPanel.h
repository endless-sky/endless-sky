/* SpaceportPanel.h
Copyright (c) 2014 by Michael Zahniser

Endless Sky is free software: you can redistribute it and/or modify it under the
terms of the GNU General Public License as published by the Free Software
Foundation, either version 3 of the License, or (at your option) any later version.

Endless Sky is distributed in the hope that it will be useful, but WITHOUT ANY
WARRANTY; without even the implied warranty of MERCHANTABILITY or FITNESS FOR A
PARTICULAR PURPOSE. See the GNU General Public License for more details.

You should have received a copy of the GNU General Public License along with
this program. If not, see <https://www.gnu.org/licenses/>.
*/

#ifndef SPACEPORT_PANEL_H_
#define SPACEPORT_PANEL_H_

#include "Panel.h"

#include "Information.h"
#include "Port.h"
#include "text/WrappedText.h"

class News;
class PlayerInfo;
class Interface;


// GUI panel to be shown when you are in a spaceport. This just draws the port
// description, but can also pop up conversation panels or dialogs offering
// missions that are marked as originating in the spaceport.
class SpaceportPanel : public Panel {
public:
	explicit SpaceportPanel(PlayerInfo &player);

	void UpdateNews();

	virtual void Step() override;
	virtual void Draw() override;


private:
	const News *PickNews() const;


private:
	PlayerInfo &player;
	WrappedText text;
<<<<<<< HEAD
	const Port &port;
=======
	const Interface &ui;
>>>>>>> 52021d33

	// Current news item (if any):
	bool hasNews = false;
	bool hasPortrait = false;
	int portraitWidth;
	int normalWidth;
	Information newsInfo;
	WrappedText newsMessage;
};



#endif<|MERGE_RESOLUTION|>--- conflicted
+++ resolved
@@ -47,11 +47,8 @@
 private:
 	PlayerInfo &player;
 	WrappedText text;
-<<<<<<< HEAD
 	const Port &port;
-=======
 	const Interface &ui;
->>>>>>> 52021d33
 
 	// Current news item (if any):
 	bool hasNews = false;
