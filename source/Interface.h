/* Interface.h
Copyright (c) 2014 by Michael Zahniser

Endless Sky is free software: you can redistribute it and/or modify it under the
terms of the GNU General Public License as published by the Free Software
Foundation, either version 3 of the License, or (at your option) any later version.

Endless Sky is distributed in the hope that it will be useful, but WITHOUT ANY
WARRANTY; without even the implied warranty of MERCHANTABILITY or FITNESS FOR A
PARTICULAR PURPOSE. See the GNU General Public License for more details.

You should have received a copy of the GNU General Public License along with
this program. If not, see <https://www.gnu.org/licenses/>.
*/

#pragma once

#include "text/Alignment.h"
#include "Color.h"
#include "Command.h"
#include "Point.h"
#include "Rectangle.h"
<<<<<<< HEAD
#include "pi.h"
#include "text/truncate.hpp"
=======
#include "text/Truncate.h"
#include "text/WrappedText.h"
>>>>>>> 023f3ca1

#include <map>
#include <memory>
#include <string>
#include <vector>

class DataNode;
class Information;
class Panel;
class Sprite;
class RadialSelectionPanel;



// Class representing a user interface, specified in a data file and filled with
// the contents of an Information object.
class Interface {
public:
	// A destructor is needed to clean up the polymorphic list of elements.
	Interface() = default;
	~Interface();

	void Load(const DataNode &node);

	// Draw this interface. If the given panel is not null, also register any
	// buttons in this interface with the panel's list of clickable zones.
	void Draw(const Information &info, Panel *panel = nullptr) const;

	// Get the location of a named point or box.
	bool HasPoint(const std::string &name) const;
	Point GetPoint(const std::string &name) const;
	Rectangle GetBox(const std::string &name) const;

	// Get a named value.
	double GetValue(const std::string &name) const;

	// Get a named list.
	const std::vector<double> &GetList(const std::string &name) const;


private:
	class AnchoredPoint {
	public:
		// Get the point's location, given the current screen dimensions.
		Point Get() const;
		// Get the point's location, treating the Region within the Information as the screen area.
		Point Get(const Information &info) const;
		void Set(const Point &position, const Point &anchor);

	private:
		Point position;
		Point anchor;
	};

	class Element {
	public:
		// State enumeration:
		static const int INACTIVE = 0;
		static const int ACTIVE = 1;
		static const int HOVER = 2;

	public:
		// Make sure the destructor is virtual, because classes derived from
		// this one will be used in a polymorphic list.
		Element() = default;
		virtual ~Element() = default;

		// Create a new element. The alignment of the interface that contains
		// this element is used to calculate the element's position.
		void Load(const DataNode &node, const Point &globalAnchor);

		// Draw this element, relative to the given anchor point. If this is a
		// button, it will add a clickable zone to the given panel.
		void Draw(const Information &info, Panel *panel) const;

		// Set the conditions that control when this element is visible and active.
		// An empty string means it is always visible or active.
		void SetConditions(const std::string &visible, const std::string &active);

		// Get the bounding rectangle, given the current screen dimensions.
		Rectangle Bounds() const;
		// Get the bounding rectangle, treating the Region within the Information as the screen area.
		Rectangle Bounds(const Information &info) const;

		// copy position and alignment from another element
		void SetBounds(const Element& o)
		{
			from = o.from;
			to = o.to;
			alignment = o.alignment;
			padding = o.padding;
			visibleIf = o.visibleIf;
			activeIf = o.activeIf;
		}

	protected:
		// Parse the given data line: one that is not recognized by Element
		// itself. This returns false if it does not recognize the line, either.
		virtual bool ParseLine(const DataNode &node);
		// Report the actual dimensions of the object that will be drawn.
		virtual Point NativeDimensions(const Information &info, int state) const;
		// Draw this element in the given rectangle.
		virtual void Draw(const Rectangle &rect, const Information &info, int state) const;
		// Add any click handlers needed for this element. This will only be
		// called if the element is visible and active.
		virtual void Place(const Rectangle &bounds, Panel *panel, const Information &info) const;

	protected:
		AnchoredPoint from;
		AnchoredPoint to;
		Point alignment;
		Point padding;
		std::string visibleIf;
		std::string activeIf;
		float radius = 0;
	};

	// This class handles "sprite", "image", and "outline" elements.
	class ImageElement : public Element {
	public:
		ImageElement(const DataNode &node, const Point &globalAnchor);

	protected:
		// Parse the given data line: one that is not recognized by Element
		// itself. This returns false if it does not recognize the line, either.
		virtual bool ParseLine(const DataNode &node) override;
		// Report the actual dimensions of the object that will be drawn.
		virtual Point NativeDimensions(const Information &info, int state) const override;
		// Draw this element in the given rectangle.
		virtual void Draw(const Rectangle &rect, const Information &info, int state) const override;

	private:
		const Sprite *GetSprite(const Information &info, int state) const;

	private:
		// If a name is given, look up the sprite with that name and draw it.
		std::string name;
		// Otherwise, draw a sprite. Which sprite is drawn depends on the current
		// state of this element: inactive, active, or hover.
		const Sprite *sprite[3] = {nullptr, nullptr, nullptr};
		// If this flag is set, draw the sprite as an outline:
		bool isOutline = false;
		// Store whether the outline should be colored.
		bool isColored = false;
	};

	// This class contains common members of both text element categories.
	class TextElement : public Element {
	public:
		TextElement(const DataNode &node, const Point &globalAnchor);
		const std::string& Text() const { return str; }

	protected:
		// Parse the given data line: one that is not recognized by Element
		// itself. This returns false if it does not recognize the line, either.
		virtual bool ParseLine(const DataNode &node) override;
		// Add any click handlers needed for this element. This will only be
		// called if the element is visible and active.
		virtual void Place(const Rectangle &bounds, Panel *panel, const Information &info) const override;

		// Fill in any undefined state colors.
		void FinishLoadingColors();
		// Get text contents of this element.
		std::string GetString(const Information &info) const;

	protected:
		// The string may either be a name of a dynamic string, or static text.
		std::string str;
		// Color for inactive, active, and hover states.
		const Color *color[3] = {nullptr, nullptr, nullptr};
		int fontSize = 14;
		char buttonKey = '\0';
		Command command = Command::NONE;
		bool isDynamic = false;
		Truncate truncate = Truncate::NONE;
	};

	// This class handles "label", "string", "button", and "dynamic button" elements.
	class BasicTextElement : public TextElement {
	public:
		BasicTextElement(const DataNode &node, const Point &globalAnchor);

	protected:
		// Report the actual dimensions of the object that will be drawn.
		virtual Point NativeDimensions(const Information &info, int state) const override;
		// Draw this element in the given rectangle.
		virtual void Draw(const Rectangle &rect, const Information &info, int state) const override;
	};

	// This class handles "wrapped label", "wrapped string",
	// "wrapped button", and "wrapped dynamic button" elements.
	class WrappedTextElement : public TextElement {
	public:
		WrappedTextElement(const DataNode &node, const Point &globalAnchor);

	protected:
		// Parse the given data line: one that is not recognized by Element
		// itself. This returns false if it does not recognize the line, either.
		virtual bool ParseLine(const DataNode &node) override;
		// Report the actual dimensions of the object that will be drawn.
		virtual Point NativeDimensions(const Information &info, int state) const override;
		// Draw this element in the given rectangle.
		virtual void Draw(const Rectangle &rect, const Information &info, int state) const override;

	private:
		mutable WrappedText text;
		Alignment textAlignment = Alignment::LEFT;
	};

	// This class handles "bar" and "ring" elements.
	class BarElement : public Element {
	public:
		BarElement(const DataNode &node, const Point &globalAnchor);

	protected:
		// Parse the given data line: one that is not recognized by Element
		// itself. This returns false if it does not recognize the line, either.
		virtual bool ParseLine(const DataNode &node) override;
		// Draw this element in the given rectangle.
		virtual void Draw(const Rectangle &rect, const Information &info, int state) const override;

	private:
		std::string name;
		const Color *fromColor = nullptr;
		const Color *toColor = nullptr;
		float width = 2.f;
		bool reversed = false;
		bool isRing = false;
		double spanAngle = 360.;
		double startAngle = 0.;
	};


	// This class handles "pointer" elements.
	class PointerElement : public Element {
	public:
		PointerElement(const DataNode &node, const Point &globalAnchor);

	protected:
		// Parse the given data line: one that is not recognized by Element
		// itself. This returns false if it does not recognize the line, either.
		virtual bool ParseLine(const DataNode &node) override;
		// Draw this element in the given rectangle.
		virtual void Draw(const Rectangle &rect, const Information &info, int state) const override;

	private:
		const Color *color = nullptr;
		Point orientation;
	};


	// This class handles "line" elements.
	class LineElement : public Element {
	public:
		LineElement(const DataNode &node, const Point &globalAnchor);

	protected:
		// Parse the given data line: one that is not recognized by Element
		// itself. This returns false if it does not recognize the line, either.
		virtual bool ParseLine(const DataNode &node) override;
		// Draw this element in the given rectangle.
		virtual void Draw(const Rectangle &rect, const Information &info, int state) const override;

	private:
		const Color *color = nullptr;
	};

	// This class handles "uirect" elements.
	class UiRectElement : public Element {
	public:
		UiRectElement(const DataNode &node, const Point &globalAnchor);

	protected:
		// Parse the given data line: one that is not recognized by Element
		// itself. This returns false if it does not recognize the line, either.
		virtual bool ParseLine(const DataNode &node) override;
		// Draw this element in the given rectangle.
		virtual void Draw(const Rectangle &rect, const Information &info, int state) const override;

	private:
		const Color *color = nullptr;
	};

	// This class handles "radial" elements
	class RadialSelectionElement : public Element {
	public:
		RadialSelectionElement(const DataNode &node, const Point &globalAnchor);
		~RadialSelectionElement();

	protected:
		// Parse the given data line: one that is not recognized by Element
		// itself. This returns false if it does not recognize the line, either.
		virtual bool ParseLine(const DataNode &node) override;
		// Add any click handlers needed for this element. This will only be
		// called if the element is visible and active.
		virtual void Place(const Rectangle &bounds, Panel *panel, const Information &info) const override;

	private:
		double start_angle = 0;
		double stop_angle = 3.14159;
		double selection_radius = 150;
		std::string visible_if;

		struct Option {
			std::string visible_if;
			Command cmd;
			std::string icon;
			std::string description;
		};
		std::vector<Option> options;
	};

private:
	std::vector<Element *> elements;
	std::map<std::string, Element> points;
	std::map<std::string, double> values;
	std::map<std::string, std::vector<double>> lists;
};<|MERGE_RESOLUTION|>--- conflicted
+++ resolved
@@ -20,13 +20,9 @@
 #include "Command.h"
 #include "Point.h"
 #include "Rectangle.h"
-<<<<<<< HEAD
 #include "pi.h"
-#include "text/truncate.hpp"
-=======
 #include "text/Truncate.h"
 #include "text/WrappedText.h"
->>>>>>> 023f3ca1
 
 #include <map>
 #include <memory>
@@ -199,9 +195,10 @@
 		const Color *color[3] = {nullptr, nullptr, nullptr};
 		int fontSize = 14;
 		char buttonKey = '\0';
-		Command command = Command::NONE;
 		bool isDynamic = false;
 		Truncate truncate = Truncate::NONE;
+
+		Command command = Command::NONE;
 	};
 
 	// This class handles "label", "string", "button", and "dynamic button" elements.
