--- conflicted
+++ resolved
@@ -23,11 +23,7 @@
 #include "text/WrappedText.h"
 
 #include <map>
-<<<<<<< HEAD
-#include <SDL_keycode.h>
-=======
 #include <memory>
->>>>>>> 92a5d88f
 #include <string>
 #include <vector>
 
@@ -178,7 +174,7 @@
 		// Color for inactive, active, and hover states.
 		const Color *color[3] = {nullptr, nullptr, nullptr};
 		int fontSize = 14;
-		SDL_Keycode buttonKey = '\0';
+		char buttonKey = '\0';
 		bool isDynamic = false;
 		Truncate truncate = Truncate::NONE;
 	};
